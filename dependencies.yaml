--- conflicted
+++ resolved
@@ -265,13 +265,8 @@
         packages:
           # Hard pin the patch version used during the build. This must be kept
           # in sync with the version pinned in get_arrow.cmake.
-<<<<<<< HEAD
-          - pyarrow==14.0.0.*
+          - pyarrow==14.0.1.*
   build_python_cudf:
-=======
-          - pyarrow==14.0.1.*
-  build_python:
->>>>>>> f5d3fc16
     common:
       - output_types: [conda, requirements, pyproject]
         packages:
