--- conflicted
+++ resolved
@@ -349,12 +349,7 @@
       - output_types: [conda, requirements, pyproject]
         packages:
           - cachetools
-<<<<<<< HEAD
-          - numba>=0.56.2
-=======
-          - cuda-python>=11.7.1,<12.0
           - &numba numba>=0.56.4,<0.57
->>>>>>> 173fde9d
           - nvtx>=0.2.1
           - packaging
           - rmm==23.4.*
