# Dependency list for https://github.com/rapidsai/dependency-file-generator
files:
  all:
    output: conda
    matrix:
      cuda: ["12.9", "13.0"]
      arch: [x86_64, aarch64]
    includes:
      - build_base
      - build_all
      - build_cpp
      - build_python_common
      - clang
      - cuda
      - cuda_version
      - depends_on_cupy
      - depends_on_dask_cuda
      - depends_on_libkvikio
      - depends_on_librmm
      - depends_on_libnvcomp
      - depends_on_numba_cuda
      - depends_on_rapids_logger
      - depends_on_rmm
      - develop
      - docs
      - iwyu
      - notebooks
      - numpy_run
      - py_version
      - pyarrow_run
      - rapids_build_skbuild
      - rapids_build_setuptools
      - run_common
      - run_cudf
      - run_cudf_polars
      - run_pylibcudf
      - run_dask_cudf
      - run_custreamz
      - test_cpp
      - test_python_common
      - test_python_cudf
      - test_python_cudf_common
      - test_python_pylibcudf
      - test_python_cudf_pandas
      - test_python_cudf_polars
  test_static_build:
    output: none
    includes:
      - build_base
  test_cpp:
    output: none
    includes:
      - cuda_version
      - depends_on_libcudf
      - test_cpp
      - test_cpp_cudf
  test_python_cudf_pandas:
    output: none
    includes:
      - cuda_version
      - py_version
      - test_python_common
      - test_python_cudf_common
      - test_python_cudf
      - test_python_cudf_pandas
  test_python_cudf:
    output: none
    includes:
      - cuda_version
      - py_version
      - test_python_common
      - test_python_cudf_common
      - test_python_cudf
      - numpy_run
      - test_python_pylibcudf
      - depends_on_cudf
      - depends_on_pylibcudf
      - depends_on_libcudf
      - depends_on_numba_cuda
  test_python_pylibcudf:
    output: none
    includes:
      - cuda_version
      - numpy_run
      - py_version
      - test_python_common
      - test_python_pylibcudf
      - depends_on_pylibcudf
      - depends_on_libcudf
      - depends_on_numba_cuda
  test_python_other:
    output: none
    includes:
      - cuda_version
      - numpy_run
      - py_version
      - test_python_common
      - test_python_cudf_common
      - test_python_pylibcudf
      - depends_on_cudf
      - depends_on_dask_cuda
      - depends_on_pylibcudf
      - depends_on_libcudf
      - depends_on_numba_cuda
      - depends_on_dask_cudf
      - depends_on_cudf_kafka
      - depends_on_custreamz
      - depends_on_cudf_polars
      - depends_on_numba_cuda
  test_java:
    output: none
    includes:
      - build_all
      - cuda
      - cuda_version
      - depends_on_libcudf
      - test_java
  test_notebooks:
    output: none
    includes:
      - cuda_version
      - depends_on_cudf
      - depends_on_libcudf
      - notebooks
      - py_version
  checks:
    output: none
    includes:
      - develop
      - py_version
  clang_tidy:
    output: none
    includes:
      - build_all
      - build_base
      - clang
      - cuda
      - cuda_version
      - develop
      - iwyu
      - py_version
  docs:
    output: none
    includes:
      - cuda
      - cuda_version
      - depends_on_cudf
      - depends_on_dask_cuda
      - depends_on_dask_cudf
      - depends_on_pylibcudf
      - depends_on_libcudf
      - depends_on_cudf_polars
      - docs
      - py_version
  py_build_cudf:
    output: pyproject
    pyproject_dir: python/cudf
    extras:
      table: build-system
    includes:
      - rapids_build_skbuild
  py_rapids_build_cudf:
    output: pyproject
    pyproject_dir: python/cudf
    extras:
      table: tool.rapids-build-backend
      key: requires
    includes:
      - build_base
      - build_python_common
<<<<<<< HEAD
=======
      - depends_on_numba_cuda
>>>>>>> 0c758875
      - depends_on_pylibcudf
      - depends_on_libcudf
      - depends_on_librmm
      - depends_on_numba_cuda
      - depends_on_rmm
  py_run_cudf:
    output: pyproject
    pyproject_dir: python/cudf
    extras:
      table: project
    includes:
      - numpy_run
      - run_common
      - run_cudf
      - pyarrow_run
      - depends_on_cupy
      - depends_on_libcudf
      - depends_on_numba_cuda
      - depends_on_pylibcudf_pyarrow
      - depends_on_rmm
  py_test_cudf:
    output: pyproject
    pyproject_dir: python/cudf
    extras:
      table: project.optional-dependencies
      key: test
    includes:
      - test_python_common
      - test_python_cudf_common
      - test_python_cudf
  py_build_libcudf:
    output: pyproject
    pyproject_dir: python/libcudf
    extras:
      table: build-system
    includes:
      - rapids_build_skbuild
  py_rapids_build_libcudf:
    output: pyproject
    pyproject_dir: python/libcudf
    extras:
      table: tool.rapids-build-backend
      key: requires
    includes:
      - build_base
      - build_cpp
      - depends_on_libkvikio
      - depends_on_librmm
      - depends_on_rapids_logger
  py_run_libcudf:
    output: pyproject
    pyproject_dir: python/libcudf
    extras:
      table: project
    includes:
      - depends_on_libkvikio
      - depends_on_librmm
      # TODO: restore runtime dependency when we no longer vendor nvcomp
      # (when nvcomp ships C++ wheels)
      # https://github.com/rapidsai/build-planning/issues/171
      # - depends_on_libnvcomp
      - depends_on_rapids_logger
  py_build_pylibcudf:
    output: pyproject
    pyproject_dir: python/pylibcudf
    extras:
      table: build-system
    includes:
      - rapids_build_skbuild
  py_rapids_build_pylibcudf:
    output: pyproject
    pyproject_dir: python/pylibcudf
    extras:
      table: tool.rapids-build-backend
      key: requires
    includes:
      - build_base
      - build_python_common
      - depends_on_libcudf
      - depends_on_librmm
      - depends_on_rmm
  py_run_pylibcudf:
    output: pyproject
    pyproject_dir: python/pylibcudf
    extras:
      table: project
    includes:
      - depends_on_libcudf
      - depends_on_rmm
      - run_pylibcudf
  py_run_pylibcudf_numpy:
    output: pyproject
    pyproject_dir: python/pylibcudf
    extras:
      table: project.optional-dependencies
      key: numpy
    includes:
      - numpy_run
  py_run_pylibcudf_pyarrow:
    output: pyproject
    pyproject_dir: python/pylibcudf
    extras:
      table: project.optional-dependencies
      key: pyarrow
    includes:
      - pyarrow_run
  py_test_pylibcudf:
    output: pyproject
    pyproject_dir: python/pylibcudf
    extras:
      table: project.optional-dependencies
      key: test
    includes:
      - depends_on_cupy
      - depends_on_numba_cuda
      - pyarrow_run
      - test_python_common
      - test_python_cudf_common
      - test_python_pylibcudf
  py_test_pandas_cudf:
    output: pyproject
    pyproject_dir: python/cudf
    extras:
      table: project.optional-dependencies
      key: pandas-tests
    includes:
      - test_python_pandas_cudf
  py_test_cudf_pandas:
    output: pyproject
    pyproject_dir: python/cudf
    extras:
      table: project.optional-dependencies
      key: cudf-pandas-tests
    includes:
      - test_python_cudf_pandas
  py_build_cudf_polars:
    output: pyproject
    pyproject_dir: python/cudf_polars
    extras:
      table: build-system
    includes:
      - rapids_build_setuptools
  py_run_cudf_polars:
    output: pyproject
    pyproject_dir: python/cudf_polars
    extras:
      table: project
    includes:
      - run_cudf_polars
      - depends_on_pylibcudf
  py_run_cudf_polars_experimental:
    output: pyproject
    pyproject_dir: python/cudf_polars
    extras:
      table: project.optional-dependencies
      key: experimental
    includes:
      - run_cudf_polars_experimental
  py_test_cudf_polars:
    output: pyproject
    pyproject_dir: python/cudf_polars
    extras:
      table: project.optional-dependencies
      key: test
    includes:
      - depends_on_dask_cuda
      - numpy_run
      - test_python_common
      - test_python_cudf_polars
  py_build_dask_cudf:
    output: pyproject
    pyproject_dir: python/dask_cudf
    extras:
      table: build-system
    includes:
      - rapids_build_setuptools
  py_run_dask_cudf:
    output: pyproject
    pyproject_dir: python/dask_cudf
    extras:
      table: project
    includes:
      - numpy_run
      - run_common
      - run_dask_cudf
      - depends_on_cudf
      - depends_on_cupy
  py_test_dask_cudf:
    output: pyproject
    pyproject_dir: python/dask_cudf
    extras:
      table: project.optional-dependencies
      key: test
    includes:
      - depends_on_dask_cuda
      - test_python_common
      - test_python_cudf_common
  py_build_cudf_kafka:
    output: pyproject
    pyproject_dir: python/cudf_kafka
    extras:
      table: build-system
    includes:
      - rapids_build_skbuild
  py_rapids_build_cudf_kafka:
    output: pyproject
    pyproject_dir: python/cudf_kafka
    extras:
      table: tool.rapids-build-backend
      key: requires
    includes:
      - build_base
      - build_python_common
  py_run_cudf_kafka:
    output: pyproject
    pyproject_dir: python/cudf_kafka
    extras:
      table: project
    includes:
      - depends_on_cudf
  py_test_cudf_kafka:
    output: pyproject
    pyproject_dir: python/cudf_kafka
    extras:
      table: project.optional-dependencies
      key: test
    includes:
      - test_python_common
      - test_python_cudf_common
  py_build_custreamz:
    output: pyproject
    pyproject_dir: python/custreamz
    extras:
      table: build-system
    includes:
      - rapids_build_setuptools
  py_run_custreamz:
    output: pyproject
    pyproject_dir: python/custreamz
    extras:
      table: project
    includes:
      - run_custreamz
      - depends_on_cudf
      - depends_on_cudf_kafka
  py_test_custreamz:
    output: pyproject
    pyproject_dir: python/custreamz
    extras:
      table: project.optional-dependencies
      key: test
    includes:
      - test_python_common
      - test_python_cudf_common
  test_python_narwhals:
    output: none
    includes:
      - cuda_version
      - py_version
      - test_python_common
      - test_python_cudf_common
      - test_python_cudf
      - test_python_narwhals
      - depends_on_cudf
      - depends_on_cudf_polars
      - depends_on_narwhals
channels:
  - rapidsai
  - rapidsai-nightly
  - conda-forge
dependencies:
  build_base:
    common:
      - output_types: [conda, requirements, pyproject]
        packages:
          - &cmake_ver cmake>=3.30.4
          - &ninja ninja
  build_all:
    common:
      - output_types: conda
        packages:
          - c-compiler
          - cuda-nvcc
          - cxx-compiler
          - dlpack>=0.8,<1.0
          - zlib>=1.2.13
    specific:
      - output_types: conda
        matrices:
          - matrix:
              arch: x86_64
            packages:
              - gcc_linux-64=14.*
              - sysroot_linux-64==2.28
          - matrix:
              arch: aarch64
            packages:
              - gcc_linux-aarch64=14.*
              - sysroot_linux-aarch64==2.28
  build_cpp:
    common:
      - output_types: conda
        packages:
          - flatbuffers==24.3.25
          - librdkafka>=2.8.0,<2.9.0a0
  depends_on_libnvcomp:
    common:
      - output_types: conda
        packages:
          # Align nvcomp version with rapids-cmake
          - libnvcomp-dev==5.0.0.6
  rapids_build_skbuild:
    common:
      - output_types: [conda, requirements, pyproject]
        packages:
          - &rapids_build_backend rapids-build-backend>=0.4.0,<0.5.0.dev0
      - output_types: conda
        packages:
          - scikit-build-core>=0.10.0
      - output_types: [requirements, pyproject]
        packages:
          - scikit-build-core[pyproject]>=0.10.0
  rapids_build_setuptools:
    common:
      - output_types: [requirements, pyproject]
        packages:
          - *rapids_build_backend
          - setuptools
          - wheel
  build_python_common:
    common:
      - output_types: [conda, requirements, pyproject]
        packages:
          - cython>=3.0.3
  numpy_run:
    common:
      - output_types: [conda, requirements, pyproject]
        packages:
          - numpy>=1.23,<3.0a0
  pyarrow_run:
    common:
      - output_types: [conda]
        packages:
          - pyarrow>=14.0.0,<20.0.0a0
      - output_types: [requirements, pyproject]
        packages:
          # pyarrow 17.0.0 wheels have a subtle issue around threading that
          # can cause segmentation faults around imports on arm. It appears to
          # be highly dependent on the exact build configuration, so we'll just
          # avoid 17.0.0 for now unless we observe similar issues in future
          # releases as well.
          - pyarrow>=14.0.0,<20.0.0a0; platform_machine=='x86_64'
          - pyarrow>=14.0.0,<20.0.0a0,!=17.0.0; platform_machine=='aarch64'
  cuda_version:
    specific:
      - output_types: conda
        matrices:
          - matrix:
              cuda: "12.0"
            packages:
              - cuda-version=12.0
          - matrix:
              cuda: "12.2"
            packages:
              - cuda-version=12.2
          - matrix:
              cuda: "12.5"
            packages:
              - cuda-version=12.5
          - matrix:
              cuda: "12.8"
            packages:
              - cuda-version=12.8
          - matrix:
              cuda: "12.9"
            packages:
              - cuda-version=12.9
<<<<<<< HEAD
          - matrix:
              cuda: "13.0"
            packages:
              - cuda-version=13.0
  cuda:
    common:
      - output_types: [conda]
        packages:
          - cuda-cudart-dev
          - cuda-nvrtc-dev
          - cuda-nvtx-dev
          - libcurand-dev
          - libnvjitlink-dev
    specific:
      - output_types: conda
        matrices:
          - matrix:
=======
  cuda:
    common:
      - output_types: [conda]
        packages:
          - cuda-cudart-dev
          - cuda-nvrtc-dev
          - cuda-nvtx-dev
          - libcurand-dev
          - libnvjitlink-dev
    specific:
      - output_types: conda
        matrices:
          - matrix:
>>>>>>> 0c758875
              arch: aarch64
            packages:
          - matrix:
              arch: x86_64
            packages:
              - libcufile-dev
  develop:
    common:
      - output_types: [conda, requirements]
        packages:
          - pre-commit
          # pre-commit requires identify minimum version 1.0, but clang-format requires textproto support and that was
          # added in 2.5.20, so we need to call out the minimum version needed for our plugins
          - identify>=2.5.20
      - output_types: conda
        packages:
          - &doxygen doxygen=1.9.1 # pre-commit hook needs a specific version.
  clang:
    common:
      - output_types: conda
        packages:
          - clang==20.1.4
          - clang-tools==20.1.4
  iwyu:
    common:
      - output_types: conda
        packages:
          - include-what-you-use==0.24.0
  docs:
    common:
      - output_types: [conda]
        packages:
          - breathe>=4.35.0
          - *doxygen
          - make
          - myst-nb
          - nbsphinx
          - numpydoc
          - pandoc
          # Minimum version for safe parallel writing again.
          # https://github.com/pydata/pydata-sphinx-theme/pull/1859
          # https://github.com/pydata/pydata-sphinx-theme/releases/tag/v0.15.4
          - pydata-sphinx-theme>=0.15.4
          - scipy
          # Needed for safe parallel writes as with the pydata-sphinx-theme pin above
          # https://github.com/sphinx-doc/sphinx/issues/12409
          # https://github.com/sphinx-doc/sphinx/pull/12888
          # https://github.com/sphinx-doc/sphinx/releases/tag/v8.1.0
          - sphinx>=8.1.0
          - sphinx-autobuild
          - sphinx-copybutton
          - sphinx-markdown-tables
          - sphinx-remove-toctrees
          - sphinxcontrib-websupport
  notebooks:
    common:
      - output_types: [conda, requirements]
        packages:
          - ipython
          - notebook
          - scipy
  py_version:
    specific:
      - output_types: conda
        matrices:
          - matrix:
              py: "3.10"
            packages:
              - python=3.10
          - matrix:
              py: "3.11"
            packages:
              - python=3.11
          - matrix:
              py: "3.12"
            packages:
              - python=3.12
          - matrix:
              py: "3.13"
            packages:
              - python=3.13
          - matrix:
            packages:
              - python>=3.10,<3.14
  run_common:
    common:
      - output_types: [conda, requirements, pyproject]
        packages:
          - fsspec>=0.6.0
          - pandas>=2.0,<2.4.0dev0
  run_pylibcudf:
    common:
      - output_types: [conda, requirements, pyproject]
        packages:
          - nvtx>=0.2.1
          - packaging
          - typing_extensions>=4.0.0
    specific:
      - output_types: [conda, requirements, pyproject]
        matrices:
          - matrix:
              cuda: "12.*"
            packages:
              - cuda-python>=12.9.2,<13.0a0
          # fallback to CUDA 13 versions if 'cuda' is '13.*' or not provided
          - matrix:
            packages:
              - cuda-python>=13.0.1,<14.0a0
  run_cudf:
    common:
      - output_types: [conda, requirements, pyproject]
        packages:
          - cachetools
          - &numba numba>=0.60.0,<0.62.0a0
          - nvtx>=0.2.1
          - packaging
          - rich
          - typing_extensions>=4.0.0
      - output_types: requirements
        packages:
          # pip recognizes the index as a global option for the requirements.txt file
          - --extra-index-url=https://pypi.nvidia.com
          - --extra-index-url=https://pypi.anaconda.org/rapidsai-wheels-nightly/simple
    specific:
      - output_types: [conda, requirements, pyproject]
        matrices:
<<<<<<< HEAD
          - matrix:
              cuda: "12.*"
            packages:
              - cuda-python>=12.9.2,<13.0a0
          # fallback to CUDA 13 versions if 'cuda' is '13.*' or not provided
          - matrix:
            packages:
              - cuda-python>=13.0.1,<14.0a0
=======
          - matrix: {cuda: "12.*"}
            packages: &run_cudf_packages_all_cu12
              - cuda-python>=12.9.1,<13.0a0
          - {matrix: null, packages: *run_cudf_packages_all_cu12}
>>>>>>> 0c758875
      - output_types: [requirements, pyproject]
        matrices:
          - matrix:
              cuda: "12.*"
              cuda_suffixed: "true"
            packages:
              - nvidia-cuda-nvcc-cu12
              - nvidia-cuda-nvrtc-cu12
          - matrix:
              cuda: "13.*"
              cuda_suffixed: "true"
            packages:
              - nvidia-cuda-nvcc-cu13
              - nvidia-cuda-nvrtc-cu13
          - {matrix: null, packages: []}
  run_cudf_polars:
    common:
      - output_types: [conda, requirements, pyproject]
        packages:
          - nvidia-ml-py
          - packaging
          - polars>=1.28,<1.33
    specific:
      - output_types: [requirements, pyproject]
        matrices:
          - matrix: null
            packages:
              - "typing-extensions; python_version < '3.11'"
  run_cudf_polars_experimental:
    common:
      - output_types: [conda, requirements, pyproject]
        packages:
          - rapids-dask-dependency==25.10.*,>=0.0.0a0
          - nvidia-ml-py
  run_dask_cudf:
    common:
      - output_types: [conda, requirements, pyproject]
        packages:
          - pynvml>=12.0.0,<13.0.0a0
          - rapids-dask-dependency==25.10.*,>=0.0.0a0
  run_custreamz:
    common:
      - output_types: conda
        packages:
          - python-confluent-kafka>=2.8.0,<2.9.0a0
      - output_types: [conda, requirements, pyproject]
        packages:
          - streamz
      - output_types: [requirements, pyproject]
        packages:
          - confluent-kafka>=2.8.0,<2.9.0a0
  test_cpp:
    common:
      - output_types: conda
        packages:
          - *cmake_ver
          - cuda-sanitizer-api
  # packages we want in the 'test_cpp' group in 'files', for CI, but which
  # shouldn't be added to 'all' for building a development environment
  test_cpp_cudf:
    common:
      - output_types: conda
        packages:
          - libcudf-example==25.10.*,>=0.0.0a0
          - libcudf_kafka==25.10.*,>=0.0.0a0
          - libcudf-tests==25.10.*,>=0.0.0a0
  test_java:
    common:
      - output_types: conda
        packages:
          - cmake>=3.30.4,<4.0.0
          - ninja
          - maven
          - openjdk=8.*
          - boost
  test_python_common:
    common:
      - output_types: [conda, requirements, pyproject]
        packages:
          - pytest
          - pytest-cov
          - pytest-xdist
  test_python_cudf_common:
    specific:
      # Define additional constraints for testing with oldest dependencies.
      - output_types: [conda, requirements, pyproject]
        matrices:
          - matrix: {dependencies: "oldest"}
            packages:
              - numba==0.60.0
              - pandas==2.0.*
              - numba-cuda==0.19.1
          - matrix: {dependencies: "latest"}
            packages:
              - pandas==2.3.1
          - matrix:
            packages:
      - output_types: conda
        matrices:
          - matrix: {dependencies: "oldest"}
            packages:
              - cupy==13.6.0
          - matrix:
            packages:
      - output_types: requirements
        # Using --constraints for pip install, so we list cupy multiple times
        matrices:
          - matrix:
              cuda: "12.*"
              dependencies: "oldest"
            packages:
              - cupy-cuda12x==13.6.0
          - matrix:
              cuda: "13.*"
              dependencies: "oldest"
            packages:
              - cupy-cuda13x==13.6.0
          - matrix:
            packages:
  test_python_pylibcudf:
    common:
      - output_types: [conda, requirements, pyproject]
        packages:
          - &fastavro fastavro>=0.22.9
          - mmh3
          - nanoarrow
          - hypothesis>=6.131.7
          - *numba
          - pandas
      - output_types: conda
        packages:
          - python-xxhash
      - output_types: [pyproject, requirements]
        packages:
          - xxhash
  test_python_cudf:
    common:
      - output_types: [conda, requirements, pyproject]
        packages:
          - cramjam
          - *fastavro
          - hypothesis>=6.131.7
          - pytest-benchmark
          - pytest-cases>=3.8.2
          - scipy
          - zstandard
      - output_types: conda
        packages:
          - aiobotocore>=2.2.0
          - boto3>=1.21.21
          - botocore>=1.24.21
          - msgpack-python
          - moto>=4.0.8
          - s3fs>=2022.3.0
      - output_types: [pyproject, requirements]
        packages:
          - msgpack
          - tzdata
    specific:
      - output_types: [conda, requirements]
        matrices:
          - matrix: {dependencies: "oldest"}
            packages:
              - numpy==1.23.*
              # pyarrow 14 is fine in some circumstances but we require pyarrow
              # 15 in our CI tests in order to get a lz4-c that is compatible
              # with cudf_kafka's dependencies.
              - pyarrow==15.*
          - matrix:
            packages:
      - output_types: conda
        matrices:
          - matrix:
              cuda: "12.*"
            packages:
              - pytorch>=2.4.0
<<<<<<< HEAD
          # TODO: add a 13.x entry here when pytorch has CUDA 13 packages (https://github.com/pytorch/pytorch/issues/159779)
=======
>>>>>>> 0c758875
          - matrix:
            packages:
  test_python_cudf_polars:
    common:
      - output_types: [conda, requirements, pyproject]
        packages:
          - rich
  test_python_narwhals:
    common:
      - output_types: [conda, requirements, pyproject]
        packages:
          - pip:
              - pytest-env
              - sqlframe
              - ibis-framework[duckdb]
  depends_on_libcudf:
    common:
      - output_types: conda
        packages:
          - &libcudf_unsuffixed libcudf==25.10.*,>=0.0.0a0
      - output_types: requirements
        packages:
          # pip recognizes the index as a global option for the requirements.txt file
          - --extra-index-url=https://pypi.nvidia.com
          - --extra-index-url=https://pypi.anaconda.org/rapidsai-wheels-nightly/simple
    specific:
      - output_types: [requirements, pyproject]
        matrices:
          - matrix:
              cuda: "12.*"
              cuda_suffixed: "true"
            packages:
              - libcudf-cu12==25.10.*,>=0.0.0a0
          - matrix:
              cuda: "13.*"
              cuda_suffixed: "true"
            packages:
              - libcudf-cu13==25.10.*,>=0.0.0a0
          - {matrix: null, packages: [*libcudf_unsuffixed]}
  depends_on_numba_cuda:
    common:
      - output_types: [conda]
        packages:
        - numba-cuda>=0.19.1,<0.20.0a0
    specific:
      - output_types: [requirements, pyproject]
        matrices:
          - matrix:
              cuda: "12.*"
            packages:
<<<<<<< HEAD
              - numba-cuda[cu12]>=0.19.1,<0.20.0a0
          # fallback to CUDA 13 versions if 'cuda' is '13.*' or not provided
          - matrix:
            packages:
              - numba-cuda[cu13]>=0.19.1,<0.20.0a0
=======
              - &numba_cuda_cu12 numba-cuda[cu12]>=0.19.1,<0.20.0a0
          - matrix:
            packages:
              - *numba_cuda_cu12
>>>>>>> 0c758875
  depends_on_pylibcudf:
    common:
      - output_types: conda
        packages:
          - &pylibcudf_unsuffixed pylibcudf==25.10.*,>=0.0.0a0
      - output_types: requirements
        packages:
          # pip recognizes the index as a global option for the requirements.txt file
          - --extra-index-url=https://pypi.nvidia.com
          - --extra-index-url=https://pypi.anaconda.org/rapidsai-wheels-nightly/simple
    specific:
      - output_types: [requirements, pyproject]
        matrices:
          - matrix:
              cuda: "12.*"
              cuda_suffixed: "true"
            packages:
              - pylibcudf-cu12==25.10.*,>=0.0.0a0
          - matrix:
              cuda: "13.*"
              cuda_suffixed: "true"
            packages:
              - pylibcudf-cu13==25.10.*,>=0.0.0a0
          - {matrix: null, packages: [*pylibcudf_unsuffixed]}
  depends_on_pylibcudf_pyarrow:
    common:
      - output_types: conda
        packages:
          - &plc_unsuffixed pylibcudf==25.10.*,>=0.0.0a0
      - output_types: requirements
        packages:
          # pip recognizes the index as a global option for the requirements.txt file
          - --extra-index-url=https://pypi.nvidia.com
          - --extra-index-url=https://pypi.anaconda.org/rapidsai-wheels-nightly/simple
    specific:
      - output_types: [requirements, pyproject]
        matrices:
          - matrix:
              cuda: "12.*"
              cuda_suffixed: "true"
            packages:
              - pylibcudf-cu12[pyarrow]==25.10.*,>=0.0.0a0
          - matrix:
              cuda: "13.*"
              cuda_suffixed: "true"
            packages:
              - pylibcudf-cu13[pyarrow]==25.10.*,>=0.0.0a0
          - {matrix: null, packages: [*plc_unsuffixed]}
  depends_on_cudf:
    common:
      - output_types: conda
        packages:
          - &cudf_unsuffixed cudf==25.10.*,>=0.0.0a0
      - output_types: requirements
        packages:
          # pip recognizes the index as a global option for the requirements.txt file
          - --extra-index-url=https://pypi.nvidia.com
          - --extra-index-url=https://pypi.anaconda.org/rapidsai-wheels-nightly/simple
    specific:
      - output_types: [requirements, pyproject]
        matrices:
          - matrix:
              cuda: "12.*"
              cuda_suffixed: "true"
            packages:
              - cudf-cu12==25.10.*,>=0.0.0a0
          - matrix:
              cuda: "13.*"
              cuda_suffixed: "true"
            packages:
              - cudf-cu13==25.10.*,>=0.0.0a0
          - {matrix: null, packages: [*cudf_unsuffixed]}
  depends_on_cudf_kafka:
    common:
      - output_types: conda
        packages:
          - &cudf_kafka_unsuffixed cudf_kafka==25.10.*,>=0.0.0a0
      - output_types: requirements
        packages:
          # pip recognizes the index as a global option for the requirements.txt file
          - --extra-index-url=https://pypi.nvidia.com
          - --extra-index-url=https://pypi.anaconda.org/rapidsai-wheels-nightly/simple
    specific:
      - output_types: [requirements, pyproject]
        matrices:
          - matrix:
              cuda: "12.*"
              cuda_suffixed: "true"
            packages:
              - cudf_kafka-cu12==25.10.*,>=0.0.0a0
          - matrix:
              cuda: "13.*"
              cuda_suffixed: "true"
            packages:
              - cudf_kafka-cu13==25.10.*,>=0.0.0a0
          - {matrix: null, packages: [*cudf_kafka_unsuffixed]}
  depends_on_cupy:
    common:
      - output_types: conda
        packages:
          - cupy>=13.6.0
    # NOTE: This is intentionally not broken into groups by a 'cuda_suffixed' selector like
    #       other packages with -cu{nn}x suffixes in this file.
    #       All RAPIDS wheel builds (including in devcontainers) expect cupy to be suffixed.
    specific:
      - output_types: [requirements, pyproject]
        matrices:
          - matrix:
              cuda: "12.*"
            packages:
              - cupy-cuda12x>=13.6.0
          # fallback to CUDA 13 versions if 'cuda' is '13.*' or not provided
          - matrix:
            packages:
              - &cupy_cu13 cupy-cuda13x>=13.6.0
  depends_on_libkvikio:
    common:
      - output_types: conda
        packages:
          - &libkvikio_unsuffixed libkvikio==25.10.*,>=0.0.0a0
      - output_types: requirements
        packages:
          - --extra-index-url=https://pypi.nvidia.com
          - --extra-index-url=https://pypi.anaconda.org/rapidsai-wheels-nightly/simple
    specific:
      - output_types: [requirements, pyproject]
        matrices:
          - matrix:
              cuda: "12.*"
              cuda_suffixed: "true"
            packages:
              - libkvikio-cu12==25.10.*,>=0.0.0a0
          - matrix:
              cuda: "13.*"
              cuda_suffixed: "true"
            packages:
              - libkvikio-cu13==25.10.*,>=0.0.0a0
          - matrix:
            packages:
              - *libkvikio_unsuffixed
  depends_on_librmm:
    common:
      - output_types: conda
        packages:
          - &librmm_unsuffixed librmm==25.10.*,>=0.0.0a0
      - output_types: requirements
        packages:
          # pip recognizes the index as a global option for the requirements.txt file
          - --extra-index-url=https://pypi.nvidia.com
          - --extra-index-url=https://pypi.anaconda.org/rapidsai-wheels-nightly/simple
    specific:
      - output_types: [requirements, pyproject]
        matrices:
          - matrix:
              cuda: "12.*"
              cuda_suffixed: "true"
            packages:
              - librmm-cu12==25.10.*,>=0.0.0a0
          - matrix:
              cuda: "13.*"
              cuda_suffixed: "true"
            packages:
              - librmm-cu13==25.10.*,>=0.0.0a0
          - matrix:
            packages:
              - *librmm_unsuffixed
  depends_on_rmm:
    common:
      - output_types: conda
        packages:
          - &rmm_unsuffixed rmm==25.10.*,>=0.0.0a0
      - output_types: requirements
        packages:
          # pip recognizes the index as a global option for the requirements.txt file
          - --extra-index-url=https://pypi.nvidia.com
          - --extra-index-url=https://pypi.anaconda.org/rapidsai-wheels-nightly/simple
    specific:
      - output_types: [requirements, pyproject]
        matrices:
          - matrix:
              cuda: "12.*"
              cuda_suffixed: "true"
            packages:
              - rmm-cu12==25.10.*,>=0.0.0a0
          - matrix:
              cuda: "13.*"
              cuda_suffixed: "true"
            packages:
              - rmm-cu13==25.10.*,>=0.0.0a0
          - matrix:
            packages:
              - *rmm_unsuffixed
  depends_on_rapids_logger:
    common:
      - output_types: [conda, requirements, pyproject]
        packages:
          - rapids-logger==0.1.*,>=0.0.0a0
      - output_types: requirements
        packages:
          # pip recognizes the index as a global option for the requirements.txt file
          - --extra-index-url=https://pypi.anaconda.org/rapidsai-wheels-nightly/simple
  test_python_pandas_cudf:
    common:
      - output_types: [requirements, pyproject]
        packages:
          # dependencies to run pandas tests
          # https://github.com/pandas-dev/pandas/blob/main/environment.yml
          # pandas[...] includes all of the required dependencies.
          # Intentionally excluding `postgresql` because of
          # installation issues with `psycopg2`.
          - pandas[test, pyarrow, performance, computation, fss, excel, parquet, feather, hdf5, spss, html, xml, plot, output-formatting, clipboard, compression]
          - pytest-reportlog
          - ipython
          - hypothesis>=6.131.7
  test_python_cudf_pandas:
    common:
      - output_types: [conda, requirements, pyproject]
        packages:
          - certifi
          - ipython
          - jupyter_client
          - nbconvert
          - nbformat
          - openpyxl
          - pytest-rerunfailures
  depends_on_dask_cuda:
    common:
      - output_types: conda
        packages:
          - &dask_cuda_unsuffixed dask-cuda==25.10.*,>=0.0.0a0
      - output_types: requirements
        packages:
          # pip recognizes the index as a global option for the requirements.txt file
          - --extra-index-url=https://pypi.nvidia.com
          - --extra-index-url=https://pypi.anaconda.org/rapidsai-wheels-nightly/simple
    specific:
      - output_types: [requirements, pyproject]
        matrices:
          - matrix:
              cuda: "12.*"
              cuda_suffixed: "true"
            packages:
              - dask-cuda[cu12]==25.10.*,>=0.0.0a0
          - matrix:
              cuda: "13.*"
              cuda_suffixed: "true"
            packages:
              - dask-cuda[cu13]==25.10.*,>=0.0.0a0
          - matrix:
            packages:
              - *dask_cuda_unsuffixed
  depends_on_dask_cudf:
    common:
      - output_types: conda
        packages:
          - dask-cudf==25.10.*,>=0.0.0a0
  depends_on_custreamz:
    common:
      - output_types: conda
        packages:
          - custreamz==25.10.*,>=0.0.0a0
  depends_on_cudf_polars:
    common:
      - output_types: conda
        packages:
          - cudf-polars==25.10.*,>=0.0.0a0
  depends_on_narwhals:
    common:
      - output_types: [conda, requirements, pyproject]
        packages:
          - narwhals==2.0.1<|MERGE_RESOLUTION|>--- conflicted
+++ resolved
@@ -168,10 +168,6 @@
     includes:
       - build_base
       - build_python_common
-<<<<<<< HEAD
-=======
-      - depends_on_numba_cuda
->>>>>>> 0c758875
       - depends_on_pylibcudf
       - depends_on_libcudf
       - depends_on_librmm
@@ -549,7 +545,6 @@
               cuda: "12.9"
             packages:
               - cuda-version=12.9
-<<<<<<< HEAD
           - matrix:
               cuda: "13.0"
             packages:
@@ -567,21 +562,6 @@
       - output_types: conda
         matrices:
           - matrix:
-=======
-  cuda:
-    common:
-      - output_types: [conda]
-        packages:
-          - cuda-cudart-dev
-          - cuda-nvrtc-dev
-          - cuda-nvtx-dev
-          - libcurand-dev
-          - libnvjitlink-dev
-    specific:
-      - output_types: conda
-        matrices:
-          - matrix:
->>>>>>> 0c758875
               arch: aarch64
             packages:
           - matrix:
@@ -708,7 +688,6 @@
     specific:
       - output_types: [conda, requirements, pyproject]
         matrices:
-<<<<<<< HEAD
           - matrix:
               cuda: "12.*"
             packages:
@@ -717,12 +696,6 @@
           - matrix:
             packages:
               - cuda-python>=13.0.1,<14.0a0
-=======
-          - matrix: {cuda: "12.*"}
-            packages: &run_cudf_packages_all_cu12
-              - cuda-python>=12.9.1,<13.0a0
-          - {matrix: null, packages: *run_cudf_packages_all_cu12}
->>>>>>> 0c758875
       - output_types: [requirements, pyproject]
         matrices:
           - matrix:
@@ -899,10 +872,7 @@
               cuda: "12.*"
             packages:
               - pytorch>=2.4.0
-<<<<<<< HEAD
           # TODO: add a 13.x entry here when pytorch has CUDA 13 packages (https://github.com/pytorch/pytorch/issues/159779)
-=======
->>>>>>> 0c758875
           - matrix:
             packages:
   test_python_cudf_polars:
@@ -953,18 +923,11 @@
           - matrix:
               cuda: "12.*"
             packages:
-<<<<<<< HEAD
               - numba-cuda[cu12]>=0.19.1,<0.20.0a0
           # fallback to CUDA 13 versions if 'cuda' is '13.*' or not provided
           - matrix:
             packages:
               - numba-cuda[cu13]>=0.19.1,<0.20.0a0
-=======
-              - &numba_cuda_cu12 numba-cuda[cu12]>=0.19.1,<0.20.0a0
-          - matrix:
-            packages:
-              - *numba_cuda_cu12
->>>>>>> 0c758875
   depends_on_pylibcudf:
     common:
       - output_types: conda
