--- conflicted
+++ resolved
@@ -718,11 +718,8 @@
     common:
       - output_types: [conda, requirements, pyproject]
         packages:
-<<<<<<< HEAD
+          - nvidia-ml-py
           - packaging
-=======
-          - nvidia-ml-py
->>>>>>> 530307bf
           - polars>=1.28,<1.32
     specific:
       - output_types: [requirements, pyproject]
