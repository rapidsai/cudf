# Dependency list for https://github.com/rapidsai/dependency-file-generator
files:
  all:
    output: conda
    matrix:
      cuda: ["12.9"]
      arch: [x86_64, aarch64]
    includes:
      - build_base
      - build_all
      - build_cpp
      - build_python_common
      - clang
      - cuda
      - cuda_version
      - depends_on_cupy
      - depends_on_libkvikio
      - depends_on_librmm
      - depends_on_libnvcomp
      - depends_on_rapids_logger
      - depends_on_rmm
      - develop
      - docs
      - iwyu
      - notebooks
      - py_version
      - pyarrow_run
      - rapids_build_skbuild
      - rapids_build_setuptools
      - run_common
      - run_cudf
      - run_cudf_polars
      - run_pylibcudf
      - run_dask_cudf
      - run_custreamz
      - test_cpp
      - test_python_common
      - test_python_cudf
      - test_python_cudf_common
      - test_python_dask_cudf
      - test_python_pylibcudf
      - test_python_cudf_pandas
      - test_python_cudf_polars
  test_static_build:
    output: none
    includes:
      - build_base
  test_cpp:
    output: none
    includes:
      - cuda_version
      - depends_on_libcudf
      - test_cpp
      - test_cpp_cudf
  test_python_cudf_pandas:
    output: none
    includes:
      - cuda_version
      - py_version
      - test_python_common
      - test_python_cudf_common
      - test_python_cudf
      - test_python_cudf_pandas
  test_python_cudf:
    output: none
    includes:
      - cuda_version
      - py_version
      - test_python_common
      - test_python_cudf_common
      - test_python_cudf
      - test_python_pylibcudf
      - depends_on_cudf
      - depends_on_pylibcudf
      - depends_on_libcudf
  test_python_pylibcudf:
    output: none
    includes:
      - cuda_version
      - py_version
      - test_python_common
      - test_python_pylibcudf
      - depends_on_pylibcudf
      - depends_on_libcudf
  test_python_other:
    output: none
    includes:
      - cuda_version
      - py_version
      - test_python_common
      - test_python_cudf_common
      - test_python_dask_cudf
      - test_python_pylibcudf
      - depends_on_cudf
      - depends_on_pylibcudf
      - depends_on_libcudf
      - depends_on_dask_cudf
      - depends_on_cudf_kafka
      - depends_on_custreamz
      - depends_on_cudf_polars
  test_java:
    output: none
    includes:
      - build_all
      - cuda
      - cuda_version
      - depends_on_libcudf
      - test_java
  test_notebooks:
    output: none
    includes:
      - cuda_version
      - depends_on_cudf
      - depends_on_libcudf
      - notebooks
      - py_version
  checks:
    output: none
    includes:
      - develop
      - py_version
  clang_tidy:
    output: none
    includes:
      - build_all
      - build_base
      - clang
      - cuda
      - cuda_version
      - develop
      - iwyu
      - py_version
  docs:
    output: none
    includes:
      - cuda
      - cuda_version
      - depends_on_cudf
      - depends_on_dask_cudf
      - depends_on_pylibcudf
      - depends_on_libcudf
      - depends_on_cudf_polars
      - docs
      - py_version
  py_build_cudf:
    output: pyproject
    pyproject_dir: python/cudf
    extras:
      table: build-system
    includes:
      - rapids_build_skbuild
  py_rapids_build_cudf:
    output: pyproject
    pyproject_dir: python/cudf
    extras:
      table: tool.rapids-build-backend
      key: requires
    includes:
      - build_base
      - build_python_common
      - build_python_cudf
      - depends_on_pylibcudf
      - depends_on_libcudf
      - depends_on_librmm
      - depends_on_rmm
  py_run_cudf:
    output: pyproject
    pyproject_dir: python/cudf
    extras:
      table: project
    includes:
      - run_common
      - run_cudf
      - pyarrow_run
      - depends_on_cupy
      - depends_on_libcudf
      - depends_on_pylibcudf_pyarrow
      - depends_on_rmm
  py_test_cudf:
    output: pyproject
    pyproject_dir: python/cudf
    extras:
      table: project.optional-dependencies
      key: test
    includes:
      - test_python_common
      - test_python_cudf_common
      - test_python_cudf
  py_build_libcudf:
    output: pyproject
    pyproject_dir: python/libcudf
    extras:
      table: build-system
    includes:
      - rapids_build_skbuild
  py_rapids_build_libcudf:
    output: pyproject
    pyproject_dir: python/libcudf
    extras:
      table: tool.rapids-build-backend
      key: requires
    includes:
      - build_base
      - build_cpp
      - depends_on_libkvikio
      - depends_on_librmm
      - depends_on_rapids_logger
  py_run_libcudf:
    output: pyproject
    pyproject_dir: python/libcudf
    extras:
      table: project
    includes:
      - depends_on_libkvikio
      - depends_on_librmm
      # TODO: restore runtime dependency when we no longer vendor nvcomp
      # (when nvcomp ships C++ wheels)
      # https://github.com/rapidsai/build-planning/issues/171
      # - depends_on_libnvcomp
      - depends_on_rapids_logger
  py_build_pylibcudf:
    output: pyproject
    pyproject_dir: python/pylibcudf
    extras:
      table: build-system
    includes:
      - rapids_build_skbuild
  py_rapids_build_pylibcudf:
    output: pyproject
    pyproject_dir: python/pylibcudf
    extras:
      table: tool.rapids-build-backend
      key: requires
    includes:
      - build_base
      - build_python_common
      - depends_on_libcudf
      - depends_on_librmm
      - depends_on_rmm
  py_run_pylibcudf:
    output: pyproject
    pyproject_dir: python/pylibcudf
    extras:
      table: project
    includes:
      - depends_on_libcudf
      - depends_on_rmm
      - run_pylibcudf
  py_run_pylibcudf_pyarrow:
    output: pyproject
    pyproject_dir: python/pylibcudf
    extras:
      table: project.optional-dependencies
      key: pyarrow
    includes:
      - pyarrow_run
  py_test_pylibcudf:
    output: pyproject
    pyproject_dir: python/pylibcudf
    extras:
      table: project.optional-dependencies
      key: test
    includes:
      - pyarrow_run
      - test_python_common
      - test_python_cudf_common
      - test_python_pylibcudf
  py_test_pandas_cudf:
    output: pyproject
    pyproject_dir: python/cudf
    extras:
      table: project.optional-dependencies
      key: pandas-tests
    includes:
      - test_python_pandas_cudf
  py_test_cudf_pandas:
    output: pyproject
    pyproject_dir: python/cudf
    extras:
      table: project.optional-dependencies
      key: cudf-pandas-tests
    includes:
      - test_python_cudf_pandas
  py_build_cudf_polars:
    output: pyproject
    pyproject_dir: python/cudf_polars
    extras:
      table: build-system
    includes:
      - rapids_build_setuptools
  py_run_cudf_polars:
    output: pyproject
    pyproject_dir: python/cudf_polars
    extras:
      table: project
    includes:
      - run_cudf_polars
      - depends_on_pylibcudf
  py_run_cudf_polars_experimental:
    output: pyproject
    pyproject_dir: python/cudf_polars
    extras:
      table: project.optional-dependencies
      key: experimental
    includes:
      - run_cudf_polars_experimental
  py_test_cudf_polars:
    output: pyproject
    pyproject_dir: python/cudf_polars
    extras:
      table: project.optional-dependencies
      key: test
    includes:
      - test_python_common
      - test_python_cudf_polars
  py_build_dask_cudf:
    output: pyproject
    pyproject_dir: python/dask_cudf
    extras:
      table: build-system
    includes:
      - rapids_build_setuptools
  py_run_dask_cudf:
    output: pyproject
    pyproject_dir: python/dask_cudf
    extras:
      table: project
    includes:
      - run_common
      - run_dask_cudf
      - depends_on_cudf
      - depends_on_cupy
  py_test_dask_cudf:
    output: pyproject
    pyproject_dir: python/dask_cudf
    extras:
      table: project.optional-dependencies
      key: test
    includes:
      - test_python_common
      - test_python_cudf_common
      - test_python_dask_cudf
  py_build_cudf_kafka:
    output: pyproject
    pyproject_dir: python/cudf_kafka
    extras:
      table: build-system
    includes:
      - rapids_build_skbuild
  py_rapids_build_cudf_kafka:
    output: pyproject
    pyproject_dir: python/cudf_kafka
    extras:
      table: tool.rapids-build-backend
      key: requires
    includes:
      - build_base
      - build_python_common
  py_run_cudf_kafka:
    output: pyproject
    pyproject_dir: python/cudf_kafka
    extras:
      table: project
    includes:
      - depends_on_cudf
  py_test_cudf_kafka:
    output: pyproject
    pyproject_dir: python/cudf_kafka
    extras:
      table: project.optional-dependencies
      key: test
    includes:
      - test_python_common
      - test_python_cudf_common
  py_build_custreamz:
    output: pyproject
    pyproject_dir: python/custreamz
    extras:
      table: build-system
    includes:
      - rapids_build_setuptools
  py_run_custreamz:
    output: pyproject
    pyproject_dir: python/custreamz
    extras:
      table: project
    includes:
      - run_custreamz
      - depends_on_cudf
      - depends_on_cudf_kafka
  py_test_custreamz:
    output: pyproject
    pyproject_dir: python/custreamz
    extras:
      table: project.optional-dependencies
      key: test
    includes:
      - test_python_common
      - test_python_cudf_common
  test_python_narwhals:
    output: none
    includes:
      - cuda_version
      - py_version
      - test_python_common
      - test_python_cudf_common
      - test_python_cudf
      - test_python_narwhals
      - depends_on_cudf
      - depends_on_cudf_polars
      - depends_on_narwhals
channels:
  - rapidsai
  - rapidsai-nightly
  - conda-forge
dependencies:
  build_base:
    common:
      - output_types: [conda, requirements, pyproject]
        packages:
          - &cmake_ver cmake>=3.30.4
          - &ninja ninja
  build_all:
    common:
      - output_types: conda
        packages:
          - c-compiler
          - cxx-compiler
          - dlpack>=0.8,<1.0
          - zlib>=1.2.13
    specific:
      - output_types: conda
        matrices:
          - matrix:
              arch: x86_64
              cuda: "12.*"
            packages:
              - gcc_linux-64=14.*
              - sysroot_linux-64==2.28
          - matrix:
              arch: aarch64
              cuda: "12.*"
            packages:
              - gcc_linux-aarch64=14.*
              - sysroot_linux-aarch64==2.28
      - output_types: conda
        matrices:
          - matrix:
              cuda: "12.*"
            packages:
              - cuda-nvcc
  build_cpp:
    common:
      - output_types: conda
        packages:
          - flatbuffers==24.3.25
          - librdkafka>=2.8.0,<2.9.0a0
  depends_on_libnvcomp:
    common:
      - output_types: conda
        packages:
          # Align nvcomp version with rapids-cmake
          - libnvcomp-dev==4.2.0.11
  rapids_build_skbuild:
    common:
      - output_types: [conda, requirements, pyproject]
        packages:
          - &rapids_build_backend rapids-build-backend>=0.4.0,<0.5.0.dev0
      - output_types: conda
        packages:
          - scikit-build-core>=0.10.0
      - output_types: [requirements, pyproject]
        packages:
          - scikit-build-core[pyproject]>=0.10.0
  rapids_build_setuptools:
    common:
      - output_types: [requirements, pyproject]
        packages:
          - *rapids_build_backend
          - setuptools
          - wheel
  build_python_common:
    common:
      - output_types: [conda, requirements, pyproject]
        packages:
          - cython>=3.0.3
  build_python_cudf:
    common:
      - output_types: [conda]
        packages:
<<<<<<< HEAD
        - &numba-cuda-dep numba-cuda>=0.18.0,<0.19.0a0
    specific:
      - output_types: [requirements, pyproject]
        matrices:
          - matrix:
              cuda: "12.*"
            packages:
              - &numba-cuda-cu12-dep numba-cuda[cu12]>=0.18.0,<0.19.0a0
          - matrix: # Fallback for no matrix
            packages:
              - *numba-cuda-cu12-dep
=======
        - &numba_cuda numba-cuda>=0.14.0,<0.15.0a0
>>>>>>> 2cefac9e
  pyarrow_run:
    common:
      - output_types: [conda]
        packages:
          - pyarrow>=14.0.0,<20.0.0a0
      - output_types: [requirements, pyproject]
        packages:
          # pyarrow 17.0.0 wheels have a subtle issue around threading that
          # can cause segmentation faults around imports on arm. It appears to
          # be highly dependent on the exact build configuration, so we'll just
          # avoid 17.0.0 for now unless we observe similar issues in future
          # releases as well.
          - pyarrow>=14.0.0,<20.0.0a0; platform_machine=='x86_64'
          - pyarrow>=14.0.0,<20.0.0a0,!=17.0.0; platform_machine=='aarch64'
  cuda_version:
    specific:
      - output_types: conda
        matrices:
          - matrix:
              cuda: "12.0"
            packages:
              - cuda-version=12.0
          - matrix:
              cuda: "12.2"
            packages:
              - cuda-version=12.2
          - matrix:
              cuda: "12.5"
            packages:
              - cuda-version=12.5
          - matrix:
              cuda: "12.8"
            packages:
              - cuda-version=12.8
          - matrix:
              cuda: "12.9"
            packages:
              - cuda-version=12.9
  cuda:
    specific:
      - output_types: conda
        matrices:
          - matrix:
              cuda: "12.*"
            packages:
              - cuda-cudart-dev
              - cuda-nvrtc-dev
              - cuda-nvtx-dev
              - libcurand-dev
      - output_types: conda
        matrices:
          - matrix:
              arch: aarch64
            packages:
          - matrix:
              cuda: "12.*"
              arch: x86_64
            packages:
              - libcufile-dev
  develop:
    common:
      - output_types: [conda, requirements]
        packages:
          - pre-commit
          # pre-commit requires identify minimum version 1.0, but clang-format requires textproto support and that was
          # added in 2.5.20, so we need to call out the minimum version needed for our plugins
          - identify>=2.5.20
      - output_types: conda
        packages:
          - &doxygen doxygen=1.9.1 # pre-commit hook needs a specific version.
  clang:
    common:
      - output_types: conda
        packages:
          - clang==20.1.4
          - clang-tools==20.1.4
  iwyu:
    common:
      - output_types: conda
        packages:
          - include-what-you-use==0.24.0
  docs:
    common:
      - output_types: [conda]
        packages:
          - breathe>=4.35.0
          - dask-cuda==25.10.*,>=0.0.0a0
          - *doxygen
          - make
          - myst-nb
          - nbsphinx
          - numpydoc
          - pandoc
          # Minimum version for safe parallel writing again.
          # https://github.com/pydata/pydata-sphinx-theme/pull/1859
          # https://github.com/pydata/pydata-sphinx-theme/releases/tag/v0.15.4
          - pydata-sphinx-theme>=0.15.4
          - scipy
          # Needed for safe parallel writes as with the pydata-sphinx-theme pin above
          # https://github.com/sphinx-doc/sphinx/issues/12409
          # https://github.com/sphinx-doc/sphinx/pull/12888
          # https://github.com/sphinx-doc/sphinx/releases/tag/v8.1.0
          - sphinx>=8.1.0
          - sphinx-autobuild
          - sphinx-copybutton
          - sphinx-markdown-tables
          - sphinx-remove-toctrees
          - sphinxcontrib-websupport
  notebooks:
    common:
      - output_types: [conda, requirements]
        packages:
          - ipython
          - notebook
          - scipy
  py_version:
    specific:
      - output_types: conda
        matrices:
          - matrix:
              py: "3.10"
            packages:
              - python=3.10
          - matrix:
              py: "3.11"
            packages:
              - python=3.11
          - matrix:
              py: "3.12"
            packages:
              - python=3.12
          - matrix:
              py: "3.13"
            packages:
              - python=3.13
          - matrix:
            packages:
              - python>=3.10,<3.14
  run_common:
    common:
      - output_types: [conda, requirements, pyproject]
        packages:
          - fsspec>=0.6.0
          - &numpy numpy>=1.23,<3.0a0
          - pandas>=2.0,<2.4.0dev0
  run_pylibcudf:
    common:
      - output_types: [conda, requirements, pyproject]
        packages:
          - nvtx>=0.2.1
          - packaging
          - typing_extensions>=4.0.0
    specific:
      - output_types: [conda, requirements, pyproject]
        matrices:
          - matrix: {cuda: "12.*"}
            packages: &run_pylibcudf_packages_all_cu12
              - cuda-python>=12.9.1,<13.0a0
          - {matrix: null, packages: *run_pylibcudf_packages_all_cu12}
  run_cudf:
    common:
      - output_types: [conda, requirements, pyproject]
        packages:
          - cachetools
          - &numba numba>=0.59.1,<0.62.0a0
          - nvtx>=0.2.1
          - packaging
          - rich
          - typing_extensions>=4.0.0
      - output_types: [conda]
        packages:
          - *numba_cuda
      - output_types: requirements
        packages:
          # pip recognizes the index as a global option for the requirements.txt file
          - --extra-index-url=https://pypi.nvidia.com
          - --extra-index-url=https://pypi.anaconda.org/rapidsai-wheels-nightly/simple
    specific:
      - output_types: [conda, requirements, pyproject]
        matrices:
          - matrix: {cuda: "12.*"}
            packages: &run_cudf_packages_all_cu12
              - cuda-python>=12.9.1,<13.0a0
          - {matrix: null, packages: *run_cudf_packages_all_cu12}
      - output_types: [requirements, pyproject]
        matrices:
          - matrix: {cuda: "12.*"}
            packages:
<<<<<<< HEAD
              - *numba-cuda-cu12-dep
=======
              - &numba_cuda_cu12 numba-cuda[cu12]>=0.14.0,<0.15.0a0
>>>>>>> 2cefac9e
          - matrix: # Fallback for no matrix
            packages:
              - *numba_cuda_cu12
      - output_types: [requirements, pyproject]
        matrices:
          - matrix:
              cuda: "12.*"
              cuda_suffixed: "true"
            packages:
              - nvidia-cuda-nvcc-cu12
              - nvidia-cuda-nvrtc-cu12
          - {matrix: null, packages: []}
  run_cudf_polars:
    common:
      - output_types: [conda, requirements, pyproject]
        packages:
          - nvidia-ml-py
          - polars>=1.28,<1.32
    specific:
      - output_types: [requirements, pyproject]
        matrices:
          - matrix: null
            packages:
              - "typing-extensions; python_version < '3.11'"
  run_cudf_polars_experimental:
    common:
      - output_types: [conda, requirements, pyproject]
        packages:
          - rapids-dask-dependency==25.10.*,>=0.0.0a0
          - nvidia-ml-py
  run_dask_cudf:
    common:
      - output_types: [conda, requirements, pyproject]
        packages:
          - pynvml>=12.0.0,<13.0.0a0
          - rapids-dask-dependency==25.10.*,>=0.0.0a0
  run_custreamz:
    common:
      - output_types: conda
        packages:
          - python-confluent-kafka>=2.8.0,<2.9.0a0
      - output_types: [conda, requirements, pyproject]
        packages:
          - streamz
      - output_types: [requirements, pyproject]
        packages:
          - confluent-kafka>=2.8.0,<2.9.0a0
  test_cpp:
    common:
      - output_types: conda
        packages:
          - *cmake_ver
    specific:
      - output_types: conda
        matrices:
          - matrix:
              cuda: "12.*"
            packages:
              - cuda-sanitizer-api
          - matrix: # Fallback for no matrix
            packages:
  # packages we want in the 'test_cpp' group in 'files', for CI, but which
  # shouldn't be added to 'all' for building a development environment
  test_cpp_cudf:
    common:
      - output_types: conda
        packages:
          - libcudf-example==25.10.*,>=0.0.0a0
          - libcudf_kafka==25.10.*,>=0.0.0a0
          - libcudf-tests==25.10.*,>=0.0.0a0
  test_java:
    common:
      - output_types: conda
        packages:
          - cmake>=3.30.4,<4.0.0
          - ninja
          - maven
          - openjdk=8.*
          - boost
  test_python_common:
    common:
      - output_types: [conda, requirements, pyproject]
        packages:
          - pytest
          - pytest-cov
          - pytest-xdist
  test_python_cudf_common:
    specific:
      # Define additional constraints for testing with oldest dependencies.
      - output_types: [conda, requirements, pyproject]
        matrices:
          - matrix: {dependencies: "oldest"}
            packages:
              - numba==0.59.1
              - pandas==2.0.*
          - matrix: {dependencies: "latest"}
            packages:
              - pandas==2.3.1
          - matrix:
            packages:
      - output_types: [conda]
        matrices:
          - matrix: {dependencies: "oldest"}
            packages:
              - numba-cuda==0.18.0
          - matrix:
            packages:
      - output_types: [requirements, pyproject]
        matrices:
          - matrix: {dependencies: "oldest"}
            packages:
              - numba-cuda[cu12]==0.18.0
          - matrix:
            packages:
      - output_types: conda
        matrices:
          - matrix: {dependencies: "oldest", arch: "aarch64", cuda: "12.*"}
            packages:
              - cupy==12.2.0 # cupy 12.2.0 is the earliest with CUDA 12 ARM packages.
          - matrix: {dependencies: "oldest"}
            packages:
              - cupy==12.0.0
          - matrix:
            packages:
      - output_types: requirements
        # Using --constraints for pip install, so we list cupy multiple times
        matrices:
          - matrix: {dependencies: "oldest"}
            packages:
              - cupy-cuda12x==12.0.0
          - matrix:
            packages:
  test_python_pylibcudf:
    common:
      - output_types: [conda, requirements, pyproject]
        packages:
          - &fastavro fastavro>=0.22.9
          - mmh3
          - nanoarrow
          - hypothesis>=6.131.7
          - *numpy
          - pandas
      - output_types: conda
        packages:
          - python-xxhash
      - output_types: [pyproject, requirements]
        packages:
          - xxhash
  test_python_cudf:
    common:
      - output_types: [conda, requirements, pyproject]
        packages:
          - cramjam
          - *fastavro
          - hypothesis>=6.131.7
          - pytest-benchmark
          - pytest-cases>=3.8.2
          - scipy
          - zstandard
      - output_types: conda
        packages:
          - aiobotocore>=2.2.0
          - boto3>=1.21.21
          - botocore>=1.24.21
          - msgpack-python
          - moto>=4.0.8
          - s3fs>=2022.3.0
      - output_types: [pyproject, requirements]
        packages:
          - msgpack
          - tzdata
    specific:
      - output_types: [conda, requirements]
        matrices:
          - matrix: {dependencies: "oldest"}
            packages:
              - numpy==1.23.*
              # pyarrow 14 is fine in some circumstances but we require pyarrow
              # 15 in our CI tests in order to get a lz4-c that is compatible
              # with cudf_kafka's dependencies.
              - pyarrow==15.*
          - matrix:
            packages:
      - output_types: conda
        matrices:
          - matrix:
              cuda: "12.*"
            packages:
              - pytorch>=2.4.0
          - matrix:
            packages:
  test_python_dask_cudf:
    common:
      - output_types: [conda, requirements, pyproject]
        packages:
          - dask-cuda==25.10.*,>=0.0.0a0
    specific:
      - output_types: [conda, requirements]
        matrices:
          - matrix: {dependencies: "oldest"}
            packages:
              - numpy==1.24.*
              # pyarrow 14 is fine in some circumstances but we require pyarrow
              # 15 in our CI tests in order to get a lz4-c that is compatible
              # with cudf_kafka's dependencies.
              - pyarrow==15.*
          - matrix:
            packages:
  test_python_cudf_polars:
    common:
      - output_types: [conda, requirements, pyproject]
        packages:
          - dask-cuda==25.10.*,>=0.0.0a0
          - *numpy
          - rich
  test_python_narwhals:
    common:
      - output_types: [conda, requirements, pyproject]
        packages:
          - pip:
              - pytest-env
              - sqlframe
              - ibis-framework[duckdb]
  depends_on_libcudf:
    common:
      - output_types: conda
        packages:
          - &libcudf_unsuffixed libcudf==25.10.*,>=0.0.0a0
      - output_types: requirements
        packages:
          # pip recognizes the index as a global option for the requirements.txt file
          - --extra-index-url=https://pypi.nvidia.com
          - --extra-index-url=https://pypi.anaconda.org/rapidsai-wheels-nightly/simple
    specific:
      - output_types: [requirements, pyproject]
        matrices:
          - matrix:
              cuda: "12.*"
              cuda_suffixed: "true"
            packages:
              - libcudf-cu12==25.10.*,>=0.0.0a0
          - {matrix: null, packages: [*libcudf_unsuffixed]}
  depends_on_pylibcudf:
    common:
      - output_types: conda
        packages:
          - &pylibcudf_unsuffixed pylibcudf==25.10.*,>=0.0.0a0
      - output_types: requirements
        packages:
          # pip recognizes the index as a global option for the requirements.txt file
          - --extra-index-url=https://pypi.nvidia.com
          - --extra-index-url=https://pypi.anaconda.org/rapidsai-wheels-nightly/simple
    specific:
      - output_types: [requirements, pyproject]
        matrices:
          - matrix:
              cuda: "12.*"
              cuda_suffixed: "true"
            packages:
              - pylibcudf-cu12==25.10.*,>=0.0.0a0
          - {matrix: null, packages: [*pylibcudf_unsuffixed]}
  depends_on_pylibcudf_pyarrow:
    common:
      - output_types: conda
        packages:
          - &plc_unsuffixed pylibcudf==25.10.*,>=0.0.0a0
      - output_types: requirements
        packages:
          # pip recognizes the index as a global option for the requirements.txt file
          - --extra-index-url=https://pypi.nvidia.com
          - --extra-index-url=https://pypi.anaconda.org/rapidsai-wheels-nightly/simple
    specific:
      - output_types: [requirements, pyproject]
        matrices:
          - matrix:
              cuda: "12.*"
              cuda_suffixed: "true"
            packages:
              - pylibcudf-cu12[pyarrow]==25.10.*,>=0.0.0a0
          - {matrix: null, packages: [*plc_unsuffixed]}
  depends_on_cudf:
    common:
      - output_types: conda
        packages:
          - &cudf_unsuffixed cudf==25.10.*,>=0.0.0a0
      - output_types: requirements
        packages:
          # pip recognizes the index as a global option for the requirements.txt file
          - --extra-index-url=https://pypi.nvidia.com
          - --extra-index-url=https://pypi.anaconda.org/rapidsai-wheels-nightly/simple
    specific:
      - output_types: [requirements, pyproject]
        matrices:
          - matrix:
              cuda: "12.*"
              cuda_suffixed: "true"
            packages:
              - cudf-cu12==25.10.*,>=0.0.0a0
          - {matrix: null, packages: [*cudf_unsuffixed]}
  depends_on_cudf_kafka:
    common:
      - output_types: conda
        packages:
          - &cudf_kafka_unsuffixed cudf_kafka==25.10.*,>=0.0.0a0
      - output_types: requirements
        packages:
          # pip recognizes the index as a global option for the requirements.txt file
          - --extra-index-url=https://pypi.nvidia.com
          - --extra-index-url=https://pypi.anaconda.org/rapidsai-wheels-nightly/simple
    specific:
      - output_types: [requirements, pyproject]
        matrices:
          - matrix:
              cuda: "12.*"
              cuda_suffixed: "true"
            packages:
              - cudf_kafka-cu12==25.10.*,>=0.0.0a0
          - {matrix: null, packages: [*cudf_kafka_unsuffixed]}
  depends_on_cupy:
    common:
      - output_types: conda
        packages:
          - cupy>=12.0.0
    specific:
      - output_types: [requirements, pyproject]
        matrices:
          - matrix: {cuda: "12.*"}
            packages: &cupy_packages_cu12
              - cupy-cuda12x>=12.0.0
          - {matrix: null, packages: *cupy_packages_cu12}
  depends_on_libkvikio:
    common:
      - output_types: conda
        packages:
          - &libkvikio_unsuffixed libkvikio==25.10.*,>=0.0.0a0
      - output_types: requirements
        packages:
          - --extra-index-url=https://pypi.nvidia.com
          - --extra-index-url=https://pypi.anaconda.org/rapidsai-wheels-nightly/simple
    specific:
      - output_types: [requirements, pyproject]
        matrices:
          - matrix:
              cuda: "12.*"
              cuda_suffixed: "true"
            packages:
              - libkvikio-cu12==25.10.*,>=0.0.0a0
          - matrix:
            packages:
              - *libkvikio_unsuffixed
  depends_on_librmm:
    common:
      - output_types: conda
        packages:
          - &librmm_unsuffixed librmm==25.10.*,>=0.0.0a0
      - output_types: requirements
        packages:
          # pip recognizes the index as a global option for the requirements.txt file
          - --extra-index-url=https://pypi.nvidia.com
          - --extra-index-url=https://pypi.anaconda.org/rapidsai-wheels-nightly/simple
    specific:
      - output_types: [requirements, pyproject]
        matrices:
          - matrix:
              cuda: "12.*"
              cuda_suffixed: "true"
            packages:
              - librmm-cu12==25.10.*,>=0.0.0a0
          - matrix:
            packages:
              - *librmm_unsuffixed
  depends_on_rmm:
    common:
      - output_types: conda
        packages:
          - &rmm_unsuffixed rmm==25.10.*,>=0.0.0a0
      - output_types: requirements
        packages:
          # pip recognizes the index as a global option for the requirements.txt file
          - --extra-index-url=https://pypi.nvidia.com
          - --extra-index-url=https://pypi.anaconda.org/rapidsai-wheels-nightly/simple
    specific:
      - output_types: [requirements, pyproject]
        matrices:
          - matrix:
              cuda: "12.*"
              cuda_suffixed: "true"
            packages:
              - rmm-cu12==25.10.*,>=0.0.0a0
          - matrix:
            packages:
              - *rmm_unsuffixed
  depends_on_rapids_logger:
    common:
      - output_types: [conda, requirements, pyproject]
        packages:
          - rapids-logger==0.1.*,>=0.0.0a0
      - output_types: requirements
        packages:
          # pip recognizes the index as a global option for the requirements.txt file
          - --extra-index-url=https://pypi.anaconda.org/rapidsai-wheels-nightly/simple
  test_python_pandas_cudf:
    common:
      - output_types: [requirements, pyproject]
        packages:
          # dependencies to run pandas tests
          # https://github.com/pandas-dev/pandas/blob/main/environment.yml
          # pandas[...] includes all of the required dependencies.
          # Intentionally excluding `postgresql` because of
          # installation issues with `psycopg2`.
          - pandas[test, pyarrow, performance, computation, fss, excel, parquet, feather, hdf5, spss, html, xml, plot, output-formatting, clipboard, compression]
          - pytest-reportlog
          - ipython
          - hypothesis>=6.131.7
  test_python_cudf_pandas:
    common:
      - output_types: [conda, requirements, pyproject]
        packages:
          - certifi
          - ipython
          - jupyter_client
          - nbconvert
          - nbformat
          - openpyxl
          - pytest-rerunfailures
  depends_on_dask_cudf:
    common:
      - output_types: conda
        packages:
          - dask-cudf==25.10.*,>=0.0.0a0
  depends_on_custreamz:
    common:
      - output_types: conda
        packages:
          - custreamz==25.10.*,>=0.0.0a0
  depends_on_cudf_polars:
    common:
      - output_types: conda
        packages:
          - cudf-polars==25.10.*,>=0.0.0a0
  depends_on_narwhals:
    common:
      - output_types: [conda, requirements, pyproject]
        packages:
          - narwhals==1.47<|MERGE_RESOLUTION|>--- conflicted
+++ resolved
@@ -488,21 +488,17 @@
     common:
       - output_types: [conda]
         packages:
-<<<<<<< HEAD
-        - &numba-cuda-dep numba-cuda>=0.18.0,<0.19.0a0
-    specific:
-      - output_types: [requirements, pyproject]
-        matrices:
-          - matrix:
-              cuda: "12.*"
-            packages:
-              - &numba-cuda-cu12-dep numba-cuda[cu12]>=0.18.0,<0.19.0a0
+        - &numba_cuda numba-cuda>=0.18.0,<0.19.0a0
+    specific:
+      - output_types: [requirements, pyproject]
+        matrices:
+          - matrix:
+              cuda: "12.*"
+            packages:
+              - &numba_cuda_cu12 numba-cuda[cu12]>=0.18.0,<0.19.0a0
           - matrix: # Fallback for no matrix
             packages:
-              - *numba-cuda-cu12-dep
-=======
-        - &numba_cuda numba-cuda>=0.14.0,<0.15.0a0
->>>>>>> 2cefac9e
+              - *numba_cuda_cu12
   pyarrow_run:
     common:
       - output_types: [conda]
@@ -691,11 +687,7 @@
         matrices:
           - matrix: {cuda: "12.*"}
             packages:
-<<<<<<< HEAD
-              - *numba-cuda-cu12-dep
-=======
-              - &numba_cuda_cu12 numba-cuda[cu12]>=0.14.0,<0.15.0a0
->>>>>>> 2cefac9e
+              - *numba_cuda_cu12
           - matrix: # Fallback for no matrix
             packages:
               - *numba_cuda_cu12
