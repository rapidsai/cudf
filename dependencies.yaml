# Dependency list for https://github.com/rapidsai/dependency-file-generator
files:
  all:
    output: conda
    matrix:
      cuda: ["11.8"]
      arch: [x86_64]
    includes:
      - build_all
      - build_cpp
      - build_wheels
      - build_python
      - build_python_common
      - cudatoolkit
      - develop
      - docs
      - notebooks
      - py_version
      - run_common
      - run_cudf
      - run_dask_cudf
      - run_cudf_kafka
      - run_custreamz
      - test_cpp
      - test_python_common
      - test_python_cudf
      - test_python_dask_cudf
  test_cpp:
    output: none
    includes:
      - cudatoolkit
      - test_cpp
      - libarrow_run
  test_python:
    output: none
    includes:
      - cudatoolkit
      - py_version
      - test_python_common
      - test_python_cudf
      - test_python_dask_cudf
      - pyarrow_run
  test_java:
    output: none
    includes:
      - build_all
      - libarrow_run
      - cudatoolkit
      - test_java
  test_notebooks:
    output: none
    includes:
      - notebooks
      - py_version
  checks:
    output: none
    includes:
      - develop
      - py_version
  docs:
    output: none
    includes:
      - cudatoolkit
      - docs
      - py_version
  py_build_cudf:
    output: pyproject
    pyproject_dir: python/cudf
    extras:
      table: build-system
    includes:
      - build_all
      - build_python
      - build_python_common
      - build_wheels
  py_run_cudf:
    output: pyproject
    pyproject_dir: python/cudf
    extras:
      table: project
    includes:
      - run_common
      - run_cudf
      - pyarrow_run
  py_test_cudf:
    output: pyproject
    pyproject_dir: python/cudf
    extras:
      table: project.optional-dependencies
      key: test
    includes:
      - test_python_common
      - test_python_cudf
  py_build_dask_cudf:
    output: pyproject
    pyproject_dir: python/dask_cudf
    extras:
      table: build-system
    includes:
      - build_wheels
  py_run_dask_cudf:
    output: pyproject
    pyproject_dir: python/dask_cudf
    extras:
      table: project
    includes:
      - run_common
      - run_dask_cudf
  py_test_dask_cudf:
    output: pyproject
    pyproject_dir: python/dask_cudf
    extras:
      table: project.optional-dependencies
      key: test
    includes:
      - test_python_common
      - test_python_dask_cudf
  py_build_cudf_kafka:
    output: pyproject
    pyproject_dir: python/cudf_kafka
    extras:
      table: build-system
    includes:
      - build_wheels
      - build_python_common
  py_run_cudf_kafka:
    output: pyproject
    pyproject_dir: python/cudf_kafka
    extras:
      table: project
    includes:
      - run_cudf_kafka
  py_test_cudf_kafka:
    output: pyproject
    pyproject_dir: python/cudf_kafka
    extras:
      table: project.optional-dependencies
      key: test
    includes:
      - test_python_common
  py_build_custreamz:
    output: pyproject
    pyproject_dir: python/custreamz
    extras:
      table: build-system
    includes:
      - build_wheels
  py_run_custreamz:
    output: pyproject
    pyproject_dir: python/custreamz
    extras:
      table: project
    includes:
      - run_custreamz
  py_test_custreamz:
    output: pyproject
    pyproject_dir: python/custreamz
    extras:
      table: project.optional-dependencies
      key: test
    includes:
      - test_python_common
channels:
  - rapidsai
  - rapidsai-nightly
  - dask/label/dev
  - pytorch
  - conda-forge
  - nvidia
dependencies:
  build_all:
    common:
      - output_types: [conda, requirements, pyproject]
        packages:
          - &cmake_ver cmake>=3.23.1,!=3.25.0
          - ninja
      - output_types: conda
        packages:
          - c-compiler
          - cxx-compiler
          - dlpack>=0.5,<0.6.0a0
    specific:
      - output_types: conda
        matrices:
          - matrix:
              arch: x86_64
            packages:
              - gcc_linux-64=11.*
              - sysroot_linux-64==2.17
          - matrix:
              arch: aarch64
            packages:
              - gcc_linux-aarch64=11.*
              - sysroot_linux-aarch64==2.17
      - output_types: conda
        matrices:
          - matrix:
              arch: x86_64
              cuda: "11.8"
            packages:
              - nvcc_linux-64=11.8
          - matrix:
              arch: aarch64
              cuda: "11.8"
            packages:
              - nvcc_linux-aarch64=11.8
  build_cpp:
    common:
      - output_types: [conda, requirements]
        packages:
          - librmm==23.6.*
      - output_types: conda
        packages:
          - fmt>=9.1.0,<10
          - &gtest gtest>=1.13.0.*
          - &gmock gmock>=1.13.0.*
          # Hard pin the patch version used during the build. This must be kept
          # in sync with the version pinned in get_arrow.cmake.
          - libarrow==11.0.0.*
          - librdkafka>=1.9.0,<1.10.0a0
          - spdlog>=1.11.0,<1.12
  build_wheels:
    common:
      - output_types: pyproject
        packages:
          - wheel
          - setuptools
  build_python_common:
    common:
      - output_types: [conda, requirements, pyproject]
        packages:
          - cython>=0.29,<0.30
          # Hard pin the patch version used during the build. This must be kept
          # in sync with the version pinned in get_arrow.cmake.
          - pyarrow==11.0.0.*
          - numpy>=1.21
  build_python:
    common:
      - output_types: [conda, requirements, pyproject]
        packages:
          - scikit-build>=0.13.1,<0.17.2
          - rmm==23.6.*
      - output_types: conda
        packages:
          - &protobuf protobuf>=4.21.6,<4.22
      - output_types: pyproject
        packages:
          - protoc-wheel
  libarrow_run:
    common:
      - output_types: [conda, requirements]
        packages:
          # Allow runtime version to float up to minor version
          - libarrow==11.*
  pyarrow_run:
    common:
      - output_types: [conda, requirements, pyproject]
        packages:
          # Allow runtime version to float up to minor version
          - pyarrow==11.*
  cudatoolkit:
    specific:
      - output_types: conda
        matrices:
          - matrix:
              cuda: "11.8"
            packages:
              - cudatoolkit=11.8
              - libcurand-dev=10.3.0.86
              - libcurand=10.3.0.86
          - matrix:
              cuda: "11.5"
            packages:
              - cudatoolkit=11.5
                # Can't hard pin the version since 11.x is missing many
                # packages for specific versions
              - libcurand-dev>=10.2.6.48,<=10.2.7.107
              - libcurand>=10.2.6.48,<=10.2.7.107
          - matrix:
              cuda: "11.4"
            packages:
              - cudatoolkit=11.4
              - &libcurand_dev114 libcurand-dev>=10.2.5.43,<=10.2.5.120
              - &libcurand114 libcurand>=10.2.5.43,<=10.2.5.120
          - matrix:
              cuda: "11.2"
            packages:
              - cudatoolkit=11.2
                # The NVIDIA channel doesn't publish pkgs older than 11.4 for
                # these libs, so 11.2 uses 11.4 packages (the oldest
                # available).
              - *libcurand_dev114
              - *libcurand114
  develop:
    common:
      - output_types: [conda, requirements]
        packages:
          - pre-commit
      - output_types: conda
        packages:
          - doxygen=1.8.20 # pre-commit hook needs a specific version.
  docs:
    common:
      - output_types: [conda]
        packages:
          - doxygen=1.8.20
          - myst-nb
          - nbsphinx
          - numpydoc
          - pandoc
          - pydata-sphinx-theme
          - sphinx
          - sphinx-autobuild
          - sphinx-copybutton
          - sphinx-markdown-tables
          - sphinxcontrib-websupport
  notebooks:
    common:
      - output_types: [conda, requirements]
        packages:
          - ipython
          - notebook
          - scipy
  py_version:
    specific:
      - output_types: conda
        matrices:
          - matrix:
              py: "3.9"
            packages:
              - python=3.9
          - matrix:
              py: "3.10"
            packages:
              - python=3.10
          - matrix:
            packages:
              - python>=3.9,<3.11
  run_common:
    common:
      - output_types: [conda, requirements, pyproject]
        packages:
          - fsspec>=0.6.0
          - numpy>=1.21
          - pandas>=1.3,<1.6.0dev0
  run_cudf:
    common:
      - output_types: [conda, requirements, pyproject]
        packages:
          - cachetools
          - cuda-python>=11.7.1,<12.0
          - &numba numba>=0.56.4,<0.57
          - nvtx>=0.2.1
          - packaging
          - rmm==23.6.*
          - typing_extensions
          - *protobuf
      - output_types: conda
        packages:
          - cubinlinker
          - cupy>=12.0.0
          - pip
          - pip:
              - git+https://github.com/python-streamz/streamz.git@master
          - ptxcompiler
      - output_types: requirements
        packages:
          # pip recognizes the index as a global option for the requirements.txt file
          # This index is needed for rmm, cubinlinker, ptxcompiler.
          - --extra-index-url=https://pypi.ngc.nvidia.com
          - cubinlinker-cu11
          - git+https://github.com/python-streamz/streamz.git@master
          - ptxcompiler-cu11
      - output_types: pyproject
        packages:
          - cubinlinker
<<<<<<< HEAD
=======
          - &cupy_pip cupy-cuda11x>=12.0.0
>>>>>>> 582ddc3d
          - ptxcompiler
    specific:
      - output_types: pyproject
        matrices:
          - matrix:
              cuda: "12.0"
            packages:
              - &cupy_cu12_pip cupy-cuda12x>=12.0.0
          - matrix: # All CUDA 11 versions
            packages:
              - &cupy_cu11_pip cupy-cuda11x>=12.0.0
      - output_types: requirements
        matrices:
          - matrix:
              arch: x86_64
            packages:
              - cupy-cuda115>=12.0.0
          - matrix:
              arch: aarch64
            packages:
              - cupy-cuda11x -f https://pip.cupy.dev/aarch64 # TODO: Verify that this works.
  run_dask_cudf:
    common:
      - output_types: [conda, requirements, pyproject]
        packages:
          - dask==2023.3.2
          - distributed==2023.3.2.1
      - output_types: conda
        packages:
          - dask-core==2023.3.2  # dask-core in conda is the actual package & dask is the meta package
      - output_types: pyproject
        packages:
          - &cudf cudf==23.6.*
    specific:
      - output_types: pyproject
        matrices:
          - matrix:
              cuda: "12.0"
            packages:
              - *cupy_cu12_pip
          - matrix: # All CUDA 11 versions
            packages:
              - *cupy_cu11_pip
  run_cudf_kafka:
    common:
      - output_types: [requirements, pyproject]
        packages:
          - *cudf
  run_custreamz:
    common:
      - output_types: conda
        packages:
          - python-confluent-kafka>=1.9.0,<1.10.0a0
      - output_types: [conda, requirements, pyproject]
        packages:
          - streamz
      - output_types: [requirements, pyproject]
        packages:
          - confluent-kafka>=1.9.0,<1.10.0a0
          - *cudf
          - cudf_kafka==23.6.*
  test_cpp:
    common:
      - output_types: conda
        packages:
          - *cmake_ver
          - *gtest
          - *gmock
    specific:
      - output_types: conda
        matrices:
          - matrix:
              cuda: "11.8"
            packages:
              - cuda-sanitizer-api=11.8.86
          - matrix:
            packages:
  test_java:
    common:
      - output_types: conda
        packages:
          - *cmake_ver
          - maven
          - openjdk=8.*
    specific:
      - output_types: conda
        matrices:
          - matrix:
              cuda: "11.5"
            packages:
              - cuda-nvtx=11.5
          - matrix:
              cuda: "11.8"
            packages:
              - cuda-nvtx=11.8
  test_python_common:
    common:
      - output_types: [conda, requirements, pyproject]
        packages:
          - pytest
          - pytest-cov
          - pytest-xdist
  test_python_cudf:
    common:
      - output_types: [conda, requirements, pyproject]
        packages:
          - fastavro>=0.22.9
          - hypothesis
          - mimesis>=4.1.0
          - pyorc
          - pytest-benchmark
          - pytest-cases
          - python-snappy>=0.6.0
          - scipy
      - output_types: conda
        packages:
          - aiobotocore>=2.2.0
          - boto3>=1.21.21
          - botocore>=1.24.21
          - msgpack-python
          - moto>=4.0.8
          - s3fs>=2022.3.0
      - output_types: pyproject
        packages:
          - msgpack
          - &tokenizers tokenizers==0.13.1
          - &transformers transformers==4.24.0
          - tzdata
    specific:
      - output_types: conda
        matrices:
          - matrix:
              arch: x86_64
            packages:
              # Currently, CUDA builds of pytorch do not exist for aarch64. We require
              # version <1.12.0 because newer versions use nvidia::cuda-toolkit.
              - pytorch<1.12.0
              # We only install these on x86_64 to avoid pulling pytorch as a
              # dependency of transformers.
              - *tokenizers
              - *transformers
          - matrix:
            packages:
  test_python_dask_cudf:
    common:
      - output_types: [conda, requirements, pyproject]
        packages:
          - dask-cuda==23.6.*
          - *numba<|MERGE_RESOLUTION|>--- conflicted
+++ resolved
@@ -374,10 +374,6 @@
       - output_types: pyproject
         packages:
           - cubinlinker
-<<<<<<< HEAD
-=======
-          - &cupy_pip cupy-cuda11x>=12.0.0
->>>>>>> 582ddc3d
           - ptxcompiler
     specific:
       - output_types: pyproject
