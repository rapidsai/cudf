--- conflicted
+++ resolved
@@ -505,7 +505,7 @@
     common:
       - output_types: [conda, requirements, pyproject]
         packages:
-        - &numba-cuda-dep numba-cuda>=0.14.0,<0.15.0a0
+        - &numba-cuda-dep numba-cuda>=0.16.0,<0.17.0a0
   pyarrow_run:
     common:
       - output_types: [conda]
@@ -672,10 +672,6 @@
       - output_types: [conda, requirements, pyproject]
         packages:
           - cachetools
-<<<<<<< HEAD
-          - *numba-cuda-dep
-=======
->>>>>>> a9c395df
           - &numba-dep numba>=0.59.1,<0.62.0a0
           - nvtx>=0.2.1
           - packaging
@@ -683,7 +679,7 @@
           - typing_extensions>=4.0.0
       - output_types: [conda]
         packages:
-          - &numba-cuda-dep numba-cuda>=0.16.0,<0.17.0a0
+          - *numba-cuda-dep
       - output_types: requirements
         packages:
           # pip recognizes the index as a global option for the requirements.txt file
