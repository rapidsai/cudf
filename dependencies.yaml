# Dependency list for https://github.com/rapidsai/dependency-file-generator
files:
  all:
    output: conda
    matrix:
      cuda: ["11.8"]
      arch: [x86_64]
    includes:
      - build_all
      - build_cpp
      - build_wheels
      - build_python
      - build_python_common
      - cudatoolkit
      - develop
      - docs
      - notebooks
      - py_version
      - run_common
      - run_cudf
      - run_dask_cudf
      - run_cudf_kafka
      - run_custreamz
      - test_cpp
      - test_python_common
      - test_python_cudf
      - test_python_cov
      - test_python_dask_cudf
  test_cpp:
    output: none
    includes:
      - cudatoolkit
      - test_cpp
      - libarrow_run
  test_python:
    output: none
    includes:
      - cudatoolkit
      - py_version
      - test_python_common
      - test_python_cudf
      - test_python_cov
      - test_python_dask_cudf
      - pyarrow_run
  test_java:
    output: none
    includes:
      - build_all
      - libarrow_run
      - cudatoolkit
      - test_java
  test_notebooks:
    output: none
    includes:
      - notebooks
      - py_version
  checks:
    output: none
    includes:
      - develop
      - py_version
  docs:
    output: none
    includes:
      - cudatoolkit
      - docs
      - py_version
  py_build_cudf:
    output: pyproject
    pyproject_dir: python/cudf
    extras:
      table: build-system
    includes:
      - build_all
      - build_python
      - build_python_common
      - build_wheels
  py_run_cudf:
    output: pyproject
    pyproject_dir: python/cudf
    extras:
      table: project
    includes:
      - run_common
      - run_cudf
      - pyarrow_run
  py_test_cudf:
    output: pyproject
    pyproject_dir: python/cudf
    extras:
      table: project.optional-dependencies
      key: test
    includes:
      - test_python_common
      - test_python_cudf
  py_build_dask_cudf:
    output: pyproject
    pyproject_dir: python/dask_cudf
    extras:
      table: build-system
    includes:
      - build_wheels
  py_run_dask_cudf:
    output: pyproject
    pyproject_dir: python/dask_cudf
    extras:
      table: project
    includes:
      - run_common
      - run_dask_cudf
  py_test_dask_cudf:
    output: pyproject
    pyproject_dir: python/dask_cudf
    extras:
      table: project.optional-dependencies
      key: test
    includes:
      - test_python_common
      - test_python_dask_cudf
  py_build_cudf_kafka:
    output: pyproject
    pyproject_dir: python/cudf_kafka
    extras:
      table: build-system
    includes:
      - build_wheels
      - build_python_common
  py_run_cudf_kafka:
    output: pyproject
    pyproject_dir: python/cudf_kafka
    extras:
      table: project
    includes:
      - run_cudf_kafka
  py_test_cudf_kafka:
    output: pyproject
    pyproject_dir: python/cudf_kafka
    extras:
      table: project.optional-dependencies
      key: test
    includes:
      - test_python_common
  py_build_custreamz:
    output: pyproject
    pyproject_dir: python/custreamz
    extras:
      table: build-system
    includes:
      - build_wheels
  py_run_custreamz:
    output: pyproject
    pyproject_dir: python/custreamz
    extras:
      table: project
    includes:
      - run_custreamz
  py_test_custreamz:
    output: pyproject
    pyproject_dir: python/custreamz
    extras:
      table: project.optional-dependencies
      key: test
    includes:
      - test_python_common
channels:
  - rapidsai
  - rapidsai-nightly
  - dask/label/dev
  - pytorch
  - conda-forge
  - nvidia
dependencies:
  build_all:
    common:
      - output_types: [conda, requirements, pyproject]
        packages:
          - &cmake_ver cmake>=3.23.1,!=3.25.0
          - ninja
      - output_types: conda
        packages:
          - c-compiler
          - cxx-compiler
          - dlpack>=0.5,<0.6.0a0
    specific:
      - output_types: conda
        matrices:
          - matrix:
              arch: x86_64
            packages:
              - gcc_linux-64=11.*
              - sysroot_linux-64==2.17
          - matrix:
              arch: aarch64
            packages:
              - gcc_linux-aarch64=11.*
              - sysroot_linux-aarch64==2.17
      - output_types: conda
        matrices:
          - matrix:
              arch: x86_64
              cuda: "11.8"
            packages:
              - nvcc_linux-64=11.8
          - matrix:
              arch: aarch64
              cuda: "11.8"
            packages:
              - nvcc_linux-aarch64=11.8
  build_cpp:
    common:
      - output_types: [conda, requirements]
        packages:
          - librmm==23.4.*
      - output_types: conda
        packages:
          - fmt>=9.1.0,<10
          - librdkafka=1.7.0
<<<<<<< HEAD
          # Hard pin the patch version used during the build, must match the CMake version.
          - libarrow==10.0.1.*
  build_wheels:
=======
          - spdlog>=1.11.0,<1.12
  build_python:
>>>>>>> 55ed3477
    common:
      - output_types: pyproject
        packages:
          - wheel
          - setuptools
  build_python_common:
    common:
      - output_types: [conda, requirements, pyproject]
        packages:
          - cython>=0.29,<0.30
          # Hard pin the patch version used during the build, must match the CMake version.
          - pyarrow==10.0.1.*
          - numpy>=1.21
  build_python:
    common:
      - output_types: [conda, requirements, pyproject]
        packages:
          - scikit-build>=0.13.1
          - rmm==23.4.*
      - output_types: conda
        packages:
          - &protobuf protobuf>=4.21.6,<4.22
      - output_types: pyproject
        packages:
          - protoc-wheel
  libarrow_run:
    common:
      - output_types: [conda, requirements]
        packages:
          # Allow runtime version to float up to minor version
          - libarrow==10.*
  pyarrow_run:
    common:
      - output_types: [conda, requirements, pyproject]
        packages:
          # Allow runtime version to float up to minor version
          - pyarrow==10.*
  cudatoolkit:
    specific:
      - output_types: conda
        matrices:
          - matrix:
              cuda: "11.2"
            packages:
              - cudatoolkit=11.2
          - matrix:
              cuda: "11.4"
            packages:
              - cudatoolkit=11.4
          - matrix:
              cuda: "11.5"
            packages:
              - cudatoolkit=11.5
          - matrix:
              cuda: "11.8"
            packages:
              - cudatoolkit=11.8
  develop:
    common:
      - output_types: [conda, requirements]
        packages:
          - pre-commit
      - output_types: conda
        packages:
          - doxygen=1.8.20 # pre-commit hook needs a specific version.
  docs:
    common:
      - output_types: [conda]
        packages:
          - doxygen=1.8.20
          - myst-nb
          - nbsphinx
          - numpydoc
          - pandoc
          - pydata-sphinx-theme
          - sphinx
          - sphinx-autobuild
          - sphinx-copybutton
          - sphinx-markdown-tables
          - sphinxcontrib-websupport
  notebooks:
    common:
      - output_types: [conda, requirements]
        packages:
          - ipython
          - notebook
          - scipy
  py_version:
    specific:
      - output_types: conda
        matrices:
          - matrix:
              py: "3.8"
            packages:
              - python=3.8
          - matrix:
              py: "3.9"
            packages:
              - python=3.9
          - matrix:
              py: "3.10"
            packages:
              - python=3.10
          - matrix:
            packages:
              - python>=3.8,<3.11
  run_common:
    common:
      - output_types: [conda, requirements, pyproject]
        packages:
          - fsspec>=0.6.0
          - numpy>=1.21
          - pandas>=1.3,<1.6.0dev0
  run_cudf:
    common:
      - output_types: [conda, requirements, pyproject]
        packages:
          - cachetools
          - cuda-python>=11.7.1,<12.0
          - numba>=0.56.2
          - nvtx>=0.2.1
          - packaging
          - rmm==23.4.*
          - typing_extensions
          - *protobuf
      - output_types: conda
        packages:
          - cubinlinker
          - cupy>=9.5.0,<12.0.0a0
          - pip
          - pip:
              - git+https://github.com/python-streamz/streamz.git@master
          - ptxcompiler
      - output_types: requirements
        packages:
          # pip recognizes the index as a global option for the requirements.txt file
          # This index is needed for rmm, cubinlinker, ptxcompiler.
          - --extra-index-url=https://pypi.ngc.nvidia.com
          - cubinlinker-cu11
          - git+https://github.com/python-streamz/streamz.git@master
          - ptxcompiler-cu11
      - output_types: pyproject
        packages:
          - cubinlinker
          - &cupy_pip cupy-cuda11x>=9.5.0,<12.0.0a0
          - ptxcompiler
    specific:
      - output_types: requirements
        matrices:
          - matrix:
              arch: x86_64
            packages:
              - cupy-cuda115>=9.5.0,<12.0.0a0 # TODO: This might change to cupy-cuda11x?
          - matrix:
              arch: aarch64
            packages:
              - cupy-cuda11x -f https://pip.cupy.dev/aarch64 # TODO: Verify that this works.
  run_dask_cudf:
    common:
      - output_types: [conda, requirements, pyproject]
        packages:
          - dask>=2023.1.1
          - distributed>=2023.1.1
      - output_types: pyproject
        packages:
          - &cudf cudf==23.4.*
          - *cupy_pip
  run_cudf_kafka:
    common:
      - output_types: conda
        packages:
          - python-confluent-kafka==1.7.0
      - output_types: [requirements, pyproject]
        packages:
          - *cudf
          - confluent-kafka==1.7.0
  run_custreamz:
    common:
      - output_types: [conda, requirements, pyproject]
        packages:
          - streamz
      - output_types: [requirements, pyproject]
        packages:
          - *cudf
          - cudf_kafka==23.4.*
  test_cpp:
    specific:
      - output_types: conda
        matrices:
          - matrix:
              cuda: "11.8"
            packages:
              - cuda-sanitizer-api=11.8.86
          - matrix:
            packages:
  test_java:
    common:
      - output_types: conda
        packages:
          - *cmake_ver
          - maven
          - openjdk=8.*
    specific:
      - output_types: conda
        matrices:
          - matrix:
              cuda: "11.5"
            packages:
              - cuda-nvtx=11.5
          - matrix:
              cuda: "11.8"
            packages:
              - cuda-nvtx=11.8
  test_python_common:
    common:
      - output_types: [conda, requirements, pyproject]
        packages:
          - pytest
          - pytest-xdist
  test_python_cudf:
    common:
      - output_types: [conda, requirements, pyproject]
        packages:
          - fastavro>=0.22.9
          - hypothesis
          - mimesis>=4.1.0
          - pyorc
          - pytest-benchmark
          - pytest-cases
          - python-snappy>=0.6.0
          - scipy
      - output_types: conda
        packages:
          - aiobotocore>=2.2.0
          - boto3>=1.21.21
          - botocore>=1.24.21
          - msgpack-python
          - moto>=4.0.8
          - s3fs>=2022.3.0
      - output_types: pyproject
        packages:
          - msgpack
          - &tokenizers tokenizers==0.13.1
          - &transformers transformers==4.24.0
          - tzdata
    specific:
      - output_types: conda
        matrices:
          - matrix:
              arch: x86_64
            packages:
              # Currently, CUDA builds of pytorch do not exist for aarch64. We require
              # version <1.12.0 because newer versions use nvidia::cuda-toolkit.
              - pytorch<1.12.0
              # We only install these on x86_64 to avoid pulling pytorch as a
              # dependency of transformers.
              - *tokenizers
              - *transformers
          - matrix:
            packages:
  test_python_cov:
    common:
      - output_types: [conda, requirements]
        packages:
          - pytest-cov
  test_python_dask_cudf:
    common:
      - output_types: [conda, requirements, pyproject]
        packages:
          - dask-cuda==23.4.*
          - numba>=0.56.2<|MERGE_RESOLUTION|>--- conflicted
+++ resolved
@@ -215,14 +215,10 @@
         packages:
           - fmt>=9.1.0,<10
           - librdkafka=1.7.0
-<<<<<<< HEAD
+          - spdlog>=1.11.0,<1.12
           # Hard pin the patch version used during the build, must match the CMake version.
           - libarrow==10.0.1.*
   build_wheels:
-=======
-          - spdlog>=1.11.0,<1.12
-  build_python:
->>>>>>> 55ed3477
     common:
       - output_types: pyproject
         packages:
