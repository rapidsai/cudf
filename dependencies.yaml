--- conflicted
+++ resolved
@@ -922,13 +922,9 @@
     common:
       - output_types: [conda, requirements, pyproject]
         packages:
-<<<<<<< HEAD
-          - fastavro>=0.22.9
-          - hypothesis>=6.131.7
-=======
           - &fastavro fastavro>=0.22.9
           - nanoarrow
->>>>>>> 05646df0
+          - hypothesis>=6.131.7
           - *numpy
           - pandas
   test_python_cudf:
@@ -936,14 +932,8 @@
       - output_types: [conda, requirements, pyproject]
         packages:
           - cramjam
-<<<<<<< HEAD
-          - fastavro>=0.22.9
+          - *fastavro
           - hypothesis>=6.131.7
-=======
-          - *fastavro
-          # TODO: Remove hypothesis pinning once https://github.com/HypothesisWorks/hypothesis/issues/4365 is resolved
-          - hypothesis<6.131.1
->>>>>>> 05646df0
           - mmh3
           - pytest-benchmark
           - pytest-cases>=3.8.2
