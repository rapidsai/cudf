--- conflicted
+++ resolved
@@ -263,11 +263,7 @@
           - rmm==23.10.*
       - output_types: conda
         packages:
-<<<<<<< HEAD
-          - &protobuf protobuf>=4.21.6,<4.23.4.0a0
-=======
           - &protobuf protobuf>=4.21,<5
->>>>>>> 7746af42
       - output_types: pyproject
         packages:
           - protoc-wheel
