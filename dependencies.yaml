# Dependency list for https://github.com/rapidsai/dependency-file-generator
files:
  all:
    output: conda
    matrix:
      cuda: ["12.9", "13.0"]
      arch: [x86_64, aarch64]
    includes:
      - build_base
      - build_all
      - build_cpp
      - build_python_common
      - clang
      - cuda
      - cuda_version
      - depends_on_cupy
      - depends_on_dask_cuda
      - depends_on_libkvikio
      - depends_on_librmm
      - depends_on_libnvcomp
      - depends_on_numba_cuda
      - depends_on_rapids_logger
      - depends_on_rmm
      - develop
      - docs
      - iwyu
      - notebooks
      - numpy_run
      - py_version
      - pyarrow_run
      - rapids_build_skbuild
      - rapids_build_setuptools
      - run_common
      - run_cudf
      - run_cudf_polars
      - run_pylibcudf
      - run_dask_cudf
      - run_custreamz
      - test_cpp
      - test_python_common
      - test_python_cudf
      - test_python_cudf_common
      - test_python_pylibcudf
      - test_python_cudf_pandas
      - test_python_cudf_polars
  test_static_build:
    output: none
    includes:
      - build_base
  test_cpp:
    output: none
    includes:
      - cuda_version
      - depends_on_libcudf
      - test_cpp
      - test_cpp_cudf
  test_python_cudf_pandas:
    output: none
    includes:
      - cuda_version
      - py_version
      - test_python_common
      - test_python_cudf_common
      - test_python_cudf
      - test_python_cudf_pandas
  test_python_cudf:
    output: none
    includes:
      - cuda_version
      - py_version
      - test_python_common
      - test_python_cudf_common
      - test_python_cudf
      - numpy_run
      - test_python_pylibcudf
      - depends_on_cudf
      - depends_on_pylibcudf
      - depends_on_libcudf
      - depends_on_numba_cuda
  test_python_pylibcudf:
    output: none
    includes:
      - cuda_version
      - numpy_run
      - py_version
      - test_python_common
      - test_python_pylibcudf
      - depends_on_pylibcudf
      - depends_on_libcudf
      - depends_on_numba_cuda
  test_python_other:
    output: none
    includes:
      - cuda_version
      - numpy_run
      - py_version
      - test_python_common
      - test_python_cudf_common
      - test_python_pylibcudf
      - test_python_cudf_polars
      - depends_on_cudf
      - depends_on_dask_cuda
      - depends_on_pylibcudf
      - depends_on_libcudf
      - depends_on_numba_cuda
      - depends_on_dask_cudf
      - depends_on_cudf_kafka
      - depends_on_custreamz
      - depends_on_cudf_polars
  test_java:
    output: none
    includes:
      - build_all
      - cuda
      - cuda_version
      - depends_on_libcudf
      - test_java
  test_notebooks:
    output: none
    includes:
      - cuda_version
      - depends_on_cudf
      - depends_on_libcudf
      - notebooks
      - py_version
  checks:
    output: none
    includes:
      - develop
      - py_version
  clang_tidy:
    output: none
    includes:
      - build_all
      - build_base
      - clang
      - cuda
      - cuda_version
      - develop
      - iwyu
      - py_version
  docs:
    output: none
    includes:
      - cuda
      - cuda_version
      - depends_on_cudf
      - depends_on_dask_cuda
      - depends_on_dask_cudf
      - depends_on_pylibcudf
      - depends_on_libcudf
      - depends_on_cudf_polars
      - docs
      - py_version
  py_build_cudf:
    output: pyproject
    pyproject_dir: python/cudf
    extras:
      table: build-system
    includes:
      - rapids_build_skbuild
  py_rapids_build_cudf:
    output: pyproject
    pyproject_dir: python/cudf
    extras:
      table: tool.rapids-build-backend
      key: requires
    includes:
      - build_base
      - build_python_common
      - depends_on_numba_cuda
      - depends_on_pylibcudf
      - depends_on_libcudf
      - depends_on_librmm
      - depends_on_rmm
  py_run_cudf:
    output: pyproject
    pyproject_dir: python/cudf
    extras:
      table: project
    includes:
      - numpy_run
      - run_common
      - run_cudf
      - pyarrow_run
      - depends_on_cupy
      - depends_on_libcudf
      - depends_on_numba_cuda
      - depends_on_pylibcudf_pyarrow
      - depends_on_rmm
  py_test_cudf:
    output: pyproject
    pyproject_dir: python/cudf
    extras:
      table: project.optional-dependencies
      key: test
    includes:
      - test_python_common
      - test_python_cudf_common
      - test_python_cudf
  py_build_libcudf:
    output: pyproject
    pyproject_dir: python/libcudf
    extras:
      table: build-system
    includes:
      - rapids_build_skbuild
  py_rapids_build_libcudf:
    output: pyproject
    pyproject_dir: python/libcudf
    extras:
      table: tool.rapids-build-backend
      key: requires
    includes:
      - build_base
      - build_cpp
      - depends_on_libkvikio
      - depends_on_librmm
      - depends_on_rapids_logger
  py_run_libcudf:
    output: pyproject
    pyproject_dir: python/libcudf
    extras:
      table: project
    includes:
      - depends_on_libkvikio
      - depends_on_librmm
      # TODO: restore runtime dependency when we no longer vendor nvcomp
      # (when nvcomp ships C++ wheels)
      # https://github.com/rapidsai/build-planning/issues/171
      # - depends_on_libnvcomp
      - depends_on_rapids_logger
  py_build_pylibcudf:
    output: pyproject
    pyproject_dir: python/pylibcudf
    extras:
      table: build-system
    includes:
      - rapids_build_skbuild
  py_rapids_build_pylibcudf:
    output: pyproject
    pyproject_dir: python/pylibcudf
    extras:
      table: tool.rapids-build-backend
      key: requires
    includes:
      - build_base
      - build_python_common
      - depends_on_libcudf
      - depends_on_librmm
      - depends_on_rmm
  py_run_pylibcudf:
    output: pyproject
    pyproject_dir: python/pylibcudf
    extras:
      table: project
    includes:
      - depends_on_libcudf
      - depends_on_rmm
      - run_pylibcudf
  py_run_pylibcudf_numpy:
    output: pyproject
    pyproject_dir: python/pylibcudf
    extras:
      table: project.optional-dependencies
      key: numpy
    includes:
      - numpy_run
  py_run_pylibcudf_pyarrow:
    output: pyproject
    pyproject_dir: python/pylibcudf
    extras:
      table: project.optional-dependencies
      key: pyarrow
    includes:
      - pyarrow_run
  py_test_pylibcudf:
    output: pyproject
    pyproject_dir: python/pylibcudf
    extras:
      table: project.optional-dependencies
      key: test
    includes:
      - depends_on_cupy
      - depends_on_numba_cuda
      - pyarrow_run
      - test_python_common
      - test_python_cudf_common
      - test_python_pylibcudf
  py_test_pandas_cudf:
    output: pyproject
    pyproject_dir: python/cudf
    extras:
      table: project.optional-dependencies
      key: pandas-tests
    includes:
      - test_python_pandas_cudf
  py_test_cudf_pandas:
    output: pyproject
    pyproject_dir: python/cudf
    extras:
      table: project.optional-dependencies
      key: cudf-pandas-tests
    includes:
      - test_python_cudf_pandas
  py_build_cudf_polars:
    output: pyproject
    pyproject_dir: python/cudf_polars
    extras:
      table: build-system
    includes:
      - rapids_build_setuptools
  py_run_cudf_polars:
    output: pyproject
    pyproject_dir: python/cudf_polars
    extras:
      table: project
    includes:
      - run_cudf_polars
      - depends_on_pylibcudf
  py_run_cudf_polars_experimental:
    output: pyproject
    pyproject_dir: python/cudf_polars
    extras:
      table: project.optional-dependencies
      key: experimental
    includes:
      - run_cudf_polars_experimental
  py_test_cudf_polars:
    output: pyproject
    pyproject_dir: python/cudf_polars
    extras:
      table: project.optional-dependencies
      key: test
    includes:
      - depends_on_dask_cuda
      - numpy_run
      - test_python_common
      - test_python_cudf_polars
  py_build_dask_cudf:
    output: pyproject
    pyproject_dir: python/dask_cudf
    extras:
      table: build-system
    includes:
      - rapids_build_setuptools
  py_run_dask_cudf:
    output: pyproject
    pyproject_dir: python/dask_cudf
    extras:
      table: project
    includes:
      - numpy_run
      - run_common
      - run_dask_cudf
      - depends_on_cudf
      - depends_on_cupy
  py_test_dask_cudf:
    output: pyproject
    pyproject_dir: python/dask_cudf
    extras:
      table: project.optional-dependencies
      key: test
    includes:
      - depends_on_dask_cuda
      - test_python_common
      - test_python_cudf_common
      - test_python_dask_cudf
  py_build_cudf_kafka:
    output: pyproject
    pyproject_dir: python/cudf_kafka
    extras:
      table: build-system
    includes:
      - rapids_build_skbuild
  py_rapids_build_cudf_kafka:
    output: pyproject
    pyproject_dir: python/cudf_kafka
    extras:
      table: tool.rapids-build-backend
      key: requires
    includes:
      - build_base
      - build_python_common
  py_run_cudf_kafka:
    output: pyproject
    pyproject_dir: python/cudf_kafka
    extras:
      table: project
    includes:
      - depends_on_cudf
  py_test_cudf_kafka:
    output: pyproject
    pyproject_dir: python/cudf_kafka
    extras:
      table: project.optional-dependencies
      key: test
    includes:
      - test_python_common
      - test_python_cudf_common
  py_build_custreamz:
    output: pyproject
    pyproject_dir: python/custreamz
    extras:
      table: build-system
    includes:
      - rapids_build_setuptools
  py_run_custreamz:
    output: pyproject
    pyproject_dir: python/custreamz
    extras:
      table: project
    includes:
      - run_custreamz
      - depends_on_cudf
      - depends_on_cudf_kafka
  py_test_custreamz:
    output: pyproject
    pyproject_dir: python/custreamz
    extras:
      table: project.optional-dependencies
      key: test
    includes:
      - test_python_common
      - test_python_cudf_common
  test_python_narwhals:
    output: none
    includes:
      - cuda_version
      - py_version
      - test_python_common
      - test_python_cudf_common
      - test_python_cudf
      - test_python_narwhals
      - depends_on_cudf
      - depends_on_cudf_polars
      - depends_on_narwhals
channels:
  - rapidsai
  - rapidsai-nightly
  - conda-forge
dependencies:
  build_base:
    common:
      - output_types: [conda, requirements, pyproject]
        packages:
          - &cmake_ver cmake>=3.30.4
          - &ninja ninja
  build_all:
    common:
      - output_types: conda
        packages:
          - c-compiler
          - cuda-nvcc
          - cxx-compiler
          - dlpack>=0.8,<1.0
          - zlib>=1.2.13
    specific:
      - output_types: conda
        matrices:
          - matrix:
              arch: x86_64
            packages:
              - gcc_linux-64=14.*
              - sysroot_linux-64==2.28
          - matrix:
              arch: aarch64
            packages:
              - gcc_linux-aarch64=14.*
              - sysroot_linux-aarch64==2.28
  build_cpp:
    common:
      - output_types: conda
        packages:
          - flatbuffers==24.3.25
          - librdkafka>=2.8.0,<2.9.0a0
  depends_on_libnvcomp:
    common:
      - output_types: conda
        packages:
          # Align nvcomp version with rapids-cmake
          - libnvcomp-dev==5.0.0.6
  rapids_build_skbuild:
    common:
      - output_types: [conda, requirements, pyproject]
        packages:
          - &rapids_build_backend rapids-build-backend>=0.4.0,<0.5.0.dev0
      - output_types: conda
        packages:
          - scikit-build-core>=0.10.0
      - output_types: [requirements, pyproject]
        packages:
          - scikit-build-core[pyproject]>=0.10.0
  rapids_build_setuptools:
    common:
      - output_types: [requirements, pyproject]
        packages:
          - *rapids_build_backend
          - setuptools
          - wheel
  build_python_common:
    common:
      - output_types: [conda, requirements, pyproject]
        packages:
          - cython>=3.0.3
  numpy_run:
    common:
      - output_types: [conda, requirements, pyproject]
        packages:
          - numpy>=1.23,<3.0a0
  pyarrow_run:
    common:
      - output_types: [conda]
        packages:
          - pyarrow>=15.0.0
      - output_types: [requirements, pyproject]
        packages:
          # pyarrow 17.0.0 wheels have a subtle issue around threading that
          # can cause segmentation faults around imports on arm. It appears to
          # be highly dependent on the exact build configuration, so we'll just
          # avoid 17.0.0 for now unless we observe similar issues in future
          # releases as well.
          - pyarrow>=15.0.0; platform_machine=='x86_64'
          - pyarrow>=15.0.0,!=17.0.0; platform_machine=='aarch64'
  cuda_version:
    specific:
      - output_types: conda
        matrices:
          - matrix:
              cuda: "12.0"
            packages:
              - cuda-version=12.0
          - matrix:
              cuda: "12.2"
            packages:
              - cuda-version=12.2
          - matrix:
              cuda: "12.5"
            packages:
              - cuda-version=12.5
          - matrix:
              cuda: "12.8"
            packages:
              - cuda-version=12.8
          - matrix:
              cuda: "12.9"
            packages:
              - cuda-version=12.9
          - matrix:
              cuda: "13.0"
            packages:
              - cuda-version=13.0
  cuda:
    common:
      - output_types: [conda]
        packages:
          - cuda-cudart-dev
          - cuda-nvrtc-dev
          - cuda-nvtx-dev
          - libcurand-dev
          - libnvjitlink-dev
    specific:
      - output_types: conda
        matrices:
          - matrix:
              arch: aarch64
            packages:
          - matrix:
              arch: x86_64
            packages:
              - libcufile-dev
  develop:
    common:
      - output_types: [conda, requirements]
        packages:
          - pre-commit
          # pre-commit requires identify minimum version 1.0, but clang-format requires textproto support and that was
          # added in 2.5.20, so we need to call out the minimum version needed for our plugins
          - identify>=2.5.20
      - output_types: conda
        packages:
          - &doxygen doxygen=1.9.1 # pre-commit hook needs a specific version.
  clang:
    common:
      - output_types: conda
        packages:
          - clang==20.1.4
          - clang-tools==20.1.4
  iwyu:
    common:
      - output_types: conda
        packages:
          - include-what-you-use==0.24.0
  docs:
    common:
      - output_types: [conda]
        packages:
          - breathe>=4.35.0
<<<<<<< HEAD
          - dask-cuda==25.8.*
=======
>>>>>>> 771294e0
          - *doxygen
          - make
          - myst-nb
          - nbsphinx
          - numpydoc
          - pandoc
          # Minimum version for safe parallel writing again.
          # https://github.com/pydata/pydata-sphinx-theme/pull/1859
          # https://github.com/pydata/pydata-sphinx-theme/releases/tag/v0.15.4
          - pydata-sphinx-theme>=0.15.4
          - scipy
          # Needed for safe parallel writes as with the pydata-sphinx-theme pin above
          # https://github.com/sphinx-doc/sphinx/issues/12409
          # https://github.com/sphinx-doc/sphinx/pull/12888
          # https://github.com/sphinx-doc/sphinx/releases/tag/v8.1.0
          - sphinx>=8.1.0
          - sphinx-autobuild
          - sphinx-copybutton
          - sphinx-markdown-tables
          - sphinx-remove-toctrees
          - sphinxcontrib-websupport
  notebooks:
    common:
      - output_types: [conda, requirements]
        packages:
          - ipython
          - notebook
          - scipy
  py_version:
    specific:
      - output_types: conda
        matrices:
          - matrix:
              py: "3.10"
            packages:
              - python=3.10
          - matrix:
              py: "3.11"
            packages:
              - python=3.11
          - matrix:
              py: "3.12"
            packages:
              - python=3.12
          - matrix:
              py: "3.13"
            packages:
              - python=3.13
          - matrix:
            packages:
              - python>=3.10,<3.14
  run_common:
    common:
      - output_types: [conda, requirements, pyproject]
        packages:
          - fsspec>=0.6.0
          - pandas>=2.0,<2.4.0dev0
  run_pylibcudf:
    common:
      - output_types: [conda, requirements, pyproject]
        packages:
          - nvtx>=0.2.1
          - packaging
          - typing_extensions>=4.0.0
    specific:
      - output_types: [conda, requirements, pyproject]
        matrices:
          - matrix:
              cuda: "12.*"
            packages:
              - cuda-python>=12.9.2,<13.0a0
          # fallback to CUDA 13 versions if 'cuda' is '13.*' or not provided
          - matrix:
            packages:
              - cuda-python>=13.0.1,<14.0a0
  run_cudf:
    common:
      - output_types: [conda, requirements, pyproject]
        packages:
          - cachetools
          - &numba numba>=0.60.0,<0.62.0a0
          - nvtx>=0.2.1
          - packaging
          - rich
          - typing_extensions>=4.0.0
      - output_types: requirements
        packages:
          # pip recognizes the index as a global option for the requirements.txt file
          - --extra-index-url=https://pypi.nvidia.com
          - --extra-index-url=https://pypi.anaconda.org/rapidsai-wheels-nightly/simple
    specific:
      - output_types: [conda, requirements, pyproject]
        matrices:
<<<<<<< HEAD
          - matrix: {cuda: "12.*"}
            packages: &run_cudf_packages_all_cu12
              - cuda-python>=12.6.2,<13.0a0
          - {matrix: null, packages: *run_cudf_packages_all_cu12}
      - output_types: conda
        matrices:
          - matrix: {cuda: "12.*"}
            packages:
              - &pynvjitlink_unsuffixed pynvjitlink
      - output_types: [requirements, pyproject]
        matrices:
          - matrix: {cuda: "12.*"}
=======
          - matrix:
              cuda: "12.*"
>>>>>>> 771294e0
            packages:
              - cuda-python>=12.9.2,<13.0a0
          # fallback to CUDA 13 versions if 'cuda' is '13.*' or not provided
          - matrix:
            packages:
              - cuda-python>=13.0.1,<14.0a0
      - output_types: [requirements, pyproject]
        matrices:
          - matrix:
              cuda: "12.*"
              cuda_suffixed: "true"
            packages:
<<<<<<< HEAD
              - pynvjitlink-cu12
              - nvidia-cuda-nvcc-cu12
              - nvidia-cuda-nvrtc-cu12
=======
              - cuda-toolkit[nvcc,nvrtc]==12.*
>>>>>>> 771294e0
          - matrix:
              cuda: "13.*"
              cuda_suffixed: "true"
            packages:
              - cuda-toolkit[nvcc,nvrtc]==13.*
          - {matrix: null, packages: []}
  run_cudf_polars:
    common:
      - output_types: [conda, requirements, pyproject]
        packages:
          # 'nvidia-ml-py' provides the 'pynvml' module
          - &nvidia_ml_py nvidia-ml-py>=12
          - packaging
          - polars>=1.28,<1.33
    specific:
      - output_types: [requirements, pyproject]
        matrices:
          - matrix: null
            packages:
              - "typing-extensions; python_version < '3.11'"
  run_cudf_polars_experimental:
    common:
      - output_types: [conda, requirements, pyproject]
        packages:
<<<<<<< HEAD
          - rapids-dask-dependency==25.8.*
=======
          - rapids-dask-dependency==25.10.*,>=0.0.0a0
          - *nvidia_ml_py
>>>>>>> 771294e0
  run_dask_cudf:
    common:
      - output_types: [conda, requirements, pyproject]
        packages:
<<<<<<< HEAD
          - pynvml>=12.0.0,<13.0.0a0
          - rapids-dask-dependency==25.8.*
=======
          - *nvidia_ml_py
          - rapids-dask-dependency==25.10.*,>=0.0.0a0
>>>>>>> 771294e0
  run_custreamz:
    common:
      - output_types: conda
        packages:
          - python-confluent-kafka>=2.8.0,<2.9.0a0
      - output_types: [conda, requirements, pyproject]
        packages:
          - streamz
      - output_types: [requirements, pyproject]
        packages:
          - confluent-kafka>=2.8.0,<2.9.0a0
  test_cpp:
    common:
      - output_types: conda
        packages:
          - *cmake_ver
          - cuda-sanitizer-api
  # packages we want in the 'test_cpp' group in 'files', for CI, but which
  # shouldn't be added to 'all' for building a development environment
  test_cpp_cudf:
    common:
      - output_types: conda
        packages:
<<<<<<< HEAD
          - libcudf-example==25.8.*,>=0.0.0a0
          - libcudf_kafka==25.8.*
          - libcudf-tests==25.8.*,>=0.0.0a0
=======
          - libcudf-example==25.10.*,>=0.0.0a0
          - libcudf_kafka==25.10.*,>=0.0.0a0
          - libcudf-tests==25.10.*,>=0.0.0a0
>>>>>>> 771294e0
  test_java:
    common:
      - output_types: conda
        packages:
          - *cmake_ver
          - ninja
          - maven
          - openjdk=8.*
          - boost
  test_python_common:
    common:
      - output_types: [conda, requirements, pyproject]
        packages:
          - pytest
          - pytest-cov
          - pytest-xdist
  test_python_cudf_common:
    specific:
      # Define additional constraints for testing with oldest dependencies.
      - output_types: [conda, requirements, pyproject]
        matrices:
          - matrix: {dependencies: "oldest"}
            packages:
              - numba==0.60.0
              - pandas==2.0.*
              - numba-cuda==0.19.1
          - matrix: {dependencies: "latest"}
            packages:
              - pandas==2.3.3
          - matrix:
            packages:
      - output_types: conda
        matrices:
          - matrix: {dependencies: "oldest"}
            packages:
              - cupy==13.6.0
          - matrix:
            packages:
      - output_types: requirements
        # Using --constraints for pip install, so we list cupy multiple times
        matrices:
          - matrix:
              cuda: "12.*"
              dependencies: "oldest"
            packages:
              - cupy-cuda12x==13.6.0
          - matrix:
              cuda: "13.*"
              dependencies: "oldest"
            packages:
              - cupy-cuda13x==13.6.0
          - matrix:
            packages:
  test_python_dask_cudf:
    specific:
      - output_types: [conda, requirements, pyproject]
        matrices:
          - matrix:
              dependencies: "oldest"
            packages:
              # this is sometimes different from the floor in cudf because
              # dask imposes its own constraints on 'numpy' (e.g. for 'dask.array')
              - numpy==1.24.*
          - matrix:
            packages:
  test_python_pylibcudf:
    common:
      - output_types: [conda, requirements, pyproject]
        packages:
          - &fastavro fastavro>=0.22.9
          - mmh3
          - nanoarrow
          - hypothesis>=6.131.7
          - *numba
          - pandas
      - output_types: conda
        packages:
          - python-xxhash
      - output_types: [pyproject, requirements]
        packages:
          - xxhash
  test_python_cudf:
    common:
      - output_types: [conda, requirements, pyproject]
        packages:
          - cramjam
          - *fastavro
          - hypothesis>=6.131.7
          - pytest-benchmark
          - pytest-cases>=3.8.2
          - scipy
          - zstandard
      - output_types: conda
        packages:
          - aiobotocore>=2.2.0
          - boto3>=1.21.21
          - botocore>=1.24.21
          - msgpack-python
          - moto>=4.0.8
          - s3fs>=2022.3.0
      - output_types: [pyproject, requirements]
        packages:
          - msgpack
          - tzdata
    specific:
      - output_types: [conda, requirements]
        matrices:
          - matrix: {dependencies: "oldest"}
            packages:
              - numpy==1.23.*
              # pyarrow 14 is fine in some circumstances but we require pyarrow
              # 15 in our CI tests in order to get a lz4-c that is compatible
              # with cudf_kafka's dependencies.
              - pyarrow==15.*
          - matrix:
            packages:
      - output_types: conda
        matrices:
          - matrix:
              cuda: "12.*"
            packages:
              - pytorch>=2.4.0
<<<<<<< HEAD
          - matrix:
            packages:
  test_python_dask_cudf:
    common:
      - output_types: [conda, requirements, pyproject]
        packages:
          - dask-cuda==25.8.*
    specific:
      - output_types: [conda, requirements]
        matrices:
          - matrix: {dependencies: "oldest"}
            packages:
              - numpy==1.24.*
              # pyarrow 14 is fine in some circumstances but we require pyarrow
              # 15 in our CI tests in order to get a lz4-c that is compatible
              # with cudf_kafka's dependencies.
              - pyarrow==15.*
=======
          # TODO: add a 13.x entry here when pytorch has CUDA 13 packages (https://github.com/pytorch/pytorch/issues/159779)
>>>>>>> 771294e0
          - matrix:
            packages:
  test_python_cudf_polars:
    common:
      - output_types: [conda, requirements, pyproject]
        packages:
<<<<<<< HEAD
          - dask-cuda==25.8.*
          - *numpy
=======
>>>>>>> 771294e0
          - rich
          - pytest-httpserver
  test_python_narwhals:
    common:
      - output_types: [conda, requirements, pyproject]
        packages:
          - pip:
              - pytest-env
              - sqlframe
              - ibis-framework[duckdb]
              - duckdb<1.4.0
  depends_on_libcudf:
    common:
      - output_types: conda
        packages:
<<<<<<< HEAD
          - &libcudf_unsuffixed libcudf==25.8.*
=======
          - &libcudf_unsuffixed libcudf==25.10.*,>=0.0.0a0
>>>>>>> 771294e0
      - output_types: requirements
        packages:
          # pip recognizes the index as a global option for the requirements.txt file
          - --extra-index-url=https://pypi.nvidia.com
          - --extra-index-url=https://pypi.anaconda.org/rapidsai-wheels-nightly/simple
    specific:
      - output_types: [requirements, pyproject]
        matrices:
          - matrix:
              cuda: "12.*"
              cuda_suffixed: "true"
            packages:
<<<<<<< HEAD
              - libcudf-cu12==25.8.*
=======
              - libcudf-cu12==25.10.*,>=0.0.0a0
          - matrix:
              cuda: "13.*"
              cuda_suffixed: "true"
            packages:
              - libcudf-cu13==25.10.*,>=0.0.0a0
>>>>>>> 771294e0
          - {matrix: null, packages: [*libcudf_unsuffixed]}
  depends_on_numba_cuda:
    common:
      - output_types: [conda]
        packages:
        - numba-cuda>=0.19.1,<0.20.0a0
    specific:
      - output_types: [requirements, pyproject]
        matrices:
          - matrix:
              cuda: "12.*"
            packages:
              - numba-cuda[cu12]>=0.19.1,<0.20.0a0
          # fallback to CUDA 13 versions if 'cuda' is '13.*' or not provided
          - matrix:
            packages:
              - numba-cuda[cu13]>=0.19.1,<0.20.0a0
  depends_on_pylibcudf:
    common:
      - output_types: conda
        packages:
<<<<<<< HEAD
          - &pylibcudf_unsuffixed pylibcudf==25.8.*
=======
          - &pylibcudf_unsuffixed pylibcudf==25.10.*,>=0.0.0a0
>>>>>>> 771294e0
      - output_types: requirements
        packages:
          # pip recognizes the index as a global option for the requirements.txt file
          - --extra-index-url=https://pypi.nvidia.com
          - --extra-index-url=https://pypi.anaconda.org/rapidsai-wheels-nightly/simple
    specific:
      - output_types: [requirements, pyproject]
        matrices:
          - matrix:
              cuda: "12.*"
              cuda_suffixed: "true"
            packages:
<<<<<<< HEAD
              - pylibcudf-cu12==25.8.*
=======
              - pylibcudf-cu12==25.10.*,>=0.0.0a0
          - matrix:
              cuda: "13.*"
              cuda_suffixed: "true"
            packages:
              - pylibcudf-cu13==25.10.*,>=0.0.0a0
>>>>>>> 771294e0
          - {matrix: null, packages: [*pylibcudf_unsuffixed]}
  depends_on_pylibcudf_pyarrow:
    common:
      - output_types: conda
        packages:
<<<<<<< HEAD
          - &plc_unsuffixed pylibcudf==25.8.*
=======
          - &plc_unsuffixed pylibcudf==25.10.*,>=0.0.0a0
>>>>>>> 771294e0
      - output_types: requirements
        packages:
          # pip recognizes the index as a global option for the requirements.txt file
          - --extra-index-url=https://pypi.nvidia.com
          - --extra-index-url=https://pypi.anaconda.org/rapidsai-wheels-nightly/simple
    specific:
      - output_types: [requirements, pyproject]
        matrices:
          - matrix:
              cuda: "12.*"
              cuda_suffixed: "true"
            packages:
<<<<<<< HEAD
              - pylibcudf-cu12==25.8.*
=======
              - pylibcudf-cu12[pyarrow]==25.10.*,>=0.0.0a0
          - matrix:
              cuda: "13.*"
              cuda_suffixed: "true"
            packages:
              - pylibcudf-cu13[pyarrow]==25.10.*,>=0.0.0a0
>>>>>>> 771294e0
          - {matrix: null, packages: [*plc_unsuffixed]}
  depends_on_cudf:
    common:
      - output_types: conda
        packages:
<<<<<<< HEAD
          - &cudf_unsuffixed cudf==25.8.*
=======
          - &cudf_unsuffixed cudf==25.10.*,>=0.0.0a0
>>>>>>> 771294e0
      - output_types: requirements
        packages:
          # pip recognizes the index as a global option for the requirements.txt file
          - --extra-index-url=https://pypi.nvidia.com
          - --extra-index-url=https://pypi.anaconda.org/rapidsai-wheels-nightly/simple
    specific:
      - output_types: [requirements, pyproject]
        matrices:
          - matrix:
              cuda: "12.*"
              cuda_suffixed: "true"
            packages:
<<<<<<< HEAD
              - cudf-cu12==25.8.*
=======
              - cudf-cu12==25.10.*,>=0.0.0a0
          - matrix:
              cuda: "13.*"
              cuda_suffixed: "true"
            packages:
              - cudf-cu13==25.10.*,>=0.0.0a0
>>>>>>> 771294e0
          - {matrix: null, packages: [*cudf_unsuffixed]}
  depends_on_cudf_kafka:
    common:
      - output_types: conda
        packages:
<<<<<<< HEAD
          - &cudf_kafka_unsuffixed cudf_kafka==25.8.*
=======
          - &cudf_kafka_unsuffixed cudf_kafka==25.10.*,>=0.0.0a0
>>>>>>> 771294e0
      - output_types: requirements
        packages:
          # pip recognizes the index as a global option for the requirements.txt file
          - --extra-index-url=https://pypi.nvidia.com
          - --extra-index-url=https://pypi.anaconda.org/rapidsai-wheels-nightly/simple
    specific:
      - output_types: [requirements, pyproject]
        matrices:
          - matrix:
              cuda: "12.*"
              cuda_suffixed: "true"
            packages:
<<<<<<< HEAD
              - cudf_kafka-cu12==25.8.*
=======
              - cudf_kafka-cu12==25.10.*,>=0.0.0a0
          - matrix:
              cuda: "13.*"
              cuda_suffixed: "true"
            packages:
              - cudf_kafka-cu13==25.10.*,>=0.0.0a0
>>>>>>> 771294e0
          - {matrix: null, packages: [*cudf_kafka_unsuffixed]}
  depends_on_cupy:
    common:
      - output_types: conda
        packages:
          - cupy>=13.6.0
    # NOTE: This is intentionally not broken into groups by a 'cuda_suffixed' selector like
    #       other packages with -cu{nn}x suffixes in this file.
    #       All RAPIDS wheel builds (including in devcontainers) expect cupy to be suffixed.
    specific:
      - output_types: [requirements, pyproject]
        matrices:
          - matrix:
              cuda: "12.*"
            packages:
              - cupy-cuda12x>=13.6.0
          # fallback to CUDA 13 versions if 'cuda' is '13.*' or not provided
          - matrix:
            packages:
              - cupy-cuda13x>=13.6.0
  depends_on_libkvikio:
    common:
      - output_types: conda
        packages:
<<<<<<< HEAD
          - &libkvikio_unsuffixed libkvikio==25.8.*
=======
          - &libkvikio_unsuffixed libkvikio==25.10.*,>=0.0.0a0
>>>>>>> 771294e0
      - output_types: requirements
        packages:
          - --extra-index-url=https://pypi.nvidia.com
          - --extra-index-url=https://pypi.anaconda.org/rapidsai-wheels-nightly/simple
    specific:
      - output_types: [requirements, pyproject]
        matrices:
          - matrix:
              cuda: "12.*"
              cuda_suffixed: "true"
            packages:
<<<<<<< HEAD
              - libkvikio-cu12==25.8.*
=======
              - libkvikio-cu12==25.10.*,>=0.0.0a0
          - matrix:
              cuda: "13.*"
              cuda_suffixed: "true"
            packages:
              - libkvikio-cu13==25.10.*,>=0.0.0a0
>>>>>>> 771294e0
          - matrix:
            packages:
              - *libkvikio_unsuffixed
  depends_on_librmm:
    common:
      - output_types: conda
        packages:
<<<<<<< HEAD
          - &librmm_unsuffixed librmm==25.8.*
=======
          - &librmm_unsuffixed librmm==25.10.*,>=0.0.0a0
>>>>>>> 771294e0
      - output_types: requirements
        packages:
          # pip recognizes the index as a global option for the requirements.txt file
          - --extra-index-url=https://pypi.nvidia.com
          - --extra-index-url=https://pypi.anaconda.org/rapidsai-wheels-nightly/simple
    specific:
      - output_types: [requirements, pyproject]
        matrices:
          - matrix:
              cuda: "12.*"
              cuda_suffixed: "true"
            packages:
<<<<<<< HEAD
              - librmm-cu12==25.8.*
=======
              - librmm-cu12==25.10.*,>=0.0.0a0
          - matrix:
              cuda: "13.*"
              cuda_suffixed: "true"
            packages:
              - librmm-cu13==25.10.*,>=0.0.0a0
>>>>>>> 771294e0
          - matrix:
            packages:
              - *librmm_unsuffixed
  depends_on_rmm:
    common:
      - output_types: conda
        packages:
<<<<<<< HEAD
          - &rmm_unsuffixed rmm==25.8.*
=======
          - &rmm_unsuffixed rmm==25.10.*,>=0.0.0a0
>>>>>>> 771294e0
      - output_types: requirements
        packages:
          # pip recognizes the index as a global option for the requirements.txt file
          - --extra-index-url=https://pypi.nvidia.com
          - --extra-index-url=https://pypi.anaconda.org/rapidsai-wheels-nightly/simple
    specific:
      - output_types: [requirements, pyproject]
        matrices:
          - matrix:
              cuda: "12.*"
              cuda_suffixed: "true"
            packages:
<<<<<<< HEAD
              - rmm-cu12==25.8.*
=======
              - rmm-cu12==25.10.*,>=0.0.0a0
          - matrix:
              cuda: "13.*"
              cuda_suffixed: "true"
            packages:
              - rmm-cu13==25.10.*,>=0.0.0a0
>>>>>>> 771294e0
          - matrix:
            packages:
              - *rmm_unsuffixed
  depends_on_rapids_logger:
    common:
      - output_types: [conda, requirements, pyproject]
        packages:
          - rapids-logger==0.1.*
      - output_types: requirements
        packages:
          # pip recognizes the index as a global option for the requirements.txt file
          - --extra-index-url=https://pypi.anaconda.org/rapidsai-wheels-nightly/simple
  test_python_pandas_cudf:
    common:
      - output_types: [requirements, pyproject]
        packages:
          # dependencies to run pandas tests
          # https://github.com/pandas-dev/pandas/blob/main/environment.yml
          # pandas[...] includes all of the required dependencies.
          # Intentionally excluding `postgresql` because of
          # installation issues with `psycopg2`.
          - pandas[test, pyarrow, performance, computation, fss, excel, parquet, feather, hdf5, spss, html, xml, plot, output-formatting, clipboard, compression]
          - pytest-reportlog
          - ipython
          - hypothesis>=6.131.7
  test_python_cudf_pandas:
    common:
      - output_types: [conda, requirements, pyproject]
        packages:
          - certifi
          - ipython
          - jupyter_client
          - nbconvert
          - nbformat
          - openpyxl
          # https://github.com/pytest-dev/pytest-rerunfailures/issues/302
          - pytest-rerunfailures!=16.0.0
  depends_on_dask_cuda:
    common:
      - output_types: conda
        packages:
          - &dask_cuda_unsuffixed dask-cuda==25.10.*,>=0.0.0a0
      - output_types: requirements
        packages:
          # pip recognizes the index as a global option for the requirements.txt file
          - --extra-index-url=https://pypi.nvidia.com
          - --extra-index-url=https://pypi.anaconda.org/rapidsai-wheels-nightly/simple
    specific:
      - output_types: [requirements, pyproject]
        matrices:
          - matrix:
              cuda: "12.*"
              cuda_suffixed: "true"
            packages:
              - dask-cuda[cu12]==25.10.*,>=0.0.0a0
          - matrix:
              cuda: "13.*"
              cuda_suffixed: "true"
            packages:
              - dask-cuda[cu13]==25.10.*,>=0.0.0a0
          - matrix:
            packages:
              - *dask_cuda_unsuffixed
  depends_on_dask_cudf:
    common:
      - output_types: conda
        packages:
<<<<<<< HEAD
          - dask-cudf==25.8.*
=======
          - dask-cudf==25.10.*,>=0.0.0a0
>>>>>>> 771294e0
  depends_on_custreamz:
    common:
      - output_types: conda
        packages:
<<<<<<< HEAD
          - custreamz==25.8.*
=======
          - custreamz==25.10.*,>=0.0.0a0
>>>>>>> 771294e0
  depends_on_cudf_polars:
    common:
      - output_types: conda
        packages:
<<<<<<< HEAD
          - cudf-polars==25.8.*
=======
          - cudf-polars==25.10.*,>=0.0.0a0
>>>>>>> 771294e0
  depends_on_narwhals:
    common:
      - output_types: [conda, requirements, pyproject]
        packages:
          - narwhals==2.0.1<|MERGE_RESOLUTION|>--- conflicted
+++ resolved
@@ -596,10 +596,6 @@
       - output_types: [conda]
         packages:
           - breathe>=4.35.0
-<<<<<<< HEAD
-          - dask-cuda==25.8.*
-=======
->>>>>>> 771294e0
           - *doxygen
           - make
           - myst-nb
@@ -693,23 +689,8 @@
     specific:
       - output_types: [conda, requirements, pyproject]
         matrices:
-<<<<<<< HEAD
-          - matrix: {cuda: "12.*"}
-            packages: &run_cudf_packages_all_cu12
-              - cuda-python>=12.6.2,<13.0a0
-          - {matrix: null, packages: *run_cudf_packages_all_cu12}
-      - output_types: conda
-        matrices:
-          - matrix: {cuda: "12.*"}
-            packages:
-              - &pynvjitlink_unsuffixed pynvjitlink
-      - output_types: [requirements, pyproject]
-        matrices:
-          - matrix: {cuda: "12.*"}
-=======
-          - matrix:
-              cuda: "12.*"
->>>>>>> 771294e0
+          - matrix:
+              cuda: "12.*"
             packages:
               - cuda-python>=12.9.2,<13.0a0
           # fallback to CUDA 13 versions if 'cuda' is '13.*' or not provided
@@ -722,13 +703,7 @@
               cuda: "12.*"
               cuda_suffixed: "true"
             packages:
-<<<<<<< HEAD
-              - pynvjitlink-cu12
-              - nvidia-cuda-nvcc-cu12
-              - nvidia-cuda-nvrtc-cu12
-=======
               - cuda-toolkit[nvcc,nvrtc]==12.*
->>>>>>> 771294e0
           - matrix:
               cuda: "13.*"
               cuda_suffixed: "true"
@@ -753,23 +728,14 @@
     common:
       - output_types: [conda, requirements, pyproject]
         packages:
-<<<<<<< HEAD
-          - rapids-dask-dependency==25.8.*
-=======
           - rapids-dask-dependency==25.10.*,>=0.0.0a0
           - *nvidia_ml_py
->>>>>>> 771294e0
   run_dask_cudf:
     common:
       - output_types: [conda, requirements, pyproject]
         packages:
-<<<<<<< HEAD
-          - pynvml>=12.0.0,<13.0.0a0
-          - rapids-dask-dependency==25.8.*
-=======
           - *nvidia_ml_py
           - rapids-dask-dependency==25.10.*,>=0.0.0a0
->>>>>>> 771294e0
   run_custreamz:
     common:
       - output_types: conda
@@ -793,15 +759,9 @@
     common:
       - output_types: conda
         packages:
-<<<<<<< HEAD
-          - libcudf-example==25.8.*,>=0.0.0a0
-          - libcudf_kafka==25.8.*
-          - libcudf-tests==25.8.*,>=0.0.0a0
-=======
           - libcudf-example==25.10.*,>=0.0.0a0
           - libcudf_kafka==25.10.*,>=0.0.0a0
           - libcudf-tests==25.10.*,>=0.0.0a0
->>>>>>> 771294e0
   test_java:
     common:
       - output_types: conda
@@ -924,38 +884,13 @@
               cuda: "12.*"
             packages:
               - pytorch>=2.4.0
-<<<<<<< HEAD
-          - matrix:
-            packages:
-  test_python_dask_cudf:
-    common:
-      - output_types: [conda, requirements, pyproject]
-        packages:
-          - dask-cuda==25.8.*
-    specific:
-      - output_types: [conda, requirements]
-        matrices:
-          - matrix: {dependencies: "oldest"}
-            packages:
-              - numpy==1.24.*
-              # pyarrow 14 is fine in some circumstances but we require pyarrow
-              # 15 in our CI tests in order to get a lz4-c that is compatible
-              # with cudf_kafka's dependencies.
-              - pyarrow==15.*
-=======
           # TODO: add a 13.x entry here when pytorch has CUDA 13 packages (https://github.com/pytorch/pytorch/issues/159779)
->>>>>>> 771294e0
           - matrix:
             packages:
   test_python_cudf_polars:
     common:
       - output_types: [conda, requirements, pyproject]
         packages:
-<<<<<<< HEAD
-          - dask-cuda==25.8.*
-          - *numpy
-=======
->>>>>>> 771294e0
           - rich
           - pytest-httpserver
   test_python_narwhals:
@@ -971,11 +906,7 @@
     common:
       - output_types: conda
         packages:
-<<<<<<< HEAD
-          - &libcudf_unsuffixed libcudf==25.8.*
-=======
           - &libcudf_unsuffixed libcudf==25.10.*,>=0.0.0a0
->>>>>>> 771294e0
       - output_types: requirements
         packages:
           # pip recognizes the index as a global option for the requirements.txt file
@@ -988,16 +919,12 @@
               cuda: "12.*"
               cuda_suffixed: "true"
             packages:
-<<<<<<< HEAD
-              - libcudf-cu12==25.8.*
-=======
               - libcudf-cu12==25.10.*,>=0.0.0a0
           - matrix:
               cuda: "13.*"
               cuda_suffixed: "true"
             packages:
               - libcudf-cu13==25.10.*,>=0.0.0a0
->>>>>>> 771294e0
           - {matrix: null, packages: [*libcudf_unsuffixed]}
   depends_on_numba_cuda:
     common:
@@ -1019,11 +946,7 @@
     common:
       - output_types: conda
         packages:
-<<<<<<< HEAD
-          - &pylibcudf_unsuffixed pylibcudf==25.8.*
-=======
           - &pylibcudf_unsuffixed pylibcudf==25.10.*,>=0.0.0a0
->>>>>>> 771294e0
       - output_types: requirements
         packages:
           # pip recognizes the index as a global option for the requirements.txt file
@@ -1036,26 +959,18 @@
               cuda: "12.*"
               cuda_suffixed: "true"
             packages:
-<<<<<<< HEAD
-              - pylibcudf-cu12==25.8.*
-=======
               - pylibcudf-cu12==25.10.*,>=0.0.0a0
           - matrix:
               cuda: "13.*"
               cuda_suffixed: "true"
             packages:
               - pylibcudf-cu13==25.10.*,>=0.0.0a0
->>>>>>> 771294e0
           - {matrix: null, packages: [*pylibcudf_unsuffixed]}
   depends_on_pylibcudf_pyarrow:
     common:
       - output_types: conda
         packages:
-<<<<<<< HEAD
-          - &plc_unsuffixed pylibcudf==25.8.*
-=======
           - &plc_unsuffixed pylibcudf==25.10.*,>=0.0.0a0
->>>>>>> 771294e0
       - output_types: requirements
         packages:
           # pip recognizes the index as a global option for the requirements.txt file
@@ -1068,26 +983,18 @@
               cuda: "12.*"
               cuda_suffixed: "true"
             packages:
-<<<<<<< HEAD
-              - pylibcudf-cu12==25.8.*
-=======
               - pylibcudf-cu12[pyarrow]==25.10.*,>=0.0.0a0
           - matrix:
               cuda: "13.*"
               cuda_suffixed: "true"
             packages:
               - pylibcudf-cu13[pyarrow]==25.10.*,>=0.0.0a0
->>>>>>> 771294e0
           - {matrix: null, packages: [*plc_unsuffixed]}
   depends_on_cudf:
     common:
       - output_types: conda
         packages:
-<<<<<<< HEAD
-          - &cudf_unsuffixed cudf==25.8.*
-=======
           - &cudf_unsuffixed cudf==25.10.*,>=0.0.0a0
->>>>>>> 771294e0
       - output_types: requirements
         packages:
           # pip recognizes the index as a global option for the requirements.txt file
@@ -1100,26 +1007,18 @@
               cuda: "12.*"
               cuda_suffixed: "true"
             packages:
-<<<<<<< HEAD
-              - cudf-cu12==25.8.*
-=======
               - cudf-cu12==25.10.*,>=0.0.0a0
           - matrix:
               cuda: "13.*"
               cuda_suffixed: "true"
             packages:
               - cudf-cu13==25.10.*,>=0.0.0a0
->>>>>>> 771294e0
           - {matrix: null, packages: [*cudf_unsuffixed]}
   depends_on_cudf_kafka:
     common:
       - output_types: conda
         packages:
-<<<<<<< HEAD
-          - &cudf_kafka_unsuffixed cudf_kafka==25.8.*
-=======
           - &cudf_kafka_unsuffixed cudf_kafka==25.10.*,>=0.0.0a0
->>>>>>> 771294e0
       - output_types: requirements
         packages:
           # pip recognizes the index as a global option for the requirements.txt file
@@ -1132,16 +1031,12 @@
               cuda: "12.*"
               cuda_suffixed: "true"
             packages:
-<<<<<<< HEAD
-              - cudf_kafka-cu12==25.8.*
-=======
               - cudf_kafka-cu12==25.10.*,>=0.0.0a0
           - matrix:
               cuda: "13.*"
               cuda_suffixed: "true"
             packages:
               - cudf_kafka-cu13==25.10.*,>=0.0.0a0
->>>>>>> 771294e0
           - {matrix: null, packages: [*cudf_kafka_unsuffixed]}
   depends_on_cupy:
     common:
@@ -1166,11 +1061,7 @@
     common:
       - output_types: conda
         packages:
-<<<<<<< HEAD
-          - &libkvikio_unsuffixed libkvikio==25.8.*
-=======
           - &libkvikio_unsuffixed libkvikio==25.10.*,>=0.0.0a0
->>>>>>> 771294e0
       - output_types: requirements
         packages:
           - --extra-index-url=https://pypi.nvidia.com
@@ -1182,16 +1073,12 @@
               cuda: "12.*"
               cuda_suffixed: "true"
             packages:
-<<<<<<< HEAD
-              - libkvikio-cu12==25.8.*
-=======
               - libkvikio-cu12==25.10.*,>=0.0.0a0
           - matrix:
               cuda: "13.*"
               cuda_suffixed: "true"
             packages:
               - libkvikio-cu13==25.10.*,>=0.0.0a0
->>>>>>> 771294e0
           - matrix:
             packages:
               - *libkvikio_unsuffixed
@@ -1199,11 +1086,7 @@
     common:
       - output_types: conda
         packages:
-<<<<<<< HEAD
-          - &librmm_unsuffixed librmm==25.8.*
-=======
           - &librmm_unsuffixed librmm==25.10.*,>=0.0.0a0
->>>>>>> 771294e0
       - output_types: requirements
         packages:
           # pip recognizes the index as a global option for the requirements.txt file
@@ -1216,16 +1099,12 @@
               cuda: "12.*"
               cuda_suffixed: "true"
             packages:
-<<<<<<< HEAD
-              - librmm-cu12==25.8.*
-=======
               - librmm-cu12==25.10.*,>=0.0.0a0
           - matrix:
               cuda: "13.*"
               cuda_suffixed: "true"
             packages:
               - librmm-cu13==25.10.*,>=0.0.0a0
->>>>>>> 771294e0
           - matrix:
             packages:
               - *librmm_unsuffixed
@@ -1233,11 +1112,7 @@
     common:
       - output_types: conda
         packages:
-<<<<<<< HEAD
-          - &rmm_unsuffixed rmm==25.8.*
-=======
           - &rmm_unsuffixed rmm==25.10.*,>=0.0.0a0
->>>>>>> 771294e0
       - output_types: requirements
         packages:
           # pip recognizes the index as a global option for the requirements.txt file
@@ -1250,16 +1125,12 @@
               cuda: "12.*"
               cuda_suffixed: "true"
             packages:
-<<<<<<< HEAD
-              - rmm-cu12==25.8.*
-=======
               - rmm-cu12==25.10.*,>=0.0.0a0
           - matrix:
               cuda: "13.*"
               cuda_suffixed: "true"
             packages:
               - rmm-cu13==25.10.*,>=0.0.0a0
->>>>>>> 771294e0
           - matrix:
             packages:
               - *rmm_unsuffixed
@@ -1327,29 +1198,17 @@
     common:
       - output_types: conda
         packages:
-<<<<<<< HEAD
-          - dask-cudf==25.8.*
-=======
           - dask-cudf==25.10.*,>=0.0.0a0
->>>>>>> 771294e0
   depends_on_custreamz:
     common:
       - output_types: conda
         packages:
-<<<<<<< HEAD
-          - custreamz==25.8.*
-=======
           - custreamz==25.10.*,>=0.0.0a0
->>>>>>> 771294e0
   depends_on_cudf_polars:
     common:
       - output_types: conda
         packages:
-<<<<<<< HEAD
-          - cudf-polars==25.8.*
-=======
           - cudf-polars==25.10.*,>=0.0.0a0
->>>>>>> 771294e0
   depends_on_narwhals:
     common:
       - output_types: [conda, requirements, pyproject]
