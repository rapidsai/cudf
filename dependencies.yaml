--- conflicted
+++ resolved
@@ -239,11 +239,7 @@
       - output_types: [conda, requirements, pyproject]
         packages:
           - scikit-build>=0.13.1,<0.17.2
-<<<<<<< HEAD
-          - rmm==23.4.*
-=======
           - rmm==23.6.*
->>>>>>> 097d6f2e
       - output_types: conda
         packages:
           - &protobuf protobuf>=4.21.6,<4.22
