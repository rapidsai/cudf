# Dependency list for https://github.com/rapidsai/dependency-file-generator
files:
  all:
    output: conda
    matrix:
      cuda: ["11.8", "12.0"]
      arch: [x86_64]
    includes:
      - build_all
      - build_cpp
      - build_wheels
      - build_python
      - build_python_common
      - cudatoolkit
      - develop
      - docs
      - notebooks
      - py_version
      - run_common
      - run_cudf
      - run_dask_cudf
      - run_cudf_kafka
      - run_custreamz
      - test_cpp
      - test_python_common
      - test_python_cudf
      - test_python_dask_cudf
  test_cpp:
    output: none
    includes:
      - cudatoolkit
      - test_cpp
      - libarrow_run
  test_python:
    output: none
    includes:
      - cudatoolkit
      - py_version
      - test_python_common
      - test_python_cudf
      - test_python_dask_cudf
      - pyarrow_run
  test_java:
    output: none
    includes:
      - build_all
      - libarrow_run
      - cudatoolkit
      - test_java
  test_notebooks:
    output: none
    includes:
      - notebooks
      - py_version
  checks:
    output: none
    includes:
      - develop
      - py_version
  docs:
    output: none
    includes:
      - cudatoolkit
      - docs
      - libarrow_run
      - py_version
  py_build_cudf:
    output: pyproject
    pyproject_dir: python/cudf
    extras:
      table: build-system
    includes:
      - build_all
      - build_python
      - build_python_common
      - build_wheels
  py_run_cudf:
    output: pyproject
    pyproject_dir: python/cudf
    extras:
      table: project
    includes:
      - run_common
      - run_cudf
      - pyarrow_run
  py_test_cudf:
    output: pyproject
    pyproject_dir: python/cudf
    extras:
      table: project.optional-dependencies
      key: test
    includes:
      - test_python_common
      - test_python_cudf
  py_test_pandas_cudf:
    output: pyproject
    pyproject_dir: python/cudf
    extras:
      table: project.optional-dependencies
      key: pandas_tests
    includes:
      - test_python_pandas_cudf
  py_test_cudf_pandas:
    output: pyproject
    pyproject_dir: python/cudf
    extras:
      table: project.optional-dependencies
      key: cudf_pandas_tests
    includes:
      - test_python_cudf_pandas
  py_build_dask_cudf:
    output: pyproject
    pyproject_dir: python/dask_cudf
    extras:
      table: build-system
    includes:
      - build_wheels
  py_run_dask_cudf:
    output: pyproject
    pyproject_dir: python/dask_cudf
    extras:
      table: project
    includes:
      - run_common
      - run_dask_cudf
  py_test_dask_cudf:
    output: pyproject
    pyproject_dir: python/dask_cudf
    extras:
      table: project.optional-dependencies
      key: test
    includes:
      - test_python_common
      - test_python_dask_cudf
  py_build_cudf_kafka:
    output: pyproject
    pyproject_dir: python/cudf_kafka
    extras:
      table: build-system
    includes:
      - build_wheels
      - build_python_common
  py_run_cudf_kafka:
    output: pyproject
    pyproject_dir: python/cudf_kafka
    extras:
      table: project
    includes:
      - run_cudf_kafka
  py_test_cudf_kafka:
    output: pyproject
    pyproject_dir: python/cudf_kafka
    extras:
      table: project.optional-dependencies
      key: test
    includes:
      - test_python_common
  py_build_custreamz:
    output: pyproject
    pyproject_dir: python/custreamz
    extras:
      table: build-system
    includes:
      - build_wheels
  py_run_custreamz:
    output: pyproject
    pyproject_dir: python/custreamz
    extras:
      table: project
    includes:
      - run_custreamz
  py_test_custreamz:
    output: pyproject
    pyproject_dir: python/custreamz
    extras:
      table: project.optional-dependencies
      key: test
    includes:
      - test_python_common
channels:
  - rapidsai
  - rapidsai-nightly
  - dask/label/dev
  - pytorch
  - conda-forge
  - nvidia
dependencies:
  build_all:
    common:
      - output_types: [conda, requirements, pyproject]
        packages:
          - &cmake_ver cmake>=3.26.4
          - ninja
      - output_types: conda
        packages:
          - c-compiler
          - cxx-compiler
          - dlpack>=0.5,<0.6.0a0
          - zlib>=1.2.13
    specific:
      - output_types: conda
        matrices:
          - matrix:
              arch: x86_64
            packages:
              - gcc_linux-64=11.*
              - sysroot_linux-64==2.17
          - matrix:
              arch: aarch64
            packages:
              - gcc_linux-aarch64=11.*
              - sysroot_linux-aarch64==2.17
      - output_types: conda
        matrices:
          - matrix:
              cuda: "12.0"
            packages:
              - cuda-version=12.0
              - cuda-nvcc
          - matrix:
              arch: x86_64
              cuda: "11.8"
            packages:
              - nvcc_linux-64=11.8
          - matrix:
              arch: aarch64
              cuda: "11.8"
            packages:
              - nvcc_linux-aarch64=11.8
  build_cpp:
    common:
      - output_types: [conda, requirements]
        packages:
          - librmm==23.12.*
          - libkvikio==23.12.*
      - output_types: conda
        packages:
          - fmt>=10.1.1,<11
          - &gbench benchmark==1.8.0
          - &gtest gtest>=1.13.0
          - &gmock gmock>=1.13.0
          # Hard pin the patch version used during the build. This must be kept
          # in sync with the version pinned in get_arrow.cmake.
          - libarrow-all==14.0.1.*
          - librdkafka>=1.9.0,<1.10.0a0
          # Align nvcomp version with rapids-cmake
<<<<<<< HEAD
          - nvcomp==2.6.1
          - spdlog>=1.12.0,<1.13
=======
          - nvcomp==3.0.4
          - spdlog>=1.11.0,<1.12
>>>>>>> 04d13d81
  build_wheels:
    common:
      - output_types: pyproject
        packages:
          - wheel
          - setuptools
  build_python_common:
    common:
      - output_types: [conda, requirements, pyproject]
        packages:
          - cython>=3.0.3
          # TODO: Pin to numpy<1.25 until cudf requires pandas 2
          - &numpy numpy>=1.21,<1.25
      - output_types: [conda, requirements, pyproject]
        packages:
          # Hard pin the patch version used during the build. This must be kept
          # in sync with the version pinned in get_arrow.cmake.
          - pyarrow==14.0.1.*
  build_python:
    common:
      - output_types: [conda, requirements, pyproject]
        packages:
          - scikit-build>=0.13.1
          - rmm==23.12.*
      - output_types: conda
        packages:
          - &protobuf protobuf>=4.21,<5
      - output_types: pyproject
        packages:
          - protoc-wheel
  libarrow_run:
    common:
      - output_types: conda
        packages:
          # Allow runtime version to float up to minor version
          # Disallow libarrow 14.0.0 due to a CVE
          - libarrow-all>=14.0.1,<15.0.0a0
  pyarrow_run:
    common:
      - output_types: [conda, requirements, pyproject]
        packages:
          # Allow runtime version to float up to minor version
          # Disallow pyarrow 14.0.0 due to a CVE
          - pyarrow>=14.0.1,<15.0.0a0
  cudatoolkit:
    specific:
      - output_types: conda
        matrices:
          - matrix:
              cuda: "12.0"
            packages:
              - cuda-version=12.0
              - cuda-cudart-dev
              - cuda-nvrtc-dev
              - cuda-nvtx-dev
              - libcurand-dev
              # TODO: Remove after https://github.com/rapidsai/cudf/pull/14292 updates
              # cudf_kafka to use scikit-build
              - cuda-gdb
          - matrix:
              cuda: "11.8"
            packages:
              - cuda-version=11.8
              - cudatoolkit
              - cuda-nvtx=11.8
              - libcurand-dev=10.3.0.86
              - libcurand=10.3.0.86
          - matrix:
              cuda: "11.5"
            packages:
              - cuda-version=11.5
              - cudatoolkit
              - cuda-nvtx=11.5
                # Can't hard pin the version since 11.x is missing many
                # packages for specific versions
              - libcurand-dev>=10.2.6.48,<=10.2.7.107
              - libcurand>=10.2.6.48,<=10.2.7.107
          - matrix:
              cuda: "11.4"
            packages:
              - cuda-version=11.4
              - cudatoolkit
              - &cudanvtx114 cuda-nvtx=11.4
              - &libcurand_dev114 libcurand-dev>=10.2.5.43,<=10.2.5.120
              - &libcurand114 libcurand>=10.2.5.43,<=10.2.5.120
          - matrix:
              cuda: "11.2"
            packages:
              - cuda-version=11.2
              - cudatoolkit
                # The NVIDIA channel doesn't publish pkgs older than 11.4 for
                # these libs, so 11.2 uses 11.4 packages (the oldest
                # available).
              - *cudanvtx114
              - *libcurand_dev114
              - *libcurand114
      - output_types: conda
        matrices:
          - matrix:
              cuda: "12.0"
              arch: x86_64
            packages:
              - libcufile-dev
          - matrix:
              cuda: "11.8"
              arch: x86_64
            packages:
              - libcufile=1.4.0.31
              - libcufile-dev=1.4.0.31
          - matrix:
              cuda: "11.5"
              arch: x86_64
            packages:
              - libcufile>=1.1.0.37,<=1.1.1.25
              - libcufile-dev>=1.1.0.37,<=1.1.1.25
          - matrix:
              cuda: "11.4"
              arch: x86_64
            packages:
              - &libcufile_114 libcufile>=1.0.0.82,<=1.0.2.10
              - &libcufile_dev114 libcufile-dev>=1.0.0.82,<=1.0.2.10
          - matrix:
              cuda: "11.2"
              arch: x86_64
            packages:
              # The NVIDIA channel doesn't publish pkgs older than 11.4 for these libs,
              # so 11.2 uses 11.4 packages (the oldest available).
              - *libcufile_114
              - *libcufile_dev114
          # Fallback matrix for aarch64, which doesn't support libcufile.
          - matrix:
            packages:
  develop:
    common:
      - output_types: [conda, requirements]
        packages:
          - pre-commit
          # pre-commit requires identify minimum version 1.0, but clang-format requires textproto support and that was
          # added in 2.5.20, so we need to call out the minimum version needed for our plugins
          - identify>=2.5.20
      - output_types: conda
        packages:
          - &doxygen doxygen=1.9.1 # pre-commit hook needs a specific version.
  docs:
    common:
      - output_types: [conda]
        packages:
          - dask-cuda==23.12.*
          - *doxygen
          - make
          - myst-nb
          - nbsphinx
          - numpydoc
          - pandoc
          # https://github.com/pydata/pydata-sphinx-theme/issues/1539
          - pydata-sphinx-theme!=0.14.2
          - scipy
          - sphinx
          - sphinx-autobuild
          - sphinx-copybutton
          - sphinx-markdown-tables
          - sphinxcontrib-websupport
  notebooks:
    common:
      - output_types: [conda, requirements]
        packages:
          - ipython
          - notebook
          - scipy
  py_version:
    specific:
      - output_types: conda
        matrices:
          - matrix:
              py: "3.9"
            packages:
              - python=3.9
          - matrix:
              py: "3.10"
            packages:
              - python=3.10
          - matrix:
            packages:
              - python>=3.9,<3.11
  run_common:
    common:
      - output_types: [conda, requirements, pyproject]
        packages:
          - fsspec>=0.6.0
          - *numpy
          - pandas>=1.3,<1.6.0dev0
  run_cudf:
    common:
      - output_types: [conda, requirements, pyproject]
        packages:
          - cachetools
          # TODO: Pin to numba<0.58 until #14160 is resolved
          - &numba numba>=0.57,<0.58
          - nvtx>=0.2.1
          - packaging
          - rich
          - rmm==23.12.*
          - typing_extensions>=4.0.0
          - *protobuf
      - output_types: conda
        packages:
          - cupy>=12.0.0
          - pip
          - pip:
              - git+https://github.com/python-streamz/streamz.git@master
      - output_types: requirements
        packages:
          # pip recognizes the index as a global option for the requirements.txt file
          # This index is needed for rmm, cubinlinker, ptxcompiler.
          - --extra-index-url=https://pypi.ngc.nvidia.com
          - git+https://github.com/python-streamz/streamz.git@master
          - &cupy_pip cupy-cuda11x>=12.0.0
      - output_types: pyproject
        packages:
          - cubinlinker
          - *cupy_pip
          - ptxcompiler
    specific:
      - output_types: [conda, requirements, pyproject]
        matrices:
          - matrix:
              cuda: "12.0"
            packages:
              - cuda-python>=12.0,<13.0a0
          - matrix: # All CUDA 11 versions
            packages:
              - cuda-python>=11.7.1,<12.0a0
      - output_types: [conda, pyproject]
        matrices:
          - matrix:
              cuda: "12.0"
            packages:
          - matrix: # All CUDA 11 versions
            packages:
              - cubinlinker
              - ptxcompiler
      - output_types: requirements
        matrices:
          - matrix:
              cuda: "12.0"
            packages:
          - matrix: # All CUDA 11 versions
            packages:
              - cubinlinker-cu11
              - ptxcompiler-cu11
  run_dask_cudf:
    common:
      - output_types: [conda, requirements, pyproject]
        packages:
          - dask>=2023.9.2
          - distributed>=2023.9.2
      - output_types: conda
        packages:
          - cupy>=12.0.0
          - dask-core>=2023.9.2  # dask-core in conda is the actual package & dask is the meta package
      - output_types: pyproject
        packages:
          - &cudf cudf==23.12.*
          - *cupy_pip
  run_cudf_kafka:
    common:
      - output_types: [requirements, pyproject]
        packages:
          - *cudf
  run_custreamz:
    common:
      - output_types: conda
        packages:
          - python-confluent-kafka>=1.9.0,<1.10.0a0
      - output_types: [conda, requirements, pyproject]
        packages:
          - streamz
      - output_types: [requirements, pyproject]
        packages:
          - confluent-kafka>=1.9.0,<1.10.0a0
          - *cudf
          - cudf_kafka==23.12.*
  test_cpp:
    common:
      - output_types: conda
        packages:
          - *cmake_ver
          - *gbench
          - *gtest
          - *gmock
    specific:
      - output_types: conda
        matrices:
          - matrix:
              cuda: "12.0"
            packages:
              - cuda-version=12.0
              - cuda-sanitizer-api
          - matrix:
              cuda: "11.8"
            packages:
              - cuda-sanitizer-api=11.8.86
          - matrix:
            packages:
  test_java:
    common:
      - output_types: conda
        packages:
          - *cmake_ver
          - maven
          - openjdk=8.*
  test_python_common:
    common:
      - output_types: [conda, requirements, pyproject]
        packages:
          - pytest
          - pytest-cov
          - pytest-xdist
  test_python_cudf:
    common:
      - output_types: [conda, requirements, pyproject]
        packages:
          - cramjam
          - fastavro>=0.22.9
          - hypothesis
          - mimesis>=4.1.0
          - pytest-benchmark
          - pytest-cases
          - python-snappy>=0.6.0
          - scipy
      - output_types: conda
        packages:
          - aiobotocore>=2.2.0
          - boto3>=1.21.21
          - botocore>=1.24.21
          - msgpack-python
          - moto>=4.0.8
          - s3fs>=2022.3.0
      - output_types: pyproject
        packages:
          - msgpack
          - &tokenizers tokenizers==0.13.1
          - &transformers transformers==4.24.0
          - tzdata
    specific:
      - output_types: conda
        matrices:
          - matrix:
              arch: x86_64
            packages:
              # Currently, CUDA builds of pytorch do not exist for aarch64. We require
              # version <1.12.0 because newer versions use nvidia::cuda-toolkit.
              - pytorch<1.12.0
              # We only install these on x86_64 to avoid pulling pytorch as a
              # dependency of transformers.
              - *tokenizers
              - *transformers
          - matrix:
            packages:
  test_python_dask_cudf:
    common:
      - output_types: [conda, requirements, pyproject]
        packages:
          - dask-cuda==23.12.*
          - *numba
  test_python_pandas_cudf:
    common:
      - output_types: pyproject
        packages:
          # dependencies to run pandas tests
          # https://github.com/pandas-dev/pandas/blob/main/environment.yml
          # TODO: When pandas 2.0 is the minimum version, can just specify pandas[all]
          - beautifulsoup4
          - blosc
          - brotlipy
          - boto3
          - botocore>=1.24.21
          - bottleneck
          - fastparquet
          - flask
          - fsspec
          - html5lib
          - hypothesis
          - gcsfs
          - ipython
          - jinja2
          - lxml
          - matplotlib
          - moto
          - numba
          - numexpr
          - openpyxl
          - odfpy
          - py
          - psycopg2-binary
          - pyarrow
          - pymysql
          - pyreadstat
          - pytest-asyncio
          - pytest-reportlog
          - python-snappy
          - pyxlsb
          - s3fs
          - scipy
          - sqlalchemy
          - tables
          - pandas-gbq
          - tabulate
          - xarray
          - xlrd
          - xlsxwriter
          - xlwt
          - zstandard
  test_python_cudf_pandas:
    common:
      - output_types: pyproject
        packages:
          - ipython
          - openpyxl<|MERGE_RESOLUTION|>--- conflicted
+++ resolved
@@ -244,13 +244,8 @@
           - libarrow-all==14.0.1.*
           - librdkafka>=1.9.0,<1.10.0a0
           # Align nvcomp version with rapids-cmake
-<<<<<<< HEAD
-          - nvcomp==2.6.1
+          - nvcomp==3.0.4
           - spdlog>=1.12.0,<1.13
-=======
-          - nvcomp==3.0.4
-          - spdlog>=1.11.0,<1.12
->>>>>>> 04d13d81
   build_wheels:
     common:
       - output_types: pyproject
