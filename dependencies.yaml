--- conflicted
+++ resolved
@@ -662,7 +662,6 @@
     specific:
       - output_types: [conda, requirements, pyproject]
         matrices:
-<<<<<<< HEAD
           - matrix:
               cuda: "12.*"
             packages:
@@ -671,15 +670,6 @@
           - matrix:
             packages:
               - cuda-python>=13.0.1,<14.0a0
-=======
-          - matrix: &run_pylibcudf_packages_all_cu12
-              cuda: "12.*"
-            packages:
-              - &cuda_python_cu12 cuda-python>=12.9.2,<13.0a0
-          - matrix:
-            packages:
-              - *cuda_python_cu12
->>>>>>> a449958a
   run_cudf:
     common:
       - output_types: [conda, requirements, pyproject]
@@ -698,7 +688,6 @@
     specific:
       - output_types: [conda, requirements, pyproject]
         matrices:
-<<<<<<< HEAD
           - matrix:
               cuda: "12.*"
             packages:
@@ -707,12 +696,6 @@
           - matrix:
             packages:
               - cuda-python>=13.0.1,<14.0a0
-=======
-          - matrix: {cuda: "12.*"}
-            packages: &run_cudf_packages_all_cu12
-              - cuda-python>=12.9.2,<13.0a0
-          - {matrix: null, packages: *run_cudf_packages_all_cu12}
->>>>>>> a449958a
       - output_types: [requirements, pyproject]
         matrices:
           - matrix:
@@ -821,7 +804,6 @@
         # Using --constraints for pip install, so we list cupy multiple times
         matrices:
           - matrix:
-<<<<<<< HEAD
               cuda: "12.*"
               dependencies: "oldest"
             packages:
@@ -831,10 +813,6 @@
               dependencies: "oldest"
             packages:
               - cupy-cuda13x==13.6.0
-=======
-              dependencies: "oldest"
-            packages:
-              - cupy-cuda12x==13.6.0
           - matrix:
             packages:
   test_python_dask_cudf:
@@ -847,7 +825,6 @@
               # this is sometimes different from the floor in cudf because
               # dask imposes its own constraints on 'numpy' (e.g. for 'dask.array')
               - numpy==1.24.*
->>>>>>> a449958a
           - matrix:
             packages:
   test_python_pylibcudf:
@@ -1074,29 +1051,20 @@
       - output_types: conda
         packages:
           - cupy>=13.6.0
-<<<<<<< HEAD
     # NOTE: This is intentionally not broken into groups by a 'cuda_suffixed' selector like
     #       other packages with -cu{nn}x suffixes in this file.
     #       All RAPIDS wheel builds (including in devcontainers) expect cupy to be suffixed.
-=======
->>>>>>> a449958a
-    specific:
-      - output_types: [requirements, pyproject]
-        matrices:
-          - matrix:
-              cuda: "12.*"
-<<<<<<< HEAD
+    specific:
+      - output_types: [requirements, pyproject]
+        matrices:
+          - matrix:
+              cuda: "12.*"
             packages:
               - cupy-cuda12x>=13.6.0
           # fallback to CUDA 13 versions if 'cuda' is '13.*' or not provided
           - matrix:
             packages:
-              - &cupy_cu13 cupy-cuda13x>=13.6.0
-=======
-            packages: &cupy_packages_cu12
-              - cupy-cuda12x>=13.6.0
-          - {matrix: null, packages: *cupy_packages_cu12}
->>>>>>> a449958a
+              - cupy-cuda13x>=13.6.0
   depends_on_libkvikio:
     common:
       - output_types: conda
