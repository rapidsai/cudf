# Dependency list for https://github.com/rapidsai/dependency-file-generator
files:
  all:
    output: conda
    matrix:
      cuda: ["11.8"]
      arch: [x86_64]
    includes:
      - build_all
      - build_cpp
      - build_wheels
      - build_python
      - build_python_common
      - cudatoolkit
      - develop
      - docs
      - notebooks
      - py_version
      - run_common
      - run_cudf
      - run_dask_cudf
      - run_cudf_kafka
      - run_custreamz
      - test_cpp
      - test_python_common
      - test_python_cudf
      - test_python_dask_cudf
  test_cpp:
    output: none
    includes:
      - cudatoolkit
      - test_cpp
      - libarrow_run
  test_python:
    output: none
    includes:
      - cudatoolkit
      - py_version
      - test_python_common
      - test_python_cudf
      - test_python_dask_cudf
      - pyarrow_run
  test_java:
    output: none
    includes:
      - build_all
      - libarrow_run
      - cudatoolkit
      - test_java
  test_notebooks:
    output: none
    includes:
      - notebooks
      - py_version
  checks:
    output: none
    includes:
      - develop
      - py_version
  docs:
    output: none
    includes:
      - cudatoolkit
      - docs
      - py_version
  py_build_cudf:
    output: pyproject
    pyproject_dir: python/cudf
    extras:
      table: build-system
    includes:
      - build_all
      - build_python
      - build_python_common
      - build_wheels
  py_run_cudf:
    output: pyproject
    pyproject_dir: python/cudf
    extras:
      table: project
    includes:
      - run_common
      - run_cudf
      - pyarrow_run
  py_test_cudf:
    output: pyproject
    pyproject_dir: python/cudf
    extras:
      table: project.optional-dependencies
      key: test
    includes:
      - test_python_common
      - test_python_cudf
  py_build_dask_cudf:
    output: pyproject
    pyproject_dir: python/dask_cudf
    extras:
      table: build-system
    includes:
      - build_wheels
  py_run_dask_cudf:
    output: pyproject
    pyproject_dir: python/dask_cudf
    extras:
      table: project
    includes:
      - run_common
      - run_dask_cudf
  py_test_dask_cudf:
    output: pyproject
    pyproject_dir: python/dask_cudf
    extras:
      table: project.optional-dependencies
      key: test
    includes:
      - test_python_common
      - test_python_dask_cudf
  py_build_cudf_kafka:
    output: pyproject
    pyproject_dir: python/cudf_kafka
    extras:
      table: build-system
    includes:
      - build_wheels
      - build_python_common
  py_run_cudf_kafka:
    output: pyproject
    pyproject_dir: python/cudf_kafka
    extras:
      table: project
    includes:
      - run_cudf_kafka
  py_test_cudf_kafka:
    output: pyproject
    pyproject_dir: python/cudf_kafka
    extras:
      table: project.optional-dependencies
      key: test
    includes:
      - test_python_common
  py_build_custreamz:
    output: pyproject
    pyproject_dir: python/custreamz
    extras:
      table: build-system
    includes:
      - build_wheels
  py_run_custreamz:
    output: pyproject
    pyproject_dir: python/custreamz
    extras:
      table: project
    includes:
      - run_custreamz
  py_test_custreamz:
    output: pyproject
    pyproject_dir: python/custreamz
    extras:
      table: project.optional-dependencies
      key: test
    includes:
      - test_python_common
channels:
  - rapidsai
  - rapidsai-nightly
  - dask/label/dev
  - pytorch
  - conda-forge
  - nvidia
dependencies:
  build_all:
    common:
      - output_types: [conda, requirements, pyproject]
        packages:
          - &cmake_ver cmake>=3.23.1,!=3.25.0
          - ninja
      - output_types: conda
        packages:
          - c-compiler
          - cxx-compiler
          - dlpack>=0.5,<0.6.0a0
    specific:
      - output_types: conda
        matrices:
          - matrix:
              arch: x86_64
            packages:
              - gcc_linux-64=11.*
              - sysroot_linux-64==2.17
          - matrix:
              arch: aarch64
            packages:
              - gcc_linux-aarch64=11.*
              - sysroot_linux-aarch64==2.17
      - output_types: conda
        matrices:
          - matrix:
              arch: x86_64
              cuda: "11.8"
            packages:
              - nvcc_linux-64=11.8
          - matrix:
              arch: aarch64
              cuda: "11.8"
            packages:
              - nvcc_linux-aarch64=11.8
  build_cpp:
    common:
      - output_types: [conda, requirements]
        packages:
          - librmm==23.8.*
          - libkvikio==23.8.*
      - output_types: conda
        packages:
          - fmt>=9.1.0,<10
          - &gtest gtest>=1.13.0
          - &gmock gmock>=1.13.0
          # Hard pin the patch version used during the build. This must be kept
          # in sync with the version pinned in get_arrow.cmake.
          - libarrow==11.0.0.*
          - librdkafka>=1.9.0,<1.10.0a0
          - spdlog>=1.11.0,<1.12
  build_wheels:
    common:
      - output_types: pyproject
        packages:
          - wheel
          - setuptools
  build_python_common:
    common:
      - output_types: [conda, requirements, pyproject]
        packages:
          - cython>=0.29,<0.30
          # Hard pin the patch version used during the build. This must be kept
          # in sync with the version pinned in get_arrow.cmake.
          - pyarrow==11.0.0.*
          - numpy>=1.21
  build_python:
    common:
      - output_types: [conda, requirements, pyproject]
        packages:
          - scikit-build>=0.13.1
          - rmm==23.8.*
      - output_types: conda
        packages:
          - &protobuf protobuf>=4.21.6,<4.22
      - output_types: pyproject
        packages:
          - protoc-wheel
  libarrow_run:
    common:
      - output_types: [conda, requirements]
        packages:
          # Allow runtime version to float up to minor version
          - libarrow==11.*
  pyarrow_run:
    common:
      - output_types: [conda, requirements, pyproject]
        packages:
          # Allow runtime version to float up to minor version
          - pyarrow==11.*
  cudatoolkit:
    specific:
      - output_types: conda
        matrices:
          - matrix:
              cuda: "11.8"
            packages:
              - cudatoolkit=11.8
              - libcurand-dev=10.3.0.86
              - libcurand=10.3.0.86
          - matrix:
              cuda: "11.5"
            packages:
              - cudatoolkit=11.5
                # Can't hard pin the version since 11.x is missing many
                # packages for specific versions
              - libcurand-dev>=10.2.6.48,<=10.2.7.107
              - libcurand>=10.2.6.48,<=10.2.7.107
          - matrix:
              cuda: "11.4"
            packages:
              - cudatoolkit=11.4
              - &libcurand_dev114 libcurand-dev>=10.2.5.43,<=10.2.5.120
              - &libcurand114 libcurand>=10.2.5.43,<=10.2.5.120
          - matrix:
              cuda: "11.2"
            packages:
              - cudatoolkit=11.2
                # The NVIDIA channel doesn't publish pkgs older than 11.4 for
                # these libs, so 11.2 uses 11.4 packages (the oldest
                # available).
              - *libcurand_dev114
              - *libcurand114
  develop:
    common:
      - output_types: [conda, requirements]
        packages:
          - pre-commit
      - output_types: conda
        packages:
          - doxygen=1.8.20 # pre-commit hook needs a specific version.
  docs:
    common:
      - output_types: [conda]
        packages:
          - doxygen=1.8.20
          - myst-nb
          - nbsphinx
          - numpydoc
          - pandoc
          - pydata-sphinx-theme
          - sphinx
          - sphinx-autobuild
          - sphinx-copybutton
          - sphinx-markdown-tables
          - sphinxcontrib-websupport
  notebooks:
    common:
      - output_types: [conda, requirements]
        packages:
          - ipython
          - notebook
          - scipy
  py_version:
    specific:
      - output_types: conda
        matrices:
          - matrix:
              py: "3.9"
            packages:
              - python=3.9
          - matrix:
              py: "3.10"
            packages:
              - python=3.10
          - matrix:
            packages:
              - python>=3.9,<3.11
  run_common:
    common:
      - output_types: [conda, requirements, pyproject]
        packages:
          - fsspec>=0.6.0
          - numpy>=1.21
          - pandas>=1.3,<1.6.0dev0
  run_cudf:
    common:
      - output_types: [conda, requirements, pyproject]
        packages:
          - cachetools
          - cuda-python>=11.7.1,<12.0
          - &numba numba>=0.57
          - nvtx>=0.2.1
          - packaging
          - rmm==23.8.*
          - typing_extensions
          - *protobuf
      - output_types: conda
        packages:
          - cubinlinker
          - cupy>=12.0.0
          - pip
          - pip:
              - git+https://github.com/python-streamz/streamz.git@master
          - ptxcompiler
      - output_types: requirements
        packages:
          # pip recognizes the index as a global option for the requirements.txt file
          # This index is needed for rmm, cubinlinker, ptxcompiler.
          - --extra-index-url=https://pypi.ngc.nvidia.com
          - cubinlinker-cu11
          - git+https://github.com/python-streamz/streamz.git@master
          - ptxcompiler-cu11
      - output_types: pyproject
        packages:
          - cubinlinker
          - &cupy_pip cupy-cuda11x>=12.0.0
          - ptxcompiler
    specific:
      - output_types: requirements
        matrices:
          - matrix:
              arch: x86_64
            packages:
              - cupy-cuda115>=12.0.0
          - matrix:
              arch: aarch64
            packages:
              - cupy-cuda11x -f https://pip.cupy.dev/aarch64 # TODO: Verify that this works.
  run_dask_cudf:
    common:
      - output_types: [conda, requirements, pyproject]
        packages:
          - dask>=2023.3.2
          - distributed>=2023.3.2.1
      - output_types: conda
        packages:
<<<<<<< HEAD
          - dask-core>=2023.3.2  # dask-core in conda is the actual package & dask is the meta package
=======
          - cupy>=12.0.0
          - dask-core==2023.3.2  # dask-core in conda is the actual package & dask is the meta package
>>>>>>> 87c69cbc
      - output_types: pyproject
        packages:
          - &cudf cudf==23.8.*
          - *cupy_pip
  run_cudf_kafka:
    common:
      - output_types: [requirements, pyproject]
        packages:
          - *cudf
  run_custreamz:
    common:
      - output_types: conda
        packages:
          - python-confluent-kafka>=1.9.0,<1.10.0a0
      - output_types: [conda, requirements, pyproject]
        packages:
          - streamz
      - output_types: [requirements, pyproject]
        packages:
          - confluent-kafka>=1.9.0,<1.10.0a0
          - *cudf
          - cudf_kafka==23.8.*
  test_cpp:
    common:
      - output_types: conda
        packages:
          - *cmake_ver
          - *gtest
          - *gmock
    specific:
      - output_types: conda
        matrices:
          - matrix:
              cuda: "11.8"
            packages:
              - cuda-sanitizer-api=11.8.86
          - matrix:
            packages:
  test_java:
    common:
      - output_types: conda
        packages:
          - *cmake_ver
          - maven
          - openjdk=8.*
    specific:
      - output_types: conda
        matrices:
          - matrix:
              cuda: "11.5"
            packages:
              - cuda-nvtx=11.5
          - matrix:
              cuda: "11.8"
            packages:
              - cuda-nvtx=11.8
  test_python_common:
    common:
      - output_types: [conda, requirements, pyproject]
        packages:
          - pytest
          - pytest-cov
          - pytest-xdist
  test_python_cudf:
    common:
      - output_types: [conda, requirements, pyproject]
        packages:
          - fastavro>=0.22.9
          - hypothesis
          - mimesis>=4.1.0
          - pyorc
          - pytest-benchmark
          - pytest-cases
          - python-snappy>=0.6.0
          - scipy
      - output_types: conda
        packages:
          - aiobotocore>=2.2.0
          - boto3>=1.21.21
          - botocore>=1.24.21
          - msgpack-python
          - moto>=4.0.8
          - s3fs>=2022.3.0
      - output_types: pyproject
        packages:
          - msgpack
          - &tokenizers tokenizers==0.13.1
          - &transformers transformers==4.24.0
          - tzdata
    specific:
      - output_types: conda
        matrices:
          - matrix:
              arch: x86_64
            packages:
              # Currently, CUDA builds of pytorch do not exist for aarch64. We require
              # version <1.12.0 because newer versions use nvidia::cuda-toolkit.
              - pytorch<1.12.0
              # We only install these on x86_64 to avoid pulling pytorch as a
              # dependency of transformers.
              - *tokenizers
              - *transformers
          - matrix:
            packages:
  test_python_dask_cudf:
    common:
      - output_types: [conda, requirements, pyproject]
        packages:
          - dask-cuda==23.8.*
          - *numba<|MERGE_RESOLUTION|>--- conflicted
+++ resolved
@@ -396,12 +396,8 @@
           - distributed>=2023.3.2.1
       - output_types: conda
         packages:
-<<<<<<< HEAD
+          - cupy>=12.0.0
           - dask-core>=2023.3.2  # dask-core in conda is the actual package & dask is the meta package
-=======
-          - cupy>=12.0.0
-          - dask-core==2023.3.2  # dask-core in conda is the actual package & dask is the meta package
->>>>>>> 87c69cbc
       - output_types: pyproject
         packages:
           - &cudf cudf==23.8.*
