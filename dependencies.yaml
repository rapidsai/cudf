--- conflicted
+++ resolved
@@ -708,12 +708,8 @@
     common:
       - output_types: [conda, requirements, pyproject]
         packages:
-<<<<<<< HEAD
-          - polars>=1.25,<1.32
           - packaging
-=======
           - polars>=1.28,<1.32
->>>>>>> 70e98803
     specific:
       - output_types: [requirements, pyproject]
         matrices:
