--- conflicted
+++ resolved
@@ -10,7 +10,6 @@
       - build_all
       - build_cpp
       - build_python_common
-      - pyarrow_run
       - cuda
       - cuda_version
       - depends_on_cupy
@@ -137,7 +136,6 @@
     includes:
       - build_base
       - build_cpp
-      - build_python_libcudf
       - depends_on_librmm
   py_run_libcudf:
     output: pyproject
@@ -389,33 +387,6 @@
       - output_types: [conda, requirements, pyproject]
         packages:
           - cython>=3.0.3
-<<<<<<< HEAD
-=======
-          # Hard pin the patch version used during the build. This must be kept
-          # in sync with the version pinned in get_arrow.cmake.
-          - &pyarrow_build pyarrow==16.1.0.*
-      - output_types: pyproject
-        packages:
-          # Hard pin the patch version used during the build.
-          # Sync with conda build constraint & wheel run constraint.
-          # TODO: Change to `2.0.*` for NumPy 2
-          - numpy==1.23.*
-  build_python_libcudf:
-    common:
-      - output_types: [conda, requirements, pyproject]
-        packages:
-          - *pyarrow_build
-  libarrow_build:
-    common:
-      - output_types: conda
-        packages:
-          # Hard pin the Arrow patch version used during the build. This must
-          # be kept in sync with the version pinned in get_arrow.cmake.
-          - libarrow-acero==16.1.0.*
-          - libarrow-dataset==16.1.0.*
-          - libarrow==16.1.0.*
-          - libparquet==16.1.0.*
->>>>>>> 8d6b2616
   libarrow_run:
     common:
       - output_types: conda
@@ -608,7 +579,7 @@
       - output_types: [conda, requirements, pyproject]
         packages:
           - fsspec>=0.6.0
-          - numpy>=1.23,<2.0a0
+          - &numpy numpy>=1.23,<2.0a0
           - pandas>=2.0,<2.2.3dev0
   run_pylibcudf:
     common:
@@ -752,7 +723,7 @@
         packages:
           - fastavro>=0.22.9
           - hypothesis
-          - numpy
+          - *numpy
           - pandas
   test_python_cudf:
     common:
