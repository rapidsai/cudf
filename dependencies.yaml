# Dependency list for https://github.com/rapidsai/dependency-file-generator
files:
  all:
    output: conda
    matrix:
      cuda: ["11.8", "12.0"]
      arch: [x86_64]
    includes:
      - build_all
      - build_cpp
      - build_wheels
      - build_python_common
      - build_python_cudf
      - build_python_cudf_kafka
      - cudatoolkit
      - develop
      - docs
      - notebooks
      - py_version
      - run_common
      - run_cudf
      - run_dask_cudf
      - run_cudf_kafka
      - run_custreamz
      - test_cpp
      - test_python_common
      - test_python_cudf
      - test_python_dask_cudf
  test_cpp:
    output: none
    includes:
      - cudatoolkit
      - test_cpp
      - libarrow_run
  test_python:
    output: none
    includes:
      - cudatoolkit
      - py_version
      - test_python_common
      - test_python_cudf
      - test_python_dask_cudf
      - pyarrow_run
  test_java:
    output: none
    includes:
      - build_all
      - libarrow_run
      - cudatoolkit
      - test_java
  test_notebooks:
    output: none
    includes:
      - notebooks
      - py_version
  checks:
    output: none
    includes:
      - develop
      - py_version
  docs:
    output: none
    includes:
      - cudatoolkit
      - docs
      - py_version
  py_build_cudf:
    output: pyproject
    pyproject_dir: python/cudf
    extras:
      table: build-system
    includes:
      - build_all
      - build_python_common
      - build_python_cudf
      - build_wheels
  py_run_cudf:
    output: pyproject
    pyproject_dir: python/cudf
    extras:
      table: project
    includes:
      - run_common
      - run_cudf
      - pyarrow_run
  py_test_cudf:
    output: pyproject
    pyproject_dir: python/cudf
    extras:
      table: project.optional-dependencies
      key: test
    includes:
      - test_python_common
      - test_python_cudf
  py_build_dask_cudf:
    output: pyproject
    pyproject_dir: python/dask_cudf
    extras:
      table: build-system
    includes:
      - build_wheels
  py_run_dask_cudf:
    output: pyproject
    pyproject_dir: python/dask_cudf
    extras:
      table: project
    includes:
      - run_common
      - run_dask_cudf
  py_test_dask_cudf:
    output: pyproject
    pyproject_dir: python/dask_cudf
    extras:
      table: project.optional-dependencies
      key: test
    includes:
      - test_python_common
      - test_python_dask_cudf
  py_build_cudf_kafka:
    output: pyproject
    pyproject_dir: python/cudf_kafka
    extras:
      table: build-system
    includes:
      - build_python_common
      - build_python_cudf_kafka
      - build_wheels
  py_run_cudf_kafka:
    output: pyproject
    pyproject_dir: python/cudf_kafka
    extras:
      table: project
    includes:
      - run_cudf_kafka
  py_test_cudf_kafka:
    output: pyproject
    pyproject_dir: python/cudf_kafka
    extras:
      table: project.optional-dependencies
      key: test
    includes:
      - test_python_common
  py_build_custreamz:
    output: pyproject
    pyproject_dir: python/custreamz
    extras:
      table: build-system
    includes:
      - build_wheels
  py_run_custreamz:
    output: pyproject
    pyproject_dir: python/custreamz
    extras:
      table: project
    includes:
      - run_custreamz
  py_test_custreamz:
    output: pyproject
    pyproject_dir: python/custreamz
    extras:
      table: project.optional-dependencies
      key: test
    includes:
      - test_python_common
channels:
  - rapidsai
  - rapidsai-nightly
  - dask/label/dev
  - pytorch
  - conda-forge
  - nvidia
dependencies:
  build_all:
    common:
      - output_types: [conda, requirements, pyproject]
        packages:
          - &cmake_ver cmake>=3.26.4
          - ninja
      - output_types: conda
        packages:
          - c-compiler
          - cxx-compiler
          - dlpack>=0.5,<0.6.0a0
          - zlib>=1.2.13
    specific:
      - output_types: conda
        matrices:
          - matrix:
              arch: x86_64
            packages:
              - gcc_linux-64=11.*
              - sysroot_linux-64==2.17
          - matrix:
              arch: aarch64
            packages:
              - gcc_linux-aarch64=11.*
              - sysroot_linux-aarch64==2.17
      - output_types: conda
        matrices:
          - matrix:
              cuda: "12.0"
            packages:
              - cuda-version=12.0
              - cuda-nvcc
          - matrix:
              arch: x86_64
              cuda: "11.8"
            packages:
              - nvcc_linux-64=11.8
          - matrix:
              arch: aarch64
              cuda: "11.8"
            packages:
              - nvcc_linux-aarch64=11.8
  build_cpp:
    common:
      - output_types: [conda, requirements]
        packages:
          - librmm==23.12.*
          - libkvikio==23.12.*
      - output_types: conda
        packages:
          - fmt>=9.1.0,<10
          - &gbench benchmark==1.8.0
          - &gtest gtest>=1.13.0
          - &gmock gmock>=1.13.0
          # Hard pin the patch version used during the build. This must be kept
          # in sync with the version pinned in get_arrow.cmake.
          - libarrow==13.0.0.*
          - librdkafka>=1.9.0,<1.10.0a0
          # Align nvcomp version with rapids-cmake
          - nvcomp==2.6.1
          - spdlog>=1.11.0,<1.12
  build_wheels:
    common:
      - output_types: pyproject
        packages:
          - wheel
          - setuptools
  build_python_common:
    common:
      - output_types: [conda, requirements, pyproject]
        packages:
          - cython>=3.0.0
          # TODO: Pin to numpy<1.25 until cudf requires pandas 2
          - &numpy numpy>=1.21,<1.25
<<<<<<< HEAD
  build_python_cudf:
=======
      - output_types: [conda, requirements, pyproject]
        packages:
          # Hard pin the patch version used during the build. This must be kept
          # in sync with the version pinned in get_arrow.cmake.
          - pyarrow==13.0.0.*
  build_python:
>>>>>>> 56fe5dbb
    common:
      - output_types: [conda, requirements, pyproject]
        packages:
          - scikit-build>=0.13.1
          - rmm==23.12.*
      - output_types: conda
        packages:
          - &protobuf protobuf>=4.21,<5
      - output_types: pyproject
        packages:
          - protoc-wheel
  build_python_cudf_kafka:
    common:
      - output_types: [conda, requirements, pyproject]
        packages:
          - scikit-build>=0.13.1
  libarrow_run:
    common:
      - output_types: conda
        packages:
          # Allow runtime version to float up to minor version
          - libarrow==13.*
  pyarrow_run:
    common:
      - output_types: [conda, requirements, pyproject]
        packages:
          # Allow runtime version to float up to minor version
          - pyarrow==13.*
  cudatoolkit:
    specific:
      - output_types: conda
        matrices:
          - matrix:
              cuda: "12.0"
            packages:
              - cuda-version=12.0
              - cuda-cudart-dev
              - cuda-nvrtc-dev
              - cuda-nvtx-dev
              - libcurand-dev
              # TODO: Remove after https://github.com/rapidsai/cudf/pull/14292 updates
              # cudf_kafka to use scikit-build
              - cuda-gdb
          - matrix:
              cuda: "11.8"
            packages:
              - cuda-version=11.8
              - cudatoolkit
              - cuda-nvtx=11.8
              - libcurand-dev=10.3.0.86
              - libcurand=10.3.0.86
          - matrix:
              cuda: "11.5"
            packages:
              - cuda-version=11.5
              - cudatoolkit
              - cuda-nvtx=11.5
                # Can't hard pin the version since 11.x is missing many
                # packages for specific versions
              - libcurand-dev>=10.2.6.48,<=10.2.7.107
              - libcurand>=10.2.6.48,<=10.2.7.107
          - matrix:
              cuda: "11.4"
            packages:
              - cuda-version=11.4
              - cudatoolkit
              - &cudanvtx114 cuda-nvtx=11.4
              - &libcurand_dev114 libcurand-dev>=10.2.5.43,<=10.2.5.120
              - &libcurand114 libcurand>=10.2.5.43,<=10.2.5.120
          - matrix:
              cuda: "11.2"
            packages:
              - cuda-version=11.2
              - cudatoolkit
                # The NVIDIA channel doesn't publish pkgs older than 11.4 for
                # these libs, so 11.2 uses 11.4 packages (the oldest
                # available).
              - *cudanvtx114
              - *libcurand_dev114
              - *libcurand114
      - output_types: conda
        matrices:
          - matrix:
              cuda: "12.0"
              arch: x86_64
            packages:
              - libcufile-dev
          - matrix:
              cuda: "11.8"
              arch: x86_64
            packages:
              - libcufile=1.4.0.31
              - libcufile-dev=1.4.0.31
          - matrix:
              cuda: "11.5"
              arch: x86_64
            packages:
              - libcufile>=1.1.0.37,<=1.1.1.25
              - libcufile-dev>=1.1.0.37,<=1.1.1.25
          - matrix:
              cuda: "11.4"
              arch: x86_64
            packages:
              - &libcufile_114 libcufile>=1.0.0.82,<=1.0.2.10
              - &libcufile_dev114 libcufile-dev>=1.0.0.82,<=1.0.2.10
          - matrix:
              cuda: "11.2"
              arch: x86_64
            packages:
              # The NVIDIA channel doesn't publish pkgs older than 11.4 for these libs,
              # so 11.2 uses 11.4 packages (the oldest available).
              - *libcufile_114
              - *libcufile_dev114
          # Fallback matrix for aarch64, which doesn't support libcufile.
          - matrix:
            packages:
  develop:
    common:
      - output_types: [conda, requirements]
        packages:
          - pre-commit
          # pre-commit requires identify minimum version 1.0, but clang-format requires textproto support and that was
          # added in 2.5.20, so we need to call out the minimum version needed for our plugins
          - identify>=2.5.20
      - output_types: conda
        packages:
          - &doxygen doxygen=1.9.1 # pre-commit hook needs a specific version.
  docs:
    common:
      - output_types: [conda]
        packages:
          - dask-cuda==23.12.*
          - *doxygen
          - make
          - myst-nb
          - nbsphinx
          - numpydoc
          - pandoc
          # https://github.com/pydata/pydata-sphinx-theme/issues/1539
          - pydata-sphinx-theme!=0.14.2
          - scipy
          - sphinx
          - sphinx-autobuild
          - sphinx-copybutton
          - sphinx-markdown-tables
          - sphinxcontrib-websupport
  notebooks:
    common:
      - output_types: [conda, requirements]
        packages:
          - ipython
          - notebook
          - scipy
  py_version:
    specific:
      - output_types: conda
        matrices:
          - matrix:
              py: "3.9"
            packages:
              - python=3.9
          - matrix:
              py: "3.10"
            packages:
              - python=3.10
          - matrix:
            packages:
              - python>=3.9,<3.11
  run_common:
    common:
      - output_types: [conda, requirements, pyproject]
        packages:
          - fsspec>=0.6.0
          - *numpy
          - pandas>=1.3,<1.6.0dev0
  run_cudf:
    common:
      - output_types: [conda, requirements, pyproject]
        packages:
          - cachetools
          # TODO: Pin to numba<0.58 until #14160 is resolved
          - &numba numba>=0.57,<0.58
          - nvtx>=0.2.1
          - packaging
          - rmm==23.12.*
          - typing_extensions>=4.0.0
          - *protobuf
      - output_types: conda
        packages:
          - cupy>=12.0.0
          - pip
          - pip:
              - git+https://github.com/python-streamz/streamz.git@master
      - output_types: requirements
        packages:
          # pip recognizes the index as a global option for the requirements.txt file
          # This index is needed for rmm, cubinlinker, ptxcompiler.
          - --extra-index-url=https://pypi.ngc.nvidia.com
          - git+https://github.com/python-streamz/streamz.git@master
          - &cupy_pip cupy-cuda11x>=12.0.0
      - output_types: pyproject
        packages:
          - cubinlinker
          - *cupy_pip
          - ptxcompiler
    specific:
      - output_types: [conda, requirements, pyproject]
        matrices:
          - matrix:
              cuda: "12.0"
            packages:
              - cuda-python>=12.0,<13.0a0
          - matrix: # All CUDA 11 versions
            packages:
              - cuda-python>=11.7.1,<12.0a0
      - output_types: [conda, pyproject]
        matrices:
          - matrix:
              cuda: "12.0"
            packages:
          - matrix: # All CUDA 11 versions
            packages:
              - cubinlinker
              - ptxcompiler
      - output_types: requirements
        matrices:
          - matrix:
              cuda: "12.0"
            packages:
          - matrix: # All CUDA 11 versions
            packages:
              - cubinlinker-cu11
              - ptxcompiler-cu11
  run_dask_cudf:
    common:
      - output_types: [conda, requirements, pyproject]
        packages:
          - dask>=2023.9.2
          - distributed>=2023.9.2
      - output_types: conda
        packages:
          - cupy>=12.0.0
          - dask-core>=2023.9.2  # dask-core in conda is the actual package & dask is the meta package
      - output_types: pyproject
        packages:
          - &cudf cudf==23.12.*
          - *cupy_pip
  run_cudf_kafka:
    common:
      - output_types: [requirements, pyproject]
        packages:
          - *cudf
  run_custreamz:
    common:
      - output_types: conda
        packages:
          - python-confluent-kafka>=1.9.0,<1.10.0a0
      - output_types: [conda, requirements, pyproject]
        packages:
          - streamz
      - output_types: [requirements, pyproject]
        packages:
          - confluent-kafka>=1.9.0,<1.10.0a0
          - *cudf
          - cudf_kafka==23.12.*
  test_cpp:
    common:
      - output_types: conda
        packages:
          - *cmake_ver
          - *gbench
          - *gtest
          - *gmock
    specific:
      - output_types: conda
        matrices:
          - matrix:
              cuda: "12.0"
            packages:
              - cuda-version=12.0
              - cuda-sanitizer-api
          - matrix:
              cuda: "11.8"
            packages:
              - cuda-sanitizer-api=11.8.86
          - matrix:
            packages:
  test_java:
    common:
      - output_types: conda
        packages:
          - *cmake_ver
          - maven
          - openjdk=8.*
  test_python_common:
    common:
      - output_types: [conda, requirements, pyproject]
        packages:
          - pytest
          - pytest-cov
          - pytest-xdist
  test_python_cudf:
    common:
      - output_types: [conda, requirements, pyproject]
        packages:
          - cramjam
          - fastavro>=0.22.9
          - hypothesis
          - mimesis>=4.1.0
          - pytest-benchmark
          - pytest-cases
          - python-snappy>=0.6.0
          - scipy
      - output_types: conda
        packages:
          - aiobotocore>=2.2.0
          - boto3>=1.21.21
          - botocore>=1.24.21
          - msgpack-python
          - moto>=4.0.8
          - s3fs>=2022.3.0
      - output_types: pyproject
        packages:
          - msgpack
          - &tokenizers tokenizers==0.13.1
          - &transformers transformers==4.24.0
          - tzdata
    specific:
      - output_types: conda
        matrices:
          - matrix:
              arch: x86_64
            packages:
              # Currently, CUDA builds of pytorch do not exist for aarch64. We require
              # version <1.12.0 because newer versions use nvidia::cuda-toolkit.
              - pytorch<1.12.0
              # We only install these on x86_64 to avoid pulling pytorch as a
              # dependency of transformers.
              - *tokenizers
              - *transformers
          - matrix:
            packages:
  test_python_dask_cudf:
    common:
      - output_types: [conda, requirements, pyproject]
        packages:
          - dask-cuda==23.12.*
          - *numba<|MERGE_RESOLUTION|>--- conflicted
+++ resolved
@@ -244,16 +244,12 @@
           - cython>=3.0.0
           # TODO: Pin to numpy<1.25 until cudf requires pandas 2
           - &numpy numpy>=1.21,<1.25
-<<<<<<< HEAD
-  build_python_cudf:
-=======
       - output_types: [conda, requirements, pyproject]
         packages:
           # Hard pin the patch version used during the build. This must be kept
           # in sync with the version pinned in get_arrow.cmake.
           - pyarrow==13.0.0.*
-  build_python:
->>>>>>> 56fe5dbb
+  build_python_cudf:
     common:
       - output_types: [conda, requirements, pyproject]
         packages:
