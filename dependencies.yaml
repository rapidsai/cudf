--- conflicted
+++ resolved
@@ -504,7 +504,7 @@
     common:
       - output_types: [conda, requirements, pyproject]
         packages:
-        - &numba-cuda-dep numba-cuda>=0.13.0,<0.14.0a0
+        - &numba-cuda-dep numba-cuda>=0.14.0,<0.15.0a0
   pyarrow_run:
     common:
       - output_types: [conda]
@@ -671,11 +671,7 @@
       - output_types: [conda, requirements, pyproject]
         packages:
           - cachetools
-<<<<<<< HEAD
           - *numba-cuda-dep
-=======
-          - &numba-cuda-dep numba-cuda>=0.14.0,<0.15.0a0
->>>>>>> f7aca052
           - &numba-dep numba>=0.59.1,<0.62.0a0
           - nvtx>=0.2.1
           - packaging
@@ -793,11 +789,7 @@
         matrices:
           - matrix: {dependencies: "oldest"}
             packages:
-<<<<<<< HEAD
-              - numba-cuda==0.13.0
-=======
               - numba-cuda==0.14.0
->>>>>>> f7aca052
               - numba==0.59.1
               - pandas==2.0.*
           - matrix: {dependencies: "latest"}
