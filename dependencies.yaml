--- conflicted
+++ resolved
@@ -921,10 +921,7 @@
       - output_types: [conda, requirements, pyproject]
         packages:
           - fastavro>=0.22.9
-<<<<<<< HEAD
-=======
           # TODO: Remove hypothesis pinning once https://github.com/HypothesisWorks/hypothesis/issues/4365 is resolved
->>>>>>> ae82320a
           - hypothesis<6.131.1
           - *numpy
           - pandas
@@ -934,10 +931,7 @@
         packages:
           - cramjam
           - fastavro>=0.22.9
-<<<<<<< HEAD
-=======
           # TODO: Remove hypothesis pinning once https://github.com/HypothesisWorks/hypothesis/issues/4365 is resolved
->>>>>>> ae82320a
           - hypothesis<6.131.1
           - mmh3
           # Version 5.1 is incompatible with pytest<8.2.
