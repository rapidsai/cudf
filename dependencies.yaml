# Dependency list for https://github.com/rapidsai/dependency-file-generator
files:
  all:
    output: conda
    matrix:
      cuda: ["11.8", "12.5"]
      arch: [x86_64]
    includes:
      - build_base
      - build_all
      - build_cpp
      - build_python_common
      - build_python_pylibcudf
      - build_python_cudf
      - cuda
      - cuda_version
      - develop
      - docs
      - libarrow_build
      - notebooks
      - py_version
      - rapids_build_skbuild
      - rapids_build_setuptools
      - run_common
      - run_cudf
<<<<<<< HEAD
      - run_libcudf
=======
      - run_pylibcudf
>>>>>>> 592342c1
      - run_dask_cudf
      - run_custreamz
      - test_cpp
      - test_python_common
      - test_python_cudf
      - test_python_dask_cudf
      - test_python_pylibcudf
      - depends_on_cupy
  test_static_build:
    output: none
    includes:
      - build_base
  test_cpp:
    output: none
    includes:
      - cuda_version
      - libarrow_run
      - test_cpp
  test_python:
    output: none
    includes:
      - cuda_version
      - py_version
      - pyarrow_run
      - test_python_common
      - test_python_cudf
      - test_python_dask_cudf
  test_java:
    output: none
    includes:
      - build_base
      - build_all
      - cuda
      - cuda_version
      - libarrow_run
      - test_java
  test_notebooks:
    output: none
    includes:
      - cuda_version
      - notebooks
      - py_version
  checks:
    output: none
    includes:
      - develop
      - py_version
  docs:
    output: none
    includes:
      - cuda
      - cuda_version
      - docs
      - libarrow_run
      - py_version
<<<<<<< HEAD
  # This is the shared library, bundled as a wheel. It is meant to be consumed by the wrapper.
  py_build_libcudf:
=======
  py_build_cudf:
>>>>>>> 592342c1
    output: pyproject
    pyproject_dir: python/libcudf
    extras:
      table: build-system
    includes:
      - rapids_build_skbuild
<<<<<<< HEAD
  # This is the wrapper that gets used in Python, not the shared library wheel
  py_build_cudf:
=======
  py_rapids_build_cudf:
>>>>>>> 592342c1
    output: pyproject
    pyproject_dir: python/cudf
    extras:
      table: build-system
    includes:
      - rapids_build_skbuild
  py_rapids_build_libcudf:
    output: pyproject
    pyproject_dir: python/libcudf
    extras:
      table: tool.rapids-build-backend
      key: requires
    includes:
      - build_base
      - build_cpp
      - build_python_common
      - build_python_cudf
  py_rapids_build_cudf:
    output: pyproject
    pyproject_dir: python/cudf
    extras:
      table: tool.rapids-build-backend
      key: requires
    includes:
      - build_base
      - build_python_common
      - build_python_cudf
<<<<<<< HEAD
      - run_libcudf
  py_run_libcudf:
    output: pyproject
    pyproject_dir: python/libcudf
    extras:
      table: project
    includes:
      - pyarrow_run
=======
      - pylibcudf_build_dep
>>>>>>> 592342c1
  py_run_cudf:
    output: pyproject
    pyproject_dir: python/cudf
    extras:
      table: project
    includes:
      - run_common
      - run_cudf
      - pyarrow_run
      - depends_on_cupy
<<<<<<< HEAD
      - run_libcudf
=======
      - depends_on_pylibcudf
>>>>>>> 592342c1
  py_test_cudf:
    output: pyproject
    pyproject_dir: python/cudf
    extras:
      table: project.optional-dependencies
      key: test
    includes:
      - test_python_common
      - test_python_cudf
  py_rapids_build_pylibcudf:
    output: pyproject
    pyproject_dir: python/pylibcudf
    extras:
      table: build-system
    includes:
      - rapids_build_skbuild
  py_build_pylibcudf:
    output: pyproject
    pyproject_dir: python/pylibcudf
    extras:
      table: tool.rapids-build-backend
      key: requires
    includes:
      - build_base
      - build_python_common
      - build_python_pylibcudf
  py_run_pylibcudf:
    output: pyproject
    pyproject_dir: python/pylibcudf
    extras:
      table: project
    includes:
      - run_pylibcudf
      - pyarrow_run
  py_test_pylibcudf:
    output: pyproject
    pyproject_dir: python/pylibcudf
    extras:
      table: project.optional-dependencies
      key: test
    includes:
      - test_python_common
      - test_python_pylibcudf
  py_test_pandas_cudf:
    output: pyproject
    pyproject_dir: python/cudf
    extras:
      table: project.optional-dependencies
      key: pandas-tests
    includes:
      - test_python_pandas_cudf
  py_test_cudf_pandas:
    output: pyproject
    pyproject_dir: python/cudf
    extras:
      table: project.optional-dependencies
      key: cudf-pandas-tests
    includes:
      - test_python_cudf_pandas
  py_rapids_build_cudf_polars:
    output: pyproject
    pyproject_dir: python/cudf_polars
    extras:
      table: build-system
    includes:
      - rapids_build_setuptools
  py_run_cudf_polars:
    output: pyproject
    pyproject_dir: python/cudf_polars
    extras:
      table: project
    includes:
      - run_cudf_polars
      - depends_on_pylibcudf
  py_test_cudf_polars:
    output: pyproject
    pyproject_dir: python/cudf_polars
    extras:
      table: project.optional-dependencies
      key: test
    includes:
      - test_python_common
  py_build_dask_cudf:
    output: pyproject
    pyproject_dir: python/dask_cudf
    extras:
      table: build-system
    includes:
      - rapids_build_setuptools
  py_run_dask_cudf:
    output: pyproject
    pyproject_dir: python/dask_cudf
    extras:
      table: project
    includes:
      - run_common
      - run_dask_cudf
      - depends_on_cudf
      - depends_on_cupy
  py_test_dask_cudf:
    output: pyproject
    pyproject_dir: python/dask_cudf
    extras:
      table: project.optional-dependencies
      key: test
    includes:
      - test_python_common
      - test_python_dask_cudf
  py_rapids_build_cudf_kafka:
    output: pyproject
    pyproject_dir: python/cudf_kafka
    extras:
      table: build-system
    includes:
      - rapids_build_skbuild
  py_build_cudf_kafka:
    output: pyproject
    pyproject_dir: python/cudf_kafka
    extras:
      table: tool.rapids-build-backend
      key: requires
    includes:
      - build_base
      - build_python_common
  py_run_cudf_kafka:
    output: pyproject
    pyproject_dir: python/cudf_kafka
    extras:
      table: project
    includes:
      - depends_on_cudf
  py_test_cudf_kafka:
    output: pyproject
    pyproject_dir: python/cudf_kafka
    extras:
      table: project.optional-dependencies
      key: test
    includes:
      - test_python_common
  py_build_custreamz:
    output: pyproject
    pyproject_dir: python/custreamz
    extras:
      table: build-system
    includes:
      - rapids_build_setuptools
  py_run_custreamz:
    output: pyproject
    pyproject_dir: python/custreamz
    extras:
      table: project
    includes:
      - run_custreamz
      - depends_on_cudf
      - depends_on_cudf_kafka
  py_test_custreamz:
    output: pyproject
    pyproject_dir: python/custreamz
    extras:
      table: project.optional-dependencies
      key: test
    includes:
      - test_python_common
channels:
  - rapidsai
  - rapidsai-nightly
  - dask/label/dev
  - conda-forge
  - nvidia
dependencies:
  build_base:
    common:
      - output_types: [conda, requirements, pyproject]
        packages:
          - &cmake_ver cmake>=3.26.4,!=3.30.0
          - &ninja ninja
  build_all:
    common:
      - output_types: conda
        packages:
          - c-compiler
          - cxx-compiler
          - dlpack>=0.8,<1.0
          - zlib>=1.2.13
    specific:
      - output_types: conda
        matrices:
          - matrix:
              arch: x86_64
            packages:
              - gcc_linux-64=11.*
              - sysroot_linux-64==2.17
          - matrix:
              arch: aarch64
            packages:
              - gcc_linux-aarch64=11.*
              - sysroot_linux-aarch64==2.17
      - output_types: conda
        matrices:
          - matrix:
              cuda: "12.*"
            packages:
              - cuda-nvcc
          - matrix:
              arch: x86_64
              cuda: "11.8"
            packages:
              - nvcc_linux-64=11.8
          - matrix:
              arch: aarch64
              cuda: "11.8"
            packages:
              - nvcc_linux-aarch64=11.8
  build_cpp:
    common:
      - output_types: conda
        packages:
          - fmt>=10.1.1,<11
          - librmm==24.10.*,>=0.0.0a0
          - libkvikio==24.10.*,>=0.0.0a0
          - flatbuffers==24.3.25
          - librdkafka>=1.9.0,<1.10.0a0
          # Align nvcomp version with rapids-cmake
          - nvcomp==3.0.6
          - spdlog>=1.12.0,<1.13
  rapids_build_skbuild:
    common:
      - output_types: [conda, requirements, pyproject]
        packages:
          - &rapids_build_backend rapids-build-backend>=0.3.0,<0.4.0.dev0
      - output_types: conda
        packages:
          - scikit-build-core>=0.10.0
      - output_types: [requirements, pyproject]
        packages:
          - scikit-build-core[pyproject]>=0.10.0
  rapids_build_setuptools:
    common:
      - output_types: [requirements, pyproject]
        packages:
          - *rapids_build_backend
          - setuptools
          - wheel
  build_python_common:
    common:
      - output_types: [conda, requirements, pyproject]
        packages:
          - cython>=3.0.3
          # Hard pin the patch version used during the build. This must be kept
          # in sync with the version pinned in get_arrow.cmake.
          - pyarrow==16.1.0.*
      - output_types: pyproject
        packages:
          # Hard pin the patch version used during the build.
          # Sync with conda build constraint & wheel run constraint.
          # TODO: Change to `2.0.*` for NumPy 2
          - numpy==1.23.*
  build_python_pylibcudf:
    common:
      - output_types: conda
        packages:
          - &rmm_unsuffixed rmm==24.10.*,>=0.0.0a0
      - output_types: requirements
        packages:
          # pip recognizes the index as a global option for the requirements.txt file
          # This index is needed for rmm-cu{11,12}.
          - --extra-index-url=https://pypi.nvidia.com
          - --extra-index-url=https://pypi.anaconda.org/rapidsai-wheels-nightly/simple
    specific:
      - output_types: [requirements, pyproject]
        matrices:
          - matrix:
              cuda: "12.*"
              cuda_suffixed: "true"
            packages:
              - rmm-cu12==24.10.*,>=0.0.0a0
          - matrix:
              cuda: "11.*"
              cuda_suffixed: "true"
            packages:
              - rmm-cu11==24.10.*,>=0.0.0a0
          - {matrix: null, packages: [*rmm_unsuffixed]}
  build_python_cudf:
    common:
      - output_types: conda
        packages:
          - *rmm_unsuffixed
          - pip
          - pip:
              - git+https://github.com/python-streamz/streamz.git@master
      - output_types: requirements
        packages:
          # pip recognizes the index as a global option for the requirements.txt file
          # This index is needed for rmm-cu{11,12}.
          - --extra-index-url=https://pypi.nvidia.com
          - --extra-index-url=https://pypi.anaconda.org/rapidsai-wheels-nightly/simple
          - git+https://github.com/python-streamz/streamz.git@master
    specific:
      - output_types: [requirements, pyproject]
        matrices:
          - matrix:
              cuda: "12.*"
              cuda_suffixed: "true"
            packages:
              - rmm-cu12==24.10.*,>=0.0.0a0
              - pylibcudf-cu12==24.10.*,>=0.0.0a0
          - matrix:
              cuda: "11.*"
              cuda_suffixed: "true"
            packages:
              - rmm-cu11==24.10.*,>=0.0.0a0
              - pylibcudf-cu11==24.10.*,>=0.0.0a0
          - {matrix: null, packages: [*rmm_unsuffixed]}
  pylibcudf_build_dep:
    common:
      - output_types: conda
        packages:
          - &pylibcudf_unsuffixed pylibcudf==24.10.*,>=0.0.0a0
    specific:
      - output_types: [pyproject]
        matrices:
          - matrix:
              cuda: "12.*"
              cuda_suffixed: "true"
            packages:
              - pylibcudf-cu12==24.10.*,>=0.0.0a0
          - matrix:
              cuda: "11.*"
              cuda_suffixed: "true"
            packages:
              - pylibcudf-cu11==24.10.*,>=0.0.0a0
          - {matrix: null, packages: [*pylibcudf_unsuffixed]}
  libarrow_build:
    common:
      - output_types: conda
        packages:
          # Hard pin the Arrow patch version used during the build. This must
          # be kept in sync with the version pinned in get_arrow.cmake.
          - libarrow-acero==16.1.0.*
          - libarrow-dataset==16.1.0.*
          - libarrow==16.1.0.*
          - libparquet==16.1.0.*
  libarrow_run:
    common:
      - output_types: conda
        packages:
          # Allow runtime version to float up to patch version
          - libarrow-acero>=16.1.0,<16.2.0a0
          - libarrow-dataset>=16.1.0,<16.2.0a0
          - libarrow>=16.1.0,<16.2.0a0
          - libparquet>=16.1.0,<16.2.0a0
  pyarrow_run:
    common:
      - output_types: [conda, requirements, pyproject]
        packages:
          # Allow runtime version to float up to patch version
          - pyarrow>=16.1.0,<16.2.0a0
  run_libcudf:
    common:
      - output_types: [conda]
        packages:
          - &libcudf_unsuffixed libcudf==24.10.*,>=0.0.0a0
    specific:
      - output_types: [pyproject]
        matrices:
          - matrix:
              cuda: "12.*"
              cuda_suffixed: "true"
            packages:
              - libcudf-cu12==24.10.*,>=0.0.0a0
          - matrix:
              cuda: "11.*"
              cuda_suffixed: "true"
            packages:
              - libcudf-cu11==24.10.*,>=0.0.0a0
          - {matrix: null, packages: [*libcudf_unsuffixed] }
  cuda_version:
    specific:
      - output_types: conda
        matrices:
          - matrix:
              cuda: "11.2"
            packages:
              - cuda-version=11.2
          - matrix:
              cuda: "11.4"
            packages:
              - cuda-version=11.4
          - matrix:
              cuda: "11.5"
            packages:
              - cuda-version=11.5
          - matrix:
              cuda: "11.8"
            packages:
              - cuda-version=11.8
          - matrix:
              cuda: "12.0"
            packages:
              - cuda-version=12.0
          - matrix:
              cuda: "12.2"
            packages:
              - cuda-version=12.2
          - matrix:
              cuda: "12.5"
            packages:
              - cuda-version=12.5
  cuda:
    specific:
      - output_types: conda
        matrices:
          - matrix:
              cuda: "12.*"
            packages:
              - cuda-cudart-dev
              - cuda-nvrtc-dev
              - cuda-nvtx-dev
              - libcurand-dev
          - matrix:
              cuda: "11.8"
            packages:
              - cudatoolkit
              - cuda-nvtx=11.8
              - libcurand-dev=10.3.0.86
              - libcurand=10.3.0.86
          - matrix:
              cuda: "11.5"
            packages:
              - cudatoolkit
              - cuda-nvtx=11.5
                # Can't hard pin the version since 11.x is missing many
                # packages for specific versions
              - libcurand-dev>=10.2.6.48,<=10.2.7.107
              - libcurand>=10.2.6.48,<=10.2.7.107
          - matrix:
              cuda: "11.4"
            packages:
              - cudatoolkit
              - &cudanvtx114 cuda-nvtx=11.4
              - &libcurand_dev114 libcurand-dev>=10.2.5.43,<=10.2.5.120
              - &libcurand114 libcurand>=10.2.5.43,<=10.2.5.120
          - matrix:
              cuda: "11.2"
            packages:
              - cudatoolkit
                # The NVIDIA channel doesn't publish pkgs older than 11.4 for
                # these libs, so 11.2 uses 11.4 packages (the oldest
                # available).
              - *cudanvtx114
              - *libcurand_dev114
              - *libcurand114
      - output_types: conda
        matrices:
          - matrix:
              arch: aarch64
            packages:
          - matrix:
              cuda: "12.*"
              arch: x86_64
            packages:
              - libcufile-dev
          - matrix:
              cuda: "11.8"
              arch: x86_64
            packages:
              - libcufile=1.4.0.31
              - libcufile-dev=1.4.0.31
          - matrix:
              cuda: "11.5"
              arch: x86_64
            packages:
              - libcufile>=1.1.0.37,<=1.1.1.25
              - libcufile-dev>=1.1.0.37,<=1.1.1.25
          - matrix:
              cuda: "11.4"
              arch: x86_64
            packages:
              - &libcufile_114 libcufile>=1.0.0.82,<=1.0.2.10
              - &libcufile_dev114 libcufile-dev>=1.0.0.82,<=1.0.2.10
          - matrix:
              cuda: "11.2"
              arch: x86_64
            packages:
              # The NVIDIA channel doesn't publish pkgs older than 11.4 for these libs,
              # so 11.2 uses 11.4 packages (the oldest available).
              - *libcufile_114
              - *libcufile_dev114
  develop:
    common:
      - output_types: [conda, requirements]
        packages:
          - pre-commit
          # pre-commit requires identify minimum version 1.0, but clang-format requires textproto support and that was
          # added in 2.5.20, so we need to call out the minimum version needed for our plugins
          - identify>=2.5.20
      - output_types: conda
        packages:
          - clang==16.0.6
          - clang-tools=16.0.6
          - &doxygen doxygen=1.9.1 # pre-commit hook needs a specific version.
  docs:
    common:
      - output_types: [conda]
        packages:
          - breathe>=4.35.0
          - dask-cuda==24.10.*,>=0.0.0a0
          - *doxygen
          - make
          - myst-nb
          - nbsphinx
          - numpydoc
          - pandoc
          # https://github.com/pydata/pydata-sphinx-theme/issues/1539
          - pydata-sphinx-theme!=0.14.2
          - scipy
          - sphinx
          - sphinx-autobuild
          - sphinx-copybutton
          - sphinx-markdown-tables
          - sphinx-remove-toctrees
          - sphinxcontrib-websupport
  notebooks:
    common:
      - output_types: [conda, requirements]
        packages:
          - ipython
          - notebook
          - scipy
  py_version:
    specific:
      - output_types: conda
        matrices:
          - matrix:
              py: "3.9"
            packages:
              - python=3.9
          - matrix:
              py: "3.10"
            packages:
              - python=3.10
          - matrix:
              py: "3.11"
            packages:
              - python=3.11
          - matrix:
            packages:
              - python>=3.9,<3.12
  run_common:
    common:
      - output_types: [conda, requirements, pyproject]
        packages:
          - fsspec>=0.6.0
          # TODO: Update `numpy` in `build_python_common` when dropping `<2.0a0`
          - numpy>=1.23,<2.0a0
          - pandas>=2.0,<2.2.3dev0
  run_pylibcudf:
    common:
      - output_types: [conda, requirements, pyproject]
        packages:
          - nvtx>=0.2.1
          - packaging
          - typing_extensions>=4.0.0
      - output_types: conda
        packages:
          - *rmm_unsuffixed
      - output_types: requirements
        packages:
          # pip recognizes the index as a global option for the requirements.txt file
          # This index is needed for rmm.
          - --extra-index-url=https://pypi.nvidia.com
          - --extra-index-url=https://pypi.anaconda.org/rapidsai-wheels-nightly/simple
    specific:
      - output_types: [conda, requirements, pyproject]
        matrices:
          - matrix: {cuda: "12.*"}
            packages:
              - cuda-python>=12.0,<13.0a0
          - matrix: {cuda: "11.*"}
            packages: &run_pylibcudf_packages_all_cu11
              - cuda-python>=11.7.1,<12.0a0
          - {matrix: null, packages: *run_pylibcudf_packages_all_cu11}
      - output_types: [requirements, pyproject]
        matrices:
          - matrix:
              cuda: "12.*"
              cuda_suffixed: "true"
            packages:
              - rmm-cu12==24.10.*,>=0.0.0a0
          - matrix:
              cuda: "11.*"
              cuda_suffixed: "true"
            packages:
              - rmm-cu11==24.10.*,>=0.0.0a0
          - {matrix: null, packages: [*rmm_unsuffixed]}
  run_cudf:
    common:
      - output_types: [conda, requirements, pyproject]
        packages:
          - cachetools
          - &numba numba>=0.57
          - nvtx>=0.2.1
          - packaging
          - rich
          - typing_extensions>=4.0.0
      - output_types: conda
        packages:
          - *rmm_unsuffixed
      - output_types: requirements
        packages:
          # pip recognizes the index as a global option for the requirements.txt file
          # This index is needed for rmm, cubinlinker, ptxcompiler.
          - --extra-index-url=https://pypi.nvidia.com
          - --extra-index-url=https://pypi.anaconda.org/rapidsai-wheels-nightly/simple
    specific:
      - output_types: [conda, requirements, pyproject]
        matrices:
          - matrix: {cuda: "12.*"}
            packages:
              - cuda-python>=12.0,<13.0a0
          - matrix: {cuda: "11.*"}
            packages: &run_cudf_packages_all_cu11
              - cuda-python>=11.7.1,<12.0a0
          - {matrix: null, packages: *run_cudf_packages_all_cu11}
      - output_types: conda
        matrices:
          - matrix: {cuda: "12.*"}
            packages:
              - &pynvjitlink_unsuffixed pynvjitlink>=0.0.0a0
          - matrix: {cuda: "11.*"}
            packages:
              - &cubinlinker_unsuffixed cubinlinker
              - &ptxcompiler_unsuffixed ptxcompiler
      - output_types: [requirements, pyproject]
        matrices:
          - matrix:
              cuda: "12.*"
              cuda_suffixed: "true"
            packages:
              - rmm-cu12==24.10.*,>=0.0.0a0
              - pynvjitlink-cu12>=0.0.0a0
          - matrix:
              cuda: "12.*"
              cuda_suffixed: "false"
            packages:
              - *rmm_unsuffixed
              - *pynvjitlink_unsuffixed
          - matrix:
              cuda: "11.*"
              cuda_suffixed: "true"
            packages:
              - rmm-cu11==24.10.*,>=0.0.0a0
              - cubinlinker-cu11
              - ptxcompiler-cu11
          - matrix:
              cuda: "11.*"
              cuda_suffixed: "false"
            packages: &run_cudf_cu11_unsuffixed
              - *cubinlinker_unsuffixed
              - *ptxcompiler_unsuffixed
              - *rmm_unsuffixed
          - {matrix: null, packages: *run_cudf_cu11_unsuffixed}
  run_cudf_polars:
    common:
      - output_types: [conda, requirements, pyproject]
        packages:
          - polars>=1.0,<1.3
  run_dask_cudf:
    common:
      - output_types: [conda, requirements, pyproject]
        packages:
          - rapids-dask-dependency==24.10.*,>=0.0.0a0
  run_custreamz:
    common:
      - output_types: conda
        packages:
          - python-confluent-kafka>=1.9.0,<1.10.0a0
      - output_types: [conda, requirements, pyproject]
        packages:
          - streamz
      - output_types: [requirements, pyproject]
        packages:
          - confluent-kafka>=1.9.0,<1.10.0a0
  test_cpp:
    common:
      - output_types: conda
        packages:
          - *cmake_ver
    specific:
      - output_types: conda
        matrices:
          - matrix:
              cuda: "12.*"
            packages:
              - cuda-sanitizer-api
          - matrix:
              cuda: "11.8"
            packages:
              - cuda-sanitizer-api=11.8.86
          - matrix:  # Fallback for CUDA 11 or no matrix
            packages:
  test_java:
    common:
      - output_types: conda
        packages:
          - *cmake_ver
          - maven
          - openjdk=8.*
  test_python_common:
    common:
      - output_types: [conda, requirements, pyproject]
        packages:
          - pytest<8
          - pytest-cov
          - pytest-xdist
  test_python_pylibcudf:
    common:
      - output_types: [conda, requirements, pyproject]
        packages:
          - fastavro>=0.22.9
          - hypothesis
          - numpy
          - pandas
  test_python_cudf:
    common:
      - output_types: [conda, requirements, pyproject]
        packages:
          - cramjam
          - fastavro>=0.22.9
          - hypothesis
          - pytest-benchmark
          - pytest-cases>=3.8.2
          - scipy
      - output_types: conda
        packages:
          - aiobotocore>=2.2.0
          - boto3>=1.21.21
          - botocore>=1.24.21
          - msgpack-python
          - moto>=4.0.8
          - s3fs>=2022.3.0
      - output_types: pyproject
        packages:
          - msgpack
          - &tokenizers tokenizers==0.15.2
          - &transformers transformers==4.39.3
          - tzdata
    specific:
      - output_types: conda
        matrices:
          - matrix:
              arch: x86_64
            packages:
              # Currently, CUDA + aarch64 builds of pytorch do not exist on conda-forge.
              - pytorch>=2.1.0
              # We only install these on x86_64 to avoid pulling pytorch as a
              # dependency of transformers.
              - *tokenizers
              - *transformers
          - matrix:
            packages:
  test_python_dask_cudf:
    common:
      - output_types: [conda, requirements, pyproject]
        packages:
          - dask-cuda==24.10.*,>=0.0.0a0
          - *numba
  depends_on_pylibcudf:
    common:
      - output_types: conda
        packages:
          - *pylibcudf_unsuffixed
      - output_types: requirements
        packages:
          # pip recognizes the index as a global option for the requirements.txt file
          # This index is needed for rmm, cubinlinker, ptxcompiler.
          - --extra-index-url=https://pypi.nvidia.com
          - --extra-index-url=https://pypi.anaconda.org/rapidsai-wheels-nightly/simple
    specific:
      - output_types: [requirements, pyproject]
        matrices:
          - matrix:
              cuda: "12.*"
              cuda_suffixed: "true"
            packages:
              - pylibcudf-cu12==24.10.*,>=0.0.0a0
          - matrix:
              cuda: "11.*"
              cuda_suffixed: "true"
            packages:
              - pylibcudf-cu11==24.10.*,>=0.0.0a0
          - {matrix: null, packages: [*pylibcudf_unsuffixed]}
  depends_on_cudf:
    common:
      - output_types: conda
        packages:
          - &cudf_unsuffixed cudf==24.10.*,>=0.0.0a0
      - output_types: requirements
        packages:
          # pip recognizes the index as a global option for the requirements.txt file
          # This index is needed for rmm, cubinlinker, ptxcompiler.
          - --extra-index-url=https://pypi.nvidia.com
          - --extra-index-url=https://pypi.anaconda.org/rapidsai-wheels-nightly/simple
    specific:
      - output_types: [requirements, pyproject]
        matrices:
          - matrix:
              cuda: "12.*"
              cuda_suffixed: "true"
            packages:
              - cudf-cu12==24.10.*,>=0.0.0a0
          - matrix:
              cuda: "11.*"
              cuda_suffixed: "true"
            packages:
              - cudf-cu11==24.10.*,>=0.0.0a0
          - {matrix: null, packages: [*cudf_unsuffixed]}
  depends_on_cudf_kafka:
    common:
      - output_types: conda
        packages:
          - &cudf_kafka_unsuffixed cudf_kafka==24.10.*,>=0.0.0a0
      - output_types: requirements
        packages:
          # pip recognizes the index as a global option for the requirements.txt file
          # This index is needed for rmm, cubinlinker, ptxcompiler.
          - --extra-index-url=https://pypi.nvidia.com
          - --extra-index-url=https://pypi.anaconda.org/rapidsai-wheels-nightly/simple
    specific:
      - output_types: [requirements, pyproject]
        matrices:
          - matrix:
              cuda: "12.*"
              cuda_suffixed: "true"
            packages:
              - cudf_kafka-cu12==24.10.*,>=0.0.0a0
          - matrix:
              cuda: "11.*"
              cuda_suffixed: "true"
            packages:
              - cudf_kafka-cu11==24.10.*,>=0.0.0a0
          - {matrix: null, packages: [*cudf_kafka_unsuffixed]}
  depends_on_cupy:
    common:
      - output_types: conda
        packages:
          - cupy>=12.0.0
    specific:
      - output_types: [requirements, pyproject]
        matrices:
          - matrix: {cuda: "12.*"}
            packages:
              - cupy-cuda12x>=12.0.0
          - matrix: {cuda: "11.*"}
            packages: &cupy_packages_cu11
              - cupy-cuda11x>=12.0.0
          - {matrix: null, packages: *cupy_packages_cu11}
  test_python_pandas_cudf:
    common:
      - output_types: [requirements, pyproject]
        packages:
          # dependencies to run pandas tests
          # https://github.com/pandas-dev/pandas/blob/main/environment.yml
          # pandas[...] includes all of the required dependencies.
          # Intentionally excluding `postgresql` because of
          # installation issues with `psycopg2`.
          - pandas[test, pyarrow, performance, computation, fss, excel, parquet, feather, hdf5, spss, html, xml, plot, output-formatting, clipboard, compression]
          - pytest-reportlog
  test_python_cudf_pandas:
    common:
      - output_types: [requirements, pyproject]
        packages:
          - ipython
          - openpyxl<|MERGE_RESOLUTION|>--- conflicted
+++ resolved
@@ -23,11 +23,8 @@
       - rapids_build_setuptools
       - run_common
       - run_cudf
-<<<<<<< HEAD
       - run_libcudf
-=======
       - run_pylibcudf
->>>>>>> 592342c1
       - run_dask_cudf
       - run_custreamz
       - test_cpp
@@ -83,30 +80,15 @@
       - docs
       - libarrow_run
       - py_version
-<<<<<<< HEAD
   # This is the shared library, bundled as a wheel. It is meant to be consumed by the wrapper.
   py_build_libcudf:
-=======
-  py_build_cudf:
->>>>>>> 592342c1
     output: pyproject
     pyproject_dir: python/libcudf
     extras:
       table: build-system
     includes:
       - rapids_build_skbuild
-<<<<<<< HEAD
   # This is the wrapper that gets used in Python, not the shared library wheel
-  py_build_cudf:
-=======
-  py_rapids_build_cudf:
->>>>>>> 592342c1
-    output: pyproject
-    pyproject_dir: python/cudf
-    extras:
-      table: build-system
-    includes:
-      - rapids_build_skbuild
   py_rapids_build_libcudf:
     output: pyproject
     pyproject_dir: python/libcudf
@@ -128,7 +110,6 @@
       - build_base
       - build_python_common
       - build_python_cudf
-<<<<<<< HEAD
       - run_libcudf
   py_run_libcudf:
     output: pyproject
@@ -137,9 +118,7 @@
       table: project
     includes:
       - pyarrow_run
-=======
       - pylibcudf_build_dep
->>>>>>> 592342c1
   py_run_cudf:
     output: pyproject
     pyproject_dir: python/cudf
@@ -150,11 +129,8 @@
       - run_cudf
       - pyarrow_run
       - depends_on_cupy
-<<<<<<< HEAD
       - run_libcudf
-=======
       - depends_on_pylibcudf
->>>>>>> 592342c1
   py_test_cudf:
     output: pyproject
     pyproject_dir: python/cudf
