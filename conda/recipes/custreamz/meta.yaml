# Copyright (c) 2018-2022, NVIDIA CORPORATION.

{% set version = environ.get('GIT_DESCRIBE_TAG', '0.0.0.dev').lstrip('v') + environ.get('VERSION_SUFFIX', '') %}
{% set minor_version =  version.split('.')[0] + '.' + version.split('.')[1] %}
{% set cuda_version = '.'.join(environ.get('CUDA', '11.5').split('.')[:2]) %}
{% set py_version = environ.get('PY_VER', '3.8') %}
{% set py_version_numeric = py_version.replace('.', '') %}

package:
  name: custreamz
  version: {{ version }}

source:
  git_url: ../../..

build:
  number: {{ GIT_DESCRIBE_NUMBER }}
  string: py{{ py_version_numeric }}_{{ GIT_DESCRIBE_HASH }}_{{ GIT_DESCRIBE_NUMBER }}
  script_env:
    - VERSION_SUFFIX
    - PARALLEL_LEVEL
    - CC
    - CXX
    - CUDAHOSTCXX

requirements:
  host:
    - python
    - python-confluent-kafka >=1.7.0,<1.8.0a0
    - cudf_kafka {{ version }}
  run:
    - python
    - streamz
    - cudf {{ version }}
<<<<<<< HEAD
    - dask>=2021.11.1
    - distributed>=2021.11.1
=======
    - dask>=2022.02.1
    - distributed>=2022.02.1
>>>>>>> e8a2e30b
    - python-confluent-kafka >=1.7.0,<1.8.0a0
    - cudf_kafka {{ version }}

test:                                   # [linux64]
  requires:                             # [linux64]
    - cudatoolkit {{ cuda_version }}.*  # [linux64]
  imports:                              # [linux64]
    - custreamz                         # [linux64]

about:
  home: http://rapids.ai/
  license: Apache-2.0
  license_family: Apache
  license_file: LICENSE
  summary: cuStreamz library<|MERGE_RESOLUTION|>--- conflicted
+++ resolved
@@ -32,13 +32,8 @@
     - python
     - streamz
     - cudf {{ version }}
-<<<<<<< HEAD
-    - dask>=2021.11.1
-    - distributed>=2021.11.1
-=======
     - dask>=2022.02.1
     - distributed>=2022.02.1
->>>>>>> e8a2e30b
     - python-confluent-kafka >=1.7.0,<1.8.0a0
     - cudf_kafka {{ version }}
 
