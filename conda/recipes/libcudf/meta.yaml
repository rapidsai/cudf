# Copyright (c) 2018-2023, NVIDIA CORPORATION.

{% set version = environ.get('GIT_DESCRIBE_TAG', '0.0.0.dev').lstrip('v') %}
{% set minor_version = version.split('.')[0] + '.' + version.split('.')[1] %}
{% set cuda_version = '.'.join(environ['RAPIDS_CUDA_VERSION'].split('.')[:2]) %}
{% set cuda_major = cuda_version.split('.')[0] %}
{% set cuda_spec = ">=" + cuda_major ~ ",<" + (cuda_major | int + 1) ~ ".0a0" %} # i.e. >=11,<12.0a0
{% set date_string = environ['RAPIDS_DATE_STRING'] %}

package:
  name: libcudf-split

source:
  git_url: ../../..

build:
  script_env:
    - AWS_ACCESS_KEY_ID
    - AWS_SECRET_ACCESS_KEY
    - AWS_SESSION_TOKEN
    - CMAKE_C_COMPILER_LAUNCHER
    - CMAKE_CUDA_COMPILER_LAUNCHER
    - CMAKE_CXX_COMPILER_LAUNCHER
    - CMAKE_GENERATOR
    - PARALLEL_LEVEL
    - RAPIDS_ARTIFACTS_DIR
    - SCCACHE_BUCKET
    - SCCACHE_IDLE_TIMEOUT
    - SCCACHE_REGION
    - SCCACHE_S3_KEY_PREFIX=libcudf-aarch64 # [aarch64]
    - SCCACHE_S3_KEY_PREFIX=libcudf-linux64 # [linux64]
    - SCCACHE_S3_USE_SSL

requirements:
  build:
    - cmake {{ cmake_version }}
    - {{ compiler('c') }}
    - {{ compiler('cxx') }}
    {% if cuda_major == "11" %}
    - {{ compiler('cuda11') }} {{ cuda_version }}
    {% else %}
    - {{ compiler('cuda') }} {{ cuda_version }}
    - cuda-cudart ={{ cuda_version }}
    - cuda-cudart-dev ={{ cuda_version }}
    - cuda-cudart-static ={{ cuda_version }}
    - cuda-cupti ={{ cuda_version }}
    - cuda-driver-dev {{ cuda_driver_version }}
    - libcufile         # [linux64]
    - libcufile-dev     # [linux64]
    - libcufile-static  # [linux64]
    {% endif %}
    - ninja
    - sysroot_{{ target_platform }} {{ sysroot_version }}
  host:
    - librmm ={{ minor_version }}*=cuda{{ cuda_major }}*
    {% if cuda_major == "11" %}
    - cudatoolkit ={{ cuda_version }}
    {% else %}
    - cuda-cudart ={{ cuda_version }}
    - cuda-cudart-dev ={{ cuda_version }}
    - cuda-cudart-static ={{ cuda_version }}
    {% endif %}
    - cuda-nvrtc ={{ cuda_version }}
    - cuda-nvrtc-dev ={{ cuda_version }}
    - cuda-nvtx ={{ cuda_version }}
    - libcurand {{ libcurand_host_version }}
    - libcurand-dev {{ libcurand_host_version }}
    - libarrow {{ libarrow_version }}
    - dlpack {{ dlpack_version }}
    - librdkafka {{ librdkafka_version }}
    - fmt {{ fmt_version }}
    - spdlog {{ spdlog_version }}
    - gtest {{ gtest_version }}
    - gmock {{ gtest_version }}

outputs:
  - name: libcudf
    version: {{ version }}
    script: install_libcudf.sh
    build:
      number: {{ GIT_DESCRIBE_NUMBER }}
      string: cuda{{ cuda_major }}_{{ date_string }}_{{ GIT_DESCRIBE_HASH }}_{{ GIT_DESCRIBE_NUMBER }}
      run_exports:
        - {{ pin_subpackage("libcudf", max_pin="x.x") }}
      ignore_run_exports_from:
        {% if cuda_major == "11" %}
        - {{ compiler('cuda11') }}
        {% else %}
        - {{ compiler('cuda') }}
        {% endif %}
    requirements:
      build:
        - cmake {{ cmake_version }}
      run:
        {% if cuda_major == "11" %}
        - cudatoolkit {{ cuda_spec }}
        {% else %}
        - cuda-cudart {{ cuda_spec }}
        - cuda-nvrtc {{ cuda_spec }}
        {% endif %}
        - librmm ={{ minor_version }}*=cuda{{ cuda_major }}*
        - libarrow {{ libarrow_version }}
        - dlpack {{ dlpack_version }}
        - gtest {{ gtest_version }}
        - gmock {{ gtest_version }}
    test:
      commands:
        - test -f $PREFIX/lib/libcudf.so
        - test -f $PREFIX/lib/libcudftestutil.a
        - test -f $PREFIX/lib/libcudf_identify_stream_usage_mode_cudf.so
        - test -f $PREFIX/lib/libcudf_identify_stream_usage_mode_testing.so
        - test -f $PREFIX/include/cudf/aggregation.hpp
        - test -f $PREFIX/include/cudf/ast/detail/expression_parser.hpp
        - test -f $PREFIX/include/cudf/ast/detail/operators.hpp
        - test -f $PREFIX/include/cudf/ast/expressions.hpp
        - test -f $PREFIX/include/cudf/binaryop.hpp
        - test -f $PREFIX/include/cudf/column/column.hpp
        - test -f $PREFIX/include/cudf/column/column_factories.hpp
        - test -f $PREFIX/include/cudf/column/column_view.hpp
        - test -f $PREFIX/include/cudf/concatenate.hpp
        - test -f $PREFIX/include/cudf/copying.hpp
        - test -f $PREFIX/include/cudf/datetime.hpp
        - test -f $PREFIX/include/cudf/timezone.hpp
        - test -f $PREFIX/include/cudf/detail/aggregation/aggregation.hpp
        - test -f $PREFIX/include/cudf/detail/aggregation/result_cache.hpp
        - test -f $PREFIX/include/cudf/detail/binaryop.hpp
        - test -f $PREFIX/include/cudf/detail/calendrical_month_sequence.cuh
        - test -f $PREFIX/include/cudf/detail/concatenate.hpp
        - test -f $PREFIX/include/cudf/detail/copy.hpp
        - test -f $PREFIX/include/cudf/detail/datetime.hpp
        - test -f $PREFIX/include/cudf/detail/fill.hpp
        - test -f $PREFIX/include/cudf/detail/gather.hpp
        - test -f $PREFIX/include/cudf/detail/groupby.hpp
        - test -f $PREFIX/include/cudf/detail/groupby/group_replace_nulls.hpp
        - test -f $PREFIX/include/cudf/detail/groupby/sort_helper.hpp
        - test -f $PREFIX/include/cudf/detail/hashing.hpp
        - test -f $PREFIX/include/cudf/detail/interop.hpp
        - test -f $PREFIX/include/cudf/detail/is_element_valid.hpp
        - test -f $PREFIX/include/cudf/detail/join.hpp
        - test -f $PREFIX/include/cudf/detail/label_bins.hpp
        - test -f $PREFIX/include/cudf/detail/null_mask.hpp
        - test -f $PREFIX/include/cudf/detail/nvtx/nvtx3.hpp
        - test -f $PREFIX/include/cudf/detail/nvtx/ranges.hpp
        - test -f $PREFIX/include/cudf/detail/quantiles.hpp
        - test -f $PREFIX/include/cudf/detail/repeat.hpp
        - test -f $PREFIX/include/cudf/detail/replace.hpp
        - test -f $PREFIX/include/cudf/detail/reshape.hpp
        - test -f $PREFIX/include/cudf/detail/rolling.hpp
        - test -f $PREFIX/include/cudf/detail/round.hpp
        - test -f $PREFIX/include/cudf/detail/scan.hpp
        - test -f $PREFIX/include/cudf/detail/scatter.hpp
        - test -f $PREFIX/include/cudf/detail/search.hpp
        - test -f $PREFIX/include/cudf/detail/sequence.hpp
        - test -f $PREFIX/include/cudf/detail/sorting.hpp
        - test -f $PREFIX/include/cudf/detail/stream_compaction.hpp
        - test -f $PREFIX/include/cudf/detail/structs/utilities.hpp
        - test -f $PREFIX/include/cudf/detail/tdigest/tdigest.hpp
        - test -f $PREFIX/include/cudf/detail/timezone.cuh
        - test -f $PREFIX/include/cudf/detail/timezone.hpp
        - test -f $PREFIX/include/cudf/detail/transform.hpp
        - test -f $PREFIX/include/cudf/detail/transpose.hpp
        - test -f $PREFIX/include/cudf/detail/unary.hpp
        - test -f $PREFIX/include/cudf/detail/utilities/alignment.hpp
        - test -f $PREFIX/include/cudf/detail/utilities/default_stream.hpp
        - test -f $PREFIX/include/cudf/detail/utilities/int_fastdiv.h
        - test -f $PREFIX/include/cudf/detail/utilities/integer_utils.hpp
        - test -f $PREFIX/include/cudf/detail/utilities/linked_column.hpp
        - test -f $PREFIX/include/cudf/detail/utilities/logger.hpp
        - test -f $PREFIX/include/cudf/detail/utilities/pinned_allocator.hpp
        - test -f $PREFIX/include/cudf/detail/utilities/vector_factories.hpp
        - test -f $PREFIX/include/cudf/detail/utilities/visitor_overload.hpp
        - test -f $PREFIX/include/cudf/dictionary/detail/concatenate.hpp
        - test -f $PREFIX/include/cudf/dictionary/detail/encode.hpp
        - test -f $PREFIX/include/cudf/dictionary/detail/merge.hpp
        - test -f $PREFIX/include/cudf/dictionary/detail/replace.hpp
        - test -f $PREFIX/include/cudf/dictionary/detail/search.hpp
        - test -f $PREFIX/include/cudf/dictionary/detail/update_keys.hpp
        - test -f $PREFIX/include/cudf/dictionary/dictionary_column_view.hpp
        - test -f $PREFIX/include/cudf/dictionary/dictionary_factories.hpp
        - test -f $PREFIX/include/cudf/dictionary/encode.hpp
        - test -f $PREFIX/include/cudf/dictionary/search.hpp
        - test -f $PREFIX/include/cudf/dictionary/update_keys.hpp
        - test -f $PREFIX/include/cudf/filling.hpp
        - test -f $PREFIX/include/cudf/fixed_point/fixed_point.hpp
        - test -f $PREFIX/include/cudf/fixed_point/temporary.hpp
        - test -f $PREFIX/include/cudf/groupby.hpp
        - test -f $PREFIX/include/cudf/hashing.hpp
        - test -f $PREFIX/include/cudf/interop.hpp
        - test -f $PREFIX/include/cudf/io/avro.hpp
        - test -f $PREFIX/include/cudf/io/csv.hpp
        - test -f $PREFIX/include/cudf/io/data_sink.hpp
        - test -f $PREFIX/include/cudf/io/datasource.hpp
        - test -f $PREFIX/include/cudf/io/detail/avro.hpp
        - test -f $PREFIX/include/cudf/io/detail/csv.hpp
        - test -f $PREFIX/include/cudf/io/detail/json.hpp
        - test -f $PREFIX/include/cudf/io/detail/tokenize_json.hpp
        - test -f $PREFIX/include/cudf/io/detail/orc.hpp
        - test -f $PREFIX/include/cudf/io/detail/parquet.hpp
        - test -f $PREFIX/include/cudf/io/detail/utils.hpp
        - test -f $PREFIX/include/cudf/io/json.hpp
        - test -f $PREFIX/include/cudf/io/orc.hpp
        - test -f $PREFIX/include/cudf/io/orc_metadata.hpp
        - test -f $PREFIX/include/cudf/io/orc_types.hpp
        - test -f $PREFIX/include/cudf/io/parquet.hpp
        - test -f $PREFIX/include/cudf/io/text/byte_range_info.hpp
        - test -f $PREFIX/include/cudf/io/text/data_chunk_source.hpp
        - test -f $PREFIX/include/cudf/io/text/data_chunk_source_factories.hpp
        - test -f $PREFIX/include/cudf/io/text/detail/bgzip_utils.hpp
        - test -f $PREFIX/include/cudf/io/text/detail/multistate.hpp
        - test -f $PREFIX/include/cudf/io/text/detail/tile_state.hpp
        - test -f $PREFIX/include/cudf/io/text/detail/trie.hpp
        - test -f $PREFIX/include/cudf/io/text/multibyte_split.hpp
        - test -f $PREFIX/include/cudf/io/types.hpp
        - test -f $PREFIX/include/cudf/join.hpp
        - test -f $PREFIX/include/cudf/labeling/label_bins.hpp
        - test -f $PREFIX/include/cudf/lists/combine.hpp
        - test -f $PREFIX/include/cudf/lists/contains.hpp
        - test -f $PREFIX/include/cudf/lists/count_elements.hpp
        - test -f $PREFIX/include/cudf/lists/detail/combine.hpp
        - test -f $PREFIX/include/cudf/lists/detail/concatenate.hpp
        - test -f $PREFIX/include/cudf/lists/detail/contains.hpp
        - test -f $PREFIX/include/cudf/lists/detail/copying.hpp
        - test -f $PREFIX/include/cudf/lists/detail/dremel.hpp
        - test -f $PREFIX/include/cudf/lists/detail/extract.hpp
        - test -f $PREFIX/include/cudf/lists/detail/interleave_columns.hpp
        - test -f $PREFIX/include/cudf/lists/detail/lists_column_factories.hpp
        - test -f $PREFIX/include/cudf/lists/detail/reverse.hpp
        - test -f $PREFIX/include/cudf/lists/detail/scatter_helper.cuh
        - test -f $PREFIX/include/cudf/lists/detail/set_operations.hpp
        - test -f $PREFIX/include/cudf/lists/detail/sorting.hpp
        - test -f $PREFIX/include/cudf/lists/detail/stream_compaction.hpp
        - test -f $PREFIX/include/cudf/lists/explode.hpp
        - test -f $PREFIX/include/cudf/lists/extract.hpp
        - test -f $PREFIX/include/cudf/lists/filling.hpp
        - test -f $PREFIX/include/cudf/lists/gather.hpp
        - test -f $PREFIX/include/cudf/lists/list_view.hpp
        - test -f $PREFIX/include/cudf/lists/lists_column_view.hpp
        - test -f $PREFIX/include/cudf/lists/reverse.hpp
        - test -f $PREFIX/include/cudf/lists/set_operations.hpp
        - test -f $PREFIX/include/cudf/lists/sorting.hpp
        - test -f $PREFIX/include/cudf/lists/stream_compaction.hpp
        - test -f $PREFIX/include/cudf/merge.hpp
        - test -f $PREFIX/include/cudf/null_mask.hpp
        - test -f $PREFIX/include/cudf/partitioning.hpp
        - test -f $PREFIX/include/cudf/quantiles.hpp
        - test -f $PREFIX/include/cudf/reduction.hpp
        - test -f $PREFIX/include/cudf/reduction/detail/reduction_functions.hpp
        - test -f $PREFIX/include/cudf/reduction/detail/segmented_reduction_functions.hpp
        - test -f $PREFIX/include/cudf/replace.hpp
        - test -f $PREFIX/include/cudf/reshape.hpp
        - test -f $PREFIX/include/cudf/rolling.hpp
        - test -f $PREFIX/include/cudf/rolling/range_window_bounds.hpp
        - test -f $PREFIX/include/cudf/round.hpp
        - test -f $PREFIX/include/cudf/scalar/scalar.hpp
        - test -f $PREFIX/include/cudf/scalar/scalar_factories.hpp
        - test -f $PREFIX/include/cudf/search.hpp
        - test -f $PREFIX/include/cudf/sorting.hpp
        - test -f $PREFIX/include/cudf/stream_compaction.hpp
        - test -f $PREFIX/include/cudf/strings/attributes.hpp
        - test -f $PREFIX/include/cudf/strings/capitalize.hpp
        - test -f $PREFIX/include/cudf/strings/case.hpp
        - test -f $PREFIX/include/cudf/strings/char_types/char_cases.hpp
        - test -f $PREFIX/include/cudf/strings/char_types/char_types.hpp
        - test -f $PREFIX/include/cudf/strings/char_types/char_types_enum.hpp
        - test -f $PREFIX/include/cudf/strings/combine.hpp
        - test -f $PREFIX/include/cudf/strings/contains.hpp
        - test -f $PREFIX/include/cudf/strings/convert/convert_booleans.hpp
        - test -f $PREFIX/include/cudf/strings/convert/convert_datetime.hpp
        - test -f $PREFIX/include/cudf/strings/convert/convert_durations.hpp
        - test -f $PREFIX/include/cudf/strings/convert/convert_fixed_point.hpp
        - test -f $PREFIX/include/cudf/strings/convert/convert_floats.hpp
        - test -f $PREFIX/include/cudf/strings/convert/convert_integers.hpp
        - test -f $PREFIX/include/cudf/strings/convert/convert_ipv4.hpp
        - test -f $PREFIX/include/cudf/strings/convert/convert_lists.hpp
        - test -f $PREFIX/include/cudf/strings/convert/convert_urls.hpp
        - test -f $PREFIX/include/cudf/strings/detail/char_tables.hpp
        - test -f $PREFIX/include/cudf/strings/detail/combine.hpp
        - test -f $PREFIX/include/cudf/strings/detail/concatenate.hpp
        - test -f $PREFIX/include/cudf/strings/detail/converters.hpp
        - test -f $PREFIX/include/cudf/strings/detail/copying.hpp
        - test -f $PREFIX/include/cudf/strings/detail/fill.hpp
        - test -f $PREFIX/include/cudf/strings/detail/json.hpp
        - test -f $PREFIX/include/cudf/strings/detail/replace.hpp
        - test -f $PREFIX/include/cudf/strings/detail/utf8.hpp
        - test -f $PREFIX/include/cudf/strings/detail/utilities.hpp
        - test -f $PREFIX/include/cudf/strings/extract.hpp
        - test -f $PREFIX/include/cudf/strings/find.hpp
        - test -f $PREFIX/include/cudf/strings/find_multiple.hpp
        - test -f $PREFIX/include/cudf/strings/findall.hpp
        - test -f $PREFIX/include/cudf/strings/json.hpp
        - test -f $PREFIX/include/cudf/strings/padding.hpp
        - test -f $PREFIX/include/cudf/strings/regex/flags.hpp
        - test -f $PREFIX/include/cudf/strings/regex/regex_program.hpp
        - test -f $PREFIX/include/cudf/strings/repeat_strings.hpp
        - test -f $PREFIX/include/cudf/strings/replace.hpp
        - test -f $PREFIX/include/cudf/strings/replace_re.hpp
        - test -f $PREFIX/include/cudf/strings/reverse.hpp
        - test -f $PREFIX/include/cudf/strings/side_type.hpp
        - test -f $PREFIX/include/cudf/strings/slice.hpp
        - test -f $PREFIX/include/cudf/strings/split/partition.hpp
        - test -f $PREFIX/include/cudf/strings/split/split.hpp
        - test -f $PREFIX/include/cudf/strings/split/split_re.hpp
        - test -f $PREFIX/include/cudf/strings/string_view.hpp
        - test -f $PREFIX/include/cudf/strings/strings_column_view.hpp
        - test -f $PREFIX/include/cudf/strings/strip.hpp
        - test -f $PREFIX/include/cudf/strings/translate.hpp
        - test -f $PREFIX/include/cudf/strings/wrap.hpp
        - test -f $PREFIX/include/cudf/structs/detail/concatenate.hpp
        - test -f $PREFIX/include/cudf/structs/struct_view.hpp
        - test -f $PREFIX/include/cudf/structs/structs_column_view.hpp
        - test -f $PREFIX/include/cudf/table/table.hpp
        - test -f $PREFIX/include/cudf/table/table_view.hpp
        - test -f $PREFIX/include/cudf/tdigest/tdigest_column_view.hpp
        - test -f $PREFIX/include/cudf/transform.hpp
        - test -f $PREFIX/include/cudf/transpose.hpp
        - test -f $PREFIX/include/cudf/types.hpp
        - test -f $PREFIX/include/cudf/unary.hpp
        - test -f $PREFIX/include/cudf/utilities/bit.hpp
        - test -f $PREFIX/include/cudf/utilities/default_stream.hpp
        - test -f $PREFIX/include/cudf/utilities/error.hpp
        - test -f $PREFIX/include/cudf/utilities/logger.hpp
        - test -f $PREFIX/include/cudf/utilities/span.hpp
        - test -f $PREFIX/include/cudf/utilities/traits.hpp
        - test -f $PREFIX/include/cudf/utilities/type_checks.hpp
        - test -f $PREFIX/include/cudf/utilities/type_dispatcher.hpp
        - test -f $PREFIX/include/cudf/wrappers/dictionary.hpp
        - test -f $PREFIX/include/cudf/wrappers/durations.hpp
        - test -f $PREFIX/include/cudf/wrappers/timestamps.hpp
        - test -f $PREFIX/include/cudf_test/base_fixture.hpp
        - test -f $PREFIX/include/cudf_test/column_utilities.hpp
        - test -f $PREFIX/include/cudf_test/column_wrapper.hpp
        - test -f $PREFIX/include/cudf_test/cudf_gtest.hpp
        - test -f $PREFIX/include/cudf_test/cxxopts.hpp
        - test -f $PREFIX/include/cudf_test/default_stream.hpp
        - test -f $PREFIX/include/cudf_test/detail/column_utilities.hpp
        - test -f $PREFIX/include/cudf_test/file_utilities.hpp
        - test -f $PREFIX/include/cudf_test/io_metadata_utilities.hpp
        - test -f $PREFIX/include/cudf_test/iterator_utilities.hpp
        - test -f $PREFIX/include/cudf_test/stream_checking_resource_adaptor.hpp
        - test -f $PREFIX/include/cudf_test/table_utilities.hpp
        - test -f $PREFIX/include/cudf_test/timestamp_utilities.cuh
        - test -f $PREFIX/include/cudf_test/type_list_utilities.hpp
        - test -f $PREFIX/include/cudf_test/type_lists.hpp
    about:
      home: https://rapids.ai/
      license: Apache-2.0
      license_family: APACHE
      license_file: LICENSE
      summary: libcudf library
      prelink_message:
        - nvcomp.txt
  - name: libcudf_kafka
    version: {{ version }}
    script: install_libcudf_kafka.sh
    build:
      number: {{ GIT_DESCRIBE_NUMBER }}
      string: {{ date_string }}_{{ GIT_DESCRIBE_HASH }}_{{ GIT_DESCRIBE_NUMBER }}
      ignore_run_exports_from:
        {% if cuda_major == "11" %}
        - {{ compiler('cuda11') }}
        {% else %}
        - {{ compiler('cuda') }}
        {% endif %}
    requirements:
      build:
        - cmake {{ cmake_version }}
      run:
        - librdkafka {{ librdkafka_version }}
        - {{ pin_subpackage('libcudf', exact=True) }}
    test:
      commands:
        - test -f $PREFIX/lib/libcudf_kafka.so
    about:
      home: https://rapids.ai/
      license: Apache-2.0
      license_family: APACHE
      license_file: LICENSE
      summary: libcudf_kafka library
  - name: libcudf-example
    version: {{ version }}
    script: install_libcudf_example.sh
    build:
      number: {{ GIT_DESCRIBE_NUMBER }}
      string: {{ date_string }}_{{ GIT_DESCRIBE_HASH }}_{{ GIT_DESCRIBE_NUMBER }}
      ignore_run_exports_from:
        {% if cuda_major == "11" %}
        - {{ compiler('cuda11') }}
        {% else %}
        - {{ compiler('cuda') }}
        {% endif %}
    requirements:
      build:
        - cmake {{ cmake_version }}
        - {{ compiler('c') }}
        - {{ compiler('cxx') }}
        {% if cuda_major == "11" %}
        - {{ compiler('cuda11') }} {{ cuda_version }}
        {% else %}
        - {{ compiler('cuda') }} {{ cuda_version }}
        - cuda-cudart ={{ cuda_version }}
        - cuda-cudart-dev ={{ cuda_version }}
        - cuda-cudart-static ={{ cuda_version }}
        {% endif %}
        - ninja
        - sysroot_{{ target_platform }} {{ sysroot_version }}
      host:
        - {{ pin_subpackage('libcudf', exact=True) }}
        - cuda-nvtx ={{ cuda_version }}
      run:
        - {{ pin_subpackage('libcudf', exact=True) }}
    about:
      home: https://rapids.ai/
      license: Apache-2.0
      license_family: APACHE
      license_file: LICENSE
      summary: libcudf_example library
  - name: libcudf-tests
    version: {{ version }}
    script: install_libcudf_tests.sh
    build:
      number: {{ GIT_DESCRIBE_NUMBER }}
      string: cuda{{ cuda_major }}_{{ date_string }}_{{ GIT_DESCRIBE_HASH }}_{{ GIT_DESCRIBE_NUMBER }}
      ignore_run_exports_from:
        {% if cuda_major == "11" %}
        - {{ compiler('cuda11') }}
        {% else %}
        - {{ compiler('cuda') }}
        {% endif %}
    requirements:
      build:
        - cmake {{ cmake_version }}
      run:
        - {{ pin_subpackage('libcudf', exact=True) }}
        - {{ pin_subpackage('libcudf_kafka', exact=True) }}
        {% if cuda_major == "11" %}
        - cudatoolkit {{ cuda_spec }}
<<<<<<< HEAD
        {% else %}
        - cuda-cudart {{ cuda_spec }}
        - cuda-cudart-dev {{ cuda_spec }}
        - cuda-cudart-static {{ cuda_spec }}
        - cuda-cupti {{ cuda_spec }}
        - libcufile         # [linux64]
        - libcufile-dev     # [linux64]
        - libcufile-static  # [linux64]
        {% endif %}
=======
        - libcurand {{ libcurand_run_version }}
>>>>>>> c7f2342d
    about:
      home: https://rapids.ai/
      license: Apache-2.0
      license_family: APACHE
      license_file: LICENSE
      summary: libcudf test & benchmark executables<|MERGE_RESOLUTION|>--- conflicted
+++ resolved
@@ -59,12 +59,14 @@
     - cuda-cudart ={{ cuda_version }}
     - cuda-cudart-dev ={{ cuda_version }}
     - cuda-cudart-static ={{ cuda_version }}
+    - libcurand {{ libcurand_host_version }}
+    - libcurand-dev {{ libcurand_host_version }}
     {% endif %}
     - cuda-nvrtc ={{ cuda_version }}
     - cuda-nvrtc-dev ={{ cuda_version }}
     - cuda-nvtx ={{ cuda_version }}
-    - libcurand {{ libcurand_host_version }}
-    - libcurand-dev {{ libcurand_host_version }}
+    - libcurand {{ cuda11_libcurand_host_version }}
+    - libcurand-dev {{ cuda11_libcurand_host_version }}
     - libarrow {{ libarrow_version }}
     - dlpack {{ dlpack_version }}
     - librdkafka {{ librdkafka_version }}
@@ -434,7 +436,7 @@
         - {{ pin_subpackage('libcudf_kafka', exact=True) }}
         {% if cuda_major == "11" %}
         - cudatoolkit {{ cuda_spec }}
-<<<<<<< HEAD
+        - libcurand {{ cuda11_libcurand_run_version }}
         {% else %}
         - cuda-cudart {{ cuda_spec }}
         - cuda-cudart-dev {{ cuda_spec }}
@@ -443,10 +445,8 @@
         - libcufile         # [linux64]
         - libcufile-dev     # [linux64]
         - libcufile-static  # [linux64]
-        {% endif %}
-=======
         - libcurand {{ libcurand_run_version }}
->>>>>>> c7f2342d
+        {% endif %}
     about:
       home: https://rapids.ai/
       license: Apache-2.0
