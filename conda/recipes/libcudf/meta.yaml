--- conflicted
+++ resolved
@@ -34,11 +34,7 @@
   host:
     - librmm {{ minor_version }}.*
     - cudatoolkit {{ cuda_version }}.*
-<<<<<<< HEAD
-    - arrow-cpp 7.0.0 *cuda
-=======
     - arrow-cpp {{ arrow_cpp_version }} *cuda
->>>>>>> b926f51d
     - arrow-cpp-proc * cuda
     - dlpack {{ dlpack_version }}
     - librdkafka {{ librdkafka_version }}
