--- conflicted
+++ resolved
@@ -95,29 +95,18 @@
     - test -f $PREFIX/include/cudf/hashing.hpp
     - test -f $PREFIX/include/cudf/interop.hpp
     - test -f $PREFIX/include/cudf/io/avro.hpp
-<<<<<<< HEAD
     - test -f $PREFIX/include/cudf/io/csv.hpp
     - test -f $PREFIX/include/cudf/io/data_sink.hpp
     - test -f $PREFIX/include/cudf/io/datasource.hpp
-    - test -f $PREFIX/include/cudf/io/detail/parquet.hpp
     - test -f $PREFIX/include/cudf/io/detail/avro.hpp
-    - test -f $PREFIX/include/cudf/io/detail/json.hpp
     - test -f $PREFIX/include/cudf/io/detail/csv.hpp
-=======
-    - test -f $PREFIX/include/cudf/io/data_sink.hpp
-    - test -f $PREFIX/include/cudf/io/datasource.hpp
-    - test -f $PREFIX/include/cudf/io/detail/avro.hpp
     - test -f $PREFIX/include/cudf/io/detail/json.hpp
     - test -f $PREFIX/include/cudf/io/detail/orc.hpp
     - test -f $PREFIX/include/cudf/io/detail/parquet.hpp
->>>>>>> f1d99a17
-    - test -f $PREFIX/include/cudf/io/functions.hpp
     - test -f $PREFIX/include/cudf/io/json.hpp
     - test -f $PREFIX/include/cudf/io/orc.hpp
     - test -f $PREFIX/include/cudf/io/parquet.hpp
-    - test -f $PREFIX/include/cudf/io/readers.hpp
     - test -f $PREFIX/include/cudf/io/types.hpp
-    - test -f $PREFIX/include/cudf/io/writers.hpp
     - test -f $PREFIX/include/cudf/ipc.hpp
     - test -f $PREFIX/include/cudf/join.hpp
     - test -f $PREFIX/include/cudf/lists/detail/concatenate.hpp
