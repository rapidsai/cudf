--- conflicted
+++ resolved
@@ -134,10 +134,7 @@
     - test -f $PREFIX/include/cudf/lists/detail/copying.hpp
     - test -f $PREFIX/include/cudf/lists/detail/sorting.hpp
     - test -f $PREFIX/include/cudf/lists/count_elements.hpp
-<<<<<<< HEAD
-=======
     - test -f $PREFIX/include/cudf/lists/explode.hpp
->>>>>>> e76a3380
     - test -f $PREFIX/include/cudf/lists/drop_list_duplicates.hpp
     - test -f $PREFIX/include/cudf/lists/extract.hpp
     - test -f $PREFIX/include/cudf/lists/contains.hpp
