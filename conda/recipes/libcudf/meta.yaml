# Copyright (c) 2018-2021, NVIDIA CORPORATION.

{% set version = environ.get('GIT_DESCRIBE_TAG', '0.0.0.dev').lstrip('v') + environ.get('VERSION_SUFFIX', '') %}
{% set minor_version =  version.split('.')[0] + '.' + version.split('.')[1] %}
{% set cuda_version='.'.join(environ.get('CUDA_VERSION', '10.1').split('.')[:2]) %}

package:
  name: libcudf
  version: {{ version }}

source:
  git_url: ../../..

build:
  number: {{ GIT_DESCRIBE_NUMBER }}
  string: cuda{{ cuda_version }}_{{ GIT_DESCRIBE_HASH }}_{{ GIT_DESCRIBE_NUMBER }}
  script_env:
    - CC
    - CXX
    - CUDAHOSTCXX
    - PARALLEL_LEVEL
    - VERSION_SUFFIX
    - PROJECT_FLASH
    - CCACHE_DIR
    - CCACHE_NOHASHDIR
    - CCACHE_COMPILERCHECK
    - CMAKE_GENERATOR
    - CMAKE_C_COMPILER_LAUNCHER
    - CMAKE_CXX_COMPILER_LAUNCHER
    - CMAKE_CUDA_COMPILER_LAUNCHER
  run_exports:
    - {{ pin_subpackage("libcudf", max_pin="x.x") }}

requirements:
  build:
    - cmake >=3.17.0
  host:
    - librmm {{ minor_version }}.*
    - cudatoolkit {{ cuda_version }}.*
    - arrow-cpp 1.0.1
    - arrow-cpp-proc * cuda
    - boost-cpp 1.72.0
    - dlpack
  run:
    - {{ pin_compatible('cudatoolkit', max_pin='x.x') }}
    - arrow-cpp-proc * cuda
    - {{ pin_compatible('boost-cpp', max_pin='x.x.x') }}
    - {{ pin_compatible('dlpack', max_pin='x.x') }}

test:
  commands:
    - test -f $PREFIX/lib/libcudf.so
    - test -f $PREFIX/lib/libcudftestutil.a
    - test -f $PREFIX/include/cudf/aggregation.hpp
    - test -f $PREFIX/include/cudf/ast/transform.hpp
    - test -f $PREFIX/include/cudf/ast/detail/linearizer.hpp
    - test -f $PREFIX/include/cudf/ast/detail/operators.hpp
    - test -f $PREFIX/include/cudf/ast/linearizer.hpp
    - test -f $PREFIX/include/cudf/ast/operators.hpp
    - test -f $PREFIX/include/cudf/binaryop.hpp
    - test -f $PREFIX/include/cudf/column/column_factories.hpp
    - test -f $PREFIX/include/cudf/column/column.hpp
    - test -f $PREFIX/include/cudf/column/column_view.hpp
    - test -f $PREFIX/include/cudf/concatenate.hpp
    - test -f $PREFIX/include/cudf/copying.hpp
    - test -f $PREFIX/include/cudf/datetime.hpp
    - test -f $PREFIX/include/cudf/detail/aggregation/aggregation.hpp
    - test -f $PREFIX/include/cudf/detail/aggregation/result_cache.hpp
    - test -f $PREFIX/include/cudf/detail/binaryop.hpp
    - test -f $PREFIX/include/cudf/detail/concatenate.hpp
    - test -f $PREFIX/include/cudf/detail/copy.hpp
    - test -f $PREFIX/include/cudf/detail/datetime.hpp
    - test -f $PREFIX/include/cudf/detail/fill.hpp
    - test -f $PREFIX/include/cudf/detail/gather.hpp
    - test -f $PREFIX/include/cudf/detail/groupby.hpp
    - test -f $PREFIX/include/cudf/detail/groupby/sort_helper.hpp
    - test -f $PREFIX/include/cudf/detail/hashing.hpp
    - test -f $PREFIX/include/cudf/detail/interop.hpp
    - test -f $PREFIX/include/cudf/detail/null_mask.hpp
    - test -f $PREFIX/include/cudf/detail/nvtx/nvtx3.hpp
    - test -f $PREFIX/include/cudf/detail/nvtx/ranges.hpp
    - test -f $PREFIX/include/cudf/detail/quantiles.hpp
    - test -f $PREFIX/include/cudf/detail/reduction_functions.hpp
    - test -f $PREFIX/include/cudf/detail/repeat.hpp
    - test -f $PREFIX/include/cudf/detail/replace.hpp
    - test -f $PREFIX/include/cudf/detail/reshape.hpp
    - test -f $PREFIX/include/cudf/detail/round.hpp
    - test -f $PREFIX/include/cudf/detail/scatter.hpp
    - test -f $PREFIX/include/cudf/detail/search.hpp
    - test -f $PREFIX/include/cudf/detail/sequence.hpp
    - test -f $PREFIX/include/cudf/detail/sorting.hpp
    - test -f $PREFIX/include/cudf/detail/stream_compaction.hpp
    - test -f $PREFIX/include/cudf/detail/transform.hpp
    - test -f $PREFIX/include/cudf/detail/transpose.hpp
    - test -f $PREFIX/include/cudf/detail/unary.hpp
    - test -f $PREFIX/include/cudf/detail/utilities/alignment.hpp
    - test -f $PREFIX/include/cudf/detail/utilities/integer_utils.hpp
    - test -f $PREFIX/include/cudf/detail/utilities/int_fastdiv.h
    - test -f $PREFIX/include/cudf/detail/utilities/vector_factories.hpp
    - test -f $PREFIX/include/cudf/dictionary/detail/concatenate.hpp
    - test -f $PREFIX/include/cudf/dictionary/detail/encode.hpp
    - test -f $PREFIX/include/cudf/dictionary/detail/merge.hpp
    - test -f $PREFIX/include/cudf/dictionary/detail/replace.hpp
    - test -f $PREFIX/include/cudf/dictionary/detail/search.hpp
    - test -f $PREFIX/include/cudf/dictionary/detail/update_keys.hpp
    - test -f $PREFIX/include/cudf/dictionary/dictionary_column_view.hpp
    - test -f $PREFIX/include/cudf/dictionary/dictionary_factories.hpp
    - test -f $PREFIX/include/cudf/dictionary/encode.hpp
    - test -f $PREFIX/include/cudf/dictionary/search.hpp
    - test -f $PREFIX/include/cudf/dictionary/update_keys.hpp
    - test -f $PREFIX/include/cudf/filling.hpp
    - test -f $PREFIX/include/cudf/fixed_point/fixed_point.hpp
    - test -f $PREFIX/include/cudf/groupby.hpp
    - test -f $PREFIX/include/cudf/hashing.hpp
    - test -f $PREFIX/include/cudf/interop.hpp
    - test -f $PREFIX/include/cudf/io/avro.hpp
    - test -f $PREFIX/include/cudf/io/data_sink.hpp
    - test -f $PREFIX/include/cudf/io/datasource.hpp
    - test -f $PREFIX/include/cudf/io/orc_metadata.hpp
    - test -f $PREFIX/include/cudf/io/csv.hpp
    - test -f $PREFIX/include/cudf/io/detail/avro.hpp
    - test -f $PREFIX/include/cudf/io/detail/csv.hpp
    - test -f $PREFIX/include/cudf/io/detail/json.hpp
    - test -f $PREFIX/include/cudf/io/detail/orc.hpp
    - test -f $PREFIX/include/cudf/io/detail/parquet.hpp
    - test -f $PREFIX/include/cudf/io/detail/utils.hpp
    - test -f $PREFIX/include/cudf/io/json.hpp
    - test -f $PREFIX/include/cudf/io/orc.hpp
    - test -f $PREFIX/include/cudf/io/parquet.hpp
    - test -f $PREFIX/include/cudf/io/types.hpp
    - test -f $PREFIX/include/cudf/ipc.hpp
    - test -f $PREFIX/include/cudf/join.hpp
    - test -f $PREFIX/include/cudf/lists/detail/concatenate.hpp
    - test -f $PREFIX/include/cudf/lists/detail/copying.hpp
    - test -f $PREFIX/include/cudf/lists/detail/sorting.hpp
    - test -f $PREFIX/include/cudf/lists/count_elements.hpp
<<<<<<< HEAD
    - test -f $PREFIX/include/cudf/lists/explode.hpp
=======
    - test -f $PREFIX/include/cudf/lists/drop_list_duplicates.hpp
>>>>>>> c1c60ba3
    - test -f $PREFIX/include/cudf/lists/extract.hpp
    - test -f $PREFIX/include/cudf/lists/contains.hpp
    - test -f $PREFIX/include/cudf/lists/gather.hpp
    - test -f $PREFIX/include/cudf/lists/lists_column_view.hpp
    - test -f $PREFIX/include/cudf/lists/sorting.hpp
    - test -f $PREFIX/include/cudf/merge.hpp
    - test -f $PREFIX/include/cudf/null_mask.hpp
    - test -f $PREFIX/include/cudf/partitioning.hpp
    - test -f $PREFIX/include/cudf/quantiles.hpp
    - test -f $PREFIX/include/cudf/reduction.hpp
    - test -f $PREFIX/include/cudf/replace.hpp
    - test -f $PREFIX/include/cudf/reshape.hpp
    - test -f $PREFIX/include/cudf/rolling.hpp
    - test -f $PREFIX/include/cudf/round.hpp
    - test -f $PREFIX/include/cudf/scalar/scalar_factories.hpp
    - test -f $PREFIX/include/cudf/scalar/scalar.hpp
    - test -f $PREFIX/include/cudf/search.hpp
    - test -f $PREFIX/include/cudf/sorting.hpp
    - test -f $PREFIX/include/cudf/stream_compaction.hpp
    - test -f $PREFIX/include/cudf/strings/attributes.hpp
    - test -f $PREFIX/include/cudf/strings/capitalize.hpp
    - test -f $PREFIX/include/cudf/strings/case.hpp
    - test -f $PREFIX/include/cudf/strings/char_types/char_cases.hpp
    - test -f $PREFIX/include/cudf/strings/char_types/char_types.hpp
    - test -f $PREFIX/include/cudf/strings/combine.hpp
    - test -f $PREFIX/include/cudf/strings/contains.hpp
    - test -f $PREFIX/include/cudf/strings/convert/convert_booleans.hpp
    - test -f $PREFIX/include/cudf/strings/convert/convert_datetime.hpp
    - test -f $PREFIX/include/cudf/strings/convert/convert_durations.hpp
    - test -f $PREFIX/include/cudf/strings/convert/convert_fixed_point.hpp
    - test -f $PREFIX/include/cudf/strings/convert/convert_floats.hpp
    - test -f $PREFIX/include/cudf/strings/convert/convert_integers.hpp
    - test -f $PREFIX/include/cudf/strings/convert/convert_ipv4.hpp
    - test -f $PREFIX/include/cudf/strings/convert/convert_urls.hpp
    - test -f $PREFIX/include/cudf/strings/detail/combine.hpp
    - test -f $PREFIX/include/cudf/strings/detail/concatenate.hpp
    - test -f $PREFIX/include/cudf/strings/detail/converters.hpp
    - test -f $PREFIX/include/cudf/strings/detail/copying.hpp
    - test -f $PREFIX/include/cudf/strings/detail/fill.hpp
    - test -f $PREFIX/include/cudf/strings/detail/replace.hpp
    - test -f $PREFIX/include/cudf/strings/detail/utilities.hpp
    - test -f $PREFIX/include/cudf/strings/extract.hpp
    - test -f $PREFIX/include/cudf/strings/findall.hpp
    - test -f $PREFIX/include/cudf/strings/find.hpp
    - test -f $PREFIX/include/cudf/strings/find_multiple.hpp
    - test -f $PREFIX/include/cudf/strings/padding.hpp
    - test -f $PREFIX/include/cudf/strings/replace.hpp
    - test -f $PREFIX/include/cudf/strings/replace_re.hpp
    - test -f $PREFIX/include/cudf/strings/split/partition.hpp
    - test -f $PREFIX/include/cudf/strings/split/split.hpp
    - test -f $PREFIX/include/cudf/strings/string_view.hpp
    - test -f $PREFIX/include/cudf/strings/strings_column_view.hpp
    - test -f $PREFIX/include/cudf/strings/strip.hpp
    - test -f $PREFIX/include/cudf/strings/substring.hpp
    - test -f $PREFIX/include/cudf/strings/translate.hpp
    - test -f $PREFIX/include/cudf/strings/wrap.hpp
    - test -f $PREFIX/include/cudf/structs/structs_column_view.hpp
    - test -f $PREFIX/include/cudf/structs/struct_view.hpp
    - test -f $PREFIX/include/cudf/structs/detail/concatenate.hpp
    - test -f $PREFIX/include/cudf/table/table.hpp
    - test -f $PREFIX/include/cudf/table/table_view.hpp
    - test -f $PREFIX/include/cudf/transform.hpp
    - test -f $PREFIX/include/cudf/transpose.hpp
    - test -f $PREFIX/include/cudf/types.hpp
    - test -f $PREFIX/include/cudf/unary.hpp
    - test -f $PREFIX/include/cudf/utilities/bit.hpp
    - test -f $PREFIX/include/cudf/utilities/span.hpp
    - test -f $PREFIX/include/cudf/utilities/error.hpp
    - test -f $PREFIX/include/cudf/utilities/traits.hpp
    - test -f $PREFIX/include/cudf/utilities/type_dispatcher.hpp
    - test -f $PREFIX/include/cudf/utilities/default_stream.hpp
    - test -f $PREFIX/include/cudf/wrappers/dictionary.hpp
    - test -f $PREFIX/include/cudf/wrappers/durations.hpp
    - test -f $PREFIX/include/cudf/wrappers/timestamps.hpp
    - test -f $PREFIX/include/cudf_test/detail/column_utilities.hpp
    - test -f $PREFIX/include/cudf_test/base_fixture.hpp
    - test -f $PREFIX/include/cudf_test/column_utilities.hpp
    - test -f $PREFIX/include/cudf_test/column_wrapper.hpp
    - test -f $PREFIX/include/cudf_test/cudf_gtest.hpp
    - test -f $PREFIX/include/cudf_test/cxxopts.hpp
    - test -f $PREFIX/include/cudf_test/file_utilities.hpp
    - test -f $PREFIX/include/cudf_test/iterator_utilities.hpp
    - test -f $PREFIX/include/cudf_test/table_utilities.hpp
    - test -f $PREFIX/include/cudf_test/timestamp_utilities.cuh
    - test -f $PREFIX/include/cudf_test/type_list_utilities.hpp
    - test -f $PREFIX/include/cudf_test/type_lists.hpp

about:
  home: http://rapids.ai/
  license: Apache-2.0
  license_family: Apache
  license_file: LICENSE
  summary: libcudf library<|MERGE_RESOLUTION|>--- conflicted
+++ resolved
@@ -134,11 +134,8 @@
     - test -f $PREFIX/include/cudf/lists/detail/copying.hpp
     - test -f $PREFIX/include/cudf/lists/detail/sorting.hpp
     - test -f $PREFIX/include/cudf/lists/count_elements.hpp
-<<<<<<< HEAD
     - test -f $PREFIX/include/cudf/lists/explode.hpp
-=======
     - test -f $PREFIX/include/cudf/lists/drop_list_duplicates.hpp
->>>>>>> c1c60ba3
     - test -f $PREFIX/include/cudf/lists/extract.hpp
     - test -f $PREFIX/include/cudf/lists/contains.hpp
     - test -f $PREFIX/include/cudf/lists/gather.hpp
