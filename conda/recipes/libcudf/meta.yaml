--- conflicted
+++ resolved
@@ -33,11 +33,7 @@
     - cmake 3.12
     - nvstrings
   run:
-<<<<<<< HEAD
-    - pyarrow 0.11.1.*
-=======
     - pyarrow=0.12.0
->>>>>>> 81d64fc2
     - nvstrings
 
 test:
