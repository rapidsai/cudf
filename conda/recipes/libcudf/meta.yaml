--- conflicted
+++ resolved
@@ -37,11 +37,7 @@
   host:
     - librmm {{ minor_version }}.*
     - cudatoolkit {{ cuda_version }}.*
-<<<<<<< HEAD
     - arrow-cpp 2.0.0
-=======
-    - arrow-cpp 3.0.0
->>>>>>> 88794fe3
     - arrow-cpp-proc * cuda
     - boost-cpp 1.72.0
     - dlpack
