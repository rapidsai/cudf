--- conflicted
+++ resolved
@@ -28,37 +28,40 @@
 librdkafka_version:
   - ">=1.9.0,<1.10.0a0"
 
-<<<<<<< HEAD
-cuda11_libcurand_host_version:
-=======
-# The CTK libraries below are missing from the conda-forge::cudatoolkit
-# package. The "*_host_*" version specifiers correspond to `11.8` packages and the
-# "*_run_*" version specifiers correspond to `11.x` packages.
-
-libcufile_host_version:
-  - "1.4.0.31"
-
-libcufile_run_version:
-  - ">=1.0.0.82,<=1.4.0.31"
-
-libcurand_host_version:
->>>>>>> 19554a14
-  - "=10.3.0.86"
-
-cuda11_libcurand_run_version:
-  - ">=10.2.5.43,<10.3.1"
-
-libcurand_host_version:
-  - "=10.3.1.50"
-
-libcurand_run_version:
-  - ">=10.3.1.50"
-
 fmt_version:
   - ">=9.1.0,<10"
 
 spdlog_version:
   - ">=1.11.0,<1.12"
 
-cuda_driver_version:
-  - "12.0.146"+# The CTK libraries below are missing from the conda-forge::cudatoolkit package
+# for CUDA 11. The "*_host_*" version specifiers correspond to `11.8` packages
+# and the "*_run_*" version specifiers correspond to `11.x` packages.
+
+cuda11_libcufile_host_version:
+  - "1.4.0.31"
+
+cuda11_libcufile_run_version:
+  - ">=1.0.0.82,<=1.4.0.31"
+
+cuda11_libcurand_host_version:
+  - "=10.3.0.86"
+
+cuda11_libcurand_run_version:
+  - ">=10.2.5.43,<10.3.1"
+
+# The CTK libraries below are needed for CUDA 12+. The "*_host_*" version
+# specifiers correspond to `12.0` packages and the "*_run_*" version specifiers
+# correspond to `12.x` packages.
+
+libcufile_host_version:
+  - "1.5.0.59"
+
+libcufile_run_version:
+  - ">=1.5.0.59"
+
+libcurand_host_version:
+  - "=10.3.1.50"
+
+libcurand_run_version:
+  - ">=10.3.1.50"