c_compiler_version:
  - 9

cxx_compiler_version:
  - 9

cuda_compiler:
  - nvcc

sysroot_version:
  - "2.17"

cmake_version:
  - ">=3.23.1,!=3.25.0"

gtest_version:
  - "=1.10.0"

libarrow_version:
<<<<<<< HEAD
  - "=10.0.1"
=======
  - "=10"
>>>>>>> 2432df24

dlpack_version:
  - ">=0.5,<0.6.0a0"

librdkafka_version:
  - ">=1.7.0,<1.8.0a0"<|MERGE_RESOLUTION|>--- conflicted
+++ resolved
@@ -17,11 +17,7 @@
   - "=1.10.0"
 
 libarrow_version:
-<<<<<<< HEAD
-  - "=10.0.1"
-=======
   - "=10"
->>>>>>> 2432df24
 
 dlpack_version:
   - ">=0.5,<0.6.0a0"
