# Copyright (c) 2018-2023, NVIDIA CORPORATION.

{% set version = environ.get('GIT_DESCRIBE_TAG', '0.0.0.dev').lstrip('v') %}
{% set minor_version = version.split('.')[0] + '.' + version.split('.')[1] %}
{% set py_version = environ['CONDA_PY'] %}
{% set cuda_version = '.'.join(environ['RAPIDS_CUDA_VERSION'].split('.')[:2]) %}
{% set cuda_major = cuda_version.split('.')[0] %}
{% set date_string = environ['RAPIDS_DATE_STRING'] %}

package:
  name: cudf
  version: {{ version }}

source:
  git_url: ../../..

build:
  number: {{ GIT_DESCRIBE_NUMBER }}
  string: cuda{{ cuda_major }}_py{{ py_version }}_{{ date_string }}_{{ GIT_DESCRIBE_HASH }}_{{ GIT_DESCRIBE_NUMBER }}
  script_env:
    - AWS_ACCESS_KEY_ID
    - AWS_SECRET_ACCESS_KEY
    - AWS_SESSION_TOKEN
    - CMAKE_C_COMPILER_LAUNCHER
    - CMAKE_CUDA_COMPILER_LAUNCHER
    - CMAKE_CXX_COMPILER_LAUNCHER
    - CMAKE_GENERATOR
    - PARALLEL_LEVEL
    - SCCACHE_BUCKET
    - SCCACHE_IDLE_TIMEOUT
    - SCCACHE_REGION
    - SCCACHE_S3_KEY_PREFIX=cudf-aarch64 # [aarch64]
    - SCCACHE_S3_KEY_PREFIX=cudf-linux64 # [linux64]
    - SCCACHE_S3_USE_SSL
    - SCCACHE_S3_NO_CREDENTIALS
  ignore_run_exports:
    # libcudf's run_exports pinning is looser than we would like
    - libcudf
  ignore_run_exports_from:
    - {{ compiler('cuda') }}

requirements:
  build:
    - cmake {{ cmake_version }}
    - {{ compiler('c') }}
    - {{ compiler('cxx') }}
    - {{ compiler('cuda') }} {{ cuda_version }}
    - ninja
    - sysroot_{{ target_platform }} {{ sysroot_version }}
  host:
    - protobuf >=4.21.6,<4.22
    - python
    - cython >=0.29,<0.30
    - scikit-build >=0.13.1
    - setuptools
    - dlpack >=0.5,<0.6.0a0
    - pyarrow =11
    - libcudf ={{ version }}
    - rmm ={{ minor_version }}
    - cudatoolkit ={{ cuda_version }}
  run:
    - protobuf >=4.21.6,<4.22
    - python
    - typing_extensions
    - pandas >=1.3,<1.6.0dev0
    - cupy >=12.0.0
<<<<<<< HEAD
    - numba >=0.56.4,<0.57
    - numpy >=1.21
=======
    - numba >=0.57
    - numpy >=1.21,<1.24  # Temporarily upper bound numpy to avoid overflow deprecations
>>>>>>> 12acf925
    - {{ pin_compatible('pyarrow', max_pin='x.x.x') }}
    - libcudf {{ version }}
    - {{ pin_compatible('rmm', max_pin='x.x') }}
    - fsspec >=0.6.0
    - {{ pin_compatible('cudatoolkit', max_pin='x', min_pin='x') }}
    - nvtx >=0.2.1
    - packaging
    - ptxcompiler >=0.7.0
    - cachetools
    - cubinlinker  # CUDA enhanced compatibility.
    - cuda-python >=11.7.1,<12.0

test:
  requires:
    - cudatoolkit ={{ cuda_version }}
  imports:
    - cudf

about:
  home: https://rapids.ai/
  license: Apache-2.0
  license_family: APACHE
  license_file: LICENSE
  summary: cuDF GPU DataFrame core library<|MERGE_RESOLUTION|>--- conflicted
+++ resolved
@@ -64,13 +64,8 @@
     - typing_extensions
     - pandas >=1.3,<1.6.0dev0
     - cupy >=12.0.0
-<<<<<<< HEAD
-    - numba >=0.56.4,<0.57
+    - numba >=0.57
     - numpy >=1.21
-=======
-    - numba >=0.57
-    - numpy >=1.21,<1.24  # Temporarily upper bound numpy to avoid overflow deprecations
->>>>>>> 12acf925
     - {{ pin_compatible('pyarrow', max_pin='x.x.x') }}
     - libcudf {{ version }}
     - {{ pin_compatible('rmm', max_pin='x.x') }}
