--- conflicted
+++ resolved
@@ -64,12 +64,8 @@
     - cython >=3.0.3
     - scikit-build-core >=0.7.0
     - setuptools
-<<<<<<< HEAD
     - dlpack >=0.8,<1.0
-=======
-    - dlpack >=0.5,<0.6.0a0
     - numpy 1.23
->>>>>>> 13d807ed
     - pyarrow ==14.0.2.*
     - libcudf ={{ version }}
     - rmm ={{ minor_version }}
