# Copyright (c) 2018-2024, NVIDIA CORPORATION.

{% set version = environ['RAPIDS_PACKAGE_VERSION'].lstrip('v') %}
{% set minor_version = version.split('.')[0] + '.' + version.split('.')[1] %}
{% set py_version = environ['CONDA_PY'] %}
{% set cuda_version = '.'.join(environ['RAPIDS_CUDA_VERSION'].split('.')[:2]) %}
{% set cuda_major = cuda_version.split('.')[0] %}
{% set date_string = environ['RAPIDS_DATE_STRING'] %}

package:
  name: cudf
  version: {{ version }}

source:
  path: ../../..

build:
  number: {{ GIT_DESCRIBE_NUMBER }}
  string: cuda{{ cuda_major }}_py{{ py_version }}_{{ date_string }}_{{ GIT_DESCRIBE_HASH }}_{{ GIT_DESCRIBE_NUMBER }}
  script_env:
    - AWS_ACCESS_KEY_ID
    - AWS_SECRET_ACCESS_KEY
    - AWS_SESSION_TOKEN
    - CMAKE_C_COMPILER_LAUNCHER
    - CMAKE_CUDA_COMPILER_LAUNCHER
    - CMAKE_CXX_COMPILER_LAUNCHER
    - CMAKE_GENERATOR
    - PARALLEL_LEVEL
    - SCCACHE_BUCKET
    - SCCACHE_IDLE_TIMEOUT
    - SCCACHE_REGION
    - SCCACHE_S3_KEY_PREFIX=cudf-aarch64 # [aarch64]
    - SCCACHE_S3_KEY_PREFIX=cudf-linux64 # [linux64]
    - SCCACHE_S3_USE_SSL
    - SCCACHE_S3_NO_CREDENTIALS
  ignore_run_exports:
    # libcudf's run_exports pinning is looser than we would like
    - libcudf
  ignore_run_exports_from:
    {% if cuda_major == "11" %}
    - {{ compiler('cuda11') }}
    {% else %}
    - {{ compiler('cuda') }}
    - cuda-cudart-dev
    - libcufile-dev  # [linux64]
    {% endif %}

requirements:
  build:
    - cmake {{ cmake_version }}
    - ninja
    - {{ compiler('c') }}
    - {{ compiler('cxx') }}
    {% if cuda_major == "11" %}
    - {{ compiler('cuda11') }} ={{ cuda_version }}
    {% else %}
    - {{ compiler('cuda') }}
    {% endif %}
    - cuda-version ={{ cuda_version }}
    - {{ stdlib("c") }}
  host:
    - python
    - cython >=3.0.3
    - rapids-build-backend >=0.3.0,<0.4.0.dev0
    - scikit-build-core >=0.10.0
    - dlpack >=0.8,<1.0
    - libcudf ={{ version }}
    - pylibcudf ={{ version }}
    - rmm ={{ minor_version }}
    {% if cuda_major == "11" %}
    - cudatoolkit
    {% else %}
    - cuda-cudart-dev
    - cuda-nvrtc
    - libcufile-dev  # [linux64]
    {% endif %}
    - cuda-version ={{ cuda_version }}
  run:
    - python
    - typing_extensions >=4.0.0
    - pandas >=2.0,<2.2.3dev0
    - cupy >=12.0.0
<<<<<<< HEAD
    - numba-cuda >=0.0.13
    # TODO: Update `numpy` in `host` when dropping `<2.0a0`
    - numpy >=1.23,<2.0a0
    - {{ pin_compatible('pyarrow', max_pin='x.x') }}
=======
    - numba >=0.57
    - numpy >=1.23,<3.0a0
    - pyarrow>=14.0.0,<18.0.0a0
>>>>>>> 23fb31e7
    - libcudf ={{ version }}
    - pylibcudf ={{ version }}
    - {{ pin_compatible('rmm', max_pin='x.x') }}
    - fsspec >=0.6.0
    {% if cuda_major == "11" %}
    - cudatoolkit
    - ptxcompiler >=0.7.0
    - cubinlinker  # CUDA enhanced compatibility.
    - cuda-python >=11.7.1,<12.0a0
    {% else %}
    - cuda-cudart
    - libcufile  # [linux64]
    # Needed by Numba for CUDA support
    - cuda-nvcc-impl
    # TODO: Add nvjitlink here
    # xref: https://github.com/rapidsai/cudf/issues/12822
    - cuda-nvrtc
    - cuda-python >=12.0,<13.0a0
    - pynvjitlink
    {% endif %}
    - {{ pin_compatible('cuda-version', max_pin='x', min_pin='x') }}
    - nvtx >=0.2.1
    - packaging
    - cachetools
    - rich

test:
  requires:
    - cuda-version ={{ cuda_version }}
  imports:
    - cudf

about:
  home: https://rapids.ai/
  license: Apache-2.0
  license_family: APACHE
  license_file: LICENSE
  summary: cuDF GPU DataFrame core library<|MERGE_RESOLUTION|>--- conflicted
+++ resolved
@@ -80,16 +80,9 @@
     - typing_extensions >=4.0.0
     - pandas >=2.0,<2.2.3dev0
     - cupy >=12.0.0
-<<<<<<< HEAD
     - numba-cuda >=0.0.13
-    # TODO: Update `numpy` in `host` when dropping `<2.0a0`
-    - numpy >=1.23,<2.0a0
-    - {{ pin_compatible('pyarrow', max_pin='x.x') }}
-=======
-    - numba >=0.57
     - numpy >=1.23,<3.0a0
     - pyarrow>=14.0.0,<18.0.0a0
->>>>>>> 23fb31e7
     - libcudf ={{ version }}
     - pylibcudf ={{ version }}
     - {{ pin_compatible('rmm', max_pin='x.x') }}
