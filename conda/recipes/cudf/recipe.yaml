# SPDX-FileCopyrightText: Copyright (c) 2018-2025, NVIDIA CORPORATION.
# SPDX-License-Identifier: Apache-2.0
schema_version: 1

context:
  version: ${{ env.get("RAPIDS_PACKAGE_VERSION") }}
  minor_version: ${{ (version | split("."))[:2] | join(".") }}
  cuda_version: ${{ (env.get("RAPIDS_CUDA_VERSION") | split("."))[:2] | join(".") }}
  cuda_major: '${{ (env.get("RAPIDS_CUDA_VERSION") | split("."))[0] }}'
  date_string: '${{ env.get("RAPIDS_DATE_STRING") }}'
  py_version: ${{ env.get("RAPIDS_PY_VERSION") }}
  py_buildstring: ${{ py_version | version_to_buildstring }}
  head_rev: '${{ git.head_rev(".")[:8] }}'

package:
  name: cudf
  version: ${{ version }}

source:
  path: ../../..

build:
  string: cuda${{ cuda_major }}_py${{ py_buildstring }}_${{ date_string }}_${{ head_rev }}
  script:
    content: |
      ./build.sh cudf
    secrets:
      - AWS_ACCESS_KEY_ID
      - AWS_SECRET_ACCESS_KEY
      - AWS_SESSION_TOKEN
      - SCCACHE_DIST_AUTH_TOKEN
    env:
      CMAKE_C_COMPILER_LAUNCHER: ${{ env.get("CMAKE_C_COMPILER_LAUNCHER") }}
      CMAKE_CUDA_COMPILER_LAUNCHER: ${{ env.get("CMAKE_CUDA_COMPILER_LAUNCHER") }}
      CMAKE_CXX_COMPILER_LAUNCHER: ${{ env.get("CMAKE_CXX_COMPILER_LAUNCHER") }}
      CMAKE_GENERATOR: ${{ env.get("CMAKE_GENERATOR") }}
      NVCC_APPEND_FLAGS: ${{ env.get("NVCC_APPEND_FLAGS", default="") }}
      PARALLEL_LEVEL: ${{ env.get("PARALLEL_LEVEL", default="8") }}
      RAPIDS_ARTIFACTS_DIR: ${{ env.get("RAPIDS_ARTIFACTS_DIR", default="") }}
      SCCACHE_BUCKET: ${{ env.get("SCCACHE_BUCKET", default="") }}
      SCCACHE_DIST_AUTH_TYPE: ${{ env.get("SCCACHE_DIST_AUTH_TYPE", default="token") }}
      SCCACHE_DIST_FALLBACK_TO_LOCAL_COMPILE: ${{ env.get("SCCACHE_DIST_FALLBACK_TO_LOCAL_COMPILE", default="false") }}
      SCCACHE_DIST_MAX_RETRIES: ${{ env.get("SCCACHE_DIST_MAX_RETRIES", default="inf") }}
      SCCACHE_DIST_REQUEST_TIMEOUT: ${{ env.get("SCCACHE_DIST_REQUEST_TIMEOUT", default="7140") }}
      SCCACHE_DIST_SCHEDULER_URL: ${{ env.get("SCCACHE_DIST_SCHEDULER_URL", default="") }}
      SCCACHE_ERROR_LOG: ${{ env.get("SCCACHE_ERROR_LOG", default="/tmp/sccache.log") }}
      SCCACHE_IDLE_TIMEOUT: ${{ env.get("SCCACHE_IDLE_TIMEOUT", default="0") }}
      SCCACHE_NO_CACHE: ${{ env.get("SCCACHE_NO_CACHE", default="") }}
      SCCACHE_RECACHE: ${{ env.get("SCCACHE_RECACHE", default="") }}
      SCCACHE_REGION: ${{ env.get("SCCACHE_REGION", default="") }}
      SCCACHE_S3_KEY_PREFIX: cudf-${{ env.get("RAPIDS_CONDA_ARCH") }}
      SCCACHE_S3_NO_CREDENTIALS: ${{ env.get("SCCACHE_S3_NO_CREDENTIALS", default="false") }}
      SCCACHE_S3_PREPROCESSOR_CACHE_KEY_PREFIX: cudf-${{ env.get("RAPIDS_CONDA_ARCH") }}-cuda${{ cuda_major }}-conda-preprocessor-cache
      SCCACHE_S3_USE_PREPROCESSOR_CACHE_MODE: ${{ env.get("SCCACHE_S3_USE_PREPROCESSOR_CACHE_MODE", default="true") }}
      SCCACHE_S3_USE_SSL: ${{ env.get("SCCACHE_S3_USE_SSL", default="true") }}
      SCCACHE_SERVER_LOG: ${{ env.get("SCCACHE_SERVER_LOG", default="sccache=debug") }}

requirements:
  build:
    - cmake ${{ cmake_version }}
    - ninja
    - ${{ compiler("c") }}
    - ${{ compiler("cxx") }}
    - ${{ compiler("cuda") }}
    - cuda-version =${{ cuda_version }}
    - ${{ stdlib("c") }}
  host:
    - python =${{ py_version }}
    - pip
    - cython >=3.0.3,<3.2.0
    - rapids-build-backend >=0.4.0,<0.5.0
    - scikit-build-core >=0.10.0
    - dlpack >=0.8,<1.0
<<<<<<< HEAD
    - numba-cuda >=0.22.1,<0.23.0
=======
    - numba-cuda >=0.19.1,<0.20.0
>>>>>>> 9d768f7c
    - libcudf =${{ version }}
    - pylibcudf =${{ version }}
    - rmm =${{ minor_version }}
    - cuda-cudart-dev
    - cuda-nvrtc
    - if: linux and x86_64
      then:
        - libcufile-dev
    - cuda-version =${{ cuda_version }}
  run:
    - python
    - typing_extensions >=4.0.0
    - pandas >=2.0,<2.4.0
    - cupy >=13.6.0
<<<<<<< HEAD
    - numba-cuda >=0.22.1,<0.23.0
    - numba >=0.60.0,<0.62.0a0
    - numpy >=1.23,<3.0a0
    - pyarrow>=15.0.0,<22.0.0a0
=======
    - numba-cuda >=0.19.1,<0.20.0
    - numba >=0.60.0,<0.62.0
    - numpy >=1.23,<3.0
    - pyarrow>=15.0.0,<22.0.0
>>>>>>> 9d768f7c
    - libcudf =${{ version }}
    - pylibcudf =${{ version }}
    - ${{ pin_compatible("rmm", upper_bound="x.x") }}
    - fsspec >=0.6.0
    - cuda-cudart
    - if: cuda_major == "12"
      then: cuda-python >=12.9.2,<13.0
      else: cuda-python >=13.0.1,<14.0
    - if: linux and x86_64
      then:
        - libcufile
    - ${{ pin_compatible("cuda-version", upper_bound="x", lower_bound="x") }}
    - nvtx >=0.2.1
    - packaging
    - cachetools
    - rich
  ignore_run_exports:
    from_package:
      - cuda-cudart-dev
      - if: linux and x86_64
        then: libcufile-dev
    by_name:
      - cuda-version

tests:
  - python:
      imports:
        - cudf
      pip_check: false
  - script:
      - python -c "import cudf; print(cudf.__version__)"
      - python -m cudf.pandas -c "import pandas as pd; print(pd)"
      - python -m cudf.pandas -c "import pandas as pd; print(pd.Series([1, 2, 3]))"
      - RAPIDS_NO_INITIALIZE=1 python -m cudf.pandas -c "import pandas as pd; print(pd.Series([1, 2, 3]))"
      - CUDF_NO_INITIALIZE=1 python -m cudf.pandas -c "import pandas as pd; print(pd.Series([1, 2, 3]))"

about:
  homepage: ${{ load_from_file("python/cudf/pyproject.toml").project.urls.Homepage }}
  license: ${{ load_from_file("python/cudf/pyproject.toml").project.license.text }}
  summary: ${{ load_from_file("python/cudf/pyproject.toml").project.description }}<|MERGE_RESOLUTION|>--- conflicted
+++ resolved
@@ -71,11 +71,7 @@
     - rapids-build-backend >=0.4.0,<0.5.0
     - scikit-build-core >=0.10.0
     - dlpack >=0.8,<1.0
-<<<<<<< HEAD
     - numba-cuda >=0.22.1,<0.23.0
-=======
-    - numba-cuda >=0.19.1,<0.20.0
->>>>>>> 9d768f7c
     - libcudf =${{ version }}
     - pylibcudf =${{ version }}
     - rmm =${{ minor_version }}
@@ -90,17 +86,10 @@
     - typing_extensions >=4.0.0
     - pandas >=2.0,<2.4.0
     - cupy >=13.6.0
-<<<<<<< HEAD
     - numba-cuda >=0.22.1,<0.23.0
-    - numba >=0.60.0,<0.62.0a0
-    - numpy >=1.23,<3.0a0
-    - pyarrow>=15.0.0,<22.0.0a0
-=======
-    - numba-cuda >=0.19.1,<0.20.0
     - numba >=0.60.0,<0.62.0
     - numpy >=1.23,<3.0
     - pyarrow>=15.0.0,<22.0.0
->>>>>>> 9d768f7c
     - libcudf =${{ version }}
     - pylibcudf =${{ version }}
     - ${{ pin_compatible("rmm", upper_bound="x.x") }}
