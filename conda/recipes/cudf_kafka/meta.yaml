# Copyright (c) 2020-2021, NVIDIA CORPORATION.

{% set version = environ.get('GIT_DESCRIBE_TAG', '0.0.0.dev').lstrip('v') + environ.get('VERSION_SUFFIX', '') %}
{% set minor_version =  version.split('.')[0] + '.' + version.split('.')[1] %}
<<<<<<< HEAD
{% set cuda_version = '.'.join(environ.get('CUDA', '10.1').split('.')[:2]) %}
{% set py_version = environ.get('python', '3.8') %}
=======
{% set py_version=environ.get('CONDA_PY', 36) %}
{% set cuda_version='.'.join(environ.get('CUDA', '11.5').split('.')[:2]) %}
>>>>>>> 8c5a85af

package:
  name: cudf_kafka
  version: {{ version }}

source:
  git_url: ../../..

build:
  number: {{ GIT_DESCRIBE_NUMBER }}
  string: py{{ py_version.replace('.', '') }}_{{ GIT_DESCRIBE_HASH }}_{{ GIT_DESCRIBE_NUMBER }}
  script_env:
    - CC
    - CXX
    - CUDAHOSTCXX
    - PARALLEL_LEVEL
    - VERSION_SUFFIX

requirements:
  build:
    - cmake >=3.20.1
  host:
    - python {{ py_version }}
    - cython >=0.29,<0.30
    - cudf {{ version }}
    - libcudf_kafka {{ version }}
    - setuptools
  run:
    - python {{ py_version }}
    - libcudf_kafka {{ version }}
    - python-confluent-kafka >=1.7.0,<1.8.0a0=py{{ py_version.replace('.', '') }}*
    - cudf {{ version }}

test:                                   # [linux64]
  requires:                             # [linux64]
    - cudatoolkit {{ cuda_version }}.*  # [linux64]
  imports:                              # [linux64]
    - cudf_kafka                        # [linux64]

about:
  home: http://rapids.ai/
  license: Apache-2.0
  license_family: Apache
  license_file: LICENSE
  summary: libcudf_kafka library<|MERGE_RESOLUTION|>--- conflicted
+++ resolved
@@ -2,13 +2,8 @@
 
 {% set version = environ.get('GIT_DESCRIBE_TAG', '0.0.0.dev').lstrip('v') + environ.get('VERSION_SUFFIX', '') %}
 {% set minor_version =  version.split('.')[0] + '.' + version.split('.')[1] %}
-<<<<<<< HEAD
-{% set cuda_version = '.'.join(environ.get('CUDA', '10.1').split('.')[:2]) %}
+{% set cuda_version = '.'.join(environ.get('CUDA', '11.5').split('.')[:2]) %}
 {% set py_version = environ.get('python', '3.8') %}
-=======
-{% set py_version=environ.get('CONDA_PY', 36) %}
-{% set cuda_version='.'.join(environ.get('CUDA', '11.5').split('.')[:2]) %}
->>>>>>> 8c5a85af
 
 package:
   name: cudf_kafka
