# Copyright (c) 2018-2019, NVIDIA CORPORATION.

{% set version = environ.get('GIT_DESCRIBE_TAG', '0.0.0.dev').lstrip('v') + environ.get('VERSION_SUFFIX', '') %}
{% set minor_version =  version.split('.')[0] + '.' + version.split('.')[1] %}
{% set py_version=environ.get('CONDA_PY', 36) %}
{% set cuda_version='.'.join(environ.get('CUDA', '10.1').split('.')[:2]) %}
{% set cuda_major=cuda_version.split('.')[0] %}

package:
  name: dask-cudf
  version: {{ version }}

source:
  git_url: ../../..

build:
  number: {{ GIT_DESCRIBE_NUMBER }}
  string: cuda_{{ cuda_major }}_py{{ py_version }}_{{ GIT_DESCRIBE_HASH }}_{{ GIT_DESCRIBE_NUMBER }}
  script_env:
    - VERSION_SUFFIX
    - PARALLEL_LEVEL
    - CC
    - CXX
    - CUDAHOSTCXX

requirements:
  host:
    - python
    - cudf {{ version }}
    - dask>=2021.09.1,<=2021.11.2
    - distributed>=2021.09.1,<=2021.11.2
    - cudatoolkit {{ cuda_version }}
  run:
    - python
    - cudf {{ version }}
<<<<<<< HEAD
    - dask>=2021.09.1,<=2021.11.2
    - distributed>=2021.09.1,<=2021.11.2
    - {{ pin_compatible('cudatoolkit', max_pin='x.x') }}
=======
    - dask>=2021.09.1
    - distributed>=2021.09.1
    - {{ pin_compatible('cudatoolkit', max_pin='x', min_pin='x') }}
>>>>>>> cb894e0f

test:                                   # [linux64]
  requires:                             # [linux64]
    - cudatoolkit {{ cuda_version }}.*  # [linux64]


about:
  home: http://rapids.ai/
  license: Apache-2.0
  license_family: Apache
  license_file: LICENSE
  summary: dask-cudf library<|MERGE_RESOLUTION|>--- conflicted
+++ resolved
@@ -33,15 +33,9 @@
   run:
     - python
     - cudf {{ version }}
-<<<<<<< HEAD
     - dask>=2021.09.1,<=2021.11.2
     - distributed>=2021.09.1,<=2021.11.2
-    - {{ pin_compatible('cudatoolkit', max_pin='x.x') }}
-=======
-    - dask>=2021.09.1
-    - distributed>=2021.09.1
     - {{ pin_compatible('cudatoolkit', max_pin='x', min_pin='x') }}
->>>>>>> cb894e0f
 
 test:                                   # [linux64]
   requires:                             # [linux64]
