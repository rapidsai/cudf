--- conflicted
+++ resolved
@@ -37,21 +37,14 @@
     - setuptools
     - nvstrings
     - pycparser=2.19
-<<<<<<< HEAD
-    - pyarrow 0.11.1.*
-=======
     - pyarrow=0.12.0
->>>>>>> 81d64fc2
+
   run:
     - libcudf={{ version }}
     - python x.x
     - cffi
     - pycparser=2.19
-<<<<<<< HEAD
-    - pyarrow 0.11.1.*
-=======
     - pyarrow=0.12.0
->>>>>>> 81d64fc2
 
 test:
   commands:
