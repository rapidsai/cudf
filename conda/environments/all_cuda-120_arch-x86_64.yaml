--- conflicted
+++ resolved
@@ -26,12 +26,8 @@
 - cuda-version=12.0
 - cupy>=12.0.0
 - cxx-compiler
-<<<<<<< HEAD
-- cython>=3.0.0
-=======
 - cython>=3.0.3
 - dask-core>=2023.9.2
->>>>>>> 04d13d81
 - dask-cuda==23.12.*
 - dlpack>=0.5,<0.6.0a0
 - doxygen=1.9.1
