# This file is generated by `rapids-dependency-file-generator`.
# To make changes, edit ../../dependencies.yaml and run `rapids-dependency-file-generator`.
channels:
- rapidsai
- rapidsai-nightly
- dask/label/dev
- pytorch
- conda-forge
- nvidia
dependencies:
- aiobotocore>=2.2.0
- benchmark==1.8.0
- boto3>=1.21.21
- botocore>=1.24.21
- c-compiler
- cachetools
- cmake>=3.26.4
- cuda-cudart-dev
- cuda-gdb
- cuda-nvcc
- cuda-nvrtc-dev
- cuda-nvtx-dev
- cuda-python>=12.0,<13.0a0
- cuda-sanitizer-api
- cuda-version=12.0
- cupy>=12.0.0
- cxx-compiler
- cython>=3.0.0
- dask-core==2023.9.2
- dask-cuda==23.12.*
- dask==2023.9.2
- distributed==2023.9.2
- dlpack>=0.5,<0.6.0a0
- doxygen=1.9.1
- fastavro>=0.22.9
- fmt>=9.1.0,<10
- fsspec>=0.6.0
- gcc_linux-64=11.*
- gmock>=1.13.0
- gtest>=1.13.0
- hypothesis
- identify>=2.5.20
- ipython
- libarrow==13.0.0.*
- libcufile-dev
- libcurand-dev
- libkvikio==23.12.*
- librdkafka>=1.9.0,<1.10.0a0
- librmm==23.12.*
- make
- mimesis>=4.1.0
- moto>=4.0.8
- msgpack-python
- myst-nb
- nbsphinx
- ninja
- notebook
- numba>=0.57,<0.58
- numpy>=1.21,<1.25
- numpydoc
- nvcomp==2.6.1
- nvtx>=0.2.1
- packaging
- pandas>=1.3,<1.6.0dev0
- pandoc
- pip
- pre-commit
- protobuf>=4.21,<5
<<<<<<< HEAD
- pyarrow==13.0.0.*
- pydata-sphinx-theme
=======
- pyarrow==12.0.1.*
- pydata-sphinx-theme!=0.14.2
>>>>>>> 203f1dff
- pytest
- pytest-benchmark
- pytest-cases
- pytest-cov
- pytest-xdist
- python-confluent-kafka>=1.9.0,<1.10.0a0
- python-snappy>=0.6.0
- python>=3.9,<3.11
- pytorch<1.12.0
- rmm==23.12.*
- s3fs>=2022.3.0
- scikit-build>=0.13.1
- scipy
- spdlog>=1.11.0,<1.12
- sphinx
- sphinx-autobuild
- sphinx-copybutton
- sphinx-markdown-tables
- sphinxcontrib-websupport
- streamz
- sysroot_linux-64==2.17
- tokenizers==0.13.1
- transformers==4.24.0
- typing_extensions>=4.0.0
- zlib>=1.2.13
- pip:
  - git+https://github.com/python-streamz/streamz.git@master
name: all_cuda-120_arch-x86_64<|MERGE_RESOLUTION|>--- conflicted
+++ resolved
@@ -66,13 +66,8 @@
 - pip
 - pre-commit
 - protobuf>=4.21,<5
-<<<<<<< HEAD
 - pyarrow==13.0.0.*
-- pydata-sphinx-theme
-=======
-- pyarrow==12.0.1.*
 - pydata-sphinx-theme!=0.14.2
->>>>>>> 203f1dff
 - pytest
 - pytest-benchmark
 - pytest-cases
