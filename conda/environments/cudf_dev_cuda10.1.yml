--- conflicted
+++ resolved
@@ -54,10 +54,7 @@
   - mimesis
   - packaging
   - protobuf
-<<<<<<< HEAD
-=======
   - nvtx>=0.2.1
->>>>>>> 1d5eec62
   - pip:
       - git+https://github.com/dask/dask.git
       - git+https://github.com/dask/distributed.git
