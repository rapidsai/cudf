--- conflicted
+++ resolved
@@ -34,11 +34,7 @@
     rev: 'v1.13.0'
     hooks:
       - id: mypy
-<<<<<<< HEAD
-        additional_dependencies: [types-cachetools, pyarrow-stubs, numpy, polars]
-=======
-        additional_dependencies: [types-cachetools, pyarrow-stubs, numpy, pytest]
->>>>>>> e37cc661
+        additional_dependencies: [numpy, polars, pyarrow-stubs, pytest, types-cachetools]
         args: ["--config-file=pyproject.toml",
                "python/cudf/cudf",
                "python/pylibcudf/pylibcudf",
