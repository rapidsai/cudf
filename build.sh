#!/bin/bash

# Copyright (c) 2019-2022, NVIDIA CORPORATION.

# cuDF build script

# This script is used to build the component(s) in this repo from
# source, and can be called with various options to customize the
# build as needed (see the help output for details)
# Abort script on first error
set -e

NUMARGS=$#
ARGS=$*

# NOTE: ensure all dir changes are relative to the location of this
# script, and that this script resides in the repo dir!
REPODIR=$(cd $(dirname $0); pwd)

VALIDARGS="clean libcudf cudf cudfjar dask_cudf benchmarks tests libcudf_kafka cudf_kafka custreamz -v -g -n -l --allgpuarch --disable_nvtx --show_depr_warn --ptds -h --build_metrics --incl_cache_stats"
HELP="$0 [clean] [libcudf] [cudf] [cudfjar] [dask_cudf] [benchmarks] [tests] [libcudf_kafka] [cudf_kafka] [custreamz] [-v] [-g] [-n] [-h] [--cmake-args=\\\"<args>\\\"]
   clean                         - remove all existing build artifacts and configuration (start
                                   over)
   libcudf                       - build the cudf C++ code only
   cudf                          - build the cudf Python package
   cudfjar                       - build cudf JAR with static libcudf using devtoolset toolchain
   dask_cudf                     - build the dask_cudf Python package
   benchmarks                    - build benchmarks
   tests                         - build tests
   libcudf_kafka                 - build the libcudf_kafka C++ code only
   cudf_kafka                    - build the cudf_kafka Python package
   custreamz                     - build the custreamz Python package
   -v                            - verbose build mode
   -g                            - build for debug
   -n                            - no install step
   --allgpuarch                  - build for all supported GPU architectures
   --disable_nvtx                - disable inserting NVTX profiling ranges
   --show_depr_warn              - show cmake deprecation warnings
   --ptds                        - enable per-thread default stream
   --build_metrics               - generate build metrics report for libcudf
   --incl_cache_stats            - include cache statistics in build metrics report
   --cmake-args=\\\"<args>\\\"   - pass arbitrary list of CMake configuration options (escape all quotes in argument)
   -h | --h[elp]                 - print this text

   default action (no args) is to build and install 'libcudf' then 'cudf'
   then 'dask_cudf' targets
"
LIB_BUILD_DIR=${LIB_BUILD_DIR:=${REPODIR}/cpp/build}
KAFKA_LIB_BUILD_DIR=${KAFKA_LIB_BUILD_DIR:=${REPODIR}/cpp/libcudf_kafka/build}
CUDF_KAFKA_BUILD_DIR=${REPODIR}/python/cudf_kafka/build
CUDF_BUILD_DIR=${REPODIR}/python/cudf/build
DASK_CUDF_BUILD_DIR=${REPODIR}/python/dask_cudf/build
CUSTREAMZ_BUILD_DIR=${REPODIR}/python/custreamz/build
CUDF_JAR_JAVA_BUILD_DIR="$REPODIR/java/target"

BUILD_DIRS="${LIB_BUILD_DIR} ${CUDF_BUILD_DIR} ${DASK_CUDF_BUILD_DIR} ${KAFKA_LIB_BUILD_DIR} ${CUDF_KAFKA_BUILD_DIR} ${CUSTREAMZ_BUILD_DIR} ${CUDF_JAR_JAVA_BUILD_DIR}"

# Set defaults for vars modified by flags to this script
VERBOSE_FLAG=""
BUILD_TYPE=Release
INSTALL_TARGET=install
BUILD_BENCHMARKS=OFF
BUILD_ALL_GPU_ARCH=0
BUILD_NVTX=ON
BUILD_TESTS=OFF
BUILD_DISABLE_DEPRECATION_WARNING=ON
BUILD_PER_THREAD_DEFAULT_STREAM=OFF
BUILD_REPORT_METRICS=OFF
BUILD_REPORT_INCL_CACHE_STATS=OFF

# Set defaults for vars that may not have been defined externally
#  FIXME: if INSTALL_PREFIX is not set, check PREFIX, then check
#         CONDA_PREFIX, but there is no fallback from there!
INSTALL_PREFIX=${INSTALL_PREFIX:=${PREFIX:=${CONDA_PREFIX}}}
PARALLEL_LEVEL=${PARALLEL_LEVEL:=$(nproc)}

function hasArg {
    (( ${NUMARGS} != 0 )) && (echo " ${ARGS} " | grep -q " $1 ")
}

function cmakeArgs {
    # Check for multiple cmake args options
    if [[ $(echo $ARGS | { grep -Eo "\-\-cmake\-args" || true; } | wc -l ) -gt 1 ]]; then
        echo "Multiple --cmake-args options were provided, please provide only one: ${ARGS}"
        exit 1
    fi

    # Check for cmake args option
    if [[ -n $(echo $ARGS | { grep -E "\-\-cmake\-args" || true; } ) ]]; then
        # There are possible weird edge cases that may cause this regex filter to output nothing and fail silently
        # the true pipe will catch any weird edge cases that may happen and will cause the program to fall back
        # on the invalid option error
        CMAKE_ARGS=$(echo $ARGS | { grep -Eo "\-\-cmake\-args=\".+\"" || true; })
        if [[ -n ${CMAKE_ARGS} ]]; then
            # Remove the full  CMAKE_ARGS argument from list of args so that it passes validArgs function
            ARGS=${ARGS//$CMAKE_ARGS/}
            # Filter the full argument down to just the extra string that will be added to cmake call
            CMAKE_ARGS=$(echo $CMAKE_ARGS | grep -Eo "\".+\"" | sed -e 's/^"//' -e 's/"$//')
        fi
    fi
}

function buildAll {
    ((${NUMARGS} == 0 )) || !(echo " ${ARGS} " | grep -q " [^-]\+ ")
}

function buildLibCudfJniInDocker {
    local cudaVersion="11.5.0"
    local imageName="cudf-build:${cudaVersion}-devel-centos7"
    local CMAKE_GENERATOR="${CMAKE_GENERATOR:-Ninja}"
    local workspaceDir="/rapids"
<<<<<<< HEAD
=======
    local localMavenRepo=${LOCAL_MAVEN_REPO:-"$HOME/.m2/repository"}
    local workspaceRepoDir="$workspaceDir/cudf"
    local workspaceMavenRepoDir="$workspaceDir/.m2/repository"
>>>>>>> 8d861ce3
    mkdir -p "$CUDF_JAR_JAVA_BUILD_DIR/libcudf-cmake-build"
    nvidia-docker build \
        -f java/ci/Dockerfile.centos7 \
        --build-arg CUDA_VERSION=${cudaVersion} \
        -t $imageName .
    nvidia-docker run -it -u $(id -u):$(id -g) --rm \
        -v "/etc/group:/etc/group:ro" \
        -v "/etc/passwd:/etc/passwd:ro" \
        -v "/etc/shadow:/etc/shadow:ro" \
        -v "/etc/sudoers.d:/etc/sudoers.d:ro" \
<<<<<<< HEAD
        -v "$REPODIR:/rapids:rw" \
        --workdir "$workspaceDir/java/target/libcudf-cmake-build" \
        ${imageName} \
        scl enable devtoolset-9 \
            "cmake $workspaceDir/cpp \
=======
        -v "$REPODIR:$workspaceRepoDir:rw" \
        -v "$localMavenRepo:$workspaceMavenRepoDir:rw" \
        --workdir "$workspaceRepoDir/java/target/libcudf-cmake-build" \
        ${imageName} \
        scl enable devtoolset-9 \
            "cmake $workspaceRepoDir/cpp \
>>>>>>> 8d861ce3
                -G${CMAKE_GENERATOR} \
                -DCMAKE_BUILD_TYPE=${BUILD_TYPE} \
                -DCUDA_STATIC_RUNTIME=ON \
                -DCMAKE_CUDA_ARCHITECTURES=${CUDF_CMAKE_CUDA_ARCHITECTURES} \
                -DCMAKE_INSTALL_PREFIX==/usr/local/rapids \
                -DUSE_NVTX=ON -DCUDF_USE_ARROW_STATIC=ON \
                -DCUDF_ENABLE_ARROW_S3=OFF \
                -DBUILD_TESTS=OFF \
                -DPER_THREAD_DEFAULT_STREAM=ON \
                -DRMM_LOGGING_LEVEL=OFF \
                -DBUILD_SHARED_LIBS=OFF && \
             cmake --build . --parallel ${PARALLEL_LEVEL} && \
<<<<<<< HEAD
             cd $workspaceDir/java && \
             mvn ${MVN_PHASES:-"package"} \
                -Dmaven.repo.local=$workspaceDir/.m2 \
                -DskipTests=${SKIP_TESTS:-false} \
                -Dparallel.level=${PARALLEL_LEVEL} \
                -DCUDF_CPP_BUILD_DIR=$workspaceDir/java/target/libcudf-cmake-build \
                -DCUDA_STATIC_RUNTIME=ON \
                -DPER_THREAD_DEFAULT_STREAM=ON \
                -DRMM_LOGGING_LEVEL=OFF \
                -DUSE_GDS=ON \
                -DGPU_ARCHS=${CUDF_CMAKE_CUDA_ARCHITECTURES} \
                -DCUDF_JNI_ARROW_STATIC=ON \
=======
             cd $workspaceRepoDir/java && \
             mvn ${MVN_PHASES:-"package"} \
                -Dmaven.repo.local=$workspaceMavenRepoDir \
                -DskipTests=${SKIP_TESTS:-false} \
                -Dparallel.level=${PARALLEL_LEVEL} \
                -DCUDF_CPP_BUILD_DIR=$workspaceRepoDir/java/target/libcudf-cmake-build \
                -DCUDA_STATIC_RUNTIME=ON \
                -DPER_THREAD_DEFAULT_STREAM=ON \
                -DUSE_GDS=ON \
                -DGPU_ARCHS=${CUDF_CMAKE_CUDA_ARCHITECTURES} \
>>>>>>> 8d861ce3
                -DCUDF_JNI_LIBCUDF_STATIC=ON \
                -Dtest=*,!CuFileTest"
}

if hasArg -h || hasArg --h || hasArg --help; then
    echo "${HELP}"
    exit 0
fi

# Check for valid usage
if (( ${NUMARGS} != 0 )); then
    # Check for cmake args
    cmakeArgs
    for a in ${ARGS}; do
    if ! (echo " ${VALIDARGS} " | grep -q " ${a} "); then
        echo "Invalid option or formatting, check --help: ${a}"
        exit 1
    fi
    done
fi

# Process flags
if hasArg -v; then
    VERBOSE_FLAG="-v"
fi
if hasArg -g; then
    BUILD_TYPE=Debug
fi
if hasArg -n; then
    INSTALL_TARGET=""
    LIBCUDF_BUILD_DIR=${LIB_BUILD_DIR}
fi
if hasArg --allgpuarch; then
    BUILD_ALL_GPU_ARCH=1
fi
if hasArg benchmarks; then
    BUILD_BENCHMARKS=ON
fi
if hasArg tests; then
    BUILD_TESTS=ON
fi
if hasArg --disable_nvtx; then
    BUILD_NVTX="OFF"
fi
if hasArg --show_depr_warn; then
    BUILD_DISABLE_DEPRECATION_WARNING=OFF
fi
if hasArg --ptds; then
    BUILD_PER_THREAD_DEFAULT_STREAM=ON
fi
if hasArg --build_metrics; then
    BUILD_REPORT_METRICS=ON
fi

if hasArg --incl_cache_stats; then
    BUILD_REPORT_INCL_CACHE_STATS=ON
fi


# If clean given, run it prior to any other steps
if hasArg clean; then
    # If the dirs to clean are mounted dirs in a container, the
    # contents should be removed but the mounted dirs will remain.
    # The find removes all contents but leaves the dirs, the rmdir
    # attempts to remove the dirs but can fail safely.
    for bd in ${BUILD_DIRS}; do
    if [ -d ${bd} ]; then
        find ${bd} -mindepth 1 -delete
        rmdir ${bd} || true
    fi
    done

    # Cleaning up python artifacts
    find ${REPODIR}/python/ | grep -E "(__pycache__|\.pyc|\.pyo|\.so$)"  | xargs rm -rf

fi


################################################################################
# Configure, build, and install libcudf

if buildAll || hasArg libcudf || hasArg cudfjar; then
    if (( ${BUILD_ALL_GPU_ARCH} == 0 )); then
        CUDF_CMAKE_CUDA_ARCHITECTURES="${CUDF_CMAKE_CUDA_ARCHITECTURES:-NATIVE}"
        if [[ "$CUDF_CMAKE_CUDA_ARCHITECTURES" == "NATIVE" ]]; then
            echo "Building for the architecture of the GPU in the system..."
        else
            echo "Building for the GPU architecture(s) $CUDF_CMAKE_CUDA_ARCHITECTURES ..."
        fi
    else
        CUDF_CMAKE_CUDA_ARCHITECTURES="ALL"
        echo "Building for *ALL* supported GPU architectures..."
    fi
fi

if buildAll || hasArg libcudf; then
    # get the current count before the compile starts
    if [[ "$BUILD_REPORT_INCL_CACHE_STATS" == "ON" && -x "$(command -v sccache)" ]]; then
        # zero the sccache statistics
        sccache --zero-stats
    fi

    cmake -S $REPODIR/cpp -B ${LIB_BUILD_DIR} \
          -DCMAKE_INSTALL_PREFIX=${INSTALL_PREFIX} \
          -DCMAKE_CUDA_ARCHITECTURES=${CUDF_CMAKE_CUDA_ARCHITECTURES} \
          -DUSE_NVTX=${BUILD_NVTX} \
          -DBUILD_TESTS=${BUILD_TESTS} \
          -DBUILD_BENCHMARKS=${BUILD_BENCHMARKS} \
          -DDISABLE_DEPRECATION_WARNING=${BUILD_DISABLE_DEPRECATION_WARNING} \
          -DPER_THREAD_DEFAULT_STREAM=${BUILD_PER_THREAD_DEFAULT_STREAM} \
          -DCMAKE_BUILD_TYPE=${BUILD_TYPE} \
          ${CMAKE_ARGS}

    cd ${LIB_BUILD_DIR}

    compile_start=$(date +%s)
    cmake --build . -j${PARALLEL_LEVEL} ${VERBOSE_FLAG}
    compile_end=$(date +%s)
    compile_total=$(( compile_end - compile_start ))

    # Record build times
    if [[ "$BUILD_REPORT_METRICS" == "ON" && -f "${LIB_BUILD_DIR}/.ninja_log" ]]; then
        echo "Formatting build metrics"
        python ${REPODIR}/cpp/scripts/sort_ninja_log.py ${LIB_BUILD_DIR}/.ninja_log --fmt xml > ${LIB_BUILD_DIR}/ninja_log.xml
        MSG="<p>"
        # get some sccache stats after the compile
        if [[ "$BUILD_REPORT_INCL_CACHE_STATS" == "ON" && -x "$(command -v sccache)" ]]; then
           COMPILE_REQUESTS=$(sccache -s | grep "Compile requests \+ [0-9]\+$" | awk '{ print $NF }')
           CACHE_HITS=$(sccache -s | grep "Cache hits \+ [0-9]\+$" | awk '{ print $NF }')
           HIT_RATE=$(echo - | awk "{printf \"%.2f\n\", $CACHE_HITS / $COMPILE_REQUESTS * 100}")
           MSG="${MSG}<br/>cache hit rate ${HIT_RATE} %"
        fi
        MSG="${MSG}<br/>parallel setting: $PARALLEL_LEVEL"
        MSG="${MSG}<br/>parallel build time: $compile_total seconds"
        if [[ -f "${LIB_BUILD_DIR}/libcudf.so" ]]; then
           LIBCUDF_FS=$(ls -lh ${LIB_BUILD_DIR}/libcudf.so | awk '{print $5}')
           MSG="${MSG}<br/>libcudf.so size: $LIBCUDF_FS"
        fi
        echo "$MSG"
        python ${REPODIR}/cpp/scripts/sort_ninja_log.py ${LIB_BUILD_DIR}/.ninja_log --fmt html --msg "$MSG" > ${LIB_BUILD_DIR}/ninja_log.html
        cp ${LIB_BUILD_DIR}/.ninja_log ${LIB_BUILD_DIR}/ninja.log
    fi

    if [[ ${INSTALL_TARGET} != "" ]]; then
        cmake --build . -j${PARALLEL_LEVEL} --target install ${VERBOSE_FLAG}
    fi
fi

# Build and install the cudf Python package
if buildAll || hasArg cudf; then

    cd ${REPODIR}/python/cudf
    if [[ ${INSTALL_TARGET} != "" ]]; then
        PARALLEL_LEVEL=${PARALLEL_LEVEL} python setup.py build_ext -j${PARALLEL_LEVEL} install --single-version-externally-managed --record=record.txt
    else
        PARALLEL_LEVEL=${PARALLEL_LEVEL} python setup.py build_ext --inplace -j${PARALLEL_LEVEL} --library-dir=${LIBCUDF_BUILD_DIR}
    fi
fi

# Build and install the dask_cudf Python package
if buildAll || hasArg dask_cudf; then

    cd ${REPODIR}/python/dask_cudf
    if [[ ${INSTALL_TARGET} != "" ]]; then
        PARALLEL_LEVEL=${PARALLEL_LEVEL} python setup.py build_ext --inplace -j${PARALLEL_LEVEL}
        python setup.py install --single-version-externally-managed --record=record.txt
    else
        PARALLEL_LEVEL=${PARALLEL_LEVEL} python setup.py build_ext --inplace -j${PARALLEL_LEVEL}
    fi
fi

if hasArg cudfjar; then
    buildLibCudfJniInDocker
fi

# Build libcudf_kafka library
if hasArg libcudf_kafka; then
    cmake -S $REPODIR/cpp/libcudf_kafka -B ${KAFKA_LIB_BUILD_DIR} \
          -DCMAKE_INSTALL_PREFIX=${INSTALL_PREFIX} \
          -DBUILD_TESTS=${BUILD_TESTS} \
          -DCMAKE_BUILD_TYPE=${BUILD_TYPE} \
          ${CMAKE_ARGS}


    cd ${KAFKA_LIB_BUILD_DIR}
    cmake --build . -j${PARALLEL_LEVEL} ${VERBOSE_FLAG}

    if [[ ${INSTALL_TARGET} != "" ]]; then
        cmake --build . -j${PARALLEL_LEVEL} --target install ${VERBOSE_FLAG}
    fi
fi

# build cudf_kafka Python package
if hasArg cudf_kafka; then
    cd ${REPODIR}/python/cudf_kafka
    if [[ ${INSTALL_TARGET} != "" ]]; then
        PARALLEL_LEVEL=${PARALLEL_LEVEL} python setup.py build_ext --inplace -j${PARALLEL_LEVEL}
        python setup.py install --single-version-externally-managed --record=record.txt
    else
        PARALLEL_LEVEL=${PARALLEL_LEVEL} python setup.py build_ext --inplace -j${PARALLEL_LEVEL} --library-dir=${LIBCUDF_BUILD_DIR}
    fi
fi

# build custreamz Python package
if hasArg custreamz; then
    cd ${REPODIR}/python/custreamz
    if [[ ${INSTALL_TARGET} != "" ]]; then
        PARALLEL_LEVEL=${PARALLEL_LEVEL} python setup.py build_ext --inplace -j${PARALLEL_LEVEL}
        python setup.py install --single-version-externally-managed --record=record.txt
    else
        PARALLEL_LEVEL=${PARALLEL_LEVEL} python setup.py build_ext --inplace -j${PARALLEL_LEVEL} --library-dir=${LIBCUDF_BUILD_DIR}
    fi
fi<|MERGE_RESOLUTION|>--- conflicted
+++ resolved
@@ -109,12 +109,9 @@
     local imageName="cudf-build:${cudaVersion}-devel-centos7"
     local CMAKE_GENERATOR="${CMAKE_GENERATOR:-Ninja}"
     local workspaceDir="/rapids"
-<<<<<<< HEAD
-=======
     local localMavenRepo=${LOCAL_MAVEN_REPO:-"$HOME/.m2/repository"}
     local workspaceRepoDir="$workspaceDir/cudf"
     local workspaceMavenRepoDir="$workspaceDir/.m2/repository"
->>>>>>> 8d861ce3
     mkdir -p "$CUDF_JAR_JAVA_BUILD_DIR/libcudf-cmake-build"
     nvidia-docker build \
         -f java/ci/Dockerfile.centos7 \
@@ -125,20 +122,12 @@
         -v "/etc/passwd:/etc/passwd:ro" \
         -v "/etc/shadow:/etc/shadow:ro" \
         -v "/etc/sudoers.d:/etc/sudoers.d:ro" \
-<<<<<<< HEAD
-        -v "$REPODIR:/rapids:rw" \
-        --workdir "$workspaceDir/java/target/libcudf-cmake-build" \
-        ${imageName} \
-        scl enable devtoolset-9 \
-            "cmake $workspaceDir/cpp \
-=======
         -v "$REPODIR:$workspaceRepoDir:rw" \
         -v "$localMavenRepo:$workspaceMavenRepoDir:rw" \
         --workdir "$workspaceRepoDir/java/target/libcudf-cmake-build" \
         ${imageName} \
         scl enable devtoolset-9 \
             "cmake $workspaceRepoDir/cpp \
->>>>>>> 8d861ce3
                 -G${CMAKE_GENERATOR} \
                 -DCMAKE_BUILD_TYPE=${BUILD_TYPE} \
                 -DCUDA_STATIC_RUNTIME=ON \
@@ -151,20 +140,6 @@
                 -DRMM_LOGGING_LEVEL=OFF \
                 -DBUILD_SHARED_LIBS=OFF && \
              cmake --build . --parallel ${PARALLEL_LEVEL} && \
-<<<<<<< HEAD
-             cd $workspaceDir/java && \
-             mvn ${MVN_PHASES:-"package"} \
-                -Dmaven.repo.local=$workspaceDir/.m2 \
-                -DskipTests=${SKIP_TESTS:-false} \
-                -Dparallel.level=${PARALLEL_LEVEL} \
-                -DCUDF_CPP_BUILD_DIR=$workspaceDir/java/target/libcudf-cmake-build \
-                -DCUDA_STATIC_RUNTIME=ON \
-                -DPER_THREAD_DEFAULT_STREAM=ON \
-                -DRMM_LOGGING_LEVEL=OFF \
-                -DUSE_GDS=ON \
-                -DGPU_ARCHS=${CUDF_CMAKE_CUDA_ARCHITECTURES} \
-                -DCUDF_JNI_ARROW_STATIC=ON \
-=======
              cd $workspaceRepoDir/java && \
              mvn ${MVN_PHASES:-"package"} \
                 -Dmaven.repo.local=$workspaceMavenRepoDir \
@@ -175,7 +150,6 @@
                 -DPER_THREAD_DEFAULT_STREAM=ON \
                 -DUSE_GDS=ON \
                 -DGPU_ARCHS=${CUDF_CMAKE_CUDA_ARCHITECTURES} \
->>>>>>> 8d861ce3
                 -DCUDF_JNI_LIBCUDF_STATIC=ON \
                 -Dtest=*,!CuFileTest"
 }
