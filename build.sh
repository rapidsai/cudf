--- conflicted
+++ resolved
@@ -75,17 +75,10 @@
 function cmakeArgs {
     # Check for correctly formatted cmake args option
     if [[ $(echo $ARGS | grep -E "\-\-cmake\-args=\"") ]]; then
-<<<<<<< HEAD
-	# There are possible weird edge cases that may cause this regex filter to output nothing and fail silently
+        # There are possible weird edge cases that may cause this regex filter to output nothing and fail silently
         # the true pipe will catch any weird edge cases that may happen and will cause the program to fall back
         # on the invalid option error
         CMAKE_ARGS=$(echo $ARGS | { grep -Eo "\-\-cmake\-args=\".+\" " || true; })
-=======
-        # There are possible weird edge cases that may cause this regex filter to output nothing and fail silently
-        # the true pipe will catch any weird edge cases that may happen and will cause the program to fall back
-        # on the invalid option error
-        CMAKE_ARGS="$(echo $ARGS | grep -Eo "\-\-cmake\-args=\".+\" ")" | true
->>>>>>> 369b9df7
         if [[ -n ${CMAKE_ARGS} ]]; then
 	    # Remove the full  CMAKE_ARGS argument from list of args so that it passes validArgs function
 	    ARGS=${ARGS//$CMAKE_ARGS/}
