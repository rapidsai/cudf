--- conflicted
+++ resolved
@@ -146,16 +146,9 @@
 # Configure, build, and install libcudf
 
 if buildAll || hasArg libcudf; then
-<<<<<<< HEAD
-    mkdir -p ${LIB_BUILD_DIR}
-    cd ${LIB_BUILD_DIR}
-    cmake -DCMAKE_INSTALL_PREFIX=${INSTALL_PREFIX} \
-          ${CUDF_CMAKE_CUDA_ARCHITECTURES} \
-=======
     cmake -S $REPODIR/cpp -B ${LIB_BUILD_DIR} \
           -DCMAKE_INSTALL_PREFIX=${INSTALL_PREFIX} \
-          ${GPU_ARCH} \
->>>>>>> 53d7ad27
+          ${CUDF_CMAKE_CUDA_ARCHITECTURES} \
           -DUSE_NVTX=${BUILD_NVTX} \
           -DBUILD_TESTS=${BUILD_TESTS} \
           -DBUILD_BENCHMARKS=${BUILD_BENCHMARKS} \
@@ -164,26 +157,11 @@
           -DCMAKE_BUILD_TYPE=${BUILD_TYPE}
 
     cd ${LIB_BUILD_DIR}
-<<<<<<< HEAD
-
-    make -j${PARALLEL_LEVEL} cudf VERBOSE=${VERBOSE}
-
-    if [[ ${INSTALL_TARGET} != "" ]]; then
-        make -j${PARALLEL_LEVEL} install VERBOSE=${VERBOSE}
-=======
-    if [[ ${INSTALL_TARGET} != "" ]]; then
-        cmake --build . -j${PARALLEL_LEVEL} --target install_cudf ${VERBOSE_FLAG}
-    else
-        cmake --build . -j${PARALLEL_LEVEL} --target cudf ${VERBOSE_FLAG}
-    fi
-
-    if [[ ${BUILD_TESTS} == "ON" ]]; then
-        cmake --build . -j${PARALLEL_LEVEL} --target build_tests_cudf ${VERBOSE_FLAG}
-    fi
-
-    if [[ ${BUILD_BENCHMARKS} == "ON" ]]; then
-        cmake --build . -j${PARALLEL_LEVEL} --target build_benchmarks_cudf ${VERBOSE_FLAG}
->>>>>>> 53d7ad27
+
+    cmake --build . -j${PARALLEL_LEVEL} cudf ${VERBOSE_FLAG}
+
+    if [[ ${INSTALL_TARGET} != "" ]]; then
+        cmake --build . -j${PARALLEL_LEVEL} install ${VERBOSE_FLAG}
     fi
 fi
 
