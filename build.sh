--- conflicted
+++ resolved
@@ -17,13 +17,8 @@
 # script, and that this script resides in the repo dir!
 REPODIR=$(cd $(dirname $0); pwd)
 
-<<<<<<< HEAD
-VALIDARGS="clean libcudf cudf libcudfwheel cudfjar dask_cudf benchmarks tests libcudf_kafka cudf_kafka custreamz -v -g -n --pydevelop -l --allgpuarch --disable_nvtx --opensource_nvcomp  --show_depr_warn --ptds -h --build_metrics --incl_cache_stats --disable_large_strings"
-HELP="$0 [clean] [libcudf] [cudf] [libcudfwheel] [cudfjar] [dask_cudf] [benchmarks] [tests] [libcudf_kafka] [cudf_kafka] [custreamz] [-v] [-g] [-n] [-h] [--cmake-args=\\\"<args>\\\"]
-=======
-VALIDARGS="clean libcudf pylibcudf cudf cudfjar dask_cudf benchmarks tests libcudf_kafka cudf_kafka custreamz -v -g -n --pydevelop -l --allgpuarch --disable_nvtx --opensource_nvcomp  --show_depr_warn --ptds -h --build_metrics --incl_cache_stats --disable_large_strings"
-HELP="$0 [clean] [libcudf] [pylibcudf] [cudf] [cudfjar] [dask_cudf] [benchmarks] [tests] [libcudf_kafka] [cudf_kafka] [custreamz] [-v] [-g] [-n] [-h] [--cmake-args=\\\"<args>\\\"]
->>>>>>> 592342c1
+VALIDARGS="clean libcudf libcudfwheel pylibcudf cudf cudfjar dask_cudf benchmarks tests libcudf_kafka cudf_kafka custreamz -v -g -n --pydevelop -l --allgpuarch --disable_nvtx --opensource_nvcomp  --show_depr_warn --ptds -h --build_metrics --incl_cache_stats --disable_large_strings"
+HELP="$0 [clean] [libcudf] [libcudfwheel] [pylibcudf] [cudf] [cudfjar] [dask_cudf] [benchmarks] [tests] [libcudf_kafka] [cudf_kafka] [custreamz] [-v] [-g] [-n] [-h] [--cmake-args=\\\"<args>\\\"]
    clean                         - remove all existing build artifacts and configuration (start
                                    over)
    libcudf                       - build the cudf C++ code only
@@ -347,25 +342,22 @@
     fi
 fi
 
-<<<<<<< HEAD
 if buildAll || hasArg libcudfwheel; then
 
     cd ${REPODIR}/python/libcudf
-=======
+    SKBUILD_CMAKE_ARGS="-DCMAKE_PREFIX_PATH=${INSTALL_PREFIX};-DCMAKE_LIBRARY_PATH=${LIBCUDF_BUILD_DIR};-DCMAKE_CUDA_ARCHITECTURES=${CUDF_CMAKE_CUDA_ARCHITECTURES};${EXTRA_CMAKE_ARGS}" \
+        python ${PYTHON_ARGS_FOR_INSTALL} .
+fi
+
 # Build and install the pylibcudf Python package
 if buildAll || hasArg pylibcudf; then
 
     cd ${REPODIR}/python/pylibcudf
->>>>>>> 592342c1
     SKBUILD_CMAKE_ARGS="-DCMAKE_PREFIX_PATH=${INSTALL_PREFIX};-DCMAKE_LIBRARY_PATH=${LIBCUDF_BUILD_DIR};-DCMAKE_CUDA_ARCHITECTURES=${CUDF_CMAKE_CUDA_ARCHITECTURES};${EXTRA_CMAKE_ARGS}" \
         python ${PYTHON_ARGS_FOR_INSTALL} .
 fi
 
-<<<<<<< HEAD
 # Build and install the cudf Python packages
-=======
-# Build and install the cudf Python package
->>>>>>> 592342c1
 if buildAll || hasArg cudf; then
 
     cd ${REPODIR}/python/cudf
