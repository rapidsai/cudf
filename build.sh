#!/bin/bash

# Copyright (c) 2019-2023, NVIDIA CORPORATION.

# cuDF build script

# This script is used to build the component(s) in this repo from
# source, and can be called with various options to customize the
# build as needed (see the help output for details)
# Abort script on first error
set -e

NUMARGS=$#
ARGS=$*

# NOTE: ensure all dir changes are relative to the location of this
# script, and that this script resides in the repo dir!
REPODIR=$(cd $(dirname $0); pwd)

VALIDARGS="clean libcudf cudf cudfjar dask_cudf benchmarks tests libcudf_kafka cudf_kafka custreamz -v -g -n -l --allgpuarch --disable_nvtx --opensource_nvcomp  --show_depr_warn --ptds -h --build_metrics --incl_cache_stats"
HELP="$0 [clean] [libcudf] [cudf] [cudfjar] [dask_cudf] [benchmarks] [tests] [libcudf_kafka] [cudf_kafka] [custreamz] [-v] [-g] [-n] [-h] [--cmake-args=\\\"<args>\\\"]
   clean                         - remove all existing build artifacts and configuration (start
                                   over)
   libcudf                       - build the cudf C++ code only
   cudf                          - build the cudf Python package
   cudfjar                       - build cudf JAR with static libcudf using devtoolset toolchain
   dask_cudf                     - build the dask_cudf Python package
   benchmarks                    - build benchmarks
   tests                         - build tests
   libcudf_kafka                 - build the libcudf_kafka C++ code only
   cudf_kafka                    - build the cudf_kafka Python package
   custreamz                     - build the custreamz Python package
   -v                            - verbose build mode
   -g                            - build for debug
   -n                            - no install step
   --allgpuarch                  - build for all supported GPU architectures
   --disable_nvtx                - disable inserting NVTX profiling ranges
   --opensource_nvcomp           - disable use of proprietary nvcomp extensions
   --show_depr_warn              - show cmake deprecation warnings
   --ptds                        - enable per-thread default stream
   --build_metrics               - generate build metrics report for libcudf
   --incl_cache_stats            - include cache statistics in build metrics report
   --cmake-args=\\\"<args>\\\"   - pass arbitrary list of CMake configuration options (escape all quotes in argument)
   -h | --h[elp]                 - print this text

   default action (no args) is to build and install 'libcudf' then 'cudf'
   then 'dask_cudf' targets
"
LIB_BUILD_DIR=${LIB_BUILD_DIR:=${REPODIR}/cpp/build}
KAFKA_LIB_BUILD_DIR=${KAFKA_LIB_BUILD_DIR:=${REPODIR}/cpp/libcudf_kafka/build}
CUDF_KAFKA_BUILD_DIR=${REPODIR}/python/cudf_kafka/build
CUDF_BUILD_DIR=${REPODIR}/python/cudf/build
DASK_CUDF_BUILD_DIR=${REPODIR}/python/dask_cudf/build
CUSTREAMZ_BUILD_DIR=${REPODIR}/python/custreamz/build
CUDF_JAR_JAVA_BUILD_DIR="$REPODIR/java/target"

BUILD_DIRS="${LIB_BUILD_DIR} ${CUDF_BUILD_DIR} ${DASK_CUDF_BUILD_DIR} ${KAFKA_LIB_BUILD_DIR} ${CUDF_KAFKA_BUILD_DIR} ${CUSTREAMZ_BUILD_DIR} ${CUDF_JAR_JAVA_BUILD_DIR}"

# Set defaults for vars modified by flags to this script
VERBOSE_FLAG=""
BUILD_TYPE=Release
INSTALL_TARGET=install
BUILD_BENCHMARKS=OFF
BUILD_ALL_GPU_ARCH=0
BUILD_NVTX=ON
BUILD_TESTS=OFF
BUILD_DISABLE_DEPRECATION_WARNINGS=ON
BUILD_PER_THREAD_DEFAULT_STREAM=OFF
BUILD_REPORT_METRICS=OFF
BUILD_REPORT_INCL_CACHE_STATS=OFF
USE_PROPRIETARY_NVCOMP=ON

# Set defaults for vars that may not have been defined externally
#  FIXME: if INSTALL_PREFIX is not set, check PREFIX, then check
#         CONDA_PREFIX, but there is no fallback from there!
INSTALL_PREFIX=${INSTALL_PREFIX:=${PREFIX:=${CONDA_PREFIX}}}
PARALLEL_LEVEL=${PARALLEL_LEVEL:=$(nproc)}

function hasArg {
    (( ${NUMARGS} != 0 )) && (echo " ${ARGS} " | grep -q " $1 ")
}

function cmakeArgs {
    # Check for multiple cmake args options
    if [[ $(echo $ARGS | { grep -Eo "\-\-cmake\-args" || true; } | wc -l ) -gt 1 ]]; then
        echo "Multiple --cmake-args options were provided, please provide only one: ${ARGS}"
        exit 1
    fi

    # Check for cmake args option
    if [[ -n $(echo $ARGS | { grep -E "\-\-cmake\-args" || true; } ) ]]; then
        # There are possible weird edge cases that may cause this regex filter to output nothing and fail silently
        # the true pipe will catch any weird edge cases that may happen and will cause the program to fall back
        # on the invalid option error
        EXTRA_CMAKE_ARGS=$(echo $ARGS | { grep -Eo "\-\-cmake\-args=\".+\"" || true; })
        if [[ -n ${EXTRA_CMAKE_ARGS} ]]; then
            # Remove the full  EXTRA_CMAKE_ARGS argument from list of args so that it passes validArgs function
            ARGS=${ARGS//$EXTRA_CMAKE_ARGS/}
            # Filter the full argument down to just the extra string that will be added to cmake call
            EXTRA_CMAKE_ARGS=$(echo $EXTRA_CMAKE_ARGS | grep -Eo "\".+\"" | sed -e 's/^"//' -e 's/"$//')
        fi
    fi
}

function buildAll {
    ((${NUMARGS} == 0 )) || !(echo " ${ARGS} " | grep -q " [^-]\+ ")
}

function buildLibCudfJniInDocker {
    local cudaVersion="11.5.0"
    local imageName="cudf-build:${cudaVersion}-devel-centos7"
    local CMAKE_GENERATOR="${CMAKE_GENERATOR:-Ninja}"
    local workspaceDir="/rapids"
    local localMavenRepo=${LOCAL_MAVEN_REPO:-"$HOME/.m2/repository"}
    local workspaceRepoDir="$workspaceDir/cudf"
    local workspaceMavenRepoDir="$workspaceDir/.m2/repository"
    local workspaceCcacheDir="$workspaceDir/.ccache"
    mkdir -p "$CUDF_JAR_JAVA_BUILD_DIR/libcudf-cmake-build"
    mkdir -p "$HOME/.ccache" "$HOME/.m2"
    nvidia-docker build \
        -f java/ci/Dockerfile.centos7 \
        --build-arg CUDA_VERSION=${cudaVersion} \
        -t $imageName .
    nvidia-docker run -it -u $(id -u):$(id -g) --rm \
        -e PARALLEL_LEVEL \
        -e CCACHE_DISABLE \
        -e CCACHE_DIR="$workspaceCcacheDir" \
        -v "/etc/group:/etc/group:ro" \
        -v "/etc/passwd:/etc/passwd:ro" \
        -v "/etc/shadow:/etc/shadow:ro" \
        -v "/etc/sudoers.d:/etc/sudoers.d:ro" \
        -v "$HOME/.ccache:$workspaceCcacheDir:rw" \
        -v "$REPODIR:$workspaceRepoDir:rw" \
        -v "$localMavenRepo:$workspaceMavenRepoDir:rw" \
        --workdir "$workspaceRepoDir/java/target/libcudf-cmake-build" \
        ${imageName} \
        scl enable devtoolset-9 \
            "cmake $workspaceRepoDir/cpp \
                -G${CMAKE_GENERATOR} \
                -DCMAKE_C_COMPILER_LAUNCHER=ccache \
                -DCMAKE_CXX_COMPILER_LAUNCHER=ccache \
                -DCMAKE_CUDA_COMPILER_LAUNCHER=ccache \
                -DCMAKE_CXX_LINKER_LAUNCHER=ccache \
                -DCMAKE_BUILD_TYPE=${BUILD_TYPE} \
                -DCUDA_STATIC_RUNTIME=ON \
                -DCMAKE_CUDA_ARCHITECTURES=${CUDF_CMAKE_CUDA_ARCHITECTURES} \
                -DCMAKE_INSTALL_PREFIX=/usr/local/rapids \
                -DUSE_NVTX=ON \
                -DCUDF_USE_PROPRIETARY_NVCOMP=ON \
                -DCUDF_USE_ARROW_STATIC=ON \
                -DCUDF_ENABLE_ARROW_S3=OFF \
                -DBUILD_TESTS=OFF \
                -DCUDF_USE_PER_THREAD_DEFAULT_STREAM=ON \
                -DRMM_LOGGING_LEVEL=OFF \
                -DBUILD_SHARED_LIBS=OFF && \
             cmake --build . --parallel ${PARALLEL_LEVEL} && \
             cd $workspaceRepoDir/java && \
             mvn ${MVN_PHASES:-"package"} \
                -Dmaven.repo.local=$workspaceMavenRepoDir \
                -DskipTests=${SKIP_TESTS:-false} \
                -Dparallel.level=${PARALLEL_LEVEL} \
                -Dcmake.ccache.opts='-DCMAKE_C_COMPILER_LAUNCHER=ccache \
                                     -DCMAKE_CXX_COMPILER_LAUNCHER=ccache \
                                     -DCMAKE_CUDA_COMPILER_LAUNCHER=ccache \
                                     -DCMAKE_CXX_LINKER_LAUNCHER=ccache' \
                -DCUDF_CPP_BUILD_DIR=$workspaceRepoDir/java/target/libcudf-cmake-build \
                -DCUDA_STATIC_RUNTIME=ON \
                -DCUDF_USE_PER_THREAD_DEFAULT_STREAM=ON \
                -DUSE_GDS=ON \
                -DGPU_ARCHS=${CUDF_CMAKE_CUDA_ARCHITECTURES} \
                -DCUDF_JNI_LIBCUDF_STATIC=ON \
                -Dtest=*,!CuFileTest,!CudaFatalTest"
}

if hasArg -h || hasArg --h || hasArg --help; then
    echo "${HELP}"
    exit 0
fi

# Check for valid usage
if (( ${NUMARGS} != 0 )); then
    # Check for cmake args
    cmakeArgs
    for a in ${ARGS}; do
    if ! (echo " ${VALIDARGS} " | grep -q " ${a} "); then
        echo "Invalid option or formatting, check --help: ${a}"
        exit 1
    fi
    done
fi

# Process flags
if hasArg -v; then
    VERBOSE_FLAG="-v"
fi
if hasArg -g; then
    BUILD_TYPE=Debug
fi
if hasArg -n; then
    INSTALL_TARGET=""
    LIBCUDF_BUILD_DIR=${LIB_BUILD_DIR}
fi
if hasArg --allgpuarch; then
    BUILD_ALL_GPU_ARCH=1
fi
if hasArg benchmarks; then
    BUILD_BENCHMARKS=ON
fi
if hasArg tests; then
    BUILD_TESTS=ON
fi
if hasArg --disable_nvtx; then
    BUILD_NVTX="OFF"
fi
if hasArg --opensource_nvcomp; then
    USE_PROPRIETARY_NVCOMP="OFF"
fi
if hasArg --show_depr_warn; then
    BUILD_DISABLE_DEPRECATION_WARNINGS=OFF
fi
if hasArg --ptds; then
    BUILD_PER_THREAD_DEFAULT_STREAM=ON
fi
if hasArg --build_metrics; then
    BUILD_REPORT_METRICS=ON
fi

if hasArg --incl_cache_stats; then
    BUILD_REPORT_INCL_CACHE_STATS=ON
fi

# Append `-DFIND_CUDF_CPP=ON` to EXTRA_CMAKE_ARGS unless a user specified the option.
if [[ "${EXTRA_CMAKE_ARGS}" != *"DFIND_CUDF_CPP"* ]]; then
    EXTRA_CMAKE_ARGS="${EXTRA_CMAKE_ARGS} -DFIND_CUDF_CPP=ON"
fi


# If clean given, run it prior to any other steps
if hasArg clean; then
    # If the dirs to clean are mounted dirs in a container, the
    # contents should be removed but the mounted dirs will remain.
    # The find removes all contents but leaves the dirs, the rmdir
    # attempts to remove the dirs but can fail safely.
    for bd in ${BUILD_DIRS}; do
    if [ -d ${bd} ]; then
        find ${bd} -mindepth 1 -delete
        rmdir ${bd} || true
    fi
    done

    # Cleaning up python artifacts
    find ${REPODIR}/python/ | grep -E "(__pycache__|\.pyc|\.pyo|\.so|\_skbuild$)"  | xargs rm -rf

fi


################################################################################
# Configure, build, and install libcudf

if buildAll || hasArg libcudf || hasArg cudfjar; then
    if (( ${BUILD_ALL_GPU_ARCH} == 0 )); then
        CUDF_CMAKE_CUDA_ARCHITECTURES="${CUDF_CMAKE_CUDA_ARCHITECTURES:-NATIVE}"
        if [[ "$CUDF_CMAKE_CUDA_ARCHITECTURES" == "NATIVE" ]]; then
            echo "Building for the architecture of the GPU in the system..."
        else
            echo "Building for the GPU architecture(s) $CUDF_CMAKE_CUDA_ARCHITECTURES ..."
        fi
    else
        CUDF_CMAKE_CUDA_ARCHITECTURES="RAPIDS"
        echo "Building for *ALL* supported GPU architectures..."
    fi
fi

if buildAll || hasArg libcudf; then
    # get the current count before the compile starts
    if [[ "$BUILD_REPORT_INCL_CACHE_STATS" == "ON" && -x "$(command -v sccache)" ]]; then
        # zero the sccache statistics
        sccache --zero-stats
    fi

    cmake -S $REPODIR/cpp -B ${LIB_BUILD_DIR} \
          -DCMAKE_INSTALL_PREFIX=${INSTALL_PREFIX} \
          -DCMAKE_CUDA_ARCHITECTURES=${CUDF_CMAKE_CUDA_ARCHITECTURES} \
          -DUSE_NVTX=${BUILD_NVTX} \
          -DCUDF_USE_PROPRIETARY_NVCOMP=${USE_PROPRIETARY_NVCOMP} \
          -DBUILD_TESTS=${BUILD_TESTS} \
          -DBUILD_BENCHMARKS=${BUILD_BENCHMARKS} \
          -DDISABLE_DEPRECATION_WARNINGS=${BUILD_DISABLE_DEPRECATION_WARNINGS} \
          -DCUDF_USE_PER_THREAD_DEFAULT_STREAM=${BUILD_PER_THREAD_DEFAULT_STREAM} \
          -DCMAKE_BUILD_TYPE=${BUILD_TYPE} \
          ${EXTRA_CMAKE_ARGS}

    cd ${LIB_BUILD_DIR}

    compile_start=$(date +%s)
    cmake --build . -j${PARALLEL_LEVEL} ${VERBOSE_FLAG}
    compile_end=$(date +%s)
    compile_total=$(( compile_end - compile_start ))

    # Record build times
    if [[ "$BUILD_REPORT_METRICS" == "ON" && -f "${LIB_BUILD_DIR}/.ninja_log" ]]; then
        echo "Formatting build metrics"
<<<<<<< HEAD
        MSG="<p>"
=======
        MSG=""
>>>>>>> 2e5d3b82
        # get some sccache stats after the compile
        if [[ "$BUILD_REPORT_INCL_CACHE_STATS" == "ON" && -x "$(command -v sccache)" ]]; then
           COMPILE_REQUESTS=$(sccache -s | grep "Compile requests \+ [0-9]\+$" | awk '{ print $NF }')
           CACHE_HITS=$(sccache -s | grep "Cache hits \+ [0-9]\+$" | awk '{ print $NF }')
           HIT_RATE=$(echo - | awk "{printf \"%.2f\n\", $CACHE_HITS / $COMPILE_REQUESTS * 100}")
           MSG="${MSG}<br/>cache hit rate ${HIT_RATE} %"
        fi
        MSG="${MSG}<br/>parallel setting: $PARALLEL_LEVEL"
        MSG="${MSG}<br/>parallel build time: $compile_total seconds"
        if [[ -f "${LIB_BUILD_DIR}/libcudf.so" ]]; then
           LIBCUDF_FS=$(ls -lh ${LIB_BUILD_DIR}/libcudf.so | awk '{print $5}')
           MSG="${MSG}<br/>libcudf.so size: $LIBCUDF_FS"
        fi
        BMR_DIR=${RAPIDS_ARTIFACTS_DIR:-"${LIB_BUILD_DIR}"}
        echo "Metrics output dir: [$BMR_DIR]"
        mkdir -p ${BMR_DIR}
        echo "$MSG" > ${BMR_DIR}/build_stats.txt
        python ${REPODIR}/cpp/scripts/sort_ninja_log.py ${LIB_BUILD_DIR}/.ninja_log --fmt html --msg "${BMR_DIR}/build_stats.txt" > ${BMR_DIR}/ninja_log.html
        cp ${LIB_BUILD_DIR}/.ninja_log ${BMR_DIR}/ninja.log
    fi

    if [[ ${INSTALL_TARGET} != "" ]]; then
        cmake --build . -j${PARALLEL_LEVEL} --target install ${VERBOSE_FLAG}
    fi
fi

# Build and install the cudf Python package
if buildAll || hasArg cudf; then

    cd ${REPODIR}/python/cudf
    python setup.py build_ext --inplace -- -DCMAKE_PREFIX_PATH=${INSTALL_PREFIX} -DCMAKE_LIBRARY_PATH=${LIBCUDF_BUILD_DIR} -DCMAKE_CUDA_ARCHITECTURES=${CUDF_CMAKE_CUDA_ARCHITECTURES} ${EXTRA_CMAKE_ARGS} -- -j${PARALLEL_LEVEL:-1}
    if [[ ${INSTALL_TARGET} != "" ]]; then
        python setup.py install --single-version-externally-managed --record=record.txt  -- -DCMAKE_PREFIX_PATH=${INSTALL_PREFIX} -DCMAKE_LIBRARY_PATH=${LIBCUDF_BUILD_DIR} ${EXTRA_CMAKE_ARGS} -- -j${PARALLEL_LEVEL:-1}
    fi
fi


# Build and install the dask_cudf Python package
if buildAll || hasArg dask_cudf; then

    cd ${REPODIR}/python/dask_cudf
    if [[ ${INSTALL_TARGET} != "" ]]; then
        PARALLEL_LEVEL=${PARALLEL_LEVEL} python setup.py build_ext --inplace -j${PARALLEL_LEVEL}
        python setup.py install --single-version-externally-managed --record=record.txt
    else
        PARALLEL_LEVEL=${PARALLEL_LEVEL} python setup.py build_ext --inplace -j${PARALLEL_LEVEL}
    fi
fi

if hasArg cudfjar; then
    buildLibCudfJniInDocker
fi

# Build libcudf_kafka library
if hasArg libcudf_kafka; then
    cmake -S $REPODIR/cpp/libcudf_kafka -B ${KAFKA_LIB_BUILD_DIR} \
          -DCMAKE_INSTALL_PREFIX=${INSTALL_PREFIX} \
          -DBUILD_TESTS=${BUILD_TESTS} \
          -DCMAKE_BUILD_TYPE=${BUILD_TYPE} \
          ${EXTRA_CMAKE_ARGS}


    cd ${KAFKA_LIB_BUILD_DIR}
    cmake --build . -j${PARALLEL_LEVEL} ${VERBOSE_FLAG}

    if [[ ${INSTALL_TARGET} != "" ]]; then
        cmake --build . -j${PARALLEL_LEVEL} --target install ${VERBOSE_FLAG}
    fi
fi

# build cudf_kafka Python package
if hasArg cudf_kafka; then
    cd ${REPODIR}/python/cudf_kafka
    if [[ ${INSTALL_TARGET} != "" ]]; then
        PARALLEL_LEVEL=${PARALLEL_LEVEL} python setup.py build_ext --inplace -j${PARALLEL_LEVEL}
        python setup.py install --single-version-externally-managed --record=record.txt
    else
        PARALLEL_LEVEL=${PARALLEL_LEVEL} python setup.py build_ext --inplace -j${PARALLEL_LEVEL} --library-dir=${LIBCUDF_BUILD_DIR}
    fi
fi

# build custreamz Python package
if hasArg custreamz; then
    cd ${REPODIR}/python/custreamz
    if [[ ${INSTALL_TARGET} != "" ]]; then
        PARALLEL_LEVEL=${PARALLEL_LEVEL} python setup.py build_ext --inplace -j${PARALLEL_LEVEL}
        python setup.py install --single-version-externally-managed --record=record.txt
    else
        PARALLEL_LEVEL=${PARALLEL_LEVEL} python setup.py build_ext --inplace -j${PARALLEL_LEVEL} --library-dir=${LIBCUDF_BUILD_DIR}
    fi
fi<|MERGE_RESOLUTION|>--- conflicted
+++ resolved
@@ -300,11 +300,7 @@
     # Record build times
     if [[ "$BUILD_REPORT_METRICS" == "ON" && -f "${LIB_BUILD_DIR}/.ninja_log" ]]; then
         echo "Formatting build metrics"
-<<<<<<< HEAD
-        MSG="<p>"
-=======
         MSG=""
->>>>>>> 2e5d3b82
         # get some sccache stats after the compile
         if [[ "$BUILD_REPORT_INCL_CACHE_STATS" == "ON" && -x "$(command -v sccache)" ]]; then
            COMPILE_REQUESTS=$(sccache -s | grep "Compile requests \+ [0-9]\+$" | awk '{ print $NF }')
