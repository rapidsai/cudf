#!/bin/bash

# Copyright (c) 2019-2023, NVIDIA CORPORATION.

# cuDF build script

# This script is used to build the component(s) in this repo from
# source, and can be called with various options to customize the
# build as needed (see the help output for details)
# Abort script on first error
set -e

NUMARGS=$#
ARGS=$*

# NOTE: ensure all dir changes are relative to the location of this
# script, and that this script resides in the repo dir!
REPODIR=$(cd $(dirname $0); pwd)

VALIDARGS="clean libcudf cudf cudfjar dask_cudf benchmarks tests libcudf_kafka cudf_kafka custreamz -v -g -n -l --allgpuarch --disable_nvtx --opensource_nvcomp  --show_depr_warn --ptds -h --build_metrics --incl_cache_stats"
HELP="$0 [clean] [libcudf] [cudf] [cudfjar] [dask_cudf] [benchmarks] [tests] [libcudf_kafka] [cudf_kafka] [custreamz] [-v] [-g] [-n] [-h] [--cmake-args=\\\"<args>\\\"]
   clean                         - remove all existing build artifacts and configuration (start
                                   over)
   libcudf                       - build the cudf C++ code only
   cudf                          - build the cudf Python package
   cudfjar                       - build cudf JAR with static libcudf using devtoolset toolchain
   dask_cudf                     - build the dask_cudf Python package
   benchmarks                    - build benchmarks
   tests                         - build tests
   libcudf_kafka                 - build the libcudf_kafka C++ code only
   cudf_kafka                    - build the cudf_kafka Python package
   custreamz                     - build the custreamz Python package
   -v                            - verbose build mode
   -g                            - build for debug
   -n                            - no install step
   --allgpuarch                  - build for all supported GPU architectures
   --disable_nvtx                - disable inserting NVTX profiling ranges
   --opensource_nvcomp           - disable use of proprietary nvcomp extensions
   --show_depr_warn              - show cmake deprecation warnings
   --ptds                        - enable per-thread default stream
   --build_metrics               - generate build metrics report for libcudf
   --incl_cache_stats            - include cache statistics in build metrics report
   --cmake-args=\\\"<args>\\\"   - pass arbitrary list of CMake configuration options (escape all quotes in argument)
   -h | --h[elp]                 - print this text

   default action (no args) is to build and install 'libcudf' then 'cudf'
   then 'dask_cudf' targets
"
LIB_BUILD_DIR=${LIB_BUILD_DIR:=${REPODIR}/cpp/build}
KAFKA_LIB_BUILD_DIR=${KAFKA_LIB_BUILD_DIR:=${REPODIR}/cpp/libcudf_kafka/build}
CUDF_KAFKA_BUILD_DIR=${REPODIR}/python/cudf_kafka/build
CUDF_BUILD_DIR=${REPODIR}/python/cudf/build
DASK_CUDF_BUILD_DIR=${REPODIR}/python/dask_cudf/build
CUSTREAMZ_BUILD_DIR=${REPODIR}/python/custreamz/build
CUDF_JAR_JAVA_BUILD_DIR="$REPODIR/java/target"

BUILD_DIRS="${LIB_BUILD_DIR} ${CUDF_BUILD_DIR} ${DASK_CUDF_BUILD_DIR} ${KAFKA_LIB_BUILD_DIR} ${CUDF_KAFKA_BUILD_DIR} ${CUSTREAMZ_BUILD_DIR} ${CUDF_JAR_JAVA_BUILD_DIR}"

# Set defaults for vars modified by flags to this script
VERBOSE_FLAG=""
BUILD_TYPE=Release
INSTALL_TARGET=install
BUILD_BENCHMARKS=OFF
BUILD_ALL_GPU_ARCH=0
BUILD_NVTX=ON
BUILD_TESTS=OFF
BUILD_DISABLE_DEPRECATION_WARNINGS=ON
BUILD_PER_THREAD_DEFAULT_STREAM=OFF
BUILD_REPORT_METRICS=OFF
BUILD_REPORT_INCL_CACHE_STATS=OFF
USE_PROPRIETARY_NVCOMP=ON

# Set defaults for vars that may not have been defined externally
#  FIXME: if INSTALL_PREFIX is not set, check PREFIX, then check
#         CONDA_PREFIX, but there is no fallback from there!
INSTALL_PREFIX=${INSTALL_PREFIX:=${PREFIX:=${CONDA_PREFIX}}}
PARALLEL_LEVEL=${PARALLEL_LEVEL:=$(nproc)}

function hasArg {
    (( ${NUMARGS} != 0 )) && (echo " ${ARGS} " | grep -q " $1 ")
}

function cmakeArgs {
    # Check for multiple cmake args options
    if [[ $(echo $ARGS | { grep -Eo "\-\-cmake\-args" || true; } | wc -l ) -gt 1 ]]; then
        echo "Multiple --cmake-args options were provided, please provide only one: ${ARGS}"
        exit 1
    fi

    # Check for cmake args option
    if [[ -n $(echo $ARGS | { grep -E "\-\-cmake\-args" || true; } ) ]]; then
        # There are possible weird edge cases that may cause this regex filter to output nothing and fail silently
        # the true pipe will catch any weird edge cases that may happen and will cause the program to fall back
        # on the invalid option error
        EXTRA_CMAKE_ARGS=$(echo $ARGS | { grep -Eo "\-\-cmake\-args=\".+\"" || true; })
        if [[ -n ${EXTRA_CMAKE_ARGS} ]]; then
            # Remove the full  EXTRA_CMAKE_ARGS argument from list of args so that it passes validArgs function
            ARGS=${ARGS//$EXTRA_CMAKE_ARGS/}
            # Filter the full argument down to just the extra string that will be added to cmake call
            EXTRA_CMAKE_ARGS=$(echo $EXTRA_CMAKE_ARGS | grep -Eo "\".+\"" | sed -e 's/^"//' -e 's/"$//')
        fi
    fi
}

function buildAll {
    ((${NUMARGS} == 0 )) || !(echo " ${ARGS} " | grep -q " [^-]\+ ")
}

function buildLibCudfJniInDocker {
    local cudaVersion="11.5.0"
    local imageName="cudf-build:${cudaVersion}-devel-centos7"
    local CMAKE_GENERATOR="${CMAKE_GENERATOR:-Ninja}"
    local workspaceDir="/rapids"
    local localMavenRepo=${LOCAL_MAVEN_REPO:-"$HOME/.m2/repository"}
    local workspaceRepoDir="$workspaceDir/cudf"
    local workspaceMavenRepoDir="$workspaceDir/.m2/repository"
    local workspaceCcacheDir="$workspaceDir/.ccache"
    mkdir -p "$CUDF_JAR_JAVA_BUILD_DIR/libcudf-cmake-build"
    mkdir -p "$HOME/.ccache" "$HOME/.m2"
    nvidia-docker build \
        -f java/ci/Dockerfile.centos7 \
        --build-arg CUDA_VERSION=${cudaVersion} \
        -t $imageName .
    nvidia-docker run -it -u $(id -u):$(id -g) --rm \
        -e PARALLEL_LEVEL \
        -e CCACHE_DISABLE \
        -e CCACHE_DIR="$workspaceCcacheDir" \
        -v "/etc/group:/etc/group:ro" \
        -v "/etc/passwd:/etc/passwd:ro" \
        -v "/etc/shadow:/etc/shadow:ro" \
        -v "/etc/sudoers.d:/etc/sudoers.d:ro" \
        -v "$HOME/.ccache:$workspaceCcacheDir:rw" \
        -v "$REPODIR:$workspaceRepoDir:rw" \
        -v "$localMavenRepo:$workspaceMavenRepoDir:rw" \
        --workdir "$workspaceRepoDir/java/target/libcudf-cmake-build" \
        ${imageName} \
        scl enable devtoolset-9 \
            "cmake $workspaceRepoDir/cpp \
                -G${CMAKE_GENERATOR} \
                -DCMAKE_C_COMPILER_LAUNCHER=ccache \
                -DCMAKE_CXX_COMPILER_LAUNCHER=ccache \
                -DCMAKE_CUDA_COMPILER_LAUNCHER=ccache \
                -DCMAKE_CXX_LINKER_LAUNCHER=ccache \
                -DCMAKE_BUILD_TYPE=${BUILD_TYPE} \
                -DCUDA_STATIC_RUNTIME=ON \
                -DCMAKE_CUDA_ARCHITECTURES=${CUDF_CMAKE_CUDA_ARCHITECTURES} \
                -DCMAKE_INSTALL_PREFIX=/usr/local/rapids \
                -DUSE_NVTX=ON \
                -DCUDF_USE_PROPRIETARY_NVCOMP=ON \
                -DCUDF_USE_ARROW_STATIC=ON \
                -DCUDF_ENABLE_ARROW_S3=OFF \
                -DBUILD_TESTS=OFF \
                -DCUDF_USE_PER_THREAD_DEFAULT_STREAM=ON \
                -DRMM_LOGGING_LEVEL=OFF \
                -DBUILD_SHARED_LIBS=OFF && \
             cmake --build . --parallel ${PARALLEL_LEVEL} && \
             cd $workspaceRepoDir/java && \
             mvn ${MVN_PHASES:-"package"} \
                -Dmaven.repo.local=$workspaceMavenRepoDir \
                -DskipTests=${SKIP_TESTS:-false} \
                -Dparallel.level=${PARALLEL_LEVEL} \
                -Dcmake.ccache.opts='-DCMAKE_C_COMPILER_LAUNCHER=ccache \
                                     -DCMAKE_CXX_COMPILER_LAUNCHER=ccache \
                                     -DCMAKE_CUDA_COMPILER_LAUNCHER=ccache \
                                     -DCMAKE_CXX_LINKER_LAUNCHER=ccache' \
                -DCUDF_CPP_BUILD_DIR=$workspaceRepoDir/java/target/libcudf-cmake-build \
                -DCUDA_STATIC_RUNTIME=ON \
                -DCUDF_USE_PER_THREAD_DEFAULT_STREAM=ON \
                -DUSE_GDS=ON \
                -DGPU_ARCHS=${CUDF_CMAKE_CUDA_ARCHITECTURES} \
                -DCUDF_JNI_LIBCUDF_STATIC=ON \
                -Dtest=*,!CuFileTest,!CudaFatalTest"
}

if hasArg -h || hasArg --h || hasArg --help; then
    echo "${HELP}"
    exit 0
fi

# Check for valid usage
if (( ${NUMARGS} != 0 )); then
    # Check for cmake args
    cmakeArgs
    for a in ${ARGS}; do
    if ! (echo " ${VALIDARGS} " | grep -q " ${a} "); then
        echo "Invalid option or formatting, check --help: ${a}"
        exit 1
    fi
    done
fi

# Process flags
if hasArg -v; then
    VERBOSE_FLAG="-v"
fi
if hasArg -g; then
    BUILD_TYPE=Debug
fi
if hasArg -n; then
    INSTALL_TARGET=""
    LIBCUDF_BUILD_DIR=${LIB_BUILD_DIR}
fi
if hasArg --allgpuarch; then
    BUILD_ALL_GPU_ARCH=1
fi
if hasArg benchmarks; then
    BUILD_BENCHMARKS=ON
fi
if hasArg tests; then
    BUILD_TESTS=ON
fi
if hasArg --disable_nvtx; then
    BUILD_NVTX="OFF"
fi
if hasArg --opensource_nvcomp; then
    USE_PROPRIETARY_NVCOMP="OFF"
fi
if hasArg --show_depr_warn; then
    BUILD_DISABLE_DEPRECATION_WARNINGS=OFF
fi
if hasArg --ptds; then
    BUILD_PER_THREAD_DEFAULT_STREAM=ON
fi
if hasArg --build_metrics; then
    BUILD_REPORT_METRICS=ON
fi

if hasArg --incl_cache_stats; then
    BUILD_REPORT_INCL_CACHE_STATS=ON
fi

# Append `-DFIND_CUDF_CPP=ON` to EXTRA_CMAKE_ARGS unless a user specified the option.
if [[ "${EXTRA_CMAKE_ARGS}" != *"DFIND_CUDF_CPP"* ]]; then
    EXTRA_CMAKE_ARGS="${EXTRA_CMAKE_ARGS} -DFIND_CUDF_CPP=ON"
fi


# If clean given, run it prior to any other steps
if hasArg clean; then
    # If the dirs to clean are mounted dirs in a container, the
    # contents should be removed but the mounted dirs will remain.
    # The find removes all contents but leaves the dirs, the rmdir
    # attempts to remove the dirs but can fail safely.
    for bd in ${BUILD_DIRS}; do
    if [ -d ${bd} ]; then
        find ${bd} -mindepth 1 -delete
        rmdir ${bd} || true
    fi
    done

    # Cleaning up python artifacts
    find ${REPODIR}/python/ | grep -E "(__pycache__|\.pyc|\.pyo|\.so|\_skbuild$)"  | xargs rm -rf

fi


################################################################################
# Configure, build, and install libcudf

if buildAll || hasArg libcudf || hasArg cudfjar; then
    if (( ${BUILD_ALL_GPU_ARCH} == 0 )); then
        CUDF_CMAKE_CUDA_ARCHITECTURES="${CUDF_CMAKE_CUDA_ARCHITECTURES:-NATIVE}"
        if [[ "$CUDF_CMAKE_CUDA_ARCHITECTURES" == "NATIVE" ]]; then
            echo "Building for the architecture of the GPU in the system..."
        else
            echo "Building for the GPU architecture(s) $CUDF_CMAKE_CUDA_ARCHITECTURES ..."
        fi
    else
        CUDF_CMAKE_CUDA_ARCHITECTURES="RAPIDS"
        echo "Building for *ALL* supported GPU architectures..."
    fi
fi

if buildAll || hasArg libcudf; then
    # get the current count before the compile starts
    if [[ "$BUILD_REPORT_INCL_CACHE_STATS" == "ON" && -x "$(command -v sccache)" ]]; then
        # zero the sccache statistics
        sccache --zero-stats
    fi

    cmake -S $REPODIR/cpp -B ${LIB_BUILD_DIR} \
          -DCMAKE_INSTALL_PREFIX=${INSTALL_PREFIX} \
          -DCMAKE_CUDA_ARCHITECTURES=${CUDF_CMAKE_CUDA_ARCHITECTURES} \
          -DUSE_NVTX=${BUILD_NVTX} \
          -DCUDF_USE_PROPRIETARY_NVCOMP=${USE_PROPRIETARY_NVCOMP} \
          -DBUILD_TESTS=${BUILD_TESTS} \
          -DBUILD_BENCHMARKS=${BUILD_BENCHMARKS} \
          -DDISABLE_DEPRECATION_WARNINGS=${BUILD_DISABLE_DEPRECATION_WARNINGS} \
          -DCUDF_USE_PER_THREAD_DEFAULT_STREAM=${BUILD_PER_THREAD_DEFAULT_STREAM} \
          -DCMAKE_BUILD_TYPE=${BUILD_TYPE} \
          ${EXTRA_CMAKE_ARGS}

    cd ${LIB_BUILD_DIR}

    compile_start=$(date +%s)
    cmake --build . -j${PARALLEL_LEVEL} ${VERBOSE_FLAG}
    compile_end=$(date +%s)
    compile_total=$(( compile_end - compile_start ))

    # Record build times
    if [[ "$BUILD_REPORT_METRICS" == "ON" && -f "${LIB_BUILD_DIR}/.ninja_log" ]]; then
        echo "Formatting build metrics"
        MSG=""
        # get some sccache stats after the compile
        if [[ "$BUILD_REPORT_INCL_CACHE_STATS" == "ON" && -x "$(command -v sccache)" ]]; then
           COMPILE_REQUESTS=$(sccache -s | grep "Compile requests \+ [0-9]\+$" | awk '{ print $NF }')
           CACHE_HITS=$(sccache -s | grep "Cache hits \+ [0-9]\+$" | awk '{ print $NF }')
           HIT_RATE=$(echo - | awk "{printf \"%.2f\n\", $CACHE_HITS / $COMPILE_REQUESTS * 100}")
           MSG="${MSG}<br/>cache hit rate ${HIT_RATE} %"
        fi
        MSG="${MSG}<br/>parallel setting: $PARALLEL_LEVEL"
        MSG="${MSG}<br/>parallel build time: $compile_total seconds"
        if [[ -f "${LIB_BUILD_DIR}/libcudf.so" ]]; then
           LIBCUDF_FS=$(ls -lh ${LIB_BUILD_DIR}/libcudf.so | awk '{print $5}')
           MSG="${MSG}<br/>libcudf.so size: $LIBCUDF_FS"
        fi
        BMR_DIR=${RAPIDS_ARTIFACTS_DIR:-"${LIB_BUILD_DIR}"}
        echo "Metrics output dir: [$BMR_DIR]"
        mkdir -p ${BMR_DIR}
<<<<<<< HEAD
        echo "$MSG" > ${BMR_DIR}/build_stats.txt
        python ${REPODIR}/cpp/scripts/sort_ninja_log.py ${LIB_BUILD_DIR}/.ninja_log --fmt html --msg "${BMR_DIR}/build_stats.txt" > ${BMR_DIR}/ninja_log.html
=======
        MSG_OUTFILE="$(mktemp)"
        echo "$MSG" > "${MSG_OUTFILE}"
        python ${REPODIR}/cpp/scripts/sort_ninja_log.py ${LIB_BUILD_DIR}/.ninja_log --fmt html --msg "${MSG_OUTFILE}" > ${BMR_DIR}/ninja_log.html
>>>>>>> 9b1cacf4
        cp ${LIB_BUILD_DIR}/.ninja_log ${BMR_DIR}/ninja.log
    fi

    if [[ ${INSTALL_TARGET} != "" ]]; then
        cmake --build . -j${PARALLEL_LEVEL} --target install ${VERBOSE_FLAG}
    fi
fi

# Build and install the cudf Python package
if buildAll || hasArg cudf; then

    cd ${REPODIR}/python/cudf
    python setup.py build_ext --inplace -- -DCMAKE_PREFIX_PATH=${INSTALL_PREFIX} -DCMAKE_LIBRARY_PATH=${LIBCUDF_BUILD_DIR} -DCMAKE_CUDA_ARCHITECTURES=${CUDF_CMAKE_CUDA_ARCHITECTURES} ${EXTRA_CMAKE_ARGS} -- -j${PARALLEL_LEVEL:-1}
    if [[ ${INSTALL_TARGET} != "" ]]; then
        python setup.py install --single-version-externally-managed --record=record.txt  -- -DCMAKE_PREFIX_PATH=${INSTALL_PREFIX} -DCMAKE_LIBRARY_PATH=${LIBCUDF_BUILD_DIR} ${EXTRA_CMAKE_ARGS} -- -j${PARALLEL_LEVEL:-1}
    fi
fi


# Build and install the dask_cudf Python package
if buildAll || hasArg dask_cudf; then

    cd ${REPODIR}/python/dask_cudf
    if [[ ${INSTALL_TARGET} != "" ]]; then
        PARALLEL_LEVEL=${PARALLEL_LEVEL} python setup.py build_ext --inplace -j${PARALLEL_LEVEL}
        python setup.py install --single-version-externally-managed --record=record.txt
    else
        PARALLEL_LEVEL=${PARALLEL_LEVEL} python setup.py build_ext --inplace -j${PARALLEL_LEVEL}
    fi
fi

if hasArg cudfjar; then
    buildLibCudfJniInDocker
fi

# Build libcudf_kafka library
if hasArg libcudf_kafka; then
    cmake -S $REPODIR/cpp/libcudf_kafka -B ${KAFKA_LIB_BUILD_DIR} \
          -DCMAKE_INSTALL_PREFIX=${INSTALL_PREFIX} \
          -DBUILD_TESTS=${BUILD_TESTS} \
          -DCMAKE_BUILD_TYPE=${BUILD_TYPE} \
          ${EXTRA_CMAKE_ARGS}


    cd ${KAFKA_LIB_BUILD_DIR}
    cmake --build . -j${PARALLEL_LEVEL} ${VERBOSE_FLAG}

    if [[ ${INSTALL_TARGET} != "" ]]; then
        cmake --build . -j${PARALLEL_LEVEL} --target install ${VERBOSE_FLAG}
    fi
fi

# build cudf_kafka Python package
if hasArg cudf_kafka; then
    cd ${REPODIR}/python/cudf_kafka
    if [[ ${INSTALL_TARGET} != "" ]]; then
        PARALLEL_LEVEL=${PARALLEL_LEVEL} python setup.py build_ext --inplace -j${PARALLEL_LEVEL}
        python setup.py install --single-version-externally-managed --record=record.txt
    else
        PARALLEL_LEVEL=${PARALLEL_LEVEL} python setup.py build_ext --inplace -j${PARALLEL_LEVEL} --library-dir=${LIBCUDF_BUILD_DIR}
    fi
fi

# build custreamz Python package
if hasArg custreamz; then
    cd ${REPODIR}/python/custreamz
    if [[ ${INSTALL_TARGET} != "" ]]; then
        PARALLEL_LEVEL=${PARALLEL_LEVEL} python setup.py build_ext --inplace -j${PARALLEL_LEVEL}
        python setup.py install --single-version-externally-managed --record=record.txt
    else
        PARALLEL_LEVEL=${PARALLEL_LEVEL} python setup.py build_ext --inplace -j${PARALLEL_LEVEL} --library-dir=${LIBCUDF_BUILD_DIR}
    fi
fi<|MERGE_RESOLUTION|>--- conflicted
+++ resolved
@@ -317,14 +317,9 @@
         BMR_DIR=${RAPIDS_ARTIFACTS_DIR:-"${LIB_BUILD_DIR}"}
         echo "Metrics output dir: [$BMR_DIR]"
         mkdir -p ${BMR_DIR}
-<<<<<<< HEAD
-        echo "$MSG" > ${BMR_DIR}/build_stats.txt
-        python ${REPODIR}/cpp/scripts/sort_ninja_log.py ${LIB_BUILD_DIR}/.ninja_log --fmt html --msg "${BMR_DIR}/build_stats.txt" > ${BMR_DIR}/ninja_log.html
-=======
         MSG_OUTFILE="$(mktemp)"
         echo "$MSG" > "${MSG_OUTFILE}"
         python ${REPODIR}/cpp/scripts/sort_ninja_log.py ${LIB_BUILD_DIR}/.ninja_log --fmt html --msg "${MSG_OUTFILE}" > ${BMR_DIR}/ninja_log.html
->>>>>>> 9b1cacf4
         cp ${LIB_BUILD_DIR}/.ninja_log ${BMR_DIR}/ninja.log
     fi
 
