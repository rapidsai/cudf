--- conflicted
+++ resolved
@@ -114,13 +114,10 @@
 - PR #4233 Porting replace.pyx to use new libcudf APIs
 - PR #4223 Fix a few of the Cython warnings
 - PR #4234 Add BUILD_LEGACY_TESTS cmake option
-<<<<<<< HEAD
 - PR #4231 Support for custom cuIO data_sink classes.
-=======
 - PR #4251 Add class to docs in `dask-cudf` `derived_from`
 - PR #4261 libxx Cython reorganization
 - PR #4282 Porting nvstrings conversion functions from new libcudf++ to Python/Cython
->>>>>>> f97a2f10
 
 ## Bug Fixes
 
