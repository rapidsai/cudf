--- conflicted
+++ resolved
@@ -99,9 +99,6 @@
 - PR #2325 Fix ORC RLEv2 patched base mode decoding with nonzero patch width
 - PR #2235 Fix get_dummies to be compatible with dask
 - PR #2332 Zero initialize gdf_dtype_extra_info
-<<<<<<< HEAD
-- PR #2348 Fix erroneous null handling in `cudf.DataFrame`'s `apply_rows`
-=======
 - PR #2355 Handle float16 in binary operations
 - PR #2360 Fix missing dtype handling in cudf.Series & columnops.as_column
 - PR #2364 Fix quantile api and other trivial issues around it
@@ -113,7 +110,7 @@
 - PR #2386 Correctly allocate output valids in groupby
 - PR #2411 Fixed failures on binary op on single element string column
 - PR #2422 Fix Pandas logical binary operation incompatibilites
->>>>>>> 9898dac3
+- PR #2348 Fix erroneous null handling in `cudf.DataFrame`'s `apply_rows`
 
 
 # cuDF 0.8.0 (27 June 2019)
