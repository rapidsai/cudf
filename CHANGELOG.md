# cuDF 0.12.0 (Date TBD)

## New Features

- PR #3224 Define and implement new join APIs.
- PR #3284 Add gpu-accelerated parquet writer
- PR #3254 Python redesign for libcudf++
- PR #3336 Add `from_dlpack` and `to_dlpack`
- PR #3555 Add column names support to libcudf++ io readers and writers
- PR #3619 Support CuPy 7
- PR #3604 Add nvtext ngrams-tokenize function
- PR #3610 Add memory_usage to DataFrame and Series APIs
- PR #3627 Adding cudf::sort and cudf::sort_by_key
- PR #3667 Define and implement round-robin partition API.
- PR #3690 Add bools_to_mask
- PR #3683 Added support for multiple delimiters in `nvtext.token_count()`
- PR #3792 Adding is_nan and is_notnan

## Improvements

- PR #3292 Port NVStrings regex contains function
- PR #3417 Port NVStrings regex findall function
- PR #3351 Add warning when filepath resolves to multiple files in cudf readers
- PR #3370 Port NVStrings strip functions
- PR #3453 Port NVStrings IPv4 convert functions to cudf strings column
- PR #3441 Port NVStrings url encode/decode to cudf strings column
- PR #3364 Port NVStrings split functions
- PR #3463 Port NVStrings partition/rpartition to cudf strings column
- PR #3502 ORC reader: add option to read DECIMALs as INT64
- PR #3461 Add a new overload to allocate_like() that takes explicit type and size params.
- PR #3590 Specialize hash functions for floating point
- PR #3569 Use `np.asarray` in `StringColumn.deserialize`
- PR #3553 Support Python NoneType in numeric binops
- PR #3511 Support DataFrame / Series mixed arithmetic
- PR #3567 Include `strides` in `__cuda_array_interface__`
- PR #3608 Update OPS codeowner group name
- PR #3431 Port NVStrings translate to cudf strings column
- PR #3620 Add stream parameter to unary ops detail API
- PR #3593 Adding begin/end for mutable_column_device_view
- PR #3587 Merge CHECK_STREAM & CUDA_CHECK_LAST to CHECK_CUDA
- PR #3655 Use move with make_pair to avoid copy construction
- PR #3402 Define and implement new quantiles APIs
- PR #3612 Add ability to customize the JIT kernel cache path
- PR #3647 Remove PatchedNumbaDeviceArray with CuPy 6.6.0
- PR #3641 Remove duplicate definitions of CUDA_DEVICE_CALLABLE
- PR #3640 Enable memory_usage in dask_cudf (also adds pd.Index from_pandas)
- PR #3654 Update Jitify submodule ref to include gcc-8 fix
- PR #3639 Define and implement `nans_to_nulls`
- PR #3561 Rework contains implementation in search
- PR #3616 Add aggregation infrastructure for argmax/argmin.
- PR #3699 Stringify libcudacxx headers for binary op JIT
- PR #3697 Improve column insert performance for wide frames
- PR #3653 Make `gather_bitmask_kernel` more reusable.
- PR #3710 Remove multiple CMake configuration steps from root build script
- PR #3657 Define and implement compiled binops for string column comparisons
- PR #3520 Change read_parquet defaults and add warnings
- PR #3780 Java APIs for selecting a GPU
- PR #3805 Avoid CuPy 7.1.0 for now
<<<<<<< HEAD
- PR #3713 Adding aggregation support to rolling_window
=======
- PR #3758 detail::scatter variant with map iterator support
>>>>>>> 0faa98dd

## Bug Fixes

- PR #3550 Update Java package to 0.12
- PR #3549 Fix index name issue with iloc with RangeIndex
- PR #3562 Fix 4GB limit for gzipped-compressed csv files
- PR #2981 enable build.sh to build all targets without installation
- PR #3563 Use `__cuda_array_interface__` for serialization
- PR #3564 Fix cuda memory access error in gather_bitmask_kernel
- PR #3548 Replaced CUDA_RT_CALL with CUDA_TRY
- PR #3486 Pandas > 0.25 compatability 
- PR #3622 Fix new warnings and errors when building with gcc-8
- PR #3588 Remove avro reader column order reversal
- PR #3629 Fix hash map test failure
- PR #3637 Fix sorted set_index operations in dask_cudf
- PR #3663 Fix libcudf++ ORC reader microseconds and milliseconds conversion
- PR #3668 Fixing CHECK_CUDA debug build issue
- PR #3684 Fix ends_with logic for matching string case
- PR #3687 Fixed bug while passing input GPU memory pointer in `nvtext.scatter_count()`
- PR #3701 Fix hash_partition hashing all columns instead of columns_to_hash
- PR #3694 Allow for null columns parameter in `csv_writer`
- PR #3706 Removed extra type-dispatcher call from merge
- PR #3704 Changed the default delimiter to `whitespace` for nvtext methods.
- PR #3741 Construct DataFrame from dict-of-Series with alignment
- PR #3724 Update rmm version to match release
- PR #3743 Fix for `None` data in `__array_interface__`
- PR #3731 Fix performance of zero sized dataframe slice
- PR #3709 Fix inner_join incorrect result issue
- PR #3734 Update numba to 0.46 in conda files
- PR #3738 Update libxx cython types.hpp path
- PR #3672 Fix to_host issue with column_view having offset
- PR #3730 CSV reader: Set invalid float values to NaN/null
- PR #3670 Floor when casting between timestamps of different precisions
- PR #3728 Fix apply_boolean_mask issue with non-null string column
- PR #3769 Don't look for a `name` attribute in column
- PR #3783 Bind cuDF operators to Dask Dataframe
- PR #3775 Fix segfault when reading compressed CSV files larger than 4GB
- PR #3803 Keep name when unpickling Index objects
- PR #3804 Fix cuda crash in AVRO reader
- PR #3766 Remove references to cudf::type_id::CATEGORY from IO code


# cuDF 0.11.0 (11 Dec 2019)

## New Features

- PR #2905 Added `Series.median()` and null support for `Series.quantile()`
- PR #2930 JSON Reader: Support ARROW_RANDOM_FILE input
- PR #2956 Add `cudf::stack` and `cudf::tile`
- PR #2980 Added nvtext is_vowel/is_consonant functions
- PR #2987 Add `inplace` arg to `DataFrame.reset_index` and `Series`
- PR #3011 Added libcudf++ transition guide
- PR #3129 Add strings column factory from `std::vector`s
- PR #3054 Add parquet reader support for decimal data types
- PR #3022 adds DataFrame.astype for cuDF dataframes
- PR #2962 Add isnull(), notnull() and related functions
- PR #3025 Move search files to legacy
- PR #3068 Add `scalar` class
- PR #3094 Adding `any` and `all` support from libcudf
- PR #3130 Define and implement new `column_wrapper`
- PR #3143 Define and implement new copying APIs `slice` and `split`
- PR #3161 Move merge files to legacy
- PR #3079 Added support to write ORC files given a local path
- PR #3192 Add dtype param to cast `DataFrame` on init
- PR #3213 Port cuIO to libcudf++
- PR #3222 Add nvtext character tokenizer
- PR #3223 Java expose underlying buffers
- PR #3300 Add `DataFrame.insert`
- PR #3263 Define and implement new `valid_if`
- PR #3278 Add `to_host` utility to copy `column_view` to host
- PR #3087 Add new cudf::experimental bool8 wrapper
- PR #3219 Construct column from column_view
- PR #3250 Define and implement new merge APIs
- PR #3144 Define and implement new hashing APIs `hash` and `hash_partition`
- PR #3229 Define and implement new search APIs
- PR #3308 java add API for memory usage callbacks
- PR #2691 Row-wise reduction and scan operations via CuPy
- PR #3291 Add normalize_nans_and_zeros
- PR #3187 Define and implement new replace APIs
- PR #3356 Add vertical concatenation for table/columns
- PR #3344 java split API
- PR #2791 Add `groupby.std()`
- PR #3368 Enable dropna argument in dask_cudf groupby
- PR #3298 add null replacement iterator for column_device_view
- PR #3297 Define and implement new groupby API.
- PR #3396 Update device_atomics with new bool8 and timestamp specializations
- PR #3411 Java host memory management API
- PR #3393 Implement df.cov and enable covariance/correlation in dask_cudf
- PR #3401 Add dask_cudf ORC writer (to_orc)
- PR #3331 Add copy_if_else
- PR #3427 Define and Implement new multi-search API
- PR #3442 Add Bool-index + Multi column + DataFrame support for set-item
- PR #3172 Define and implement new fill/repeat/copy_range APIs
- PR #3490 Add pair iterators for columns
- PR #3497 Add DataFrame.drop(..., inplace=False) argument
- PR #3469 Add string functionality for replace API
- PR #3527 Add string functionality for merge API
- PR #3557 Add contiguous_split() function.
- PR #3507 Define and implement new binary operation APIs
- PR #3273 Define and implement new reduction APIs

## Improvements

- PR #2904 Move gpu decompressors to cudf::io namespace
- PR #2977 Moved old C++ test utilities to legacy directory.
- PR #2965 Fix slow orc reader perf with large uncompressed blocks
- PR #2995 Move JIT type utilities to legacy directory
- PR #2927 Add ``Table`` and ``TableView`` extension classes that wrap legacy cudf::table
- PR #3005 Renames `cudf::exp` namespace to `cudf::experimental`
- PR #3008 Make safe versions of `is_null` and `is_valid` in `column_device_view`
- PR #3026 Move fill and repeat files to legacy
- PR #3027 Move copying.hpp and related source to legacy folder
- PR #3014 Snappy decompression optimizations
- PR #3032 Use `asarray` to coerce indices to a NumPy array
- PR #2996 IO Readers: Replace `cuio::device_buffer` with `rmm::device_buffer`
- PR #3051 Specialized hash function for strings column
- PR #3065 Select and Concat for cudf::experimental::table
- PR #3080 Move `valid_if.cuh` to `legacy/`
- PR #3052 Moved replace.hpp functionality to legacy
- PR #3091 Move join files to legacy
- PR #3092 Implicitly init RMM if Java allocates before init
- PR #3029 Update gdf_ numeric types with stdint and move to cudf namespace
- PR #3052 Moved replace.hpp functionality to legacy
- PR #2955 Add cmake option to only build for present GPU architecture
- PR #3070 Move functions.h and related source to legacy
- PR #2951 Allow set_index to handle a list of column names
- PR #3093 Move groupby files to legacy
- PR #2988 Removing GIS functionality (now part of cuSpatial library)
- PR #3067 Java method to return size of device memory buffer
- PR #3083 Improved some binary operation tests to include null testing.
- PR #3084 Update to arrow-cpp and pyarrow 0.15.0
- PR #3071 Move cuIO to legacy
- PR #3126 Round 2 of snappy decompression optimizations
- PR #3046 Define and implement new copying APIs `empty_like` and `allocate_like`
- PR #3128 Support MultiIndex in DataFrame.join
- PR #2971 Added initial gather and scatter methods for strings_column_view
- PR #3133 Port NVStrings to cudf column: count_characters and count_bytes
- PR #2991 Added strings column functions concatenate and join_strings
- PR #3028 Define and implement new `gather` APIs.
- PR #3135 Add nvtx utilities to cudf::nvtx namespace
- PR #3021 Java host side concat of serialized buffers
- PR #3138 Move unary files to legacy
- PR #3170 Port NVStrings substring functions to cudf strings column
- PR #3159 Port NVStrings is-chars-types function to cudf strings column
- PR #3154 Make `table_view_base.column()` const and add `mutable_table_view.column()`
- PR #3175 Set cmake cuda version variables
- PR #3171 Move deprecated error macros to legacy
- PR #3191 Port NVStrings integer convert ops to cudf column
- PR #3189 Port NVStrings find ops to cudf column
- PR #3352 Port NVStrings convert float functions to cudf strings column
- PR #3193 Add cuPy as a formal dependency
- PR #3195 Support for zero columned `table_view`
- PR #3165 Java device memory size for string category
- PR #3205 Move transform files to legacy
- PR #3202 Rename and move error.hpp to public headers
- PR #2878 Use upstream merge code in dask_cudf
- PR #3217 Port NVStrings upper and lower case conversion functions
- PR #3350 Port NVStrings booleans convert functions
- PR #3231 Add `column::release()` to give up ownership of contents.
- PR #3157 Use enum class rather than enum for mask_allocation_policy
- PR #3232 Port NVStrings datetime conversion to cudf strings column
- PR #3136 Define and implement new transpose API
- PR #3237 Define and implement new transform APIs
- PR #3245 Move binaryop files to legacy
- PR #3241 Move stream_compaction files to legacy
- PR #3166 Move reductions to legacy
- PR #3261 Small cleanup: remove `== true`
- PR #3271 Update rmm API based on `rmm.reinitialize(...)` change
- PR #3266 Remove optional checks for CuPy
- PR #3268 Adding null ordering per column feature when sorting
- PR #3239 Adding floating point specialization to comparators for NaNs
- PR #3270 Move predicates files to legacy
- PR #3281 Add to_host specialization for strings in column test utilities
- PR #3282 Add `num_bitmask_words`
- PR #3252 Add new factory methods to include passing an existing null mask
- PR #3288 Make `bit.cuh` utilities usable from host code.
- PR #3287 Move rolling windows files to legacy
- PR #3182 Define and implement new unary APIs `is_null` and `is_not_null`
- PR #3314 Drop `cython` from run requirements
- PR #3301 Add tests for empty column wrapper.
- PR #3294 Update to arrow-cpp and pyarrow 0.15.1
- PR #3310 Add `row_hasher` and `element_hasher` utilities
- PR #3272 Support non-default streams when creating/destroying hash maps
- PR #3286 Clean up the starter code on README
- PR #3332 Port NVStrings replace to cudf strings column
- PR #3354 Define and implement new `scatter` APIs
- PR #3322 Port NVStrings pad operations to cudf strings column
- PR #3345 Add cache member for number of characters in string_view class
- PR #3299 Define and implement new `is_sorted` APIs
- PR #3328 Partition by stripes in dask_cudf ORC reader
- PR #3243 Use upstream join code in dask_cudf
- PR #3371 Add `select` method to `table_view`
- PR #3309 Add java and JNI bindings for search bounds
- PR #3305 Define and implement new rolling window APIs
- PR #3380 Concatenate columns of strings
- PR #3382 Add fill function for strings column
- PR #3391 Move device_atomics_tests.cu files to legacy
- PR #3303 Define and implement new stream compaction APIs `copy_if`, `drop_nulls`,
           `apply_boolean_mask`, `drop_duplicate` and `unique_count`.
- PR #3387 Strings column gather function
- PR #3440 Strings column scatter function
- PR #3389 Move quantiles.hpp + group_quantiles.hpp files to legacy
- PR #3397 Port unary cast to libcudf++
- PR #3398 Move reshape.hpp files to legacy
- PR #3395 Port NVStrings regex extract to cudf strings column
- PR #3423 Port NVStrings htoi to cudf strings column
- PR #3425 Strings column copy_if_else implementation
- PR #3422 Move utilities to legacy
- PR #3201 Define and implement new datetime_ops APIs
- PR #3421 Port NVStrings find_multiple to cudf strings column
- PR #3448 Port scatter_to_tables to libcudf++
- PR #3458 Update strings sections in the transition guide
- PR #3462 Add `make_empty_column` and update `empty_like`.
- PR #3465 Port `aggregation` traits and utilities.
- PR #3214 Define and implement new unary operations APIs
- PR #3475 Add `bitmask_to_host` column utility
- PR #3487 Add is_boolean trait and random timestamp generator for testing
- PR #3492 Small cleanup (remove std::abs) and comment
- PR #3407 Allow multiple row-groups per task in dask_cudf read_parquet
- PR #3512 Remove unused CUDA conda labels
- PR #3500 cudf::fill()/cudf::repeat() support for strings columns.
- PR #3438 Update scalar and scalar_device_view to better support strings
- PR #3414 Add copy_range function for strings column
- PR #3451 Add support for implicit typecasting of join columns

## Bug Fixes

- PR #2895 Fixed dask_cudf group_split behavior to handle upstream rearrange_by_divisions
- PR #3048 Support for zero columned tables
- PR #3030 Fix snappy decoding regression in PR #3014
- PR #3041 Fixed exp to experimental namespace name change issue
- PR #3056 Add additional cmake hint for finding local build of RMM files
- PR #3060 Move copying.hpp includes to legacy
- PR #3139 Fixed java RMM auto initalization
- PR #3141 Java fix for relocated IO headers
- PR #3149 Rename column_wrapper.cuh to column_wrapper.hpp
- PR #3168 Fix mutable_column_device_view head const_cast
- PR #3199 Update JNI includes for legacy moves
- PR #3204 ORC writer: Fix ByteRLE encoding of NULLs
- PR #2994 Fix split_out-support but with hash_object_dispatch
- PR #3212 Fix string to date casting when format is not specified
- PR #3218 Fixes `row_lexicographic_comparator` issue with handling two tables
- PR #3228 Default initialize RMM when Java native dependencies are loaded
- PR #3012 replacing instances of `to_gpu_array` with `mem`
- PR #3236 Fix Numba 0.46+/CuPy 6.3 interface compatibility
- PR #3276 Update JNI includes for legacy moves
- PR #3256 Fix orc writer crash with multiple string columns
- PR #3211 Fix breaking change caused by rapidsai/rmm#167
- PR #3265 Fix dangling pointer in `is_sorted`
- PR #3267 ORC writer: fix incorrect ByteRLE encoding of long literal runs
- PR #3277 Fix invalid reference to deleted temporary in `is_sorted`.
- PR #3274 ORC writer: fix integer RLEv2 mode2 unsigned base value encoding
- PR #3279 Fix shutdown hang issues with pinned memory pool init executor
- PR #3280 Invalid children check in mutable_column_device_view
- PR #3289 fix java memory usage API for empty columns
- PR #3293 Fix loading of csv files zipped on MacOS (disabled zip min version check)
- PR #3295 Fix storing storing invalid RMM exec policies.
- PR #3307 Add pd.RangeIndex to from_pandas to fix dask_cudf meta_nonempty bug
- PR #3313 Fix public headers including non-public headers
- PR #3318 Revert arrow to 0.15.0 temporarily to unblock downstream projects CI
- PR #3317 Fix index-argument bug in dask_cudf parquet reader
- PR #3323 Fix `insert` non-assert test case
- PR #3341 Fix `Series` constructor converting NoneType to "None"
- PR #3326 Fix and test for detail::gather map iterator type inference
- PR #3334 Remove zero-size exception check from make_strings_column factories
- PR #3333 Fix compilation issues with `constexpr` functions not marked `__device__`
- PR #3340 Make all benchmarks use cudf base fixture to initialize RMM pool
- PR #3337 Fix Java to pad validity buffers to 64-byte boundary
- PR #3362 Fix `find_and_replace` upcasting series for python scalars and lists
- PR #3357 Disabling `column_view` iterators for non fixed-width types
- PR #3383 Fix : properly compute null counts for rolling_window.
- PR #3386 Removing external includes from `column_view.hpp`
- PR #3369 Add write_partition to dask_cudf to fix to_parquet bug
- PR #3388 Support getitem with bools when DataFrame has a MultiIndex
- PR #3408 Fix String and Column (De-)Serialization
- PR #3372 Fix dask-distributed scatter_by_map bug
- PR #3419 Fix a bug in parse_into_parts (incomplete input causing walking past the end of string).
- PR #3413 Fix dask_cudf read_csv file-list bug
- PR #3416 Fix memory leak in ColumnVector when pulling strings off the GPU
- PR #3424 Fix benchmark build by adding libcudacxx to benchmark's CMakeLists.txt
- PR #3435 Fix diff and shift for empty series
- PR #3439 Fix index-name bug in StringColumn concat
- PR #3445 Fix ORC Writer default stripe size
- PR #3459 Fix printing of invalid entries
- PR #3466 Fix gather null mask allocation for invalid index
- PR #3468 Fix memory leak issue in `drop_duplicates`
- PR #3474 Fix small doc error in capitalize Docs
- PR #3491 Fix more doc errors in NVStrings
- PR #3478 Fix as_index deep copy via Index.rename inplace arg
- PR #3476 Fix ORC reader timezone conversion
- PR #3188 Repr slices up large DataFrames
- PR #3519 Fix strings column concatenate handling zero-sized columns
- PR #3530 Fix copy_if_else test case fail issue
- PR #3523 Fix lgenfe issue with debug build
- PR #3532 Fix potential use-after-free in cudf parquet reader
- PR #3540 Fix unary_op null_mask bug and add missing test cases
- PR #3559 Use HighLevelGraph api in DataFrame constructor (Fix upstream compatibility)
- PR #3572 Fix CI Issue with hypothesis tests that are flaky


# cuDF 0.10.0 (16 Oct 2019)

## New Features

- PR #2423 Added `groupby.quantile()`
- PR #2522 Add Java bindings for NVStrings backed upper and lower case mutators
- PR #2605 Added Sort based groupby in libcudf
- PR #2607 Add Java bindings for parsing JSON
- PR #2629 Add dropna= parameter to groupby
- PR #2585 ORC & Parquet Readers: Remove millisecond timestamp restriction
- PR #2507 Add GPU-accelerated ORC Writer
- PR #2559 Add Series.tolist()
- PR #2653 Add Java bindings for rolling window operations
- PR #2480 Merge `custreamz` codebase into `cudf` repo
- PR #2674 Add __contains__ for Index/Series/Column
- PR #2635 Add support to read from remote and cloud sources like s3, gcs, hdfs
- PR #2722 Add Java bindings for NVTX ranges
- PR #2702 Add make_bool to dataset generation functions
- PR #2394 Move `rapidsai/custrings` into `cudf`
- PR #2734 Final sync of custrings source into cudf
- PR #2724 Add libcudf support for __contains__
- PR #2777 Add python bindings for porter stemmer measure functionality
- PR #2781 Add issorted to is_monotonic
- PR #2685 Add cudf::scatter_to_tables and cython binding
- PR #2743 Add Java bindings for NVStrings timestamp2long as part of String ColumnVector casting
- PR #2785 Add nvstrings Python docs
- PR #2786 Add benchmarks option to root build.sh
- PR #2802 Add `cudf::repeat()` and `cudf.Series.repeat()`
- PR #2773 Add Fisher's unbiased kurtosis and skew for Series/DataFrame
- PR #2748 Parquet Reader: Add option to specify loading of PANDAS index
- PR #2807 Add scatter_by_map to DataFrame python API
- PR #2836 Add nvstrings.code_points method
- PR #2844 Add Series/DataFrame notnull
- PR #2858 Add GTest type list utilities
- PR #2870 Add support for grouping by Series of arbitrary length
- PR #2719 Series covariance and Pearson correlation
- PR #2207 Beginning of libcudf overhaul: introduce new column and table types
- PR #2869 Add `cudf.CategoricalDtype`
- PR #2838 CSV Reader: Support ARROW_RANDOM_FILE input
- PR #2655 CuPy-based Series and Dataframe .values property
- PR #2803 Added `edit_distance_matrix()` function to calculate pairwise edit distance for each string on a given nvstrings object.
- PR #2811 Start of cudf strings column work based on 2207
- PR #2872 Add Java pinned memory pool allocator
- PR #2969 Add findAndReplaceAll to ColumnVector
- PR #2814 Add Datetimeindex.weekday
- PR #2999 Add timestamp conversion support for string categories
- PR #2918 Add cudf::column timestamp wrapper types

## Improvements

- PR #2578 Update legacy_groupby to use libcudf group_by_without_aggregation
- PR #2581 Removed `managed` allocator from hash map classes.
- PR #2571 Remove unnecessary managed memory from gdf_column_concat
- PR #2648 Cython/Python reorg
- PR #2588 Update Series.append documentation
- PR #2632 Replace dask-cudf set_index code with upstream
- PR #2682 Add cudf.set_allocator() function for easier allocator init
- PR #2642 Improve null printing and testing
- PR #2747 Add missing Cython headers / cudftestutil lib to conda package for cuspatial build
- PR #2706 Compute CSV format in device code to speedup performance
- PR #2673 Add support for np.longlong type
- PR #2703 move dask serialization dispatch into cudf
- PR #2728 Add YYMMDD to version tag for nightly conda packages
- PR #2729 Handle file-handle input in to_csv
- PR #2741 CSV Reader: Move kernel functions into its own file
- PR #2766 Improve nvstrings python cmake flexibility
- PR #2756 Add out_time_unit option to csv reader, support timestamp resolutions
- PR #2771 Stopgap alias for to_gpu_matrix()
- PR #2783 Support mapping input columns to function arguments in apply kernels
- PR #2645 libcudf unique_count for Series.nunique
- PR #2817 Dask-cudf: `read_parquet` support for remote filesystems
- PR #2823 improve java data movement debugging
- PR #2806 CSV Reader: Clean-up row offset operations
- PR #2640 Add dask wait/persist exmaple to 10 minute guide
- PR #2828 Optimizations of kernel launch configuration for `DataFrame.apply_rows` and `DataFrame.apply_chunks`
- PR #2831 Add `column` argument to `DataFrame.drop`
- PR #2775 Various optimizations to improve __getitem__ and __setitem__ performance
- PR #2810 cudf::allocate_like can optionally always allocate a mask.
- PR #2833 Parquet reader: align page data allocation sizes to 4-bytes to satisfy cuda-memcheck
- PR #2832 Using the new Python bindings for UCX
- PR #2856 Update group_split_cudf to use scatter_by_map
- PR #2890 Optionally keep serialized table data on the host.
- PR #2778 Doc: Updated and fixed some docstrings that were formatted incorrectly.
- PR #2830 Use YYMMDD tag in custreamz nightly build
- PR #2875 Java: Remove synchronized from register methods in MemoryCleaner
- PR #2887 Minor snappy decompression optimization
- PR #2899 Use new RMM API based on Cython
- PR #2788 Guide to Python UDFs
- PR #2919 Change java API to use operators in groupby namespace
- PR #2909 CSV Reader: Avoid row offsets host vector default init
- PR #2834 DataFrame supports setting columns via attribute syntax `df.x = col`
- PR #3147 DataFrame can be initialized from rows via list of tuples
- PR #3539 Restrict CuPy to 6

## Bug Fixes

- PR #2584 ORC Reader: fix parsing of `DECIMAL` index positions
- PR #2619 Fix groupby serialization/deserialization
- PR #2614 Update Java version to match
- PR #2601 Fixes nlargest(1) issue in Series and Dataframe
- PR #2610 Fix a bug in index serialization (properly pass DeviceNDArray)
- PR #2621 Fixes the floordiv issue of not promoting float type when rhs is 0
- PR #2611 Types Test: fix static casting from negative int to string
- PR #2618 IO Readers: Fix datasource memory map failure for multiple reads
- PR #2628 groupby_without_aggregation non-nullable input table produces non-nullable output
- PR #2615 fix string category partitioning in java API
- PR #2641 fix string category and timeunit concat in the java API
- PR #2649 Fix groupby issue resulting from column_empty bug
- PR #2658 Fix astype() for null categorical columns
- PR #2660 fix column string category and timeunit concat in the java API
- PR #2664 ORC reader: fix `skip_rows` larger than first stripe
- PR #2654 Allow Java gdfOrderBy to work with string categories
- PR #2669 AVRO reader: fix non-deterministic output
- PR #2668 Update Java bindings to specify timestamp units for ORC and Parquet readers
- PR #2679 AVRO reader: fix cuda errors when decoding compressed streams
- PR #2692 Add concatenation for data-frame with different headers (empty and non-empty)
- PR #2651 Remove nvidia driver installation from ci/cpu/build.sh
- PR #2697 Ensure csv reader sets datetime column time units
- PR #2698 Return RangeIndex from contiguous slice of RangeIndex
- PR #2672 Fix null and integer handling in round
- PR #2704 Parquet Reader: Fix crash when loading string column with nulls
- PR #2725 Fix Jitify issue with running on Turing using CUDA version < 10
- PR #2731 Fix building of benchmarks
- PR #2738 Fix java to find new NVStrings locations
- PR #2736 Pin Jitify branch to v0.10 version
- PR #2742 IO Readers: Fix possible silent failures when creating `NvStrings` instance
- PR #2753 Fix java quantile API calls
- PR #2762 Fix validity processing for time in java
- PR #2796 Fix handling string slicing and other nvstrings delegated methods with dask
- PR #2769 Fix link to API docs in README.md
- PR #2772 Handle multiindex pandas Series #2772
- PR #2749 Fix apply_rows/apply_chunks pessimistic null mask to use in_cols null masks only
- PR #2752 CSV Reader: Fix exception when there's no rows to process
- PR #2716 Added Exception for `StringMethods` in string methods
- PR #2787 Fix Broadcasting `None` to `cudf-series`
- PR #2794 Fix async race in NVCategory::get_value and get_value_bounds
- PR #2795 Fix java build/cast error
- PR #2496 Fix improper merge of two dataframes when names differ
- PR #2824 Fix issue with incorrect result when Numeric Series replace is called several times
- PR #2751 Replace value with null
- PR #2765 Fix Java inequality comparisons for string category
- PR #2818 Fix java join API to use new C++ join API
- PR #2841 Fix nvstrings.slice and slice_from for range (0,0)
- PR #2837 Fix join benchmark
- PR #2809 Add hash_df and group_split dispatch functions for dask
- PR #2843 Parquet reader: fix skip_rows when not aligned with page or row_group boundaries
- PR #2851 Deleted existing dask-cudf/record.txt
- PR #2854 Fix column creation from ephemeral objects exposing __cuda_array_interface__
- PR #2860 Fix boolean indexing when the result is a single row
- PR #2859 Fix tail method issue for string columns
- PR #2852 Fixed `cumsum()` and `cumprod()` on boolean series.
- PR #2865 DaskIO: Fix `read_csv` and `read_orc` when input is list of files
- PR #2750 Fixed casting values to cudf::bool8 so non-zero values always cast to true
- PR #2873 Fixed dask_cudf read_partition bug by generating ParquetDatasetPiece
- PR #2850 Fixes dask_cudf.read_parquet on partitioned datasets
- PR #2896 Properly handle `axis` string keywords in `concat`
- PR #2926 Update rounding algorithm to avoid using fmod
- PR #2968 Fix Java dependency loading when using NVTX
- PR #2963 Fix ORC writer uncompressed block indexing
- PR #2928 CSV Reader: Fix using `byte_range` for large datasets
- PR #2983 Fix sm_70+ race condition in gpu_unsnap
- PR #2964 ORC Writer: Segfault when writing mixed numeric and string columns
- PR #3007 Java: Remove unit test that frees RMM invalid pointer
- PR #3009 Fix orc reader RLEv2 patch position regression from PR #2507
- PR #3002 Fix CUDA invalid configuration errors reported after loading an ORC file without data
- PR #3035 Update update-version.sh for new docs locations
- PR #3038 Fix uninitialized stream parameter in device_table deleter
- PR #3064 Fixes groupby performance issue
- PR #3061 Add rmmInitialize to nvstrings gtests
- PR #3058 Fix UDF doc markdown formatting
- PR #3059 Add nvstrings python build instructions to contributing.md


# cuDF 0.9.0 (21 Aug 2019)

## New Features

- PR #1993 Add CUDA-accelerated series aggregations: mean, var, std
- PR #2111 IO Readers: Support memory buffer, file-like object, and URL inputs
- PR #2012 Add `reindex()` to DataFrame and Series
- PR #2097 Add GPU-accelerated AVRO reader
- PR #2098 Support binary ops on DFs and Series with mismatched indices
- PR #2160 Merge `dask-cudf` codebase into `cudf` repo
- PR #2149 CSV Reader: Add `hex` dtype for explicit hexadecimal parsing
- PR #2156 Add `upper_bound()` and `lower_bound()` for libcudf tables and `searchsorted()` for cuDF Series
- PR #2158 CSV Reader: Support single, non-list/dict argument for `dtype`
- PR #2177 CSV Reader: Add `parse_dates` parameter for explicit date inference
- PR #1744 cudf::apply_boolean_mask and cudf::drop_nulls support for cudf::table inputs (multi-column)
- PR #2196 Add `DataFrame.dropna()`
- PR #2197 CSV Writer: add `chunksize` parameter for `to_csv`
- PR #2215 `type_dispatcher` benchmark
- PR #2179 Add Java quantiles
- PR #2157 Add __array_function__ to DataFrame and Series
- PR #2212 Java support for ORC reader
- PR #2224 Add DataFrame isna, isnull, notna functions
- PR #2236 Add Series.drop_duplicates
- PR #2105 Add hash-based join benchmark
- PR #2316 Add unique, nunique, and value_counts for datetime columns
- PR #2337 Add Java support for slicing a ColumnVector
- PR #2049 Add cudf::merge (sorted merge)
- PR #2368 Full cudf+dask Parquet Support
- PR #2380 New cudf::is_sorted checks whether cudf::table is sorted
- PR #2356 Java column vector standard deviation support
- PR #2221 MultiIndex full indexing - Support iloc and wildcards for loc
- PR #2429 Java support for getting length of strings in a ColumnVector
- PR #2415 Add `value_counts` for series of any type
- PR #2446 Add __array_function__ for index
- PR #2437 ORC reader: Add 'use_np_dtypes' option
- PR #2382 Add CategoricalAccessor add, remove, rename, and ordering methods
- PR #2464 Native implement `__cuda_array_interface__` for Series/Index/Column objects
- PR #2425 Rolling window now accepts array-based user-defined functions
- PR #2442 Add __setitem__
- PR #2449 Java support for getting byte count of strings in a ColumnVector
- PR #2492 Add groupby.size() method
- PR #2358 Add cudf::nans_to_nulls: convert floating point column into bitmask
- PR #2489 Add drop argument to set_index
- PR #2491 Add Java bindings for ORC reader 'use_np_dtypes' option
- PR #2213 Support s/ms/us/ns DatetimeColumn time unit resolutions
- PR #2536 Add _constructor properties to Series and DataFrame

## Improvements

- PR #2103 Move old `column` and `bitmask` files into `legacy/` directory
- PR #2109 added name to Python column classes
- PR #1947 Cleanup serialization code
- PR #2125 More aggregate in java API
- PR #2127 Add in java Scalar tests
- PR #2088 Refactor of Python groupby code
- PR #2130 Java serialization and deserialization of tables.
- PR #2131 Chunk rows logic added to csv_writer
- PR #2129 Add functions in the Java API to support nullable column filtering
- PR #2165 made changes to get_dummies api for it to be available in MethodCache
- PR #2171 Add CodeCov integration, fix doc version, make --skip-tests work when invoking with source
- PR #2184 handle remote orc files for dask-cudf
- PR #2186 Add `getitem` and `getattr` style access to Rolling objects
- PR #2168 Use cudf.Column for CategoricalColumn's categories instead of a tuple
- PR #2193 DOC: cudf::type_dispatcher documentation for specializing dispatched functors
- PR #2199 Better java support for appending strings
- PR #2176 Added column dtype support for datetime, int8, int16 to csv_writer
- PR #2209 Matching `get_dummies` & `select_dtypes` behavior to pandas
- PR #2217 Updated Java bindings to use the new groupby API
- PR #2214 DOC: Update doc instructions to build/install `cudf` and `dask-cudf`
- PR #2220 Update Java bindings for reduction rename
- PR #2232 Move CodeCov upload from build script to Jenkins
- PR #2225 refactor to use libcudf for gathering columns in dataframes
- PR #2293 Improve join performance (faster compute_join_output_size)
- PR #2300 Create separate dask codeowners for dask-cudf codebase
- PR #2304 gdf_group_by_without_aggregations returns gdf_column
- PR #2309 Java readers: remove redundant copy of result pointers
- PR #2307 Add `black` and `isort` to style checker script
- PR #2345 Restore removal of old groupby implementation
- PR #2342 Improve `astype()` to operate all ways
- PR #2329 using libcudf cudf::copy for column deep copy
- PR #2344 DOC: docs on code formatting for contributors
- PR #2376 Add inoperative axis= and win_type= arguments to Rolling()
- PR #2378 remove dask for (de-)serialization of cudf objects
- PR #2353 Bump Arrow and Dask versions
- PR #2377 Replace `standard_python_slice` with just `slice.indices()`
- PR #2373 cudf.DataFrame enchancements & Series.values support
- PR #2392 Remove dlpack submodule; make cuDF's Cython API externally accessible
- PR #2430 Updated Java bindings to use the new unary API
- PR #2406 Moved all existing `table` related files to a `legacy/` directory
- PR #2350 Performance related changes to get_dummies
- PR #2420 Remove `cudautils.astype` and replace with `typecast.apply_cast`
- PR #2456 Small improvement to typecast utility
- PR #2458 Fix handling of thirdparty packages in `isort` config
- PR #2459 IO Readers: Consolidate all readers to use `datasource` class
- PR #2475 Exposed type_dispatcher.hpp, nvcategory_util.hpp and wrapper_types.hpp in the include folder
- PR #2484 Enabled building libcudf as a static library
- PR #2453 Streamline CUDA_REL environment variable
- PR #2483 Bundle Boost filesystem dependency in the Java jar
- PR #2486 Java API hash functions
- PR #2481 Adds the ignore_null_keys option to the java api
- PR #2490 Java api: support multiple aggregates for the same column
- PR #2510 Java api: uses table based apply_boolean_mask
- PR #2432 Use pandas formatting for console, html, and latex output
- PR #2573 Bump numba version to 0.45.1
- PR #2606 Fix references to notebooks-contrib

## Bug Fixes

- PR #2086 Fixed quantile api behavior mismatch in series & dataframe
- PR #2128 Add offset param to host buffer readers in java API.
- PR #2145 Work around binops validity checks for java
- PR #2146 Work around unary_math validity checks for java
- PR #2151 Fixes bug in cudf::copy_range where null_count was invalid
- PR #2139 matching to pandas describe behavior & fixing nan values issue
- PR #2161 Implicitly convert unsigned to signed integer types in binops
- PR #2154 CSV Reader: Fix bools misdetected as strings dtype
- PR #2178 Fix bug in rolling bindings where a view of an ephemeral column was being taken
- PR #2180 Fix issue with isort reordering `importorskip` below imports depending on them
- PR #2187 fix to honor dtype when numpy arrays are passed to columnops.as_column
- PR #2190 Fix issue in astype conversion of string column to 'str'
- PR #2208 Fix issue with calling `head()` on one row dataframe
- PR #2229 Propagate exceptions from Cython cdef functions
- PR #2234 Fix issue with local build script not properly building
- PR #2223 Fix CUDA invalid configuration errors reported after loading small compressed ORC files
- PR #2162 Setting is_unique and is_monotonic-related attributes
- PR #2244 Fix ORC RLEv2 delta mode decoding with nonzero residual delta width
- PR #2297 Work around `var/std` unsupported only at debug build
- PR #2302 Fixed java serialization corner case
- PR #2355 Handle float16 in binary operations
- PR #2311 Fix copy behaviour for GenericIndex
- PR #2349 Fix issues with String filter in java API
- PR #2323 Fix groupby on categoricals
- PR #2328 Ensure order is preserved in CategoricalAccessor._set_categories
- PR #2202 Fix issue with unary ops mishandling empty input
- PR #2326 Fix for bug in DLPack when reading multiple columns
- PR #2324 Fix cudf Docker build
- PR #2325 Fix ORC RLEv2 patched base mode decoding with nonzero patch width
- PR #2235 Fix get_dummies to be compatible with dask
- PR #2332 Zero initialize gdf_dtype_extra_info
- PR #2355 Handle float16 in binary operations
- PR #2360 Fix missing dtype handling in cudf.Series & columnops.as_column
- PR #2364 Fix quantile api and other trivial issues around it
- PR #2361 Fixed issue with `codes` of CategoricalIndex
- PR #2357 Fixed inconsistent type of index created with from_pandas vs direct construction
- PR #2389 Fixed Rolling __getattr__ and __getitem__ for offset based windows
- PR #2402 Fixed bug in valid mask computation in cudf::copy_if (apply_boolean_mask)
- PR #2401 Fix to a scalar datetime(of type Days) issue
- PR #2386 Correctly allocate output valids in groupby
- PR #2411 Fixed failures on binary op on single element string column
- PR #2422 Fix Pandas logical binary operation incompatibilites
- PR #2447 Fix CodeCov posting build statuses temporarily
- PR #2450 Fix erroneous null handling in `cudf.DataFrame`'s `apply_rows`
- PR #2470 Fix issues with empty strings and string categories (Java)
- PR #2471 Fix String Column Validity.
- PR #2481 Fix java validity buffer serialization
- PR #2485 Updated bytes calculation to use size_t to avoid overflow in column concat
- PR #2461 Fix groupby multiple aggregations same column
- PR #2514 Fix cudf::drop_nulls threshold handling in Cython
- PR #2516 Fix utilities include paths and meta.yaml header paths
- PR #2517 Fix device memory leak in to_dlpack tensor deleter
- PR #2431 Fix local build generated file ownerships
- PR #2511 Added import of orc, refactored exception handlers to not squash fatal exceptions
- PR #2527 Fix index and column input handling in dask_cudf read_parquet
- PR #2466 Fix `dataframe.query` returning null rows erroneously
- PR #2548 Orc reader: fix non-deterministic data decoding at chunk boundaries
- PR #2557 fix cudautils import in string.py
- PR #2521 Fix casting datetimes from/to the same resolution
- PR #2545 Fix MultiIndexes with datetime levels
- PR #2560 Remove duplicate `dlpack` definition in conda recipe
- PR #2567 Fix ColumnVector.fromScalar issues while dealing with null scalars
- PR #2565 Orc reader: fix incorrect data decoding of int64 data types
- PR #2577 Fix search benchmark compilation error by adding necessary header
- PR #2604 Fix a bug in copying.pyx:_normalize_types that upcasted int32 to int64


# cuDF 0.8.0 (27 June 2019)

## New Features

- PR #1524 Add GPU-accelerated JSON Lines parser with limited feature set
- PR #1569 Add support for Json objects to the JSON Lines reader
- PR #1622 Add Series.loc
- PR #1654 Add cudf::apply_boolean_mask: faster replacement for gdf_apply_stencil
- PR #1487 cython gather/scatter
- PR #1310 Implemented the slice/split functionality.
- PR #1630 Add Python layer to the GPU-accelerated JSON reader
- PR #1745 Add rounding of numeric columns via Numba
- PR #1772 JSON reader: add support for BytesIO and StringIO input
- PR #1527 Support GDF_BOOL8 in readers and writers
- PR #1819 Logical operators (AND, OR, NOT) for libcudf and cuDF
- PR #1813 ORC Reader: Add support for stripe selection
- PR #1828 JSON Reader: add suport for bool8 columns
- PR #1833 Add column iterator with/without nulls
- PR #1665 Add the point-in-polygon GIS function
- PR #1863 Series and Dataframe methods for all and any
- PR #1908 cudf::copy_range and cudf::fill for copying/assigning an index or range to a constant
- PR #1921 Add additional formats for typecasting to/from strings
- PR #1807 Add Series.dropna()
- PR #1987 Allow user defined functions in the form of ptx code to be passed to binops
- PR #1948 Add operator functions like `Series.add()` to DataFrame and Series
- PR #1954 Add skip test argument to GPU build script
- PR #2018 Add bindings for new groupby C++ API
- PR #1984 Add rolling window operations Series.rolling() and DataFrame.rolling()
- PR #1542 Python method and bindings for to_csv
- PR #1995 Add Java API
- PR #1998 Add google benchmark to cudf
- PR #1845 Add cudf::drop_duplicates, DataFrame.drop_duplicates
- PR #1652 Added `Series.where()` feature
- PR #2074 Java Aggregates, logical ops, and better RMM support
- PR #2140 Add a `cudf::transform` function
- PR #2068 Concatenation of different typed columns

## Improvements

- PR #1538 Replacing LesserRTTI with inequality_comparator
- PR #1703 C++: Added non-aggregating `insert` to `concurrent_unordered_map` with specializations to store pairs with a single atomicCAS when possible.
- PR #1422 C++: Added a RAII wrapper for CUDA streams
- PR #1701 Added `unique` method for stringColumns
- PR #1713 Add documentation for Dask-XGBoost
- PR #1666 CSV Reader: Improve performance for files with large number of columns
- PR #1725 Enable the ability to use a single column groupby as its own index
- PR #1759 Add an example showing simultaneous rolling averages to `apply_grouped` documentation
- PR #1746 C++: Remove unused code: `windowed_ops.cu`, `sorting.cu`, `hash_ops.cu`
- PR #1748 C++: Add `bool` nullability flag to `device_table` row operators
- PR #1764 Improve Numerical column: `mean_var` and `mean`
- PR #1767 Speed up Python unit tests
- PR #1770 Added build.sh script, updated CI scripts and documentation
- PR #1739 ORC Reader: Add more pytest coverage
- PR #1696 Added null support in `Series.replace()`.
- PR #1390 Added some basic utility functions for `gdf_column`'s
- PR #1791 Added general column comparison code for testing
- PR #1795 Add printing of git submodule info to `print_env.sh`
- PR #1796 Removing old sort based group by code and gdf_filter
- PR #1811 Added funtions for copying/allocating `cudf::table`s
- PR #1838 Improve columnops.column_empty so that it returns typed columns instead of a generic Column
- PR #1890 Add utils.get_dummies- a pandas-like wrapper around one_hot-encoding
- PR #1823 CSV Reader: default the column type to string for empty dataframes
- PR #1827 Create bindings for scalar-vector binops, and update one_hot_encoding to use them
- PR #1817 Operators now support different sized dataframes as long as they don't share different sized columns
- PR #1855 Transition replace_nulls to new C++ API and update corresponding Cython/Python code
- PR #1858 Add `std::initializer_list` constructor to `column_wrapper`
- PR #1846 C++ type-erased gdf_equal_columns test util; fix gdf_equal_columns logic error
- PR #1390 Added some basic utility functions for `gdf_column`s
- PR #1391 Tidy up bit-resolution-operation and bitmask class code
- PR #1882 Add iloc functionality to MultiIndex dataframes
- PR #1884 Rolling windows: general enhancements and better coverage for unit tests
- PR #1886 support GDF_STRING_CATEGORY columns in apply_boolean_mask, drop_nulls and other libcudf functions
- PR #1896 Improve performance of groupby with levels specified in dask-cudf
- PR #1915 Improve iloc performance for non-contiguous row selection
- PR #1859 Convert read_json into a C++ API
- PR #1919 Rename libcudf namespace gdf to namespace cudf
- PR #1850 Support left_on and right_on for DataFrame merge operator
- PR #1930 Specialize constructor for `cudf::bool8` to cast argument to `bool`
- PR #1938 Add default constructor for `column_wrapper`
- PR #1930 Specialize constructor for `cudf::bool8` to cast argument to `bool`
- PR #1952 consolidate libcudf public API headers in include/cudf
- PR #1949 Improved selection with boolmask using libcudf `apply_boolean_mask`
- PR #1956 Add support for nulls in `query()`
- PR #1973 Update `std::tuple` to `std::pair` in top-most libcudf APIs and C++ transition guide
- PR #1981 Convert read_csv into a C++ API
- PR #1868 ORC Reader: Support row index for speed up on small/medium datasets
- PR #1964 Added support for list-like types in Series.str.cat
- PR #2005 Use HTML5 details tag in bug report issue template
- PR #2003 Removed few redundant unit-tests from test_string.py::test_string_cat
- PR #1944 Groupby design improvements
- PR #2017 Convert `read_orc()` into a C++ API
- PR #2011 Convert `read_parquet()` into a C++ API
- PR #1756 Add documentation "10 Minutes to cuDF and dask_cuDF"
- PR #2034 Adding support for string columns concatenation using "add" binary operator
- PR #2042 Replace old "10 Minutes" guide with new guide for docs build process
- PR #2036 Make library of common test utils to speed up tests compilation
- PR #2022 Facilitating get_dummies to be a high level api too
- PR #2050 Namespace IO readers and add back free-form `read_xxx` functions
- PR #2104 Add a functional ``sort=`` keyword argument to groupby
- PR #2108 Add `find_and_replace` for StringColumn for replacing single values
- PR #1803 cuDF/CuPy interoperability documentation

## Bug Fixes

- PR #1465 Fix for test_orc.py and test_sparse_df.py test failures
- PR #1583 Fix underlying issue in `as_index()` that was causing `Series.quantile()` to fail
- PR #1680 Add errors= keyword to drop() to fix cudf-dask bug
- PR #1651 Fix `query` function on empty dataframe
- PR #1616 Fix CategoricalColumn to access categories by index instead of iteration
- PR #1660 Fix bug in `loc` when indexing with a column name (a string)
- PR #1683 ORC reader: fix timestamp conversion to UTC
- PR #1613 Improve CategoricalColumn.fillna(-1) performance
- PR #1642 Fix failure of CSV_TEST gdf_csv_test.SkiprowsNrows on multiuser systems
- PR #1709 Fix handling of `datetime64[ms]` in `dataframe.select_dtypes`
- PR #1704 CSV Reader: Add support for the plus sign in number fields
- PR #1687 CSV reader: return an empty dataframe for zero size input
- PR #1757 Concatenating columns with null columns
- PR #1755 Add col_level keyword argument to melt
- PR #1758 Fix df.set_index() when setting index from an empty column
- PR #1749 ORC reader: fix long strings of NULL values resulting in incorrect data
- PR #1742 Parquet Reader: Fix index column name to match PANDAS compat
- PR #1782 Update libcudf doc version
- PR #1783 Update conda dependencies
- PR #1786 Maintain the original series name in series.unique output
- PR #1760 CSV Reader: fix segfault when dtype list only includes columns from usecols list
- PR #1831 build.sh: Assuming python is in PATH instead of using PYTHON env var
- PR #1839 Raise an error instead of segfaulting when transposing a DataFrame with StringColumns
- PR #1840 Retain index correctly during merge left_on right_on
- PR #1825 cuDF: Multiaggregation Groupby Failures
- PR #1789 CSV Reader: Fix missing support for specifying `int8` and `int16` dtypes
- PR #1857 Cython Bindings: Handle `bool` columns while calling `column_view_from_NDArrays`
- PR #1849 Allow DataFrame support methods to pass arguments to the methods
- PR #1847 Fixed #1375 by moving the nvstring check into the wrapper function
- PR #1864 Fixing cudf reduction for POWER platform
- PR #1869 Parquet reader: fix Dask timestamps not matching with Pandas (convert to milliseconds)
- PR #1876 add dtype=bool for `any`, `all` to treat integer column correctly
- PR #1875 CSV reader: take NaN values into account in dtype detection
- PR #1873 Add column dtype checking for the all/any methods
- PR #1902 Bug with string iteration in _apply_basic_agg
- PR #1887 Fix for initialization issue in pq_read_arg,orc_read_arg
- PR #1867 JSON reader: add support for null/empty fields, including the 'null' literal
- PR #1891 Fix bug #1750 in string column comparison
- PR #1909 Support of `to_pandas()` of boolean series with null values
- PR #1923 Use prefix removal when two aggs are called on a SeriesGroupBy
- PR #1914 Zero initialize gdf_column local variables
- PR #1959 Add support for comparing boolean Series to scalar
- PR #1966 Ignore index fix in series append
- PR #1967 Compute index __sizeof__ only once for DataFrame __sizeof__
- PR #1977 Support CUDA installation in default system directories
- PR #1982 Fixes incorrect index name after join operation
- PR #1985 Implement `GDF_PYMOD`, a special modulo that follows python's sign rules
- PR #1991 Parquet reader: fix decoding of NULLs
- PR #1990 Fixes a rendering bug in the `apply_grouped` documentation
- PR #1978 Fix for values being filled in an empty dataframe
- PR #2001 Correctly create MultiColumn from Pandas MultiColumn
- PR #2006 Handle empty dataframe groupby construction for dask
- PR #1965 Parquet Reader: Fix duplicate index column when it's already in `use_cols`
- PR #2033 Add pip to conda environment files to fix warning
- PR #2028 CSV Reader: Fix reading of uncompressed files without a recognized file extension
- PR #2073 Fix an issue when gathering columns with NVCategory and nulls
- PR #2053 cudf::apply_boolean_mask return empty column for empty boolean mask
- PR #2066 exclude `IteratorTest.mean_var_output` test from debug build
- PR #2069 Fix JNI code to use read_csv and read_parquet APIs
- PR #2071 Fix bug with unfound transitive dependencies for GTests in Ubuntu 18.04
- PR #2089 Configure Sphinx to render params correctly
- PR #2091 Fix another bug with unfound transitive dependencies for `cudftestutils` in Ubuntu 18.04
- PR #2115 Just apply `--disable-new-dtags` instead of trying to define all the transitive dependencies
- PR #2106 Fix errors in JitCache tests caused by sharing of device memory between processes
- PR #2120 Fix errors in JitCache tests caused by running multiple threads on the same data
- PR #2102 Fix memory leak in groupby
- PR #2113 fixed typo in to_csv code example


# cudf 0.7.2 (16 May 2019)

## New Features

- PR #1735 Added overload for atomicAdd on int64. Streamlined implementation of custom atomic overloads.
- PR #1741 Add MultiIndex concatenation

## Bug Fixes

- PR #1718 Fix issue with SeriesGroupBy MultiIndex in dask-cudf
- PR #1734 Python: fix performance regression for groupby count() aggregations
- PR #1768 Cython: fix handling read only schema buffers in gpuarrow reader


# cudf 0.7.1 (11 May 2019)

## New Features

- PR #1702 Lazy load MultiIndex to return groupby performance to near optimal.

## Bug Fixes

- PR #1708 Fix handling of `datetime64[ms]` in `dataframe.select_dtypes`


# cuDF 0.7.0 (10 May 2019)

## New Features

- PR #982 Implement gdf_group_by_without_aggregations and gdf_unique_indices functions
- PR #1142 Add `GDF_BOOL` column type
- PR #1194 Implement overloads for CUDA atomic operations
- PR #1292 Implemented Bitwise binary ops AND, OR, XOR (&, |, ^)
- PR #1235 Add GPU-accelerated Parquet Reader
- PR #1335 Added local_dict arg in `DataFrame.query()`.
- PR #1282 Add Series and DataFrame.describe()
- PR #1356 Rolling windows
- PR #1381 Add DataFrame._get_numeric_data
- PR #1388 Add CODEOWNERS file to auto-request reviews based on where changes are made
- PR #1396 Add DataFrame.drop method
- PR #1413 Add DataFrame.melt method
- PR #1412 Add DataFrame.pop()
- PR #1419 Initial CSV writer function
- PR #1441 Add Series level cumulative ops (cumsum, cummin, cummax, cumprod)
- PR #1420 Add script to build and test on a local gpuCI image
- PR #1440 Add DatetimeColumn.min(), DatetimeColumn.max()
- PR #1455 Add Series.Shift via Numba kernel
- PR #1441 Add Series level cumulative ops (cumsum, cummin, cummax, cumprod)
- PR #1461 Add Python coverage test to gpu build
- PR #1445 Parquet Reader: Add selective reading of rows and row group
- PR #1532 Parquet Reader: Add support for INT96 timestamps
- PR #1516 Add Series and DataFrame.ndim
- PR #1556 Add libcudf C++ transition guide
- PR #1466 Add GPU-accelerated ORC Reader
- PR #1565 Add build script for nightly doc builds
- PR #1508 Add Series isna, isnull, and notna
- PR #1456 Add Series.diff() via Numba kernel
- PR #1588 Add Index `astype` typecasting
- PR #1301 MultiIndex support
- PR #1599 Level keyword supported in groupby
- PR #929 Add support operations to dataframe
- PR #1609 Groupby accept list of Series
- PR #1658 Support `group_keys=True` keyword in groupby method

## Improvements

- PR #1531 Refactor closures as private functions in gpuarrow
- PR #1404 Parquet reader page data decoding speedup
- PR #1076 Use `type_dispatcher` in join, quantiles, filter, segmented sort, radix sort and hash_groupby
- PR #1202 Simplify README.md
- PR #1149 CSV Reader: Change convertStrToValue() functions to `__device__` only
- PR #1238 Improve performance of the CUDA trie used in the CSV reader
- PR #1245 Use file cache for JIT kernels
- PR #1278 Update CONTRIBUTING for new conda environment yml naming conventions
- PR #1163 Refactored UnaryOps. Reduced API to two functions: `gdf_unary_math` and `gdf_cast`. Added `abs`, `-`, and `~` ops. Changed bindings to Cython
- PR #1284 Update docs version
- PR #1287 add exclude argument to cudf.select_dtype function
- PR #1286 Refactor some of the CSV Reader kernels into generic utility functions
- PR #1291 fillna in `Series.to_gpu_array()` and `Series.to_array()` can accept the scalar too now.
- PR #1005 generic `reduction` and `scan` support
- PR #1349 Replace modernGPU sort join with thrust.
- PR #1363 Add a dataframe.mean(...) that raises NotImplementedError to satisfy `dask.dataframe.utils.is_dataframe_like`
- PR #1319 CSV Reader: Use column wrapper for gdf_column output alloc/dealloc
- PR #1376 Change series quantile default to linear
- PR #1399 Replace CFFI bindings for NVTX functions with Cython bindings
- PR #1389 Refactored `set_null_count()`
- PR #1386 Added macros `GDF_TRY()`, `CUDF_TRY()` and `ASSERT_CUDF_SUCCEEDED()`
- PR #1435 Rework CMake and conda recipes to depend on installed libraries
- PR #1391 Tidy up bit-resolution-operation and bitmask class code
- PR #1439 Add cmake variable to enable compiling CUDA code with -lineinfo
- PR #1462 Add ability to read parquet files from arrow::io::RandomAccessFile
- PR #1453 Convert CSV Reader CFFI to Cython
- PR #1479 Convert Parquet Reader CFFI to Cython
- PR #1397 Add a utility function for producing an overflow-safe kernel launch grid configuration
- PR #1382 Add GPU parsing of nested brackets to cuIO parsing utilities
- PR #1481 Add cudf::table constructor to allocate a set of `gdf_column`s
- PR #1484 Convert GroupBy CFFI to Cython
- PR #1463 Allow and default melt keyword argument var_name to be None
- PR #1486 Parquet Reader: Use device_buffer rather than device_ptr
- PR #1525 Add cudatoolkit conda dependency
- PR #1520 Renamed `src/dataframe` to `src/table` and moved `table.hpp`. Made `types.hpp` to be type declarations only.
- PR #1492 Convert transpose CFFI to Cython
- PR #1495 Convert binary and unary ops CFFI to Cython
- PR #1503 Convert sorting and hashing ops CFFI to Cython
- PR #1522 Use latest release version in update-version CI script
- PR #1533 Remove stale join CFFI, fix memory leaks in join Cython
- PR #1521 Added `row_bitmask` to compute bitmask for rows of a table. Merged `valids_ops.cu` and `bitmask_ops.cu`
- PR #1553 Overload `hash_row` to avoid using intial hash values. Updated `gdf_hash` to select between overloads
- PR #1585 Updated `cudf::table` to maintain own copy of wrapped `gdf_column*`s
- PR #1559 Add `except +` to all Cython function definitions to catch C++ exceptions properly
- PR #1617 `has_nulls` and `column_dtypes` for `cudf::table`
- PR #1590 Remove CFFI from the build / install process entirely
- PR #1536 Convert gpuarrow CFFI to Cython
- PR #1655 Add `Column._pointer` as a way to access underlying `gdf_column*` of a `Column`
- PR #1655 Update readme conda install instructions for cudf version 0.6 and 0.7


## Bug Fixes

- PR #1233 Fix dtypes issue while adding the column to `str` dataframe.
- PR #1254 CSV Reader: fix data type detection for floating-point numbers in scientific notation
- PR #1289 Fix looping over each value instead of each category in concatenation
- PR #1293 Fix Inaccurate error message in join.pyx
- PR #1308 Add atomicCAS overload for `int8_t`, `int16_t`
- PR #1317 Fix catch polymorphic exception by reference in ipc.cu
- PR #1325 Fix dtype of null bitmasks to int8
- PR #1326 Update build documentation to use -DCMAKE_CXX11_ABI=ON
- PR #1334 Add "na_position" argument to CategoricalColumn sort_by_values
- PR #1321 Fix out of bounds warning when checking Bzip2 header
- PR #1359 Add atomicAnd/Or/Xor for integers
- PR #1354 Fix `fillna()` behaviour when replacing values with different dtypes
- PR #1347 Fixed core dump issue while passing dict_dtypes without column names in `cudf.read_csv()`
- PR #1379 Fixed build failure caused due to error: 'col_dtype' may be used uninitialized
- PR #1392 Update cudf Dockerfile and package_versions.sh
- PR #1385 Added INT8 type to `_schema_to_dtype` for use in GpuArrowReader
- PR #1393 Fixed a bug in `gdf_count_nonzero_mask()` for the case of 0 bits to count
- PR #1395 Update CONTRIBUTING to use the environment variable CUDF_HOME
- PR #1416 Fix bug at gdf_quantile_exact and gdf_quantile_appox
- PR #1421 Fix remove creation of series multiple times during `add_column()`
- PR #1405 CSV Reader: Fix memory leaks on read_csv() failure
- PR #1328 Fix CategoricalColumn to_arrow() null mask
- PR #1433 Fix NVStrings/categories includes
- PR #1432 Update NVStrings to 0.7.* to coincide with 0.7 development
- PR #1483 Modify CSV reader to avoid cropping blank quoted characters in non-string fields
- PR #1446 Merge 1275 hotfix from master into branch-0.7
- PR #1447 Fix legacy groupby apply docstring
- PR #1451 Fix hash join estimated result size is not correct
- PR #1454 Fix local build script improperly change directory permissions
- PR #1490 Require Dask 1.1.0+ for `is_dataframe_like` test or skip otherwise.
- PR #1491 Use more specific directories & groups in CODEOWNERS
- PR #1497 Fix Thrust issue on CentOS caused by missing default constructor of host_vector elements
- PR #1498 Add missing include guard to device_atomics.cuh and separated DEVICE_ATOMICS_TEST
- PR #1506 Fix csv-write call to updated NVStrings method
- PR #1510 Added nvstrings `fillna()` function
- PR #1507 Parquet Reader: Default string data to GDF_STRING
- PR #1535 Fix doc issue to ensure correct labelling of cudf.series
- PR #1537 Fix `undefined reference` link error in HashPartitionTest
- PR #1548 Fix ci/local/build.sh README from using an incorrect image example
- PR #1551 CSV Reader: Fix integer column name indexing
- PR #1586 Fix broken `scalar_wrapper::operator==`
- PR #1591 ORC/Parquet Reader: Fix missing import for FileNotFoundError exception
- PR #1573 Parquet Reader: Fix crash due to clash with ORC reader datasource
- PR #1607 Revert change of `column.to_dense_buffer` always return by copy for performance concerns
- PR #1618 ORC reader: fix assert & data output when nrows/skiprows isn't aligned to stripe boundaries
- PR #1631 Fix failure of TYPES_TEST on some gcc-7 based systems.
- PR #1641 CSV Reader: Fix skip_blank_lines behavior with Windows line terminators (\r\n)
- PR #1648 ORC reader: fix non-deterministic output when skiprows is non-zero
- PR #1676 Fix groupby `as_index` behaviour with `MultiIndex`
- PR #1659 Fix bug caused by empty groupbys and multiindex slicing throwing exceptions
- PR #1656 Correct Groupby failure in dask when un-aggregable columns are left in dataframe.
- PR #1689 Fix groupby performance regression
- PR #1694 Add Cython as a runtime dependency since it's required in `setup.py`


# cuDF 0.6.1 (25 Mar 2019)

## Bug Fixes

- PR #1275 Fix CentOS exception in DataFrame.hash_partition from using value "returned" by a void function


# cuDF 0.6.0 (22 Mar 2019)

## New Features

- PR #760 Raise `FileNotFoundError` instead of `GDF_FILE_ERROR` in `read_csv` if the file does not exist
- PR #539 Add Python bindings for replace function
- PR #823 Add Doxygen configuration to enable building HTML documentation for libcudf C/C++ API
- PR #807 CSV Reader: Add byte_range parameter to specify the range in the input file to be read
- PR #857 Add Tail method for Series/DataFrame and update Head method to use iloc
- PR #858 Add series feature hashing support
- PR #871 CSV Reader: Add support for NA values, including user specified strings
- PR #893 Adds PyArrow based parquet readers / writers to Python, fix category dtype handling, fix arrow ingest buffer size issues
- PR #867 CSV Reader: Add support for ignoring blank lines and comment lines
- PR #887 Add Series digitize method
- PR #895 Add Series groupby
- PR #898 Add DataFrame.groupby(level=0) support
- PR #920 Add feather, JSON, HDF5 readers / writers from PyArrow / Pandas
- PR #888 CSV Reader: Add prefix parameter for column names, used when parsing without a header
- PR #913 Add DLPack support: convert between cuDF DataFrame and DLTensor
- PR #939 Add ORC reader from PyArrow
- PR #918 Add Series.groupby(level=0) support
- PR #906 Add binary and comparison ops to DataFrame
- PR #958 Support unary and binary ops on indexes
- PR #964 Add `rename` method to `DataFrame`, `Series`, and `Index`
- PR #985 Add `Series.to_frame` method
- PR #985 Add `drop=` keyword to reset_index method
- PR #994 Remove references to pygdf
- PR #990 Add external series groupby support
- PR #988 Add top-level merge function to cuDF
- PR #992 Add comparison binaryops to DateTime columns
- PR #996 Replace relative path imports with absolute paths in tests
- PR #995 CSV Reader: Add index_col parameter to specify the column name or index to be used as row labels
- PR #1004 Add `from_gpu_matrix` method to DataFrame
- PR #997 Add property index setter
- PR #1007 Replace relative path imports with absolute paths in cudf
- PR #1013 select columns with df.columns
- PR #1016 Rename Series.unique_count() to nunique() to match pandas API
- PR #947 Prefixsum to handle nulls and float types
- PR #1029 Remove rest of relative path imports
- PR #1021 Add filtered selection with assignment for Dataframes
- PR #872 Adding NVCategory support to cudf apis
- PR #1052 Add left/right_index and left/right_on keywords to merge
- PR #1091 Add `indicator=` and `suffixes=` keywords to merge
- PR #1107 Add unsupported keywords to Series.fillna
- PR #1032 Add string support to cuDF python
- PR #1136 Removed `gdf_concat`
- PR #1153 Added function for getting the padded allocation size for valid bitmask
- PR #1148 Add cudf.sqrt for dataframes and Series
- PR #1159 Add Python bindings for libcudf dlpack functions
- PR #1155 Add __array_ufunc__ for DataFrame and Series for sqrt
- PR #1168 to_frame for series accepts a name argument


## Improvements

- PR #1218 Add dask-cudf page to API docs
- PR #892 Add support for heterogeneous types in binary ops with JIT
- PR #730 Improve performance of `gdf_table` constructor
- PR #561 Add Doxygen style comments to Join CUDA functions
- PR #813 unified libcudf API functions by replacing gpu_ with gdf_
- PR #822 Add support for `__cuda_array_interface__` for ingest
- PR #756 Consolidate common helper functions from unordered map and multimap
- PR #753 Improve performance of groupby sum and average, especially for cases with few groups.
- PR #836 Add ingest support for arrow chunked arrays in Column, Series, DataFrame creation
- PR #763 Format doxygen comments for csv_read_arg struct
- PR #532 CSV Reader: Use type dispatcher instead of switch block
- PR #694 Unit test utilities improvements
- PR #878 Add better indexing to Groupby
- PR #554 Add `empty` method and `is_monotonic` attribute to `Index`
- PR #1040 Fixed up Doxygen comment tags
- PR #909 CSV Reader: Avoid host->device->host copy for header row data
- PR #916 Improved unit testing and error checking for `gdf_column_concat`
- PR #941 Replace `numpy` call in `Series.hash_encode` with `numba`
- PR #942 Added increment/decrement operators for wrapper types
- PR #943 Updated `count_nonzero_mask` to return `num_rows` when the mask is null
- PR #952 Added trait to map C++ type to `gdf_dtype`
- PR #966 Updated RMM submodule.
- PR #998 Add IO reader/writer modules to API docs, fix for missing cudf.Series docs
- PR #1017 concatenate along columns for Series and DataFrames
- PR #1002 Support indexing a dataframe with another boolean dataframe
- PR #1018 Better concatenation for Series and Dataframes
- PR #1036 Use Numpydoc style docstrings
- PR #1047 Adding gdf_dtype_extra_info to gdf_column_view_augmented
- PR #1054 Added default ctor to SerialTrieNode to overcome Thrust issue in CentOS7 + CUDA10
- PR #1024 CSV Reader: Add support for hexadecimal integers in integral-type columns
- PR #1033 Update `fillna()` to use libcudf function `gdf_replace_nulls`
- PR #1066 Added inplace assignment for columns and select_dtypes for dataframes
- PR #1026 CSV Reader: Change the meaning and type of the quoting parameter to match Pandas
- PR #1100 Adds `CUDF_EXPECTS` error-checking macro
- PR #1092 Fix select_dtype docstring
- PR #1111 Added cudf::table
- PR #1108 Sorting for datetime columns
- PR #1120 Return a `Series` (not a `Column`) from `Series.cat.set_categories()`
- PR #1128 CSV Reader: The last data row does not need to be line terminated
- PR #1183 Bump Arrow version to 0.12.1
- PR #1208 Default to CXX11_ABI=ON
- PR #1252 Fix NVStrings dependencies for cuda 9.2 and 10.0
- PR #2037 Optimize the existing `gather` and `scatter` routines in `libcudf`

## Bug Fixes

- PR #821 Fix flake8 issues revealed by flake8 update
- PR #808 Resolved renamed `d_columns_valids` variable name
- PR #820 CSV Reader: fix the issue where reader adds additional rows when file uses \r\n as a line terminator
- PR #780 CSV Reader: Fix scientific notation parsing and null values for empty quotes
- PR #815 CSV Reader: Fix data parsing when tabs are present in the input CSV file
- PR #850 Fix bug where left joins where the left df has 0 rows causes a crash
- PR #861 Fix memory leak by preserving the boolean mask index
- PR #875 Handle unnamed indexes in to/from arrow functions
- PR #877 Fix ingest of 1 row arrow tables in from arrow function
- PR #876 Added missing `<type_traits>` include
- PR #889 Deleted test_rmm.py which has now moved to RMM repo
- PR #866 Merge v0.5.1 numpy ABI hotfix into 0.6
- PR #917 value_counts return int type on empty columns
- PR #611 Renamed `gdf_reduce_optimal_output_size()` -> `gdf_reduction_get_intermediate_output_size()`
- PR #923 fix index for negative slicing for cudf dataframe and series
- PR #927 CSV Reader: Fix category GDF_CATEGORY hashes not being computed properly
- PR #921 CSV Reader: Fix parsing errors with delim_whitespace, quotations in the header row, unnamed columns
- PR #933 Fix handling objects of all nulls in series creation
- PR #940 CSV Reader: Fix an issue where the last data row is missing when using byte_range
- PR #945 CSV Reader: Fix incorrect datetime64 when milliseconds or space separator are used
- PR #959 Groupby: Problem with column name lookup
- PR #950 Converting dataframe/recarry with non-contiguous arrays
- PR #963 CSV Reader: Fix another issue with missing data rows when using byte_range
- PR #999 Fix 0 sized kernel launches and empty sort_index exception
- PR #993 Fix dtype in selecting 0 rows from objects
- PR #1009 Fix performance regression in `to_pandas` method on DataFrame
- PR #1008 Remove custom dask communication approach
- PR #1001 CSV Reader: Fix a memory access error when reading a large (>2GB) file with date columns
- PR #1019 Binary Ops: Fix error when one input column has null mask but other doesn't
- PR #1014 CSV Reader: Fix false positives in bool value detection
- PR #1034 CSV Reader: Fix parsing floating point precision and leading zero exponents
- PR #1044 CSV Reader: Fix a segfault when byte range aligns with a page
- PR #1058 Added support for `DataFrame.loc[scalar]`
- PR #1060 Fix column creation with all valid nan values
- PR #1073 CSV Reader: Fix an issue where a column name includes the return character
- PR #1090 Updating Doxygen Comments
- PR #1080 Fix dtypes returned from loc / iloc because of lists
- PR #1102 CSV Reader: Minor fixes and memory usage improvements
- PR #1174: Fix release script typo
- PR #1137 Add prebuild script for CI
- PR #1118 Enhanced the `DataFrame.from_records()` feature
- PR #1129 Fix join performance with index parameter from using numpy array
- PR #1145 Issue with .agg call on multi-column dataframes
- PR #908 Some testing code cleanup
- PR #1167 Fix issue with null_count not being set after inplace fillna()
- PR #1184 Fix iloc performance regression
- PR #1185 Support left_on/right_on and also on=str in merge
- PR #1200 Fix allocating bitmasks with numba instead of rmm in allocate_mask function
- PR #1213 Fix bug with csv reader requesting subset of columns using wrong datatype
- PR #1223 gpuCI: Fix label on rapidsai channel on gpu build scripts
- PR #1242 Add explicit Thrust exec policy to fix NVCATEGORY_TEST segfault on some platforms
- PR #1246 Fix categorical tests that failed due to bad implicit type conversion
- PR #1255 Fix overwriting conda package main label uploads
- PR #1259 Add dlpack includes to pip build


# cuDF 0.5.1 (05 Feb 2019)

## Bug Fixes

- PR #842 Avoid using numpy via cimport to prevent ABI issues in Cython compilation


# cuDF 0.5.0 (28 Jan 2019)

## New Features

- PR #722 Add bzip2 decompression support to `read_csv()`
- PR #693 add ZLIB-based GZIP/ZIP support to `read_csv_strings()`
- PR #411 added null support to gdf_order_by (new API) and cudf_table::sort
- PR #525 Added GitHub Issue templates for bugs, documentation, new features, and questions
- PR #501 CSV Reader: Add support for user-specified decimal point and thousands separator to read_csv_strings()
- PR #455 CSV Reader: Add support for user-specified decimal point and thousands separator to read_csv()
- PR #439 add `DataFrame.drop` method similar to pandas
- PR #356 add `DataFrame.transpose` method and `DataFrame.T` property similar to pandas
- PR #505 CSV Reader: Add support for user-specified boolean values
- PR #350 Implemented Series replace function
- PR #490 Added print_env.sh script to gather relevant environment details when reporting cuDF issues
- PR #474 add ZLIB-based GZIP/ZIP support to `read_csv()`
- PR #547 Added melt similar to `pandas.melt()`
- PR #491 Add CI test script to check for updates to CHANGELOG.md in PRs
- PR #550 Add CI test script to check for style issues in PRs
- PR #558 Add CI scripts for cpu-based conda and gpu-based test builds
- PR #524 Add Boolean Indexing
- PR #564 Update python `sort_values` method to use updated libcudf `gdf_order_by` API
- PR #509 CSV Reader: Input CSV file can now be passed in as a text or a binary buffer
- PR #607 Add `__iter__` and iteritems to DataFrame class
- PR #643 added a new api gdf_replace_nulls that allows a user to replace nulls in a column

## Improvements

- PR #426 Removed sort-based groupby and refactored existing groupby APIs. Also improves C++/CUDA compile time.
- PR #461 Add `CUDF_HOME` variable in README.md to replace relative pathing.
- PR #472 RMM: Created centralized rmm::device_vector alias and rmm::exec_policy
- PR #500 Improved the concurrent hash map class to support partitioned (multi-pass) hash table building.
- PR #454 Improve CSV reader docs and examples
- PR #465 Added templated C++ API for RMM to avoid explicit cast to `void**`
- PR #513 `.gitignore` tweaks
- PR #521 Add `assert_eq` function for testing
- PR #502 Simplify Dockerfile for local dev, eliminate old conda/pip envs
- PR #549 Adds `-rdynamic` compiler flag to nvcc for Debug builds
- PR #472 RMM: Created centralized rmm::device_vector alias and rmm::exec_policy
- PR #577 Added external C++ API for scatter/gather functions
- PR #500 Improved the concurrent hash map class to support partitioned (multi-pass) hash table building
- PR #583 Updated `gdf_size_type` to `int`
- PR #500 Improved the concurrent hash map class to support partitioned (multi-pass) hash table building
- PR #617 Added .dockerignore file. Prevents adding stale cmake cache files to the docker container
- PR #658 Reduced `JOIN_TEST` time by isolating overflow test of hash table size computation
- PR #664 Added Debuging instructions to README
- PR #651 Remove noqa marks in `__init__.py` files
- PR #671 CSV Reader: uncompressed buffer input can be parsed without explicitly specifying compression as None
- PR #684 Make RMM a submodule
- PR #718 Ensure sum, product, min, max methods pandas compatibility on empty datasets
- PR #720 Refactored Index classes to make them more Pandas-like, added CategoricalIndex
- PR #749 Improve to_arrow and from_arrow Pandas compatibility
- PR #766 Remove TravisCI references, remove unused variables from CMake, fix ARROW_VERSION in Cmake
- PR #773 Add build-args back to Dockerfile and handle dependencies based on environment yml file
- PR #781 Move thirdparty submodules to root and symlink in /cpp
- PR #843 Fix broken cudf/python API examples, add new methods to the API index

## Bug Fixes

- PR #569 CSV Reader: Fix days being off-by-one when parsing some dates
- PR #531 CSV Reader: Fix incorrect parsing of quoted numbers
- PR #465 Added templated C++ API for RMM to avoid explicit cast to `void**`
- PR #473 Added missing <random> include
- PR #478 CSV Reader: Add api support for auto column detection, header, mangle_dupe_cols, usecols
- PR #495 Updated README to correct where cffi pytest should be executed
- PR #501 Fix the intermittent segfault caused by the `thousands` and `compression` parameters in the csv reader
- PR #502 Simplify Dockerfile for local dev, eliminate old conda/pip envs
- PR #512 fix bug for `on` parameter in `DataFrame.merge` to allow for None or single column name
- PR #511 Updated python/cudf/bindings/join.pyx to fix cudf merge printing out dtypes
- PR #513 `.gitignore` tweaks
- PR #521 Add `assert_eq` function for testing
- PR #537 Fix CMAKE_CUDA_STANDARD_REQURIED typo in CMakeLists.txt
- PR #447 Fix silent failure in initializing DataFrame from generator
- PR #545 Temporarily disable csv reader thousands test to prevent segfault (test re-enabled in PR #501)
- PR #559 Fix Assertion error while using `applymap` to change the output dtype
- PR #575 Update `print_env.sh` script to better handle missing commands
- PR #612 Prevent an exception from occuring with true division on integer series.
- PR #630 Fix deprecation warning for `pd.core.common.is_categorical_dtype`
- PR #622 Fix Series.append() behaviour when appending values with different numeric dtype
- PR #603 Fix error while creating an empty column using None.
- PR #673 Fix array of strings not being caught in from_pandas
- PR #644 Fix return type and column support of dataframe.quantile()
- PR #634 Fix create `DataFrame.from_pandas()` with numeric column names
- PR #654 Add resolution check for GDF_TIMESTAMP in Join
- PR #648 Enforce one-to-one copy required when using `numba>=0.42.0`
- PR #645 Fix cmake build type handling not setting debug options when CMAKE_BUILD_TYPE=="Debug"
- PR #669 Fix GIL deadlock when launching multiple python threads that make Cython calls
- PR #665 Reworked the hash map to add a way to report the destination partition for a key
- PR #670 CMAKE: Fix env include path taking precedence over libcudf source headers
- PR #674 Check for gdf supported column types
- PR #677 Fix 'gdf_csv_test_Dates' gtest failure due to missing nrows parameter
- PR #604 Fix the parsing errors while reading a csv file using `sep` instead of `delimiter`.
- PR #686 Fix converting nulls to NaT values when converting Series to Pandas/Numpy
- PR #689 CSV Reader: Fix behavior with skiprows+header to match pandas implementation
- PR #691 Fixes Join on empty input DFs
- PR #706 CSV Reader: Fix broken dtype inference when whitespace is in data
- PR #717 CSV reader: fix behavior when parsing a csv file with no data rows
- PR #724 CSV Reader: fix build issue due to parameter type mismatch in a std::max call
- PR #734 Prevents reading undefined memory in gpu_expand_mask_bits numba kernel
- PR #747 CSV Reader: fix an issue where CUDA allocations fail with some large input files
- PR #750 Fix race condition for handling NVStrings in CMake
- PR #719 Fix merge column ordering
- PR #770 Fix issue where RMM submodule pointed to wrong branch and pin other to correct branches
- PR #778 Fix hard coded ABI off setting
- PR #784 Update RMM submodule commit-ish and pip paths
- PR #794 Update `rmm::exec_policy` usage to fix segmentation faults when used as temprory allocator.
- PR #800 Point git submodules to branches of forks instead of exact commits


# cuDF 0.4.0 (05 Dec 2018)

## New Features

- PR #398 add pandas-compatible `DataFrame.shape()` and `Series.shape()`
- PR #394 New documentation feature "10 Minutes to cuDF"
- PR #361 CSV Reader: Add support for strings with delimiters

## Improvements

 - PR #436 Improvements for type_dispatcher and wrapper structs
 - PR #429 Add CHANGELOG.md (this file)
 - PR #266 use faster CUDA-accelerated DataFrame column/Series concatenation.
 - PR #379 new C++ `type_dispatcher` reduces code complexity in supporting many data types.
 - PR #349 Improve performance for creating columns from memoryview objects
 - PR #445 Update reductions to use type_dispatcher. Adds integer types support to sum_of_squares.
 - PR #448 Improve installation instructions in README.md
 - PR #456 Change default CMake build to Release, and added option for disabling compilation of tests

## Bug Fixes

 - PR #444 Fix csv_test CUDA too many resources requested fail.
 - PR #396 added missing output buffer in validity tests for groupbys.
 - PR #408 Dockerfile updates for source reorganization
 - PR #437 Add cffi to Dockerfile conda env, fixes "cannot import name 'librmm'"
 - PR #417 Fix `map_test` failure with CUDA 10
 - PR #414 Fix CMake installation include file paths
 - PR #418 Properly cast string dtypes to programmatic dtypes when instantiating columns
 - PR #427 Fix and tests for Concatenation illegal memory access with nulls


# cuDF 0.3.0 (23 Nov 2018)

## New Features

 - PR #336 CSV Reader string support

## Improvements

 - PR #354 source code refactored for better organization. CMake build system overhaul. Beginning of transition to Cython bindings.
 - PR #290 Add support for typecasting to/from datetime dtype
 - PR #323 Add handling pyarrow boolean arrays in input/out, add tests
 - PR #325 GDF_VALIDITY_UNSUPPORTED now returned for algorithms that don't support non-empty valid bitmasks
 - PR #381 Faster InputTooLarge Join test completes in ms rather than minutes.
 - PR #373 .gitignore improvements
 - PR #367 Doc cleanup & examples for DataFrame methods
 - PR #333 Add Rapids Memory Manager documentation
 - PR #321 Rapids Memory Manager adds file/line location logging and convenience macros
 - PR #334 Implement DataFrame `__copy__` and `__deepcopy__`
 - PR #271 Add NVTX ranges to pygdf
 - PR #311 Document system requirements for conda install

## Bug Fixes

 - PR #337 Retain index on `scale()` function
 - PR #344 Fix test failure due to PyArrow 0.11 Boolean handling
 - PR #364 Remove noexcept from managed_allocator;  CMakeLists fix for NVstrings
 - PR #357 Fix bug that made all series be considered booleans for indexing
 - PR #351 replace conda env configuration for developers
 - PRs #346 #360 Fix CSV reading of negative numbers
 - PR #342 Fix CMake to use conda-installed nvstrings
 - PR #341 Preserve categorical dtype after groupby aggregations
 - PR #315 ReadTheDocs build update to fix missing libcuda.so
 - PR #320 FIX out-of-bounds access error in reductions.cu
 - PR #319 Fix out-of-bounds memory access in libcudf count_valid_bits
 - PR #303 Fix printing empty dataframe


# cuDF 0.2.0 and cuDF 0.1.0

These were initial releases of cuDF based on previously separate pyGDF and libGDF libraries.<|MERGE_RESOLUTION|>--- conflicted
+++ resolved
@@ -56,11 +56,8 @@
 - PR #3520 Change read_parquet defaults and add warnings
 - PR #3780 Java APIs for selecting a GPU
 - PR #3805 Avoid CuPy 7.1.0 for now
-<<<<<<< HEAD
+- PR #3758 detail::scatter variant with map iterator support
 - PR #3713 Adding aggregation support to rolling_window
-=======
-- PR #3758 detail::scatter variant with map iterator support
->>>>>>> 0faa98dd
 
 ## Bug Fixes
 
