# cuDF 0.6.0 (Date TBD)

## New Features

- PR #760 Raise `FileNotFoundError` instead of `GDF_FILE_ERROR` in `read_csv` if the file does not exist
- PR #539 Add Python bindings for replace function
<<<<<<< HEAD
- PR #823 Add building HTML version of source code Doxygen documentation
=======
- PR #807 CSV Reader: Add byte_range parameter to specify the range in the input file to be read
- PR #858 Add series feature hashing support
- PR #871 CSV Reader: Add support for NA values, including user specified strings
- PR #893 Adds PyArrow based parquet readers / writers to Python, fix category dtype handling, fix arrow ingest buffer size issues
- PR #867 CSV Reader: Add support for ignoring blank lines and comment lines
- PR #895 Add Series groupby
- PR #898 Add DataFrame.groupby(level=0) support
- PR #888 CSV Reader: Add prefix parameter for column names, used when parsing without a header
- PR #918 Add Series.groupby(level=0) support
- PR #906 Add binary and comparison ops to DataFrame
>>>>>>> e3321963

## Improvements

- PR #730 Improve performance of `gdf_table` constructor
- PR #813 unified libcudf API functions by replacing gpu_ with gdf_
- PR #822 Add support for `__cuda_array_interface__` for ingest
- PR #756 Consolidate common helper functions from unordered map and multimap
- PR #753 Improve performance of groupby sum and average, especially for cases with few groups.
- PR #836 Add ingest support for arrow chunked arrays in Column, Series, DataFrame creation
- PR #763 Format doxygen comments for csv_read_arg struct
- PR #532 CSV Reader: Use type dispatcher instead of switch block
- PR #878 Add better indexing to Groupby
- PR #554 Add `empty` method and `is_monotonic` attribute to `Index`
- PR #909 CSV Reader: Avoid host->device->host copy for header row data

## Bug Fixes

- PR #821 Fix flake8 issues revealed by flake8 update
- PR #808 Resolved renamed `d_columns_valids` variable name
- PR #820 SCV Reader: fix the issue where reader adds additional rows when file uses \r\n as a line terminator
- PR #780 CSV Reader: Fix scientific notation parsing and null values for empty quotes
- PR #815 CSV Reader: Fix data parsing when tabs are present in the input CSV file
- PR #850 Fix bug where left joins where the left df has 0 rows causes a crash
- PR #861 Fix memory leak by preserving the boolean mask index
- PR #875 Handle unnamed indexes in to/from arrow functions
- PR #877 Fix ingest of 1 row arrow tables in from arrow function
- PR #876 Added missing `<type_traits>` include
- PR #889 Deleted test_rmm.py which has now moved to RMM repo
- PR #866 Merge v0.5.1 numpy ABI hotfix into 0.6
- PR #917 value_counts return int type on empty columns


# cuDF 0.5.1 (05 Feb 2019)

## Bug Fixes

- PR #842 Avoid using numpy via cimport to prevent ABI issues in Cython compilation


# cuDF 0.5.0 (28 Jan 2019)

## New Features

- PR #722 Add bzip2 decompression support to `read_csv()`
- PR #693 add ZLIB-based GZIP/ZIP support to `read_csv_strings()`
- PR #411 added null support to gdf_order_by (new API) and cudf_table::sort
- PR #525 Added GitHub Issue templates for bugs, documentation, new features, and questions
- PR #501 CSV Reader: Add support for user-specified decimal point and thousands separator to read_csv_strings()
- PR #455 CSV Reader: Add support for user-specified decimal point and thousands separator to read_csv()
- PR #439 add `DataFrame.drop` method similar to pandas
- PR #356 add `DataFrame.transpose` method and `DataFrame.T` property similar to pandas
- PR #505 CSV Reader: Add support for user-specified boolean values
- PR #350 Implemented Series replace function
- PR #490 Added print_env.sh script to gather relevant environment details when reporting cuDF issues
- PR #474 add ZLIB-based GZIP/ZIP support to `read_csv()`
- PR #547 Added melt similar to `pandas.melt()`
- PR #491 Add CI test script to check for updates to CHANGELOG.md in PRs
- PR #550 Add CI test script to check for style issues in PRs
- PR #558 Add CI scripts for cpu-based conda and gpu-based test builds
- PR #524 Add Boolean Indexing
- PR #564 Update python `sort_values` method to use updated libcudf `gdf_order_by` API
- PR #509 CSV Reader: Input CSV file can now be passed in as a text or a binary buffer
- PR #607 Add `__iter__` and iteritems to DataFrame class
- PR #576 Create BitMask class and unit test to make 32-bit bit masks
- PR #608 Added the `DataFrame.iloc[]` and `Series.iloc[]` features
- PR #600 Enable deep or shallow copy
- PR #635 Add Doxygen template
- PR #649 Add `cudf.from_pandas` function
- PR #633 CSV Reader: Add support for the nrows parameter to specify the number of rows to read from the input file
- PR #668 Added Python 3.7 support, upgraded packages: pandas>=0.23.4, pyarrow=0.11.1, numba>=0.40.0, cython>=0.29, GLIBCXX11 ABI compatibility; align with gcc7 conda update
- PR #679 Test Series indexing, support integer scalars and integer sequences
- PR #567 Adds setup for a wheel which is installable by pip
- PR #718 Expose `product` reduction method to Python and add `GDF_NOTIMPLEMENTED_ERROR` error value

## Improvements

- PR #426 Removed sort-based groupby and refactored existing groupby APIs. Also improves C++/CUDA compile time.
- PR #461 Add `CUDF_HOME` variable in README.md to replace relative pathing.
- PR #472 RMM: Created centralized rmm::device_vector alias and rmm::exec_policy
- PR #500 Improved the concurrent hash map class to support partitioned (multi-pass) hash table building.
- PR #454 Improve CSV reader docs and examples
- PR #465 Added templated C++ API for RMM to avoid explicit cast to `void**`
- PR #513 `.gitignore` tweaks
- PR #521 Add `assert_eq` function for testing
- PR #502 Simplify Dockerfile for local dev, eliminate old conda/pip envs
- PR #549 Adds `-rdynamic` compiler flag to nvcc for Debug builds
- PR #500 Improved the concurrent hash map class to support partitioned (multi-pass) hash table building
- PR #583 Updated `gdf_size_type` to `int`
- PR #617 Added .dockerignore file. Prevents adding stale cmake cache files to the docker container
- PR #658 Reduced `JOIN_TEST` time by isolating overflow test of hash table size computation
- PR #664 Added Debuging instructions to README
- PR #651 Remove noqa marks in `__init__.py` files
- PR #671 CSV Reader: uncompressed buffer input can be parsed without explicitly specifying compression as None
- PR #684 Make RMM a submodule
- PR #718 Ensure sum, product, min, max methods pandas compatibility on empty datasets
- PR #720 Refactored Index classes to make them more Pandas-like, added CategoricalIndex
- PR #749 Improve to_arrow and from_arrow Pandas compatibility
- PR #766 Remove TravisCI references, remove unused variables from CMake, fix ARROW_VERSION in Cmake
- PR #773 Add build-args back to Dockerfile and handle dependencies based on environment yml file
- PR #781 Move thirdparty submodules to root and symlink in /cpp
- PR #843 Fix broken cudf/python API examples, add new methods to the API index

## Bug Fixes

- PR #569 CSV Reader: Fix days being off-by-one when parsing some dates
- PR #531 CSV Reader: Fix incorrect parsing of quoted numbers
- PR #465 Added templated C++ API for RMM to avoid explicit cast to `void**`
- PR #473 Added missing <random> include
- PR #478 CSV Reader: Add api support for auto column detection, header, mangle_dupe_cols, usecols
- PR #495 Updated README to correct where cffi pytest should be executed
- PR #501 Fix the intermittent segfault caused by the `thousands` and `compression` parameters in the csv reader
- PR #502 Simplify Dockerfile for local dev, eliminate old conda/pip envs
- PR #512 fix bug for `on` parameter in `DataFrame.merge` to allow for None or single column name
- PR #511 Updated python/cudf/bindings/join.pyx to fix cudf merge printing out dtypes
- PR #513 `.gitignore` tweaks
- PR #521 Add `assert_eq` function for testing
- PR #537 Fix CMAKE_CUDA_STANDARD_REQURIED typo in CMakeLists.txt
- PR #447 Fix silent failure in initializing DataFrame from generator
- PR #545 Temporarily disable csv reader thousands test to prevent segfault (test re-enabled in PR #501)
- PR #559 Fix Assertion error while using `applymap` to change the output dtype
- PR #575 Update `print_env.sh` script to better handle missing commands
- PR #612 Prevent an exception from occuring with true division on integer series.
- PR #630 Fix deprecation warning for `pd.core.common.is_categorical_dtype`
- PR #622 Fix Series.append() behaviour when appending values with different numeric dtype
- PR #603 Fix error while creating an empty column using None.
- PR #673 Fix array of strings not being caught in from_pandas
- PR #644 Fix return type and column support of dataframe.quantile()
- PR #634 Fix create `DataFrame.from_pandas()` with numeric column names
- PR #654 Add resolution check for GDF_TIMESTAMP in Join
- PR #648 Enforce one-to-one copy required when using `numba>=0.42.0`
- PR #645 Fix cmake build type handling not setting debug options when CMAKE_BUILD_TYPE=="Debug"
- PR #669 Fix GIL deadlock when launching multiple python threads that make Cython calls
- PR #665 Reworked the hash map to add a way to report the destination partition for a key
- PR #670 CMAKE: Fix env include path taking precedence over libcudf source headers
- PR #674 Check for gdf supported column types
- PR #677 Fix 'gdf_csv_test_Dates' gtest failure due to missing nrows parameter
- PR #604 Fix the parsing errors while reading a csv file using `sep` instead of `delimiter`.
- PR #686 Fix converting nulls to NaT values when converting Series to Pandas/Numpy
- PR #689 CSV Reader: Fix behavior with skiprows+header to match pandas implementation
- PR #691 Fixes Join on empty input DFs
- PR #706 CSV Reader: Fix broken dtype inference when whitespace is in data
- PR #717 CSV reader: fix behavior when parsing a csv file with no data rows
- PR #724 CSV Reader: fix build issue due to parameter type mismatch in a std::max call
- PR #734 Prevents reading undefined memory in gpu_expand_mask_bits numba kernel
- PR #747 CSV Reader: fix an issue where CUDA allocations fail with some large input files
- PR #750 Fix race condition for handling NVStrings in CMake
- PR #719 Fix merge column ordering
- PR #770 Fix issue where RMM submodule pointed to wrong branch and pin other to correct branches
- PR #778 Fix hard coded ABI off setting
- PR #784 Update RMM submodule commit-ish and pip paths
- PR #794 Update `rmm::exec_policy` usage to fix segmentation faults when used as temprory allocator.
- PR #800 Point git submodules to branches of forks instead of exact commits


# cuDF 0.4.0 (05 Dec 2018)

## New Features

- PR #398 add pandas-compatible `DataFrame.shape()` and `Series.shape()`
- PR #394 New documentation feature "10 Minutes to cuDF"
- PR #361 CSV Reader: Add support for strings with delimiters

## Improvements

 - PR #436 Improvements for type_dispatcher and wrapper structs
 - PR #429 Add CHANGELOG.md (this file)
 - PR #266 use faster CUDA-accelerated DataFrame column/Series concatenation.
 - PR #379 new C++ `type_dispatcher` reduces code complexity in supporting many data types.
 - PR #349 Improve performance for creating columns from memoryview objects
 - PR #445 Update reductions to use type_dispatcher. Adds integer types support to sum_of_squares.
 - PR #448 Improve installation instructions in README.md
 - PR #456 Change default CMake build to Release, and added option for disabling compilation of tests

## Bug Fixes

 - PR #444 Fix csv_test CUDA too many resources requested fail.
 - PR #396 added missing output buffer in validity tests for groupbys.
 - PR #408 Dockerfile updates for source reorganization
 - PR #437 Add cffi to Dockerfile conda env, fixes "cannot import name 'librmm'"
 - PR #417 Fix `map_test` failure with CUDA 10
 - PR #414 Fix CMake installation include file paths
 - PR #418 Properly cast string dtypes to programmatic dtypes when instantiating columns
 - PR #427 Fix and tests for Concatenation illegal memory access with nulls


# cuDF 0.3.0 (23 Nov 2018)

## New Features

 - PR #336 CSV Reader string support

## Improvements

 - PR #354 source code refactored for better organization. CMake build system overhaul. Beginning of transition to Cython bindings.
 - PR #290 Add support for typecasting to/from datetime dtype
 - PR #323 Add handling pyarrow boolean arrays in input/out, add tests
 - PR #325 GDF_VALIDITY_UNSUPPORTED now returned for algorithms that don't support non-empty valid bitmasks
 - PR #381 Faster InputTooLarge Join test completes in ms rather than minutes.
 - PR #373 .gitignore improvements
 - PR #367 Doc cleanup & examples for DataFrame methods
 - PR #333 Add Rapids Memory Manager documentation
 - PR #321 Rapids Memory Manager adds file/line location logging and convenience macros
 - PR #334 Implement DataFrame `__copy__` and `__deepcopy__`
 - PR #271 Add NVTX ranges to pygdf
 - PR #311 Document system requirements for conda install

## Bug Fixes

 - PR #337 Retain index on `scale()` function
 - PR #344 Fix test failure due to PyArrow 0.11 Boolean handling
 - PR #364 Remove noexcept from managed_allocator;  CMakeLists fix for NVstrings
 - PR #357 Fix bug that made all series be considered booleans for indexing
 - PR #351 replace conda env configuration for developers
 - PRs #346 #360 Fix CSV reading of negative numbers
 - PR #342 Fix CMake to use conda-installed nvstrings
 - PR #341 Preserve categorical dtype after groupby aggregations
 - PR #315 ReadTheDocs build update to fix missing libcuda.so
 - PR #320 FIX out-of-bounds access error in reductions.cu
 - PR #319 Fix out-of-bounds memory access in libcudf count_valid_bits
 - PR #303 Fix printing empty dataframe


# cuDF 0.2.0 and cuDF 0.1.0

These were initial releases of cuDF based on previously separate pyGDF and libGDF libraries.
<|MERGE_RESOLUTION|>--- conflicted
+++ resolved
@@ -4,9 +4,7 @@
 
 - PR #760 Raise `FileNotFoundError` instead of `GDF_FILE_ERROR` in `read_csv` if the file does not exist
 - PR #539 Add Python bindings for replace function
-<<<<<<< HEAD
-- PR #823 Add building HTML version of source code Doxygen documentation
-=======
+- PR #823 Add Doxygen configuration to enable building HTML documentation for libcudf C/C++ API
 - PR #807 CSV Reader: Add byte_range parameter to specify the range in the input file to be read
 - PR #858 Add series feature hashing support
 - PR #871 CSV Reader: Add support for NA values, including user specified strings
@@ -17,7 +15,6 @@
 - PR #888 CSV Reader: Add prefix parameter for column names, used when parsing without a header
 - PR #918 Add Series.groupby(level=0) support
 - PR #906 Add binary and comparison ops to DataFrame
->>>>>>> e3321963
 
 ## Improvements
 
