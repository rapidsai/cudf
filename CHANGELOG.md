# cuDF 0.11.0 (Date TBD)

## New Features
- PR #2905 Added `Series.median()` and null support for `Series.quantile()`
- PR #2930 JSON Reader: Support ARROW_RANDOM_FILE input
- PR #2956 Add `cudf::stack` and `cudf::tile`
- PR #2980 Added nvtext is_vowel/is_consonant functions
- PR #2987 Add `inplace` arg to `DataFrame.reset_index` and `Series`
- PR #3011 Added libcudf++ transition guide
- PR #3129 Add strings column factory from `std::vector`s
- PR #3054 Add parquet reader support for decimal data types
- PR #3022 adds DataFrame.astype for cuDF dataframes
- PR #2962 Add isnull(), notnull() and related functions
- PR #3025 Move search files to legacy
- PR #3068 Add `scalar` class
- PR #3094 Adding `any` and `all` support from libcudf
- PR #3130 Define and implement new `column_wrapper`
- PR #3143 Define and implement new copying APIs `slice` and `split`
- PR #3161 Move merge files to legacy
- PR #3079 Added support to write ORC files given a local path
- PR #3192 Add dtype param to cast `DataFrame` on init
- PR #3213 Port cuIO to libcudf++
- PR #3222 Add nvtext character tokenizer
- PR #3223 Java expose underlying buffers
- PR #3300 Add `DataFrame.insert`
- PR #3263 Define and implement new `valid_if`
- PR #3278 Add `to_host` utility to copy `column_view` to host
- PR #3087 Add new cudf::experimental bool8 wrapper
- PR #3219 Construct column from column_view
- PR #3229 Define and implement new search APIs
- PR #3308 java add API for memory usage callbacks
- PR #2691 Row-wise reduction and scan operations via CuPy
- PR #3291 Add normalize_nans_and_zeros
- PR #3187 Define and implement new replace APIs
- PR #3356 Add vertical concatenation for table/columns
- PR #3344 java split API
- PR #2791 Add `groupby.std()`
- PR #3368 Enable dropna argument in dask_cudf groupby
- PR #3298 add null replacement iterator for column_device_view
- PR #3297 Define and implement new groupby API.
- PR #3396 Update device_atomics with new bool8 and timestamp specializations
- PR #3411 Java host memory management API
- PR #3393 Implement df.cov and enable covariance/correlation in dask_cudf
- PR #3401 Add dask_cudf ORC writer (to_orc)
- PR #3331 Add copy_if_else
- PR #3427 Define and Implement new multi-search API
- PR #3442 Add Bool-index + Multi column + DataFrame support for set-item
- PR #3172 Define and implement new fill/repeat/copy_range APIs
- PR #3497 Add DataFrame.drop(..., inplace=False) argument

## Improvements

- PR #2904 Move gpu decompressors to cudf::io namespace
- PR #2977 Moved old C++ test utilities to legacy directory.
- PR #2965 Fix slow orc reader perf with large uncompressed blocks
- PR #2995 Move JIT type utilities to legacy directory
- PR #2927 Add ``Table`` and ``TableView`` extension classes that wrap legacy cudf::table
- PR #3005 Renames `cudf::exp` namespace to `cudf::experimental`
- PR #3008 Make safe versions of `is_null` and `is_valid` in `column_device_view`
- PR #3026 Move fill and repeat files to legacy
- PR #3027 Move copying.hpp and related source to legacy folder
- PR #3014 Snappy decompression optimizations
- PR #3032 Use `asarray` to coerce indices to a NumPy array
- PR #2996 IO Readers: Replace `cuio::device_buffer` with `rmm::device_buffer`
- PR #3051 Specialized hash function for strings column
- PR #3065 Select and Concat for cudf::experimental::table
- PR #3080 Move `valid_if.cuh` to `legacy/`
- PR #3052 Moved replace.hpp functionality to legacy
- PR #3091 Move join files to legacy
- PR #3092 Implicitly init RMM if Java allocates before init
- PR #3029 Update gdf_ numeric types with stdint and move to cudf namespace
- PR #3052 Moved replace.hpp functionality to legacy
- PR #2955 Add cmake option to only build for present GPU architecture
- PR #3070 Move functions.h and related source to legacy
- PR #2951 Allow set_index to handle a list of column names
- PR #3093 Move groupby files to legacy
- PR #2988 Removing GIS functionality (now part of cuSpatial library)
- PR #3067 Java method to return size of device memory buffer
- PR #3083 Improved some binary operation tests to include null testing.
- PR #3084 Update to arrow-cpp and pyarrow 0.15.0
- PR #3071 Move cuIO to legacy
- PR #3126 Round 2 of snappy decompression optimizations
- PR #3046 Define and implement new copying APIs `empty_like` and `allocate_like`
- PR #3128 Support MultiIndex in DataFrame.join
- PR #2971 Added initial gather and scatter methods for strings_column_view
- PR #3133 Port NVStrings to cudf column: count_characters and count_bytes
- PR #2991 Added strings column functions concatenate and join_strings
- PR #3028 Define and implement new `gather` APIs.
- PR #3135 Add nvtx utilities to cudf::nvtx namespace
- PR #3021 Java host side concat of serialized buffers
- PR #3138 Move unary files to legacy
- PR #3170 Port NVStrings substring functions to cudf strings column
- PR #3159 Port NVStrings is-chars-types function to cudf strings column
- PR #3154 Make `table_view_base.column()` const and add `mutable_table_view.column()`
- PR #3175 Set cmake cuda version variables
- PR #3171 Move deprecated error macros to legacy
- PR #3191 Port NVStrings integer convert ops to cudf column
- PR #3189 Port NVStrings find ops to cudf column
- PR #3352 Port NVStrings convert float functions to cudf strings column
- PR #3193 Add cuPy as a formal dependency
- PR #3195 Support for zero columned `table_view`
- PR #3165 Java device memory size for string category
- PR #3205 Move transform files to legacy
- PR #3202 Rename and move error.hpp to public headers
- PR #2878 Use upstream merge code in dask_cudf
- PR #3217 Port NVStrings upper and lower case conversion functions
- PR #3350 Port NVStrings booleans convert functions
- PR #3231 Add `column::release()` to give up ownership of contents.
- PR #3157 Use enum class rather than enum for mask_allocation_policy
- PR #3232 Port NVStrings datetime conversion to cudf strings column
- PR #3136 Define and implement new transpose API
- PR #3237 Define and implement new transform APIs
- PR #3245 Move binaryop files to legacy
- PR #3241 Move stream_compaction files to legacy
- PR #3166 Move reductions to legacy
- PR #3261 Small cleanup: remove `== true`
- PR #3271 Update rmm API based on `rmm.reinitialize(...)` change
- PR #3266 Remove optional checks for CuPy
- PR #3268 Adding null ordering per column feature when sorting
- PR #3239 Adding floating point specialization to comparators for NaNs
- PR #3270 Move predicates files to legacy
- PR #3281 Add to_host specialization for strings in column test utilities
- PR #3282 Add `num_bitmask_words`
- PR #3252 Add new factory methods to include passing an existing null mask
- PR #3288 Make `bit.cuh` utilities usable from host code.
- PR #3287 Move rolling windows files to legacy
- PR #3182 Define and implement new unary APIs `is_null` and `is_not_null`
- PR #3314 Drop `cython` from run requirements
- PR #3301 Add tests for empty column wrapper.
- PR #3294 Update to arrow-cpp and pyarrow 0.15.1
- PR #3310 Add `row_hasher` and `element_hasher` utilities
- PR #3272 Support non-default streams when creating/destroying hash maps
- PR #3286 Clean up the starter code on README
- PR #3332 Port NVStrings replace to cudf strings column
- PR #3354 Define and implement new `scatter` APIs
- PR #3322 Port NVStrings pad operations to cudf strings column
- PR #3345 Add cache member for number of characters in string_view class
- PR #3299 Define and implement new `is_sorted` APIs
- PR #3328 Partition by stripes in dask_cudf ORC reader
- PR #3243 Use upstream join code in dask_cudf
- PR #3371 Add `select` method to `table_view`
- PR #3309 Add java and JNI bindings for search bounds
- PR #3380 Concatenate columns of strings
- PR #3382 Add fill function for strings column
- PR #3391 Move device_atomics_tests.cu files to legacy
- PR #3303 Define and implement new stream compaction APIs `copy_if`, `drop_nulls`,
           `apply_boolean_mask`, `drop_duplicate` and `unique_count`.
- PR #3387 Strings column gather function
- PR #3440 Strings column scatter function
- PR #3389 Move quantiles.hpp + group_quantiles.hpp files to legacy
- PR #3397 Port unary cast to libcudf++
- PR #3398 Move reshape.hpp files to legacy
- PR #3425 Strings column copy_if_else implementation
- PR #3422 Move utilities to legacy
- PR #3201 Define and implement new datetime_ops APIs
- PR #3421 Port NVStrings find_multiple to cudf strings column
- PR #3448 Port scatter_to_tables to libcudf++
- PR #3458 Update strings sections in the transition guide
- PR #3462 Add `make_empty_column` and update `empty_like`.
- PR #3465 Port `aggregation` traits and utilities.
- PR #3214 Define and implement new unary operations APIs
- PR #3475 Add `bitmask_to_host` column utility
- PR #3487 Add is_boolean trait and random timestamp generator for testing
- PR #3492 Small cleanup (remove std::abs) and comment
- PR #3407 Allow multiple row-groups per task in dask_cudf read_parquet
- PR #3500 cudf::fill()/cudf::repeat() support for strings columns.
- PR #3438 Update scalar and scalar_device_view to better support strings

## Bug Fixes

- PR #2895 Fixed dask_cudf group_split behavior to handle upstream rearrange_by_divisions
- PR #3048 Support for zero columned tables
- PR #3030 Fix snappy decoding regression in PR #3014
- PR #3041 Fixed exp to experimental namespace name change issue
- PR #3056 Add additional cmake hint for finding local build of RMM files
- PR #3060 Move copying.hpp includes to legacy
- PR #3139 Fixed java RMM auto initalization
- PR #3141 Java fix for relocated IO headers
- PR #3149 Rename column_wrapper.cuh to column_wrapper.hpp
- PR #3168 Fix mutable_column_device_view head const_cast
- PR #3199 Update JNI includes for legacy moves
- PR #3204 ORC writer: Fix ByteRLE encoding of NULLs
- PR #2994 Fix split_out-support but with hash_object_dispatch
- PR #3212 Fix string to date casting when format is not specified
- PR #3218 Fixes `row_lexicographic_comparator` issue with handling two tables
- PR #3228 Default initialize RMM when Java native dependencies are loaded
- PR #3012 replacing instances of `to_gpu_array` with `mem`
- PR #3236 Fix Numba 0.46+/CuPy 6.3 interface compatibility
- PR #3276 Update JNI includes for legacy moves
- PR #3256 Fix orc writer crash with multiple string columns
- PR #3211 Fix breaking change caused by rapidsai/rmm#167
- PR #3265 Fix dangling pointer in `is_sorted`
- PR #3267 ORC writer: fix incorrect ByteRLE encoding of long literal runs
- PR #3277 Fix invalid reference to deleted temporary in `is_sorted`.
- PR #3274 ORC writer: fix integer RLEv2 mode2 unsigned base value encoding
- PR #3279 Fix shutdown hang issues with pinned memory pool init executor
- PR #3280 Invalid children check in mutable_column_device_view
- PR #3289 fix java memory usage API for empty columns
- PR #3293 Fix loading of csv files zipped on MacOS (disabled zip min version check)
- PR #3295 Fix storing storing invalid RMM exec policies.
- PR #3307 Add pd.RangeIndex to from_pandas to fix dask_cudf meta_nonempty bug
- PR #3313 Fix public headers including non-public headers
- PR #3318 Revert arrow to 0.15.0 temporarily to unblock downstream projects CI
- PR #3317 Fix index-argument bug in dask_cudf parquet reader
- PR #3323 Fix `insert` non-assert test case
- PR #3341 Fix `Series` constructor converting NoneType to "None"
- PR #3326 Fix and test for detail::gather map iterator type inference
- PR #3334 Remove zero-size exception check from make_strings_column factories
- PR #3333 Fix compilation issues with `constexpr` functions not marked `__device__`
- PR #3340 Make all benchmarks use cudf base fixture to initialize RMM pool
- PR #3337 Fix Java to pad validity buffers to 64-byte boundary
- PR #3362 Fix `find_and_replace` upcasting series for python scalars and lists
- PR #3357 Disabling `column_view` iterators for non fixed-width types
- PR #3383 Fix : properly compute null counts for rolling_window.
- PR #3386 Removing external includes from `column_view.hpp`
- PR #3369 Add write_partition to dask_cudf to fix to_parquet bug
- PR #3388 Support getitem with bools when DataFrame has a MultiIndex
- PR #3408 Fix String and Column (De-)Serialization
- PR #3372 Fix dask-distributed scatter_by_map bug
- PR #3419 Fix a bug in parse_into_parts (incomplete input causing walking past the end of string).
- PR #3413 Fix dask_cudf read_csv file-list bug
- PR #3416 Fix memory leak in ColumnVector when pulling strings off the GPU
- PR #3424 Fix benchmark build by adding libcudacxx to benchmark's CMakeLists.txt
- PR #3435 Fix diff and shift for empty series
- PR #3439 Fix index-name bug in StringColumn concat
- PR #3445 Fix ORC Writer default stripe size
- PR #3459 Fix printing of invalid entries
- PR #3466 Fix gather null mask allocation for invalid index
- PR #3468 Fix memory leak issue in `drop_duplicates`
- PR #3474 Fix small doc error in capitalize Docs
- PR #3491 Fix more doc errors in NVStrings
- PR #3478 Fix as_index deep copy via Index.rename inplace arg
- PR #3476 Fix ORC reader timezone conversion
- PR #3188 Repr slices up large DataFrames
<<<<<<< HEAD
- PR #3523 Fix lgenfe issue with debug build
=======
- PR #3530 Fix copy_if_else test case fail issue
>>>>>>> f9f10802


# cuDF 0.10.0 (16 Oct 2019)

## New Features

- PR #2423 Added `groupby.quantile()`
- PR #2522 Add Java bindings for NVStrings backed upper and lower case mutators
- PR #2605 Added Sort based groupby in libcudf
- PR #2607 Add Java bindings for parsing JSON
- PR #2629 Add dropna= parameter to groupby
- PR #2585 ORC & Parquet Readers: Remove millisecond timestamp restriction
- PR #2507 Add GPU-accelerated ORC Writer
- PR #2559 Add Series.tolist()
- PR #2653 Add Java bindings for rolling window operations
- PR #2480 Merge `custreamz` codebase into `cudf` repo
- PR #2674 Add __contains__ for Index/Series/Column
- PR #2635 Add support to read from remote and cloud sources like s3, gcs, hdfs
- PR #2722 Add Java bindings for NVTX ranges
- PR #2702 Add make_bool to dataset generation functions
- PR #2394 Move `rapidsai/custrings` into `cudf`
- PR #2734 Final sync of custrings source into cudf
- PR #2724 Add libcudf support for __contains__
- PR #2777 Add python bindings for porter stemmer measure functionality
- PR #2781 Add issorted to is_monotonic
- PR #2685 Add cudf::scatter_to_tables and cython binding
- PR #2743 Add Java bindings for NVStrings timestamp2long as part of String ColumnVector casting
- PR #2785 Add nvstrings Python docs
- PR #2786 Add benchmarks option to root build.sh
- PR #2802 Add `cudf::repeat()` and `cudf.Series.repeat()`
- PR #2773 Add Fisher's unbiased kurtosis and skew for Series/DataFrame
- PR #2748 Parquet Reader: Add option to specify loading of PANDAS index
- PR #2807 Add scatter_by_map to DataFrame python API
- PR #2836 Add nvstrings.code_points method
- PR #2844 Add Series/DataFrame notnull
- PR #2858 Add GTest type list utilities
- PR #2870 Add support for grouping by Series of arbitrary length
- PR #2719 Series covariance and Pearson correlation
- PR #2207 Beginning of libcudf overhaul: introduce new column and table types
- PR #2869 Add `cudf.CategoricalDtype`
- PR #2838 CSV Reader: Support ARROW_RANDOM_FILE input
- PR #2655 CuPy-based Series and Dataframe .values property
- PR #2803 Added `edit_distance_matrix()` function to calculate pairwise edit distance for each string on a given nvstrings object.
- PR #2811 Start of cudf strings column work based on 2207
- PR #2872 Add Java pinned memory pool allocator
- PR #2969 Add findAndReplaceAll to ColumnVector
- PR #2814 Add Datetimeindex.weekday
- PR #2999 Add timestamp conversion support for string categories
- PR #2918 Add cudf::column timestamp wrapper types

## Improvements

- PR #2578 Update legacy_groupby to use libcudf group_by_without_aggregation
- PR #2581 Removed `managed` allocator from hash map classes.
- PR #2571 Remove unnecessary managed memory from gdf_column_concat
- PR #2648 Cython/Python reorg
- PR #2588 Update Series.append documentation
- PR #2632 Replace dask-cudf set_index code with upstream
- PR #2682 Add cudf.set_allocator() function for easier allocator init
- PR #2642 Improve null printing and testing
- PR #2747 Add missing Cython headers / cudftestutil lib to conda package for cuspatial build
- PR #2706 Compute CSV format in device code to speedup performance
- PR #2673 Add support for np.longlong type
- PR #2703 move dask serialization dispatch into cudf
- PR #2728 Add YYMMDD to version tag for nightly conda packages
- PR #2729 Handle file-handle input in to_csv
- PR #2741 CSV Reader: Move kernel functions into its own file
- PR #2766 Improve nvstrings python cmake flexibility
- PR #2756 Add out_time_unit option to csv reader, support timestamp resolutions
- PR #2771 Stopgap alias for to_gpu_matrix()
- PR #2783 Support mapping input columns to function arguments in apply kernels
- PR #2645 libcudf unique_count for Series.nunique
- PR #2817 Dask-cudf: `read_parquet` support for remote filesystems
- PR #2823 improve java data movement debugging
- PR #2806 CSV Reader: Clean-up row offset operations
- PR #2640 Add dask wait/persist exmaple to 10 minute guide
- PR #2828 Optimizations of kernel launch configuration for `DataFrame.apply_rows` and `DataFrame.apply_chunks`
- PR #2831 Add `column` argument to `DataFrame.drop`
- PR #2775 Various optimizations to improve __getitem__ and __setitem__ performance
- PR #2810 cudf::allocate_like can optionally always allocate a mask.
- PR #2833 Parquet reader: align page data allocation sizes to 4-bytes to satisfy cuda-memcheck
- PR #2832 Using the new Python bindings for UCX
- PR #2856 Update group_split_cudf to use scatter_by_map
- PR #2890 Optionally keep serialized table data on the host.
- PR #2778 Doc: Updated and fixed some docstrings that were formatted incorrectly.
- PR #2830 Use YYMMDD tag in custreamz nightly build
- PR #2875 Java: Remove synchronized from register methods in MemoryCleaner
- PR #2887 Minor snappy decompression optimization
- PR #2899 Use new RMM API based on Cython
- PR #2788 Guide to Python UDFs
- PR #2919 Change java API to use operators in groupby namespace
- PR #2909 CSV Reader: Avoid row offsets host vector default init
- PR #2834 DataFrame supports setting columns via attribute syntax `df.x = col`
- PR #3147 DataFrame can be initialized from rows via list of tuples

## Bug Fixes

- PR #2584 ORC Reader: fix parsing of `DECIMAL` index positions
- PR #2619 Fix groupby serialization/deserialization
- PR #2614 Update Java version to match
- PR #2601 Fixes nlargest(1) issue in Series and Dataframe
- PR #2610 Fix a bug in index serialization (properly pass DeviceNDArray)
- PR #2621 Fixes the floordiv issue of not promoting float type when rhs is 0
- PR #2611 Types Test: fix static casting from negative int to string
- PR #2618 IO Readers: Fix datasource memory map failure for multiple reads
- PR #2628 groupby_without_aggregation non-nullable input table produces non-nullable output
- PR #2615 fix string category partitioning in java API
- PR #2641 fix string category and timeunit concat in the java API
- PR #2649 Fix groupby issue resulting from column_empty bug
- PR #2658 Fix astype() for null categorical columns
- PR #2660 fix column string category and timeunit concat in the java API
- PR #2664 ORC reader: fix `skip_rows` larger than first stripe
- PR #2654 Allow Java gdfOrderBy to work with string categories
- PR #2669 AVRO reader: fix non-deterministic output
- PR #2668 Update Java bindings to specify timestamp units for ORC and Parquet readers
- PR #2679 AVRO reader: fix cuda errors when decoding compressed streams
- PR #2692 Add concatenation for data-frame with different headers (empty and non-empty)
- PR #2651 Remove nvidia driver installation from ci/cpu/build.sh
- PR #2697 Ensure csv reader sets datetime column time units
- PR #2698 Return RangeIndex from contiguous slice of RangeIndex
- PR #2672 Fix null and integer handling in round
- PR #2704 Parquet Reader: Fix crash when loading string column with nulls
- PR #2725 Fix Jitify issue with running on Turing using CUDA version < 10
- PR #2731 Fix building of benchmarks
- PR #2738 Fix java to find new NVStrings locations
- PR #2736 Pin Jitify branch to v0.10 version
- PR #2742 IO Readers: Fix possible silent failures when creating `NvStrings` instance
- PR #2753 Fix java quantile API calls
- PR #2762 Fix validity processing for time in java
- PR #2796 Fix handling string slicing and other nvstrings delegated methods with dask
- PR #2769 Fix link to API docs in README.md
- PR #2772 Handle multiindex pandas Series #2772
- PR #2749 Fix apply_rows/apply_chunks pessimistic null mask to use in_cols null masks only
- PR #2752 CSV Reader: Fix exception when there's no rows to process
- PR #2716 Added Exception for `StringMethods` in string methods
- PR #2787 Fix Broadcasting `None` to `cudf-series`
- PR #2794 Fix async race in NVCategory::get_value and get_value_bounds
- PR #2795 Fix java build/cast error
- PR #2496 Fix improper merge of two dataframes when names differ
- PR #2824 Fix issue with incorrect result when Numeric Series replace is called several times
- PR #2751 Replace value with null
- PR #2765 Fix Java inequality comparisons for string category
- PR #2818 Fix java join API to use new C++ join API
- PR #2841 Fix nvstrings.slice and slice_from for range (0,0)
- PR #2837 Fix join benchmark
- PR #2809 Add hash_df and group_split dispatch functions for dask
- PR #2843 Parquet reader: fix skip_rows when not aligned with page or row_group boundaries
- PR #2851 Deleted existing dask-cudf/record.txt
- PR #2854 Fix column creation from ephemeral objects exposing __cuda_array_interface__
- PR #2860 Fix boolean indexing when the result is a single row
- PR #2859 Fix tail method issue for string columns
- PR #2852 Fixed `cumsum()` and `cumprod()` on boolean series.
- PR #2865 DaskIO: Fix `read_csv` and `read_orc` when input is list of files
- PR #2750 Fixed casting values to cudf::bool8 so non-zero values always cast to true
- PR #2873 Fixed dask_cudf read_partition bug by generating ParquetDatasetPiece
- PR #2850 Fixes dask_cudf.read_parquet on partitioned datasets
- PR #2896 Properly handle `axis` string keywords in `concat`
- PR #2926 Update rounding algorithm to avoid using fmod
- PR #2968 Fix Java dependency loading when using NVTX
- PR #2963 Fix ORC writer uncompressed block indexing
- PR #2928 CSV Reader: Fix using `byte_range` for large datasets
- PR #2983 Fix sm_70+ race condition in gpu_unsnap
- PR #2964 ORC Writer: Segfault when writing mixed numeric and string columns
- PR #3007 Java: Remove unit test that frees RMM invalid pointer
- PR #3009 Fix orc reader RLEv2 patch position regression from PR #2507
- PR #3002 Fix CUDA invalid configuration errors reported after loading an ORC file without data
- PR #3035 Update update-version.sh for new docs locations
- PR #3038 Fix uninitialized stream parameter in device_table deleter
- PR #3064 Fixes groupby performance issue
- PR #3061 Add rmmInitialize to nvstrings gtests
- PR #3058 Fix UDF doc markdown formatting
- PR #3059 Add nvstrings python build instructions to contributing.md


# cuDF 0.9.0 (21 Aug 2019)

## New Features

- PR #1993 Add CUDA-accelerated series aggregations: mean, var, std
- PR #2111 IO Readers: Support memory buffer, file-like object, and URL inputs
- PR #2012 Add `reindex()` to DataFrame and Series
- PR #2097 Add GPU-accelerated AVRO reader
- PR #2098 Support binary ops on DFs and Series with mismatched indices
- PR #2160 Merge `dask-cudf` codebase into `cudf` repo
- PR #2149 CSV Reader: Add `hex` dtype for explicit hexadecimal parsing
- PR #2156 Add `upper_bound()` and `lower_bound()` for libcudf tables and `searchsorted()` for cuDF Series
- PR #2158 CSV Reader: Support single, non-list/dict argument for `dtype`
- PR #2177 CSV Reader: Add `parse_dates` parameter for explicit date inference
- PR #1744 cudf::apply_boolean_mask and cudf::drop_nulls support for cudf::table inputs (multi-column)
- PR #2196 Add `DataFrame.dropna()`
- PR #2197 CSV Writer: add `chunksize` parameter for `to_csv`
- PR #2215 `type_dispatcher` benchmark
- PR #2179 Add Java quantiles
- PR #2157 Add __array_function__ to DataFrame and Series
- PR #2212 Java support for ORC reader
- PR #2224 Add DataFrame isna, isnull, notna functions
- PR #2236 Add Series.drop_duplicates
- PR #2105 Add hash-based join benchmark
- PR #2316 Add unique, nunique, and value_counts for datetime columns
- PR #2337 Add Java support for slicing a ColumnVector
- PR #2049 Add cudf::merge (sorted merge)
- PR #2368 Full cudf+dask Parquet Support
- PR #2380 New cudf::is_sorted checks whether cudf::table is sorted
- PR #2356 Java column vector standard deviation support
- PR #2221 MultiIndex full indexing - Support iloc and wildcards for loc
- PR #2429 Java support for getting length of strings in a ColumnVector
- PR #2415 Add `value_counts` for series of any type
- PR #2446 Add __array_function__ for index
- PR #2437 ORC reader: Add 'use_np_dtypes' option
- PR #2382 Add CategoricalAccessor add, remove, rename, and ordering methods
- PR #2464 Native implement `__cuda_array_interface__` for Series/Index/Column objects
- PR #2425 Rolling window now accepts array-based user-defined functions
- PR #2442 Add __setitem__
- PR #2449 Java support for getting byte count of strings in a ColumnVector
- PR #2492 Add groupby.size() method
- PR #2358 Add cudf::nans_to_nulls: convert floating point column into bitmask
- PR #2489 Add drop argument to set_index
- PR #2491 Add Java bindings for ORC reader 'use_np_dtypes' option
- PR #2213 Support s/ms/us/ns DatetimeColumn time unit resolutions
- PR #2536 Add _constructor properties to Series and DataFrame

## Improvements

- PR #2103 Move old `column` and `bitmask` files into `legacy/` directory
- PR #2109 added name to Python column classes
- PR #1947 Cleanup serialization code
- PR #2125 More aggregate in java API
- PR #2127 Add in java Scalar tests
- PR #2088 Refactor of Python groupby code
- PR #2130 Java serialization and deserialization of tables.
- PR #2131 Chunk rows logic added to csv_writer
- PR #2129 Add functions in the Java API to support nullable column filtering
- PR #2165 made changes to get_dummies api for it to be available in MethodCache
- PR #2171 Add CodeCov integration, fix doc version, make --skip-tests work when invoking with source
- PR #2184 handle remote orc files for dask-cudf
- PR #2186 Add `getitem` and `getattr` style access to Rolling objects
- PR #2168 Use cudf.Column for CategoricalColumn's categories instead of a tuple
- PR #2193 DOC: cudf::type_dispatcher documentation for specializing dispatched functors
- PR #2199 Better java support for appending strings
- PR #2176 Added column dtype support for datetime, int8, int16 to csv_writer
- PR #2209 Matching `get_dummies` & `select_dtypes` behavior to pandas
- PR #2217 Updated Java bindings to use the new groupby API
- PR #2214 DOC: Update doc instructions to build/install `cudf` and `dask-cudf`
- PR #2220 Update Java bindings for reduction rename
- PR #2232 Move CodeCov upload from build script to Jenkins
- PR #2225 refactor to use libcudf for gathering columns in dataframes
- PR #2293 Improve join performance (faster compute_join_output_size)
- PR #2300 Create separate dask codeowners for dask-cudf codebase
- PR #2304 gdf_group_by_without_aggregations returns gdf_column
- PR #2309 Java readers: remove redundant copy of result pointers
- PR #2307 Add `black` and `isort` to style checker script
- PR #2345 Restore removal of old groupby implementation
- PR #2342 Improve `astype()` to operate all ways
- PR #2329 using libcudf cudf::copy for column deep copy
- PR #2344 DOC: docs on code formatting for contributors
- PR #2376 Add inoperative axis= and win_type= arguments to Rolling()
- PR #2378 remove dask for (de-)serialization of cudf objects
- PR #2353 Bump Arrow and Dask versions
- PR #2377 Replace `standard_python_slice` with just `slice.indices()`
- PR #2373 cudf.DataFrame enchancements & Series.values support
- PR #2392 Remove dlpack submodule; make cuDF's Cython API externally accessible
- PR #2430 Updated Java bindings to use the new unary API
- PR #2406 Moved all existing `table` related files to a `legacy/` directory
- PR #2350 Performance related changes to get_dummies
- PR #2420 Remove `cudautils.astype` and replace with `typecast.apply_cast`
- PR #2456 Small improvement to typecast utility
- PR #2458 Fix handling of thirdparty packages in `isort` config
- PR #2459 IO Readers: Consolidate all readers to use `datasource` class
- PR #2475 Exposed type_dispatcher.hpp, nvcategory_util.hpp and wrapper_types.hpp in the include folder
- PR #2484 Enabled building libcudf as a static library
- PR #2453 Streamline CUDA_REL environment variable
- PR #2483 Bundle Boost filesystem dependency in the Java jar
- PR #2486 Java API hash functions
- PR #2481 Adds the ignore_null_keys option to the java api
- PR #2490 Java api: support multiple aggregates for the same column
- PR #2510 Java api: uses table based apply_boolean_mask
- PR #2432 Use pandas formatting for console, html, and latex output
- PR #2573 Bump numba version to 0.45.1
- PR #2606 Fix references to notebooks-contrib

## Bug Fixes

- PR #2086 Fixed quantile api behavior mismatch in series & dataframe
- PR #2128 Add offset param to host buffer readers in java API.
- PR #2145 Work around binops validity checks for java
- PR #2146 Work around unary_math validity checks for java
- PR #2151 Fixes bug in cudf::copy_range where null_count was invalid
- PR #2139 matching to pandas describe behavior & fixing nan values issue
- PR #2161 Implicitly convert unsigned to signed integer types in binops
- PR #2154 CSV Reader: Fix bools misdetected as strings dtype
- PR #2178 Fix bug in rolling bindings where a view of an ephemeral column was being taken
- PR #2180 Fix issue with isort reordering `importorskip` below imports depending on them
- PR #2187 fix to honor dtype when numpy arrays are passed to columnops.as_column
- PR #2190 Fix issue in astype conversion of string column to 'str'
- PR #2208 Fix issue with calling `head()` on one row dataframe
- PR #2229 Propagate exceptions from Cython cdef functions
- PR #2234 Fix issue with local build script not properly building
- PR #2223 Fix CUDA invalid configuration errors reported after loading small compressed ORC files
- PR #2162 Setting is_unique and is_monotonic-related attributes
- PR #2244 Fix ORC RLEv2 delta mode decoding with nonzero residual delta width
- PR #2297 Work around `var/std` unsupported only at debug build
- PR #2302 Fixed java serialization corner case
- PR #2355 Handle float16 in binary operations
- PR #2311 Fix copy behaviour for GenericIndex
- PR #2349 Fix issues with String filter in java API
- PR #2323 Fix groupby on categoricals
- PR #2328 Ensure order is preserved in CategoricalAccessor._set_categories
- PR #2202 Fix issue with unary ops mishandling empty input
- PR #2326 Fix for bug in DLPack when reading multiple columns
- PR #2324 Fix cudf Docker build
- PR #2325 Fix ORC RLEv2 patched base mode decoding with nonzero patch width
- PR #2235 Fix get_dummies to be compatible with dask
- PR #2332 Zero initialize gdf_dtype_extra_info
- PR #2355 Handle float16 in binary operations
- PR #2360 Fix missing dtype handling in cudf.Series & columnops.as_column
- PR #2364 Fix quantile api and other trivial issues around it
- PR #2361 Fixed issue with `codes` of CategoricalIndex
- PR #2357 Fixed inconsistent type of index created with from_pandas vs direct construction
- PR #2389 Fixed Rolling __getattr__ and __getitem__ for offset based windows
- PR #2402 Fixed bug in valid mask computation in cudf::copy_if (apply_boolean_mask)
- PR #2401 Fix to a scalar datetime(of type Days) issue
- PR #2386 Correctly allocate output valids in groupby
- PR #2411 Fixed failures on binary op on single element string column
- PR #2422 Fix Pandas logical binary operation incompatibilites
- PR #2447 Fix CodeCov posting build statuses temporarily
- PR #2450 Fix erroneous null handling in `cudf.DataFrame`'s `apply_rows`
- PR #2470 Fix issues with empty strings and string categories (Java)
- PR #2471 Fix String Column Validity.
- PR #2481 Fix java validity buffer serialization
- PR #2485 Updated bytes calculation to use size_t to avoid overflow in column concat
- PR #2461 Fix groupby multiple aggregations same column
- PR #2514 Fix cudf::drop_nulls threshold handling in Cython
- PR #2516 Fix utilities include paths and meta.yaml header paths
- PR #2517 Fix device memory leak in to_dlpack tensor deleter
- PR #2431 Fix local build generated file ownerships
- PR #2511 Added import of orc, refactored exception handlers to not squash fatal exceptions
- PR #2527 Fix index and column input handling in dask_cudf read_parquet
- PR #2466 Fix `dataframe.query` returning null rows erroneously
- PR #2548 Orc reader: fix non-deterministic data decoding at chunk boundaries
- PR #2557 fix cudautils import in string.py
- PR #2521 Fix casting datetimes from/to the same resolution
- PR #2545 Fix MultiIndexes with datetime levels
- PR #2560 Remove duplicate `dlpack` definition in conda recipe
- PR #2567 Fix ColumnVector.fromScalar issues while dealing with null scalars
- PR #2565 Orc reader: fix incorrect data decoding of int64 data types
- PR #2577 Fix search benchmark compilation error by adding necessary header
- PR #2604 Fix a bug in copying.pyx:_normalize_types that upcasted int32 to int64


# cuDF 0.8.0 (27 June 2019)

## New Features

- PR #1524 Add GPU-accelerated JSON Lines parser with limited feature set
- PR #1569 Add support for Json objects to the JSON Lines reader
- PR #1622 Add Series.loc
- PR #1654 Add cudf::apply_boolean_mask: faster replacement for gdf_apply_stencil
- PR #1487 cython gather/scatter
- PR #1310 Implemented the slice/split functionality.
- PR #1630 Add Python layer to the GPU-accelerated JSON reader
- PR #1745 Add rounding of numeric columns via Numba
- PR #1772 JSON reader: add support for BytesIO and StringIO input
- PR #1527 Support GDF_BOOL8 in readers and writers
- PR #1819 Logical operators (AND, OR, NOT) for libcudf and cuDF
- PR #1813 ORC Reader: Add support for stripe selection
- PR #1828 JSON Reader: add suport for bool8 columns
- PR #1833 Add column iterator with/without nulls
- PR #1665 Add the point-in-polygon GIS function
- PR #1863 Series and Dataframe methods for all and any
- PR #1908 cudf::copy_range and cudf::fill for copying/assigning an index or range to a constant
- PR #1921 Add additional formats for typecasting to/from strings
- PR #1807 Add Series.dropna()
- PR #1987 Allow user defined functions in the form of ptx code to be passed to binops
- PR #1948 Add operator functions like `Series.add()` to DataFrame and Series
- PR #1954 Add skip test argument to GPU build script
- PR #2018 Add bindings for new groupby C++ API
- PR #1984 Add rolling window operations Series.rolling() and DataFrame.rolling()
- PR #1542 Python method and bindings for to_csv
- PR #1995 Add Java API
- PR #1998 Add google benchmark to cudf
- PR #1845 Add cudf::drop_duplicates, DataFrame.drop_duplicates
- PR #1652 Added `Series.where()` feature
- PR #2074 Java Aggregates, logical ops, and better RMM support
- PR #2140 Add a `cudf::transform` function
- PR #2068 Concatenation of different typed columns

## Improvements

- PR #1538 Replacing LesserRTTI with inequality_comparator
- PR #1703 C++: Added non-aggregating `insert` to `concurrent_unordered_map` with specializations to store pairs with a single atomicCAS when possible.
- PR #1422 C++: Added a RAII wrapper for CUDA streams
- PR #1701 Added `unique` method for stringColumns
- PR #1713 Add documentation for Dask-XGBoost
- PR #1666 CSV Reader: Improve performance for files with large number of columns
- PR #1725 Enable the ability to use a single column groupby as its own index
- PR #1759 Add an example showing simultaneous rolling averages to `apply_grouped` documentation
- PR #1746 C++: Remove unused code: `windowed_ops.cu`, `sorting.cu`, `hash_ops.cu`
- PR #1748 C++: Add `bool` nullability flag to `device_table` row operators
- PR #1764 Improve Numerical column: `mean_var` and `mean`
- PR #1767 Speed up Python unit tests
- PR #1770 Added build.sh script, updated CI scripts and documentation
- PR #1739 ORC Reader: Add more pytest coverage
- PR #1696 Added null support in `Series.replace()`.
- PR #1390 Added some basic utility functions for `gdf_column`'s
- PR #1791 Added general column comparison code for testing
- PR #1795 Add printing of git submodule info to `print_env.sh`
- PR #1796 Removing old sort based group by code and gdf_filter
- PR #1811 Added funtions for copying/allocating `cudf::table`s
- PR #1838 Improve columnops.column_empty so that it returns typed columns instead of a generic Column
- PR #1890 Add utils.get_dummies- a pandas-like wrapper around one_hot-encoding
- PR #1823 CSV Reader: default the column type to string for empty dataframes
- PR #1827 Create bindings for scalar-vector binops, and update one_hot_encoding to use them
- PR #1817 Operators now support different sized dataframes as long as they don't share different sized columns
- PR #1855 Transition replace_nulls to new C++ API and update corresponding Cython/Python code
- PR #1858 Add `std::initializer_list` constructor to `column_wrapper`
- PR #1846 C++ type-erased gdf_equal_columns test util; fix gdf_equal_columns logic error
- PR #1390 Added some basic utility functions for `gdf_column`s
- PR #1391 Tidy up bit-resolution-operation and bitmask class code
- PR #1882 Add iloc functionality to MultiIndex dataframes
- PR #1884 Rolling windows: general enhancements and better coverage for unit tests
- PR #1886 support GDF_STRING_CATEGORY columns in apply_boolean_mask, drop_nulls and other libcudf functions
- PR #1896 Improve performance of groupby with levels specified in dask-cudf
- PR #1915 Improve iloc performance for non-contiguous row selection
- PR #1859 Convert read_json into a C++ API
- PR #1919 Rename libcudf namespace gdf to namespace cudf
- PR #1850 Support left_on and right_on for DataFrame merge operator
- PR #1930 Specialize constructor for `cudf::bool8` to cast argument to `bool`
- PR #1938 Add default constructor for `column_wrapper`
- PR #1930 Specialize constructor for `cudf::bool8` to cast argument to `bool`
- PR #1952 consolidate libcudf public API headers in include/cudf
- PR #1949 Improved selection with boolmask using libcudf `apply_boolean_mask`
- PR #1956 Add support for nulls in `query()`
- PR #1973 Update `std::tuple` to `std::pair` in top-most libcudf APIs and C++ transition guide
- PR #1981 Convert read_csv into a C++ API
- PR #1868 ORC Reader: Support row index for speed up on small/medium datasets
- PR #1964 Added support for list-like types in Series.str.cat
- PR #2005 Use HTML5 details tag in bug report issue template
- PR #2003 Removed few redundant unit-tests from test_string.py::test_string_cat
- PR #1944 Groupby design improvements
- PR #2017 Convert `read_orc()` into a C++ API
- PR #2011 Convert `read_parquet()` into a C++ API
- PR #1756 Add documentation "10 Minutes to cuDF and dask_cuDF"
- PR #2034 Adding support for string columns concatenation using "add" binary operator
- PR #2042 Replace old "10 Minutes" guide with new guide for docs build process
- PR #2036 Make library of common test utils to speed up tests compilation
- PR #2022 Facilitating get_dummies to be a high level api too
- PR #2050 Namespace IO readers and add back free-form `read_xxx` functions
- PR #2104 Add a functional ``sort=`` keyword argument to groupby
- PR #2108 Add `find_and_replace` for StringColumn for replacing single values
- PR #1803 cuDF/CuPy interoperability documentation

## Bug Fixes

- PR #1465 Fix for test_orc.py and test_sparse_df.py test failures
- PR #1583 Fix underlying issue in `as_index()` that was causing `Series.quantile()` to fail
- PR #1680 Add errors= keyword to drop() to fix cudf-dask bug
- PR #1651 Fix `query` function on empty dataframe
- PR #1616 Fix CategoricalColumn to access categories by index instead of iteration
- PR #1660 Fix bug in `loc` when indexing with a column name (a string)
- PR #1683 ORC reader: fix timestamp conversion to UTC
- PR #1613 Improve CategoricalColumn.fillna(-1) performance
- PR #1642 Fix failure of CSV_TEST gdf_csv_test.SkiprowsNrows on multiuser systems
- PR #1709 Fix handling of `datetime64[ms]` in `dataframe.select_dtypes`
- PR #1704 CSV Reader: Add support for the plus sign in number fields
- PR #1687 CSV reader: return an empty dataframe for zero size input
- PR #1757 Concatenating columns with null columns
- PR #1755 Add col_level keyword argument to melt
- PR #1758 Fix df.set_index() when setting index from an empty column
- PR #1749 ORC reader: fix long strings of NULL values resulting in incorrect data
- PR #1742 Parquet Reader: Fix index column name to match PANDAS compat
- PR #1782 Update libcudf doc version
- PR #1783 Update conda dependencies
- PR #1786 Maintain the original series name in series.unique output
- PR #1760 CSV Reader: fix segfault when dtype list only includes columns from usecols list
- PR #1831 build.sh: Assuming python is in PATH instead of using PYTHON env var
- PR #1839 Raise an error instead of segfaulting when transposing a DataFrame with StringColumns
- PR #1840 Retain index correctly during merge left_on right_on
- PR #1825 cuDF: Multiaggregation Groupby Failures
- PR #1789 CSV Reader: Fix missing support for specifying `int8` and `int16` dtypes
- PR #1857 Cython Bindings: Handle `bool` columns while calling `column_view_from_NDArrays`
- PR #1849 Allow DataFrame support methods to pass arguments to the methods
- PR #1847 Fixed #1375 by moving the nvstring check into the wrapper function
- PR #1864 Fixing cudf reduction for POWER platform
- PR #1869 Parquet reader: fix Dask timestamps not matching with Pandas (convert to milliseconds)
- PR #1876 add dtype=bool for `any`, `all` to treat integer column correctly
- PR #1875 CSV reader: take NaN values into account in dtype detection
- PR #1873 Add column dtype checking for the all/any methods
- PR #1902 Bug with string iteration in _apply_basic_agg
- PR #1887 Fix for initialization issue in pq_read_arg,orc_read_arg
- PR #1867 JSON reader: add support for null/empty fields, including the 'null' literal
- PR #1891 Fix bug #1750 in string column comparison
- PR #1909 Support of `to_pandas()` of boolean series with null values
- PR #1923 Use prefix removal when two aggs are called on a SeriesGroupBy
- PR #1914 Zero initialize gdf_column local variables
- PR #1959 Add support for comparing boolean Series to scalar
- PR #1966 Ignore index fix in series append
- PR #1967 Compute index __sizeof__ only once for DataFrame __sizeof__
- PR #1977 Support CUDA installation in default system directories
- PR #1982 Fixes incorrect index name after join operation
- PR #1985 Implement `GDF_PYMOD`, a special modulo that follows python's sign rules
- PR #1991 Parquet reader: fix decoding of NULLs
- PR #1990 Fixes a rendering bug in the `apply_grouped` documentation
- PR #1978 Fix for values being filled in an empty dataframe
- PR #2001 Correctly create MultiColumn from Pandas MultiColumn
- PR #2006 Handle empty dataframe groupby construction for dask
- PR #1965 Parquet Reader: Fix duplicate index column when it's already in `use_cols`
- PR #2033 Add pip to conda environment files to fix warning
- PR #2028 CSV Reader: Fix reading of uncompressed files without a recognized file extension
- PR #2073 Fix an issue when gathering columns with NVCategory and nulls
- PR #2053 cudf::apply_boolean_mask return empty column for empty boolean mask
- PR #2066 exclude `IteratorTest.mean_var_output` test from debug build
- PR #2069 Fix JNI code to use read_csv and read_parquet APIs
- PR #2071 Fix bug with unfound transitive dependencies for GTests in Ubuntu 18.04
- PR #2089 Configure Sphinx to render params correctly
- PR #2091 Fix another bug with unfound transitive dependencies for `cudftestutils` in Ubuntu 18.04
- PR #2115 Just apply `--disable-new-dtags` instead of trying to define all the transitive dependencies
- PR #2106 Fix errors in JitCache tests caused by sharing of device memory between processes
- PR #2120 Fix errors in JitCache tests caused by running multiple threads on the same data
- PR #2102 Fix memory leak in groupby
- PR #2113 fixed typo in to_csv code example


# cudf 0.7.2 (16 May 2019)

## New Features

- PR #1735 Added overload for atomicAdd on int64. Streamlined implementation of custom atomic overloads.
- PR #1741 Add MultiIndex concatenation

## Bug Fixes

- PR #1718 Fix issue with SeriesGroupBy MultiIndex in dask-cudf
- PR #1734 Python: fix performance regression for groupby count() aggregations
- PR #1768 Cython: fix handling read only schema buffers in gpuarrow reader


# cudf 0.7.1 (11 May 2019)

## New Features

- PR #1702 Lazy load MultiIndex to return groupby performance to near optimal.

## Bug Fixes

- PR #1708 Fix handling of `datetime64[ms]` in `dataframe.select_dtypes`


# cuDF 0.7.0 (10 May 2019)

## New Features

- PR #982 Implement gdf_group_by_without_aggregations and gdf_unique_indices functions
- PR #1142 Add `GDF_BOOL` column type
- PR #1194 Implement overloads for CUDA atomic operations
- PR #1292 Implemented Bitwise binary ops AND, OR, XOR (&, |, ^)
- PR #1235 Add GPU-accelerated Parquet Reader
- PR #1335 Added local_dict arg in `DataFrame.query()`.
- PR #1282 Add Series and DataFrame.describe()
- PR #1356 Rolling windows
- PR #1381 Add DataFrame._get_numeric_data
- PR #1388 Add CODEOWNERS file to auto-request reviews based on where changes are made
- PR #1396 Add DataFrame.drop method
- PR #1413 Add DataFrame.melt method
- PR #1412 Add DataFrame.pop()
- PR #1419 Initial CSV writer function
- PR #1441 Add Series level cumulative ops (cumsum, cummin, cummax, cumprod)
- PR #1420 Add script to build and test on a local gpuCI image
- PR #1440 Add DatetimeColumn.min(), DatetimeColumn.max()
- PR #1455 Add Series.Shift via Numba kernel
- PR #1441 Add Series level cumulative ops (cumsum, cummin, cummax, cumprod)
- PR #1461 Add Python coverage test to gpu build
- PR #1445 Parquet Reader: Add selective reading of rows and row group
- PR #1532 Parquet Reader: Add support for INT96 timestamps
- PR #1516 Add Series and DataFrame.ndim
- PR #1556 Add libcudf C++ transition guide
- PR #1466 Add GPU-accelerated ORC Reader
- PR #1565 Add build script for nightly doc builds
- PR #1508 Add Series isna, isnull, and notna
- PR #1456 Add Series.diff() via Numba kernel
- PR #1588 Add Index `astype` typecasting
- PR #1301 MultiIndex support
- PR #1599 Level keyword supported in groupby
- PR #929 Add support operations to dataframe
- PR #1609 Groupby accept list of Series
- PR #1658 Support `group_keys=True` keyword in groupby method

## Improvements

- PR #1531 Refactor closures as private functions in gpuarrow
- PR #1404 Parquet reader page data decoding speedup
- PR #1076 Use `type_dispatcher` in join, quantiles, filter, segmented sort, radix sort and hash_groupby
- PR #1202 Simplify README.md
- PR #1149 CSV Reader: Change convertStrToValue() functions to `__device__` only
- PR #1238 Improve performance of the CUDA trie used in the CSV reader
- PR #1245 Use file cache for JIT kernels
- PR #1278 Update CONTRIBUTING for new conda environment yml naming conventions
- PR #1163 Refactored UnaryOps. Reduced API to two functions: `gdf_unary_math` and `gdf_cast`. Added `abs`, `-`, and `~` ops. Changed bindings to Cython
- PR #1284 Update docs version
- PR #1287 add exclude argument to cudf.select_dtype function
- PR #1286 Refactor some of the CSV Reader kernels into generic utility functions
- PR #1291 fillna in `Series.to_gpu_array()` and `Series.to_array()` can accept the scalar too now.
- PR #1005 generic `reduction` and `scan` support
- PR #1349 Replace modernGPU sort join with thrust.
- PR #1363 Add a dataframe.mean(...) that raises NotImplementedError to satisfy `dask.dataframe.utils.is_dataframe_like`
- PR #1319 CSV Reader: Use column wrapper for gdf_column output alloc/dealloc
- PR #1376 Change series quantile default to linear
- PR #1399 Replace CFFI bindings for NVTX functions with Cython bindings
- PR #1389 Refactored `set_null_count()`
- PR #1386 Added macros `GDF_TRY()`, `CUDF_TRY()` and `ASSERT_CUDF_SUCCEEDED()`
- PR #1435 Rework CMake and conda recipes to depend on installed libraries
- PR #1391 Tidy up bit-resolution-operation and bitmask class code
- PR #1439 Add cmake variable to enable compiling CUDA code with -lineinfo
- PR #1462 Add ability to read parquet files from arrow::io::RandomAccessFile
- PR #1453 Convert CSV Reader CFFI to Cython
- PR #1479 Convert Parquet Reader CFFI to Cython
- PR #1397 Add a utility function for producing an overflow-safe kernel launch grid configuration
- PR #1382 Add GPU parsing of nested brackets to cuIO parsing utilities
- PR #1481 Add cudf::table constructor to allocate a set of `gdf_column`s
- PR #1484 Convert GroupBy CFFI to Cython
- PR #1463 Allow and default melt keyword argument var_name to be None
- PR #1486 Parquet Reader: Use device_buffer rather than device_ptr
- PR #1525 Add cudatoolkit conda dependency
- PR #1520 Renamed `src/dataframe` to `src/table` and moved `table.hpp`. Made `types.hpp` to be type declarations only.
- PR #1492 Convert transpose CFFI to Cython
- PR #1495 Convert binary and unary ops CFFI to Cython
- PR #1503 Convert sorting and hashing ops CFFI to Cython
- PR #1522 Use latest release version in update-version CI script
- PR #1533 Remove stale join CFFI, fix memory leaks in join Cython
- PR #1521 Added `row_bitmask` to compute bitmask for rows of a table. Merged `valids_ops.cu` and `bitmask_ops.cu`
- PR #1553 Overload `hash_row` to avoid using intial hash values. Updated `gdf_hash` to select between overloads
- PR #1585 Updated `cudf::table` to maintain own copy of wrapped `gdf_column*`s
- PR #1559 Add `except +` to all Cython function definitions to catch C++ exceptions properly
- PR #1617 `has_nulls` and `column_dtypes` for `cudf::table`
- PR #1590 Remove CFFI from the build / install process entirely
- PR #1536 Convert gpuarrow CFFI to Cython
- PR #1655 Add `Column._pointer` as a way to access underlying `gdf_column*` of a `Column`
- PR #1655 Update readme conda install instructions for cudf version 0.6 and 0.7


## Bug Fixes

- PR #1233 Fix dtypes issue while adding the column to `str` dataframe.
- PR #1254 CSV Reader: fix data type detection for floating-point numbers in scientific notation
- PR #1289 Fix looping over each value instead of each category in concatenation
- PR #1293 Fix Inaccurate error message in join.pyx
- PR #1308 Add atomicCAS overload for `int8_t`, `int16_t`
- PR #1317 Fix catch polymorphic exception by reference in ipc.cu
- PR #1325 Fix dtype of null bitmasks to int8
- PR #1326 Update build documentation to use -DCMAKE_CXX11_ABI=ON
- PR #1334 Add "na_position" argument to CategoricalColumn sort_by_values
- PR #1321 Fix out of bounds warning when checking Bzip2 header
- PR #1359 Add atomicAnd/Or/Xor for integers
- PR #1354 Fix `fillna()` behaviour when replacing values with different dtypes
- PR #1347 Fixed core dump issue while passing dict_dtypes without column names in `cudf.read_csv()`
- PR #1379 Fixed build failure caused due to error: 'col_dtype' may be used uninitialized
- PR #1392 Update cudf Dockerfile and package_versions.sh
- PR #1385 Added INT8 type to `_schema_to_dtype` for use in GpuArrowReader
- PR #1393 Fixed a bug in `gdf_count_nonzero_mask()` for the case of 0 bits to count
- PR #1395 Update CONTRIBUTING to use the environment variable CUDF_HOME
- PR #1416 Fix bug at gdf_quantile_exact and gdf_quantile_appox
- PR #1421 Fix remove creation of series multiple times during `add_column()`
- PR #1405 CSV Reader: Fix memory leaks on read_csv() failure
- PR #1328 Fix CategoricalColumn to_arrow() null mask
- PR #1433 Fix NVStrings/categories includes
- PR #1432 Update NVStrings to 0.7.* to coincide with 0.7 development
- PR #1483 Modify CSV reader to avoid cropping blank quoted characters in non-string fields
- PR #1446 Merge 1275 hotfix from master into branch-0.7
- PR #1447 Fix legacy groupby apply docstring
- PR #1451 Fix hash join estimated result size is not correct
- PR #1454 Fix local build script improperly change directory permissions
- PR #1490 Require Dask 1.1.0+ for `is_dataframe_like` test or skip otherwise.
- PR #1491 Use more specific directories & groups in CODEOWNERS
- PR #1497 Fix Thrust issue on CentOS caused by missing default constructor of host_vector elements
- PR #1498 Add missing include guard to device_atomics.cuh and separated DEVICE_ATOMICS_TEST
- PR #1506 Fix csv-write call to updated NVStrings method
- PR #1510 Added nvstrings `fillna()` function
- PR #1507 Parquet Reader: Default string data to GDF_STRING
- PR #1535 Fix doc issue to ensure correct labelling of cudf.series
- PR #1537 Fix `undefined reference` link error in HashPartitionTest
- PR #1548 Fix ci/local/build.sh README from using an incorrect image example
- PR #1551 CSV Reader: Fix integer column name indexing
- PR #1586 Fix broken `scalar_wrapper::operator==`
- PR #1591 ORC/Parquet Reader: Fix missing import for FileNotFoundError exception
- PR #1573 Parquet Reader: Fix crash due to clash with ORC reader datasource
- PR #1607 Revert change of `column.to_dense_buffer` always return by copy for performance concerns
- PR #1618 ORC reader: fix assert & data output when nrows/skiprows isn't aligned to stripe boundaries
- PR #1631 Fix failure of TYPES_TEST on some gcc-7 based systems.
- PR #1641 CSV Reader: Fix skip_blank_lines behavior with Windows line terminators (\r\n)
- PR #1648 ORC reader: fix non-deterministic output when skiprows is non-zero
- PR #1676 Fix groupby `as_index` behaviour with `MultiIndex`
- PR #1659 Fix bug caused by empty groupbys and multiindex slicing throwing exceptions
- PR #1656 Correct Groupby failure in dask when un-aggregable columns are left in dataframe.
- PR #1689 Fix groupby performance regression
- PR #1694 Add Cython as a runtime dependency since it's required in `setup.py`


# cuDF 0.6.1 (25 Mar 2019)

## Bug Fixes

- PR #1275 Fix CentOS exception in DataFrame.hash_partition from using value "returned" by a void function


# cuDF 0.6.0 (22 Mar 2019)

## New Features

- PR #760 Raise `FileNotFoundError` instead of `GDF_FILE_ERROR` in `read_csv` if the file does not exist
- PR #539 Add Python bindings for replace function
- PR #823 Add Doxygen configuration to enable building HTML documentation for libcudf C/C++ API
- PR #807 CSV Reader: Add byte_range parameter to specify the range in the input file to be read
- PR #857 Add Tail method for Series/DataFrame and update Head method to use iloc
- PR #858 Add series feature hashing support
- PR #871 CSV Reader: Add support for NA values, including user specified strings
- PR #893 Adds PyArrow based parquet readers / writers to Python, fix category dtype handling, fix arrow ingest buffer size issues
- PR #867 CSV Reader: Add support for ignoring blank lines and comment lines
- PR #887 Add Series digitize method
- PR #895 Add Series groupby
- PR #898 Add DataFrame.groupby(level=0) support
- PR #920 Add feather, JSON, HDF5 readers / writers from PyArrow / Pandas
- PR #888 CSV Reader: Add prefix parameter for column names, used when parsing without a header
- PR #913 Add DLPack support: convert between cuDF DataFrame and DLTensor
- PR #939 Add ORC reader from PyArrow
- PR #918 Add Series.groupby(level=0) support
- PR #906 Add binary and comparison ops to DataFrame
- PR #958 Support unary and binary ops on indexes
- PR #964 Add `rename` method to `DataFrame`, `Series`, and `Index`
- PR #985 Add `Series.to_frame` method
- PR #985 Add `drop=` keyword to reset_index method
- PR #994 Remove references to pygdf
- PR #990 Add external series groupby support
- PR #988 Add top-level merge function to cuDF
- PR #992 Add comparison binaryops to DateTime columns
- PR #996 Replace relative path imports with absolute paths in tests
- PR #995 CSV Reader: Add index_col parameter to specify the column name or index to be used as row labels
- PR #1004 Add `from_gpu_matrix` method to DataFrame
- PR #997 Add property index setter
- PR #1007 Replace relative path imports with absolute paths in cudf
- PR #1013 select columns with df.columns
- PR #1016 Rename Series.unique_count() to nunique() to match pandas API
- PR #947 Prefixsum to handle nulls and float types
- PR #1029 Remove rest of relative path imports
- PR #1021 Add filtered selection with assignment for Dataframes
- PR #872 Adding NVCategory support to cudf apis
- PR #1052 Add left/right_index and left/right_on keywords to merge
- PR #1091 Add `indicator=` and `suffixes=` keywords to merge
- PR #1107 Add unsupported keywords to Series.fillna
- PR #1032 Add string support to cuDF python
- PR #1136 Removed `gdf_concat`
- PR #1153 Added function for getting the padded allocation size for valid bitmask
- PR #1148 Add cudf.sqrt for dataframes and Series
- PR #1159 Add Python bindings for libcudf dlpack functions
- PR #1155 Add __array_ufunc__ for DataFrame and Series for sqrt
- PR #1168 to_frame for series accepts a name argument


## Improvements

- PR #1218 Add dask-cudf page to API docs
- PR #892 Add support for heterogeneous types in binary ops with JIT
- PR #730 Improve performance of `gdf_table` constructor
- PR #561 Add Doxygen style comments to Join CUDA functions
- PR #813 unified libcudf API functions by replacing gpu_ with gdf_
- PR #822 Add support for `__cuda_array_interface__` for ingest
- PR #756 Consolidate common helper functions from unordered map and multimap
- PR #753 Improve performance of groupby sum and average, especially for cases with few groups.
- PR #836 Add ingest support for arrow chunked arrays in Column, Series, DataFrame creation
- PR #763 Format doxygen comments for csv_read_arg struct
- PR #532 CSV Reader: Use type dispatcher instead of switch block
- PR #694 Unit test utilities improvements
- PR #878 Add better indexing to Groupby
- PR #554 Add `empty` method and `is_monotonic` attribute to `Index`
- PR #1040 Fixed up Doxygen comment tags
- PR #909 CSV Reader: Avoid host->device->host copy for header row data
- PR #916 Improved unit testing and error checking for `gdf_column_concat`
- PR #941 Replace `numpy` call in `Series.hash_encode` with `numba`
- PR #942 Added increment/decrement operators for wrapper types
- PR #943 Updated `count_nonzero_mask` to return `num_rows` when the mask is null
- PR #952 Added trait to map C++ type to `gdf_dtype`
- PR #966 Updated RMM submodule.
- PR #998 Add IO reader/writer modules to API docs, fix for missing cudf.Series docs
- PR #1017 concatenate along columns for Series and DataFrames
- PR #1002 Support indexing a dataframe with another boolean dataframe
- PR #1018 Better concatenation for Series and Dataframes
- PR #1036 Use Numpydoc style docstrings
- PR #1047 Adding gdf_dtype_extra_info to gdf_column_view_augmented
- PR #1054 Added default ctor to SerialTrieNode to overcome Thrust issue in CentOS7 + CUDA10
- PR #1024 CSV Reader: Add support for hexadecimal integers in integral-type columns
- PR #1033 Update `fillna()` to use libcudf function `gdf_replace_nulls`
- PR #1066 Added inplace assignment for columns and select_dtypes for dataframes
- PR #1026 CSV Reader: Change the meaning and type of the quoting parameter to match Pandas
- PR #1100 Adds `CUDF_EXPECTS` error-checking macro
- PR #1092 Fix select_dtype docstring
- PR #1111 Added cudf::table
- PR #1108 Sorting for datetime columns
- PR #1120 Return a `Series` (not a `Column`) from `Series.cat.set_categories()`
- PR #1128 CSV Reader: The last data row does not need to be line terminated
- PR #1183 Bump Arrow version to 0.12.1
- PR #1208 Default to CXX11_ABI=ON
- PR #1252 Fix NVStrings dependencies for cuda 9.2 and 10.0
- PR #2037 Optimize the existing `gather` and `scatter` routines in `libcudf`

## Bug Fixes

- PR #821 Fix flake8 issues revealed by flake8 update
- PR #808 Resolved renamed `d_columns_valids` variable name
- PR #820 CSV Reader: fix the issue where reader adds additional rows when file uses \r\n as a line terminator
- PR #780 CSV Reader: Fix scientific notation parsing and null values for empty quotes
- PR #815 CSV Reader: Fix data parsing when tabs are present in the input CSV file
- PR #850 Fix bug where left joins where the left df has 0 rows causes a crash
- PR #861 Fix memory leak by preserving the boolean mask index
- PR #875 Handle unnamed indexes in to/from arrow functions
- PR #877 Fix ingest of 1 row arrow tables in from arrow function
- PR #876 Added missing `<type_traits>` include
- PR #889 Deleted test_rmm.py which has now moved to RMM repo
- PR #866 Merge v0.5.1 numpy ABI hotfix into 0.6
- PR #917 value_counts return int type on empty columns
- PR #611 Renamed `gdf_reduce_optimal_output_size()` -> `gdf_reduction_get_intermediate_output_size()`
- PR #923 fix index for negative slicing for cudf dataframe and series
- PR #927 CSV Reader: Fix category GDF_CATEGORY hashes not being computed properly
- PR #921 CSV Reader: Fix parsing errors with delim_whitespace, quotations in the header row, unnamed columns
- PR #933 Fix handling objects of all nulls in series creation
- PR #940 CSV Reader: Fix an issue where the last data row is missing when using byte_range
- PR #945 CSV Reader: Fix incorrect datetime64 when milliseconds or space separator are used
- PR #959 Groupby: Problem with column name lookup
- PR #950 Converting dataframe/recarry with non-contiguous arrays
- PR #963 CSV Reader: Fix another issue with missing data rows when using byte_range
- PR #999 Fix 0 sized kernel launches and empty sort_index exception
- PR #993 Fix dtype in selecting 0 rows from objects
- PR #1009 Fix performance regression in `to_pandas` method on DataFrame
- PR #1008 Remove custom dask communication approach
- PR #1001 CSV Reader: Fix a memory access error when reading a large (>2GB) file with date columns
- PR #1019 Binary Ops: Fix error when one input column has null mask but other doesn't
- PR #1014 CSV Reader: Fix false positives in bool value detection
- PR #1034 CSV Reader: Fix parsing floating point precision and leading zero exponents
- PR #1044 CSV Reader: Fix a segfault when byte range aligns with a page
- PR #1058 Added support for `DataFrame.loc[scalar]`
- PR #1060 Fix column creation with all valid nan values
- PR #1073 CSV Reader: Fix an issue where a column name includes the return character
- PR #1090 Updating Doxygen Comments
- PR #1080 Fix dtypes returned from loc / iloc because of lists
- PR #1102 CSV Reader: Minor fixes and memory usage improvements
- PR #1174: Fix release script typo
- PR #1137 Add prebuild script for CI
- PR #1118 Enhanced the `DataFrame.from_records()` feature
- PR #1129 Fix join performance with index parameter from using numpy array
- PR #1145 Issue with .agg call on multi-column dataframes
- PR #908 Some testing code cleanup
- PR #1167 Fix issue with null_count not being set after inplace fillna()
- PR #1184 Fix iloc performance regression
- PR #1185 Support left_on/right_on and also on=str in merge
- PR #1200 Fix allocating bitmasks with numba instead of rmm in allocate_mask function
- PR #1213 Fix bug with csv reader requesting subset of columns using wrong datatype
- PR #1223 gpuCI: Fix label on rapidsai channel on gpu build scripts
- PR #1242 Add explicit Thrust exec policy to fix NVCATEGORY_TEST segfault on some platforms
- PR #1246 Fix categorical tests that failed due to bad implicit type conversion
- PR #1255 Fix overwriting conda package main label uploads
- PR #1259 Add dlpack includes to pip build


# cuDF 0.5.1 (05 Feb 2019)

## Bug Fixes

- PR #842 Avoid using numpy via cimport to prevent ABI issues in Cython compilation


# cuDF 0.5.0 (28 Jan 2019)

## New Features

- PR #722 Add bzip2 decompression support to `read_csv()`
- PR #693 add ZLIB-based GZIP/ZIP support to `read_csv_strings()`
- PR #411 added null support to gdf_order_by (new API) and cudf_table::sort
- PR #525 Added GitHub Issue templates for bugs, documentation, new features, and questions
- PR #501 CSV Reader: Add support for user-specified decimal point and thousands separator to read_csv_strings()
- PR #455 CSV Reader: Add support for user-specified decimal point and thousands separator to read_csv()
- PR #439 add `DataFrame.drop` method similar to pandas
- PR #356 add `DataFrame.transpose` method and `DataFrame.T` property similar to pandas
- PR #505 CSV Reader: Add support for user-specified boolean values
- PR #350 Implemented Series replace function
- PR #490 Added print_env.sh script to gather relevant environment details when reporting cuDF issues
- PR #474 add ZLIB-based GZIP/ZIP support to `read_csv()`
- PR #547 Added melt similar to `pandas.melt()`
- PR #491 Add CI test script to check for updates to CHANGELOG.md in PRs
- PR #550 Add CI test script to check for style issues in PRs
- PR #558 Add CI scripts for cpu-based conda and gpu-based test builds
- PR #524 Add Boolean Indexing
- PR #564 Update python `sort_values` method to use updated libcudf `gdf_order_by` API
- PR #509 CSV Reader: Input CSV file can now be passed in as a text or a binary buffer
- PR #607 Add `__iter__` and iteritems to DataFrame class
- PR #643 added a new api gdf_replace_nulls that allows a user to replace nulls in a column

## Improvements

- PR #426 Removed sort-based groupby and refactored existing groupby APIs. Also improves C++/CUDA compile time.
- PR #461 Add `CUDF_HOME` variable in README.md to replace relative pathing.
- PR #472 RMM: Created centralized rmm::device_vector alias and rmm::exec_policy
- PR #500 Improved the concurrent hash map class to support partitioned (multi-pass) hash table building.
- PR #454 Improve CSV reader docs and examples
- PR #465 Added templated C++ API for RMM to avoid explicit cast to `void**`
- PR #513 `.gitignore` tweaks
- PR #521 Add `assert_eq` function for testing
- PR #502 Simplify Dockerfile for local dev, eliminate old conda/pip envs
- PR #549 Adds `-rdynamic` compiler flag to nvcc for Debug builds
- PR #472 RMM: Created centralized rmm::device_vector alias and rmm::exec_policy
- PR #577 Added external C++ API for scatter/gather functions
- PR #500 Improved the concurrent hash map class to support partitioned (multi-pass) hash table building
- PR #583 Updated `gdf_size_type` to `int`
- PR #500 Improved the concurrent hash map class to support partitioned (multi-pass) hash table building
- PR #617 Added .dockerignore file. Prevents adding stale cmake cache files to the docker container
- PR #658 Reduced `JOIN_TEST` time by isolating overflow test of hash table size computation
- PR #664 Added Debuging instructions to README
- PR #651 Remove noqa marks in `__init__.py` files
- PR #671 CSV Reader: uncompressed buffer input can be parsed without explicitly specifying compression as None
- PR #684 Make RMM a submodule
- PR #718 Ensure sum, product, min, max methods pandas compatibility on empty datasets
- PR #720 Refactored Index classes to make them more Pandas-like, added CategoricalIndex
- PR #749 Improve to_arrow and from_arrow Pandas compatibility
- PR #766 Remove TravisCI references, remove unused variables from CMake, fix ARROW_VERSION in Cmake
- PR #773 Add build-args back to Dockerfile and handle dependencies based on environment yml file
- PR #781 Move thirdparty submodules to root and symlink in /cpp
- PR #843 Fix broken cudf/python API examples, add new methods to the API index

## Bug Fixes

- PR #569 CSV Reader: Fix days being off-by-one when parsing some dates
- PR #531 CSV Reader: Fix incorrect parsing of quoted numbers
- PR #465 Added templated C++ API for RMM to avoid explicit cast to `void**`
- PR #473 Added missing <random> include
- PR #478 CSV Reader: Add api support for auto column detection, header, mangle_dupe_cols, usecols
- PR #495 Updated README to correct where cffi pytest should be executed
- PR #501 Fix the intermittent segfault caused by the `thousands` and `compression` parameters in the csv reader
- PR #502 Simplify Dockerfile for local dev, eliminate old conda/pip envs
- PR #512 fix bug for `on` parameter in `DataFrame.merge` to allow for None or single column name
- PR #511 Updated python/cudf/bindings/join.pyx to fix cudf merge printing out dtypes
- PR #513 `.gitignore` tweaks
- PR #521 Add `assert_eq` function for testing
- PR #537 Fix CMAKE_CUDA_STANDARD_REQURIED typo in CMakeLists.txt
- PR #447 Fix silent failure in initializing DataFrame from generator
- PR #545 Temporarily disable csv reader thousands test to prevent segfault (test re-enabled in PR #501)
- PR #559 Fix Assertion error while using `applymap` to change the output dtype
- PR #575 Update `print_env.sh` script to better handle missing commands
- PR #612 Prevent an exception from occuring with true division on integer series.
- PR #630 Fix deprecation warning for `pd.core.common.is_categorical_dtype`
- PR #622 Fix Series.append() behaviour when appending values with different numeric dtype
- PR #603 Fix error while creating an empty column using None.
- PR #673 Fix array of strings not being caught in from_pandas
- PR #644 Fix return type and column support of dataframe.quantile()
- PR #634 Fix create `DataFrame.from_pandas()` with numeric column names
- PR #654 Add resolution check for GDF_TIMESTAMP in Join
- PR #648 Enforce one-to-one copy required when using `numba>=0.42.0`
- PR #645 Fix cmake build type handling not setting debug options when CMAKE_BUILD_TYPE=="Debug"
- PR #669 Fix GIL deadlock when launching multiple python threads that make Cython calls
- PR #665 Reworked the hash map to add a way to report the destination partition for a key
- PR #670 CMAKE: Fix env include path taking precedence over libcudf source headers
- PR #674 Check for gdf supported column types
- PR #677 Fix 'gdf_csv_test_Dates' gtest failure due to missing nrows parameter
- PR #604 Fix the parsing errors while reading a csv file using `sep` instead of `delimiter`.
- PR #686 Fix converting nulls to NaT values when converting Series to Pandas/Numpy
- PR #689 CSV Reader: Fix behavior with skiprows+header to match pandas implementation
- PR #691 Fixes Join on empty input DFs
- PR #706 CSV Reader: Fix broken dtype inference when whitespace is in data
- PR #717 CSV reader: fix behavior when parsing a csv file with no data rows
- PR #724 CSV Reader: fix build issue due to parameter type mismatch in a std::max call
- PR #734 Prevents reading undefined memory in gpu_expand_mask_bits numba kernel
- PR #747 CSV Reader: fix an issue where CUDA allocations fail with some large input files
- PR #750 Fix race condition for handling NVStrings in CMake
- PR #719 Fix merge column ordering
- PR #770 Fix issue where RMM submodule pointed to wrong branch and pin other to correct branches
- PR #778 Fix hard coded ABI off setting
- PR #784 Update RMM submodule commit-ish and pip paths
- PR #794 Update `rmm::exec_policy` usage to fix segmentation faults when used as temprory allocator.
- PR #800 Point git submodules to branches of forks instead of exact commits


# cuDF 0.4.0 (05 Dec 2018)

## New Features

- PR #398 add pandas-compatible `DataFrame.shape()` and `Series.shape()`
- PR #394 New documentation feature "10 Minutes to cuDF"
- PR #361 CSV Reader: Add support for strings with delimiters

## Improvements

 - PR #436 Improvements for type_dispatcher and wrapper structs
 - PR #429 Add CHANGELOG.md (this file)
 - PR #266 use faster CUDA-accelerated DataFrame column/Series concatenation.
 - PR #379 new C++ `type_dispatcher` reduces code complexity in supporting many data types.
 - PR #349 Improve performance for creating columns from memoryview objects
 - PR #445 Update reductions to use type_dispatcher. Adds integer types support to sum_of_squares.
 - PR #448 Improve installation instructions in README.md
 - PR #456 Change default CMake build to Release, and added option for disabling compilation of tests

## Bug Fixes

 - PR #444 Fix csv_test CUDA too many resources requested fail.
 - PR #396 added missing output buffer in validity tests for groupbys.
 - PR #408 Dockerfile updates for source reorganization
 - PR #437 Add cffi to Dockerfile conda env, fixes "cannot import name 'librmm'"
 - PR #417 Fix `map_test` failure with CUDA 10
 - PR #414 Fix CMake installation include file paths
 - PR #418 Properly cast string dtypes to programmatic dtypes when instantiating columns
 - PR #427 Fix and tests for Concatenation illegal memory access with nulls


# cuDF 0.3.0 (23 Nov 2018)

## New Features

 - PR #336 CSV Reader string support

## Improvements

 - PR #354 source code refactored for better organization. CMake build system overhaul. Beginning of transition to Cython bindings.
 - PR #290 Add support for typecasting to/from datetime dtype
 - PR #323 Add handling pyarrow boolean arrays in input/out, add tests
 - PR #325 GDF_VALIDITY_UNSUPPORTED now returned for algorithms that don't support non-empty valid bitmasks
 - PR #381 Faster InputTooLarge Join test completes in ms rather than minutes.
 - PR #373 .gitignore improvements
 - PR #367 Doc cleanup & examples for DataFrame methods
 - PR #333 Add Rapids Memory Manager documentation
 - PR #321 Rapids Memory Manager adds file/line location logging and convenience macros
 - PR #334 Implement DataFrame `__copy__` and `__deepcopy__`
 - PR #271 Add NVTX ranges to pygdf
 - PR #311 Document system requirements for conda install

## Bug Fixes

 - PR #337 Retain index on `scale()` function
 - PR #344 Fix test failure due to PyArrow 0.11 Boolean handling
 - PR #364 Remove noexcept from managed_allocator;  CMakeLists fix for NVstrings
 - PR #357 Fix bug that made all series be considered booleans for indexing
 - PR #351 replace conda env configuration for developers
 - PRs #346 #360 Fix CSV reading of negative numbers
 - PR #342 Fix CMake to use conda-installed nvstrings
 - PR #341 Preserve categorical dtype after groupby aggregations
 - PR #315 ReadTheDocs build update to fix missing libcuda.so
 - PR #320 FIX out-of-bounds access error in reductions.cu
 - PR #319 Fix out-of-bounds memory access in libcudf count_valid_bits
 - PR #303 Fix printing empty dataframe


# cuDF 0.2.0 and cuDF 0.1.0

These were initial releases of cuDF based on previously separate pyGDF and libGDF libraries.<|MERGE_RESOLUTION|>--- conflicted
+++ resolved
@@ -232,11 +232,8 @@
 - PR #3478 Fix as_index deep copy via Index.rename inplace arg
 - PR #3476 Fix ORC reader timezone conversion
 - PR #3188 Repr slices up large DataFrames
-<<<<<<< HEAD
+- PR #3530 Fix copy_if_else test case fail issue
 - PR #3523 Fix lgenfe issue with debug build
-=======
-- PR #3530 Fix copy_if_else test case fail issue
->>>>>>> f9f10802
 
 
 # cuDF 0.10.0 (16 Oct 2019)
