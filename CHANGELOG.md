# cuDF 0.13.0 (Date TBD)

## New Features

- PR #3577 Add initial dictionary support to column classes
- PR #3693 add string support, skipna to scan operation
- PR #3662 Define and implement `shift`.
- PR #3861 Added Series.sum feature for String


## Improvements

- PR #3525 build.sh option to disable nvtx
- PR #3748 Optimize hash_partition using shared memory
- PR #3698 Add count_(un)set_bits functions taking multiple ranges and updated slice to compute null counts at once.
- PR #3909 Move java backend to libcudf++
- PR #3971 Adding `as_table` to convert Column to Table in python
- PR #3910 Adding sinh, cosh, tanh, asinh, acosh, atanh cube root and rint unary support.
- PR #3972 Add Java bindings for left_semi_join and left_anti_join
- PR #3975 Simplify and generalize data handling in `Buffer`
- PR #3985 Update RMM include files and remove extraneously included header files.
- PR #3601 Port UDF functionality for rolling windows to libcudf++
- PR #3911 Adding null boolean handling for copy_if_else
- PR #4003 Drop old `to_device` utility wrapper function
- PR #4002 Adding to_frame and fix for categorical column issue
- PR #4009 build script update to enable cudf build without installing
- PR #3897 Port cuIO JSON reader to cudf::column types
- PR #4008 Eliminate extra copy in column constructor
- PR #4013 Add cython definition for io readers cudf/io/io_types.hpp
- PR #4014 ORC/Parquet: add count parameter to stripe/rowgroup-based reader API
- PR #3880 Add aggregation infrastructure support for reduction
- PR #4021 Change quantiles signature for clarity.
<<<<<<< HEAD
- PR #3786 Adding string support to rolling_windows
=======
- PR #4062 Improve how java classifiers are produced
- PR #4038 JNI and Java support for is_nan and is_not_nan
>>>>>>> 7d2f9c54

## Bug Fixes

- PR #3888 Drop `ptr=None` from `DeviceBuffer` call
- PR #3976 Fix string serialization and memory_usage method to be consistent
- PR #3902 Fix conversion of large size GPU array to dataframe
- PR #3953 Fix overflow in column_buffer when computing the device buffer size
- PR #3959 Add missing hash-dispatch function for cudf.Series
- PR #3970 Fix for Series Pickle
- PR #3964 Restore legacy NVStrings and NVCategory dependencies in Java jar
- PR #3982 Fix java unary op enum and add missing ops
- PR #3999 Fix issue serializing empty string columns (java)
- PR #3979 Add `name` to Series serialize and deserialize
- PR #4005 Fix null mask allocation bug in gather_bitmask
- PR #4000 Fix dask_cudf sort_values performance for single partitions
- PR #4007 Fix for copy_bitmask issue with uninitialized device_buffer
- PR #4037 Fix JNI quantile compile issue
- PR #4054 Fixed JNI to deal with reduction API changes
- PR #4052 Fix for round-robin when num_partitions divides nrows.
- PR #4049 Fix `cudf::split` issue returning one less than expected column vectors
- PR #4065 Parquet writer: fix for out-of-range dictionary indices
- PR #4066 Fixed mismatch with dtype enums


# cuDF 0.12.0 (Date TBD)

## New Features

- PR #3759 Updated 10 Minutes with clarification on how `dask_cudf` uses `cudf` API
- PR #3224 Define and implement new join APIs.
- PR #3284 Add gpu-accelerated parquet writer
- PR #3254 Python redesign for libcudf++
- PR #3336 Add `from_dlpack` and `to_dlpack`
- PR #3555 Add column names support to libcudf++ io readers and writers
- PR #3527 Add string functionality for merge API
- PR #3610 Add memory_usage to DataFrame and Series APIs
- PR #3557 Add contiguous_split() function. 
- PR #3619 Support CuPy 7
- PR #3604 Add nvtext ngrams-tokenize function
- PR #3403 Define and implement new stack + tile APIs
- PR #3627 Adding cudf::sort and cudf::sort_by_key
- PR #3597 Implement new sort based groupby
- PR #3776 Add column equivalence comparator (using epsilon for float equality)
- PR #3667 Define and implement round-robin partition API.
- PR #3690 Add bools_to_mask
- PR #3761 Introduce a Frame class and make Index, DataFrame and Series subclasses
- PR #3538 Define and implement left semi join and left anti join
- PR #3683 Added support for multiple delimiters in `nvtext.token_count()`
- PR #3792 Adding is_nan and is_notnan
- PR #3594 Adding clamp support to libcudf++

## Improvements

- PR #3124 Add support for grand-children in cudf column classes
- PR #3292 Port NVStrings regex contains function
- PR #3409 Port NVStrings regex replace function
- PR #3417 Port NVStrings regex findall function
- PR #3351 Add warning when filepath resolves to multiple files in cudf readers
- PR #3370 Port NVStrings strip functions
- PR #3453 Port NVStrings IPv4 convert functions to cudf strings column
- PR #3441 Port NVStrings url encode/decode to cudf strings column
- PR #3364 Port NVStrings split functions
- PR #3463 Port NVStrings partition/rpartition to cudf strings column
- PR #3502 ORC reader: add option to read DECIMALs as INT64
- PR #3461 Add a new overload to allocate_like() that takes explicit type and size params.
- PR #3590 Specialize hash functions for floating point
- PR #3569 Use `np.asarray` in `StringColumn.deserialize`
- PR #3553 Support Python NoneType in numeric binops
- PR #3511 Support DataFrame / Series mixed arithmetic
- PR #3567 Include `strides` in `__cuda_array_interface__`
- PR #3608 Update OPS codeowner group name
- PR #3431 Port NVStrings translate to cudf strings column
- PR #3507 Define and implement new binary operation APIs
- PR #3620 Add stream parameter to unary ops detail API
- PR #3593 Adding begin/end for mutable_column_device_view
- PR #3587 Merge CHECK_STREAM & CUDA_CHECK_LAST to CHECK_CUDA
- PR #3733 Rework `hash_partition` API
- PR #3655 Use move with make_pair to avoid copy construction
- PR #3402 Define and implement new quantiles APIs
- PR #3612 Add ability to customize the JIT kernel cache path
- PR #3647 Remove PatchedNumbaDeviceArray with CuPy 6.6.0
- PR #3641 Remove duplicate definitions of CUDA_DEVICE_CALLABLE
- PR #3640 Enable memory_usage in dask_cudf (also adds pd.Index from_pandas)
- PR #3654 Update Jitify submodule ref to include gcc-8 fix
- PR #3639 Define and implement `nans_to_nulls`
- PR #3561 Rework contains implementation in search
- PR #3616 Add aggregation infrastructure for argmax/argmin.
- PR #3673 Parquet reader: improve rounding of timestamp conversion to seconds
- PR #3699 Stringify libcudacxx headers for binary op JIT
- PR #3697 Improve column insert performance for wide frames
- PR #3616 Add aggregation infrastructure for argmax/argmin.
- PR #3653 Make `gather_bitmask_kernel` more reusable.
- PR #3710 Remove multiple CMake configuration steps from root build script
- PR #3657 Define and implement compiled binops for string column comparisons
- PR #3520 Change read_parquet defaults and add warnings
- PR #3780 Java APIs for selecting a GPU
- PR #3796 Improve on round-robin with the case when number partitions greater than number of rows.
- PR #3805 Avoid CuPy 7.1.0 for now
- PR #3758 detail::scatter variant with map iterator support
- PR #3882 Fail loudly when creating a StringColumn from nvstrings with > MAX_VAL(int32) bytes
- PR #3823 Add header file for detail search functions
- PR #2438 Build GBench Benchmarks in CI
- PR #3713 Adding aggregation support to rolling_window
- PR #3875 Add abstract sink for IO writers, used by ORC and Parquet writers for now
- PR #3916 Refactor gather bindings

## Bug Fixes

- PR #3618 Update 10 minutes to cudf and cupy to hide warning that were being shown in the docs
- PR #3550 Update Java package to 0.12
- PR #3549 Fix index name issue with iloc with RangeIndex
- PR #3562 Fix 4GB limit for gzipped-compressed csv files
- PR #2981 enable build.sh to build all targets without installation
- PR #3563 Use `__cuda_array_interface__` for serialization
- PR #3564 Fix cuda memory access error in gather_bitmask_kernel
- PR #3548 Replaced CUDA_RT_CALL with CUDA_TRY
- PR #3486 Pandas > 0.25 compatability
- PR #3622 Fix new warnings and errors when building with gcc-8
- PR #3588 Remove avro reader column order reversal
- PR #3629 Fix hash map test failure
- PR #3637 Fix sorted set_index operations in dask_cudf
- PR #3663 Fix libcudf++ ORC reader microseconds and milliseconds conversion
- PR #3668 Fixing CHECK_CUDA debug build issue
- PR #3684 Fix ends_with logic for matching string case
- PR #3691 Fix create_offsets to handle offset correctly
- PR #3687 Fixed bug while passing input GPU memory pointer in `nvtext.scatter_count()`
- PR #3701 Fix hash_partition hashing all columns instead of columns_to_hash
- PR #3694 Allow for null columns parameter in `csv_writer`
- PR #3706 Removed extra type-dispatcher call from merge
- PR #3704 Changed the default delimiter to `whitespace` for nvtext methods.
- PR #3741 Construct DataFrame from dict-of-Series with alignment
- PR #3724 Update rmm version to match release
- PR #3743 Fix for `None` data in `__array_interface__`
- PR #3731 Fix performance of zero sized dataframe slice
- PR #3709 Fix inner_join incorrect result issue
- PR #3734 Update numba to 0.46 in conda files
- PR #3738 Update libxx cython types.hpp path
- PR #3672 Fix to_host issue with column_view having offset
- PR #3730 CSV reader: Set invalid float values to NaN/null
- PR #3670 Floor when casting between timestamps of different precisions
- PR #3728 Fix apply_boolean_mask issue with non-null string column
- PR #3769 Don't look for a `name` attribute in column
- PR #3783 Bind cuDF operators to Dask Dataframe
- PR #3775 Fix segfault when reading compressed CSV files larger than 4GB
- PR #3799 Align indices of Series inputs when adding as columns to DataFrame
- PR #3803 Keep name when unpickling Index objects
- PR #3804 Fix cuda crash in AVRO reader
- PR #3766 Remove references to cudf::type_id::CATEGORY from IO code
- PR #3817 Don't always deepcopy an index
- PR #3821 Fix OOB read in gpuinflate prefetcher
- PR #3829 Parquet writer: fix empty dataframe causing cuda launch errors
- PR #3835 Fix memory leak in Cython when dealing with nulls in string columns
- PR #3866 Remove unnecessary if check in NVStrings.create_offsets
- PR #3858 Fixes the broken debug build after #3728
- PR #3850 Fix merge typecast scope issue and resulting memory leak
- PR #3855 Fix MultiColumn recreation with reset_index
- PR #3869 Fixed size calculation in NVStrings::byte_count()
- PR #3868 Fix apply_grouped moving average example
- PR #3900 Properly link `NVStrings` and `NVCategory` into tests
- PR #3868 Fix apply_grouped moving average example
- PR #3871 Fix `split_out` error
- PR #3886 Fix string column materialization from column view
- PR #3893 Parquet reader: fix segfault reading empty parquet file
- PR #3931 Dask-cudf groupby `.agg` multicolumn handling fix
- PR #4017 Fix memory leaks in `GDF_STRING` cython handling and `nans_to_nulls` cython


# cuDF 0.11.0 (11 Dec 2019)

## New Features

- PR #2905 Added `Series.median()` and null support for `Series.quantile()`
- PR #2930 JSON Reader: Support ARROW_RANDOM_FILE input
- PR #2956 Add `cudf::stack` and `cudf::tile`
- PR #2980 Added nvtext is_vowel/is_consonant functions
- PR #2987 Add `inplace` arg to `DataFrame.reset_index` and `Series`
- PR #3011 Added libcudf++ transition guide
- PR #3129 Add strings column factory from `std::vector`s
- PR #3054 Add parquet reader support for decimal data types
- PR #3022 adds DataFrame.astype for cuDF dataframes
- PR #2962 Add isnull(), notnull() and related functions
- PR #3025 Move search files to legacy
- PR #3068 Add `scalar` class
- PR #3094 Adding `any` and `all` support from libcudf
- PR #3130 Define and implement new `column_wrapper`
- PR #3143 Define and implement new copying APIs `slice` and `split`
- PR #3161 Move merge files to legacy
- PR #3079 Added support to write ORC files given a local path
- PR #3192 Add dtype param to cast `DataFrame` on init
- PR #3213 Port cuIO to libcudf++
- PR #3222 Add nvtext character tokenizer
- PR #3223 Java expose underlying buffers
- PR #3300 Add `DataFrame.insert`
- PR #3263 Define and implement new `valid_if`
- PR #3278 Add `to_host` utility to copy `column_view` to host
- PR #3087 Add new cudf::experimental bool8 wrapper
- PR #3219 Construct column from column_view
- PR #3250 Define and implement new merge APIs
- PR #3144 Define and implement new hashing APIs `hash` and `hash_partition`
- PR #3229 Define and implement new search APIs
- PR #3308 java add API for memory usage callbacks
- PR #2691 Row-wise reduction and scan operations via CuPy
- PR #3291 Add normalize_nans_and_zeros
- PR #3187 Define and implement new replace APIs
- PR #3356 Add vertical concatenation for table/columns
- PR #3344 java split API
- PR #2791 Add `groupby.std()`
- PR #3368 Enable dropna argument in dask_cudf groupby
- PR #3298 add null replacement iterator for column_device_view
- PR #3297 Define and implement new groupby API.
- PR #3396 Update device_atomics with new bool8 and timestamp specializations
- PR #3411 Java host memory management API
- PR #3393 Implement df.cov and enable covariance/correlation in dask_cudf
- PR #3401 Add dask_cudf ORC writer (to_orc)
- PR #3331 Add copy_if_else
- PR #3427 Define and Implement new multi-search API
- PR #3442 Add Bool-index + Multi column + DataFrame support for set-item
- PR #3172 Define and implement new fill/repeat/copy_range APIs
- PR #3490 Add pair iterators for columns
- PR #3497 Add DataFrame.drop(..., inplace=False) argument
- PR #3469 Add string functionality for replace API
- PR #3273 Define and implement new reduction APIs

## Improvements

- PR #2904 Move gpu decompressors to cudf::io namespace
- PR #2977 Moved old C++ test utilities to legacy directory.
- PR #2965 Fix slow orc reader perf with large uncompressed blocks
- PR #2995 Move JIT type utilities to legacy directory
- PR #2927 Add ``Table`` and ``TableView`` extension classes that wrap legacy cudf::table
- PR #3005 Renames `cudf::exp` namespace to `cudf::experimental`
- PR #3008 Make safe versions of `is_null` and `is_valid` in `column_device_view`
- PR #3026 Move fill and repeat files to legacy
- PR #3027 Move copying.hpp and related source to legacy folder
- PR #3014 Snappy decompression optimizations
- PR #3032 Use `asarray` to coerce indices to a NumPy array
- PR #2996 IO Readers: Replace `cuio::device_buffer` with `rmm::device_buffer`
- PR #3051 Specialized hash function for strings column
- PR #3065 Select and Concat for cudf::experimental::table
- PR #3080 Move `valid_if.cuh` to `legacy/`
- PR #3052 Moved replace.hpp functionality to legacy
- PR #3091 Move join files to legacy
- PR #3092 Implicitly init RMM if Java allocates before init
- PR #3029 Update gdf_ numeric types with stdint and move to cudf namespace
- PR #3052 Moved replace.hpp functionality to legacy
- PR #2955 Add cmake option to only build for present GPU architecture
- PR #3070 Move functions.h and related source to legacy
- PR #2951 Allow set_index to handle a list of column names
- PR #3093 Move groupby files to legacy
- PR #2988 Removing GIS functionality (now part of cuSpatial library)
- PR #3067 Java method to return size of device memory buffer
- PR #3083 Improved some binary operation tests to include null testing.
- PR #3084 Update to arrow-cpp and pyarrow 0.15.0
- PR #3071 Move cuIO to legacy
- PR #3126 Round 2 of snappy decompression optimizations
- PR #3046 Define and implement new copying APIs `empty_like` and `allocate_like`
- PR #3128 Support MultiIndex in DataFrame.join
- PR #2971 Added initial gather and scatter methods for strings_column_view
- PR #3133 Port NVStrings to cudf column: count_characters and count_bytes
- PR #2991 Added strings column functions concatenate and join_strings
- PR #3028 Define and implement new `gather` APIs.
- PR #3135 Add nvtx utilities to cudf::nvtx namespace
- PR #3021 Java host side concat of serialized buffers
- PR #3138 Move unary files to legacy
- PR #3170 Port NVStrings substring functions to cudf strings column
- PR #3159 Port NVStrings is-chars-types function to cudf strings column
- PR #3154 Make `table_view_base.column()` const and add `mutable_table_view.column()`
- PR #3175 Set cmake cuda version variables
- PR #3171 Move deprecated error macros to legacy
- PR #3191 Port NVStrings integer convert ops to cudf column
- PR #3189 Port NVStrings find ops to cudf column
- PR #3352 Port NVStrings convert float functions to cudf strings column
- PR #3193 Add cuPy as a formal dependency
- PR #3195 Support for zero columned `table_view`
- PR #3165 Java device memory size for string category
- PR #3205 Move transform files to legacy
- PR #3202 Rename and move error.hpp to public headers
- PR #2878 Use upstream merge code in dask_cudf
- PR #3217 Port NVStrings upper and lower case conversion functions
- PR #3350 Port NVStrings booleans convert functions
- PR #3231 Add `column::release()` to give up ownership of contents.
- PR #3157 Use enum class rather than enum for mask_allocation_policy
- PR #3232 Port NVStrings datetime conversion to cudf strings column
- PR #3136 Define and implement new transpose API
- PR #3237 Define and implement new transform APIs
- PR #3245 Move binaryop files to legacy
- PR #3241 Move stream_compaction files to legacy
- PR #3166 Move reductions to legacy
- PR #3261 Small cleanup: remove `== true`
- PR #3271 Update rmm API based on `rmm.reinitialize(...)` change
- PR #3266 Remove optional checks for CuPy
- PR #3268 Adding null ordering per column feature when sorting
- PR #3239 Adding floating point specialization to comparators for NaNs
- PR #3270 Move predicates files to legacy
- PR #3281 Add to_host specialization for strings in column test utilities
- PR #3282 Add `num_bitmask_words`
- PR #3252 Add new factory methods to include passing an existing null mask
- PR #3288 Make `bit.cuh` utilities usable from host code.
- PR #3287 Move rolling windows files to legacy
- PR #3182 Define and implement new unary APIs `is_null` and `is_not_null`
- PR #3314 Drop `cython` from run requirements
- PR #3301 Add tests for empty column wrapper.
- PR #3294 Update to arrow-cpp and pyarrow 0.15.1
- PR #3310 Add `row_hasher` and `element_hasher` utilities
- PR #3272 Support non-default streams when creating/destroying hash maps
- PR #3286 Clean up the starter code on README
- PR #3332 Port NVStrings replace to cudf strings column
- PR #3354 Define and implement new `scatter` APIs
- PR #3322 Port NVStrings pad operations to cudf strings column
- PR #3345 Add cache member for number of characters in string_view class
- PR #3299 Define and implement new `is_sorted` APIs
- PR #3328 Partition by stripes in dask_cudf ORC reader
- PR #3243 Use upstream join code in dask_cudf
- PR #3371 Add `select` method to `table_view`
- PR #3309 Add java and JNI bindings for search bounds
- PR #3305 Define and implement new rolling window APIs
- PR #3380 Concatenate columns of strings
- PR #3382 Add fill function for strings column
- PR #3391 Move device_atomics_tests.cu files to legacy
- PR #3303 Define and implement new stream compaction APIs `copy_if`, `drop_nulls`,
           `apply_boolean_mask`, `drop_duplicate` and `unique_count`.
- PR #3387 Strings column gather function
- PR #3440 Strings column scatter function
- PR #3389 Move quantiles.hpp + group_quantiles.hpp files to legacy
- PR #3397 Port unary cast to libcudf++
- PR #3398 Move reshape.hpp files to legacy
- PR #3395 Port NVStrings regex extract to cudf strings column
- PR #3423 Port NVStrings htoi to cudf strings column
- PR #3425 Strings column copy_if_else implementation
- PR #3422 Move utilities to legacy
- PR #3201 Define and implement new datetime_ops APIs
- PR #3421 Port NVStrings find_multiple to cudf strings column
- PR #3448 Port scatter_to_tables to libcudf++
- PR #3458 Update strings sections in the transition guide
- PR #3462 Add `make_empty_column` and update `empty_like`.
- PR #3465 Port `aggregation` traits and utilities.
- PR #3214 Define and implement new unary operations APIs
- PR #3475 Add `bitmask_to_host` column utility
- PR #3487 Add is_boolean trait and random timestamp generator for testing
- PR #3492 Small cleanup (remove std::abs) and comment
- PR #3407 Allow multiple row-groups per task in dask_cudf read_parquet
- PR #3512 Remove unused CUDA conda labels
- PR #3500 cudf::fill()/cudf::repeat() support for strings columns.
- PR #3438 Update scalar and scalar_device_view to better support strings
- PR #3414 Add copy_range function for strings column
- PR #3685 Add string support to contiguous_split.
- PR #3471 Add scalar/column, column/scalar and scalar/scalar overloads to copy_if_else.
- PR #3451 Add support for implicit typecasting of join columns

## Bug Fixes

- PR #2895 Fixed dask_cudf group_split behavior to handle upstream rearrange_by_divisions
- PR #3048 Support for zero columned tables
- PR #3030 Fix snappy decoding regression in PR #3014
- PR #3041 Fixed exp to experimental namespace name change issue
- PR #3056 Add additional cmake hint for finding local build of RMM files
- PR #3060 Move copying.hpp includes to legacy
- PR #3139 Fixed java RMM auto initalization
- PR #3141 Java fix for relocated IO headers
- PR #3149 Rename column_wrapper.cuh to column_wrapper.hpp
- PR #3168 Fix mutable_column_device_view head const_cast
- PR #3199 Update JNI includes for legacy moves
- PR #3204 ORC writer: Fix ByteRLE encoding of NULLs
- PR #2994 Fix split_out-support but with hash_object_dispatch
- PR #3212 Fix string to date casting when format is not specified
- PR #3218 Fixes `row_lexicographic_comparator` issue with handling two tables
- PR #3228 Default initialize RMM when Java native dependencies are loaded
- PR #3012 replacing instances of `to_gpu_array` with `mem`
- PR #3236 Fix Numba 0.46+/CuPy 6.3 interface compatibility
- PR #3276 Update JNI includes for legacy moves
- PR #3256 Fix orc writer crash with multiple string columns
- PR #3211 Fix breaking change caused by rapidsai/rmm#167
- PR #3265 Fix dangling pointer in `is_sorted`
- PR #3267 ORC writer: fix incorrect ByteRLE encoding of long literal runs
- PR #3277 Fix invalid reference to deleted temporary in `is_sorted`.
- PR #3274 ORC writer: fix integer RLEv2 mode2 unsigned base value encoding
- PR #3279 Fix shutdown hang issues with pinned memory pool init executor
- PR #3280 Invalid children check in mutable_column_device_view
- PR #3289 fix java memory usage API for empty columns
- PR #3293 Fix loading of csv files zipped on MacOS (disabled zip min version check)
- PR #3295 Fix storing storing invalid RMM exec policies.
- PR #3307 Add pd.RangeIndex to from_pandas to fix dask_cudf meta_nonempty bug
- PR #3313 Fix public headers including non-public headers
- PR #3318 Revert arrow to 0.15.0 temporarily to unblock downstream projects CI
- PR #3317 Fix index-argument bug in dask_cudf parquet reader
- PR #3323 Fix `insert` non-assert test case
- PR #3341 Fix `Series` constructor converting NoneType to "None"
- PR #3326 Fix and test for detail::gather map iterator type inference
- PR #3334 Remove zero-size exception check from make_strings_column factories
- PR #3333 Fix compilation issues with `constexpr` functions not marked `__device__`
- PR #3340 Make all benchmarks use cudf base fixture to initialize RMM pool
- PR #3337 Fix Java to pad validity buffers to 64-byte boundary
- PR #3362 Fix `find_and_replace` upcasting series for python scalars and lists
- PR #3357 Disabling `column_view` iterators for non fixed-width types
- PR #3383 Fix : properly compute null counts for rolling_window.
- PR #3386 Removing external includes from `column_view.hpp`
- PR #3369 Add write_partition to dask_cudf to fix to_parquet bug
- PR #3388 Support getitem with bools when DataFrame has a MultiIndex
- PR #3408 Fix String and Column (De-)Serialization
- PR #3372 Fix dask-distributed scatter_by_map bug
- PR #3419 Fix a bug in parse_into_parts (incomplete input causing walking past the end of string).
- PR #3413 Fix dask_cudf read_csv file-list bug
- PR #3416 Fix memory leak in ColumnVector when pulling strings off the GPU
- PR #3424 Fix benchmark build by adding libcudacxx to benchmark's CMakeLists.txt
- PR #3435 Fix diff and shift for empty series
- PR #3439 Fix index-name bug in StringColumn concat
- PR #3445 Fix ORC Writer default stripe size
- PR #3459 Fix printing of invalid entries
- PR #3466 Fix gather null mask allocation for invalid index
- PR #3468 Fix memory leak issue in `drop_duplicates`
- PR #3474 Fix small doc error in capitalize Docs
- PR #3491 Fix more doc errors in NVStrings
- PR #3478 Fix as_index deep copy via Index.rename inplace arg
- PR #3476 Fix ORC reader timezone conversion
- PR #3188 Repr slices up large DataFrames
- PR #3519 Fix strings column concatenate handling zero-sized columns
- PR #3530 Fix copy_if_else test case fail issue
- PR #3523 Fix lgenfe issue with debug build
- PR #3532 Fix potential use-after-free in cudf parquet reader
- PR #3540 Fix unary_op null_mask bug and add missing test cases
- PR #3559 Use HighLevelGraph api in DataFrame constructor (Fix upstream compatibility)
- PR #3572 Fix CI Issue with hypothesis tests that are flaky


# cuDF 0.10.0 (16 Oct 2019)

## New Features

- PR #2423 Added `groupby.quantile()`
- PR #2522 Add Java bindings for NVStrings backed upper and lower case mutators
- PR #2605 Added Sort based groupby in libcudf
- PR #2607 Add Java bindings for parsing JSON
- PR #2629 Add dropna= parameter to groupby
- PR #2585 ORC & Parquet Readers: Remove millisecond timestamp restriction
- PR #2507 Add GPU-accelerated ORC Writer
- PR #2559 Add Series.tolist()
- PR #2653 Add Java bindings for rolling window operations
- PR #2480 Merge `custreamz` codebase into `cudf` repo
- PR #2674 Add __contains__ for Index/Series/Column
- PR #2635 Add support to read from remote and cloud sources like s3, gcs, hdfs
- PR #2722 Add Java bindings for NVTX ranges
- PR #2702 Add make_bool to dataset generation functions
- PR #2394 Move `rapidsai/custrings` into `cudf`
- PR #2734 Final sync of custrings source into cudf
- PR #2724 Add libcudf support for __contains__
- PR #2777 Add python bindings for porter stemmer measure functionality
- PR #2781 Add issorted to is_monotonic
- PR #2685 Add cudf::scatter_to_tables and cython binding
- PR #2743 Add Java bindings for NVStrings timestamp2long as part of String ColumnVector casting
- PR #2785 Add nvstrings Python docs
- PR #2786 Add benchmarks option to root build.sh
- PR #2802 Add `cudf::repeat()` and `cudf.Series.repeat()`
- PR #2773 Add Fisher's unbiased kurtosis and skew for Series/DataFrame
- PR #2748 Parquet Reader: Add option to specify loading of PANDAS index
- PR #2807 Add scatter_by_map to DataFrame python API
- PR #2836 Add nvstrings.code_points method
- PR #2844 Add Series/DataFrame notnull
- PR #2858 Add GTest type list utilities
- PR #2870 Add support for grouping by Series of arbitrary length
- PR #2719 Series covariance and Pearson correlation
- PR #2207 Beginning of libcudf overhaul: introduce new column and table types
- PR #2869 Add `cudf.CategoricalDtype`
- PR #2838 CSV Reader: Support ARROW_RANDOM_FILE input
- PR #2655 CuPy-based Series and Dataframe .values property
- PR #2803 Added `edit_distance_matrix()` function to calculate pairwise edit distance for each string on a given nvstrings object.
- PR #2811 Start of cudf strings column work based on 2207
- PR #2872 Add Java pinned memory pool allocator
- PR #2969 Add findAndReplaceAll to ColumnVector
- PR #2814 Add Datetimeindex.weekday
- PR #2999 Add timestamp conversion support for string categories
- PR #2918 Add cudf::column timestamp wrapper types

## Improvements

- PR #2578 Update legacy_groupby to use libcudf group_by_without_aggregation
- PR #2581 Removed `managed` allocator from hash map classes.
- PR #2571 Remove unnecessary managed memory from gdf_column_concat
- PR #2648 Cython/Python reorg
- PR #2588 Update Series.append documentation
- PR #2632 Replace dask-cudf set_index code with upstream
- PR #2682 Add cudf.set_allocator() function for easier allocator init
- PR #2642 Improve null printing and testing
- PR #2747 Add missing Cython headers / cudftestutil lib to conda package for cuspatial build
- PR #2706 Compute CSV format in device code to speedup performance
- PR #2673 Add support for np.longlong type
- PR #2703 move dask serialization dispatch into cudf
- PR #2728 Add YYMMDD to version tag for nightly conda packages
- PR #2729 Handle file-handle input in to_csv
- PR #2741 CSV Reader: Move kernel functions into its own file
- PR #2766 Improve nvstrings python cmake flexibility
- PR #2756 Add out_time_unit option to csv reader, support timestamp resolutions
- PR #2771 Stopgap alias for to_gpu_matrix()
- PR #2783 Support mapping input columns to function arguments in apply kernels
- PR #2645 libcudf unique_count for Series.nunique
- PR #2817 Dask-cudf: `read_parquet` support for remote filesystems
- PR #2823 improve java data movement debugging
- PR #2806 CSV Reader: Clean-up row offset operations
- PR #2640 Add dask wait/persist exmaple to 10 minute guide
- PR #2828 Optimizations of kernel launch configuration for `DataFrame.apply_rows` and `DataFrame.apply_chunks`
- PR #2831 Add `column` argument to `DataFrame.drop`
- PR #2775 Various optimizations to improve __getitem__ and __setitem__ performance
- PR #2810 cudf::allocate_like can optionally always allocate a mask.
- PR #2833 Parquet reader: align page data allocation sizes to 4-bytes to satisfy cuda-memcheck
- PR #2832 Using the new Python bindings for UCX
- PR #2856 Update group_split_cudf to use scatter_by_map
- PR #2890 Optionally keep serialized table data on the host.
- PR #2778 Doc: Updated and fixed some docstrings that were formatted incorrectly.
- PR #2830 Use YYMMDD tag in custreamz nightly build
- PR #2875 Java: Remove synchronized from register methods in MemoryCleaner
- PR #2887 Minor snappy decompression optimization
- PR #2899 Use new RMM API based on Cython
- PR #2788 Guide to Python UDFs
- PR #2919 Change java API to use operators in groupby namespace
- PR #2909 CSV Reader: Avoid row offsets host vector default init
- PR #2834 DataFrame supports setting columns via attribute syntax `df.x = col`
- PR #3147 DataFrame can be initialized from rows via list of tuples
- PR #3539 Restrict CuPy to 6

## Bug Fixes

- PR #2584 ORC Reader: fix parsing of `DECIMAL` index positions
- PR #2619 Fix groupby serialization/deserialization
- PR #2614 Update Java version to match
- PR #2601 Fixes nlargest(1) issue in Series and Dataframe
- PR #2610 Fix a bug in index serialization (properly pass DeviceNDArray)
- PR #2621 Fixes the floordiv issue of not promoting float type when rhs is 0
- PR #2611 Types Test: fix static casting from negative int to string
- PR #2618 IO Readers: Fix datasource memory map failure for multiple reads
- PR #2628 groupby_without_aggregation non-nullable input table produces non-nullable output
- PR #2615 fix string category partitioning in java API
- PR #2641 fix string category and timeunit concat in the java API
- PR #2649 Fix groupby issue resulting from column_empty bug
- PR #2658 Fix astype() for null categorical columns
- PR #2660 fix column string category and timeunit concat in the java API
- PR #2664 ORC reader: fix `skip_rows` larger than first stripe
- PR #2654 Allow Java gdfOrderBy to work with string categories
- PR #2669 AVRO reader: fix non-deterministic output
- PR #2668 Update Java bindings to specify timestamp units for ORC and Parquet readers
- PR #2679 AVRO reader: fix cuda errors when decoding compressed streams
- PR #2692 Add concatenation for data-frame with different headers (empty and non-empty)
- PR #2651 Remove nvidia driver installation from ci/cpu/build.sh
- PR #2697 Ensure csv reader sets datetime column time units
- PR #2698 Return RangeIndex from contiguous slice of RangeIndex
- PR #2672 Fix null and integer handling in round
- PR #2704 Parquet Reader: Fix crash when loading string column with nulls
- PR #2725 Fix Jitify issue with running on Turing using CUDA version < 10
- PR #2731 Fix building of benchmarks
- PR #2738 Fix java to find new NVStrings locations
- PR #2736 Pin Jitify branch to v0.10 version
- PR #2742 IO Readers: Fix possible silent failures when creating `NvStrings` instance
- PR #2753 Fix java quantile API calls
- PR #2762 Fix validity processing for time in java
- PR #2796 Fix handling string slicing and other nvstrings delegated methods with dask
- PR #2769 Fix link to API docs in README.md
- PR #2772 Handle multiindex pandas Series #2772
- PR #2749 Fix apply_rows/apply_chunks pessimistic null mask to use in_cols null masks only
- PR #2752 CSV Reader: Fix exception when there's no rows to process
- PR #2716 Added Exception for `StringMethods` in string methods
- PR #2787 Fix Broadcasting `None` to `cudf-series`
- PR #2794 Fix async race in NVCategory::get_value and get_value_bounds
- PR #2795 Fix java build/cast error
- PR #2496 Fix improper merge of two dataframes when names differ
- PR #2824 Fix issue with incorrect result when Numeric Series replace is called several times
- PR #2751 Replace value with null
- PR #2765 Fix Java inequality comparisons for string category
- PR #2818 Fix java join API to use new C++ join API
- PR #2841 Fix nvstrings.slice and slice_from for range (0,0)
- PR #2837 Fix join benchmark
- PR #2809 Add hash_df and group_split dispatch functions for dask
- PR #2843 Parquet reader: fix skip_rows when not aligned with page or row_group boundaries
- PR #2851 Deleted existing dask-cudf/record.txt
- PR #2854 Fix column creation from ephemeral objects exposing __cuda_array_interface__
- PR #2860 Fix boolean indexing when the result is a single row
- PR #2859 Fix tail method issue for string columns
- PR #2852 Fixed `cumsum()` and `cumprod()` on boolean series.
- PR #2865 DaskIO: Fix `read_csv` and `read_orc` when input is list of files
- PR #2750 Fixed casting values to cudf::bool8 so non-zero values always cast to true
- PR #2873 Fixed dask_cudf read_partition bug by generating ParquetDatasetPiece
- PR #2850 Fixes dask_cudf.read_parquet on partitioned datasets
- PR #2896 Properly handle `axis` string keywords in `concat`
- PR #2926 Update rounding algorithm to avoid using fmod
- PR #2968 Fix Java dependency loading when using NVTX
- PR #2963 Fix ORC writer uncompressed block indexing
- PR #2928 CSV Reader: Fix using `byte_range` for large datasets
- PR #2983 Fix sm_70+ race condition in gpu_unsnap
- PR #2964 ORC Writer: Segfault when writing mixed numeric and string columns
- PR #3007 Java: Remove unit test that frees RMM invalid pointer
- PR #3009 Fix orc reader RLEv2 patch position regression from PR #2507
- PR #3002 Fix CUDA invalid configuration errors reported after loading an ORC file without data
- PR #3035 Update update-version.sh for new docs locations
- PR #3038 Fix uninitialized stream parameter in device_table deleter
- PR #3064 Fixes groupby performance issue
- PR #3061 Add rmmInitialize to nvstrings gtests
- PR #3058 Fix UDF doc markdown formatting
- PR #3059 Add nvstrings python build instructions to contributing.md


# cuDF 0.9.0 (21 Aug 2019)

## New Features

- PR #1993 Add CUDA-accelerated series aggregations: mean, var, std
- PR #2111 IO Readers: Support memory buffer, file-like object, and URL inputs
- PR #2012 Add `reindex()` to DataFrame and Series
- PR #2097 Add GPU-accelerated AVRO reader
- PR #2098 Support binary ops on DFs and Series with mismatched indices
- PR #2160 Merge `dask-cudf` codebase into `cudf` repo
- PR #2149 CSV Reader: Add `hex` dtype for explicit hexadecimal parsing
- PR #2156 Add `upper_bound()` and `lower_bound()` for libcudf tables and `searchsorted()` for cuDF Series
- PR #2158 CSV Reader: Support single, non-list/dict argument for `dtype`
- PR #2177 CSV Reader: Add `parse_dates` parameter for explicit date inference
- PR #1744 cudf::apply_boolean_mask and cudf::drop_nulls support for cudf::table inputs (multi-column)
- PR #2196 Add `DataFrame.dropna()`
- PR #2197 CSV Writer: add `chunksize` parameter for `to_csv`
- PR #2215 `type_dispatcher` benchmark
- PR #2179 Add Java quantiles
- PR #2157 Add __array_function__ to DataFrame and Series
- PR #2212 Java support for ORC reader
- PR #2224 Add DataFrame isna, isnull, notna functions
- PR #2236 Add Series.drop_duplicates
- PR #2105 Add hash-based join benchmark
- PR #2316 Add unique, nunique, and value_counts for datetime columns
- PR #2337 Add Java support for slicing a ColumnVector
- PR #2049 Add cudf::merge (sorted merge)
- PR #2368 Full cudf+dask Parquet Support
- PR #2380 New cudf::is_sorted checks whether cudf::table is sorted
- PR #2356 Java column vector standard deviation support
- PR #2221 MultiIndex full indexing - Support iloc and wildcards for loc
- PR #2429 Java support for getting length of strings in a ColumnVector
- PR #2415 Add `value_counts` for series of any type
- PR #2446 Add __array_function__ for index
- PR #2437 ORC reader: Add 'use_np_dtypes' option
- PR #2382 Add CategoricalAccessor add, remove, rename, and ordering methods
- PR #2464 Native implement `__cuda_array_interface__` for Series/Index/Column objects
- PR #2425 Rolling window now accepts array-based user-defined functions
- PR #2442 Add __setitem__
- PR #2449 Java support for getting byte count of strings in a ColumnVector
- PR #2492 Add groupby.size() method
- PR #2358 Add cudf::nans_to_nulls: convert floating point column into bitmask
- PR #2489 Add drop argument to set_index
- PR #2491 Add Java bindings for ORC reader 'use_np_dtypes' option
- PR #2213 Support s/ms/us/ns DatetimeColumn time unit resolutions
- PR #2536 Add _constructor properties to Series and DataFrame

## Improvements

- PR #2103 Move old `column` and `bitmask` files into `legacy/` directory
- PR #2109 added name to Python column classes
- PR #1947 Cleanup serialization code
- PR #2125 More aggregate in java API
- PR #2127 Add in java Scalar tests
- PR #2088 Refactor of Python groupby code
- PR #2130 Java serialization and deserialization of tables.
- PR #2131 Chunk rows logic added to csv_writer
- PR #2129 Add functions in the Java API to support nullable column filtering
- PR #2165 made changes to get_dummies api for it to be available in MethodCache
- PR #2171 Add CodeCov integration, fix doc version, make --skip-tests work when invoking with source
- PR #2184 handle remote orc files for dask-cudf
- PR #2186 Add `getitem` and `getattr` style access to Rolling objects
- PR #2168 Use cudf.Column for CategoricalColumn's categories instead of a tuple
- PR #2193 DOC: cudf::type_dispatcher documentation for specializing dispatched functors
- PR #2199 Better java support for appending strings
- PR #2176 Added column dtype support for datetime, int8, int16 to csv_writer
- PR #2209 Matching `get_dummies` & `select_dtypes` behavior to pandas
- PR #2217 Updated Java bindings to use the new groupby API
- PR #2214 DOC: Update doc instructions to build/install `cudf` and `dask-cudf`
- PR #2220 Update Java bindings for reduction rename
- PR #2232 Move CodeCov upload from build script to Jenkins
- PR #2225 refactor to use libcudf for gathering columns in dataframes
- PR #2293 Improve join performance (faster compute_join_output_size)
- PR #2300 Create separate dask codeowners for dask-cudf codebase
- PR #2304 gdf_group_by_without_aggregations returns gdf_column
- PR #2309 Java readers: remove redundant copy of result pointers
- PR #2307 Add `black` and `isort` to style checker script
- PR #2345 Restore removal of old groupby implementation
- PR #2342 Improve `astype()` to operate all ways
- PR #2329 using libcudf cudf::copy for column deep copy
- PR #2344 DOC: docs on code formatting for contributors
- PR #2376 Add inoperative axis= and win_type= arguments to Rolling()
- PR #2378 remove dask for (de-)serialization of cudf objects
- PR #2353 Bump Arrow and Dask versions
- PR #2377 Replace `standard_python_slice` with just `slice.indices()`
- PR #2373 cudf.DataFrame enchancements & Series.values support
- PR #2392 Remove dlpack submodule; make cuDF's Cython API externally accessible
- PR #2430 Updated Java bindings to use the new unary API
- PR #2406 Moved all existing `table` related files to a `legacy/` directory
- PR #2350 Performance related changes to get_dummies
- PR #2420 Remove `cudautils.astype` and replace with `typecast.apply_cast`
- PR #2456 Small improvement to typecast utility
- PR #2458 Fix handling of thirdparty packages in `isort` config
- PR #2459 IO Readers: Consolidate all readers to use `datasource` class
- PR #2475 Exposed type_dispatcher.hpp, nvcategory_util.hpp and wrapper_types.hpp in the include folder
- PR #2484 Enabled building libcudf as a static library
- PR #2453 Streamline CUDA_REL environment variable
- PR #2483 Bundle Boost filesystem dependency in the Java jar
- PR #2486 Java API hash functions
- PR #2481 Adds the ignore_null_keys option to the java api
- PR #2490 Java api: support multiple aggregates for the same column
- PR #2510 Java api: uses table based apply_boolean_mask
- PR #2432 Use pandas formatting for console, html, and latex output
- PR #2573 Bump numba version to 0.45.1
- PR #2606 Fix references to notebooks-contrib

## Bug Fixes

- PR #2086 Fixed quantile api behavior mismatch in series & dataframe
- PR #2128 Add offset param to host buffer readers in java API.
- PR #2145 Work around binops validity checks for java
- PR #2146 Work around unary_math validity checks for java
- PR #2151 Fixes bug in cudf::copy_range where null_count was invalid
- PR #2139 matching to pandas describe behavior & fixing nan values issue
- PR #2161 Implicitly convert unsigned to signed integer types in binops
- PR #2154 CSV Reader: Fix bools misdetected as strings dtype
- PR #2178 Fix bug in rolling bindings where a view of an ephemeral column was being taken
- PR #2180 Fix issue with isort reordering `importorskip` below imports depending on them
- PR #2187 fix to honor dtype when numpy arrays are passed to columnops.as_column
- PR #2190 Fix issue in astype conversion of string column to 'str'
- PR #2208 Fix issue with calling `head()` on one row dataframe
- PR #2229 Propagate exceptions from Cython cdef functions
- PR #2234 Fix issue with local build script not properly building
- PR #2223 Fix CUDA invalid configuration errors reported after loading small compressed ORC files
- PR #2162 Setting is_unique and is_monotonic-related attributes
- PR #2244 Fix ORC RLEv2 delta mode decoding with nonzero residual delta width
- PR #2297 Work around `var/std` unsupported only at debug build
- PR #2302 Fixed java serialization corner case
- PR #2355 Handle float16 in binary operations
- PR #2311 Fix copy behaviour for GenericIndex
- PR #2349 Fix issues with String filter in java API
- PR #2323 Fix groupby on categoricals
- PR #2328 Ensure order is preserved in CategoricalAccessor._set_categories
- PR #2202 Fix issue with unary ops mishandling empty input
- PR #2326 Fix for bug in DLPack when reading multiple columns
- PR #2324 Fix cudf Docker build
- PR #2325 Fix ORC RLEv2 patched base mode decoding with nonzero patch width
- PR #2235 Fix get_dummies to be compatible with dask
- PR #2332 Zero initialize gdf_dtype_extra_info
- PR #2355 Handle float16 in binary operations
- PR #2360 Fix missing dtype handling in cudf.Series & columnops.as_column
- PR #2364 Fix quantile api and other trivial issues around it
- PR #2361 Fixed issue with `codes` of CategoricalIndex
- PR #2357 Fixed inconsistent type of index created with from_pandas vs direct construction
- PR #2389 Fixed Rolling __getattr__ and __getitem__ for offset based windows
- PR #2402 Fixed bug in valid mask computation in cudf::copy_if (apply_boolean_mask)
- PR #2401 Fix to a scalar datetime(of type Days) issue
- PR #2386 Correctly allocate output valids in groupby
- PR #2411 Fixed failures on binary op on single element string column
- PR #2422 Fix Pandas logical binary operation incompatibilites
- PR #2447 Fix CodeCov posting build statuses temporarily
- PR #2450 Fix erroneous null handling in `cudf.DataFrame`'s `apply_rows`
- PR #2470 Fix issues with empty strings and string categories (Java)
- PR #2471 Fix String Column Validity.
- PR #2481 Fix java validity buffer serialization
- PR #2485 Updated bytes calculation to use size_t to avoid overflow in column concat
- PR #2461 Fix groupby multiple aggregations same column
- PR #2514 Fix cudf::drop_nulls threshold handling in Cython
- PR #2516 Fix utilities include paths and meta.yaml header paths
- PR #2517 Fix device memory leak in to_dlpack tensor deleter
- PR #2431 Fix local build generated file ownerships
- PR #2511 Added import of orc, refactored exception handlers to not squash fatal exceptions
- PR #2527 Fix index and column input handling in dask_cudf read_parquet
- PR #2466 Fix `dataframe.query` returning null rows erroneously
- PR #2548 Orc reader: fix non-deterministic data decoding at chunk boundaries
- PR #2557 fix cudautils import in string.py
- PR #2521 Fix casting datetimes from/to the same resolution
- PR #2545 Fix MultiIndexes with datetime levels
- PR #2560 Remove duplicate `dlpack` definition in conda recipe
- PR #2567 Fix ColumnVector.fromScalar issues while dealing with null scalars
- PR #2565 Orc reader: fix incorrect data decoding of int64 data types
- PR #2577 Fix search benchmark compilation error by adding necessary header
- PR #2604 Fix a bug in copying.pyx:_normalize_types that upcasted int32 to int64


# cuDF 0.8.0 (27 June 2019)

## New Features

- PR #1524 Add GPU-accelerated JSON Lines parser with limited feature set
- PR #1569 Add support for Json objects to the JSON Lines reader
- PR #1622 Add Series.loc
- PR #1654 Add cudf::apply_boolean_mask: faster replacement for gdf_apply_stencil
- PR #1487 cython gather/scatter
- PR #1310 Implemented the slice/split functionality.
- PR #1630 Add Python layer to the GPU-accelerated JSON reader
- PR #1745 Add rounding of numeric columns via Numba
- PR #1772 JSON reader: add support for BytesIO and StringIO input
- PR #1527 Support GDF_BOOL8 in readers and writers
- PR #1819 Logical operators (AND, OR, NOT) for libcudf and cuDF
- PR #1813 ORC Reader: Add support for stripe selection
- PR #1828 JSON Reader: add suport for bool8 columns
- PR #1833 Add column iterator with/without nulls
- PR #1665 Add the point-in-polygon GIS function
- PR #1863 Series and Dataframe methods for all and any
- PR #1908 cudf::copy_range and cudf::fill for copying/assigning an index or range to a constant
- PR #1921 Add additional formats for typecasting to/from strings
- PR #1807 Add Series.dropna()
- PR #1987 Allow user defined functions in the form of ptx code to be passed to binops
- PR #1948 Add operator functions like `Series.add()` to DataFrame and Series
- PR #1954 Add skip test argument to GPU build script
- PR #2018 Add bindings for new groupby C++ API
- PR #1984 Add rolling window operations Series.rolling() and DataFrame.rolling()
- PR #1542 Python method and bindings for to_csv
- PR #1995 Add Java API
- PR #1998 Add google benchmark to cudf
- PR #1845 Add cudf::drop_duplicates, DataFrame.drop_duplicates
- PR #1652 Added `Series.where()` feature
- PR #2074 Java Aggregates, logical ops, and better RMM support
- PR #2140 Add a `cudf::transform` function
- PR #2068 Concatenation of different typed columns

## Improvements

- PR #1538 Replacing LesserRTTI with inequality_comparator
- PR #1703 C++: Added non-aggregating `insert` to `concurrent_unordered_map` with specializations to store pairs with a single atomicCAS when possible.
- PR #1422 C++: Added a RAII wrapper for CUDA streams
- PR #1701 Added `unique` method for stringColumns
- PR #1713 Add documentation for Dask-XGBoost
- PR #1666 CSV Reader: Improve performance for files with large number of columns
- PR #1725 Enable the ability to use a single column groupby as its own index
- PR #1759 Add an example showing simultaneous rolling averages to `apply_grouped` documentation
- PR #1746 C++: Remove unused code: `windowed_ops.cu`, `sorting.cu`, `hash_ops.cu`
- PR #1748 C++: Add `bool` nullability flag to `device_table` row operators
- PR #1764 Improve Numerical column: `mean_var` and `mean`
- PR #1767 Speed up Python unit tests
- PR #1770 Added build.sh script, updated CI scripts and documentation
- PR #1739 ORC Reader: Add more pytest coverage
- PR #1696 Added null support in `Series.replace()`.
- PR #1390 Added some basic utility functions for `gdf_column`'s
- PR #1791 Added general column comparison code for testing
- PR #1795 Add printing of git submodule info to `print_env.sh`
- PR #1796 Removing old sort based group by code and gdf_filter
- PR #1811 Added funtions for copying/allocating `cudf::table`s
- PR #1838 Improve columnops.column_empty so that it returns typed columns instead of a generic Column
- PR #1890 Add utils.get_dummies- a pandas-like wrapper around one_hot-encoding
- PR #1823 CSV Reader: default the column type to string for empty dataframes
- PR #1827 Create bindings for scalar-vector binops, and update one_hot_encoding to use them
- PR #1817 Operators now support different sized dataframes as long as they don't share different sized columns
- PR #1855 Transition replace_nulls to new C++ API and update corresponding Cython/Python code
- PR #1858 Add `std::initializer_list` constructor to `column_wrapper`
- PR #1846 C++ type-erased gdf_equal_columns test util; fix gdf_equal_columns logic error
- PR #1390 Added some basic utility functions for `gdf_column`s
- PR #1391 Tidy up bit-resolution-operation and bitmask class code
- PR #1882 Add iloc functionality to MultiIndex dataframes
- PR #1884 Rolling windows: general enhancements and better coverage for unit tests
- PR #1886 support GDF_STRING_CATEGORY columns in apply_boolean_mask, drop_nulls and other libcudf functions
- PR #1896 Improve performance of groupby with levels specified in dask-cudf
- PR #1915 Improve iloc performance for non-contiguous row selection
- PR #1859 Convert read_json into a C++ API
- PR #1919 Rename libcudf namespace gdf to namespace cudf
- PR #1850 Support left_on and right_on for DataFrame merge operator
- PR #1930 Specialize constructor for `cudf::bool8` to cast argument to `bool`
- PR #1938 Add default constructor for `column_wrapper`
- PR #1930 Specialize constructor for `cudf::bool8` to cast argument to `bool`
- PR #1952 consolidate libcudf public API headers in include/cudf
- PR #1949 Improved selection with boolmask using libcudf `apply_boolean_mask`
- PR #1956 Add support for nulls in `query()`
- PR #1973 Update `std::tuple` to `std::pair` in top-most libcudf APIs and C++ transition guide
- PR #1981 Convert read_csv into a C++ API
- PR #1868 ORC Reader: Support row index for speed up on small/medium datasets
- PR #1964 Added support for list-like types in Series.str.cat
- PR #2005 Use HTML5 details tag in bug report issue template
- PR #2003 Removed few redundant unit-tests from test_string.py::test_string_cat
- PR #1944 Groupby design improvements
- PR #2017 Convert `read_orc()` into a C++ API
- PR #2011 Convert `read_parquet()` into a C++ API
- PR #1756 Add documentation "10 Minutes to cuDF and dask_cuDF"
- PR #2034 Adding support for string columns concatenation using "add" binary operator
- PR #2042 Replace old "10 Minutes" guide with new guide for docs build process
- PR #2036 Make library of common test utils to speed up tests compilation
- PR #2022 Facilitating get_dummies to be a high level api too
- PR #2050 Namespace IO readers and add back free-form `read_xxx` functions
- PR #2104 Add a functional ``sort=`` keyword argument to groupby
- PR #2108 Add `find_and_replace` for StringColumn for replacing single values
- PR #1803 cuDF/CuPy interoperability documentation

## Bug Fixes

- PR #1465 Fix for test_orc.py and test_sparse_df.py test failures
- PR #1583 Fix underlying issue in `as_index()` that was causing `Series.quantile()` to fail
- PR #1680 Add errors= keyword to drop() to fix cudf-dask bug
- PR #1651 Fix `query` function on empty dataframe
- PR #1616 Fix CategoricalColumn to access categories by index instead of iteration
- PR #1660 Fix bug in `loc` when indexing with a column name (a string)
- PR #1683 ORC reader: fix timestamp conversion to UTC
- PR #1613 Improve CategoricalColumn.fillna(-1) performance
- PR #1642 Fix failure of CSV_TEST gdf_csv_test.SkiprowsNrows on multiuser systems
- PR #1709 Fix handling of `datetime64[ms]` in `dataframe.select_dtypes`
- PR #1704 CSV Reader: Add support for the plus sign in number fields
- PR #1687 CSV reader: return an empty dataframe for zero size input
- PR #1757 Concatenating columns with null columns
- PR #1755 Add col_level keyword argument to melt
- PR #1758 Fix df.set_index() when setting index from an empty column
- PR #1749 ORC reader: fix long strings of NULL values resulting in incorrect data
- PR #1742 Parquet Reader: Fix index column name to match PANDAS compat
- PR #1782 Update libcudf doc version
- PR #1783 Update conda dependencies
- PR #1786 Maintain the original series name in series.unique output
- PR #1760 CSV Reader: fix segfault when dtype list only includes columns from usecols list
- PR #1831 build.sh: Assuming python is in PATH instead of using PYTHON env var
- PR #1839 Raise an error instead of segfaulting when transposing a DataFrame with StringColumns
- PR #1840 Retain index correctly during merge left_on right_on
- PR #1825 cuDF: Multiaggregation Groupby Failures
- PR #1789 CSV Reader: Fix missing support for specifying `int8` and `int16` dtypes
- PR #1857 Cython Bindings: Handle `bool` columns while calling `column_view_from_NDArrays`
- PR #1849 Allow DataFrame support methods to pass arguments to the methods
- PR #1847 Fixed #1375 by moving the nvstring check into the wrapper function
- PR #1864 Fixing cudf reduction for POWER platform
- PR #1869 Parquet reader: fix Dask timestamps not matching with Pandas (convert to milliseconds)
- PR #1876 add dtype=bool for `any`, `all` to treat integer column correctly
- PR #1875 CSV reader: take NaN values into account in dtype detection
- PR #1873 Add column dtype checking for the all/any methods
- PR #1902 Bug with string iteration in _apply_basic_agg
- PR #1887 Fix for initialization issue in pq_read_arg,orc_read_arg
- PR #1867 JSON reader: add support for null/empty fields, including the 'null' literal
- PR #1891 Fix bug #1750 in string column comparison
- PR #1909 Support of `to_pandas()` of boolean series with null values
- PR #1923 Use prefix removal when two aggs are called on a SeriesGroupBy
- PR #1914 Zero initialize gdf_column local variables
- PR #1959 Add support for comparing boolean Series to scalar
- PR #1966 Ignore index fix in series append
- PR #1967 Compute index __sizeof__ only once for DataFrame __sizeof__
- PR #1977 Support CUDA installation in default system directories
- PR #1982 Fixes incorrect index name after join operation
- PR #1985 Implement `GDF_PYMOD`, a special modulo that follows python's sign rules
- PR #1991 Parquet reader: fix decoding of NULLs
- PR #1990 Fixes a rendering bug in the `apply_grouped` documentation
- PR #1978 Fix for values being filled in an empty dataframe
- PR #2001 Correctly create MultiColumn from Pandas MultiColumn
- PR #2006 Handle empty dataframe groupby construction for dask
- PR #1965 Parquet Reader: Fix duplicate index column when it's already in `use_cols`
- PR #2033 Add pip to conda environment files to fix warning
- PR #2028 CSV Reader: Fix reading of uncompressed files without a recognized file extension
- PR #2073 Fix an issue when gathering columns with NVCategory and nulls
- PR #2053 cudf::apply_boolean_mask return empty column for empty boolean mask
- PR #2066 exclude `IteratorTest.mean_var_output` test from debug build
- PR #2069 Fix JNI code to use read_csv and read_parquet APIs
- PR #2071 Fix bug with unfound transitive dependencies for GTests in Ubuntu 18.04
- PR #2089 Configure Sphinx to render params correctly
- PR #2091 Fix another bug with unfound transitive dependencies for `cudftestutils` in Ubuntu 18.04
- PR #2115 Just apply `--disable-new-dtags` instead of trying to define all the transitive dependencies
- PR #2106 Fix errors in JitCache tests caused by sharing of device memory between processes
- PR #2120 Fix errors in JitCache tests caused by running multiple threads on the same data
- PR #2102 Fix memory leak in groupby
- PR #2113 fixed typo in to_csv code example


# cudf 0.7.2 (16 May 2019)

## New Features

- PR #1735 Added overload for atomicAdd on int64. Streamlined implementation of custom atomic overloads.
- PR #1741 Add MultiIndex concatenation

## Bug Fixes

- PR #1718 Fix issue with SeriesGroupBy MultiIndex in dask-cudf
- PR #1734 Python: fix performance regression for groupby count() aggregations
- PR #1768 Cython: fix handling read only schema buffers in gpuarrow reader


# cudf 0.7.1 (11 May 2019)

## New Features

- PR #1702 Lazy load MultiIndex to return groupby performance to near optimal.

## Bug Fixes

- PR #1708 Fix handling of `datetime64[ms]` in `dataframe.select_dtypes`


# cuDF 0.7.0 (10 May 2019)

## New Features

- PR #982 Implement gdf_group_by_without_aggregations and gdf_unique_indices functions
- PR #1142 Add `GDF_BOOL` column type
- PR #1194 Implement overloads for CUDA atomic operations
- PR #1292 Implemented Bitwise binary ops AND, OR, XOR (&, |, ^)
- PR #1235 Add GPU-accelerated Parquet Reader
- PR #1335 Added local_dict arg in `DataFrame.query()`.
- PR #1282 Add Series and DataFrame.describe()
- PR #1356 Rolling windows
- PR #1381 Add DataFrame._get_numeric_data
- PR #1388 Add CODEOWNERS file to auto-request reviews based on where changes are made
- PR #1396 Add DataFrame.drop method
- PR #1413 Add DataFrame.melt method
- PR #1412 Add DataFrame.pop()
- PR #1419 Initial CSV writer function
- PR #1441 Add Series level cumulative ops (cumsum, cummin, cummax, cumprod)
- PR #1420 Add script to build and test on a local gpuCI image
- PR #1440 Add DatetimeColumn.min(), DatetimeColumn.max()
- PR #1455 Add Series.Shift via Numba kernel
- PR #1441 Add Series level cumulative ops (cumsum, cummin, cummax, cumprod)
- PR #1461 Add Python coverage test to gpu build
- PR #1445 Parquet Reader: Add selective reading of rows and row group
- PR #1532 Parquet Reader: Add support for INT96 timestamps
- PR #1516 Add Series and DataFrame.ndim
- PR #1556 Add libcudf C++ transition guide
- PR #1466 Add GPU-accelerated ORC Reader
- PR #1565 Add build script for nightly doc builds
- PR #1508 Add Series isna, isnull, and notna
- PR #1456 Add Series.diff() via Numba kernel
- PR #1588 Add Index `astype` typecasting
- PR #1301 MultiIndex support
- PR #1599 Level keyword supported in groupby
- PR #929 Add support operations to dataframe
- PR #1609 Groupby accept list of Series
- PR #1658 Support `group_keys=True` keyword in groupby method

## Improvements

- PR #1531 Refactor closures as private functions in gpuarrow
- PR #1404 Parquet reader page data decoding speedup
- PR #1076 Use `type_dispatcher` in join, quantiles, filter, segmented sort, radix sort and hash_groupby
- PR #1202 Simplify README.md
- PR #1149 CSV Reader: Change convertStrToValue() functions to `__device__` only
- PR #1238 Improve performance of the CUDA trie used in the CSV reader
- PR #1245 Use file cache for JIT kernels
- PR #1278 Update CONTRIBUTING for new conda environment yml naming conventions
- PR #1163 Refactored UnaryOps. Reduced API to two functions: `gdf_unary_math` and `gdf_cast`. Added `abs`, `-`, and `~` ops. Changed bindings to Cython
- PR #1284 Update docs version
- PR #1287 add exclude argument to cudf.select_dtype function
- PR #1286 Refactor some of the CSV Reader kernels into generic utility functions
- PR #1291 fillna in `Series.to_gpu_array()` and `Series.to_array()` can accept the scalar too now.
- PR #1005 generic `reduction` and `scan` support
- PR #1349 Replace modernGPU sort join with thrust.
- PR #1363 Add a dataframe.mean(...) that raises NotImplementedError to satisfy `dask.dataframe.utils.is_dataframe_like`
- PR #1319 CSV Reader: Use column wrapper for gdf_column output alloc/dealloc
- PR #1376 Change series quantile default to linear
- PR #1399 Replace CFFI bindings for NVTX functions with Cython bindings
- PR #1389 Refactored `set_null_count()`
- PR #1386 Added macros `GDF_TRY()`, `CUDF_TRY()` and `ASSERT_CUDF_SUCCEEDED()`
- PR #1435 Rework CMake and conda recipes to depend on installed libraries
- PR #1391 Tidy up bit-resolution-operation and bitmask class code
- PR #1439 Add cmake variable to enable compiling CUDA code with -lineinfo
- PR #1462 Add ability to read parquet files from arrow::io::RandomAccessFile
- PR #1453 Convert CSV Reader CFFI to Cython
- PR #1479 Convert Parquet Reader CFFI to Cython
- PR #1397 Add a utility function for producing an overflow-safe kernel launch grid configuration
- PR #1382 Add GPU parsing of nested brackets to cuIO parsing utilities
- PR #1481 Add cudf::table constructor to allocate a set of `gdf_column`s
- PR #1484 Convert GroupBy CFFI to Cython
- PR #1463 Allow and default melt keyword argument var_name to be None
- PR #1486 Parquet Reader: Use device_buffer rather than device_ptr
- PR #1525 Add cudatoolkit conda dependency
- PR #1520 Renamed `src/dataframe` to `src/table` and moved `table.hpp`. Made `types.hpp` to be type declarations only.
- PR #1492 Convert transpose CFFI to Cython
- PR #1495 Convert binary and unary ops CFFI to Cython
- PR #1503 Convert sorting and hashing ops CFFI to Cython
- PR #1522 Use latest release version in update-version CI script
- PR #1533 Remove stale join CFFI, fix memory leaks in join Cython
- PR #1521 Added `row_bitmask` to compute bitmask for rows of a table. Merged `valids_ops.cu` and `bitmask_ops.cu`
- PR #1553 Overload `hash_row` to avoid using intial hash values. Updated `gdf_hash` to select between overloads
- PR #1585 Updated `cudf::table` to maintain own copy of wrapped `gdf_column*`s
- PR #1559 Add `except +` to all Cython function definitions to catch C++ exceptions properly
- PR #1617 `has_nulls` and `column_dtypes` for `cudf::table`
- PR #1590 Remove CFFI from the build / install process entirely
- PR #1536 Convert gpuarrow CFFI to Cython
- PR #1655 Add `Column._pointer` as a way to access underlying `gdf_column*` of a `Column`
- PR #1655 Update readme conda install instructions for cudf version 0.6 and 0.7


## Bug Fixes

- PR #1233 Fix dtypes issue while adding the column to `str` dataframe.
- PR #1254 CSV Reader: fix data type detection for floating-point numbers in scientific notation
- PR #1289 Fix looping over each value instead of each category in concatenation
- PR #1293 Fix Inaccurate error message in join.pyx
- PR #1308 Add atomicCAS overload for `int8_t`, `int16_t`
- PR #1317 Fix catch polymorphic exception by reference in ipc.cu
- PR #1325 Fix dtype of null bitmasks to int8
- PR #1326 Update build documentation to use -DCMAKE_CXX11_ABI=ON
- PR #1334 Add "na_position" argument to CategoricalColumn sort_by_values
- PR #1321 Fix out of bounds warning when checking Bzip2 header
- PR #1359 Add atomicAnd/Or/Xor for integers
- PR #1354 Fix `fillna()` behaviour when replacing values with different dtypes
- PR #1347 Fixed core dump issue while passing dict_dtypes without column names in `cudf.read_csv()`
- PR #1379 Fixed build failure caused due to error: 'col_dtype' may be used uninitialized
- PR #1392 Update cudf Dockerfile and package_versions.sh
- PR #1385 Added INT8 type to `_schema_to_dtype` for use in GpuArrowReader
- PR #1393 Fixed a bug in `gdf_count_nonzero_mask()` for the case of 0 bits to count
- PR #1395 Update CONTRIBUTING to use the environment variable CUDF_HOME
- PR #1416 Fix bug at gdf_quantile_exact and gdf_quantile_appox
- PR #1421 Fix remove creation of series multiple times during `add_column()`
- PR #1405 CSV Reader: Fix memory leaks on read_csv() failure
- PR #1328 Fix CategoricalColumn to_arrow() null mask
- PR #1433 Fix NVStrings/categories includes
- PR #1432 Update NVStrings to 0.7.* to coincide with 0.7 development
- PR #1483 Modify CSV reader to avoid cropping blank quoted characters in non-string fields
- PR #1446 Merge 1275 hotfix from master into branch-0.7
- PR #1447 Fix legacy groupby apply docstring
- PR #1451 Fix hash join estimated result size is not correct
- PR #1454 Fix local build script improperly change directory permissions
- PR #1490 Require Dask 1.1.0+ for `is_dataframe_like` test or skip otherwise.
- PR #1491 Use more specific directories & groups in CODEOWNERS
- PR #1497 Fix Thrust issue on CentOS caused by missing default constructor of host_vector elements
- PR #1498 Add missing include guard to device_atomics.cuh and separated DEVICE_ATOMICS_TEST
- PR #1506 Fix csv-write call to updated NVStrings method
- PR #1510 Added nvstrings `fillna()` function
- PR #1507 Parquet Reader: Default string data to GDF_STRING
- PR #1535 Fix doc issue to ensure correct labelling of cudf.series
- PR #1537 Fix `undefined reference` link error in HashPartitionTest
- PR #1548 Fix ci/local/build.sh README from using an incorrect image example
- PR #1551 CSV Reader: Fix integer column name indexing
- PR #1586 Fix broken `scalar_wrapper::operator==`
- PR #1591 ORC/Parquet Reader: Fix missing import for FileNotFoundError exception
- PR #1573 Parquet Reader: Fix crash due to clash with ORC reader datasource
- PR #1607 Revert change of `column.to_dense_buffer` always return by copy for performance concerns
- PR #1618 ORC reader: fix assert & data output when nrows/skiprows isn't aligned to stripe boundaries
- PR #1631 Fix failure of TYPES_TEST on some gcc-7 based systems.
- PR #1641 CSV Reader: Fix skip_blank_lines behavior with Windows line terminators (\r\n)
- PR #1648 ORC reader: fix non-deterministic output when skiprows is non-zero
- PR #1676 Fix groupby `as_index` behaviour with `MultiIndex`
- PR #1659 Fix bug caused by empty groupbys and multiindex slicing throwing exceptions
- PR #1656 Correct Groupby failure in dask when un-aggregable columns are left in dataframe.
- PR #1689 Fix groupby performance regression
- PR #1694 Add Cython as a runtime dependency since it's required in `setup.py`


# cuDF 0.6.1 (25 Mar 2019)

## Bug Fixes

- PR #1275 Fix CentOS exception in DataFrame.hash_partition from using value "returned" by a void function


# cuDF 0.6.0 (22 Mar 2019)

## New Features

- PR #760 Raise `FileNotFoundError` instead of `GDF_FILE_ERROR` in `read_csv` if the file does not exist
- PR #539 Add Python bindings for replace function
- PR #823 Add Doxygen configuration to enable building HTML documentation for libcudf C/C++ API
- PR #807 CSV Reader: Add byte_range parameter to specify the range in the input file to be read
- PR #857 Add Tail method for Series/DataFrame and update Head method to use iloc
- PR #858 Add series feature hashing support
- PR #871 CSV Reader: Add support for NA values, including user specified strings
- PR #893 Adds PyArrow based parquet readers / writers to Python, fix category dtype handling, fix arrow ingest buffer size issues
- PR #867 CSV Reader: Add support for ignoring blank lines and comment lines
- PR #887 Add Series digitize method
- PR #895 Add Series groupby
- PR #898 Add DataFrame.groupby(level=0) support
- PR #920 Add feather, JSON, HDF5 readers / writers from PyArrow / Pandas
- PR #888 CSV Reader: Add prefix parameter for column names, used when parsing without a header
- PR #913 Add DLPack support: convert between cuDF DataFrame and DLTensor
- PR #939 Add ORC reader from PyArrow
- PR #918 Add Series.groupby(level=0) support
- PR #906 Add binary and comparison ops to DataFrame
- PR #958 Support unary and binary ops on indexes
- PR #964 Add `rename` method to `DataFrame`, `Series`, and `Index`
- PR #985 Add `Series.to_frame` method
- PR #985 Add `drop=` keyword to reset_index method
- PR #994 Remove references to pygdf
- PR #990 Add external series groupby support
- PR #988 Add top-level merge function to cuDF
- PR #992 Add comparison binaryops to DateTime columns
- PR #996 Replace relative path imports with absolute paths in tests
- PR #995 CSV Reader: Add index_col parameter to specify the column name or index to be used as row labels
- PR #1004 Add `from_gpu_matrix` method to DataFrame
- PR #997 Add property index setter
- PR #1007 Replace relative path imports with absolute paths in cudf
- PR #1013 select columns with df.columns
- PR #1016 Rename Series.unique_count() to nunique() to match pandas API
- PR #947 Prefixsum to handle nulls and float types
- PR #1029 Remove rest of relative path imports
- PR #1021 Add filtered selection with assignment for Dataframes
- PR #872 Adding NVCategory support to cudf apis
- PR #1052 Add left/right_index and left/right_on keywords to merge
- PR #1091 Add `indicator=` and `suffixes=` keywords to merge
- PR #1107 Add unsupported keywords to Series.fillna
- PR #1032 Add string support to cuDF python
- PR #1136 Removed `gdf_concat`
- PR #1153 Added function for getting the padded allocation size for valid bitmask
- PR #1148 Add cudf.sqrt for dataframes and Series
- PR #1159 Add Python bindings for libcudf dlpack functions
- PR #1155 Add __array_ufunc__ for DataFrame and Series for sqrt
- PR #1168 to_frame for series accepts a name argument


## Improvements

- PR #1218 Add dask-cudf page to API docs
- PR #892 Add support for heterogeneous types in binary ops with JIT
- PR #730 Improve performance of `gdf_table` constructor
- PR #561 Add Doxygen style comments to Join CUDA functions
- PR #813 unified libcudf API functions by replacing gpu_ with gdf_
- PR #822 Add support for `__cuda_array_interface__` for ingest
- PR #756 Consolidate common helper functions from unordered map and multimap
- PR #753 Improve performance of groupby sum and average, especially for cases with few groups.
- PR #836 Add ingest support for arrow chunked arrays in Column, Series, DataFrame creation
- PR #763 Format doxygen comments for csv_read_arg struct
- PR #532 CSV Reader: Use type dispatcher instead of switch block
- PR #694 Unit test utilities improvements
- PR #878 Add better indexing to Groupby
- PR #554 Add `empty` method and `is_monotonic` attribute to `Index`
- PR #1040 Fixed up Doxygen comment tags
- PR #909 CSV Reader: Avoid host->device->host copy for header row data
- PR #916 Improved unit testing and error checking for `gdf_column_concat`
- PR #941 Replace `numpy` call in `Series.hash_encode` with `numba`
- PR #942 Added increment/decrement operators for wrapper types
- PR #943 Updated `count_nonzero_mask` to return `num_rows` when the mask is null
- PR #952 Added trait to map C++ type to `gdf_dtype`
- PR #966 Updated RMM submodule.
- PR #998 Add IO reader/writer modules to API docs, fix for missing cudf.Series docs
- PR #1017 concatenate along columns for Series and DataFrames
- PR #1002 Support indexing a dataframe with another boolean dataframe
- PR #1018 Better concatenation for Series and Dataframes
- PR #1036 Use Numpydoc style docstrings
- PR #1047 Adding gdf_dtype_extra_info to gdf_column_view_augmented
- PR #1054 Added default ctor to SerialTrieNode to overcome Thrust issue in CentOS7 + CUDA10
- PR #1024 CSV Reader: Add support for hexadecimal integers in integral-type columns
- PR #1033 Update `fillna()` to use libcudf function `gdf_replace_nulls`
- PR #1066 Added inplace assignment for columns and select_dtypes for dataframes
- PR #1026 CSV Reader: Change the meaning and type of the quoting parameter to match Pandas
- PR #1100 Adds `CUDF_EXPECTS` error-checking macro
- PR #1092 Fix select_dtype docstring
- PR #1111 Added cudf::table
- PR #1108 Sorting for datetime columns
- PR #1120 Return a `Series` (not a `Column`) from `Series.cat.set_categories()`
- PR #1128 CSV Reader: The last data row does not need to be line terminated
- PR #1183 Bump Arrow version to 0.12.1
- PR #1208 Default to CXX11_ABI=ON
- PR #1252 Fix NVStrings dependencies for cuda 9.2 and 10.0
- PR #2037 Optimize the existing `gather` and `scatter` routines in `libcudf`

## Bug Fixes

- PR #821 Fix flake8 issues revealed by flake8 update
- PR #808 Resolved renamed `d_columns_valids` variable name
- PR #820 CSV Reader: fix the issue where reader adds additional rows when file uses \r\n as a line terminator
- PR #780 CSV Reader: Fix scientific notation parsing and null values for empty quotes
- PR #815 CSV Reader: Fix data parsing when tabs are present in the input CSV file
- PR #850 Fix bug where left joins where the left df has 0 rows causes a crash
- PR #861 Fix memory leak by preserving the boolean mask index
- PR #875 Handle unnamed indexes in to/from arrow functions
- PR #877 Fix ingest of 1 row arrow tables in from arrow function
- PR #876 Added missing `<type_traits>` include
- PR #889 Deleted test_rmm.py which has now moved to RMM repo
- PR #866 Merge v0.5.1 numpy ABI hotfix into 0.6
- PR #917 value_counts return int type on empty columns
- PR #611 Renamed `gdf_reduce_optimal_output_size()` -> `gdf_reduction_get_intermediate_output_size()`
- PR #923 fix index for negative slicing for cudf dataframe and series
- PR #927 CSV Reader: Fix category GDF_CATEGORY hashes not being computed properly
- PR #921 CSV Reader: Fix parsing errors with delim_whitespace, quotations in the header row, unnamed columns
- PR #933 Fix handling objects of all nulls in series creation
- PR #940 CSV Reader: Fix an issue where the last data row is missing when using byte_range
- PR #945 CSV Reader: Fix incorrect datetime64 when milliseconds or space separator are used
- PR #959 Groupby: Problem with column name lookup
- PR #950 Converting dataframe/recarry with non-contiguous arrays
- PR #963 CSV Reader: Fix another issue with missing data rows when using byte_range
- PR #999 Fix 0 sized kernel launches and empty sort_index exception
- PR #993 Fix dtype in selecting 0 rows from objects
- PR #1009 Fix performance regression in `to_pandas` method on DataFrame
- PR #1008 Remove custom dask communication approach
- PR #1001 CSV Reader: Fix a memory access error when reading a large (>2GB) file with date columns
- PR #1019 Binary Ops: Fix error when one input column has null mask but other doesn't
- PR #1014 CSV Reader: Fix false positives in bool value detection
- PR #1034 CSV Reader: Fix parsing floating point precision and leading zero exponents
- PR #1044 CSV Reader: Fix a segfault when byte range aligns with a page
- PR #1058 Added support for `DataFrame.loc[scalar]`
- PR #1060 Fix column creation with all valid nan values
- PR #1073 CSV Reader: Fix an issue where a column name includes the return character
- PR #1090 Updating Doxygen Comments
- PR #1080 Fix dtypes returned from loc / iloc because of lists
- PR #1102 CSV Reader: Minor fixes and memory usage improvements
- PR #1174: Fix release script typo
- PR #1137 Add prebuild script for CI
- PR #1118 Enhanced the `DataFrame.from_records()` feature
- PR #1129 Fix join performance with index parameter from using numpy array
- PR #1145 Issue with .agg call on multi-column dataframes
- PR #908 Some testing code cleanup
- PR #1167 Fix issue with null_count not being set after inplace fillna()
- PR #1184 Fix iloc performance regression
- PR #1185 Support left_on/right_on and also on=str in merge
- PR #1200 Fix allocating bitmasks with numba instead of rmm in allocate_mask function
- PR #1213 Fix bug with csv reader requesting subset of columns using wrong datatype
- PR #1223 gpuCI: Fix label on rapidsai channel on gpu build scripts
- PR #1242 Add explicit Thrust exec policy to fix NVCATEGORY_TEST segfault on some platforms
- PR #1246 Fix categorical tests that failed due to bad implicit type conversion
- PR #1255 Fix overwriting conda package main label uploads
- PR #1259 Add dlpack includes to pip build


# cuDF 0.5.1 (05 Feb 2019)

## Bug Fixes

- PR #842 Avoid using numpy via cimport to prevent ABI issues in Cython compilation


# cuDF 0.5.0 (28 Jan 2019)

## New Features

- PR #722 Add bzip2 decompression support to `read_csv()`
- PR #693 add ZLIB-based GZIP/ZIP support to `read_csv_strings()`
- PR #411 added null support to gdf_order_by (new API) and cudf_table::sort
- PR #525 Added GitHub Issue templates for bugs, documentation, new features, and questions
- PR #501 CSV Reader: Add support for user-specified decimal point and thousands separator to read_csv_strings()
- PR #455 CSV Reader: Add support for user-specified decimal point and thousands separator to read_csv()
- PR #439 add `DataFrame.drop` method similar to pandas
- PR #356 add `DataFrame.transpose` method and `DataFrame.T` property similar to pandas
- PR #505 CSV Reader: Add support for user-specified boolean values
- PR #350 Implemented Series replace function
- PR #490 Added print_env.sh script to gather relevant environment details when reporting cuDF issues
- PR #474 add ZLIB-based GZIP/ZIP support to `read_csv()`
- PR #547 Added melt similar to `pandas.melt()`
- PR #491 Add CI test script to check for updates to CHANGELOG.md in PRs
- PR #550 Add CI test script to check for style issues in PRs
- PR #558 Add CI scripts for cpu-based conda and gpu-based test builds
- PR #524 Add Boolean Indexing
- PR #564 Update python `sort_values` method to use updated libcudf `gdf_order_by` API
- PR #509 CSV Reader: Input CSV file can now be passed in as a text or a binary buffer
- PR #607 Add `__iter__` and iteritems to DataFrame class
- PR #643 added a new api gdf_replace_nulls that allows a user to replace nulls in a column

## Improvements

- PR #426 Removed sort-based groupby and refactored existing groupby APIs. Also improves C++/CUDA compile time.
- PR #461 Add `CUDF_HOME` variable in README.md to replace relative pathing.
- PR #472 RMM: Created centralized rmm::device_vector alias and rmm::exec_policy
- PR #500 Improved the concurrent hash map class to support partitioned (multi-pass) hash table building.
- PR #454 Improve CSV reader docs and examples
- PR #465 Added templated C++ API for RMM to avoid explicit cast to `void**`
- PR #513 `.gitignore` tweaks
- PR #521 Add `assert_eq` function for testing
- PR #502 Simplify Dockerfile for local dev, eliminate old conda/pip envs
- PR #549 Adds `-rdynamic` compiler flag to nvcc for Debug builds
- PR #472 RMM: Created centralized rmm::device_vector alias and rmm::exec_policy
- PR #577 Added external C++ API for scatter/gather functions
- PR #500 Improved the concurrent hash map class to support partitioned (multi-pass) hash table building
- PR #583 Updated `gdf_size_type` to `int`
- PR #500 Improved the concurrent hash map class to support partitioned (multi-pass) hash table building
- PR #617 Added .dockerignore file. Prevents adding stale cmake cache files to the docker container
- PR #658 Reduced `JOIN_TEST` time by isolating overflow test of hash table size computation
- PR #664 Added Debuging instructions to README
- PR #651 Remove noqa marks in `__init__.py` files
- PR #671 CSV Reader: uncompressed buffer input can be parsed without explicitly specifying compression as None
- PR #684 Make RMM a submodule
- PR #718 Ensure sum, product, min, max methods pandas compatibility on empty datasets
- PR #720 Refactored Index classes to make them more Pandas-like, added CategoricalIndex
- PR #749 Improve to_arrow and from_arrow Pandas compatibility
- PR #766 Remove TravisCI references, remove unused variables from CMake, fix ARROW_VERSION in Cmake
- PR #773 Add build-args back to Dockerfile and handle dependencies based on environment yml file
- PR #781 Move thirdparty submodules to root and symlink in /cpp
- PR #843 Fix broken cudf/python API examples, add new methods to the API index

## Bug Fixes

- PR #569 CSV Reader: Fix days being off-by-one when parsing some dates
- PR #531 CSV Reader: Fix incorrect parsing of quoted numbers
- PR #465 Added templated C++ API for RMM to avoid explicit cast to `void**`
- PR #473 Added missing <random> include
- PR #478 CSV Reader: Add api support for auto column detection, header, mangle_dupe_cols, usecols
- PR #495 Updated README to correct where cffi pytest should be executed
- PR #501 Fix the intermittent segfault caused by the `thousands` and `compression` parameters in the csv reader
- PR #502 Simplify Dockerfile for local dev, eliminate old conda/pip envs
- PR #512 fix bug for `on` parameter in `DataFrame.merge` to allow for None or single column name
- PR #511 Updated python/cudf/bindings/join.pyx to fix cudf merge printing out dtypes
- PR #513 `.gitignore` tweaks
- PR #521 Add `assert_eq` function for testing
- PR #537 Fix CMAKE_CUDA_STANDARD_REQURIED typo in CMakeLists.txt
- PR #447 Fix silent failure in initializing DataFrame from generator
- PR #545 Temporarily disable csv reader thousands test to prevent segfault (test re-enabled in PR #501)
- PR #559 Fix Assertion error while using `applymap` to change the output dtype
- PR #575 Update `print_env.sh` script to better handle missing commands
- PR #612 Prevent an exception from occuring with true division on integer series.
- PR #630 Fix deprecation warning for `pd.core.common.is_categorical_dtype`
- PR #622 Fix Series.append() behaviour when appending values with different numeric dtype
- PR #603 Fix error while creating an empty column using None.
- PR #673 Fix array of strings not being caught in from_pandas
- PR #644 Fix return type and column support of dataframe.quantile()
- PR #634 Fix create `DataFrame.from_pandas()` with numeric column names
- PR #654 Add resolution check for GDF_TIMESTAMP in Join
- PR #648 Enforce one-to-one copy required when using `numba>=0.42.0`
- PR #645 Fix cmake build type handling not setting debug options when CMAKE_BUILD_TYPE=="Debug"
- PR #669 Fix GIL deadlock when launching multiple python threads that make Cython calls
- PR #665 Reworked the hash map to add a way to report the destination partition for a key
- PR #670 CMAKE: Fix env include path taking precedence over libcudf source headers
- PR #674 Check for gdf supported column types
- PR #677 Fix 'gdf_csv_test_Dates' gtest failure due to missing nrows parameter
- PR #604 Fix the parsing errors while reading a csv file using `sep` instead of `delimiter`.
- PR #686 Fix converting nulls to NaT values when converting Series to Pandas/Numpy
- PR #689 CSV Reader: Fix behavior with skiprows+header to match pandas implementation
- PR #691 Fixes Join on empty input DFs
- PR #706 CSV Reader: Fix broken dtype inference when whitespace is in data
- PR #717 CSV reader: fix behavior when parsing a csv file with no data rows
- PR #724 CSV Reader: fix build issue due to parameter type mismatch in a std::max call
- PR #734 Prevents reading undefined memory in gpu_expand_mask_bits numba kernel
- PR #747 CSV Reader: fix an issue where CUDA allocations fail with some large input files
- PR #750 Fix race condition for handling NVStrings in CMake
- PR #719 Fix merge column ordering
- PR #770 Fix issue where RMM submodule pointed to wrong branch and pin other to correct branches
- PR #778 Fix hard coded ABI off setting
- PR #784 Update RMM submodule commit-ish and pip paths
- PR #794 Update `rmm::exec_policy` usage to fix segmentation faults when used as temprory allocator.
- PR #800 Point git submodules to branches of forks instead of exact commits


# cuDF 0.4.0 (05 Dec 2018)

## New Features

- PR #398 add pandas-compatible `DataFrame.shape()` and `Series.shape()`
- PR #394 New documentation feature "10 Minutes to cuDF"
- PR #361 CSV Reader: Add support for strings with delimiters

## Improvements

 - PR #436 Improvements for type_dispatcher and wrapper structs
 - PR #429 Add CHANGELOG.md (this file)
 - PR #266 use faster CUDA-accelerated DataFrame column/Series concatenation.
 - PR #379 new C++ `type_dispatcher` reduces code complexity in supporting many data types.
 - PR #349 Improve performance for creating columns from memoryview objects
 - PR #445 Update reductions to use type_dispatcher. Adds integer types support to sum_of_squares.
 - PR #448 Improve installation instructions in README.md
 - PR #456 Change default CMake build to Release, and added option for disabling compilation of tests

## Bug Fixes

 - PR #444 Fix csv_test CUDA too many resources requested fail.
 - PR #396 added missing output buffer in validity tests for groupbys.
 - PR #408 Dockerfile updates for source reorganization
 - PR #437 Add cffi to Dockerfile conda env, fixes "cannot import name 'librmm'"
 - PR #417 Fix `map_test` failure with CUDA 10
 - PR #414 Fix CMake installation include file paths
 - PR #418 Properly cast string dtypes to programmatic dtypes when instantiating columns
 - PR #427 Fix and tests for Concatenation illegal memory access with nulls


# cuDF 0.3.0 (23 Nov 2018)

## New Features

 - PR #336 CSV Reader string support

## Improvements

 - PR #354 source code refactored for better organization. CMake build system overhaul. Beginning of transition to Cython bindings.
 - PR #290 Add support for typecasting to/from datetime dtype
 - PR #323 Add handling pyarrow boolean arrays in input/out, add tests
 - PR #325 GDF_VALIDITY_UNSUPPORTED now returned for algorithms that don't support non-empty valid bitmasks
 - PR #381 Faster InputTooLarge Join test completes in ms rather than minutes.
 - PR #373 .gitignore improvements
 - PR #367 Doc cleanup & examples for DataFrame methods
 - PR #333 Add Rapids Memory Manager documentation
 - PR #321 Rapids Memory Manager adds file/line location logging and convenience macros
 - PR #334 Implement DataFrame `__copy__` and `__deepcopy__`
 - PR #271 Add NVTX ranges to pygdf
 - PR #311 Document system requirements for conda install

## Bug Fixes

 - PR #337 Retain index on `scale()` function
 - PR #344 Fix test failure due to PyArrow 0.11 Boolean handling
 - PR #364 Remove noexcept from managed_allocator;  CMakeLists fix for NVstrings
 - PR #357 Fix bug that made all series be considered booleans for indexing
 - PR #351 replace conda env configuration for developers
 - PRs #346 #360 Fix CSV reading of negative numbers
 - PR #342 Fix CMake to use conda-installed nvstrings
 - PR #341 Preserve categorical dtype after groupby aggregations
 - PR #315 ReadTheDocs build update to fix missing libcuda.so
 - PR #320 FIX out-of-bounds access error in reductions.cu
 - PR #319 Fix out-of-bounds memory access in libcudf count_valid_bits
 - PR #303 Fix printing empty dataframe


# cuDF 0.2.0 and cuDF 0.1.0

These were initial releases of cuDF based on previously separate pyGDF and libGDF libraries.<|MERGE_RESOLUTION|>--- conflicted
+++ resolved
@@ -30,12 +30,9 @@
 - PR #4014 ORC/Parquet: add count parameter to stripe/rowgroup-based reader API
 - PR #3880 Add aggregation infrastructure support for reduction
 - PR #4021 Change quantiles signature for clarity.
-<<<<<<< HEAD
-- PR #3786 Adding string support to rolling_windows
-=======
 - PR #4062 Improve how java classifiers are produced
 - PR #4038 JNI and Java support for is_nan and is_not_nan
->>>>>>> 7d2f9c54
+- PR #3786 Adding string support to rolling_windows
 
 ## Bug Fixes
 
