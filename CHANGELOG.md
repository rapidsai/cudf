--- conflicted
+++ resolved
@@ -31,11 +31,8 @@
 - PR #2673 Add support for np.longlong type
 - PR #2703 move dask serialization dispatch into cudf
 - PR #2729 Handle file-handle input in to_csv
-<<<<<<< HEAD
+- PR #2741 CSV Reader: Move kernel functions into its own file
 - PR #2733 Implemented a lazy import mechanism
-=======
-- PR #2741 CSV Reader: Move kernel functions into its own file
->>>>>>> 66a6e51b
 
 ## Bug Fixes
 
