# cuDF 0.13.0 (Date TBD)

## New Features

- PR #3577 Add initial dictionary support to column classes
- PR #3917 Add dictionary add_keys function
- PR #3777 Add support for dictionary column in gather
- PR #3693 add string support, skipna to scan operation
- PR #3662 Define and implement `shift`.
- PR #3842 ORC writer: add support for column statistics
- PR #3861 Added Series.sum feature for String
- PR #4069 Added cast of numeric columns from/to String
- PR #3681 Add cudf::experimental::boolean_mask_scatter
- PR #4088 Added asString() on ColumnVector in Java that takes a format string
- PR #4040 Add support for n-way merge of sorted tables
- PR #4053 Multi-column quantiles.
- PR #3894 Add remove_keys functions for dictionary columns
- PR #4107 Add groupby nunique aggregation
- PR #4153 Support Dask serialization protocol on cuDF objects
- PR #4164 Add Buffer "constructor-kwargs" header
- PR #4159 Add COUNT aggregation that includes null values
- PR #4190 Add libcudf++ transpose Cython implementation
- PR #4216 Add cudf.Scalar Python type

## Improvements

- PR #4187 exposed getNativeView method in Java bindings
- PR #3525 build.sh option to disable nvtx
- PR #3748 Optimize hash_partition using shared memory
- PR #3808 Optimize hash_partition using shared memory and cub block scan
- PR #3698 Add count_(un)set_bits functions taking multiple ranges and updated slice to compute null counts at once.
- PR #3909 Move java backend to libcudf++
- PR #3971 Adding `as_table` to convert Column to Table in python
- PR #3910 Adding sinh, cosh, tanh, asinh, acosh, atanh cube root and rint unary support.
- PR #3972 Add Java bindings for left_semi_join and left_anti_join
- PR #3975 Simplify and generalize data handling in `Buffer`
- PR #3985 Update RMM include files and remove extraneously included header files.
- PR #3601 Port UDF functionality for rolling windows to libcudf++
- PR #3911 Adding null boolean handling for copy_if_else
- PR #4003 Drop old `to_device` utility wrapper function
- PR #4002 Adding to_frame and fix for categorical column issue
- PR #4035 Port NVText tokenize function to libcudf++
- PR #4009 build script update to enable cudf build without installing
- PR #3897 Port cuIO JSON reader to cudf::column types
- PR #4008 Eliminate extra copy in column constructor
- PR #4013 Add cython definition for io readers cudf/io/io_types.hpp
- PR #4014 ORC/Parquet: add count parameter to stripe/rowgroup-based reader API
- PR #4042 Port cudf/io/functions.hpp to Cython for use in IO bindings
- PR #3880 Add aggregation infrastructure support for reduction
- PR #3880 Add aggregation infrastructure support for cudf::reduce
- PR #4059 Add aggregation infrastructure support for cudf::scan
- PR #4021 Change quantiles signature for clarity.
- PR #4058 Port hash.pyx to use libcudf++ APIs
- PR #4057 Handle offsets in cython Column class
- PR #4045 Reorganize `libxx` directory
- PR #4029 Port stream_compaction.pyx to use libcudf++ APIs
- PR #4031 Docs build scripts and instructions update
- PR #4062 Improve how java classifiers are produced
- PR #4038 JNI and Java support for is_nan and is_not_nan
- PR #3786 Adding string support to rolling_windows
- PR #4067 Removed unused `CATEGORY` type ID.
- PR #3891 Port NVStrings (r)split_record to contiguous_(r)split_record
- PR #4072 Allow round_robin_partition to single partition
- PR #4064 Add cudaGetDeviceCount to JNI layer
- PR #4075 Port nvtext ngrams-tokenize to libcudf++
- PR #4087 Add support for writing large Parquet files in a chunked manner.
- PR #3716 Update cudf.to_parquet to use new GPU accelerated Parquet writer
- PR #4083 Use two partitions in test_groupby_multiindex_reset_index
- PR #4071 Add Java bindings for round robin partition
- PR #4079 Simply use `mask.size` to create the array view
- PR #4092 Keep mask on GPU for bit unpacking
- PR #4081 Copy from `Buffer`'s pointer directly to host
- PR #4105 Change threshold of using optimized hash partition code
- PR #4101 Redux serialize `Buffer` directly with `__cuda_array_interface__`
- PR #4098 Remove legacy calls from libcudf strings column code
- PR #4111 Use `Buffer`'s to serialize `StringColumn`
- PR #4133 Mask cleanup and fixes: use `int32` dtype, ensure 64 byte padding, handle offsets
- PR #4113 Get `len` of `StringColumn`s without `nvstrings`
- PR #4147 Remove workaround for UNKNOWN_NULL_COUNT in contiguous_split.
- PR #4130 Renames in-place `cudf::experimental::fill` to `cudf::experimental::fill_in_place`
- PR #4136 Add `Index.names` property
- PR #4139 Port rolling.pyx to new libcudf APIs
- PR #4143 Renames in-place `cudf::experimental::copy_range` to `cudf::experimental::copy_range_in_place`
- PR #4144 Release GIL when calling libcudf++ functions
- PR #4082 Rework MultiColumns in cuDF
- PR #4149 Use "type-serialized" for pickled types like Dask
- PR #4167 Port `search` to libcudf++ (support multi-column searchsorted)
- PR #4163 Assert Dask CUDA serializers have `Buffer` frames
- PR #4165 List serializable classes once
- PR #4168 IO readers: do not create null mask for non-nullable columns
- PR #4177 Use `uint8` type for host array copy of `Buffer`
- PR #4183 Update Google Test Execution
- PR #4182 Rename cuDF serialize functions to be more generic
- PR #4176 Add option to parallelize setup.py's cythonize
- PR #4191 Porting sort.pyx to use new libcudf APIs
- PR #4196 reduce CHANGELOG.md merge conflicts
- PR #4197 Added notebook testing to gpuCI gpu build
- PR #4225 Remove stale notebooks
- PR #4223 Fix a few of the Cython warnings
- PR #4234 Add BUILD_LEGACY_TESTS cmake option

## Bug Fixes

- PR #3888 Drop `ptr=None` from `DeviceBuffer` call
- PR #3976 Fix string serialization and memory_usage method to be consistent
- PR #3902 Fix conversion of large size GPU array to dataframe
- PR #3953 Fix overflow in column_buffer when computing the device buffer size
- PR #3959 Add missing hash-dispatch function for cudf.Series
- PR #3970 Fix for Series Pickle
- PR #3964 Restore legacy NVStrings and NVCategory dependencies in Java jar
- PR #3982 Fix java unary op enum and add missing ops
- PR #3999 Fix issue serializing empty string columns (java)
- PR #3979 Add `name` to Series serialize and deserialize
- PR #4005 Fix null mask allocation bug in gather_bitmask
- PR #4000 Fix dask_cudf sort_values performance for single partitions
- PR #4007 Fix for copy_bitmask issue with uninitialized device_buffer
- PR #4037 Fix JNI quantile compile issue
- PR #4054 Fixed JNI to deal with reduction API changes
- PR #4052 Fix for round-robin when num_partitions divides nrows.
- PR #4061 Add NDEBUG guard on `constexpr_assert`.
- PR #4049 Fix `cudf::split` issue returning one less than expected column vectors
- PR #4065 Parquet writer: fix for out-of-range dictionary indices
- PR #4066 Fixed mismatch with dtype enums
- PR #4078 Fix joins for when column_in_common input parameter is empty
- PR #4080 Fix multi-index dask test with sort issue
- PR #4084 Update Java for removal of CATEGORY type
- PR #4086 ORC reader: fix potentially incorrect timestamp decoding in the last rowgroup
- PR #4089 Fix dask groupby mutliindex test case issues in join
- PR #4097 Fix strings concatenate logic with column offsets
- PR #4076 All null string entries should have null data buffer
- PR #4145 Support empty index case in DataFrame._from_table
- PR #4109 Use rmm::device_vector instead of thrust::device_vector
- PR #4113 Use `.nvstrings` in `StringColumn.sum(...)`
- PR #4116 Fix a bug in contiguous_split() where tables with mixed column types could corrupt string output
- PR #4108 Fix dtype bugs in dask_cudf metadata (metadata_nonempty overhaul)
- PR #4138 Really fix strings concatenate logic with column offsets
- PR #4119 Fix binary ops slowdown using jitify -remove-unused-globals
- PR #4125 Fix type enum to account for added Dictionary type in `types.hpp`
- PR #4132 Fix `hash_partition` null mask allocation
- PR #4137 Update Java for mutating fill and rolling window changes
- PR #4184 Add missing except+ to Cython bindings
- PR #4141 Fix NVStrings test_convert failure in 10.2 build
- PR #4158 Fix merge issue with empty table return if one of the two tables are empty
- PR #4162 Properly handle no index metadata generation for to_parquet
- PR #4175 Fix `__sizeof__` calculation in `StringColumn`
- PR #4155 Update groupby group_offsets size and fix unnecessary device dispatch.
<<<<<<< HEAD
- PR #4239 Remove (temporarily) parquet writer LargeTables test.
=======
- PR #4186 Fix from_timestamps 12-hour specifiers support
- PR #4198 Fix constructing `RangeIndex` from `range`
- PR #4192 Parquet writer: fix OOB read when computing string hash
- PR #4201 Fix java window tests
- PR #4199 Fix potential race condition in memcpy_block
- PR #4221 Fix series dict alignment to not drop index name
- PR #4218 Fix `get_aggregation` definition with `except *`
- PR #4215 Fix performance regression in strings::detail::concatenate
- PR #4214 Alter ValueError exception for GPU accelerated Parquet writer to properly report `categorical` columns are not supported.
- PR #4222 Fix no-return compile error in binop-null-test
>>>>>>> 7a9616b9


# cuDF 0.12.0 (04 Feb 2020)

## New Features

- PR #3759 Updated 10 Minutes with clarification on how `dask_cudf` uses `cudf` API
- PR #3224 Define and implement new join APIs.
- PR #3284 Add gpu-accelerated parquet writer
- PR #3254 Python redesign for libcudf++
- PR #3336 Add `from_dlpack` and `to_dlpack`
- PR #3555 Add column names support to libcudf++ io readers and writers
- PR #3527 Add string functionality for merge API
- PR #3610 Add memory_usage to DataFrame and Series APIs
- PR #3557 Add contiguous_split() function. 
- PR #3619 Support CuPy 7
- PR #3604 Add nvtext ngrams-tokenize function
- PR #3403 Define and implement new stack + tile APIs
- PR #3627 Adding cudf::sort and cudf::sort_by_key
- PR #3597 Implement new sort based groupby
- PR #3776 Add column equivalence comparator (using epsilon for float equality)
- PR #3667 Define and implement round-robin partition API.
- PR #3690 Add bools_to_mask
- PR #3761 Introduce a Frame class and make Index, DataFrame and Series subclasses
- PR #3538 Define and implement left semi join and left anti join
- PR #3683 Added support for multiple delimiters in `nvtext.token_count()`
- PR #3792 Adding is_nan and is_notnan
- PR #3594 Adding clamp support to libcudf++

## Improvements

- PR #3124 Add support for grand-children in cudf column classes
- PR #3292 Port NVStrings regex contains function
- PR #3409 Port NVStrings regex replace function
- PR #3417 Port NVStrings regex findall function
- PR #3351 Add warning when filepath resolves to multiple files in cudf readers
- PR #3370 Port NVStrings strip functions
- PR #3453 Port NVStrings IPv4 convert functions to cudf strings column
- PR #3441 Port NVStrings url encode/decode to cudf strings column
- PR #3364 Port NVStrings split functions
- PR #3463 Port NVStrings partition/rpartition to cudf strings column
- PR #3502 ORC reader: add option to read DECIMALs as INT64
- PR #3461 Add a new overload to allocate_like() that takes explicit type and size params.
- PR #3590 Specialize hash functions for floating point
- PR #3569 Use `np.asarray` in `StringColumn.deserialize`
- PR #3553 Support Python NoneType in numeric binops
- PR #3511 Support DataFrame / Series mixed arithmetic
- PR #3567 Include `strides` in `__cuda_array_interface__`
- PR #3608 Update OPS codeowner group name
- PR #3431 Port NVStrings translate to cudf strings column
- PR #3507 Define and implement new binary operation APIs
- PR #3620 Add stream parameter to unary ops detail API
- PR #3593 Adding begin/end for mutable_column_device_view
- PR #3587 Merge CHECK_STREAM & CUDA_CHECK_LAST to CHECK_CUDA
- PR #3733 Rework `hash_partition` API
- PR #3655 Use move with make_pair to avoid copy construction
- PR #3402 Define and implement new quantiles APIs
- PR #3612 Add ability to customize the JIT kernel cache path
- PR #3647 Remove PatchedNumbaDeviceArray with CuPy 6.6.0
- PR #3641 Remove duplicate definitions of CUDA_DEVICE_CALLABLE
- PR #3640 Enable memory_usage in dask_cudf (also adds pd.Index from_pandas)
- PR #3654 Update Jitify submodule ref to include gcc-8 fix
- PR #3639 Define and implement `nans_to_nulls`
- PR #3561 Rework contains implementation in search
- PR #3616 Add aggregation infrastructure for argmax/argmin.
- PR #3673 Parquet reader: improve rounding of timestamp conversion to seconds
- PR #3699 Stringify libcudacxx headers for binary op JIT
- PR #3697 Improve column insert performance for wide frames
- PR #3653 Make `gather_bitmask_kernel` more reusable.
- PR #3710 Remove multiple CMake configuration steps from root build script
- PR #3657 Define and implement compiled binops for string column comparisons
- PR #3520 Change read_parquet defaults and add warnings
- PR #3780 Java APIs for selecting a GPU
- PR #3796 Improve on round-robin with the case when number partitions greater than number of rows.
- PR #3805 Avoid CuPy 7.1.0 for now
- PR #3758 detail::scatter variant with map iterator support
- PR #3882 Fail loudly when creating a StringColumn from nvstrings with > MAX_VAL(int32) bytes
- PR #3823 Add header file for detail search functions
- PR #2438 Build GBench Benchmarks in CI
- PR #3713 Adding aggregation support to rolling_window
- PR #3875 Add abstract sink for IO writers, used by ORC and Parquet writers for now
- PR #3916 Refactor gather bindings

## Bug Fixes

- PR #3618 Update 10 minutes to cudf and cupy to hide warning that were being shown in the docs
- PR #3550 Update Java package to 0.12
- PR #3549 Fix index name issue with iloc with RangeIndex
- PR #3562 Fix 4GB limit for gzipped-compressed csv files
- PR #2981 enable build.sh to build all targets without installation
- PR #3563 Use `__cuda_array_interface__` for serialization
- PR #3564 Fix cuda memory access error in gather_bitmask_kernel
- PR #3548 Replaced CUDA_RT_CALL with CUDA_TRY
- PR #3486 Pandas > 0.25 compatability
- PR #3622 Fix new warnings and errors when building with gcc-8
- PR #3588 Remove avro reader column order reversal
- PR #3629 Fix hash map test failure
- PR #3637 Fix sorted set_index operations in dask_cudf
- PR #3663 Fix libcudf++ ORC reader microseconds and milliseconds conversion
- PR #3668 Fixing CHECK_CUDA debug build issue
- PR #3684 Fix ends_with logic for matching string case
- PR #3691 Fix create_offsets to handle offset correctly
- PR #3687 Fixed bug while passing input GPU memory pointer in `nvtext.scatter_count()`
- PR #3701 Fix hash_partition hashing all columns instead of columns_to_hash
- PR #3694 Allow for null columns parameter in `csv_writer`
- PR #3706 Removed extra type-dispatcher call from merge
- PR #3704 Changed the default delimiter to `whitespace` for nvtext methods.
- PR #3741 Construct DataFrame from dict-of-Series with alignment
- PR #3724 Update rmm version to match release
- PR #3743 Fix for `None` data in `__array_interface__`
- PR #3731 Fix performance of zero sized dataframe slice
- PR #3709 Fix inner_join incorrect result issue
- PR #3734 Update numba to 0.46 in conda files
- PR #3738 Update libxx cython types.hpp path
- PR #3672 Fix to_host issue with column_view having offset
- PR #3730 CSV reader: Set invalid float values to NaN/null
- PR #3670 Floor when casting between timestamps of different precisions
- PR #3728 Fix apply_boolean_mask issue with non-null string column
- PR #3769 Don't look for a `name` attribute in column
- PR #3783 Bind cuDF operators to Dask Dataframe
- PR #3775 Fix segfault when reading compressed CSV files larger than 4GB
- PR #3799 Align indices of Series inputs when adding as columns to DataFrame
- PR #3803 Keep name when unpickling Index objects
- PR #3804 Fix cuda crash in AVRO reader
- PR #3766 Remove references to cudf::type_id::CATEGORY from IO code
- PR #3817 Don't always deepcopy an index
- PR #3821 Fix OOB read in gpuinflate prefetcher
- PR #3829 Parquet writer: fix empty dataframe causing cuda launch errors
- PR #3835 Fix memory leak in Cython when dealing with nulls in string columns
- PR #3866 Remove unnecessary if check in NVStrings.create_offsets
- PR #3858 Fixes the broken debug build after #3728
- PR #3850 Fix merge typecast scope issue and resulting memory leak
- PR #3855 Fix MultiColumn recreation with reset_index
- PR #3869 Fixed size calculation in NVStrings::byte_count()
- PR #3868 Fix apply_grouped moving average example
- PR #3900 Properly link `NVStrings` and `NVCategory` into tests
- PR #3868 Fix apply_grouped moving average example
- PR #3871 Fix `split_out` error
- PR #3886 Fix string column materialization from column view
- PR #3893 Parquet reader: fix segfault reading empty parquet file
- PR #3931 Dask-cudf groupby `.agg` multicolumn handling fix
- PR #4017 Fix memory leaks in `GDF_STRING` cython handling and `nans_to_nulls` cython


# cuDF 0.11.0 (11 Dec 2019)

## New Features

- PR #2905 Added `Series.median()` and null support for `Series.quantile()`
- PR #2930 JSON Reader: Support ARROW_RANDOM_FILE input
- PR #2956 Add `cudf::stack` and `cudf::tile`
- PR #2980 Added nvtext is_vowel/is_consonant functions
- PR #2987 Add `inplace` arg to `DataFrame.reset_index` and `Series`
- PR #3011 Added libcudf++ transition guide
- PR #3129 Add strings column factory from `std::vector`s
- PR #3054 Add parquet reader support for decimal data types
- PR #3022 adds DataFrame.astype for cuDF dataframes
- PR #2962 Add isnull(), notnull() and related functions
- PR #3025 Move search files to legacy
- PR #3068 Add `scalar` class
- PR #3094 Adding `any` and `all` support from libcudf
- PR #3130 Define and implement new `column_wrapper`
- PR #3143 Define and implement new copying APIs `slice` and `split`
- PR #3161 Move merge files to legacy
- PR #3079 Added support to write ORC files given a local path
- PR #3192 Add dtype param to cast `DataFrame` on init
- PR #3213 Port cuIO to libcudf++
- PR #3222 Add nvtext character tokenizer
- PR #3223 Java expose underlying buffers
- PR #3300 Add `DataFrame.insert`
- PR #3263 Define and implement new `valid_if`
- PR #3278 Add `to_host` utility to copy `column_view` to host
- PR #3087 Add new cudf::experimental bool8 wrapper
- PR #3219 Construct column from column_view
- PR #3250 Define and implement new merge APIs
- PR #3144 Define and implement new hashing APIs `hash` and `hash_partition`
- PR #3229 Define and implement new search APIs
- PR #3308 java add API for memory usage callbacks
- PR #2691 Row-wise reduction and scan operations via CuPy
- PR #3291 Add normalize_nans_and_zeros
- PR #3187 Define and implement new replace APIs
- PR #3356 Add vertical concatenation for table/columns
- PR #3344 java split API
- PR #2791 Add `groupby.std()`
- PR #3368 Enable dropna argument in dask_cudf groupby
- PR #3298 add null replacement iterator for column_device_view
- PR #3297 Define and implement new groupby API.
- PR #3396 Update device_atomics with new bool8 and timestamp specializations
- PR #3411 Java host memory management API
- PR #3393 Implement df.cov and enable covariance/correlation in dask_cudf
- PR #3401 Add dask_cudf ORC writer (to_orc)
- PR #3331 Add copy_if_else
- PR #3427 Define and Implement new multi-search API
- PR #3442 Add Bool-index + Multi column + DataFrame support for set-item
- PR #3172 Define and implement new fill/repeat/copy_range APIs
- PR #3490 Add pair iterators for columns
- PR #3497 Add DataFrame.drop(..., inplace=False) argument
- PR #3469 Add string functionality for replace API
- PR #3273 Define and implement new reduction APIs

## Improvements

- PR #2904 Move gpu decompressors to cudf::io namespace
- PR #2977 Moved old C++ test utilities to legacy directory.
- PR #2965 Fix slow orc reader perf with large uncompressed blocks
- PR #2995 Move JIT type utilities to legacy directory
- PR #2927 Add ``Table`` and ``TableView`` extension classes that wrap legacy cudf::table
- PR #3005 Renames `cudf::exp` namespace to `cudf::experimental`
- PR #3008 Make safe versions of `is_null` and `is_valid` in `column_device_view`
- PR #3026 Move fill and repeat files to legacy
- PR #3027 Move copying.hpp and related source to legacy folder
- PR #3014 Snappy decompression optimizations
- PR #3032 Use `asarray` to coerce indices to a NumPy array
- PR #2996 IO Readers: Replace `cuio::device_buffer` with `rmm::device_buffer`
- PR #3051 Specialized hash function for strings column
- PR #3065 Select and Concat for cudf::experimental::table
- PR #3080 Move `valid_if.cuh` to `legacy/`
- PR #3052 Moved replace.hpp functionality to legacy
- PR #3091 Move join files to legacy
- PR #3092 Implicitly init RMM if Java allocates before init
- PR #3029 Update gdf_ numeric types with stdint and move to cudf namespace
- PR #3052 Moved replace.hpp functionality to legacy
- PR #2955 Add cmake option to only build for present GPU architecture
- PR #3070 Move functions.h and related source to legacy
- PR #2951 Allow set_index to handle a list of column names
- PR #3093 Move groupby files to legacy
- PR #2988 Removing GIS functionality (now part of cuSpatial library)
- PR #3067 Java method to return size of device memory buffer
- PR #3083 Improved some binary operation tests to include null testing.
- PR #3084 Update to arrow-cpp and pyarrow 0.15.0
- PR #3071 Move cuIO to legacy
- PR #3126 Round 2 of snappy decompression optimizations
- PR #3046 Define and implement new copying APIs `empty_like` and `allocate_like`
- PR #3128 Support MultiIndex in DataFrame.join
- PR #2971 Added initial gather and scatter methods for strings_column_view
- PR #3133 Port NVStrings to cudf column: count_characters and count_bytes
- PR #2991 Added strings column functions concatenate and join_strings
- PR #3028 Define and implement new `gather` APIs.
- PR #3135 Add nvtx utilities to cudf::nvtx namespace
- PR #3021 Java host side concat of serialized buffers
- PR #3138 Move unary files to legacy
- PR #3170 Port NVStrings substring functions to cudf strings column
- PR #3159 Port NVStrings is-chars-types function to cudf strings column
- PR #3154 Make `table_view_base.column()` const and add `mutable_table_view.column()`
- PR #3175 Set cmake cuda version variables
- PR #3171 Move deprecated error macros to legacy
- PR #3191 Port NVStrings integer convert ops to cudf column
- PR #3189 Port NVStrings find ops to cudf column
- PR #3352 Port NVStrings convert float functions to cudf strings column
- PR #3193 Add cuPy as a formal dependency
- PR #3195 Support for zero columned `table_view`
- PR #3165 Java device memory size for string category
- PR #3205 Move transform files to legacy
- PR #3202 Rename and move error.hpp to public headers
- PR #2878 Use upstream merge code in dask_cudf
- PR #3217 Port NVStrings upper and lower case conversion functions
- PR #3350 Port NVStrings booleans convert functions
- PR #3231 Add `column::release()` to give up ownership of contents.
- PR #3157 Use enum class rather than enum for mask_allocation_policy
- PR #3232 Port NVStrings datetime conversion to cudf strings column
- PR #3136 Define and implement new transpose API
- PR #3237 Define and implement new transform APIs
- PR #3245 Move binaryop files to legacy
- PR #3241 Move stream_compaction files to legacy
- PR #3166 Move reductions to legacy
- PR #3261 Small cleanup: remove `== true`
- PR #3271 Update rmm API based on `rmm.reinitialize(...)` change
- PR #3266 Remove optional checks for CuPy
- PR #3268 Adding null ordering per column feature when sorting
- PR #3239 Adding floating point specialization to comparators for NaNs
- PR #3270 Move predicates files to legacy
- PR #3281 Add to_host specialization for strings in column test utilities
- PR #3282 Add `num_bitmask_words`
- PR #3252 Add new factory methods to include passing an existing null mask
- PR #3288 Make `bit.cuh` utilities usable from host code.
- PR #3287 Move rolling windows files to legacy
- PR #3182 Define and implement new unary APIs `is_null` and `is_not_null`
- PR #3314 Drop `cython` from run requirements
- PR #3301 Add tests for empty column wrapper.
- PR #3294 Update to arrow-cpp and pyarrow 0.15.1
- PR #3310 Add `row_hasher` and `element_hasher` utilities
- PR #3272 Support non-default streams when creating/destroying hash maps
- PR #3286 Clean up the starter code on README
- PR #3332 Port NVStrings replace to cudf strings column
- PR #3354 Define and implement new `scatter` APIs
- PR #3322 Port NVStrings pad operations to cudf strings column
- PR #3345 Add cache member for number of characters in string_view class
- PR #3299 Define and implement new `is_sorted` APIs
- PR #3328 Partition by stripes in dask_cudf ORC reader
- PR #3243 Use upstream join code in dask_cudf
- PR #3371 Add `select` method to `table_view`
- PR #3309 Add java and JNI bindings for search bounds
- PR #3305 Define and implement new rolling window APIs
- PR #3380 Concatenate columns of strings
- PR #3382 Add fill function for strings column
- PR #3391 Move device_atomics_tests.cu files to legacy
- PR #3303 Define and implement new stream compaction APIs `copy_if`, `drop_nulls`,
           `apply_boolean_mask`, `drop_duplicate` and `unique_count`.
- PR #3387 Strings column gather function
- PR #3440 Strings column scatter function
- PR #3389 Move quantiles.hpp + group_quantiles.hpp files to legacy
- PR #3397 Port unary cast to libcudf++
- PR #3398 Move reshape.hpp files to legacy
- PR #3395 Port NVStrings regex extract to cudf strings column
- PR #3423 Port NVStrings htoi to cudf strings column
- PR #3425 Strings column copy_if_else implementation
- PR #3422 Move utilities to legacy
- PR #3201 Define and implement new datetime_ops APIs
- PR #3421 Port NVStrings find_multiple to cudf strings column
- PR #3448 Port scatter_to_tables to libcudf++
- PR #3458 Update strings sections in the transition guide
- PR #3462 Add `make_empty_column` and update `empty_like`.
- PR #3465 Port `aggregation` traits and utilities.
- PR #3214 Define and implement new unary operations APIs
- PR #3475 Add `bitmask_to_host` column utility
- PR #3487 Add is_boolean trait and random timestamp generator for testing
- PR #3492 Small cleanup (remove std::abs) and comment
- PR #3407 Allow multiple row-groups per task in dask_cudf read_parquet
- PR #3512 Remove unused CUDA conda labels
- PR #3500 cudf::fill()/cudf::repeat() support for strings columns.
- PR #3438 Update scalar and scalar_device_view to better support strings
- PR #3414 Add copy_range function for strings column
- PR #3685 Add string support to contiguous_split.
- PR #3471 Add scalar/column, column/scalar and scalar/scalar overloads to copy_if_else.
- PR #3451 Add support for implicit typecasting of join columns

## Bug Fixes

- PR #2895 Fixed dask_cudf group_split behavior to handle upstream rearrange_by_divisions
- PR #3048 Support for zero columned tables
- PR #3030 Fix snappy decoding regression in PR #3014
- PR #3041 Fixed exp to experimental namespace name change issue
- PR #3056 Add additional cmake hint for finding local build of RMM files
- PR #3060 Move copying.hpp includes to legacy
- PR #3139 Fixed java RMM auto initalization
- PR #3141 Java fix for relocated IO headers
- PR #3149 Rename column_wrapper.cuh to column_wrapper.hpp
- PR #3168 Fix mutable_column_device_view head const_cast
- PR #3199 Update JNI includes for legacy moves
- PR #3204 ORC writer: Fix ByteRLE encoding of NULLs
- PR #2994 Fix split_out-support but with hash_object_dispatch
- PR #3212 Fix string to date casting when format is not specified
- PR #3218 Fixes `row_lexicographic_comparator` issue with handling two tables
- PR #3228 Default initialize RMM when Java native dependencies are loaded
- PR #3012 replacing instances of `to_gpu_array` with `mem`
- PR #3236 Fix Numba 0.46+/CuPy 6.3 interface compatibility
- PR #3276 Update JNI includes for legacy moves
- PR #3256 Fix orc writer crash with multiple string columns
- PR #3211 Fix breaking change caused by rapidsai/rmm#167
- PR #3265 Fix dangling pointer in `is_sorted`
- PR #3267 ORC writer: fix incorrect ByteRLE encoding of long literal runs
- PR #3277 Fix invalid reference to deleted temporary in `is_sorted`.
- PR #3274 ORC writer: fix integer RLEv2 mode2 unsigned base value encoding
- PR #3279 Fix shutdown hang issues with pinned memory pool init executor
- PR #3280 Invalid children check in mutable_column_device_view
- PR #3289 fix java memory usage API for empty columns
- PR #3293 Fix loading of csv files zipped on MacOS (disabled zip min version check)
- PR #3295 Fix storing storing invalid RMM exec policies.
- PR #3307 Add pd.RangeIndex to from_pandas to fix dask_cudf meta_nonempty bug
- PR #3313 Fix public headers including non-public headers
- PR #3318 Revert arrow to 0.15.0 temporarily to unblock downstream projects CI
- PR #3317 Fix index-argument bug in dask_cudf parquet reader
- PR #3323 Fix `insert` non-assert test case
- PR #3341 Fix `Series` constructor converting NoneType to "None"
- PR #3326 Fix and test for detail::gather map iterator type inference
- PR #3334 Remove zero-size exception check from make_strings_column factories
- PR #3333 Fix compilation issues with `constexpr` functions not marked `__device__`
- PR #3340 Make all benchmarks use cudf base fixture to initialize RMM pool
- PR #3337 Fix Java to pad validity buffers to 64-byte boundary
- PR #3362 Fix `find_and_replace` upcasting series for python scalars and lists
- PR #3357 Disabling `column_view` iterators for non fixed-width types
- PR #3383 Fix : properly compute null counts for rolling_window.
- PR #3386 Removing external includes from `column_view.hpp`
- PR #3369 Add write_partition to dask_cudf to fix to_parquet bug
- PR #3388 Support getitem with bools when DataFrame has a MultiIndex
- PR #3408 Fix String and Column (De-)Serialization
- PR #3372 Fix dask-distributed scatter_by_map bug
- PR #3419 Fix a bug in parse_into_parts (incomplete input causing walking past the end of string).
- PR #3413 Fix dask_cudf read_csv file-list bug
- PR #3416 Fix memory leak in ColumnVector when pulling strings off the GPU
- PR #3424 Fix benchmark build by adding libcudacxx to benchmark's CMakeLists.txt
- PR #3435 Fix diff and shift for empty series
- PR #3439 Fix index-name bug in StringColumn concat
- PR #3445 Fix ORC Writer default stripe size
- PR #3459 Fix printing of invalid entries
- PR #3466 Fix gather null mask allocation for invalid index
- PR #3468 Fix memory leak issue in `drop_duplicates`
- PR #3474 Fix small doc error in capitalize Docs
- PR #3491 Fix more doc errors in NVStrings
- PR #3478 Fix as_index deep copy via Index.rename inplace arg
- PR #3476 Fix ORC reader timezone conversion
- PR #3188 Repr slices up large DataFrames
- PR #3519 Fix strings column concatenate handling zero-sized columns
- PR #3530 Fix copy_if_else test case fail issue
- PR #3523 Fix lgenfe issue with debug build
- PR #3532 Fix potential use-after-free in cudf parquet reader
- PR #3540 Fix unary_op null_mask bug and add missing test cases
- PR #3559 Use HighLevelGraph api in DataFrame constructor (Fix upstream compatibility)
- PR #3572 Fix CI Issue with hypothesis tests that are flaky


# cuDF 0.10.0 (16 Oct 2019)

## New Features

- PR #2423 Added `groupby.quantile()`
- PR #2522 Add Java bindings for NVStrings backed upper and lower case mutators
- PR #2605 Added Sort based groupby in libcudf
- PR #2607 Add Java bindings for parsing JSON
- PR #2629 Add dropna= parameter to groupby
- PR #2585 ORC & Parquet Readers: Remove millisecond timestamp restriction
- PR #2507 Add GPU-accelerated ORC Writer
- PR #2559 Add Series.tolist()
- PR #2653 Add Java bindings for rolling window operations
- PR #2480 Merge `custreamz` codebase into `cudf` repo
- PR #2674 Add __contains__ for Index/Series/Column
- PR #2635 Add support to read from remote and cloud sources like s3, gcs, hdfs
- PR #2722 Add Java bindings for NVTX ranges
- PR #2702 Add make_bool to dataset generation functions
- PR #2394 Move `rapidsai/custrings` into `cudf`
- PR #2734 Final sync of custrings source into cudf
- PR #2724 Add libcudf support for __contains__
- PR #2777 Add python bindings for porter stemmer measure functionality
- PR #2781 Add issorted to is_monotonic
- PR #2685 Add cudf::scatter_to_tables and cython binding
- PR #2743 Add Java bindings for NVStrings timestamp2long as part of String ColumnVector casting
- PR #2785 Add nvstrings Python docs
- PR #2786 Add benchmarks option to root build.sh
- PR #2802 Add `cudf::repeat()` and `cudf.Series.repeat()`
- PR #2773 Add Fisher's unbiased kurtosis and skew for Series/DataFrame
- PR #2748 Parquet Reader: Add option to specify loading of PANDAS index
- PR #2807 Add scatter_by_map to DataFrame python API
- PR #2836 Add nvstrings.code_points method
- PR #2844 Add Series/DataFrame notnull
- PR #2858 Add GTest type list utilities
- PR #2870 Add support for grouping by Series of arbitrary length
- PR #2719 Series covariance and Pearson correlation
- PR #2207 Beginning of libcudf overhaul: introduce new column and table types
- PR #2869 Add `cudf.CategoricalDtype`
- PR #2838 CSV Reader: Support ARROW_RANDOM_FILE input
- PR #2655 CuPy-based Series and Dataframe .values property
- PR #2803 Added `edit_distance_matrix()` function to calculate pairwise edit distance for each string on a given nvstrings object.
- PR #2811 Start of cudf strings column work based on 2207
- PR #2872 Add Java pinned memory pool allocator
- PR #2969 Add findAndReplaceAll to ColumnVector
- PR #2814 Add Datetimeindex.weekday
- PR #2999 Add timestamp conversion support for string categories
- PR #2918 Add cudf::column timestamp wrapper types

## Improvements

- PR #2578 Update legacy_groupby to use libcudf group_by_without_aggregation
- PR #2581 Removed `managed` allocator from hash map classes.
- PR #2571 Remove unnecessary managed memory from gdf_column_concat
- PR #2648 Cython/Python reorg
- PR #2588 Update Series.append documentation
- PR #2632 Replace dask-cudf set_index code with upstream
- PR #2682 Add cudf.set_allocator() function for easier allocator init
- PR #2642 Improve null printing and testing
- PR #2747 Add missing Cython headers / cudftestutil lib to conda package for cuspatial build
- PR #2706 Compute CSV format in device code to speedup performance
- PR #2673 Add support for np.longlong type
- PR #2703 move dask serialization dispatch into cudf
- PR #2728 Add YYMMDD to version tag for nightly conda packages
- PR #2729 Handle file-handle input in to_csv
- PR #2741 CSV Reader: Move kernel functions into its own file
- PR #2766 Improve nvstrings python cmake flexibility
- PR #2756 Add out_time_unit option to csv reader, support timestamp resolutions
- PR #2771 Stopgap alias for to_gpu_matrix()
- PR #2783 Support mapping input columns to function arguments in apply kernels
- PR #2645 libcudf unique_count for Series.nunique
- PR #2817 Dask-cudf: `read_parquet` support for remote filesystems
- PR #2823 improve java data movement debugging
- PR #2806 CSV Reader: Clean-up row offset operations
- PR #2640 Add dask wait/persist exmaple to 10 minute guide
- PR #2828 Optimizations of kernel launch configuration for `DataFrame.apply_rows` and `DataFrame.apply_chunks`
- PR #2831 Add `column` argument to `DataFrame.drop`
- PR #2775 Various optimizations to improve __getitem__ and __setitem__ performance
- PR #2810 cudf::allocate_like can optionally always allocate a mask.
- PR #2833 Parquet reader: align page data allocation sizes to 4-bytes to satisfy cuda-memcheck
- PR #2832 Using the new Python bindings for UCX
- PR #2856 Update group_split_cudf to use scatter_by_map
- PR #2890 Optionally keep serialized table data on the host.
- PR #2778 Doc: Updated and fixed some docstrings that were formatted incorrectly.
- PR #2830 Use YYMMDD tag in custreamz nightly build
- PR #2875 Java: Remove synchronized from register methods in MemoryCleaner
- PR #2887 Minor snappy decompression optimization
- PR #2899 Use new RMM API based on Cython
- PR #2788 Guide to Python UDFs
- PR #2919 Change java API to use operators in groupby namespace
- PR #2909 CSV Reader: Avoid row offsets host vector default init
- PR #2834 DataFrame supports setting columns via attribute syntax `df.x = col`
- PR #3147 DataFrame can be initialized from rows via list of tuples
- PR #3539 Restrict CuPy to 6

## Bug Fixes

- PR #2584 ORC Reader: fix parsing of `DECIMAL` index positions
- PR #2619 Fix groupby serialization/deserialization
- PR #2614 Update Java version to match
- PR #2601 Fixes nlargest(1) issue in Series and Dataframe
- PR #2610 Fix a bug in index serialization (properly pass DeviceNDArray)
- PR #2621 Fixes the floordiv issue of not promoting float type when rhs is 0
- PR #2611 Types Test: fix static casting from negative int to string
- PR #2618 IO Readers: Fix datasource memory map failure for multiple reads
- PR #2628 groupby_without_aggregation non-nullable input table produces non-nullable output
- PR #2615 fix string category partitioning in java API
- PR #2641 fix string category and timeunit concat in the java API
- PR #2649 Fix groupby issue resulting from column_empty bug
- PR #2658 Fix astype() for null categorical columns
- PR #2660 fix column string category and timeunit concat in the java API
- PR #2664 ORC reader: fix `skip_rows` larger than first stripe
- PR #2654 Allow Java gdfOrderBy to work with string categories
- PR #2669 AVRO reader: fix non-deterministic output
- PR #2668 Update Java bindings to specify timestamp units for ORC and Parquet readers
- PR #2679 AVRO reader: fix cuda errors when decoding compressed streams
- PR #2692 Add concatenation for data-frame with different headers (empty and non-empty)
- PR #2651 Remove nvidia driver installation from ci/cpu/build.sh
- PR #2697 Ensure csv reader sets datetime column time units
- PR #2698 Return RangeIndex from contiguous slice of RangeIndex
- PR #2672 Fix null and integer handling in round
- PR #2704 Parquet Reader: Fix crash when loading string column with nulls
- PR #2725 Fix Jitify issue with running on Turing using CUDA version < 10
- PR #2731 Fix building of benchmarks
- PR #2738 Fix java to find new NVStrings locations
- PR #2736 Pin Jitify branch to v0.10 version
- PR #2742 IO Readers: Fix possible silent failures when creating `NvStrings` instance
- PR #2753 Fix java quantile API calls
- PR #2762 Fix validity processing for time in java
- PR #2796 Fix handling string slicing and other nvstrings delegated methods with dask
- PR #2769 Fix link to API docs in README.md
- PR #2772 Handle multiindex pandas Series #2772
- PR #2749 Fix apply_rows/apply_chunks pessimistic null mask to use in_cols null masks only
- PR #2752 CSV Reader: Fix exception when there's no rows to process
- PR #2716 Added Exception for `StringMethods` in string methods
- PR #2787 Fix Broadcasting `None` to `cudf-series`
- PR #2794 Fix async race in NVCategory::get_value and get_value_bounds
- PR #2795 Fix java build/cast error
- PR #2496 Fix improper merge of two dataframes when names differ
- PR #2824 Fix issue with incorrect result when Numeric Series replace is called several times
- PR #2751 Replace value with null
- PR #2765 Fix Java inequality comparisons for string category
- PR #2818 Fix java join API to use new C++ join API
- PR #2841 Fix nvstrings.slice and slice_from for range (0,0)
- PR #2837 Fix join benchmark
- PR #2809 Add hash_df and group_split dispatch functions for dask
- PR #2843 Parquet reader: fix skip_rows when not aligned with page or row_group boundaries
- PR #2851 Deleted existing dask-cudf/record.txt
- PR #2854 Fix column creation from ephemeral objects exposing __cuda_array_interface__
- PR #2860 Fix boolean indexing when the result is a single row
- PR #2859 Fix tail method issue for string columns
- PR #2852 Fixed `cumsum()` and `cumprod()` on boolean series.
- PR #2865 DaskIO: Fix `read_csv` and `read_orc` when input is list of files
- PR #2750 Fixed casting values to cudf::bool8 so non-zero values always cast to true
- PR #2873 Fixed dask_cudf read_partition bug by generating ParquetDatasetPiece
- PR #2850 Fixes dask_cudf.read_parquet on partitioned datasets
- PR #2896 Properly handle `axis` string keywords in `concat`
- PR #2926 Update rounding algorithm to avoid using fmod
- PR #2968 Fix Java dependency loading when using NVTX
- PR #2963 Fix ORC writer uncompressed block indexing
- PR #2928 CSV Reader: Fix using `byte_range` for large datasets
- PR #2983 Fix sm_70+ race condition in gpu_unsnap
- PR #2964 ORC Writer: Segfault when writing mixed numeric and string columns
- PR #3007 Java: Remove unit test that frees RMM invalid pointer
- PR #3009 Fix orc reader RLEv2 patch position regression from PR #2507
- PR #3002 Fix CUDA invalid configuration errors reported after loading an ORC file without data
- PR #3035 Update update-version.sh for new docs locations
- PR #3038 Fix uninitialized stream parameter in device_table deleter
- PR #3064 Fixes groupby performance issue
- PR #3061 Add rmmInitialize to nvstrings gtests
- PR #3058 Fix UDF doc markdown formatting
- PR #3059 Add nvstrings python build instructions to contributing.md


# cuDF 0.9.0 (21 Aug 2019)

## New Features

- PR #1993 Add CUDA-accelerated series aggregations: mean, var, std
- PR #2111 IO Readers: Support memory buffer, file-like object, and URL inputs
- PR #2012 Add `reindex()` to DataFrame and Series
- PR #2097 Add GPU-accelerated AVRO reader
- PR #2098 Support binary ops on DFs and Series with mismatched indices
- PR #2160 Merge `dask-cudf` codebase into `cudf` repo
- PR #2149 CSV Reader: Add `hex` dtype for explicit hexadecimal parsing
- PR #2156 Add `upper_bound()` and `lower_bound()` for libcudf tables and `searchsorted()` for cuDF Series
- PR #2158 CSV Reader: Support single, non-list/dict argument for `dtype`
- PR #2177 CSV Reader: Add `parse_dates` parameter for explicit date inference
- PR #1744 cudf::apply_boolean_mask and cudf::drop_nulls support for cudf::table inputs (multi-column)
- PR #2196 Add `DataFrame.dropna()`
- PR #2197 CSV Writer: add `chunksize` parameter for `to_csv`
- PR #2215 `type_dispatcher` benchmark
- PR #2179 Add Java quantiles
- PR #2157 Add __array_function__ to DataFrame and Series
- PR #2212 Java support for ORC reader
- PR #2224 Add DataFrame isna, isnull, notna functions
- PR #2236 Add Series.drop_duplicates
- PR #2105 Add hash-based join benchmark
- PR #2316 Add unique, nunique, and value_counts for datetime columns
- PR #2337 Add Java support for slicing a ColumnVector
- PR #2049 Add cudf::merge (sorted merge)
- PR #2368 Full cudf+dask Parquet Support
- PR #2380 New cudf::is_sorted checks whether cudf::table is sorted
- PR #2356 Java column vector standard deviation support
- PR #2221 MultiIndex full indexing - Support iloc and wildcards for loc
- PR #2429 Java support for getting length of strings in a ColumnVector
- PR #2415 Add `value_counts` for series of any type
- PR #2446 Add __array_function__ for index
- PR #2437 ORC reader: Add 'use_np_dtypes' option
- PR #2382 Add CategoricalAccessor add, remove, rename, and ordering methods
- PR #2464 Native implement `__cuda_array_interface__` for Series/Index/Column objects
- PR #2425 Rolling window now accepts array-based user-defined functions
- PR #2442 Add __setitem__
- PR #2449 Java support for getting byte count of strings in a ColumnVector
- PR #2492 Add groupby.size() method
- PR #2358 Add cudf::nans_to_nulls: convert floating point column into bitmask
- PR #2489 Add drop argument to set_index
- PR #2491 Add Java bindings for ORC reader 'use_np_dtypes' option
- PR #2213 Support s/ms/us/ns DatetimeColumn time unit resolutions
- PR #2536 Add _constructor properties to Series and DataFrame

## Improvements

- PR #2103 Move old `column` and `bitmask` files into `legacy/` directory
- PR #2109 added name to Python column classes
- PR #1947 Cleanup serialization code
- PR #2125 More aggregate in java API
- PR #2127 Add in java Scalar tests
- PR #2088 Refactor of Python groupby code
- PR #2130 Java serialization and deserialization of tables.
- PR #2131 Chunk rows logic added to csv_writer
- PR #2129 Add functions in the Java API to support nullable column filtering
- PR #2165 made changes to get_dummies api for it to be available in MethodCache
- PR #2171 Add CodeCov integration, fix doc version, make --skip-tests work when invoking with source
- PR #2184 handle remote orc files for dask-cudf
- PR #2186 Add `getitem` and `getattr` style access to Rolling objects
- PR #2168 Use cudf.Column for CategoricalColumn's categories instead of a tuple
- PR #2193 DOC: cudf::type_dispatcher documentation for specializing dispatched functors
- PR #2199 Better java support for appending strings
- PR #2176 Added column dtype support for datetime, int8, int16 to csv_writer
- PR #2209 Matching `get_dummies` & `select_dtypes` behavior to pandas
- PR #2217 Updated Java bindings to use the new groupby API
- PR #2214 DOC: Update doc instructions to build/install `cudf` and `dask-cudf`
- PR #2220 Update Java bindings for reduction rename
- PR #2232 Move CodeCov upload from build script to Jenkins
- PR #2225 refactor to use libcudf for gathering columns in dataframes
- PR #2293 Improve join performance (faster compute_join_output_size)
- PR #2300 Create separate dask codeowners for dask-cudf codebase
- PR #2304 gdf_group_by_without_aggregations returns gdf_column
- PR #2309 Java readers: remove redundant copy of result pointers
- PR #2307 Add `black` and `isort` to style checker script
- PR #2345 Restore removal of old groupby implementation
- PR #2342 Improve `astype()` to operate all ways
- PR #2329 using libcudf cudf::copy for column deep copy
- PR #2344 DOC: docs on code formatting for contributors
- PR #2376 Add inoperative axis= and win_type= arguments to Rolling()
- PR #2378 remove dask for (de-)serialization of cudf objects
- PR #2353 Bump Arrow and Dask versions
- PR #2377 Replace `standard_python_slice` with just `slice.indices()`
- PR #2373 cudf.DataFrame enchancements & Series.values support
- PR #2392 Remove dlpack submodule; make cuDF's Cython API externally accessible
- PR #2430 Updated Java bindings to use the new unary API
- PR #2406 Moved all existing `table` related files to a `legacy/` directory
- PR #2350 Performance related changes to get_dummies
- PR #2420 Remove `cudautils.astype` and replace with `typecast.apply_cast`
- PR #2456 Small improvement to typecast utility
- PR #2458 Fix handling of thirdparty packages in `isort` config
- PR #2459 IO Readers: Consolidate all readers to use `datasource` class
- PR #2475 Exposed type_dispatcher.hpp, nvcategory_util.hpp and wrapper_types.hpp in the include folder
- PR #2484 Enabled building libcudf as a static library
- PR #2453 Streamline CUDA_REL environment variable
- PR #2483 Bundle Boost filesystem dependency in the Java jar
- PR #2486 Java API hash functions
- PR #2481 Adds the ignore_null_keys option to the java api
- PR #2490 Java api: support multiple aggregates for the same column
- PR #2510 Java api: uses table based apply_boolean_mask
- PR #2432 Use pandas formatting for console, html, and latex output
- PR #2573 Bump numba version to 0.45.1
- PR #2606 Fix references to notebooks-contrib

## Bug Fixes

- PR #2086 Fixed quantile api behavior mismatch in series & dataframe
- PR #2128 Add offset param to host buffer readers in java API.
- PR #2145 Work around binops validity checks for java
- PR #2146 Work around unary_math validity checks for java
- PR #2151 Fixes bug in cudf::copy_range where null_count was invalid
- PR #2139 matching to pandas describe behavior & fixing nan values issue
- PR #2161 Implicitly convert unsigned to signed integer types in binops
- PR #2154 CSV Reader: Fix bools misdetected as strings dtype
- PR #2178 Fix bug in rolling bindings where a view of an ephemeral column was being taken
- PR #2180 Fix issue with isort reordering `importorskip` below imports depending on them
- PR #2187 fix to honor dtype when numpy arrays are passed to columnops.as_column
- PR #2190 Fix issue in astype conversion of string column to 'str'
- PR #2208 Fix issue with calling `head()` on one row dataframe
- PR #2229 Propagate exceptions from Cython cdef functions
- PR #2234 Fix issue with local build script not properly building
- PR #2223 Fix CUDA invalid configuration errors reported after loading small compressed ORC files
- PR #2162 Setting is_unique and is_monotonic-related attributes
- PR #2244 Fix ORC RLEv2 delta mode decoding with nonzero residual delta width
- PR #2297 Work around `var/std` unsupported only at debug build
- PR #2302 Fixed java serialization corner case
- PR #2355 Handle float16 in binary operations
- PR #2311 Fix copy behaviour for GenericIndex
- PR #2349 Fix issues with String filter in java API
- PR #2323 Fix groupby on categoricals
- PR #2328 Ensure order is preserved in CategoricalAccessor._set_categories
- PR #2202 Fix issue with unary ops mishandling empty input
- PR #2326 Fix for bug in DLPack when reading multiple columns
- PR #2324 Fix cudf Docker build
- PR #2325 Fix ORC RLEv2 patched base mode decoding with nonzero patch width
- PR #2235 Fix get_dummies to be compatible with dask
- PR #2332 Zero initialize gdf_dtype_extra_info
- PR #2355 Handle float16 in binary operations
- PR #2360 Fix missing dtype handling in cudf.Series & columnops.as_column
- PR #2364 Fix quantile api and other trivial issues around it
- PR #2361 Fixed issue with `codes` of CategoricalIndex
- PR #2357 Fixed inconsistent type of index created with from_pandas vs direct construction
- PR #2389 Fixed Rolling __getattr__ and __getitem__ for offset based windows
- PR #2402 Fixed bug in valid mask computation in cudf::copy_if (apply_boolean_mask)
- PR #2401 Fix to a scalar datetime(of type Days) issue
- PR #2386 Correctly allocate output valids in groupby
- PR #2411 Fixed failures on binary op on single element string column
- PR #2422 Fix Pandas logical binary operation incompatibilites
- PR #2447 Fix CodeCov posting build statuses temporarily
- PR #2450 Fix erroneous null handling in `cudf.DataFrame`'s `apply_rows`
- PR #2470 Fix issues with empty strings and string categories (Java)
- PR #2471 Fix String Column Validity.
- PR #2481 Fix java validity buffer serialization
- PR #2485 Updated bytes calculation to use size_t to avoid overflow in column concat
- PR #2461 Fix groupby multiple aggregations same column
- PR #2514 Fix cudf::drop_nulls threshold handling in Cython
- PR #2516 Fix utilities include paths and meta.yaml header paths
- PR #2517 Fix device memory leak in to_dlpack tensor deleter
- PR #2431 Fix local build generated file ownerships
- PR #2511 Added import of orc, refactored exception handlers to not squash fatal exceptions
- PR #2527 Fix index and column input handling in dask_cudf read_parquet
- PR #2466 Fix `dataframe.query` returning null rows erroneously
- PR #2548 Orc reader: fix non-deterministic data decoding at chunk boundaries
- PR #2557 fix cudautils import in string.py
- PR #2521 Fix casting datetimes from/to the same resolution
- PR #2545 Fix MultiIndexes with datetime levels
- PR #2560 Remove duplicate `dlpack` definition in conda recipe
- PR #2567 Fix ColumnVector.fromScalar issues while dealing with null scalars
- PR #2565 Orc reader: fix incorrect data decoding of int64 data types
- PR #2577 Fix search benchmark compilation error by adding necessary header
- PR #2604 Fix a bug in copying.pyx:_normalize_types that upcasted int32 to int64


# cuDF 0.8.0 (27 June 2019)

## New Features

- PR #1524 Add GPU-accelerated JSON Lines parser with limited feature set
- PR #1569 Add support for Json objects to the JSON Lines reader
- PR #1622 Add Series.loc
- PR #1654 Add cudf::apply_boolean_mask: faster replacement for gdf_apply_stencil
- PR #1487 cython gather/scatter
- PR #1310 Implemented the slice/split functionality.
- PR #1630 Add Python layer to the GPU-accelerated JSON reader
- PR #1745 Add rounding of numeric columns via Numba
- PR #1772 JSON reader: add support for BytesIO and StringIO input
- PR #1527 Support GDF_BOOL8 in readers and writers
- PR #1819 Logical operators (AND, OR, NOT) for libcudf and cuDF
- PR #1813 ORC Reader: Add support for stripe selection
- PR #1828 JSON Reader: add suport for bool8 columns
- PR #1833 Add column iterator with/without nulls
- PR #1665 Add the point-in-polygon GIS function
- PR #1863 Series and Dataframe methods for all and any
- PR #1908 cudf::copy_range and cudf::fill for copying/assigning an index or range to a constant
- PR #1921 Add additional formats for typecasting to/from strings
- PR #1807 Add Series.dropna()
- PR #1987 Allow user defined functions in the form of ptx code to be passed to binops
- PR #1948 Add operator functions like `Series.add()` to DataFrame and Series
- PR #1954 Add skip test argument to GPU build script
- PR #2018 Add bindings for new groupby C++ API
- PR #1984 Add rolling window operations Series.rolling() and DataFrame.rolling()
- PR #1542 Python method and bindings for to_csv
- PR #1995 Add Java API
- PR #1998 Add google benchmark to cudf
- PR #1845 Add cudf::drop_duplicates, DataFrame.drop_duplicates
- PR #1652 Added `Series.where()` feature
- PR #2074 Java Aggregates, logical ops, and better RMM support
- PR #2140 Add a `cudf::transform` function
- PR #2068 Concatenation of different typed columns

## Improvements

- PR #1538 Replacing LesserRTTI with inequality_comparator
- PR #1703 C++: Added non-aggregating `insert` to `concurrent_unordered_map` with specializations to store pairs with a single atomicCAS when possible.
- PR #1422 C++: Added a RAII wrapper for CUDA streams
- PR #1701 Added `unique` method for stringColumns
- PR #1713 Add documentation for Dask-XGBoost
- PR #1666 CSV Reader: Improve performance for files with large number of columns
- PR #1725 Enable the ability to use a single column groupby as its own index
- PR #1759 Add an example showing simultaneous rolling averages to `apply_grouped` documentation
- PR #1746 C++: Remove unused code: `windowed_ops.cu`, `sorting.cu`, `hash_ops.cu`
- PR #1748 C++: Add `bool` nullability flag to `device_table` row operators
- PR #1764 Improve Numerical column: `mean_var` and `mean`
- PR #1767 Speed up Python unit tests
- PR #1770 Added build.sh script, updated CI scripts and documentation
- PR #1739 ORC Reader: Add more pytest coverage
- PR #1696 Added null support in `Series.replace()`.
- PR #1390 Added some basic utility functions for `gdf_column`'s
- PR #1791 Added general column comparison code for testing
- PR #1795 Add printing of git submodule info to `print_env.sh`
- PR #1796 Removing old sort based group by code and gdf_filter
- PR #1811 Added funtions for copying/allocating `cudf::table`s
- PR #1838 Improve columnops.column_empty so that it returns typed columns instead of a generic Column
- PR #1890 Add utils.get_dummies- a pandas-like wrapper around one_hot-encoding
- PR #1823 CSV Reader: default the column type to string for empty dataframes
- PR #1827 Create bindings for scalar-vector binops, and update one_hot_encoding to use them
- PR #1817 Operators now support different sized dataframes as long as they don't share different sized columns
- PR #1855 Transition replace_nulls to new C++ API and update corresponding Cython/Python code
- PR #1858 Add `std::initializer_list` constructor to `column_wrapper`
- PR #1846 C++ type-erased gdf_equal_columns test util; fix gdf_equal_columns logic error
- PR #1390 Added some basic utility functions for `gdf_column`s
- PR #1391 Tidy up bit-resolution-operation and bitmask class code
- PR #1882 Add iloc functionality to MultiIndex dataframes
- PR #1884 Rolling windows: general enhancements and better coverage for unit tests
- PR #1886 support GDF_STRING_CATEGORY columns in apply_boolean_mask, drop_nulls and other libcudf functions
- PR #1896 Improve performance of groupby with levels specified in dask-cudf
- PR #1915 Improve iloc performance for non-contiguous row selection
- PR #1859 Convert read_json into a C++ API
- PR #1919 Rename libcudf namespace gdf to namespace cudf
- PR #1850 Support left_on and right_on for DataFrame merge operator
- PR #1930 Specialize constructor for `cudf::bool8` to cast argument to `bool`
- PR #1938 Add default constructor for `column_wrapper`
- PR #1930 Specialize constructor for `cudf::bool8` to cast argument to `bool`
- PR #1952 consolidate libcudf public API headers in include/cudf
- PR #1949 Improved selection with boolmask using libcudf `apply_boolean_mask`
- PR #1956 Add support for nulls in `query()`
- PR #1973 Update `std::tuple` to `std::pair` in top-most libcudf APIs and C++ transition guide
- PR #1981 Convert read_csv into a C++ API
- PR #1868 ORC Reader: Support row index for speed up on small/medium datasets
- PR #1964 Added support for list-like types in Series.str.cat
- PR #2005 Use HTML5 details tag in bug report issue template
- PR #2003 Removed few redundant unit-tests from test_string.py::test_string_cat
- PR #1944 Groupby design improvements
- PR #2017 Convert `read_orc()` into a C++ API
- PR #2011 Convert `read_parquet()` into a C++ API
- PR #1756 Add documentation "10 Minutes to cuDF and dask_cuDF"
- PR #2034 Adding support for string columns concatenation using "add" binary operator
- PR #2042 Replace old "10 Minutes" guide with new guide for docs build process
- PR #2036 Make library of common test utils to speed up tests compilation
- PR #2022 Facilitating get_dummies to be a high level api too
- PR #2050 Namespace IO readers and add back free-form `read_xxx` functions
- PR #2104 Add a functional ``sort=`` keyword argument to groupby
- PR #2108 Add `find_and_replace` for StringColumn for replacing single values
- PR #1803 cuDF/CuPy interoperability documentation

## Bug Fixes

- PR #1465 Fix for test_orc.py and test_sparse_df.py test failures
- PR #1583 Fix underlying issue in `as_index()` that was causing `Series.quantile()` to fail
- PR #1680 Add errors= keyword to drop() to fix cudf-dask bug
- PR #1651 Fix `query` function on empty dataframe
- PR #1616 Fix CategoricalColumn to access categories by index instead of iteration
- PR #1660 Fix bug in `loc` when indexing with a column name (a string)
- PR #1683 ORC reader: fix timestamp conversion to UTC
- PR #1613 Improve CategoricalColumn.fillna(-1) performance
- PR #1642 Fix failure of CSV_TEST gdf_csv_test.SkiprowsNrows on multiuser systems
- PR #1709 Fix handling of `datetime64[ms]` in `dataframe.select_dtypes`
- PR #1704 CSV Reader: Add support for the plus sign in number fields
- PR #1687 CSV reader: return an empty dataframe for zero size input
- PR #1757 Concatenating columns with null columns
- PR #1755 Add col_level keyword argument to melt
- PR #1758 Fix df.set_index() when setting index from an empty column
- PR #1749 ORC reader: fix long strings of NULL values resulting in incorrect data
- PR #1742 Parquet Reader: Fix index column name to match PANDAS compat
- PR #1782 Update libcudf doc version
- PR #1783 Update conda dependencies
- PR #1786 Maintain the original series name in series.unique output
- PR #1760 CSV Reader: fix segfault when dtype list only includes columns from usecols list
- PR #1831 build.sh: Assuming python is in PATH instead of using PYTHON env var
- PR #1839 Raise an error instead of segfaulting when transposing a DataFrame with StringColumns
- PR #1840 Retain index correctly during merge left_on right_on
- PR #1825 cuDF: Multiaggregation Groupby Failures
- PR #1789 CSV Reader: Fix missing support for specifying `int8` and `int16` dtypes
- PR #1857 Cython Bindings: Handle `bool` columns while calling `column_view_from_NDArrays`
- PR #1849 Allow DataFrame support methods to pass arguments to the methods
- PR #1847 Fixed #1375 by moving the nvstring check into the wrapper function
- PR #1864 Fixing cudf reduction for POWER platform
- PR #1869 Parquet reader: fix Dask timestamps not matching with Pandas (convert to milliseconds)
- PR #1876 add dtype=bool for `any`, `all` to treat integer column correctly
- PR #1875 CSV reader: take NaN values into account in dtype detection
- PR #1873 Add column dtype checking for the all/any methods
- PR #1902 Bug with string iteration in _apply_basic_agg
- PR #1887 Fix for initialization issue in pq_read_arg,orc_read_arg
- PR #1867 JSON reader: add support for null/empty fields, including the 'null' literal
- PR #1891 Fix bug #1750 in string column comparison
- PR #1909 Support of `to_pandas()` of boolean series with null values
- PR #1923 Use prefix removal when two aggs are called on a SeriesGroupBy
- PR #1914 Zero initialize gdf_column local variables
- PR #1959 Add support for comparing boolean Series to scalar
- PR #1966 Ignore index fix in series append
- PR #1967 Compute index __sizeof__ only once for DataFrame __sizeof__
- PR #1977 Support CUDA installation in default system directories
- PR #1982 Fixes incorrect index name after join operation
- PR #1985 Implement `GDF_PYMOD`, a special modulo that follows python's sign rules
- PR #1991 Parquet reader: fix decoding of NULLs
- PR #1990 Fixes a rendering bug in the `apply_grouped` documentation
- PR #1978 Fix for values being filled in an empty dataframe
- PR #2001 Correctly create MultiColumn from Pandas MultiColumn
- PR #2006 Handle empty dataframe groupby construction for dask
- PR #1965 Parquet Reader: Fix duplicate index column when it's already in `use_cols`
- PR #2033 Add pip to conda environment files to fix warning
- PR #2028 CSV Reader: Fix reading of uncompressed files without a recognized file extension
- PR #2073 Fix an issue when gathering columns with NVCategory and nulls
- PR #2053 cudf::apply_boolean_mask return empty column for empty boolean mask
- PR #2066 exclude `IteratorTest.mean_var_output` test from debug build
- PR #2069 Fix JNI code to use read_csv and read_parquet APIs
- PR #2071 Fix bug with unfound transitive dependencies for GTests in Ubuntu 18.04
- PR #2089 Configure Sphinx to render params correctly
- PR #2091 Fix another bug with unfound transitive dependencies for `cudftestutils` in Ubuntu 18.04
- PR #2115 Just apply `--disable-new-dtags` instead of trying to define all the transitive dependencies
- PR #2106 Fix errors in JitCache tests caused by sharing of device memory between processes
- PR #2120 Fix errors in JitCache tests caused by running multiple threads on the same data
- PR #2102 Fix memory leak in groupby
- PR #2113 fixed typo in to_csv code example


# cudf 0.7.2 (16 May 2019)

## New Features

- PR #1735 Added overload for atomicAdd on int64. Streamlined implementation of custom atomic overloads.
- PR #1741 Add MultiIndex concatenation

## Bug Fixes

- PR #1718 Fix issue with SeriesGroupBy MultiIndex in dask-cudf
- PR #1734 Python: fix performance regression for groupby count() aggregations
- PR #1768 Cython: fix handling read only schema buffers in gpuarrow reader


# cudf 0.7.1 (11 May 2019)

## New Features

- PR #1702 Lazy load MultiIndex to return groupby performance to near optimal.

## Bug Fixes

- PR #1708 Fix handling of `datetime64[ms]` in `dataframe.select_dtypes`


# cuDF 0.7.0 (10 May 2019)

## New Features

- PR #982 Implement gdf_group_by_without_aggregations and gdf_unique_indices functions
- PR #1142 Add `GDF_BOOL` column type
- PR #1194 Implement overloads for CUDA atomic operations
- PR #1292 Implemented Bitwise binary ops AND, OR, XOR (&, |, ^)
- PR #1235 Add GPU-accelerated Parquet Reader
- PR #1335 Added local_dict arg in `DataFrame.query()`.
- PR #1282 Add Series and DataFrame.describe()
- PR #1356 Rolling windows
- PR #1381 Add DataFrame._get_numeric_data
- PR #1388 Add CODEOWNERS file to auto-request reviews based on where changes are made
- PR #1396 Add DataFrame.drop method
- PR #1413 Add DataFrame.melt method
- PR #1412 Add DataFrame.pop()
- PR #1419 Initial CSV writer function
- PR #1441 Add Series level cumulative ops (cumsum, cummin, cummax, cumprod)
- PR #1420 Add script to build and test on a local gpuCI image
- PR #1440 Add DatetimeColumn.min(), DatetimeColumn.max()
- PR #1455 Add Series.Shift via Numba kernel
- PR #1441 Add Series level cumulative ops (cumsum, cummin, cummax, cumprod)
- PR #1461 Add Python coverage test to gpu build
- PR #1445 Parquet Reader: Add selective reading of rows and row group
- PR #1532 Parquet Reader: Add support for INT96 timestamps
- PR #1516 Add Series and DataFrame.ndim
- PR #1556 Add libcudf C++ transition guide
- PR #1466 Add GPU-accelerated ORC Reader
- PR #1565 Add build script for nightly doc builds
- PR #1508 Add Series isna, isnull, and notna
- PR #1456 Add Series.diff() via Numba kernel
- PR #1588 Add Index `astype` typecasting
- PR #1301 MultiIndex support
- PR #1599 Level keyword supported in groupby
- PR #929 Add support operations to dataframe
- PR #1609 Groupby accept list of Series
- PR #1658 Support `group_keys=True` keyword in groupby method

## Improvements

- PR #1531 Refactor closures as private functions in gpuarrow
- PR #1404 Parquet reader page data decoding speedup
- PR #1076 Use `type_dispatcher` in join, quantiles, filter, segmented sort, radix sort and hash_groupby
- PR #1202 Simplify README.md
- PR #1149 CSV Reader: Change convertStrToValue() functions to `__device__` only
- PR #1238 Improve performance of the CUDA trie used in the CSV reader
- PR #1245 Use file cache for JIT kernels
- PR #1278 Update CONTRIBUTING for new conda environment yml naming conventions
- PR #1163 Refactored UnaryOps. Reduced API to two functions: `gdf_unary_math` and `gdf_cast`. Added `abs`, `-`, and `~` ops. Changed bindings to Cython
- PR #1284 Update docs version
- PR #1287 add exclude argument to cudf.select_dtype function
- PR #1286 Refactor some of the CSV Reader kernels into generic utility functions
- PR #1291 fillna in `Series.to_gpu_array()` and `Series.to_array()` can accept the scalar too now.
- PR #1005 generic `reduction` and `scan` support
- PR #1349 Replace modernGPU sort join with thrust.
- PR #1363 Add a dataframe.mean(...) that raises NotImplementedError to satisfy `dask.dataframe.utils.is_dataframe_like`
- PR #1319 CSV Reader: Use column wrapper for gdf_column output alloc/dealloc
- PR #1376 Change series quantile default to linear
- PR #1399 Replace CFFI bindings for NVTX functions with Cython bindings
- PR #1389 Refactored `set_null_count()`
- PR #1386 Added macros `GDF_TRY()`, `CUDF_TRY()` and `ASSERT_CUDF_SUCCEEDED()`
- PR #1435 Rework CMake and conda recipes to depend on installed libraries
- PR #1391 Tidy up bit-resolution-operation and bitmask class code
- PR #1439 Add cmake variable to enable compiling CUDA code with -lineinfo
- PR #1462 Add ability to read parquet files from arrow::io::RandomAccessFile
- PR #1453 Convert CSV Reader CFFI to Cython
- PR #1479 Convert Parquet Reader CFFI to Cython
- PR #1397 Add a utility function for producing an overflow-safe kernel launch grid configuration
- PR #1382 Add GPU parsing of nested brackets to cuIO parsing utilities
- PR #1481 Add cudf::table constructor to allocate a set of `gdf_column`s
- PR #1484 Convert GroupBy CFFI to Cython
- PR #1463 Allow and default melt keyword argument var_name to be None
- PR #1486 Parquet Reader: Use device_buffer rather than device_ptr
- PR #1525 Add cudatoolkit conda dependency
- PR #1520 Renamed `src/dataframe` to `src/table` and moved `table.hpp`. Made `types.hpp` to be type declarations only.
- PR #1492 Convert transpose CFFI to Cython
- PR #1495 Convert binary and unary ops CFFI to Cython
- PR #1503 Convert sorting and hashing ops CFFI to Cython
- PR #1522 Use latest release version in update-version CI script
- PR #1533 Remove stale join CFFI, fix memory leaks in join Cython
- PR #1521 Added `row_bitmask` to compute bitmask for rows of a table. Merged `valids_ops.cu` and `bitmask_ops.cu`
- PR #1553 Overload `hash_row` to avoid using intial hash values. Updated `gdf_hash` to select between overloads
- PR #1585 Updated `cudf::table` to maintain own copy of wrapped `gdf_column*`s
- PR #1559 Add `except +` to all Cython function definitions to catch C++ exceptions properly
- PR #1617 `has_nulls` and `column_dtypes` for `cudf::table`
- PR #1590 Remove CFFI from the build / install process entirely
- PR #1536 Convert gpuarrow CFFI to Cython
- PR #1655 Add `Column._pointer` as a way to access underlying `gdf_column*` of a `Column`
- PR #1655 Update readme conda install instructions for cudf version 0.6 and 0.7


## Bug Fixes

- PR #1233 Fix dtypes issue while adding the column to `str` dataframe.
- PR #1254 CSV Reader: fix data type detection for floating-point numbers in scientific notation
- PR #1289 Fix looping over each value instead of each category in concatenation
- PR #1293 Fix Inaccurate error message in join.pyx
- PR #1308 Add atomicCAS overload for `int8_t`, `int16_t`
- PR #1317 Fix catch polymorphic exception by reference in ipc.cu
- PR #1325 Fix dtype of null bitmasks to int8
- PR #1326 Update build documentation to use -DCMAKE_CXX11_ABI=ON
- PR #1334 Add "na_position" argument to CategoricalColumn sort_by_values
- PR #1321 Fix out of bounds warning when checking Bzip2 header
- PR #1359 Add atomicAnd/Or/Xor for integers
- PR #1354 Fix `fillna()` behaviour when replacing values with different dtypes
- PR #1347 Fixed core dump issue while passing dict_dtypes without column names in `cudf.read_csv()`
- PR #1379 Fixed build failure caused due to error: 'col_dtype' may be used uninitialized
- PR #1392 Update cudf Dockerfile and package_versions.sh
- PR #1385 Added INT8 type to `_schema_to_dtype` for use in GpuArrowReader
- PR #1393 Fixed a bug in `gdf_count_nonzero_mask()` for the case of 0 bits to count
- PR #1395 Update CONTRIBUTING to use the environment variable CUDF_HOME
- PR #1416 Fix bug at gdf_quantile_exact and gdf_quantile_appox
- PR #1421 Fix remove creation of series multiple times during `add_column()`
- PR #1405 CSV Reader: Fix memory leaks on read_csv() failure
- PR #1328 Fix CategoricalColumn to_arrow() null mask
- PR #1433 Fix NVStrings/categories includes
- PR #1432 Update NVStrings to 0.7.* to coincide with 0.7 development
- PR #1483 Modify CSV reader to avoid cropping blank quoted characters in non-string fields
- PR #1446 Merge 1275 hotfix from master into branch-0.7
- PR #1447 Fix legacy groupby apply docstring
- PR #1451 Fix hash join estimated result size is not correct
- PR #1454 Fix local build script improperly change directory permissions
- PR #1490 Require Dask 1.1.0+ for `is_dataframe_like` test or skip otherwise.
- PR #1491 Use more specific directories & groups in CODEOWNERS
- PR #1497 Fix Thrust issue on CentOS caused by missing default constructor of host_vector elements
- PR #1498 Add missing include guard to device_atomics.cuh and separated DEVICE_ATOMICS_TEST
- PR #1506 Fix csv-write call to updated NVStrings method
- PR #1510 Added nvstrings `fillna()` function
- PR #1507 Parquet Reader: Default string data to GDF_STRING
- PR #1535 Fix doc issue to ensure correct labelling of cudf.series
- PR #1537 Fix `undefined reference` link error in HashPartitionTest
- PR #1548 Fix ci/local/build.sh README from using an incorrect image example
- PR #1551 CSV Reader: Fix integer column name indexing
- PR #1586 Fix broken `scalar_wrapper::operator==`
- PR #1591 ORC/Parquet Reader: Fix missing import for FileNotFoundError exception
- PR #1573 Parquet Reader: Fix crash due to clash with ORC reader datasource
- PR #1607 Revert change of `column.to_dense_buffer` always return by copy for performance concerns
- PR #1618 ORC reader: fix assert & data output when nrows/skiprows isn't aligned to stripe boundaries
- PR #1631 Fix failure of TYPES_TEST on some gcc-7 based systems.
- PR #1641 CSV Reader: Fix skip_blank_lines behavior with Windows line terminators (\r\n)
- PR #1648 ORC reader: fix non-deterministic output when skiprows is non-zero
- PR #1676 Fix groupby `as_index` behaviour with `MultiIndex`
- PR #1659 Fix bug caused by empty groupbys and multiindex slicing throwing exceptions
- PR #1656 Correct Groupby failure in dask when un-aggregable columns are left in dataframe.
- PR #1689 Fix groupby performance regression
- PR #1694 Add Cython as a runtime dependency since it's required in `setup.py`


# cuDF 0.6.1 (25 Mar 2019)

## Bug Fixes

- PR #1275 Fix CentOS exception in DataFrame.hash_partition from using value "returned" by a void function


# cuDF 0.6.0 (22 Mar 2019)

## New Features

- PR #760 Raise `FileNotFoundError` instead of `GDF_FILE_ERROR` in `read_csv` if the file does not exist
- PR #539 Add Python bindings for replace function
- PR #823 Add Doxygen configuration to enable building HTML documentation for libcudf C/C++ API
- PR #807 CSV Reader: Add byte_range parameter to specify the range in the input file to be read
- PR #857 Add Tail method for Series/DataFrame and update Head method to use iloc
- PR #858 Add series feature hashing support
- PR #871 CSV Reader: Add support for NA values, including user specified strings
- PR #893 Adds PyArrow based parquet readers / writers to Python, fix category dtype handling, fix arrow ingest buffer size issues
- PR #867 CSV Reader: Add support for ignoring blank lines and comment lines
- PR #887 Add Series digitize method
- PR #895 Add Series groupby
- PR #898 Add DataFrame.groupby(level=0) support
- PR #920 Add feather, JSON, HDF5 readers / writers from PyArrow / Pandas
- PR #888 CSV Reader: Add prefix parameter for column names, used when parsing without a header
- PR #913 Add DLPack support: convert between cuDF DataFrame and DLTensor
- PR #939 Add ORC reader from PyArrow
- PR #918 Add Series.groupby(level=0) support
- PR #906 Add binary and comparison ops to DataFrame
- PR #958 Support unary and binary ops on indexes
- PR #964 Add `rename` method to `DataFrame`, `Series`, and `Index`
- PR #985 Add `Series.to_frame` method
- PR #985 Add `drop=` keyword to reset_index method
- PR #994 Remove references to pygdf
- PR #990 Add external series groupby support
- PR #988 Add top-level merge function to cuDF
- PR #992 Add comparison binaryops to DateTime columns
- PR #996 Replace relative path imports with absolute paths in tests
- PR #995 CSV Reader: Add index_col parameter to specify the column name or index to be used as row labels
- PR #1004 Add `from_gpu_matrix` method to DataFrame
- PR #997 Add property index setter
- PR #1007 Replace relative path imports with absolute paths in cudf
- PR #1013 select columns with df.columns
- PR #1016 Rename Series.unique_count() to nunique() to match pandas API
- PR #947 Prefixsum to handle nulls and float types
- PR #1029 Remove rest of relative path imports
- PR #1021 Add filtered selection with assignment for Dataframes
- PR #872 Adding NVCategory support to cudf apis
- PR #1052 Add left/right_index and left/right_on keywords to merge
- PR #1091 Add `indicator=` and `suffixes=` keywords to merge
- PR #1107 Add unsupported keywords to Series.fillna
- PR #1032 Add string support to cuDF python
- PR #1136 Removed `gdf_concat`
- PR #1153 Added function for getting the padded allocation size for valid bitmask
- PR #1148 Add cudf.sqrt for dataframes and Series
- PR #1159 Add Python bindings for libcudf dlpack functions
- PR #1155 Add __array_ufunc__ for DataFrame and Series for sqrt
- PR #1168 to_frame for series accepts a name argument


## Improvements

- PR #1218 Add dask-cudf page to API docs
- PR #892 Add support for heterogeneous types in binary ops with JIT
- PR #730 Improve performance of `gdf_table` constructor
- PR #561 Add Doxygen style comments to Join CUDA functions
- PR #813 unified libcudf API functions by replacing gpu_ with gdf_
- PR #822 Add support for `__cuda_array_interface__` for ingest
- PR #756 Consolidate common helper functions from unordered map and multimap
- PR #753 Improve performance of groupby sum and average, especially for cases with few groups.
- PR #836 Add ingest support for arrow chunked arrays in Column, Series, DataFrame creation
- PR #763 Format doxygen comments for csv_read_arg struct
- PR #532 CSV Reader: Use type dispatcher instead of switch block
- PR #694 Unit test utilities improvements
- PR #878 Add better indexing to Groupby
- PR #554 Add `empty` method and `is_monotonic` attribute to `Index`
- PR #1040 Fixed up Doxygen comment tags
- PR #909 CSV Reader: Avoid host->device->host copy for header row data
- PR #916 Improved unit testing and error checking for `gdf_column_concat`
- PR #941 Replace `numpy` call in `Series.hash_encode` with `numba`
- PR #942 Added increment/decrement operators for wrapper types
- PR #943 Updated `count_nonzero_mask` to return `num_rows` when the mask is null
- PR #952 Added trait to map C++ type to `gdf_dtype`
- PR #966 Updated RMM submodule.
- PR #998 Add IO reader/writer modules to API docs, fix for missing cudf.Series docs
- PR #1017 concatenate along columns for Series and DataFrames
- PR #1002 Support indexing a dataframe with another boolean dataframe
- PR #1018 Better concatenation for Series and Dataframes
- PR #1036 Use Numpydoc style docstrings
- PR #1047 Adding gdf_dtype_extra_info to gdf_column_view_augmented
- PR #1054 Added default ctor to SerialTrieNode to overcome Thrust issue in CentOS7 + CUDA10
- PR #1024 CSV Reader: Add support for hexadecimal integers in integral-type columns
- PR #1033 Update `fillna()` to use libcudf function `gdf_replace_nulls`
- PR #1066 Added inplace assignment for columns and select_dtypes for dataframes
- PR #1026 CSV Reader: Change the meaning and type of the quoting parameter to match Pandas
- PR #1100 Adds `CUDF_EXPECTS` error-checking macro
- PR #1092 Fix select_dtype docstring
- PR #1111 Added cudf::table
- PR #1108 Sorting for datetime columns
- PR #1120 Return a `Series` (not a `Column`) from `Series.cat.set_categories()`
- PR #1128 CSV Reader: The last data row does not need to be line terminated
- PR #1183 Bump Arrow version to 0.12.1
- PR #1208 Default to CXX11_ABI=ON
- PR #1252 Fix NVStrings dependencies for cuda 9.2 and 10.0
- PR #2037 Optimize the existing `gather` and `scatter` routines in `libcudf`

## Bug Fixes

- PR #821 Fix flake8 issues revealed by flake8 update
- PR #808 Resolved renamed `d_columns_valids` variable name
- PR #820 CSV Reader: fix the issue where reader adds additional rows when file uses \r\n as a line terminator
- PR #780 CSV Reader: Fix scientific notation parsing and null values for empty quotes
- PR #815 CSV Reader: Fix data parsing when tabs are present in the input CSV file
- PR #850 Fix bug where left joins where the left df has 0 rows causes a crash
- PR #861 Fix memory leak by preserving the boolean mask index
- PR #875 Handle unnamed indexes in to/from arrow functions
- PR #877 Fix ingest of 1 row arrow tables in from arrow function
- PR #876 Added missing `<type_traits>` include
- PR #889 Deleted test_rmm.py which has now moved to RMM repo
- PR #866 Merge v0.5.1 numpy ABI hotfix into 0.6
- PR #917 value_counts return int type on empty columns
- PR #611 Renamed `gdf_reduce_optimal_output_size()` -> `gdf_reduction_get_intermediate_output_size()`
- PR #923 fix index for negative slicing for cudf dataframe and series
- PR #927 CSV Reader: Fix category GDF_CATEGORY hashes not being computed properly
- PR #921 CSV Reader: Fix parsing errors with delim_whitespace, quotations in the header row, unnamed columns
- PR #933 Fix handling objects of all nulls in series creation
- PR #940 CSV Reader: Fix an issue where the last data row is missing when using byte_range
- PR #945 CSV Reader: Fix incorrect datetime64 when milliseconds or space separator are used
- PR #959 Groupby: Problem with column name lookup
- PR #950 Converting dataframe/recarry with non-contiguous arrays
- PR #963 CSV Reader: Fix another issue with missing data rows when using byte_range
- PR #999 Fix 0 sized kernel launches and empty sort_index exception
- PR #993 Fix dtype in selecting 0 rows from objects
- PR #1009 Fix performance regression in `to_pandas` method on DataFrame
- PR #1008 Remove custom dask communication approach
- PR #1001 CSV Reader: Fix a memory access error when reading a large (>2GB) file with date columns
- PR #1019 Binary Ops: Fix error when one input column has null mask but other doesn't
- PR #1014 CSV Reader: Fix false positives in bool value detection
- PR #1034 CSV Reader: Fix parsing floating point precision and leading zero exponents
- PR #1044 CSV Reader: Fix a segfault when byte range aligns with a page
- PR #1058 Added support for `DataFrame.loc[scalar]`
- PR #1060 Fix column creation with all valid nan values
- PR #1073 CSV Reader: Fix an issue where a column name includes the return character
- PR #1090 Updating Doxygen Comments
- PR #1080 Fix dtypes returned from loc / iloc because of lists
- PR #1102 CSV Reader: Minor fixes and memory usage improvements
- PR #1174: Fix release script typo
- PR #1137 Add prebuild script for CI
- PR #1118 Enhanced the `DataFrame.from_records()` feature
- PR #1129 Fix join performance with index parameter from using numpy array
- PR #1145 Issue with .agg call on multi-column dataframes
- PR #908 Some testing code cleanup
- PR #1167 Fix issue with null_count not being set after inplace fillna()
- PR #1184 Fix iloc performance regression
- PR #1185 Support left_on/right_on and also on=str in merge
- PR #1200 Fix allocating bitmasks with numba instead of rmm in allocate_mask function
- PR #1213 Fix bug with csv reader requesting subset of columns using wrong datatype
- PR #1223 gpuCI: Fix label on rapidsai channel on gpu build scripts
- PR #1242 Add explicit Thrust exec policy to fix NVCATEGORY_TEST segfault on some platforms
- PR #1246 Fix categorical tests that failed due to bad implicit type conversion
- PR #1255 Fix overwriting conda package main label uploads
- PR #1259 Add dlpack includes to pip build


# cuDF 0.5.1 (05 Feb 2019)

## Bug Fixes

- PR #842 Avoid using numpy via cimport to prevent ABI issues in Cython compilation


# cuDF 0.5.0 (28 Jan 2019)

## New Features

- PR #722 Add bzip2 decompression support to `read_csv()`
- PR #693 add ZLIB-based GZIP/ZIP support to `read_csv_strings()`
- PR #411 added null support to gdf_order_by (new API) and cudf_table::sort
- PR #525 Added GitHub Issue templates for bugs, documentation, new features, and questions
- PR #501 CSV Reader: Add support for user-specified decimal point and thousands separator to read_csv_strings()
- PR #455 CSV Reader: Add support for user-specified decimal point and thousands separator to read_csv()
- PR #439 add `DataFrame.drop` method similar to pandas
- PR #356 add `DataFrame.transpose` method and `DataFrame.T` property similar to pandas
- PR #505 CSV Reader: Add support for user-specified boolean values
- PR #350 Implemented Series replace function
- PR #490 Added print_env.sh script to gather relevant environment details when reporting cuDF issues
- PR #474 add ZLIB-based GZIP/ZIP support to `read_csv()`
- PR #547 Added melt similar to `pandas.melt()`
- PR #491 Add CI test script to check for updates to CHANGELOG.md in PRs
- PR #550 Add CI test script to check for style issues in PRs
- PR #558 Add CI scripts for cpu-based conda and gpu-based test builds
- PR #524 Add Boolean Indexing
- PR #564 Update python `sort_values` method to use updated libcudf `gdf_order_by` API
- PR #509 CSV Reader: Input CSV file can now be passed in as a text or a binary buffer
- PR #607 Add `__iter__` and iteritems to DataFrame class
- PR #643 added a new api gdf_replace_nulls that allows a user to replace nulls in a column

## Improvements

- PR #426 Removed sort-based groupby and refactored existing groupby APIs. Also improves C++/CUDA compile time.
- PR #461 Add `CUDF_HOME` variable in README.md to replace relative pathing.
- PR #472 RMM: Created centralized rmm::device_vector alias and rmm::exec_policy
- PR #500 Improved the concurrent hash map class to support partitioned (multi-pass) hash table building.
- PR #454 Improve CSV reader docs and examples
- PR #465 Added templated C++ API for RMM to avoid explicit cast to `void**`
- PR #513 `.gitignore` tweaks
- PR #521 Add `assert_eq` function for testing
- PR #502 Simplify Dockerfile for local dev, eliminate old conda/pip envs
- PR #549 Adds `-rdynamic` compiler flag to nvcc for Debug builds
- PR #472 RMM: Created centralized rmm::device_vector alias and rmm::exec_policy
- PR #577 Added external C++ API for scatter/gather functions
- PR #500 Improved the concurrent hash map class to support partitioned (multi-pass) hash table building
- PR #583 Updated `gdf_size_type` to `int`
- PR #500 Improved the concurrent hash map class to support partitioned (multi-pass) hash table building
- PR #617 Added .dockerignore file. Prevents adding stale cmake cache files to the docker container
- PR #658 Reduced `JOIN_TEST` time by isolating overflow test of hash table size computation
- PR #664 Added Debuging instructions to README
- PR #651 Remove noqa marks in `__init__.py` files
- PR #671 CSV Reader: uncompressed buffer input can be parsed without explicitly specifying compression as None
- PR #684 Make RMM a submodule
- PR #718 Ensure sum, product, min, max methods pandas compatibility on empty datasets
- PR #720 Refactored Index classes to make them more Pandas-like, added CategoricalIndex
- PR #749 Improve to_arrow and from_arrow Pandas compatibility
- PR #766 Remove TravisCI references, remove unused variables from CMake, fix ARROW_VERSION in Cmake
- PR #773 Add build-args back to Dockerfile and handle dependencies based on environment yml file
- PR #781 Move thirdparty submodules to root and symlink in /cpp
- PR #843 Fix broken cudf/python API examples, add new methods to the API index

## Bug Fixes

- PR #569 CSV Reader: Fix days being off-by-one when parsing some dates
- PR #531 CSV Reader: Fix incorrect parsing of quoted numbers
- PR #465 Added templated C++ API for RMM to avoid explicit cast to `void**`
- PR #473 Added missing <random> include
- PR #478 CSV Reader: Add api support for auto column detection, header, mangle_dupe_cols, usecols
- PR #495 Updated README to correct where cffi pytest should be executed
- PR #501 Fix the intermittent segfault caused by the `thousands` and `compression` parameters in the csv reader
- PR #502 Simplify Dockerfile for local dev, eliminate old conda/pip envs
- PR #512 fix bug for `on` parameter in `DataFrame.merge` to allow for None or single column name
- PR #511 Updated python/cudf/bindings/join.pyx to fix cudf merge printing out dtypes
- PR #513 `.gitignore` tweaks
- PR #521 Add `assert_eq` function for testing
- PR #537 Fix CMAKE_CUDA_STANDARD_REQURIED typo in CMakeLists.txt
- PR #447 Fix silent failure in initializing DataFrame from generator
- PR #545 Temporarily disable csv reader thousands test to prevent segfault (test re-enabled in PR #501)
- PR #559 Fix Assertion error while using `applymap` to change the output dtype
- PR #575 Update `print_env.sh` script to better handle missing commands
- PR #612 Prevent an exception from occuring with true division on integer series.
- PR #630 Fix deprecation warning for `pd.core.common.is_categorical_dtype`
- PR #622 Fix Series.append() behaviour when appending values with different numeric dtype
- PR #603 Fix error while creating an empty column using None.
- PR #673 Fix array of strings not being caught in from_pandas
- PR #644 Fix return type and column support of dataframe.quantile()
- PR #634 Fix create `DataFrame.from_pandas()` with numeric column names
- PR #654 Add resolution check for GDF_TIMESTAMP in Join
- PR #648 Enforce one-to-one copy required when using `numba>=0.42.0`
- PR #645 Fix cmake build type handling not setting debug options when CMAKE_BUILD_TYPE=="Debug"
- PR #669 Fix GIL deadlock when launching multiple python threads that make Cython calls
- PR #665 Reworked the hash map to add a way to report the destination partition for a key
- PR #670 CMAKE: Fix env include path taking precedence over libcudf source headers
- PR #674 Check for gdf supported column types
- PR #677 Fix 'gdf_csv_test_Dates' gtest failure due to missing nrows parameter
- PR #604 Fix the parsing errors while reading a csv file using `sep` instead of `delimiter`.
- PR #686 Fix converting nulls to NaT values when converting Series to Pandas/Numpy
- PR #689 CSV Reader: Fix behavior with skiprows+header to match pandas implementation
- PR #691 Fixes Join on empty input DFs
- PR #706 CSV Reader: Fix broken dtype inference when whitespace is in data
- PR #717 CSV reader: fix behavior when parsing a csv file with no data rows
- PR #724 CSV Reader: fix build issue due to parameter type mismatch in a std::max call
- PR #734 Prevents reading undefined memory in gpu_expand_mask_bits numba kernel
- PR #747 CSV Reader: fix an issue where CUDA allocations fail with some large input files
- PR #750 Fix race condition for handling NVStrings in CMake
- PR #719 Fix merge column ordering
- PR #770 Fix issue where RMM submodule pointed to wrong branch and pin other to correct branches
- PR #778 Fix hard coded ABI off setting
- PR #784 Update RMM submodule commit-ish and pip paths
- PR #794 Update `rmm::exec_policy` usage to fix segmentation faults when used as temprory allocator.
- PR #800 Point git submodules to branches of forks instead of exact commits


# cuDF 0.4.0 (05 Dec 2018)

## New Features

- PR #398 add pandas-compatible `DataFrame.shape()` and `Series.shape()`
- PR #394 New documentation feature "10 Minutes to cuDF"
- PR #361 CSV Reader: Add support for strings with delimiters

## Improvements

 - PR #436 Improvements for type_dispatcher and wrapper structs
 - PR #429 Add CHANGELOG.md (this file)
 - PR #266 use faster CUDA-accelerated DataFrame column/Series concatenation.
 - PR #379 new C++ `type_dispatcher` reduces code complexity in supporting many data types.
 - PR #349 Improve performance for creating columns from memoryview objects
 - PR #445 Update reductions to use type_dispatcher. Adds integer types support to sum_of_squares.
 - PR #448 Improve installation instructions in README.md
 - PR #456 Change default CMake build to Release, and added option for disabling compilation of tests

## Bug Fixes

 - PR #444 Fix csv_test CUDA too many resources requested fail.
 - PR #396 added missing output buffer in validity tests for groupbys.
 - PR #408 Dockerfile updates for source reorganization
 - PR #437 Add cffi to Dockerfile conda env, fixes "cannot import name 'librmm'"
 - PR #417 Fix `map_test` failure with CUDA 10
 - PR #414 Fix CMake installation include file paths
 - PR #418 Properly cast string dtypes to programmatic dtypes when instantiating columns
 - PR #427 Fix and tests for Concatenation illegal memory access with nulls


# cuDF 0.3.0 (23 Nov 2018)

## New Features

 - PR #336 CSV Reader string support

## Improvements

 - PR #354 source code refactored for better organization. CMake build system overhaul. Beginning of transition to Cython bindings.
 - PR #290 Add support for typecasting to/from datetime dtype
 - PR #323 Add handling pyarrow boolean arrays in input/out, add tests
 - PR #325 GDF_VALIDITY_UNSUPPORTED now returned for algorithms that don't support non-empty valid bitmasks
 - PR #381 Faster InputTooLarge Join test completes in ms rather than minutes.
 - PR #373 .gitignore improvements
 - PR #367 Doc cleanup & examples for DataFrame methods
 - PR #333 Add Rapids Memory Manager documentation
 - PR #321 Rapids Memory Manager adds file/line location logging and convenience macros
 - PR #334 Implement DataFrame `__copy__` and `__deepcopy__`
 - PR #271 Add NVTX ranges to pygdf
 - PR #311 Document system requirements for conda install

## Bug Fixes

 - PR #337 Retain index on `scale()` function
 - PR #344 Fix test failure due to PyArrow 0.11 Boolean handling
 - PR #364 Remove noexcept from managed_allocator;  CMakeLists fix for NVstrings
 - PR #357 Fix bug that made all series be considered booleans for indexing
 - PR #351 replace conda env configuration for developers
 - PRs #346 #360 Fix CSV reading of negative numbers
 - PR #342 Fix CMake to use conda-installed nvstrings
 - PR #341 Preserve categorical dtype after groupby aggregations
 - PR #315 ReadTheDocs build update to fix missing libcuda.so
 - PR #320 FIX out-of-bounds access error in reductions.cu
 - PR #319 Fix out-of-bounds memory access in libcudf count_valid_bits
 - PR #303 Fix printing empty dataframe


# cuDF 0.2.0 and cuDF 0.1.0

These were initial releases of cuDF based on previously separate pyGDF and libGDF libraries.<|MERGE_RESOLUTION|>--- conflicted
+++ resolved
@@ -144,9 +144,7 @@
 - PR #4162 Properly handle no index metadata generation for to_parquet
 - PR #4175 Fix `__sizeof__` calculation in `StringColumn`
 - PR #4155 Update groupby group_offsets size and fix unnecessary device dispatch.
-<<<<<<< HEAD
 - PR #4239 Remove (temporarily) parquet writer LargeTables test.
-=======
 - PR #4186 Fix from_timestamps 12-hour specifiers support
 - PR #4198 Fix constructing `RangeIndex` from `range`
 - PR #4192 Parquet writer: fix OOB read when computing string hash
@@ -157,7 +155,6 @@
 - PR #4215 Fix performance regression in strings::detail::concatenate
 - PR #4214 Alter ValueError exception for GPU accelerated Parquet writer to properly report `categorical` columns are not supported.
 - PR #4222 Fix no-return compile error in binop-null-test
->>>>>>> 7a9616b9
 
 
 # cuDF 0.12.0 (04 Feb 2020)
