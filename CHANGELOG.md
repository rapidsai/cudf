--- conflicted
+++ resolved
@@ -24,11 +24,8 @@
 - PR #1289 Fix looping over each value instead of each category in concatenation
 - PR #1293 Fix Inaccurate error message in join.pyx
 - PR #1317 Fix catch polymorphic exception by reference in ipc.cu
-<<<<<<< HEAD
 - PR #1325 Fix dtype of null bitmasks to int8
-=======
 - PR #1326 Update build documentation to use -DCMAKE_CXX11_ABI=ON
->>>>>>> 9c49d49f
 
 
 # cuDF 0.6.0 (Date TBD)
