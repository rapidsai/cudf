# cuDF 0.9.0 (Date TBD)

## New Features

- PR #2111 IO Readers: Support memory buffer, file-like object, and URL inputs
- PR #2012 Add `reindex()` to DataFrame and Series
- PR #2097 Add GPU-accelerated AVRO reader
- PR #2098 Align DataFrame and Series indices before executing binary ops
- PR #2160 Merge `dask-cudf` codebase into `cudf` repo
- PR #2149 CSV Reader: Add `hex` dtype for explicit hexadecimal parsing
- PR #2156 Add `upper_bound()` and `lower_bound()` for libcudf tables and `searchsorted()` for cuDF Series
- PR #2158 CSV Reader: Support single, non-list/dict argument for `dtype`
- PR #2177 CSV Reader: Add `parse_dates` parameter for explicit date inference
- PR #2171 Add CodeCov integration, fix doc version, make --skip-tests work when invoking with source
- PR #1744 cudf::apply_boolean_mask and cudf::drop_nulls support for cudf::table inputs (multi-column)
- PR #2196 Add `DataFrame.dropna()`
- PR #2215 `type_dispatcher` benchmark
- PR #2179 Added Java quantiles
- PR #2157 Add __array_function__ to DataFrame and Series
- PR #2212 Java support for ORC reader
- PR #2304 gdf_group_by_without_aggregations returns gdf_column
- PR #2105 Add google benchmark for hash-based join
- PR #2293 Improve `compute_join_output_size` performance
- PR #2316 Unique, nunique, and value_counts for datetime columns
- PR #2337 Add Java support for slicing a ColumnVector
- PR #2049 Implemented merge functionality
- PR #2368 Full cudf+dask Parquet Support
- PR #2380 New cudf::is_sorted checks whether cudf::table is sorted
- PR #2356 Java column vector standard deviation support
- PR #2221 MultiIndex Full Indexing - Support iloc and wildcards for loc
- PR #2429 Java column vector: added support for getting length of strings in a ColumnVector
- PR #2415 Revamp `value_counts` to use groupby count series of any type
- PR #2446 Add __array_function__ for index
- PR #2437 ORC reader: Add 'use_np_dtypes' option
- PR #2382 Add CategoricalAccessor add, remove, rename, and ordering methods
- PR #2449 Java column vector: added support for getting byte count of strings in a ColumnVector
- PR #2358 Add the function to convert column of floating points with `nan`s into `bitmask`
- PR #2489 Add drop argument to set_index
- PR #2491 Add Java bindings for ORC reader 'use_np_dtypes' option
- PR #2213 Support s/ms/us/ns DatetimeColumn time unit resolutions

## Improvements

- PR #2103 Move old `column` and `bitmask` files into `legacy/` directory
- PR #2109 added name to Python column classes
- PR #1947 Cleanup serialization code
- PR #2125 More aggregate in java API
- PR #2127 Add in java Scalar tests
- PR #2088 Refactor of Python groupby code
- PR #2130 Java serialization and deserialization of tables.
- PR #2131 Chunk rows logic added to csv_writer
- PR #2129 Add functions in the Java API to support nullable column filtering
- PR #2165 made changes to get_dummies api for it to be available in MethodCache
- PR #2184 handle remote orc files for dask-cudf
- PR #2186 Add `getitem` and `getattr` style access to Rolling objects
- PR #2168 Use cudf.Column for CategoricalColumn's categories instead of a tuple
- PR #2193 Added more docuemtnation to `type_dispatcher` for specializing dispatched functors
- PR #2197 CSV Writer: Expose `chunksize` as a parameter for `to_csv`
- PR #2199 Better java support for appending strings
- PR #2176 Added column dtype support for datetime, int8, int16 to csv_writer
- PR #2209 Matching `get_dummies` & `select_dtypes` behavior to pandas
- PR #2217 Updated Java bindings to use the new groupby API
- PR #2214 DOC: Update doc instructions to build/install `cudf` and `dask-cudf`
- PR #1993 Add iterator driven reduction for mean, var, std
- PR #2220 Update Java bindings for reduction rename
- PR #2224 implement isna, isnull, notna as dataframe functions
- PR #2232 Move CodeCov upload from build script to Jenkins
- PR #2236 Implement drop_duplicates for Series
- PR #2225 refactor to use libcudf for gathering columns in dataframes
- PR #2300 Create separate dask codeowners for dask-cudf codebase
- PR #2309 Java readers: remove redundant copy of result pointers
- PR #2307 Add `black` and `isort` to style checker script
- PR #2345 Restore removal of old groupby implementation
- PR #2342 Improve `astype()` to operate all ways
- PR #2329 using libcudf cudf::copy for column deep copy
- PR #2344 Add docs on how code formatting works for contributors
- PR #2353 Bump Arrow and Dask versions
- PR #2377 Replace `standard_python_slice` with just `slice.indices()`
- PR #2373 cudf.DataFrame enchancements & Series.values support
- PR #2392 Remove dlpack submodule; make cuDF's Cython API externally accessible
- PR #2430 Updated Java bindings to use the new unary API
- PR #2406 Moved all existing `table` related files to a `legacy/` directory
- PR #2350 Performance related changes to get_dummies
- PR #2420 Remove `cudautils.astype` and replace with `typecast.apply_cast`
- PR #2456 Small improvement to typecast utility
- PR #2458 Fix handling of thirdparty packages in `isort` config
- PR #2459 IO Readers: Consolidate all readers to use `datasource` class
- PR #2475 Exposed type_dispatcher.hpp, nvcategory_util.hpp and wrapper_types.hpp in the include folder
- PR #2484 Enabled building libcudf as a static library
- PR #2453 Streamline CUDA_REL environment variable
- PR #2483 Bundle Boost filesystem dependency in the Java jar
- PR #2486 Java API hash functions
- PR #2481 Adds the ignore_null_keys option to the java api
- PR #2490 Java api: support multiple aggregates for the same column
- PR #2510 Java api: uses table based apply_boolean_mask

## Bug Fixes

- PR #2086 Fixed quantile api behavior mismatch in series & dataframe
- PR #2128 Add offset param to host buffer readers in java API.
- PR #2145 Work around binops validity checks for java
- PR #2146 Work around unary_math validity checks for java
- PR #2151 Fixes bug in cudf::copy_range where null_count was invalid
- PR #2139 matching to pandas describe behavior & fixing nan values issue
- PR #2161 Implicitly convert unsigned to signed integer types in binops
- PR #2154 CSV Reader: Fix bools misdetected as strings dtype
- PR #2178 Fix bug in rolling bindings where a view of an ephemeral column was being taken
- PR #2180 Fix issue with isort reordering `importorskip` below imports depending on them
- PR #2187 fix to honor dtype when numpy arrays are passed to columnops.as_column
- PR #2190 Fix issue in astype conversion of string column to 'str'
- PR #2208 Fix issue with calling `head()` on one row dataframe
- PR #2229 Propagate exceptions from Cython cdef functions
- PR #2234 Fix issue with local build script not properly building
- PR #2223 Fix CUDA invalid configuration errors reported after loading small compressed ORC files
- PR #2162 Setting is_unique and is_monotonic-related attributes
- PR #2244 Fix ORC RLEv2 delta mode decoding with nonzero residual delta width
- PR #2297 Work around `var/std` unsupported only at debug build
- PR #2302 Fixed java serialization corner case
- PR #2355 Handle float16 in binary operations
- PR #2311 Fix copy behaviour for GenericIndex
- PR #2349 Fix issues with String filter in java API
- PR #2323 Fix groupby on categoricals
- PR #2328 Ensure order is preserved in CategoricalAccessor._set_categories
- PR #2202 Fix issue with unary ops mishandling empty input
- PR #2326 Fix for bug in DLPack when reading multiple columns
- PR #2324 Fix cudf Docker build
- PR #2325 Fix ORC RLEv2 patched base mode decoding with nonzero patch width
- PR #2235 Fix get_dummies to be compatible with dask
- PR #2332 Zero initialize gdf_dtype_extra_info
- PR #2355 Handle float16 in binary operations
- PR #2360 Fix missing dtype handling in cudf.Series & columnops.as_column
- PR #2364 Fix quantile api and other trivial issues around it
- PR #2361 Fixed issue with `codes` of CategoricalIndex
- PR #2357 Fixed inconsistent type of index created with from_pandas vs direct construction
- PR #2389 Fixed Rolling __getattr__ and __getitem__ for offset based windows
- PR #2402 Fixed bug in valid mask computation in cudf::copy_if (apply_boolean_mask)
- PR #2401 Fix to a scalar datetime(of type Days) issue
- PR #2386 Correctly allocate output valids in groupby
- PR #2411 Fixed failures on binary op on single element string column
- PR #2422 Fix Pandas logical binary operation incompatibilites
- PR #2447 Fix CodeCov posting build statuses temporarily
- PR #2450 Fix erroneous null handling in `cudf.DataFrame`'s `apply_rows`
- PR #2470 Fix issues with empty strings and string categories (Java)
- PR #2471 Fix String Column Validity.
- PR #2481 Fix java validity buffer serialization
- PR #2485 Updated bytes calculation to use size_t to avoid overflow in column concat
- PR #2461 Fix groupby multiple aggregations same column
- PR #2514 Fix cudf::drop_nulls threshold handling in Cython
- PR #2516 Fix utilities include paths and meta.yaml header paths
- PR #2517 Fix device memory leak in to_dlpack tensor deleter
<<<<<<< HEAD
- PR #2521 Fix casting datetimes from/to the same resolution

=======
- PR #2511 Added import of orc, refactored exception handlers to not squash fatal exceptions
>>>>>>> e6f22721

# cuDF 0.8.0 (27 June 2019)

## New Features

- PR #1524 Add GPU-accelerated JSON Lines parser with limited feature set
- PR #1569 Add support for Json objects to the JSON Lines reader
- PR #1622 Add Series.loc
- PR #1654 Add cudf::apply_boolean_mask: faster replacement for gdf_apply_stencil
- PR #1487 cython gather/scatter
- PR #1310 Implemented the slice/split functionality.
- PR #1630 Add Python layer to the GPU-accelerated JSON reader
- PR #1745 Add rounding of numeric columns via Numba
- PR #1772 JSON reader: add support for BytesIO and StringIO input
- PR #1527 Support GDF_BOOL8 in readers and writers
- PR #1819 Logical operators (AND, OR, NOT) for libcudf and cuDF
- PR #1813 ORC Reader: Add support for stripe selection
- PR #1828 JSON Reader: add suport for bool8 columns
- PR #1833 Add column iterator with/without nulls
- PR #1665 Add the point-in-polygon GIS function
- PR #1863 Series and Dataframe methods for all and any
- PR #1908 cudf::copy_range and cudf::fill for copying/assigning an index or range to a constant
- PR #1921 Add additional formats for typecasting to/from strings
- PR #1807 Add Series.dropna()
- PR #1987 Allow user defined functions in the form of ptx code to be passed to binops
- PR #1948 Add operator functions like `Series.add()` to DataFrame and Series
- PR #1954 Add skip test argument to GPU build script
- PR #2018 Add bindings for new groupby C++ API
- PR #1984 Add rolling window operations Series.rolling() and DataFrame.rolling()
- PR #1542 Python method and bindings for to_csv
- PR #1995 Add Java API
- PR #1998 Add google benchmark to cudf
- PR #1845 Add cudf::drop_duplicates, DataFrame.drop_duplicates
- PR #1652 Added `Series.where()` feature
- PR #2074 Java Aggregates, logical ops, and better RMM support
- PR #2140 Add a `cudf::transform` function

## Improvements

- PR #1538 Replacing LesserRTTI with inequality_comparator
- PR #1703 C++: Added non-aggregating `insert` to `concurrent_unordered_map` with specializations to store pairs with a single atomicCAS when possible.
- PR #1422 C++: Added a RAII wrapper for CUDA streams
- PR #1701 Added `unique` method for stringColumns
- PR #1713 Add documentation for Dask-XGBoost
- PR #1666 CSV Reader: Improve performance for files with large number of columns
- PR #1725 Enable the ability to use a single column groupby as its own index
- PR #1759 Add an example showing simultaneous rolling averages to `apply_grouped` documentation
- PR #1746 C++: Remove unused code: `windowed_ops.cu`, `sorting.cu`, `hash_ops.cu`
- PR #1748 C++: Add `bool` nullability flag to `device_table` row operators
- PR #1764 Improve Numerical column: `mean_var` and `mean`
- PR #1767 Speed up Python unit tests
- PR #1770 Added build.sh script, updated CI scripts and documentation
- PR #1739 ORC Reader: Add more pytest coverage
- PR #1696 Added null support in `Series.replace()`.
- PR #1390 Added some basic utility functions for `gdf_column`'s
- PR #1791 Added general column comparison code for testing
- PR #1795 Add printing of git submodule info to `print_env.sh`
- PR #1796 Removing old sort based group by code and gdf_filter
- PR #1811 Added funtions for copying/allocating `cudf::table`s
- PR #1838 Improve columnops.column_empty so that it returns typed columns instead of a generic Column
- PR #1890 Add utils.get_dummies- a pandas-like wrapper around one_hot-encoding
- PR #1823 CSV Reader: default the column type to string for empty dataframes
- PR #1827 Create bindings for scalar-vector binops, and update one_hot_encoding to use them
- PR #1817 Operators now support different sized dataframes as long as they don't share different sized columns
- PR #1855 Transition replace_nulls to new C++ API and update corresponding Cython/Python code
- PR #1858 Add `std::initializer_list` constructor to `column_wrapper`
- PR #1846 C++ type-erased gdf_equal_columns test util; fix gdf_equal_columns logic error
- PR #1390 Added some basic utility functions for `gdf_column`s
- PR #1391 Tidy up bit-resolution-operation and bitmask class code
- PR #1882 Add iloc functionality to MultiIndex dataframes
- PR #1884 Rolling windows: general enhancements and better coverage for unit tests
- PR #1886 support GDF_STRING_CATEGORY columns in apply_boolean_mask, drop_nulls and other libcudf functions
- PR #1896 Improve performance of groupby with levels specified in dask-cudf
- PR #1915 Improve iloc performance for non-contiguous row selection
- PR #1859 Convert read_json into a C++ API
- PR #1919 Rename libcudf namespace gdf to namespace cudf
- PR #1850 Support left_on and right_on for DataFrame merge operator
- PR #1930 Specialize constructor for `cudf::bool8` to cast argument to `bool`
- PR #1938 Add default constructor for `column_wrapper`
- PR #1930 Specialize constructor for `cudf::bool8` to cast argument to `bool`
- PR #1952 consolidate libcudf public API headers in include/cudf
- PR #1949 Improved selection with boolmask using libcudf `apply_boolean_mask`
- PR #1956 Add support for nulls in `query()`
- PR #1973 Update `std::tuple` to `std::pair` in top-most libcudf APIs and C++ transition guide
- PR #1981 Convert read_csv into a C++ API
- PR #1868 ORC Reader: Support row index for speed up on small/medium datasets
- PR #1964 Added support for list-like types in Series.str.cat
- PR #2005 Use HTML5 details tag in bug report issue template
- PR #2003 Removed few redundant unit-tests from test_string.py::test_string_cat
- PR #1944 Groupby design improvements
- PR #2017 Convert `read_orc()` into a C++ API
- PR #2011 Convert `read_parquet()` into a C++ API
- PR #1756 Add documentation "10 Minutes to cuDF and dask_cuDF"
- PR #2034 Adding support for string columns concatenation using "add" binary operator
- PR #2042 Replace old "10 Minutes" guide with new guide for docs build process
- PR #2036 Make library of common test utils to speed up tests compilation
- PR #2022 Facilitating get_dummies to be a high level api too
- PR #2050 Namespace IO readers and add back free-form `read_xxx` functions
- PR #2104 Add a functional ``sort=`` keyword argument to groupby
- PR #2108 Add `find_and_replace` for StringColumn for replacing single values

## Bug Fixes

- PR #1465 Fix for test_orc.py and test_sparse_df.py test failures
- PR #1583 Fix underlying issue in `as_index()` that was causing `Series.quantile()` to fail
- PR #1680 Add errors= keyword to drop() to fix cudf-dask bug
- PR #1651 Fix `query` function on empty dataframe
- PR #1616 Fix CategoricalColumn to access categories by index instead of iteration
- PR #1660 Fix bug in `loc` when indexing with a column name (a string)
- PR #1683 ORC reader: fix timestamp conversion to UTC
- PR #1613 Improve CategoricalColumn.fillna(-1) performance
- PR #1642 Fix failure of CSV_TEST gdf_csv_test.SkiprowsNrows on multiuser systems
- PR #1709 Fix handling of `datetime64[ms]` in `dataframe.select_dtypes`
- PR #1704 CSV Reader: Add support for the plus sign in number fields
- PR #1687 CSV reader: return an empty dataframe for zero size input
- PR #1757 Concatenating columns with null columns
- PR #1755 Add col_level keyword argument to melt
- PR #1758 Fix df.set_index() when setting index from an empty column
- PR #1749 ORC reader: fix long strings of NULL values resulting in incorrect data
- PR #1742 Parquet Reader: Fix index column name to match PANDAS compat
- PR #1782 Update libcudf doc version
- PR #1783 Update conda dependencies
- PR #1786 Maintain the original series name in series.unique output
- PR #1760 CSV Reader: fix segfault when dtype list only includes columns from usecols list
- PR #1831 build.sh: Assuming python is in PATH instead of using PYTHON env var
- PR #1839 Raise an error instead of segfaulting when transposing a DataFrame with StringColumns
- PR #1840 Retain index correctly during merge left_on right_on
- PR #1825 cuDF: Multiaggregation Groupby Failures
- PR #1789 CSV Reader: Fix missing support for specifying `int8` and `int16` dtypes
- PR #1857 Cython Bindings: Handle `bool` columns while calling `column_view_from_NDArrays`
- PR #1849 Allow DataFrame support methods to pass arguments to the methods
- PR #1847 Fixed #1375 by moving the nvstring check into the wrapper function
- PR #1864 Fixing cudf reduction for POWER platform
- PR #1869 Parquet reader: fix Dask timestamps not matching with Pandas (convert to milliseconds)
- PR #1876 add dtype=bool for `any`, `all` to treat integer column correctly
- PR #1875 CSV reader: take NaN values into account in dtype detection
- PR #1873 Add column dtype checking for the all/any methods
- PR #1902 Bug with string iteration in _apply_basic_agg
- PR #1887 Fix for initialization issue in pq_read_arg,orc_read_arg
- PR #1867 JSON reader: add support for null/empty fields, including the 'null' literal
- PR #1891 Fix bug #1750 in string column comparison
- PR #1909 Support of `to_pandas()` of boolean series with null values
- PR #1923 Use prefix removal when two aggs are called on a SeriesGroupBy
- PR #1914 Zero initialize gdf_column local variables
- PR #1959 Add support for comparing boolean Series to scalar
- PR #1966 Ignore index fix in series append
- PR #1967 Compute index __sizeof__ only once for DataFrame __sizeof__
- PR #1977 Support CUDA installation in default system directories
- PR #1982 Fixes incorrect index name after join operation
- PR #1985 Implement `GDF_PYMOD`, a special modulo that follows python's sign rules
- PR #1991 Parquet reader: fix decoding of NULLs
- PR #1990 Fixes a rendering bug in the `apply_grouped` documentation
- PR #1978 Fix for values being filled in an empty dataframe
- PR #2001 Correctly create MultiColumn from Pandas MultiColumn
- PR #2006 Handle empty dataframe groupby construction for dask
- PR #1965 Parquet Reader: Fix duplicate index column when it's already in `use_cols`
- PR #2033 Add pip to conda environment files to fix warning
- PR #2028 CSV Reader: Fix reading of uncompressed files without a recognized file extension
- PR #2073 Fix an issue when gathering columns with NVCategory and nulls
- PR #2053 cudf::apply_boolean_mask return empty column for empty boolean mask
- PR #2066 exclude `IteratorTest.mean_var_output` test from debug build
- PR #2069 Fix JNI code to use read_csv and read_parquet APIs
- PR #2071 Fix bug with unfound transitive dependencies for GTests in Ubuntu 18.04
- PR #2089 Configure Sphinx to render params correctly
- PR #2091 Fix another bug with unfound transitive dependencies for `cudftestutils` in Ubuntu 18.04
- PR #2115 Just apply `--disable-new-dtags` instead of trying to define all the transitive dependencies
- PR #2106 Fix errors in JitCache tests caused by sharing of device memory between processes
- PR #2120 Fix errors in JitCache tests caused by running multiple threads on the same data
- PR #2102 Fix memory leak in groupby
- PR #2113 fixed typo in to_csv code example


# cudf 0.7.2 (16 May 2019)

## New Features

- PR #1735 Added overload for atomicAdd on int64. Streamlined implementation of custom atomic overloads.
- PR #1741 Add MultiIndex concatenation

## Bug Fixes

- PR #1718 Fix issue with SeriesGroupBy MultiIndex in dask-cudf
- PR #1734 Python: fix performance regression for groupby count() aggregations
- PR #1768 Cython: fix handling read only schema buffers in gpuarrow reader


# cudf 0.7.1 (11 May 2019)

## New Features

- PR #1702 Lazy load MultiIndex to return groupby performance to near optimal.

## Bug Fixes

- PR #1708 Fix handling of `datetime64[ms]` in `dataframe.select_dtypes`


# cuDF 0.7.0 (10 May 2019)

## New Features

- PR #982 Implement gdf_group_by_without_aggregations and gdf_unique_indices functions
- PR #1142 Add `GDF_BOOL` column type
- PR #1194 Implement overloads for CUDA atomic operations
- PR #1292 Implemented Bitwise binary ops AND, OR, XOR (&, |, ^)
- PR #1235 Add GPU-accelerated Parquet Reader
- PR #1335 Added local_dict arg in `DataFrame.query()`.
- PR #1282 Add Series and DataFrame.describe()
- PR #1356 Rolling windows
- PR #1381 Add DataFrame._get_numeric_data
- PR #1388 Add CODEOWNERS file to auto-request reviews based on where changes are made
- PR #1396 Add DataFrame.drop method
- PR #1413 Add DataFrame.melt method
- PR #1412 Add DataFrame.pop()
- PR #1419 Initial CSV writer function
- PR #1441 Add Series level cumulative ops (cumsum, cummin, cummax, cumprod)
- PR #1420 Add script to build and test on a local gpuCI image
- PR #1440 Add DatetimeColumn.min(), DatetimeColumn.max()
- PR #1455 Add Series.Shift via Numba kernel
- PR #1441 Add Series level cumulative ops (cumsum, cummin, cummax, cumprod)
- PR #1461 Add Python coverage test to gpu build
- PR #1445 Parquet Reader: Add selective reading of rows and row group
- PR #1532 Parquet Reader: Add support for INT96 timestamps
- PR #1516 Add Series and DataFrame.ndim
- PR #1556 Add libcudf C++ transition guide
- PR #1466 Add GPU-accelerated ORC Reader
- PR #1565 Add build script for nightly doc builds
- PR #1508 Add Series isna, isnull, and notna
- PR #1456 Add Series.diff() via Numba kernel
- PR #1588 Add Index `astype` typecasting
- PR #1301 MultiIndex support
- PR #1599 Level keyword supported in groupby
- PR #929 Add support operations to dataframe
- PR #1609 Groupby accept list of Series
- PR #1658 Support `group_keys=True` keyword in groupby method

## Improvements

- PR #1531 Refactor closures as private functions in gpuarrow
- PR #1404 Parquet reader page data decoding speedup
- PR #1076 Use `type_dispatcher` in join, quantiles, filter, segmented sort, radix sort and hash_groupby
- PR #1202 Simplify README.md
- PR #1149 CSV Reader: Change convertStrToValue() functions to `__device__` only
- PR #1238 Improve performance of the CUDA trie used in the CSV reader
- PR #1245 Use file cache for JIT kernels
- PR #1278 Update CONTRIBUTING for new conda environment yml naming conventions
- PR #1163 Refactored UnaryOps. Reduced API to two functions: `gdf_unary_math` and `gdf_cast`. Added `abs`, `-`, and `~` ops. Changed bindings to Cython
- PR #1284 Update docs version
- PR #1287 add exclude argument to cudf.select_dtype function
- PR #1286 Refactor some of the CSV Reader kernels into generic utility functions
- PR #1291 fillna in `Series.to_gpu_array()` and `Series.to_array()` can accept the scalar too now.
- PR #1005 generic `reduction` and `scan` support
- PR #1349 Replace modernGPU sort join with thrust.
- PR #1363 Add a dataframe.mean(...) that raises NotImplementedError to satisfy `dask.dataframe.utils.is_dataframe_like`
- PR #1319 CSV Reader: Use column wrapper for gdf_column output alloc/dealloc
- PR #1376 Change series quantile default to linear
- PR #1399 Replace CFFI bindings for NVTX functions with Cython bindings
- PR #1389 Refactored `set_null_count()`
- PR #1386 Added macros `GDF_TRY()`, `CUDF_TRY()` and `ASSERT_CUDF_SUCCEEDED()`
- PR #1435 Rework CMake and conda recipes to depend on installed libraries
- PR #1391 Tidy up bit-resolution-operation and bitmask class code
- PR #1439 Add cmake variable to enable compiling CUDA code with -lineinfo
- PR #1462 Add ability to read parquet files from arrow::io::RandomAccessFile
- PR #1453 Convert CSV Reader CFFI to Cython
- PR #1479 Convert Parquet Reader CFFI to Cython
- PR #1397 Add a utility function for producing an overflow-safe kernel launch grid configuration
- PR #1382 Add GPU parsing of nested brackets to cuIO parsing utilities
- PR #1481 Add cudf::table constructor to allocate a set of `gdf_column`s
- PR #1484 Convert GroupBy CFFI to Cython
- PR #1463 Allow and default melt keyword argument var_name to be None
- PR #1486 Parquet Reader: Use device_buffer rather than device_ptr
- PR #1525 Add cudatoolkit conda dependency
- PR #1520 Renamed `src/dataframe` to `src/table` and moved `table.hpp`. Made `types.hpp` to be type declarations only.
- PR #1492 Convert transpose CFFI to Cython
- PR #1495 Convert binary and unary ops CFFI to Cython
- PR #1503 Convert sorting and hashing ops CFFI to Cython
- PR #1522 Use latest release version in update-version CI script
- PR #1533 Remove stale join CFFI, fix memory leaks in join Cython
- PR #1521 Added `row_bitmask` to compute bitmask for rows of a table. Merged `valids_ops.cu` and `bitmask_ops.cu`
- PR #1553 Overload `hash_row` to avoid using intial hash values. Updated `gdf_hash` to select between overloads
- PR #1585 Updated `cudf::table` to maintain own copy of wrapped `gdf_column*`s
- PR #1559 Add `except +` to all Cython function definitions to catch C++ exceptions properly
- PR #1617 `has_nulls` and `column_dtypes` for `cudf::table`
- PR #1590 Remove CFFI from the build / install process entirely
- PR #1536 Convert gpuarrow CFFI to Cython
- PR #1655 Add `Column._pointer` as a way to access underlying `gdf_column*` of a `Column`
- PR #1655 Update readme conda install instructions for cudf version 0.6 and 0.7


## Bug Fixes

- PR #1233 Fix dtypes issue while adding the column to `str` dataframe.
- PR #1254 CSV Reader: fix data type detection for floating-point numbers in scientific notation
- PR #1289 Fix looping over each value instead of each category in concatenation
- PR #1293 Fix Inaccurate error message in join.pyx
- PR #1308 Add atomicCAS overload for `int8_t`, `int16_t`
- PR #1317 Fix catch polymorphic exception by reference in ipc.cu
- PR #1325 Fix dtype of null bitmasks to int8
- PR #1326 Update build documentation to use -DCMAKE_CXX11_ABI=ON
- PR #1334 Add "na_position" argument to CategoricalColumn sort_by_values
- PR #1321 Fix out of bounds warning when checking Bzip2 header
- PR #1359 Add atomicAnd/Or/Xor for integers
- PR #1354 Fix `fillna()` behaviour when replacing values with different dtypes
- PR #1347 Fixed core dump issue while passing dict_dtypes without column names in `cudf.read_csv()`
- PR #1379 Fixed build failure caused due to error: 'col_dtype' may be used uninitialized
- PR #1392 Update cudf Dockerfile and package_versions.sh
- PR #1385 Added INT8 type to `_schema_to_dtype` for use in GpuArrowReader
- PR #1393 Fixed a bug in `gdf_count_nonzero_mask()` for the case of 0 bits to count
- PR #1395 Update CONTRIBUTING to use the environment variable CUDF_HOME
- PR #1416 Fix bug at gdf_quantile_exact and gdf_quantile_appox
- PR #1421 Fix remove creation of series multiple times during `add_column()`
- PR #1405 CSV Reader: Fix memory leaks on read_csv() failure
- PR #1328 Fix CategoricalColumn to_arrow() null mask
- PR #1433 Fix NVStrings/categories includes
- PR #1432 Update NVStrings to 0.7.* to coincide with 0.7 development
- PR #1483 Modify CSV reader to avoid cropping blank quoted characters in non-string fields
- PR #1446 Merge 1275 hotfix from master into branch-0.7
- PR #1447 Fix legacy groupby apply docstring
- PR #1451 Fix hash join estimated result size is not correct
- PR #1454 Fix local build script improperly change directory permissions
- PR #1490 Require Dask 1.1.0+ for `is_dataframe_like` test or skip otherwise.
- PR #1491 Use more specific directories & groups in CODEOWNERS
- PR #1497 Fix Thrust issue on CentOS caused by missing default constructor of host_vector elements
- PR #1498 Add missing include guard to device_atomics.cuh and separated DEVICE_ATOMICS_TEST
- PR #1506 Fix csv-write call to updated NVStrings method
- PR #1510 Added nvstrings `fillna()` function
- PR #1507 Parquet Reader: Default string data to GDF_STRING
- PR #1535 Fix doc issue to ensure correct labelling of cudf.series
- PR #1537 Fix `undefined reference` link error in HashPartitionTest
- PR #1548 Fix ci/local/build.sh README from using an incorrect image example
- PR #1551 CSV Reader: Fix integer column name indexing
- PR #1586 Fix broken `scalar_wrapper::operator==`
- PR #1591 ORC/Parquet Reader: Fix missing import for FileNotFoundError exception
- PR #1573 Parquet Reader: Fix crash due to clash with ORC reader datasource
- PR #1607 Revert change of `column.to_dense_buffer` always return by copy for performance concerns
- PR #1618 ORC reader: fix assert & data output when nrows/skiprows isn't aligned to stripe boundaries
- PR #1631 Fix failure of TYPES_TEST on some gcc-7 based systems.
- PR #1641 CSV Reader: Fix skip_blank_lines behavior with Windows line terminators (\r\n)
- PR #1648 ORC reader: fix non-deterministic output when skiprows is non-zero
- PR #1676 Fix groupby `as_index` behaviour with `MultiIndex`
- PR #1659 Fix bug caused by empty groupbys and multiindex slicing throwing exceptions
- PR #1656 Correct Groupby failure in dask when un-aggregable columns are left in dataframe.
- PR #1689 Fix groupby performance regression
- PR #1694 Add Cython as a runtime dependency since it's required in `setup.py`


# cuDF 0.6.1 (25 Mar 2019)

## Bug Fixes

- PR #1275 Fix CentOS exception in DataFrame.hash_partition from using value "returned" by a void function


# cuDF 0.6.0 (22 Mar 2019)

## New Features

- PR #760 Raise `FileNotFoundError` instead of `GDF_FILE_ERROR` in `read_csv` if the file does not exist
- PR #539 Add Python bindings for replace function
- PR #823 Add Doxygen configuration to enable building HTML documentation for libcudf C/C++ API
- PR #807 CSV Reader: Add byte_range parameter to specify the range in the input file to be read
- PR #857 Add Tail method for Series/DataFrame and update Head method to use iloc
- PR #858 Add series feature hashing support
- PR #871 CSV Reader: Add support for NA values, including user specified strings
- PR #893 Adds PyArrow based parquet readers / writers to Python, fix category dtype handling, fix arrow ingest buffer size issues
- PR #867 CSV Reader: Add support for ignoring blank lines and comment lines
- PR #887 Add Series digitize method
- PR #895 Add Series groupby
- PR #898 Add DataFrame.groupby(level=0) support
- PR #920 Add feather, JSON, HDF5 readers / writers from PyArrow / Pandas
- PR #888 CSV Reader: Add prefix parameter for column names, used when parsing without a header
- PR #913 Add DLPack support: convert between cuDF DataFrame and DLTensor
- PR #939 Add ORC reader from PyArrow
- PR #918 Add Series.groupby(level=0) support
- PR #906 Add binary and comparison ops to DataFrame
- PR #958 Support unary and binary ops on indexes
- PR #964 Add `rename` method to `DataFrame`, `Series`, and `Index`
- PR #985 Add `Series.to_frame` method
- PR #985 Add `drop=` keyword to reset_index method
- PR #994 Remove references to pygdf
- PR #990 Add external series groupby support
- PR #988 Add top-level merge function to cuDF
- PR #992 Add comparison binaryops to DateTime columns
- PR #996 Replace relative path imports with absolute paths in tests
- PR #995 CSV Reader: Add index_col parameter to specify the column name or index to be used as row labels
- PR #1004 Add `from_gpu_matrix` method to DataFrame
- PR #997 Add property index setter
- PR #1007 Replace relative path imports with absolute paths in cudf
- PR #1013 select columns with df.columns
- PR #1016 Rename Series.unique_count() to nunique() to match pandas API
- PR #947 Prefixsum to handle nulls and float types
- PR #1029 Remove rest of relative path imports
- PR #1021 Add filtered selection with assignment for Dataframes
- PR #872 Adding NVCategory support to cudf apis
- PR #1052 Add left/right_index and left/right_on keywords to merge
- PR #1091 Add `indicator=` and `suffixes=` keywords to merge
- PR #1107 Add unsupported keywords to Series.fillna
- PR #1032 Add string support to cuDF python
- PR #1136 Removed `gdf_concat`
- PR #1153 Added function for getting the padded allocation size for valid bitmask
- PR #1148 Add cudf.sqrt for dataframes and Series
- PR #1159 Add Python bindings for libcudf dlpack functions
- PR #1155 Add __array_ufunc__ for DataFrame and Series for sqrt
- PR #1168 to_frame for series accepts a name argument


## Improvements

- PR #1218 Add dask-cudf page to API docs
- PR #892 Add support for heterogeneous types in binary ops with JIT
- PR #730 Improve performance of `gdf_table` constructor
- PR #561 Add Doxygen style comments to Join CUDA functions
- PR #813 unified libcudf API functions by replacing gpu_ with gdf_
- PR #822 Add support for `__cuda_array_interface__` for ingest
- PR #756 Consolidate common helper functions from unordered map and multimap
- PR #753 Improve performance of groupby sum and average, especially for cases with few groups.
- PR #836 Add ingest support for arrow chunked arrays in Column, Series, DataFrame creation
- PR #763 Format doxygen comments for csv_read_arg struct
- PR #532 CSV Reader: Use type dispatcher instead of switch block
- PR #694 Unit test utilities improvements
- PR #878 Add better indexing to Groupby
- PR #554 Add `empty` method and `is_monotonic` attribute to `Index`
- PR #1040 Fixed up Doxygen comment tags
- PR #909 CSV Reader: Avoid host->device->host copy for header row data
- PR #916 Improved unit testing and error checking for `gdf_column_concat`
- PR #941 Replace `numpy` call in `Series.hash_encode` with `numba`
- PR #942 Added increment/decrement operators for wrapper types
- PR #943 Updated `count_nonzero_mask` to return `num_rows` when the mask is null
- PR #952 Added trait to map C++ type to `gdf_dtype`
- PR #966 Updated RMM submodule.
- PR #998 Add IO reader/writer modules to API docs, fix for missing cudf.Series docs
- PR #1017 concatenate along columns for Series and DataFrames
- PR #1002 Support indexing a dataframe with another boolean dataframe
- PR #1018 Better concatenation for Series and Dataframes
- PR #1036 Use Numpydoc style docstrings
- PR #1047 Adding gdf_dtype_extra_info to gdf_column_view_augmented
- PR #1054 Added default ctor to SerialTrieNode to overcome Thrust issue in CentOS7 + CUDA10
- PR #1024 CSV Reader: Add support for hexadecimal integers in integral-type columns
- PR #1033 Update `fillna()` to use libcudf function `gdf_replace_nulls`
- PR #1066 Added inplace assignment for columns and select_dtypes for dataframes
- PR #1026 CSV Reader: Change the meaning and type of the quoting parameter to match Pandas
- PR #1100 Adds `CUDF_EXPECTS` error-checking macro
- PR #1092 Fix select_dtype docstring
- PR #1111 Added cudf::table
- PR #1108 Sorting for datetime columns
- PR #1120 Return a `Series` (not a `Column`) from `Series.cat.set_categories()`
- PR #1128 CSV Reader: The last data row does not need to be line terminated
- PR #1183 Bump Arrow version to 0.12.1
- PR #1208 Default to CXX11_ABI=ON
- PR #1252 Fix NVStrings dependencies for cuda 9.2 and 10.0
- PR #2037 Optimize the existing `gather` and `scatter` routines in `libcudf`

## Bug Fixes

- PR #821 Fix flake8 issues revealed by flake8 update
- PR #808 Resolved renamed `d_columns_valids` variable name
- PR #820 CSV Reader: fix the issue where reader adds additional rows when file uses \r\n as a line terminator
- PR #780 CSV Reader: Fix scientific notation parsing and null values for empty quotes
- PR #815 CSV Reader: Fix data parsing when tabs are present in the input CSV file
- PR #850 Fix bug where left joins where the left df has 0 rows causes a crash
- PR #861 Fix memory leak by preserving the boolean mask index
- PR #875 Handle unnamed indexes in to/from arrow functions
- PR #877 Fix ingest of 1 row arrow tables in from arrow function
- PR #876 Added missing `<type_traits>` include
- PR #889 Deleted test_rmm.py which has now moved to RMM repo
- PR #866 Merge v0.5.1 numpy ABI hotfix into 0.6
- PR #917 value_counts return int type on empty columns
- PR #611 Renamed `gdf_reduce_optimal_output_size()` -> `gdf_reduction_get_intermediate_output_size()`
- PR #923 fix index for negative slicing for cudf dataframe and series
- PR #927 CSV Reader: Fix category GDF_CATEGORY hashes not being computed properly
- PR #921 CSV Reader: Fix parsing errors with delim_whitespace, quotations in the header row, unnamed columns
- PR #933 Fix handling objects of all nulls in series creation
- PR #940 CSV Reader: Fix an issue where the last data row is missing when using byte_range
- PR #945 CSV Reader: Fix incorrect datetime64 when milliseconds or space separator are used
- PR #959 Groupby: Problem with column name lookup
- PR #950 Converting dataframe/recarry with non-contiguous arrays
- PR #963 CSV Reader: Fix another issue with missing data rows when using byte_range
- PR #999 Fix 0 sized kernel launches and empty sort_index exception
- PR #993 Fix dtype in selecting 0 rows from objects
- PR #1009 Fix performance regression in `to_pandas` method on DataFrame
- PR #1008 Remove custom dask communication approach
- PR #1001 CSV Reader: Fix a memory access error when reading a large (>2GB) file with date columns
- PR #1019 Binary Ops: Fix error when one input column has null mask but other doesn't
- PR #1014 CSV Reader: Fix false positives in bool value detection
- PR #1034 CSV Reader: Fix parsing floating point precision and leading zero exponents
- PR #1044 CSV Reader: Fix a segfault when byte range aligns with a page
- PR #1058 Added support for `DataFrame.loc[scalar]`
- PR #1060 Fix column creation with all valid nan values
- PR #1073 CSV Reader: Fix an issue where a column name includes the return character
- PR #1090 Updating Doxygen Comments
- PR #1080 Fix dtypes returned from loc / iloc because of lists
- PR #1102 CSV Reader: Minor fixes and memory usage improvements
- PR #1174: Fix release script typo
- PR #1137 Add prebuild script for CI
- PR #1118 Enhanced the `DataFrame.from_records()` feature
- PR #1129 Fix join performance with index parameter from using numpy array
- PR #1145 Issue with .agg call on multi-column dataframes
- PR #908 Some testing code cleanup
- PR #1167 Fix issue with null_count not being set after inplace fillna()
- PR #1184 Fix iloc performance regression
- PR #1185 Support left_on/right_on and also on=str in merge
- PR #1200 Fix allocating bitmasks with numba instead of rmm in allocate_mask function
- PR #1213 Fix bug with csv reader requesting subset of columns using wrong datatype
- PR #1223 gpuCI: Fix label on rapidsai channel on gpu build scripts
- PR #1242 Add explicit Thrust exec policy to fix NVCATEGORY_TEST segfault on some platforms
- PR #1246 Fix categorical tests that failed due to bad implicit type conversion
- PR #1255 Fix overwriting conda package main label uploads
- PR #1259 Add dlpack includes to pip build


# cuDF 0.5.1 (05 Feb 2019)

## Bug Fixes

- PR #842 Avoid using numpy via cimport to prevent ABI issues in Cython compilation


# cuDF 0.5.0 (28 Jan 2019)

## New Features

- PR #722 Add bzip2 decompression support to `read_csv()`
- PR #693 add ZLIB-based GZIP/ZIP support to `read_csv_strings()`
- PR #411 added null support to gdf_order_by (new API) and cudf_table::sort
- PR #525 Added GitHub Issue templates for bugs, documentation, new features, and questions
- PR #501 CSV Reader: Add support for user-specified decimal point and thousands separator to read_csv_strings()
- PR #455 CSV Reader: Add support for user-specified decimal point and thousands separator to read_csv()
- PR #439 add `DataFrame.drop` method similar to pandas
- PR #356 add `DataFrame.transpose` method and `DataFrame.T` property similar to pandas
- PR #505 CSV Reader: Add support for user-specified boolean values
- PR #350 Implemented Series replace function
- PR #490 Added print_env.sh script to gather relevant environment details when reporting cuDF issues
- PR #474 add ZLIB-based GZIP/ZIP support to `read_csv()`
- PR #547 Added melt similar to `pandas.melt()`
- PR #491 Add CI test script to check for updates to CHANGELOG.md in PRs
- PR #550 Add CI test script to check for style issues in PRs
- PR #558 Add CI scripts for cpu-based conda and gpu-based test builds
- PR #524 Add Boolean Indexing
- PR #564 Update python `sort_values` method to use updated libcudf `gdf_order_by` API
- PR #509 CSV Reader: Input CSV file can now be passed in as a text or a binary buffer
- PR #607 Add `__iter__` and iteritems to DataFrame class
- PR #643 added a new api gdf_replace_nulls that allows a user to replace nulls in a column

## Improvements

- PR #426 Removed sort-based groupby and refactored existing groupby APIs. Also improves C++/CUDA compile time.
- PR #461 Add `CUDF_HOME` variable in README.md to replace relative pathing.
- PR #472 RMM: Created centralized rmm::device_vector alias and rmm::exec_policy
- PR #500 Improved the concurrent hash map class to support partitioned (multi-pass) hash table building.
- PR #454 Improve CSV reader docs and examples
- PR #465 Added templated C++ API for RMM to avoid explicit cast to `void**`
- PR #513 `.gitignore` tweaks
- PR #521 Add `assert_eq` function for testing
- PR #502 Simplify Dockerfile for local dev, eliminate old conda/pip envs
- PR #549 Adds `-rdynamic` compiler flag to nvcc for Debug builds
- PR #472 RMM: Created centralized rmm::device_vector alias and rmm::exec_policy
- PR #577 Added external C++ API for scatter/gather functions
- PR #500 Improved the concurrent hash map class to support partitioned (multi-pass) hash table building
- PR #583 Updated `gdf_size_type` to `int`
- PR #500 Improved the concurrent hash map class to support partitioned (multi-pass) hash table building
- PR #617 Added .dockerignore file. Prevents adding stale cmake cache files to the docker container
- PR #658 Reduced `JOIN_TEST` time by isolating overflow test of hash table size computation
- PR #664 Added Debuging instructions to README
- PR #651 Remove noqa marks in `__init__.py` files
- PR #671 CSV Reader: uncompressed buffer input can be parsed without explicitly specifying compression as None
- PR #684 Make RMM a submodule
- PR #718 Ensure sum, product, min, max methods pandas compatibility on empty datasets
- PR #720 Refactored Index classes to make them more Pandas-like, added CategoricalIndex
- PR #749 Improve to_arrow and from_arrow Pandas compatibility
- PR #766 Remove TravisCI references, remove unused variables from CMake, fix ARROW_VERSION in Cmake
- PR #773 Add build-args back to Dockerfile and handle dependencies based on environment yml file
- PR #781 Move thirdparty submodules to root and symlink in /cpp
- PR #843 Fix broken cudf/python API examples, add new methods to the API index

## Bug Fixes

- PR #569 CSV Reader: Fix days being off-by-one when parsing some dates
- PR #531 CSV Reader: Fix incorrect parsing of quoted numbers
- PR #465 Added templated C++ API for RMM to avoid explicit cast to `void**`
- PR #473 Added missing <random> include
- PR #478 CSV Reader: Add api support for auto column detection, header, mangle_dupe_cols, usecols
- PR #495 Updated README to correct where cffi pytest should be executed
- PR #501 Fix the intermittent segfault caused by the `thousands` and `compression` parameters in the csv reader
- PR #502 Simplify Dockerfile for local dev, eliminate old conda/pip envs
- PR #512 fix bug for `on` parameter in `DataFrame.merge` to allow for None or single column name
- PR #511 Updated python/cudf/bindings/join.pyx to fix cudf merge printing out dtypes
- PR #513 `.gitignore` tweaks
- PR #521 Add `assert_eq` function for testing
- PR #537 Fix CMAKE_CUDA_STANDARD_REQURIED typo in CMakeLists.txt
- PR #447 Fix silent failure in initializing DataFrame from generator
- PR #545 Temporarily disable csv reader thousands test to prevent segfault (test re-enabled in PR #501)
- PR #559 Fix Assertion error while using `applymap` to change the output dtype
- PR #575 Update `print_env.sh` script to better handle missing commands
- PR #612 Prevent an exception from occuring with true division on integer series.
- PR #630 Fix deprecation warning for `pd.core.common.is_categorical_dtype`
- PR #622 Fix Series.append() behaviour when appending values with different numeric dtype
- PR #603 Fix error while creating an empty column using None.
- PR #673 Fix array of strings not being caught in from_pandas
- PR #644 Fix return type and column support of dataframe.quantile()
- PR #634 Fix create `DataFrame.from_pandas()` with numeric column names
- PR #654 Add resolution check for GDF_TIMESTAMP in Join
- PR #648 Enforce one-to-one copy required when using `numba>=0.42.0`
- PR #645 Fix cmake build type handling not setting debug options when CMAKE_BUILD_TYPE=="Debug"
- PR #669 Fix GIL deadlock when launching multiple python threads that make Cython calls
- PR #665 Reworked the hash map to add a way to report the destination partition for a key
- PR #670 CMAKE: Fix env include path taking precedence over libcudf source headers
- PR #674 Check for gdf supported column types
- PR #677 Fix 'gdf_csv_test_Dates' gtest failure due to missing nrows parameter
- PR #604 Fix the parsing errors while reading a csv file using `sep` instead of `delimiter`.
- PR #686 Fix converting nulls to NaT values when converting Series to Pandas/Numpy
- PR #689 CSV Reader: Fix behavior with skiprows+header to match pandas implementation
- PR #691 Fixes Join on empty input DFs
- PR #706 CSV Reader: Fix broken dtype inference when whitespace is in data
- PR #717 CSV reader: fix behavior when parsing a csv file with no data rows
- PR #724 CSV Reader: fix build issue due to parameter type mismatch in a std::max call
- PR #734 Prevents reading undefined memory in gpu_expand_mask_bits numba kernel
- PR #747 CSV Reader: fix an issue where CUDA allocations fail with some large input files
- PR #750 Fix race condition for handling NVStrings in CMake
- PR #719 Fix merge column ordering
- PR #770 Fix issue where RMM submodule pointed to wrong branch and pin other to correct branches
- PR #778 Fix hard coded ABI off setting
- PR #784 Update RMM submodule commit-ish and pip paths
- PR #794 Update `rmm::exec_policy` usage to fix segmentation faults when used as temprory allocator.
- PR #800 Point git submodules to branches of forks instead of exact commits


# cuDF 0.4.0 (05 Dec 2018)

## New Features

- PR #398 add pandas-compatible `DataFrame.shape()` and `Series.shape()`
- PR #394 New documentation feature "10 Minutes to cuDF"
- PR #361 CSV Reader: Add support for strings with delimiters

## Improvements

 - PR #436 Improvements for type_dispatcher and wrapper structs
 - PR #429 Add CHANGELOG.md (this file)
 - PR #266 use faster CUDA-accelerated DataFrame column/Series concatenation.
 - PR #379 new C++ `type_dispatcher` reduces code complexity in supporting many data types.
 - PR #349 Improve performance for creating columns from memoryview objects
 - PR #445 Update reductions to use type_dispatcher. Adds integer types support to sum_of_squares.
 - PR #448 Improve installation instructions in README.md
 - PR #456 Change default CMake build to Release, and added option for disabling compilation of tests

## Bug Fixes

 - PR #444 Fix csv_test CUDA too many resources requested fail.
 - PR #396 added missing output buffer in validity tests for groupbys.
 - PR #408 Dockerfile updates for source reorganization
 - PR #437 Add cffi to Dockerfile conda env, fixes "cannot import name 'librmm'"
 - PR #417 Fix `map_test` failure with CUDA 10
 - PR #414 Fix CMake installation include file paths
 - PR #418 Properly cast string dtypes to programmatic dtypes when instantiating columns
 - PR #427 Fix and tests for Concatenation illegal memory access with nulls


# cuDF 0.3.0 (23 Nov 2018)

## New Features

 - PR #336 CSV Reader string support

## Improvements

 - PR #354 source code refactored for better organization. CMake build system overhaul. Beginning of transition to Cython bindings.
 - PR #290 Add support for typecasting to/from datetime dtype
 - PR #323 Add handling pyarrow boolean arrays in input/out, add tests
 - PR #325 GDF_VALIDITY_UNSUPPORTED now returned for algorithms that don't support non-empty valid bitmasks
 - PR #381 Faster InputTooLarge Join test completes in ms rather than minutes.
 - PR #373 .gitignore improvements
 - PR #367 Doc cleanup & examples for DataFrame methods
 - PR #333 Add Rapids Memory Manager documentation
 - PR #321 Rapids Memory Manager adds file/line location logging and convenience macros
 - PR #334 Implement DataFrame `__copy__` and `__deepcopy__`
 - PR #271 Add NVTX ranges to pygdf
 - PR #311 Document system requirements for conda install

## Bug Fixes

 - PR #337 Retain index on `scale()` function
 - PR #344 Fix test failure due to PyArrow 0.11 Boolean handling
 - PR #364 Remove noexcept from managed_allocator;  CMakeLists fix for NVstrings
 - PR #357 Fix bug that made all series be considered booleans for indexing
 - PR #351 replace conda env configuration for developers
 - PRs #346 #360 Fix CSV reading of negative numbers
 - PR #342 Fix CMake to use conda-installed nvstrings
 - PR #341 Preserve categorical dtype after groupby aggregations
 - PR #315 ReadTheDocs build update to fix missing libcuda.so
 - PR #320 FIX out-of-bounds access error in reductions.cu
 - PR #319 Fix out-of-bounds memory access in libcudf count_valid_bits
 - PR #303 Fix printing empty dataframe


# cuDF 0.2.0 and cuDF 0.1.0

These were initial releases of cuDF based on previously separate pyGDF and libGDF libraries.<|MERGE_RESOLUTION|>--- conflicted
+++ resolved
@@ -148,12 +148,8 @@
 - PR #2514 Fix cudf::drop_nulls threshold handling in Cython
 - PR #2516 Fix utilities include paths and meta.yaml header paths
 - PR #2517 Fix device memory leak in to_dlpack tensor deleter
-<<<<<<< HEAD
+- PR #2511 Added import of orc, refactored exception handlers to not squash fatal exceptions
 - PR #2521 Fix casting datetimes from/to the same resolution
-
-=======
-- PR #2511 Added import of orc, refactored exception handlers to not squash fatal exceptions
->>>>>>> e6f22721
 
 # cuDF 0.8.0 (27 June 2019)
 
