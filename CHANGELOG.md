# cuDF 0.11.0 (Date TBD)

## New Features

- PR #2930 JSON Reader: Support ARROW_RANDOM_FILE input
- PR #2956 Add `cudf::stack` and `cudf::tile`
- PR #2987 Add `inplace` arg to `DataFrame.reset_index` and `Series`
- PR #3129 Add strings column factory from `std::vector`s
- PR #3054 Add parquet reader support for decimal data types
- PR #3022 adds DataFrame.astype for cuDF dataframes
- PR #2962 Add isnull(), notnull() and related functions
- PR #3025 Move search files to legacy
- PR #3094 Adding `any` and `all` support from libcudf
- PR #3130 Define and implement new `column_wrapper`
- PR #3143 Define and implement new copying APIs `slice` and `split`
- PR #3161 Move merge files to legacy
- PR #3079 Added support to write ORC files given a local path
- PR #3192 Add dtype param to cast `DataFrame` on init
- PR #3223 Java expose underlying buffers

## Improvements

- PR #2904 Move gpu decompressors to cudf::io namespace
- PR #2977 Moved old C++ test utilities to legacy directory.
- PR #2965 Fix slow orc reader perf with large uncompressed blocks
- PR #2995 Move JIT type utilities to legacy directory
- PR #2927 Add ``Table`` and ``TableView`` extension classes that wrap legacy cudf::table
- PR #3005 Renames `cudf::exp` namespace to `cudf::experimental`
- PR #3008 Make safe versions of `is_null` and `is_valid` in `column_device_view`
- PR #3026 Move fill and repeat files to legacy
- PR #3027 Move copying.hpp and related source to legacy folder
- PR #3014 Snappy decompression optimizations
- PR #3032 Use `asarray` to coerce indices to a NumPy array
- PR #2996 IO Readers: Replace `cuio::device_buffer` with `rmm::device_buffer`
- PR #3051 Specialized hash function for strings column
- PR #3065 Select and Concat for cudf::experimental::table
- PR #3080 Move `valid_if.cuh` to `legacy/`
- PR #3052 Moved replace.hpp functionality to legacy
- PR #3091 Move join files to legacy
- PR #3092 Implicitly init RMM if Java allocates before init
- PR #3029 Update gdf_ numeric types with stdint and move to cudf namespace
- PR #3052 Moved replace.hpp functionality to legacy
- PR #2955 Add cmake option to only build for present GPU architecture
- PR #3070 Move functions.h and related source to legacy
- PR #2951 Allow set_index to handle a list of column names
- PR #3093 Move groupby files to legacy
- PR #2988 Removing GIS functionality (now part of cuSpatial library)
- PR #3067 Java method to return size of device memory buffer
- PR #3083 Improved some binary operation tests to include null testing.
- PR #3084 Update to arrow-cpp and pyarrow 0.15.0
- PR #3071 Move cuIO to legacy
- PR #3126 Round 2 of snappy decompression optimizations
- PR #3046 Define and implement new copying APIs `empty_like` and `allocate_like`
- PR #3128 Support MultiIndex in DataFrame.join
- PR #3135 Add nvtx utilities to cudf::nvtx namespace
- PR #3021 Java host side concat of serialized buffers
- PR #3138 Movey unary files to legacy
- PR #3154 Make `table_view_base.column()` const and add `mutable_table_view.column()`
- PR #3175 Set cmake cuda version variables
- PR #3171 Move deprecated error macros to legacy
- PR #3193 Add cuPy as a formal dependency
- PR #3195 Support for zero columned `table_view`
- PR #3165 Java device memory size for string category
- PR #3205 Move transform files to legacy
- PR #3202 Rename and move error.hpp to public headers
- PR #2878 Use upstream merge code in dask_cudf
- PR #3231 Add `column::release()` to give up ownership of contents.
- PR #3157 Use enum class rather than enum for mask_allocation_policy
- PR #3241 Move stream_compaction files to legacy

## Bug Fixes

- PR #2895 Fixed dask_cudf group_split behavior to handle upstream rearrange_by_divisions
- PR #3048 Support for zero columned tables
- PR #3030 Fix snappy decoding regression in PR #3014
- PR #3041 Fixed exp to experimental namespace name change issue
- PR #3056 Add additional cmake hint for finding local build of RMM files
- PR #3060 Move copying.hpp includes to legacy
- PR #3139 Fixed java RMM auto initalization
- PR #3141 Java fix for relocated IO headers
- PR #3149 Rename column_wrapper.cuh to column_wrapper.hpp
- PR #3168 Fix mutable_column_device_view head const_cast
- PR #3199 Update JNI includes for legacy moves
- PR #3204 ORC writer: Fix ByteRLE encoding of NULLs
- PR #2994 Fix split_out-support but with hash_object_dispatch
- PR #3212 Fix string to date casting when format is not specified
- PR #3218 Fixes `row_lexicographic_comparator` issue with handling two tables
- PR #3228 Default initialize RMM when Java native dependencies are loaded
<<<<<<< HEAD
- PR X Testing RMM changes do not merge
=======
- PR #3236 Fix Numba 0.46+/CuPy 6.3 interface compatibility
>>>>>>> 78c5302b


# cuDF 0.10.0 (16 Oct 2019)

## New Features

- PR #2423 Added `groupby.quantile()`
- PR #2522 Add Java bindings for NVStrings backed upper and lower case mutators
- PR #2605 Added Sort based groupby in libcudf
- PR #2607 Add Java bindings for parsing JSON
- PR #2629 Add dropna= parameter to groupby
- PR #2585 ORC & Parquet Readers: Remove millisecond timestamp restriction
- PR #2507 Add GPU-accelerated ORC Writer
- PR #2559 Add Series.tolist()
- PR #2653 Add Java bindings for rolling window operations
- PR #2480 Merge `custreamz` codebase into `cudf` repo
- PR #2674 Add __contains__ for Index/Series/Column
- PR #2635 Add support to read from remote and cloud sources like s3, gcs, hdfs
- PR #2722 Add Java bindings for NVTX ranges
- PR #2702 Add make_bool to dataset generation functions
- PR #2394 Move `rapidsai/custrings` into `cudf`
- PR #2734 Final sync of custrings source into cudf
- PR #2724 Add libcudf support for __contains__
- PR #2777 Add python bindings for porter stemmer measure functionality
- PR #2781 Add issorted to is_monotonic
- PR #2685 Add cudf::scatter_to_tables and cython binding
- PR #2743 Add Java bindings for NVStrings timestamp2long as part of String ColumnVector casting
- PR #2785 Add nvstrings Python docs
- PR #2786 Add benchmarks option to root build.sh
- PR #2802 Add `cudf::repeat()` and `cudf.Series.repeat()`
- PR #2773 Add Fisher's unbiased kurtosis and skew for Series/DataFrame
- PR #2748 Parquet Reader: Add option to specify loading of PANDAS index
- PR #2807 Add scatter_by_map to DataFrame python API
- PR #2836 Add nvstrings.code_points method
- PR #2844 Add Series/DataFrame notnull
- PR #2858 Add GTest type list utilities
- PR #2870 Add support for grouping by Series of arbitrary length
- PR #2719 Series covariance and Pearson correlation
- PR #2207 Beginning of libcudf overhaul: introduce new column and table types
- PR #2869 Add `cudf.CategoricalDtype`
- PR #2838 CSV Reader: Support ARROW_RANDOM_FILE input
- PR #2655 CuPy-based Series and Dataframe .values property
- PR #2803 Added `edit_distance_matrix()` function to calculate pairwise edit distance for each string on a given nvstrings object.
- PR #2811 Start of cudf strings column work based on 2207
- PR #2872 Add Java pinned memory pool allocator
- PR #2971 Added initial gather and scatter methods for strings_column_view
- PR #2969 Add findAndReplaceAll to ColumnVector
- PR #2814 Add Datetimeindex.weekday
- PR #2999 Add timestamp conversion support for string categories
- PR #2918 Add cudf::column timestamp wrapper types

## Improvements

- PR #2578 Update legacy_groupby to use libcudf group_by_without_aggregation
- PR #2581 Removed `managed` allocator from hash map classes.
- PR #2571 Remove unnecessary managed memory from gdf_column_concat
- PR #2648 Cython/Python reorg
- PR #2588 Update Series.append documentation
- PR #2632 Replace dask-cudf set_index code with upstream
- PR #2682 Add cudf.set_allocator() function for easier allocator init
- PR #2642 Improve null printing and testing
- PR #2747 Add missing Cython headers / cudftestutil lib to conda package for cuspatial build
- PR #2706 Compute CSV format in device code to speedup performance
- PR #2673 Add support for np.longlong type
- PR #2703 move dask serialization dispatch into cudf
- PR #2728 Add YYMMDD to version tag for nightly conda packages
- PR #2729 Handle file-handle input in to_csv
- PR #2741 CSV Reader: Move kernel functions into its own file
- PR #2766 Improve nvstrings python cmake flexibility
- PR #2756 Add out_time_unit option to csv reader, support timestamp resolutions
- PR #2771 Stopgap alias for to_gpu_matrix()
- PR #2783 Support mapping input columns to function arguments in apply kernels
- PR #2645 libcudf unique_count for Series.nunique
- PR #2817 Dask-cudf: `read_parquet` support for remote filesystems
- PR #2823 improve java data movement debugging
- PR #2806 CSV Reader: Clean-up row offset operations
- PR #2640 Add dask wait/persist exmaple to 10 minute guide
- PR #2828 Optimizations of kernel launch configuration for `DataFrame.apply_rows` and `DataFrame.apply_chunks`
- PR #2831 Add `column` argument to `DataFrame.drop`
- PR #2775 Various optimizations to improve __getitem__ and __setitem__ performance
- PR #2810 cudf::allocate_like can optionally always allocate a mask.
- PR #2833 Parquet reader: align page data allocation sizes to 4-bytes to satisfy cuda-memcheck
- PR #2832 Using the new Python bindings for UCX
- PR #2856 Update group_split_cudf to use scatter_by_map
- PR #2890 Optionally keep serialized table data on the host.
- PR #2778 Doc: Updated and fixed some docstrings that were formatted incorrectly.
- PR #2830 Use YYMMDD tag in custreamz nightly build
- PR #2875 Java: Remove synchronized from register methods in MemoryCleaner
- PR #2887 Minor snappy decompression optimization
- PR #2899 Use new RMM API based on Cython
- PR #2788 Guide to Python UDFs
- PR #2919 Change java API to use operators in groupby namespace
- PR #2909 CSV Reader: Avoid row offsets host vector default init
- PR #2834 DataFrame supports setting columns via attribute syntax `df.x = col`
- PR #3147 DataFrame can be initialized from rows via list of tuples

## Bug Fixes

- PR #2584 ORC Reader: fix parsing of `DECIMAL` index positions
- PR #2619 Fix groupby serialization/deserialization
- PR #2614 Update Java version to match
- PR #2601 Fixes nlargest(1) issue in Series and Dataframe
- PR #2610 Fix a bug in index serialization (properly pass DeviceNDArray)
- PR #2621 Fixes the floordiv issue of not promoting float type when rhs is 0
- PR #2611 Types Test: fix static casting from negative int to string
- PR #2618 IO Readers: Fix datasource memory map failure for multiple reads
- PR #2628 groupby_without_aggregation non-nullable input table produces non-nullable output
- PR #2615 fix string category partitioning in java API
- PR #2641 fix string category and timeunit concat in the java API
- PR #2649 Fix groupby issue resulting from column_empty bug
- PR #2658 Fix astype() for null categorical columns
- PR #2660 fix column string category and timeunit concat in the java API
- PR #2664 ORC reader: fix `skip_rows` larger than first stripe
- PR #2654 Allow Java gdfOrderBy to work with string categories
- PR #2669 AVRO reader: fix non-deterministic output
- PR #2668 Update Java bindings to specify timestamp units for ORC and Parquet readers
- PR #2679 AVRO reader: fix cuda errors when decoding compressed streams
- PR #2692 Add concatenation for data-frame with different headers (empty and non-empty)
- PR #2651 Remove nvidia driver installation from ci/cpu/build.sh
- PR #2697 Ensure csv reader sets datetime column time units
- PR #2698 Return RangeIndex from contiguous slice of RangeIndex
- PR #2672 Fix null and integer handling in round
- PR #2704 Parquet Reader: Fix crash when loading string column with nulls
- PR #2725 Fix Jitify issue with running on Turing using CUDA version < 10
- PR #2731 Fix building of benchmarks
- PR #2738 Fix java to find new NVStrings locations
- PR #2736 Pin Jitify branch to v0.10 version
- PR #2742 IO Readers: Fix possible silent failures when creating `NvStrings` instance
- PR #2753 Fix java quantile API calls
- PR #2762 Fix validity processing for time in java
- PR #2796 Fix handling string slicing and other nvstrings delegated methods with dask
- PR #2769 Fix link to API docs in README.md
- PR #2772 Handle multiindex pandas Series #2772
- PR #2749 Fix apply_rows/apply_chunks pessimistic null mask to use in_cols null masks only
- PR #2752 CSV Reader: Fix exception when there's no rows to process
- PR #2716 Added Exception for `StringMethods` in string methods
- PR #2787 Fix Broadcasting `None` to `cudf-series`
- PR #2794 Fix async race in NVCategory::get_value and get_value_bounds
- PR #2795 Fix java build/cast error
- PR #2496 Fix improper merge of two dataframes when names differ
- PR #2824 Fix issue with incorrect result when Numeric Series replace is called several times
- PR #2751 Replace value with null
- PR #2765 Fix Java inequality comparisons for string category
- PR #2818 Fix java join API to use new C++ join API
- PR #2841 Fix nvstrings.slice and slice_from for range (0,0)
- PR #2837 Fix join benchmark
- PR #2809 Add hash_df and group_split dispatch functions for dask
- PR #2843 Parquet reader: fix skip_rows when not aligned with page or row_group boundaries
- PR #2851 Deleted existing dask-cudf/record.txt
- PR #2854 Fix column creation from ephemeral objects exposing __cuda_array_interface__
- PR #2860 Fix boolean indexing when the result is a single row
- PR #2859 Fix tail method issue for string columns
- PR #2852 Fixed `cumsum()` and `cumprod()` on boolean series.
- PR #2865 DaskIO: Fix `read_csv` and `read_orc` when input is list of files
- PR #2750 Fixed casting values to cudf::bool8 so non-zero values always cast to true
- PR #2873 Fixed dask_cudf read_partition bug by generating ParquetDatasetPiece
- PR #2850 Fixes dask_cudf.read_parquet on partitioned datasets
- PR #2896 Properly handle `axis` string keywords in `concat`
- PR #2926 Update rounding algorithm to avoid using fmod
- PR #2968 Fix Java dependency loading when using NVTX
- PR #2963 Fix ORC writer uncompressed block indexing
- PR #2928 CSV Reader: Fix using `byte_range` for large datasets
- PR #2983 Fix sm_70+ race condition in gpu_unsnap
- PR #2964 ORC Writer: Segfault when writing mixed numeric and string columns
- PR #3007 Java: Remove unit test that frees RMM invalid pointer
- PR #3009 Fix orc reader RLEv2 patch position regression from PR #2507
- PR #3002 Fix CUDA invalid configuration errors reported after loading an ORC file without data
- PR #3035 Update update-version.sh for new docs locations
- PR #3038 Fix uninitialized stream parameter in device_table deleter
- PR #3064 Fixes groupby performance issue
- PR #3061 Add rmmInitialize to nvstrings gtests
- PR #3058 Fix UDF doc markdown formatting
- PR #3059 Add nvstrings python build instructions to contributing.md


# cuDF 0.9.0 (21 Aug 2019)

## New Features

- PR #1993 Add CUDA-accelerated series aggregations: mean, var, std
- PR #2111 IO Readers: Support memory buffer, file-like object, and URL inputs
- PR #2012 Add `reindex()` to DataFrame and Series
- PR #2097 Add GPU-accelerated AVRO reader
- PR #2098 Support binary ops on DFs and Series with mismatched indices
- PR #2160 Merge `dask-cudf` codebase into `cudf` repo
- PR #2149 CSV Reader: Add `hex` dtype for explicit hexadecimal parsing
- PR #2156 Add `upper_bound()` and `lower_bound()` for libcudf tables and `searchsorted()` for cuDF Series
- PR #2158 CSV Reader: Support single, non-list/dict argument for `dtype`
- PR #2177 CSV Reader: Add `parse_dates` parameter for explicit date inference
- PR #1744 cudf::apply_boolean_mask and cudf::drop_nulls support for cudf::table inputs (multi-column)
- PR #2196 Add `DataFrame.dropna()`
- PR #2197 CSV Writer: add `chunksize` parameter for `to_csv`
- PR #2215 `type_dispatcher` benchmark
- PR #2179 Add Java quantiles
- PR #2157 Add __array_function__ to DataFrame and Series
- PR #2212 Java support for ORC reader
- PR #2224 Add DataFrame isna, isnull, notna functions
- PR #2236 Add Series.drop_duplicates
- PR #2105 Add hash-based join benchmark
- PR #2316 Add unique, nunique, and value_counts for datetime columns
- PR #2337 Add Java support for slicing a ColumnVector
- PR #2049 Add cudf::merge (sorted merge)
- PR #2368 Full cudf+dask Parquet Support
- PR #2380 New cudf::is_sorted checks whether cudf::table is sorted
- PR #2356 Java column vector standard deviation support
- PR #2221 MultiIndex full indexing - Support iloc and wildcards for loc
- PR #2429 Java support for getting length of strings in a ColumnVector
- PR #2415 Add `value_counts` for series of any type
- PR #2446 Add __array_function__ for index
- PR #2437 ORC reader: Add 'use_np_dtypes' option
- PR #2382 Add CategoricalAccessor add, remove, rename, and ordering methods
- PR #2464 Native implement `__cuda_array_interface__` for Series/Index/Column objects
- PR #2425 Rolling window now accepts array-based user-defined functions
- PR #2442 Add __setitem__
- PR #2449 Java support for getting byte count of strings in a ColumnVector
- PR #2492 Add groupby.size() method
- PR #2358 Add cudf::nans_to_nulls: convert floating point column into bitmask
- PR #2489 Add drop argument to set_index
- PR #2491 Add Java bindings for ORC reader 'use_np_dtypes' option
- PR #2213 Support s/ms/us/ns DatetimeColumn time unit resolutions
- PR #2536 Add _constructor properties to Series and DataFrame

## Improvements

- PR #2103 Move old `column` and `bitmask` files into `legacy/` directory
- PR #2109 added name to Python column classes
- PR #1947 Cleanup serialization code
- PR #2125 More aggregate in java API
- PR #2127 Add in java Scalar tests
- PR #2088 Refactor of Python groupby code
- PR #2130 Java serialization and deserialization of tables.
- PR #2131 Chunk rows logic added to csv_writer
- PR #2129 Add functions in the Java API to support nullable column filtering
- PR #2165 made changes to get_dummies api for it to be available in MethodCache
- PR #2171 Add CodeCov integration, fix doc version, make --skip-tests work when invoking with source
- PR #2184 handle remote orc files for dask-cudf
- PR #2186 Add `getitem` and `getattr` style access to Rolling objects
- PR #2168 Use cudf.Column for CategoricalColumn's categories instead of a tuple
- PR #2193 DOC: cudf::type_dispatcher documentation for specializing dispatched functors
- PR #2199 Better java support for appending strings
- PR #2176 Added column dtype support for datetime, int8, int16 to csv_writer
- PR #2209 Matching `get_dummies` & `select_dtypes` behavior to pandas
- PR #2217 Updated Java bindings to use the new groupby API
- PR #2214 DOC: Update doc instructions to build/install `cudf` and `dask-cudf`
- PR #2220 Update Java bindings for reduction rename
- PR #2232 Move CodeCov upload from build script to Jenkins
- PR #2225 refactor to use libcudf for gathering columns in dataframes
- PR #2293 Improve join performance (faster compute_join_output_size)
- PR #2300 Create separate dask codeowners for dask-cudf codebase
- PR #2304 gdf_group_by_without_aggregations returns gdf_column
- PR #2309 Java readers: remove redundant copy of result pointers
- PR #2307 Add `black` and `isort` to style checker script
- PR #2345 Restore removal of old groupby implementation
- PR #2342 Improve `astype()` to operate all ways
- PR #2329 using libcudf cudf::copy for column deep copy
- PR #2344 DOC: docs on code formatting for contributors
- PR #2376 Add inoperative axis= and win_type= arguments to Rolling()
- PR #2378 remove dask for (de-)serialization of cudf objects
- PR #2353 Bump Arrow and Dask versions
- PR #2377 Replace `standard_python_slice` with just `slice.indices()`
- PR #2373 cudf.DataFrame enchancements & Series.values support
- PR #2392 Remove dlpack submodule; make cuDF's Cython API externally accessible
- PR #2430 Updated Java bindings to use the new unary API
- PR #2406 Moved all existing `table` related files to a `legacy/` directory
- PR #2350 Performance related changes to get_dummies
- PR #2420 Remove `cudautils.astype` and replace with `typecast.apply_cast`
- PR #2456 Small improvement to typecast utility
- PR #2458 Fix handling of thirdparty packages in `isort` config
- PR #2459 IO Readers: Consolidate all readers to use `datasource` class
- PR #2475 Exposed type_dispatcher.hpp, nvcategory_util.hpp and wrapper_types.hpp in the include folder
- PR #2484 Enabled building libcudf as a static library
- PR #2453 Streamline CUDA_REL environment variable
- PR #2483 Bundle Boost filesystem dependency in the Java jar
- PR #2486 Java API hash functions
- PR #2481 Adds the ignore_null_keys option to the java api
- PR #2490 Java api: support multiple aggregates for the same column
- PR #2510 Java api: uses table based apply_boolean_mask
- PR #2432 Use pandas formatting for console, html, and latex output
- PR #2573 Bump numba version to 0.45.1
- PR #2606 Fix references to notebooks-contrib

## Bug Fixes

- PR #2086 Fixed quantile api behavior mismatch in series & dataframe
- PR #2128 Add offset param to host buffer readers in java API.
- PR #2145 Work around binops validity checks for java
- PR #2146 Work around unary_math validity checks for java
- PR #2151 Fixes bug in cudf::copy_range where null_count was invalid
- PR #2139 matching to pandas describe behavior & fixing nan values issue
- PR #2161 Implicitly convert unsigned to signed integer types in binops
- PR #2154 CSV Reader: Fix bools misdetected as strings dtype
- PR #2178 Fix bug in rolling bindings where a view of an ephemeral column was being taken
- PR #2180 Fix issue with isort reordering `importorskip` below imports depending on them
- PR #2187 fix to honor dtype when numpy arrays are passed to columnops.as_column
- PR #2190 Fix issue in astype conversion of string column to 'str'
- PR #2208 Fix issue with calling `head()` on one row dataframe
- PR #2229 Propagate exceptions from Cython cdef functions
- PR #2234 Fix issue with local build script not properly building
- PR #2223 Fix CUDA invalid configuration errors reported after loading small compressed ORC files
- PR #2162 Setting is_unique and is_monotonic-related attributes
- PR #2244 Fix ORC RLEv2 delta mode decoding with nonzero residual delta width
- PR #2297 Work around `var/std` unsupported only at debug build
- PR #2302 Fixed java serialization corner case
- PR #2355 Handle float16 in binary operations
- PR #2311 Fix copy behaviour for GenericIndex
- PR #2349 Fix issues with String filter in java API
- PR #2323 Fix groupby on categoricals
- PR #2328 Ensure order is preserved in CategoricalAccessor._set_categories
- PR #2202 Fix issue with unary ops mishandling empty input
- PR #2326 Fix for bug in DLPack when reading multiple columns
- PR #2324 Fix cudf Docker build
- PR #2325 Fix ORC RLEv2 patched base mode decoding with nonzero patch width
- PR #2235 Fix get_dummies to be compatible with dask
- PR #2332 Zero initialize gdf_dtype_extra_info
- PR #2355 Handle float16 in binary operations
- PR #2360 Fix missing dtype handling in cudf.Series & columnops.as_column
- PR #2364 Fix quantile api and other trivial issues around it
- PR #2361 Fixed issue with `codes` of CategoricalIndex
- PR #2357 Fixed inconsistent type of index created with from_pandas vs direct construction
- PR #2389 Fixed Rolling __getattr__ and __getitem__ for offset based windows
- PR #2402 Fixed bug in valid mask computation in cudf::copy_if (apply_boolean_mask)
- PR #2401 Fix to a scalar datetime(of type Days) issue
- PR #2386 Correctly allocate output valids in groupby
- PR #2411 Fixed failures on binary op on single element string column
- PR #2422 Fix Pandas logical binary operation incompatibilites
- PR #2447 Fix CodeCov posting build statuses temporarily
- PR #2450 Fix erroneous null handling in `cudf.DataFrame`'s `apply_rows`
- PR #2470 Fix issues with empty strings and string categories (Java)
- PR #2471 Fix String Column Validity.
- PR #2481 Fix java validity buffer serialization
- PR #2485 Updated bytes calculation to use size_t to avoid overflow in column concat
- PR #2461 Fix groupby multiple aggregations same column
- PR #2514 Fix cudf::drop_nulls threshold handling in Cython
- PR #2516 Fix utilities include paths and meta.yaml header paths
- PR #2517 Fix device memory leak in to_dlpack tensor deleter
- PR #2431 Fix local build generated file ownerships
- PR #2511 Added import of orc, refactored exception handlers to not squash fatal exceptions
- PR #2527 Fix index and column input handling in dask_cudf read_parquet
- PR #2466 Fix `dataframe.query` returning null rows erroneously
- PR #2548 Orc reader: fix non-deterministic data decoding at chunk boundaries
- PR #2557 fix cudautils import in string.py
- PR #2521 Fix casting datetimes from/to the same resolution
- PR #2545 Fix MultiIndexes with datetime levels
- PR #2560 Remove duplicate `dlpack` definition in conda recipe
- PR #2567 Fix ColumnVector.fromScalar issues while dealing with null scalars
- PR #2565 Orc reader: fix incorrect data decoding of int64 data types
- PR #2577 Fix search benchmark compilation error by adding necessary header
- PR #2604 Fix a bug in copying.pyx:_normalize_types that upcasted int32 to int64


# cuDF 0.8.0 (27 June 2019)

## New Features

- PR #1524 Add GPU-accelerated JSON Lines parser with limited feature set
- PR #1569 Add support for Json objects to the JSON Lines reader
- PR #1622 Add Series.loc
- PR #1654 Add cudf::apply_boolean_mask: faster replacement for gdf_apply_stencil
- PR #1487 cython gather/scatter
- PR #1310 Implemented the slice/split functionality.
- PR #1630 Add Python layer to the GPU-accelerated JSON reader
- PR #1745 Add rounding of numeric columns via Numba
- PR #1772 JSON reader: add support for BytesIO and StringIO input
- PR #1527 Support GDF_BOOL8 in readers and writers
- PR #1819 Logical operators (AND, OR, NOT) for libcudf and cuDF
- PR #1813 ORC Reader: Add support for stripe selection
- PR #1828 JSON Reader: add suport for bool8 columns
- PR #1833 Add column iterator with/without nulls
- PR #1665 Add the point-in-polygon GIS function
- PR #1863 Series and Dataframe methods for all and any
- PR #1908 cudf::copy_range and cudf::fill for copying/assigning an index or range to a constant
- PR #1921 Add additional formats for typecasting to/from strings
- PR #1807 Add Series.dropna()
- PR #1987 Allow user defined functions in the form of ptx code to be passed to binops
- PR #1948 Add operator functions like `Series.add()` to DataFrame and Series
- PR #1954 Add skip test argument to GPU build script
- PR #2018 Add bindings for new groupby C++ API
- PR #1984 Add rolling window operations Series.rolling() and DataFrame.rolling()
- PR #1542 Python method and bindings for to_csv
- PR #1995 Add Java API
- PR #1998 Add google benchmark to cudf
- PR #1845 Add cudf::drop_duplicates, DataFrame.drop_duplicates
- PR #1652 Added `Series.where()` feature
- PR #2074 Java Aggregates, logical ops, and better RMM support
- PR #2140 Add a `cudf::transform` function
- PR #2068 Concatenation of different typed columns

## Improvements

- PR #1538 Replacing LesserRTTI with inequality_comparator
- PR #1703 C++: Added non-aggregating `insert` to `concurrent_unordered_map` with specializations to store pairs with a single atomicCAS when possible.
- PR #1422 C++: Added a RAII wrapper for CUDA streams
- PR #1701 Added `unique` method for stringColumns
- PR #1713 Add documentation for Dask-XGBoost
- PR #1666 CSV Reader: Improve performance for files with large number of columns
- PR #1725 Enable the ability to use a single column groupby as its own index
- PR #1759 Add an example showing simultaneous rolling averages to `apply_grouped` documentation
- PR #1746 C++: Remove unused code: `windowed_ops.cu`, `sorting.cu`, `hash_ops.cu`
- PR #1748 C++: Add `bool` nullability flag to `device_table` row operators
- PR #1764 Improve Numerical column: `mean_var` and `mean`
- PR #1767 Speed up Python unit tests
- PR #1770 Added build.sh script, updated CI scripts and documentation
- PR #1739 ORC Reader: Add more pytest coverage
- PR #1696 Added null support in `Series.replace()`.
- PR #1390 Added some basic utility functions for `gdf_column`'s
- PR #1791 Added general column comparison code for testing
- PR #1795 Add printing of git submodule info to `print_env.sh`
- PR #1796 Removing old sort based group by code and gdf_filter
- PR #1811 Added funtions for copying/allocating `cudf::table`s
- PR #1838 Improve columnops.column_empty so that it returns typed columns instead of a generic Column
- PR #1890 Add utils.get_dummies- a pandas-like wrapper around one_hot-encoding
- PR #1823 CSV Reader: default the column type to string for empty dataframes
- PR #1827 Create bindings for scalar-vector binops, and update one_hot_encoding to use them
- PR #1817 Operators now support different sized dataframes as long as they don't share different sized columns
- PR #1855 Transition replace_nulls to new C++ API and update corresponding Cython/Python code
- PR #1858 Add `std::initializer_list` constructor to `column_wrapper`
- PR #1846 C++ type-erased gdf_equal_columns test util; fix gdf_equal_columns logic error
- PR #1390 Added some basic utility functions for `gdf_column`s
- PR #1391 Tidy up bit-resolution-operation and bitmask class code
- PR #1882 Add iloc functionality to MultiIndex dataframes
- PR #1884 Rolling windows: general enhancements and better coverage for unit tests
- PR #1886 support GDF_STRING_CATEGORY columns in apply_boolean_mask, drop_nulls and other libcudf functions
- PR #1896 Improve performance of groupby with levels specified in dask-cudf
- PR #1915 Improve iloc performance for non-contiguous row selection
- PR #1859 Convert read_json into a C++ API
- PR #1919 Rename libcudf namespace gdf to namespace cudf
- PR #1850 Support left_on and right_on for DataFrame merge operator
- PR #1930 Specialize constructor for `cudf::bool8` to cast argument to `bool`
- PR #1938 Add default constructor for `column_wrapper`
- PR #1930 Specialize constructor for `cudf::bool8` to cast argument to `bool`
- PR #1952 consolidate libcudf public API headers in include/cudf
- PR #1949 Improved selection with boolmask using libcudf `apply_boolean_mask`
- PR #1956 Add support for nulls in `query()`
- PR #1973 Update `std::tuple` to `std::pair` in top-most libcudf APIs and C++ transition guide
- PR #1981 Convert read_csv into a C++ API
- PR #1868 ORC Reader: Support row index for speed up on small/medium datasets
- PR #1964 Added support for list-like types in Series.str.cat
- PR #2005 Use HTML5 details tag in bug report issue template
- PR #2003 Removed few redundant unit-tests from test_string.py::test_string_cat
- PR #1944 Groupby design improvements
- PR #2017 Convert `read_orc()` into a C++ API
- PR #2011 Convert `read_parquet()` into a C++ API
- PR #1756 Add documentation "10 Minutes to cuDF and dask_cuDF"
- PR #2034 Adding support for string columns concatenation using "add" binary operator
- PR #2042 Replace old "10 Minutes" guide with new guide for docs build process
- PR #2036 Make library of common test utils to speed up tests compilation
- PR #2022 Facilitating get_dummies to be a high level api too
- PR #2050 Namespace IO readers and add back free-form `read_xxx` functions
- PR #2104 Add a functional ``sort=`` keyword argument to groupby
- PR #2108 Add `find_and_replace` for StringColumn for replacing single values
- PR #1803 cuDF/CuPy interoperability documentation

## Bug Fixes

- PR #1465 Fix for test_orc.py and test_sparse_df.py test failures
- PR #1583 Fix underlying issue in `as_index()` that was causing `Series.quantile()` to fail
- PR #1680 Add errors= keyword to drop() to fix cudf-dask bug
- PR #1651 Fix `query` function on empty dataframe
- PR #1616 Fix CategoricalColumn to access categories by index instead of iteration
- PR #1660 Fix bug in `loc` when indexing with a column name (a string)
- PR #1683 ORC reader: fix timestamp conversion to UTC
- PR #1613 Improve CategoricalColumn.fillna(-1) performance
- PR #1642 Fix failure of CSV_TEST gdf_csv_test.SkiprowsNrows on multiuser systems
- PR #1709 Fix handling of `datetime64[ms]` in `dataframe.select_dtypes`
- PR #1704 CSV Reader: Add support for the plus sign in number fields
- PR #1687 CSV reader: return an empty dataframe for zero size input
- PR #1757 Concatenating columns with null columns
- PR #1755 Add col_level keyword argument to melt
- PR #1758 Fix df.set_index() when setting index from an empty column
- PR #1749 ORC reader: fix long strings of NULL values resulting in incorrect data
- PR #1742 Parquet Reader: Fix index column name to match PANDAS compat
- PR #1782 Update libcudf doc version
- PR #1783 Update conda dependencies
- PR #1786 Maintain the original series name in series.unique output
- PR #1760 CSV Reader: fix segfault when dtype list only includes columns from usecols list
- PR #1831 build.sh: Assuming python is in PATH instead of using PYTHON env var
- PR #1839 Raise an error instead of segfaulting when transposing a DataFrame with StringColumns
- PR #1840 Retain index correctly during merge left_on right_on
- PR #1825 cuDF: Multiaggregation Groupby Failures
- PR #1789 CSV Reader: Fix missing support for specifying `int8` and `int16` dtypes
- PR #1857 Cython Bindings: Handle `bool` columns while calling `column_view_from_NDArrays`
- PR #1849 Allow DataFrame support methods to pass arguments to the methods
- PR #1847 Fixed #1375 by moving the nvstring check into the wrapper function
- PR #1864 Fixing cudf reduction for POWER platform
- PR #1869 Parquet reader: fix Dask timestamps not matching with Pandas (convert to milliseconds)
- PR #1876 add dtype=bool for `any`, `all` to treat integer column correctly
- PR #1875 CSV reader: take NaN values into account in dtype detection
- PR #1873 Add column dtype checking for the all/any methods
- PR #1902 Bug with string iteration in _apply_basic_agg
- PR #1887 Fix for initialization issue in pq_read_arg,orc_read_arg
- PR #1867 JSON reader: add support for null/empty fields, including the 'null' literal
- PR #1891 Fix bug #1750 in string column comparison
- PR #1909 Support of `to_pandas()` of boolean series with null values
- PR #1923 Use prefix removal when two aggs are called on a SeriesGroupBy
- PR #1914 Zero initialize gdf_column local variables
- PR #1959 Add support for comparing boolean Series to scalar
- PR #1966 Ignore index fix in series append
- PR #1967 Compute index __sizeof__ only once for DataFrame __sizeof__
- PR #1977 Support CUDA installation in default system directories
- PR #1982 Fixes incorrect index name after join operation
- PR #1985 Implement `GDF_PYMOD`, a special modulo that follows python's sign rules
- PR #1991 Parquet reader: fix decoding of NULLs
- PR #1990 Fixes a rendering bug in the `apply_grouped` documentation
- PR #1978 Fix for values being filled in an empty dataframe
- PR #2001 Correctly create MultiColumn from Pandas MultiColumn
- PR #2006 Handle empty dataframe groupby construction for dask
- PR #1965 Parquet Reader: Fix duplicate index column when it's already in `use_cols`
- PR #2033 Add pip to conda environment files to fix warning
- PR #2028 CSV Reader: Fix reading of uncompressed files without a recognized file extension
- PR #2073 Fix an issue when gathering columns with NVCategory and nulls
- PR #2053 cudf::apply_boolean_mask return empty column for empty boolean mask
- PR #2066 exclude `IteratorTest.mean_var_output` test from debug build
- PR #2069 Fix JNI code to use read_csv and read_parquet APIs
- PR #2071 Fix bug with unfound transitive dependencies for GTests in Ubuntu 18.04
- PR #2089 Configure Sphinx to render params correctly
- PR #2091 Fix another bug with unfound transitive dependencies for `cudftestutils` in Ubuntu 18.04
- PR #2115 Just apply `--disable-new-dtags` instead of trying to define all the transitive dependencies
- PR #2106 Fix errors in JitCache tests caused by sharing of device memory between processes
- PR #2120 Fix errors in JitCache tests caused by running multiple threads on the same data
- PR #2102 Fix memory leak in groupby
- PR #2113 fixed typo in to_csv code example


# cudf 0.7.2 (16 May 2019)

## New Features

- PR #1735 Added overload for atomicAdd on int64. Streamlined implementation of custom atomic overloads.
- PR #1741 Add MultiIndex concatenation

## Bug Fixes

- PR #1718 Fix issue with SeriesGroupBy MultiIndex in dask-cudf
- PR #1734 Python: fix performance regression for groupby count() aggregations
- PR #1768 Cython: fix handling read only schema buffers in gpuarrow reader


# cudf 0.7.1 (11 May 2019)

## New Features

- PR #1702 Lazy load MultiIndex to return groupby performance to near optimal.

## Bug Fixes

- PR #1708 Fix handling of `datetime64[ms]` in `dataframe.select_dtypes`


# cuDF 0.7.0 (10 May 2019)

## New Features

- PR #982 Implement gdf_group_by_without_aggregations and gdf_unique_indices functions
- PR #1142 Add `GDF_BOOL` column type
- PR #1194 Implement overloads for CUDA atomic operations
- PR #1292 Implemented Bitwise binary ops AND, OR, XOR (&, |, ^)
- PR #1235 Add GPU-accelerated Parquet Reader
- PR #1335 Added local_dict arg in `DataFrame.query()`.
- PR #1282 Add Series and DataFrame.describe()
- PR #1356 Rolling windows
- PR #1381 Add DataFrame._get_numeric_data
- PR #1388 Add CODEOWNERS file to auto-request reviews based on where changes are made
- PR #1396 Add DataFrame.drop method
- PR #1413 Add DataFrame.melt method
- PR #1412 Add DataFrame.pop()
- PR #1419 Initial CSV writer function
- PR #1441 Add Series level cumulative ops (cumsum, cummin, cummax, cumprod)
- PR #1420 Add script to build and test on a local gpuCI image
- PR #1440 Add DatetimeColumn.min(), DatetimeColumn.max()
- PR #1455 Add Series.Shift via Numba kernel
- PR #1441 Add Series level cumulative ops (cumsum, cummin, cummax, cumprod)
- PR #1461 Add Python coverage test to gpu build
- PR #1445 Parquet Reader: Add selective reading of rows and row group
- PR #1532 Parquet Reader: Add support for INT96 timestamps
- PR #1516 Add Series and DataFrame.ndim
- PR #1556 Add libcudf C++ transition guide
- PR #1466 Add GPU-accelerated ORC Reader
- PR #1565 Add build script for nightly doc builds
- PR #1508 Add Series isna, isnull, and notna
- PR #1456 Add Series.diff() via Numba kernel
- PR #1588 Add Index `astype` typecasting
- PR #1301 MultiIndex support
- PR #1599 Level keyword supported in groupby
- PR #929 Add support operations to dataframe
- PR #1609 Groupby accept list of Series
- PR #1658 Support `group_keys=True` keyword in groupby method

## Improvements

- PR #1531 Refactor closures as private functions in gpuarrow
- PR #1404 Parquet reader page data decoding speedup
- PR #1076 Use `type_dispatcher` in join, quantiles, filter, segmented sort, radix sort and hash_groupby
- PR #1202 Simplify README.md
- PR #1149 CSV Reader: Change convertStrToValue() functions to `__device__` only
- PR #1238 Improve performance of the CUDA trie used in the CSV reader
- PR #1245 Use file cache for JIT kernels
- PR #1278 Update CONTRIBUTING for new conda environment yml naming conventions
- PR #1163 Refactored UnaryOps. Reduced API to two functions: `gdf_unary_math` and `gdf_cast`. Added `abs`, `-`, and `~` ops. Changed bindings to Cython
- PR #1284 Update docs version
- PR #1287 add exclude argument to cudf.select_dtype function
- PR #1286 Refactor some of the CSV Reader kernels into generic utility functions
- PR #1291 fillna in `Series.to_gpu_array()` and `Series.to_array()` can accept the scalar too now.
- PR #1005 generic `reduction` and `scan` support
- PR #1349 Replace modernGPU sort join with thrust.
- PR #1363 Add a dataframe.mean(...) that raises NotImplementedError to satisfy `dask.dataframe.utils.is_dataframe_like`
- PR #1319 CSV Reader: Use column wrapper for gdf_column output alloc/dealloc
- PR #1376 Change series quantile default to linear
- PR #1399 Replace CFFI bindings for NVTX functions with Cython bindings
- PR #1389 Refactored `set_null_count()`
- PR #1386 Added macros `GDF_TRY()`, `CUDF_TRY()` and `ASSERT_CUDF_SUCCEEDED()`
- PR #1435 Rework CMake and conda recipes to depend on installed libraries
- PR #1391 Tidy up bit-resolution-operation and bitmask class code
- PR #1439 Add cmake variable to enable compiling CUDA code with -lineinfo
- PR #1462 Add ability to read parquet files from arrow::io::RandomAccessFile
- PR #1453 Convert CSV Reader CFFI to Cython
- PR #1479 Convert Parquet Reader CFFI to Cython
- PR #1397 Add a utility function for producing an overflow-safe kernel launch grid configuration
- PR #1382 Add GPU parsing of nested brackets to cuIO parsing utilities
- PR #1481 Add cudf::table constructor to allocate a set of `gdf_column`s
- PR #1484 Convert GroupBy CFFI to Cython
- PR #1463 Allow and default melt keyword argument var_name to be None
- PR #1486 Parquet Reader: Use device_buffer rather than device_ptr
- PR #1525 Add cudatoolkit conda dependency
- PR #1520 Renamed `src/dataframe` to `src/table` and moved `table.hpp`. Made `types.hpp` to be type declarations only.
- PR #1492 Convert transpose CFFI to Cython
- PR #1495 Convert binary and unary ops CFFI to Cython
- PR #1503 Convert sorting and hashing ops CFFI to Cython
- PR #1522 Use latest release version in update-version CI script
- PR #1533 Remove stale join CFFI, fix memory leaks in join Cython
- PR #1521 Added `row_bitmask` to compute bitmask for rows of a table. Merged `valids_ops.cu` and `bitmask_ops.cu`
- PR #1553 Overload `hash_row` to avoid using intial hash values. Updated `gdf_hash` to select between overloads
- PR #1585 Updated `cudf::table` to maintain own copy of wrapped `gdf_column*`s
- PR #1559 Add `except +` to all Cython function definitions to catch C++ exceptions properly
- PR #1617 `has_nulls` and `column_dtypes` for `cudf::table`
- PR #1590 Remove CFFI from the build / install process entirely
- PR #1536 Convert gpuarrow CFFI to Cython
- PR #1655 Add `Column._pointer` as a way to access underlying `gdf_column*` of a `Column`
- PR #1655 Update readme conda install instructions for cudf version 0.6 and 0.7


## Bug Fixes

- PR #1233 Fix dtypes issue while adding the column to `str` dataframe.
- PR #1254 CSV Reader: fix data type detection for floating-point numbers in scientific notation
- PR #1289 Fix looping over each value instead of each category in concatenation
- PR #1293 Fix Inaccurate error message in join.pyx
- PR #1308 Add atomicCAS overload for `int8_t`, `int16_t`
- PR #1317 Fix catch polymorphic exception by reference in ipc.cu
- PR #1325 Fix dtype of null bitmasks to int8
- PR #1326 Update build documentation to use -DCMAKE_CXX11_ABI=ON
- PR #1334 Add "na_position" argument to CategoricalColumn sort_by_values
- PR #1321 Fix out of bounds warning when checking Bzip2 header
- PR #1359 Add atomicAnd/Or/Xor for integers
- PR #1354 Fix `fillna()` behaviour when replacing values with different dtypes
- PR #1347 Fixed core dump issue while passing dict_dtypes without column names in `cudf.read_csv()`
- PR #1379 Fixed build failure caused due to error: 'col_dtype' may be used uninitialized
- PR #1392 Update cudf Dockerfile and package_versions.sh
- PR #1385 Added INT8 type to `_schema_to_dtype` for use in GpuArrowReader
- PR #1393 Fixed a bug in `gdf_count_nonzero_mask()` for the case of 0 bits to count
- PR #1395 Update CONTRIBUTING to use the environment variable CUDF_HOME
- PR #1416 Fix bug at gdf_quantile_exact and gdf_quantile_appox
- PR #1421 Fix remove creation of series multiple times during `add_column()`
- PR #1405 CSV Reader: Fix memory leaks on read_csv() failure
- PR #1328 Fix CategoricalColumn to_arrow() null mask
- PR #1433 Fix NVStrings/categories includes
- PR #1432 Update NVStrings to 0.7.* to coincide with 0.7 development
- PR #1483 Modify CSV reader to avoid cropping blank quoted characters in non-string fields
- PR #1446 Merge 1275 hotfix from master into branch-0.7
- PR #1447 Fix legacy groupby apply docstring
- PR #1451 Fix hash join estimated result size is not correct
- PR #1454 Fix local build script improperly change directory permissions
- PR #1490 Require Dask 1.1.0+ for `is_dataframe_like` test or skip otherwise.
- PR #1491 Use more specific directories & groups in CODEOWNERS
- PR #1497 Fix Thrust issue on CentOS caused by missing default constructor of host_vector elements
- PR #1498 Add missing include guard to device_atomics.cuh and separated DEVICE_ATOMICS_TEST
- PR #1506 Fix csv-write call to updated NVStrings method
- PR #1510 Added nvstrings `fillna()` function
- PR #1507 Parquet Reader: Default string data to GDF_STRING
- PR #1535 Fix doc issue to ensure correct labelling of cudf.series
- PR #1537 Fix `undefined reference` link error in HashPartitionTest
- PR #1548 Fix ci/local/build.sh README from using an incorrect image example
- PR #1551 CSV Reader: Fix integer column name indexing
- PR #1586 Fix broken `scalar_wrapper::operator==`
- PR #1591 ORC/Parquet Reader: Fix missing import for FileNotFoundError exception
- PR #1573 Parquet Reader: Fix crash due to clash with ORC reader datasource
- PR #1607 Revert change of `column.to_dense_buffer` always return by copy for performance concerns
- PR #1618 ORC reader: fix assert & data output when nrows/skiprows isn't aligned to stripe boundaries
- PR #1631 Fix failure of TYPES_TEST on some gcc-7 based systems.
- PR #1641 CSV Reader: Fix skip_blank_lines behavior with Windows line terminators (\r\n)
- PR #1648 ORC reader: fix non-deterministic output when skiprows is non-zero
- PR #1676 Fix groupby `as_index` behaviour with `MultiIndex`
- PR #1659 Fix bug caused by empty groupbys and multiindex slicing throwing exceptions
- PR #1656 Correct Groupby failure in dask when un-aggregable columns are left in dataframe.
- PR #1689 Fix groupby performance regression
- PR #1694 Add Cython as a runtime dependency since it's required in `setup.py`


# cuDF 0.6.1 (25 Mar 2019)

## Bug Fixes

- PR #1275 Fix CentOS exception in DataFrame.hash_partition from using value "returned" by a void function


# cuDF 0.6.0 (22 Mar 2019)

## New Features

- PR #760 Raise `FileNotFoundError` instead of `GDF_FILE_ERROR` in `read_csv` if the file does not exist
- PR #539 Add Python bindings for replace function
- PR #823 Add Doxygen configuration to enable building HTML documentation for libcudf C/C++ API
- PR #807 CSV Reader: Add byte_range parameter to specify the range in the input file to be read
- PR #857 Add Tail method for Series/DataFrame and update Head method to use iloc
- PR #858 Add series feature hashing support
- PR #871 CSV Reader: Add support for NA values, including user specified strings
- PR #893 Adds PyArrow based parquet readers / writers to Python, fix category dtype handling, fix arrow ingest buffer size issues
- PR #867 CSV Reader: Add support for ignoring blank lines and comment lines
- PR #887 Add Series digitize method
- PR #895 Add Series groupby
- PR #898 Add DataFrame.groupby(level=0) support
- PR #920 Add feather, JSON, HDF5 readers / writers from PyArrow / Pandas
- PR #888 CSV Reader: Add prefix parameter for column names, used when parsing without a header
- PR #913 Add DLPack support: convert between cuDF DataFrame and DLTensor
- PR #939 Add ORC reader from PyArrow
- PR #918 Add Series.groupby(level=0) support
- PR #906 Add binary and comparison ops to DataFrame
- PR #958 Support unary and binary ops on indexes
- PR #964 Add `rename` method to `DataFrame`, `Series`, and `Index`
- PR #985 Add `Series.to_frame` method
- PR #985 Add `drop=` keyword to reset_index method
- PR #994 Remove references to pygdf
- PR #990 Add external series groupby support
- PR #988 Add top-level merge function to cuDF
- PR #992 Add comparison binaryops to DateTime columns
- PR #996 Replace relative path imports with absolute paths in tests
- PR #995 CSV Reader: Add index_col parameter to specify the column name or index to be used as row labels
- PR #1004 Add `from_gpu_matrix` method to DataFrame
- PR #997 Add property index setter
- PR #1007 Replace relative path imports with absolute paths in cudf
- PR #1013 select columns with df.columns
- PR #1016 Rename Series.unique_count() to nunique() to match pandas API
- PR #947 Prefixsum to handle nulls and float types
- PR #1029 Remove rest of relative path imports
- PR #1021 Add filtered selection with assignment for Dataframes
- PR #872 Adding NVCategory support to cudf apis
- PR #1052 Add left/right_index and left/right_on keywords to merge
- PR #1091 Add `indicator=` and `suffixes=` keywords to merge
- PR #1107 Add unsupported keywords to Series.fillna
- PR #1032 Add string support to cuDF python
- PR #1136 Removed `gdf_concat`
- PR #1153 Added function for getting the padded allocation size for valid bitmask
- PR #1148 Add cudf.sqrt for dataframes and Series
- PR #1159 Add Python bindings for libcudf dlpack functions
- PR #1155 Add __array_ufunc__ for DataFrame and Series for sqrt
- PR #1168 to_frame for series accepts a name argument


## Improvements

- PR #1218 Add dask-cudf page to API docs
- PR #892 Add support for heterogeneous types in binary ops with JIT
- PR #730 Improve performance of `gdf_table` constructor
- PR #561 Add Doxygen style comments to Join CUDA functions
- PR #813 unified libcudf API functions by replacing gpu_ with gdf_
- PR #822 Add support for `__cuda_array_interface__` for ingest
- PR #756 Consolidate common helper functions from unordered map and multimap
- PR #753 Improve performance of groupby sum and average, especially for cases with few groups.
- PR #836 Add ingest support for arrow chunked arrays in Column, Series, DataFrame creation
- PR #763 Format doxygen comments for csv_read_arg struct
- PR #532 CSV Reader: Use type dispatcher instead of switch block
- PR #694 Unit test utilities improvements
- PR #878 Add better indexing to Groupby
- PR #554 Add `empty` method and `is_monotonic` attribute to `Index`
- PR #1040 Fixed up Doxygen comment tags
- PR #909 CSV Reader: Avoid host->device->host copy for header row data
- PR #916 Improved unit testing and error checking for `gdf_column_concat`
- PR #941 Replace `numpy` call in `Series.hash_encode` with `numba`
- PR #942 Added increment/decrement operators for wrapper types
- PR #943 Updated `count_nonzero_mask` to return `num_rows` when the mask is null
- PR #952 Added trait to map C++ type to `gdf_dtype`
- PR #966 Updated RMM submodule.
- PR #998 Add IO reader/writer modules to API docs, fix for missing cudf.Series docs
- PR #1017 concatenate along columns for Series and DataFrames
- PR #1002 Support indexing a dataframe with another boolean dataframe
- PR #1018 Better concatenation for Series and Dataframes
- PR #1036 Use Numpydoc style docstrings
- PR #1047 Adding gdf_dtype_extra_info to gdf_column_view_augmented
- PR #1054 Added default ctor to SerialTrieNode to overcome Thrust issue in CentOS7 + CUDA10
- PR #1024 CSV Reader: Add support for hexadecimal integers in integral-type columns
- PR #1033 Update `fillna()` to use libcudf function `gdf_replace_nulls`
- PR #1066 Added inplace assignment for columns and select_dtypes for dataframes
- PR #1026 CSV Reader: Change the meaning and type of the quoting parameter to match Pandas
- PR #1100 Adds `CUDF_EXPECTS` error-checking macro
- PR #1092 Fix select_dtype docstring
- PR #1111 Added cudf::table
- PR #1108 Sorting for datetime columns
- PR #1120 Return a `Series` (not a `Column`) from `Series.cat.set_categories()`
- PR #1128 CSV Reader: The last data row does not need to be line terminated
- PR #1183 Bump Arrow version to 0.12.1
- PR #1208 Default to CXX11_ABI=ON
- PR #1252 Fix NVStrings dependencies for cuda 9.2 and 10.0
- PR #2037 Optimize the existing `gather` and `scatter` routines in `libcudf`

## Bug Fixes

- PR #821 Fix flake8 issues revealed by flake8 update
- PR #808 Resolved renamed `d_columns_valids` variable name
- PR #820 CSV Reader: fix the issue where reader adds additional rows when file uses \r\n as a line terminator
- PR #780 CSV Reader: Fix scientific notation parsing and null values for empty quotes
- PR #815 CSV Reader: Fix data parsing when tabs are present in the input CSV file
- PR #850 Fix bug where left joins where the left df has 0 rows causes a crash
- PR #861 Fix memory leak by preserving the boolean mask index
- PR #875 Handle unnamed indexes in to/from arrow functions
- PR #877 Fix ingest of 1 row arrow tables in from arrow function
- PR #876 Added missing `<type_traits>` include
- PR #889 Deleted test_rmm.py which has now moved to RMM repo
- PR #866 Merge v0.5.1 numpy ABI hotfix into 0.6
- PR #917 value_counts return int type on empty columns
- PR #611 Renamed `gdf_reduce_optimal_output_size()` -> `gdf_reduction_get_intermediate_output_size()`
- PR #923 fix index for negative slicing for cudf dataframe and series
- PR #927 CSV Reader: Fix category GDF_CATEGORY hashes not being computed properly
- PR #921 CSV Reader: Fix parsing errors with delim_whitespace, quotations in the header row, unnamed columns
- PR #933 Fix handling objects of all nulls in series creation
- PR #940 CSV Reader: Fix an issue where the last data row is missing when using byte_range
- PR #945 CSV Reader: Fix incorrect datetime64 when milliseconds or space separator are used
- PR #959 Groupby: Problem with column name lookup
- PR #950 Converting dataframe/recarry with non-contiguous arrays
- PR #963 CSV Reader: Fix another issue with missing data rows when using byte_range
- PR #999 Fix 0 sized kernel launches and empty sort_index exception
- PR #993 Fix dtype in selecting 0 rows from objects
- PR #1009 Fix performance regression in `to_pandas` method on DataFrame
- PR #1008 Remove custom dask communication approach
- PR #1001 CSV Reader: Fix a memory access error when reading a large (>2GB) file with date columns
- PR #1019 Binary Ops: Fix error when one input column has null mask but other doesn't
- PR #1014 CSV Reader: Fix false positives in bool value detection
- PR #1034 CSV Reader: Fix parsing floating point precision and leading zero exponents
- PR #1044 CSV Reader: Fix a segfault when byte range aligns with a page
- PR #1058 Added support for `DataFrame.loc[scalar]`
- PR #1060 Fix column creation with all valid nan values
- PR #1073 CSV Reader: Fix an issue where a column name includes the return character
- PR #1090 Updating Doxygen Comments
- PR #1080 Fix dtypes returned from loc / iloc because of lists
- PR #1102 CSV Reader: Minor fixes and memory usage improvements
- PR #1174: Fix release script typo
- PR #1137 Add prebuild script for CI
- PR #1118 Enhanced the `DataFrame.from_records()` feature
- PR #1129 Fix join performance with index parameter from using numpy array
- PR #1145 Issue with .agg call on multi-column dataframes
- PR #908 Some testing code cleanup
- PR #1167 Fix issue with null_count not being set after inplace fillna()
- PR #1184 Fix iloc performance regression
- PR #1185 Support left_on/right_on and also on=str in merge
- PR #1200 Fix allocating bitmasks with numba instead of rmm in allocate_mask function
- PR #1213 Fix bug with csv reader requesting subset of columns using wrong datatype
- PR #1223 gpuCI: Fix label on rapidsai channel on gpu build scripts
- PR #1242 Add explicit Thrust exec policy to fix NVCATEGORY_TEST segfault on some platforms
- PR #1246 Fix categorical tests that failed due to bad implicit type conversion
- PR #1255 Fix overwriting conda package main label uploads
- PR #1259 Add dlpack includes to pip build


# cuDF 0.5.1 (05 Feb 2019)

## Bug Fixes

- PR #842 Avoid using numpy via cimport to prevent ABI issues in Cython compilation


# cuDF 0.5.0 (28 Jan 2019)

## New Features

- PR #722 Add bzip2 decompression support to `read_csv()`
- PR #693 add ZLIB-based GZIP/ZIP support to `read_csv_strings()`
- PR #411 added null support to gdf_order_by (new API) and cudf_table::sort
- PR #525 Added GitHub Issue templates for bugs, documentation, new features, and questions
- PR #501 CSV Reader: Add support for user-specified decimal point and thousands separator to read_csv_strings()
- PR #455 CSV Reader: Add support for user-specified decimal point and thousands separator to read_csv()
- PR #439 add `DataFrame.drop` method similar to pandas
- PR #356 add `DataFrame.transpose` method and `DataFrame.T` property similar to pandas
- PR #505 CSV Reader: Add support for user-specified boolean values
- PR #350 Implemented Series replace function
- PR #490 Added print_env.sh script to gather relevant environment details when reporting cuDF issues
- PR #474 add ZLIB-based GZIP/ZIP support to `read_csv()`
- PR #547 Added melt similar to `pandas.melt()`
- PR #491 Add CI test script to check for updates to CHANGELOG.md in PRs
- PR #550 Add CI test script to check for style issues in PRs
- PR #558 Add CI scripts for cpu-based conda and gpu-based test builds
- PR #524 Add Boolean Indexing
- PR #564 Update python `sort_values` method to use updated libcudf `gdf_order_by` API
- PR #509 CSV Reader: Input CSV file can now be passed in as a text or a binary buffer
- PR #607 Add `__iter__` and iteritems to DataFrame class
- PR #643 added a new api gdf_replace_nulls that allows a user to replace nulls in a column

## Improvements

- PR #426 Removed sort-based groupby and refactored existing groupby APIs. Also improves C++/CUDA compile time.
- PR #461 Add `CUDF_HOME` variable in README.md to replace relative pathing.
- PR #472 RMM: Created centralized rmm::device_vector alias and rmm::exec_policy
- PR #500 Improved the concurrent hash map class to support partitioned (multi-pass) hash table building.
- PR #454 Improve CSV reader docs and examples
- PR #465 Added templated C++ API for RMM to avoid explicit cast to `void**`
- PR #513 `.gitignore` tweaks
- PR #521 Add `assert_eq` function for testing
- PR #502 Simplify Dockerfile for local dev, eliminate old conda/pip envs
- PR #549 Adds `-rdynamic` compiler flag to nvcc for Debug builds
- PR #472 RMM: Created centralized rmm::device_vector alias and rmm::exec_policy
- PR #577 Added external C++ API for scatter/gather functions
- PR #500 Improved the concurrent hash map class to support partitioned (multi-pass) hash table building
- PR #583 Updated `gdf_size_type` to `int`
- PR #500 Improved the concurrent hash map class to support partitioned (multi-pass) hash table building
- PR #617 Added .dockerignore file. Prevents adding stale cmake cache files to the docker container
- PR #658 Reduced `JOIN_TEST` time by isolating overflow test of hash table size computation
- PR #664 Added Debuging instructions to README
- PR #651 Remove noqa marks in `__init__.py` files
- PR #671 CSV Reader: uncompressed buffer input can be parsed without explicitly specifying compression as None
- PR #684 Make RMM a submodule
- PR #718 Ensure sum, product, min, max methods pandas compatibility on empty datasets
- PR #720 Refactored Index classes to make them more Pandas-like, added CategoricalIndex
- PR #749 Improve to_arrow and from_arrow Pandas compatibility
- PR #766 Remove TravisCI references, remove unused variables from CMake, fix ARROW_VERSION in Cmake
- PR #773 Add build-args back to Dockerfile and handle dependencies based on environment yml file
- PR #781 Move thirdparty submodules to root and symlink in /cpp
- PR #843 Fix broken cudf/python API examples, add new methods to the API index

## Bug Fixes

- PR #569 CSV Reader: Fix days being off-by-one when parsing some dates
- PR #531 CSV Reader: Fix incorrect parsing of quoted numbers
- PR #465 Added templated C++ API for RMM to avoid explicit cast to `void**`
- PR #473 Added missing <random> include
- PR #478 CSV Reader: Add api support for auto column detection, header, mangle_dupe_cols, usecols
- PR #495 Updated README to correct where cffi pytest should be executed
- PR #501 Fix the intermittent segfault caused by the `thousands` and `compression` parameters in the csv reader
- PR #502 Simplify Dockerfile for local dev, eliminate old conda/pip envs
- PR #512 fix bug for `on` parameter in `DataFrame.merge` to allow for None or single column name
- PR #511 Updated python/cudf/bindings/join.pyx to fix cudf merge printing out dtypes
- PR #513 `.gitignore` tweaks
- PR #521 Add `assert_eq` function for testing
- PR #537 Fix CMAKE_CUDA_STANDARD_REQURIED typo in CMakeLists.txt
- PR #447 Fix silent failure in initializing DataFrame from generator
- PR #545 Temporarily disable csv reader thousands test to prevent segfault (test re-enabled in PR #501)
- PR #559 Fix Assertion error while using `applymap` to change the output dtype
- PR #575 Update `print_env.sh` script to better handle missing commands
- PR #612 Prevent an exception from occuring with true division on integer series.
- PR #630 Fix deprecation warning for `pd.core.common.is_categorical_dtype`
- PR #622 Fix Series.append() behaviour when appending values with different numeric dtype
- PR #603 Fix error while creating an empty column using None.
- PR #673 Fix array of strings not being caught in from_pandas
- PR #644 Fix return type and column support of dataframe.quantile()
- PR #634 Fix create `DataFrame.from_pandas()` with numeric column names
- PR #654 Add resolution check for GDF_TIMESTAMP in Join
- PR #648 Enforce one-to-one copy required when using `numba>=0.42.0`
- PR #645 Fix cmake build type handling not setting debug options when CMAKE_BUILD_TYPE=="Debug"
- PR #669 Fix GIL deadlock when launching multiple python threads that make Cython calls
- PR #665 Reworked the hash map to add a way to report the destination partition for a key
- PR #670 CMAKE: Fix env include path taking precedence over libcudf source headers
- PR #674 Check for gdf supported column types
- PR #677 Fix 'gdf_csv_test_Dates' gtest failure due to missing nrows parameter
- PR #604 Fix the parsing errors while reading a csv file using `sep` instead of `delimiter`.
- PR #686 Fix converting nulls to NaT values when converting Series to Pandas/Numpy
- PR #689 CSV Reader: Fix behavior with skiprows+header to match pandas implementation
- PR #691 Fixes Join on empty input DFs
- PR #706 CSV Reader: Fix broken dtype inference when whitespace is in data
- PR #717 CSV reader: fix behavior when parsing a csv file with no data rows
- PR #724 CSV Reader: fix build issue due to parameter type mismatch in a std::max call
- PR #734 Prevents reading undefined memory in gpu_expand_mask_bits numba kernel
- PR #747 CSV Reader: fix an issue where CUDA allocations fail with some large input files
- PR #750 Fix race condition for handling NVStrings in CMake
- PR #719 Fix merge column ordering
- PR #770 Fix issue where RMM submodule pointed to wrong branch and pin other to correct branches
- PR #778 Fix hard coded ABI off setting
- PR #784 Update RMM submodule commit-ish and pip paths
- PR #794 Update `rmm::exec_policy` usage to fix segmentation faults when used as temprory allocator.
- PR #800 Point git submodules to branches of forks instead of exact commits


# cuDF 0.4.0 (05 Dec 2018)

## New Features

- PR #398 add pandas-compatible `DataFrame.shape()` and `Series.shape()`
- PR #394 New documentation feature "10 Minutes to cuDF"
- PR #361 CSV Reader: Add support for strings with delimiters

## Improvements

 - PR #436 Improvements for type_dispatcher and wrapper structs
 - PR #429 Add CHANGELOG.md (this file)
 - PR #266 use faster CUDA-accelerated DataFrame column/Series concatenation.
 - PR #379 new C++ `type_dispatcher` reduces code complexity in supporting many data types.
 - PR #349 Improve performance for creating columns from memoryview objects
 - PR #445 Update reductions to use type_dispatcher. Adds integer types support to sum_of_squares.
 - PR #448 Improve installation instructions in README.md
 - PR #456 Change default CMake build to Release, and added option for disabling compilation of tests

## Bug Fixes

 - PR #444 Fix csv_test CUDA too many resources requested fail.
 - PR #396 added missing output buffer in validity tests for groupbys.
 - PR #408 Dockerfile updates for source reorganization
 - PR #437 Add cffi to Dockerfile conda env, fixes "cannot import name 'librmm'"
 - PR #417 Fix `map_test` failure with CUDA 10
 - PR #414 Fix CMake installation include file paths
 - PR #418 Properly cast string dtypes to programmatic dtypes when instantiating columns
 - PR #427 Fix and tests for Concatenation illegal memory access with nulls


# cuDF 0.3.0 (23 Nov 2018)

## New Features

 - PR #336 CSV Reader string support

## Improvements

 - PR #354 source code refactored for better organization. CMake build system overhaul. Beginning of transition to Cython bindings.
 - PR #290 Add support for typecasting to/from datetime dtype
 - PR #323 Add handling pyarrow boolean arrays in input/out, add tests
 - PR #325 GDF_VALIDITY_UNSUPPORTED now returned for algorithms that don't support non-empty valid bitmasks
 - PR #381 Faster InputTooLarge Join test completes in ms rather than minutes.
 - PR #373 .gitignore improvements
 - PR #367 Doc cleanup & examples for DataFrame methods
 - PR #333 Add Rapids Memory Manager documentation
 - PR #321 Rapids Memory Manager adds file/line location logging and convenience macros
 - PR #334 Implement DataFrame `__copy__` and `__deepcopy__`
 - PR #271 Add NVTX ranges to pygdf
 - PR #311 Document system requirements for conda install

## Bug Fixes

 - PR #337 Retain index on `scale()` function
 - PR #344 Fix test failure due to PyArrow 0.11 Boolean handling
 - PR #364 Remove noexcept from managed_allocator;  CMakeLists fix for NVstrings
 - PR #357 Fix bug that made all series be considered booleans for indexing
 - PR #351 replace conda env configuration for developers
 - PRs #346 #360 Fix CSV reading of negative numbers
 - PR #342 Fix CMake to use conda-installed nvstrings
 - PR #341 Preserve categorical dtype after groupby aggregations
 - PR #315 ReadTheDocs build update to fix missing libcuda.so
 - PR #320 FIX out-of-bounds access error in reductions.cu
 - PR #319 Fix out-of-bounds memory access in libcudf count_valid_bits
 - PR #303 Fix printing empty dataframe


# cuDF 0.2.0 and cuDF 0.1.0

These were initial releases of cuDF based on previously separate pyGDF and libGDF libraries.<|MERGE_RESOLUTION|>--- conflicted
+++ resolved
@@ -86,11 +86,8 @@
 - PR #3212 Fix string to date casting when format is not specified
 - PR #3218 Fixes `row_lexicographic_comparator` issue with handling two tables
 - PR #3228 Default initialize RMM when Java native dependencies are loaded
-<<<<<<< HEAD
-- PR X Testing RMM changes do not merge
-=======
+- PR #3242 Testing RMM changes do not merge
 - PR #3236 Fix Numba 0.46+/CuPy 6.3 interface compatibility
->>>>>>> 78c5302b
 
 
 # cuDF 0.10.0 (16 Oct 2019)
