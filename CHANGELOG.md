
# cuDF 0.5.0 (Date TBD)

## New Features

- PR #693 add ZLIB-based GZIP/ZIP support to `read_csv_strings()`
- PR #411 added null support to gdf_order_by (new API) and cudf_table::sort
- PR #525 Added GitHub Issue templates for bugs, documentation, new features, and questions
- PR #501 CSV Reader: Add support for user-specified decimal point and thousands separator to read_csv_strings()
- PR #455 CSV Reader: Add support for user-specified decimal point and thousands separator to read_csv()
- PR #439 add `DataFrame.drop` method similar to pandas
- PR #505 CSV Reader: Add support for user-specified boolean values
- PR #350 Implemented Series replace function
- PR #490 Added print_env.sh script to gather relevant environment details when reporting cuDF issues
- PR #474 add ZLIB-based GZIP/ZIP support to `read_csv()`
- PR #547 Added melt similar to `pandas.melt()`
- PR #491 Add CI test script to check for updates to CHANGELOG.md in PRs
- PR #550 Add CI test script to check for style issues in PRs
- PR #558 Add CI scripts for cpu-based conda and gpu-based test builds
- PR #524 Add Boolean Indexing
- PR #564 Update python `sort_values` method to use updated libcudf `gdf_order_by` API
- PR #509 CSV Reader: Input CSV file can now be passed in as a text or a binary buffer
- PR #607 Add `__iter__` and iteritems to DataFrame class
- PR #576 Create BitMask class and unit test to make 32-bit bit masks
- PR #608 Added the `DataFrame.iloc[]` and `Series.iloc[]` features
- PR #600 Enable deep or shallow copy
- PR #635 Add Doxygen template
- PR #649 Add `cudf.from_pandas` function
<<<<<<< HEAD
- PR #703 add cpp apis for read_parquet
=======
- PR #633 CSV Reader: Add support for the nrows parameter to specify the number of rows to read from the input file
- PR #679 Test Series indexing, support integer scalars and integer sequences
- PR #567 Adds setup for a wheel which is installable by pip
- PR #718 Expose `product` reduction method to Python and add `GDF_NOTIMPLEMENTED_ERROR` error value
>>>>>>> 17ac5177

## Improvements

- PR #426 Removed sort-based groupby and refactored existing groupby APIs. Also improves C++/CUDA compile time.
- PR #461 Add `CUDF_HOME` variable in README.md to replace relative pathing.
- PR #472 RMM: Created centralized rmm::device_vector alias and rmm::exec_policy
- PR #500 Improved the concurrent hash map class to support partitioned (multi-pass) hash table building.
- PR #454 Improve CSV reader docs and examples
- PR #465 Added templated C++ API for RMM to avoid explicit cast to `void**`
- PR #513 `.gitignore` tweaks
- PR #521 Add `assert_eq` function for testing
- PR #502 Simplify Dockerfile for local dev, eliminate old conda/pip envs
- PR #549 Adds `-rdynamic` compiler flag to nvcc for Debug builds
- PR #472 RMM: Created centralized rmm::device_vector alias and rmm::exec_policy
- PR #500 Improved the concurrent hash map class to support partitioned (multi-pass) hash table building
- PR #583 Updated `gdf_size_type` to `int`
- PR #617 Added .dockerignore file. Prevents adding stale cmake cache files to the docker container
- PR #658 Reduced `JOIN_TEST` time by isolating overflow test of hash table size computation
- PR #664 Added Debuging instructions to README
- PR #651 Remove noqa marks in `__init__.py` files
- PR #671 CSV Reader: uncompressed buffer input can be parsed without explicitly specifying compression as None
- PR #718 Ensure sum, product, min, max methods pandas compatibility on empty datasets
- PR #720 Refactored Index classes to make them more Pandas-like, added CategoricalIndex
- PR #730 Improve performance of `gdf_table` constructor 


## Bug Fixes

- PR #569 CSV Reader: Fix days being off-by-one when parsing some dates
- PR #531 CSV Reader: Fix incorrect parsing of quoted numbers
- PR #465 Added templated C++ API for RMM to avoid explicit cast to `void**`
- PR #473 Added missing <random> include
- PR #478 CSV Reader: Add api support for auto column detection, header, mangle_dupe_cols, usecols
- PR #495 Updated README to correct where cffi pytest should be executed
- PR #501 Fix the intermittent segfault caused by the `thousands` and `compression` parameters in the csv reader
- PR #502 Simplify Dockerfile for local dev, eliminate old conda/pip envs
- PR #512 fix bug for `on` parameter in `DataFrame.merge` to allow for None or single column name
- PR #511 Updated python/cudf/bindings/join.pyx to fix cudf merge printing out dtypes
- PR #513 `.gitignore` tweaks
- PR #521 Add `assert_eq` function for testing
- PR #537 Fix CMAKE_CUDA_STANDARD_REQURIED typo in CMakeLists.txt
- PR #447 Fix silent failure in initializing DataFrame from generator
- PR #545 Temporarily disable csv reader thousands test to prevent segfault (test re-enabled in PR #501)
- PR #559 Fix Assertion error while using `applymap` to change the output dtype
- PR #575 Update `print_env.sh` script to better handle missing commands
- PR #612 Prevent an exception from occuring with true division on integer series.
- PR #630 Fix deprecation warning for `pd.core.common.is_categorical_dtype`
- PR #622 Fix Series.append() behaviour when appending values with different numeric dtype
- PR #603 Fix error while creating an empty column using None.
- PR #673 Fix array of strings not being caught in from_pandas
- PR #644 Fix return type and column support of dataframe.quantile()
- PR #634 Fix create `DataFrame.from_pandas()` with numeric column names
- PR #654 Add resolution check for GDF_TIMESTAMP in Join
- PR #648 Enforce one-to-one copy required when using `numba>=0.42.0`
- PR #645 Fix cmake build type handling not setting debug options when CMAKE_BUILD_TYPE=="Debug"
- PR #669 Fix GIL deadlock when launching multiple python threads that make Cython calls
- PR #665 Reworked the hash map to add a way to report the destination partition for a key
- PR #670 CMAKE: Fix env include path taking precedence over libcudf source headers
- PR #674 Check for gdf supported column types
- PR #677 Fix 'gdf_csv_test_Dates' gtest failure due to missing nrows parameter
- PR #604 Fix the parsing errors while reading a csv file using `sep` instead of `delimiter`.
- PR #686 Fix converting nulls to NaT values when converting Series to Pandas/Numpy
- PR #689 CSV Reader: Fix behavior with skiprows+header to match pandas implementation
- PR #691 Fixes Join on empty input DFs
- PR #706 CSV Reader: Fix broken dtype inference when whitespace is in data
- PR #717 CSV reader: fix behavior when parsing a csv file with no data rows
- PR #724 CSV Reader: fix build issue due to parameter type mismatch in a std::max call
- PR #734 Prevents reading undefined memory in gpu_expand_mask_bits numba kernel


# cuDF 0.4.0 (05 Dec 2018)

## New Features

- PR #398 add pandas-compatible `DataFrame.shape()` and `Series.shape()`
- PR #394 New documentation feature "10 Minutes to cuDF"
- PR #361 CSV Reader: Add support for strings with delimiters

## Improvements

 - PR #436 Improvements for type_dispatcher and wrapper structs
 - PR #429 Add CHANGELOG.md (this file)
 - PR #266 use faster CUDA-accelerated DataFrame column/Series concatenation.
 - PR #379 new C++ `type_dispatcher` reduces code complexity in supporting many data types.
 - PR #349 Improve performance for creating columns from memoryview objects
 - PR #445 Update reductions to use type_dispatcher. Adds integer types support to sum_of_squares.
 - PR #448 Improve installation instructions in README.md
 - PR #456 Change default CMake build to Release, and added option for disabling compilation of tests

## Bug Fixes

 - PR #444 Fix csv_test CUDA too many resources requested fail.
 - PR #396 added missing output buffer in validity tests for groupbys.
 - PR #408 Dockerfile updates for source reorganization
 - PR #437 Add cffi to Dockerfile conda env, fixes "cannot import name 'librmm'"
 - PR #417 Fix `map_test` failure with CUDA 10
 - PR #414 Fix CMake installation include file paths
 - PR #418 Properly cast string dtypes to programmatic dtypes when instantiating columns
 - PR #427 Fix and tests for Concatenation illegal memory access with nulls


# cuDF 0.3.0 (23 Nov 2018)

## New Features

 - PR #336 CSV Reader string support

## Improvements

 - PR #354 source code refactored for better organization. CMake build system overhaul. Beginning of transition to Cython bindings.
 - PR #290 Add support for typecasting to/from datetime dtype
 - PR #323 Add handling pyarrow boolean arrays in input/out, add tests
 - PR #325 GDF_VALIDITY_UNSUPPORTED now returned for algorithms that don't support non-empty valid bitmasks
 - PR #381 Faster InputTooLarge Join test completes in ms rather than minutes.
 - PR #373 .gitignore improvements
 - PR #367 Doc cleanup & examples for DataFrame methods
 - PR #333 Add Rapids Memory Manager documentation
 - PR #321 Rapids Memory Manager adds file/line location logging and convenience macros
 - PR #334 Implement DataFrame `__copy__` and `__deepcopy__`
 - PR #271 Add NVTX ranges to pygdf
 - PR #311 Document system requirements for conda install

## Bug Fixes

 - PR #337 Retain index on `scale()` function
 - PR #344 Fix test failure due to PyArrow 0.11 Boolean handling
 - PR #364 Remove noexcept from managed_allocator;  CMakeLists fix for NVstrings
 - PR #357 Fix bug that made all series be considered booleans for indexing
 - PR #351 replace conda env configuration for developers
 - PRs #346 #360 Fix CSV reading of negative numbers
 - PR #342 Fix CMake to use conda-installed nvstrings
 - PR #341 Preserve categorical dtype after groupby aggregations
 - PR #315 ReadTheDocs build update to fix missing libcuda.so
 - PR #320 FIX out-of-bounds access error in reductions.cu
 - PR #319 Fix out-of-bounds memory access in libcudf count_valid_bits
 - PR #303 Fix printing empty dataframe


# cuDF 0.2.0 and cuDF 0.1.0

These were initial releases of cuDF based on previously separate pyGDF and libGDF libraries.
<|MERGE_RESOLUTION|>--- conflicted
+++ resolved
@@ -26,14 +26,11 @@
 - PR #600 Enable deep or shallow copy
 - PR #635 Add Doxygen template
 - PR #649 Add `cudf.from_pandas` function
-<<<<<<< HEAD
-- PR #703 add cpp apis for read_parquet
-=======
 - PR #633 CSV Reader: Add support for the nrows parameter to specify the number of rows to read from the input file
 - PR #679 Test Series indexing, support integer scalars and integer sequences
 - PR #567 Adds setup for a wheel which is installable by pip
 - PR #718 Expose `product` reduction method to Python and add `GDF_NOTIMPLEMENTED_ERROR` error value
->>>>>>> 17ac5177
+- PR #703 add cpp apis for read_parquet
 
 ## Improvements
 
