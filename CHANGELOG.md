--- conflicted
+++ resolved
@@ -56,12 +56,8 @@
 - PR #1052 Add left/right_index and left/right_on keywords to merge
 - PR #1091 Add `indicator=` and `suffixes=` keywords to merge
 - PR #1107 Add unsupported keywords to Series.fillna
-<<<<<<< HEAD
 - PR #1032 Add string support to cuDF python
 - PR #1136 Removed `gdf_concat`
-=======
-- PR #1136 Removed `gdf_concat` 
->>>>>>> fba24e03
 
 ## Improvements
 
@@ -148,7 +144,6 @@
 - PR #1118 Enhanced the `DataFrame.from_records()` feature
 - PR #1129 Fix join performance with index parameter from using numpy array
 - PR #1145 Issue with .agg call on multi-column dataframes
-
 
 
 # cuDF 0.5.1 (05 Feb 2019)
