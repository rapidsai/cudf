
# cuDF 0.5.0 (Date TBD)

## New Features

- PR #411 added null support to gdf_order_by (new API) and cudf_table::sort
- PR #525 Added GitHub Issue templates for bugs, documentation, new features, and questions
- PR #501 CSV Reader: Add support for user-specified decimal point and thousands separator to read_csv_strings()
- PR #455 CSV Reader: Add support for user-specified decimal point and thousands separator to read_csv()
- PR #439 add `DataFrame.drop` method similar to pandas
<<<<<<< HEAD
- PR #510 Enable deep and shallow copying
=======
- PR #505 CSV Reader: Add support for user-specified boolean values
- PR #350 Implemented Series replace function
- PR #490 Added print_env.sh script to gather relevant environment details when reporting cuDF issues.
- PR #474 add ZLIB-based GZIP/ZIP support to `read_csv()`
- PR #550 Add CI test script to check for style issues in PRs
- PR #558 Add CI scripts for cpu-based conda and gpu-based test builds
- PR #509 CSV Reader: Input CSV file can now be passed in as a text or a binary buffer
>>>>>>> 18bffaa8

## Improvements

- PR #426 Removed sort-based groupby and refactored existing groupby APIs. Also improves C++/CUDA compile time.
- PR #454 Improve CSV reader docs and examples
- PR #465 Added templated C++ API for RMM to avoid explicit cast to `void**`
- PR #472 RMM: Created centralized rmm::device_vector alias and rmm::exec_policy

## Bug Fixes

- PR #465 Added templated C++ API for RMM to avoid explicit cast to `void**`
- PR #473 Added missing <random> include
- PR #478 CSV Reader: Add api support for auto column detection, header, mangle_dupe_cols, usecols
- PR #495 Updated README to correct where cffi pytest should be executed.
- PR #500 Improved the concurrent hash map class to support partitioned (multi-pass) hash table building.
- PR #501 Fix the intermittent segfault caused by the `thousands` and `compression` parameters in the csv reader
- PR #502 Simplify Dockerfile for local dev, eliminate old conda/pip envs
- PR #512 fix bug for `on` parameter in `DataFrame.merge` to allow for None or single column name
- PR #511 Updated python/cudf/bindings/join.pyx to fix cudf merge printing out dtypes.
- PR #513 `.gitignore` tweaks
- PR #521 Add `assert_eq` function for testing
- PR #537 Fix CMAKE_CUDA_STANDARD_REQURIED typo in CMakeLists.txt
- PR #545 Temporarily disable csv reader thousands test to prevent segfault (test re-enabled in PR #501)
- PR #559 Fix Assertion error while using `applymap` to change the output dtype

# cuDF 0.4.0 (05 Dec 2018)

## New Features

- PR #398 add pandas-compatible `DataFrame.shape()` and `Series.shape()`
- PR #394 New documentation feature "10 Minutes to cuDF"
- PR #361 CSV Reader: Add support for strings with delimiters

## Improvements

 - PR #436 Improvements for type_dispatcher and wrapper structs
 - PR #429 Add CHANGELOG.md (this file)
 - PR #266 use faster CUDA-accelerated DataFrame column/Series concatenation.
 - PR #379 new C++ `type_dispatcher` reduces code complexity in supporting many data types.
 - PR #349 Improve performance for creating columns from memoryview objects
 - PR #445 Update reductions to use type_dispatcher. Adds integer types support to sum_of_squares.
 - PR #448 Improve installation instructions in README.md
 - PR #456 Change default CMake build to Release, and added option for disabling compilation of tests

## Bug Fixes

 - PR #444 Fix csv_test CUDA too many resources requested fail.
 - PR #396 added missing output buffer in validity tests for groupbys.
 - PR #408 Dockerfile updates for source reorganization
 - PR #437 Add cffi to Dockerfile conda env, fixes "cannot import name 'librmm'"
 - PR #417 Fix `map_test` failure with CUDA 10
 - PR #414 Fix CMake installation include file paths
 - PR #418 Properly cast string dtypes to programmatic dtypes when instantiating columns
 - PR #427 Fix and tests for Concatenation illegal memory access with nulls


# cuDF 0.3.0 (23 Nov 2018)

## New Features

 - PR #336 CSV Reader string support

## Improvements

 - PR #354 source code refactored for better organization. CMake build system overhaul. Beginning of transition to Cython bindings.
 - PR #290 Add support for typecasting to/from datetime dtype
 - PR #323 Add handling pyarrow boolean arrays in input/out, add tests
 - PR #325 GDF_VALIDITY_UNSUPPORTED now returned for algorithms that don't support non-empty valid bitmasks
 - PR #381 Faster InputTooLarge Join test completes in ms rather than minutes.
 - PR #373 .gitignore improvements
 - PR #367 Doc cleanup & examples for DataFrame methods
 - PR #333 Add Rapids Memory Manager documentation
 - PR #321 Rapids Memory Manager adds file/line location logging and convenience macros
 - PR #334 Implement DataFrame `__copy__` and `__deepcopy__`
 - PR #271 Add NVTX ranges to pygdf
 - PR #311 Document system requirements for conda install

## Bug Fixes

 - PR #337 Retain index on `scale()` function
 - PR #344 Fix test failure due to PyArrow 0.11 Boolean handling
 - PR #364 Remove noexcept from managed_allocator;  CMakeLists fix for NVstrings
 - PR #357 Fix bug that made all series be considered booleans for indexing
 - PR #351 replace conda env configuration for developers
 - PRs #346 #360 Fix CSV reading of negative numbers
 - PR #342 Fix CMake to use conda-installed nvstrings
 - PR #341 Preserve categorical dtype after groupby aggregations
 - PR #315 ReadTheDocs build update to fix missing libcuda.so
 - PR #320 FIX out-of-bounds access error in reductions.cu
 - PR #319 Fix out-of-bounds memory access in libcudf count_valid_bits
 - PR #303 Fix printing empty dataframe


# cuDF 0.2.0 and cuDF 0.1.0

These were initial releases of cuDF based on previously separate pyGDF and libGDF libraries.
<|MERGE_RESOLUTION|>--- conflicted
+++ resolved
@@ -8,9 +8,6 @@
 - PR #501 CSV Reader: Add support for user-specified decimal point and thousands separator to read_csv_strings()
 - PR #455 CSV Reader: Add support for user-specified decimal point and thousands separator to read_csv()
 - PR #439 add `DataFrame.drop` method similar to pandas
-<<<<<<< HEAD
-- PR #510 Enable deep and shallow copying
-=======
 - PR #505 CSV Reader: Add support for user-specified boolean values
 - PR #350 Implemented Series replace function
 - PR #490 Added print_env.sh script to gather relevant environment details when reporting cuDF issues.
@@ -18,7 +15,7 @@
 - PR #550 Add CI test script to check for style issues in PRs
 - PR #558 Add CI scripts for cpu-based conda and gpu-based test builds
 - PR #509 CSV Reader: Input CSV file can now be passed in as a text or a binary buffer
->>>>>>> 18bffaa8
+- PR #510 Enable deep and shallow copying
 
 ## Improvements
 
