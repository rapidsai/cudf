# cuDF 0.8.0 (Date TBD)

## New Features

- PR #1524 Add GPU-accelerated JSON Lines parser with limited feature set
- PR #1569 Add support for Json objects to the JSON Lines reader
- PR #1622 Add Series.loc
- PR #1654 Add cudf::apply_boolean_mask: faster replacement for gdf_apply_stencil
- PR #1487 cython gather/scatter
- PR #1310 Implemented the slice/split functionality.
- PR #1630 Add Python layer to the GPU-accelerated JSON reader
- PR #1745 Add rounding of numeric columns via Numba
- PR #1772 JSON reader: add support for BytesIO and StringIO input
- PR #1527 Support GDF_BOOL8 in readers and writers
- PR #1819 Logical operators (AND, OR, NOT) for libcudf and cuDF
- PR #1813 ORC Reader: Add support for stripe selection
- PR #1828 JSON Reader: add suport for bool8 columns
- PR #1665 Add the point-in-polygon GIS function
- PR #1863 Series and Dataframe methods for all and any

## Improvements
- PR #1538 Replacing LesserRTTI with inequality_comparator
- PR #1703 C++: Added non-aggregating `insert` to `concurrent_unordered_map` with specializations to store pairs with a single atomicCAS when possible.
- PR #1422 C++: Added a RAII wrapper for CUDA streams
- PR #1701 Added `unique` method for stringColumns
- PR #1713 Add documentation for Dask-XGBoost
- PR #1666 CSV Reader: Improve performance for files with large number of columns
- PR #1725 Enable the ability to use a single column groupby as its own index
- PR #1759 Add an example showing simultaneous rolling averages to `apply_grouped` documentation
- PR #1746 C++: Remove unused code: `windowed_ops.cu`, `sorting.cu`, `hash_ops.cu`
- PR #1748 C++: Add `bool` nullability flag to `device_table` row operators
- PR #1767 Speed up Python unit tests
- PR #1770 Added build.sh script, updated CI scripts and documentation
- PR #1739 ORC Reader: Add more pytest coverage
- PR #1795 Add printing of git submodule info to `print_env.sh`
- PR #1796 Removing old sort based group by code and gdf_filter
- PR #1811 Added funtions for copying/allocating `cudf::table`s
- PR #1838 Improve columnops.column_empty so that it returns typed columns instead of a generic Column
- PR #1823 CSV Reader: default the column type to string for empty dataframes
- PR #1827 Create bindings for scalar-vector binops, and update one_hot_encoding to use them
- PR #1817 Operators now support different sized dataframes as long as they don't share different sized columns
- PR #1846 C++ type-erased gdf_equal_columns test util; fix gdf_equal_columns logic error

## Bug Fixes

- PR #1465 Fix for test_orc.py and test_sparse_df.py test failures
- PR #1583 Fix underlying issue in `as_index()` that was causing `Series.quantile()` to fail
- PR #1680 Add errors= keyword to drop() to fix cudf-dask bug
- PR #1651 Fix `query` function on empty dataframe
- PR #1616 Fix CategoricalColumn to access categories by index instead of iteration
- PR #1660 Fix bug in `loc` when indexing with a column name (a string)
- PR #1683 ORC reader: fix timestamp conversion to UTC
- PR #1613 Improve CategoricalColumn.fillna(-1) performance
- PR #1642 Fix failure of CSV_TEST gdf_csv_test.SkiprowsNrows on multiuser systems
- PR #1709 Fix handling of `datetime64[ms]` in `dataframe.select_dtypes`
- PR #1704 CSV Reader: Add support for the plus sign in number fields
- PR #1687 CSV reader: return an empty dataframe for zero size input
- PR #1757 Concatenating columns with null columns
- PR #1755 Add col_level keyword argument to melt
- PR #1758 Fix df.set_index() when setting index from an empty column
- PR #1749 ORC reader: fix long strings of NULL values resulting in incorrect data
- PR #1742 Parquet Reader: Fix index column name to match PANDAS compat
- PR #1782 Update libcudf doc version
- PR #1783 Update conda dependencies
- PR #1786 Maintain the original series name in series.unique output
- PR #1760 CSV Reader: fix segfault when dtype list only includes columns from usecols list
- PR #1831 build.sh: Assuming python is in PATH instead of using PYTHON env var
- PR #1839 Raise an error instead of segfaulting when transposing a DataFrame with StringColumns
- PR #1840 Retain index correctly during merge left_on right_on
- PR #1825 cuDF: Multiaggregation Groupby Failures
- PR #1789 CSV Reader: Fix missing support for specifying `int8` and `int16` dtypes
- PR #1857 Cython Bindings: Handle `bool` columns while calling `column_view_from_NDArrays`
- PR #1849 Allow DataFrame support methods to pass arguments to the methods
- PR #1847 Fixed #1375 by moving the nvstring check into the wrapper function
- PR #1864 Fixing cudf reduction for POWER platform
- PR #1876 add dtype=bool for `any`, `all` to treat integer column correctly

# cudf 0.7.2 (16 May 2019)

## New Features

- PR #1735 Added overload for atomicAdd on int64. Streamlined implementation of custom atomic overloads.
- PR #1741 Add MultiIndex concatenation

## Bug Fixes

- PR #1718 Fix issue with SeriesGroupBy MultiIndex in dask-cudf
- PR #1734 Python: fix performance regression for groupby count() aggregations
- PR #1768 Cython: fix handling read only schema buffers in gpuarrow reader


# cudf 0.7.1 (11 May 2019)

## New Features

- PR #1702 Lazy load MultiIndex to return groupby performance to near optimal.

## Bug Fixes

- PR #1708 Fix handling of `datetime64[ms]` in `dataframe.select_dtypes`


# cuDF 0.7.0 (10 May 2019)

## New Features

- PR #982 Implement gdf_group_by_without_aggregations and gdf_unique_indices functions
- PR #1142 Add `GDF_BOOL` column type
- PR #1194 Implement overloads for CUDA atomic operations
- PR #1292 Implemented Bitwise binary ops AND, OR, XOR (&, |, ^)
- PR #1235 Add GPU-accelerated Parquet Reader
- PR #1335 Added local_dict arg in `DataFrame.query()`.
- PR #1282 Add Series and DataFrame.describe()
- PR #1356 Rolling windows
- PR #1381 Add DataFrame._get_numeric_data
- PR #1388 Add CODEOWNERS file to auto-request reviews based on where changes are made
- PR #1396 Add DataFrame.drop method
- PR #1413 Add DataFrame.melt method
- PR #1412 Add DataFrame.pop()
- PR #1419 Initial CSV writer function
- PR #1441 Add Series level cumulative ops (cumsum, cummin, cummax, cumprod)
- PR #1420 Add script to build and test on a local gpuCI image
- PR #1440 Add DatetimeColumn.min(), DatetimeColumn.max()
- PR #1455 Add Series.Shift via Numba kernel
- PR #1441 Add Series level cumulative ops (cumsum, cummin, cummax, cumprod)
- PR #1461 Add Python coverage test to gpu build
- PR #1445 Parquet Reader: Add selective reading of rows and row group
- PR #1532 Parquet Reader: Add support for INT96 timestamps
- PR #1516 Add Series and DataFrame.ndim
- PR #1556 Add libcudf C++ transition guide
- PR #1466 Add GPU-accelerated ORC Reader
- PR #1565 Add build script for nightly doc builds
- PR #1508 Add Series isna, isnull, and notna
- PR #1456 Add Series.diff() via Numba kernel
- PR #1588 Add Index `astype` typecasting
- PR #1301 MultiIndex support
- PR #1599 Level keyword supported in groupby
- PR #929 Add support operations to dataframe
- PR #1609 Groupby accept list of Series
- PR #1658 Support `group_keys=True` keyword in groupby method

## Improvements

- PR #1531 Refactor closures as private functions in gpuarrow
- PR #1404 Parquet reader page data decoding speedup
- PR #1076 Use `type_dispatcher` in join, quantiles, filter, segmented sort, radix sort and hash_groupby
- PR #1202 Simplify README.md
- PR #1149 CSV Reader: Change convertStrToValue() functions to `__device__` only
- PR #1238 Improve performance of the CUDA trie used in the CSV reader
- PR #1278 Update CONTRIBUTING for new conda environment yml naming conventions
- PR #1163 Refactored UnaryOps. Reduced API to two functions: `gdf_unary_math` and `gdf_cast`. Added `abs`, `-`, and `~` ops. Changed bindings to Cython
- PR #1284 Update docs version
- PR #1287 add exclude argument to cudf.select_dtype function
- PR #1286 Refactor some of the CSV Reader kernels into generic utility functions
- PR #1291 fillna in `Series.to_gpu_array()` and `Series.to_array()` can accept the scalar too now.
- PR #1005 generic `reduction` and `scan` support
- PR #1349 Replace modernGPU sort join with thrust.
- PR #1363 Add a dataframe.mean(...) that raises NotImplementedError to satisfy `dask.dataframe.utils.is_dataframe_like`
- PR #1319 CSV Reader: Use column wrapper for gdf_column output alloc/dealloc
- PR #1376 Change series quantile default to linear
<<<<<<< HEAD
- PR #1391 Tidy up bit-resolution-operation and bitmask class code
=======
- PR #1399 Replace CFFI bindings for NVTX functions with Cython bindings
- PR #1407 Rename and cleanup of `gdf_table` to `device_table`
- PR #1389 Refactored `set_null_count()`
- PR #1386 Added macros `GDF_TRY()`, `CUDF_TRY()` and `ASSERT_CUDF_SUCCEEDED()`
- PR #1435 Rework CMake and conda recipes to depend on installed libraries
- PR #1391 Tidy up bit-resolution-operation and bitmask class code
- PR #1439 Add cmake variable to enable compiling CUDA code with -lineinfo
- PR #1462 Add ability to read parquet files from arrow::io::RandomAccessFile
- PR #1453 Convert CSV Reader CFFI to Cython
- PR #1479 Convert Parquet Reader CFFI to Cython
- PR #1397 Add a utility function for producing an overflow-safe kernel launch grid configuration
- PR #1382 Add GPU parsing of nested brackets to cuIO parsing utilities
- PR #1481 Add cudf::table constructor to allocate a set of `gdf_column`s
- PR #1484 Convert GroupBy CFFI to Cython
- PR #1463 Allow and default melt keyword argument var_name to be None
- PR #1486 Parquet Reader: Use device_buffer rather than device_ptr
- PR #1525 Add cudatoolkit conda dependency
- PR #1520 Renamed `src/dataframe` to `src/table` and moved `table.hpp`. Made `types.hpp` to be type declarations only.
- PR #1492 Convert transpose CFFI to Cython
- PR #1495 Convert binary and unary ops CFFI to Cython
- PR #1503 Convert sorting and hashing ops CFFI to Cython
- PR #1522 Use latest release version in update-version CI script
- PR #1533 Remove stale join CFFI, fix memory leaks in join Cython
- PR #1521 Added `row_bitmask` to compute bitmask for rows of a table. Merged `valids_ops.cu` and `bitmask_ops.cu`
- PR #1553 Overload `hash_row` to avoid using intial hash values. Updated `gdf_hash` to select between overloads
- PR #1585 Updated `cudf::table` to maintain own copy of wrapped `gdf_column*`s
- PR #1559 Add `except +` to all Cython function definitions to catch C++ exceptions properly
- PR #1617 `has_nulls` and `column_dtypes` for `cudf::table`
- PR #1590 Remove CFFI from the build / install process entirely
- PR #1536 Convert gpuarrow CFFI to Cython
- PR #1655 Add `Column._pointer` as a way to access underlying `gdf_column*` of a `Column`
- PR #1655 Update readme conda install instructions for cudf version 0.6 and 0.7

>>>>>>> 03db08b7

## Bug Fixes

- PR #1233 Fix dtypes issue while adding the column to `str` dataframe.
- PR #1254 CSV Reader: fix data type detection for floating-point numbers in scientific notation
- PR #1289 Fix looping over each value instead of each category in concatenation
- PR #1293 Fix Inaccurate error message in join.pyx
- PR #1308 Add atomicCAS overload for `int8_t`, `int16_t`
- PR #1317 Fix catch polymorphic exception by reference in ipc.cu
- PR #1325 Fix dtype of null bitmasks to int8
- PR #1326 Update build documentation to use -DCMAKE_CXX11_ABI=ON
- PR #1334 Add "na_position" argument to CategoricalColumn sort_by_values
- PR #1321 Fix out of bounds warning when checking Bzip2 header
- PR #1359 Add atomicAnd/Or/Xor for integers
- PR #1354 Fix `fillna()` behaviour when replacing values with different dtypes
- PR #1347 Fixed core dump issue while passing dict_dtypes without column names in `cudf.read_csv()`
- PR #1379 Fixed build failure caused due to error: 'col_dtype' may be used uninitialized
- PR #1392 Update cudf Dockerfile and package_versions.sh
- PR #1385 Added INT8 type to `_schema_to_dtype` for use in GpuArrowReader
- PR #1393 Fixed a bug in `gdf_count_nonzero_mask()` for the case of 0 bits to count
- PR #1395 Update CONTRIBUTING to use the environment variable CUDF_HOME
- PR #1416 Fix bug at gdf_quantile_exact and gdf_quantile_appox
- PR #1421 Fix remove creation of series multiple times during `add_column()`
- PR #1405 CSV Reader: Fix memory leaks on read_csv() failure
- PR #1328 Fix CategoricalColumn to_arrow() null mask
- PR #1433 Fix NVStrings/categories includes
- PR #1432 Update NVStrings to 0.7.* to coincide with 0.7 development
- PR #1483 Modify CSV reader to avoid cropping blank quoted characters in non-string fields
- PR #1446 Merge 1275 hotfix from master into branch-0.7
- PR #1447 Fix legacy groupby apply docstring
- PR #1451 Fix hash join estimated result size is not correct
- PR #1454 Fix local build script improperly change directory permissions
- PR #1490 Require Dask 1.1.0+ for `is_dataframe_like` test or skip otherwise.
- PR #1491 Use more specific directories & groups in CODEOWNERS
- PR #1497 Fix Thrust issue on CentOS caused by missing default constructor of host_vector elements
- PR #1498 Add missing include guard to device_atomics.cuh and separated DEVICE_ATOMICS_TEST
- PR #1506 Fix csv-write call to updated NVStrings method
- PR #1510 Added nvstrings `fillna()` function
- PR #1507 Parquet Reader: Default string data to GDF_STRING
- PR #1535 Fix doc issue to ensure correct labelling of cudf.series
- PR #1537 Fix `undefined reference` link error in HashPartitionTest
- PR #1548 Fix ci/local/build.sh README from using an incorrect image example
- PR #1551 CSV Reader: Fix integer column name indexing
- PR #1586 Fix broken `scalar_wrapper::operator==`
- PR #1591 ORC/Parquet Reader: Fix missing import for FileNotFoundError exception
- PR #1573 Parquet Reader: Fix crash due to clash with ORC reader datasource
- PR #1607 Revert change of `column.to_dense_buffer` always return by copy for performance concerns
- PR #1618 ORC reader: fix assert & data output when nrows/skiprows isn't aligned to stripe boundaries
- PR #1631 Fix failure of TYPES_TEST on some gcc-7 based systems.
- PR #1641 CSV Reader: Fix skip_blank_lines behavior with Windows line terminators (\r\n)
- PR #1648 ORC reader: fix non-deterministic output when skiprows is non-zero
- PR #1676 Fix groupby `as_index` behaviour with `MultiIndex`
- PR #1659 Fix bug caused by empty groupbys and multiindex slicing throwing exceptions
- PR #1656 Correct Groupby failure in dask when un-aggregable columns are left in dataframe.
- PR #1689 Fix groupby performance regression
- PR #1694 Add Cython as a runtime dependency since it's required in `setup.py`


# cuDF 0.6.1 (25 Mar 2019)

## Bug Fixes

- PR #1275 Fix CentOS exception in DataFrame.hash_partition from using value "returned" by a void function


# cuDF 0.6.0 (22 Mar 2019)

## New Features

- PR #760 Raise `FileNotFoundError` instead of `GDF_FILE_ERROR` in `read_csv` if the file does not exist
- PR #539 Add Python bindings for replace function
- PR #823 Add Doxygen configuration to enable building HTML documentation for libcudf C/C++ API
- PR #807 CSV Reader: Add byte_range parameter to specify the range in the input file to be read
- PR #857 Add Tail method for Series/DataFrame and update Head method to use iloc
- PR #858 Add series feature hashing support
- PR #871 CSV Reader: Add support for NA values, including user specified strings
- PR #893 Adds PyArrow based parquet readers / writers to Python, fix category dtype handling, fix arrow ingest buffer size issues
- PR #867 CSV Reader: Add support for ignoring blank lines and comment lines
- PR #887 Add Series digitize method
- PR #895 Add Series groupby
- PR #898 Add DataFrame.groupby(level=0) support
- PR #920 Add feather, JSON, HDF5 readers / writers from PyArrow / Pandas
- PR #888 CSV Reader: Add prefix parameter for column names, used when parsing without a header
- PR #913 Add DLPack support: convert between cuDF DataFrame and DLTensor
- PR #939 Add ORC reader from PyArrow
- PR #918 Add Series.groupby(level=0) support
- PR #906 Add binary and comparison ops to DataFrame
- PR #958 Support unary and binary ops on indexes
- PR #964 Add `rename` method to `DataFrame`, `Series`, and `Index`
- PR #985 Add `Series.to_frame` method
- PR #985 Add `drop=` keyword to reset_index method
- PR #994 Remove references to pygdf
- PR #990 Add external series groupby support
- PR #988 Add top-level merge function to cuDF
- PR #992 Add comparison binaryops to DateTime columns
- PR #996 Replace relative path imports with absolute paths in tests
- PR #995 CSV Reader: Add index_col parameter to specify the column name or index to be used as row labels
- PR #1004 Add `from_gpu_matrix` method to DataFrame
- PR #997 Add property index setter
- PR #1007 Replace relative path imports with absolute paths in cudf
- PR #1013 select columns with df.columns
- PR #1016 Rename Series.unique_count() to nunique() to match pandas API
- PR #947 Prefixsum to handle nulls and float types
- PR #1029 Remove rest of relative path imports
- PR #1021 Add filtered selection with assignment for Dataframes
- PR #872 Adding NVCategory support to cudf apis
- PR #1052 Add left/right_index and left/right_on keywords to merge
- PR #1091 Add `indicator=` and `suffixes=` keywords to merge
- PR #1107 Add unsupported keywords to Series.fillna
- PR #1032 Add string support to cuDF python
- PR #1136 Removed `gdf_concat`
- PR #1153 Added function for getting the padded allocation size for valid bitmask
- PR #1148 Add cudf.sqrt for dataframes and Series
- PR #1159 Add Python bindings for libcudf dlpack functions
- PR #1155 Add __array_ufunc__ for DataFrame and Series for sqrt
- PR #1168 to_frame for series accepts a name argument


## Improvements

- PR #1218 Add dask-cudf page to API docs
- PR #892 Add support for heterogeneous types in binary ops with JIT
- PR #730 Improve performance of `gdf_table` constructor
- PR #561 Add Doxygen style comments to Join CUDA functions
- PR #813 unified libcudf API functions by replacing gpu_ with gdf_
- PR #822 Add support for `__cuda_array_interface__` for ingest
- PR #756 Consolidate common helper functions from unordered map and multimap
- PR #753 Improve performance of groupby sum and average, especially for cases with few groups.
- PR #836 Add ingest support for arrow chunked arrays in Column, Series, DataFrame creation
- PR #763 Format doxygen comments for csv_read_arg struct
- PR #532 CSV Reader: Use type dispatcher instead of switch block
- PR #694 Unit test utilities improvements
- PR #878 Add better indexing to Groupby
- PR #554 Add `empty` method and `is_monotonic` attribute to `Index`
- PR #1040 Fixed up Doxygen comment tags
- PR #909 CSV Reader: Avoid host->device->host copy for header row data
- PR #916 Improved unit testing and error checking for `gdf_column_concat`
- PR #941 Replace `numpy` call in `Series.hash_encode` with `numba`
- PR #942 Added increment/decrement operators for wrapper types
- PR #943 Updated `count_nonzero_mask` to return `num_rows` when the mask is null
- PR #952 Added trait to map C++ type to `gdf_dtype`
- PR #966 Updated RMM submodule.
- PR #998 Add IO reader/writer modules to API docs, fix for missing cudf.Series docs
- PR #1017 concatenate along columns for Series and DataFrames
- PR #1002 Support indexing a dataframe with another boolean dataframe
- PR #1018 Better concatenation for Series and Dataframes
- PR #1036 Use Numpydoc style docstrings
- PR #1047 Adding gdf_dtype_extra_info to gdf_column_view_augmented
- PR #1054 Added default ctor to SerialTrieNode to overcome Thrust issue in CentOS7 + CUDA10
- PR #1024 CSV Reader: Add support for hexadecimal integers in integral-type columns
- PR #1033 Update `fillna()` to use libcudf function `gdf_replace_nulls`
- PR #1066 Added inplace assignment for columns and select_dtypes for dataframes
- PR #1026 CSV Reader: Change the meaning and type of the quoting parameter to match Pandas
- PR #1100 Adds `CUDF_EXPECTS` error-checking macro
- PR #1092 Fix select_dtype docstring
- PR #1111 Added cudf::table
- PR #1108 Sorting for datetime columns
- PR #1120 Return a `Series` (not a `Column`) from `Series.cat.set_categories()`
- PR #1128 CSV Reader: The last data row does not need to be line terminated
- PR #1183 Bump Arrow version to 0.12.1
- PR #1208 Default to CXX11_ABI=ON
- PR #1252 Fix NVStrings dependencies for cuda 9.2 and 10.0

## Bug Fixes

- PR #821 Fix flake8 issues revealed by flake8 update
- PR #808 Resolved renamed `d_columns_valids` variable name
- PR #820 CSV Reader: fix the issue where reader adds additional rows when file uses \r\n as a line terminator
- PR #780 CSV Reader: Fix scientific notation parsing and null values for empty quotes
- PR #815 CSV Reader: Fix data parsing when tabs are present in the input CSV file
- PR #850 Fix bug where left joins where the left df has 0 rows causes a crash
- PR #861 Fix memory leak by preserving the boolean mask index
- PR #875 Handle unnamed indexes in to/from arrow functions
- PR #877 Fix ingest of 1 row arrow tables in from arrow function
- PR #876 Added missing `<type_traits>` include
- PR #889 Deleted test_rmm.py which has now moved to RMM repo
- PR #866 Merge v0.5.1 numpy ABI hotfix into 0.6
- PR #917 value_counts return int type on empty columns
- PR #611 Renamed `gdf_reduce_optimal_output_size()` -> `gdf_reduction_get_intermediate_output_size()`
- PR #923 fix index for negative slicing for cudf dataframe and series
- PR #927 CSV Reader: Fix category GDF_CATEGORY hashes not being computed properly
- PR #921 CSV Reader: Fix parsing errors with delim_whitespace, quotations in the header row, unnamed columns
- PR #933 Fix handling objects of all nulls in series creation
- PR #940 CSV Reader: Fix an issue where the last data row is missing when using byte_range
- PR #945 CSV Reader: Fix incorrect datetime64 when milliseconds or space separator are used
- PR #959 Groupby: Problem with column name lookup
- PR #950 Converting dataframe/recarry with non-contiguous arrays
- PR #963 CSV Reader: Fix another issue with missing data rows when using byte_range
- PR #999 Fix 0 sized kernel launches and empty sort_index exception
- PR #993 Fix dtype in selecting 0 rows from objects
- PR #1009 Fix performance regression in `to_pandas` method on DataFrame
- PR #1008 Remove custom dask communication approach
- PR #1001 CSV Reader: Fix a memory access error when reading a large (>2GB) file with date columns
- PR #1019 Binary Ops: Fix error when one input column has null mask but other doesn't
- PR #1014 CSV Reader: Fix false positives in bool value detection
- PR #1034 CSV Reader: Fix parsing floating point precision and leading zero exponents
- PR #1044 CSV Reader: Fix a segfault when byte range aligns with a page
- PR #1058 Added support for `DataFrame.loc[scalar]`
- PR #1060 Fix column creation with all valid nan values
- PR #1073 CSV Reader: Fix an issue where a column name includes the return character
- PR #1090 Updating Doxygen Comments
- PR #1080 Fix dtypes returned from loc / iloc because of lists
- PR #1102 CSV Reader: Minor fixes and memory usage improvements
- PR #1174: Fix release script typo
- PR #1137 Add prebuild script for CI
- PR #1118 Enhanced the `DataFrame.from_records()` feature
- PR #1129 Fix join performance with index parameter from using numpy array
- PR #1145 Issue with .agg call on multi-column dataframes
- PR #908 Some testing code cleanup
- PR #1167 Fix issue with null_count not being set after inplace fillna()
- PR #1184 Fix iloc performance regression
- PR #1185 Support left_on/right_on and also on=str in merge
- PR #1200 Fix allocating bitmasks with numba instead of rmm in allocate_mask function
- PR #1213 Fix bug with csv reader requesting subset of columns using wrong datatype
- PR #1223 gpuCI: Fix label on rapidsai channel on gpu build scripts
- PR #1242 Add explicit Thrust exec policy to fix NVCATEGORY_TEST segfault on some platforms
- PR #1246 Fix categorical tests that failed due to bad implicit type conversion
- PR #1255 Fix overwriting conda package main label uploads
- PR #1259 Add dlpack includes to pip build


# cuDF 0.5.1 (05 Feb 2019)

## Bug Fixes

- PR #842 Avoid using numpy via cimport to prevent ABI issues in Cython compilation


# cuDF 0.5.0 (28 Jan 2019)

## New Features

- PR #722 Add bzip2 decompression support to `read_csv()`
- PR #693 add ZLIB-based GZIP/ZIP support to `read_csv_strings()`
- PR #411 added null support to gdf_order_by (new API) and cudf_table::sort
- PR #525 Added GitHub Issue templates for bugs, documentation, new features, and questions
- PR #501 CSV Reader: Add support for user-specified decimal point and thousands separator to read_csv_strings()
- PR #455 CSV Reader: Add support for user-specified decimal point and thousands separator to read_csv()
- PR #439 add `DataFrame.drop` method similar to pandas
- PR #356 add `DataFrame.transpose` method and `DataFrame.T` property similar to pandas
- PR #505 CSV Reader: Add support for user-specified boolean values
- PR #350 Implemented Series replace function
- PR #490 Added print_env.sh script to gather relevant environment details when reporting cuDF issues
- PR #474 add ZLIB-based GZIP/ZIP support to `read_csv()`
- PR #547 Added melt similar to `pandas.melt()`
- PR #491 Add CI test script to check for updates to CHANGELOG.md in PRs
- PR #550 Add CI test script to check for style issues in PRs
- PR #558 Add CI scripts for cpu-based conda and gpu-based test builds
- PR #524 Add Boolean Indexing
- PR #564 Update python `sort_values` method to use updated libcudf `gdf_order_by` API
- PR #509 CSV Reader: Input CSV file can now be passed in as a text or a binary buffer
- PR #607 Add `__iter__` and iteritems to DataFrame class
- PR #643 added a new api gdf_replace_nulls that allows a user to replace nulls in a column

## Improvements

- PR #426 Removed sort-based groupby and refactored existing groupby APIs. Also improves C++/CUDA compile time.
- PR #461 Add `CUDF_HOME` variable in README.md to replace relative pathing.
- PR #472 RMM: Created centralized rmm::device_vector alias and rmm::exec_policy
- PR #500 Improved the concurrent hash map class to support partitioned (multi-pass) hash table building.
- PR #454 Improve CSV reader docs and examples
- PR #465 Added templated C++ API for RMM to avoid explicit cast to `void**`
- PR #513 `.gitignore` tweaks
- PR #521 Add `assert_eq` function for testing
- PR #502 Simplify Dockerfile for local dev, eliminate old conda/pip envs
- PR #549 Adds `-rdynamic` compiler flag to nvcc for Debug builds
- PR #472 RMM: Created centralized rmm::device_vector alias and rmm::exec_policy
- PR #577 Added external C++ API for scatter/gather functions
- PR #500 Improved the concurrent hash map class to support partitioned (multi-pass) hash table building
- PR #583 Updated `gdf_size_type` to `int`
- PR #500 Improved the concurrent hash map class to support partitioned (multi-pass) hash table building
- PR #617 Added .dockerignore file. Prevents adding stale cmake cache files to the docker container
- PR #658 Reduced `JOIN_TEST` time by isolating overflow test of hash table size computation
- PR #664 Added Debuging instructions to README
- PR #651 Remove noqa marks in `__init__.py` files
- PR #671 CSV Reader: uncompressed buffer input can be parsed without explicitly specifying compression as None
- PR #684 Make RMM a submodule
- PR #718 Ensure sum, product, min, max methods pandas compatibility on empty datasets
- PR #720 Refactored Index classes to make them more Pandas-like, added CategoricalIndex
- PR #749 Improve to_arrow and from_arrow Pandas compatibility
- PR #766 Remove TravisCI references, remove unused variables from CMake, fix ARROW_VERSION in Cmake
- PR #773 Add build-args back to Dockerfile and handle dependencies based on environment yml file
- PR #781 Move thirdparty submodules to root and symlink in /cpp
- PR #843 Fix broken cudf/python API examples, add new methods to the API index

## Bug Fixes

- PR #569 CSV Reader: Fix days being off-by-one when parsing some dates
- PR #531 CSV Reader: Fix incorrect parsing of quoted numbers
- PR #465 Added templated C++ API for RMM to avoid explicit cast to `void**`
- PR #473 Added missing <random> include
- PR #478 CSV Reader: Add api support for auto column detection, header, mangle_dupe_cols, usecols
- PR #495 Updated README to correct where cffi pytest should be executed
- PR #501 Fix the intermittent segfault caused by the `thousands` and `compression` parameters in the csv reader
- PR #502 Simplify Dockerfile for local dev, eliminate old conda/pip envs
- PR #512 fix bug for `on` parameter in `DataFrame.merge` to allow for None or single column name
- PR #511 Updated python/cudf/bindings/join.pyx to fix cudf merge printing out dtypes
- PR #513 `.gitignore` tweaks
- PR #521 Add `assert_eq` function for testing
- PR #537 Fix CMAKE_CUDA_STANDARD_REQURIED typo in CMakeLists.txt
- PR #447 Fix silent failure in initializing DataFrame from generator
- PR #545 Temporarily disable csv reader thousands test to prevent segfault (test re-enabled in PR #501)
- PR #559 Fix Assertion error while using `applymap` to change the output dtype
- PR #575 Update `print_env.sh` script to better handle missing commands
- PR #612 Prevent an exception from occuring with true division on integer series.
- PR #630 Fix deprecation warning for `pd.core.common.is_categorical_dtype`
- PR #622 Fix Series.append() behaviour when appending values with different numeric dtype
- PR #603 Fix error while creating an empty column using None.
- PR #673 Fix array of strings not being caught in from_pandas
- PR #644 Fix return type and column support of dataframe.quantile()
- PR #634 Fix create `DataFrame.from_pandas()` with numeric column names
- PR #654 Add resolution check for GDF_TIMESTAMP in Join
- PR #648 Enforce one-to-one copy required when using `numba>=0.42.0`
- PR #645 Fix cmake build type handling not setting debug options when CMAKE_BUILD_TYPE=="Debug"
- PR #669 Fix GIL deadlock when launching multiple python threads that make Cython calls
- PR #665 Reworked the hash map to add a way to report the destination partition for a key
- PR #670 CMAKE: Fix env include path taking precedence over libcudf source headers
- PR #674 Check for gdf supported column types
- PR #677 Fix 'gdf_csv_test_Dates' gtest failure due to missing nrows parameter
- PR #604 Fix the parsing errors while reading a csv file using `sep` instead of `delimiter`.
- PR #686 Fix converting nulls to NaT values when converting Series to Pandas/Numpy
- PR #689 CSV Reader: Fix behavior with skiprows+header to match pandas implementation
- PR #691 Fixes Join on empty input DFs
- PR #706 CSV Reader: Fix broken dtype inference when whitespace is in data
- PR #717 CSV reader: fix behavior when parsing a csv file with no data rows
- PR #724 CSV Reader: fix build issue due to parameter type mismatch in a std::max call
- PR #734 Prevents reading undefined memory in gpu_expand_mask_bits numba kernel
- PR #747 CSV Reader: fix an issue where CUDA allocations fail with some large input files
- PR #750 Fix race condition for handling NVStrings in CMake
- PR #719 Fix merge column ordering
- PR #770 Fix issue where RMM submodule pointed to wrong branch and pin other to correct branches
- PR #778 Fix hard coded ABI off setting
- PR #784 Update RMM submodule commit-ish and pip paths
- PR #794 Update `rmm::exec_policy` usage to fix segmentation faults when used as temprory allocator.
- PR #800 Point git submodules to branches of forks instead of exact commits


# cuDF 0.4.0 (05 Dec 2018)

## New Features

- PR #398 add pandas-compatible `DataFrame.shape()` and `Series.shape()`
- PR #394 New documentation feature "10 Minutes to cuDF"
- PR #361 CSV Reader: Add support for strings with delimiters

## Improvements

 - PR #436 Improvements for type_dispatcher and wrapper structs
 - PR #429 Add CHANGELOG.md (this file)
 - PR #266 use faster CUDA-accelerated DataFrame column/Series concatenation.
 - PR #379 new C++ `type_dispatcher` reduces code complexity in supporting many data types.
 - PR #349 Improve performance for creating columns from memoryview objects
 - PR #445 Update reductions to use type_dispatcher. Adds integer types support to sum_of_squares.
 - PR #448 Improve installation instructions in README.md
 - PR #456 Change default CMake build to Release, and added option for disabling compilation of tests

## Bug Fixes

 - PR #444 Fix csv_test CUDA too many resources requested fail.
 - PR #396 added missing output buffer in validity tests for groupbys.
 - PR #408 Dockerfile updates for source reorganization
 - PR #437 Add cffi to Dockerfile conda env, fixes "cannot import name 'librmm'"
 - PR #417 Fix `map_test` failure with CUDA 10
 - PR #414 Fix CMake installation include file paths
 - PR #418 Properly cast string dtypes to programmatic dtypes when instantiating columns
 - PR #427 Fix and tests for Concatenation illegal memory access with nulls


# cuDF 0.3.0 (23 Nov 2018)

## New Features

 - PR #336 CSV Reader string support

## Improvements

 - PR #354 source code refactored for better organization. CMake build system overhaul. Beginning of transition to Cython bindings.
 - PR #290 Add support for typecasting to/from datetime dtype
 - PR #323 Add handling pyarrow boolean arrays in input/out, add tests
 - PR #325 GDF_VALIDITY_UNSUPPORTED now returned for algorithms that don't support non-empty valid bitmasks
 - PR #381 Faster InputTooLarge Join test completes in ms rather than minutes.
 - PR #373 .gitignore improvements
 - PR #367 Doc cleanup & examples for DataFrame methods
 - PR #333 Add Rapids Memory Manager documentation
 - PR #321 Rapids Memory Manager adds file/line location logging and convenience macros
 - PR #334 Implement DataFrame `__copy__` and `__deepcopy__`
 - PR #271 Add NVTX ranges to pygdf
 - PR #311 Document system requirements for conda install

## Bug Fixes

 - PR #337 Retain index on `scale()` function
 - PR #344 Fix test failure due to PyArrow 0.11 Boolean handling
 - PR #364 Remove noexcept from managed_allocator;  CMakeLists fix for NVstrings
 - PR #357 Fix bug that made all series be considered booleans for indexing
 - PR #351 replace conda env configuration for developers
 - PRs #346 #360 Fix CSV reading of negative numbers
 - PR #342 Fix CMake to use conda-installed nvstrings
 - PR #341 Preserve categorical dtype after groupby aggregations
 - PR #315 ReadTheDocs build update to fix missing libcuda.so
 - PR #320 FIX out-of-bounds access error in reductions.cu
 - PR #319 Fix out-of-bounds memory access in libcudf count_valid_bits
 - PR #303 Fix printing empty dataframe


# cuDF 0.2.0 and cuDF 0.1.0

These were initial releases of cuDF based on previously separate pyGDF and libGDF libraries.<|MERGE_RESOLUTION|>--- conflicted
+++ resolved
@@ -40,6 +40,7 @@
 - PR #1827 Create bindings for scalar-vector binops, and update one_hot_encoding to use them
 - PR #1817 Operators now support different sized dataframes as long as they don't share different sized columns
 - PR #1846 C++ type-erased gdf_equal_columns test util; fix gdf_equal_columns logic error
+- PR #1391 Tidy up bit-resolution-operation and bitmask class code
 
 ## Bug Fixes
 
@@ -158,11 +159,7 @@
 - PR #1363 Add a dataframe.mean(...) that raises NotImplementedError to satisfy `dask.dataframe.utils.is_dataframe_like`
 - PR #1319 CSV Reader: Use column wrapper for gdf_column output alloc/dealloc
 - PR #1376 Change series quantile default to linear
-<<<<<<< HEAD
-- PR #1391 Tidy up bit-resolution-operation and bitmask class code
-=======
 - PR #1399 Replace CFFI bindings for NVTX functions with Cython bindings
-- PR #1407 Rename and cleanup of `gdf_table` to `device_table`
 - PR #1389 Refactored `set_null_count()`
 - PR #1386 Added macros `GDF_TRY()`, `CUDF_TRY()` and `ASSERT_CUDF_SUCCEEDED()`
 - PR #1435 Rework CMake and conda recipes to depend on installed libraries
@@ -194,7 +191,6 @@
 - PR #1655 Add `Column._pointer` as a way to access underlying `gdf_column*` of a `Column`
 - PR #1655 Update readme conda install instructions for cudf version 0.6 and 0.7
 
->>>>>>> 03db08b7
 
 ## Bug Fixes
 
