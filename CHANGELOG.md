--- conflicted
+++ resolved
@@ -69,13 +69,10 @@
 - PR #2833 Parquet reader: align page data allocation sizes to 4-bytes to satisfy cuda-memcheck
 - PR #2832 Using the new Python bindings for UCX
 - PR #2856 Update group_split_cudf to use scatter_by_map
-<<<<<<< HEAD
 - PR #2868 Use YYMMDD tag in dask-cudf nightly build
-=======
 - PR #2778 Doc: Updated and fixed some docstrings that were formatted incorrectly.
 - PR #2830 Use YYMMDD tag in custreamz nightly build
 - PR #2899 Use new RMM API based on Cython
->>>>>>> 8b23c563
 
 ## Bug Fixes
 
