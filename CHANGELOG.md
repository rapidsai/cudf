--- conflicted
+++ resolved
@@ -1,8 +1,5 @@
 # cuDF 0.6.0 (Date TBD)
 
-<<<<<<< HEAD
-# cuDF 0.6.0 (Date TBD)
-=======
 ## New Features
 
 - PR #539 Add Python bindings for replace function
@@ -15,19 +12,10 @@
 
 - PR #821 Fix flake8 issues revealed by flake8 update
 - PR #808 Resolved renamed `d_columns_valids` variable name
+- PR #759 - Fix left join crash when left dataframe has 0 rows
 
 
 # cuDF 0.5.0 (28 Jan 2019)
->>>>>>> 4c5044bc
-
-## New Features
-
-## Improvements
-
-## Bug Fixes
-- PR #759 - Fix left join crash when left dataframe has 0 rows
-
-# cuDF 0.5.0 (Date TBD)
 
 ## New Features
 - PR #693 add ZLIB-based GZIP/ZIP support to `read_csv_strings()`
