--- conflicted
+++ resolved
@@ -101,12 +101,10 @@
 - PR #2751 Replace value with null
 - PR #2765 Fix Java inequality comparisons for string category
 - PR #2818 Fix java join API to use new C++ join API
-<<<<<<< HEAD
+- PR #2837 Fix join benchmark
 - PR #2842 Fix null count computation for rolling window
-=======
-- PR #2837 Fix join benchmark
-
->>>>>>> 00037882
+
+
 
 # cuDF 0.9.0 (21 Aug 2019)
 
