# cuDF 0.13.0 (Date TBD)

## New Features

- PR #3577 Add initial dictionary support to column classes
- PR #3693 add string support, skipna to scan operation
- PR #3662 Define and implement `shift`.
- PR #3861 Added Series.sum feature for String
<<<<<<< HEAD
- PR #4023 Add `__cuda_array_interface__` to `Buffer`
=======
- PR #3681 Add cudf::experimental::boolean_mask_scatter
- PR #4040 Add support for n-way merge of sorted tables
>>>>>>> 0f431a38

## Improvements

- PR #3525 build.sh option to disable nvtx
- PR #3748 Optimize hash_partition using shared memory
- PR #3698 Add count_(un)set_bits functions taking multiple ranges and updated slice to compute null counts at once.
- PR #3909 Move java backend to libcudf++
- PR #3971 Adding `as_table` to convert Column to Table in python
- PR #3910 Adding sinh, cosh, tanh, asinh, acosh, atanh cube root and rint unary support.
- PR #3972 Add Java bindings for left_semi_join and left_anti_join
- PR #3975 Simplify and generalize data handling in `Buffer`
- PR #3985 Update RMM include files and remove extraneously included header files.
- PR #3601 Port UDF functionality for rolling windows to libcudf++
- PR #3911 Adding null boolean handling for copy_if_else
- PR #4003 Drop old `to_device` utility wrapper function
- PR #4002 Adding to_frame and fix for categorical column issue
- PR #4009 build script update to enable cudf build without installing
- PR #3897 Port cuIO JSON reader to cudf::column types
- PR #4008 Eliminate extra copy in column constructor
- PR #4013 Add cython definition for io readers cudf/io/io_types.hpp
- PR #4014 ORC/Parquet: add count parameter to stripe/rowgroup-based reader API
- PR #3880 Add aggregation infrastructure support for reduction
- PR #4021 Change quantiles signature for clarity.
- PR #4029 Port stream_compaction.pyx to use libcudf++ APIs
- PR #4031 Docs build scripts and instructions update
- PR #4062 Improve how java classifiers are produced
- PR #4038 JNI and Java support for is_nan and is_not_nan
- PR #4067 Removed unused `CATEGORY` type ID.
- PR #3891 Port NVStrings (r)split_record to contiguous_(r)split_record
- PR #4064 Add cudaGetDeviceCount to JNI layer
- PR #4079 Simply use `mask.size` to create the array view

## Bug Fixes

- PR #3888 Drop `ptr=None` from `DeviceBuffer` call
- PR #3976 Fix string serialization and memory_usage method to be consistent
- PR #3902 Fix conversion of large size GPU array to dataframe
- PR #3953 Fix overflow in column_buffer when computing the device buffer size
- PR #3959 Add missing hash-dispatch function for cudf.Series
- PR #3970 Fix for Series Pickle
- PR #3964 Restore legacy NVStrings and NVCategory dependencies in Java jar
- PR #3982 Fix java unary op enum and add missing ops
- PR #3999 Fix issue serializing empty string columns (java)
- PR #3979 Add `name` to Series serialize and deserialize
- PR #4005 Fix null mask allocation bug in gather_bitmask
- PR #4000 Fix dask_cudf sort_values performance for single partitions
- PR #4007 Fix for copy_bitmask issue with uninitialized device_buffer
- PR #4037 Fix JNI quantile compile issue
- PR #4054 Fixed JNI to deal with reduction API changes
- PR #4052 Fix for round-robin when num_partitions divides nrows.
- PR #4061 Add NDEBUG guard on `constexpr_assert`.
- PR #4049 Fix `cudf::split` issue returning one less than expected column vectors
- PR #4065 Parquet writer: fix for out-of-range dictionary indices
- PR #4066 Fixed mismatch with dtype enums
- PR #4080 Fix multi-index dask test with sort issue
- PR #4084 Update Java for removal of CATEGORY type
- PR #4089 Fix dask groupby mutliindex test case issues in join


# cuDF 0.12.0 (04 Feb 2020)

## New Features

- PR #3759 Updated 10 Minutes with clarification on how `dask_cudf` uses `cudf` API
- PR #3224 Define and implement new join APIs.
- PR #3284 Add gpu-accelerated parquet writer
- PR #3254 Python redesign for libcudf++
- PR #3336 Add `from_dlpack` and `to_dlpack`
- PR #3555 Add column names support to libcudf++ io readers and writers
- PR #3527 Add string functionality for merge API
- PR #3610 Add memory_usage to DataFrame and Series APIs
- PR #3557 Add contiguous_split() function. 
- PR #3619 Support CuPy 7
- PR #3604 Add nvtext ngrams-tokenize function
- PR #3403 Define and implement new stack + tile APIs
- PR #3627 Adding cudf::sort and cudf::sort_by_key
- PR #3597 Implement new sort based groupby
- PR #3776 Add column equivalence comparator (using epsilon for float equality)
- PR #3667 Define and implement round-robin partition API.
- PR #3690 Add bools_to_mask
- PR #3761 Introduce a Frame class and make Index, DataFrame and Series subclasses
- PR #3538 Define and implement left semi join and left anti join
- PR #3683 Added support for multiple delimiters in `nvtext.token_count()`
- PR #3792 Adding is_nan and is_notnan
- PR #3594 Adding clamp support to libcudf++

## Improvements

- PR #3124 Add support for grand-children in cudf column classes
- PR #3292 Port NVStrings regex contains function
- PR #3409 Port NVStrings regex replace function
- PR #3417 Port NVStrings regex findall function
- PR #3351 Add warning when filepath resolves to multiple files in cudf readers
- PR #3370 Port NVStrings strip functions
- PR #3453 Port NVStrings IPv4 convert functions to cudf strings column
- PR #3441 Port NVStrings url encode/decode to cudf strings column
- PR #3364 Port NVStrings split functions
- PR #3463 Port NVStrings partition/rpartition to cudf strings column
- PR #3502 ORC reader: add option to read DECIMALs as INT64
- PR #3461 Add a new overload to allocate_like() that takes explicit type and size params.
- PR #3590 Specialize hash functions for floating point
- PR #3569 Use `np.asarray` in `StringColumn.deserialize`
- PR #3553 Support Python NoneType in numeric binops
- PR #3511 Support DataFrame / Series mixed arithmetic
- PR #3567 Include `strides` in `__cuda_array_interface__`
- PR #3608 Update OPS codeowner group name
- PR #3431 Port NVStrings translate to cudf strings column
- PR #3507 Define and implement new binary operation APIs
- PR #3620 Add stream parameter to unary ops detail API
- PR #3593 Adding begin/end for mutable_column_device_view
- PR #3587 Merge CHECK_STREAM & CUDA_CHECK_LAST to CHECK_CUDA
- PR #3733 Rework `hash_partition` API
- PR #3655 Use move with make_pair to avoid copy construction
- PR #3402 Define and implement new quantiles APIs
- PR #3612 Add ability to customize the JIT kernel cache path
- PR #3647 Remove PatchedNumbaDeviceArray with CuPy 6.6.0
- PR #3641 Remove duplicate definitions of CUDA_DEVICE_CALLABLE
- PR #3640 Enable memory_usage in dask_cudf (also adds pd.Index from_pandas)
- PR #3654 Update Jitify submodule ref to include gcc-8 fix
- PR #3639 Define and implement `nans_to_nulls`
- PR #3561 Rework contains implementation in search
- PR #3616 Add aggregation infrastructure for argmax/argmin.
- PR #3673 Parquet reader: improve rounding of timestamp conversion to seconds
- PR #3699 Stringify libcudacxx headers for binary op JIT
- PR #3697 Improve column insert performance for wide frames
- PR #3616 Add aggregation infrastructure for argmax/argmin.
- PR #3653 Make `gather_bitmask_kernel` more reusable.
- PR #3710 Remove multiple CMake configuration steps from root build script
- PR #3657 Define and implement compiled binops for string column comparisons
- PR #3520 Change read_parquet defaults and add warnings
- PR #3780 Java APIs for selecting a GPU
- PR #3796 Improve on round-robin with the case when number partitions greater than number of rows.
- PR #3805 Avoid CuPy 7.1.0 for now
- PR #3758 detail::scatter variant with map iterator support
- PR #3882 Fail loudly when creating a StringColumn from nvstrings with > MAX_VAL(int32) bytes
- PR #3823 Add header file for detail search functions
- PR #2438 Build GBench Benchmarks in CI
- PR #3713 Adding aggregation support to rolling_window
- PR #3875 Add abstract sink for IO writers, used by ORC and Parquet writers for now
- PR #3916 Refactor gather bindings

## Bug Fixes

- PR #3618 Update 10 minutes to cudf and cupy to hide warning that were being shown in the docs
- PR #3550 Update Java package to 0.12
- PR #3549 Fix index name issue with iloc with RangeIndex
- PR #3562 Fix 4GB limit for gzipped-compressed csv files
- PR #2981 enable build.sh to build all targets without installation
- PR #3563 Use `__cuda_array_interface__` for serialization
- PR #3564 Fix cuda memory access error in gather_bitmask_kernel
- PR #3548 Replaced CUDA_RT_CALL with CUDA_TRY
- PR #3486 Pandas > 0.25 compatability
- PR #3622 Fix new warnings and errors when building with gcc-8
- PR #3588 Remove avro reader column order reversal
- PR #3629 Fix hash map test failure
- PR #3637 Fix sorted set_index operations in dask_cudf
- PR #3663 Fix libcudf++ ORC reader microseconds and milliseconds conversion
- PR #3668 Fixing CHECK_CUDA debug build issue
- PR #3684 Fix ends_with logic for matching string case
- PR #3691 Fix create_offsets to handle offset correctly
- PR #3687 Fixed bug while passing input GPU memory pointer in `nvtext.scatter_count()`
- PR #3701 Fix hash_partition hashing all columns instead of columns_to_hash
- PR #3694 Allow for null columns parameter in `csv_writer`
- PR #3706 Removed extra type-dispatcher call from merge
- PR #3704 Changed the default delimiter to `whitespace` for nvtext methods.
- PR #3741 Construct DataFrame from dict-of-Series with alignment
- PR #3724 Update rmm version to match release
- PR #3743 Fix for `None` data in `__array_interface__`
- PR #3731 Fix performance of zero sized dataframe slice
- PR #3709 Fix inner_join incorrect result issue
- PR #3734 Update numba to 0.46 in conda files
- PR #3738 Update libxx cython types.hpp path
- PR #3672 Fix to_host issue with column_view having offset
- PR #3730 CSV reader: Set invalid float values to NaN/null
- PR #3670 Floor when casting between timestamps of different precisions
- PR #3728 Fix apply_boolean_mask issue with non-null string column
- PR #3769 Don't look for a `name` attribute in column
- PR #3783 Bind cuDF operators to Dask Dataframe
- PR #3775 Fix segfault when reading compressed CSV files larger than 4GB
- PR #3799 Align indices of Series inputs when adding as columns to DataFrame
- PR #3803 Keep name when unpickling Index objects
- PR #3804 Fix cuda crash in AVRO reader
- PR #3766 Remove references to cudf::type_id::CATEGORY from IO code
- PR #3817 Don't always deepcopy an index
- PR #3821 Fix OOB read in gpuinflate prefetcher
- PR #3829 Parquet writer: fix empty dataframe causing cuda launch errors
- PR #3835 Fix memory leak in Cython when dealing with nulls in string columns
- PR #3866 Remove unnecessary if check in NVStrings.create_offsets
- PR #3858 Fixes the broken debug build after #3728
- PR #3850 Fix merge typecast scope issue and resulting memory leak
- PR #3855 Fix MultiColumn recreation with reset_index
- PR #3869 Fixed size calculation in NVStrings::byte_count()
- PR #3868 Fix apply_grouped moving average example
- PR #3900 Properly link `NVStrings` and `NVCategory` into tests
- PR #3868 Fix apply_grouped moving average example
- PR #3871 Fix `split_out` error
- PR #3886 Fix string column materialization from column view
- PR #3893 Parquet reader: fix segfault reading empty parquet file
- PR #3931 Dask-cudf groupby `.agg` multicolumn handling fix
- PR #4017 Fix memory leaks in `GDF_STRING` cython handling and `nans_to_nulls` cython


# cuDF 0.11.0 (11 Dec 2019)

## New Features

- PR #2905 Added `Series.median()` and null support for `Series.quantile()`
- PR #2930 JSON Reader: Support ARROW_RANDOM_FILE input
- PR #2956 Add `cudf::stack` and `cudf::tile`
- PR #2980 Added nvtext is_vowel/is_consonant functions
- PR #2987 Add `inplace` arg to `DataFrame.reset_index` and `Series`
- PR #3011 Added libcudf++ transition guide
- PR #3129 Add strings column factory from `std::vector`s
- PR #3054 Add parquet reader support for decimal data types
- PR #3022 adds DataFrame.astype for cuDF dataframes
- PR #2962 Add isnull(), notnull() and related functions
- PR #3025 Move search files to legacy
- PR #3068 Add `scalar` class
- PR #3094 Adding `any` and `all` support from libcudf
- PR #3130 Define and implement new `column_wrapper`
- PR #3143 Define and implement new copying APIs `slice` and `split`
- PR #3161 Move merge files to legacy
- PR #3079 Added support to write ORC files given a local path
- PR #3192 Add dtype param to cast `DataFrame` on init
- PR #3213 Port cuIO to libcudf++
- PR #3222 Add nvtext character tokenizer
- PR #3223 Java expose underlying buffers
- PR #3300 Add `DataFrame.insert`
- PR #3263 Define and implement new `valid_if`
- PR #3278 Add `to_host` utility to copy `column_view` to host
- PR #3087 Add new cudf::experimental bool8 wrapper
- PR #3219 Construct column from column_view
- PR #3250 Define and implement new merge APIs
- PR #3144 Define and implement new hashing APIs `hash` and `hash_partition`
- PR #3229 Define and implement new search APIs
- PR #3308 java add API for memory usage callbacks
- PR #2691 Row-wise reduction and scan operations via CuPy
- PR #3291 Add normalize_nans_and_zeros
- PR #3187 Define and implement new replace APIs
- PR #3356 Add vertical concatenation for table/columns
- PR #3344 java split API
- PR #2791 Add `groupby.std()`
- PR #3368 Enable dropna argument in dask_cudf groupby
- PR #3298 add null replacement iterator for column_device_view
- PR #3297 Define and implement new groupby API.
- PR #3396 Update device_atomics with new bool8 and timestamp specializations
- PR #3411 Java host memory management API
- PR #3393 Implement df.cov and enable covariance/correlation in dask_cudf
- PR #3401 Add dask_cudf ORC writer (to_orc)
- PR #3331 Add copy_if_else
- PR #3427 Define and Implement new multi-search API
- PR #3442 Add Bool-index + Multi column + DataFrame support for set-item
- PR #3172 Define and implement new fill/repeat/copy_range APIs
- PR #3490 Add pair iterators for columns
- PR #3497 Add DataFrame.drop(..., inplace=False) argument
- PR #3469 Add string functionality for replace API
- PR #3273 Define and implement new reduction APIs

## Improvements

- PR #2904 Move gpu decompressors to cudf::io namespace
- PR #2977 Moved old C++ test utilities to legacy directory.
- PR #2965 Fix slow orc reader perf with large uncompressed blocks
- PR #2995 Move JIT type utilities to legacy directory
- PR #2927 Add ``Table`` and ``TableView`` extension classes that wrap legacy cudf::table
- PR #3005 Renames `cudf::exp` namespace to `cudf::experimental`
- PR #3008 Make safe versions of `is_null` and `is_valid` in `column_device_view`
- PR #3026 Move fill and repeat files to legacy
- PR #3027 Move copying.hpp and related source to legacy folder
- PR #3014 Snappy decompression optimizations
- PR #3032 Use `asarray` to coerce indices to a NumPy array
- PR #2996 IO Readers: Replace `cuio::device_buffer` with `rmm::device_buffer`
- PR #3051 Specialized hash function for strings column
- PR #3065 Select and Concat for cudf::experimental::table
- PR #3080 Move `valid_if.cuh` to `legacy/`
- PR #3052 Moved replace.hpp functionality to legacy
- PR #3091 Move join files to legacy
- PR #3092 Implicitly init RMM if Java allocates before init
- PR #3029 Update gdf_ numeric types with stdint and move to cudf namespace
- PR #3052 Moved replace.hpp functionality to legacy
- PR #2955 Add cmake option to only build for present GPU architecture
- PR #3070 Move functions.h and related source to legacy
- PR #2951 Allow set_index to handle a list of column names
- PR #3093 Move groupby files to legacy
- PR #2988 Removing GIS functionality (now part of cuSpatial library)
- PR #3067 Java method to return size of device memory buffer
- PR #3083 Improved some binary operation tests to include null testing.
- PR #3084 Update to arrow-cpp and pyarrow 0.15.0
- PR #3071 Move cuIO to legacy
- PR #3126 Round 2 of snappy decompression optimizations
- PR #3046 Define and implement new copying APIs `empty_like` and `allocate_like`
- PR #3128 Support MultiIndex in DataFrame.join
- PR #2971 Added initial gather and scatter methods for strings_column_view
- PR #3133 Port NVStrings to cudf column: count_characters and count_bytes
- PR #2991 Added strings column functions concatenate and join_strings
- PR #3028 Define and implement new `gather` APIs.
- PR #3135 Add nvtx utilities to cudf::nvtx namespace
- PR #3021 Java host side concat of serialized buffers
- PR #3138 Move unary files to legacy
- PR #3170 Port NVStrings substring functions to cudf strings column
- PR #3159 Port NVStrings is-chars-types function to cudf strings column
- PR #3154 Make `table_view_base.column()` const and add `mutable_table_view.column()`
- PR #3175 Set cmake cuda version variables
- PR #3171 Move deprecated error macros to legacy
- PR #3191 Port NVStrings integer convert ops to cudf column
- PR #3189 Port NVStrings find ops to cudf column
- PR #3352 Port NVStrings convert float functions to cudf strings column
- PR #3193 Add cuPy as a formal dependency
- PR #3195 Support for zero columned `table_view`
- PR #3165 Java device memory size for string category
- PR #3205 Move transform files to legacy
- PR #3202 Rename and move error.hpp to public headers
- PR #2878 Use upstream merge code in dask_cudf
- PR #3217 Port NVStrings upper and lower case conversion functions
- PR #3350 Port NVStrings booleans convert functions
- PR #3231 Add `column::release()` to give up ownership of contents.
- PR #3157 Use enum class rather than enum for mask_allocation_policy
- PR #3232 Port NVStrings datetime conversion to cudf strings column
- PR #3136 Define and implement new transpose API
- PR #3237 Define and implement new transform APIs
- PR #3245 Move binaryop files to legacy
- PR #3241 Move stream_compaction files to legacy
- PR #3166 Move reductions to legacy
- PR #3261 Small cleanup: remove `== true`
- PR #3271 Update rmm API based on `rmm.reinitialize(...)` change
- PR #3266 Remove optional checks for CuPy
- PR #3268 Adding null ordering per column feature when sorting
- PR #3239 Adding floating point specialization to comparators for NaNs
- PR #3270 Move predicates files to legacy
- PR #3281 Add to_host specialization for strings in column test utilities
- PR #3282 Add `num_bitmask_words`
- PR #3252 Add new factory methods to include passing an existing null mask
- PR #3288 Make `bit.cuh` utilities usable from host code.
- PR #3287 Move rolling windows files to legacy
- PR #3182 Define and implement new unary APIs `is_null` and `is_not_null`
- PR #3314 Drop `cython` from run requirements
- PR #3301 Add tests for empty column wrapper.
- PR #3294 Update to arrow-cpp and pyarrow 0.15.1
- PR #3310 Add `row_hasher` and `element_hasher` utilities
- PR #3272 Support non-default streams when creating/destroying hash maps
- PR #3286 Clean up the starter code on README
- PR #3332 Port NVStrings replace to cudf strings column
- PR #3354 Define and implement new `scatter` APIs
- PR #3322 Port NVStrings pad operations to cudf strings column
- PR #3345 Add cache member for number of characters in string_view class
- PR #3299 Define and implement new `is_sorted` APIs
- PR #3328 Partition by stripes in dask_cudf ORC reader
- PR #3243 Use upstream join code in dask_cudf
- PR #3371 Add `select` method to `table_view`
- PR #3309 Add java and JNI bindings for search bounds
- PR #3305 Define and implement new rolling window APIs
- PR #3380 Concatenate columns of strings
- PR #3382 Add fill function for strings column
- PR #3391 Move device_atomics_tests.cu files to legacy
- PR #3303 Define and implement new stream compaction APIs `copy_if`, `drop_nulls`,
           `apply_boolean_mask`, `drop_duplicate` and `unique_count`.
- PR #3387 Strings column gather function
- PR #3440 Strings column scatter function
- PR #3389 Move quantiles.hpp + group_quantiles.hpp files to legacy
- PR #3397 Port unary cast to libcudf++
- PR #3398 Move reshape.hpp files to legacy
- PR #3395 Port NVStrings regex extract to cudf strings column
- PR #3423 Port NVStrings htoi to cudf strings column
- PR #3425 Strings column copy_if_else implementation
- PR #3422 Move utilities to legacy
- PR #3201 Define and implement new datetime_ops APIs
- PR #3421 Port NVStrings find_multiple to cudf strings column
- PR #3448 Port scatter_to_tables to libcudf++
- PR #3458 Update strings sections in the transition guide
- PR #3462 Add `make_empty_column` and update `empty_like`.
- PR #3465 Port `aggregation` traits and utilities.
- PR #3214 Define and implement new unary operations APIs
- PR #3475 Add `bitmask_to_host` column utility
- PR #3487 Add is_boolean trait and random timestamp generator for testing
- PR #3492 Small cleanup (remove std::abs) and comment
- PR #3407 Allow multiple row-groups per task in dask_cudf read_parquet
- PR #3512 Remove unused CUDA conda labels
- PR #3500 cudf::fill()/cudf::repeat() support for strings columns.
- PR #3438 Update scalar and scalar_device_view to better support strings
- PR #3414 Add copy_range function for strings column
- PR #3685 Add string support to contiguous_split.
- PR #3471 Add scalar/column, column/scalar and scalar/scalar overloads to copy_if_else.
- PR #3451 Add support for implicit typecasting of join columns

## Bug Fixes

- PR #2895 Fixed dask_cudf group_split behavior to handle upstream rearrange_by_divisions
- PR #3048 Support for zero columned tables
- PR #3030 Fix snappy decoding regression in PR #3014
- PR #3041 Fixed exp to experimental namespace name change issue
- PR #3056 Add additional cmake hint for finding local build of RMM files
- PR #3060 Move copying.hpp includes to legacy
- PR #3139 Fixed java RMM auto initalization
- PR #3141 Java fix for relocated IO headers
- PR #3149 Rename column_wrapper.cuh to column_wrapper.hpp
- PR #3168 Fix mutable_column_device_view head const_cast
- PR #3199 Update JNI includes for legacy moves
- PR #3204 ORC writer: Fix ByteRLE encoding of NULLs
- PR #2994 Fix split_out-support but with hash_object_dispatch
- PR #3212 Fix string to date casting when format is not specified
- PR #3218 Fixes `row_lexicographic_comparator` issue with handling two tables
- PR #3228 Default initialize RMM when Java native dependencies are loaded
- PR #3012 replacing instances of `to_gpu_array` with `mem`
- PR #3236 Fix Numba 0.46+/CuPy 6.3 interface compatibility
- PR #3276 Update JNI includes for legacy moves
- PR #3256 Fix orc writer crash with multiple string columns
- PR #3211 Fix breaking change caused by rapidsai/rmm#167
- PR #3265 Fix dangling pointer in `is_sorted`
- PR #3267 ORC writer: fix incorrect ByteRLE encoding of long literal runs
- PR #3277 Fix invalid reference to deleted temporary in `is_sorted`.
- PR #3274 ORC writer: fix integer RLEv2 mode2 unsigned base value encoding
- PR #3279 Fix shutdown hang issues with pinned memory pool init executor
- PR #3280 Invalid children check in mutable_column_device_view
- PR #3289 fix java memory usage API for empty columns
- PR #3293 Fix loading of csv files zipped on MacOS (disabled zip min version check)
- PR #3295 Fix storing storing invalid RMM exec policies.
- PR #3307 Add pd.RangeIndex to from_pandas to fix dask_cudf meta_nonempty bug
- PR #3313 Fix public headers including non-public headers
- PR #3318 Revert arrow to 0.15.0 temporarily to unblock downstream projects CI
- PR #3317 Fix index-argument bug in dask_cudf parquet reader
- PR #3323 Fix `insert` non-assert test case
- PR #3341 Fix `Series` constructor converting NoneType to "None"
- PR #3326 Fix and test for detail::gather map iterator type inference
- PR #3334 Remove zero-size exception check from make_strings_column factories
- PR #3333 Fix compilation issues with `constexpr` functions not marked `__device__`
- PR #3340 Make all benchmarks use cudf base fixture to initialize RMM pool
- PR #3337 Fix Java to pad validity buffers to 64-byte boundary
- PR #3362 Fix `find_and_replace` upcasting series for python scalars and lists
- PR #3357 Disabling `column_view` iterators for non fixed-width types
- PR #3383 Fix : properly compute null counts for rolling_window.
- PR #3386 Removing external includes from `column_view.hpp`
- PR #3369 Add write_partition to dask_cudf to fix to_parquet bug
- PR #3388 Support getitem with bools when DataFrame has a MultiIndex
- PR #3408 Fix String and Column (De-)Serialization
- PR #3372 Fix dask-distributed scatter_by_map bug
- PR #3419 Fix a bug in parse_into_parts (incomplete input causing walking past the end of string).
- PR #3413 Fix dask_cudf read_csv file-list bug
- PR #3416 Fix memory leak in ColumnVector when pulling strings off the GPU
- PR #3424 Fix benchmark build by adding libcudacxx to benchmark's CMakeLists.txt
- PR #3435 Fix diff and shift for empty series
- PR #3439 Fix index-name bug in StringColumn concat
- PR #3445 Fix ORC Writer default stripe size
- PR #3459 Fix printing of invalid entries
- PR #3466 Fix gather null mask allocation for invalid index
- PR #3468 Fix memory leak issue in `drop_duplicates`
- PR #3474 Fix small doc error in capitalize Docs
- PR #3491 Fix more doc errors in NVStrings
- PR #3478 Fix as_index deep copy via Index.rename inplace arg
- PR #3476 Fix ORC reader timezone conversion
- PR #3188 Repr slices up large DataFrames
- PR #3519 Fix strings column concatenate handling zero-sized columns
- PR #3530 Fix copy_if_else test case fail issue
- PR #3523 Fix lgenfe issue with debug build
- PR #3532 Fix potential use-after-free in cudf parquet reader
- PR #3540 Fix unary_op null_mask bug and add missing test cases
- PR #3559 Use HighLevelGraph api in DataFrame constructor (Fix upstream compatibility)
- PR #3572 Fix CI Issue with hypothesis tests that are flaky


# cuDF 0.10.0 (16 Oct 2019)

## New Features

- PR #2423 Added `groupby.quantile()`
- PR #2522 Add Java bindings for NVStrings backed upper and lower case mutators
- PR #2605 Added Sort based groupby in libcudf
- PR #2607 Add Java bindings for parsing JSON
- PR #2629 Add dropna= parameter to groupby
- PR #2585 ORC & Parquet Readers: Remove millisecond timestamp restriction
- PR #2507 Add GPU-accelerated ORC Writer
- PR #2559 Add Series.tolist()
- PR #2653 Add Java bindings for rolling window operations
- PR #2480 Merge `custreamz` codebase into `cudf` repo
- PR #2674 Add __contains__ for Index/Series/Column
- PR #2635 Add support to read from remote and cloud sources like s3, gcs, hdfs
- PR #2722 Add Java bindings for NVTX ranges
- PR #2702 Add make_bool to dataset generation functions
- PR #2394 Move `rapidsai/custrings` into `cudf`
- PR #2734 Final sync of custrings source into cudf
- PR #2724 Add libcudf support for __contains__
- PR #2777 Add python bindings for porter stemmer measure functionality
- PR #2781 Add issorted to is_monotonic
- PR #2685 Add cudf::scatter_to_tables and cython binding
- PR #2743 Add Java bindings for NVStrings timestamp2long as part of String ColumnVector casting
- PR #2785 Add nvstrings Python docs
- PR #2786 Add benchmarks option to root build.sh
- PR #2802 Add `cudf::repeat()` and `cudf.Series.repeat()`
- PR #2773 Add Fisher's unbiased kurtosis and skew for Series/DataFrame
- PR #2748 Parquet Reader: Add option to specify loading of PANDAS index
- PR #2807 Add scatter_by_map to DataFrame python API
- PR #2836 Add nvstrings.code_points method
- PR #2844 Add Series/DataFrame notnull
- PR #2858 Add GTest type list utilities
- PR #2870 Add support for grouping by Series of arbitrary length
- PR #2719 Series covariance and Pearson correlation
- PR #2207 Beginning of libcudf overhaul: introduce new column and table types
- PR #2869 Add `cudf.CategoricalDtype`
- PR #2838 CSV Reader: Support ARROW_RANDOM_FILE input
- PR #2655 CuPy-based Series and Dataframe .values property
- PR #2803 Added `edit_distance_matrix()` function to calculate pairwise edit distance for each string on a given nvstrings object.
- PR #2811 Start of cudf strings column work based on 2207
- PR #2872 Add Java pinned memory pool allocator
- PR #2969 Add findAndReplaceAll to ColumnVector
- PR #2814 Add Datetimeindex.weekday
- PR #2999 Add timestamp conversion support for string categories
- PR #2918 Add cudf::column timestamp wrapper types

## Improvements

- PR #2578 Update legacy_groupby to use libcudf group_by_without_aggregation
- PR #2581 Removed `managed` allocator from hash map classes.
- PR #2571 Remove unnecessary managed memory from gdf_column_concat
- PR #2648 Cython/Python reorg
- PR #2588 Update Series.append documentation
- PR #2632 Replace dask-cudf set_index code with upstream
- PR #2682 Add cudf.set_allocator() function for easier allocator init
- PR #2642 Improve null printing and testing
- PR #2747 Add missing Cython headers / cudftestutil lib to conda package for cuspatial build
- PR #2706 Compute CSV format in device code to speedup performance
- PR #2673 Add support for np.longlong type
- PR #2703 move dask serialization dispatch into cudf
- PR #2728 Add YYMMDD to version tag for nightly conda packages
- PR #2729 Handle file-handle input in to_csv
- PR #2741 CSV Reader: Move kernel functions into its own file
- PR #2766 Improve nvstrings python cmake flexibility
- PR #2756 Add out_time_unit option to csv reader, support timestamp resolutions
- PR #2771 Stopgap alias for to_gpu_matrix()
- PR #2783 Support mapping input columns to function arguments in apply kernels
- PR #2645 libcudf unique_count for Series.nunique
- PR #2817 Dask-cudf: `read_parquet` support for remote filesystems
- PR #2823 improve java data movement debugging
- PR #2806 CSV Reader: Clean-up row offset operations
- PR #2640 Add dask wait/persist exmaple to 10 minute guide
- PR #2828 Optimizations of kernel launch configuration for `DataFrame.apply_rows` and `DataFrame.apply_chunks`
- PR #2831 Add `column` argument to `DataFrame.drop`
- PR #2775 Various optimizations to improve __getitem__ and __setitem__ performance
- PR #2810 cudf::allocate_like can optionally always allocate a mask.
- PR #2833 Parquet reader: align page data allocation sizes to 4-bytes to satisfy cuda-memcheck
- PR #2832 Using the new Python bindings for UCX
- PR #2856 Update group_split_cudf to use scatter_by_map
- PR #2890 Optionally keep serialized table data on the host.
- PR #2778 Doc: Updated and fixed some docstrings that were formatted incorrectly.
- PR #2830 Use YYMMDD tag in custreamz nightly build
- PR #2875 Java: Remove synchronized from register methods in MemoryCleaner
- PR #2887 Minor snappy decompression optimization
- PR #2899 Use new RMM API based on Cython
- PR #2788 Guide to Python UDFs
- PR #2919 Change java API to use operators in groupby namespace
- PR #2909 CSV Reader: Avoid row offsets host vector default init
- PR #2834 DataFrame supports setting columns via attribute syntax `df.x = col`
- PR #3147 DataFrame can be initialized from rows via list of tuples
- PR #3539 Restrict CuPy to 6

## Bug Fixes

- PR #2584 ORC Reader: fix parsing of `DECIMAL` index positions
- PR #2619 Fix groupby serialization/deserialization
- PR #2614 Update Java version to match
- PR #2601 Fixes nlargest(1) issue in Series and Dataframe
- PR #2610 Fix a bug in index serialization (properly pass DeviceNDArray)
- PR #2621 Fixes the floordiv issue of not promoting float type when rhs is 0
- PR #2611 Types Test: fix static casting from negative int to string
- PR #2618 IO Readers: Fix datasource memory map failure for multiple reads
- PR #2628 groupby_without_aggregation non-nullable input table produces non-nullable output
- PR #2615 fix string category partitioning in java API
- PR #2641 fix string category and timeunit concat in the java API
- PR #2649 Fix groupby issue resulting from column_empty bug
- PR #2658 Fix astype() for null categorical columns
- PR #2660 fix column string category and timeunit concat in the java API
- PR #2664 ORC reader: fix `skip_rows` larger than first stripe
- PR #2654 Allow Java gdfOrderBy to work with string categories
- PR #2669 AVRO reader: fix non-deterministic output
- PR #2668 Update Java bindings to specify timestamp units for ORC and Parquet readers
- PR #2679 AVRO reader: fix cuda errors when decoding compressed streams
- PR #2692 Add concatenation for data-frame with different headers (empty and non-empty)
- PR #2651 Remove nvidia driver installation from ci/cpu/build.sh
- PR #2697 Ensure csv reader sets datetime column time units
- PR #2698 Return RangeIndex from contiguous slice of RangeIndex
- PR #2672 Fix null and integer handling in round
- PR #2704 Parquet Reader: Fix crash when loading string column with nulls
- PR #2725 Fix Jitify issue with running on Turing using CUDA version < 10
- PR #2731 Fix building of benchmarks
- PR #2738 Fix java to find new NVStrings locations
- PR #2736 Pin Jitify branch to v0.10 version
- PR #2742 IO Readers: Fix possible silent failures when creating `NvStrings` instance
- PR #2753 Fix java quantile API calls
- PR #2762 Fix validity processing for time in java
- PR #2796 Fix handling string slicing and other nvstrings delegated methods with dask
- PR #2769 Fix link to API docs in README.md
- PR #2772 Handle multiindex pandas Series #2772
- PR #2749 Fix apply_rows/apply_chunks pessimistic null mask to use in_cols null masks only
- PR #2752 CSV Reader: Fix exception when there's no rows to process
- PR #2716 Added Exception for `StringMethods` in string methods
- PR #2787 Fix Broadcasting `None` to `cudf-series`
- PR #2794 Fix async race in NVCategory::get_value and get_value_bounds
- PR #2795 Fix java build/cast error
- PR #2496 Fix improper merge of two dataframes when names differ
- PR #2824 Fix issue with incorrect result when Numeric Series replace is called several times
- PR #2751 Replace value with null
- PR #2765 Fix Java inequality comparisons for string category
- PR #2818 Fix java join API to use new C++ join API
- PR #2841 Fix nvstrings.slice and slice_from for range (0,0)
- PR #2837 Fix join benchmark
- PR #2809 Add hash_df and group_split dispatch functions for dask
- PR #2843 Parquet reader: fix skip_rows when not aligned with page or row_group boundaries
- PR #2851 Deleted existing dask-cudf/record.txt
- PR #2854 Fix column creation from ephemeral objects exposing __cuda_array_interface__
- PR #2860 Fix boolean indexing when the result is a single row
- PR #2859 Fix tail method issue for string columns
- PR #2852 Fixed `cumsum()` and `cumprod()` on boolean series.
- PR #2865 DaskIO: Fix `read_csv` and `read_orc` when input is list of files
- PR #2750 Fixed casting values to cudf::bool8 so non-zero values always cast to true
- PR #2873 Fixed dask_cudf read_partition bug by generating ParquetDatasetPiece
- PR #2850 Fixes dask_cudf.read_parquet on partitioned datasets
- PR #2896 Properly handle `axis` string keywords in `concat`
- PR #2926 Update rounding algorithm to avoid using fmod
- PR #2968 Fix Java dependency loading when using NVTX
- PR #2963 Fix ORC writer uncompressed block indexing
- PR #2928 CSV Reader: Fix using `byte_range` for large datasets
- PR #2983 Fix sm_70+ race condition in gpu_unsnap
- PR #2964 ORC Writer: Segfault when writing mixed numeric and string columns
- PR #3007 Java: Remove unit test that frees RMM invalid pointer
- PR #3009 Fix orc reader RLEv2 patch position regression from PR #2507
- PR #3002 Fix CUDA invalid configuration errors reported after loading an ORC file without data
- PR #3035 Update update-version.sh for new docs locations
- PR #3038 Fix uninitialized stream parameter in device_table deleter
- PR #3064 Fixes groupby performance issue
- PR #3061 Add rmmInitialize to nvstrings gtests
- PR #3058 Fix UDF doc markdown formatting
- PR #3059 Add nvstrings python build instructions to contributing.md


# cuDF 0.9.0 (21 Aug 2019)

## New Features

- PR #1993 Add CUDA-accelerated series aggregations: mean, var, std
- PR #2111 IO Readers: Support memory buffer, file-like object, and URL inputs
- PR #2012 Add `reindex()` to DataFrame and Series
- PR #2097 Add GPU-accelerated AVRO reader
- PR #2098 Support binary ops on DFs and Series with mismatched indices
- PR #2160 Merge `dask-cudf` codebase into `cudf` repo
- PR #2149 CSV Reader: Add `hex` dtype for explicit hexadecimal parsing
- PR #2156 Add `upper_bound()` and `lower_bound()` for libcudf tables and `searchsorted()` for cuDF Series
- PR #2158 CSV Reader: Support single, non-list/dict argument for `dtype`
- PR #2177 CSV Reader: Add `parse_dates` parameter for explicit date inference
- PR #1744 cudf::apply_boolean_mask and cudf::drop_nulls support for cudf::table inputs (multi-column)
- PR #2196 Add `DataFrame.dropna()`
- PR #2197 CSV Writer: add `chunksize` parameter for `to_csv`
- PR #2215 `type_dispatcher` benchmark
- PR #2179 Add Java quantiles
- PR #2157 Add __array_function__ to DataFrame and Series
- PR #2212 Java support for ORC reader
- PR #2224 Add DataFrame isna, isnull, notna functions
- PR #2236 Add Series.drop_duplicates
- PR #2105 Add hash-based join benchmark
- PR #2316 Add unique, nunique, and value_counts for datetime columns
- PR #2337 Add Java support for slicing a ColumnVector
- PR #2049 Add cudf::merge (sorted merge)
- PR #2368 Full cudf+dask Parquet Support
- PR #2380 New cudf::is_sorted checks whether cudf::table is sorted
- PR #2356 Java column vector standard deviation support
- PR #2221 MultiIndex full indexing - Support iloc and wildcards for loc
- PR #2429 Java support for getting length of strings in a ColumnVector
- PR #2415 Add `value_counts` for series of any type
- PR #2446 Add __array_function__ for index
- PR #2437 ORC reader: Add 'use_np_dtypes' option
- PR #2382 Add CategoricalAccessor add, remove, rename, and ordering methods
- PR #2464 Native implement `__cuda_array_interface__` for Series/Index/Column objects
- PR #2425 Rolling window now accepts array-based user-defined functions
- PR #2442 Add __setitem__
- PR #2449 Java support for getting byte count of strings in a ColumnVector
- PR #2492 Add groupby.size() method
- PR #2358 Add cudf::nans_to_nulls: convert floating point column into bitmask
- PR #2489 Add drop argument to set_index
- PR #2491 Add Java bindings for ORC reader 'use_np_dtypes' option
- PR #2213 Support s/ms/us/ns DatetimeColumn time unit resolutions
- PR #2536 Add _constructor properties to Series and DataFrame

## Improvements

- PR #2103 Move old `column` and `bitmask` files into `legacy/` directory
- PR #2109 added name to Python column classes
- PR #1947 Cleanup serialization code
- PR #2125 More aggregate in java API
- PR #2127 Add in java Scalar tests
- PR #2088 Refactor of Python groupby code
- PR #2130 Java serialization and deserialization of tables.
- PR #2131 Chunk rows logic added to csv_writer
- PR #2129 Add functions in the Java API to support nullable column filtering
- PR #2165 made changes to get_dummies api for it to be available in MethodCache
- PR #2171 Add CodeCov integration, fix doc version, make --skip-tests work when invoking with source
- PR #2184 handle remote orc files for dask-cudf
- PR #2186 Add `getitem` and `getattr` style access to Rolling objects
- PR #2168 Use cudf.Column for CategoricalColumn's categories instead of a tuple
- PR #2193 DOC: cudf::type_dispatcher documentation for specializing dispatched functors
- PR #2199 Better java support for appending strings
- PR #2176 Added column dtype support for datetime, int8, int16 to csv_writer
- PR #2209 Matching `get_dummies` & `select_dtypes` behavior to pandas
- PR #2217 Updated Java bindings to use the new groupby API
- PR #2214 DOC: Update doc instructions to build/install `cudf` and `dask-cudf`
- PR #2220 Update Java bindings for reduction rename
- PR #2232 Move CodeCov upload from build script to Jenkins
- PR #2225 refactor to use libcudf for gathering columns in dataframes
- PR #2293 Improve join performance (faster compute_join_output_size)
- PR #2300 Create separate dask codeowners for dask-cudf codebase
- PR #2304 gdf_group_by_without_aggregations returns gdf_column
- PR #2309 Java readers: remove redundant copy of result pointers
- PR #2307 Add `black` and `isort` to style checker script
- PR #2345 Restore removal of old groupby implementation
- PR #2342 Improve `astype()` to operate all ways
- PR #2329 using libcudf cudf::copy for column deep copy
- PR #2344 DOC: docs on code formatting for contributors
- PR #2376 Add inoperative axis= and win_type= arguments to Rolling()
- PR #2378 remove dask for (de-)serialization of cudf objects
- PR #2353 Bump Arrow and Dask versions
- PR #2377 Replace `standard_python_slice` with just `slice.indices()`
- PR #2373 cudf.DataFrame enchancements & Series.values support
- PR #2392 Remove dlpack submodule; make cuDF's Cython API externally accessible
- PR #2430 Updated Java bindings to use the new unary API
- PR #2406 Moved all existing `table` related files to a `legacy/` directory
- PR #2350 Performance related changes to get_dummies
- PR #2420 Remove `cudautils.astype` and replace with `typecast.apply_cast`
- PR #2456 Small improvement to typecast utility
- PR #2458 Fix handling of thirdparty packages in `isort` config
- PR #2459 IO Readers: Consolidate all readers to use `datasource` class
- PR #2475 Exposed type_dispatcher.hpp, nvcategory_util.hpp and wrapper_types.hpp in the include folder
- PR #2484 Enabled building libcudf as a static library
- PR #2453 Streamline CUDA_REL environment variable
- PR #2483 Bundle Boost filesystem dependency in the Java jar
- PR #2486 Java API hash functions
- PR #2481 Adds the ignore_null_keys option to the java api
- PR #2490 Java api: support multiple aggregates for the same column
- PR #2510 Java api: uses table based apply_boolean_mask
- PR #2432 Use pandas formatting for console, html, and latex output
- PR #2573 Bump numba version to 0.45.1
- PR #2606 Fix references to notebooks-contrib

## Bug Fixes

- PR #2086 Fixed quantile api behavior mismatch in series & dataframe
- PR #2128 Add offset param to host buffer readers in java API.
- PR #2145 Work around binops validity checks for java
- PR #2146 Work around unary_math validity checks for java
- PR #2151 Fixes bug in cudf::copy_range where null_count was invalid
- PR #2139 matching to pandas describe behavior & fixing nan values issue
- PR #2161 Implicitly convert unsigned to signed integer types in binops
- PR #2154 CSV Reader: Fix bools misdetected as strings dtype
- PR #2178 Fix bug in rolling bindings where a view of an ephemeral column was being taken
- PR #2180 Fix issue with isort reordering `importorskip` below imports depending on them
- PR #2187 fix to honor dtype when numpy arrays are passed to columnops.as_column
- PR #2190 Fix issue in astype conversion of string column to 'str'
- PR #2208 Fix issue with calling `head()` on one row dataframe
- PR #2229 Propagate exceptions from Cython cdef functions
- PR #2234 Fix issue with local build script not properly building
- PR #2223 Fix CUDA invalid configuration errors reported after loading small compressed ORC files
- PR #2162 Setting is_unique and is_monotonic-related attributes
- PR #2244 Fix ORC RLEv2 delta mode decoding with nonzero residual delta width
- PR #2297 Work around `var/std` unsupported only at debug build
- PR #2302 Fixed java serialization corner case
- PR #2355 Handle float16 in binary operations
- PR #2311 Fix copy behaviour for GenericIndex
- PR #2349 Fix issues with String filter in java API
- PR #2323 Fix groupby on categoricals
- PR #2328 Ensure order is preserved in CategoricalAccessor._set_categories
- PR #2202 Fix issue with unary ops mishandling empty input
- PR #2326 Fix for bug in DLPack when reading multiple columns
- PR #2324 Fix cudf Docker build
- PR #2325 Fix ORC RLEv2 patched base mode decoding with nonzero patch width
- PR #2235 Fix get_dummies to be compatible with dask
- PR #2332 Zero initialize gdf_dtype_extra_info
- PR #2355 Handle float16 in binary operations
- PR #2360 Fix missing dtype handling in cudf.Series & columnops.as_column
- PR #2364 Fix quantile api and other trivial issues around it
- PR #2361 Fixed issue with `codes` of CategoricalIndex
- PR #2357 Fixed inconsistent type of index created with from_pandas vs direct construction
- PR #2389 Fixed Rolling __getattr__ and __getitem__ for offset based windows
- PR #2402 Fixed bug in valid mask computation in cudf::copy_if (apply_boolean_mask)
- PR #2401 Fix to a scalar datetime(of type Days) issue
- PR #2386 Correctly allocate output valids in groupby
- PR #2411 Fixed failures on binary op on single element string column
- PR #2422 Fix Pandas logical binary operation incompatibilites
- PR #2447 Fix CodeCov posting build statuses temporarily
- PR #2450 Fix erroneous null handling in `cudf.DataFrame`'s `apply_rows`
- PR #2470 Fix issues with empty strings and string categories (Java)
- PR #2471 Fix String Column Validity.
- PR #2481 Fix java validity buffer serialization
- PR #2485 Updated bytes calculation to use size_t to avoid overflow in column concat
- PR #2461 Fix groupby multiple aggregations same column
- PR #2514 Fix cudf::drop_nulls threshold handling in Cython
- PR #2516 Fix utilities include paths and meta.yaml header paths
- PR #2517 Fix device memory leak in to_dlpack tensor deleter
- PR #2431 Fix local build generated file ownerships
- PR #2511 Added import of orc, refactored exception handlers to not squash fatal exceptions
- PR #2527 Fix index and column input handling in dask_cudf read_parquet
- PR #2466 Fix `dataframe.query` returning null rows erroneously
- PR #2548 Orc reader: fix non-deterministic data decoding at chunk boundaries
- PR #2557 fix cudautils import in string.py
- PR #2521 Fix casting datetimes from/to the same resolution
- PR #2545 Fix MultiIndexes with datetime levels
- PR #2560 Remove duplicate `dlpack` definition in conda recipe
- PR #2567 Fix ColumnVector.fromScalar issues while dealing with null scalars
- PR #2565 Orc reader: fix incorrect data decoding of int64 data types
- PR #2577 Fix search benchmark compilation error by adding necessary header
- PR #2604 Fix a bug in copying.pyx:_normalize_types that upcasted int32 to int64


# cuDF 0.8.0 (27 June 2019)

## New Features

- PR #1524 Add GPU-accelerated JSON Lines parser with limited feature set
- PR #1569 Add support for Json objects to the JSON Lines reader
- PR #1622 Add Series.loc
- PR #1654 Add cudf::apply_boolean_mask: faster replacement for gdf_apply_stencil
- PR #1487 cython gather/scatter
- PR #1310 Implemented the slice/split functionality.
- PR #1630 Add Python layer to the GPU-accelerated JSON reader
- PR #1745 Add rounding of numeric columns via Numba
- PR #1772 JSON reader: add support for BytesIO and StringIO input
- PR #1527 Support GDF_BOOL8 in readers and writers
- PR #1819 Logical operators (AND, OR, NOT) for libcudf and cuDF
- PR #1813 ORC Reader: Add support for stripe selection
- PR #1828 JSON Reader: add suport for bool8 columns
- PR #1833 Add column iterator with/without nulls
- PR #1665 Add the point-in-polygon GIS function
- PR #1863 Series and Dataframe methods for all and any
- PR #1908 cudf::copy_range and cudf::fill for copying/assigning an index or range to a constant
- PR #1921 Add additional formats for typecasting to/from strings
- PR #1807 Add Series.dropna()
- PR #1987 Allow user defined functions in the form of ptx code to be passed to binops
- PR #1948 Add operator functions like `Series.add()` to DataFrame and Series
- PR #1954 Add skip test argument to GPU build script
- PR #2018 Add bindings for new groupby C++ API
- PR #1984 Add rolling window operations Series.rolling() and DataFrame.rolling()
- PR #1542 Python method and bindings for to_csv
- PR #1995 Add Java API
- PR #1998 Add google benchmark to cudf
- PR #1845 Add cudf::drop_duplicates, DataFrame.drop_duplicates
- PR #1652 Added `Series.where()` feature
- PR #2074 Java Aggregates, logical ops, and better RMM support
- PR #2140 Add a `cudf::transform` function
- PR #2068 Concatenation of different typed columns

## Improvements

- PR #1538 Replacing LesserRTTI with inequality_comparator
- PR #1703 C++: Added non-aggregating `insert` to `concurrent_unordered_map` with specializations to store pairs with a single atomicCAS when possible.
- PR #1422 C++: Added a RAII wrapper for CUDA streams
- PR #1701 Added `unique` method for stringColumns
- PR #1713 Add documentation for Dask-XGBoost
- PR #1666 CSV Reader: Improve performance for files with large number of columns
- PR #1725 Enable the ability to use a single column groupby as its own index
- PR #1759 Add an example showing simultaneous rolling averages to `apply_grouped` documentation
- PR #1746 C++: Remove unused code: `windowed_ops.cu`, `sorting.cu`, `hash_ops.cu`
- PR #1748 C++: Add `bool` nullability flag to `device_table` row operators
- PR #1764 Improve Numerical column: `mean_var` and `mean`
- PR #1767 Speed up Python unit tests
- PR #1770 Added build.sh script, updated CI scripts and documentation
- PR #1739 ORC Reader: Add more pytest coverage
- PR #1696 Added null support in `Series.replace()`.
- PR #1390 Added some basic utility functions for `gdf_column`'s
- PR #1791 Added general column comparison code for testing
- PR #1795 Add printing of git submodule info to `print_env.sh`
- PR #1796 Removing old sort based group by code and gdf_filter
- PR #1811 Added funtions for copying/allocating `cudf::table`s
- PR #1838 Improve columnops.column_empty so that it returns typed columns instead of a generic Column
- PR #1890 Add utils.get_dummies- a pandas-like wrapper around one_hot-encoding
- PR #1823 CSV Reader: default the column type to string for empty dataframes
- PR #1827 Create bindings for scalar-vector binops, and update one_hot_encoding to use them
- PR #1817 Operators now support different sized dataframes as long as they don't share different sized columns
- PR #1855 Transition replace_nulls to new C++ API and update corresponding Cython/Python code
- PR #1858 Add `std::initializer_list` constructor to `column_wrapper`
- PR #1846 C++ type-erased gdf_equal_columns test util; fix gdf_equal_columns logic error
- PR #1390 Added some basic utility functions for `gdf_column`s
- PR #1391 Tidy up bit-resolution-operation and bitmask class code
- PR #1882 Add iloc functionality to MultiIndex dataframes
- PR #1884 Rolling windows: general enhancements and better coverage for unit tests
- PR #1886 support GDF_STRING_CATEGORY columns in apply_boolean_mask, drop_nulls and other libcudf functions
- PR #1896 Improve performance of groupby with levels specified in dask-cudf
- PR #1915 Improve iloc performance for non-contiguous row selection
- PR #1859 Convert read_json into a C++ API
- PR #1919 Rename libcudf namespace gdf to namespace cudf
- PR #1850 Support left_on and right_on for DataFrame merge operator
- PR #1930 Specialize constructor for `cudf::bool8` to cast argument to `bool`
- PR #1938 Add default constructor for `column_wrapper`
- PR #1930 Specialize constructor for `cudf::bool8` to cast argument to `bool`
- PR #1952 consolidate libcudf public API headers in include/cudf
- PR #1949 Improved selection with boolmask using libcudf `apply_boolean_mask`
- PR #1956 Add support for nulls in `query()`
- PR #1973 Update `std::tuple` to `std::pair` in top-most libcudf APIs and C++ transition guide
- PR #1981 Convert read_csv into a C++ API
- PR #1868 ORC Reader: Support row index for speed up on small/medium datasets
- PR #1964 Added support for list-like types in Series.str.cat
- PR #2005 Use HTML5 details tag in bug report issue template
- PR #2003 Removed few redundant unit-tests from test_string.py::test_string_cat
- PR #1944 Groupby design improvements
- PR #2017 Convert `read_orc()` into a C++ API
- PR #2011 Convert `read_parquet()` into a C++ API
- PR #1756 Add documentation "10 Minutes to cuDF and dask_cuDF"
- PR #2034 Adding support for string columns concatenation using "add" binary operator
- PR #2042 Replace old "10 Minutes" guide with new guide for docs build process
- PR #2036 Make library of common test utils to speed up tests compilation
- PR #2022 Facilitating get_dummies to be a high level api too
- PR #2050 Namespace IO readers and add back free-form `read_xxx` functions
- PR #2104 Add a functional ``sort=`` keyword argument to groupby
- PR #2108 Add `find_and_replace` for StringColumn for replacing single values
- PR #1803 cuDF/CuPy interoperability documentation

## Bug Fixes

- PR #1465 Fix for test_orc.py and test_sparse_df.py test failures
- PR #1583 Fix underlying issue in `as_index()` that was causing `Series.quantile()` to fail
- PR #1680 Add errors= keyword to drop() to fix cudf-dask bug
- PR #1651 Fix `query` function on empty dataframe
- PR #1616 Fix CategoricalColumn to access categories by index instead of iteration
- PR #1660 Fix bug in `loc` when indexing with a column name (a string)
- PR #1683 ORC reader: fix timestamp conversion to UTC
- PR #1613 Improve CategoricalColumn.fillna(-1) performance
- PR #1642 Fix failure of CSV_TEST gdf_csv_test.SkiprowsNrows on multiuser systems
- PR #1709 Fix handling of `datetime64[ms]` in `dataframe.select_dtypes`
- PR #1704 CSV Reader: Add support for the plus sign in number fields
- PR #1687 CSV reader: return an empty dataframe for zero size input
- PR #1757 Concatenating columns with null columns
- PR #1755 Add col_level keyword argument to melt
- PR #1758 Fix df.set_index() when setting index from an empty column
- PR #1749 ORC reader: fix long strings of NULL values resulting in incorrect data
- PR #1742 Parquet Reader: Fix index column name to match PANDAS compat
- PR #1782 Update libcudf doc version
- PR #1783 Update conda dependencies
- PR #1786 Maintain the original series name in series.unique output
- PR #1760 CSV Reader: fix segfault when dtype list only includes columns from usecols list
- PR #1831 build.sh: Assuming python is in PATH instead of using PYTHON env var
- PR #1839 Raise an error instead of segfaulting when transposing a DataFrame with StringColumns
- PR #1840 Retain index correctly during merge left_on right_on
- PR #1825 cuDF: Multiaggregation Groupby Failures
- PR #1789 CSV Reader: Fix missing support for specifying `int8` and `int16` dtypes
- PR #1857 Cython Bindings: Handle `bool` columns while calling `column_view_from_NDArrays`
- PR #1849 Allow DataFrame support methods to pass arguments to the methods
- PR #1847 Fixed #1375 by moving the nvstring check into the wrapper function
- PR #1864 Fixing cudf reduction for POWER platform
- PR #1869 Parquet reader: fix Dask timestamps not matching with Pandas (convert to milliseconds)
- PR #1876 add dtype=bool for `any`, `all` to treat integer column correctly
- PR #1875 CSV reader: take NaN values into account in dtype detection
- PR #1873 Add column dtype checking for the all/any methods
- PR #1902 Bug with string iteration in _apply_basic_agg
- PR #1887 Fix for initialization issue in pq_read_arg,orc_read_arg
- PR #1867 JSON reader: add support for null/empty fields, including the 'null' literal
- PR #1891 Fix bug #1750 in string column comparison
- PR #1909 Support of `to_pandas()` of boolean series with null values
- PR #1923 Use prefix removal when two aggs are called on a SeriesGroupBy
- PR #1914 Zero initialize gdf_column local variables
- PR #1959 Add support for comparing boolean Series to scalar
- PR #1966 Ignore index fix in series append
- PR #1967 Compute index __sizeof__ only once for DataFrame __sizeof__
- PR #1977 Support CUDA installation in default system directories
- PR #1982 Fixes incorrect index name after join operation
- PR #1985 Implement `GDF_PYMOD`, a special modulo that follows python's sign rules
- PR #1991 Parquet reader: fix decoding of NULLs
- PR #1990 Fixes a rendering bug in the `apply_grouped` documentation
- PR #1978 Fix for values being filled in an empty dataframe
- PR #2001 Correctly create MultiColumn from Pandas MultiColumn
- PR #2006 Handle empty dataframe groupby construction for dask
- PR #1965 Parquet Reader: Fix duplicate index column when it's already in `use_cols`
- PR #2033 Add pip to conda environment files to fix warning
- PR #2028 CSV Reader: Fix reading of uncompressed files without a recognized file extension
- PR #2073 Fix an issue when gathering columns with NVCategory and nulls
- PR #2053 cudf::apply_boolean_mask return empty column for empty boolean mask
- PR #2066 exclude `IteratorTest.mean_var_output` test from debug build
- PR #2069 Fix JNI code to use read_csv and read_parquet APIs
- PR #2071 Fix bug with unfound transitive dependencies for GTests in Ubuntu 18.04
- PR #2089 Configure Sphinx to render params correctly
- PR #2091 Fix another bug with unfound transitive dependencies for `cudftestutils` in Ubuntu 18.04
- PR #2115 Just apply `--disable-new-dtags` instead of trying to define all the transitive dependencies
- PR #2106 Fix errors in JitCache tests caused by sharing of device memory between processes
- PR #2120 Fix errors in JitCache tests caused by running multiple threads on the same data
- PR #2102 Fix memory leak in groupby
- PR #2113 fixed typo in to_csv code example


# cudf 0.7.2 (16 May 2019)

## New Features

- PR #1735 Added overload for atomicAdd on int64. Streamlined implementation of custom atomic overloads.
- PR #1741 Add MultiIndex concatenation

## Bug Fixes

- PR #1718 Fix issue with SeriesGroupBy MultiIndex in dask-cudf
- PR #1734 Python: fix performance regression for groupby count() aggregations
- PR #1768 Cython: fix handling read only schema buffers in gpuarrow reader


# cudf 0.7.1 (11 May 2019)

## New Features

- PR #1702 Lazy load MultiIndex to return groupby performance to near optimal.

## Bug Fixes

- PR #1708 Fix handling of `datetime64[ms]` in `dataframe.select_dtypes`


# cuDF 0.7.0 (10 May 2019)

## New Features

- PR #982 Implement gdf_group_by_without_aggregations and gdf_unique_indices functions
- PR #1142 Add `GDF_BOOL` column type
- PR #1194 Implement overloads for CUDA atomic operations
- PR #1292 Implemented Bitwise binary ops AND, OR, XOR (&, |, ^)
- PR #1235 Add GPU-accelerated Parquet Reader
- PR #1335 Added local_dict arg in `DataFrame.query()`.
- PR #1282 Add Series and DataFrame.describe()
- PR #1356 Rolling windows
- PR #1381 Add DataFrame._get_numeric_data
- PR #1388 Add CODEOWNERS file to auto-request reviews based on where changes are made
- PR #1396 Add DataFrame.drop method
- PR #1413 Add DataFrame.melt method
- PR #1412 Add DataFrame.pop()
- PR #1419 Initial CSV writer function
- PR #1441 Add Series level cumulative ops (cumsum, cummin, cummax, cumprod)
- PR #1420 Add script to build and test on a local gpuCI image
- PR #1440 Add DatetimeColumn.min(), DatetimeColumn.max()
- PR #1455 Add Series.Shift via Numba kernel
- PR #1441 Add Series level cumulative ops (cumsum, cummin, cummax, cumprod)
- PR #1461 Add Python coverage test to gpu build
- PR #1445 Parquet Reader: Add selective reading of rows and row group
- PR #1532 Parquet Reader: Add support for INT96 timestamps
- PR #1516 Add Series and DataFrame.ndim
- PR #1556 Add libcudf C++ transition guide
- PR #1466 Add GPU-accelerated ORC Reader
- PR #1565 Add build script for nightly doc builds
- PR #1508 Add Series isna, isnull, and notna
- PR #1456 Add Series.diff() via Numba kernel
- PR #1588 Add Index `astype` typecasting
- PR #1301 MultiIndex support
- PR #1599 Level keyword supported in groupby
- PR #929 Add support operations to dataframe
- PR #1609 Groupby accept list of Series
- PR #1658 Support `group_keys=True` keyword in groupby method

## Improvements

- PR #1531 Refactor closures as private functions in gpuarrow
- PR #1404 Parquet reader page data decoding speedup
- PR #1076 Use `type_dispatcher` in join, quantiles, filter, segmented sort, radix sort and hash_groupby
- PR #1202 Simplify README.md
- PR #1149 CSV Reader: Change convertStrToValue() functions to `__device__` only
- PR #1238 Improve performance of the CUDA trie used in the CSV reader
- PR #1245 Use file cache for JIT kernels
- PR #1278 Update CONTRIBUTING for new conda environment yml naming conventions
- PR #1163 Refactored UnaryOps. Reduced API to two functions: `gdf_unary_math` and `gdf_cast`. Added `abs`, `-`, and `~` ops. Changed bindings to Cython
- PR #1284 Update docs version
- PR #1287 add exclude argument to cudf.select_dtype function
- PR #1286 Refactor some of the CSV Reader kernels into generic utility functions
- PR #1291 fillna in `Series.to_gpu_array()` and `Series.to_array()` can accept the scalar too now.
- PR #1005 generic `reduction` and `scan` support
- PR #1349 Replace modernGPU sort join with thrust.
- PR #1363 Add a dataframe.mean(...) that raises NotImplementedError to satisfy `dask.dataframe.utils.is_dataframe_like`
- PR #1319 CSV Reader: Use column wrapper for gdf_column output alloc/dealloc
- PR #1376 Change series quantile default to linear
- PR #1399 Replace CFFI bindings for NVTX functions with Cython bindings
- PR #1389 Refactored `set_null_count()`
- PR #1386 Added macros `GDF_TRY()`, `CUDF_TRY()` and `ASSERT_CUDF_SUCCEEDED()`
- PR #1435 Rework CMake and conda recipes to depend on installed libraries
- PR #1391 Tidy up bit-resolution-operation and bitmask class code
- PR #1439 Add cmake variable to enable compiling CUDA code with -lineinfo
- PR #1462 Add ability to read parquet files from arrow::io::RandomAccessFile
- PR #1453 Convert CSV Reader CFFI to Cython
- PR #1479 Convert Parquet Reader CFFI to Cython
- PR #1397 Add a utility function for producing an overflow-safe kernel launch grid configuration
- PR #1382 Add GPU parsing of nested brackets to cuIO parsing utilities
- PR #1481 Add cudf::table constructor to allocate a set of `gdf_column`s
- PR #1484 Convert GroupBy CFFI to Cython
- PR #1463 Allow and default melt keyword argument var_name to be None
- PR #1486 Parquet Reader: Use device_buffer rather than device_ptr
- PR #1525 Add cudatoolkit conda dependency
- PR #1520 Renamed `src/dataframe` to `src/table` and moved `table.hpp`. Made `types.hpp` to be type declarations only.
- PR #1492 Convert transpose CFFI to Cython
- PR #1495 Convert binary and unary ops CFFI to Cython
- PR #1503 Convert sorting and hashing ops CFFI to Cython
- PR #1522 Use latest release version in update-version CI script
- PR #1533 Remove stale join CFFI, fix memory leaks in join Cython
- PR #1521 Added `row_bitmask` to compute bitmask for rows of a table. Merged `valids_ops.cu` and `bitmask_ops.cu`
- PR #1553 Overload `hash_row` to avoid using intial hash values. Updated `gdf_hash` to select between overloads
- PR #1585 Updated `cudf::table` to maintain own copy of wrapped `gdf_column*`s
- PR #1559 Add `except +` to all Cython function definitions to catch C++ exceptions properly
- PR #1617 `has_nulls` and `column_dtypes` for `cudf::table`
- PR #1590 Remove CFFI from the build / install process entirely
- PR #1536 Convert gpuarrow CFFI to Cython
- PR #1655 Add `Column._pointer` as a way to access underlying `gdf_column*` of a `Column`
- PR #1655 Update readme conda install instructions for cudf version 0.6 and 0.7


## Bug Fixes

- PR #1233 Fix dtypes issue while adding the column to `str` dataframe.
- PR #1254 CSV Reader: fix data type detection for floating-point numbers in scientific notation
- PR #1289 Fix looping over each value instead of each category in concatenation
- PR #1293 Fix Inaccurate error message in join.pyx
- PR #1308 Add atomicCAS overload for `int8_t`, `int16_t`
- PR #1317 Fix catch polymorphic exception by reference in ipc.cu
- PR #1325 Fix dtype of null bitmasks to int8
- PR #1326 Update build documentation to use -DCMAKE_CXX11_ABI=ON
- PR #1334 Add "na_position" argument to CategoricalColumn sort_by_values
- PR #1321 Fix out of bounds warning when checking Bzip2 header
- PR #1359 Add atomicAnd/Or/Xor for integers
- PR #1354 Fix `fillna()` behaviour when replacing values with different dtypes
- PR #1347 Fixed core dump issue while passing dict_dtypes without column names in `cudf.read_csv()`
- PR #1379 Fixed build failure caused due to error: 'col_dtype' may be used uninitialized
- PR #1392 Update cudf Dockerfile and package_versions.sh
- PR #1385 Added INT8 type to `_schema_to_dtype` for use in GpuArrowReader
- PR #1393 Fixed a bug in `gdf_count_nonzero_mask()` for the case of 0 bits to count
- PR #1395 Update CONTRIBUTING to use the environment variable CUDF_HOME
- PR #1416 Fix bug at gdf_quantile_exact and gdf_quantile_appox
- PR #1421 Fix remove creation of series multiple times during `add_column()`
- PR #1405 CSV Reader: Fix memory leaks on read_csv() failure
- PR #1328 Fix CategoricalColumn to_arrow() null mask
- PR #1433 Fix NVStrings/categories includes
- PR #1432 Update NVStrings to 0.7.* to coincide with 0.7 development
- PR #1483 Modify CSV reader to avoid cropping blank quoted characters in non-string fields
- PR #1446 Merge 1275 hotfix from master into branch-0.7
- PR #1447 Fix legacy groupby apply docstring
- PR #1451 Fix hash join estimated result size is not correct
- PR #1454 Fix local build script improperly change directory permissions
- PR #1490 Require Dask 1.1.0+ for `is_dataframe_like` test or skip otherwise.
- PR #1491 Use more specific directories & groups in CODEOWNERS
- PR #1497 Fix Thrust issue on CentOS caused by missing default constructor of host_vector elements
- PR #1498 Add missing include guard to device_atomics.cuh and separated DEVICE_ATOMICS_TEST
- PR #1506 Fix csv-write call to updated NVStrings method
- PR #1510 Added nvstrings `fillna()` function
- PR #1507 Parquet Reader: Default string data to GDF_STRING
- PR #1535 Fix doc issue to ensure correct labelling of cudf.series
- PR #1537 Fix `undefined reference` link error in HashPartitionTest
- PR #1548 Fix ci/local/build.sh README from using an incorrect image example
- PR #1551 CSV Reader: Fix integer column name indexing
- PR #1586 Fix broken `scalar_wrapper::operator==`
- PR #1591 ORC/Parquet Reader: Fix missing import for FileNotFoundError exception
- PR #1573 Parquet Reader: Fix crash due to clash with ORC reader datasource
- PR #1607 Revert change of `column.to_dense_buffer` always return by copy for performance concerns
- PR #1618 ORC reader: fix assert & data output when nrows/skiprows isn't aligned to stripe boundaries
- PR #1631 Fix failure of TYPES_TEST on some gcc-7 based systems.
- PR #1641 CSV Reader: Fix skip_blank_lines behavior with Windows line terminators (\r\n)
- PR #1648 ORC reader: fix non-deterministic output when skiprows is non-zero
- PR #1676 Fix groupby `as_index` behaviour with `MultiIndex`
- PR #1659 Fix bug caused by empty groupbys and multiindex slicing throwing exceptions
- PR #1656 Correct Groupby failure in dask when un-aggregable columns are left in dataframe.
- PR #1689 Fix groupby performance regression
- PR #1694 Add Cython as a runtime dependency since it's required in `setup.py`


# cuDF 0.6.1 (25 Mar 2019)

## Bug Fixes

- PR #1275 Fix CentOS exception in DataFrame.hash_partition from using value "returned" by a void function


# cuDF 0.6.0 (22 Mar 2019)

## New Features

- PR #760 Raise `FileNotFoundError` instead of `GDF_FILE_ERROR` in `read_csv` if the file does not exist
- PR #539 Add Python bindings for replace function
- PR #823 Add Doxygen configuration to enable building HTML documentation for libcudf C/C++ API
- PR #807 CSV Reader: Add byte_range parameter to specify the range in the input file to be read
- PR #857 Add Tail method for Series/DataFrame and update Head method to use iloc
- PR #858 Add series feature hashing support
- PR #871 CSV Reader: Add support for NA values, including user specified strings
- PR #893 Adds PyArrow based parquet readers / writers to Python, fix category dtype handling, fix arrow ingest buffer size issues
- PR #867 CSV Reader: Add support for ignoring blank lines and comment lines
- PR #887 Add Series digitize method
- PR #895 Add Series groupby
- PR #898 Add DataFrame.groupby(level=0) support
- PR #920 Add feather, JSON, HDF5 readers / writers from PyArrow / Pandas
- PR #888 CSV Reader: Add prefix parameter for column names, used when parsing without a header
- PR #913 Add DLPack support: convert between cuDF DataFrame and DLTensor
- PR #939 Add ORC reader from PyArrow
- PR #918 Add Series.groupby(level=0) support
- PR #906 Add binary and comparison ops to DataFrame
- PR #958 Support unary and binary ops on indexes
- PR #964 Add `rename` method to `DataFrame`, `Series`, and `Index`
- PR #985 Add `Series.to_frame` method
- PR #985 Add `drop=` keyword to reset_index method
- PR #994 Remove references to pygdf
- PR #990 Add external series groupby support
- PR #988 Add top-level merge function to cuDF
- PR #992 Add comparison binaryops to DateTime columns
- PR #996 Replace relative path imports with absolute paths in tests
- PR #995 CSV Reader: Add index_col parameter to specify the column name or index to be used as row labels
- PR #1004 Add `from_gpu_matrix` method to DataFrame
- PR #997 Add property index setter
- PR #1007 Replace relative path imports with absolute paths in cudf
- PR #1013 select columns with df.columns
- PR #1016 Rename Series.unique_count() to nunique() to match pandas API
- PR #947 Prefixsum to handle nulls and float types
- PR #1029 Remove rest of relative path imports
- PR #1021 Add filtered selection with assignment for Dataframes
- PR #872 Adding NVCategory support to cudf apis
- PR #1052 Add left/right_index and left/right_on keywords to merge
- PR #1091 Add `indicator=` and `suffixes=` keywords to merge
- PR #1107 Add unsupported keywords to Series.fillna
- PR #1032 Add string support to cuDF python
- PR #1136 Removed `gdf_concat`
- PR #1153 Added function for getting the padded allocation size for valid bitmask
- PR #1148 Add cudf.sqrt for dataframes and Series
- PR #1159 Add Python bindings for libcudf dlpack functions
- PR #1155 Add __array_ufunc__ for DataFrame and Series for sqrt
- PR #1168 to_frame for series accepts a name argument


## Improvements

- PR #1218 Add dask-cudf page to API docs
- PR #892 Add support for heterogeneous types in binary ops with JIT
- PR #730 Improve performance of `gdf_table` constructor
- PR #561 Add Doxygen style comments to Join CUDA functions
- PR #813 unified libcudf API functions by replacing gpu_ with gdf_
- PR #822 Add support for `__cuda_array_interface__` for ingest
- PR #756 Consolidate common helper functions from unordered map and multimap
- PR #753 Improve performance of groupby sum and average, especially for cases with few groups.
- PR #836 Add ingest support for arrow chunked arrays in Column, Series, DataFrame creation
- PR #763 Format doxygen comments for csv_read_arg struct
- PR #532 CSV Reader: Use type dispatcher instead of switch block
- PR #694 Unit test utilities improvements
- PR #878 Add better indexing to Groupby
- PR #554 Add `empty` method and `is_monotonic` attribute to `Index`
- PR #1040 Fixed up Doxygen comment tags
- PR #909 CSV Reader: Avoid host->device->host copy for header row data
- PR #916 Improved unit testing and error checking for `gdf_column_concat`
- PR #941 Replace `numpy` call in `Series.hash_encode` with `numba`
- PR #942 Added increment/decrement operators for wrapper types
- PR #943 Updated `count_nonzero_mask` to return `num_rows` when the mask is null
- PR #952 Added trait to map C++ type to `gdf_dtype`
- PR #966 Updated RMM submodule.
- PR #998 Add IO reader/writer modules to API docs, fix for missing cudf.Series docs
- PR #1017 concatenate along columns for Series and DataFrames
- PR #1002 Support indexing a dataframe with another boolean dataframe
- PR #1018 Better concatenation for Series and Dataframes
- PR #1036 Use Numpydoc style docstrings
- PR #1047 Adding gdf_dtype_extra_info to gdf_column_view_augmented
- PR #1054 Added default ctor to SerialTrieNode to overcome Thrust issue in CentOS7 + CUDA10
- PR #1024 CSV Reader: Add support for hexadecimal integers in integral-type columns
- PR #1033 Update `fillna()` to use libcudf function `gdf_replace_nulls`
- PR #1066 Added inplace assignment for columns and select_dtypes for dataframes
- PR #1026 CSV Reader: Change the meaning and type of the quoting parameter to match Pandas
- PR #1100 Adds `CUDF_EXPECTS` error-checking macro
- PR #1092 Fix select_dtype docstring
- PR #1111 Added cudf::table
- PR #1108 Sorting for datetime columns
- PR #1120 Return a `Series` (not a `Column`) from `Series.cat.set_categories()`
- PR #1128 CSV Reader: The last data row does not need to be line terminated
- PR #1183 Bump Arrow version to 0.12.1
- PR #1208 Default to CXX11_ABI=ON
- PR #1252 Fix NVStrings dependencies for cuda 9.2 and 10.0
- PR #2037 Optimize the existing `gather` and `scatter` routines in `libcudf`

## Bug Fixes

- PR #821 Fix flake8 issues revealed by flake8 update
- PR #808 Resolved renamed `d_columns_valids` variable name
- PR #820 CSV Reader: fix the issue where reader adds additional rows when file uses \r\n as a line terminator
- PR #780 CSV Reader: Fix scientific notation parsing and null values for empty quotes
- PR #815 CSV Reader: Fix data parsing when tabs are present in the input CSV file
- PR #850 Fix bug where left joins where the left df has 0 rows causes a crash
- PR #861 Fix memory leak by preserving the boolean mask index
- PR #875 Handle unnamed indexes in to/from arrow functions
- PR #877 Fix ingest of 1 row arrow tables in from arrow function
- PR #876 Added missing `<type_traits>` include
- PR #889 Deleted test_rmm.py which has now moved to RMM repo
- PR #866 Merge v0.5.1 numpy ABI hotfix into 0.6
- PR #917 value_counts return int type on empty columns
- PR #611 Renamed `gdf_reduce_optimal_output_size()` -> `gdf_reduction_get_intermediate_output_size()`
- PR #923 fix index for negative slicing for cudf dataframe and series
- PR #927 CSV Reader: Fix category GDF_CATEGORY hashes not being computed properly
- PR #921 CSV Reader: Fix parsing errors with delim_whitespace, quotations in the header row, unnamed columns
- PR #933 Fix handling objects of all nulls in series creation
- PR #940 CSV Reader: Fix an issue where the last data row is missing when using byte_range
- PR #945 CSV Reader: Fix incorrect datetime64 when milliseconds or space separator are used
- PR #959 Groupby: Problem with column name lookup
- PR #950 Converting dataframe/recarry with non-contiguous arrays
- PR #963 CSV Reader: Fix another issue with missing data rows when using byte_range
- PR #999 Fix 0 sized kernel launches and empty sort_index exception
- PR #993 Fix dtype in selecting 0 rows from objects
- PR #1009 Fix performance regression in `to_pandas` method on DataFrame
- PR #1008 Remove custom dask communication approach
- PR #1001 CSV Reader: Fix a memory access error when reading a large (>2GB) file with date columns
- PR #1019 Binary Ops: Fix error when one input column has null mask but other doesn't
- PR #1014 CSV Reader: Fix false positives in bool value detection
- PR #1034 CSV Reader: Fix parsing floating point precision and leading zero exponents
- PR #1044 CSV Reader: Fix a segfault when byte range aligns with a page
- PR #1058 Added support for `DataFrame.loc[scalar]`
- PR #1060 Fix column creation with all valid nan values
- PR #1073 CSV Reader: Fix an issue where a column name includes the return character
- PR #1090 Updating Doxygen Comments
- PR #1080 Fix dtypes returned from loc / iloc because of lists
- PR #1102 CSV Reader: Minor fixes and memory usage improvements
- PR #1174: Fix release script typo
- PR #1137 Add prebuild script for CI
- PR #1118 Enhanced the `DataFrame.from_records()` feature
- PR #1129 Fix join performance with index parameter from using numpy array
- PR #1145 Issue with .agg call on multi-column dataframes
- PR #908 Some testing code cleanup
- PR #1167 Fix issue with null_count not being set after inplace fillna()
- PR #1184 Fix iloc performance regression
- PR #1185 Support left_on/right_on and also on=str in merge
- PR #1200 Fix allocating bitmasks with numba instead of rmm in allocate_mask function
- PR #1213 Fix bug with csv reader requesting subset of columns using wrong datatype
- PR #1223 gpuCI: Fix label on rapidsai channel on gpu build scripts
- PR #1242 Add explicit Thrust exec policy to fix NVCATEGORY_TEST segfault on some platforms
- PR #1246 Fix categorical tests that failed due to bad implicit type conversion
- PR #1255 Fix overwriting conda package main label uploads
- PR #1259 Add dlpack includes to pip build


# cuDF 0.5.1 (05 Feb 2019)

## Bug Fixes

- PR #842 Avoid using numpy via cimport to prevent ABI issues in Cython compilation


# cuDF 0.5.0 (28 Jan 2019)

## New Features

- PR #722 Add bzip2 decompression support to `read_csv()`
- PR #693 add ZLIB-based GZIP/ZIP support to `read_csv_strings()`
- PR #411 added null support to gdf_order_by (new API) and cudf_table::sort
- PR #525 Added GitHub Issue templates for bugs, documentation, new features, and questions
- PR #501 CSV Reader: Add support for user-specified decimal point and thousands separator to read_csv_strings()
- PR #455 CSV Reader: Add support for user-specified decimal point and thousands separator to read_csv()
- PR #439 add `DataFrame.drop` method similar to pandas
- PR #356 add `DataFrame.transpose` method and `DataFrame.T` property similar to pandas
- PR #505 CSV Reader: Add support for user-specified boolean values
- PR #350 Implemented Series replace function
- PR #490 Added print_env.sh script to gather relevant environment details when reporting cuDF issues
- PR #474 add ZLIB-based GZIP/ZIP support to `read_csv()`
- PR #547 Added melt similar to `pandas.melt()`
- PR #491 Add CI test script to check for updates to CHANGELOG.md in PRs
- PR #550 Add CI test script to check for style issues in PRs
- PR #558 Add CI scripts for cpu-based conda and gpu-based test builds
- PR #524 Add Boolean Indexing
- PR #564 Update python `sort_values` method to use updated libcudf `gdf_order_by` API
- PR #509 CSV Reader: Input CSV file can now be passed in as a text or a binary buffer
- PR #607 Add `__iter__` and iteritems to DataFrame class
- PR #643 added a new api gdf_replace_nulls that allows a user to replace nulls in a column

## Improvements

- PR #426 Removed sort-based groupby and refactored existing groupby APIs. Also improves C++/CUDA compile time.
- PR #461 Add `CUDF_HOME` variable in README.md to replace relative pathing.
- PR #472 RMM: Created centralized rmm::device_vector alias and rmm::exec_policy
- PR #500 Improved the concurrent hash map class to support partitioned (multi-pass) hash table building.
- PR #454 Improve CSV reader docs and examples
- PR #465 Added templated C++ API for RMM to avoid explicit cast to `void**`
- PR #513 `.gitignore` tweaks
- PR #521 Add `assert_eq` function for testing
- PR #502 Simplify Dockerfile for local dev, eliminate old conda/pip envs
- PR #549 Adds `-rdynamic` compiler flag to nvcc for Debug builds
- PR #472 RMM: Created centralized rmm::device_vector alias and rmm::exec_policy
- PR #577 Added external C++ API for scatter/gather functions
- PR #500 Improved the concurrent hash map class to support partitioned (multi-pass) hash table building
- PR #583 Updated `gdf_size_type` to `int`
- PR #500 Improved the concurrent hash map class to support partitioned (multi-pass) hash table building
- PR #617 Added .dockerignore file. Prevents adding stale cmake cache files to the docker container
- PR #658 Reduced `JOIN_TEST` time by isolating overflow test of hash table size computation
- PR #664 Added Debuging instructions to README
- PR #651 Remove noqa marks in `__init__.py` files
- PR #671 CSV Reader: uncompressed buffer input can be parsed without explicitly specifying compression as None
- PR #684 Make RMM a submodule
- PR #718 Ensure sum, product, min, max methods pandas compatibility on empty datasets
- PR #720 Refactored Index classes to make them more Pandas-like, added CategoricalIndex
- PR #749 Improve to_arrow and from_arrow Pandas compatibility
- PR #766 Remove TravisCI references, remove unused variables from CMake, fix ARROW_VERSION in Cmake
- PR #773 Add build-args back to Dockerfile and handle dependencies based on environment yml file
- PR #781 Move thirdparty submodules to root and symlink in /cpp
- PR #843 Fix broken cudf/python API examples, add new methods to the API index

## Bug Fixes

- PR #569 CSV Reader: Fix days being off-by-one when parsing some dates
- PR #531 CSV Reader: Fix incorrect parsing of quoted numbers
- PR #465 Added templated C++ API for RMM to avoid explicit cast to `void**`
- PR #473 Added missing <random> include
- PR #478 CSV Reader: Add api support for auto column detection, header, mangle_dupe_cols, usecols
- PR #495 Updated README to correct where cffi pytest should be executed
- PR #501 Fix the intermittent segfault caused by the `thousands` and `compression` parameters in the csv reader
- PR #502 Simplify Dockerfile for local dev, eliminate old conda/pip envs
- PR #512 fix bug for `on` parameter in `DataFrame.merge` to allow for None or single column name
- PR #511 Updated python/cudf/bindings/join.pyx to fix cudf merge printing out dtypes
- PR #513 `.gitignore` tweaks
- PR #521 Add `assert_eq` function for testing
- PR #537 Fix CMAKE_CUDA_STANDARD_REQURIED typo in CMakeLists.txt
- PR #447 Fix silent failure in initializing DataFrame from generator
- PR #545 Temporarily disable csv reader thousands test to prevent segfault (test re-enabled in PR #501)
- PR #559 Fix Assertion error while using `applymap` to change the output dtype
- PR #575 Update `print_env.sh` script to better handle missing commands
- PR #612 Prevent an exception from occuring with true division on integer series.
- PR #630 Fix deprecation warning for `pd.core.common.is_categorical_dtype`
- PR #622 Fix Series.append() behaviour when appending values with different numeric dtype
- PR #603 Fix error while creating an empty column using None.
- PR #673 Fix array of strings not being caught in from_pandas
- PR #644 Fix return type and column support of dataframe.quantile()
- PR #634 Fix create `DataFrame.from_pandas()` with numeric column names
- PR #654 Add resolution check for GDF_TIMESTAMP in Join
- PR #648 Enforce one-to-one copy required when using `numba>=0.42.0`
- PR #645 Fix cmake build type handling not setting debug options when CMAKE_BUILD_TYPE=="Debug"
- PR #669 Fix GIL deadlock when launching multiple python threads that make Cython calls
- PR #665 Reworked the hash map to add a way to report the destination partition for a key
- PR #670 CMAKE: Fix env include path taking precedence over libcudf source headers
- PR #674 Check for gdf supported column types
- PR #677 Fix 'gdf_csv_test_Dates' gtest failure due to missing nrows parameter
- PR #604 Fix the parsing errors while reading a csv file using `sep` instead of `delimiter`.
- PR #686 Fix converting nulls to NaT values when converting Series to Pandas/Numpy
- PR #689 CSV Reader: Fix behavior with skiprows+header to match pandas implementation
- PR #691 Fixes Join on empty input DFs
- PR #706 CSV Reader: Fix broken dtype inference when whitespace is in data
- PR #717 CSV reader: fix behavior when parsing a csv file with no data rows
- PR #724 CSV Reader: fix build issue due to parameter type mismatch in a std::max call
- PR #734 Prevents reading undefined memory in gpu_expand_mask_bits numba kernel
- PR #747 CSV Reader: fix an issue where CUDA allocations fail with some large input files
- PR #750 Fix race condition for handling NVStrings in CMake
- PR #719 Fix merge column ordering
- PR #770 Fix issue where RMM submodule pointed to wrong branch and pin other to correct branches
- PR #778 Fix hard coded ABI off setting
- PR #784 Update RMM submodule commit-ish and pip paths
- PR #794 Update `rmm::exec_policy` usage to fix segmentation faults when used as temprory allocator.
- PR #800 Point git submodules to branches of forks instead of exact commits


# cuDF 0.4.0 (05 Dec 2018)

## New Features

- PR #398 add pandas-compatible `DataFrame.shape()` and `Series.shape()`
- PR #394 New documentation feature "10 Minutes to cuDF"
- PR #361 CSV Reader: Add support for strings with delimiters

## Improvements

 - PR #436 Improvements for type_dispatcher and wrapper structs
 - PR #429 Add CHANGELOG.md (this file)
 - PR #266 use faster CUDA-accelerated DataFrame column/Series concatenation.
 - PR #379 new C++ `type_dispatcher` reduces code complexity in supporting many data types.
 - PR #349 Improve performance for creating columns from memoryview objects
 - PR #445 Update reductions to use type_dispatcher. Adds integer types support to sum_of_squares.
 - PR #448 Improve installation instructions in README.md
 - PR #456 Change default CMake build to Release, and added option for disabling compilation of tests

## Bug Fixes

 - PR #444 Fix csv_test CUDA too many resources requested fail.
 - PR #396 added missing output buffer in validity tests for groupbys.
 - PR #408 Dockerfile updates for source reorganization
 - PR #437 Add cffi to Dockerfile conda env, fixes "cannot import name 'librmm'"
 - PR #417 Fix `map_test` failure with CUDA 10
 - PR #414 Fix CMake installation include file paths
 - PR #418 Properly cast string dtypes to programmatic dtypes when instantiating columns
 - PR #427 Fix and tests for Concatenation illegal memory access with nulls


# cuDF 0.3.0 (23 Nov 2018)

## New Features

 - PR #336 CSV Reader string support

## Improvements

 - PR #354 source code refactored for better organization. CMake build system overhaul. Beginning of transition to Cython bindings.
 - PR #290 Add support for typecasting to/from datetime dtype
 - PR #323 Add handling pyarrow boolean arrays in input/out, add tests
 - PR #325 GDF_VALIDITY_UNSUPPORTED now returned for algorithms that don't support non-empty valid bitmasks
 - PR #381 Faster InputTooLarge Join test completes in ms rather than minutes.
 - PR #373 .gitignore improvements
 - PR #367 Doc cleanup & examples for DataFrame methods
 - PR #333 Add Rapids Memory Manager documentation
 - PR #321 Rapids Memory Manager adds file/line location logging and convenience macros
 - PR #334 Implement DataFrame `__copy__` and `__deepcopy__`
 - PR #271 Add NVTX ranges to pygdf
 - PR #311 Document system requirements for conda install

## Bug Fixes

 - PR #337 Retain index on `scale()` function
 - PR #344 Fix test failure due to PyArrow 0.11 Boolean handling
 - PR #364 Remove noexcept from managed_allocator;  CMakeLists fix for NVstrings
 - PR #357 Fix bug that made all series be considered booleans for indexing
 - PR #351 replace conda env configuration for developers
 - PRs #346 #360 Fix CSV reading of negative numbers
 - PR #342 Fix CMake to use conda-installed nvstrings
 - PR #341 Preserve categorical dtype after groupby aggregations
 - PR #315 ReadTheDocs build update to fix missing libcuda.so
 - PR #320 FIX out-of-bounds access error in reductions.cu
 - PR #319 Fix out-of-bounds memory access in libcudf count_valid_bits
 - PR #303 Fix printing empty dataframe


# cuDF 0.2.0 and cuDF 0.1.0

These were initial releases of cuDF based on previously separate pyGDF and libGDF libraries.<|MERGE_RESOLUTION|>--- conflicted
+++ resolved
@@ -6,12 +6,9 @@
 - PR #3693 add string support, skipna to scan operation
 - PR #3662 Define and implement `shift`.
 - PR #3861 Added Series.sum feature for String
-<<<<<<< HEAD
+- PR #3681 Add cudf::experimental::boolean_mask_scatter
 - PR #4023 Add `__cuda_array_interface__` to `Buffer`
-=======
-- PR #3681 Add cudf::experimental::boolean_mask_scatter
 - PR #4040 Add support for n-way merge of sorted tables
->>>>>>> 0f431a38
 
 ## Improvements
 
