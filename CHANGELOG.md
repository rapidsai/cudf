--- conflicted
+++ resolved
@@ -23,11 +23,8 @@
 - PR #2706 Compute CSV format in device code to speedup performance
 - PR #2673 Add support for np.longlong type
 - PR #2703 move dask serialization dispatch into cudf
-<<<<<<< HEAD
+- PR #2729 Handle file-handle input in to_csv
 - PR #2733 Implemented a lazy import mechanism
-=======
-- PR #2729 Handle file-handle input in to_csv
->>>>>>> 4d0f222d
 
 ## Bug Fixes
 
