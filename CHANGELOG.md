--- conflicted
+++ resolved
@@ -24,16 +24,13 @@
 - PR #2049 Implemented merge functionality
 - PR #2380 New cudf::is_sorted checks whether cudf::table is sorted
 - PR #2356 Java column vector standard deviation support
-<<<<<<< HEAD
 - PR #2424 Add clip() for cudf.Series
-=======
 - PR #2221 MultiIndex Full Indexing - Support iloc and wildcards for loc
 - PR #2429 Java column vector: added support for getting length of strings in a ColumnVector 
 - PR #2415 Revamp `value_counts` to use groupby count series of any type
 - PR #2437 ORC reader: Add 'use_np_dtypes' option
 - PR #2382 Add CategoricalAccessor add, remove, rename, and ordering methods
 - PR #2449 Java column vector: added support for getting byte count of strings in a ColumnVector 
->>>>>>> a8505757
 
 ## Improvements
 
