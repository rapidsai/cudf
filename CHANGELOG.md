# cuDF 0.13.0 (Date TBD)

## New Features

- PR #3577 Add initial dictionary support to column classes
- PR #3917 Add dictionary add_keys function
- PR #3777 Add support for dictionary column in gather
- PR #3693 add string support, skipna to scan operation
- PR #3662 Define and implement `shift`.
- PR #3842 ORC writer: add support for column statistics
- PR #3861 Added Series.sum feature for String
- PR #4069 Added cast of numeric columns from/to String
- PR #3681 Add cudf::experimental::boolean_mask_scatter
- PR #4040 Add support for n-way merge of sorted tables
- PR #4053 Multi-column quantiles.
- PR #4107 Add groupby nunique aggregation
- PR #4153 Support Dask serialization protocol on cuDF objects

## Improvements

- PR #3525 build.sh option to disable nvtx
- PR #3748 Optimize hash_partition using shared memory
- PR #3808 Optimize hash_partition using shared memory and cub block scan
- PR #3698 Add count_(un)set_bits functions taking multiple ranges and updated slice to compute null counts at once.
- PR #3909 Move java backend to libcudf++
- PR #3971 Adding `as_table` to convert Column to Table in python
- PR #3910 Adding sinh, cosh, tanh, asinh, acosh, atanh cube root and rint unary support.
- PR #3972 Add Java bindings for left_semi_join and left_anti_join
- PR #3975 Simplify and generalize data handling in `Buffer`
- PR #3985 Update RMM include files and remove extraneously included header files.
- PR #3601 Port UDF functionality for rolling windows to libcudf++
- PR #3911 Adding null boolean handling for copy_if_else
- PR #4003 Drop old `to_device` utility wrapper function
- PR #4002 Adding to_frame and fix for categorical column issue
- PR #4009 build script update to enable cudf build without installing
- PR #3897 Port cuIO JSON reader to cudf::column types
- PR #4008 Eliminate extra copy in column constructor
- PR #4013 Add cython definition for io readers cudf/io/io_types.hpp
- PR #4014 ORC/Parquet: add count parameter to stripe/rowgroup-based reader API
- PR #4042 Port cudf/io/functions.hpp to Cython for use in IO bindings
- PR #3880 Add aggregation infrastructure support for reduction
- PR #3880 Add aggregation infrastructure support for cudf::reduce
- PR #4059 Add aggregation infrastructure support for cudf::scan
- PR #4021 Change quantiles signature for clarity.
- PR #4057 Handle offsets in cython Column class
- PR #4045 Reorganize `libxx` directory
- PR #4029 Port stream_compaction.pyx to use libcudf++ APIs
- PR #4031 Docs build scripts and instructions update
- PR #4062 Improve how java classifiers are produced
- PR #4038 JNI and Java support for is_nan and is_not_nan
- PR #3786 Adding string support to rolling_windows
- PR #4067 Removed unused `CATEGORY` type ID.
- PR #3891 Port NVStrings (r)split_record to contiguous_(r)split_record
- PR #4072 Allow round_robin_partition to single partition
- PR #4064 Add cudaGetDeviceCount to JNI layer
- PR #4087 Add support for writing large Parquet files in a chunked manner.
- PR #3716 Update cudf.to_parquet to use new GPU accelerated Parquet writer
- PR #4083 Use two partitions in test_groupby_multiindex_reset_index
- PR #4071 Add Java bindings for round robin partition
- PR #4079 Simply use `mask.size` to create the array view
- PR #4092 Keep mask on GPU for bit unpacking
- PR #4081 Copy from `Buffer`'s pointer directly to host
- PR #4105 Change threshold of using optimized hash partition code
- PR #4101 Redux serialize `Buffer` directly with `__cuda_array_interface__`
- PR #4098 Remove legacy calls from libcudf strings column code
- PR #4111 Use `Buffer`'s to serialize `StringColumn`
- PR #4113 Get `len` of `StringColumn`s without `nvstrings`
- PR #4130 Renames in-place `cudf::experimental::fill` to `cudf::experimental::fill_in_place`
- PR #4143 Renames in-place `cudf::experimental::copy_range` to `cudf::experimental::copy_range_in_place`
- PR #4136 Add `Index.names` property
- PR #4144 Release GIL when calling libcudf++ functions
- PR #4149 Use "type-serialized" for pickled types like Dask

## Bug Fixes

- PR #3888 Drop `ptr=None` from `DeviceBuffer` call
- PR #3976 Fix string serialization and memory_usage method to be consistent
- PR #3902 Fix conversion of large size GPU array to dataframe
- PR #3953 Fix overflow in column_buffer when computing the device buffer size
- PR #3959 Add missing hash-dispatch function for cudf.Series
- PR #3970 Fix for Series Pickle
- PR #3964 Restore legacy NVStrings and NVCategory dependencies in Java jar
- PR #3982 Fix java unary op enum and add missing ops
- PR #3999 Fix issue serializing empty string columns (java)
- PR #3979 Add `name` to Series serialize and deserialize
- PR #4005 Fix null mask allocation bug in gather_bitmask
- PR #4000 Fix dask_cudf sort_values performance for single partitions
- PR #4007 Fix for copy_bitmask issue with uninitialized device_buffer
- PR #4037 Fix JNI quantile compile issue
- PR #4054 Fixed JNI to deal with reduction API changes
- PR #4052 Fix for round-robin when num_partitions divides nrows.
- PR #4061 Add NDEBUG guard on `constexpr_assert`.
- PR #4049 Fix `cudf::split` issue returning one less than expected column vectors
- PR #4065 Parquet writer: fix for out-of-range dictionary indices
- PR #4066 Fixed mismatch with dtype enums
- PR #4078 Fix joins for when column_in_common input parameter is empty
- PR #4080 Fix multi-index dask test with sort issue
- PR #4084 Update Java for removal of CATEGORY type
- PR #4086 ORC reader: fix potentially incorrect timestamp decoding in the last rowgroup
- PR #4089 Fix dask groupby mutliindex test case issues in join
- PR #4097 Fix strings concatenate logic with column offsets
- PR #4076 All null string entries should have null data buffer
- PR #4145 Support empty index case in DataFrame._from_table
- PR #4109 Use rmm::device_vector instead of thrust::device_vector
- PR #4113 Use `.nvstrings` in `StringColumn.sum(...)`
- PR #4116 Fix a bug in contiguous_split() where tables with mixed column types could corrupt string output
- PR #4119 Fix binary ops slowdown using jitify -remove-unused-globals
- PR #4125 Fix type enum to account for added Dictionary type in `types.hpp`
- PR #4137 Update Java for mutating fill and rolling window changes
- PR #4141 Fix NVStrings test_convert failure in 10.2 build
- PR #4158 Fix merge issue with empty table return if one of the two tables are empty


# cuDF 0.12.0 (04 Feb 2020)

## New Features

- PR #3759 Updated 10 Minutes with clarification on how `dask_cudf` uses `cudf` API
- PR #3224 Define and implement new join APIs.
- PR #3284 Add gpu-accelerated parquet writer
- PR #3254 Python redesign for libcudf++
- PR #3336 Add `from_dlpack` and `to_dlpack`
- PR #3555 Add column names support to libcudf++ io readers and writers
- PR #3527 Add string functionality for merge API
- PR #3610 Add memory_usage to DataFrame and Series APIs
- PR #3557 Add contiguous_split() function. 
- PR #3619 Support CuPy 7
- PR #3604 Add nvtext ngrams-tokenize function
- PR #3403 Define and implement new stack + tile APIs
- PR #3627 Adding cudf::sort and cudf::sort_by_key
- PR #3597 Implement new sort based groupby
- PR #3776 Add column equivalence comparator (using epsilon for float equality)
- PR #3667 Define and implement round-robin partition API.
- PR #3690 Add bools_to_mask
- PR #3761 Introduce a Frame class and make Index, DataFrame and Series subclasses
- PR #3538 Define and implement left semi join and left anti join
- PR #3683 Added support for multiple delimiters in `nvtext.token_count()`
- PR #3792 Adding is_nan and is_notnan
- PR #3594 Adding clamp support to libcudf++

## Improvements

- PR #3124 Add support for grand-children in cudf column classes
- PR #3292 Port NVStrings regex contains function
- PR #3409 Port NVStrings regex replace function
- PR #3417 Port NVStrings regex findall function
- PR #3351 Add warning when filepath resolves to multiple files in cudf readers
- PR #3370 Port NVStrings strip functions
- PR #3453 Port NVStrings IPv4 convert functions to cudf strings column
- PR #3441 Port NVStrings url encode/decode to cudf strings column
- PR #3364 Port NVStrings split functions
- PR #3463 Port NVStrings partition/rpartition to cudf strings column
- PR #3502 ORC reader: add option to read DECIMALs as INT64
- PR #3461 Add a new overload to allocate_like() that takes explicit type and size params.
- PR #3590 Specialize hash functions for floating point
- PR #3569 Use `np.asarray` in `StringColumn.deserialize`
- PR #3553 Support Python NoneType in numeric binops
<<<<<<< HEAD
- PR #3605 Separate column factories into cudf and detail namespaces
=======
- PR #3511 Support DataFrame / Series mixed arithmetic
- PR #3567 Include `strides` in `__cuda_array_interface__`
- PR #3608 Update OPS codeowner group name
- PR #3431 Port NVStrings translate to cudf strings column
- PR #3507 Define and implement new binary operation APIs
- PR #3620 Add stream parameter to unary ops detail API
- PR #3593 Adding begin/end for mutable_column_device_view
- PR #3587 Merge CHECK_STREAM & CUDA_CHECK_LAST to CHECK_CUDA
- PR #3733 Rework `hash_partition` API
- PR #3655 Use move with make_pair to avoid copy construction
- PR #3402 Define and implement new quantiles APIs
- PR #3612 Add ability to customize the JIT kernel cache path
- PR #3647 Remove PatchedNumbaDeviceArray with CuPy 6.6.0
- PR #3641 Remove duplicate definitions of CUDA_DEVICE_CALLABLE
- PR #3640 Enable memory_usage in dask_cudf (also adds pd.Index from_pandas)
- PR #3654 Update Jitify submodule ref to include gcc-8 fix
- PR #3639 Define and implement `nans_to_nulls`
- PR #3561 Rework contains implementation in search
- PR #3616 Add aggregation infrastructure for argmax/argmin.
- PR #3673 Parquet reader: improve rounding of timestamp conversion to seconds
- PR #3699 Stringify libcudacxx headers for binary op JIT
- PR #3697 Improve column insert performance for wide frames
- PR #3653 Make `gather_bitmask_kernel` more reusable.
- PR #3710 Remove multiple CMake configuration steps from root build script
- PR #3657 Define and implement compiled binops for string column comparisons
- PR #3520 Change read_parquet defaults and add warnings
- PR #3780 Java APIs for selecting a GPU
- PR #3796 Improve on round-robin with the case when number partitions greater than number of rows.
- PR #3805 Avoid CuPy 7.1.0 for now
- PR #3758 detail::scatter variant with map iterator support
- PR #3882 Fail loudly when creating a StringColumn from nvstrings with > MAX_VAL(int32) bytes
- PR #3823 Add header file for detail search functions
- PR #2438 Build GBench Benchmarks in CI
- PR #3713 Adding aggregation support to rolling_window
- PR #3875 Add abstract sink for IO writers, used by ORC and Parquet writers for now
- PR #3916 Refactor gather bindings
>>>>>>> fe6cdd0c

## Bug Fixes

- PR #3618 Update 10 minutes to cudf and cupy to hide warning that were being shown in the docs
- PR #3550 Update Java package to 0.12
- PR #3549 Fix index name issue with iloc with RangeIndex
- PR #3562 Fix 4GB limit for gzipped-compressed csv files
- PR #2981 enable build.sh to build all targets without installation
- PR #3563 Use `__cuda_array_interface__` for serialization
- PR #3564 Fix cuda memory access error in gather_bitmask_kernel
- PR #3548 Replaced CUDA_RT_CALL with CUDA_TRY
- PR #3486 Pandas > 0.25 compatability
- PR #3622 Fix new warnings and errors when building with gcc-8
- PR #3588 Remove avro reader column order reversal
- PR #3629 Fix hash map test failure
- PR #3637 Fix sorted set_index operations in dask_cudf
- PR #3663 Fix libcudf++ ORC reader microseconds and milliseconds conversion
- PR #3668 Fixing CHECK_CUDA debug build issue
- PR #3684 Fix ends_with logic for matching string case
- PR #3691 Fix create_offsets to handle offset correctly
- PR #3687 Fixed bug while passing input GPU memory pointer in `nvtext.scatter_count()`
- PR #3701 Fix hash_partition hashing all columns instead of columns_to_hash
- PR #3694 Allow for null columns parameter in `csv_writer`
- PR #3706 Removed extra type-dispatcher call from merge
- PR #3704 Changed the default delimiter to `whitespace` for nvtext methods.
- PR #3741 Construct DataFrame from dict-of-Series with alignment
- PR #3724 Update rmm version to match release
- PR #3743 Fix for `None` data in `__array_interface__`
- PR #3731 Fix performance of zero sized dataframe slice
- PR #3709 Fix inner_join incorrect result issue
- PR #3734 Update numba to 0.46 in conda files
- PR #3738 Update libxx cython types.hpp path
- PR #3672 Fix to_host issue with column_view having offset
- PR #3730 CSV reader: Set invalid float values to NaN/null
- PR #3670 Floor when casting between timestamps of different precisions
- PR #3728 Fix apply_boolean_mask issue with non-null string column
- PR #3769 Don't look for a `name` attribute in column
- PR #3783 Bind cuDF operators to Dask Dataframe
- PR #3775 Fix segfault when reading compressed CSV files larger than 4GB
- PR #3799 Align indices of Series inputs when adding as columns to DataFrame
- PR #3803 Keep name when unpickling Index objects
- PR #3804 Fix cuda crash in AVRO reader
- PR #3766 Remove references to cudf::type_id::CATEGORY from IO code
- PR #3817 Don't always deepcopy an index
- PR #3821 Fix OOB read in gpuinflate prefetcher
- PR #3829 Parquet writer: fix empty dataframe causing cuda launch errors
- PR #3835 Fix memory leak in Cython when dealing with nulls in string columns
- PR #3866 Remove unnecessary if check in NVStrings.create_offsets
- PR #3858 Fixes the broken debug build after #3728
- PR #3850 Fix merge typecast scope issue and resulting memory leak
- PR #3855 Fix MultiColumn recreation with reset_index
- PR #3869 Fixed size calculation in NVStrings::byte_count()
- PR #3868 Fix apply_grouped moving average example
- PR #3900 Properly link `NVStrings` and `NVCategory` into tests
- PR #3868 Fix apply_grouped moving average example
- PR #3871 Fix `split_out` error
- PR #3886 Fix string column materialization from column view
- PR #3893 Parquet reader: fix segfault reading empty parquet file
- PR #3931 Dask-cudf groupby `.agg` multicolumn handling fix
- PR #4017 Fix memory leaks in `GDF_STRING` cython handling and `nans_to_nulls` cython


# cuDF 0.11.0 (11 Dec 2019)

## New Features

- PR #2905 Added `Series.median()` and null support for `Series.quantile()`
- PR #2930 JSON Reader: Support ARROW_RANDOM_FILE input
- PR #2956 Add `cudf::stack` and `cudf::tile`
- PR #2980 Added nvtext is_vowel/is_consonant functions
- PR #2987 Add `inplace` arg to `DataFrame.reset_index` and `Series`
- PR #3011 Added libcudf++ transition guide
- PR #3129 Add strings column factory from `std::vector`s
- PR #3054 Add parquet reader support for decimal data types
- PR #3022 adds DataFrame.astype for cuDF dataframes
- PR #2962 Add isnull(), notnull() and related functions
- PR #3025 Move search files to legacy
- PR #3068 Add `scalar` class
- PR #3094 Adding `any` and `all` support from libcudf
- PR #3130 Define and implement new `column_wrapper`
- PR #3143 Define and implement new copying APIs `slice` and `split`
- PR #3161 Move merge files to legacy
- PR #3079 Added support to write ORC files given a local path
- PR #3192 Add dtype param to cast `DataFrame` on init
- PR #3213 Port cuIO to libcudf++
- PR #3222 Add nvtext character tokenizer
- PR #3223 Java expose underlying buffers
- PR #3300 Add `DataFrame.insert`
- PR #3263 Define and implement new `valid_if`
- PR #3278 Add `to_host` utility to copy `column_view` to host
- PR #3087 Add new cudf::experimental bool8 wrapper
- PR #3219 Construct column from column_view
- PR #3250 Define and implement new merge APIs
- PR #3144 Define and implement new hashing APIs `hash` and `hash_partition`
- PR #3229 Define and implement new search APIs
- PR #3308 java add API for memory usage callbacks
- PR #2691 Row-wise reduction and scan operations via CuPy
- PR #3291 Add normalize_nans_and_zeros
- PR #3187 Define and implement new replace APIs
- PR #3356 Add vertical concatenation for table/columns
- PR #3344 java split API
- PR #2791 Add `groupby.std()`
- PR #3368 Enable dropna argument in dask_cudf groupby
- PR #3298 add null replacement iterator for column_device_view
- PR #3297 Define and implement new groupby API.
- PR #3396 Update device_atomics with new bool8 and timestamp specializations
- PR #3411 Java host memory management API
- PR #3393 Implement df.cov and enable covariance/correlation in dask_cudf
- PR #3401 Add dask_cudf ORC writer (to_orc)
- PR #3331 Add copy_if_else
- PR #3427 Define and Implement new multi-search API
- PR #3442 Add Bool-index + Multi column + DataFrame support for set-item
- PR #3172 Define and implement new fill/repeat/copy_range APIs
- PR #3490 Add pair iterators for columns
- PR #3497 Add DataFrame.drop(..., inplace=False) argument
- PR #3469 Add string functionality for replace API
- PR #3273 Define and implement new reduction APIs

## Improvements

- PR #2904 Move gpu decompressors to cudf::io namespace
- PR #2977 Moved old C++ test utilities to legacy directory.
- PR #2965 Fix slow orc reader perf with large uncompressed blocks
- PR #2995 Move JIT type utilities to legacy directory
- PR #2927 Add ``Table`` and ``TableView`` extension classes that wrap legacy cudf::table
- PR #3005 Renames `cudf::exp` namespace to `cudf::experimental`
- PR #3008 Make safe versions of `is_null` and `is_valid` in `column_device_view`
- PR #3026 Move fill and repeat files to legacy
- PR #3027 Move copying.hpp and related source to legacy folder
- PR #3014 Snappy decompression optimizations
- PR #3032 Use `asarray` to coerce indices to a NumPy array
- PR #2996 IO Readers: Replace `cuio::device_buffer` with `rmm::device_buffer`
- PR #3051 Specialized hash function for strings column
- PR #3065 Select and Concat for cudf::experimental::table
- PR #3080 Move `valid_if.cuh` to `legacy/`
- PR #3052 Moved replace.hpp functionality to legacy
- PR #3091 Move join files to legacy
- PR #3092 Implicitly init RMM if Java allocates before init
- PR #3029 Update gdf_ numeric types with stdint and move to cudf namespace
- PR #3052 Moved replace.hpp functionality to legacy
- PR #2955 Add cmake option to only build for present GPU architecture
- PR #3070 Move functions.h and related source to legacy
- PR #2951 Allow set_index to handle a list of column names
- PR #3093 Move groupby files to legacy
- PR #2988 Removing GIS functionality (now part of cuSpatial library)
- PR #3067 Java method to return size of device memory buffer
- PR #3083 Improved some binary operation tests to include null testing.
- PR #3084 Update to arrow-cpp and pyarrow 0.15.0
- PR #3071 Move cuIO to legacy
- PR #3126 Round 2 of snappy decompression optimizations
- PR #3046 Define and implement new copying APIs `empty_like` and `allocate_like`
- PR #3128 Support MultiIndex in DataFrame.join
- PR #2971 Added initial gather and scatter methods for strings_column_view
- PR #3133 Port NVStrings to cudf column: count_characters and count_bytes
- PR #2991 Added strings column functions concatenate and join_strings
- PR #3028 Define and implement new `gather` APIs.
- PR #3135 Add nvtx utilities to cudf::nvtx namespace
- PR #3021 Java host side concat of serialized buffers
- PR #3138 Move unary files to legacy
- PR #3170 Port NVStrings substring functions to cudf strings column
- PR #3159 Port NVStrings is-chars-types function to cudf strings column
- PR #3154 Make `table_view_base.column()` const and add `mutable_table_view.column()`
- PR #3175 Set cmake cuda version variables
- PR #3171 Move deprecated error macros to legacy
- PR #3191 Port NVStrings integer convert ops to cudf column
- PR #3189 Port NVStrings find ops to cudf column
- PR #3352 Port NVStrings convert float functions to cudf strings column
- PR #3193 Add cuPy as a formal dependency
- PR #3195 Support for zero columned `table_view`
- PR #3165 Java device memory size for string category
- PR #3205 Move transform files to legacy
- PR #3202 Rename and move error.hpp to public headers
- PR #2878 Use upstream merge code in dask_cudf
- PR #3217 Port NVStrings upper and lower case conversion functions
- PR #3350 Port NVStrings booleans convert functions
- PR #3231 Add `column::release()` to give up ownership of contents.
- PR #3157 Use enum class rather than enum for mask_allocation_policy
- PR #3232 Port NVStrings datetime conversion to cudf strings column
- PR #3136 Define and implement new transpose API
- PR #3237 Define and implement new transform APIs
- PR #3245 Move binaryop files to legacy
- PR #3241 Move stream_compaction files to legacy
- PR #3166 Move reductions to legacy
- PR #3261 Small cleanup: remove `== true`
- PR #3271 Update rmm API based on `rmm.reinitialize(...)` change
- PR #3266 Remove optional checks for CuPy
- PR #3268 Adding null ordering per column feature when sorting
- PR #3239 Adding floating point specialization to comparators for NaNs
- PR #3270 Move predicates files to legacy
- PR #3281 Add to_host specialization for strings in column test utilities
- PR #3282 Add `num_bitmask_words`
- PR #3252 Add new factory methods to include passing an existing null mask
- PR #3288 Make `bit.cuh` utilities usable from host code.
- PR #3287 Move rolling windows files to legacy
- PR #3182 Define and implement new unary APIs `is_null` and `is_not_null`
- PR #3314 Drop `cython` from run requirements
- PR #3301 Add tests for empty column wrapper.
- PR #3294 Update to arrow-cpp and pyarrow 0.15.1
- PR #3310 Add `row_hasher` and `element_hasher` utilities
- PR #3272 Support non-default streams when creating/destroying hash maps
- PR #3286 Clean up the starter code on README
- PR #3332 Port NVStrings replace to cudf strings column
- PR #3354 Define and implement new `scatter` APIs
- PR #3322 Port NVStrings pad operations to cudf strings column
- PR #3345 Add cache member for number of characters in string_view class
- PR #3299 Define and implement new `is_sorted` APIs
- PR #3328 Partition by stripes in dask_cudf ORC reader
- PR #3243 Use upstream join code in dask_cudf
- PR #3371 Add `select` method to `table_view`
- PR #3309 Add java and JNI bindings for search bounds
- PR #3305 Define and implement new rolling window APIs
- PR #3380 Concatenate columns of strings
- PR #3382 Add fill function for strings column
- PR #3391 Move device_atomics_tests.cu files to legacy
- PR #3303 Define and implement new stream compaction APIs `copy_if`, `drop_nulls`,
           `apply_boolean_mask`, `drop_duplicate` and `unique_count`.
- PR #3387 Strings column gather function
- PR #3440 Strings column scatter function
- PR #3389 Move quantiles.hpp + group_quantiles.hpp files to legacy
- PR #3397 Port unary cast to libcudf++
- PR #3398 Move reshape.hpp files to legacy
- PR #3395 Port NVStrings regex extract to cudf strings column
- PR #3423 Port NVStrings htoi to cudf strings column
- PR #3425 Strings column copy_if_else implementation
- PR #3422 Move utilities to legacy
- PR #3201 Define and implement new datetime_ops APIs
- PR #3421 Port NVStrings find_multiple to cudf strings column
- PR #3448 Port scatter_to_tables to libcudf++
- PR #3458 Update strings sections in the transition guide
- PR #3462 Add `make_empty_column` and update `empty_like`.
- PR #3465 Port `aggregation` traits and utilities.
- PR #3214 Define and implement new unary operations APIs
- PR #3475 Add `bitmask_to_host` column utility
- PR #3487 Add is_boolean trait and random timestamp generator for testing
- PR #3492 Small cleanup (remove std::abs) and comment
- PR #3407 Allow multiple row-groups per task in dask_cudf read_parquet
- PR #3512 Remove unused CUDA conda labels
- PR #3500 cudf::fill()/cudf::repeat() support for strings columns.
- PR #3438 Update scalar and scalar_device_view to better support strings
- PR #3414 Add copy_range function for strings column
- PR #3685 Add string support to contiguous_split.
- PR #3471 Add scalar/column, column/scalar and scalar/scalar overloads to copy_if_else.
- PR #3451 Add support for implicit typecasting of join columns

## Bug Fixes

- PR #2895 Fixed dask_cudf group_split behavior to handle upstream rearrange_by_divisions
- PR #3048 Support for zero columned tables
- PR #3030 Fix snappy decoding regression in PR #3014
- PR #3041 Fixed exp to experimental namespace name change issue
- PR #3056 Add additional cmake hint for finding local build of RMM files
- PR #3060 Move copying.hpp includes to legacy
- PR #3139 Fixed java RMM auto initalization
- PR #3141 Java fix for relocated IO headers
- PR #3149 Rename column_wrapper.cuh to column_wrapper.hpp
- PR #3168 Fix mutable_column_device_view head const_cast
- PR #3199 Update JNI includes for legacy moves
- PR #3204 ORC writer: Fix ByteRLE encoding of NULLs
- PR #2994 Fix split_out-support but with hash_object_dispatch
- PR #3212 Fix string to date casting when format is not specified
- PR #3218 Fixes `row_lexicographic_comparator` issue with handling two tables
- PR #3228 Default initialize RMM when Java native dependencies are loaded
- PR #3012 replacing instances of `to_gpu_array` with `mem`
- PR #3236 Fix Numba 0.46+/CuPy 6.3 interface compatibility
- PR #3276 Update JNI includes for legacy moves
- PR #3256 Fix orc writer crash with multiple string columns
- PR #3211 Fix breaking change caused by rapidsai/rmm#167
- PR #3265 Fix dangling pointer in `is_sorted`
- PR #3267 ORC writer: fix incorrect ByteRLE encoding of long literal runs
- PR #3277 Fix invalid reference to deleted temporary in `is_sorted`.
- PR #3274 ORC writer: fix integer RLEv2 mode2 unsigned base value encoding
- PR #3279 Fix shutdown hang issues with pinned memory pool init executor
- PR #3280 Invalid children check in mutable_column_device_view
- PR #3289 fix java memory usage API for empty columns
- PR #3293 Fix loading of csv files zipped on MacOS (disabled zip min version check)
- PR #3295 Fix storing storing invalid RMM exec policies.
- PR #3307 Add pd.RangeIndex to from_pandas to fix dask_cudf meta_nonempty bug
- PR #3313 Fix public headers including non-public headers
- PR #3318 Revert arrow to 0.15.0 temporarily to unblock downstream projects CI
- PR #3317 Fix index-argument bug in dask_cudf parquet reader
- PR #3323 Fix `insert` non-assert test case
- PR #3341 Fix `Series` constructor converting NoneType to "None"
- PR #3326 Fix and test for detail::gather map iterator type inference
- PR #3334 Remove zero-size exception check from make_strings_column factories
- PR #3333 Fix compilation issues with `constexpr` functions not marked `__device__`
- PR #3340 Make all benchmarks use cudf base fixture to initialize RMM pool
- PR #3337 Fix Java to pad validity buffers to 64-byte boundary
- PR #3362 Fix `find_and_replace` upcasting series for python scalars and lists
- PR #3357 Disabling `column_view` iterators for non fixed-width types
- PR #3383 Fix : properly compute null counts for rolling_window.
- PR #3386 Removing external includes from `column_view.hpp`
- PR #3369 Add write_partition to dask_cudf to fix to_parquet bug
- PR #3388 Support getitem with bools when DataFrame has a MultiIndex
- PR #3408 Fix String and Column (De-)Serialization
- PR #3372 Fix dask-distributed scatter_by_map bug
- PR #3419 Fix a bug in parse_into_parts (incomplete input causing walking past the end of string).
- PR #3413 Fix dask_cudf read_csv file-list bug
- PR #3416 Fix memory leak in ColumnVector when pulling strings off the GPU
- PR #3424 Fix benchmark build by adding libcudacxx to benchmark's CMakeLists.txt
- PR #3435 Fix diff and shift for empty series
- PR #3439 Fix index-name bug in StringColumn concat
- PR #3445 Fix ORC Writer default stripe size
- PR #3459 Fix printing of invalid entries
- PR #3466 Fix gather null mask allocation for invalid index
- PR #3468 Fix memory leak issue in `drop_duplicates`
- PR #3474 Fix small doc error in capitalize Docs
- PR #3491 Fix more doc errors in NVStrings
- PR #3478 Fix as_index deep copy via Index.rename inplace arg
- PR #3476 Fix ORC reader timezone conversion
- PR #3188 Repr slices up large DataFrames
- PR #3519 Fix strings column concatenate handling zero-sized columns
- PR #3530 Fix copy_if_else test case fail issue
- PR #3523 Fix lgenfe issue with debug build
- PR #3532 Fix potential use-after-free in cudf parquet reader
- PR #3540 Fix unary_op null_mask bug and add missing test cases
- PR #3559 Use HighLevelGraph api in DataFrame constructor (Fix upstream compatibility)
- PR #3572 Fix CI Issue with hypothesis tests that are flaky


# cuDF 0.10.0 (16 Oct 2019)

## New Features

- PR #2423 Added `groupby.quantile()`
- PR #2522 Add Java bindings for NVStrings backed upper and lower case mutators
- PR #2605 Added Sort based groupby in libcudf
- PR #2607 Add Java bindings for parsing JSON
- PR #2629 Add dropna= parameter to groupby
- PR #2585 ORC & Parquet Readers: Remove millisecond timestamp restriction
- PR #2507 Add GPU-accelerated ORC Writer
- PR #2559 Add Series.tolist()
- PR #2653 Add Java bindings for rolling window operations
- PR #2480 Merge `custreamz` codebase into `cudf` repo
- PR #2674 Add __contains__ for Index/Series/Column
- PR #2635 Add support to read from remote and cloud sources like s3, gcs, hdfs
- PR #2722 Add Java bindings for NVTX ranges
- PR #2702 Add make_bool to dataset generation functions
- PR #2394 Move `rapidsai/custrings` into `cudf`
- PR #2734 Final sync of custrings source into cudf
- PR #2724 Add libcudf support for __contains__
- PR #2777 Add python bindings for porter stemmer measure functionality
- PR #2781 Add issorted to is_monotonic
- PR #2685 Add cudf::scatter_to_tables and cython binding
- PR #2743 Add Java bindings for NVStrings timestamp2long as part of String ColumnVector casting
- PR #2785 Add nvstrings Python docs
- PR #2786 Add benchmarks option to root build.sh
- PR #2802 Add `cudf::repeat()` and `cudf.Series.repeat()`
- PR #2773 Add Fisher's unbiased kurtosis and skew for Series/DataFrame
- PR #2748 Parquet Reader: Add option to specify loading of PANDAS index
- PR #2807 Add scatter_by_map to DataFrame python API
- PR #2836 Add nvstrings.code_points method
- PR #2844 Add Series/DataFrame notnull
- PR #2858 Add GTest type list utilities
- PR #2870 Add support for grouping by Series of arbitrary length
- PR #2719 Series covariance and Pearson correlation
- PR #2207 Beginning of libcudf overhaul: introduce new column and table types
- PR #2869 Add `cudf.CategoricalDtype`
- PR #2838 CSV Reader: Support ARROW_RANDOM_FILE input
- PR #2655 CuPy-based Series and Dataframe .values property
- PR #2803 Added `edit_distance_matrix()` function to calculate pairwise edit distance for each string on a given nvstrings object.
- PR #2811 Start of cudf strings column work based on 2207
- PR #2872 Add Java pinned memory pool allocator
- PR #2969 Add findAndReplaceAll to ColumnVector
- PR #2814 Add Datetimeindex.weekday
- PR #2999 Add timestamp conversion support for string categories
- PR #2918 Add cudf::column timestamp wrapper types

## Improvements

- PR #2578 Update legacy_groupby to use libcudf group_by_without_aggregation
- PR #2581 Removed `managed` allocator from hash map classes.
- PR #2571 Remove unnecessary managed memory from gdf_column_concat
- PR #2648 Cython/Python reorg
- PR #2588 Update Series.append documentation
- PR #2632 Replace dask-cudf set_index code with upstream
- PR #2682 Add cudf.set_allocator() function for easier allocator init
- PR #2642 Improve null printing and testing
- PR #2747 Add missing Cython headers / cudftestutil lib to conda package for cuspatial build
- PR #2706 Compute CSV format in device code to speedup performance
- PR #2673 Add support for np.longlong type
- PR #2703 move dask serialization dispatch into cudf
- PR #2728 Add YYMMDD to version tag for nightly conda packages
- PR #2729 Handle file-handle input in to_csv
- PR #2741 CSV Reader: Move kernel functions into its own file
- PR #2766 Improve nvstrings python cmake flexibility
- PR #2756 Add out_time_unit option to csv reader, support timestamp resolutions
- PR #2771 Stopgap alias for to_gpu_matrix()
- PR #2783 Support mapping input columns to function arguments in apply kernels
- PR #2645 libcudf unique_count for Series.nunique
- PR #2817 Dask-cudf: `read_parquet` support for remote filesystems
- PR #2823 improve java data movement debugging
- PR #2806 CSV Reader: Clean-up row offset operations
- PR #2640 Add dask wait/persist exmaple to 10 minute guide
- PR #2828 Optimizations of kernel launch configuration for `DataFrame.apply_rows` and `DataFrame.apply_chunks`
- PR #2831 Add `column` argument to `DataFrame.drop`
- PR #2775 Various optimizations to improve __getitem__ and __setitem__ performance
- PR #2810 cudf::allocate_like can optionally always allocate a mask.
- PR #2833 Parquet reader: align page data allocation sizes to 4-bytes to satisfy cuda-memcheck
- PR #2832 Using the new Python bindings for UCX
- PR #2856 Update group_split_cudf to use scatter_by_map
- PR #2890 Optionally keep serialized table data on the host.
- PR #2778 Doc: Updated and fixed some docstrings that were formatted incorrectly.
- PR #2830 Use YYMMDD tag in custreamz nightly build
- PR #2875 Java: Remove synchronized from register methods in MemoryCleaner
- PR #2887 Minor snappy decompression optimization
- PR #2899 Use new RMM API based on Cython
- PR #2788 Guide to Python UDFs
- PR #2919 Change java API to use operators in groupby namespace
- PR #2909 CSV Reader: Avoid row offsets host vector default init
- PR #2834 DataFrame supports setting columns via attribute syntax `df.x = col`
- PR #3147 DataFrame can be initialized from rows via list of tuples
- PR #3539 Restrict CuPy to 6

## Bug Fixes

- PR #2584 ORC Reader: fix parsing of `DECIMAL` index positions
- PR #2619 Fix groupby serialization/deserialization
- PR #2614 Update Java version to match
- PR #2601 Fixes nlargest(1) issue in Series and Dataframe
- PR #2610 Fix a bug in index serialization (properly pass DeviceNDArray)
- PR #2621 Fixes the floordiv issue of not promoting float type when rhs is 0
- PR #2611 Types Test: fix static casting from negative int to string
- PR #2618 IO Readers: Fix datasource memory map failure for multiple reads
- PR #2628 groupby_without_aggregation non-nullable input table produces non-nullable output
- PR #2615 fix string category partitioning in java API
- PR #2641 fix string category and timeunit concat in the java API
- PR #2649 Fix groupby issue resulting from column_empty bug
- PR #2658 Fix astype() for null categorical columns
- PR #2660 fix column string category and timeunit concat in the java API
- PR #2664 ORC reader: fix `skip_rows` larger than first stripe
- PR #2654 Allow Java gdfOrderBy to work with string categories
- PR #2669 AVRO reader: fix non-deterministic output
- PR #2668 Update Java bindings to specify timestamp units for ORC and Parquet readers
- PR #2679 AVRO reader: fix cuda errors when decoding compressed streams
- PR #2692 Add concatenation for data-frame with different headers (empty and non-empty)
- PR #2651 Remove nvidia driver installation from ci/cpu/build.sh
- PR #2697 Ensure csv reader sets datetime column time units
- PR #2698 Return RangeIndex from contiguous slice of RangeIndex
- PR #2672 Fix null and integer handling in round
- PR #2704 Parquet Reader: Fix crash when loading string column with nulls
- PR #2725 Fix Jitify issue with running on Turing using CUDA version < 10
- PR #2731 Fix building of benchmarks
- PR #2738 Fix java to find new NVStrings locations
- PR #2736 Pin Jitify branch to v0.10 version
- PR #2742 IO Readers: Fix possible silent failures when creating `NvStrings` instance
- PR #2753 Fix java quantile API calls
- PR #2762 Fix validity processing for time in java
- PR #2796 Fix handling string slicing and other nvstrings delegated methods with dask
- PR #2769 Fix link to API docs in README.md
- PR #2772 Handle multiindex pandas Series #2772
- PR #2749 Fix apply_rows/apply_chunks pessimistic null mask to use in_cols null masks only
- PR #2752 CSV Reader: Fix exception when there's no rows to process
- PR #2716 Added Exception for `StringMethods` in string methods
- PR #2787 Fix Broadcasting `None` to `cudf-series`
- PR #2794 Fix async race in NVCategory::get_value and get_value_bounds
- PR #2795 Fix java build/cast error
- PR #2496 Fix improper merge of two dataframes when names differ
- PR #2824 Fix issue with incorrect result when Numeric Series replace is called several times
- PR #2751 Replace value with null
- PR #2765 Fix Java inequality comparisons for string category
- PR #2818 Fix java join API to use new C++ join API
- PR #2841 Fix nvstrings.slice and slice_from for range (0,0)
- PR #2837 Fix join benchmark
- PR #2809 Add hash_df and group_split dispatch functions for dask
- PR #2843 Parquet reader: fix skip_rows when not aligned with page or row_group boundaries
- PR #2851 Deleted existing dask-cudf/record.txt
- PR #2854 Fix column creation from ephemeral objects exposing __cuda_array_interface__
- PR #2860 Fix boolean indexing when the result is a single row
- PR #2859 Fix tail method issue for string columns
- PR #2852 Fixed `cumsum()` and `cumprod()` on boolean series.
- PR #2865 DaskIO: Fix `read_csv` and `read_orc` when input is list of files
- PR #2750 Fixed casting values to cudf::bool8 so non-zero values always cast to true
- PR #2873 Fixed dask_cudf read_partition bug by generating ParquetDatasetPiece
- PR #2850 Fixes dask_cudf.read_parquet on partitioned datasets
- PR #2896 Properly handle `axis` string keywords in `concat`
- PR #2926 Update rounding algorithm to avoid using fmod
- PR #2968 Fix Java dependency loading when using NVTX
- PR #2963 Fix ORC writer uncompressed block indexing
- PR #2928 CSV Reader: Fix using `byte_range` for large datasets
- PR #2983 Fix sm_70+ race condition in gpu_unsnap
- PR #2964 ORC Writer: Segfault when writing mixed numeric and string columns
- PR #3007 Java: Remove unit test that frees RMM invalid pointer
- PR #3009 Fix orc reader RLEv2 patch position regression from PR #2507
- PR #3002 Fix CUDA invalid configuration errors reported after loading an ORC file without data
- PR #3035 Update update-version.sh for new docs locations
- PR #3038 Fix uninitialized stream parameter in device_table deleter
- PR #3064 Fixes groupby performance issue
- PR #3061 Add rmmInitialize to nvstrings gtests
- PR #3058 Fix UDF doc markdown formatting
- PR #3059 Add nvstrings python build instructions to contributing.md


# cuDF 0.9.0 (21 Aug 2019)

## New Features

- PR #1993 Add CUDA-accelerated series aggregations: mean, var, std
- PR #2111 IO Readers: Support memory buffer, file-like object, and URL inputs
- PR #2012 Add `reindex()` to DataFrame and Series
- PR #2097 Add GPU-accelerated AVRO reader
- PR #2098 Support binary ops on DFs and Series with mismatched indices
- PR #2160 Merge `dask-cudf` codebase into `cudf` repo
- PR #2149 CSV Reader: Add `hex` dtype for explicit hexadecimal parsing
- PR #2156 Add `upper_bound()` and `lower_bound()` for libcudf tables and `searchsorted()` for cuDF Series
- PR #2158 CSV Reader: Support single, non-list/dict argument for `dtype`
- PR #2177 CSV Reader: Add `parse_dates` parameter for explicit date inference
- PR #1744 cudf::apply_boolean_mask and cudf::drop_nulls support for cudf::table inputs (multi-column)
- PR #2196 Add `DataFrame.dropna()`
- PR #2197 CSV Writer: add `chunksize` parameter for `to_csv`
- PR #2215 `type_dispatcher` benchmark
- PR #2179 Add Java quantiles
- PR #2157 Add __array_function__ to DataFrame and Series
- PR #2212 Java support for ORC reader
- PR #2224 Add DataFrame isna, isnull, notna functions
- PR #2236 Add Series.drop_duplicates
- PR #2105 Add hash-based join benchmark
- PR #2316 Add unique, nunique, and value_counts for datetime columns
- PR #2337 Add Java support for slicing a ColumnVector
- PR #2049 Add cudf::merge (sorted merge)
- PR #2368 Full cudf+dask Parquet Support
- PR #2380 New cudf::is_sorted checks whether cudf::table is sorted
- PR #2356 Java column vector standard deviation support
- PR #2221 MultiIndex full indexing - Support iloc and wildcards for loc
- PR #2429 Java support for getting length of strings in a ColumnVector
- PR #2415 Add `value_counts` for series of any type
- PR #2446 Add __array_function__ for index
- PR #2437 ORC reader: Add 'use_np_dtypes' option
- PR #2382 Add CategoricalAccessor add, remove, rename, and ordering methods
- PR #2464 Native implement `__cuda_array_interface__` for Series/Index/Column objects
- PR #2425 Rolling window now accepts array-based user-defined functions
- PR #2442 Add __setitem__
- PR #2449 Java support for getting byte count of strings in a ColumnVector
- PR #2492 Add groupby.size() method
- PR #2358 Add cudf::nans_to_nulls: convert floating point column into bitmask
- PR #2489 Add drop argument to set_index
- PR #2491 Add Java bindings for ORC reader 'use_np_dtypes' option
- PR #2213 Support s/ms/us/ns DatetimeColumn time unit resolutions
- PR #2536 Add _constructor properties to Series and DataFrame

## Improvements

- PR #2103 Move old `column` and `bitmask` files into `legacy/` directory
- PR #2109 added name to Python column classes
- PR #1947 Cleanup serialization code
- PR #2125 More aggregate in java API
- PR #2127 Add in java Scalar tests
- PR #2088 Refactor of Python groupby code
- PR #2130 Java serialization and deserialization of tables.
- PR #2131 Chunk rows logic added to csv_writer
- PR #2129 Add functions in the Java API to support nullable column filtering
- PR #2165 made changes to get_dummies api for it to be available in MethodCache
- PR #2171 Add CodeCov integration, fix doc version, make --skip-tests work when invoking with source
- PR #2184 handle remote orc files for dask-cudf
- PR #2186 Add `getitem` and `getattr` style access to Rolling objects
- PR #2168 Use cudf.Column for CategoricalColumn's categories instead of a tuple
- PR #2193 DOC: cudf::type_dispatcher documentation for specializing dispatched functors
- PR #2199 Better java support for appending strings
- PR #2176 Added column dtype support for datetime, int8, int16 to csv_writer
- PR #2209 Matching `get_dummies` & `select_dtypes` behavior to pandas
- PR #2217 Updated Java bindings to use the new groupby API
- PR #2214 DOC: Update doc instructions to build/install `cudf` and `dask-cudf`
- PR #2220 Update Java bindings for reduction rename
- PR #2232 Move CodeCov upload from build script to Jenkins
- PR #2225 refactor to use libcudf for gathering columns in dataframes
- PR #2293 Improve join performance (faster compute_join_output_size)
- PR #2300 Create separate dask codeowners for dask-cudf codebase
- PR #2304 gdf_group_by_without_aggregations returns gdf_column
- PR #2309 Java readers: remove redundant copy of result pointers
- PR #2307 Add `black` and `isort` to style checker script
- PR #2345 Restore removal of old groupby implementation
- PR #2342 Improve `astype()` to operate all ways
- PR #2329 using libcudf cudf::copy for column deep copy
- PR #2344 DOC: docs on code formatting for contributors
- PR #2376 Add inoperative axis= and win_type= arguments to Rolling()
- PR #2378 remove dask for (de-)serialization of cudf objects
- PR #2353 Bump Arrow and Dask versions
- PR #2377 Replace `standard_python_slice` with just `slice.indices()`
- PR #2373 cudf.DataFrame enchancements & Series.values support
- PR #2392 Remove dlpack submodule; make cuDF's Cython API externally accessible
- PR #2430 Updated Java bindings to use the new unary API
- PR #2406 Moved all existing `table` related files to a `legacy/` directory
- PR #2350 Performance related changes to get_dummies
- PR #2420 Remove `cudautils.astype` and replace with `typecast.apply_cast`
- PR #2456 Small improvement to typecast utility
- PR #2458 Fix handling of thirdparty packages in `isort` config
- PR #2459 IO Readers: Consolidate all readers to use `datasource` class
- PR #2475 Exposed type_dispatcher.hpp, nvcategory_util.hpp and wrapper_types.hpp in the include folder
- PR #2484 Enabled building libcudf as a static library
- PR #2453 Streamline CUDA_REL environment variable
- PR #2483 Bundle Boost filesystem dependency in the Java jar
- PR #2486 Java API hash functions
- PR #2481 Adds the ignore_null_keys option to the java api
- PR #2490 Java api: support multiple aggregates for the same column
- PR #2510 Java api: uses table based apply_boolean_mask
- PR #2432 Use pandas formatting for console, html, and latex output
- PR #2573 Bump numba version to 0.45.1
- PR #2606 Fix references to notebooks-contrib

## Bug Fixes

- PR #2086 Fixed quantile api behavior mismatch in series & dataframe
- PR #2128 Add offset param to host buffer readers in java API.
- PR #2145 Work around binops validity checks for java
- PR #2146 Work around unary_math validity checks for java
- PR #2151 Fixes bug in cudf::copy_range where null_count was invalid
- PR #2139 matching to pandas describe behavior & fixing nan values issue
- PR #2161 Implicitly convert unsigned to signed integer types in binops
- PR #2154 CSV Reader: Fix bools misdetected as strings dtype
- PR #2178 Fix bug in rolling bindings where a view of an ephemeral column was being taken
- PR #2180 Fix issue with isort reordering `importorskip` below imports depending on them
- PR #2187 fix to honor dtype when numpy arrays are passed to columnops.as_column
- PR #2190 Fix issue in astype conversion of string column to 'str'
- PR #2208 Fix issue with calling `head()` on one row dataframe
- PR #2229 Propagate exceptions from Cython cdef functions
- PR #2234 Fix issue with local build script not properly building
- PR #2223 Fix CUDA invalid configuration errors reported after loading small compressed ORC files
- PR #2162 Setting is_unique and is_monotonic-related attributes
- PR #2244 Fix ORC RLEv2 delta mode decoding with nonzero residual delta width
- PR #2297 Work around `var/std` unsupported only at debug build
- PR #2302 Fixed java serialization corner case
- PR #2355 Handle float16 in binary operations
- PR #2311 Fix copy behaviour for GenericIndex
- PR #2349 Fix issues with String filter in java API
- PR #2323 Fix groupby on categoricals
- PR #2328 Ensure order is preserved in CategoricalAccessor._set_categories
- PR #2202 Fix issue with unary ops mishandling empty input
- PR #2326 Fix for bug in DLPack when reading multiple columns
- PR #2324 Fix cudf Docker build
- PR #2325 Fix ORC RLEv2 patched base mode decoding with nonzero patch width
- PR #2235 Fix get_dummies to be compatible with dask
- PR #2332 Zero initialize gdf_dtype_extra_info
- PR #2355 Handle float16 in binary operations
- PR #2360 Fix missing dtype handling in cudf.Series & columnops.as_column
- PR #2364 Fix quantile api and other trivial issues around it
- PR #2361 Fixed issue with `codes` of CategoricalIndex
- PR #2357 Fixed inconsistent type of index created with from_pandas vs direct construction
- PR #2389 Fixed Rolling __getattr__ and __getitem__ for offset based windows
- PR #2402 Fixed bug in valid mask computation in cudf::copy_if (apply_boolean_mask)
- PR #2401 Fix to a scalar datetime(of type Days) issue
- PR #2386 Correctly allocate output valids in groupby
- PR #2411 Fixed failures on binary op on single element string column
- PR #2422 Fix Pandas logical binary operation incompatibilites
- PR #2447 Fix CodeCov posting build statuses temporarily
- PR #2450 Fix erroneous null handling in `cudf.DataFrame`'s `apply_rows`
- PR #2470 Fix issues with empty strings and string categories (Java)
- PR #2471 Fix String Column Validity.
- PR #2481 Fix java validity buffer serialization
- PR #2485 Updated bytes calculation to use size_t to avoid overflow in column concat
- PR #2461 Fix groupby multiple aggregations same column
- PR #2514 Fix cudf::drop_nulls threshold handling in Cython
- PR #2516 Fix utilities include paths and meta.yaml header paths
- PR #2517 Fix device memory leak in to_dlpack tensor deleter
- PR #2431 Fix local build generated file ownerships
- PR #2511 Added import of orc, refactored exception handlers to not squash fatal exceptions
- PR #2527 Fix index and column input handling in dask_cudf read_parquet
- PR #2466 Fix `dataframe.query` returning null rows erroneously
- PR #2548 Orc reader: fix non-deterministic data decoding at chunk boundaries
- PR #2557 fix cudautils import in string.py
- PR #2521 Fix casting datetimes from/to the same resolution
- PR #2545 Fix MultiIndexes with datetime levels
- PR #2560 Remove duplicate `dlpack` definition in conda recipe
- PR #2567 Fix ColumnVector.fromScalar issues while dealing with null scalars
- PR #2565 Orc reader: fix incorrect data decoding of int64 data types
- PR #2577 Fix search benchmark compilation error by adding necessary header
- PR #2604 Fix a bug in copying.pyx:_normalize_types that upcasted int32 to int64


# cuDF 0.8.0 (27 June 2019)

## New Features

- PR #1524 Add GPU-accelerated JSON Lines parser with limited feature set
- PR #1569 Add support for Json objects to the JSON Lines reader
- PR #1622 Add Series.loc
- PR #1654 Add cudf::apply_boolean_mask: faster replacement for gdf_apply_stencil
- PR #1487 cython gather/scatter
- PR #1310 Implemented the slice/split functionality.
- PR #1630 Add Python layer to the GPU-accelerated JSON reader
- PR #1745 Add rounding of numeric columns via Numba
- PR #1772 JSON reader: add support for BytesIO and StringIO input
- PR #1527 Support GDF_BOOL8 in readers and writers
- PR #1819 Logical operators (AND, OR, NOT) for libcudf and cuDF
- PR #1813 ORC Reader: Add support for stripe selection
- PR #1828 JSON Reader: add suport for bool8 columns
- PR #1833 Add column iterator with/without nulls
- PR #1665 Add the point-in-polygon GIS function
- PR #1863 Series and Dataframe methods for all and any
- PR #1908 cudf::copy_range and cudf::fill for copying/assigning an index or range to a constant
- PR #1921 Add additional formats for typecasting to/from strings
- PR #1807 Add Series.dropna()
- PR #1987 Allow user defined functions in the form of ptx code to be passed to binops
- PR #1948 Add operator functions like `Series.add()` to DataFrame and Series
- PR #1954 Add skip test argument to GPU build script
- PR #2018 Add bindings for new groupby C++ API
- PR #1984 Add rolling window operations Series.rolling() and DataFrame.rolling()
- PR #1542 Python method and bindings for to_csv
- PR #1995 Add Java API
- PR #1998 Add google benchmark to cudf
- PR #1845 Add cudf::drop_duplicates, DataFrame.drop_duplicates
- PR #1652 Added `Series.where()` feature
- PR #2074 Java Aggregates, logical ops, and better RMM support
- PR #2140 Add a `cudf::transform` function
- PR #2068 Concatenation of different typed columns

## Improvements

- PR #1538 Replacing LesserRTTI with inequality_comparator
- PR #1703 C++: Added non-aggregating `insert` to `concurrent_unordered_map` with specializations to store pairs with a single atomicCAS when possible.
- PR #1422 C++: Added a RAII wrapper for CUDA streams
- PR #1701 Added `unique` method for stringColumns
- PR #1713 Add documentation for Dask-XGBoost
- PR #1666 CSV Reader: Improve performance for files with large number of columns
- PR #1725 Enable the ability to use a single column groupby as its own index
- PR #1759 Add an example showing simultaneous rolling averages to `apply_grouped` documentation
- PR #1746 C++: Remove unused code: `windowed_ops.cu`, `sorting.cu`, `hash_ops.cu`
- PR #1748 C++: Add `bool` nullability flag to `device_table` row operators
- PR #1764 Improve Numerical column: `mean_var` and `mean`
- PR #1767 Speed up Python unit tests
- PR #1770 Added build.sh script, updated CI scripts and documentation
- PR #1739 ORC Reader: Add more pytest coverage
- PR #1696 Added null support in `Series.replace()`.
- PR #1390 Added some basic utility functions for `gdf_column`'s
- PR #1791 Added general column comparison code for testing
- PR #1795 Add printing of git submodule info to `print_env.sh`
- PR #1796 Removing old sort based group by code and gdf_filter
- PR #1811 Added funtions for copying/allocating `cudf::table`s
- PR #1838 Improve columnops.column_empty so that it returns typed columns instead of a generic Column
- PR #1890 Add utils.get_dummies- a pandas-like wrapper around one_hot-encoding
- PR #1823 CSV Reader: default the column type to string for empty dataframes
- PR #1827 Create bindings for scalar-vector binops, and update one_hot_encoding to use them
- PR #1817 Operators now support different sized dataframes as long as they don't share different sized columns
- PR #1855 Transition replace_nulls to new C++ API and update corresponding Cython/Python code
- PR #1858 Add `std::initializer_list` constructor to `column_wrapper`
- PR #1846 C++ type-erased gdf_equal_columns test util; fix gdf_equal_columns logic error
- PR #1390 Added some basic utility functions for `gdf_column`s
- PR #1391 Tidy up bit-resolution-operation and bitmask class code
- PR #1882 Add iloc functionality to MultiIndex dataframes
- PR #1884 Rolling windows: general enhancements and better coverage for unit tests
- PR #1886 support GDF_STRING_CATEGORY columns in apply_boolean_mask, drop_nulls and other libcudf functions
- PR #1896 Improve performance of groupby with levels specified in dask-cudf
- PR #1915 Improve iloc performance for non-contiguous row selection
- PR #1859 Convert read_json into a C++ API
- PR #1919 Rename libcudf namespace gdf to namespace cudf
- PR #1850 Support left_on and right_on for DataFrame merge operator
- PR #1930 Specialize constructor for `cudf::bool8` to cast argument to `bool`
- PR #1938 Add default constructor for `column_wrapper`
- PR #1930 Specialize constructor for `cudf::bool8` to cast argument to `bool`
- PR #1952 consolidate libcudf public API headers in include/cudf
- PR #1949 Improved selection with boolmask using libcudf `apply_boolean_mask`
- PR #1956 Add support for nulls in `query()`
- PR #1973 Update `std::tuple` to `std::pair` in top-most libcudf APIs and C++ transition guide
- PR #1981 Convert read_csv into a C++ API
- PR #1868 ORC Reader: Support row index for speed up on small/medium datasets
- PR #1964 Added support for list-like types in Series.str.cat
- PR #2005 Use HTML5 details tag in bug report issue template
- PR #2003 Removed few redundant unit-tests from test_string.py::test_string_cat
- PR #1944 Groupby design improvements
- PR #2017 Convert `read_orc()` into a C++ API
- PR #2011 Convert `read_parquet()` into a C++ API
- PR #1756 Add documentation "10 Minutes to cuDF and dask_cuDF"
- PR #2034 Adding support for string columns concatenation using "add" binary operator
- PR #2042 Replace old "10 Minutes" guide with new guide for docs build process
- PR #2036 Make library of common test utils to speed up tests compilation
- PR #2022 Facilitating get_dummies to be a high level api too
- PR #2050 Namespace IO readers and add back free-form `read_xxx` functions
- PR #2104 Add a functional ``sort=`` keyword argument to groupby
- PR #2108 Add `find_and_replace` for StringColumn for replacing single values
- PR #1803 cuDF/CuPy interoperability documentation

## Bug Fixes

- PR #1465 Fix for test_orc.py and test_sparse_df.py test failures
- PR #1583 Fix underlying issue in `as_index()` that was causing `Series.quantile()` to fail
- PR #1680 Add errors= keyword to drop() to fix cudf-dask bug
- PR #1651 Fix `query` function on empty dataframe
- PR #1616 Fix CategoricalColumn to access categories by index instead of iteration
- PR #1660 Fix bug in `loc` when indexing with a column name (a string)
- PR #1683 ORC reader: fix timestamp conversion to UTC
- PR #1613 Improve CategoricalColumn.fillna(-1) performance
- PR #1642 Fix failure of CSV_TEST gdf_csv_test.SkiprowsNrows on multiuser systems
- PR #1709 Fix handling of `datetime64[ms]` in `dataframe.select_dtypes`
- PR #1704 CSV Reader: Add support for the plus sign in number fields
- PR #1687 CSV reader: return an empty dataframe for zero size input
- PR #1757 Concatenating columns with null columns
- PR #1755 Add col_level keyword argument to melt
- PR #1758 Fix df.set_index() when setting index from an empty column
- PR #1749 ORC reader: fix long strings of NULL values resulting in incorrect data
- PR #1742 Parquet Reader: Fix index column name to match PANDAS compat
- PR #1782 Update libcudf doc version
- PR #1783 Update conda dependencies
- PR #1786 Maintain the original series name in series.unique output
- PR #1760 CSV Reader: fix segfault when dtype list only includes columns from usecols list
- PR #1831 build.sh: Assuming python is in PATH instead of using PYTHON env var
- PR #1839 Raise an error instead of segfaulting when transposing a DataFrame with StringColumns
- PR #1840 Retain index correctly during merge left_on right_on
- PR #1825 cuDF: Multiaggregation Groupby Failures
- PR #1789 CSV Reader: Fix missing support for specifying `int8` and `int16` dtypes
- PR #1857 Cython Bindings: Handle `bool` columns while calling `column_view_from_NDArrays`
- PR #1849 Allow DataFrame support methods to pass arguments to the methods
- PR #1847 Fixed #1375 by moving the nvstring check into the wrapper function
- PR #1864 Fixing cudf reduction for POWER platform
- PR #1869 Parquet reader: fix Dask timestamps not matching with Pandas (convert to milliseconds)
- PR #1876 add dtype=bool for `any`, `all` to treat integer column correctly
- PR #1875 CSV reader: take NaN values into account in dtype detection
- PR #1873 Add column dtype checking for the all/any methods
- PR #1902 Bug with string iteration in _apply_basic_agg
- PR #1887 Fix for initialization issue in pq_read_arg,orc_read_arg
- PR #1867 JSON reader: add support for null/empty fields, including the 'null' literal
- PR #1891 Fix bug #1750 in string column comparison
- PR #1909 Support of `to_pandas()` of boolean series with null values
- PR #1923 Use prefix removal when two aggs are called on a SeriesGroupBy
- PR #1914 Zero initialize gdf_column local variables
- PR #1959 Add support for comparing boolean Series to scalar
- PR #1966 Ignore index fix in series append
- PR #1967 Compute index __sizeof__ only once for DataFrame __sizeof__
- PR #1977 Support CUDA installation in default system directories
- PR #1982 Fixes incorrect index name after join operation
- PR #1985 Implement `GDF_PYMOD`, a special modulo that follows python's sign rules
- PR #1991 Parquet reader: fix decoding of NULLs
- PR #1990 Fixes a rendering bug in the `apply_grouped` documentation
- PR #1978 Fix for values being filled in an empty dataframe
- PR #2001 Correctly create MultiColumn from Pandas MultiColumn
- PR #2006 Handle empty dataframe groupby construction for dask
- PR #1965 Parquet Reader: Fix duplicate index column when it's already in `use_cols`
- PR #2033 Add pip to conda environment files to fix warning
- PR #2028 CSV Reader: Fix reading of uncompressed files without a recognized file extension
- PR #2073 Fix an issue when gathering columns with NVCategory and nulls
- PR #2053 cudf::apply_boolean_mask return empty column for empty boolean mask
- PR #2066 exclude `IteratorTest.mean_var_output` test from debug build
- PR #2069 Fix JNI code to use read_csv and read_parquet APIs
- PR #2071 Fix bug with unfound transitive dependencies for GTests in Ubuntu 18.04
- PR #2089 Configure Sphinx to render params correctly
- PR #2091 Fix another bug with unfound transitive dependencies for `cudftestutils` in Ubuntu 18.04
- PR #2115 Just apply `--disable-new-dtags` instead of trying to define all the transitive dependencies
- PR #2106 Fix errors in JitCache tests caused by sharing of device memory between processes
- PR #2120 Fix errors in JitCache tests caused by running multiple threads on the same data
- PR #2102 Fix memory leak in groupby
- PR #2113 fixed typo in to_csv code example


# cudf 0.7.2 (16 May 2019)

## New Features

- PR #1735 Added overload for atomicAdd on int64. Streamlined implementation of custom atomic overloads.
- PR #1741 Add MultiIndex concatenation

## Bug Fixes

- PR #1718 Fix issue with SeriesGroupBy MultiIndex in dask-cudf
- PR #1734 Python: fix performance regression for groupby count() aggregations
- PR #1768 Cython: fix handling read only schema buffers in gpuarrow reader


# cudf 0.7.1 (11 May 2019)

## New Features

- PR #1702 Lazy load MultiIndex to return groupby performance to near optimal.

## Bug Fixes

- PR #1708 Fix handling of `datetime64[ms]` in `dataframe.select_dtypes`


# cuDF 0.7.0 (10 May 2019)

## New Features

- PR #982 Implement gdf_group_by_without_aggregations and gdf_unique_indices functions
- PR #1142 Add `GDF_BOOL` column type
- PR #1194 Implement overloads for CUDA atomic operations
- PR #1292 Implemented Bitwise binary ops AND, OR, XOR (&, |, ^)
- PR #1235 Add GPU-accelerated Parquet Reader
- PR #1335 Added local_dict arg in `DataFrame.query()`.
- PR #1282 Add Series and DataFrame.describe()
- PR #1356 Rolling windows
- PR #1381 Add DataFrame._get_numeric_data
- PR #1388 Add CODEOWNERS file to auto-request reviews based on where changes are made
- PR #1396 Add DataFrame.drop method
- PR #1413 Add DataFrame.melt method
- PR #1412 Add DataFrame.pop()
- PR #1419 Initial CSV writer function
- PR #1441 Add Series level cumulative ops (cumsum, cummin, cummax, cumprod)
- PR #1420 Add script to build and test on a local gpuCI image
- PR #1440 Add DatetimeColumn.min(), DatetimeColumn.max()
- PR #1455 Add Series.Shift via Numba kernel
- PR #1441 Add Series level cumulative ops (cumsum, cummin, cummax, cumprod)
- PR #1461 Add Python coverage test to gpu build
- PR #1445 Parquet Reader: Add selective reading of rows and row group
- PR #1532 Parquet Reader: Add support for INT96 timestamps
- PR #1516 Add Series and DataFrame.ndim
- PR #1556 Add libcudf C++ transition guide
- PR #1466 Add GPU-accelerated ORC Reader
- PR #1565 Add build script for nightly doc builds
- PR #1508 Add Series isna, isnull, and notna
- PR #1456 Add Series.diff() via Numba kernel
- PR #1588 Add Index `astype` typecasting
- PR #1301 MultiIndex support
- PR #1599 Level keyword supported in groupby
- PR #929 Add support operations to dataframe
- PR #1609 Groupby accept list of Series
- PR #1658 Support `group_keys=True` keyword in groupby method

## Improvements

- PR #1531 Refactor closures as private functions in gpuarrow
- PR #1404 Parquet reader page data decoding speedup
- PR #1076 Use `type_dispatcher` in join, quantiles, filter, segmented sort, radix sort and hash_groupby
- PR #1202 Simplify README.md
- PR #1149 CSV Reader: Change convertStrToValue() functions to `__device__` only
- PR #1238 Improve performance of the CUDA trie used in the CSV reader
- PR #1245 Use file cache for JIT kernels
- PR #1278 Update CONTRIBUTING for new conda environment yml naming conventions
- PR #1163 Refactored UnaryOps. Reduced API to two functions: `gdf_unary_math` and `gdf_cast`. Added `abs`, `-`, and `~` ops. Changed bindings to Cython
- PR #1284 Update docs version
- PR #1287 add exclude argument to cudf.select_dtype function
- PR #1286 Refactor some of the CSV Reader kernels into generic utility functions
- PR #1291 fillna in `Series.to_gpu_array()` and `Series.to_array()` can accept the scalar too now.
- PR #1005 generic `reduction` and `scan` support
- PR #1349 Replace modernGPU sort join with thrust.
- PR #1363 Add a dataframe.mean(...) that raises NotImplementedError to satisfy `dask.dataframe.utils.is_dataframe_like`
- PR #1319 CSV Reader: Use column wrapper for gdf_column output alloc/dealloc
- PR #1376 Change series quantile default to linear
- PR #1399 Replace CFFI bindings for NVTX functions with Cython bindings
- PR #1389 Refactored `set_null_count()`
- PR #1386 Added macros `GDF_TRY()`, `CUDF_TRY()` and `ASSERT_CUDF_SUCCEEDED()`
- PR #1435 Rework CMake and conda recipes to depend on installed libraries
- PR #1391 Tidy up bit-resolution-operation and bitmask class code
- PR #1439 Add cmake variable to enable compiling CUDA code with -lineinfo
- PR #1462 Add ability to read parquet files from arrow::io::RandomAccessFile
- PR #1453 Convert CSV Reader CFFI to Cython
- PR #1479 Convert Parquet Reader CFFI to Cython
- PR #1397 Add a utility function for producing an overflow-safe kernel launch grid configuration
- PR #1382 Add GPU parsing of nested brackets to cuIO parsing utilities
- PR #1481 Add cudf::table constructor to allocate a set of `gdf_column`s
- PR #1484 Convert GroupBy CFFI to Cython
- PR #1463 Allow and default melt keyword argument var_name to be None
- PR #1486 Parquet Reader: Use device_buffer rather than device_ptr
- PR #1525 Add cudatoolkit conda dependency
- PR #1520 Renamed `src/dataframe` to `src/table` and moved `table.hpp`. Made `types.hpp` to be type declarations only.
- PR #1492 Convert transpose CFFI to Cython
- PR #1495 Convert binary and unary ops CFFI to Cython
- PR #1503 Convert sorting and hashing ops CFFI to Cython
- PR #1522 Use latest release version in update-version CI script
- PR #1533 Remove stale join CFFI, fix memory leaks in join Cython
- PR #1521 Added `row_bitmask` to compute bitmask for rows of a table. Merged `valids_ops.cu` and `bitmask_ops.cu`
- PR #1553 Overload `hash_row` to avoid using intial hash values. Updated `gdf_hash` to select between overloads
- PR #1585 Updated `cudf::table` to maintain own copy of wrapped `gdf_column*`s
- PR #1559 Add `except +` to all Cython function definitions to catch C++ exceptions properly
- PR #1617 `has_nulls` and `column_dtypes` for `cudf::table`
- PR #1590 Remove CFFI from the build / install process entirely
- PR #1536 Convert gpuarrow CFFI to Cython
- PR #1655 Add `Column._pointer` as a way to access underlying `gdf_column*` of a `Column`
- PR #1655 Update readme conda install instructions for cudf version 0.6 and 0.7


## Bug Fixes

- PR #1233 Fix dtypes issue while adding the column to `str` dataframe.
- PR #1254 CSV Reader: fix data type detection for floating-point numbers in scientific notation
- PR #1289 Fix looping over each value instead of each category in concatenation
- PR #1293 Fix Inaccurate error message in join.pyx
- PR #1308 Add atomicCAS overload for `int8_t`, `int16_t`
- PR #1317 Fix catch polymorphic exception by reference in ipc.cu
- PR #1325 Fix dtype of null bitmasks to int8
- PR #1326 Update build documentation to use -DCMAKE_CXX11_ABI=ON
- PR #1334 Add "na_position" argument to CategoricalColumn sort_by_values
- PR #1321 Fix out of bounds warning when checking Bzip2 header
- PR #1359 Add atomicAnd/Or/Xor for integers
- PR #1354 Fix `fillna()` behaviour when replacing values with different dtypes
- PR #1347 Fixed core dump issue while passing dict_dtypes without column names in `cudf.read_csv()`
- PR #1379 Fixed build failure caused due to error: 'col_dtype' may be used uninitialized
- PR #1392 Update cudf Dockerfile and package_versions.sh
- PR #1385 Added INT8 type to `_schema_to_dtype` for use in GpuArrowReader
- PR #1393 Fixed a bug in `gdf_count_nonzero_mask()` for the case of 0 bits to count
- PR #1395 Update CONTRIBUTING to use the environment variable CUDF_HOME
- PR #1416 Fix bug at gdf_quantile_exact and gdf_quantile_appox
- PR #1421 Fix remove creation of series multiple times during `add_column()`
- PR #1405 CSV Reader: Fix memory leaks on read_csv() failure
- PR #1328 Fix CategoricalColumn to_arrow() null mask
- PR #1433 Fix NVStrings/categories includes
- PR #1432 Update NVStrings to 0.7.* to coincide with 0.7 development
- PR #1483 Modify CSV reader to avoid cropping blank quoted characters in non-string fields
- PR #1446 Merge 1275 hotfix from master into branch-0.7
- PR #1447 Fix legacy groupby apply docstring
- PR #1451 Fix hash join estimated result size is not correct
- PR #1454 Fix local build script improperly change directory permissions
- PR #1490 Require Dask 1.1.0+ for `is_dataframe_like` test or skip otherwise.
- PR #1491 Use more specific directories & groups in CODEOWNERS
- PR #1497 Fix Thrust issue on CentOS caused by missing default constructor of host_vector elements
- PR #1498 Add missing include guard to device_atomics.cuh and separated DEVICE_ATOMICS_TEST
- PR #1506 Fix csv-write call to updated NVStrings method
- PR #1510 Added nvstrings `fillna()` function
- PR #1507 Parquet Reader: Default string data to GDF_STRING
- PR #1535 Fix doc issue to ensure correct labelling of cudf.series
- PR #1537 Fix `undefined reference` link error in HashPartitionTest
- PR #1548 Fix ci/local/build.sh README from using an incorrect image example
- PR #1551 CSV Reader: Fix integer column name indexing
- PR #1586 Fix broken `scalar_wrapper::operator==`
- PR #1591 ORC/Parquet Reader: Fix missing import for FileNotFoundError exception
- PR #1573 Parquet Reader: Fix crash due to clash with ORC reader datasource
- PR #1607 Revert change of `column.to_dense_buffer` always return by copy for performance concerns
- PR #1618 ORC reader: fix assert & data output when nrows/skiprows isn't aligned to stripe boundaries
- PR #1631 Fix failure of TYPES_TEST on some gcc-7 based systems.
- PR #1641 CSV Reader: Fix skip_blank_lines behavior with Windows line terminators (\r\n)
- PR #1648 ORC reader: fix non-deterministic output when skiprows is non-zero
- PR #1676 Fix groupby `as_index` behaviour with `MultiIndex`
- PR #1659 Fix bug caused by empty groupbys and multiindex slicing throwing exceptions
- PR #1656 Correct Groupby failure in dask when un-aggregable columns are left in dataframe.
- PR #1689 Fix groupby performance regression
- PR #1694 Add Cython as a runtime dependency since it's required in `setup.py`


# cuDF 0.6.1 (25 Mar 2019)

## Bug Fixes

- PR #1275 Fix CentOS exception in DataFrame.hash_partition from using value "returned" by a void function


# cuDF 0.6.0 (22 Mar 2019)

## New Features

- PR #760 Raise `FileNotFoundError` instead of `GDF_FILE_ERROR` in `read_csv` if the file does not exist
- PR #539 Add Python bindings for replace function
- PR #823 Add Doxygen configuration to enable building HTML documentation for libcudf C/C++ API
- PR #807 CSV Reader: Add byte_range parameter to specify the range in the input file to be read
- PR #857 Add Tail method for Series/DataFrame and update Head method to use iloc
- PR #858 Add series feature hashing support
- PR #871 CSV Reader: Add support for NA values, including user specified strings
- PR #893 Adds PyArrow based parquet readers / writers to Python, fix category dtype handling, fix arrow ingest buffer size issues
- PR #867 CSV Reader: Add support for ignoring blank lines and comment lines
- PR #887 Add Series digitize method
- PR #895 Add Series groupby
- PR #898 Add DataFrame.groupby(level=0) support
- PR #920 Add feather, JSON, HDF5 readers / writers from PyArrow / Pandas
- PR #888 CSV Reader: Add prefix parameter for column names, used when parsing without a header
- PR #913 Add DLPack support: convert between cuDF DataFrame and DLTensor
- PR #939 Add ORC reader from PyArrow
- PR #918 Add Series.groupby(level=0) support
- PR #906 Add binary and comparison ops to DataFrame
- PR #958 Support unary and binary ops on indexes
- PR #964 Add `rename` method to `DataFrame`, `Series`, and `Index`
- PR #985 Add `Series.to_frame` method
- PR #985 Add `drop=` keyword to reset_index method
- PR #994 Remove references to pygdf
- PR #990 Add external series groupby support
- PR #988 Add top-level merge function to cuDF
- PR #992 Add comparison binaryops to DateTime columns
- PR #996 Replace relative path imports with absolute paths in tests
- PR #995 CSV Reader: Add index_col parameter to specify the column name or index to be used as row labels
- PR #1004 Add `from_gpu_matrix` method to DataFrame
- PR #997 Add property index setter
- PR #1007 Replace relative path imports with absolute paths in cudf
- PR #1013 select columns with df.columns
- PR #1016 Rename Series.unique_count() to nunique() to match pandas API
- PR #947 Prefixsum to handle nulls and float types
- PR #1029 Remove rest of relative path imports
- PR #1021 Add filtered selection with assignment for Dataframes
- PR #872 Adding NVCategory support to cudf apis
- PR #1052 Add left/right_index and left/right_on keywords to merge
- PR #1091 Add `indicator=` and `suffixes=` keywords to merge
- PR #1107 Add unsupported keywords to Series.fillna
- PR #1032 Add string support to cuDF python
- PR #1136 Removed `gdf_concat`
- PR #1153 Added function for getting the padded allocation size for valid bitmask
- PR #1148 Add cudf.sqrt for dataframes and Series
- PR #1159 Add Python bindings for libcudf dlpack functions
- PR #1155 Add __array_ufunc__ for DataFrame and Series for sqrt
- PR #1168 to_frame for series accepts a name argument


## Improvements

- PR #1218 Add dask-cudf page to API docs
- PR #892 Add support for heterogeneous types in binary ops with JIT
- PR #730 Improve performance of `gdf_table` constructor
- PR #561 Add Doxygen style comments to Join CUDA functions
- PR #813 unified libcudf API functions by replacing gpu_ with gdf_
- PR #822 Add support for `__cuda_array_interface__` for ingest
- PR #756 Consolidate common helper functions from unordered map and multimap
- PR #753 Improve performance of groupby sum and average, especially for cases with few groups.
- PR #836 Add ingest support for arrow chunked arrays in Column, Series, DataFrame creation
- PR #763 Format doxygen comments for csv_read_arg struct
- PR #532 CSV Reader: Use type dispatcher instead of switch block
- PR #694 Unit test utilities improvements
- PR #878 Add better indexing to Groupby
- PR #554 Add `empty` method and `is_monotonic` attribute to `Index`
- PR #1040 Fixed up Doxygen comment tags
- PR #909 CSV Reader: Avoid host->device->host copy for header row data
- PR #916 Improved unit testing and error checking for `gdf_column_concat`
- PR #941 Replace `numpy` call in `Series.hash_encode` with `numba`
- PR #942 Added increment/decrement operators for wrapper types
- PR #943 Updated `count_nonzero_mask` to return `num_rows` when the mask is null
- PR #952 Added trait to map C++ type to `gdf_dtype`
- PR #966 Updated RMM submodule.
- PR #998 Add IO reader/writer modules to API docs, fix for missing cudf.Series docs
- PR #1017 concatenate along columns for Series and DataFrames
- PR #1002 Support indexing a dataframe with another boolean dataframe
- PR #1018 Better concatenation for Series and Dataframes
- PR #1036 Use Numpydoc style docstrings
- PR #1047 Adding gdf_dtype_extra_info to gdf_column_view_augmented
- PR #1054 Added default ctor to SerialTrieNode to overcome Thrust issue in CentOS7 + CUDA10
- PR #1024 CSV Reader: Add support for hexadecimal integers in integral-type columns
- PR #1033 Update `fillna()` to use libcudf function `gdf_replace_nulls`
- PR #1066 Added inplace assignment for columns and select_dtypes for dataframes
- PR #1026 CSV Reader: Change the meaning and type of the quoting parameter to match Pandas
- PR #1100 Adds `CUDF_EXPECTS` error-checking macro
- PR #1092 Fix select_dtype docstring
- PR #1111 Added cudf::table
- PR #1108 Sorting for datetime columns
- PR #1120 Return a `Series` (not a `Column`) from `Series.cat.set_categories()`
- PR #1128 CSV Reader: The last data row does not need to be line terminated
- PR #1183 Bump Arrow version to 0.12.1
- PR #1208 Default to CXX11_ABI=ON
- PR #1252 Fix NVStrings dependencies for cuda 9.2 and 10.0
- PR #2037 Optimize the existing `gather` and `scatter` routines in `libcudf`

## Bug Fixes

- PR #821 Fix flake8 issues revealed by flake8 update
- PR #808 Resolved renamed `d_columns_valids` variable name
- PR #820 CSV Reader: fix the issue where reader adds additional rows when file uses \r\n as a line terminator
- PR #780 CSV Reader: Fix scientific notation parsing and null values for empty quotes
- PR #815 CSV Reader: Fix data parsing when tabs are present in the input CSV file
- PR #850 Fix bug where left joins where the left df has 0 rows causes a crash
- PR #861 Fix memory leak by preserving the boolean mask index
- PR #875 Handle unnamed indexes in to/from arrow functions
- PR #877 Fix ingest of 1 row arrow tables in from arrow function
- PR #876 Added missing `<type_traits>` include
- PR #889 Deleted test_rmm.py which has now moved to RMM repo
- PR #866 Merge v0.5.1 numpy ABI hotfix into 0.6
- PR #917 value_counts return int type on empty columns
- PR #611 Renamed `gdf_reduce_optimal_output_size()` -> `gdf_reduction_get_intermediate_output_size()`
- PR #923 fix index for negative slicing for cudf dataframe and series
- PR #927 CSV Reader: Fix category GDF_CATEGORY hashes not being computed properly
- PR #921 CSV Reader: Fix parsing errors with delim_whitespace, quotations in the header row, unnamed columns
- PR #933 Fix handling objects of all nulls in series creation
- PR #940 CSV Reader: Fix an issue where the last data row is missing when using byte_range
- PR #945 CSV Reader: Fix incorrect datetime64 when milliseconds or space separator are used
- PR #959 Groupby: Problem with column name lookup
- PR #950 Converting dataframe/recarry with non-contiguous arrays
- PR #963 CSV Reader: Fix another issue with missing data rows when using byte_range
- PR #999 Fix 0 sized kernel launches and empty sort_index exception
- PR #993 Fix dtype in selecting 0 rows from objects
- PR #1009 Fix performance regression in `to_pandas` method on DataFrame
- PR #1008 Remove custom dask communication approach
- PR #1001 CSV Reader: Fix a memory access error when reading a large (>2GB) file with date columns
- PR #1019 Binary Ops: Fix error when one input column has null mask but other doesn't
- PR #1014 CSV Reader: Fix false positives in bool value detection
- PR #1034 CSV Reader: Fix parsing floating point precision and leading zero exponents
- PR #1044 CSV Reader: Fix a segfault when byte range aligns with a page
- PR #1058 Added support for `DataFrame.loc[scalar]`
- PR #1060 Fix column creation with all valid nan values
- PR #1073 CSV Reader: Fix an issue where a column name includes the return character
- PR #1090 Updating Doxygen Comments
- PR #1080 Fix dtypes returned from loc / iloc because of lists
- PR #1102 CSV Reader: Minor fixes and memory usage improvements
- PR #1174: Fix release script typo
- PR #1137 Add prebuild script for CI
- PR #1118 Enhanced the `DataFrame.from_records()` feature
- PR #1129 Fix join performance with index parameter from using numpy array
- PR #1145 Issue with .agg call on multi-column dataframes
- PR #908 Some testing code cleanup
- PR #1167 Fix issue with null_count not being set after inplace fillna()
- PR #1184 Fix iloc performance regression
- PR #1185 Support left_on/right_on and also on=str in merge
- PR #1200 Fix allocating bitmasks with numba instead of rmm in allocate_mask function
- PR #1213 Fix bug with csv reader requesting subset of columns using wrong datatype
- PR #1223 gpuCI: Fix label on rapidsai channel on gpu build scripts
- PR #1242 Add explicit Thrust exec policy to fix NVCATEGORY_TEST segfault on some platforms
- PR #1246 Fix categorical tests that failed due to bad implicit type conversion
- PR #1255 Fix overwriting conda package main label uploads
- PR #1259 Add dlpack includes to pip build


# cuDF 0.5.1 (05 Feb 2019)

## Bug Fixes

- PR #842 Avoid using numpy via cimport to prevent ABI issues in Cython compilation


# cuDF 0.5.0 (28 Jan 2019)

## New Features

- PR #722 Add bzip2 decompression support to `read_csv()`
- PR #693 add ZLIB-based GZIP/ZIP support to `read_csv_strings()`
- PR #411 added null support to gdf_order_by (new API) and cudf_table::sort
- PR #525 Added GitHub Issue templates for bugs, documentation, new features, and questions
- PR #501 CSV Reader: Add support for user-specified decimal point and thousands separator to read_csv_strings()
- PR #455 CSV Reader: Add support for user-specified decimal point and thousands separator to read_csv()
- PR #439 add `DataFrame.drop` method similar to pandas
- PR #356 add `DataFrame.transpose` method and `DataFrame.T` property similar to pandas
- PR #505 CSV Reader: Add support for user-specified boolean values
- PR #350 Implemented Series replace function
- PR #490 Added print_env.sh script to gather relevant environment details when reporting cuDF issues
- PR #474 add ZLIB-based GZIP/ZIP support to `read_csv()`
- PR #547 Added melt similar to `pandas.melt()`
- PR #491 Add CI test script to check for updates to CHANGELOG.md in PRs
- PR #550 Add CI test script to check for style issues in PRs
- PR #558 Add CI scripts for cpu-based conda and gpu-based test builds
- PR #524 Add Boolean Indexing
- PR #564 Update python `sort_values` method to use updated libcudf `gdf_order_by` API
- PR #509 CSV Reader: Input CSV file can now be passed in as a text or a binary buffer
- PR #607 Add `__iter__` and iteritems to DataFrame class
- PR #643 added a new api gdf_replace_nulls that allows a user to replace nulls in a column

## Improvements

- PR #426 Removed sort-based groupby and refactored existing groupby APIs. Also improves C++/CUDA compile time.
- PR #461 Add `CUDF_HOME` variable in README.md to replace relative pathing.
- PR #472 RMM: Created centralized rmm::device_vector alias and rmm::exec_policy
- PR #500 Improved the concurrent hash map class to support partitioned (multi-pass) hash table building.
- PR #454 Improve CSV reader docs and examples
- PR #465 Added templated C++ API for RMM to avoid explicit cast to `void**`
- PR #513 `.gitignore` tweaks
- PR #521 Add `assert_eq` function for testing
- PR #502 Simplify Dockerfile for local dev, eliminate old conda/pip envs
- PR #549 Adds `-rdynamic` compiler flag to nvcc for Debug builds
- PR #472 RMM: Created centralized rmm::device_vector alias and rmm::exec_policy
- PR #577 Added external C++ API for scatter/gather functions
- PR #500 Improved the concurrent hash map class to support partitioned (multi-pass) hash table building
- PR #583 Updated `gdf_size_type` to `int`
- PR #500 Improved the concurrent hash map class to support partitioned (multi-pass) hash table building
- PR #617 Added .dockerignore file. Prevents adding stale cmake cache files to the docker container
- PR #658 Reduced `JOIN_TEST` time by isolating overflow test of hash table size computation
- PR #664 Added Debuging instructions to README
- PR #651 Remove noqa marks in `__init__.py` files
- PR #671 CSV Reader: uncompressed buffer input can be parsed without explicitly specifying compression as None
- PR #684 Make RMM a submodule
- PR #718 Ensure sum, product, min, max methods pandas compatibility on empty datasets
- PR #720 Refactored Index classes to make them more Pandas-like, added CategoricalIndex
- PR #749 Improve to_arrow and from_arrow Pandas compatibility
- PR #766 Remove TravisCI references, remove unused variables from CMake, fix ARROW_VERSION in Cmake
- PR #773 Add build-args back to Dockerfile and handle dependencies based on environment yml file
- PR #781 Move thirdparty submodules to root and symlink in /cpp
- PR #843 Fix broken cudf/python API examples, add new methods to the API index

## Bug Fixes

- PR #569 CSV Reader: Fix days being off-by-one when parsing some dates
- PR #531 CSV Reader: Fix incorrect parsing of quoted numbers
- PR #465 Added templated C++ API for RMM to avoid explicit cast to `void**`
- PR #473 Added missing <random> include
- PR #478 CSV Reader: Add api support for auto column detection, header, mangle_dupe_cols, usecols
- PR #495 Updated README to correct where cffi pytest should be executed
- PR #501 Fix the intermittent segfault caused by the `thousands` and `compression` parameters in the csv reader
- PR #502 Simplify Dockerfile for local dev, eliminate old conda/pip envs
- PR #512 fix bug for `on` parameter in `DataFrame.merge` to allow for None or single column name
- PR #511 Updated python/cudf/bindings/join.pyx to fix cudf merge printing out dtypes
- PR #513 `.gitignore` tweaks
- PR #521 Add `assert_eq` function for testing
- PR #537 Fix CMAKE_CUDA_STANDARD_REQURIED typo in CMakeLists.txt
- PR #447 Fix silent failure in initializing DataFrame from generator
- PR #545 Temporarily disable csv reader thousands test to prevent segfault (test re-enabled in PR #501)
- PR #559 Fix Assertion error while using `applymap` to change the output dtype
- PR #575 Update `print_env.sh` script to better handle missing commands
- PR #612 Prevent an exception from occuring with true division on integer series.
- PR #630 Fix deprecation warning for `pd.core.common.is_categorical_dtype`
- PR #622 Fix Series.append() behaviour when appending values with different numeric dtype
- PR #603 Fix error while creating an empty column using None.
- PR #673 Fix array of strings not being caught in from_pandas
- PR #644 Fix return type and column support of dataframe.quantile()
- PR #634 Fix create `DataFrame.from_pandas()` with numeric column names
- PR #654 Add resolution check for GDF_TIMESTAMP in Join
- PR #648 Enforce one-to-one copy required when using `numba>=0.42.0`
- PR #645 Fix cmake build type handling not setting debug options when CMAKE_BUILD_TYPE=="Debug"
- PR #669 Fix GIL deadlock when launching multiple python threads that make Cython calls
- PR #665 Reworked the hash map to add a way to report the destination partition for a key
- PR #670 CMAKE: Fix env include path taking precedence over libcudf source headers
- PR #674 Check for gdf supported column types
- PR #677 Fix 'gdf_csv_test_Dates' gtest failure due to missing nrows parameter
- PR #604 Fix the parsing errors while reading a csv file using `sep` instead of `delimiter`.
- PR #686 Fix converting nulls to NaT values when converting Series to Pandas/Numpy
- PR #689 CSV Reader: Fix behavior with skiprows+header to match pandas implementation
- PR #691 Fixes Join on empty input DFs
- PR #706 CSV Reader: Fix broken dtype inference when whitespace is in data
- PR #717 CSV reader: fix behavior when parsing a csv file with no data rows
- PR #724 CSV Reader: fix build issue due to parameter type mismatch in a std::max call
- PR #734 Prevents reading undefined memory in gpu_expand_mask_bits numba kernel
- PR #747 CSV Reader: fix an issue where CUDA allocations fail with some large input files
- PR #750 Fix race condition for handling NVStrings in CMake
- PR #719 Fix merge column ordering
- PR #770 Fix issue where RMM submodule pointed to wrong branch and pin other to correct branches
- PR #778 Fix hard coded ABI off setting
- PR #784 Update RMM submodule commit-ish and pip paths
- PR #794 Update `rmm::exec_policy` usage to fix segmentation faults when used as temprory allocator.
- PR #800 Point git submodules to branches of forks instead of exact commits


# cuDF 0.4.0 (05 Dec 2018)

## New Features

- PR #398 add pandas-compatible `DataFrame.shape()` and `Series.shape()`
- PR #394 New documentation feature "10 Minutes to cuDF"
- PR #361 CSV Reader: Add support for strings with delimiters

## Improvements

 - PR #436 Improvements for type_dispatcher and wrapper structs
 - PR #429 Add CHANGELOG.md (this file)
 - PR #266 use faster CUDA-accelerated DataFrame column/Series concatenation.
 - PR #379 new C++ `type_dispatcher` reduces code complexity in supporting many data types.
 - PR #349 Improve performance for creating columns from memoryview objects
 - PR #445 Update reductions to use type_dispatcher. Adds integer types support to sum_of_squares.
 - PR #448 Improve installation instructions in README.md
 - PR #456 Change default CMake build to Release, and added option for disabling compilation of tests

## Bug Fixes

 - PR #444 Fix csv_test CUDA too many resources requested fail.
 - PR #396 added missing output buffer in validity tests for groupbys.
 - PR #408 Dockerfile updates for source reorganization
 - PR #437 Add cffi to Dockerfile conda env, fixes "cannot import name 'librmm'"
 - PR #417 Fix `map_test` failure with CUDA 10
 - PR #414 Fix CMake installation include file paths
 - PR #418 Properly cast string dtypes to programmatic dtypes when instantiating columns
 - PR #427 Fix and tests for Concatenation illegal memory access with nulls


# cuDF 0.3.0 (23 Nov 2018)

## New Features

 - PR #336 CSV Reader string support

## Improvements

 - PR #354 source code refactored for better organization. CMake build system overhaul. Beginning of transition to Cython bindings.
 - PR #290 Add support for typecasting to/from datetime dtype
 - PR #323 Add handling pyarrow boolean arrays in input/out, add tests
 - PR #325 GDF_VALIDITY_UNSUPPORTED now returned for algorithms that don't support non-empty valid bitmasks
 - PR #381 Faster InputTooLarge Join test completes in ms rather than minutes.
 - PR #373 .gitignore improvements
 - PR #367 Doc cleanup & examples for DataFrame methods
 - PR #333 Add Rapids Memory Manager documentation
 - PR #321 Rapids Memory Manager adds file/line location logging and convenience macros
 - PR #334 Implement DataFrame `__copy__` and `__deepcopy__`
 - PR #271 Add NVTX ranges to pygdf
 - PR #311 Document system requirements for conda install

## Bug Fixes

 - PR #337 Retain index on `scale()` function
 - PR #344 Fix test failure due to PyArrow 0.11 Boolean handling
 - PR #364 Remove noexcept from managed_allocator;  CMakeLists fix for NVstrings
 - PR #357 Fix bug that made all series be considered booleans for indexing
 - PR #351 replace conda env configuration for developers
 - PRs #346 #360 Fix CSV reading of negative numbers
 - PR #342 Fix CMake to use conda-installed nvstrings
 - PR #341 Preserve categorical dtype after groupby aggregations
 - PR #315 ReadTheDocs build update to fix missing libcuda.so
 - PR #320 FIX out-of-bounds access error in reductions.cu
 - PR #319 Fix out-of-bounds memory access in libcudf count_valid_bits
 - PR #303 Fix printing empty dataframe


# cuDF 0.2.0 and cuDF 0.1.0

These were initial releases of cuDF based on previously separate pyGDF and libGDF libraries.<|MERGE_RESOLUTION|>--- conflicted
+++ resolved
@@ -70,6 +70,7 @@
 - PR #4136 Add `Index.names` property
 - PR #4144 Release GIL when calling libcudf++ functions
 - PR #4149 Use "type-serialized" for pickled types like Dask
+- PR #3605 Separate column factories into cudf and detail namespaces
 
 ## Bug Fixes
 
@@ -155,9 +156,6 @@
 - PR #3590 Specialize hash functions for floating point
 - PR #3569 Use `np.asarray` in `StringColumn.deserialize`
 - PR #3553 Support Python NoneType in numeric binops
-<<<<<<< HEAD
-- PR #3605 Separate column factories into cudf and detail namespaces
-=======
 - PR #3511 Support DataFrame / Series mixed arithmetic
 - PR #3567 Include `strides` in `__cuda_array_interface__`
 - PR #3608 Update OPS codeowner group name
@@ -194,7 +192,6 @@
 - PR #3713 Adding aggregation support to rolling_window
 - PR #3875 Add abstract sink for IO writers, used by ORC and Parquet writers for now
 - PR #3916 Refactor gather bindings
->>>>>>> fe6cdd0c
 
 ## Bug Fixes
 
