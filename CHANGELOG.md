--- conflicted
+++ resolved
@@ -1,10 +1,3 @@
-<<<<<<< HEAD
-# cuDF 0.5.0 (TBD)
-
-## New Features
-
- - PR #510 Enable deep and shallow copying
-=======
 
 # cuDF 0.5.0 (Date TBD)
 
@@ -12,6 +5,7 @@
 
 - PR #455 CSV Reader: Add support for user-specified decimal point and thousands separator
 - PR #439 add `DataFrame.drop` method similar to pandas
+- PR #510 Enable deep and shallow copying
 
 ## Improvements
 
@@ -24,7 +18,6 @@
 ## Bug Fixes
 - PR #495 Updated README to correct where cffi pytest should be executed.
 
->>>>>>> 5400886a
 
 # cuDF 0.4.0 (05 Dec 2018)
 
