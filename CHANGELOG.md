# cuDF 0.11.0 (Date TBD)

## New Features
- PR #2905 Added `Series.median()` and null support for `Series.quantile()`
- PR #2930 JSON Reader: Support ARROW_RANDOM_FILE input
- PR #2956 Add `cudf::stack` and `cudf::tile`
- PR #2980 Added nvtext is_vowel/is_consonant functions
- PR #2987 Add `inplace` arg to `DataFrame.reset_index` and `Series`
- PR #3011 Added libcudf++ transition guide
- PR #3129 Add strings column factory from `std::vector`s
- PR #3054 Add parquet reader support for decimal data types
- PR #3022 adds DataFrame.astype for cuDF dataframes
- PR #2962 Add isnull(), notnull() and related functions
- PR #3025 Move search files to legacy
- PR #3068 Add `scalar` class
- PR #3094 Adding `any` and `all` support from libcudf
- PR #3130 Define and implement new `column_wrapper`
- PR #3143 Define and implement new copying APIs `slice` and `split`
- PR #3161 Move merge files to legacy
- PR #3079 Added support to write ORC files given a local path
- PR #3192 Add dtype param to cast `DataFrame` on init
- PR #3213 Port cuIO to libcudf++
- PR #3222 Add nvtext character tokenizer
- PR #3223 Java expose underlying buffers
- PR #3300 Add `DataFrame.insert`
- PR #3263 Define and implement new `valid_if`
- PR #3278 Add `to_host` utility to copy `column_view` to host
- PR #3087 Add new cudf::experimental bool8 wrapper
- PR #3219 Construct column from column_view
- PR #3229 Define and implement new search APIs
- PR #3308 java add API for memory usage callbacks
- PR #2691 Row-wise reduction and scan operations via CuPy
- PR #3291 Add normalize_nans_and_zeros
- PR #3356 Add vertical concatenation for table/columns
- PR #3344 java split API
- PR #2791 Add `groupby.std()`
- PR #3368 Enable dropna argument in dask_cudf groupby
- PR #3298 add null replacement iterator for column_device_view
- PR #3297 Define and implement new groupby API.
- PR #3396 Update device_atomics with new bool8 and timestamp specializations
- PR #3411 Java host memory management API
- PR #3393 Implement df.cov and enable covariance/correlation in dask_cudf
- PR #3401 Add dask_cudf ORC writer (to_orc)
- PR #3331 Add copy_if_else
<<<<<<< HEAD
- PR #3434 Normalize NaNs and Zeroes (JNI bindings)
=======
- PR #3172 Define and implement new fill/repeat/copy_range APIs
>>>>>>> abfcbce4

## Improvements

- PR #2904 Move gpu decompressors to cudf::io namespace
- PR #2977 Moved old C++ test utilities to legacy directory.
- PR #2965 Fix slow orc reader perf with large uncompressed blocks
- PR #2995 Move JIT type utilities to legacy directory
- PR #2927 Add ``Table`` and ``TableView`` extension classes that wrap legacy cudf::table
- PR #3005 Renames `cudf::exp` namespace to `cudf::experimental`
- PR #3008 Make safe versions of `is_null` and `is_valid` in `column_device_view`
- PR #3026 Move fill and repeat files to legacy
- PR #3027 Move copying.hpp and related source to legacy folder
- PR #3014 Snappy decompression optimizations
- PR #3032 Use `asarray` to coerce indices to a NumPy array
- PR #2996 IO Readers: Replace `cuio::device_buffer` with `rmm::device_buffer`
- PR #3051 Specialized hash function for strings column
- PR #3065 Select and Concat for cudf::experimental::table
- PR #3080 Move `valid_if.cuh` to `legacy/`
- PR #3052 Moved replace.hpp functionality to legacy
- PR #3091 Move join files to legacy
- PR #3092 Implicitly init RMM if Java allocates before init
- PR #3029 Update gdf_ numeric types with stdint and move to cudf namespace
- PR #3052 Moved replace.hpp functionality to legacy
- PR #2955 Add cmake option to only build for present GPU architecture
- PR #3070 Move functions.h and related source to legacy
- PR #2951 Allow set_index to handle a list of column names
- PR #3093 Move groupby files to legacy
- PR #2988 Removing GIS functionality (now part of cuSpatial library)
- PR #3067 Java method to return size of device memory buffer
- PR #3083 Improved some binary operation tests to include null testing.
- PR #3084 Update to arrow-cpp and pyarrow 0.15.0
- PR #3071 Move cuIO to legacy
- PR #3126 Round 2 of snappy decompression optimizations
- PR #3046 Define and implement new copying APIs `empty_like` and `allocate_like`
- PR #3128 Support MultiIndex in DataFrame.join
- PR #2971 Added initial gather and scatter methods for strings_column_view
- PR #3133 Port NVStrings to cudf column: count_characters and count_bytes
- PR #2991 Added strings column functions concatenate and join_strings
- PR #3028 Port gather and scatter to libcudf++
- PR #3135 Add nvtx utilities to cudf::nvtx namespace
- PR #3021 Java host side concat of serialized buffers
- PR #3138 Move unary files to legacy
- PR #3170 Port NVStrings substring functions to cudf strings column
- PR #3159 Port NVStrings is-chars-types function to cudf strings column
- PR #3154 Make `table_view_base.column()` const and add `mutable_table_view.column()`
- PR #3175 Set cmake cuda version variables
- PR #3171 Move deprecated error macros to legacy
- PR #3191 Port NVStrings integer convert ops to cudf column
- PR #3189 Port NVStrings find ops to cudf column
- PR #3352 Port NVStrings convert float functions to cudf strings column
- PR #3193 Add cuPy as a formal dependency
- PR #3195 Support for zero columned `table_view`
- PR #3165 Java device memory size for string category
- PR #3205 Move transform files to legacy
- PR #3202 Rename and move error.hpp to public headers
- PR #2878 Use upstream merge code in dask_cudf
- PR #3217 Port NVStrings upper and lower case conversion functions
- PR #3350 Port NVStrings booleans convert functions
- PR #3231 Add `column::release()` to give up ownership of contents.
- PR #3157 Use enum class rather than enum for mask_allocation_policy
- PR #3232 Port NVStrings datetime conversion to cudf strings column
- PR #3136 Define and implement new transpose API
- PR #3237 Define and implement new transform APIs
- PR #3245 Move binaryop files to legacy
- PR #3241 Move stream_compaction files to legacy
- PR #3166 Move reductions to legacy
- PR #3261 Small cleanup: remove `== true`
- PR #3271 Update rmm API based on `rmm.reinitialize(...)` change
- PR #3266 Remove optional checks for CuPy
- PR #3268 Adding null ordering per column feature when sorting
- PR #3239 Adding floating point specialization to comparators for NaNs
- PR #3270 Move predicates files to legacy
- PR #3281 Add to_host specialization for strings in column test utilities
- PR #3282 Add `num_bitmask_words`
- PR #3252 Add new factory methods to include passing an existing null mask
- PR #3288 Make `bit.cuh` utilities usable from host code.
- PR #3287 Move rolling windows files to legacy
- PR #3182 Define and implement new unary APIs `is_null` and `is_not_null`
- PR #3314 Drop `cython` from run requirements
- PR #3301 Add tests for empty column wrapper.
- PR #3294 Update to arrow-cpp and pyarrow 0.15.1
- PR #3310 Add `row_hasher` and `element_hasher` utilities
- PR #3286 Clean up the starter code on README
- PR #3322 Port NVStrings pad operations to cudf strings column
- PR #3345 Add cache member for number of characters in string_view class
- PR #3299 Define and implement new `is_sorted` APIs
- PR #3328 Partition by stripes in dask_cudf ORC reader
- PR #3243 Use upstream join code in dask_cudf
- PR #3371 Add `select` method to `table_view`
- PR #3309 Add java and JNI bindings for search bounds
- PR #3380 Concatenate columns of strings
- PR #3382 Add fill function for strings column
- PR #3391 Move device_atomics_tests.cu files to legacy
- PR #3303 Define and implement new stream compaction APIs `copy_if`, `drop_nulls`, 
           `apply_boolean_mask`, `drop_duplicate` and `unique_count`.
- PR #3387 Strings column gather function
- PR #3440 Strings column scatter function
- PR #3389 Move quantiles.hpp + group_quantiles.hpp files to legacy
- PR #3398 Move reshape.hpp files to legacy
- PR #3425 Strings column copy_if_else implementation
- PR #3422 Move utilities to legacy
- PR #3201 Define and implement new datetime_ops APIs

## Bug Fixes

- PR #2895 Fixed dask_cudf group_split behavior to handle upstream rearrange_by_divisions
- PR #3048 Support for zero columned tables
- PR #3030 Fix snappy decoding regression in PR #3014
- PR #3041 Fixed exp to experimental namespace name change issue
- PR #3056 Add additional cmake hint for finding local build of RMM files
- PR #3060 Move copying.hpp includes to legacy
- PR #3139 Fixed java RMM auto initalization
- PR #3141 Java fix for relocated IO headers
- PR #3149 Rename column_wrapper.cuh to column_wrapper.hpp
- PR #3168 Fix mutable_column_device_view head const_cast
- PR #3199 Update JNI includes for legacy moves
- PR #3204 ORC writer: Fix ByteRLE encoding of NULLs
- PR #2994 Fix split_out-support but with hash_object_dispatch
- PR #3212 Fix string to date casting when format is not specified
- PR #3218 Fixes `row_lexicographic_comparator` issue with handling two tables
- PR #3228 Default initialize RMM when Java native dependencies are loaded
- PR #3012 replacing instances of `to_gpu_array` with `mem`
- PR #3236 Fix Numba 0.46+/CuPy 6.3 interface compatibility
- PR #3276 Update JNI includes for legacy moves
- PR #3256 Fix orc writer crash with multiple string columns
- PR #3211 Fix breaking change caused by rapidsai/rmm#167
- PR #3265 Fix dangling pointer in `is_sorted`
- PR #3267 ORC writer: fix incorrect ByteRLE encoding of long literal runs
- PR #3277 Fix invalid reference to deleted temporary in `is_sorted`.
- PR #3274 ORC writer: fix integer RLEv2 mode2 unsigned base value encoding
- PR #3279 Fix shutdown hang issues with pinned memory pool init executor
- PR #3280 Invalid children check in mutable_column_device_view
- PR #3289 fix java memory usage API for empty columns
- PR #3293 Fix loading of csv files zipped on MacOS (disabled zip min version check)
- PR #3295 Fix storing storing invalid RMM exec policies.
- PR #3307 Add pd.RangeIndex to from_pandas to fix dask_cudf meta_nonempty bug
- PR #3313 Fix public headers including non-public headers
- PR #3318 Revert arrow to 0.15.0 temporarily to unblock downstream projects CI
- PR #3317 Fix index-argument bug in dask_cudf parquet reader
- PR #3323 Fix `insert` non-assert test case
- PR #3341 Fix `Series` constructor converting NoneType to "None"
- PR #3326 Fix and test for detail::gather map iterator type inference
- PR #3334 Remove zero-size exception check from make_strings_column factories
- PR #3333 Fix compilation issues with `constexpr` functions not marked `__device__`
- PR #3340 Make all benchmarks use cudf base fixture to initialize RMM pool
- PR #3337 Fix Java to pad validity buffers to 64-byte boundary
- PR #3362 Fix `find_and_replace` upcasting series for python scalars and lists
- PR #3357 Disabling `column_view` iterators for non fixed-width types
- PR #3383 Fix : properly compute null counts for rolling_window.
- PR #3386 Removing external includes from `column_view.hpp`
- PR #3369 Add write_partition to dask_cudf to fix to_parquet bug
- PR #3388 Support getitem with bools when DataFrame has a MultiIndex
- PR #3408 Fix String and Column (De-)Serialization
- PR #3372 Fix dask-distributed scatter_by_map bug
- PR #3419 Fix a bug in parse_into_parts (incomplete input causing walking past the end of string).
- PR #3413 Fix dask_cudf read_csv file-list bug
- PR #3416 Fix memory leak in ColumnVector when pulling strings off the GPU
- PR #3424 Fix benchmark build by adding libcudacxx to benchmark's CMakeLists.txt
- PR #3435 Fix diff and shift for empty series
- PR #3439 Fix index-name bug in StringColumn concat

# cuDF 0.10.0 (16 Oct 2019)

## New Features

- PR #2423 Added `groupby.quantile()`
- PR #2522 Add Java bindings for NVStrings backed upper and lower case mutators
- PR #2605 Added Sort based groupby in libcudf
- PR #2607 Add Java bindings for parsing JSON
- PR #2629 Add dropna= parameter to groupby
- PR #2585 ORC & Parquet Readers: Remove millisecond timestamp restriction
- PR #2507 Add GPU-accelerated ORC Writer
- PR #2559 Add Series.tolist()
- PR #2653 Add Java bindings for rolling window operations
- PR #2480 Merge `custreamz` codebase into `cudf` repo
- PR #2674 Add __contains__ for Index/Series/Column
- PR #2635 Add support to read from remote and cloud sources like s3, gcs, hdfs
- PR #2722 Add Java bindings for NVTX ranges
- PR #2702 Add make_bool to dataset generation functions
- PR #2394 Move `rapidsai/custrings` into `cudf`
- PR #2734 Final sync of custrings source into cudf
- PR #2724 Add libcudf support for __contains__
- PR #2777 Add python bindings for porter stemmer measure functionality
- PR #2781 Add issorted to is_monotonic
- PR #2685 Add cudf::scatter_to_tables and cython binding
- PR #2743 Add Java bindings for NVStrings timestamp2long as part of String ColumnVector casting
- PR #2785 Add nvstrings Python docs
- PR #2786 Add benchmarks option to root build.sh
- PR #2802 Add `cudf::repeat()` and `cudf.Series.repeat()`
- PR #2773 Add Fisher's unbiased kurtosis and skew for Series/DataFrame
- PR #2748 Parquet Reader: Add option to specify loading of PANDAS index
- PR #2807 Add scatter_by_map to DataFrame python API
- PR #2836 Add nvstrings.code_points method
- PR #2844 Add Series/DataFrame notnull
- PR #2858 Add GTest type list utilities
- PR #2870 Add support for grouping by Series of arbitrary length
- PR #2719 Series covariance and Pearson correlation
- PR #2207 Beginning of libcudf overhaul: introduce new column and table types
- PR #2869 Add `cudf.CategoricalDtype`
- PR #2838 CSV Reader: Support ARROW_RANDOM_FILE input
- PR #2655 CuPy-based Series and Dataframe .values property
- PR #2803 Added `edit_distance_matrix()` function to calculate pairwise edit distance for each string on a given nvstrings object.
- PR #2811 Start of cudf strings column work based on 2207
- PR #2872 Add Java pinned memory pool allocator
- PR #2969 Add findAndReplaceAll to ColumnVector
- PR #2814 Add Datetimeindex.weekday
- PR #2999 Add timestamp conversion support for string categories
- PR #2918 Add cudf::column timestamp wrapper types

## Improvements

- PR #2578 Update legacy_groupby to use libcudf group_by_without_aggregation
- PR #2581 Removed `managed` allocator from hash map classes.
- PR #2571 Remove unnecessary managed memory from gdf_column_concat
- PR #2648 Cython/Python reorg
- PR #2588 Update Series.append documentation
- PR #2632 Replace dask-cudf set_index code with upstream
- PR #2682 Add cudf.set_allocator() function for easier allocator init
- PR #2642 Improve null printing and testing
- PR #2747 Add missing Cython headers / cudftestutil lib to conda package for cuspatial build
- PR #2706 Compute CSV format in device code to speedup performance
- PR #2673 Add support for np.longlong type
- PR #2703 move dask serialization dispatch into cudf
- PR #2728 Add YYMMDD to version tag for nightly conda packages
- PR #2729 Handle file-handle input in to_csv
- PR #2741 CSV Reader: Move kernel functions into its own file
- PR #2766 Improve nvstrings python cmake flexibility
- PR #2756 Add out_time_unit option to csv reader, support timestamp resolutions
- PR #2771 Stopgap alias for to_gpu_matrix()
- PR #2783 Support mapping input columns to function arguments in apply kernels
- PR #2645 libcudf unique_count for Series.nunique
- PR #2817 Dask-cudf: `read_parquet` support for remote filesystems
- PR #2823 improve java data movement debugging
- PR #2806 CSV Reader: Clean-up row offset operations
- PR #2640 Add dask wait/persist exmaple to 10 minute guide
- PR #2828 Optimizations of kernel launch configuration for `DataFrame.apply_rows` and `DataFrame.apply_chunks`
- PR #2831 Add `column` argument to `DataFrame.drop`
- PR #2775 Various optimizations to improve __getitem__ and __setitem__ performance
- PR #2810 cudf::allocate_like can optionally always allocate a mask.
- PR #2833 Parquet reader: align page data allocation sizes to 4-bytes to satisfy cuda-memcheck
- PR #2832 Using the new Python bindings for UCX
- PR #2856 Update group_split_cudf to use scatter_by_map
- PR #2890 Optionally keep serialized table data on the host.
- PR #2778 Doc: Updated and fixed some docstrings that were formatted incorrectly.
- PR #2830 Use YYMMDD tag in custreamz nightly build
- PR #2875 Java: Remove synchronized from register methods in MemoryCleaner
- PR #2887 Minor snappy decompression optimization
- PR #2899 Use new RMM API based on Cython
- PR #2788 Guide to Python UDFs
- PR #2919 Change java API to use operators in groupby namespace
- PR #2909 CSV Reader: Avoid row offsets host vector default init
- PR #2834 DataFrame supports setting columns via attribute syntax `df.x = col`
- PR #3147 DataFrame can be initialized from rows via list of tuples

## Bug Fixes

- PR #2584 ORC Reader: fix parsing of `DECIMAL` index positions
- PR #2619 Fix groupby serialization/deserialization
- PR #2614 Update Java version to match
- PR #2601 Fixes nlargest(1) issue in Series and Dataframe
- PR #2610 Fix a bug in index serialization (properly pass DeviceNDArray)
- PR #2621 Fixes the floordiv issue of not promoting float type when rhs is 0
- PR #2611 Types Test: fix static casting from negative int to string
- PR #2618 IO Readers: Fix datasource memory map failure for multiple reads
- PR #2628 groupby_without_aggregation non-nullable input table produces non-nullable output
- PR #2615 fix string category partitioning in java API
- PR #2641 fix string category and timeunit concat in the java API
- PR #2649 Fix groupby issue resulting from column_empty bug
- PR #2658 Fix astype() for null categorical columns
- PR #2660 fix column string category and timeunit concat in the java API
- PR #2664 ORC reader: fix `skip_rows` larger than first stripe
- PR #2654 Allow Java gdfOrderBy to work with string categories
- PR #2669 AVRO reader: fix non-deterministic output
- PR #2668 Update Java bindings to specify timestamp units for ORC and Parquet readers
- PR #2679 AVRO reader: fix cuda errors when decoding compressed streams
- PR #2692 Add concatenation for data-frame with different headers (empty and non-empty)
- PR #2651 Remove nvidia driver installation from ci/cpu/build.sh
- PR #2697 Ensure csv reader sets datetime column time units
- PR #2698 Return RangeIndex from contiguous slice of RangeIndex
- PR #2672 Fix null and integer handling in round
- PR #2704 Parquet Reader: Fix crash when loading string column with nulls
- PR #2725 Fix Jitify issue with running on Turing using CUDA version < 10
- PR #2731 Fix building of benchmarks
- PR #2738 Fix java to find new NVStrings locations
- PR #2736 Pin Jitify branch to v0.10 version
- PR #2742 IO Readers: Fix possible silent failures when creating `NvStrings` instance
- PR #2753 Fix java quantile API calls
- PR #2762 Fix validity processing for time in java
- PR #2796 Fix handling string slicing and other nvstrings delegated methods with dask
- PR #2769 Fix link to API docs in README.md
- PR #2772 Handle multiindex pandas Series #2772
- PR #2749 Fix apply_rows/apply_chunks pessimistic null mask to use in_cols null masks only
- PR #2752 CSV Reader: Fix exception when there's no rows to process
- PR #2716 Added Exception for `StringMethods` in string methods
- PR #2787 Fix Broadcasting `None` to `cudf-series`
- PR #2794 Fix async race in NVCategory::get_value and get_value_bounds
- PR #2795 Fix java build/cast error
- PR #2496 Fix improper merge of two dataframes when names differ
- PR #2824 Fix issue with incorrect result when Numeric Series replace is called several times
- PR #2751 Replace value with null
- PR #2765 Fix Java inequality comparisons for string category
- PR #2818 Fix java join API to use new C++ join API
- PR #2841 Fix nvstrings.slice and slice_from for range (0,0)
- PR #2837 Fix join benchmark
- PR #2809 Add hash_df and group_split dispatch functions for dask
- PR #2843 Parquet reader: fix skip_rows when not aligned with page or row_group boundaries
- PR #2851 Deleted existing dask-cudf/record.txt
- PR #2854 Fix column creation from ephemeral objects exposing __cuda_array_interface__
- PR #2860 Fix boolean indexing when the result is a single row
- PR #2859 Fix tail method issue for string columns
- PR #2852 Fixed `cumsum()` and `cumprod()` on boolean series.
- PR #2865 DaskIO: Fix `read_csv` and `read_orc` when input is list of files
- PR #2750 Fixed casting values to cudf::bool8 so non-zero values always cast to true
- PR #2873 Fixed dask_cudf read_partition bug by generating ParquetDatasetPiece
- PR #2850 Fixes dask_cudf.read_parquet on partitioned datasets
- PR #2896 Properly handle `axis` string keywords in `concat`
- PR #2926 Update rounding algorithm to avoid using fmod
- PR #2968 Fix Java dependency loading when using NVTX
- PR #2963 Fix ORC writer uncompressed block indexing
- PR #2928 CSV Reader: Fix using `byte_range` for large datasets
- PR #2983 Fix sm_70+ race condition in gpu_unsnap
- PR #2964 ORC Writer: Segfault when writing mixed numeric and string columns
- PR #3007 Java: Remove unit test that frees RMM invalid pointer
- PR #3009 Fix orc reader RLEv2 patch position regression from PR #2507
- PR #3002 Fix CUDA invalid configuration errors reported after loading an ORC file without data
- PR #3035 Update update-version.sh for new docs locations
- PR #3038 Fix uninitialized stream parameter in device_table deleter
- PR #3064 Fixes groupby performance issue
- PR #3061 Add rmmInitialize to nvstrings gtests
- PR #3058 Fix UDF doc markdown formatting
- PR #3059 Add nvstrings python build instructions to contributing.md


# cuDF 0.9.0 (21 Aug 2019)

## New Features

- PR #1993 Add CUDA-accelerated series aggregations: mean, var, std
- PR #2111 IO Readers: Support memory buffer, file-like object, and URL inputs
- PR #2012 Add `reindex()` to DataFrame and Series
- PR #2097 Add GPU-accelerated AVRO reader
- PR #2098 Support binary ops on DFs and Series with mismatched indices
- PR #2160 Merge `dask-cudf` codebase into `cudf` repo
- PR #2149 CSV Reader: Add `hex` dtype for explicit hexadecimal parsing
- PR #2156 Add `upper_bound()` and `lower_bound()` for libcudf tables and `searchsorted()` for cuDF Series
- PR #2158 CSV Reader: Support single, non-list/dict argument for `dtype`
- PR #2177 CSV Reader: Add `parse_dates` parameter for explicit date inference
- PR #1744 cudf::apply_boolean_mask and cudf::drop_nulls support for cudf::table inputs (multi-column)
- PR #2196 Add `DataFrame.dropna()`
- PR #2197 CSV Writer: add `chunksize` parameter for `to_csv`
- PR #2215 `type_dispatcher` benchmark
- PR #2179 Add Java quantiles
- PR #2157 Add __array_function__ to DataFrame and Series
- PR #2212 Java support for ORC reader
- PR #2224 Add DataFrame isna, isnull, notna functions
- PR #2236 Add Series.drop_duplicates
- PR #2105 Add hash-based join benchmark
- PR #2316 Add unique, nunique, and value_counts for datetime columns
- PR #2337 Add Java support for slicing a ColumnVector
- PR #2049 Add cudf::merge (sorted merge)
- PR #2368 Full cudf+dask Parquet Support
- PR #2380 New cudf::is_sorted checks whether cudf::table is sorted
- PR #2356 Java column vector standard deviation support
- PR #2221 MultiIndex full indexing - Support iloc and wildcards for loc
- PR #2429 Java support for getting length of strings in a ColumnVector
- PR #2415 Add `value_counts` for series of any type
- PR #2446 Add __array_function__ for index
- PR #2437 ORC reader: Add 'use_np_dtypes' option
- PR #2382 Add CategoricalAccessor add, remove, rename, and ordering methods
- PR #2464 Native implement `__cuda_array_interface__` for Series/Index/Column objects
- PR #2425 Rolling window now accepts array-based user-defined functions
- PR #2442 Add __setitem__
- PR #2449 Java support for getting byte count of strings in a ColumnVector
- PR #2492 Add groupby.size() method
- PR #2358 Add cudf::nans_to_nulls: convert floating point column into bitmask
- PR #2489 Add drop argument to set_index
- PR #2491 Add Java bindings for ORC reader 'use_np_dtypes' option
- PR #2213 Support s/ms/us/ns DatetimeColumn time unit resolutions
- PR #2536 Add _constructor properties to Series and DataFrame

## Improvements

- PR #2103 Move old `column` and `bitmask` files into `legacy/` directory
- PR #2109 added name to Python column classes
- PR #1947 Cleanup serialization code
- PR #2125 More aggregate in java API
- PR #2127 Add in java Scalar tests
- PR #2088 Refactor of Python groupby code
- PR #2130 Java serialization and deserialization of tables.
- PR #2131 Chunk rows logic added to csv_writer
- PR #2129 Add functions in the Java API to support nullable column filtering
- PR #2165 made changes to get_dummies api for it to be available in MethodCache
- PR #2171 Add CodeCov integration, fix doc version, make --skip-tests work when invoking with source
- PR #2184 handle remote orc files for dask-cudf
- PR #2186 Add `getitem` and `getattr` style access to Rolling objects
- PR #2168 Use cudf.Column for CategoricalColumn's categories instead of a tuple
- PR #2193 DOC: cudf::type_dispatcher documentation for specializing dispatched functors
- PR #2199 Better java support for appending strings
- PR #2176 Added column dtype support for datetime, int8, int16 to csv_writer
- PR #2209 Matching `get_dummies` & `select_dtypes` behavior to pandas
- PR #2217 Updated Java bindings to use the new groupby API
- PR #2214 DOC: Update doc instructions to build/install `cudf` and `dask-cudf`
- PR #2220 Update Java bindings for reduction rename
- PR #2232 Move CodeCov upload from build script to Jenkins
- PR #2225 refactor to use libcudf for gathering columns in dataframes
- PR #2293 Improve join performance (faster compute_join_output_size)
- PR #2300 Create separate dask codeowners for dask-cudf codebase
- PR #2304 gdf_group_by_without_aggregations returns gdf_column
- PR #2309 Java readers: remove redundant copy of result pointers
- PR #2307 Add `black` and `isort` to style checker script
- PR #2345 Restore removal of old groupby implementation
- PR #2342 Improve `astype()` to operate all ways
- PR #2329 using libcudf cudf::copy for column deep copy
- PR #2344 DOC: docs on code formatting for contributors
- PR #2376 Add inoperative axis= and win_type= arguments to Rolling()
- PR #2378 remove dask for (de-)serialization of cudf objects
- PR #2353 Bump Arrow and Dask versions
- PR #2377 Replace `standard_python_slice` with just `slice.indices()`
- PR #2373 cudf.DataFrame enchancements & Series.values support
- PR #2392 Remove dlpack submodule; make cuDF's Cython API externally accessible
- PR #2430 Updated Java bindings to use the new unary API
- PR #2406 Moved all existing `table` related files to a `legacy/` directory
- PR #2350 Performance related changes to get_dummies
- PR #2420 Remove `cudautils.astype` and replace with `typecast.apply_cast`
- PR #2456 Small improvement to typecast utility
- PR #2458 Fix handling of thirdparty packages in `isort` config
- PR #2459 IO Readers: Consolidate all readers to use `datasource` class
- PR #2475 Exposed type_dispatcher.hpp, nvcategory_util.hpp and wrapper_types.hpp in the include folder
- PR #2484 Enabled building libcudf as a static library
- PR #2453 Streamline CUDA_REL environment variable
- PR #2483 Bundle Boost filesystem dependency in the Java jar
- PR #2486 Java API hash functions
- PR #2481 Adds the ignore_null_keys option to the java api
- PR #2490 Java api: support multiple aggregates for the same column
- PR #2510 Java api: uses table based apply_boolean_mask
- PR #2432 Use pandas formatting for console, html, and latex output
- PR #2573 Bump numba version to 0.45.1
- PR #2606 Fix references to notebooks-contrib

## Bug Fixes

- PR #2086 Fixed quantile api behavior mismatch in series & dataframe
- PR #2128 Add offset param to host buffer readers in java API.
- PR #2145 Work around binops validity checks for java
- PR #2146 Work around unary_math validity checks for java
- PR #2151 Fixes bug in cudf::copy_range where null_count was invalid
- PR #2139 matching to pandas describe behavior & fixing nan values issue
- PR #2161 Implicitly convert unsigned to signed integer types in binops
- PR #2154 CSV Reader: Fix bools misdetected as strings dtype
- PR #2178 Fix bug in rolling bindings where a view of an ephemeral column was being taken
- PR #2180 Fix issue with isort reordering `importorskip` below imports depending on them
- PR #2187 fix to honor dtype when numpy arrays are passed to columnops.as_column
- PR #2190 Fix issue in astype conversion of string column to 'str'
- PR #2208 Fix issue with calling `head()` on one row dataframe
- PR #2229 Propagate exceptions from Cython cdef functions
- PR #2234 Fix issue with local build script not properly building
- PR #2223 Fix CUDA invalid configuration errors reported after loading small compressed ORC files
- PR #2162 Setting is_unique and is_monotonic-related attributes
- PR #2244 Fix ORC RLEv2 delta mode decoding with nonzero residual delta width
- PR #2297 Work around `var/std` unsupported only at debug build
- PR #2302 Fixed java serialization corner case
- PR #2355 Handle float16 in binary operations
- PR #2311 Fix copy behaviour for GenericIndex
- PR #2349 Fix issues with String filter in java API
- PR #2323 Fix groupby on categoricals
- PR #2328 Ensure order is preserved in CategoricalAccessor._set_categories
- PR #2202 Fix issue with unary ops mishandling empty input
- PR #2326 Fix for bug in DLPack when reading multiple columns
- PR #2324 Fix cudf Docker build
- PR #2325 Fix ORC RLEv2 patched base mode decoding with nonzero patch width
- PR #2235 Fix get_dummies to be compatible with dask
- PR #2332 Zero initialize gdf_dtype_extra_info
- PR #2355 Handle float16 in binary operations
- PR #2360 Fix missing dtype handling in cudf.Series & columnops.as_column
- PR #2364 Fix quantile api and other trivial issues around it
- PR #2361 Fixed issue with `codes` of CategoricalIndex
- PR #2357 Fixed inconsistent type of index created with from_pandas vs direct construction
- PR #2389 Fixed Rolling __getattr__ and __getitem__ for offset based windows
- PR #2402 Fixed bug in valid mask computation in cudf::copy_if (apply_boolean_mask)
- PR #2401 Fix to a scalar datetime(of type Days) issue
- PR #2386 Correctly allocate output valids in groupby
- PR #2411 Fixed failures on binary op on single element string column
- PR #2422 Fix Pandas logical binary operation incompatibilites
- PR #2447 Fix CodeCov posting build statuses temporarily
- PR #2450 Fix erroneous null handling in `cudf.DataFrame`'s `apply_rows`
- PR #2470 Fix issues with empty strings and string categories (Java)
- PR #2471 Fix String Column Validity.
- PR #2481 Fix java validity buffer serialization
- PR #2485 Updated bytes calculation to use size_t to avoid overflow in column concat
- PR #2461 Fix groupby multiple aggregations same column
- PR #2514 Fix cudf::drop_nulls threshold handling in Cython
- PR #2516 Fix utilities include paths and meta.yaml header paths
- PR #2517 Fix device memory leak in to_dlpack tensor deleter
- PR #2431 Fix local build generated file ownerships
- PR #2511 Added import of orc, refactored exception handlers to not squash fatal exceptions
- PR #2527 Fix index and column input handling in dask_cudf read_parquet
- PR #2466 Fix `dataframe.query` returning null rows erroneously
- PR #2548 Orc reader: fix non-deterministic data decoding at chunk boundaries
- PR #2557 fix cudautils import in string.py
- PR #2521 Fix casting datetimes from/to the same resolution
- PR #2545 Fix MultiIndexes with datetime levels
- PR #2560 Remove duplicate `dlpack` definition in conda recipe
- PR #2567 Fix ColumnVector.fromScalar issues while dealing with null scalars
- PR #2565 Orc reader: fix incorrect data decoding of int64 data types
- PR #2577 Fix search benchmark compilation error by adding necessary header
- PR #2604 Fix a bug in copying.pyx:_normalize_types that upcasted int32 to int64


# cuDF 0.8.0 (27 June 2019)

## New Features

- PR #1524 Add GPU-accelerated JSON Lines parser with limited feature set
- PR #1569 Add support for Json objects to the JSON Lines reader
- PR #1622 Add Series.loc
- PR #1654 Add cudf::apply_boolean_mask: faster replacement for gdf_apply_stencil
- PR #1487 cython gather/scatter
- PR #1310 Implemented the slice/split functionality.
- PR #1630 Add Python layer to the GPU-accelerated JSON reader
- PR #1745 Add rounding of numeric columns via Numba
- PR #1772 JSON reader: add support for BytesIO and StringIO input
- PR #1527 Support GDF_BOOL8 in readers and writers
- PR #1819 Logical operators (AND, OR, NOT) for libcudf and cuDF
- PR #1813 ORC Reader: Add support for stripe selection
- PR #1828 JSON Reader: add suport for bool8 columns
- PR #1833 Add column iterator with/without nulls
- PR #1665 Add the point-in-polygon GIS function
- PR #1863 Series and Dataframe methods for all and any
- PR #1908 cudf::copy_range and cudf::fill for copying/assigning an index or range to a constant
- PR #1921 Add additional formats for typecasting to/from strings
- PR #1807 Add Series.dropna()
- PR #1987 Allow user defined functions in the form of ptx code to be passed to binops
- PR #1948 Add operator functions like `Series.add()` to DataFrame and Series
- PR #1954 Add skip test argument to GPU build script
- PR #2018 Add bindings for new groupby C++ API
- PR #1984 Add rolling window operations Series.rolling() and DataFrame.rolling()
- PR #1542 Python method and bindings for to_csv
- PR #1995 Add Java API
- PR #1998 Add google benchmark to cudf
- PR #1845 Add cudf::drop_duplicates, DataFrame.drop_duplicates
- PR #1652 Added `Series.where()` feature
- PR #2074 Java Aggregates, logical ops, and better RMM support
- PR #2140 Add a `cudf::transform` function
- PR #2068 Concatenation of different typed columns

## Improvements

- PR #1538 Replacing LesserRTTI with inequality_comparator
- PR #1703 C++: Added non-aggregating `insert` to `concurrent_unordered_map` with specializations to store pairs with a single atomicCAS when possible.
- PR #1422 C++: Added a RAII wrapper for CUDA streams
- PR #1701 Added `unique` method for stringColumns
- PR #1713 Add documentation for Dask-XGBoost
- PR #1666 CSV Reader: Improve performance for files with large number of columns
- PR #1725 Enable the ability to use a single column groupby as its own index
- PR #1759 Add an example showing simultaneous rolling averages to `apply_grouped` documentation
- PR #1746 C++: Remove unused code: `windowed_ops.cu`, `sorting.cu`, `hash_ops.cu`
- PR #1748 C++: Add `bool` nullability flag to `device_table` row operators
- PR #1764 Improve Numerical column: `mean_var` and `mean`
- PR #1767 Speed up Python unit tests
- PR #1770 Added build.sh script, updated CI scripts and documentation
- PR #1739 ORC Reader: Add more pytest coverage
- PR #1696 Added null support in `Series.replace()`.
- PR #1390 Added some basic utility functions for `gdf_column`'s
- PR #1791 Added general column comparison code for testing
- PR #1795 Add printing of git submodule info to `print_env.sh`
- PR #1796 Removing old sort based group by code and gdf_filter
- PR #1811 Added funtions for copying/allocating `cudf::table`s
- PR #1838 Improve columnops.column_empty so that it returns typed columns instead of a generic Column
- PR #1890 Add utils.get_dummies- a pandas-like wrapper around one_hot-encoding
- PR #1823 CSV Reader: default the column type to string for empty dataframes
- PR #1827 Create bindings for scalar-vector binops, and update one_hot_encoding to use them
- PR #1817 Operators now support different sized dataframes as long as they don't share different sized columns
- PR #1855 Transition replace_nulls to new C++ API and update corresponding Cython/Python code
- PR #1858 Add `std::initializer_list` constructor to `column_wrapper`
- PR #1846 C++ type-erased gdf_equal_columns test util; fix gdf_equal_columns logic error
- PR #1390 Added some basic utility functions for `gdf_column`s
- PR #1391 Tidy up bit-resolution-operation and bitmask class code
- PR #1882 Add iloc functionality to MultiIndex dataframes
- PR #1884 Rolling windows: general enhancements and better coverage for unit tests
- PR #1886 support GDF_STRING_CATEGORY columns in apply_boolean_mask, drop_nulls and other libcudf functions
- PR #1896 Improve performance of groupby with levels specified in dask-cudf
- PR #1915 Improve iloc performance for non-contiguous row selection
- PR #1859 Convert read_json into a C++ API
- PR #1919 Rename libcudf namespace gdf to namespace cudf
- PR #1850 Support left_on and right_on for DataFrame merge operator
- PR #1930 Specialize constructor for `cudf::bool8` to cast argument to `bool`
- PR #1938 Add default constructor for `column_wrapper`
- PR #1930 Specialize constructor for `cudf::bool8` to cast argument to `bool`
- PR #1952 consolidate libcudf public API headers in include/cudf
- PR #1949 Improved selection with boolmask using libcudf `apply_boolean_mask`
- PR #1956 Add support for nulls in `query()`
- PR #1973 Update `std::tuple` to `std::pair` in top-most libcudf APIs and C++ transition guide
- PR #1981 Convert read_csv into a C++ API
- PR #1868 ORC Reader: Support row index for speed up on small/medium datasets
- PR #1964 Added support for list-like types in Series.str.cat
- PR #2005 Use HTML5 details tag in bug report issue template
- PR #2003 Removed few redundant unit-tests from test_string.py::test_string_cat
- PR #1944 Groupby design improvements
- PR #2017 Convert `read_orc()` into a C++ API
- PR #2011 Convert `read_parquet()` into a C++ API
- PR #1756 Add documentation "10 Minutes to cuDF and dask_cuDF"
- PR #2034 Adding support for string columns concatenation using "add" binary operator
- PR #2042 Replace old "10 Minutes" guide with new guide for docs build process
- PR #2036 Make library of common test utils to speed up tests compilation
- PR #2022 Facilitating get_dummies to be a high level api too
- PR #2050 Namespace IO readers and add back free-form `read_xxx` functions
- PR #2104 Add a functional ``sort=`` keyword argument to groupby
- PR #2108 Add `find_and_replace` for StringColumn for replacing single values
- PR #1803 cuDF/CuPy interoperability documentation

## Bug Fixes

- PR #1465 Fix for test_orc.py and test_sparse_df.py test failures
- PR #1583 Fix underlying issue in `as_index()` that was causing `Series.quantile()` to fail
- PR #1680 Add errors= keyword to drop() to fix cudf-dask bug
- PR #1651 Fix `query` function on empty dataframe
- PR #1616 Fix CategoricalColumn to access categories by index instead of iteration
- PR #1660 Fix bug in `loc` when indexing with a column name (a string)
- PR #1683 ORC reader: fix timestamp conversion to UTC
- PR #1613 Improve CategoricalColumn.fillna(-1) performance
- PR #1642 Fix failure of CSV_TEST gdf_csv_test.SkiprowsNrows on multiuser systems
- PR #1709 Fix handling of `datetime64[ms]` in `dataframe.select_dtypes`
- PR #1704 CSV Reader: Add support for the plus sign in number fields
- PR #1687 CSV reader: return an empty dataframe for zero size input
- PR #1757 Concatenating columns with null columns
- PR #1755 Add col_level keyword argument to melt
- PR #1758 Fix df.set_index() when setting index from an empty column
- PR #1749 ORC reader: fix long strings of NULL values resulting in incorrect data
- PR #1742 Parquet Reader: Fix index column name to match PANDAS compat
- PR #1782 Update libcudf doc version
- PR #1783 Update conda dependencies
- PR #1786 Maintain the original series name in series.unique output
- PR #1760 CSV Reader: fix segfault when dtype list only includes columns from usecols list
- PR #1831 build.sh: Assuming python is in PATH instead of using PYTHON env var
- PR #1839 Raise an error instead of segfaulting when transposing a DataFrame with StringColumns
- PR #1840 Retain index correctly during merge left_on right_on
- PR #1825 cuDF: Multiaggregation Groupby Failures
- PR #1789 CSV Reader: Fix missing support for specifying `int8` and `int16` dtypes
- PR #1857 Cython Bindings: Handle `bool` columns while calling `column_view_from_NDArrays`
- PR #1849 Allow DataFrame support methods to pass arguments to the methods
- PR #1847 Fixed #1375 by moving the nvstring check into the wrapper function
- PR #1864 Fixing cudf reduction for POWER platform
- PR #1869 Parquet reader: fix Dask timestamps not matching with Pandas (convert to milliseconds)
- PR #1876 add dtype=bool for `any`, `all` to treat integer column correctly
- PR #1875 CSV reader: take NaN values into account in dtype detection
- PR #1873 Add column dtype checking for the all/any methods
- PR #1902 Bug with string iteration in _apply_basic_agg
- PR #1887 Fix for initialization issue in pq_read_arg,orc_read_arg
- PR #1867 JSON reader: add support for null/empty fields, including the 'null' literal
- PR #1891 Fix bug #1750 in string column comparison
- PR #1909 Support of `to_pandas()` of boolean series with null values
- PR #1923 Use prefix removal when two aggs are called on a SeriesGroupBy
- PR #1914 Zero initialize gdf_column local variables
- PR #1959 Add support for comparing boolean Series to scalar
- PR #1966 Ignore index fix in series append
- PR #1967 Compute index __sizeof__ only once for DataFrame __sizeof__
- PR #1977 Support CUDA installation in default system directories
- PR #1982 Fixes incorrect index name after join operation
- PR #1985 Implement `GDF_PYMOD`, a special modulo that follows python's sign rules
- PR #1991 Parquet reader: fix decoding of NULLs
- PR #1990 Fixes a rendering bug in the `apply_grouped` documentation
- PR #1978 Fix for values being filled in an empty dataframe
- PR #2001 Correctly create MultiColumn from Pandas MultiColumn
- PR #2006 Handle empty dataframe groupby construction for dask
- PR #1965 Parquet Reader: Fix duplicate index column when it's already in `use_cols`
- PR #2033 Add pip to conda environment files to fix warning
- PR #2028 CSV Reader: Fix reading of uncompressed files without a recognized file extension
- PR #2073 Fix an issue when gathering columns with NVCategory and nulls
- PR #2053 cudf::apply_boolean_mask return empty column for empty boolean mask
- PR #2066 exclude `IteratorTest.mean_var_output` test from debug build
- PR #2069 Fix JNI code to use read_csv and read_parquet APIs
- PR #2071 Fix bug with unfound transitive dependencies for GTests in Ubuntu 18.04
- PR #2089 Configure Sphinx to render params correctly
- PR #2091 Fix another bug with unfound transitive dependencies for `cudftestutils` in Ubuntu 18.04
- PR #2115 Just apply `--disable-new-dtags` instead of trying to define all the transitive dependencies
- PR #2106 Fix errors in JitCache tests caused by sharing of device memory between processes
- PR #2120 Fix errors in JitCache tests caused by running multiple threads on the same data
- PR #2102 Fix memory leak in groupby
- PR #2113 fixed typo in to_csv code example


# cudf 0.7.2 (16 May 2019)

## New Features

- PR #1735 Added overload for atomicAdd on int64. Streamlined implementation of custom atomic overloads.
- PR #1741 Add MultiIndex concatenation

## Bug Fixes

- PR #1718 Fix issue with SeriesGroupBy MultiIndex in dask-cudf
- PR #1734 Python: fix performance regression for groupby count() aggregations
- PR #1768 Cython: fix handling read only schema buffers in gpuarrow reader


# cudf 0.7.1 (11 May 2019)

## New Features

- PR #1702 Lazy load MultiIndex to return groupby performance to near optimal.

## Bug Fixes

- PR #1708 Fix handling of `datetime64[ms]` in `dataframe.select_dtypes`


# cuDF 0.7.0 (10 May 2019)

## New Features

- PR #982 Implement gdf_group_by_without_aggregations and gdf_unique_indices functions
- PR #1142 Add `GDF_BOOL` column type
- PR #1194 Implement overloads for CUDA atomic operations
- PR #1292 Implemented Bitwise binary ops AND, OR, XOR (&, |, ^)
- PR #1235 Add GPU-accelerated Parquet Reader
- PR #1335 Added local_dict arg in `DataFrame.query()`.
- PR #1282 Add Series and DataFrame.describe()
- PR #1356 Rolling windows
- PR #1381 Add DataFrame._get_numeric_data
- PR #1388 Add CODEOWNERS file to auto-request reviews based on where changes are made
- PR #1396 Add DataFrame.drop method
- PR #1413 Add DataFrame.melt method
- PR #1412 Add DataFrame.pop()
- PR #1419 Initial CSV writer function
- PR #1441 Add Series level cumulative ops (cumsum, cummin, cummax, cumprod)
- PR #1420 Add script to build and test on a local gpuCI image
- PR #1440 Add DatetimeColumn.min(), DatetimeColumn.max()
- PR #1455 Add Series.Shift via Numba kernel
- PR #1441 Add Series level cumulative ops (cumsum, cummin, cummax, cumprod)
- PR #1461 Add Python coverage test to gpu build
- PR #1445 Parquet Reader: Add selective reading of rows and row group
- PR #1532 Parquet Reader: Add support for INT96 timestamps
- PR #1516 Add Series and DataFrame.ndim
- PR #1556 Add libcudf C++ transition guide
- PR #1466 Add GPU-accelerated ORC Reader
- PR #1565 Add build script for nightly doc builds
- PR #1508 Add Series isna, isnull, and notna
- PR #1456 Add Series.diff() via Numba kernel
- PR #1588 Add Index `astype` typecasting
- PR #1301 MultiIndex support
- PR #1599 Level keyword supported in groupby
- PR #929 Add support operations to dataframe
- PR #1609 Groupby accept list of Series
- PR #1658 Support `group_keys=True` keyword in groupby method

## Improvements

- PR #1531 Refactor closures as private functions in gpuarrow
- PR #1404 Parquet reader page data decoding speedup
- PR #1076 Use `type_dispatcher` in join, quantiles, filter, segmented sort, radix sort and hash_groupby
- PR #1202 Simplify README.md
- PR #1149 CSV Reader: Change convertStrToValue() functions to `__device__` only
- PR #1238 Improve performance of the CUDA trie used in the CSV reader
- PR #1245 Use file cache for JIT kernels
- PR #1278 Update CONTRIBUTING for new conda environment yml naming conventions
- PR #1163 Refactored UnaryOps. Reduced API to two functions: `gdf_unary_math` and `gdf_cast`. Added `abs`, `-`, and `~` ops. Changed bindings to Cython
- PR #1284 Update docs version
- PR #1287 add exclude argument to cudf.select_dtype function
- PR #1286 Refactor some of the CSV Reader kernels into generic utility functions
- PR #1291 fillna in `Series.to_gpu_array()` and `Series.to_array()` can accept the scalar too now.
- PR #1005 generic `reduction` and `scan` support
- PR #1349 Replace modernGPU sort join with thrust.
- PR #1363 Add a dataframe.mean(...) that raises NotImplementedError to satisfy `dask.dataframe.utils.is_dataframe_like`
- PR #1319 CSV Reader: Use column wrapper for gdf_column output alloc/dealloc
- PR #1376 Change series quantile default to linear
- PR #1399 Replace CFFI bindings for NVTX functions with Cython bindings
- PR #1389 Refactored `set_null_count()`
- PR #1386 Added macros `GDF_TRY()`, `CUDF_TRY()` and `ASSERT_CUDF_SUCCEEDED()`
- PR #1435 Rework CMake and conda recipes to depend on installed libraries
- PR #1391 Tidy up bit-resolution-operation and bitmask class code
- PR #1439 Add cmake variable to enable compiling CUDA code with -lineinfo
- PR #1462 Add ability to read parquet files from arrow::io::RandomAccessFile
- PR #1453 Convert CSV Reader CFFI to Cython
- PR #1479 Convert Parquet Reader CFFI to Cython
- PR #1397 Add a utility function for producing an overflow-safe kernel launch grid configuration
- PR #1382 Add GPU parsing of nested brackets to cuIO parsing utilities
- PR #1481 Add cudf::table constructor to allocate a set of `gdf_column`s
- PR #1484 Convert GroupBy CFFI to Cython
- PR #1463 Allow and default melt keyword argument var_name to be None
- PR #1486 Parquet Reader: Use device_buffer rather than device_ptr
- PR #1525 Add cudatoolkit conda dependency
- PR #1520 Renamed `src/dataframe` to `src/table` and moved `table.hpp`. Made `types.hpp` to be type declarations only.
- PR #1492 Convert transpose CFFI to Cython
- PR #1495 Convert binary and unary ops CFFI to Cython
- PR #1503 Convert sorting and hashing ops CFFI to Cython
- PR #1522 Use latest release version in update-version CI script
- PR #1533 Remove stale join CFFI, fix memory leaks in join Cython
- PR #1521 Added `row_bitmask` to compute bitmask for rows of a table. Merged `valids_ops.cu` and `bitmask_ops.cu`
- PR #1553 Overload `hash_row` to avoid using intial hash values. Updated `gdf_hash` to select between overloads
- PR #1585 Updated `cudf::table` to maintain own copy of wrapped `gdf_column*`s
- PR #1559 Add `except +` to all Cython function definitions to catch C++ exceptions properly
- PR #1617 `has_nulls` and `column_dtypes` for `cudf::table`
- PR #1590 Remove CFFI from the build / install process entirely
- PR #1536 Convert gpuarrow CFFI to Cython
- PR #1655 Add `Column._pointer` as a way to access underlying `gdf_column*` of a `Column`
- PR #1655 Update readme conda install instructions for cudf version 0.6 and 0.7


## Bug Fixes

- PR #1233 Fix dtypes issue while adding the column to `str` dataframe.
- PR #1254 CSV Reader: fix data type detection for floating-point numbers in scientific notation
- PR #1289 Fix looping over each value instead of each category in concatenation
- PR #1293 Fix Inaccurate error message in join.pyx
- PR #1308 Add atomicCAS overload for `int8_t`, `int16_t`
- PR #1317 Fix catch polymorphic exception by reference in ipc.cu
- PR #1325 Fix dtype of null bitmasks to int8
- PR #1326 Update build documentation to use -DCMAKE_CXX11_ABI=ON
- PR #1334 Add "na_position" argument to CategoricalColumn sort_by_values
- PR #1321 Fix out of bounds warning when checking Bzip2 header
- PR #1359 Add atomicAnd/Or/Xor for integers
- PR #1354 Fix `fillna()` behaviour when replacing values with different dtypes
- PR #1347 Fixed core dump issue while passing dict_dtypes without column names in `cudf.read_csv()`
- PR #1379 Fixed build failure caused due to error: 'col_dtype' may be used uninitialized
- PR #1392 Update cudf Dockerfile and package_versions.sh
- PR #1385 Added INT8 type to `_schema_to_dtype` for use in GpuArrowReader
- PR #1393 Fixed a bug in `gdf_count_nonzero_mask()` for the case of 0 bits to count
- PR #1395 Update CONTRIBUTING to use the environment variable CUDF_HOME
- PR #1416 Fix bug at gdf_quantile_exact and gdf_quantile_appox
- PR #1421 Fix remove creation of series multiple times during `add_column()`
- PR #1405 CSV Reader: Fix memory leaks on read_csv() failure
- PR #1328 Fix CategoricalColumn to_arrow() null mask
- PR #1433 Fix NVStrings/categories includes
- PR #1432 Update NVStrings to 0.7.* to coincide with 0.7 development
- PR #1483 Modify CSV reader to avoid cropping blank quoted characters in non-string fields
- PR #1446 Merge 1275 hotfix from master into branch-0.7
- PR #1447 Fix legacy groupby apply docstring
- PR #1451 Fix hash join estimated result size is not correct
- PR #1454 Fix local build script improperly change directory permissions
- PR #1490 Require Dask 1.1.0+ for `is_dataframe_like` test or skip otherwise.
- PR #1491 Use more specific directories & groups in CODEOWNERS
- PR #1497 Fix Thrust issue on CentOS caused by missing default constructor of host_vector elements
- PR #1498 Add missing include guard to device_atomics.cuh and separated DEVICE_ATOMICS_TEST
- PR #1506 Fix csv-write call to updated NVStrings method
- PR #1510 Added nvstrings `fillna()` function
- PR #1507 Parquet Reader: Default string data to GDF_STRING
- PR #1535 Fix doc issue to ensure correct labelling of cudf.series
- PR #1537 Fix `undefined reference` link error in HashPartitionTest
- PR #1548 Fix ci/local/build.sh README from using an incorrect image example
- PR #1551 CSV Reader: Fix integer column name indexing
- PR #1586 Fix broken `scalar_wrapper::operator==`
- PR #1591 ORC/Parquet Reader: Fix missing import for FileNotFoundError exception
- PR #1573 Parquet Reader: Fix crash due to clash with ORC reader datasource
- PR #1607 Revert change of `column.to_dense_buffer` always return by copy for performance concerns
- PR #1618 ORC reader: fix assert & data output when nrows/skiprows isn't aligned to stripe boundaries
- PR #1631 Fix failure of TYPES_TEST on some gcc-7 based systems.
- PR #1641 CSV Reader: Fix skip_blank_lines behavior with Windows line terminators (\r\n)
- PR #1648 ORC reader: fix non-deterministic output when skiprows is non-zero
- PR #1676 Fix groupby `as_index` behaviour with `MultiIndex`
- PR #1659 Fix bug caused by empty groupbys and multiindex slicing throwing exceptions
- PR #1656 Correct Groupby failure in dask when un-aggregable columns are left in dataframe.
- PR #1689 Fix groupby performance regression
- PR #1694 Add Cython as a runtime dependency since it's required in `setup.py`


# cuDF 0.6.1 (25 Mar 2019)

## Bug Fixes

- PR #1275 Fix CentOS exception in DataFrame.hash_partition from using value "returned" by a void function


# cuDF 0.6.0 (22 Mar 2019)

## New Features

- PR #760 Raise `FileNotFoundError` instead of `GDF_FILE_ERROR` in `read_csv` if the file does not exist
- PR #539 Add Python bindings for replace function
- PR #823 Add Doxygen configuration to enable building HTML documentation for libcudf C/C++ API
- PR #807 CSV Reader: Add byte_range parameter to specify the range in the input file to be read
- PR #857 Add Tail method for Series/DataFrame and update Head method to use iloc
- PR #858 Add series feature hashing support
- PR #871 CSV Reader: Add support for NA values, including user specified strings
- PR #893 Adds PyArrow based parquet readers / writers to Python, fix category dtype handling, fix arrow ingest buffer size issues
- PR #867 CSV Reader: Add support for ignoring blank lines and comment lines
- PR #887 Add Series digitize method
- PR #895 Add Series groupby
- PR #898 Add DataFrame.groupby(level=0) support
- PR #920 Add feather, JSON, HDF5 readers / writers from PyArrow / Pandas
- PR #888 CSV Reader: Add prefix parameter for column names, used when parsing without a header
- PR #913 Add DLPack support: convert between cuDF DataFrame and DLTensor
- PR #939 Add ORC reader from PyArrow
- PR #918 Add Series.groupby(level=0) support
- PR #906 Add binary and comparison ops to DataFrame
- PR #958 Support unary and binary ops on indexes
- PR #964 Add `rename` method to `DataFrame`, `Series`, and `Index`
- PR #985 Add `Series.to_frame` method
- PR #985 Add `drop=` keyword to reset_index method
- PR #994 Remove references to pygdf
- PR #990 Add external series groupby support
- PR #988 Add top-level merge function to cuDF
- PR #992 Add comparison binaryops to DateTime columns
- PR #996 Replace relative path imports with absolute paths in tests
- PR #995 CSV Reader: Add index_col parameter to specify the column name or index to be used as row labels
- PR #1004 Add `from_gpu_matrix` method to DataFrame
- PR #997 Add property index setter
- PR #1007 Replace relative path imports with absolute paths in cudf
- PR #1013 select columns with df.columns
- PR #1016 Rename Series.unique_count() to nunique() to match pandas API
- PR #947 Prefixsum to handle nulls and float types
- PR #1029 Remove rest of relative path imports
- PR #1021 Add filtered selection with assignment for Dataframes
- PR #872 Adding NVCategory support to cudf apis
- PR #1052 Add left/right_index and left/right_on keywords to merge
- PR #1091 Add `indicator=` and `suffixes=` keywords to merge
- PR #1107 Add unsupported keywords to Series.fillna
- PR #1032 Add string support to cuDF python
- PR #1136 Removed `gdf_concat`
- PR #1153 Added function for getting the padded allocation size for valid bitmask
- PR #1148 Add cudf.sqrt for dataframes and Series
- PR #1159 Add Python bindings for libcudf dlpack functions
- PR #1155 Add __array_ufunc__ for DataFrame and Series for sqrt
- PR #1168 to_frame for series accepts a name argument


## Improvements

- PR #1218 Add dask-cudf page to API docs
- PR #892 Add support for heterogeneous types in binary ops with JIT
- PR #730 Improve performance of `gdf_table` constructor
- PR #561 Add Doxygen style comments to Join CUDA functions
- PR #813 unified libcudf API functions by replacing gpu_ with gdf_
- PR #822 Add support for `__cuda_array_interface__` for ingest
- PR #756 Consolidate common helper functions from unordered map and multimap
- PR #753 Improve performance of groupby sum and average, especially for cases with few groups.
- PR #836 Add ingest support for arrow chunked arrays in Column, Series, DataFrame creation
- PR #763 Format doxygen comments for csv_read_arg struct
- PR #532 CSV Reader: Use type dispatcher instead of switch block
- PR #694 Unit test utilities improvements
- PR #878 Add better indexing to Groupby
- PR #554 Add `empty` method and `is_monotonic` attribute to `Index`
- PR #1040 Fixed up Doxygen comment tags
- PR #909 CSV Reader: Avoid host->device->host copy for header row data
- PR #916 Improved unit testing and error checking for `gdf_column_concat`
- PR #941 Replace `numpy` call in `Series.hash_encode` with `numba`
- PR #942 Added increment/decrement operators for wrapper types
- PR #943 Updated `count_nonzero_mask` to return `num_rows` when the mask is null
- PR #952 Added trait to map C++ type to `gdf_dtype`
- PR #966 Updated RMM submodule.
- PR #998 Add IO reader/writer modules to API docs, fix for missing cudf.Series docs
- PR #1017 concatenate along columns for Series and DataFrames
- PR #1002 Support indexing a dataframe with another boolean dataframe
- PR #1018 Better concatenation for Series and Dataframes
- PR #1036 Use Numpydoc style docstrings
- PR #1047 Adding gdf_dtype_extra_info to gdf_column_view_augmented
- PR #1054 Added default ctor to SerialTrieNode to overcome Thrust issue in CentOS7 + CUDA10
- PR #1024 CSV Reader: Add support for hexadecimal integers in integral-type columns
- PR #1033 Update `fillna()` to use libcudf function `gdf_replace_nulls`
- PR #1066 Added inplace assignment for columns and select_dtypes for dataframes
- PR #1026 CSV Reader: Change the meaning and type of the quoting parameter to match Pandas
- PR #1100 Adds `CUDF_EXPECTS` error-checking macro
- PR #1092 Fix select_dtype docstring
- PR #1111 Added cudf::table
- PR #1108 Sorting for datetime columns
- PR #1120 Return a `Series` (not a `Column`) from `Series.cat.set_categories()`
- PR #1128 CSV Reader: The last data row does not need to be line terminated
- PR #1183 Bump Arrow version to 0.12.1
- PR #1208 Default to CXX11_ABI=ON
- PR #1252 Fix NVStrings dependencies for cuda 9.2 and 10.0
- PR #2037 Optimize the existing `gather` and `scatter` routines in `libcudf`

## Bug Fixes

- PR #821 Fix flake8 issues revealed by flake8 update
- PR #808 Resolved renamed `d_columns_valids` variable name
- PR #820 CSV Reader: fix the issue where reader adds additional rows when file uses \r\n as a line terminator
- PR #780 CSV Reader: Fix scientific notation parsing and null values for empty quotes
- PR #815 CSV Reader: Fix data parsing when tabs are present in the input CSV file
- PR #850 Fix bug where left joins where the left df has 0 rows causes a crash
- PR #861 Fix memory leak by preserving the boolean mask index
- PR #875 Handle unnamed indexes in to/from arrow functions
- PR #877 Fix ingest of 1 row arrow tables in from arrow function
- PR #876 Added missing `<type_traits>` include
- PR #889 Deleted test_rmm.py which has now moved to RMM repo
- PR #866 Merge v0.5.1 numpy ABI hotfix into 0.6
- PR #917 value_counts return int type on empty columns
- PR #611 Renamed `gdf_reduce_optimal_output_size()` -> `gdf_reduction_get_intermediate_output_size()`
- PR #923 fix index for negative slicing for cudf dataframe and series
- PR #927 CSV Reader: Fix category GDF_CATEGORY hashes not being computed properly
- PR #921 CSV Reader: Fix parsing errors with delim_whitespace, quotations in the header row, unnamed columns
- PR #933 Fix handling objects of all nulls in series creation
- PR #940 CSV Reader: Fix an issue where the last data row is missing when using byte_range
- PR #945 CSV Reader: Fix incorrect datetime64 when milliseconds or space separator are used
- PR #959 Groupby: Problem with column name lookup
- PR #950 Converting dataframe/recarry with non-contiguous arrays
- PR #963 CSV Reader: Fix another issue with missing data rows when using byte_range
- PR #999 Fix 0 sized kernel launches and empty sort_index exception
- PR #993 Fix dtype in selecting 0 rows from objects
- PR #1009 Fix performance regression in `to_pandas` method on DataFrame
- PR #1008 Remove custom dask communication approach
- PR #1001 CSV Reader: Fix a memory access error when reading a large (>2GB) file with date columns
- PR #1019 Binary Ops: Fix error when one input column has null mask but other doesn't
- PR #1014 CSV Reader: Fix false positives in bool value detection
- PR #1034 CSV Reader: Fix parsing floating point precision and leading zero exponents
- PR #1044 CSV Reader: Fix a segfault when byte range aligns with a page
- PR #1058 Added support for `DataFrame.loc[scalar]`
- PR #1060 Fix column creation with all valid nan values
- PR #1073 CSV Reader: Fix an issue where a column name includes the return character
- PR #1090 Updating Doxygen Comments
- PR #1080 Fix dtypes returned from loc / iloc because of lists
- PR #1102 CSV Reader: Minor fixes and memory usage improvements
- PR #1174: Fix release script typo
- PR #1137 Add prebuild script for CI
- PR #1118 Enhanced the `DataFrame.from_records()` feature
- PR #1129 Fix join performance with index parameter from using numpy array
- PR #1145 Issue with .agg call on multi-column dataframes
- PR #908 Some testing code cleanup
- PR #1167 Fix issue with null_count not being set after inplace fillna()
- PR #1184 Fix iloc performance regression
- PR #1185 Support left_on/right_on and also on=str in merge
- PR #1200 Fix allocating bitmasks with numba instead of rmm in allocate_mask function
- PR #1213 Fix bug with csv reader requesting subset of columns using wrong datatype
- PR #1223 gpuCI: Fix label on rapidsai channel on gpu build scripts
- PR #1242 Add explicit Thrust exec policy to fix NVCATEGORY_TEST segfault on some platforms
- PR #1246 Fix categorical tests that failed due to bad implicit type conversion
- PR #1255 Fix overwriting conda package main label uploads
- PR #1259 Add dlpack includes to pip build


# cuDF 0.5.1 (05 Feb 2019)

## Bug Fixes

- PR #842 Avoid using numpy via cimport to prevent ABI issues in Cython compilation


# cuDF 0.5.0 (28 Jan 2019)

## New Features

- PR #722 Add bzip2 decompression support to `read_csv()`
- PR #693 add ZLIB-based GZIP/ZIP support to `read_csv_strings()`
- PR #411 added null support to gdf_order_by (new API) and cudf_table::sort
- PR #525 Added GitHub Issue templates for bugs, documentation, new features, and questions
- PR #501 CSV Reader: Add support for user-specified decimal point and thousands separator to read_csv_strings()
- PR #455 CSV Reader: Add support for user-specified decimal point and thousands separator to read_csv()
- PR #439 add `DataFrame.drop` method similar to pandas
- PR #356 add `DataFrame.transpose` method and `DataFrame.T` property similar to pandas
- PR #505 CSV Reader: Add support for user-specified boolean values
- PR #350 Implemented Series replace function
- PR #490 Added print_env.sh script to gather relevant environment details when reporting cuDF issues
- PR #474 add ZLIB-based GZIP/ZIP support to `read_csv()`
- PR #547 Added melt similar to `pandas.melt()`
- PR #491 Add CI test script to check for updates to CHANGELOG.md in PRs
- PR #550 Add CI test script to check for style issues in PRs
- PR #558 Add CI scripts for cpu-based conda and gpu-based test builds
- PR #524 Add Boolean Indexing
- PR #564 Update python `sort_values` method to use updated libcudf `gdf_order_by` API
- PR #509 CSV Reader: Input CSV file can now be passed in as a text or a binary buffer
- PR #607 Add `__iter__` and iteritems to DataFrame class
- PR #643 added a new api gdf_replace_nulls that allows a user to replace nulls in a column

## Improvements

- PR #426 Removed sort-based groupby and refactored existing groupby APIs. Also improves C++/CUDA compile time.
- PR #461 Add `CUDF_HOME` variable in README.md to replace relative pathing.
- PR #472 RMM: Created centralized rmm::device_vector alias and rmm::exec_policy
- PR #500 Improved the concurrent hash map class to support partitioned (multi-pass) hash table building.
- PR #454 Improve CSV reader docs and examples
- PR #465 Added templated C++ API for RMM to avoid explicit cast to `void**`
- PR #513 `.gitignore` tweaks
- PR #521 Add `assert_eq` function for testing
- PR #502 Simplify Dockerfile for local dev, eliminate old conda/pip envs
- PR #549 Adds `-rdynamic` compiler flag to nvcc for Debug builds
- PR #472 RMM: Created centralized rmm::device_vector alias and rmm::exec_policy
- PR #577 Added external C++ API for scatter/gather functions
- PR #500 Improved the concurrent hash map class to support partitioned (multi-pass) hash table building
- PR #583 Updated `gdf_size_type` to `int`
- PR #500 Improved the concurrent hash map class to support partitioned (multi-pass) hash table building
- PR #617 Added .dockerignore file. Prevents adding stale cmake cache files to the docker container
- PR #658 Reduced `JOIN_TEST` time by isolating overflow test of hash table size computation
- PR #664 Added Debuging instructions to README
- PR #651 Remove noqa marks in `__init__.py` files
- PR #671 CSV Reader: uncompressed buffer input can be parsed without explicitly specifying compression as None
- PR #684 Make RMM a submodule
- PR #718 Ensure sum, product, min, max methods pandas compatibility on empty datasets
- PR #720 Refactored Index classes to make them more Pandas-like, added CategoricalIndex
- PR #749 Improve to_arrow and from_arrow Pandas compatibility
- PR #766 Remove TravisCI references, remove unused variables from CMake, fix ARROW_VERSION in Cmake
- PR #773 Add build-args back to Dockerfile and handle dependencies based on environment yml file
- PR #781 Move thirdparty submodules to root and symlink in /cpp
- PR #843 Fix broken cudf/python API examples, add new methods to the API index

## Bug Fixes

- PR #569 CSV Reader: Fix days being off-by-one when parsing some dates
- PR #531 CSV Reader: Fix incorrect parsing of quoted numbers
- PR #465 Added templated C++ API for RMM to avoid explicit cast to `void**`
- PR #473 Added missing <random> include
- PR #478 CSV Reader: Add api support for auto column detection, header, mangle_dupe_cols, usecols
- PR #495 Updated README to correct where cffi pytest should be executed
- PR #501 Fix the intermittent segfault caused by the `thousands` and `compression` parameters in the csv reader
- PR #502 Simplify Dockerfile for local dev, eliminate old conda/pip envs
- PR #512 fix bug for `on` parameter in `DataFrame.merge` to allow for None or single column name
- PR #511 Updated python/cudf/bindings/join.pyx to fix cudf merge printing out dtypes
- PR #513 `.gitignore` tweaks
- PR #521 Add `assert_eq` function for testing
- PR #537 Fix CMAKE_CUDA_STANDARD_REQURIED typo in CMakeLists.txt
- PR #447 Fix silent failure in initializing DataFrame from generator
- PR #545 Temporarily disable csv reader thousands test to prevent segfault (test re-enabled in PR #501)
- PR #559 Fix Assertion error while using `applymap` to change the output dtype
- PR #575 Update `print_env.sh` script to better handle missing commands
- PR #612 Prevent an exception from occuring with true division on integer series.
- PR #630 Fix deprecation warning for `pd.core.common.is_categorical_dtype`
- PR #622 Fix Series.append() behaviour when appending values with different numeric dtype
- PR #603 Fix error while creating an empty column using None.
- PR #673 Fix array of strings not being caught in from_pandas
- PR #644 Fix return type and column support of dataframe.quantile()
- PR #634 Fix create `DataFrame.from_pandas()` with numeric column names
- PR #654 Add resolution check for GDF_TIMESTAMP in Join
- PR #648 Enforce one-to-one copy required when using `numba>=0.42.0`
- PR #645 Fix cmake build type handling not setting debug options when CMAKE_BUILD_TYPE=="Debug"
- PR #669 Fix GIL deadlock when launching multiple python threads that make Cython calls
- PR #665 Reworked the hash map to add a way to report the destination partition for a key
- PR #670 CMAKE: Fix env include path taking precedence over libcudf source headers
- PR #674 Check for gdf supported column types
- PR #677 Fix 'gdf_csv_test_Dates' gtest failure due to missing nrows parameter
- PR #604 Fix the parsing errors while reading a csv file using `sep` instead of `delimiter`.
- PR #686 Fix converting nulls to NaT values when converting Series to Pandas/Numpy
- PR #689 CSV Reader: Fix behavior with skiprows+header to match pandas implementation
- PR #691 Fixes Join on empty input DFs
- PR #706 CSV Reader: Fix broken dtype inference when whitespace is in data
- PR #717 CSV reader: fix behavior when parsing a csv file with no data rows
- PR #724 CSV Reader: fix build issue due to parameter type mismatch in a std::max call
- PR #734 Prevents reading undefined memory in gpu_expand_mask_bits numba kernel
- PR #747 CSV Reader: fix an issue where CUDA allocations fail with some large input files
- PR #750 Fix race condition for handling NVStrings in CMake
- PR #719 Fix merge column ordering
- PR #770 Fix issue where RMM submodule pointed to wrong branch and pin other to correct branches
- PR #778 Fix hard coded ABI off setting
- PR #784 Update RMM submodule commit-ish and pip paths
- PR #794 Update `rmm::exec_policy` usage to fix segmentation faults when used as temprory allocator.
- PR #800 Point git submodules to branches of forks instead of exact commits


# cuDF 0.4.0 (05 Dec 2018)

## New Features

- PR #398 add pandas-compatible `DataFrame.shape()` and `Series.shape()`
- PR #394 New documentation feature "10 Minutes to cuDF"
- PR #361 CSV Reader: Add support for strings with delimiters

## Improvements

 - PR #436 Improvements for type_dispatcher and wrapper structs
 - PR #429 Add CHANGELOG.md (this file)
 - PR #266 use faster CUDA-accelerated DataFrame column/Series concatenation.
 - PR #379 new C++ `type_dispatcher` reduces code complexity in supporting many data types.
 - PR #349 Improve performance for creating columns from memoryview objects
 - PR #445 Update reductions to use type_dispatcher. Adds integer types support to sum_of_squares.
 - PR #448 Improve installation instructions in README.md
 - PR #456 Change default CMake build to Release, and added option for disabling compilation of tests

## Bug Fixes

 - PR #444 Fix csv_test CUDA too many resources requested fail.
 - PR #396 added missing output buffer in validity tests for groupbys.
 - PR #408 Dockerfile updates for source reorganization
 - PR #437 Add cffi to Dockerfile conda env, fixes "cannot import name 'librmm'"
 - PR #417 Fix `map_test` failure with CUDA 10
 - PR #414 Fix CMake installation include file paths
 - PR #418 Properly cast string dtypes to programmatic dtypes when instantiating columns
 - PR #427 Fix and tests for Concatenation illegal memory access with nulls


# cuDF 0.3.0 (23 Nov 2018)

## New Features

 - PR #336 CSV Reader string support

## Improvements

 - PR #354 source code refactored for better organization. CMake build system overhaul. Beginning of transition to Cython bindings.
 - PR #290 Add support for typecasting to/from datetime dtype
 - PR #323 Add handling pyarrow boolean arrays in input/out, add tests
 - PR #325 GDF_VALIDITY_UNSUPPORTED now returned for algorithms that don't support non-empty valid bitmasks
 - PR #381 Faster InputTooLarge Join test completes in ms rather than minutes.
 - PR #373 .gitignore improvements
 - PR #367 Doc cleanup & examples for DataFrame methods
 - PR #333 Add Rapids Memory Manager documentation
 - PR #321 Rapids Memory Manager adds file/line location logging and convenience macros
 - PR #334 Implement DataFrame `__copy__` and `__deepcopy__`
 - PR #271 Add NVTX ranges to pygdf
 - PR #311 Document system requirements for conda install

## Bug Fixes

 - PR #337 Retain index on `scale()` function
 - PR #344 Fix test failure due to PyArrow 0.11 Boolean handling
 - PR #364 Remove noexcept from managed_allocator;  CMakeLists fix for NVstrings
 - PR #357 Fix bug that made all series be considered booleans for indexing
 - PR #351 replace conda env configuration for developers
 - PRs #346 #360 Fix CSV reading of negative numbers
 - PR #342 Fix CMake to use conda-installed nvstrings
 - PR #341 Preserve categorical dtype after groupby aggregations
 - PR #315 ReadTheDocs build update to fix missing libcuda.so
 - PR #320 FIX out-of-bounds access error in reductions.cu
 - PR #319 Fix out-of-bounds memory access in libcudf count_valid_bits
 - PR #303 Fix printing empty dataframe


# cuDF 0.2.0 and cuDF 0.1.0

These were initial releases of cuDF based on previously separate pyGDF and libGDF libraries.<|MERGE_RESOLUTION|>--- conflicted
+++ resolved
@@ -42,11 +42,8 @@
 - PR #3393 Implement df.cov and enable covariance/correlation in dask_cudf
 - PR #3401 Add dask_cudf ORC writer (to_orc)
 - PR #3331 Add copy_if_else
-<<<<<<< HEAD
+- PR #3172 Define and implement new fill/repeat/copy_range APIs
 - PR #3434 Normalize NaNs and Zeroes (JNI bindings)
-=======
-- PR #3172 Define and implement new fill/repeat/copy_range APIs
->>>>>>> abfcbce4
 
 ## Improvements
 
