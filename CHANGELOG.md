--- conflicted
+++ resolved
@@ -74,13 +74,9 @@
 - PR #521 Add `assert_eq` function for testing
 - PR #502 Simplify Dockerfile for local dev, eliminate old conda/pip envs
 - PR #549 Adds `-rdynamic` compiler flag to nvcc for Debug builds
-<<<<<<< HEAD
 - PR #472 RMM: Created centralized rmm::device_vector alias and rmm::exec_policy
-<<<<<<< HEAD
 - PR #577 Added external C++ API for scatter/gather functions
-=======
 - PR #500 Improved the concurrent hash map class to support partitioned (multi-pass) hash table building
->>>>>>> 183df6b1
 - PR #583 Updated `gdf_size_type` to `int`
 - PR #500 Improved the concurrent hash map class to support partitioned (multi-pass) hash table building
 - PR #617 Added .dockerignore file. Prevents adding stale cmake cache files to the docker container
