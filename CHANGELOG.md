--- conflicted
+++ resolved
@@ -18,16 +18,12 @@
 - PR #4655 Raise error for list like dtypes in cudf
 - PR #4548 Remove string_view is_null method
 - PR #4645 Add Alias for `kurtosis` as `kurt`
-<<<<<<< HEAD
 - PR #4668 Add Java bindings for log2/log10 unary ops and log_base binary op
 - PR #4616 Enable different RMM allocation modes in unit tests
 - PR #4700 Expose events and more stream functionality in java
 - PR #4699 Make Java's MemoryBuffer public and add MemoryBuffer.slice
 - PR #4691 Fix compiler argument syntax for ccache
-=======
-- PR #4616 Enable different RMM allocation modes in unit tests
 - PR #4674 Refactor `build_categorical_column` callers and introduce assertion of children offsets
->>>>>>> dbc85cb5
 
 ## Bug Fixes
 
@@ -45,10 +41,7 @@
 - PR #4617 Fix memory leak in aggregation object destructor
 - PR #4633 String concatenation fix in `DataFrame.rename`
 - PR #4609 Fix to handle `Series.factorize` when index is set
-<<<<<<< HEAD
 - PR #4659 Fix strings::replace_re handling empty regex pattern
-=======
->>>>>>> dbc85cb5
 - PR #4652 Fix misaligned error when computing regex device structs
 - PR #4651 Fix hashing benchmark missing includes
 - PR #4679 Fix comments for make_dictionary_column factory functions
@@ -358,13 +351,9 @@
 - PR #4630 Remove dangling reference to RMM exec policy in drop duplicates tests.
 - PR #4625 Fix hash-based repartition bug in dask_cudf
 - PR #4662 Fix to handle `keep_index` in `partition_by_hash`
-<<<<<<< HEAD
 - PR #4683 Fix Slicing issue with categorical column in DataFrame
 - PR #4676 Fix bug in `_shuffle_group` for repartition
 - PR #4681 Fix `test_repr` tests that were generating a `RangeIndex` for column names
-=======
-- PR #4676 Fix bug in `_shuffle_group` for repartition
->>>>>>> dbc85cb5
 
 
 # cuDF 0.12.0 (04 Feb 2020)
