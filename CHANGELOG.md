# cuDF 0.6.0 (Date TBD)

## New Features

- PR #539 Add Python bindings for replace function
<<<<<<< HEAD
- PR #855 Improve string formatting
=======
- PR #807 CSV Reader: Add byte_range parameter to specify the range in the input file to be read
>>>>>>> 34b2a38d

## Improvements

- PR #730 Improve performance of `gdf_table` constructor
- PR #532 CSV Reader: Use type dispatcher instead of switch block

## Bug Fixes

- PR #821 Fix flake8 issues revealed by flake8 update
- PR #808 Resolved renamed `d_columns_valids` variable name
- PR #780 CSV Reader: Fix scientific notation parsing and null values for empty quotes


# cuDF 0.5.0 (28 Jan 2019)

## New Features

- PR #722 Add bzip2 decompression support to `read_csv()`
- PR #693 add ZLIB-based GZIP/ZIP support to `read_csv_strings()`
- PR #411 added null support to gdf_order_by (new API) and cudf_table::sort
- PR #525 Added GitHub Issue templates for bugs, documentation, new features, and questions
- PR #501 CSV Reader: Add support for user-specified decimal point and thousands separator to read_csv_strings()
- PR #455 CSV Reader: Add support for user-specified decimal point and thousands separator to read_csv()
- PR #439 add `DataFrame.drop` method similar to pandas
- PR #505 CSV Reader: Add support for user-specified boolean values
- PR #350 Implemented Series replace function
- PR #490 Added print_env.sh script to gather relevant environment details when reporting cuDF issues
- PR #474 add ZLIB-based GZIP/ZIP support to `read_csv()`
- PR #547 Added melt similar to `pandas.melt()`
- PR #491 Add CI test script to check for updates to CHANGELOG.md in PRs
- PR #550 Add CI test script to check for style issues in PRs
- PR #558 Add CI scripts for cpu-based conda and gpu-based test builds
- PR #524 Add Boolean Indexing
- PR #564 Update python `sort_values` method to use updated libcudf `gdf_order_by` API
- PR #509 CSV Reader: Input CSV file can now be passed in as a text or a binary buffer
- PR #607 Add `__iter__` and iteritems to DataFrame class
- PR #576 Create BitMask class and unit test to make 32-bit bit masks
- PR #608 Added the `DataFrame.iloc[]` and `Series.iloc[]` features
- PR #600 Enable deep or shallow copy
- PR #635 Add Doxygen template
- PR #649 Add `cudf.from_pandas` function
- PR #633 CSV Reader: Add support for the nrows parameter to specify the number of rows to read from the input file
- PR #668 Added Python 3.7 support, upgraded packages: pandas>=0.23.4, pyarrow=0.11.1, numba>=0.40.0, cython>=0.29, GLIBCXX11 ABI compatibility; align with gcc7 conda update
- PR #679 Test Series indexing, support integer scalars and integer sequences
- PR #567 Adds setup for a wheel which is installable by pip
- PR #718 Expose `product` reduction method to Python and add `GDF_NOTIMPLEMENTED_ERROR` error value

## Improvements

- PR #426 Removed sort-based groupby and refactored existing groupby APIs. Also improves C++/CUDA compile time.
- PR #461 Add `CUDF_HOME` variable in README.md to replace relative pathing.
- PR #472 RMM: Created centralized rmm::device_vector alias and rmm::exec_policy
- PR #500 Improved the concurrent hash map class to support partitioned (multi-pass) hash table building.
- PR #454 Improve CSV reader docs and examples
- PR #465 Added templated C++ API for RMM to avoid explicit cast to `void**`
- PR #513 `.gitignore` tweaks
- PR #521 Add `assert_eq` function for testing
- PR #502 Simplify Dockerfile for local dev, eliminate old conda/pip envs
- PR #549 Adds `-rdynamic` compiler flag to nvcc for Debug builds
- PR #500 Improved the concurrent hash map class to support partitioned (multi-pass) hash table building
- PR #583 Updated `gdf_size_type` to `int`
- PR #617 Added .dockerignore file. Prevents adding stale cmake cache files to the docker container
- PR #658 Reduced `JOIN_TEST` time by isolating overflow test of hash table size computation
- PR #664 Added Debuging instructions to README
- PR #651 Remove noqa marks in `__init__.py` files
- PR #671 CSV Reader: uncompressed buffer input can be parsed without explicitly specifying compression as None
- PR #684 Make RMM a submodule
- PR #718 Ensure sum, product, min, max methods pandas compatibility on empty datasets
- PR #720 Refactored Index classes to make them more Pandas-like, added CategoricalIndex
- PR #749 Improve to_arrow and from_arrow Pandas compatibility
- PR #766 Remove TravisCI references, remove unused variables from CMake, fix ARROW_VERSION in Cmake
- PR #773 Add build-args back to Dockerfile and handle dependencies based on environment yml file
- PR #781 Move thirdparty submodules to root and symlink in /cpp
- PR #843 Fix broken cudf/python API examples, add new methods to the API index

## Bug Fixes

- PR #569 CSV Reader: Fix days being off-by-one when parsing some dates
- PR #531 CSV Reader: Fix incorrect parsing of quoted numbers
- PR #465 Added templated C++ API for RMM to avoid explicit cast to `void**`
- PR #473 Added missing <random> include
- PR #478 CSV Reader: Add api support for auto column detection, header, mangle_dupe_cols, usecols
- PR #495 Updated README to correct where cffi pytest should be executed
- PR #501 Fix the intermittent segfault caused by the `thousands` and `compression` parameters in the csv reader
- PR #502 Simplify Dockerfile for local dev, eliminate old conda/pip envs
- PR #512 fix bug for `on` parameter in `DataFrame.merge` to allow for None or single column name
- PR #511 Updated python/cudf/bindings/join.pyx to fix cudf merge printing out dtypes
- PR #513 `.gitignore` tweaks
- PR #521 Add `assert_eq` function for testing
- PR #537 Fix CMAKE_CUDA_STANDARD_REQURIED typo in CMakeLists.txt
- PR #447 Fix silent failure in initializing DataFrame from generator
- PR #545 Temporarily disable csv reader thousands test to prevent segfault (test re-enabled in PR #501)
- PR #559 Fix Assertion error while using `applymap` to change the output dtype
- PR #575 Update `print_env.sh` script to better handle missing commands
- PR #612 Prevent an exception from occuring with true division on integer series.
- PR #630 Fix deprecation warning for `pd.core.common.is_categorical_dtype`
- PR #622 Fix Series.append() behaviour when appending values with different numeric dtype
- PR #603 Fix error while creating an empty column using None.
- PR #673 Fix array of strings not being caught in from_pandas
- PR #644 Fix return type and column support of dataframe.quantile()
- PR #634 Fix create `DataFrame.from_pandas()` with numeric column names
- PR #654 Add resolution check for GDF_TIMESTAMP in Join
- PR #648 Enforce one-to-one copy required when using `numba>=0.42.0`
- PR #645 Fix cmake build type handling not setting debug options when CMAKE_BUILD_TYPE=="Debug"
- PR #669 Fix GIL deadlock when launching multiple python threads that make Cython calls
- PR #665 Reworked the hash map to add a way to report the destination partition for a key
- PR #670 CMAKE: Fix env include path taking precedence over libcudf source headers
- PR #674 Check for gdf supported column types
- PR #677 Fix 'gdf_csv_test_Dates' gtest failure due to missing nrows parameter
- PR #604 Fix the parsing errors while reading a csv file using `sep` instead of `delimiter`.
- PR #686 Fix converting nulls to NaT values when converting Series to Pandas/Numpy
- PR #689 CSV Reader: Fix behavior with skiprows+header to match pandas implementation
- PR #691 Fixes Join on empty input DFs
- PR #706 CSV Reader: Fix broken dtype inference when whitespace is in data
- PR #717 CSV reader: fix behavior when parsing a csv file with no data rows
- PR #724 CSV Reader: fix build issue due to parameter type mismatch in a std::max call
- PR #734 Prevents reading undefined memory in gpu_expand_mask_bits numba kernel
- PR #747 CSV Reader: fix an issue where CUDA allocations fail with some large input files
- PR #750 Fix race condition for handling NVStrings in CMake
- PR #719 Fix merge column ordering
- PR #770 Fix issue where RMM submodule pointed to wrong branch and pin other to correct branches
- PR #778 Fix hard coded ABI off setting
- PR #784 Update RMM submodule commit-ish and pip paths
- PR #794 Update `rmm::exec_policy` usage to fix segmentation faults when used as temprory allocator.
- PR #800 Point git submodules to branches of forks instead of exact commits


# cuDF 0.4.0 (05 Dec 2018)

## New Features

- PR #398 add pandas-compatible `DataFrame.shape()` and `Series.shape()`
- PR #394 New documentation feature "10 Minutes to cuDF"
- PR #361 CSV Reader: Add support for strings with delimiters

## Improvements

 - PR #436 Improvements for type_dispatcher and wrapper structs
 - PR #429 Add CHANGELOG.md (this file)
 - PR #266 use faster CUDA-accelerated DataFrame column/Series concatenation.
 - PR #379 new C++ `type_dispatcher` reduces code complexity in supporting many data types.
 - PR #349 Improve performance for creating columns from memoryview objects
 - PR #445 Update reductions to use type_dispatcher. Adds integer types support to sum_of_squares.
 - PR #448 Improve installation instructions in README.md
 - PR #456 Change default CMake build to Release, and added option for disabling compilation of tests

## Bug Fixes

 - PR #444 Fix csv_test CUDA too many resources requested fail.
 - PR #396 added missing output buffer in validity tests for groupbys.
 - PR #408 Dockerfile updates for source reorganization
 - PR #437 Add cffi to Dockerfile conda env, fixes "cannot import name 'librmm'"
 - PR #417 Fix `map_test` failure with CUDA 10
 - PR #414 Fix CMake installation include file paths
 - PR #418 Properly cast string dtypes to programmatic dtypes when instantiating columns
 - PR #427 Fix and tests for Concatenation illegal memory access with nulls


# cuDF 0.3.0 (23 Nov 2018)

## New Features

 - PR #336 CSV Reader string support

## Improvements

 - PR #354 source code refactored for better organization. CMake build system overhaul. Beginning of transition to Cython bindings.
 - PR #290 Add support for typecasting to/from datetime dtype
 - PR #323 Add handling pyarrow boolean arrays in input/out, add tests
 - PR #325 GDF_VALIDITY_UNSUPPORTED now returned for algorithms that don't support non-empty valid bitmasks
 - PR #381 Faster InputTooLarge Join test completes in ms rather than minutes.
 - PR #373 .gitignore improvements
 - PR #367 Doc cleanup & examples for DataFrame methods
 - PR #333 Add Rapids Memory Manager documentation
 - PR #321 Rapids Memory Manager adds file/line location logging and convenience macros
 - PR #334 Implement DataFrame `__copy__` and `__deepcopy__`
 - PR #271 Add NVTX ranges to pygdf
 - PR #311 Document system requirements for conda install

## Bug Fixes

 - PR #337 Retain index on `scale()` function
 - PR #344 Fix test failure due to PyArrow 0.11 Boolean handling
 - PR #364 Remove noexcept from managed_allocator;  CMakeLists fix for NVstrings
 - PR #357 Fix bug that made all series be considered booleans for indexing
 - PR #351 replace conda env configuration for developers
 - PRs #346 #360 Fix CSV reading of negative numbers
 - PR #342 Fix CMake to use conda-installed nvstrings
 - PR #341 Preserve categorical dtype after groupby aggregations
 - PR #315 ReadTheDocs build update to fix missing libcuda.so
 - PR #320 FIX out-of-bounds access error in reductions.cu
 - PR #319 Fix out-of-bounds memory access in libcudf count_valid_bits
 - PR #303 Fix printing empty dataframe


# cuDF 0.2.0 and cuDF 0.1.0

These were initial releases of cuDF based on previously separate pyGDF and libGDF libraries.
<|MERGE_RESOLUTION|>--- conflicted
+++ resolved
@@ -3,11 +3,8 @@
 ## New Features
 
 - PR #539 Add Python bindings for replace function
-<<<<<<< HEAD
+- PR #807 CSV Reader: Add byte_range parameter to specify the range in the input file to be read
 - PR #855 Improve string formatting
-=======
-- PR #807 CSV Reader: Add byte_range parameter to specify the range in the input file to be read
->>>>>>> 34b2a38d
 
 ## Improvements
 
