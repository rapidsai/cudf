
# cuDF 0.5.0 (Date TBD)

## New Features

- PR #693 add ZLIB-based GZIP/ZIP support to `read_csv_strings()`
- PR #411 added null support to gdf_order_by (new API) and cudf_table::sort
- PR #525 Added GitHub Issue templates for bugs, documentation, new features, and questions
- PR #501 CSV Reader: Add support for user-specified decimal point and thousands separator to read_csv_strings()
- PR #455 CSV Reader: Add support for user-specified decimal point and thousands separator to read_csv()
- PR #439 add `DataFrame.drop` method similar to pandas
- PR #505 CSV Reader: Add support for user-specified boolean values
- PR #350 Implemented Series replace function
- PR #490 Added print_env.sh script to gather relevant environment details when reporting cuDF issues
- PR #474 add ZLIB-based GZIP/ZIP support to `read_csv()`
- PR #547 Added melt similar to `pandas.melt()`
- PR #491 Add CI test script to check for updates to CHANGELOG.md in PRs
- PR #550 Add CI test script to check for style issues in PRs
- PR #558 Add CI scripts for cpu-based conda and gpu-based test builds
- PR #524 Add Boolean Indexing
- PR #564 Update python `sort_values` method to use updated libcudf `gdf_order_by` API
- PR #509 CSV Reader: Input CSV file can now be passed in as a text or a binary buffer
- PR #607 Add `__iter__` and iteritems to DataFrame class
- PR #576 Create BitMask class and unit test to make 32-bit bit masks
- PR #608 Added the `DataFrame.iloc[]` and `Series.iloc[]` features
- PR #600 Enable deep or shallow copy
- PR #635 Add Doxygen template
- PR #649 Add `cudf.from_pandas` function
- PR #633 CSV Reader: Add support for the nrows parameter to specify the number of rows to read from the input file
- PR #679 Test Series indexing, support integer scalars and integer sequences
- PR #567 Adds setup for a wheel which is installable by pip
- PR #718 Expose `product` reduction method to Python and add `GDF_NOTIMPLEMENTED_ERROR` error value

## Improvements

- PR #426 Removed sort-based groupby and refactored existing groupby APIs. Also improves C++/CUDA compile time.
- PR #461 Add `CUDF_HOME` variable in README.md to replace relative pathing.
- PR #472 RMM: Created centralized rmm::device_vector alias and rmm::exec_policy
- PR #500 Improved the concurrent hash map class to support partitioned (multi-pass) hash table building.
- PR #454 Improve CSV reader docs and examples
- PR #465 Added templated C++ API for RMM to avoid explicit cast to `void**`
- PR #513 `.gitignore` tweaks
- PR #521 Add `assert_eq` function for testing
- PR #502 Simplify Dockerfile for local dev, eliminate old conda/pip envs
- PR #549 Adds `-rdynamic` compiler flag to nvcc for Debug builds
- PR #472 RMM: Created centralized rmm::device_vector alias and rmm::exec_policy
- PR #500 Improved the concurrent hash map class to support partitioned (multi-pass) hash table building
- PR #583 Updated `gdf_size_type` to `int`
- PR #617 Added .dockerignore file. Prevents adding stale cmake cache files to the docker container
- PR #658 Reduced `JOIN_TEST` time by isolating overflow test of hash table size computation
- PR #664 Added Debuging instructions to README
- PR #651 Remove noqa marks in `__init__.py` files
- PR #671 CSV Reader: uncompressed buffer input can be parsed without explicitly specifying compression as None
- PR #718 Ensure sum, product, min, max methods pandas compatibility on empty datasets
- PR #720 Refactored Index classes to make them more Pandas-like, added CategoricalIndex
<<<<<<< HEAD
- PR #532 CSV Reader: Use type dispatcher instead of switch block
=======
- PR #730 Improve performance of `gdf_table` constructor 
>>>>>>> 17ac5177


## Bug Fixes

- PR #569 CSV Reader: Fix days being off-by-one when parsing some dates
- PR #531 CSV Reader: Fix incorrect parsing of quoted numbers
- PR #465 Added templated C++ API for RMM to avoid explicit cast to `void**`
- PR #473 Added missing <random> include
- PR #478 CSV Reader: Add api support for auto column detection, header, mangle_dupe_cols, usecols
- PR #495 Updated README to correct where cffi pytest should be executed
- PR #501 Fix the intermittent segfault caused by the `thousands` and `compression` parameters in the csv reader
- PR #502 Simplify Dockerfile for local dev, eliminate old conda/pip envs
- PR #512 fix bug for `on` parameter in `DataFrame.merge` to allow for None or single column name
- PR #511 Updated python/cudf/bindings/join.pyx to fix cudf merge printing out dtypes
- PR #513 `.gitignore` tweaks
- PR #521 Add `assert_eq` function for testing
- PR #537 Fix CMAKE_CUDA_STANDARD_REQURIED typo in CMakeLists.txt
- PR #447 Fix silent failure in initializing DataFrame from generator
- PR #545 Temporarily disable csv reader thousands test to prevent segfault (test re-enabled in PR #501)
- PR #559 Fix Assertion error while using `applymap` to change the output dtype
- PR #575 Update `print_env.sh` script to better handle missing commands
- PR #612 Prevent an exception from occuring with true division on integer series.
- PR #630 Fix deprecation warning for `pd.core.common.is_categorical_dtype`
- PR #622 Fix Series.append() behaviour when appending values with different numeric dtype
- PR #603 Fix error while creating an empty column using None.
- PR #673 Fix array of strings not being caught in from_pandas
- PR #644 Fix return type and column support of dataframe.quantile()
- PR #634 Fix create `DataFrame.from_pandas()` with numeric column names
- PR #654 Add resolution check for GDF_TIMESTAMP in Join
- PR #648 Enforce one-to-one copy required when using `numba>=0.42.0`
- PR #645 Fix cmake build type handling not setting debug options when CMAKE_BUILD_TYPE=="Debug"
- PR #669 Fix GIL deadlock when launching multiple python threads that make Cython calls
- PR #665 Reworked the hash map to add a way to report the destination partition for a key
- PR #670 CMAKE: Fix env include path taking precedence over libcudf source headers
- PR #674 Check for gdf supported column types
- PR #677 Fix 'gdf_csv_test_Dates' gtest failure due to missing nrows parameter
- PR #604 Fix the parsing errors while reading a csv file using `sep` instead of `delimiter`.
- PR #686 Fix converting nulls to NaT values when converting Series to Pandas/Numpy
- PR #689 CSV Reader: Fix behavior with skiprows+header to match pandas implementation
- PR #691 Fixes Join on empty input DFs
- PR #706 CSV Reader: Fix broken dtype inference when whitespace is in data
- PR #717 CSV reader: fix behavior when parsing a csv file with no data rows
- PR #724 CSV Reader: fix build issue due to parameter type mismatch in a std::max call
- PR #734 Prevents reading undefined memory in gpu_expand_mask_bits numba kernel


# cuDF 0.4.0 (05 Dec 2018)

## New Features

- PR #398 add pandas-compatible `DataFrame.shape()` and `Series.shape()`
- PR #394 New documentation feature "10 Minutes to cuDF"
- PR #361 CSV Reader: Add support for strings with delimiters

## Improvements

 - PR #436 Improvements for type_dispatcher and wrapper structs
 - PR #429 Add CHANGELOG.md (this file)
 - PR #266 use faster CUDA-accelerated DataFrame column/Series concatenation.
 - PR #379 new C++ `type_dispatcher` reduces code complexity in supporting many data types.
 - PR #349 Improve performance for creating columns from memoryview objects
 - PR #445 Update reductions to use type_dispatcher. Adds integer types support to sum_of_squares.
 - PR #448 Improve installation instructions in README.md
 - PR #456 Change default CMake build to Release, and added option for disabling compilation of tests

## Bug Fixes

 - PR #444 Fix csv_test CUDA too many resources requested fail.
 - PR #396 added missing output buffer in validity tests for groupbys.
 - PR #408 Dockerfile updates for source reorganization
 - PR #437 Add cffi to Dockerfile conda env, fixes "cannot import name 'librmm'"
 - PR #417 Fix `map_test` failure with CUDA 10
 - PR #414 Fix CMake installation include file paths
 - PR #418 Properly cast string dtypes to programmatic dtypes when instantiating columns
 - PR #427 Fix and tests for Concatenation illegal memory access with nulls


# cuDF 0.3.0 (23 Nov 2018)

## New Features

 - PR #336 CSV Reader string support

## Improvements

 - PR #354 source code refactored for better organization. CMake build system overhaul. Beginning of transition to Cython bindings.
 - PR #290 Add support for typecasting to/from datetime dtype
 - PR #323 Add handling pyarrow boolean arrays in input/out, add tests
 - PR #325 GDF_VALIDITY_UNSUPPORTED now returned for algorithms that don't support non-empty valid bitmasks
 - PR #381 Faster InputTooLarge Join test completes in ms rather than minutes.
 - PR #373 .gitignore improvements
 - PR #367 Doc cleanup & examples for DataFrame methods
 - PR #333 Add Rapids Memory Manager documentation
 - PR #321 Rapids Memory Manager adds file/line location logging and convenience macros
 - PR #334 Implement DataFrame `__copy__` and `__deepcopy__`
 - PR #271 Add NVTX ranges to pygdf
 - PR #311 Document system requirements for conda install

## Bug Fixes

 - PR #337 Retain index on `scale()` function
 - PR #344 Fix test failure due to PyArrow 0.11 Boolean handling
 - PR #364 Remove noexcept from managed_allocator;  CMakeLists fix for NVstrings
 - PR #357 Fix bug that made all series be considered booleans for indexing
 - PR #351 replace conda env configuration for developers
 - PRs #346 #360 Fix CSV reading of negative numbers
 - PR #342 Fix CMake to use conda-installed nvstrings
 - PR #341 Preserve categorical dtype after groupby aggregations
 - PR #315 ReadTheDocs build update to fix missing libcuda.so
 - PR #320 FIX out-of-bounds access error in reductions.cu
 - PR #319 Fix out-of-bounds memory access in libcudf count_valid_bits
 - PR #303 Fix printing empty dataframe


# cuDF 0.2.0 and cuDF 0.1.0

These were initial releases of cuDF based on previously separate pyGDF and libGDF libraries.
<|MERGE_RESOLUTION|>--- conflicted
+++ resolved
@@ -1,3 +1,14 @@
+
+# cuDF 0.6.0 (Date TBD)
+
+## New Features
+
+## Improvements
+
+- PR #532 CSV Reader: Use type dispatcher instead of switch block
+
+## Bug Fixes
+
 
 # cuDF 0.5.0 (Date TBD)
 
@@ -53,12 +64,7 @@
 - PR #671 CSV Reader: uncompressed buffer input can be parsed without explicitly specifying compression as None
 - PR #718 Ensure sum, product, min, max methods pandas compatibility on empty datasets
 - PR #720 Refactored Index classes to make them more Pandas-like, added CategoricalIndex
-<<<<<<< HEAD
-- PR #532 CSV Reader: Use type dispatcher instead of switch block
-=======
 - PR #730 Improve performance of `gdf_table` constructor 
->>>>>>> 17ac5177
-
 
 ## Bug Fixes
 
