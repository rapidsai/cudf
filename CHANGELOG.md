# cuDF 0.13.0 (Date TBD)

## New Features

- PR #3577 Add initial dictionary support to column classes
- PR #3917 Add dictionary add_keys function
- PR #3777 Add support for dictionary column in gather
- PR #3693 add string support, skipna to scan operation
- PR #3662 Define and implement `shift`.
- PR #3842 ORC writer: add support for column statistics
- PR #3861 Added Series.sum feature for String
- PR #4069 Added cast of numeric columns from/to String
- PR #3681 Add cudf::experimental::boolean_mask_scatter
- PR #4088 Added asString() on ColumnVector in Java that takes a format string
- PR #4040 Add support for n-way merge of sorted tables
- PR #4053 Multi-column quantiles.
- PR #4100 Add set_keys function for dictionary columns
- PR #3894 Add remove_keys functions for dictionary columns
- PR #4107 Add groupby nunique aggregation
- PR #4153 Support Dask serialization protocol on cuDF objects
- PR #4127 Add python API for n-way sorted merge (merge_sorted)
- PR #4164 Add Buffer "constructor-kwargs" header
- PR #4172 Add groupby nth aggregation
- PR #4159 Add COUNT aggregation that includes null values
- PR #4190 Add libcudf++ transpose Cython implementation
- PR #4217 Add libcudf++ quantiles Cython implementation
- PR #4216 Add cudf.Scalar Python type
- PR #4259 Ability to create Java host buffers from memory-mapped files
- PR #4240 Add groupby::groups()

## Improvements

- PR #4187 exposed getNativeView method in Java bindings
- PR #3525 build.sh option to disable nvtx
- PR #3748 Optimize hash_partition using shared memory
- PR #3808 Optimize hash_partition using shared memory and cub block scan
- PR #3698 Add count_(un)set_bits functions taking multiple ranges and updated slice to compute null counts at once.
- PR #3909 Move java backend to libcudf++
- PR #3971 Adding `as_table` to convert Column to Table in python
- PR #3910 Adding sinh, cosh, tanh, asinh, acosh, atanh cube root and rint unary support.
- PR #3972 Add Java bindings for left_semi_join and left_anti_join
- PR #3975 Simplify and generalize data handling in `Buffer`
- PR #3985 Update RMM include files and remove extraneously included header files.
- PR #3601 Port UDF functionality for rolling windows to libcudf++
- PR #3911 Adding null boolean handling for copy_if_else
- PR #4003 Drop old `to_device` utility wrapper function
- PR #4002 Adding to_frame and fix for categorical column issue
- PR #4035 Port NVText tokenize function to libcudf++
- PR #4009 build script update to enable cudf build without installing
- PR #3897 Port cuIO JSON reader to cudf::column types
- PR #4008 Eliminate extra copy in column constructor
- PR #4013 Add cython definition for io readers cudf/io/io_types.hpp
- PR #4014 ORC/Parquet: add count parameter to stripe/rowgroup-based reader API
- PR #4042 Port cudf/io/functions.hpp to Cython for use in IO bindings
- PR #3880 Add aggregation infrastructure support for reduction
- PR #3880 Add aggregation infrastructure support for cudf::reduce
- PR #4059 Add aggregation infrastructure support for cudf::scan
- PR #4021 Change quantiles signature for clarity.
- PR #4058 Port hash.pyx to use libcudf++ APIs
- PR #4057 Handle offsets in cython Column class
- PR #4045 Reorganize `libxx` directory
- PR #4029 Port stream_compaction.pyx to use libcudf++ APIs
- PR #4031 Docs build scripts and instructions update
- PR #4062 Improve how java classifiers are produced
- PR #4038 JNI and Java support for is_nan and is_not_nan
- PR #3786 Adding string support to rolling_windows
- PR #4067 Removed unused `CATEGORY` type ID.
- PR #3891 Port NVStrings (r)split_record to contiguous_(r)split_record
- PR #4070 Port NVText normalize_spaces to use libcudf strings column
- PR #4072 Allow round_robin_partition to single partition
- PR #4064 Add cudaGetDeviceCount to JNI layer
- PR #4075 Port nvtext ngrams-tokenize to libcudf++
- PR #4087 Add support for writing large Parquet files in a chunked manner.
- PR #3716 Update cudf.to_parquet to use new GPU accelerated Parquet writer
- PR #4083 Use two partitions in test_groupby_multiindex_reset_index
- PR #4071 Add Java bindings for round robin partition
- PR #4079 Simply use `mask.size` to create the array view
- PR #4092 Keep mask on GPU for bit unpacking
- PR #4081 Copy from `Buffer`'s pointer directly to host
- PR #4105 Change threshold of using optimized hash partition code
- PR #4101 Redux serialize `Buffer` directly with `__cuda_array_interface__`
- PR #4098 Remove legacy calls from libcudf strings column code
- PR #4044 Port join.pyx to use libcudf++ APIs
- PR #4111 Use `Buffer`'s to serialize `StringColumn`
- PR #4133 Mask cleanup and fixes: use `int32` dtype, ensure 64 byte padding, handle offsets
- PR #4113 Get `len` of `StringColumn`s without `nvstrings`
- PR #4147 Remove workaround for UNKNOWN_NULL_COUNT in contiguous_split.
- PR #4130 Renames in-place `cudf::experimental::fill` to `cudf::experimental::fill_in_place`
- PR #4136 Add `Index.names` property
- PR #4139 Port rolling.pyx to new libcudf APIs
- PR #4143 Renames in-place `cudf::experimental::copy_range` to `cudf::experimental::copy_range_in_place`
- PR #4144 Release GIL when calling libcudf++ functions
- PR #4082 Rework MultiColumns in cuDF
- PR #4149 Use "type-serialized" for pickled types like Dask
- PR #4174 Port hash groupby to libcudf++
- PR #4171 Split java host and device vectors to make a vector truly immutable
- PR #4167 Port `search` to libcudf++ (support multi-column searchsorted)
- PR #4163 Assert Dask CUDA serializers have `Buffer` frames
- PR #4165 List serializable classes once
- PR #4168 IO readers: do not create null mask for non-nullable columns
- PR #4177 Use `uint8` type for host array copy of `Buffer`
- PR #4183 Update Google Test Execution
- PR #4182 Rename cuDF serialize functions to be more generic
- PR #4176 Add option to parallelize setup.py's cythonize
- PR #4191 Porting sort.pyx to use new libcudf APIs
- PR #4196 reduce CHANGELOG.md merge conflicts
- PR #4197 Added notebook testing to gpuCI gpu build
- PR #4204 Port nvtext create-ngrams function
- PR #4219 Port dlpack.pyx to use new libcudf APIs
- PR #4225 Remove stale notebooks
- PR #4233 Porting replace.pyx to use new libcudf APIs
- PR #4223 Fix a few of the Cython warnings
- PR #4234 Add BUILD_LEGACY_TESTS cmake option
- PR #4261 libxx Cython reorganization

## Bug Fixes

- PR #3888 Drop `ptr=None` from `DeviceBuffer` call
- PR #3976 Fix string serialization and memory_usage method to be consistent
- PR #3902 Fix conversion of large size GPU array to dataframe
- PR #3953 Fix overflow in column_buffer when computing the device buffer size
- PR #3959 Add missing hash-dispatch function for cudf.Series
- PR #3970 Fix for Series Pickle
- PR #3964 Restore legacy NVStrings and NVCategory dependencies in Java jar
- PR #3982 Fix java unary op enum and add missing ops
- PR #3999 Fix issue serializing empty string columns (java)
- PR #3979 Add `name` to Series serialize and deserialize
- PR #4005 Fix null mask allocation bug in gather_bitmask
- PR #4000 Fix dask_cudf sort_values performance for single partitions
- PR #4007 Fix for copy_bitmask issue with uninitialized device_buffer
- PR #4037 Fix JNI quantile compile issue
- PR #4054 Fixed JNI to deal with reduction API changes
- PR #4052 Fix for round-robin when num_partitions divides nrows.
- PR #4061 Add NDEBUG guard on `constexpr_assert`.
- PR #4049 Fix `cudf::split` issue returning one less than expected column vectors
- PR #4065 Parquet writer: fix for out-of-range dictionary indices
- PR #4066 Fixed mismatch with dtype enums
- PR #4078 Fix joins for when column_in_common input parameter is empty
- PR #4080 Fix multi-index dask test with sort issue
- PR #4084 Update Java for removal of CATEGORY type
- PR #4086 ORC reader: fix potentially incorrect timestamp decoding in the last rowgroup
- PR #4089 Fix dask groupby mutliindex test case issues in join
- PR #4097 Fix strings concatenate logic with column offsets
- PR #4076 All null string entries should have null data buffer
- PR #4145 Support empty index case in DataFrame._from_table
- PR #4109 Use rmm::device_vector instead of thrust::device_vector
- PR #4113 Use `.nvstrings` in `StringColumn.sum(...)`
- PR #4116 Fix a bug in contiguous_split() where tables with mixed column types could corrupt string output
- PR #4108 Fix dtype bugs in dask_cudf metadata (metadata_nonempty overhaul)
- PR #4138 Really fix strings concatenate logic with column offsets
- PR #4119 Fix binary ops slowdown using jitify -remove-unused-globals
- PR #4125 Fix type enum to account for added Dictionary type in `types.hpp`
- PR #4132 Fix `hash_partition` null mask allocation
- PR #4137 Update Java for mutating fill and rolling window changes
- PR #4184 Add missing except+ to Cython bindings
- PR #4141 Fix NVStrings test_convert failure in 10.2 build
- PR #4158 Fix merge issue with empty table return if one of the two tables are empty
- PR #4162 Properly handle no index metadata generation for to_parquet
- PR #4175 Fix `__sizeof__` calculation in `StringColumn`
- PR #4155 Update groupby group_offsets size and fix unnecessary device dispatch.
- PR #4186 Fix from_timestamps 12-hour specifiers support
- PR #4198 Fix constructing `RangeIndex` from `range`
- PR #4192 Parquet writer: fix OOB read when computing string hash
- PR #4201 Fix java window tests
- PR #4199 Fix potential race condition in memcpy_block
- PR #4221 Fix series dict alignment to not drop index name
- PR #4218 Fix `get_aggregation` definition with `except *`
- PR #4215 Fix performance regression in strings::detail::concatenate
- PR #4214 Alter ValueError exception for GPU accelerated Parquet writer to properly report `categorical` columns are not supported.
- PR #4232 Fix handling empty tuples of children in string columns
- PR #4222 Fix no-return compile error in binop-null-test
- PR #4242 Fix for rolling tests CI failure
- PR #4245 Fix race condition in parquet reader
- PR #4258 Fix dask-cudf losing index name in `reset_index`
- PR #4268 Fix java build for hash aggregate
- PR #4273 Fix losing `StringIndex` name in dask `_meta_nonempty`
<<<<<<< HEAD
- PR #4283 Temporary dask_cudf set_index fix (divisions="quantile")
=======
- PR #4279 Fix converting `np.float64` to Scalar
>>>>>>> 4b6ed0b7


# cuDF 0.12.0 (04 Feb 2020)

## New Features

- PR #3759 Updated 10 Minutes with clarification on how `dask_cudf` uses `cudf` API
- PR #3224 Define and implement new join APIs.
- PR #3284 Add gpu-accelerated parquet writer
- PR #3254 Python redesign for libcudf++
- PR #3336 Add `from_dlpack` and `to_dlpack`
- PR #3555 Add column names support to libcudf++ io readers and writers
- PR #3527 Add string functionality for merge API
- PR #3610 Add memory_usage to DataFrame and Series APIs
- PR #3557 Add contiguous_split() function. 
- PR #3619 Support CuPy 7
- PR #3604 Add nvtext ngrams-tokenize function
- PR #3403 Define and implement new stack + tile APIs
- PR #3627 Adding cudf::sort and cudf::sort_by_key
- PR #3597 Implement new sort based groupby
- PR #3776 Add column equivalence comparator (using epsilon for float equality)
- PR #3667 Define and implement round-robin partition API.
- PR #3690 Add bools_to_mask
- PR #3761 Introduce a Frame class and make Index, DataFrame and Series subclasses
- PR #3538 Define and implement left semi join and left anti join
- PR #3683 Added support for multiple delimiters in `nvtext.token_count()`
- PR #3792 Adding is_nan and is_notnan
- PR #3594 Adding clamp support to libcudf++

## Improvements

- PR #3124 Add support for grand-children in cudf column classes
- PR #3292 Port NVStrings regex contains function
- PR #3409 Port NVStrings regex replace function
- PR #3417 Port NVStrings regex findall function
- PR #3351 Add warning when filepath resolves to multiple files in cudf readers
- PR #3370 Port NVStrings strip functions
- PR #3453 Port NVStrings IPv4 convert functions to cudf strings column
- PR #3441 Port NVStrings url encode/decode to cudf strings column
- PR #3364 Port NVStrings split functions
- PR #3463 Port NVStrings partition/rpartition to cudf strings column
- PR #3502 ORC reader: add option to read DECIMALs as INT64
- PR #3461 Add a new overload to allocate_like() that takes explicit type and size params.
- PR #3590 Specialize hash functions for floating point
- PR #3569 Use `np.asarray` in `StringColumn.deserialize`
- PR #3553 Support Python NoneType in numeric binops
- PR #3511 Support DataFrame / Series mixed arithmetic
- PR #3567 Include `strides` in `__cuda_array_interface__`
- PR #3608 Update OPS codeowner group name
- PR #3431 Port NVStrings translate to cudf strings column
- PR #3507 Define and implement new binary operation APIs
- PR #3620 Add stream parameter to unary ops detail API
- PR #3593 Adding begin/end for mutable_column_device_view
- PR #3587 Merge CHECK_STREAM & CUDA_CHECK_LAST to CHECK_CUDA
- PR #3733 Rework `hash_partition` API
- PR #3655 Use move with make_pair to avoid copy construction
- PR #3402 Define and implement new quantiles APIs
- PR #3612 Add ability to customize the JIT kernel cache path
- PR #3647 Remove PatchedNumbaDeviceArray with CuPy 6.6.0
- PR #3641 Remove duplicate definitions of CUDA_DEVICE_CALLABLE
- PR #3640 Enable memory_usage in dask_cudf (also adds pd.Index from_pandas)
- PR #3654 Update Jitify submodule ref to include gcc-8 fix
- PR #3639 Define and implement `nans_to_nulls`
- PR #3561 Rework contains implementation in search
- PR #3616 Add aggregation infrastructure for argmax/argmin.
- PR #3673 Parquet reader: improve rounding of timestamp conversion to seconds
- PR #3699 Stringify libcudacxx headers for binary op JIT
- PR #3697 Improve column insert performance for wide frames
- PR #3653 Make `gather_bitmask_kernel` more reusable.
- PR #3710 Remove multiple CMake configuration steps from root build script
- PR #3657 Define and implement compiled binops for string column comparisons
- PR #3520 Change read_parquet defaults and add warnings
- PR #3780 Java APIs for selecting a GPU
- PR #3796 Improve on round-robin with the case when number partitions greater than number of rows.
- PR #3805 Avoid CuPy 7.1.0 for now
- PR #3758 detail::scatter variant with map iterator support
- PR #3882 Fail loudly when creating a StringColumn from nvstrings with > MAX_VAL(int32) bytes
- PR #3823 Add header file for detail search functions
- PR #2438 Build GBench Benchmarks in CI
- PR #3713 Adding aggregation support to rolling_window
- PR #3875 Add abstract sink for IO writers, used by ORC and Parquet writers for now
- PR #3916 Refactor gather bindings

## Bug Fixes

- PR #3618 Update 10 minutes to cudf and cupy to hide warning that were being shown in the docs
- PR #3550 Update Java package to 0.12
- PR #3549 Fix index name issue with iloc with RangeIndex
- PR #3562 Fix 4GB limit for gzipped-compressed csv files
- PR #2981 enable build.sh to build all targets without installation
- PR #3563 Use `__cuda_array_interface__` for serialization
- PR #3564 Fix cuda memory access error in gather_bitmask_kernel
- PR #3548 Replaced CUDA_RT_CALL with CUDA_TRY
- PR #3486 Pandas > 0.25 compatability
- PR #3622 Fix new warnings and errors when building with gcc-8
- PR #3588 Remove avro reader column order reversal
- PR #3629 Fix hash map test failure
- PR #3637 Fix sorted set_index operations in dask_cudf
- PR #3663 Fix libcudf++ ORC reader microseconds and milliseconds conversion
- PR #3668 Fixing CHECK_CUDA debug build issue
- PR #3684 Fix ends_with logic for matching string case
- PR #3691 Fix create_offsets to handle offset correctly
- PR #3687 Fixed bug while passing input GPU memory pointer in `nvtext.scatter_count()`
- PR #3701 Fix hash_partition hashing all columns instead of columns_to_hash
- PR #3694 Allow for null columns parameter in `csv_writer`
- PR #3706 Removed extra type-dispatcher call from merge
- PR #3704 Changed the default delimiter to `whitespace` for nvtext methods.
- PR #3741 Construct DataFrame from dict-of-Series with alignment
- PR #3724 Update rmm version to match release
- PR #3743 Fix for `None` data in `__array_interface__`
- PR #3731 Fix performance of zero sized dataframe slice
- PR #3709 Fix inner_join incorrect result issue
- PR #3734 Update numba to 0.46 in conda files
- PR #3738 Update libxx cython types.hpp path
- PR #3672 Fix to_host issue with column_view having offset
- PR #3730 CSV reader: Set invalid float values to NaN/null
- PR #3670 Floor when casting between timestamps of different precisions
- PR #3728 Fix apply_boolean_mask issue with non-null string column
- PR #3769 Don't look for a `name` attribute in column
- PR #3783 Bind cuDF operators to Dask Dataframe
- PR #3775 Fix segfault when reading compressed CSV files larger than 4GB
- PR #3799 Align indices of Series inputs when adding as columns to DataFrame
- PR #3803 Keep name when unpickling Index objects
- PR #3804 Fix cuda crash in AVRO reader
- PR #3766 Remove references to cudf::type_id::CATEGORY from IO code
- PR #3817 Don't always deepcopy an index
- PR #3821 Fix OOB read in gpuinflate prefetcher
- PR #3829 Parquet writer: fix empty dataframe causing cuda launch errors
- PR #3835 Fix memory leak in Cython when dealing with nulls in string columns
- PR #3866 Remove unnecessary if check in NVStrings.create_offsets
- PR #3858 Fixes the broken debug build after #3728
- PR #3850 Fix merge typecast scope issue and resulting memory leak
- PR #3855 Fix MultiColumn recreation with reset_index
- PR #3869 Fixed size calculation in NVStrings::byte_count()
- PR #3868 Fix apply_grouped moving average example
- PR #3900 Properly link `NVStrings` and `NVCategory` into tests
- PR #3868 Fix apply_grouped moving average example
- PR #3871 Fix `split_out` error
- PR #3886 Fix string column materialization from column view
- PR #3893 Parquet reader: fix segfault reading empty parquet file
- PR #3931 Dask-cudf groupby `.agg` multicolumn handling fix
- PR #4017 Fix memory leaks in `GDF_STRING` cython handling and `nans_to_nulls` cython


# cuDF 0.11.0 (11 Dec 2019)

## New Features

- PR #2905 Added `Series.median()` and null support for `Series.quantile()`
- PR #2930 JSON Reader: Support ARROW_RANDOM_FILE input
- PR #2956 Add `cudf::stack` and `cudf::tile`
- PR #2980 Added nvtext is_vowel/is_consonant functions
- PR #2987 Add `inplace` arg to `DataFrame.reset_index` and `Series`
- PR #3011 Added libcudf++ transition guide
- PR #3129 Add strings column factory from `std::vector`s
- PR #3054 Add parquet reader support for decimal data types
- PR #3022 adds DataFrame.astype for cuDF dataframes
- PR #2962 Add isnull(), notnull() and related functions
- PR #3025 Move search files to legacy
- PR #3068 Add `scalar` class
- PR #3094 Adding `any` and `all` support from libcudf
- PR #3130 Define and implement new `column_wrapper`
- PR #3143 Define and implement new copying APIs `slice` and `split`
- PR #3161 Move merge files to legacy
- PR #3079 Added support to write ORC files given a local path
- PR #3192 Add dtype param to cast `DataFrame` on init
- PR #3213 Port cuIO to libcudf++
- PR #3222 Add nvtext character tokenizer
- PR #3223 Java expose underlying buffers
- PR #3300 Add `DataFrame.insert`
- PR #3263 Define and implement new `valid_if`
- PR #3278 Add `to_host` utility to copy `column_view` to host
- PR #3087 Add new cudf::experimental bool8 wrapper
- PR #3219 Construct column from column_view
- PR #3250 Define and implement new merge APIs
- PR #3144 Define and implement new hashing APIs `hash` and `hash_partition`
- PR #3229 Define and implement new search APIs
- PR #3308 java add API for memory usage callbacks
- PR #2691 Row-wise reduction and scan operations via CuPy
- PR #3291 Add normalize_nans_and_zeros
- PR #3187 Define and implement new replace APIs
- PR #3356 Add vertical concatenation for table/columns
- PR #3344 java split API
- PR #2791 Add `groupby.std()`
- PR #3368 Enable dropna argument in dask_cudf groupby
- PR #3298 add null replacement iterator for column_device_view
- PR #3297 Define and implement new groupby API.
- PR #3396 Update device_atomics with new bool8 and timestamp specializations
- PR #3411 Java host memory management API
- PR #3393 Implement df.cov and enable covariance/correlation in dask_cudf
- PR #3401 Add dask_cudf ORC writer (to_orc)
- PR #3331 Add copy_if_else
- PR #3427 Define and Implement new multi-search API
- PR #3442 Add Bool-index + Multi column + DataFrame support for set-item
- PR #3172 Define and implement new fill/repeat/copy_range APIs
- PR #3490 Add pair iterators for columns
- PR #3497 Add DataFrame.drop(..., inplace=False) argument
- PR #3469 Add string functionality for replace API
- PR #3273 Define and implement new reduction APIs

## Improvements

- PR #2904 Move gpu decompressors to cudf::io namespace
- PR #2977 Moved old C++ test utilities to legacy directory.
- PR #2965 Fix slow orc reader perf with large uncompressed blocks
- PR #2995 Move JIT type utilities to legacy directory
- PR #2927 Add ``Table`` and ``TableView`` extension classes that wrap legacy cudf::table
- PR #3005 Renames `cudf::exp` namespace to `cudf::experimental`
- PR #3008 Make safe versions of `is_null` and `is_valid` in `column_device_view`
- PR #3026 Move fill and repeat files to legacy
- PR #3027 Move copying.hpp and related source to legacy folder
- PR #3014 Snappy decompression optimizations
- PR #3032 Use `asarray` to coerce indices to a NumPy array
- PR #2996 IO Readers: Replace `cuio::device_buffer` with `rmm::device_buffer`
- PR #3051 Specialized hash function for strings column
- PR #3065 Select and Concat for cudf::experimental::table
- PR #3080 Move `valid_if.cuh` to `legacy/`
- PR #3052 Moved replace.hpp functionality to legacy
- PR #3091 Move join files to legacy
- PR #3092 Implicitly init RMM if Java allocates before init
- PR #3029 Update gdf_ numeric types with stdint and move to cudf namespace
- PR #3052 Moved replace.hpp functionality to legacy
- PR #2955 Add cmake option to only build for present GPU architecture
- PR #3070 Move functions.h and related source to legacy
- PR #2951 Allow set_index to handle a list of column names
- PR #3093 Move groupby files to legacy
- PR #2988 Removing GIS functionality (now part of cuSpatial library)
- PR #3067 Java method to return size of device memory buffer
- PR #3083 Improved some binary operation tests to include null testing.
- PR #3084 Update to arrow-cpp and pyarrow 0.15.0
- PR #3071 Move cuIO to legacy
- PR #3126 Round 2 of snappy decompression optimizations
- PR #3046 Define and implement new copying APIs `empty_like` and `allocate_like`
- PR #3128 Support MultiIndex in DataFrame.join
- PR #2971 Added initial gather and scatter methods for strings_column_view
- PR #3133 Port NVStrings to cudf column: count_characters and count_bytes
- PR #2991 Added strings column functions concatenate and join_strings
- PR #3028 Define and implement new `gather` APIs.
- PR #3135 Add nvtx utilities to cudf::nvtx namespace
- PR #3021 Java host side concat of serialized buffers
- PR #3138 Move unary files to legacy
- PR #3170 Port NVStrings substring functions to cudf strings column
- PR #3159 Port NVStrings is-chars-types function to cudf strings column
- PR #3154 Make `table_view_base.column()` const and add `mutable_table_view.column()`
- PR #3175 Set cmake cuda version variables
- PR #3171 Move deprecated error macros to legacy
- PR #3191 Port NVStrings integer convert ops to cudf column
- PR #3189 Port NVStrings find ops to cudf column
- PR #3352 Port NVStrings convert float functions to cudf strings column
- PR #3193 Add cuPy as a formal dependency
- PR #3195 Support for zero columned `table_view`
- PR #3165 Java device memory size for string category
- PR #3205 Move transform files to legacy
- PR #3202 Rename and move error.hpp to public headers
- PR #2878 Use upstream merge code in dask_cudf
- PR #3217 Port NVStrings upper and lower case conversion functions
- PR #3350 Port NVStrings booleans convert functions
- PR #3231 Add `column::release()` to give up ownership of contents.
- PR #3157 Use enum class rather than enum for mask_allocation_policy
- PR #3232 Port NVStrings datetime conversion to cudf strings column
- PR #3136 Define and implement new transpose API
- PR #3237 Define and implement new transform APIs
- PR #3245 Move binaryop files to legacy
- PR #3241 Move stream_compaction files to legacy
- PR #3166 Move reductions to legacy
- PR #3261 Small cleanup: remove `== true`
- PR #3271 Update rmm API based on `rmm.reinitialize(...)` change
- PR #3266 Remove optional checks for CuPy
- PR #3268 Adding null ordering per column feature when sorting
- PR #3239 Adding floating point specialization to comparators for NaNs
- PR #3270 Move predicates files to legacy
- PR #3281 Add to_host specialization for strings in column test utilities
- PR #3282 Add `num_bitmask_words`
- PR #3252 Add new factory methods to include passing an existing null mask
- PR #3288 Make `bit.cuh` utilities usable from host code.
- PR #3287 Move rolling windows files to legacy
- PR #3182 Define and implement new unary APIs `is_null` and `is_not_null`
- PR #3314 Drop `cython` from run requirements
- PR #3301 Add tests for empty column wrapper.
- PR #3294 Update to arrow-cpp and pyarrow 0.15.1
- PR #3310 Add `row_hasher` and `element_hasher` utilities
- PR #3272 Support non-default streams when creating/destroying hash maps
- PR #3286 Clean up the starter code on README
- PR #3332 Port NVStrings replace to cudf strings column
- PR #3354 Define and implement new `scatter` APIs
- PR #3322 Port NVStrings pad operations to cudf strings column
- PR #3345 Add cache member for number of characters in string_view class
- PR #3299 Define and implement new `is_sorted` APIs
- PR #3328 Partition by stripes in dask_cudf ORC reader
- PR #3243 Use upstream join code in dask_cudf
- PR #3371 Add `select` method to `table_view`
- PR #3309 Add java and JNI bindings for search bounds
- PR #3305 Define and implement new rolling window APIs
- PR #3380 Concatenate columns of strings
- PR #3382 Add fill function for strings column
- PR #3391 Move device_atomics_tests.cu files to legacy
- PR #3303 Define and implement new stream compaction APIs `copy_if`, `drop_nulls`,
           `apply_boolean_mask`, `drop_duplicate` and `unique_count`.
- PR #3387 Strings column gather function
- PR #3440 Strings column scatter function
- PR #3389 Move quantiles.hpp + group_quantiles.hpp files to legacy
- PR #3397 Port unary cast to libcudf++
- PR #3398 Move reshape.hpp files to legacy
- PR #3395 Port NVStrings regex extract to cudf strings column
- PR #3423 Port NVStrings htoi to cudf strings column
- PR #3425 Strings column copy_if_else implementation
- PR #3422 Move utilities to legacy
- PR #3201 Define and implement new datetime_ops APIs
- PR #3421 Port NVStrings find_multiple to cudf strings column
- PR #3448 Port scatter_to_tables to libcudf++
- PR #3458 Update strings sections in the transition guide
- PR #3462 Add `make_empty_column` and update `empty_like`.
- PR #3465 Port `aggregation` traits and utilities.
- PR #3214 Define and implement new unary operations APIs
- PR #3475 Add `bitmask_to_host` column utility
- PR #3487 Add is_boolean trait and random timestamp generator for testing
- PR #3492 Small cleanup (remove std::abs) and comment
- PR #3407 Allow multiple row-groups per task in dask_cudf read_parquet
- PR #3512 Remove unused CUDA conda labels
- PR #3500 cudf::fill()/cudf::repeat() support for strings columns.
- PR #3438 Update scalar and scalar_device_view to better support strings
- PR #3414 Add copy_range function for strings column
- PR #3685 Add string support to contiguous_split.
- PR #3471 Add scalar/column, column/scalar and scalar/scalar overloads to copy_if_else.
- PR #3451 Add support for implicit typecasting of join columns

## Bug Fixes

- PR #2895 Fixed dask_cudf group_split behavior to handle upstream rearrange_by_divisions
- PR #3048 Support for zero columned tables
- PR #3030 Fix snappy decoding regression in PR #3014
- PR #3041 Fixed exp to experimental namespace name change issue
- PR #3056 Add additional cmake hint for finding local build of RMM files
- PR #3060 Move copying.hpp includes to legacy
- PR #3139 Fixed java RMM auto initalization
- PR #3141 Java fix for relocated IO headers
- PR #3149 Rename column_wrapper.cuh to column_wrapper.hpp
- PR #3168 Fix mutable_column_device_view head const_cast
- PR #3199 Update JNI includes for legacy moves
- PR #3204 ORC writer: Fix ByteRLE encoding of NULLs
- PR #2994 Fix split_out-support but with hash_object_dispatch
- PR #3212 Fix string to date casting when format is not specified
- PR #3218 Fixes `row_lexicographic_comparator` issue with handling two tables
- PR #3228 Default initialize RMM when Java native dependencies are loaded
- PR #3012 replacing instances of `to_gpu_array` with `mem`
- PR #3236 Fix Numba 0.46+/CuPy 6.3 interface compatibility
- PR #3276 Update JNI includes for legacy moves
- PR #3256 Fix orc writer crash with multiple string columns
- PR #3211 Fix breaking change caused by rapidsai/rmm#167
- PR #3265 Fix dangling pointer in `is_sorted`
- PR #3267 ORC writer: fix incorrect ByteRLE encoding of long literal runs
- PR #3277 Fix invalid reference to deleted temporary in `is_sorted`.
- PR #3274 ORC writer: fix integer RLEv2 mode2 unsigned base value encoding
- PR #3279 Fix shutdown hang issues with pinned memory pool init executor
- PR #3280 Invalid children check in mutable_column_device_view
- PR #3289 fix java memory usage API for empty columns
- PR #3293 Fix loading of csv files zipped on MacOS (disabled zip min version check)
- PR #3295 Fix storing storing invalid RMM exec policies.
- PR #3307 Add pd.RangeIndex to from_pandas to fix dask_cudf meta_nonempty bug
- PR #3313 Fix public headers including non-public headers
- PR #3318 Revert arrow to 0.15.0 temporarily to unblock downstream projects CI
- PR #3317 Fix index-argument bug in dask_cudf parquet reader
- PR #3323 Fix `insert` non-assert test case
- PR #3341 Fix `Series` constructor converting NoneType to "None"
- PR #3326 Fix and test for detail::gather map iterator type inference
- PR #3334 Remove zero-size exception check from make_strings_column factories
- PR #3333 Fix compilation issues with `constexpr` functions not marked `__device__`
- PR #3340 Make all benchmarks use cudf base fixture to initialize RMM pool
- PR #3337 Fix Java to pad validity buffers to 64-byte boundary
- PR #3362 Fix `find_and_replace` upcasting series for python scalars and lists
- PR #3357 Disabling `column_view` iterators for non fixed-width types
- PR #3383 Fix : properly compute null counts for rolling_window.
- PR #3386 Removing external includes from `column_view.hpp`
- PR #3369 Add write_partition to dask_cudf to fix to_parquet bug
- PR #3388 Support getitem with bools when DataFrame has a MultiIndex
- PR #3408 Fix String and Column (De-)Serialization
- PR #3372 Fix dask-distributed scatter_by_map bug
- PR #3419 Fix a bug in parse_into_parts (incomplete input causing walking past the end of string).
- PR #3413 Fix dask_cudf read_csv file-list bug
- PR #3416 Fix memory leak in ColumnVector when pulling strings off the GPU
- PR #3424 Fix benchmark build by adding libcudacxx to benchmark's CMakeLists.txt
- PR #3435 Fix diff and shift for empty series
- PR #3439 Fix index-name bug in StringColumn concat
- PR #3445 Fix ORC Writer default stripe size
- PR #3459 Fix printing of invalid entries
- PR #3466 Fix gather null mask allocation for invalid index
- PR #3468 Fix memory leak issue in `drop_duplicates`
- PR #3474 Fix small doc error in capitalize Docs
- PR #3491 Fix more doc errors in NVStrings
- PR #3478 Fix as_index deep copy via Index.rename inplace arg
- PR #3476 Fix ORC reader timezone conversion
- PR #3188 Repr slices up large DataFrames
- PR #3519 Fix strings column concatenate handling zero-sized columns
- PR #3530 Fix copy_if_else test case fail issue
- PR #3523 Fix lgenfe issue with debug build
- PR #3532 Fix potential use-after-free in cudf parquet reader
- PR #3540 Fix unary_op null_mask bug and add missing test cases
- PR #3559 Use HighLevelGraph api in DataFrame constructor (Fix upstream compatibility)
- PR #3572 Fix CI Issue with hypothesis tests that are flaky


# cuDF 0.10.0 (16 Oct 2019)

## New Features

- PR #2423 Added `groupby.quantile()`
- PR #2522 Add Java bindings for NVStrings backed upper and lower case mutators
- PR #2605 Added Sort based groupby in libcudf
- PR #2607 Add Java bindings for parsing JSON
- PR #2629 Add dropna= parameter to groupby
- PR #2585 ORC & Parquet Readers: Remove millisecond timestamp restriction
- PR #2507 Add GPU-accelerated ORC Writer
- PR #2559 Add Series.tolist()
- PR #2653 Add Java bindings for rolling window operations
- PR #2480 Merge `custreamz` codebase into `cudf` repo
- PR #2674 Add __contains__ for Index/Series/Column
- PR #2635 Add support to read from remote and cloud sources like s3, gcs, hdfs
- PR #2722 Add Java bindings for NVTX ranges
- PR #2702 Add make_bool to dataset generation functions
- PR #2394 Move `rapidsai/custrings` into `cudf`
- PR #2734 Final sync of custrings source into cudf
- PR #2724 Add libcudf support for __contains__
- PR #2777 Add python bindings for porter stemmer measure functionality
- PR #2781 Add issorted to is_monotonic
- PR #2685 Add cudf::scatter_to_tables and cython binding
- PR #2743 Add Java bindings for NVStrings timestamp2long as part of String ColumnVector casting
- PR #2785 Add nvstrings Python docs
- PR #2786 Add benchmarks option to root build.sh
- PR #2802 Add `cudf::repeat()` and `cudf.Series.repeat()`
- PR #2773 Add Fisher's unbiased kurtosis and skew for Series/DataFrame
- PR #2748 Parquet Reader: Add option to specify loading of PANDAS index
- PR #2807 Add scatter_by_map to DataFrame python API
- PR #2836 Add nvstrings.code_points method
- PR #2844 Add Series/DataFrame notnull
- PR #2858 Add GTest type list utilities
- PR #2870 Add support for grouping by Series of arbitrary length
- PR #2719 Series covariance and Pearson correlation
- PR #2207 Beginning of libcudf overhaul: introduce new column and table types
- PR #2869 Add `cudf.CategoricalDtype`
- PR #2838 CSV Reader: Support ARROW_RANDOM_FILE input
- PR #2655 CuPy-based Series and Dataframe .values property
- PR #2803 Added `edit_distance_matrix()` function to calculate pairwise edit distance for each string on a given nvstrings object.
- PR #2811 Start of cudf strings column work based on 2207
- PR #2872 Add Java pinned memory pool allocator
- PR #2969 Add findAndReplaceAll to ColumnVector
- PR #2814 Add Datetimeindex.weekday
- PR #2999 Add timestamp conversion support for string categories
- PR #2918 Add cudf::column timestamp wrapper types

## Improvements

- PR #2578 Update legacy_groupby to use libcudf group_by_without_aggregation
- PR #2581 Removed `managed` allocator from hash map classes.
- PR #2571 Remove unnecessary managed memory from gdf_column_concat
- PR #2648 Cython/Python reorg
- PR #2588 Update Series.append documentation
- PR #2632 Replace dask-cudf set_index code with upstream
- PR #2682 Add cudf.set_allocator() function for easier allocator init
- PR #2642 Improve null printing and testing
- PR #2747 Add missing Cython headers / cudftestutil lib to conda package for cuspatial build
- PR #2706 Compute CSV format in device code to speedup performance
- PR #2673 Add support for np.longlong type
- PR #2703 move dask serialization dispatch into cudf
- PR #2728 Add YYMMDD to version tag for nightly conda packages
- PR #2729 Handle file-handle input in to_csv
- PR #2741 CSV Reader: Move kernel functions into its own file
- PR #2766 Improve nvstrings python cmake flexibility
- PR #2756 Add out_time_unit option to csv reader, support timestamp resolutions
- PR #2771 Stopgap alias for to_gpu_matrix()
- PR #2783 Support mapping input columns to function arguments in apply kernels
- PR #2645 libcudf unique_count for Series.nunique
- PR #2817 Dask-cudf: `read_parquet` support for remote filesystems
- PR #2823 improve java data movement debugging
- PR #2806 CSV Reader: Clean-up row offset operations
- PR #2640 Add dask wait/persist exmaple to 10 minute guide
- PR #2828 Optimizations of kernel launch configuration for `DataFrame.apply_rows` and `DataFrame.apply_chunks`
- PR #2831 Add `column` argument to `DataFrame.drop`
- PR #2775 Various optimizations to improve __getitem__ and __setitem__ performance
- PR #2810 cudf::allocate_like can optionally always allocate a mask.
- PR #2833 Parquet reader: align page data allocation sizes to 4-bytes to satisfy cuda-memcheck
- PR #2832 Using the new Python bindings for UCX
- PR #2856 Update group_split_cudf to use scatter_by_map
- PR #2890 Optionally keep serialized table data on the host.
- PR #2778 Doc: Updated and fixed some docstrings that were formatted incorrectly.
- PR #2830 Use YYMMDD tag in custreamz nightly build
- PR #2875 Java: Remove synchronized from register methods in MemoryCleaner
- PR #2887 Minor snappy decompression optimization
- PR #2899 Use new RMM API based on Cython
- PR #2788 Guide to Python UDFs
- PR #2919 Change java API to use operators in groupby namespace
- PR #2909 CSV Reader: Avoid row offsets host vector default init
- PR #2834 DataFrame supports setting columns via attribute syntax `df.x = col`
- PR #3147 DataFrame can be initialized from rows via list of tuples
- PR #3539 Restrict CuPy to 6

## Bug Fixes

- PR #2584 ORC Reader: fix parsing of `DECIMAL` index positions
- PR #2619 Fix groupby serialization/deserialization
- PR #2614 Update Java version to match
- PR #2601 Fixes nlargest(1) issue in Series and Dataframe
- PR #2610 Fix a bug in index serialization (properly pass DeviceNDArray)
- PR #2621 Fixes the floordiv issue of not promoting float type when rhs is 0
- PR #2611 Types Test: fix static casting from negative int to string
- PR #2618 IO Readers: Fix datasource memory map failure for multiple reads
- PR #2628 groupby_without_aggregation non-nullable input table produces non-nullable output
- PR #2615 fix string category partitioning in java API
- PR #2641 fix string category and timeunit concat in the java API
- PR #2649 Fix groupby issue resulting from column_empty bug
- PR #2658 Fix astype() for null categorical columns
- PR #2660 fix column string category and timeunit concat in the java API
- PR #2664 ORC reader: fix `skip_rows` larger than first stripe
- PR #2654 Allow Java gdfOrderBy to work with string categories
- PR #2669 AVRO reader: fix non-deterministic output
- PR #2668 Update Java bindings to specify timestamp units for ORC and Parquet readers
- PR #2679 AVRO reader: fix cuda errors when decoding compressed streams
- PR #2692 Add concatenation for data-frame with different headers (empty and non-empty)
- PR #2651 Remove nvidia driver installation from ci/cpu/build.sh
- PR #2697 Ensure csv reader sets datetime column time units
- PR #2698 Return RangeIndex from contiguous slice of RangeIndex
- PR #2672 Fix null and integer handling in round
- PR #2704 Parquet Reader: Fix crash when loading string column with nulls
- PR #2725 Fix Jitify issue with running on Turing using CUDA version < 10
- PR #2731 Fix building of benchmarks
- PR #2738 Fix java to find new NVStrings locations
- PR #2736 Pin Jitify branch to v0.10 version
- PR #2742 IO Readers: Fix possible silent failures when creating `NvStrings` instance
- PR #2753 Fix java quantile API calls
- PR #2762 Fix validity processing for time in java
- PR #2796 Fix handling string slicing and other nvstrings delegated methods with dask
- PR #2769 Fix link to API docs in README.md
- PR #2772 Handle multiindex pandas Series #2772
- PR #2749 Fix apply_rows/apply_chunks pessimistic null mask to use in_cols null masks only
- PR #2752 CSV Reader: Fix exception when there's no rows to process
- PR #2716 Added Exception for `StringMethods` in string methods
- PR #2787 Fix Broadcasting `None` to `cudf-series`
- PR #2794 Fix async race in NVCategory::get_value and get_value_bounds
- PR #2795 Fix java build/cast error
- PR #2496 Fix improper merge of two dataframes when names differ
- PR #2824 Fix issue with incorrect result when Numeric Series replace is called several times
- PR #2751 Replace value with null
- PR #2765 Fix Java inequality comparisons for string category
- PR #2818 Fix java join API to use new C++ join API
- PR #2841 Fix nvstrings.slice and slice_from for range (0,0)
- PR #2837 Fix join benchmark
- PR #2809 Add hash_df and group_split dispatch functions for dask
- PR #2843 Parquet reader: fix skip_rows when not aligned with page or row_group boundaries
- PR #2851 Deleted existing dask-cudf/record.txt
- PR #2854 Fix column creation from ephemeral objects exposing __cuda_array_interface__
- PR #2860 Fix boolean indexing when the result is a single row
- PR #2859 Fix tail method issue for string columns
- PR #2852 Fixed `cumsum()` and `cumprod()` on boolean series.
- PR #2865 DaskIO: Fix `read_csv` and `read_orc` when input is list of files
- PR #2750 Fixed casting values to cudf::bool8 so non-zero values always cast to true
- PR #2873 Fixed dask_cudf read_partition bug by generating ParquetDatasetPiece
- PR #2850 Fixes dask_cudf.read_parquet on partitioned datasets
- PR #2896 Properly handle `axis` string keywords in `concat`
- PR #2926 Update rounding algorithm to avoid using fmod
- PR #2968 Fix Java dependency loading when using NVTX
- PR #2963 Fix ORC writer uncompressed block indexing
- PR #2928 CSV Reader: Fix using `byte_range` for large datasets
- PR #2983 Fix sm_70+ race condition in gpu_unsnap
- PR #2964 ORC Writer: Segfault when writing mixed numeric and string columns
- PR #3007 Java: Remove unit test that frees RMM invalid pointer
- PR #3009 Fix orc reader RLEv2 patch position regression from PR #2507
- PR #3002 Fix CUDA invalid configuration errors reported after loading an ORC file without data
- PR #3035 Update update-version.sh for new docs locations
- PR #3038 Fix uninitialized stream parameter in device_table deleter
- PR #3064 Fixes groupby performance issue
- PR #3061 Add rmmInitialize to nvstrings gtests
- PR #3058 Fix UDF doc markdown formatting
- PR #3059 Add nvstrings python build instructions to contributing.md


# cuDF 0.9.0 (21 Aug 2019)

## New Features

- PR #1993 Add CUDA-accelerated series aggregations: mean, var, std
- PR #2111 IO Readers: Support memory buffer, file-like object, and URL inputs
- PR #2012 Add `reindex()` to DataFrame and Series
- PR #2097 Add GPU-accelerated AVRO reader
- PR #2098 Support binary ops on DFs and Series with mismatched indices
- PR #2160 Merge `dask-cudf` codebase into `cudf` repo
- PR #2149 CSV Reader: Add `hex` dtype for explicit hexadecimal parsing
- PR #2156 Add `upper_bound()` and `lower_bound()` for libcudf tables and `searchsorted()` for cuDF Series
- PR #2158 CSV Reader: Support single, non-list/dict argument for `dtype`
- PR #2177 CSV Reader: Add `parse_dates` parameter for explicit date inference
- PR #1744 cudf::apply_boolean_mask and cudf::drop_nulls support for cudf::table inputs (multi-column)
- PR #2196 Add `DataFrame.dropna()`
- PR #2197 CSV Writer: add `chunksize` parameter for `to_csv`
- PR #2215 `type_dispatcher` benchmark
- PR #2179 Add Java quantiles
- PR #2157 Add __array_function__ to DataFrame and Series
- PR #2212 Java support for ORC reader
- PR #2224 Add DataFrame isna, isnull, notna functions
- PR #2236 Add Series.drop_duplicates
- PR #2105 Add hash-based join benchmark
- PR #2316 Add unique, nunique, and value_counts for datetime columns
- PR #2337 Add Java support for slicing a ColumnVector
- PR #2049 Add cudf::merge (sorted merge)
- PR #2368 Full cudf+dask Parquet Support
- PR #2380 New cudf::is_sorted checks whether cudf::table is sorted
- PR #2356 Java column vector standard deviation support
- PR #2221 MultiIndex full indexing - Support iloc and wildcards for loc
- PR #2429 Java support for getting length of strings in a ColumnVector
- PR #2415 Add `value_counts` for series of any type
- PR #2446 Add __array_function__ for index
- PR #2437 ORC reader: Add 'use_np_dtypes' option
- PR #2382 Add CategoricalAccessor add, remove, rename, and ordering methods
- PR #2464 Native implement `__cuda_array_interface__` for Series/Index/Column objects
- PR #2425 Rolling window now accepts array-based user-defined functions
- PR #2442 Add __setitem__
- PR #2449 Java support for getting byte count of strings in a ColumnVector
- PR #2492 Add groupby.size() method
- PR #2358 Add cudf::nans_to_nulls: convert floating point column into bitmask
- PR #2489 Add drop argument to set_index
- PR #2491 Add Java bindings for ORC reader 'use_np_dtypes' option
- PR #2213 Support s/ms/us/ns DatetimeColumn time unit resolutions
- PR #2536 Add _constructor properties to Series and DataFrame

## Improvements

- PR #2103 Move old `column` and `bitmask` files into `legacy/` directory
- PR #2109 added name to Python column classes
- PR #1947 Cleanup serialization code
- PR #2125 More aggregate in java API
- PR #2127 Add in java Scalar tests
- PR #2088 Refactor of Python groupby code
- PR #2130 Java serialization and deserialization of tables.
- PR #2131 Chunk rows logic added to csv_writer
- PR #2129 Add functions in the Java API to support nullable column filtering
- PR #2165 made changes to get_dummies api for it to be available in MethodCache
- PR #2171 Add CodeCov integration, fix doc version, make --skip-tests work when invoking with source
- PR #2184 handle remote orc files for dask-cudf
- PR #2186 Add `getitem` and `getattr` style access to Rolling objects
- PR #2168 Use cudf.Column for CategoricalColumn's categories instead of a tuple
- PR #2193 DOC: cudf::type_dispatcher documentation for specializing dispatched functors
- PR #2199 Better java support for appending strings
- PR #2176 Added column dtype support for datetime, int8, int16 to csv_writer
- PR #2209 Matching `get_dummies` & `select_dtypes` behavior to pandas
- PR #2217 Updated Java bindings to use the new groupby API
- PR #2214 DOC: Update doc instructions to build/install `cudf` and `dask-cudf`
- PR #2220 Update Java bindings for reduction rename
- PR #2232 Move CodeCov upload from build script to Jenkins
- PR #2225 refactor to use libcudf for gathering columns in dataframes
- PR #2293 Improve join performance (faster compute_join_output_size)
- PR #2300 Create separate dask codeowners for dask-cudf codebase
- PR #2304 gdf_group_by_without_aggregations returns gdf_column
- PR #2309 Java readers: remove redundant copy of result pointers
- PR #2307 Add `black` and `isort` to style checker script
- PR #2345 Restore removal of old groupby implementation
- PR #2342 Improve `astype()` to operate all ways
- PR #2329 using libcudf cudf::copy for column deep copy
- PR #2344 DOC: docs on code formatting for contributors
- PR #2376 Add inoperative axis= and win_type= arguments to Rolling()
- PR #2378 remove dask for (de-)serialization of cudf objects
- PR #2353 Bump Arrow and Dask versions
- PR #2377 Replace `standard_python_slice` with just `slice.indices()`
- PR #2373 cudf.DataFrame enchancements & Series.values support
- PR #2392 Remove dlpack submodule; make cuDF's Cython API externally accessible
- PR #2430 Updated Java bindings to use the new unary API
- PR #2406 Moved all existing `table` related files to a `legacy/` directory
- PR #2350 Performance related changes to get_dummies
- PR #2420 Remove `cudautils.astype` and replace with `typecast.apply_cast`
- PR #2456 Small improvement to typecast utility
- PR #2458 Fix handling of thirdparty packages in `isort` config
- PR #2459 IO Readers: Consolidate all readers to use `datasource` class
- PR #2475 Exposed type_dispatcher.hpp, nvcategory_util.hpp and wrapper_types.hpp in the include folder
- PR #2484 Enabled building libcudf as a static library
- PR #2453 Streamline CUDA_REL environment variable
- PR #2483 Bundle Boost filesystem dependency in the Java jar
- PR #2486 Java API hash functions
- PR #2481 Adds the ignore_null_keys option to the java api
- PR #2490 Java api: support multiple aggregates for the same column
- PR #2510 Java api: uses table based apply_boolean_mask
- PR #2432 Use pandas formatting for console, html, and latex output
- PR #2573 Bump numba version to 0.45.1
- PR #2606 Fix references to notebooks-contrib

## Bug Fixes

- PR #2086 Fixed quantile api behavior mismatch in series & dataframe
- PR #2128 Add offset param to host buffer readers in java API.
- PR #2145 Work around binops validity checks for java
- PR #2146 Work around unary_math validity checks for java
- PR #2151 Fixes bug in cudf::copy_range where null_count was invalid
- PR #2139 matching to pandas describe behavior & fixing nan values issue
- PR #2161 Implicitly convert unsigned to signed integer types in binops
- PR #2154 CSV Reader: Fix bools misdetected as strings dtype
- PR #2178 Fix bug in rolling bindings where a view of an ephemeral column was being taken
- PR #2180 Fix issue with isort reordering `importorskip` below imports depending on them
- PR #2187 fix to honor dtype when numpy arrays are passed to columnops.as_column
- PR #2190 Fix issue in astype conversion of string column to 'str'
- PR #2208 Fix issue with calling `head()` on one row dataframe
- PR #2229 Propagate exceptions from Cython cdef functions
- PR #2234 Fix issue with local build script not properly building
- PR #2223 Fix CUDA invalid configuration errors reported after loading small compressed ORC files
- PR #2162 Setting is_unique and is_monotonic-related attributes
- PR #2244 Fix ORC RLEv2 delta mode decoding with nonzero residual delta width
- PR #2297 Work around `var/std` unsupported only at debug build
- PR #2302 Fixed java serialization corner case
- PR #2355 Handle float16 in binary operations
- PR #2311 Fix copy behaviour for GenericIndex
- PR #2349 Fix issues with String filter in java API
- PR #2323 Fix groupby on categoricals
- PR #2328 Ensure order is preserved in CategoricalAccessor._set_categories
- PR #2202 Fix issue with unary ops mishandling empty input
- PR #2326 Fix for bug in DLPack when reading multiple columns
- PR #2324 Fix cudf Docker build
- PR #2325 Fix ORC RLEv2 patched base mode decoding with nonzero patch width
- PR #2235 Fix get_dummies to be compatible with dask
- PR #2332 Zero initialize gdf_dtype_extra_info
- PR #2355 Handle float16 in binary operations
- PR #2360 Fix missing dtype handling in cudf.Series & columnops.as_column
- PR #2364 Fix quantile api and other trivial issues around it
- PR #2361 Fixed issue with `codes` of CategoricalIndex
- PR #2357 Fixed inconsistent type of index created with from_pandas vs direct construction
- PR #2389 Fixed Rolling __getattr__ and __getitem__ for offset based windows
- PR #2402 Fixed bug in valid mask computation in cudf::copy_if (apply_boolean_mask)
- PR #2401 Fix to a scalar datetime(of type Days) issue
- PR #2386 Correctly allocate output valids in groupby
- PR #2411 Fixed failures on binary op on single element string column
- PR #2422 Fix Pandas logical binary operation incompatibilites
- PR #2447 Fix CodeCov posting build statuses temporarily
- PR #2450 Fix erroneous null handling in `cudf.DataFrame`'s `apply_rows`
- PR #2470 Fix issues with empty strings and string categories (Java)
- PR #2471 Fix String Column Validity.
- PR #2481 Fix java validity buffer serialization
- PR #2485 Updated bytes calculation to use size_t to avoid overflow in column concat
- PR #2461 Fix groupby multiple aggregations same column
- PR #2514 Fix cudf::drop_nulls threshold handling in Cython
- PR #2516 Fix utilities include paths and meta.yaml header paths
- PR #2517 Fix device memory leak in to_dlpack tensor deleter
- PR #2431 Fix local build generated file ownerships
- PR #2511 Added import of orc, refactored exception handlers to not squash fatal exceptions
- PR #2527 Fix index and column input handling in dask_cudf read_parquet
- PR #2466 Fix `dataframe.query` returning null rows erroneously
- PR #2548 Orc reader: fix non-deterministic data decoding at chunk boundaries
- PR #2557 fix cudautils import in string.py
- PR #2521 Fix casting datetimes from/to the same resolution
- PR #2545 Fix MultiIndexes with datetime levels
- PR #2560 Remove duplicate `dlpack` definition in conda recipe
- PR #2567 Fix ColumnVector.fromScalar issues while dealing with null scalars
- PR #2565 Orc reader: fix incorrect data decoding of int64 data types
- PR #2577 Fix search benchmark compilation error by adding necessary header
- PR #2604 Fix a bug in copying.pyx:_normalize_types that upcasted int32 to int64


# cuDF 0.8.0 (27 June 2019)

## New Features

- PR #1524 Add GPU-accelerated JSON Lines parser with limited feature set
- PR #1569 Add support for Json objects to the JSON Lines reader
- PR #1622 Add Series.loc
- PR #1654 Add cudf::apply_boolean_mask: faster replacement for gdf_apply_stencil
- PR #1487 cython gather/scatter
- PR #1310 Implemented the slice/split functionality.
- PR #1630 Add Python layer to the GPU-accelerated JSON reader
- PR #1745 Add rounding of numeric columns via Numba
- PR #1772 JSON reader: add support for BytesIO and StringIO input
- PR #1527 Support GDF_BOOL8 in readers and writers
- PR #1819 Logical operators (AND, OR, NOT) for libcudf and cuDF
- PR #1813 ORC Reader: Add support for stripe selection
- PR #1828 JSON Reader: add suport for bool8 columns
- PR #1833 Add column iterator with/without nulls
- PR #1665 Add the point-in-polygon GIS function
- PR #1863 Series and Dataframe methods for all and any
- PR #1908 cudf::copy_range and cudf::fill for copying/assigning an index or range to a constant
- PR #1921 Add additional formats for typecasting to/from strings
- PR #1807 Add Series.dropna()
- PR #1987 Allow user defined functions in the form of ptx code to be passed to binops
- PR #1948 Add operator functions like `Series.add()` to DataFrame and Series
- PR #1954 Add skip test argument to GPU build script
- PR #2018 Add bindings for new groupby C++ API
- PR #1984 Add rolling window operations Series.rolling() and DataFrame.rolling()
- PR #1542 Python method and bindings for to_csv
- PR #1995 Add Java API
- PR #1998 Add google benchmark to cudf
- PR #1845 Add cudf::drop_duplicates, DataFrame.drop_duplicates
- PR #1652 Added `Series.where()` feature
- PR #2074 Java Aggregates, logical ops, and better RMM support
- PR #2140 Add a `cudf::transform` function
- PR #2068 Concatenation of different typed columns

## Improvements

- PR #1538 Replacing LesserRTTI with inequality_comparator
- PR #1703 C++: Added non-aggregating `insert` to `concurrent_unordered_map` with specializations to store pairs with a single atomicCAS when possible.
- PR #1422 C++: Added a RAII wrapper for CUDA streams
- PR #1701 Added `unique` method for stringColumns
- PR #1713 Add documentation for Dask-XGBoost
- PR #1666 CSV Reader: Improve performance for files with large number of columns
- PR #1725 Enable the ability to use a single column groupby as its own index
- PR #1759 Add an example showing simultaneous rolling averages to `apply_grouped` documentation
- PR #1746 C++: Remove unused code: `windowed_ops.cu`, `sorting.cu`, `hash_ops.cu`
- PR #1748 C++: Add `bool` nullability flag to `device_table` row operators
- PR #1764 Improve Numerical column: `mean_var` and `mean`
- PR #1767 Speed up Python unit tests
- PR #1770 Added build.sh script, updated CI scripts and documentation
- PR #1739 ORC Reader: Add more pytest coverage
- PR #1696 Added null support in `Series.replace()`.
- PR #1390 Added some basic utility functions for `gdf_column`'s
- PR #1791 Added general column comparison code for testing
- PR #1795 Add printing of git submodule info to `print_env.sh`
- PR #1796 Removing old sort based group by code and gdf_filter
- PR #1811 Added funtions for copying/allocating `cudf::table`s
- PR #1838 Improve columnops.column_empty so that it returns typed columns instead of a generic Column
- PR #1890 Add utils.get_dummies- a pandas-like wrapper around one_hot-encoding
- PR #1823 CSV Reader: default the column type to string for empty dataframes
- PR #1827 Create bindings for scalar-vector binops, and update one_hot_encoding to use them
- PR #1817 Operators now support different sized dataframes as long as they don't share different sized columns
- PR #1855 Transition replace_nulls to new C++ API and update corresponding Cython/Python code
- PR #1858 Add `std::initializer_list` constructor to `column_wrapper`
- PR #1846 C++ type-erased gdf_equal_columns test util; fix gdf_equal_columns logic error
- PR #1390 Added some basic utility functions for `gdf_column`s
- PR #1391 Tidy up bit-resolution-operation and bitmask class code
- PR #1882 Add iloc functionality to MultiIndex dataframes
- PR #1884 Rolling windows: general enhancements and better coverage for unit tests
- PR #1886 support GDF_STRING_CATEGORY columns in apply_boolean_mask, drop_nulls and other libcudf functions
- PR #1896 Improve performance of groupby with levels specified in dask-cudf
- PR #1915 Improve iloc performance for non-contiguous row selection
- PR #1859 Convert read_json into a C++ API
- PR #1919 Rename libcudf namespace gdf to namespace cudf
- PR #1850 Support left_on and right_on for DataFrame merge operator
- PR #1930 Specialize constructor for `cudf::bool8` to cast argument to `bool`
- PR #1938 Add default constructor for `column_wrapper`
- PR #1930 Specialize constructor for `cudf::bool8` to cast argument to `bool`
- PR #1952 consolidate libcudf public API headers in include/cudf
- PR #1949 Improved selection with boolmask using libcudf `apply_boolean_mask`
- PR #1956 Add support for nulls in `query()`
- PR #1973 Update `std::tuple` to `std::pair` in top-most libcudf APIs and C++ transition guide
- PR #1981 Convert read_csv into a C++ API
- PR #1868 ORC Reader: Support row index for speed up on small/medium datasets
- PR #1964 Added support for list-like types in Series.str.cat
- PR #2005 Use HTML5 details tag in bug report issue template
- PR #2003 Removed few redundant unit-tests from test_string.py::test_string_cat
- PR #1944 Groupby design improvements
- PR #2017 Convert `read_orc()` into a C++ API
- PR #2011 Convert `read_parquet()` into a C++ API
- PR #1756 Add documentation "10 Minutes to cuDF and dask_cuDF"
- PR #2034 Adding support for string columns concatenation using "add" binary operator
- PR #2042 Replace old "10 Minutes" guide with new guide for docs build process
- PR #2036 Make library of common test utils to speed up tests compilation
- PR #2022 Facilitating get_dummies to be a high level api too
- PR #2050 Namespace IO readers and add back free-form `read_xxx` functions
- PR #2104 Add a functional ``sort=`` keyword argument to groupby
- PR #2108 Add `find_and_replace` for StringColumn for replacing single values
- PR #1803 cuDF/CuPy interoperability documentation

## Bug Fixes

- PR #1465 Fix for test_orc.py and test_sparse_df.py test failures
- PR #1583 Fix underlying issue in `as_index()` that was causing `Series.quantile()` to fail
- PR #1680 Add errors= keyword to drop() to fix cudf-dask bug
- PR #1651 Fix `query` function on empty dataframe
- PR #1616 Fix CategoricalColumn to access categories by index instead of iteration
- PR #1660 Fix bug in `loc` when indexing with a column name (a string)
- PR #1683 ORC reader: fix timestamp conversion to UTC
- PR #1613 Improve CategoricalColumn.fillna(-1) performance
- PR #1642 Fix failure of CSV_TEST gdf_csv_test.SkiprowsNrows on multiuser systems
- PR #1709 Fix handling of `datetime64[ms]` in `dataframe.select_dtypes`
- PR #1704 CSV Reader: Add support for the plus sign in number fields
- PR #1687 CSV reader: return an empty dataframe for zero size input
- PR #1757 Concatenating columns with null columns
- PR #1755 Add col_level keyword argument to melt
- PR #1758 Fix df.set_index() when setting index from an empty column
- PR #1749 ORC reader: fix long strings of NULL values resulting in incorrect data
- PR #1742 Parquet Reader: Fix index column name to match PANDAS compat
- PR #1782 Update libcudf doc version
- PR #1783 Update conda dependencies
- PR #1786 Maintain the original series name in series.unique output
- PR #1760 CSV Reader: fix segfault when dtype list only includes columns from usecols list
- PR #1831 build.sh: Assuming python is in PATH instead of using PYTHON env var
- PR #1839 Raise an error instead of segfaulting when transposing a DataFrame with StringColumns
- PR #1840 Retain index correctly during merge left_on right_on
- PR #1825 cuDF: Multiaggregation Groupby Failures
- PR #1789 CSV Reader: Fix missing support for specifying `int8` and `int16` dtypes
- PR #1857 Cython Bindings: Handle `bool` columns while calling `column_view_from_NDArrays`
- PR #1849 Allow DataFrame support methods to pass arguments to the methods
- PR #1847 Fixed #1375 by moving the nvstring check into the wrapper function
- PR #1864 Fixing cudf reduction for POWER platform
- PR #1869 Parquet reader: fix Dask timestamps not matching with Pandas (convert to milliseconds)
- PR #1876 add dtype=bool for `any`, `all` to treat integer column correctly
- PR #1875 CSV reader: take NaN values into account in dtype detection
- PR #1873 Add column dtype checking for the all/any methods
- PR #1902 Bug with string iteration in _apply_basic_agg
- PR #1887 Fix for initialization issue in pq_read_arg,orc_read_arg
- PR #1867 JSON reader: add support for null/empty fields, including the 'null' literal
- PR #1891 Fix bug #1750 in string column comparison
- PR #1909 Support of `to_pandas()` of boolean series with null values
- PR #1923 Use prefix removal when two aggs are called on a SeriesGroupBy
- PR #1914 Zero initialize gdf_column local variables
- PR #1959 Add support for comparing boolean Series to scalar
- PR #1966 Ignore index fix in series append
- PR #1967 Compute index __sizeof__ only once for DataFrame __sizeof__
- PR #1977 Support CUDA installation in default system directories
- PR #1982 Fixes incorrect index name after join operation
- PR #1985 Implement `GDF_PYMOD`, a special modulo that follows python's sign rules
- PR #1991 Parquet reader: fix decoding of NULLs
- PR #1990 Fixes a rendering bug in the `apply_grouped` documentation
- PR #1978 Fix for values being filled in an empty dataframe
- PR #2001 Correctly create MultiColumn from Pandas MultiColumn
- PR #2006 Handle empty dataframe groupby construction for dask
- PR #1965 Parquet Reader: Fix duplicate index column when it's already in `use_cols`
- PR #2033 Add pip to conda environment files to fix warning
- PR #2028 CSV Reader: Fix reading of uncompressed files without a recognized file extension
- PR #2073 Fix an issue when gathering columns with NVCategory and nulls
- PR #2053 cudf::apply_boolean_mask return empty column for empty boolean mask
- PR #2066 exclude `IteratorTest.mean_var_output` test from debug build
- PR #2069 Fix JNI code to use read_csv and read_parquet APIs
- PR #2071 Fix bug with unfound transitive dependencies for GTests in Ubuntu 18.04
- PR #2089 Configure Sphinx to render params correctly
- PR #2091 Fix another bug with unfound transitive dependencies for `cudftestutils` in Ubuntu 18.04
- PR #2115 Just apply `--disable-new-dtags` instead of trying to define all the transitive dependencies
- PR #2106 Fix errors in JitCache tests caused by sharing of device memory between processes
- PR #2120 Fix errors in JitCache tests caused by running multiple threads on the same data
- PR #2102 Fix memory leak in groupby
- PR #2113 fixed typo in to_csv code example


# cudf 0.7.2 (16 May 2019)

## New Features

- PR #1735 Added overload for atomicAdd on int64. Streamlined implementation of custom atomic overloads.
- PR #1741 Add MultiIndex concatenation

## Bug Fixes

- PR #1718 Fix issue with SeriesGroupBy MultiIndex in dask-cudf
- PR #1734 Python: fix performance regression for groupby count() aggregations
- PR #1768 Cython: fix handling read only schema buffers in gpuarrow reader


# cudf 0.7.1 (11 May 2019)

## New Features

- PR #1702 Lazy load MultiIndex to return groupby performance to near optimal.

## Bug Fixes

- PR #1708 Fix handling of `datetime64[ms]` in `dataframe.select_dtypes`


# cuDF 0.7.0 (10 May 2019)

## New Features

- PR #982 Implement gdf_group_by_without_aggregations and gdf_unique_indices functions
- PR #1142 Add `GDF_BOOL` column type
- PR #1194 Implement overloads for CUDA atomic operations
- PR #1292 Implemented Bitwise binary ops AND, OR, XOR (&, |, ^)
- PR #1235 Add GPU-accelerated Parquet Reader
- PR #1335 Added local_dict arg in `DataFrame.query()`.
- PR #1282 Add Series and DataFrame.describe()
- PR #1356 Rolling windows
- PR #1381 Add DataFrame._get_numeric_data
- PR #1388 Add CODEOWNERS file to auto-request reviews based on where changes are made
- PR #1396 Add DataFrame.drop method
- PR #1413 Add DataFrame.melt method
- PR #1412 Add DataFrame.pop()
- PR #1419 Initial CSV writer function
- PR #1441 Add Series level cumulative ops (cumsum, cummin, cummax, cumprod)
- PR #1420 Add script to build and test on a local gpuCI image
- PR #1440 Add DatetimeColumn.min(), DatetimeColumn.max()
- PR #1455 Add Series.Shift via Numba kernel
- PR #1441 Add Series level cumulative ops (cumsum, cummin, cummax, cumprod)
- PR #1461 Add Python coverage test to gpu build
- PR #1445 Parquet Reader: Add selective reading of rows and row group
- PR #1532 Parquet Reader: Add support for INT96 timestamps
- PR #1516 Add Series and DataFrame.ndim
- PR #1556 Add libcudf C++ transition guide
- PR #1466 Add GPU-accelerated ORC Reader
- PR #1565 Add build script for nightly doc builds
- PR #1508 Add Series isna, isnull, and notna
- PR #1456 Add Series.diff() via Numba kernel
- PR #1588 Add Index `astype` typecasting
- PR #1301 MultiIndex support
- PR #1599 Level keyword supported in groupby
- PR #929 Add support operations to dataframe
- PR #1609 Groupby accept list of Series
- PR #1658 Support `group_keys=True` keyword in groupby method

## Improvements

- PR #1531 Refactor closures as private functions in gpuarrow
- PR #1404 Parquet reader page data decoding speedup
- PR #1076 Use `type_dispatcher` in join, quantiles, filter, segmented sort, radix sort and hash_groupby
- PR #1202 Simplify README.md
- PR #1149 CSV Reader: Change convertStrToValue() functions to `__device__` only
- PR #1238 Improve performance of the CUDA trie used in the CSV reader
- PR #1245 Use file cache for JIT kernels
- PR #1278 Update CONTRIBUTING for new conda environment yml naming conventions
- PR #1163 Refactored UnaryOps. Reduced API to two functions: `gdf_unary_math` and `gdf_cast`. Added `abs`, `-`, and `~` ops. Changed bindings to Cython
- PR #1284 Update docs version
- PR #1287 add exclude argument to cudf.select_dtype function
- PR #1286 Refactor some of the CSV Reader kernels into generic utility functions
- PR #1291 fillna in `Series.to_gpu_array()` and `Series.to_array()` can accept the scalar too now.
- PR #1005 generic `reduction` and `scan` support
- PR #1349 Replace modernGPU sort join with thrust.
- PR #1363 Add a dataframe.mean(...) that raises NotImplementedError to satisfy `dask.dataframe.utils.is_dataframe_like`
- PR #1319 CSV Reader: Use column wrapper for gdf_column output alloc/dealloc
- PR #1376 Change series quantile default to linear
- PR #1399 Replace CFFI bindings for NVTX functions with Cython bindings
- PR #1389 Refactored `set_null_count()`
- PR #1386 Added macros `GDF_TRY()`, `CUDF_TRY()` and `ASSERT_CUDF_SUCCEEDED()`
- PR #1435 Rework CMake and conda recipes to depend on installed libraries
- PR #1391 Tidy up bit-resolution-operation and bitmask class code
- PR #1439 Add cmake variable to enable compiling CUDA code with -lineinfo
- PR #1462 Add ability to read parquet files from arrow::io::RandomAccessFile
- PR #1453 Convert CSV Reader CFFI to Cython
- PR #1479 Convert Parquet Reader CFFI to Cython
- PR #1397 Add a utility function for producing an overflow-safe kernel launch grid configuration
- PR #1382 Add GPU parsing of nested brackets to cuIO parsing utilities
- PR #1481 Add cudf::table constructor to allocate a set of `gdf_column`s
- PR #1484 Convert GroupBy CFFI to Cython
- PR #1463 Allow and default melt keyword argument var_name to be None
- PR #1486 Parquet Reader: Use device_buffer rather than device_ptr
- PR #1525 Add cudatoolkit conda dependency
- PR #1520 Renamed `src/dataframe` to `src/table` and moved `table.hpp`. Made `types.hpp` to be type declarations only.
- PR #1492 Convert transpose CFFI to Cython
- PR #1495 Convert binary and unary ops CFFI to Cython
- PR #1503 Convert sorting and hashing ops CFFI to Cython
- PR #1522 Use latest release version in update-version CI script
- PR #1533 Remove stale join CFFI, fix memory leaks in join Cython
- PR #1521 Added `row_bitmask` to compute bitmask for rows of a table. Merged `valids_ops.cu` and `bitmask_ops.cu`
- PR #1553 Overload `hash_row` to avoid using intial hash values. Updated `gdf_hash` to select between overloads
- PR #1585 Updated `cudf::table` to maintain own copy of wrapped `gdf_column*`s
- PR #1559 Add `except +` to all Cython function definitions to catch C++ exceptions properly
- PR #1617 `has_nulls` and `column_dtypes` for `cudf::table`
- PR #1590 Remove CFFI from the build / install process entirely
- PR #1536 Convert gpuarrow CFFI to Cython
- PR #1655 Add `Column._pointer` as a way to access underlying `gdf_column*` of a `Column`
- PR #1655 Update readme conda install instructions for cudf version 0.6 and 0.7


## Bug Fixes

- PR #1233 Fix dtypes issue while adding the column to `str` dataframe.
- PR #1254 CSV Reader: fix data type detection for floating-point numbers in scientific notation
- PR #1289 Fix looping over each value instead of each category in concatenation
- PR #1293 Fix Inaccurate error message in join.pyx
- PR #1308 Add atomicCAS overload for `int8_t`, `int16_t`
- PR #1317 Fix catch polymorphic exception by reference in ipc.cu
- PR #1325 Fix dtype of null bitmasks to int8
- PR #1326 Update build documentation to use -DCMAKE_CXX11_ABI=ON
- PR #1334 Add "na_position" argument to CategoricalColumn sort_by_values
- PR #1321 Fix out of bounds warning when checking Bzip2 header
- PR #1359 Add atomicAnd/Or/Xor for integers
- PR #1354 Fix `fillna()` behaviour when replacing values with different dtypes
- PR #1347 Fixed core dump issue while passing dict_dtypes without column names in `cudf.read_csv()`
- PR #1379 Fixed build failure caused due to error: 'col_dtype' may be used uninitialized
- PR #1392 Update cudf Dockerfile and package_versions.sh
- PR #1385 Added INT8 type to `_schema_to_dtype` for use in GpuArrowReader
- PR #1393 Fixed a bug in `gdf_count_nonzero_mask()` for the case of 0 bits to count
- PR #1395 Update CONTRIBUTING to use the environment variable CUDF_HOME
- PR #1416 Fix bug at gdf_quantile_exact and gdf_quantile_appox
- PR #1421 Fix remove creation of series multiple times during `add_column()`
- PR #1405 CSV Reader: Fix memory leaks on read_csv() failure
- PR #1328 Fix CategoricalColumn to_arrow() null mask
- PR #1433 Fix NVStrings/categories includes
- PR #1432 Update NVStrings to 0.7.* to coincide with 0.7 development
- PR #1483 Modify CSV reader to avoid cropping blank quoted characters in non-string fields
- PR #1446 Merge 1275 hotfix from master into branch-0.7
- PR #1447 Fix legacy groupby apply docstring
- PR #1451 Fix hash join estimated result size is not correct
- PR #1454 Fix local build script improperly change directory permissions
- PR #1490 Require Dask 1.1.0+ for `is_dataframe_like` test or skip otherwise.
- PR #1491 Use more specific directories & groups in CODEOWNERS
- PR #1497 Fix Thrust issue on CentOS caused by missing default constructor of host_vector elements
- PR #1498 Add missing include guard to device_atomics.cuh and separated DEVICE_ATOMICS_TEST
- PR #1506 Fix csv-write call to updated NVStrings method
- PR #1510 Added nvstrings `fillna()` function
- PR #1507 Parquet Reader: Default string data to GDF_STRING
- PR #1535 Fix doc issue to ensure correct labelling of cudf.series
- PR #1537 Fix `undefined reference` link error in HashPartitionTest
- PR #1548 Fix ci/local/build.sh README from using an incorrect image example
- PR #1551 CSV Reader: Fix integer column name indexing
- PR #1586 Fix broken `scalar_wrapper::operator==`
- PR #1591 ORC/Parquet Reader: Fix missing import for FileNotFoundError exception
- PR #1573 Parquet Reader: Fix crash due to clash with ORC reader datasource
- PR #1607 Revert change of `column.to_dense_buffer` always return by copy for performance concerns
- PR #1618 ORC reader: fix assert & data output when nrows/skiprows isn't aligned to stripe boundaries
- PR #1631 Fix failure of TYPES_TEST on some gcc-7 based systems.
- PR #1641 CSV Reader: Fix skip_blank_lines behavior with Windows line terminators (\r\n)
- PR #1648 ORC reader: fix non-deterministic output when skiprows is non-zero
- PR #1676 Fix groupby `as_index` behaviour with `MultiIndex`
- PR #1659 Fix bug caused by empty groupbys and multiindex slicing throwing exceptions
- PR #1656 Correct Groupby failure in dask when un-aggregable columns are left in dataframe.
- PR #1689 Fix groupby performance regression
- PR #1694 Add Cython as a runtime dependency since it's required in `setup.py`


# cuDF 0.6.1 (25 Mar 2019)

## Bug Fixes

- PR #1275 Fix CentOS exception in DataFrame.hash_partition from using value "returned" by a void function


# cuDF 0.6.0 (22 Mar 2019)

## New Features

- PR #760 Raise `FileNotFoundError` instead of `GDF_FILE_ERROR` in `read_csv` if the file does not exist
- PR #539 Add Python bindings for replace function
- PR #823 Add Doxygen configuration to enable building HTML documentation for libcudf C/C++ API
- PR #807 CSV Reader: Add byte_range parameter to specify the range in the input file to be read
- PR #857 Add Tail method for Series/DataFrame and update Head method to use iloc
- PR #858 Add series feature hashing support
- PR #871 CSV Reader: Add support for NA values, including user specified strings
- PR #893 Adds PyArrow based parquet readers / writers to Python, fix category dtype handling, fix arrow ingest buffer size issues
- PR #867 CSV Reader: Add support for ignoring blank lines and comment lines
- PR #887 Add Series digitize method
- PR #895 Add Series groupby
- PR #898 Add DataFrame.groupby(level=0) support
- PR #920 Add feather, JSON, HDF5 readers / writers from PyArrow / Pandas
- PR #888 CSV Reader: Add prefix parameter for column names, used when parsing without a header
- PR #913 Add DLPack support: convert between cuDF DataFrame and DLTensor
- PR #939 Add ORC reader from PyArrow
- PR #918 Add Series.groupby(level=0) support
- PR #906 Add binary and comparison ops to DataFrame
- PR #958 Support unary and binary ops on indexes
- PR #964 Add `rename` method to `DataFrame`, `Series`, and `Index`
- PR #985 Add `Series.to_frame` method
- PR #985 Add `drop=` keyword to reset_index method
- PR #994 Remove references to pygdf
- PR #990 Add external series groupby support
- PR #988 Add top-level merge function to cuDF
- PR #992 Add comparison binaryops to DateTime columns
- PR #996 Replace relative path imports with absolute paths in tests
- PR #995 CSV Reader: Add index_col parameter to specify the column name or index to be used as row labels
- PR #1004 Add `from_gpu_matrix` method to DataFrame
- PR #997 Add property index setter
- PR #1007 Replace relative path imports with absolute paths in cudf
- PR #1013 select columns with df.columns
- PR #1016 Rename Series.unique_count() to nunique() to match pandas API
- PR #947 Prefixsum to handle nulls and float types
- PR #1029 Remove rest of relative path imports
- PR #1021 Add filtered selection with assignment for Dataframes
- PR #872 Adding NVCategory support to cudf apis
- PR #1052 Add left/right_index and left/right_on keywords to merge
- PR #1091 Add `indicator=` and `suffixes=` keywords to merge
- PR #1107 Add unsupported keywords to Series.fillna
- PR #1032 Add string support to cuDF python
- PR #1136 Removed `gdf_concat`
- PR #1153 Added function for getting the padded allocation size for valid bitmask
- PR #1148 Add cudf.sqrt for dataframes and Series
- PR #1159 Add Python bindings for libcudf dlpack functions
- PR #1155 Add __array_ufunc__ for DataFrame and Series for sqrt
- PR #1168 to_frame for series accepts a name argument


## Improvements

- PR #1218 Add dask-cudf page to API docs
- PR #892 Add support for heterogeneous types in binary ops with JIT
- PR #730 Improve performance of `gdf_table` constructor
- PR #561 Add Doxygen style comments to Join CUDA functions
- PR #813 unified libcudf API functions by replacing gpu_ with gdf_
- PR #822 Add support for `__cuda_array_interface__` for ingest
- PR #756 Consolidate common helper functions from unordered map and multimap
- PR #753 Improve performance of groupby sum and average, especially for cases with few groups.
- PR #836 Add ingest support for arrow chunked arrays in Column, Series, DataFrame creation
- PR #763 Format doxygen comments for csv_read_arg struct
- PR #532 CSV Reader: Use type dispatcher instead of switch block
- PR #694 Unit test utilities improvements
- PR #878 Add better indexing to Groupby
- PR #554 Add `empty` method and `is_monotonic` attribute to `Index`
- PR #1040 Fixed up Doxygen comment tags
- PR #909 CSV Reader: Avoid host->device->host copy for header row data
- PR #916 Improved unit testing and error checking for `gdf_column_concat`
- PR #941 Replace `numpy` call in `Series.hash_encode` with `numba`
- PR #942 Added increment/decrement operators for wrapper types
- PR #943 Updated `count_nonzero_mask` to return `num_rows` when the mask is null
- PR #952 Added trait to map C++ type to `gdf_dtype`
- PR #966 Updated RMM submodule.
- PR #998 Add IO reader/writer modules to API docs, fix for missing cudf.Series docs
- PR #1017 concatenate along columns for Series and DataFrames
- PR #1002 Support indexing a dataframe with another boolean dataframe
- PR #1018 Better concatenation for Series and Dataframes
- PR #1036 Use Numpydoc style docstrings
- PR #1047 Adding gdf_dtype_extra_info to gdf_column_view_augmented
- PR #1054 Added default ctor to SerialTrieNode to overcome Thrust issue in CentOS7 + CUDA10
- PR #1024 CSV Reader: Add support for hexadecimal integers in integral-type columns
- PR #1033 Update `fillna()` to use libcudf function `gdf_replace_nulls`
- PR #1066 Added inplace assignment for columns and select_dtypes for dataframes
- PR #1026 CSV Reader: Change the meaning and type of the quoting parameter to match Pandas
- PR #1100 Adds `CUDF_EXPECTS` error-checking macro
- PR #1092 Fix select_dtype docstring
- PR #1111 Added cudf::table
- PR #1108 Sorting for datetime columns
- PR #1120 Return a `Series` (not a `Column`) from `Series.cat.set_categories()`
- PR #1128 CSV Reader: The last data row does not need to be line terminated
- PR #1183 Bump Arrow version to 0.12.1
- PR #1208 Default to CXX11_ABI=ON
- PR #1252 Fix NVStrings dependencies for cuda 9.2 and 10.0
- PR #2037 Optimize the existing `gather` and `scatter` routines in `libcudf`

## Bug Fixes

- PR #821 Fix flake8 issues revealed by flake8 update
- PR #808 Resolved renamed `d_columns_valids` variable name
- PR #820 CSV Reader: fix the issue where reader adds additional rows when file uses \r\n as a line terminator
- PR #780 CSV Reader: Fix scientific notation parsing and null values for empty quotes
- PR #815 CSV Reader: Fix data parsing when tabs are present in the input CSV file
- PR #850 Fix bug where left joins where the left df has 0 rows causes a crash
- PR #861 Fix memory leak by preserving the boolean mask index
- PR #875 Handle unnamed indexes in to/from arrow functions
- PR #877 Fix ingest of 1 row arrow tables in from arrow function
- PR #876 Added missing `<type_traits>` include
- PR #889 Deleted test_rmm.py which has now moved to RMM repo
- PR #866 Merge v0.5.1 numpy ABI hotfix into 0.6
- PR #917 value_counts return int type on empty columns
- PR #611 Renamed `gdf_reduce_optimal_output_size()` -> `gdf_reduction_get_intermediate_output_size()`
- PR #923 fix index for negative slicing for cudf dataframe and series
- PR #927 CSV Reader: Fix category GDF_CATEGORY hashes not being computed properly
- PR #921 CSV Reader: Fix parsing errors with delim_whitespace, quotations in the header row, unnamed columns
- PR #933 Fix handling objects of all nulls in series creation
- PR #940 CSV Reader: Fix an issue where the last data row is missing when using byte_range
- PR #945 CSV Reader: Fix incorrect datetime64 when milliseconds or space separator are used
- PR #959 Groupby: Problem with column name lookup
- PR #950 Converting dataframe/recarry with non-contiguous arrays
- PR #963 CSV Reader: Fix another issue with missing data rows when using byte_range
- PR #999 Fix 0 sized kernel launches and empty sort_index exception
- PR #993 Fix dtype in selecting 0 rows from objects
- PR #1009 Fix performance regression in `to_pandas` method on DataFrame
- PR #1008 Remove custom dask communication approach
- PR #1001 CSV Reader: Fix a memory access error when reading a large (>2GB) file with date columns
- PR #1019 Binary Ops: Fix error when one input column has null mask but other doesn't
- PR #1014 CSV Reader: Fix false positives in bool value detection
- PR #1034 CSV Reader: Fix parsing floating point precision and leading zero exponents
- PR #1044 CSV Reader: Fix a segfault when byte range aligns with a page
- PR #1058 Added support for `DataFrame.loc[scalar]`
- PR #1060 Fix column creation with all valid nan values
- PR #1073 CSV Reader: Fix an issue where a column name includes the return character
- PR #1090 Updating Doxygen Comments
- PR #1080 Fix dtypes returned from loc / iloc because of lists
- PR #1102 CSV Reader: Minor fixes and memory usage improvements
- PR #1174: Fix release script typo
- PR #1137 Add prebuild script for CI
- PR #1118 Enhanced the `DataFrame.from_records()` feature
- PR #1129 Fix join performance with index parameter from using numpy array
- PR #1145 Issue with .agg call on multi-column dataframes
- PR #908 Some testing code cleanup
- PR #1167 Fix issue with null_count not being set after inplace fillna()
- PR #1184 Fix iloc performance regression
- PR #1185 Support left_on/right_on and also on=str in merge
- PR #1200 Fix allocating bitmasks with numba instead of rmm in allocate_mask function
- PR #1213 Fix bug with csv reader requesting subset of columns using wrong datatype
- PR #1223 gpuCI: Fix label on rapidsai channel on gpu build scripts
- PR #1242 Add explicit Thrust exec policy to fix NVCATEGORY_TEST segfault on some platforms
- PR #1246 Fix categorical tests that failed due to bad implicit type conversion
- PR #1255 Fix overwriting conda package main label uploads
- PR #1259 Add dlpack includes to pip build


# cuDF 0.5.1 (05 Feb 2019)

## Bug Fixes

- PR #842 Avoid using numpy via cimport to prevent ABI issues in Cython compilation


# cuDF 0.5.0 (28 Jan 2019)

## New Features

- PR #722 Add bzip2 decompression support to `read_csv()`
- PR #693 add ZLIB-based GZIP/ZIP support to `read_csv_strings()`
- PR #411 added null support to gdf_order_by (new API) and cudf_table::sort
- PR #525 Added GitHub Issue templates for bugs, documentation, new features, and questions
- PR #501 CSV Reader: Add support for user-specified decimal point and thousands separator to read_csv_strings()
- PR #455 CSV Reader: Add support for user-specified decimal point and thousands separator to read_csv()
- PR #439 add `DataFrame.drop` method similar to pandas
- PR #356 add `DataFrame.transpose` method and `DataFrame.T` property similar to pandas
- PR #505 CSV Reader: Add support for user-specified boolean values
- PR #350 Implemented Series replace function
- PR #490 Added print_env.sh script to gather relevant environment details when reporting cuDF issues
- PR #474 add ZLIB-based GZIP/ZIP support to `read_csv()`
- PR #547 Added melt similar to `pandas.melt()`
- PR #491 Add CI test script to check for updates to CHANGELOG.md in PRs
- PR #550 Add CI test script to check for style issues in PRs
- PR #558 Add CI scripts for cpu-based conda and gpu-based test builds
- PR #524 Add Boolean Indexing
- PR #564 Update python `sort_values` method to use updated libcudf `gdf_order_by` API
- PR #509 CSV Reader: Input CSV file can now be passed in as a text or a binary buffer
- PR #607 Add `__iter__` and iteritems to DataFrame class
- PR #643 added a new api gdf_replace_nulls that allows a user to replace nulls in a column

## Improvements

- PR #426 Removed sort-based groupby and refactored existing groupby APIs. Also improves C++/CUDA compile time.
- PR #461 Add `CUDF_HOME` variable in README.md to replace relative pathing.
- PR #472 RMM: Created centralized rmm::device_vector alias and rmm::exec_policy
- PR #500 Improved the concurrent hash map class to support partitioned (multi-pass) hash table building.
- PR #454 Improve CSV reader docs and examples
- PR #465 Added templated C++ API for RMM to avoid explicit cast to `void**`
- PR #513 `.gitignore` tweaks
- PR #521 Add `assert_eq` function for testing
- PR #502 Simplify Dockerfile for local dev, eliminate old conda/pip envs
- PR #549 Adds `-rdynamic` compiler flag to nvcc for Debug builds
- PR #472 RMM: Created centralized rmm::device_vector alias and rmm::exec_policy
- PR #577 Added external C++ API for scatter/gather functions
- PR #500 Improved the concurrent hash map class to support partitioned (multi-pass) hash table building
- PR #583 Updated `gdf_size_type` to `int`
- PR #500 Improved the concurrent hash map class to support partitioned (multi-pass) hash table building
- PR #617 Added .dockerignore file. Prevents adding stale cmake cache files to the docker container
- PR #658 Reduced `JOIN_TEST` time by isolating overflow test of hash table size computation
- PR #664 Added Debuging instructions to README
- PR #651 Remove noqa marks in `__init__.py` files
- PR #671 CSV Reader: uncompressed buffer input can be parsed without explicitly specifying compression as None
- PR #684 Make RMM a submodule
- PR #718 Ensure sum, product, min, max methods pandas compatibility on empty datasets
- PR #720 Refactored Index classes to make them more Pandas-like, added CategoricalIndex
- PR #749 Improve to_arrow and from_arrow Pandas compatibility
- PR #766 Remove TravisCI references, remove unused variables from CMake, fix ARROW_VERSION in Cmake
- PR #773 Add build-args back to Dockerfile and handle dependencies based on environment yml file
- PR #781 Move thirdparty submodules to root and symlink in /cpp
- PR #843 Fix broken cudf/python API examples, add new methods to the API index

## Bug Fixes

- PR #569 CSV Reader: Fix days being off-by-one when parsing some dates
- PR #531 CSV Reader: Fix incorrect parsing of quoted numbers
- PR #465 Added templated C++ API for RMM to avoid explicit cast to `void**`
- PR #473 Added missing <random> include
- PR #478 CSV Reader: Add api support for auto column detection, header, mangle_dupe_cols, usecols
- PR #495 Updated README to correct where cffi pytest should be executed
- PR #501 Fix the intermittent segfault caused by the `thousands` and `compression` parameters in the csv reader
- PR #502 Simplify Dockerfile for local dev, eliminate old conda/pip envs
- PR #512 fix bug for `on` parameter in `DataFrame.merge` to allow for None or single column name
- PR #511 Updated python/cudf/bindings/join.pyx to fix cudf merge printing out dtypes
- PR #513 `.gitignore` tweaks
- PR #521 Add `assert_eq` function for testing
- PR #537 Fix CMAKE_CUDA_STANDARD_REQURIED typo in CMakeLists.txt
- PR #447 Fix silent failure in initializing DataFrame from generator
- PR #545 Temporarily disable csv reader thousands test to prevent segfault (test re-enabled in PR #501)
- PR #559 Fix Assertion error while using `applymap` to change the output dtype
- PR #575 Update `print_env.sh` script to better handle missing commands
- PR #612 Prevent an exception from occuring with true division on integer series.
- PR #630 Fix deprecation warning for `pd.core.common.is_categorical_dtype`
- PR #622 Fix Series.append() behaviour when appending values with different numeric dtype
- PR #603 Fix error while creating an empty column using None.
- PR #673 Fix array of strings not being caught in from_pandas
- PR #644 Fix return type and column support of dataframe.quantile()
- PR #634 Fix create `DataFrame.from_pandas()` with numeric column names
- PR #654 Add resolution check for GDF_TIMESTAMP in Join
- PR #648 Enforce one-to-one copy required when using `numba>=0.42.0`
- PR #645 Fix cmake build type handling not setting debug options when CMAKE_BUILD_TYPE=="Debug"
- PR #669 Fix GIL deadlock when launching multiple python threads that make Cython calls
- PR #665 Reworked the hash map to add a way to report the destination partition for a key
- PR #670 CMAKE: Fix env include path taking precedence over libcudf source headers
- PR #674 Check for gdf supported column types
- PR #677 Fix 'gdf_csv_test_Dates' gtest failure due to missing nrows parameter
- PR #604 Fix the parsing errors while reading a csv file using `sep` instead of `delimiter`.
- PR #686 Fix converting nulls to NaT values when converting Series to Pandas/Numpy
- PR #689 CSV Reader: Fix behavior with skiprows+header to match pandas implementation
- PR #691 Fixes Join on empty input DFs
- PR #706 CSV Reader: Fix broken dtype inference when whitespace is in data
- PR #717 CSV reader: fix behavior when parsing a csv file with no data rows
- PR #724 CSV Reader: fix build issue due to parameter type mismatch in a std::max call
- PR #734 Prevents reading undefined memory in gpu_expand_mask_bits numba kernel
- PR #747 CSV Reader: fix an issue where CUDA allocations fail with some large input files
- PR #750 Fix race condition for handling NVStrings in CMake
- PR #719 Fix merge column ordering
- PR #770 Fix issue where RMM submodule pointed to wrong branch and pin other to correct branches
- PR #778 Fix hard coded ABI off setting
- PR #784 Update RMM submodule commit-ish and pip paths
- PR #794 Update `rmm::exec_policy` usage to fix segmentation faults when used as temprory allocator.
- PR #800 Point git submodules to branches of forks instead of exact commits


# cuDF 0.4.0 (05 Dec 2018)

## New Features

- PR #398 add pandas-compatible `DataFrame.shape()` and `Series.shape()`
- PR #394 New documentation feature "10 Minutes to cuDF"
- PR #361 CSV Reader: Add support for strings with delimiters

## Improvements

 - PR #436 Improvements for type_dispatcher and wrapper structs
 - PR #429 Add CHANGELOG.md (this file)
 - PR #266 use faster CUDA-accelerated DataFrame column/Series concatenation.
 - PR #379 new C++ `type_dispatcher` reduces code complexity in supporting many data types.
 - PR #349 Improve performance for creating columns from memoryview objects
 - PR #445 Update reductions to use type_dispatcher. Adds integer types support to sum_of_squares.
 - PR #448 Improve installation instructions in README.md
 - PR #456 Change default CMake build to Release, and added option for disabling compilation of tests

## Bug Fixes

 - PR #444 Fix csv_test CUDA too many resources requested fail.
 - PR #396 added missing output buffer in validity tests for groupbys.
 - PR #408 Dockerfile updates for source reorganization
 - PR #437 Add cffi to Dockerfile conda env, fixes "cannot import name 'librmm'"
 - PR #417 Fix `map_test` failure with CUDA 10
 - PR #414 Fix CMake installation include file paths
 - PR #418 Properly cast string dtypes to programmatic dtypes when instantiating columns
 - PR #427 Fix and tests for Concatenation illegal memory access with nulls


# cuDF 0.3.0 (23 Nov 2018)

## New Features

 - PR #336 CSV Reader string support

## Improvements

 - PR #354 source code refactored for better organization. CMake build system overhaul. Beginning of transition to Cython bindings.
 - PR #290 Add support for typecasting to/from datetime dtype
 - PR #323 Add handling pyarrow boolean arrays in input/out, add tests
 - PR #325 GDF_VALIDITY_UNSUPPORTED now returned for algorithms that don't support non-empty valid bitmasks
 - PR #381 Faster InputTooLarge Join test completes in ms rather than minutes.
 - PR #373 .gitignore improvements
 - PR #367 Doc cleanup & examples for DataFrame methods
 - PR #333 Add Rapids Memory Manager documentation
 - PR #321 Rapids Memory Manager adds file/line location logging and convenience macros
 - PR #334 Implement DataFrame `__copy__` and `__deepcopy__`
 - PR #271 Add NVTX ranges to pygdf
 - PR #311 Document system requirements for conda install

## Bug Fixes

 - PR #337 Retain index on `scale()` function
 - PR #344 Fix test failure due to PyArrow 0.11 Boolean handling
 - PR #364 Remove noexcept from managed_allocator;  CMakeLists fix for NVstrings
 - PR #357 Fix bug that made all series be considered booleans for indexing
 - PR #351 replace conda env configuration for developers
 - PRs #346 #360 Fix CSV reading of negative numbers
 - PR #342 Fix CMake to use conda-installed nvstrings
 - PR #341 Preserve categorical dtype after groupby aggregations
 - PR #315 ReadTheDocs build update to fix missing libcuda.so
 - PR #320 FIX out-of-bounds access error in reductions.cu
 - PR #319 Fix out-of-bounds memory access in libcudf count_valid_bits
 - PR #303 Fix printing empty dataframe


# cuDF 0.2.0 and cuDF 0.1.0

These were initial releases of cuDF based on previously separate pyGDF and libGDF libraries.<|MERGE_RESOLUTION|>--- conflicted
+++ resolved
@@ -174,11 +174,8 @@
 - PR #4258 Fix dask-cudf losing index name in `reset_index`
 - PR #4268 Fix java build for hash aggregate
 - PR #4273 Fix losing `StringIndex` name in dask `_meta_nonempty`
-<<<<<<< HEAD
 - PR #4283 Temporary dask_cudf set_index fix (divisions="quantile")
-=======
 - PR #4279 Fix converting `np.float64` to Scalar
->>>>>>> 4b6ed0b7
 
 
 # cuDF 0.12.0 (04 Feb 2020)
