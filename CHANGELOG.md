# cuDF 0.7.0 (Date TBD)

## New Features

...

## Improvements

- PR #1202 Simplify README.md
<<<<<<< HEAD
- PR #1216 Add Series.__array__ protocol
=======
- PR #1149 CSV Reader: Change convertStrToValue() functions to `__device__` only
>>>>>>> 04fac703

## Bug Fixes

- PR #1233 Fix dtypes issue while adding the column to `str` dataframe.


# cuDF 0.6.0 (Date TBD)

## New Features

- PR #760 Raise `FileNotFoundError` instead of `GDF_FILE_ERROR` in `read_csv` if the file does not exist
- PR #539 Add Python bindings for replace function
- PR #823 Add Doxygen configuration to enable building HTML documentation for libcudf C/C++ API
- PR #807 CSV Reader: Add byte_range parameter to specify the range in the input file to be read
- PR #857 Add Tail method for Series/DataFrame and update Head method to use iloc
- PR #858 Add series feature hashing support
- PR #871 CSV Reader: Add support for NA values, including user specified strings
- PR #893 Adds PyArrow based parquet readers / writers to Python, fix category dtype handling, fix arrow ingest buffer size issues
- PR #867 CSV Reader: Add support for ignoring blank lines and comment lines
- PR #887 Add Series digitize method
- PR #895 Add Series groupby
- PR #898 Add DataFrame.groupby(level=0) support
- PR #920 Add feather, JSON, HDF5 readers / writers from PyArrow / Pandas
- PR #888 CSV Reader: Add prefix parameter for column names, used when parsing without a header
- PR #913 Add DLPack support: convert between cuDF DataFrame and DLTensor
- PR #939 Add ORC reader from PyArrow
- PR #918 Add Series.groupby(level=0) support
- PR #906 Add binary and comparison ops to DataFrame
- PR #958 Support unary and binary ops on indexes
- PR #964 Add `rename` method to `DataFrame`, `Series`, and `Index`
- PR #985 Add `Series.to_frame` method
- PR #985 Add `drop=` keyword to reset_index method
- PR #994 Remove references to pygdf
- PR #990 Add external series groupby support
- PR #988 Add top-level merge function to cuDF
- PR #992 Add comparison binaryops to DateTime columns
- PR #996 Replace relative path imports with absolute paths in tests
- PR #995 CSV Reader: Add index_col parameter to specify the column name or index to be used as row labels
- PR #1004 Add `from_gpu_matrix` method to DataFrame
- PR #997 Add property index setter
- PR #1007 Replace relative path imports with absolute paths in cudf
- PR #1013 select columns with df.columns
- PR #1016 Rename Series.unique_count() to nunique() to match pandas API
- PR #947 Prefixsum to handle nulls and float types
- PR #1029 Remove rest of relative path imports
- PR #1021 Add filtered selection with assignment for Dataframes
- PR #872 Adding NVCategory support to cudf apis
- PR #1052 Add left/right_index and left/right_on keywords to merge
- PR #1091 Add `indicator=` and `suffixes=` keywords to merge
- PR #1107 Add unsupported keywords to Series.fillna
- PR #1032 Add string support to cuDF python
- PR #1136 Removed `gdf_concat`
- PR #1153 Added function for getting the padded allocation size for valid bitmask
- PR #1148 Add cudf.sqrt for dataframes and Series
- PR #1159 Add Python bindings for libcudf dlpack functions
- PR #1155 Add __array_ufunc__ for DataFrame and Series for sqrt
- PR #1168 to_frame for series accepts a name argument

## Improvements

- PR #1218 Add dask-cudf page to API docs
- PR #892 Add support for heterogeneous types in binary ops with JIT
- PR #730 Improve performance of `gdf_table` constructor
- PR #561 Add Doxygen style comments to Join CUDA functions
- PR #813 unified libcudf API functions by replacing gpu_ with gdf_
- PR #822 Add support for `__cuda_array_interface__` for ingest
- PR #756 Consolidate common helper functions from unordered map and multimap
- PR #753 Improve performance of groupby sum and average, especially for cases with few groups.
- PR #836 Add ingest support for arrow chunked arrays in Column, Series, DataFrame creation
- PR #763 Format doxygen comments for csv_read_arg struct
- PR #532 CSV Reader: Use type dispatcher instead of switch block
- PR #694 Unit test utilities improvements
- PR #878 Add better indexing to Groupby
- PR #554 Add `empty` method and `is_monotonic` attribute to `Index`
- PR #1040 Fixed up Doxygen comment tags
- PR #909 CSV Reader: Avoid host->device->host copy for header row data
- PR #916 Improved unit testing and error checking for `gdf_column_concat`
- PR #941 Replace `numpy` call in `Series.hash_encode` with `numba`
- PR #942 Added increment/decrement operators for wrapper types
- PR #943 Updated `count_nonzero_mask` to return `num_rows` when the mask is null
- PR #952 Added trait to map C++ type to `gdf_dtype`
- PR #966 Updated RMM submodule.
- PR #998 Add IO reader/writer modules to API docs, fix for missing cudf.Series docs
- PR #1017 concatenate along columns for Series and DataFrames
- PR #1002 Support indexing a dataframe with another boolean dataframe
- PR #1018 Better concatenation for Series and Dataframes
- PR #1036 Use Numpydoc style docstrings
- PR #1047 Adding gdf_dtype_extra_info to gdf_column_view_augmented
- PR #1054 Added default ctor to SerialTrieNode to overcome Thrust issue in CentOS7 + CUDA10
- PR #1024 CSV Reader: Add support for hexadecimal integers in integral-type columns
- PR #1033 Update `fillna()` to use libcudf function `gdf_replace_nulls`
- PR #1066 Added inplace assignment for columns and select_dtypes for dataframes
- PR #1026 CSV Reader: Change the meaning and type of the quoting parameter to match Pandas
- PR #1100 Adds `CUDF_EXPECTS` error-checking macro
- PR #1092 Fix select_dtype docstring
- PR #1111 Added cudf::table
- PR #1108 Sorting for datetime columns
- PR #1120 Return a `Series` (not a `Column`) from `Series.cat.set_categories()`
- PR #1128 CSV Reader: The last data row does not need to be line terminated
- PR #1183 Bump Arrow version to 0.12.1
- PR #1208 Default to CXX11_ABI=ON

## Bug Fixes

- PR #821 Fix flake8 issues revealed by flake8 update
- PR #808 Resolved renamed `d_columns_valids` variable name
- PR #820 CSV Reader: fix the issue where reader adds additional rows when file uses \r\n as a line terminator
- PR #780 CSV Reader: Fix scientific notation parsing and null values for empty quotes
- PR #815 CSV Reader: Fix data parsing when tabs are present in the input CSV file
- PR #850 Fix bug where left joins where the left df has 0 rows causes a crash
- PR #861 Fix memory leak by preserving the boolean mask index
- PR #875 Handle unnamed indexes in to/from arrow functions
- PR #877 Fix ingest of 1 row arrow tables in from arrow function
- PR #876 Added missing `<type_traits>` include
- PR #889 Deleted test_rmm.py which has now moved to RMM repo
- PR #866 Merge v0.5.1 numpy ABI hotfix into 0.6
- PR #917 value_counts return int type on empty columns
- PR #611 Renamed `gdf_reduce_optimal_output_size()` -> `gdf_reduction_get_intermediate_output_size()`
- PR #923 fix index for negative slicing for cudf dataframe and series
- PR #927 CSV Reader: Fix category GDF_CATEGORY hashes not being computed properly
- PR #921 CSV Reader: Fix parsing errors with delim_whitespace, quotations in the header row, unnamed columns
- PR #933 Fix handling objects of all nulls in series creation
- PR #940 CSV Reader: Fix an issue where the last data row is missing when using byte_range
- PR #945 CSV Reader: Fix incorrect datetime64 when milliseconds or space separator are used
- PR #959 Groupby: Problem with column name lookup
- PR #950 Converting dataframe/recarry with non-contiguous arrays
- PR #963 CSV Reader: Fix another issue with missing data rows when using byte_range
- PR #999 Fix 0 sized kernel launches and empty sort_index exception
- PR #993 Fix dtype in selecting 0 rows from objects
- PR #1009 Fix performance regression in `to_pandas` method on DataFrame
- PR #1008 Remove custom dask communication approach
- PR #1001 CSV Reader: Fix a memory access error when reading a large (>2GB) file with date columns
- PR #1019 Binary Ops: Fix error when one input column has null mask but other doesn't
- PR #1014 CSV Reader: Fix false positives in bool value detection
- PR #1034 CSV Reader: Fix parsing floating point precision and leading zero exponents
- PR #1044 CSV Reader: Fix a segfault when byte range aligns with a page
- PR #1058 Added support for `DataFrame.loc[scalar]`
- PR #1060 Fix column creation with all valid nan values
- PR #1073 CSV Reader: Fix an issue where a column name includes the return character
- PR #1090 Updating Doxygen Comments
- PR #1080 Fix dtypes returned from loc / iloc because of lists
- PR #1102 CSV Reader: Minor fixes and memory usage improvements
- PR #1174: Fix release script typo
- PR #1137 Add prebuild script for CI
- PR #1118 Enhanced the `DataFrame.from_records()` feature
- PR #1129 Fix join performance with index parameter from using numpy array
- PR #1145 Issue with .agg call on multi-column dataframes
- PR #908 Some testing code cleanup
- PR #1167 Fix issue with null_count not being set after inplace fillna()
- PR #1184 Fix iloc performance regression
- PR #1185 Support left_on/right_on and also on=str in merge
- PR #1200 Fix allocating bitmasks with numba instead of rmm in allocate_mask function
- PR #1223 gpuCI: Fix label on rapidsai channel on gpu build scripts
- PR #1246 Fix categorical tests that failed due to bad implicit type conversion


# cuDF 0.5.1 (05 Feb 2019)

## Bug Fixes

- PR #842 Avoid using numpy via cimport to prevent ABI issues in Cython compilation


# cuDF 0.5.0 (28 Jan 2019)

## New Features

- PR #722 Add bzip2 decompression support to `read_csv()`
- PR #693 add ZLIB-based GZIP/ZIP support to `read_csv_strings()`
- PR #411 added null support to gdf_order_by (new API) and cudf_table::sort
- PR #525 Added GitHub Issue templates for bugs, documentation, new features, and questions
- PR #501 CSV Reader: Add support for user-specified decimal point and thousands separator to read_csv_strings()
- PR #455 CSV Reader: Add support for user-specified decimal point and thousands separator to read_csv()
- PR #439 add `DataFrame.drop` method similar to pandas
- PR #356 add `DataFrame.transpose` method and `DataFrame.T` property similar to pandas
- PR #505 CSV Reader: Add support for user-specified boolean values
- PR #350 Implemented Series replace function
- PR #490 Added print_env.sh script to gather relevant environment details when reporting cuDF issues
- PR #474 add ZLIB-based GZIP/ZIP support to `read_csv()`
- PR #547 Added melt similar to `pandas.melt()`
- PR #491 Add CI test script to check for updates to CHANGELOG.md in PRs
- PR #550 Add CI test script to check for style issues in PRs
- PR #558 Add CI scripts for cpu-based conda and gpu-based test builds
- PR #524 Add Boolean Indexing
- PR #564 Update python `sort_values` method to use updated libcudf `gdf_order_by` API
- PR #509 CSV Reader: Input CSV file can now be passed in as a text or a binary buffer
- PR #607 Add `__iter__` and iteritems to DataFrame class
- PR #643 added a new api gdf_replace_nulls that allows a user to replace nulls in a column

## Improvements

- PR #426 Removed sort-based groupby and refactored existing groupby APIs. Also improves C++/CUDA compile time.
- PR #461 Add `CUDF_HOME` variable in README.md to replace relative pathing.
- PR #472 RMM: Created centralized rmm::device_vector alias and rmm::exec_policy
- PR #500 Improved the concurrent hash map class to support partitioned (multi-pass) hash table building.
- PR #454 Improve CSV reader docs and examples
- PR #465 Added templated C++ API for RMM to avoid explicit cast to `void**`
- PR #513 `.gitignore` tweaks
- PR #521 Add `assert_eq` function for testing
- PR #502 Simplify Dockerfile for local dev, eliminate old conda/pip envs
- PR #549 Adds `-rdynamic` compiler flag to nvcc for Debug builds
- PR #472 RMM: Created centralized rmm::device_vector alias and rmm::exec_policy
- PR #577 Added external C++ API for scatter/gather functions
- PR #500 Improved the concurrent hash map class to support partitioned (multi-pass) hash table building
- PR #583 Updated `gdf_size_type` to `int`
- PR #500 Improved the concurrent hash map class to support partitioned (multi-pass) hash table building
- PR #617 Added .dockerignore file. Prevents adding stale cmake cache files to the docker container
- PR #658 Reduced `JOIN_TEST` time by isolating overflow test of hash table size computation
- PR #664 Added Debuging instructions to README
- PR #651 Remove noqa marks in `__init__.py` files
- PR #671 CSV Reader: uncompressed buffer input can be parsed without explicitly specifying compression as None
- PR #684 Make RMM a submodule
- PR #718 Ensure sum, product, min, max methods pandas compatibility on empty datasets
- PR #720 Refactored Index classes to make them more Pandas-like, added CategoricalIndex
- PR #749 Improve to_arrow and from_arrow Pandas compatibility
- PR #766 Remove TravisCI references, remove unused variables from CMake, fix ARROW_VERSION in Cmake
- PR #773 Add build-args back to Dockerfile and handle dependencies based on environment yml file
- PR #781 Move thirdparty submodules to root and symlink in /cpp
- PR #843 Fix broken cudf/python API examples, add new methods to the API index

## Bug Fixes

- PR #569 CSV Reader: Fix days being off-by-one when parsing some dates
- PR #531 CSV Reader: Fix incorrect parsing of quoted numbers
- PR #465 Added templated C++ API for RMM to avoid explicit cast to `void**`
- PR #473 Added missing <random> include
- PR #478 CSV Reader: Add api support for auto column detection, header, mangle_dupe_cols, usecols
- PR #495 Updated README to correct where cffi pytest should be executed
- PR #501 Fix the intermittent segfault caused by the `thousands` and `compression` parameters in the csv reader
- PR #502 Simplify Dockerfile for local dev, eliminate old conda/pip envs
- PR #512 fix bug for `on` parameter in `DataFrame.merge` to allow for None or single column name
- PR #511 Updated python/cudf/bindings/join.pyx to fix cudf merge printing out dtypes
- PR #513 `.gitignore` tweaks
- PR #521 Add `assert_eq` function for testing
- PR #537 Fix CMAKE_CUDA_STANDARD_REQURIED typo in CMakeLists.txt
- PR #447 Fix silent failure in initializing DataFrame from generator
- PR #545 Temporarily disable csv reader thousands test to prevent segfault (test re-enabled in PR #501)
- PR #559 Fix Assertion error while using `applymap` to change the output dtype
- PR #575 Update `print_env.sh` script to better handle missing commands
- PR #612 Prevent an exception from occuring with true division on integer series.
- PR #630 Fix deprecation warning for `pd.core.common.is_categorical_dtype`
- PR #622 Fix Series.append() behaviour when appending values with different numeric dtype
- PR #603 Fix error while creating an empty column using None.
- PR #673 Fix array of strings not being caught in from_pandas
- PR #644 Fix return type and column support of dataframe.quantile()
- PR #634 Fix create `DataFrame.from_pandas()` with numeric column names
- PR #654 Add resolution check for GDF_TIMESTAMP in Join
- PR #648 Enforce one-to-one copy required when using `numba>=0.42.0`
- PR #645 Fix cmake build type handling not setting debug options when CMAKE_BUILD_TYPE=="Debug"
- PR #669 Fix GIL deadlock when launching multiple python threads that make Cython calls
- PR #665 Reworked the hash map to add a way to report the destination partition for a key
- PR #670 CMAKE: Fix env include path taking precedence over libcudf source headers
- PR #674 Check for gdf supported column types
- PR #677 Fix 'gdf_csv_test_Dates' gtest failure due to missing nrows parameter
- PR #604 Fix the parsing errors while reading a csv file using `sep` instead of `delimiter`.
- PR #686 Fix converting nulls to NaT values when converting Series to Pandas/Numpy
- PR #689 CSV Reader: Fix behavior with skiprows+header to match pandas implementation
- PR #691 Fixes Join on empty input DFs
- PR #706 CSV Reader: Fix broken dtype inference when whitespace is in data
- PR #717 CSV reader: fix behavior when parsing a csv file with no data rows
- PR #724 CSV Reader: fix build issue due to parameter type mismatch in a std::max call
- PR #734 Prevents reading undefined memory in gpu_expand_mask_bits numba kernel
- PR #747 CSV Reader: fix an issue where CUDA allocations fail with some large input files
- PR #750 Fix race condition for handling NVStrings in CMake
- PR #719 Fix merge column ordering
- PR #770 Fix issue where RMM submodule pointed to wrong branch and pin other to correct branches
- PR #778 Fix hard coded ABI off setting
- PR #784 Update RMM submodule commit-ish and pip paths
- PR #794 Update `rmm::exec_policy` usage to fix segmentation faults when used as temprory allocator.
- PR #800 Point git submodules to branches of forks instead of exact commits


# cuDF 0.4.0 (05 Dec 2018)

## New Features

- PR #398 add pandas-compatible `DataFrame.shape()` and `Series.shape()`
- PR #394 New documentation feature "10 Minutes to cuDF"
- PR #361 CSV Reader: Add support for strings with delimiters

## Improvements

 - PR #436 Improvements for type_dispatcher and wrapper structs
 - PR #429 Add CHANGELOG.md (this file)
 - PR #266 use faster CUDA-accelerated DataFrame column/Series concatenation.
 - PR #379 new C++ `type_dispatcher` reduces code complexity in supporting many data types.
 - PR #349 Improve performance for creating columns from memoryview objects
 - PR #445 Update reductions to use type_dispatcher. Adds integer types support to sum_of_squares.
 - PR #448 Improve installation instructions in README.md
 - PR #456 Change default CMake build to Release, and added option for disabling compilation of tests

## Bug Fixes

 - PR #444 Fix csv_test CUDA too many resources requested fail.
 - PR #396 added missing output buffer in validity tests for groupbys.
 - PR #408 Dockerfile updates for source reorganization
 - PR #437 Add cffi to Dockerfile conda env, fixes "cannot import name 'librmm'"
 - PR #417 Fix `map_test` failure with CUDA 10
 - PR #414 Fix CMake installation include file paths
 - PR #418 Properly cast string dtypes to programmatic dtypes when instantiating columns
 - PR #427 Fix and tests for Concatenation illegal memory access with nulls


# cuDF 0.3.0 (23 Nov 2018)

## New Features

 - PR #336 CSV Reader string support

## Improvements

 - PR #354 source code refactored for better organization. CMake build system overhaul. Beginning of transition to Cython bindings.
 - PR #290 Add support for typecasting to/from datetime dtype
 - PR #323 Add handling pyarrow boolean arrays in input/out, add tests
 - PR #325 GDF_VALIDITY_UNSUPPORTED now returned for algorithms that don't support non-empty valid bitmasks
 - PR #381 Faster InputTooLarge Join test completes in ms rather than minutes.
 - PR #373 .gitignore improvements
 - PR #367 Doc cleanup & examples for DataFrame methods
 - PR #333 Add Rapids Memory Manager documentation
 - PR #321 Rapids Memory Manager adds file/line location logging and convenience macros
 - PR #334 Implement DataFrame `__copy__` and `__deepcopy__`
 - PR #271 Add NVTX ranges to pygdf
 - PR #311 Document system requirements for conda install

## Bug Fixes

 - PR #337 Retain index on `scale()` function
 - PR #344 Fix test failure due to PyArrow 0.11 Boolean handling
 - PR #364 Remove noexcept from managed_allocator;  CMakeLists fix for NVstrings
 - PR #357 Fix bug that made all series be considered booleans for indexing
 - PR #351 replace conda env configuration for developers
 - PRs #346 #360 Fix CSV reading of negative numbers
 - PR #342 Fix CMake to use conda-installed nvstrings
 - PR #341 Preserve categorical dtype after groupby aggregations
 - PR #315 ReadTheDocs build update to fix missing libcuda.so
 - PR #320 FIX out-of-bounds access error in reductions.cu
 - PR #319 Fix out-of-bounds memory access in libcudf count_valid_bits
 - PR #303 Fix printing empty dataframe


# cuDF 0.2.0 and cuDF 0.1.0

These were initial releases of cuDF based on previously separate pyGDF and libGDF libraries.
<|MERGE_RESOLUTION|>--- conflicted
+++ resolved
@@ -7,11 +7,8 @@
 ## Improvements
 
 - PR #1202 Simplify README.md
-<<<<<<< HEAD
 - PR #1216 Add Series.__array__ protocol
-=======
 - PR #1149 CSV Reader: Change convertStrToValue() functions to `__device__` only
->>>>>>> 04fac703
 
 ## Bug Fixes
 
