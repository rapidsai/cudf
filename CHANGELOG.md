# cuDF 0.13.0 (Date TBD)

## New Features

- PR #3577 Add initial dictionary support to column classes
- PR #3917 Add dictionary add_keys function
- PR #3777 Add support for dictionary column in gather
- PR #3693 add string support, skipna to scan operation
- PR #3662 Define and implement `shift`.
- PR #3842 ORC writer: add support for column statistics
- PR #3861 Added Series.sum feature for String
- PR #4069 Added cast of numeric columns from/to String
- PR #3681 Add cudf::experimental::boolean_mask_scatter
- PR #4088 Added asString() on ColumnVector in Java that takes a format string
- PR #4040 Add support for n-way merge of sorted tables
- PR #4053 Multi-column quantiles.
- PR #4100 Add set_keys function for dictionary columns
- PR #3894 Add remove_keys functions for dictionary columns
- PR #4107 Add groupby nunique aggregation
- PR #4153 Support Dask serialization protocol on cuDF objects
- PR #4127 Add python API for n-way sorted merge (merge_sorted)
- PR #4164 Add Buffer "constructor-kwargs" header
- PR #4172 Add groupby nth aggregation
- PR #4159 Add COUNT aggregation that includes null values
- PR #4190 Add libcudf++ transpose Cython implementation
- PR #4217 Add libcudf++ quantiles Cython implementation
- PR #4216 Add cudf.Scalar Python type
<<<<<<< HEAD
- PR #4272 Add stable sorted order
=======
- PR #4262 Port unaryops.pyx to use libcudf++ APIs
- PR #4276 Port avro.pyx to libcudf++
- PR #4259 Ability to create Java host buffers from memory-mapped files
- PR #4240 Add groupby::groups()
>>>>>>> 3f085982

## Improvements

- PR #4187 exposed getNativeView method in Java bindings
- PR #3525 build.sh option to disable nvtx
- PR #3748 Optimize hash_partition using shared memory
- PR #3808 Optimize hash_partition using shared memory and cub block scan
- PR #3698 Add count_(un)set_bits functions taking multiple ranges and updated slice to compute null counts at once.
- PR #3909 Move java backend to libcudf++
- PR #3971 Adding `as_table` to convert Column to Table in python
- PR #3910 Adding sinh, cosh, tanh, asinh, acosh, atanh cube root and rint unary support.
- PR #3972 Add Java bindings for left_semi_join and left_anti_join
- PR #3975 Simplify and generalize data handling in `Buffer`
- PR #3985 Update RMM include files and remove extraneously included header files.
- PR #3601 Port UDF functionality for rolling windows to libcudf++
- PR #3911 Adding null boolean handling for copy_if_else
- PR #4003 Drop old `to_device` utility wrapper function
- PR #4002 Adding to_frame and fix for categorical column issue
- PR #4035 Port NVText tokenize function to libcudf++
- PR #4009 build script update to enable cudf build without installing
- PR #3897 Port cuIO JSON reader to cudf::column types
- PR #4008 Eliminate extra copy in column constructor
- PR #4013 Add cython definition for io readers cudf/io/io_types.hpp
- PR #4028 Port json.pyx to use new libcudf APIs
- PR #4014 ORC/Parquet: add count parameter to stripe/rowgroup-based reader API
- PR #4042 Port cudf/io/functions.hpp to Cython for use in IO bindings
- PR #3880 Add aggregation infrastructure support for reduction
- PR #3880 Add aggregation infrastructure support for cudf::reduce
- PR #4059 Add aggregation infrastructure support for cudf::scan
- PR #4021 Change quantiles signature for clarity.
- PR #4058 Port hash.pyx to use libcudf++ APIs
- PR #4057 Handle offsets in cython Column class
- PR #4045 Reorganize `libxx` directory
- PR #4029 Port stream_compaction.pyx to use libcudf++ APIs
- PR #4031 Docs build scripts and instructions update
- PR #4062 Improve how java classifiers are produced
- PR #4038 JNI and Java support for is_nan and is_not_nan
- PR #3786 Adding string support to rolling_windows
- PR #4067 Removed unused `CATEGORY` type ID.
- PR #3891 Port NVStrings (r)split_record to contiguous_(r)split_record
- PR #4070 Port NVText normalize_spaces to use libcudf strings column
- PR #4072 Allow round_robin_partition to single partition
- PR #4064 Add cudaGetDeviceCount to JNI layer
- PR #4075 Port nvtext ngrams-tokenize to libcudf++
- PR #4087 Add support for writing large Parquet files in a chunked manner.
- PR #3716 Update cudf.to_parquet to use new GPU accelerated Parquet writer
- PR #4083 Use two partitions in test_groupby_multiindex_reset_index
- PR #4071 Add Java bindings for round robin partition
- PR #4079 Simply use `mask.size` to create the array view
- PR #4092 Keep mask on GPU for bit unpacking
- PR #4081 Copy from `Buffer`'s pointer directly to host
- PR #4105 Change threshold of using optimized hash partition code
- PR #4101 Redux serialize `Buffer` directly with `__cuda_array_interface__`
- PR #4098 Remove legacy calls from libcudf strings column code
- PR #4044 Port join.pyx to use libcudf++ APIs
- PR #4111 Use `Buffer`'s to serialize `StringColumn`
- PR #4133 Mask cleanup and fixes: use `int32` dtype, ensure 64 byte padding, handle offsets
- PR #4113 Get `len` of `StringColumn`s without `nvstrings`
- PR #4147 Remove workaround for UNKNOWN_NULL_COUNT in contiguous_split.
- PR #4130 Renames in-place `cudf::experimental::fill` to `cudf::experimental::fill_in_place`
- PR #4136 Add `Index.names` property
- PR #4139 Port rolling.pyx to new libcudf APIs
- PR #4143 Renames in-place `cudf::experimental::copy_range` to `cudf::experimental::copy_range_in_place`
- PR #4144 Release GIL when calling libcudf++ functions
- PR #4082 Rework MultiColumns in cuDF
- PR #4149 Use "type-serialized" for pickled types like Dask
- PR #4174 Port hash groupby to libcudf++
- PR #4171 Split java host and device vectors to make a vector truly immutable
- PR #4167 Port `search` to libcudf++ (support multi-column searchsorted)
- PR #4163 Assert Dask CUDA serializers have `Buffer` frames
- PR #4165 List serializable classes once
- PR #4168 IO readers: do not create null mask for non-nullable columns
- PR #4177 Use `uint8` type for host array copy of `Buffer`
- PR #4183 Update Google Test Execution
- PR #4182 Rename cuDF serialize functions to be more generic
- PR #4176 Add option to parallelize setup.py's cythonize
- PR #4191 Porting sort.pyx to use new libcudf APIs
- PR #4196 reduce CHANGELOG.md merge conflicts
- PR #4197 Added notebook testing to gpuCI gpu build
- PR #4204 Port nvtext create-ngrams function
- PR #4219 Port dlpack.pyx to use new libcudf APIs
- PR #4225 Remove stale notebooks
- PR #4233 Porting replace.pyx to use new libcudf APIs
- PR #4223 Fix a few of the Cython warnings
- PR #4234 Add BUILD_LEGACY_TESTS cmake option
- PR #4251 Add class to docs in `dask-cudf` `derived_from`
- PR #4261 libxx Cython reorganization
- PR #4282 Porting nvstrings conversion functions from new libcudf++ to Python/Cython

## Bug Fixes

- PR #3888 Drop `ptr=None` from `DeviceBuffer` call
- PR #3976 Fix string serialization and memory_usage method to be consistent
- PR #3902 Fix conversion of large size GPU array to dataframe
- PR #3953 Fix overflow in column_buffer when computing the device buffer size
- PR #3959 Add missing hash-dispatch function for cudf.Series
- PR #3970 Fix for Series Pickle
- PR #3964 Restore legacy NVStrings and NVCategory dependencies in Java jar
- PR #3982 Fix java unary op enum and add missing ops
- PR #3999 Fix issue serializing empty string columns (java)
- PR #3979 Add `name` to Series serialize and deserialize
- PR #4005 Fix null mask allocation bug in gather_bitmask
- PR #4000 Fix dask_cudf sort_values performance for single partitions
- PR #4007 Fix for copy_bitmask issue with uninitialized device_buffer
- PR #4037 Fix JNI quantile compile issue
- PR #4054 Fixed JNI to deal with reduction API changes
- PR #4052 Fix for round-robin when num_partitions divides nrows.
- PR #4061 Add NDEBUG guard on `constexpr_assert`.
- PR #4049 Fix `cudf::split` issue returning one less than expected column vectors
- PR #4065 Parquet writer: fix for out-of-range dictionary indices
- PR #4066 Fixed mismatch with dtype enums
- PR #4078 Fix joins for when column_in_common input parameter is empty
- PR #4080 Fix multi-index dask test with sort issue
- PR #4084 Update Java for removal of CATEGORY type
- PR #4086 ORC reader: fix potentially incorrect timestamp decoding in the last rowgroup
- PR #4089 Fix dask groupby mutliindex test case issues in join
- PR #4097 Fix strings concatenate logic with column offsets
- PR #4076 All null string entries should have null data buffer
- PR #4145 Support empty index case in DataFrame._from_table
- PR #4109 Use rmm::device_vector instead of thrust::device_vector
- PR #4113 Use `.nvstrings` in `StringColumn.sum(...)`
- PR #4116 Fix a bug in contiguous_split() where tables with mixed column types could corrupt string output
- PR #4108 Fix dtype bugs in dask_cudf metadata (metadata_nonempty overhaul)
- PR #4138 Really fix strings concatenate logic with column offsets
- PR #4119 Fix binary ops slowdown using jitify -remove-unused-globals
- PR #4125 Fix type enum to account for added Dictionary type in `types.hpp`
- PR #4132 Fix `hash_partition` null mask allocation
- PR #4137 Update Java for mutating fill and rolling window changes
- PR #4184 Add missing except+ to Cython bindings
- PR #4141 Fix NVStrings test_convert failure in 10.2 build
- PR #4158 Fix merge issue with empty table return if one of the two tables are empty
- PR #4162 Properly handle no index metadata generation for to_parquet
- PR #4175 Fix `__sizeof__` calculation in `StringColumn`
- PR #4155 Update groupby group_offsets size and fix unnecessary device dispatch.
- PR #4186 Fix from_timestamps 12-hour specifiers support
- PR #4198 Fix constructing `RangeIndex` from `range`
- PR #4192 Parquet writer: fix OOB read when computing string hash
- PR #4201 Fix java window tests
- PR #4199 Fix potential race condition in memcpy_block
- PR #4221 Fix series dict alignment to not drop index name
- PR #4218 Fix `get_aggregation` definition with `except *`
- PR #4215 Fix performance regression in strings::detail::concatenate
- PR #4214 Alter ValueError exception for GPU accelerated Parquet writer to properly report `categorical` columns are not supported.
- PR #4232 Fix handling empty tuples of children in string columns
- PR #4222 Fix no-return compile error in binop-null-test
- PR #4242 Fix for rolling tests CI failure
- PR #4245 Fix race condition in parquet reader
- PR #4258 Fix dask-cudf losing index name in `reset_index`
- PR #4268 Fix java build for hash aggregate
- PR #4273 Fix losing `StringIndex` name in dask `_meta_nonempty`
- PR #4279 Fix converting `np.float64` to Scalar
- PR #4285 Add init files for cython pkgs and fix `setup.py`
- PR #4287 Parquet reader: fix empty string potentially read as null


# cuDF 0.12.0 (04 Feb 2020)

## New Features

- PR #3759 Updated 10 Minutes with clarification on how `dask_cudf` uses `cudf` API
- PR #3224 Define and implement new join APIs.
- PR #3284 Add gpu-accelerated parquet writer
- PR #3254 Python redesign for libcudf++
- PR #3336 Add `from_dlpack` and `to_dlpack`
- PR #3555 Add column names support to libcudf++ io readers and writers
- PR #3527 Add string functionality for merge API
- PR #3610 Add memory_usage to DataFrame and Series APIs
- PR #3557 Add contiguous_split() function. 
- PR #3619 Support CuPy 7
- PR #3604 Add nvtext ngrams-tokenize function
- PR #3403 Define and implement new stack + tile APIs
- PR #3627 Adding cudf::sort and cudf::sort_by_key
- PR #3597 Implement new sort based groupby
- PR #3776 Add column equivalence comparator (using epsilon for float equality)
- PR #3667 Define and implement round-robin partition API.
- PR #3690 Add bools_to_mask
- PR #3761 Introduce a Frame class and make Index, DataFrame and Series subclasses
- PR #3538 Define and implement left semi join and left anti join
- PR #3683 Added support for multiple delimiters in `nvtext.token_count()`
- PR #3792 Adding is_nan and is_notnan
- PR #3594 Adding clamp support to libcudf++

## Improvements

- PR #3124 Add support for grand-children in cudf column classes
- PR #3292 Port NVStrings regex contains function
- PR #3409 Port NVStrings regex replace function
- PR #3417 Port NVStrings regex findall function
- PR #3351 Add warning when filepath resolves to multiple files in cudf readers
- PR #3370 Port NVStrings strip functions
- PR #3453 Port NVStrings IPv4 convert functions to cudf strings column
- PR #3441 Port NVStrings url encode/decode to cudf strings column
- PR #3364 Port NVStrings split functions
- PR #3463 Port NVStrings partition/rpartition to cudf strings column
- PR #3502 ORC reader: add option to read DECIMALs as INT64
- PR #3461 Add a new overload to allocate_like() that takes explicit type and size params.
- PR #3590 Specialize hash functions for floating point
- PR #3569 Use `np.asarray` in `StringColumn.deserialize`
- PR #3553 Support Python NoneType in numeric binops
- PR #3511 Support DataFrame / Series mixed arithmetic
- PR #3567 Include `strides` in `__cuda_array_interface__`
- PR #3608 Update OPS codeowner group name
- PR #3431 Port NVStrings translate to cudf strings column
- PR #3507 Define and implement new binary operation APIs
- PR #3620 Add stream parameter to unary ops detail API
- PR #3593 Adding begin/end for mutable_column_device_view
- PR #3587 Merge CHECK_STREAM & CUDA_CHECK_LAST to CHECK_CUDA
- PR #3733 Rework `hash_partition` API
- PR #3655 Use move with make_pair to avoid copy construction
- PR #3402 Define and implement new quantiles APIs
- PR #3612 Add ability to customize the JIT kernel cache path
- PR #3647 Remove PatchedNumbaDeviceArray with CuPy 6.6.0
- PR #3641 Remove duplicate definitions of CUDA_DEVICE_CALLABLE
- PR #3640 Enable memory_usage in dask_cudf (also adds pd.Index from_pandas)
- PR #3654 Update Jitify submodule ref to include gcc-8 fix
- PR #3639 Define and implement `nans_to_nulls`
- PR #3561 Rework contains implementation in search
- PR #3616 Add aggregation infrastructure for argmax/argmin.
- PR #3673 Parquet reader: improve rounding of timestamp conversion to seconds
- PR #3699 Stringify libcudacxx headers for binary op JIT
- PR #3697 Improve column insert performance for wide frames
- PR #3653 Make `gather_bitmask_kernel` more reusable.
- PR #3710 Remove multiple CMake configuration steps from root build script
- PR #3657 Define and implement compiled binops for string column comparisons
- PR #3520 Change read_parquet defaults and add warnings
- PR #3780 Java APIs for selecting a GPU
- PR #3796 Improve on round-robin with the case when number partitions greater than number of rows.
- PR #3805 Avoid CuPy 7.1.0 for now
- PR #3758 detail::scatter variant with map iterator support
- PR #3882 Fail loudly when creating a StringColumn from nvstrings with > MAX_VAL(int32) bytes
- PR #3823 Add header file for detail search functions
- PR #2438 Build GBench Benchmarks in CI
- PR #3713 Adding aggregation support to rolling_window
- PR #3875 Add abstract sink for IO writers, used by ORC and Parquet writers for now
- PR #3916 Refactor gather bindings

## Bug Fixes

- PR #3618 Update 10 minutes to cudf and cupy to hide warning that were being shown in the docs
- PR #3550 Update Java package to 0.12
- PR #3549 Fix index name issue with iloc with RangeIndex
- PR #3562 Fix 4GB limit for gzipped-compressed csv files
- PR #2981 enable build.sh to build all targets without installation
- PR #3563 Use `__cuda_array_interface__` for serialization
- PR #3564 Fix cuda memory access error in gather_bitmask_kernel
- PR #3548 Replaced CUDA_RT_CALL with CUDA_TRY
- PR #3486 Pandas > 0.25 compatability
- PR #3622 Fix new warnings and errors when building with gcc-8
- PR #3588 Remove avro reader column order reversal
- PR #3629 Fix hash map test failure
- PR #3637 Fix sorted set_index operations in dask_cudf
- PR #3663 Fix libcudf++ ORC reader microseconds and milliseconds conversion
- PR #3668 Fixing CHECK_CUDA debug build issue
- PR #3684 Fix ends_with logic for matching string case
- PR #3691 Fix create_offsets to handle offset correctly
- PR #3687 Fixed bug while passing input GPU memory pointer in `nvtext.scatter_count()`
- PR #3701 Fix hash_partition hashing all columns instead of columns_to_hash
- PR #3694 Allow for null columns parameter in `csv_writer`
- PR #3706 Removed extra type-dispatcher call from merge
- PR #3704 Changed the default delimiter to `whitespace` for nvtext methods.
- PR #3741 Construct DataFrame from dict-of-Series with alignment
- PR #3724 Update rmm version to match release
- PR #3743 Fix for `None` data in `__array_interface__`
- PR #3731 Fix performance of zero sized dataframe slice
- PR #3709 Fix inner_join incorrect result issue
- PR #3734 Update numba to 0.46 in conda files
- PR #3738 Update libxx cython types.hpp path
- PR #3672 Fix to_host issue with column_view having offset
- PR #3730 CSV reader: Set invalid float values to NaN/null
- PR #3670 Floor when casting between timestamps of different precisions
- PR #3728 Fix apply_boolean_mask issue with non-null string column
- PR #3769 Don't look for a `name` attribute in column
- PR #3783 Bind cuDF operators to Dask Dataframe
- PR #3775 Fix segfault when reading compressed CSV files larger than 4GB
- PR #3799 Align indices of Series inputs when adding as columns to DataFrame
- PR #3803 Keep name when unpickling Index objects
- PR #3804 Fix cuda crash in AVRO reader
- PR #3766 Remove references to cudf::type_id::CATEGORY from IO code
- PR #3817 Don't always deepcopy an index
- PR #3821 Fix OOB read in gpuinflate prefetcher
- PR #3829 Parquet writer: fix empty dataframe causing cuda launch errors
- PR #3835 Fix memory leak in Cython when dealing with nulls in string columns
- PR #3866 Remove unnecessary if check in NVStrings.create_offsets
- PR #3858 Fixes the broken debug build after #3728
- PR #3850 Fix merge typecast scope issue and resulting memory leak
- PR #3855 Fix MultiColumn recreation with reset_index
- PR #3869 Fixed size calculation in NVStrings::byte_count()
- PR #3868 Fix apply_grouped moving average example
- PR #3900 Properly link `NVStrings` and `NVCategory` into tests
- PR #3868 Fix apply_grouped moving average example
- PR #3871 Fix `split_out` error
- PR #3886 Fix string column materialization from column view
- PR #3893 Parquet reader: fix segfault reading empty parquet file
- PR #3931 Dask-cudf groupby `.agg` multicolumn handling fix
- PR #4017 Fix memory leaks in `GDF_STRING` cython handling and `nans_to_nulls` cython


# cuDF 0.11.0 (11 Dec 2019)

## New Features

- PR #2905 Added `Series.median()` and null support for `Series.quantile()`
- PR #2930 JSON Reader: Support ARROW_RANDOM_FILE input
- PR #2956 Add `cudf::stack` and `cudf::tile`
- PR #2980 Added nvtext is_vowel/is_consonant functions
- PR #2987 Add `inplace` arg to `DataFrame.reset_index` and `Series`
- PR #3011 Added libcudf++ transition guide
- PR #3129 Add strings column factory from `std::vector`s
- PR #3054 Add parquet reader support for decimal data types
- PR #3022 adds DataFrame.astype for cuDF dataframes
- PR #2962 Add isnull(), notnull() and related functions
- PR #3025 Move search files to legacy
- PR #3068 Add `scalar` class
- PR #3094 Adding `any` and `all` support from libcudf
- PR #3130 Define and implement new `column_wrapper`
- PR #3143 Define and implement new copying APIs `slice` and `split`
- PR #3161 Move merge files to legacy
- PR #3079 Added support to write ORC files given a local path
- PR #3192 Add dtype param to cast `DataFrame` on init
- PR #3213 Port cuIO to libcudf++
- PR #3222 Add nvtext character tokenizer
- PR #3223 Java expose underlying buffers
- PR #3300 Add `DataFrame.insert`
- PR #3263 Define and implement new `valid_if`
- PR #3278 Add `to_host` utility to copy `column_view` to host
- PR #3087 Add new cudf::experimental bool8 wrapper
- PR #3219 Construct column from column_view
- PR #3250 Define and implement new merge APIs
- PR #3144 Define and implement new hashing APIs `hash` and `hash_partition`
- PR #3229 Define and implement new search APIs
- PR #3308 java add API for memory usage callbacks
- PR #2691 Row-wise reduction and scan operations via CuPy
- PR #3291 Add normalize_nans_and_zeros
- PR #3187 Define and implement new replace APIs
- PR #3356 Add vertical concatenation for table/columns
- PR #3344 java split API
- PR #2791 Add `groupby.std()`
- PR #3368 Enable dropna argument in dask_cudf groupby
- PR #3298 add null replacement iterator for column_device_view
- PR #3297 Define and implement new groupby API.
- PR #3396 Update device_atomics with new bool8 and timestamp specializations
- PR #3411 Java host memory management API
- PR #3393 Implement df.cov and enable covariance/correlation in dask_cudf
- PR #3401 Add dask_cudf ORC writer (to_orc)
- PR #3331 Add copy_if_else
- PR #3427 Define and Implement new multi-search API
- PR #3442 Add Bool-index + Multi column + DataFrame support for set-item
- PR #3172 Define and implement new fill/repeat/copy_range APIs
- PR #3490 Add pair iterators for columns
- PR #3497 Add DataFrame.drop(..., inplace=False) argument
- PR #3469 Add string functionality for replace API
- PR #3273 Define and implement new reduction APIs

## Improvements

- PR #2904 Move gpu decompressors to cudf::io namespace
- PR #2977 Moved old C++ test utilities to legacy directory.
- PR #2965 Fix slow orc reader perf with large uncompressed blocks
- PR #2995 Move JIT type utilities to legacy directory
- PR #2927 Add ``Table`` and ``TableView`` extension classes that wrap legacy cudf::table
- PR #3005 Renames `cudf::exp` namespace to `cudf::experimental`
- PR #3008 Make safe versions of `is_null` and `is_valid` in `column_device_view`
- PR #3026 Move fill and repeat files to legacy
- PR #3027 Move copying.hpp and related source to legacy folder
- PR #3014 Snappy decompression optimizations
- PR #3032 Use `asarray` to coerce indices to a NumPy array
- PR #2996 IO Readers: Replace `cuio::device_buffer` with `rmm::device_buffer`
- PR #3051 Specialized hash function for strings column
- PR #3065 Select and Concat for cudf::experimental::table
- PR #3080 Move `valid_if.cuh` to `legacy/`
- PR #3052 Moved replace.hpp functionality to legacy
- PR #3091 Move join files to legacy
- PR #3092 Implicitly init RMM if Java allocates before init
- PR #3029 Update gdf_ numeric types with stdint and move to cudf namespace
- PR #3052 Moved replace.hpp functionality to legacy
- PR #2955 Add cmake option to only build for present GPU architecture
- PR #3070 Move functions.h and related source to legacy
- PR #2951 Allow set_index to handle a list of column names
- PR #3093 Move groupby files to legacy
- PR #2988 Removing GIS functionality (now part of cuSpatial library)
- PR #3067 Java method to return size of device memory buffer
- PR #3083 Improved some binary operation tests to include null testing.
- PR #3084 Update to arrow-cpp and pyarrow 0.15.0
- PR #3071 Move cuIO to legacy
- PR #3126 Round 2 of snappy decompression optimizations
- PR #3046 Define and implement new copying APIs `empty_like` and `allocate_like`
- PR #3128 Support MultiIndex in DataFrame.join
- PR #2971 Added initial gather and scatter methods for strings_column_view
- PR #3133 Port NVStrings to cudf column: count_characters and count_bytes
- PR #2991 Added strings column functions concatenate and join_strings
- PR #3028 Define and implement new `gather` APIs.
- PR #3135 Add nvtx utilities to cudf::nvtx namespace
- PR #3021 Java host side concat of serialized buffers
- PR #3138 Move unary files to legacy
- PR #3170 Port NVStrings substring functions to cudf strings column
- PR #3159 Port NVStrings is-chars-types function to cudf strings column
- PR #3154 Make `table_view_base.column()` const and add `mutable_table_view.column()`
- PR #3175 Set cmake cuda version variables
- PR #3171 Move deprecated error macros to legacy
- PR #3191 Port NVStrings integer convert ops to cudf column
- PR #3189 Port NVStrings find ops to cudf column
- PR #3352 Port NVStrings convert float functions to cudf strings column
- PR #3193 Add cuPy as a formal dependency
- PR #3195 Support for zero columned `table_view`
- PR #3165 Java device memory size for string category
- PR #3205 Move transform files to legacy
- PR #3202 Rename and move error.hpp to public headers
- PR #2878 Use upstream merge code in dask_cudf
- PR #3217 Port NVStrings upper and lower case conversion functions
- PR #3350 Port NVStrings booleans convert functions
- PR #3231 Add `column::release()` to give up ownership of contents.
- PR #3157 Use enum class rather than enum for mask_allocation_policy
- PR #3232 Port NVStrings datetime conversion to cudf strings column
- PR #3136 Define and implement new transpose API
- PR #3237 Define and implement new transform APIs
- PR #3245 Move binaryop files to legacy
- PR #3241 Move stream_compaction files to legacy
- PR #3166 Move reductions to legacy
- PR #3261 Small cleanup: remove `== true`
- PR #3271 Update rmm API based on `rmm.reinitialize(...)` change
- PR #3266 Remove optional checks for CuPy
- PR #3268 Adding null ordering per column feature when sorting
- PR #3239 Adding floating point specialization to comparators for NaNs
- PR #3270 Move predicates files to legacy
- PR #3281 Add to_host specialization for strings in column test utilities
- PR #3282 Add `num_bitmask_words`
- PR #3252 Add new factory methods to include passing an existing null mask
- PR #3288 Make `bit.cuh` utilities usable from host code.
- PR #3287 Move rolling windows files to legacy
- PR #3182 Define and implement new unary APIs `is_null` and `is_not_null`
- PR #3314 Drop `cython` from run requirements
- PR #3301 Add tests for empty column wrapper.
- PR #3294 Update to arrow-cpp and pyarrow 0.15.1
- PR #3310 Add `row_hasher` and `element_hasher` utilities
- PR #3272 Support non-default streams when creating/destroying hash maps
- PR #3286 Clean up the starter code on README
- PR #3332 Port NVStrings replace to cudf strings column
- PR #3354 Define and implement new `scatter` APIs
- PR #3322 Port NVStrings pad operations to cudf strings column
- PR #3345 Add cache member for number of characters in string_view class
- PR #3299 Define and implement new `is_sorted` APIs
- PR #3328 Partition by stripes in dask_cudf ORC reader
- PR #3243 Use upstream join code in dask_cudf
- PR #3371 Add `select` method to `table_view`
- PR #3309 Add java and JNI bindings for search bounds
- PR #3305 Define and implement new rolling window APIs
- PR #3380 Concatenate columns of strings
- PR #3382 Add fill function for strings column
- PR #3391 Move device_atomics_tests.cu files to legacy
- PR #3303 Define and implement new stream compaction APIs `copy_if`, `drop_nulls`,
           `apply_boolean_mask`, `drop_duplicate` and `unique_count`.
- PR #3387 Strings column gather function
- PR #3440 Strings column scatter function
- PR #3389 Move quantiles.hpp + group_quantiles.hpp files to legacy
- PR #3397 Port unary cast to libcudf++
- PR #3398 Move reshape.hpp files to legacy
- PR #3395 Port NVStrings regex extract to cudf strings column
- PR #3423 Port NVStrings htoi to cudf strings column
- PR #3425 Strings column copy_if_else implementation
- PR #3422 Move utilities to legacy
- PR #3201 Define and implement new datetime_ops APIs
- PR #3421 Port NVStrings find_multiple to cudf strings column
- PR #3448 Port scatter_to_tables to libcudf++
- PR #3458 Update strings sections in the transition guide
- PR #3462 Add `make_empty_column` and update `empty_like`.
- PR #3465 Port `aggregation` traits and utilities.
- PR #3214 Define and implement new unary operations APIs
- PR #3475 Add `bitmask_to_host` column utility
- PR #3487 Add is_boolean trait and random timestamp generator for testing
- PR #3492 Small cleanup (remove std::abs) and comment
- PR #3407 Allow multiple row-groups per task in dask_cudf read_parquet
- PR #3512 Remove unused CUDA conda labels
- PR #3500 cudf::fill()/cudf::repeat() support for strings columns.
- PR #3438 Update scalar and scalar_device_view to better support strings
- PR #3414 Add copy_range function for strings column
- PR #3685 Add string support to contiguous_split.
- PR #3471 Add scalar/column, column/scalar and scalar/scalar overloads to copy_if_else.
- PR #3451 Add support for implicit typecasting of join columns

## Bug Fixes

- PR #2895 Fixed dask_cudf group_split behavior to handle upstream rearrange_by_divisions
- PR #3048 Support for zero columned tables
- PR #3030 Fix snappy decoding regression in PR #3014
- PR #3041 Fixed exp to experimental namespace name change issue
- PR #3056 Add additional cmake hint for finding local build of RMM files
- PR #3060 Move copying.hpp includes to legacy
- PR #3139 Fixed java RMM auto initalization
- PR #3141 Java fix for relocated IO headers
- PR #3149 Rename column_wrapper.cuh to column_wrapper.hpp
- PR #3168 Fix mutable_column_device_view head const_cast
- PR #3199 Update JNI includes for legacy moves
- PR #3204 ORC writer: Fix ByteRLE encoding of NULLs
- PR #2994 Fix split_out-support but with hash_object_dispatch
- PR #3212 Fix string to date casting when format is not specified
- PR #3218 Fixes `row_lexicographic_comparator` issue with handling two tables
- PR #3228 Default initialize RMM when Java native dependencies are loaded
- PR #3012 replacing instances of `to_gpu_array` with `mem`
- PR #3236 Fix Numba 0.46+/CuPy 6.3 interface compatibility
- PR #3276 Update JNI includes for legacy moves
- PR #3256 Fix orc writer crash with multiple string columns
- PR #3211 Fix breaking change caused by rapidsai/rmm#167
- PR #3265 Fix dangling pointer in `is_sorted`
- PR #3267 ORC writer: fix incorrect ByteRLE encoding of long literal runs
- PR #3277 Fix invalid reference to deleted temporary in `is_sorted`.
- PR #3274 ORC writer: fix integer RLEv2 mode2 unsigned base value encoding
- PR #3279 Fix shutdown hang issues with pinned memory pool init executor
- PR #3280 Invalid children check in mutable_column_device_view
- PR #3289 fix java memory usage API for empty columns
- PR #3293 Fix loading of csv files zipped on MacOS (disabled zip min version check)
- PR #3295 Fix storing storing invalid RMM exec policies.
- PR #3307 Add pd.RangeIndex to from_pandas to fix dask_cudf meta_nonempty bug
- PR #3313 Fix public headers including non-public headers
- PR #3318 Revert arrow to 0.15.0 temporarily to unblock downstream projects CI
- PR #3317 Fix index-argument bug in dask_cudf parquet reader
- PR #3323 Fix `insert` non-assert test case
- PR #3341 Fix `Series` constructor converting NoneType to "None"
- PR #3326 Fix and test for detail::gather map iterator type inference
- PR #3334 Remove zero-size exception check from make_strings_column factories
- PR #3333 Fix compilation issues with `constexpr` functions not marked `__device__`
- PR #3340 Make all benchmarks use cudf base fixture to initialize RMM pool
- PR #3337 Fix Java to pad validity buffers to 64-byte boundary
- PR #3362 Fix `find_and_replace` upcasting series for python scalars and lists
- PR #3357 Disabling `column_view` iterators for non fixed-width types
- PR #3383 Fix : properly compute null counts for rolling_window.
- PR #3386 Removing external includes from `column_view.hpp`
- PR #3369 Add write_partition to dask_cudf to fix to_parquet bug
- PR #3388 Support getitem with bools when DataFrame has a MultiIndex
- PR #3408 Fix String and Column (De-)Serialization
- PR #3372 Fix dask-distributed scatter_by_map bug
- PR #3419 Fix a bug in parse_into_parts (incomplete input causing walking past the end of string).
- PR #3413 Fix dask_cudf read_csv file-list bug
- PR #3416 Fix memory leak in ColumnVector when pulling strings off the GPU
- PR #3424 Fix benchmark build by adding libcudacxx to benchmark's CMakeLists.txt
- PR #3435 Fix diff and shift for empty series
- PR #3439 Fix index-name bug in StringColumn concat
- PR #3445 Fix ORC Writer default stripe size
- PR #3459 Fix printing of invalid entries
- PR #3466 Fix gather null mask allocation for invalid index
- PR #3468 Fix memory leak issue in `drop_duplicates`
- PR #3474 Fix small doc error in capitalize Docs
- PR #3491 Fix more doc errors in NVStrings
- PR #3478 Fix as_index deep copy via Index.rename inplace arg
- PR #3476 Fix ORC reader timezone conversion
- PR #3188 Repr slices up large DataFrames
- PR #3519 Fix strings column concatenate handling zero-sized columns
- PR #3530 Fix copy_if_else test case fail issue
- PR #3523 Fix lgenfe issue with debug build
- PR #3532 Fix potential use-after-free in cudf parquet reader
- PR #3540 Fix unary_op null_mask bug and add missing test cases
- PR #3559 Use HighLevelGraph api in DataFrame constructor (Fix upstream compatibility)
- PR #3572 Fix CI Issue with hypothesis tests that are flaky


# cuDF 0.10.0 (16 Oct 2019)

## New Features

- PR #2423 Added `groupby.quantile()`
- PR #2522 Add Java bindings for NVStrings backed upper and lower case mutators
- PR #2605 Added Sort based groupby in libcudf
- PR #2607 Add Java bindings for parsing JSON
- PR #2629 Add dropna= parameter to groupby
- PR #2585 ORC & Parquet Readers: Remove millisecond timestamp restriction
- PR #2507 Add GPU-accelerated ORC Writer
- PR #2559 Add Series.tolist()
- PR #2653 Add Java bindings for rolling window operations
- PR #2480 Merge `custreamz` codebase into `cudf` repo
- PR #2674 Add __contains__ for Index/Series/Column
- PR #2635 Add support to read from remote and cloud sources like s3, gcs, hdfs
- PR #2722 Add Java bindings for NVTX ranges
- PR #2702 Add make_bool to dataset generation functions
- PR #2394 Move `rapidsai/custrings` into `cudf`
- PR #2734 Final sync of custrings source into cudf
- PR #2724 Add libcudf support for __contains__
- PR #2777 Add python bindings for porter stemmer measure functionality
- PR #2781 Add issorted to is_monotonic
- PR #2685 Add cudf::scatter_to_tables and cython binding
- PR #2743 Add Java bindings for NVStrings timestamp2long as part of String ColumnVector casting
- PR #2785 Add nvstrings Python docs
- PR #2786 Add benchmarks option to root build.sh
- PR #2802 Add `cudf::repeat()` and `cudf.Series.repeat()`
- PR #2773 Add Fisher's unbiased kurtosis and skew for Series/DataFrame
- PR #2748 Parquet Reader: Add option to specify loading of PANDAS index
- PR #2807 Add scatter_by_map to DataFrame python API
- PR #2836 Add nvstrings.code_points method
- PR #2844 Add Series/DataFrame notnull
- PR #2858 Add GTest type list utilities
- PR #2870 Add support for grouping by Series of arbitrary length
- PR #2719 Series covariance and Pearson correlation
- PR #2207 Beginning of libcudf overhaul: introduce new column and table types
- PR #2869 Add `cudf.CategoricalDtype`
- PR #2838 CSV Reader: Support ARROW_RANDOM_FILE input
- PR #2655 CuPy-based Series and Dataframe .values property
- PR #2803 Added `edit_distance_matrix()` function to calculate pairwise edit distance for each string on a given nvstrings object.
- PR #2811 Start of cudf strings column work based on 2207
- PR #2872 Add Java pinned memory pool allocator
- PR #2969 Add findAndReplaceAll to ColumnVector
- PR #2814 Add Datetimeindex.weekday
- PR #2999 Add timestamp conversion support for string categories
- PR #2918 Add cudf::column timestamp wrapper types

## Improvements

- PR #2578 Update legacy_groupby to use libcudf group_by_without_aggregation
- PR #2581 Removed `managed` allocator from hash map classes.
- PR #2571 Remove unnecessary managed memory from gdf_column_concat
- PR #2648 Cython/Python reorg
- PR #2588 Update Series.append documentation
- PR #2632 Replace dask-cudf set_index code with upstream
- PR #2682 Add cudf.set_allocator() function for easier allocator init
- PR #2642 Improve null printing and testing
- PR #2747 Add missing Cython headers / cudftestutil lib to conda package for cuspatial build
- PR #2706 Compute CSV format in device code to speedup performance
- PR #2673 Add support for np.longlong type
- PR #2703 move dask serialization dispatch into cudf
- PR #2728 Add YYMMDD to version tag for nightly conda packages
- PR #2729 Handle file-handle input in to_csv
- PR #2741 CSV Reader: Move kernel functions into its own file
- PR #2766 Improve nvstrings python cmake flexibility
- PR #2756 Add out_time_unit option to csv reader, support timestamp resolutions
- PR #2771 Stopgap alias for to_gpu_matrix()
- PR #2783 Support mapping input columns to function arguments in apply kernels
- PR #2645 libcudf unique_count for Series.nunique
- PR #2817 Dask-cudf: `read_parquet` support for remote filesystems
- PR #2823 improve java data movement debugging
- PR #2806 CSV Reader: Clean-up row offset operations
- PR #2640 Add dask wait/persist exmaple to 10 minute guide
- PR #2828 Optimizations of kernel launch configuration for `DataFrame.apply_rows` and `DataFrame.apply_chunks`
- PR #2831 Add `column` argument to `DataFrame.drop`
- PR #2775 Various optimizations to improve __getitem__ and __setitem__ performance
- PR #2810 cudf::allocate_like can optionally always allocate a mask.
- PR #2833 Parquet reader: align page data allocation sizes to 4-bytes to satisfy cuda-memcheck
- PR #2832 Using the new Python bindings for UCX
- PR #2856 Update group_split_cudf to use scatter_by_map
- PR #2890 Optionally keep serialized table data on the host.
- PR #2778 Doc: Updated and fixed some docstrings that were formatted incorrectly.
- PR #2830 Use YYMMDD tag in custreamz nightly build
- PR #2875 Java: Remove synchronized from register methods in MemoryCleaner
- PR #2887 Minor snappy decompression optimization
- PR #2899 Use new RMM API based on Cython
- PR #2788 Guide to Python UDFs
- PR #2919 Change java API to use operators in groupby namespace
- PR #2909 CSV Reader: Avoid row offsets host vector default init
- PR #2834 DataFrame supports setting columns via attribute syntax `df.x = col`
- PR #3147 DataFrame can be initialized from rows via list of tuples
- PR #3539 Restrict CuPy to 6

## Bug Fixes

- PR #2584 ORC Reader: fix parsing of `DECIMAL` index positions
- PR #2619 Fix groupby serialization/deserialization
- PR #2614 Update Java version to match
- PR #2601 Fixes nlargest(1) issue in Series and Dataframe
- PR #2610 Fix a bug in index serialization (properly pass DeviceNDArray)
- PR #2621 Fixes the floordiv issue of not promoting float type when rhs is 0
- PR #2611 Types Test: fix static casting from negative int to string
- PR #2618 IO Readers: Fix datasource memory map failure for multiple reads
- PR #2628 groupby_without_aggregation non-nullable input table produces non-nullable output
- PR #2615 fix string category partitioning in java API
- PR #2641 fix string category and timeunit concat in the java API
- PR #2649 Fix groupby issue resulting from column_empty bug
- PR #2658 Fix astype() for null categorical columns
- PR #2660 fix column string category and timeunit concat in the java API
- PR #2664 ORC reader: fix `skip_rows` larger than first stripe
- PR #2654 Allow Java gdfOrderBy to work with string categories
- PR #2669 AVRO reader: fix non-deterministic output
- PR #2668 Update Java bindings to specify timestamp units for ORC and Parquet readers
- PR #2679 AVRO reader: fix cuda errors when decoding compressed streams
- PR #2692 Add concatenation for data-frame with different headers (empty and non-empty)
- PR #2651 Remove nvidia driver installation from ci/cpu/build.sh
- PR #2697 Ensure csv reader sets datetime column time units
- PR #2698 Return RangeIndex from contiguous slice of RangeIndex
- PR #2672 Fix null and integer handling in round
- PR #2704 Parquet Reader: Fix crash when loading string column with nulls
- PR #2725 Fix Jitify issue with running on Turing using CUDA version < 10
- PR #2731 Fix building of benchmarks
- PR #2738 Fix java to find new NVStrings locations
- PR #2736 Pin Jitify branch to v0.10 version
- PR #2742 IO Readers: Fix possible silent failures when creating `NvStrings` instance
- PR #2753 Fix java quantile API calls
- PR #2762 Fix validity processing for time in java
- PR #2796 Fix handling string slicing and other nvstrings delegated methods with dask
- PR #2769 Fix link to API docs in README.md
- PR #2772 Handle multiindex pandas Series #2772
- PR #2749 Fix apply_rows/apply_chunks pessimistic null mask to use in_cols null masks only
- PR #2752 CSV Reader: Fix exception when there's no rows to process
- PR #2716 Added Exception for `StringMethods` in string methods
- PR #2787 Fix Broadcasting `None` to `cudf-series`
- PR #2794 Fix async race in NVCategory::get_value and get_value_bounds
- PR #2795 Fix java build/cast error
- PR #2496 Fix improper merge of two dataframes when names differ
- PR #2824 Fix issue with incorrect result when Numeric Series replace is called several times
- PR #2751 Replace value with null
- PR #2765 Fix Java inequality comparisons for string category
- PR #2818 Fix java join API to use new C++ join API
- PR #2841 Fix nvstrings.slice and slice_from for range (0,0)
- PR #2837 Fix join benchmark
- PR #2809 Add hash_df and group_split dispatch functions for dask
- PR #2843 Parquet reader: fix skip_rows when not aligned with page or row_group boundaries
- PR #2851 Deleted existing dask-cudf/record.txt
- PR #2854 Fix column creation from ephemeral objects exposing __cuda_array_interface__
- PR #2860 Fix boolean indexing when the result is a single row
- PR #2859 Fix tail method issue for string columns
- PR #2852 Fixed `cumsum()` and `cumprod()` on boolean series.
- PR #2865 DaskIO: Fix `read_csv` and `read_orc` when input is list of files
- PR #2750 Fixed casting values to cudf::bool8 so non-zero values always cast to true
- PR #2873 Fixed dask_cudf read_partition bug by generating ParquetDatasetPiece
- PR #2850 Fixes dask_cudf.read_parquet on partitioned datasets
- PR #2896 Properly handle `axis` string keywords in `concat`
- PR #2926 Update rounding algorithm to avoid using fmod
- PR #2968 Fix Java dependency loading when using NVTX
- PR #2963 Fix ORC writer uncompressed block indexing
- PR #2928 CSV Reader: Fix using `byte_range` for large datasets
- PR #2983 Fix sm_70+ race condition in gpu_unsnap
- PR #2964 ORC Writer: Segfault when writing mixed numeric and string columns
- PR #3007 Java: Remove unit test that frees RMM invalid pointer
- PR #3009 Fix orc reader RLEv2 patch position regression from PR #2507
- PR #3002 Fix CUDA invalid configuration errors reported after loading an ORC file without data
- PR #3035 Update update-version.sh for new docs locations
- PR #3038 Fix uninitialized stream parameter in device_table deleter
- PR #3064 Fixes groupby performance issue
- PR #3061 Add rmmInitialize to nvstrings gtests
- PR #3058 Fix UDF doc markdown formatting
- PR #3059 Add nvstrings python build instructions to contributing.md


# cuDF 0.9.0 (21 Aug 2019)

## New Features

- PR #1993 Add CUDA-accelerated series aggregations: mean, var, std
- PR #2111 IO Readers: Support memory buffer, file-like object, and URL inputs
- PR #2012 Add `reindex()` to DataFrame and Series
- PR #2097 Add GPU-accelerated AVRO reader
- PR #2098 Support binary ops on DFs and Series with mismatched indices
- PR #2160 Merge `dask-cudf` codebase into `cudf` repo
- PR #2149 CSV Reader: Add `hex` dtype for explicit hexadecimal parsing
- PR #2156 Add `upper_bound()` and `lower_bound()` for libcudf tables and `searchsorted()` for cuDF Series
- PR #2158 CSV Reader: Support single, non-list/dict argument for `dtype`
- PR #2177 CSV Reader: Add `parse_dates` parameter for explicit date inference
- PR #1744 cudf::apply_boolean_mask and cudf::drop_nulls support for cudf::table inputs (multi-column)
- PR #2196 Add `DataFrame.dropna()`
- PR #2197 CSV Writer: add `chunksize` parameter for `to_csv`
- PR #2215 `type_dispatcher` benchmark
- PR #2179 Add Java quantiles
- PR #2157 Add __array_function__ to DataFrame and Series
- PR #2212 Java support for ORC reader
- PR #2224 Add DataFrame isna, isnull, notna functions
- PR #2236 Add Series.drop_duplicates
- PR #2105 Add hash-based join benchmark
- PR #2316 Add unique, nunique, and value_counts for datetime columns
- PR #2337 Add Java support for slicing a ColumnVector
- PR #2049 Add cudf::merge (sorted merge)
- PR #2368 Full cudf+dask Parquet Support
- PR #2380 New cudf::is_sorted checks whether cudf::table is sorted
- PR #2356 Java column vector standard deviation support
- PR #2221 MultiIndex full indexing - Support iloc and wildcards for loc
- PR #2429 Java support for getting length of strings in a ColumnVector
- PR #2415 Add `value_counts` for series of any type
- PR #2446 Add __array_function__ for index
- PR #2437 ORC reader: Add 'use_np_dtypes' option
- PR #2382 Add CategoricalAccessor add, remove, rename, and ordering methods
- PR #2464 Native implement `__cuda_array_interface__` for Series/Index/Column objects
- PR #2425 Rolling window now accepts array-based user-defined functions
- PR #2442 Add __setitem__
- PR #2449 Java support for getting byte count of strings in a ColumnVector
- PR #2492 Add groupby.size() method
- PR #2358 Add cudf::nans_to_nulls: convert floating point column into bitmask
- PR #2489 Add drop argument to set_index
- PR #2491 Add Java bindings for ORC reader 'use_np_dtypes' option
- PR #2213 Support s/ms/us/ns DatetimeColumn time unit resolutions
- PR #2536 Add _constructor properties to Series and DataFrame

## Improvements

- PR #2103 Move old `column` and `bitmask` files into `legacy/` directory
- PR #2109 added name to Python column classes
- PR #1947 Cleanup serialization code
- PR #2125 More aggregate in java API
- PR #2127 Add in java Scalar tests
- PR #2088 Refactor of Python groupby code
- PR #2130 Java serialization and deserialization of tables.
- PR #2131 Chunk rows logic added to csv_writer
- PR #2129 Add functions in the Java API to support nullable column filtering
- PR #2165 made changes to get_dummies api for it to be available in MethodCache
- PR #2171 Add CodeCov integration, fix doc version, make --skip-tests work when invoking with source
- PR #2184 handle remote orc files for dask-cudf
- PR #2186 Add `getitem` and `getattr` style access to Rolling objects
- PR #2168 Use cudf.Column for CategoricalColumn's categories instead of a tuple
- PR #2193 DOC: cudf::type_dispatcher documentation for specializing dispatched functors
- PR #2199 Better java support for appending strings
- PR #2176 Added column dtype support for datetime, int8, int16 to csv_writer
- PR #2209 Matching `get_dummies` & `select_dtypes` behavior to pandas
- PR #2217 Updated Java bindings to use the new groupby API
- PR #2214 DOC: Update doc instructions to build/install `cudf` and `dask-cudf`
- PR #2220 Update Java bindings for reduction rename
- PR #2232 Move CodeCov upload from build script to Jenkins
- PR #2225 refactor to use libcudf for gathering columns in dataframes
- PR #2293 Improve join performance (faster compute_join_output_size)
- PR #2300 Create separate dask codeowners for dask-cudf codebase
- PR #2304 gdf_group_by_without_aggregations returns gdf_column
- PR #2309 Java readers: remove redundant copy of result pointers
- PR #2307 Add `black` and `isort` to style checker script
- PR #2345 Restore removal of old groupby implementation
- PR #2342 Improve `astype()` to operate all ways
- PR #2329 using libcudf cudf::copy for column deep copy
- PR #2344 DOC: docs on code formatting for contributors
- PR #2376 Add inoperative axis= and win_type= arguments to Rolling()
- PR #2378 remove dask for (de-)serialization of cudf objects
- PR #2353 Bump Arrow and Dask versions
- PR #2377 Replace `standard_python_slice` with just `slice.indices()`
- PR #2373 cudf.DataFrame enchancements & Series.values support
- PR #2392 Remove dlpack submodule; make cuDF's Cython API externally accessible
- PR #2430 Updated Java bindings to use the new unary API
- PR #2406 Moved all existing `table` related files to a `legacy/` directory
- PR #2350 Performance related changes to get_dummies
- PR #2420 Remove `cudautils.astype` and replace with `typecast.apply_cast`
- PR #2456 Small improvement to typecast utility
- PR #2458 Fix handling of thirdparty packages in `isort` config
- PR #2459 IO Readers: Consolidate all readers to use `datasource` class
- PR #2475 Exposed type_dispatcher.hpp, nvcategory_util.hpp and wrapper_types.hpp in the include folder
- PR #2484 Enabled building libcudf as a static library
- PR #2453 Streamline CUDA_REL environment variable
- PR #2483 Bundle Boost filesystem dependency in the Java jar
- PR #2486 Java API hash functions
- PR #2481 Adds the ignore_null_keys option to the java api
- PR #2490 Java api: support multiple aggregates for the same column
- PR #2510 Java api: uses table based apply_boolean_mask
- PR #2432 Use pandas formatting for console, html, and latex output
- PR #2573 Bump numba version to 0.45.1
- PR #2606 Fix references to notebooks-contrib

## Bug Fixes

- PR #2086 Fixed quantile api behavior mismatch in series & dataframe
- PR #2128 Add offset param to host buffer readers in java API.
- PR #2145 Work around binops validity checks for java
- PR #2146 Work around unary_math validity checks for java
- PR #2151 Fixes bug in cudf::copy_range where null_count was invalid
- PR #2139 matching to pandas describe behavior & fixing nan values issue
- PR #2161 Implicitly convert unsigned to signed integer types in binops
- PR #2154 CSV Reader: Fix bools misdetected as strings dtype
- PR #2178 Fix bug in rolling bindings where a view of an ephemeral column was being taken
- PR #2180 Fix issue with isort reordering `importorskip` below imports depending on them
- PR #2187 fix to honor dtype when numpy arrays are passed to columnops.as_column
- PR #2190 Fix issue in astype conversion of string column to 'str'
- PR #2208 Fix issue with calling `head()` on one row dataframe
- PR #2229 Propagate exceptions from Cython cdef functions
- PR #2234 Fix issue with local build script not properly building
- PR #2223 Fix CUDA invalid configuration errors reported after loading small compressed ORC files
- PR #2162 Setting is_unique and is_monotonic-related attributes
- PR #2244 Fix ORC RLEv2 delta mode decoding with nonzero residual delta width
- PR #2297 Work around `var/std` unsupported only at debug build
- PR #2302 Fixed java serialization corner case
- PR #2355 Handle float16 in binary operations
- PR #2311 Fix copy behaviour for GenericIndex
- PR #2349 Fix issues with String filter in java API
- PR #2323 Fix groupby on categoricals
- PR #2328 Ensure order is preserved in CategoricalAccessor._set_categories
- PR #2202 Fix issue with unary ops mishandling empty input
- PR #2326 Fix for bug in DLPack when reading multiple columns
- PR #2324 Fix cudf Docker build
- PR #2325 Fix ORC RLEv2 patched base mode decoding with nonzero patch width
- PR #2235 Fix get_dummies to be compatible with dask
- PR #2332 Zero initialize gdf_dtype_extra_info
- PR #2355 Handle float16 in binary operations
- PR #2360 Fix missing dtype handling in cudf.Series & columnops.as_column
- PR #2364 Fix quantile api and other trivial issues around it
- PR #2361 Fixed issue with `codes` of CategoricalIndex
- PR #2357 Fixed inconsistent type of index created with from_pandas vs direct construction
- PR #2389 Fixed Rolling __getattr__ and __getitem__ for offset based windows
- PR #2402 Fixed bug in valid mask computation in cudf::copy_if (apply_boolean_mask)
- PR #2401 Fix to a scalar datetime(of type Days) issue
- PR #2386 Correctly allocate output valids in groupby
- PR #2411 Fixed failures on binary op on single element string column
- PR #2422 Fix Pandas logical binary operation incompatibilites
- PR #2447 Fix CodeCov posting build statuses temporarily
- PR #2450 Fix erroneous null handling in `cudf.DataFrame`'s `apply_rows`
- PR #2470 Fix issues with empty strings and string categories (Java)
- PR #2471 Fix String Column Validity.
- PR #2481 Fix java validity buffer serialization
- PR #2485 Updated bytes calculation to use size_t to avoid overflow in column concat
- PR #2461 Fix groupby multiple aggregations same column
- PR #2514 Fix cudf::drop_nulls threshold handling in Cython
- PR #2516 Fix utilities include paths and meta.yaml header paths
- PR #2517 Fix device memory leak in to_dlpack tensor deleter
- PR #2431 Fix local build generated file ownerships
- PR #2511 Added import of orc, refactored exception handlers to not squash fatal exceptions
- PR #2527 Fix index and column input handling in dask_cudf read_parquet
- PR #2466 Fix `dataframe.query` returning null rows erroneously
- PR #2548 Orc reader: fix non-deterministic data decoding at chunk boundaries
- PR #2557 fix cudautils import in string.py
- PR #2521 Fix casting datetimes from/to the same resolution
- PR #2545 Fix MultiIndexes with datetime levels
- PR #2560 Remove duplicate `dlpack` definition in conda recipe
- PR #2567 Fix ColumnVector.fromScalar issues while dealing with null scalars
- PR #2565 Orc reader: fix incorrect data decoding of int64 data types
- PR #2577 Fix search benchmark compilation error by adding necessary header
- PR #2604 Fix a bug in copying.pyx:_normalize_types that upcasted int32 to int64


# cuDF 0.8.0 (27 June 2019)

## New Features

- PR #1524 Add GPU-accelerated JSON Lines parser with limited feature set
- PR #1569 Add support for Json objects to the JSON Lines reader
- PR #1622 Add Series.loc
- PR #1654 Add cudf::apply_boolean_mask: faster replacement for gdf_apply_stencil
- PR #1487 cython gather/scatter
- PR #1310 Implemented the slice/split functionality.
- PR #1630 Add Python layer to the GPU-accelerated JSON reader
- PR #1745 Add rounding of numeric columns via Numba
- PR #1772 JSON reader: add support for BytesIO and StringIO input
- PR #1527 Support GDF_BOOL8 in readers and writers
- PR #1819 Logical operators (AND, OR, NOT) for libcudf and cuDF
- PR #1813 ORC Reader: Add support for stripe selection
- PR #1828 JSON Reader: add suport for bool8 columns
- PR #1833 Add column iterator with/without nulls
- PR #1665 Add the point-in-polygon GIS function
- PR #1863 Series and Dataframe methods for all and any
- PR #1908 cudf::copy_range and cudf::fill for copying/assigning an index or range to a constant
- PR #1921 Add additional formats for typecasting to/from strings
- PR #1807 Add Series.dropna()
- PR #1987 Allow user defined functions in the form of ptx code to be passed to binops
- PR #1948 Add operator functions like `Series.add()` to DataFrame and Series
- PR #1954 Add skip test argument to GPU build script
- PR #2018 Add bindings for new groupby C++ API
- PR #1984 Add rolling window operations Series.rolling() and DataFrame.rolling()
- PR #1542 Python method and bindings for to_csv
- PR #1995 Add Java API
- PR #1998 Add google benchmark to cudf
- PR #1845 Add cudf::drop_duplicates, DataFrame.drop_duplicates
- PR #1652 Added `Series.where()` feature
- PR #2074 Java Aggregates, logical ops, and better RMM support
- PR #2140 Add a `cudf::transform` function
- PR #2068 Concatenation of different typed columns

## Improvements

- PR #1538 Replacing LesserRTTI with inequality_comparator
- PR #1703 C++: Added non-aggregating `insert` to `concurrent_unordered_map` with specializations to store pairs with a single atomicCAS when possible.
- PR #1422 C++: Added a RAII wrapper for CUDA streams
- PR #1701 Added `unique` method for stringColumns
- PR #1713 Add documentation for Dask-XGBoost
- PR #1666 CSV Reader: Improve performance for files with large number of columns
- PR #1725 Enable the ability to use a single column groupby as its own index
- PR #1759 Add an example showing simultaneous rolling averages to `apply_grouped` documentation
- PR #1746 C++: Remove unused code: `windowed_ops.cu`, `sorting.cu`, `hash_ops.cu`
- PR #1748 C++: Add `bool` nullability flag to `device_table` row operators
- PR #1764 Improve Numerical column: `mean_var` and `mean`
- PR #1767 Speed up Python unit tests
- PR #1770 Added build.sh script, updated CI scripts and documentation
- PR #1739 ORC Reader: Add more pytest coverage
- PR #1696 Added null support in `Series.replace()`.
- PR #1390 Added some basic utility functions for `gdf_column`'s
- PR #1791 Added general column comparison code for testing
- PR #1795 Add printing of git submodule info to `print_env.sh`
- PR #1796 Removing old sort based group by code and gdf_filter
- PR #1811 Added funtions for copying/allocating `cudf::table`s
- PR #1838 Improve columnops.column_empty so that it returns typed columns instead of a generic Column
- PR #1890 Add utils.get_dummies- a pandas-like wrapper around one_hot-encoding
- PR #1823 CSV Reader: default the column type to string for empty dataframes
- PR #1827 Create bindings for scalar-vector binops, and update one_hot_encoding to use them
- PR #1817 Operators now support different sized dataframes as long as they don't share different sized columns
- PR #1855 Transition replace_nulls to new C++ API and update corresponding Cython/Python code
- PR #1858 Add `std::initializer_list` constructor to `column_wrapper`
- PR #1846 C++ type-erased gdf_equal_columns test util; fix gdf_equal_columns logic error
- PR #1390 Added some basic utility functions for `gdf_column`s
- PR #1391 Tidy up bit-resolution-operation and bitmask class code
- PR #1882 Add iloc functionality to MultiIndex dataframes
- PR #1884 Rolling windows: general enhancements and better coverage for unit tests
- PR #1886 support GDF_STRING_CATEGORY columns in apply_boolean_mask, drop_nulls and other libcudf functions
- PR #1896 Improve performance of groupby with levels specified in dask-cudf
- PR #1915 Improve iloc performance for non-contiguous row selection
- PR #1859 Convert read_json into a C++ API
- PR #1919 Rename libcudf namespace gdf to namespace cudf
- PR #1850 Support left_on and right_on for DataFrame merge operator
- PR #1930 Specialize constructor for `cudf::bool8` to cast argument to `bool`
- PR #1938 Add default constructor for `column_wrapper`
- PR #1930 Specialize constructor for `cudf::bool8` to cast argument to `bool`
- PR #1952 consolidate libcudf public API headers in include/cudf
- PR #1949 Improved selection with boolmask using libcudf `apply_boolean_mask`
- PR #1956 Add support for nulls in `query()`
- PR #1973 Update `std::tuple` to `std::pair` in top-most libcudf APIs and C++ transition guide
- PR #1981 Convert read_csv into a C++ API
- PR #1868 ORC Reader: Support row index for speed up on small/medium datasets
- PR #1964 Added support for list-like types in Series.str.cat
- PR #2005 Use HTML5 details tag in bug report issue template
- PR #2003 Removed few redundant unit-tests from test_string.py::test_string_cat
- PR #1944 Groupby design improvements
- PR #2017 Convert `read_orc()` into a C++ API
- PR #2011 Convert `read_parquet()` into a C++ API
- PR #1756 Add documentation "10 Minutes to cuDF and dask_cuDF"
- PR #2034 Adding support for string columns concatenation using "add" binary operator
- PR #2042 Replace old "10 Minutes" guide with new guide for docs build process
- PR #2036 Make library of common test utils to speed up tests compilation
- PR #2022 Facilitating get_dummies to be a high level api too
- PR #2050 Namespace IO readers and add back free-form `read_xxx` functions
- PR #2104 Add a functional ``sort=`` keyword argument to groupby
- PR #2108 Add `find_and_replace` for StringColumn for replacing single values
- PR #1803 cuDF/CuPy interoperability documentation

## Bug Fixes

- PR #1465 Fix for test_orc.py and test_sparse_df.py test failures
- PR #1583 Fix underlying issue in `as_index()` that was causing `Series.quantile()` to fail
- PR #1680 Add errors= keyword to drop() to fix cudf-dask bug
- PR #1651 Fix `query` function on empty dataframe
- PR #1616 Fix CategoricalColumn to access categories by index instead of iteration
- PR #1660 Fix bug in `loc` when indexing with a column name (a string)
- PR #1683 ORC reader: fix timestamp conversion to UTC
- PR #1613 Improve CategoricalColumn.fillna(-1) performance
- PR #1642 Fix failure of CSV_TEST gdf_csv_test.SkiprowsNrows on multiuser systems
- PR #1709 Fix handling of `datetime64[ms]` in `dataframe.select_dtypes`
- PR #1704 CSV Reader: Add support for the plus sign in number fields
- PR #1687 CSV reader: return an empty dataframe for zero size input
- PR #1757 Concatenating columns with null columns
- PR #1755 Add col_level keyword argument to melt
- PR #1758 Fix df.set_index() when setting index from an empty column
- PR #1749 ORC reader: fix long strings of NULL values resulting in incorrect data
- PR #1742 Parquet Reader: Fix index column name to match PANDAS compat
- PR #1782 Update libcudf doc version
- PR #1783 Update conda dependencies
- PR #1786 Maintain the original series name in series.unique output
- PR #1760 CSV Reader: fix segfault when dtype list only includes columns from usecols list
- PR #1831 build.sh: Assuming python is in PATH instead of using PYTHON env var
- PR #1839 Raise an error instead of segfaulting when transposing a DataFrame with StringColumns
- PR #1840 Retain index correctly during merge left_on right_on
- PR #1825 cuDF: Multiaggregation Groupby Failures
- PR #1789 CSV Reader: Fix missing support for specifying `int8` and `int16` dtypes
- PR #1857 Cython Bindings: Handle `bool` columns while calling `column_view_from_NDArrays`
- PR #1849 Allow DataFrame support methods to pass arguments to the methods
- PR #1847 Fixed #1375 by moving the nvstring check into the wrapper function
- PR #1864 Fixing cudf reduction for POWER platform
- PR #1869 Parquet reader: fix Dask timestamps not matching with Pandas (convert to milliseconds)
- PR #1876 add dtype=bool for `any`, `all` to treat integer column correctly
- PR #1875 CSV reader: take NaN values into account in dtype detection
- PR #1873 Add column dtype checking for the all/any methods
- PR #1902 Bug with string iteration in _apply_basic_agg
- PR #1887 Fix for initialization issue in pq_read_arg,orc_read_arg
- PR #1867 JSON reader: add support for null/empty fields, including the 'null' literal
- PR #1891 Fix bug #1750 in string column comparison
- PR #1909 Support of `to_pandas()` of boolean series with null values
- PR #1923 Use prefix removal when two aggs are called on a SeriesGroupBy
- PR #1914 Zero initialize gdf_column local variables
- PR #1959 Add support for comparing boolean Series to scalar
- PR #1966 Ignore index fix in series append
- PR #1967 Compute index __sizeof__ only once for DataFrame __sizeof__
- PR #1977 Support CUDA installation in default system directories
- PR #1982 Fixes incorrect index name after join operation
- PR #1985 Implement `GDF_PYMOD`, a special modulo that follows python's sign rules
- PR #1991 Parquet reader: fix decoding of NULLs
- PR #1990 Fixes a rendering bug in the `apply_grouped` documentation
- PR #1978 Fix for values being filled in an empty dataframe
- PR #2001 Correctly create MultiColumn from Pandas MultiColumn
- PR #2006 Handle empty dataframe groupby construction for dask
- PR #1965 Parquet Reader: Fix duplicate index column when it's already in `use_cols`
- PR #2033 Add pip to conda environment files to fix warning
- PR #2028 CSV Reader: Fix reading of uncompressed files without a recognized file extension
- PR #2073 Fix an issue when gathering columns with NVCategory and nulls
- PR #2053 cudf::apply_boolean_mask return empty column for empty boolean mask
- PR #2066 exclude `IteratorTest.mean_var_output` test from debug build
- PR #2069 Fix JNI code to use read_csv and read_parquet APIs
- PR #2071 Fix bug with unfound transitive dependencies for GTests in Ubuntu 18.04
- PR #2089 Configure Sphinx to render params correctly
- PR #2091 Fix another bug with unfound transitive dependencies for `cudftestutils` in Ubuntu 18.04
- PR #2115 Just apply `--disable-new-dtags` instead of trying to define all the transitive dependencies
- PR #2106 Fix errors in JitCache tests caused by sharing of device memory between processes
- PR #2120 Fix errors in JitCache tests caused by running multiple threads on the same data
- PR #2102 Fix memory leak in groupby
- PR #2113 fixed typo in to_csv code example


# cudf 0.7.2 (16 May 2019)

## New Features

- PR #1735 Added overload for atomicAdd on int64. Streamlined implementation of custom atomic overloads.
- PR #1741 Add MultiIndex concatenation

## Bug Fixes

- PR #1718 Fix issue with SeriesGroupBy MultiIndex in dask-cudf
- PR #1734 Python: fix performance regression for groupby count() aggregations
- PR #1768 Cython: fix handling read only schema buffers in gpuarrow reader


# cudf 0.7.1 (11 May 2019)

## New Features

- PR #1702 Lazy load MultiIndex to return groupby performance to near optimal.

## Bug Fixes

- PR #1708 Fix handling of `datetime64[ms]` in `dataframe.select_dtypes`


# cuDF 0.7.0 (10 May 2019)

## New Features

- PR #982 Implement gdf_group_by_without_aggregations and gdf_unique_indices functions
- PR #1142 Add `GDF_BOOL` column type
- PR #1194 Implement overloads for CUDA atomic operations
- PR #1292 Implemented Bitwise binary ops AND, OR, XOR (&, |, ^)
- PR #1235 Add GPU-accelerated Parquet Reader
- PR #1335 Added local_dict arg in `DataFrame.query()`.
- PR #1282 Add Series and DataFrame.describe()
- PR #1356 Rolling windows
- PR #1381 Add DataFrame._get_numeric_data
- PR #1388 Add CODEOWNERS file to auto-request reviews based on where changes are made
- PR #1396 Add DataFrame.drop method
- PR #1413 Add DataFrame.melt method
- PR #1412 Add DataFrame.pop()
- PR #1419 Initial CSV writer function
- PR #1441 Add Series level cumulative ops (cumsum, cummin, cummax, cumprod)
- PR #1420 Add script to build and test on a local gpuCI image
- PR #1440 Add DatetimeColumn.min(), DatetimeColumn.max()
- PR #1455 Add Series.Shift via Numba kernel
- PR #1441 Add Series level cumulative ops (cumsum, cummin, cummax, cumprod)
- PR #1461 Add Python coverage test to gpu build
- PR #1445 Parquet Reader: Add selective reading of rows and row group
- PR #1532 Parquet Reader: Add support for INT96 timestamps
- PR #1516 Add Series and DataFrame.ndim
- PR #1556 Add libcudf C++ transition guide
- PR #1466 Add GPU-accelerated ORC Reader
- PR #1565 Add build script for nightly doc builds
- PR #1508 Add Series isna, isnull, and notna
- PR #1456 Add Series.diff() via Numba kernel
- PR #1588 Add Index `astype` typecasting
- PR #1301 MultiIndex support
- PR #1599 Level keyword supported in groupby
- PR #929 Add support operations to dataframe
- PR #1609 Groupby accept list of Series
- PR #1658 Support `group_keys=True` keyword in groupby method

## Improvements

- PR #1531 Refactor closures as private functions in gpuarrow
- PR #1404 Parquet reader page data decoding speedup
- PR #1076 Use `type_dispatcher` in join, quantiles, filter, segmented sort, radix sort and hash_groupby
- PR #1202 Simplify README.md
- PR #1149 CSV Reader: Change convertStrToValue() functions to `__device__` only
- PR #1238 Improve performance of the CUDA trie used in the CSV reader
- PR #1245 Use file cache for JIT kernels
- PR #1278 Update CONTRIBUTING for new conda environment yml naming conventions
- PR #1163 Refactored UnaryOps. Reduced API to two functions: `gdf_unary_math` and `gdf_cast`. Added `abs`, `-`, and `~` ops. Changed bindings to Cython
- PR #1284 Update docs version
- PR #1287 add exclude argument to cudf.select_dtype function
- PR #1286 Refactor some of the CSV Reader kernels into generic utility functions
- PR #1291 fillna in `Series.to_gpu_array()` and `Series.to_array()` can accept the scalar too now.
- PR #1005 generic `reduction` and `scan` support
- PR #1349 Replace modernGPU sort join with thrust.
- PR #1363 Add a dataframe.mean(...) that raises NotImplementedError to satisfy `dask.dataframe.utils.is_dataframe_like`
- PR #1319 CSV Reader: Use column wrapper for gdf_column output alloc/dealloc
- PR #1376 Change series quantile default to linear
- PR #1399 Replace CFFI bindings for NVTX functions with Cython bindings
- PR #1389 Refactored `set_null_count()`
- PR #1386 Added macros `GDF_TRY()`, `CUDF_TRY()` and `ASSERT_CUDF_SUCCEEDED()`
- PR #1435 Rework CMake and conda recipes to depend on installed libraries
- PR #1391 Tidy up bit-resolution-operation and bitmask class code
- PR #1439 Add cmake variable to enable compiling CUDA code with -lineinfo
- PR #1462 Add ability to read parquet files from arrow::io::RandomAccessFile
- PR #1453 Convert CSV Reader CFFI to Cython
- PR #1479 Convert Parquet Reader CFFI to Cython
- PR #1397 Add a utility function for producing an overflow-safe kernel launch grid configuration
- PR #1382 Add GPU parsing of nested brackets to cuIO parsing utilities
- PR #1481 Add cudf::table constructor to allocate a set of `gdf_column`s
- PR #1484 Convert GroupBy CFFI to Cython
- PR #1463 Allow and default melt keyword argument var_name to be None
- PR #1486 Parquet Reader: Use device_buffer rather than device_ptr
- PR #1525 Add cudatoolkit conda dependency
- PR #1520 Renamed `src/dataframe` to `src/table` and moved `table.hpp`. Made `types.hpp` to be type declarations only.
- PR #1492 Convert transpose CFFI to Cython
- PR #1495 Convert binary and unary ops CFFI to Cython
- PR #1503 Convert sorting and hashing ops CFFI to Cython
- PR #1522 Use latest release version in update-version CI script
- PR #1533 Remove stale join CFFI, fix memory leaks in join Cython
- PR #1521 Added `row_bitmask` to compute bitmask for rows of a table. Merged `valids_ops.cu` and `bitmask_ops.cu`
- PR #1553 Overload `hash_row` to avoid using intial hash values. Updated `gdf_hash` to select between overloads
- PR #1585 Updated `cudf::table` to maintain own copy of wrapped `gdf_column*`s
- PR #1559 Add `except +` to all Cython function definitions to catch C++ exceptions properly
- PR #1617 `has_nulls` and `column_dtypes` for `cudf::table`
- PR #1590 Remove CFFI from the build / install process entirely
- PR #1536 Convert gpuarrow CFFI to Cython
- PR #1655 Add `Column._pointer` as a way to access underlying `gdf_column*` of a `Column`
- PR #1655 Update readme conda install instructions for cudf version 0.6 and 0.7


## Bug Fixes

- PR #1233 Fix dtypes issue while adding the column to `str` dataframe.
- PR #1254 CSV Reader: fix data type detection for floating-point numbers in scientific notation
- PR #1289 Fix looping over each value instead of each category in concatenation
- PR #1293 Fix Inaccurate error message in join.pyx
- PR #1308 Add atomicCAS overload for `int8_t`, `int16_t`
- PR #1317 Fix catch polymorphic exception by reference in ipc.cu
- PR #1325 Fix dtype of null bitmasks to int8
- PR #1326 Update build documentation to use -DCMAKE_CXX11_ABI=ON
- PR #1334 Add "na_position" argument to CategoricalColumn sort_by_values
- PR #1321 Fix out of bounds warning when checking Bzip2 header
- PR #1359 Add atomicAnd/Or/Xor for integers
- PR #1354 Fix `fillna()` behaviour when replacing values with different dtypes
- PR #1347 Fixed core dump issue while passing dict_dtypes without column names in `cudf.read_csv()`
- PR #1379 Fixed build failure caused due to error: 'col_dtype' may be used uninitialized
- PR #1392 Update cudf Dockerfile and package_versions.sh
- PR #1385 Added INT8 type to `_schema_to_dtype` for use in GpuArrowReader
- PR #1393 Fixed a bug in `gdf_count_nonzero_mask()` for the case of 0 bits to count
- PR #1395 Update CONTRIBUTING to use the environment variable CUDF_HOME
- PR #1416 Fix bug at gdf_quantile_exact and gdf_quantile_appox
- PR #1421 Fix remove creation of series multiple times during `add_column()`
- PR #1405 CSV Reader: Fix memory leaks on read_csv() failure
- PR #1328 Fix CategoricalColumn to_arrow() null mask
- PR #1433 Fix NVStrings/categories includes
- PR #1432 Update NVStrings to 0.7.* to coincide with 0.7 development
- PR #1483 Modify CSV reader to avoid cropping blank quoted characters in non-string fields
- PR #1446 Merge 1275 hotfix from master into branch-0.7
- PR #1447 Fix legacy groupby apply docstring
- PR #1451 Fix hash join estimated result size is not correct
- PR #1454 Fix local build script improperly change directory permissions
- PR #1490 Require Dask 1.1.0+ for `is_dataframe_like` test or skip otherwise.
- PR #1491 Use more specific directories & groups in CODEOWNERS
- PR #1497 Fix Thrust issue on CentOS caused by missing default constructor of host_vector elements
- PR #1498 Add missing include guard to device_atomics.cuh and separated DEVICE_ATOMICS_TEST
- PR #1506 Fix csv-write call to updated NVStrings method
- PR #1510 Added nvstrings `fillna()` function
- PR #1507 Parquet Reader: Default string data to GDF_STRING
- PR #1535 Fix doc issue to ensure correct labelling of cudf.series
- PR #1537 Fix `undefined reference` link error in HashPartitionTest
- PR #1548 Fix ci/local/build.sh README from using an incorrect image example
- PR #1551 CSV Reader: Fix integer column name indexing
- PR #1586 Fix broken `scalar_wrapper::operator==`
- PR #1591 ORC/Parquet Reader: Fix missing import for FileNotFoundError exception
- PR #1573 Parquet Reader: Fix crash due to clash with ORC reader datasource
- PR #1607 Revert change of `column.to_dense_buffer` always return by copy for performance concerns
- PR #1618 ORC reader: fix assert & data output when nrows/skiprows isn't aligned to stripe boundaries
- PR #1631 Fix failure of TYPES_TEST on some gcc-7 based systems.
- PR #1641 CSV Reader: Fix skip_blank_lines behavior with Windows line terminators (\r\n)
- PR #1648 ORC reader: fix non-deterministic output when skiprows is non-zero
- PR #1676 Fix groupby `as_index` behaviour with `MultiIndex`
- PR #1659 Fix bug caused by empty groupbys and multiindex slicing throwing exceptions
- PR #1656 Correct Groupby failure in dask when un-aggregable columns are left in dataframe.
- PR #1689 Fix groupby performance regression
- PR #1694 Add Cython as a runtime dependency since it's required in `setup.py`


# cuDF 0.6.1 (25 Mar 2019)

## Bug Fixes

- PR #1275 Fix CentOS exception in DataFrame.hash_partition from using value "returned" by a void function


# cuDF 0.6.0 (22 Mar 2019)

## New Features

- PR #760 Raise `FileNotFoundError` instead of `GDF_FILE_ERROR` in `read_csv` if the file does not exist
- PR #539 Add Python bindings for replace function
- PR #823 Add Doxygen configuration to enable building HTML documentation for libcudf C/C++ API
- PR #807 CSV Reader: Add byte_range parameter to specify the range in the input file to be read
- PR #857 Add Tail method for Series/DataFrame and update Head method to use iloc
- PR #858 Add series feature hashing support
- PR #871 CSV Reader: Add support for NA values, including user specified strings
- PR #893 Adds PyArrow based parquet readers / writers to Python, fix category dtype handling, fix arrow ingest buffer size issues
- PR #867 CSV Reader: Add support for ignoring blank lines and comment lines
- PR #887 Add Series digitize method
- PR #895 Add Series groupby
- PR #898 Add DataFrame.groupby(level=0) support
- PR #920 Add feather, JSON, HDF5 readers / writers from PyArrow / Pandas
- PR #888 CSV Reader: Add prefix parameter for column names, used when parsing without a header
- PR #913 Add DLPack support: convert between cuDF DataFrame and DLTensor
- PR #939 Add ORC reader from PyArrow
- PR #918 Add Series.groupby(level=0) support
- PR #906 Add binary and comparison ops to DataFrame
- PR #958 Support unary and binary ops on indexes
- PR #964 Add `rename` method to `DataFrame`, `Series`, and `Index`
- PR #985 Add `Series.to_frame` method
- PR #985 Add `drop=` keyword to reset_index method
- PR #994 Remove references to pygdf
- PR #990 Add external series groupby support
- PR #988 Add top-level merge function to cuDF
- PR #992 Add comparison binaryops to DateTime columns
- PR #996 Replace relative path imports with absolute paths in tests
- PR #995 CSV Reader: Add index_col parameter to specify the column name or index to be used as row labels
- PR #1004 Add `from_gpu_matrix` method to DataFrame
- PR #997 Add property index setter
- PR #1007 Replace relative path imports with absolute paths in cudf
- PR #1013 select columns with df.columns
- PR #1016 Rename Series.unique_count() to nunique() to match pandas API
- PR #947 Prefixsum to handle nulls and float types
- PR #1029 Remove rest of relative path imports
- PR #1021 Add filtered selection with assignment for Dataframes
- PR #872 Adding NVCategory support to cudf apis
- PR #1052 Add left/right_index and left/right_on keywords to merge
- PR #1091 Add `indicator=` and `suffixes=` keywords to merge
- PR #1107 Add unsupported keywords to Series.fillna
- PR #1032 Add string support to cuDF python
- PR #1136 Removed `gdf_concat`
- PR #1153 Added function for getting the padded allocation size for valid bitmask
- PR #1148 Add cudf.sqrt for dataframes and Series
- PR #1159 Add Python bindings for libcudf dlpack functions
- PR #1155 Add __array_ufunc__ for DataFrame and Series for sqrt
- PR #1168 to_frame for series accepts a name argument


## Improvements

- PR #1218 Add dask-cudf page to API docs
- PR #892 Add support for heterogeneous types in binary ops with JIT
- PR #730 Improve performance of `gdf_table` constructor
- PR #561 Add Doxygen style comments to Join CUDA functions
- PR #813 unified libcudf API functions by replacing gpu_ with gdf_
- PR #822 Add support for `__cuda_array_interface__` for ingest
- PR #756 Consolidate common helper functions from unordered map and multimap
- PR #753 Improve performance of groupby sum and average, especially for cases with few groups.
- PR #836 Add ingest support for arrow chunked arrays in Column, Series, DataFrame creation
- PR #763 Format doxygen comments for csv_read_arg struct
- PR #532 CSV Reader: Use type dispatcher instead of switch block
- PR #694 Unit test utilities improvements
- PR #878 Add better indexing to Groupby
- PR #554 Add `empty` method and `is_monotonic` attribute to `Index`
- PR #1040 Fixed up Doxygen comment tags
- PR #909 CSV Reader: Avoid host->device->host copy for header row data
- PR #916 Improved unit testing and error checking for `gdf_column_concat`
- PR #941 Replace `numpy` call in `Series.hash_encode` with `numba`
- PR #942 Added increment/decrement operators for wrapper types
- PR #943 Updated `count_nonzero_mask` to return `num_rows` when the mask is null
- PR #952 Added trait to map C++ type to `gdf_dtype`
- PR #966 Updated RMM submodule.
- PR #998 Add IO reader/writer modules to API docs, fix for missing cudf.Series docs
- PR #1017 concatenate along columns for Series and DataFrames
- PR #1002 Support indexing a dataframe with another boolean dataframe
- PR #1018 Better concatenation for Series and Dataframes
- PR #1036 Use Numpydoc style docstrings
- PR #1047 Adding gdf_dtype_extra_info to gdf_column_view_augmented
- PR #1054 Added default ctor to SerialTrieNode to overcome Thrust issue in CentOS7 + CUDA10
- PR #1024 CSV Reader: Add support for hexadecimal integers in integral-type columns
- PR #1033 Update `fillna()` to use libcudf function `gdf_replace_nulls`
- PR #1066 Added inplace assignment for columns and select_dtypes for dataframes
- PR #1026 CSV Reader: Change the meaning and type of the quoting parameter to match Pandas
- PR #1100 Adds `CUDF_EXPECTS` error-checking macro
- PR #1092 Fix select_dtype docstring
- PR #1111 Added cudf::table
- PR #1108 Sorting for datetime columns
- PR #1120 Return a `Series` (not a `Column`) from `Series.cat.set_categories()`
- PR #1128 CSV Reader: The last data row does not need to be line terminated
- PR #1183 Bump Arrow version to 0.12.1
- PR #1208 Default to CXX11_ABI=ON
- PR #1252 Fix NVStrings dependencies for cuda 9.2 and 10.0
- PR #2037 Optimize the existing `gather` and `scatter` routines in `libcudf`

## Bug Fixes

- PR #821 Fix flake8 issues revealed by flake8 update
- PR #808 Resolved renamed `d_columns_valids` variable name
- PR #820 CSV Reader: fix the issue where reader adds additional rows when file uses \r\n as a line terminator
- PR #780 CSV Reader: Fix scientific notation parsing and null values for empty quotes
- PR #815 CSV Reader: Fix data parsing when tabs are present in the input CSV file
- PR #850 Fix bug where left joins where the left df has 0 rows causes a crash
- PR #861 Fix memory leak by preserving the boolean mask index
- PR #875 Handle unnamed indexes in to/from arrow functions
- PR #877 Fix ingest of 1 row arrow tables in from arrow function
- PR #876 Added missing `<type_traits>` include
- PR #889 Deleted test_rmm.py which has now moved to RMM repo
- PR #866 Merge v0.5.1 numpy ABI hotfix into 0.6
- PR #917 value_counts return int type on empty columns
- PR #611 Renamed `gdf_reduce_optimal_output_size()` -> `gdf_reduction_get_intermediate_output_size()`
- PR #923 fix index for negative slicing for cudf dataframe and series
- PR #927 CSV Reader: Fix category GDF_CATEGORY hashes not being computed properly
- PR #921 CSV Reader: Fix parsing errors with delim_whitespace, quotations in the header row, unnamed columns
- PR #933 Fix handling objects of all nulls in series creation
- PR #940 CSV Reader: Fix an issue where the last data row is missing when using byte_range
- PR #945 CSV Reader: Fix incorrect datetime64 when milliseconds or space separator are used
- PR #959 Groupby: Problem with column name lookup
- PR #950 Converting dataframe/recarry with non-contiguous arrays
- PR #963 CSV Reader: Fix another issue with missing data rows when using byte_range
- PR #999 Fix 0 sized kernel launches and empty sort_index exception
- PR #993 Fix dtype in selecting 0 rows from objects
- PR #1009 Fix performance regression in `to_pandas` method on DataFrame
- PR #1008 Remove custom dask communication approach
- PR #1001 CSV Reader: Fix a memory access error when reading a large (>2GB) file with date columns
- PR #1019 Binary Ops: Fix error when one input column has null mask but other doesn't
- PR #1014 CSV Reader: Fix false positives in bool value detection
- PR #1034 CSV Reader: Fix parsing floating point precision and leading zero exponents
- PR #1044 CSV Reader: Fix a segfault when byte range aligns with a page
- PR #1058 Added support for `DataFrame.loc[scalar]`
- PR #1060 Fix column creation with all valid nan values
- PR #1073 CSV Reader: Fix an issue where a column name includes the return character
- PR #1090 Updating Doxygen Comments
- PR #1080 Fix dtypes returned from loc / iloc because of lists
- PR #1102 CSV Reader: Minor fixes and memory usage improvements
- PR #1174: Fix release script typo
- PR #1137 Add prebuild script for CI
- PR #1118 Enhanced the `DataFrame.from_records()` feature
- PR #1129 Fix join performance with index parameter from using numpy array
- PR #1145 Issue with .agg call on multi-column dataframes
- PR #908 Some testing code cleanup
- PR #1167 Fix issue with null_count not being set after inplace fillna()
- PR #1184 Fix iloc performance regression
- PR #1185 Support left_on/right_on and also on=str in merge
- PR #1200 Fix allocating bitmasks with numba instead of rmm in allocate_mask function
- PR #1213 Fix bug with csv reader requesting subset of columns using wrong datatype
- PR #1223 gpuCI: Fix label on rapidsai channel on gpu build scripts
- PR #1242 Add explicit Thrust exec policy to fix NVCATEGORY_TEST segfault on some platforms
- PR #1246 Fix categorical tests that failed due to bad implicit type conversion
- PR #1255 Fix overwriting conda package main label uploads
- PR #1259 Add dlpack includes to pip build


# cuDF 0.5.1 (05 Feb 2019)

## Bug Fixes

- PR #842 Avoid using numpy via cimport to prevent ABI issues in Cython compilation


# cuDF 0.5.0 (28 Jan 2019)

## New Features

- PR #722 Add bzip2 decompression support to `read_csv()`
- PR #693 add ZLIB-based GZIP/ZIP support to `read_csv_strings()`
- PR #411 added null support to gdf_order_by (new API) and cudf_table::sort
- PR #525 Added GitHub Issue templates for bugs, documentation, new features, and questions
- PR #501 CSV Reader: Add support for user-specified decimal point and thousands separator to read_csv_strings()
- PR #455 CSV Reader: Add support for user-specified decimal point and thousands separator to read_csv()
- PR #439 add `DataFrame.drop` method similar to pandas
- PR #356 add `DataFrame.transpose` method and `DataFrame.T` property similar to pandas
- PR #505 CSV Reader: Add support for user-specified boolean values
- PR #350 Implemented Series replace function
- PR #490 Added print_env.sh script to gather relevant environment details when reporting cuDF issues
- PR #474 add ZLIB-based GZIP/ZIP support to `read_csv()`
- PR #547 Added melt similar to `pandas.melt()`
- PR #491 Add CI test script to check for updates to CHANGELOG.md in PRs
- PR #550 Add CI test script to check for style issues in PRs
- PR #558 Add CI scripts for cpu-based conda and gpu-based test builds
- PR #524 Add Boolean Indexing
- PR #564 Update python `sort_values` method to use updated libcudf `gdf_order_by` API
- PR #509 CSV Reader: Input CSV file can now be passed in as a text or a binary buffer
- PR #607 Add `__iter__` and iteritems to DataFrame class
- PR #643 added a new api gdf_replace_nulls that allows a user to replace nulls in a column

## Improvements

- PR #426 Removed sort-based groupby and refactored existing groupby APIs. Also improves C++/CUDA compile time.
- PR #461 Add `CUDF_HOME` variable in README.md to replace relative pathing.
- PR #472 RMM: Created centralized rmm::device_vector alias and rmm::exec_policy
- PR #500 Improved the concurrent hash map class to support partitioned (multi-pass) hash table building.
- PR #454 Improve CSV reader docs and examples
- PR #465 Added templated C++ API for RMM to avoid explicit cast to `void**`
- PR #513 `.gitignore` tweaks
- PR #521 Add `assert_eq` function for testing
- PR #502 Simplify Dockerfile for local dev, eliminate old conda/pip envs
- PR #549 Adds `-rdynamic` compiler flag to nvcc for Debug builds
- PR #472 RMM: Created centralized rmm::device_vector alias and rmm::exec_policy
- PR #577 Added external C++ API for scatter/gather functions
- PR #500 Improved the concurrent hash map class to support partitioned (multi-pass) hash table building
- PR #583 Updated `gdf_size_type` to `int`
- PR #500 Improved the concurrent hash map class to support partitioned (multi-pass) hash table building
- PR #617 Added .dockerignore file. Prevents adding stale cmake cache files to the docker container
- PR #658 Reduced `JOIN_TEST` time by isolating overflow test of hash table size computation
- PR #664 Added Debuging instructions to README
- PR #651 Remove noqa marks in `__init__.py` files
- PR #671 CSV Reader: uncompressed buffer input can be parsed without explicitly specifying compression as None
- PR #684 Make RMM a submodule
- PR #718 Ensure sum, product, min, max methods pandas compatibility on empty datasets
- PR #720 Refactored Index classes to make them more Pandas-like, added CategoricalIndex
- PR #749 Improve to_arrow and from_arrow Pandas compatibility
- PR #766 Remove TravisCI references, remove unused variables from CMake, fix ARROW_VERSION in Cmake
- PR #773 Add build-args back to Dockerfile and handle dependencies based on environment yml file
- PR #781 Move thirdparty submodules to root and symlink in /cpp
- PR #843 Fix broken cudf/python API examples, add new methods to the API index

## Bug Fixes

- PR #569 CSV Reader: Fix days being off-by-one when parsing some dates
- PR #531 CSV Reader: Fix incorrect parsing of quoted numbers
- PR #465 Added templated C++ API for RMM to avoid explicit cast to `void**`
- PR #473 Added missing <random> include
- PR #478 CSV Reader: Add api support for auto column detection, header, mangle_dupe_cols, usecols
- PR #495 Updated README to correct where cffi pytest should be executed
- PR #501 Fix the intermittent segfault caused by the `thousands` and `compression` parameters in the csv reader
- PR #502 Simplify Dockerfile for local dev, eliminate old conda/pip envs
- PR #512 fix bug for `on` parameter in `DataFrame.merge` to allow for None or single column name
- PR #511 Updated python/cudf/bindings/join.pyx to fix cudf merge printing out dtypes
- PR #513 `.gitignore` tweaks
- PR #521 Add `assert_eq` function for testing
- PR #537 Fix CMAKE_CUDA_STANDARD_REQURIED typo in CMakeLists.txt
- PR #447 Fix silent failure in initializing DataFrame from generator
- PR #545 Temporarily disable csv reader thousands test to prevent segfault (test re-enabled in PR #501)
- PR #559 Fix Assertion error while using `applymap` to change the output dtype
- PR #575 Update `print_env.sh` script to better handle missing commands
- PR #612 Prevent an exception from occuring with true division on integer series.
- PR #630 Fix deprecation warning for `pd.core.common.is_categorical_dtype`
- PR #622 Fix Series.append() behaviour when appending values with different numeric dtype
- PR #603 Fix error while creating an empty column using None.
- PR #673 Fix array of strings not being caught in from_pandas
- PR #644 Fix return type and column support of dataframe.quantile()
- PR #634 Fix create `DataFrame.from_pandas()` with numeric column names
- PR #654 Add resolution check for GDF_TIMESTAMP in Join
- PR #648 Enforce one-to-one copy required when using `numba>=0.42.0`
- PR #645 Fix cmake build type handling not setting debug options when CMAKE_BUILD_TYPE=="Debug"
- PR #669 Fix GIL deadlock when launching multiple python threads that make Cython calls
- PR #665 Reworked the hash map to add a way to report the destination partition for a key
- PR #670 CMAKE: Fix env include path taking precedence over libcudf source headers
- PR #674 Check for gdf supported column types
- PR #677 Fix 'gdf_csv_test_Dates' gtest failure due to missing nrows parameter
- PR #604 Fix the parsing errors while reading a csv file using `sep` instead of `delimiter`.
- PR #686 Fix converting nulls to NaT values when converting Series to Pandas/Numpy
- PR #689 CSV Reader: Fix behavior with skiprows+header to match pandas implementation
- PR #691 Fixes Join on empty input DFs
- PR #706 CSV Reader: Fix broken dtype inference when whitespace is in data
- PR #717 CSV reader: fix behavior when parsing a csv file with no data rows
- PR #724 CSV Reader: fix build issue due to parameter type mismatch in a std::max call
- PR #734 Prevents reading undefined memory in gpu_expand_mask_bits numba kernel
- PR #747 CSV Reader: fix an issue where CUDA allocations fail with some large input files
- PR #750 Fix race condition for handling NVStrings in CMake
- PR #719 Fix merge column ordering
- PR #770 Fix issue where RMM submodule pointed to wrong branch and pin other to correct branches
- PR #778 Fix hard coded ABI off setting
- PR #784 Update RMM submodule commit-ish and pip paths
- PR #794 Update `rmm::exec_policy` usage to fix segmentation faults when used as temprory allocator.
- PR #800 Point git submodules to branches of forks instead of exact commits


# cuDF 0.4.0 (05 Dec 2018)

## New Features

- PR #398 add pandas-compatible `DataFrame.shape()` and `Series.shape()`
- PR #394 New documentation feature "10 Minutes to cuDF"
- PR #361 CSV Reader: Add support for strings with delimiters

## Improvements

 - PR #436 Improvements for type_dispatcher and wrapper structs
 - PR #429 Add CHANGELOG.md (this file)
 - PR #266 use faster CUDA-accelerated DataFrame column/Series concatenation.
 - PR #379 new C++ `type_dispatcher` reduces code complexity in supporting many data types.
 - PR #349 Improve performance for creating columns from memoryview objects
 - PR #445 Update reductions to use type_dispatcher. Adds integer types support to sum_of_squares.
 - PR #448 Improve installation instructions in README.md
 - PR #456 Change default CMake build to Release, and added option for disabling compilation of tests

## Bug Fixes

 - PR #444 Fix csv_test CUDA too many resources requested fail.
 - PR #396 added missing output buffer in validity tests for groupbys.
 - PR #408 Dockerfile updates for source reorganization
 - PR #437 Add cffi to Dockerfile conda env, fixes "cannot import name 'librmm'"
 - PR #417 Fix `map_test` failure with CUDA 10
 - PR #414 Fix CMake installation include file paths
 - PR #418 Properly cast string dtypes to programmatic dtypes when instantiating columns
 - PR #427 Fix and tests for Concatenation illegal memory access with nulls


# cuDF 0.3.0 (23 Nov 2018)

## New Features

 - PR #336 CSV Reader string support

## Improvements

 - PR #354 source code refactored for better organization. CMake build system overhaul. Beginning of transition to Cython bindings.
 - PR #290 Add support for typecasting to/from datetime dtype
 - PR #323 Add handling pyarrow boolean arrays in input/out, add tests
 - PR #325 GDF_VALIDITY_UNSUPPORTED now returned for algorithms that don't support non-empty valid bitmasks
 - PR #381 Faster InputTooLarge Join test completes in ms rather than minutes.
 - PR #373 .gitignore improvements
 - PR #367 Doc cleanup & examples for DataFrame methods
 - PR #333 Add Rapids Memory Manager documentation
 - PR #321 Rapids Memory Manager adds file/line location logging and convenience macros
 - PR #334 Implement DataFrame `__copy__` and `__deepcopy__`
 - PR #271 Add NVTX ranges to pygdf
 - PR #311 Document system requirements for conda install

## Bug Fixes

 - PR #337 Retain index on `scale()` function
 - PR #344 Fix test failure due to PyArrow 0.11 Boolean handling
 - PR #364 Remove noexcept from managed_allocator;  CMakeLists fix for NVstrings
 - PR #357 Fix bug that made all series be considered booleans for indexing
 - PR #351 replace conda env configuration for developers
 - PRs #346 #360 Fix CSV reading of negative numbers
 - PR #342 Fix CMake to use conda-installed nvstrings
 - PR #341 Preserve categorical dtype after groupby aggregations
 - PR #315 ReadTheDocs build update to fix missing libcuda.so
 - PR #320 FIX out-of-bounds access error in reductions.cu
 - PR #319 Fix out-of-bounds memory access in libcudf count_valid_bits
 - PR #303 Fix printing empty dataframe


# cuDF 0.2.0 and cuDF 0.1.0

These were initial releases of cuDF based on previously separate pyGDF and libGDF libraries.<|MERGE_RESOLUTION|>--- conflicted
+++ resolved
@@ -25,14 +25,11 @@
 - PR #4190 Add libcudf++ transpose Cython implementation
 - PR #4217 Add libcudf++ quantiles Cython implementation
 - PR #4216 Add cudf.Scalar Python type
-<<<<<<< HEAD
 - PR #4272 Add stable sorted order
-=======
 - PR #4262 Port unaryops.pyx to use libcudf++ APIs
 - PR #4276 Port avro.pyx to libcudf++
 - PR #4259 Ability to create Java host buffers from memory-mapped files
 - PR #4240 Add groupby::groups()
->>>>>>> 3f085982
 
 ## Improvements
 
