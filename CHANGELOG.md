# cuDF 0.9.0 (Date TBD)

## New Features

- PR #2111 IO Readers: Support memory buffer, file-like object, and URL inputs
- PR #2012 Add `reindex()` to DataFrame and Series
- PR #2098 Align DataFrame and Series indices before executing binary ops
- PR #2160 Merge `dask-cudf` codebase into `cudf` repo
- PR #2149 CSV Reader: Add `hex` dtype for explicit hexadecimal parsing
- PR #2158 CSV Reader: Support single, non-list/dict argument for `dtype`
- PR #2177 CSV Reader: Add `parse_dates` parameter for explicit date inference
- PR #2171 Add CodeCov integration, fix doc version, make --skip-tests work when invoking with source
- PR #2215 `type_dispatcher` benchmark
- PR #2179 Added Java quantiles
- PR #2157 Add __array_function__ to DataFrame and Series
- PR #2212 Java support for ORC reader
- PR #2304 gdf_group_by_without_aggregations returns gdf_column
- PR #2105 Add google benchmark for hash-based join
- PR #2293 Improve `compute_join_output_size` performance
- PR #2316 Unique, nunique, and value_counts for datetime columns
- PR #2337 Add Java support for slicing a ColumnVector
- PR #2049 Implemented merge functionality
- PR #2356 Java column vector standard deviation support
<<<<<<< HEAD
- PR #2415 Revamp `value_counts` to use groupby count series of any type
- PR #2396 Add support for cudf.util.hash_cudf_object
=======
- PR #2396 Add support for `cudf.util.hash_cudf_object` & refactor `cudf.utils` to `cudf.util`
>>>>>>> 8cb009d6

## Improvements

- PR #2103 Move old `column` and `bitmask` files into `legacy/` directory
- PR #2109 added name to Python column classes
- PR #1947 Cleanup serialization code
- PR #2125 More aggregate in java API
- PR #2127 Add in java Scalar tests
- PR #2088 Refactor of Python groupby code
- PR #2130 Java serialization and deserialization of tables.
- PR #2131 Chunk rows logic added to csv_writer
- PR #2129 Add functions in the Java API to support nullable column filtering
- PR #2165 made changes to get_dummies api for it to be available in MethodCache
- PR #2184 handle remote orc files for dask-cudf
- PR #2186 Add `getitem` and `getattr` style access to Rolling objects
- PR #2168 Use cudf.Column for CategoricalColumn's categories instead of a tuple
- PR #2193 Added more docuemtnation to `type_dispatcher` for specializing dispatched functors
- PR #2197 CSV Writer: Expose `chunksize` as a parameter for `to_csv`
- PR #2199 Better java support for appending strings
- PR #2176 Added column dtype support for datetime, int8, int16 to csv_writer
- PR #2209 Matching `get_dummies` & `select_dtypes` behavior to pandas
- PR #2217 Updated Java bindings to use the new groupby API
- PR #2214 DOC: Update doc instructions to build/install `cudf` and `dask-cudf`
- PR #1993 Add iterator driven reduction for mean, var, std
- PR #2220 Update Java bindings for reduction rename
- PR #2224 implement isna, isnull, notna as dataframe functions
- PR #2232 Move CodeCov upload from build script to Jenkins
- PR #2236 Implement drop_duplicates for Series
- PR #2225 refactor to use libcudf for gathering columns in dataframes
- PR #2300 Create separate dask codeowners for dask-cudf codebase
- PR #2309 Java readers: remove redundant copy of result pointers
- PR #2307 Add `black` and `isort` to style checker script
- PR #2345 Restore removal of old groupby implementation
- PR #2342 Improve `astype()` to operate all ways
- PR #2329 using libcudf cudf::copy for column deep copy
- PR #2344 Add docs on how code formatting works for contributors
- PR #2353 Bump Arrow and Dask versions
- PR #2377 Replace `standard_python_slice` with just `slice.indices()`
- PR #2373 cudf.DataFrame enchancements & Series.values support
- PR #2392 Remove dlpack submodule; make cuDF's Cython API externally accessible
- PR #2406 Moved all existing `table` related files to a `legacy/` directory

## Bug Fixes

- PR #2086 Fixed quantile api behavior mismatch in series & dataframe
- PR #2128 Add offset param to host buffer readers in java API.
- PR #2145 Work around binops validity checks for java
- PR #2146 Work around unary_math validity checks for java
- PR #2151 Fixes bug in cudf::copy_range where null_count was invalid
- PR #2139 matching to pandas describe behavior & fixing nan values issue
- PR #2161 Implicitly convert unsigned to signed integer types in binops
- PR #2154 CSV Reader: Fix bools misdetected as strings dtype
- PR #2178 Fix bug in rolling bindings where a view of an ephemeral column was being taken
- PR #2180 Fix issue with isort reordering `importorskip` below imports depending on them
- PR #2187 fix to honor dtype when numpy arrays are passed to columnops.as_column
- PR #2190 Fix issue in astype conversion of string column to 'str'
- PR #2208 Fix issue with calling `head()` on one row dataframe
- PR #2229 Propagate exceptions from Cython cdef functions
- PR #2234 Fix issue with local build script not properly building
- PR #2223 Fix CUDA invalid configuration errors reported after loading small compressed ORC files
- PR #2162 Setting is_unique and is_monotonic-related attributes
- PR #2244 Fix ORC RLEv2 delta mode decoding with nonzero residual delta width
- PR #2297 Work around `var/std` unsupported only at debug build
- PR #2302 Fixed java serialization corner case
- PR #2355 Handle float16 in binary operations
- PR #2311 Fix copy behaviour for GenericIndex
- PR #2349 Fix issues with String filter in java API
- PR #2323 Fix groupby on categoricals
- PR #2328 Ensure order is preserved in CategoricalAccessor._set_categories
- PR #2202 Fix issue with unary ops mishandling empty input
- PR #2326 Fix for bug in DLPack when reading multiple columns
- PR #2324 Fix cudf Docker build
- PR #2325 Fix ORC RLEv2 patched base mode decoding with nonzero patch width
- PR #2235 Fix get_dummies to be compatible with dask
- PR #2332 Zero initialize gdf_dtype_extra_info
- PR #2355 Handle float16 in binary operations
- PR #2360 Fix missing dtype handling in cudf.Series & columnops.as_column
- PR #2364 Fix quantile api and other trivial issues around it
- PR #2361 Fixed issue with `codes` of CategoricalIndex
- PR #2357 Fixed inconsistent type of index created with from_pandas vs direct construction
- PR #2389 Fixed Rolling __getattr__ and __getitem__ for offset based windows
- PR #2401 Fix to a scalar datetime(of type Days) issue
- PR #2386 Correctly allocate output valids in groupby


# cuDF 0.8.0 (27 June 2019)

## New Features

- PR #1524 Add GPU-accelerated JSON Lines parser with limited feature set
- PR #1569 Add support for Json objects to the JSON Lines reader
- PR #1622 Add Series.loc
- PR #1654 Add cudf::apply_boolean_mask: faster replacement for gdf_apply_stencil
- PR #1487 cython gather/scatter
- PR #1310 Implemented the slice/split functionality.
- PR #1630 Add Python layer to the GPU-accelerated JSON reader
- PR #1745 Add rounding of numeric columns via Numba
- PR #1772 JSON reader: add support for BytesIO and StringIO input
- PR #1527 Support GDF_BOOL8 in readers and writers
- PR #1819 Logical operators (AND, OR, NOT) for libcudf and cuDF
- PR #1813 ORC Reader: Add support for stripe selection
- PR #1828 JSON Reader: add suport for bool8 columns
- PR #1833 Add column iterator with/without nulls
- PR #1665 Add the point-in-polygon GIS function
- PR #1863 Series and Dataframe methods for all and any
- PR #1908 cudf::copy_range and cudf::fill for copying/assigning an index or range to a constant
- PR #1921 Add additional formats for typecasting to/from strings
- PR #1807 Add Series.dropna()
- PR #1987 Allow user defined functions in the form of ptx code to be passed to binops
- PR #1948 Add operator functions like `Series.add()` to DataFrame and Series
- PR #1954 Add skip test argument to GPU build script
- PR #2018 Add bindings for new groupby C++ API
- PR #1984 Add rolling window operations Series.rolling() and DataFrame.rolling()
- PR #1542 Python method and bindings for to_csv
- PR #1995 Add Java API
- PR #1998 Add google benchmark to cudf
- PR #1845 Add cudf::drop_duplicates, DataFrame.drop_duplicates
- PR #1652 Added `Series.where()` feature
- PR #2074 Java Aggregates, logical ops, and better RMM support

## Improvements

- PR #1538 Replacing LesserRTTI with inequality_comparator
- PR #1703 C++: Added non-aggregating `insert` to `concurrent_unordered_map` with specializations to store pairs with a single atomicCAS when possible.
- PR #1422 C++: Added a RAII wrapper for CUDA streams
- PR #1701 Added `unique` method for stringColumns
- PR #1713 Add documentation for Dask-XGBoost
- PR #1666 CSV Reader: Improve performance for files with large number of columns
- PR #1725 Enable the ability to use a single column groupby as its own index
- PR #1759 Add an example showing simultaneous rolling averages to `apply_grouped` documentation
- PR #1746 C++: Remove unused code: `windowed_ops.cu`, `sorting.cu`, `hash_ops.cu`
- PR #1748 C++: Add `bool` nullability flag to `device_table` row operators
- PR #1764 Improve Numerical column: `mean_var` and `mean`
- PR #1767 Speed up Python unit tests
- PR #1770 Added build.sh script, updated CI scripts and documentation
- PR #1739 ORC Reader: Add more pytest coverage
- PR #1696 Added null support in `Series.replace()`.
- PR #1390 Added some basic utility functions for `gdf_column`'s
- PR #1791 Added general column comparison code for testing
- PR #1795 Add printing of git submodule info to `print_env.sh`
- PR #1796 Removing old sort based group by code and gdf_filter
- PR #1811 Added funtions for copying/allocating `cudf::table`s
- PR #1838 Improve columnops.column_empty so that it returns typed columns instead of a generic Column
- PR #1890 Add utils.get_dummies- a pandas-like wrapper around one_hot-encoding
- PR #1823 CSV Reader: default the column type to string for empty dataframes
- PR #1827 Create bindings for scalar-vector binops, and update one_hot_encoding to use them
- PR #1817 Operators now support different sized dataframes as long as they don't share different sized columns
- PR #1855 Transition replace_nulls to new C++ API and update corresponding Cython/Python code
- PR #1858 Add `std::initializer_list` constructor to `column_wrapper`
- PR #1846 C++ type-erased gdf_equal_columns test util; fix gdf_equal_columns logic error
- PR #1390 Added some basic utility functions for `gdf_column`s
- PR #1391 Tidy up bit-resolution-operation and bitmask class code
- PR #1882 Add iloc functionality to MultiIndex dataframes
- PR #1884 Rolling windows: general enhancements and better coverage for unit tests
- PR #1886 support GDF_STRING_CATEGORY columns in apply_boolean_mask, drop_nulls and other libcudf functions
- PR #1896 Improve performance of groupby with levels specified in dask-cudf
- PR #1915 Improve iloc performance for non-contiguous row selection
- PR #1859 Convert read_json into a C++ API
- PR #1919 Rename libcudf namespace gdf to namespace cudf
- PR #1850 Support left_on and right_on for DataFrame merge operator
- PR #1930 Specialize constructor for `cudf::bool8` to cast argument to `bool`
- PR #1938 Add default constructor for `column_wrapper`
- PR #1930 Specialize constructor for `cudf::bool8` to cast argument to `bool`
- PR #1952 consolidate libcudf public API headers in include/cudf
- PR #1949 Improved selection with boolmask using libcudf `apply_boolean_mask`
- PR #1956 Add support for nulls in `query()`
- PR #1973 Update `std::tuple` to `std::pair` in top-most libcudf APIs and C++ transition guide
- PR #1981 Convert read_csv into a C++ API
- PR #1868 ORC Reader: Support row index for speed up on small/medium datasets
- PR #1964 Added support for list-like types in Series.str.cat
- PR #2005 Use HTML5 details tag in bug report issue template
- PR #2003 Removed few redundant unit-tests from test_string.py::test_string_cat
- PR #1944 Groupby design improvements
- PR #2017 Convert `read_orc()` into a C++ API
- PR #2011 Convert `read_parquet()` into a C++ API
- PR #1756 Add documentation "10 Minutes to cuDF and dask_cuDF"
- PR #2034 Adding support for string columns concatenation using "add" binary operator
- PR #2042 Replace old "10 Minutes" guide with new guide for docs build process
- PR #2036 Make library of common test utils to speed up tests compilation
- PR #2022 Facilitating get_dummies to be a high level api too
- PR #2050 Namespace IO readers and add back free-form `read_xxx` functions
- PR #2104 Add a functional ``sort=`` keyword argument to groupby
- PR #2108 Add `find_and_replace` for StringColumn for replacing single values

## Bug Fixes

- PR #1465 Fix for test_orc.py and test_sparse_df.py test failures
- PR #1583 Fix underlying issue in `as_index()` that was causing `Series.quantile()` to fail
- PR #1680 Add errors= keyword to drop() to fix cudf-dask bug
- PR #1651 Fix `query` function on empty dataframe
- PR #1616 Fix CategoricalColumn to access categories by index instead of iteration
- PR #1660 Fix bug in `loc` when indexing with a column name (a string)
- PR #1683 ORC reader: fix timestamp conversion to UTC
- PR #1613 Improve CategoricalColumn.fillna(-1) performance
- PR #1642 Fix failure of CSV_TEST gdf_csv_test.SkiprowsNrows on multiuser systems
- PR #1709 Fix handling of `datetime64[ms]` in `dataframe.select_dtypes`
- PR #1704 CSV Reader: Add support for the plus sign in number fields
- PR #1687 CSV reader: return an empty dataframe for zero size input
- PR #1757 Concatenating columns with null columns
- PR #1755 Add col_level keyword argument to melt
- PR #1758 Fix df.set_index() when setting index from an empty column
- PR #1749 ORC reader: fix long strings of NULL values resulting in incorrect data
- PR #1742 Parquet Reader: Fix index column name to match PANDAS compat
- PR #1782 Update libcudf doc version
- PR #1783 Update conda dependencies
- PR #1786 Maintain the original series name in series.unique output
- PR #1760 CSV Reader: fix segfault when dtype list only includes columns from usecols list
- PR #1831 build.sh: Assuming python is in PATH instead of using PYTHON env var
- PR #1839 Raise an error instead of segfaulting when transposing a DataFrame with StringColumns
- PR #1840 Retain index correctly during merge left_on right_on
- PR #1825 cuDF: Multiaggregation Groupby Failures
- PR #1789 CSV Reader: Fix missing support for specifying `int8` and `int16` dtypes
- PR #1857 Cython Bindings: Handle `bool` columns while calling `column_view_from_NDArrays`
- PR #1849 Allow DataFrame support methods to pass arguments to the methods
- PR #1847 Fixed #1375 by moving the nvstring check into the wrapper function
- PR #1864 Fixing cudf reduction for POWER platform
- PR #1869 Parquet reader: fix Dask timestamps not matching with Pandas (convert to milliseconds)
- PR #1876 add dtype=bool for `any`, `all` to treat integer column correctly
- PR #1875 CSV reader: take NaN values into account in dtype detection
- PR #1873 Add column dtype checking for the all/any methods
- PR #1902 Bug with string iteration in _apply_basic_agg
- PR #1887 Fix for initialization issue in pq_read_arg,orc_read_arg
- PR #1867 JSON reader: add support for null/empty fields, including the 'null' literal
- PR #1891 Fix bug #1750 in string column comparison
- PR #1909 Support of `to_pandas()` of boolean series with null values
- PR #1923 Use prefix removal when two aggs are called on a SeriesGroupBy
- PR #1914 Zero initialize gdf_column local variables
- PR #1959 Add support for comparing boolean Series to scalar
- PR #1966 Ignore index fix in series append
- PR #1967 Compute index __sizeof__ only once for DataFrame __sizeof__
- PR #1977 Support CUDA installation in default system directories
- PR #1982 Fixes incorrect index name after join operation
- PR #1985 Implement `GDF_PYMOD`, a special modulo that follows python's sign rules
- PR #1991 Parquet reader: fix decoding of NULLs
- PR #1990 Fixes a rendering bug in the `apply_grouped` documentation
- PR #1978 Fix for values being filled in an empty dataframe
- PR #2001 Correctly create MultiColumn from Pandas MultiColumn
- PR #2006 Handle empty dataframe groupby construction for dask
- PR #1965 Parquet Reader: Fix duplicate index column when it's already in `use_cols`
- PR #2033 Add pip to conda environment files to fix warning
- PR #2028 CSV Reader: Fix reading of uncompressed files without a recognized file extension
- PR #2073 Fix an issue when gathering columns with NVCategory and nulls
- PR #2053 cudf::apply_boolean_mask return empty column for empty boolean mask
- PR #2066 exclude `IteratorTest.mean_var_output` test from debug build
- PR #2069 Fix JNI code to use read_csv and read_parquet APIs
- PR #2071 Fix bug with unfound transitive dependencies for GTests in Ubuntu 18.04
- PR #2089 Configure Sphinx to render params correctly
- PR #2091 Fix another bug with unfound transitive dependencies for `cudftestutils` in Ubuntu 18.04
- PR #2115 Just apply `--disable-new-dtags` instead of trying to define all the transitive dependencies
- PR #2106 Fix errors in JitCache tests caused by sharing of device memory between processes
- PR #2120 Fix errors in JitCache tests caused by running multiple threads on the same data
- PR #2102 Fix memory leak in groupby
- PR #2113 fixed typo in to_csv code example


# cudf 0.7.2 (16 May 2019)

## New Features

- PR #1735 Added overload for atomicAdd on int64. Streamlined implementation of custom atomic overloads.
- PR #1741 Add MultiIndex concatenation

## Bug Fixes

- PR #1718 Fix issue with SeriesGroupBy MultiIndex in dask-cudf
- PR #1734 Python: fix performance regression for groupby count() aggregations
- PR #1768 Cython: fix handling read only schema buffers in gpuarrow reader


# cudf 0.7.1 (11 May 2019)

## New Features

- PR #1702 Lazy load MultiIndex to return groupby performance to near optimal.

## Bug Fixes

- PR #1708 Fix handling of `datetime64[ms]` in `dataframe.select_dtypes`


# cuDF 0.7.0 (10 May 2019)

## New Features

- PR #982 Implement gdf_group_by_without_aggregations and gdf_unique_indices functions
- PR #1142 Add `GDF_BOOL` column type
- PR #1194 Implement overloads for CUDA atomic operations
- PR #1292 Implemented Bitwise binary ops AND, OR, XOR (&, |, ^)
- PR #1235 Add GPU-accelerated Parquet Reader
- PR #1335 Added local_dict arg in `DataFrame.query()`.
- PR #1282 Add Series and DataFrame.describe()
- PR #1356 Rolling windows
- PR #1381 Add DataFrame._get_numeric_data
- PR #1388 Add CODEOWNERS file to auto-request reviews based on where changes are made
- PR #1396 Add DataFrame.drop method
- PR #1413 Add DataFrame.melt method
- PR #1412 Add DataFrame.pop()
- PR #1419 Initial CSV writer function
- PR #1441 Add Series level cumulative ops (cumsum, cummin, cummax, cumprod)
- PR #1420 Add script to build and test on a local gpuCI image
- PR #1440 Add DatetimeColumn.min(), DatetimeColumn.max()
- PR #1455 Add Series.Shift via Numba kernel
- PR #1441 Add Series level cumulative ops (cumsum, cummin, cummax, cumprod)
- PR #1461 Add Python coverage test to gpu build
- PR #1445 Parquet Reader: Add selective reading of rows and row group
- PR #1532 Parquet Reader: Add support for INT96 timestamps
- PR #1516 Add Series and DataFrame.ndim
- PR #1556 Add libcudf C++ transition guide
- PR #1466 Add GPU-accelerated ORC Reader
- PR #1565 Add build script for nightly doc builds
- PR #1508 Add Series isna, isnull, and notna
- PR #1456 Add Series.diff() via Numba kernel
- PR #1588 Add Index `astype` typecasting
- PR #1301 MultiIndex support
- PR #1599 Level keyword supported in groupby
- PR #929 Add support operations to dataframe
- PR #1609 Groupby accept list of Series
- PR #1658 Support `group_keys=True` keyword in groupby method

## Improvements

- PR #1531 Refactor closures as private functions in gpuarrow
- PR #1404 Parquet reader page data decoding speedup
- PR #1076 Use `type_dispatcher` in join, quantiles, filter, segmented sort, radix sort and hash_groupby
- PR #1202 Simplify README.md
- PR #1149 CSV Reader: Change convertStrToValue() functions to `__device__` only
- PR #1238 Improve performance of the CUDA trie used in the CSV reader
- PR #1245 Use file cache for JIT kernels
- PR #1278 Update CONTRIBUTING for new conda environment yml naming conventions
- PR #1163 Refactored UnaryOps. Reduced API to two functions: `gdf_unary_math` and `gdf_cast`. Added `abs`, `-`, and `~` ops. Changed bindings to Cython
- PR #1284 Update docs version
- PR #1287 add exclude argument to cudf.select_dtype function
- PR #1286 Refactor some of the CSV Reader kernels into generic utility functions
- PR #1291 fillna in `Series.to_gpu_array()` and `Series.to_array()` can accept the scalar too now.
- PR #1005 generic `reduction` and `scan` support
- PR #1349 Replace modernGPU sort join with thrust.
- PR #1363 Add a dataframe.mean(...) that raises NotImplementedError to satisfy `dask.dataframe.utils.is_dataframe_like`
- PR #1319 CSV Reader: Use column wrapper for gdf_column output alloc/dealloc
- PR #1376 Change series quantile default to linear
- PR #1399 Replace CFFI bindings for NVTX functions with Cython bindings
- PR #1389 Refactored `set_null_count()`
- PR #1386 Added macros `GDF_TRY()`, `CUDF_TRY()` and `ASSERT_CUDF_SUCCEEDED()`
- PR #1435 Rework CMake and conda recipes to depend on installed libraries
- PR #1391 Tidy up bit-resolution-operation and bitmask class code
- PR #1439 Add cmake variable to enable compiling CUDA code with -lineinfo
- PR #1462 Add ability to read parquet files from arrow::io::RandomAccessFile
- PR #1453 Convert CSV Reader CFFI to Cython
- PR #1479 Convert Parquet Reader CFFI to Cython
- PR #1397 Add a utility function for producing an overflow-safe kernel launch grid configuration
- PR #1382 Add GPU parsing of nested brackets to cuIO parsing utilities
- PR #1481 Add cudf::table constructor to allocate a set of `gdf_column`s
- PR #1484 Convert GroupBy CFFI to Cython
- PR #1463 Allow and default melt keyword argument var_name to be None
- PR #1486 Parquet Reader: Use device_buffer rather than device_ptr
- PR #1525 Add cudatoolkit conda dependency
- PR #1520 Renamed `src/dataframe` to `src/table` and moved `table.hpp`. Made `types.hpp` to be type declarations only.
- PR #1492 Convert transpose CFFI to Cython
- PR #1495 Convert binary and unary ops CFFI to Cython
- PR #1503 Convert sorting and hashing ops CFFI to Cython
- PR #1522 Use latest release version in update-version CI script
- PR #1533 Remove stale join CFFI, fix memory leaks in join Cython
- PR #1521 Added `row_bitmask` to compute bitmask for rows of a table. Merged `valids_ops.cu` and `bitmask_ops.cu`
- PR #1553 Overload `hash_row` to avoid using intial hash values. Updated `gdf_hash` to select between overloads
- PR #1585 Updated `cudf::table` to maintain own copy of wrapped `gdf_column*`s
- PR #1559 Add `except +` to all Cython function definitions to catch C++ exceptions properly
- PR #1617 `has_nulls` and `column_dtypes` for `cudf::table`
- PR #1590 Remove CFFI from the build / install process entirely
- PR #1536 Convert gpuarrow CFFI to Cython
- PR #1655 Add `Column._pointer` as a way to access underlying `gdf_column*` of a `Column`
- PR #1655 Update readme conda install instructions for cudf version 0.6 and 0.7


## Bug Fixes

- PR #1233 Fix dtypes issue while adding the column to `str` dataframe.
- PR #1254 CSV Reader: fix data type detection for floating-point numbers in scientific notation
- PR #1289 Fix looping over each value instead of each category in concatenation
- PR #1293 Fix Inaccurate error message in join.pyx
- PR #1308 Add atomicCAS overload for `int8_t`, `int16_t`
- PR #1317 Fix catch polymorphic exception by reference in ipc.cu
- PR #1325 Fix dtype of null bitmasks to int8
- PR #1326 Update build documentation to use -DCMAKE_CXX11_ABI=ON
- PR #1334 Add "na_position" argument to CategoricalColumn sort_by_values
- PR #1321 Fix out of bounds warning when checking Bzip2 header
- PR #1359 Add atomicAnd/Or/Xor for integers
- PR #1354 Fix `fillna()` behaviour when replacing values with different dtypes
- PR #1347 Fixed core dump issue while passing dict_dtypes without column names in `cudf.read_csv()`
- PR #1379 Fixed build failure caused due to error: 'col_dtype' may be used uninitialized
- PR #1392 Update cudf Dockerfile and package_versions.sh
- PR #1385 Added INT8 type to `_schema_to_dtype` for use in GpuArrowReader
- PR #1393 Fixed a bug in `gdf_count_nonzero_mask()` for the case of 0 bits to count
- PR #1395 Update CONTRIBUTING to use the environment variable CUDF_HOME
- PR #1416 Fix bug at gdf_quantile_exact and gdf_quantile_appox
- PR #1421 Fix remove creation of series multiple times during `add_column()`
- PR #1405 CSV Reader: Fix memory leaks on read_csv() failure
- PR #1328 Fix CategoricalColumn to_arrow() null mask
- PR #1433 Fix NVStrings/categories includes
- PR #1432 Update NVStrings to 0.7.* to coincide with 0.7 development
- PR #1483 Modify CSV reader to avoid cropping blank quoted characters in non-string fields
- PR #1446 Merge 1275 hotfix from master into branch-0.7
- PR #1447 Fix legacy groupby apply docstring
- PR #1451 Fix hash join estimated result size is not correct
- PR #1454 Fix local build script improperly change directory permissions
- PR #1490 Require Dask 1.1.0+ for `is_dataframe_like` test or skip otherwise.
- PR #1491 Use more specific directories & groups in CODEOWNERS
- PR #1497 Fix Thrust issue on CentOS caused by missing default constructor of host_vector elements
- PR #1498 Add missing include guard to device_atomics.cuh and separated DEVICE_ATOMICS_TEST
- PR #1506 Fix csv-write call to updated NVStrings method
- PR #1510 Added nvstrings `fillna()` function
- PR #1507 Parquet Reader: Default string data to GDF_STRING
- PR #1535 Fix doc issue to ensure correct labelling of cudf.series
- PR #1537 Fix `undefined reference` link error in HashPartitionTest
- PR #1548 Fix ci/local/build.sh README from using an incorrect image example
- PR #1551 CSV Reader: Fix integer column name indexing
- PR #1586 Fix broken `scalar_wrapper::operator==`
- PR #1591 ORC/Parquet Reader: Fix missing import for FileNotFoundError exception
- PR #1573 Parquet Reader: Fix crash due to clash with ORC reader datasource
- PR #1607 Revert change of `column.to_dense_buffer` always return by copy for performance concerns
- PR #1618 ORC reader: fix assert & data output when nrows/skiprows isn't aligned to stripe boundaries
- PR #1631 Fix failure of TYPES_TEST on some gcc-7 based systems.
- PR #1641 CSV Reader: Fix skip_blank_lines behavior with Windows line terminators (\r\n)
- PR #1648 ORC reader: fix non-deterministic output when skiprows is non-zero
- PR #1676 Fix groupby `as_index` behaviour with `MultiIndex`
- PR #1659 Fix bug caused by empty groupbys and multiindex slicing throwing exceptions
- PR #1656 Correct Groupby failure in dask when un-aggregable columns are left in dataframe.
- PR #1689 Fix groupby performance regression
- PR #1694 Add Cython as a runtime dependency since it's required in `setup.py`


# cuDF 0.6.1 (25 Mar 2019)

## Bug Fixes

- PR #1275 Fix CentOS exception in DataFrame.hash_partition from using value "returned" by a void function


# cuDF 0.6.0 (22 Mar 2019)

## New Features

- PR #760 Raise `FileNotFoundError` instead of `GDF_FILE_ERROR` in `read_csv` if the file does not exist
- PR #539 Add Python bindings for replace function
- PR #823 Add Doxygen configuration to enable building HTML documentation for libcudf C/C++ API
- PR #807 CSV Reader: Add byte_range parameter to specify the range in the input file to be read
- PR #857 Add Tail method for Series/DataFrame and update Head method to use iloc
- PR #858 Add series feature hashing support
- PR #871 CSV Reader: Add support for NA values, including user specified strings
- PR #893 Adds PyArrow based parquet readers / writers to Python, fix category dtype handling, fix arrow ingest buffer size issues
- PR #867 CSV Reader: Add support for ignoring blank lines and comment lines
- PR #887 Add Series digitize method
- PR #895 Add Series groupby
- PR #898 Add DataFrame.groupby(level=0) support
- PR #920 Add feather, JSON, HDF5 readers / writers from PyArrow / Pandas
- PR #888 CSV Reader: Add prefix parameter for column names, used when parsing without a header
- PR #913 Add DLPack support: convert between cuDF DataFrame and DLTensor
- PR #939 Add ORC reader from PyArrow
- PR #918 Add Series.groupby(level=0) support
- PR #906 Add binary and comparison ops to DataFrame
- PR #958 Support unary and binary ops on indexes
- PR #964 Add `rename` method to `DataFrame`, `Series`, and `Index`
- PR #985 Add `Series.to_frame` method
- PR #985 Add `drop=` keyword to reset_index method
- PR #994 Remove references to pygdf
- PR #990 Add external series groupby support
- PR #988 Add top-level merge function to cuDF
- PR #992 Add comparison binaryops to DateTime columns
- PR #996 Replace relative path imports with absolute paths in tests
- PR #995 CSV Reader: Add index_col parameter to specify the column name or index to be used as row labels
- PR #1004 Add `from_gpu_matrix` method to DataFrame
- PR #997 Add property index setter
- PR #1007 Replace relative path imports with absolute paths in cudf
- PR #1013 select columns with df.columns
- PR #1016 Rename Series.unique_count() to nunique() to match pandas API
- PR #947 Prefixsum to handle nulls and float types
- PR #1029 Remove rest of relative path imports
- PR #1021 Add filtered selection with assignment for Dataframes
- PR #872 Adding NVCategory support to cudf apis
- PR #1052 Add left/right_index and left/right_on keywords to merge
- PR #1091 Add `indicator=` and `suffixes=` keywords to merge
- PR #1107 Add unsupported keywords to Series.fillna
- PR #1032 Add string support to cuDF python
- PR #1136 Removed `gdf_concat`
- PR #1153 Added function for getting the padded allocation size for valid bitmask
- PR #1148 Add cudf.sqrt for dataframes and Series
- PR #1159 Add Python bindings for libcudf dlpack functions
- PR #1155 Add __array_ufunc__ for DataFrame and Series for sqrt
- PR #1168 to_frame for series accepts a name argument


## Improvements

- PR #1218 Add dask-cudf page to API docs
- PR #892 Add support for heterogeneous types in binary ops with JIT
- PR #730 Improve performance of `gdf_table` constructor
- PR #561 Add Doxygen style comments to Join CUDA functions
- PR #813 unified libcudf API functions by replacing gpu_ with gdf_
- PR #822 Add support for `__cuda_array_interface__` for ingest
- PR #756 Consolidate common helper functions from unordered map and multimap
- PR #753 Improve performance of groupby sum and average, especially for cases with few groups.
- PR #836 Add ingest support for arrow chunked arrays in Column, Series, DataFrame creation
- PR #763 Format doxygen comments for csv_read_arg struct
- PR #532 CSV Reader: Use type dispatcher instead of switch block
- PR #694 Unit test utilities improvements
- PR #878 Add better indexing to Groupby
- PR #554 Add `empty` method and `is_monotonic` attribute to `Index`
- PR #1040 Fixed up Doxygen comment tags
- PR #909 CSV Reader: Avoid host->device->host copy for header row data
- PR #916 Improved unit testing and error checking for `gdf_column_concat`
- PR #941 Replace `numpy` call in `Series.hash_encode` with `numba`
- PR #942 Added increment/decrement operators for wrapper types
- PR #943 Updated `count_nonzero_mask` to return `num_rows` when the mask is null
- PR #952 Added trait to map C++ type to `gdf_dtype`
- PR #966 Updated RMM submodule.
- PR #998 Add IO reader/writer modules to API docs, fix for missing cudf.Series docs
- PR #1017 concatenate along columns for Series and DataFrames
- PR #1002 Support indexing a dataframe with another boolean dataframe
- PR #1018 Better concatenation for Series and Dataframes
- PR #1036 Use Numpydoc style docstrings
- PR #1047 Adding gdf_dtype_extra_info to gdf_column_view_augmented
- PR #1054 Added default ctor to SerialTrieNode to overcome Thrust issue in CentOS7 + CUDA10
- PR #1024 CSV Reader: Add support for hexadecimal integers in integral-type columns
- PR #1033 Update `fillna()` to use libcudf function `gdf_replace_nulls`
- PR #1066 Added inplace assignment for columns and select_dtypes for dataframes
- PR #1026 CSV Reader: Change the meaning and type of the quoting parameter to match Pandas
- PR #1100 Adds `CUDF_EXPECTS` error-checking macro
- PR #1092 Fix select_dtype docstring
- PR #1111 Added cudf::table
- PR #1108 Sorting for datetime columns
- PR #1120 Return a `Series` (not a `Column`) from `Series.cat.set_categories()`
- PR #1128 CSV Reader: The last data row does not need to be line terminated
- PR #1183 Bump Arrow version to 0.12.1
- PR #1208 Default to CXX11_ABI=ON
- PR #1252 Fix NVStrings dependencies for cuda 9.2 and 10.0

## Bug Fixes

- PR #821 Fix flake8 issues revealed by flake8 update
- PR #808 Resolved renamed `d_columns_valids` variable name
- PR #820 CSV Reader: fix the issue where reader adds additional rows when file uses \r\n as a line terminator
- PR #780 CSV Reader: Fix scientific notation parsing and null values for empty quotes
- PR #815 CSV Reader: Fix data parsing when tabs are present in the input CSV file
- PR #850 Fix bug where left joins where the left df has 0 rows causes a crash
- PR #861 Fix memory leak by preserving the boolean mask index
- PR #875 Handle unnamed indexes in to/from arrow functions
- PR #877 Fix ingest of 1 row arrow tables in from arrow function
- PR #876 Added missing `<type_traits>` include
- PR #889 Deleted test_rmm.py which has now moved to RMM repo
- PR #866 Merge v0.5.1 numpy ABI hotfix into 0.6
- PR #917 value_counts return int type on empty columns
- PR #611 Renamed `gdf_reduce_optimal_output_size()` -> `gdf_reduction_get_intermediate_output_size()`
- PR #923 fix index for negative slicing for cudf dataframe and series
- PR #927 CSV Reader: Fix category GDF_CATEGORY hashes not being computed properly
- PR #921 CSV Reader: Fix parsing errors with delim_whitespace, quotations in the header row, unnamed columns
- PR #933 Fix handling objects of all nulls in series creation
- PR #940 CSV Reader: Fix an issue where the last data row is missing when using byte_range
- PR #945 CSV Reader: Fix incorrect datetime64 when milliseconds or space separator are used
- PR #959 Groupby: Problem with column name lookup
- PR #950 Converting dataframe/recarry with non-contiguous arrays
- PR #963 CSV Reader: Fix another issue with missing data rows when using byte_range
- PR #999 Fix 0 sized kernel launches and empty sort_index exception
- PR #993 Fix dtype in selecting 0 rows from objects
- PR #1009 Fix performance regression in `to_pandas` method on DataFrame
- PR #1008 Remove custom dask communication approach
- PR #1001 CSV Reader: Fix a memory access error when reading a large (>2GB) file with date columns
- PR #1019 Binary Ops: Fix error when one input column has null mask but other doesn't
- PR #1014 CSV Reader: Fix false positives in bool value detection
- PR #1034 CSV Reader: Fix parsing floating point precision and leading zero exponents
- PR #1044 CSV Reader: Fix a segfault when byte range aligns with a page
- PR #1058 Added support for `DataFrame.loc[scalar]`
- PR #1060 Fix column creation with all valid nan values
- PR #1073 CSV Reader: Fix an issue where a column name includes the return character
- PR #1090 Updating Doxygen Comments
- PR #1080 Fix dtypes returned from loc / iloc because of lists
- PR #1102 CSV Reader: Minor fixes and memory usage improvements
- PR #1174: Fix release script typo
- PR #1137 Add prebuild script for CI
- PR #1118 Enhanced the `DataFrame.from_records()` feature
- PR #1129 Fix join performance with index parameter from using numpy array
- PR #1145 Issue with .agg call on multi-column dataframes
- PR #908 Some testing code cleanup
- PR #1167 Fix issue with null_count not being set after inplace fillna()
- PR #1184 Fix iloc performance regression
- PR #1185 Support left_on/right_on and also on=str in merge
- PR #1200 Fix allocating bitmasks with numba instead of rmm in allocate_mask function
- PR #1213 Fix bug with csv reader requesting subset of columns using wrong datatype
- PR #1223 gpuCI: Fix label on rapidsai channel on gpu build scripts
- PR #1242 Add explicit Thrust exec policy to fix NVCATEGORY_TEST segfault on some platforms
- PR #1246 Fix categorical tests that failed due to bad implicit type conversion
- PR #1255 Fix overwriting conda package main label uploads
- PR #1259 Add dlpack includes to pip build


# cuDF 0.5.1 (05 Feb 2019)

## Bug Fixes

- PR #842 Avoid using numpy via cimport to prevent ABI issues in Cython compilation


# cuDF 0.5.0 (28 Jan 2019)

## New Features

- PR #722 Add bzip2 decompression support to `read_csv()`
- PR #693 add ZLIB-based GZIP/ZIP support to `read_csv_strings()`
- PR #411 added null support to gdf_order_by (new API) and cudf_table::sort
- PR #525 Added GitHub Issue templates for bugs, documentation, new features, and questions
- PR #501 CSV Reader: Add support for user-specified decimal point and thousands separator to read_csv_strings()
- PR #455 CSV Reader: Add support for user-specified decimal point and thousands separator to read_csv()
- PR #439 add `DataFrame.drop` method similar to pandas
- PR #356 add `DataFrame.transpose` method and `DataFrame.T` property similar to pandas
- PR #505 CSV Reader: Add support for user-specified boolean values
- PR #350 Implemented Series replace function
- PR #490 Added print_env.sh script to gather relevant environment details when reporting cuDF issues
- PR #474 add ZLIB-based GZIP/ZIP support to `read_csv()`
- PR #547 Added melt similar to `pandas.melt()`
- PR #491 Add CI test script to check for updates to CHANGELOG.md in PRs
- PR #550 Add CI test script to check for style issues in PRs
- PR #558 Add CI scripts for cpu-based conda and gpu-based test builds
- PR #524 Add Boolean Indexing
- PR #564 Update python `sort_values` method to use updated libcudf `gdf_order_by` API
- PR #509 CSV Reader: Input CSV file can now be passed in as a text or a binary buffer
- PR #607 Add `__iter__` and iteritems to DataFrame class
- PR #643 added a new api gdf_replace_nulls that allows a user to replace nulls in a column

## Improvements

- PR #426 Removed sort-based groupby and refactored existing groupby APIs. Also improves C++/CUDA compile time.
- PR #461 Add `CUDF_HOME` variable in README.md to replace relative pathing.
- PR #472 RMM: Created centralized rmm::device_vector alias and rmm::exec_policy
- PR #500 Improved the concurrent hash map class to support partitioned (multi-pass) hash table building.
- PR #454 Improve CSV reader docs and examples
- PR #465 Added templated C++ API for RMM to avoid explicit cast to `void**`
- PR #513 `.gitignore` tweaks
- PR #521 Add `assert_eq` function for testing
- PR #502 Simplify Dockerfile for local dev, eliminate old conda/pip envs
- PR #549 Adds `-rdynamic` compiler flag to nvcc for Debug builds
- PR #472 RMM: Created centralized rmm::device_vector alias and rmm::exec_policy
- PR #577 Added external C++ API for scatter/gather functions
- PR #500 Improved the concurrent hash map class to support partitioned (multi-pass) hash table building
- PR #583 Updated `gdf_size_type` to `int`
- PR #500 Improved the concurrent hash map class to support partitioned (multi-pass) hash table building
- PR #617 Added .dockerignore file. Prevents adding stale cmake cache files to the docker container
- PR #658 Reduced `JOIN_TEST` time by isolating overflow test of hash table size computation
- PR #664 Added Debuging instructions to README
- PR #651 Remove noqa marks in `__init__.py` files
- PR #671 CSV Reader: uncompressed buffer input can be parsed without explicitly specifying compression as None
- PR #684 Make RMM a submodule
- PR #718 Ensure sum, product, min, max methods pandas compatibility on empty datasets
- PR #720 Refactored Index classes to make them more Pandas-like, added CategoricalIndex
- PR #749 Improve to_arrow and from_arrow Pandas compatibility
- PR #766 Remove TravisCI references, remove unused variables from CMake, fix ARROW_VERSION in Cmake
- PR #773 Add build-args back to Dockerfile and handle dependencies based on environment yml file
- PR #781 Move thirdparty submodules to root and symlink in /cpp
- PR #843 Fix broken cudf/python API examples, add new methods to the API index

## Bug Fixes

- PR #569 CSV Reader: Fix days being off-by-one when parsing some dates
- PR #531 CSV Reader: Fix incorrect parsing of quoted numbers
- PR #465 Added templated C++ API for RMM to avoid explicit cast to `void**`
- PR #473 Added missing <random> include
- PR #478 CSV Reader: Add api support for auto column detection, header, mangle_dupe_cols, usecols
- PR #495 Updated README to correct where cffi pytest should be executed
- PR #501 Fix the intermittent segfault caused by the `thousands` and `compression` parameters in the csv reader
- PR #502 Simplify Dockerfile for local dev, eliminate old conda/pip envs
- PR #512 fix bug for `on` parameter in `DataFrame.merge` to allow for None or single column name
- PR #511 Updated python/cudf/bindings/join.pyx to fix cudf merge printing out dtypes
- PR #513 `.gitignore` tweaks
- PR #521 Add `assert_eq` function for testing
- PR #537 Fix CMAKE_CUDA_STANDARD_REQURIED typo in CMakeLists.txt
- PR #447 Fix silent failure in initializing DataFrame from generator
- PR #545 Temporarily disable csv reader thousands test to prevent segfault (test re-enabled in PR #501)
- PR #559 Fix Assertion error while using `applymap` to change the output dtype
- PR #575 Update `print_env.sh` script to better handle missing commands
- PR #612 Prevent an exception from occuring with true division on integer series.
- PR #630 Fix deprecation warning for `pd.core.common.is_categorical_dtype`
- PR #622 Fix Series.append() behaviour when appending values with different numeric dtype
- PR #603 Fix error while creating an empty column using None.
- PR #673 Fix array of strings not being caught in from_pandas
- PR #644 Fix return type and column support of dataframe.quantile()
- PR #634 Fix create `DataFrame.from_pandas()` with numeric column names
- PR #654 Add resolution check for GDF_TIMESTAMP in Join
- PR #648 Enforce one-to-one copy required when using `numba>=0.42.0`
- PR #645 Fix cmake build type handling not setting debug options when CMAKE_BUILD_TYPE=="Debug"
- PR #669 Fix GIL deadlock when launching multiple python threads that make Cython calls
- PR #665 Reworked the hash map to add a way to report the destination partition for a key
- PR #670 CMAKE: Fix env include path taking precedence over libcudf source headers
- PR #674 Check for gdf supported column types
- PR #677 Fix 'gdf_csv_test_Dates' gtest failure due to missing nrows parameter
- PR #604 Fix the parsing errors while reading a csv file using `sep` instead of `delimiter`.
- PR #686 Fix converting nulls to NaT values when converting Series to Pandas/Numpy
- PR #689 CSV Reader: Fix behavior with skiprows+header to match pandas implementation
- PR #691 Fixes Join on empty input DFs
- PR #706 CSV Reader: Fix broken dtype inference when whitespace is in data
- PR #717 CSV reader: fix behavior when parsing a csv file with no data rows
- PR #724 CSV Reader: fix build issue due to parameter type mismatch in a std::max call
- PR #734 Prevents reading undefined memory in gpu_expand_mask_bits numba kernel
- PR #747 CSV Reader: fix an issue where CUDA allocations fail with some large input files
- PR #750 Fix race condition for handling NVStrings in CMake
- PR #719 Fix merge column ordering
- PR #770 Fix issue where RMM submodule pointed to wrong branch and pin other to correct branches
- PR #778 Fix hard coded ABI off setting
- PR #784 Update RMM submodule commit-ish and pip paths
- PR #794 Update `rmm::exec_policy` usage to fix segmentation faults when used as temprory allocator.
- PR #800 Point git submodules to branches of forks instead of exact commits


# cuDF 0.4.0 (05 Dec 2018)

## New Features

- PR #398 add pandas-compatible `DataFrame.shape()` and `Series.shape()`
- PR #394 New documentation feature "10 Minutes to cuDF"
- PR #361 CSV Reader: Add support for strings with delimiters

## Improvements

 - PR #436 Improvements for type_dispatcher and wrapper structs
 - PR #429 Add CHANGELOG.md (this file)
 - PR #266 use faster CUDA-accelerated DataFrame column/Series concatenation.
 - PR #379 new C++ `type_dispatcher` reduces code complexity in supporting many data types.
 - PR #349 Improve performance for creating columns from memoryview objects
 - PR #445 Update reductions to use type_dispatcher. Adds integer types support to sum_of_squares.
 - PR #448 Improve installation instructions in README.md
 - PR #456 Change default CMake build to Release, and added option for disabling compilation of tests

## Bug Fixes

 - PR #444 Fix csv_test CUDA too many resources requested fail.
 - PR #396 added missing output buffer in validity tests for groupbys.
 - PR #408 Dockerfile updates for source reorganization
 - PR #437 Add cffi to Dockerfile conda env, fixes "cannot import name 'librmm'"
 - PR #417 Fix `map_test` failure with CUDA 10
 - PR #414 Fix CMake installation include file paths
 - PR #418 Properly cast string dtypes to programmatic dtypes when instantiating columns
 - PR #427 Fix and tests for Concatenation illegal memory access with nulls


# cuDF 0.3.0 (23 Nov 2018)

## New Features

 - PR #336 CSV Reader string support

## Improvements

 - PR #354 source code refactored for better organization. CMake build system overhaul. Beginning of transition to Cython bindings.
 - PR #290 Add support for typecasting to/from datetime dtype
 - PR #323 Add handling pyarrow boolean arrays in input/out, add tests
 - PR #325 GDF_VALIDITY_UNSUPPORTED now returned for algorithms that don't support non-empty valid bitmasks
 - PR #381 Faster InputTooLarge Join test completes in ms rather than minutes.
 - PR #373 .gitignore improvements
 - PR #367 Doc cleanup & examples for DataFrame methods
 - PR #333 Add Rapids Memory Manager documentation
 - PR #321 Rapids Memory Manager adds file/line location logging and convenience macros
 - PR #334 Implement DataFrame `__copy__` and `__deepcopy__`
 - PR #271 Add NVTX ranges to pygdf
 - PR #311 Document system requirements for conda install

## Bug Fixes

 - PR #337 Retain index on `scale()` function
 - PR #344 Fix test failure due to PyArrow 0.11 Boolean handling
 - PR #364 Remove noexcept from managed_allocator;  CMakeLists fix for NVstrings
 - PR #357 Fix bug that made all series be considered booleans for indexing
 - PR #351 replace conda env configuration for developers
 - PRs #346 #360 Fix CSV reading of negative numbers
 - PR #342 Fix CMake to use conda-installed nvstrings
 - PR #341 Preserve categorical dtype after groupby aggregations
 - PR #315 ReadTheDocs build update to fix missing libcuda.so
 - PR #320 FIX out-of-bounds access error in reductions.cu
 - PR #319 Fix out-of-bounds memory access in libcudf count_valid_bits
 - PR #303 Fix printing empty dataframe


# cuDF 0.2.0 and cuDF 0.1.0

These were initial releases of cuDF based on previously separate pyGDF and libGDF libraries.<|MERGE_RESOLUTION|>--- conflicted
+++ resolved
@@ -21,12 +21,8 @@
 - PR #2337 Add Java support for slicing a ColumnVector
 - PR #2049 Implemented merge functionality
 - PR #2356 Java column vector standard deviation support
-<<<<<<< HEAD
 - PR #2415 Revamp `value_counts` to use groupby count series of any type
-- PR #2396 Add support for cudf.util.hash_cudf_object
-=======
 - PR #2396 Add support for `cudf.util.hash_cudf_object` & refactor `cudf.utils` to `cudf.util`
->>>>>>> 8cb009d6
 
 ## Improvements
 
