--- conflicted
+++ resolved
@@ -10,12 +10,8 @@
 
 ## Bug Fixes
 - PR #3549 Fix index name issue with iloc with RangeIndex
-<<<<<<< HEAD
 - RP #3545 Add copy result into host before return in function of `findAllFromSet` 
-=======
 - PR #3562 Fix 4GB limit for gzipped-compressed csv files
-
->>>>>>> 2f745efa
 
 # cuDF 0.11.0 (11 Dec 2019)
 
