--- conflicted
+++ resolved
@@ -15,11 +15,8 @@
 *.manifest
 *.spec
 .nfs*
-<<<<<<< HEAD
-=======
 .clangd
 compile_commands.json
->>>>>>> dd6553a2
 
 ## Python build directories & artifacts
 dask-worker-space/
