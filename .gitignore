## Common
__pycache__
*.py[cod]
*$py.class
*.a
*.o
*.so
*.dylib
.cache
.vscode
*.swp
*.pytest_cache
DartConfiguration.tcl
.DS_Store
*.manifest
*.spec

## Python build directories & artifacts
dist/
cudf.egg-info/
python/build
python/*/build
python/cudf/*/bindings/**/*.cpp
python/cudf/*/bindings/.nfs*
python/*.ipynb
python/.ipynb_checkpoints
.Python
env/
develop-eggs/
downloads/
eggs/
.eggs/
lib/
lib64/
parts/
sdist/
var/
wheels/
*.egg-info/
.installed.cfg
*.egg
pip-log.txt
pip-delete-this-directory.txt

# Unit test / coverage reports
htmlcov/
.tox/
.coverage
.coverage.*
.cache
nosetests.xml
coverage.xml
*.cover
.hypothesis/

## Patching
*.diff
*.orig
*.rej

## C++ build directories & artifacts
CMakeFiles/
Debug
build/
cpp/build/
cpp/include/cudf/ipc_generated/*.h
cpp/thirdparty/googletest/
cpp/build2/
cpp/.idea/
cpp/cmake-build-debug/

## Eclipse IDE
.project
.cproject
.settings

## IntelliJ IDE
.idea/
.idea_modules/
*.iml
*.ipr
*.iws

## Doxygen
cpp/doxygen/html

<<<<<<< HEAD
cpp/build2/
=======
#Java
target

# Translations
*.mo
*.pot

# Django stuff:
*.log
local_settings.py

# Flask stuff:
instance/
.webassets-cache

# Scrapy stuff:
.scrapy

# Sphinx documentation
docs/_build/

# PyBuilder
target/

# Jupyter Notebook
.ipynb_checkpoints

# pyenv
.python-version

# celery beat schedule file
celerybeat-schedule

# SageMath parsed files
*.sage.py

# dotenv
.env

# virtualenv
.venv
venv/
ENV/

# Spyder project settings
.spyderproject
.spyproject

# Rope project settings
.ropeproject

# mkdocs documentation
/site

# mypy
.mypy_cache/
>>>>>>> decb28f0
<|MERGE_RESOLUTION|>--- conflicted
+++ resolved
@@ -84,9 +84,6 @@
 ## Doxygen
 cpp/doxygen/html
 
-<<<<<<< HEAD
-cpp/build2/
-=======
 #Java
 target
 
@@ -142,5 +139,4 @@
 /site
 
 # mypy
-.mypy_cache/
->>>>>>> decb28f0
+.mypy_cache/