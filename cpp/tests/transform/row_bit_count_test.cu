--- conflicted
+++ resolved
@@ -33,13 +33,8 @@
 #include <thrust/tabulate.h>
 #include <thrust/transform.h>
 
-<<<<<<< HEAD
 #include <numeric>
 
-using namespace cudf;
-
-=======
->>>>>>> ec45c18c
 template <typename T>
 struct RowBitCountTyped : public cudf::test::BaseFixture {
 };
@@ -299,13 +294,9 @@
   auto size_iter =
     cudf::detail::make_counting_transform_iterator(0, [&strings, &struct_validity](int i) {
       return (sizeof(float) * CHAR_BIT) + 1 + (sizeof(int16_t) * CHAR_BIT) + 1 +
-<<<<<<< HEAD
-             ((struct_validity[i] ? static_cast<size_type>(strings[i].size()) : 0) * CHAR_BIT) +
+             ((struct_validity[i] ? static_cast<cudf::size_type>(strings[i].size()) : 0) *
+              CHAR_BIT) +
              (sizeof(offset_type) * CHAR_BIT) + 1 + 1;
-=======
-             (static_cast<cudf::size_type>(strings[i].size()) * CHAR_BIT) +
-             (sizeof(cudf::offset_type) * CHAR_BIT) + 1 + 1;
->>>>>>> ec45c18c
     });
   cudf::test::fixed_width_column_wrapper<cudf::size_type> expected_sizes(
     size_iter, size_iter + strings.size());
@@ -421,7 +412,6 @@
                                                                 outer_offsets.end());
   auto const size = static_cast<cudf::column_view>(outer_offsets_col).size() - 1;
 
-<<<<<<< HEAD
   // Each top level list has size:
   //    1 offset (4 bytes) + (list size if row is valid).
   auto const size_iter = cudf::detail::make_counting_transform_iterator(0, [&](auto const idx) {
@@ -430,10 +420,6 @@
              struct_size_iter + outer_offsets[idx], struct_size_iter + outer_offsets[idx + 1], 0);
   });
   cudf::test::fixed_width_column_wrapper<size_type> expected_sizes(size_iter, size_iter + size);
-=======
-  cudf::test::fixed_width_column_wrapper<cudf::size_type> expected_sizes{
-    276, 32, 520, 572, 212, 212};
->>>>>>> ec45c18c
 
   return {cudf::make_lists_column(static_cast<cudf::size_type>(size),
                                   outer_offsets_col.release(),
@@ -484,14 +470,9 @@
     cudf::table_view no_nulls_t({*col_no_nulls});
     auto no_nulls_result = cudf::row_bit_count(no_nulls_t);
 
-<<<<<<< HEAD
     auto [col_nulls, expected_sizes_with_nulls] =
       build_nested_and_expected_column({0, 0, 1, 1, 1, 1, 1, 1});
-    table_view nulls_t({*col_nulls});
-=======
-    auto col_nulls = build_nested_and_expected_column({0, 0, 1, 1, 1, 1, 1, 1}).first;
     cudf::table_view nulls_t({*col_nulls});
->>>>>>> ec45c18c
     auto nulls_result = cudf::row_bit_count(nulls_t);
 
     // List<Struct<List<int>, float, int16>
@@ -524,12 +505,8 @@
     cudf::table_view nulls_t({*col_nulls});
     auto nulls_result = cudf::row_bit_count(nulls_t);
 
-<<<<<<< HEAD
-    cudf::test::fixed_width_column_wrapper<size_type> expected_sizes_no_nuls{372, 32, 840};
-    cudf::test::fixed_width_column_wrapper<size_type> expected_sizes_with_nuls{372, 32, 616};
-=======
-    cudf::test::fixed_width_column_wrapper<cudf::size_type> expected_sizes{372, 32, 840};
->>>>>>> ec45c18c
+    cudf::test::fixed_width_column_wrapper<cudf::size_type> expected_sizes_no_nuls{372, 32, 840};
+    cudf::test::fixed_width_column_wrapper<cudf::size_type> expected_sizes_with_nuls{372, 32, 616};
 
     // same explanation as above
     CUDF_TEST_EXPECT_COLUMNS_EQUAL(expected_sizes_no_nuls, *no_nulls_result);
