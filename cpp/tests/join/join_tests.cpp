--- conflicted
+++ resolved
@@ -165,7 +165,29 @@
   }
 };
 
-<<<<<<< HEAD
+// Disabled for now, waiting on upstream cuco updates
+TEST_F(JoinTest, DISABLED_InvalidLoadFactor)
+{
+  column_wrapper<int32_t> col0_0{{3, 1, 2, 0, 3}};
+  strcol_wrapper col0_1({"s0", "s1", "s2", "s4", "s1"});
+
+  CVector cols0;
+  cols0.push_back(col0_0.release());
+  cols0.push_back(col0_1.release());
+
+  Table t0(std::move(cols0));
+
+  // Test load factor of -0.1
+  EXPECT_THROW(cudf::hash_join(t0, cudf::nullable_join::NO, cudf::null_equality::EQUAL, -0.1),
+               std::invalid_argument);
+  // Test load factor of 0
+  EXPECT_THROW(cudf::hash_join(t0, cudf::nullable_join::NO, cudf::null_equality::EQUAL, 0.0),
+               std::invalid_argument);
+  // Test load factor > 1
+  EXPECT_THROW(cudf::hash_join(t0, cudf::nullable_join::NO, cudf::null_equality::EQUAL, 1.5),
+               std::invalid_argument);
+}
+
 struct JoinParameterizedTest : public JoinTest, public testing::WithParamInterface<algorithm> {};
 struct JoinParameterizedTestSortedInput : public JoinTest,
                                           public testing::WithParamInterface<algorithm> {};
@@ -226,32 +248,6 @@
 }
 
 TEST_P(JoinParameterizedTest, EmptySentinelRepro)
-=======
-// Disabled for now, waiting on upstream cuco updates
-TEST_F(JoinTest, DISABLED_InvalidLoadFactor)
-{
-  column_wrapper<int32_t> col0_0{{3, 1, 2, 0, 3}};
-  strcol_wrapper col0_1({"s0", "s1", "s2", "s4", "s1"});
-
-  CVector cols0;
-  cols0.push_back(col0_0.release());
-  cols0.push_back(col0_1.release());
-
-  Table t0(std::move(cols0));
-
-  // Test load factor of -0.1
-  EXPECT_THROW(cudf::hash_join(t0, cudf::nullable_join::NO, cudf::null_equality::EQUAL, -0.1),
-               std::invalid_argument);
-  // Test load factor of 0
-  EXPECT_THROW(cudf::hash_join(t0, cudf::nullable_join::NO, cudf::null_equality::EQUAL, 0.0),
-               std::invalid_argument);
-  // Test load factor > 1
-  EXPECT_THROW(cudf::hash_join(t0, cudf::nullable_join::NO, cudf::null_equality::EQUAL, 1.5),
-               std::invalid_argument);
-}
-
-TEST_F(JoinTest, EmptySentinelRepro)
->>>>>>> d74d802f
 {
   auto algo = GetParam();
   // This test reproduced an implementation specific behavior where the combination of these
