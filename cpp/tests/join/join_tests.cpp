--- conflicted
+++ resolved
@@ -180,17 +180,37 @@
   cudf::null_equality compare_nulls = cudf::null_equality::EQUAL,
   algorithm algo                    = algorithm::HASH)
 {
-<<<<<<< HEAD
   if (algo == algorithm::SORT_MERGE) {
-    return join_and_gather<cudf::sort_merge_left_join, cudf::out_of_bounds_policy::NULLIFY>(
-      left_input, right_input, left_on, right_on, compare_nulls);
+    return join_and_gather<cudf::out_of_bounds_policy::NULLIFY>(
+      [](cudf::table_view const& left,
+         cudf::table_view const& right,
+         cudf::null_equality compare_nulls,
+         rmm::cuda_stream_view stream,
+         rmm::device_async_resource_ref mr) {
+        cudf::sort_merge_join obj(right, cudf::sorted::NO, compare_nulls, stream);
+        return obj.left_join(left, cudf::sorted::NO, stream, mr);
+      },
+      left_input,
+      right_input,
+      left_on,
+      right_on,
+      compare_nulls);
   } else if (algo == algorithm::MERGE) {
-    return join_and_gather<cudf::merge_left_join, cudf::out_of_bounds_policy::NULLIFY>(
-      left_input, right_input, left_on, right_on, compare_nulls);
-  }
-  return join_and_gather<cudf::left_join, cudf::out_of_bounds_policy::NULLIFY>(
-    left_input, right_input, left_on, right_on, compare_nulls);
-=======
+    return join_and_gather<cudf::out_of_bounds_policy::NULLIFY>(
+      [](cudf::table_view const& left,
+         cudf::table_view const& right,
+         cudf::null_equality compare_nulls,
+         rmm::cuda_stream_view stream,
+         rmm::device_async_resource_ref mr) {
+        cudf::sort_merge_join obj(right, cudf::sorted::YES, compare_nulls, stream);
+        return obj.left_join(left, cudf::sorted::YES, stream, mr);
+      },
+      left_input,
+      right_input,
+      left_on,
+      right_on,
+      compare_nulls);
+  }
   return join_and_gather<cudf::out_of_bounds_policy::NULLIFY>(
     [](cudf::table_view const& left,
        cudf::table_view const& right,
@@ -204,7 +224,6 @@
     left_on,
     right_on,
     compare_nulls);
->>>>>>> 052e909e
 }
 
 std::unique_ptr<cudf::table> full_join(
@@ -723,8 +742,9 @@
   CUDF_TEST_EXPECT_TABLES_EQUIVALENT(*sorted_gold, *sorted_result);
 }
 
-TEST_F(JoinTest, LeftJoinWithStructsAndNulls)
-{
+TEST_P(JoinParameterizedTest, LeftJoinWithStructsAndNulls)
+{
+  auto algo = GetParam();
   column_wrapper<int32_t> col0_0{{3, 1, 2, 0, 2}};
   strcol_wrapper col0_1({"s1", "s1", "", "s4", "s0"}, {true, true, false, true, true});
   column_wrapper<int32_t> col0_2{{0, 1, 2, 4, 1}};
@@ -764,7 +784,7 @@
   Table t0(std::move(cols0));
   Table t1(std::move(cols1));
 
-  auto result            = left_join(t0, t1, {3}, {3});
+  auto result            = left_join(t0, t1, {3}, {3}, cudf::null_equality::EQUAL, algo);
   auto result_sort_order = cudf::sorted_order(result->view());
   auto sorted_result     = cudf::gather(result->view(), *result_sort_order);
 
@@ -818,8 +838,9 @@
   CUDF_TEST_EXPECT_TABLES_EQUIVALENT(*sorted_gold, *sorted_result);
 }
 
-TEST_F(JoinTest, LeftJoinOnNulls)
-{
+TEST_P(JoinParameterizedTest, LeftJoinOnNulls)
+{
+  auto algo = GetParam();
   // clang-format off
   column_wrapper<int32_t> col0_0{{  3,    1,    2},
                                  {  true,    false,    true}};
@@ -842,7 +863,7 @@
   Table t0(std::move(cols0));
   Table t1(std::move(cols1));
 
-  auto result            = left_join(t0, t1, {0, 1}, {0, 1});
+  auto result            = left_join(t0, t1, {0, 1}, {0, 1}, cudf::null_equality::EQUAL, algo);
   auto result_sort_order = cudf::sorted_order(result->view());
   auto sorted_result     = cudf::gather(result->view(), *result_sort_order);
 
@@ -1565,8 +1586,9 @@
   CUDF_TEST_EXPECT_TABLES_EQUIVALENT(empty0, *result);
 }
 
-TEST_F(JoinTest, EmptyLeftTableLeftJoin)
-{
+TEST_P(JoinParameterizedTest, EmptyLeftTableLeftJoin)
+{
+  auto algo = GetParam();
   column_wrapper<int32_t> col0_0;
   column_wrapper<int32_t> col0_1;
 
@@ -1582,7 +1604,7 @@
   Table empty0(std::move(cols0));
   Table t1(std::move(cols1));
 
-  auto result = left_join(empty0, t1, {0, 1}, {0, 1});
+  auto result            = left_join(empty0, t1, {0, 1}, {0, 1}, cudf::null_equality::EQUAL, algo);
   CUDF_TEST_EXPECT_TABLES_EQUIVALENT(empty0, *result);
 }
 
@@ -1666,8 +1688,9 @@
   }
 }
 
-TEST_F(JoinTest, EmptyRightTableLeftJoin)
-{
+TEST_P(JoinParameterizedTest, EmptyRightTableLeftJoin)
+{
+  auto algo = GetParam();
   column_wrapper<int32_t> col0_0{{2, 2, 0, 4, 3}, {true, true, true, true, true}};
   column_wrapper<int32_t> col0_1{{1, 0, 1, 2, 1}, {true, false, true, true, true}};
 
@@ -1684,7 +1707,7 @@
   Table empty1(std::move(cols1));
 
   {
-    auto result = left_join(t0, empty1, {0, 1}, {0, 1});
+    auto result            = left_join(t0, empty1, {0, 1}, {0, 1}, cudf::null_equality::EQUAL, algo);
     CUDF_TEST_EXPECT_TABLES_EQUIVALENT(t0, *result);
   }
 
