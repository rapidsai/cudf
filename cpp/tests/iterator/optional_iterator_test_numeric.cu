--- conflicted
+++ resolved
@@ -50,19 +50,9 @@
   }
 };
 
-<<<<<<< HEAD
-struct sum_if_not_null {
-  template <typename T>
-  CUDF_HDI thrust::optional<T> operator()(const thrust::optional<T>& lhs,
-                                          const thrust::optional<T>& rhs)
-  {
-    return lhs.value_or(T{0}) + rhs.value_or(T{0});
-  }
-=======
 template <typename T>
 struct optional_to_meanvar {
-  CUDA_HOST_DEVICE_CALLABLE T operator()(const thrust::optional<T>& v) { return v.value_or(T{0}); }
->>>>>>> 5491cc78
+  CUDA_HDI T operator()(const thrust::optional<T>& v) { return v.value_or(T{0}); }
 };
 
 // TODO: enable this test also at __CUDACC_DEBUG__
