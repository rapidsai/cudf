--- conflicted
+++ resolved
@@ -87,13 +87,8 @@
                             int num_items)
   {
     InputIterator d_in_last = d_in + num_items;
-<<<<<<< HEAD
-    EXPECT_EQ(thrust::distance(d_in, d_in_last), num_items);
+    EXPECT_EQ(cuda::std::distance(d_in, d_in_last), num_items);
     auto dev_expected = cudf::detail::make_device_uvector(
-=======
-    EXPECT_EQ(cuda::std::distance(d_in, d_in_last), num_items);
-    auto dev_expected = cudf::detail::make_device_uvector_sync(
->>>>>>> de80e161
       expected, cudf::get_default_stream(), cudf::get_current_device_resource_ref());
 
     // using a temporary vector and calling transform and all_of separately is
