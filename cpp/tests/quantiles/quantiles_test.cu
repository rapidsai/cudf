/*
 * Copyright (c) 2018, NVIDIA CORPORATION.
 *
 * Licensed under the Apache License, Version 2.0 (the "License");
 * you may not use this file except in compliance with the License.
 * You may obtain a copy of the License at
 *
 *     http://www.apache.org/licenses/LICENSE-2.0
 *
 * Unless required by applicable law or agreed to in writing, software
 * distributed under the License is distributed on an "AS IS" BASIS,
 * WITHOUT WARRANTIES OR CONDITIONS OF ANY KIND, either express or implied.
 * See the License for the specific language governing permissions and
 * limitations under the License.
 */

//Quantile (percentile) testing


#include <thrust/device_vector.h>
#include <thrust/copy.h>

#include <iostream>
#include <vector>
#include <string>

#include <cassert>
#include <cmath>

#include "gtest/gtest.h"

#include <cudf.h>
#include <cudf/functions.h>
#include <utilities/cudf_utils.h>
#include <rmm/thrust_rmm_allocator.h>
#include <utilities/error_utils.h>
#include <quantiles/quantiles.h>

#include "tests/utilities/cudf_test_fixtures.h"



template<typename T, typename Allocator, template<typename, typename> class Vector>
__host__ __device__
void print_v(const Vector<T, Allocator>& v, std::ostream& os)
{
  thrust::copy(v.begin(), v.end(), std::ostream_iterator<T>(os,","));
  os<<"\n";
}


template<typename VType>
void f_quantile_tester(gdf_column* col_in, std::vector<VType>& v_out_exact, std::vector<std::vector<double>>& v_out_m, const gdf_error expected_error = GDF_SUCCESS)
{
  std::vector<std::string> methods{"lin_interp", "lower", "higher", "midpoint", "nearest"};
  size_t n_methods = methods.size();
  
  std::vector<double> qvals{0.0, 0.25, 0.33, 0.5, 1.0};
  size_t n_qs = qvals.size();
  
  assert( n_methods == methods.size() );
  gdf_context ctxt{0, static_cast<gdf_method>(0), 0, 1};
  
  for(size_t j = 0; j<n_qs; ++j)
    {
      VType res = 0;
      auto q = qvals[j];
      gdf_error ret = gdf_quantile_aprrox(col_in, q, &res, &ctxt);
      v_out_exact[j] = res;
      EXPECT_EQ( ret, expected_error) << "approx " << " returns unexpected failure\n";
      
      for(size_t i = 0;i<n_methods;++i)
        {
          double rt = 0;
          ret = gdf_quantile_exact(col_in, static_cast<gdf_quantile_method>(i), q, &rt, &ctxt);
          v_out_m[j][i] = rt;
          
          EXPECT_EQ( ret, expected_error) << "exact " << methods[i] << " returns unexpected failure\n";
        }
    }
}

struct gdf_quantile : public GdfTest {};

TEST_F(gdf_quantile, DoubleVector)
{
  using VType = double;
  std::vector<VType> v{6.8, 0.15, 3.4, 4.17, 2.13, 1.11, -1.01, 0.8, 5.7};
<<<<<<< HEAD
  Vector<VType> d_in = v;
  Vector<gdf_valid_type> d_valid(get_number_of_bytes_for_valid(d_in.size()));
=======
  rmm::device_vector<VType> d_in = v;
  rmm::device_vector<gdf_valid_type> d_valid(gdf_get_num_chars_bitmask(d_in.size()));
>>>>>>> 3350027f
  
  gdf_column col_in;
  col_in.size = d_in.size();
  col_in.data = d_in.data().get();
  col_in.valid = d_valid.data().get();
  col_in.null_count = 0;
  col_in.dtype = GDF_FLOAT64;

  size_t n_qs = 5;
  size_t n_methods = 5;

  std::vector<VType> v_baseline_approx{-1.01, 0.15, 0.15, 1.11, 6.8};
  std::vector<std::vector<double>> v_baseline_exact{
    {-1.01, -1.01, 0.15, -0.43, -1.01},
      {0.3125, 0.15, 0.8, 0.475, 0.15},
        {0.7805, 0.15, 0.8, 0.475, 0.8},
          {1.62, 1.11, 2.13, 1.62, 2.13},
            {6.8, 6.8, 6.8, 6.8, 6.8}};
  
  std::vector<VType> v_out_approx(n_qs, 0);
  std::vector<std::vector<double>> v_out_exact(n_qs, std::vector<double>(n_methods,0.0));

  f_quantile_tester<VType>(&col_in, v_out_approx, v_out_exact);

  for(size_t i=0; i<n_qs;++i)
    {
      double delta = std::abs(static_cast<double>(v_baseline_approx[i] - v_out_approx[i]));
      bool flag = delta < 1.0e-8;
      EXPECT_EQ( flag, true ) << i <<"-th quantile deviates from baseline by: " << delta;
    }

  for(size_t i=0; i<n_qs;++i)
    {
      for(size_t j=0; j < n_methods; ++j)
        {
          double delta = std::abs(static_cast<double>(v_baseline_exact[i][j] - v_out_exact[i][j]));
          bool flag = delta < 1.0e-8;
          EXPECT_EQ( flag, true ) << i <<"-th quantile on " << j << "-th deviates from baseline by: " << delta;
        }
    }
}

TEST_F(gdf_quantile, IntegerVector)
{
  using VType = int32_t;
  std::vector<VType> v{7, 0, 3, 4, 2, 1, -1, 1, 6};;
<<<<<<< HEAD
  Vector<VType> d_in = v;
  Vector<gdf_valid_type> d_valid(get_number_of_bytes_for_valid(d_in.size()));
=======
  rmm::device_vector<VType> d_in = v;
  rmm::device_vector<gdf_valid_type> d_valid(gdf_get_num_chars_bitmask(d_in.size()));
>>>>>>> 3350027f
  
  gdf_column col_in;
  col_in.size = d_in.size();
  col_in.data = d_in.data().get();
  col_in.valid = d_valid.data().get();
  col_in.null_count = 0;
  col_in.dtype = GDF_INT32;

  size_t n_qs = 5;
  size_t n_methods = 5;

  std::vector<VType> v_baseline_approx{-1, 0, 0, 1, 7};
  std::vector<std::vector<double>> v_baseline_exact{
    {-1, -1, 0, -0.5, -1},
      {0.25, 0, 1, 0.5, 0},
        {0.97, 0, 1, 0.5, 1},
          {1.5, 1, 2, 1.5, 2},
            {7, 7, 7, 7, 7}};
  
  std::vector<VType> v_out_approx(n_qs, 0);
  std::vector<std::vector<double>> v_out_exact(n_qs, std::vector<double>(n_methods,0.0));

  f_quantile_tester<VType>(&col_in, v_out_approx, v_out_exact);

  for(size_t i=0; i<n_qs;++i)
    {
      double delta = std::abs(static_cast<double>(v_baseline_approx[i] - v_out_approx[i]));
      bool flag = delta < 1.0e-8;
      EXPECT_EQ( flag, true ) << i <<"-th quantile deviates from baseline by: " << delta;
    }

  for(size_t i=0; i<n_qs;++i)
    {
      for(size_t j=0; j < n_methods; ++j)
        {
          double delta = std::abs(static_cast<double>(v_baseline_exact[i][j] - v_out_exact[i][j]));
          bool flag = delta < 1.0e-8;
          EXPECT_EQ( flag, true ) << i <<"-th quantile on " << j << "-th deviates from baseline by: " << delta;
        }
    }
}

TEST_F(gdf_quantile, ReportValidMaskError)
{
  using VType = int32_t;
  std::vector<VType> v{7, 0, 3, 4, 2, 1, -1, 1, 6};;
<<<<<<< HEAD
  Vector<VType> d_in = v;
  Vector<gdf_valid_type> d_valid(get_number_of_bytes_for_valid(d_in.size()));
=======
  rmm::device_vector<VType> d_in = v;
  rmm::device_vector<gdf_valid_type> d_valid(gdf_get_num_chars_bitmask(d_in.size()));
>>>>>>> 3350027f
  
  gdf_column col_in;
  col_in.size = d_in.size();
  col_in.data = d_in.data().get();
  col_in.valid = d_valid.data().get();
  col_in.null_count = 1;//Should cause the quantile calls to fail
  col_in.dtype = GDF_INT32;

  size_t n_qs = 5;
  size_t n_methods = 5;

  std::vector<VType> v_baseline_approx{-1, 0, 0, 1, 7};
  std::vector<std::vector<double>> v_baseline_exact{
      {-1, -1, 0, -0.5, -1},
      {0.25, 0, 1, 0.5, 0},
      {0.97, 0, 1, 0.5, 1},
      {1.5, 1, 2, 1.5, 2},
      {7, 7, 7, 7, 7}};
  
  std::vector<VType> v_out_approx(n_qs, 0);
  std::vector<std::vector<double>> v_out_exact(n_qs, std::vector<double>(n_methods,0.0));

  f_quantile_tester<VType>(&col_in, v_out_approx, v_out_exact, GDF_VALIDITY_UNSUPPORTED);
}


int main(int argc, char **argv) {
  ::testing::InitGoogleTest(&argc, argv);
  return RUN_ALL_TESTS();
}

<|MERGE_RESOLUTION|>--- conflicted
+++ resolved
@@ -86,13 +86,8 @@
 {
   using VType = double;
   std::vector<VType> v{6.8, 0.15, 3.4, 4.17, 2.13, 1.11, -1.01, 0.8, 5.7};
-<<<<<<< HEAD
-  Vector<VType> d_in = v;
-  Vector<gdf_valid_type> d_valid(get_number_of_bytes_for_valid(d_in.size()));
-=======
   rmm::device_vector<VType> d_in = v;
-  rmm::device_vector<gdf_valid_type> d_valid(gdf_get_num_chars_bitmask(d_in.size()));
->>>>>>> 3350027f
+  rmm::device_vector<gdf_valid_type> d_valid(get_number_of_bytes_for_valid(d_in.size()));
   
   gdf_column col_in;
   col_in.size = d_in.size();
@@ -139,13 +134,8 @@
 {
   using VType = int32_t;
   std::vector<VType> v{7, 0, 3, 4, 2, 1, -1, 1, 6};;
-<<<<<<< HEAD
-  Vector<VType> d_in = v;
-  Vector<gdf_valid_type> d_valid(get_number_of_bytes_for_valid(d_in.size()));
-=======
   rmm::device_vector<VType> d_in = v;
-  rmm::device_vector<gdf_valid_type> d_valid(gdf_get_num_chars_bitmask(d_in.size()));
->>>>>>> 3350027f
+  rmm::device_vector<gdf_valid_type> d_valid(get_number_of_bytes_for_valid(d_in.size()));
   
   gdf_column col_in;
   col_in.size = d_in.size();
@@ -192,13 +182,8 @@
 {
   using VType = int32_t;
   std::vector<VType> v{7, 0, 3, 4, 2, 1, -1, 1, 6};;
-<<<<<<< HEAD
-  Vector<VType> d_in = v;
-  Vector<gdf_valid_type> d_valid(get_number_of_bytes_for_valid(d_in.size()));
-=======
   rmm::device_vector<VType> d_in = v;
-  rmm::device_vector<gdf_valid_type> d_valid(gdf_get_num_chars_bitmask(d_in.size()));
->>>>>>> 3350027f
+  rmm::device_vector<gdf_valid_type> d_valid(get_number_of_bytes_for_valid(d_in.size()));
   
   gdf_column col_in;
   col_in.size = d_in.size();
