--- conflicted
+++ resolved
@@ -117,121 +117,4 @@
   auto vec3 = cudf::detail::make_std_vector_sync(d_vec3);
 
   EXPECT_EQ(vec2, vec3);
-<<<<<<< HEAD
-}
-
-TYPED_TEST(FixedPointTestBothReps, FixedPointColumnWrapper)
-{
-  using namespace numeric;
-  using decimalXX = fixed_point<TypeParam, Radix::BASE_10>;
-  using RepType   = TypeParam;
-
-  // fixed_point_column_wrapper
-  auto const w = cudf::test::fixed_point_column_wrapper<RepType>{{1, 2, 3, 4}, scale_type{0}};
-
-  // fixed_width_column_wrapper
-  auto const ONE   = decimalXX{1, scale_type{0}};
-  auto const TWO   = decimalXX{2, scale_type{0}};
-  auto const THREE = decimalXX{3, scale_type{0}};
-  auto const FOUR  = decimalXX{4, scale_type{0}};
-
-  auto const vec = std::vector<decimalXX>{ONE, TWO, THREE, FOUR};
-  auto const col = cudf::test::fixed_width_column_wrapper<decimalXX>(vec.begin(), vec.end());
-
-  CUDF_TEST_EXPECT_COLUMNS_EQUAL(col, w);
-}
-
-TYPED_TEST(FixedPointTestBothReps, NoScaleOrWrongTypeID)
-{
-  auto null_mask = cudf::create_null_mask(0, cudf::mask_state::ALL_NULL);
-
-  EXPECT_THROW(
-    cudf::make_fixed_point_column(cudf::data_type{cudf::type_id::INT32}, 0, std::move(null_mask)),
-    cudf::logic_error);
-}
-
-TYPED_TEST(FixedPointTestBothReps, SimpleFixedPointColumnWrapper)
-{
-  using RepType = cudf::device_storage_type_t<TypeParam>;
-
-  auto const a = cudf::test::fixed_point_column_wrapper<RepType>{{11, 22, 33}, scale_type{-1}};
-  auto const b = cudf::test::fixed_point_column_wrapper<RepType>{{110, 220, 330}, scale_type{-2}};
-
-  CUDF_TEST_EXPECT_COLUMNS_EQUIVALENT(a, b);
-}
-
-TEST_F(FixedPointTest, PositiveScaleWithValuesOutsideUnderlyingType32)
-{
-  // This is testing fixed_point values outside the range of its underlying type.
-  // For example, 100,000,000 with scale of 6 is 100,000,000,000,000 (100 trillion) and this is
-  // outside the range of a int32_t
-
-  using fp_wrapper = cudf::test::fixed_point_column_wrapper<int32_t>;
-
-  auto const a = fp_wrapper{{100000000}, scale_type{6}};
-  auto const b = fp_wrapper{{5000000}, scale_type{7}};
-  auto const c = fp_wrapper{{2}, scale_type{0}};
-
-  auto const expected1 = fp_wrapper{{150000000}, scale_type{6}};
-  auto const expected2 = fp_wrapper{{50000000}, scale_type{6}};
-
-  auto const type    = cudf::data_type{cudf::type_id::DECIMAL32, 6};
-  auto const result1 = cudf::binary_operation(a, b, cudf::binary_operator::ADD, type);
-  auto const result2 = cudf::binary_operation(a, c, cudf::binary_operator::DIV, type);
-
-  CUDF_TEST_EXPECT_COLUMNS_EQUAL(expected1, result1->view());
-  CUDF_TEST_EXPECT_COLUMNS_EQUAL(expected2, result2->view());
-}
-
-TEST_F(FixedPointTest, PositiveScaleWithValuesOutsideUnderlyingType64)
-{
-  // This is testing fixed_point values outside the range of its underlying type.
-  // For example, 100,000,000 with scale of 100 is 10 ^ 108 and this is far outside the
-  // range of a int64_t
-
-  using fp_wrapper = cudf::test::fixed_point_column_wrapper<int64_t>;
-
-  auto const a = fp_wrapper{{100000000}, scale_type{100}};
-  auto const b = fp_wrapper{{5000000}, scale_type{101}};
-  auto const c = fp_wrapper{{2}, scale_type{0}};
-
-  auto const expected1 = fp_wrapper{{150000000}, scale_type{100}};
-  auto const expected2 = fp_wrapper{{50000000}, scale_type{100}};
-
-  auto const type    = cudf::data_type{cudf::type_id::DECIMAL64, 100};
-  auto const result1 = cudf::binary_operation(a, b, cudf::binary_operator::ADD, type);
-  auto const result2 = cudf::binary_operation(a, c, cudf::binary_operator::DIV, type);
-
-  CUDF_TEST_EXPECT_COLUMNS_EQUAL(expected1, result1->view());
-  CUDF_TEST_EXPECT_COLUMNS_EQUAL(expected2, result2->view());
-}
-
-TYPED_TEST(FixedPointTestBothReps, ExtremelyLargeNegativeScale)
-{
-  // This is testing fixed_point values with an extremely large negative scale. The fixed_point
-  // implementation should be able to handle any scale representable by an int32_t
-
-  using decimalXX  = fixed_point<TypeParam, Radix::BASE_10>;
-  using fp_wrapper = cudf::test::fixed_point_column_wrapper<TypeParam>;
-
-  auto const a = fp_wrapper{{10}, scale_type{-201}};
-  auto const b = fp_wrapper{{50}, scale_type{-202}};
-  auto const c = fp_wrapper{{2}, scale_type{0}};
-
-  auto const expected1 = fp_wrapper{{150}, scale_type{-202}};
-  auto const expected2 = fp_wrapper{{5}, scale_type{-201}};
-
-  auto const type1   = cudf::data_type{cudf::type_to_id<decimalXX>(), -202};
-  auto const result1 = cudf::binary_operation(a, b, cudf::binary_operator::ADD, type1);
-
-  auto const type2   = cudf::data_type{cudf::type_to_id<decimalXX>(), -201};
-  auto const result2 = cudf::binary_operation(a, c, cudf::binary_operator::DIV, type2);
-
-  CUDF_TEST_EXPECT_COLUMNS_EQUAL(expected1, result1->view());
-  CUDF_TEST_EXPECT_COLUMNS_EQUAL(expected2, result2->view());
-}
-
-CUDF_TEST_PROGRAM_MAIN()
-=======
-}
->>>>>>> 8834ed64
+}