/*
 * Copyright (c) 2018, NVIDIA CORPORATION.
 *
 * Licensed under the Apache License, Version 2.0 (the "License");
 * you may not use this file except in compliance with the License.
 * You may obtain a copy of the License at
 *
 *     http://www.apache.org/licenses/LICENSE-2.0
 *
 * Unless required by applicable law or agreed to in writing, software
 * distributed under the License is distributed on an "AS IS" BASIS,
 * WITHOUT WARRANTIES OR CONDITIONS OF ANY KIND, either express or implied.
 * See the License for the specific language governing permissions and
 * limitations under the License.
 */
#ifndef GDF_TEST_UTILS_H
#define GDF_TEST_UTILS_H

// See this header for all of the recursive handling of tuples of vectors
#include "tuple_vectors.h"

#include <cudf.h>
#include <rmm/rmm.h>
#include <cudf/functions.h>
#include <utilities/cudf_utils.h>
#include <utilities/bit_util.cuh>

#include <bitset>
#include <algorithm>
#include <iostream>
#include <numeric> // for std::accumulate
#include <memory>
#include <algorithm>

#include <thrust/equal.h>

// Type for a unique_ptr to a gdf_column with a custom deleter
// Custom deleter is defined at construction
using gdf_col_pointer = typename std::unique_ptr<gdf_column, 
                                                 std::function<void(gdf_column*)>>;

template <typename col_type>
void print_typed_column(col_type * col_data, 
                        gdf_valid_type * validity_mask, 
                        const size_t num_rows)
{

  std::vector<col_type> h_data(num_rows);
  cudaMemcpy(h_data.data(), col_data, num_rows * sizeof(col_type), cudaMemcpyDeviceToHost);

<<<<<<< HEAD
  const size_t num_masks = gdf_get_num_chars_bitmask(num_rows);
=======

  const size_t num_masks = get_number_of_bytes_for_valid(num_rows);
>>>>>>> 8c5e0f29
  std::vector<gdf_valid_type> h_mask(num_masks);
  bool have_valid = nullptr != validity_mask;
  if(have_valid)
  {
    cudaMemcpy(h_mask.data(), validity_mask, num_masks * sizeof(gdf_valid_type), cudaMemcpyDeviceToHost);
  }
<<<<<<< HEAD
 

  for(size_t i = 0; i < num_rows; ++i)
  {
    // If the element is valid, print it's value
    if(!have_valid || gdf_is_valid(h_mask.data(), i))
=======

  if (validity_mask == nullptr) {
    for(size_t i = 0; i < num_rows; ++i)
>>>>>>> 8c5e0f29
    {
      if (sizeof(col_type) == 1)
        std::cout << static_cast<int>(h_data[i]) << " ";
      else
        std::cout << h_data[i] << " ";
    }
  } 
  else {
    for(size_t i = 0; i < num_rows; ++i)
    {
        std::cout << "(" << std::to_string(h_data[i]) << "|" << gdf_is_valid(h_mask.data(), i) << "), ";
    }
  }
  std::cout << std::endl << std::endl;
}

void print_gdf_column(gdf_column const * the_column);

/** ---------------------------------------------------------------------------*
 * @brief prints validity data from either a host or device pointer
 * 
 * @param validity_mask The validity bitmask to print
 * @param num_rows The length of the column (not the bitmask) in rows
 * ---------------------------------------------------------------------------**/
void print_valid_data(const gdf_valid_type *validity_mask,
                      const size_t num_rows);

/* --------------------------------------------------------------------------*/
/**
 * @Synopsis  Creates a unique_ptr that wraps a gdf_column structure intialized with a host vector
 *
 * @Param host_vector The host vector whose data is used to initialize the gdf_column
 *
 * @Returns A unique_ptr wrapping the new gdf_column
 */
/* ----------------------------------------------------------------------------*/
template <typename col_type>
gdf_col_pointer create_gdf_column(std::vector<col_type> const & host_vector,
                                  std::vector<gdf_valid_type> const & valid_vector = std::vector<gdf_valid_type>())
{
  // Deduce the type and set the gdf_dtype accordingly
  gdf_dtype gdf_col_type;
  if(std::is_same<col_type,int8_t>::value) gdf_col_type = GDF_INT8;
  else if(std::is_same<col_type,uint8_t>::value) gdf_col_type = GDF_INT8;
  else if(std::is_same<col_type,int16_t>::value) gdf_col_type = GDF_INT16;
  else if(std::is_same<col_type,uint16_t>::value) gdf_col_type = GDF_INT16;
  else if(std::is_same<col_type,int32_t>::value) gdf_col_type = GDF_INT32;
  else if(std::is_same<col_type,uint32_t>::value) gdf_col_type = GDF_INT32;
  else if(std::is_same<col_type,int64_t>::value) gdf_col_type = GDF_INT64;
  else if(std::is_same<col_type,uint64_t>::value) gdf_col_type = GDF_INT64;
  else if(std::is_same<col_type,float>::value) gdf_col_type = GDF_FLOAT32;
  else if(std::is_same<col_type,double>::value) gdf_col_type = GDF_FLOAT64;

  // Create a new instance of a gdf_column with a custom deleter that will free
  // the associated device memory when it eventually goes out of scope
  auto deleter = [](gdf_column* col){
                                      col->size = 0; 
                                      if(nullptr != col->data){RMM_FREE(col->data, 0);} 
                                      if(nullptr != col->valid){RMM_FREE(col->valid, 0);}
                                    };
  gdf_col_pointer the_column{new gdf_column, deleter};

  // Allocate device storage for gdf_column and copy contents from host_vector
  RMM_ALLOC(&(the_column->data), host_vector.size() * sizeof(col_type), 0);
  cudaMemcpy(the_column->data, host_vector.data(), host_vector.size() * sizeof(col_type), cudaMemcpyHostToDevice);

  // If a validity bitmask vector was passed in, allocate device storage 
  // and copy its contents from the host vector
  if(valid_vector.size() > 0)
  {
    RMM_ALLOC((void**)&(the_column->valid), valid_vector.size() * sizeof(gdf_valid_type), 0);
    cudaMemcpy(the_column->valid, valid_vector.data(), valid_vector.size() * sizeof(gdf_valid_type), cudaMemcpyHostToDevice);
  }
  else
  {
    the_column->valid = nullptr;
  }

  // Fill the gdf_column members
  the_column->size = host_vector.size();
  the_column->dtype = gdf_col_type;
  gdf_dtype_extra_info extra_info;
  extra_info.time_unit = TIME_UNIT_NONE;
  the_column->dtype_info = extra_info;

  if(valid_vector.size() > 0) {
    // Count the number of null bits
    // count in all but last element in case it is not full
    the_column->null_count = std::accumulate(valid_vector.begin(), valid_vector.end() - 1, 0,
      [](gdf_size_type s, gdf_valid_type x) { 
        return s + std::bitset<GDF_VALID_BITSIZE>(x).flip().count(); 
      });

    // Now count the bits in the last mask
    int unused_bits = GDF_VALID_BITSIZE - the_column->size % GDF_VALID_BITSIZE;
    if (GDF_VALID_BITSIZE == unused_bits) unused_bits = 0;
    auto last_mask = std::bitset<GDF_VALID_BITSIZE>(*(valid_vector.end()-1)).flip();
    last_mask = (last_mask << unused_bits) >> unused_bits;
    the_column->null_count += last_mask.count();
  } else {
    the_column->null_count = 0;
  }

  return the_column;
}

// This helper generates the validity mask and creates the GDF column
// Used by the various initializers below.
template <typename T, typename valid_initializer_t>
gdf_col_pointer init_gdf_column(std::vector<T> data, size_t col_index, valid_initializer_t bit_initializer)
{
  const size_t num_rows = data.size();
  const size_t num_masks = get_number_of_bytes_for_valid(num_rows);

  // Initialize the valid mask for this column using the initializer
  std::vector<gdf_valid_type> valid_masks(num_masks,0);
  for(size_t row = 0; row < num_rows; ++row){
    if(true == bit_initializer(row, col_index))
    {
      gdf::util::turn_bit_on(valid_masks.data(), row);
    }
  }

  return create_gdf_column(data, valid_masks);
}

// Compile time recursion to convert each vector in a tuple of vectors into
// a gdf_column and append it to a vector of gdf_columns
template<typename valid_initializer_t, std::size_t I = 0, typename... Tp>
  inline typename std::enable_if<I == sizeof...(Tp), void>::type
convert_tuple_to_gdf_columns(std::vector<gdf_col_pointer> &gdf_columns,std::tuple<std::vector<Tp>...>& t, 
                             valid_initializer_t bit_initializer)
{
  //bottom of compile-time recursion
  //purposely empty...
}
template<typename valid_initializer_t, std::size_t I = 0, typename... Tp>
  inline typename std::enable_if<I < sizeof...(Tp), void>::type
convert_tuple_to_gdf_columns(std::vector<gdf_col_pointer> &gdf_columns,std::tuple<std::vector<Tp>...>& t,
                             valid_initializer_t bit_initializer)
{
  const size_t column = I;

  // Creates a gdf_column for the current vector and pushes it onto
  // the vector of gdf_columns
  gdf_columns.push_back(init_gdf_column(std::get<I>(t), column, bit_initializer));

  //recurse to next vector in tuple
  convert_tuple_to_gdf_columns<valid_initializer_t,I + 1, Tp...>(gdf_columns, t, bit_initializer);
}

// Converts a tuple of host vectors into a vector of gdf_columns

template<typename valid_initializer_t, typename... Tp>
std::vector<gdf_col_pointer> initialize_gdf_columns(std::tuple<std::vector<Tp>...> & host_columns, 
                                                    valid_initializer_t bit_initializer)
{
  std::vector<gdf_col_pointer> gdf_columns;
  convert_tuple_to_gdf_columns(gdf_columns, host_columns, bit_initializer);
  return gdf_columns;
}


// Overload for default initialization of validity bitmasks which 
// sets every element to valid
template<typename... Tp>
std::vector<gdf_col_pointer> initialize_gdf_columns(std::tuple<std::vector<Tp>...> & host_columns )
{
  return initialize_gdf_columns(host_columns, 
                                [](const size_t row, const size_t col){return true;});
}

// This version of initialize_gdf_columns assumes takes a vector of same-typed column data as input
// and a validity mask initializer function
template<typename T, typename valid_initializer_t>
std::vector<gdf_col_pointer> initialize_gdf_columns(std::vector< std::vector<T> > columns, valid_initializer_t bit_initializer)
{
  std::vector<gdf_col_pointer> gdf_columns;

  size_t col = 0;
  
  for (auto column : columns)
  {
    // Creates a gdf_column for the current vector and pushes it onto
    // the vector of gdf_columns
    gdf_columns.push_back(init_gdf_column(column, col++, bit_initializer));
  }

  return gdf_columns;
}

/** ---------------------------------------------------------------------------*
 * @brief Compare two gdf_columns on all fields, including pairwise comparison of 
 * data and valid arrays
 * 
 * @tparam T The type of columns to compare
 * @param left The left column
 * @param right The right column
 * @return bool Whether or not the columns are equal
 * ---------------------------------------------------------------------------**/
template <typename T>
bool gdf_equal_columns(gdf_column* left, gdf_column* right)
{
  if (left->size != right->size) return false;
  if (left->dtype != right->dtype) return false;
  if (left->null_count != right->null_count) return false;
  if (left->dtype_info.time_unit != right->dtype_info.time_unit) return false;
  
  if ((left->data == nullptr &&  right->data != nullptr) ||
        (left->data != nullptr &&  right->data == nullptr)) return false; // if one is null but not both
  
  if (!thrust::equal(thrust::cuda::par, 
                     reinterpret_cast<T*>(left->data), 
                     reinterpret_cast<T*>(left->data) + left->size, 
                     reinterpret_cast<T*>(right->data)) ) 
    return false;
  
  if ((left->valid == nullptr &&  right->valid != nullptr) ||
        (left->valid != nullptr &&  right->valid == nullptr)) return false; // if one is null but not both
  
<<<<<<< HEAD
  if (left->valid != nullptr && right->valid != nullptr){
    if (!thrust::equal(thrust::cuda::par, 
                      left->valid, 
                      left->valid + gdf_get_num_chars_bitmask(left->size), 
                      right->valid))
      return false;
  }
=======
  if (!thrust::equal(thrust::cuda::par, 
                     left->valid, 
                     left->valid + get_number_of_bytes_for_valid(left->size), 
                     right->valid))
    return false;
>>>>>>> 8c5e0f29
  
  return true;
}


#endif<|MERGE_RESOLUTION|>--- conflicted
+++ resolved
@@ -48,30 +48,16 @@
   std::vector<col_type> h_data(num_rows);
   cudaMemcpy(h_data.data(), col_data, num_rows * sizeof(col_type), cudaMemcpyDeviceToHost);
 
-<<<<<<< HEAD
-  const size_t num_masks = gdf_get_num_chars_bitmask(num_rows);
-=======
 
   const size_t num_masks = get_number_of_bytes_for_valid(num_rows);
->>>>>>> 8c5e0f29
   std::vector<gdf_valid_type> h_mask(num_masks);
-  bool have_valid = nullptr != validity_mask;
-  if(have_valid)
+  if(nullptr != validity_mask)
   {
     cudaMemcpy(h_mask.data(), validity_mask, num_masks * sizeof(gdf_valid_type), cudaMemcpyDeviceToHost);
   }
-<<<<<<< HEAD
- 
-
-  for(size_t i = 0; i < num_rows; ++i)
-  {
-    // If the element is valid, print it's value
-    if(!have_valid || gdf_is_valid(h_mask.data(), i))
-=======
 
   if (validity_mask == nullptr) {
     for(size_t i = 0; i < num_rows; ++i)
->>>>>>> 8c5e0f29
     {
       if (sizeof(col_type) == 1)
         std::cout << static_cast<int>(h_data[i]) << " ";
@@ -292,21 +278,13 @@
   if ((left->valid == nullptr &&  right->valid != nullptr) ||
         (left->valid != nullptr &&  right->valid == nullptr)) return false; // if one is null but not both
   
-<<<<<<< HEAD
   if (left->valid != nullptr && right->valid != nullptr){
     if (!thrust::equal(thrust::cuda::par, 
                       left->valid, 
-                      left->valid + gdf_get_num_chars_bitmask(left->size), 
+                     left->valid + get_number_of_bytes_for_valid(left->size), 
                       right->valid))
       return false;
   }
-=======
-  if (!thrust::equal(thrust::cuda::par, 
-                     left->valid, 
-                     left->valid + get_number_of_bytes_for_valid(left->size), 
-                     right->valid))
-    return false;
->>>>>>> 8c5e0f29
   
   return true;
 }
