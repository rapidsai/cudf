--- conflicted
+++ resolved
@@ -228,34 +228,6 @@
     the_column->null_count = 0;
   }
 
-<<<<<<< HEAD
-  // Fill the gdf_column members
-  the_column->size = host_vector.size();
-  the_column->dtype = gdf_col_type;
-  gdf_dtype_extra_info extra_info;
-  extra_info.time_unit = TIME_UNIT_NONE;
-  the_column->dtype_info = extra_info;
-
-  if(valid_vector.size() > 0) {
-    // Count the number of null bits
-    // count in all but last element in case it is not full
-    the_column->null_count = std::accumulate(valid_vector.begin(), valid_vector.end() - 1, 0,
-      [](gdf_size_type s, gdf_valid_type x) { 
-        return s + std::bitset<GDF_VALID_BITSIZE>(x).flip().count(); 
-      });
-
-    // Now count the bits in the last mask
-    int unused_bits = GDF_VALID_BITSIZE - the_column->size % GDF_VALID_BITSIZE;
-    if (GDF_VALID_BITSIZE == unused_bits) unused_bits = 0;
-    auto last_mask = std::bitset<GDF_VALID_BITSIZE>(*(valid_vector.end()-1)).flip();
-    last_mask = (last_mask << unused_bits) >> unused_bits;
-    the_column->null_count += last_mask.count();
-  } else {
-    the_column->null_count = 0;
-  }
-
-=======
->>>>>>> 834ff7b3
   return the_column;
 }
 
