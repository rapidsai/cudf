/*
 * Copyright (c) 2019, NVIDIA CORPORATION.
 *
 * Licensed under the Apache License, Version 2.0 (the "License");
 * you may not use this file except in compliance with the License.
 * You may obtain a copy of the License at
 *
 *     http://www.apache.org/licenses/LICENSE-2.0
 *
 * Unless required by applicable law or agreed to in writing, software
 * distributed under the License is distributed on an "AS IS" BASIS,
 * WITHOUT WARRANTIES OR CONDITIONS OF ANY KIND, either express or implied.
 * See the License for the specific language governing permissions and
 * limitations under the License.
 */

#include <tests/utilities/scalar_utilities.hpp>

#include <jit/type.h>
#include <cudf/scalar/scalar.hpp>
#include <cudf/scalar/scalar_factories.hpp>
#include <cudf/utilities/type_dispatcher.hpp>
#include <sstream>
#include <tests/utilities/cudf_gtest.hpp>
#include <type_traits>
#include "gtest/gtest.h"

using cudf::experimental::scalar_type_t;

namespace cudf {
namespace test {
namespace {
struct compare_scalar_functor {
  template <typename T>
  void operator()(cudf::scalar const& lhs, cudf::scalar const& rhs)
  {
    auto lhs_t = static_cast<scalar_type_t<T> const&>(lhs);
    auto rhs_t = static_cast<scalar_type_t<T> const&>(rhs);
    EXPECT_EQ(lhs_t.value(), rhs_t.value());
  }
};

template <>
void compare_scalar_functor::operator()<float>(cudf::scalar const& lhs, cudf::scalar const& rhs)
{
  auto lhs_t = static_cast<scalar_type_t<float> const&>(lhs);
  auto rhs_t = static_cast<scalar_type_t<float> const&>(rhs);
  EXPECT_FLOAT_EQ(lhs_t.value(), rhs_t.value());
}

template <>
void compare_scalar_functor::operator()<double>(cudf::scalar const& lhs, cudf::scalar const& rhs)
{
  auto lhs_t = static_cast<scalar_type_t<double> const&>(lhs);
  auto rhs_t = static_cast<scalar_type_t<double> const&>(rhs);
  EXPECT_DOUBLE_EQ(lhs_t.value(), rhs_t.value());
}

template <>
void compare_scalar_functor::operator()<cudf::dictionary32>(cudf::scalar const& lhs,
                                                            cudf::scalar const& rhs)
{
  CUDF_FAIL("Unsupported scalar compare type: dictionary");
}

<<<<<<< HEAD
template<>
void compare_scalar_functor::operator()<cudf::list_view>(cudf::scalar const& lhs, cudf::scalar const& rhs)
{
    CUDF_FAIL("Unsupported scalar compare type: list_view");
}

=======
}  // anonymous namespace
>>>>>>> 6f6754b0

void expect_scalars_equal(cudf::scalar const& lhs, cudf::scalar const& rhs)
{
  EXPECT_EQ(lhs.type(), rhs.type());
  EXPECT_EQ(lhs.is_valid(), rhs.is_valid());

  if (lhs.is_valid() && rhs.is_valid() && lhs.type() == rhs.type()) {
    experimental::type_dispatcher(lhs.type(), compare_scalar_functor{}, lhs, rhs);
  }
}

}  // namespace test
}  // namespace cudf<|MERGE_RESOLUTION|>--- conflicted
+++ resolved
@@ -63,16 +63,13 @@
   CUDF_FAIL("Unsupported scalar compare type: dictionary");
 }
 
-<<<<<<< HEAD
 template<>
 void compare_scalar_functor::operator()<cudf::list_view>(cudf::scalar const& lhs, cudf::scalar const& rhs)
 {
     CUDF_FAIL("Unsupported scalar compare type: list_view");
 }
 
-=======
 }  // anonymous namespace
->>>>>>> 6f6754b0
 
 void expect_scalars_equal(cudf::scalar const& lhs, cudf::scalar const& rhs)
 {
