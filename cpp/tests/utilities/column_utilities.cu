--- conflicted
+++ resolved
@@ -594,11 +594,7 @@
     //
     //  Implementation for strings, call special to_host variant
     //
-<<<<<<< HEAD
-    if (col.size() == 0) { return; }
-=======
     if (col.is_empty()) return;
->>>>>>> 21b28ba7
     auto h_data = cudf::test::to_host<std::string>(col);
 
     out.resize(col.size());
