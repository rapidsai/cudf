--- conflicted
+++ resolved
@@ -347,7 +347,6 @@
   CUDF_TEST_EXPECT_COLUMNS_EQUAL(expected, *result, verbosity);
 }
 
-<<<<<<< HEAD
 auto search_bounds(cudf::table_view const& t,
                    cudf::table_view const& values,
                    std::vector<cudf::order> const& column_order,
@@ -359,11 +358,7 @@
   return std::pair(std::move(result_lower_bound), std::move(result_upper_bound));
 }
 
-struct ListBinarySearch : public cudf::test::BaseFixture {
-};
-=======
-struct ListLowerBound : public cudf::test::BaseFixture {};
->>>>>>> b05d5e71
+struct ListBinarySearch : public cudf::test::BaseFixture {};
 
 TEST_F(ListBinarySearch, ListWithNulls)
 {
