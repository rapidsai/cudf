--- conflicted
+++ resolved
@@ -32,62 +32,6 @@
 using aggregation = cudf::aggregation;
 using cudf::null_policy;
 using cudf::scan_type;
-<<<<<<< HEAD
-using namespace cudf::test::iterators;
-
-namespace cudf {
-namespace test {
-
-template <typename T>
-struct TypeParam_to_host_type {
-  using type = T;
-};
-
-template <>
-struct TypeParam_to_host_type<string_view> {
-  using type = std::string;
-};
-
-template <>
-struct TypeParam_to_host_type<numeric::decimal32> {
-  using type = numeric::decimal32::rep;
-};
-
-template <>
-struct TypeParam_to_host_type<numeric::decimal64> {
-  using type = numeric::decimal64::rep;
-};
-
-template <>
-struct TypeParam_to_host_type<numeric::decimal128> {
-  using type = numeric::decimal128::rep;
-};
-
-template <typename TypeParam, typename T>
-typename std::enable_if<std::is_same_v<TypeParam, string_view>,
-                        thrust::host_vector<std::string>>::type
-make_vector(std::initializer_list<T> const& init)
-{
-  return make_type_param_vector<std::string, T>(init);
-}
-
-template <typename TypeParam, typename T>
-typename std::enable_if<is_fixed_point<TypeParam>(),
-                        thrust::host_vector<typename TypeParam::rep>>::type
-make_vector(std::initializer_list<T> const& init)
-{
-  return make_type_param_vector<typename TypeParam::rep, T>(init);
-}
-
-template <typename TypeParam, typename T>
-typename std::enable_if<not(std::is_same_v<TypeParam, string_view> || is_fixed_point<TypeParam>()),
-                        thrust::host_vector<TypeParam>>::type
-make_vector(std::initializer_list<T> const& init)
-{
-  return make_type_param_vector<TypeParam, T>(init);
-}
-=======
->>>>>>> a7a82507
 
 // This is the main test feature
 template <typename T>
