/*
 * Copyright (c) 2019-2022, NVIDIA CORPORATION.
 *
 * Licensed under the Apache License, Version 2.0 (the "License");
 * you may not use this file except in compliance with the License.
 * You may obtain a copy of the License at
 *
 *     http://www.apache.org/licenses/LICENSE-2.0
 *
 * Unless required by applicable law or agreed to in writing, software
 * distributed under the License is distributed on an "AS IS" BASIS,
 * WITHOUT WARRANTIES OR CONDITIONS OF ANY KIND, either express or implied.
 * See the License for the specific language governing permissions and
 * limitations under the License.
 */

#include <cudf_test/base_fixture.hpp>
#include <cudf_test/column_wrapper.hpp>
#include <cudf_test/iterator_utilities.hpp>
#include <cudf_test/table_utilities.hpp>
#include <cudf_test/type_lists.hpp>

#include <cudf/copying.hpp>
#include <cudf/detail/aggregation/aggregation.hpp>
#include <cudf/detail/iterator.cuh>
#include <cudf/dictionary/encode.hpp>
#include <cudf/fixed_point/fixed_point.hpp>
#include <cudf/reduction.hpp>
#include <cudf/scalar/scalar.hpp>
#include <cudf/types.hpp>
#include <cudf/wrappers/timestamps.hpp>

#include <thrust/iterator/counting_iterator.h>

#include <iostream>
#include <vector>

using aggregation        = cudf::aggregation;
using reduce_aggregation = cudf::reduce_aggregation;

template <typename T>
typename std::enable_if<!cudf::is_timestamp_t<T>::value, std::vector<T>>::type convert_values(
  std::vector<int> const& int_values)
{
  std::vector<T> v(int_values.size());
  std::transform(int_values.begin(), int_values.end(), v.begin(), [](int x) {
    if (std::is_unsigned_v<T>) x = std::abs(x);
    return static_cast<T>(x);
  });
  return v;
}

template <typename T>
typename std::enable_if<cudf::is_timestamp_t<T>::value, std::vector<T>>::type convert_values(
  std::vector<int> const& int_values)
{
  std::vector<T> v(int_values.size());
  std::transform(int_values.begin(), int_values.end(), v.begin(), [](int x) {
    if (std::is_unsigned_v<T>) x = std::abs(x);
    return T{typename T::duration(x)};
  });
  return v;
}

template <typename T>
cudf::test::fixed_width_column_wrapper<T> construct_null_column(std::vector<T> const& values,
                                                                std::vector<bool> const& bools)
{
  if (values.size() > bools.size()) { throw std::logic_error("input vector size mismatch."); }
  return cudf::test::fixed_width_column_wrapper<T>(values.begin(), values.end(), bools.begin());
}

template <typename T>
std::vector<T> replace_nulls(std::vector<T> const& values,
                             std::vector<bool> const& bools,
                             T identity)
{
  std::vector<T> v(values.size());
  std::transform(values.begin(), values.end(), bools.begin(), v.begin(), [identity](T x, bool b) {
    return (b) ? x : identity;
  });
  return v;
}

// ------------------------------------------------------------------------

// This is the main test feature
template <typename T>
struct ReductionTest : public cudf::test::BaseFixture {
  // Sum/Prod/SumOfSquare never support non arithmetics
  static constexpr bool ret_non_arithmetic =
    (std::is_arithmetic_v<T> || std::is_same_v<T, bool>) ? true : false;

  ReductionTest() {}

  ~ReductionTest() {}

  template <typename T_out>
  void reduction_test(const cudf::column_view underlying_column,
                      T_out expected_value,
                      bool succeeded_condition,
                      std::unique_ptr<reduce_aggregation> const& agg,
                      cudf::data_type output_dtype = cudf::data_type{},
                      bool expected_null           = false)
  {
    if (cudf::data_type{} == output_dtype) output_dtype = underlying_column.type();

    auto statement = [&]() {
      std::unique_ptr<cudf::scalar> result = cudf::reduce(underlying_column, agg, output_dtype);
      using ScalarType                     = cudf::scalar_type_t<T_out>;
      auto result1                         = static_cast<ScalarType*>(result.get());
      EXPECT_EQ(expected_null, !result1->is_valid());
      if (result1->is_valid()) { EXPECT_EQ(expected_value, T_out{result1->value()}); }
    };

    if (succeeded_condition) {
      CUDF_EXPECT_NO_THROW(statement());
    } else {
      EXPECT_ANY_THROW(statement());
    }
  }
};

template <typename T>
struct MinMaxReductionTest : public ReductionTest<T> {
};

using MinMaxTypes = cudf::test::AllTypes;
TYPED_TEST_SUITE(MinMaxReductionTest, MinMaxTypes);

// ------------------------------------------------------------------------
TYPED_TEST(MinMaxReductionTest, MinMax)
{
  using T = TypeParam;
  std::vector<int> int_values({5, 0, -120, -111, 0, 64, 63, 99, 123, -16});
  std::vector<bool> host_bools({1, 1, 0, 1, 1, 1, 0, 1, 0, 1});
  std::vector<bool> all_null({0, 0, 0, 0, 0, 0, 0, 0, 0, 0});
  std::vector<T> v = convert_values<T>(int_values);

  // Min/Max succeeds for any gdf types including
  // non-arithmetic types (date32, date64, timestamp, category)
  bool result_error(true);

  // test without nulls
  cudf::test::fixed_width_column_wrapper<T> col(v.begin(), v.end());

  T expected_min_result = *(std::min_element(v.begin(), v.end()));
  T expected_max_result = *(std::max_element(v.begin(), v.end()));
  this->reduction_test(
    col, expected_min_result, result_error, cudf::make_min_aggregation<reduce_aggregation>());
  this->reduction_test(
    col, expected_max_result, result_error, cudf::make_max_aggregation<reduce_aggregation>());

  auto res = cudf::minmax(col);

  using ScalarType = cudf::scalar_type_t<T>;
  auto min_result  = static_cast<ScalarType*>(res.first.get());
  auto max_result  = static_cast<ScalarType*>(res.second.get());
  EXPECT_EQ(T{min_result->value()}, expected_min_result);
  EXPECT_EQ(T{max_result->value()}, expected_max_result);

  // test with some nulls
  cudf::test::fixed_width_column_wrapper<T> col_nulls = construct_null_column(v, host_bools);

  auto r_min = replace_nulls(v, host_bools, std::numeric_limits<T>::max());
  auto r_max = replace_nulls(v, host_bools, std::numeric_limits<T>::lowest());

  T expected_min_null_result = *(std::min_element(r_min.begin(), r_min.end()));
  T expected_max_null_result = *(std::max_element(r_max.begin(), r_max.end()));

  this->reduction_test(col_nulls,
                       expected_min_null_result,
                       result_error,
                       cudf::make_min_aggregation<reduce_aggregation>());
  this->reduction_test(col_nulls,
                       expected_max_null_result,
                       result_error,
                       cudf::make_max_aggregation<reduce_aggregation>());

  auto null_res = cudf::minmax(col_nulls);

  using ScalarType     = cudf::scalar_type_t<T>;
  auto min_null_result = static_cast<ScalarType*>(null_res.first.get());
  auto max_null_result = static_cast<ScalarType*>(null_res.second.get());
  EXPECT_EQ(T{min_null_result->value()}, expected_min_null_result);
  EXPECT_EQ(T{max_null_result->value()}, expected_max_null_result);

  // test with all null
  cudf::test::fixed_width_column_wrapper<T> col_all_nulls = construct_null_column(v, all_null);

  auto all_null_r_min = replace_nulls(v, all_null, std::numeric_limits<T>::max());
  auto all_null_r_max = replace_nulls(v, all_null, std::numeric_limits<T>::lowest());

  T expected_min_all_null_result =
    *(std::min_element(all_null_r_min.begin(), all_null_r_min.end()));
  T expected_max_all_null_result =
    *(std::max_element(all_null_r_max.begin(), all_null_r_max.end()));

  this->reduction_test(col_all_nulls,
                       expected_min_all_null_result,
                       result_error,
                       cudf::make_min_aggregation<reduce_aggregation>(),
                       cudf::data_type{},
                       true);
  this->reduction_test(col_all_nulls,
                       expected_max_all_null_result,
                       result_error,
                       cudf::make_max_aggregation<reduce_aggregation>(),
                       cudf::data_type{},
                       true);

  auto all_null_res = cudf::minmax(col_all_nulls);

  using ScalarType         = cudf::scalar_type_t<T>;
  auto min_all_null_result = static_cast<ScalarType*>(all_null_res.first.get());
  auto max_all_null_result = static_cast<ScalarType*>(all_null_res.second.get());
  EXPECT_EQ(min_all_null_result->is_valid(), false);
  EXPECT_EQ(max_all_null_result->is_valid(), false);
}

template <typename T>
struct SumReductionTest : public ReductionTest<T> {
};
using SumTypes = cudf::test::Concat<cudf::test::NumericTypes, cudf::test::DurationTypes>;
TYPED_TEST_SUITE(SumReductionTest, SumTypes);

TYPED_TEST(SumReductionTest, Sum)
{
  using T = TypeParam;
  std::vector<int> int_values({6, -14, 13, 64, 0, -13, -20, 45});
  std::vector<bool> host_bools({1, 1, 0, 0, 1, 1, 1, 1});
  std::vector<T> v = convert_values<T>(int_values);

  // test without nulls
  cudf::test::fixed_width_column_wrapper<T> col(v.begin(), v.end());
  T expected_value = std::accumulate(v.begin(), v.end(), T{0});
  this->reduction_test(col,
                       expected_value,
                       this->ret_non_arithmetic,
                       cudf::make_sum_aggregation<reduce_aggregation>());

  // test with nulls
  cudf::test::fixed_width_column_wrapper<T> col_nulls = construct_null_column(v, host_bools);
  auto r                                              = replace_nulls(v, host_bools, T{0});
  T expected_null_value                               = std::accumulate(r.begin(), r.end(), T{0});

  this->reduction_test(col_nulls,
                       expected_null_value,
                       this->ret_non_arithmetic,
                       cudf::make_sum_aggregation<reduce_aggregation>());
}

TYPED_TEST_SUITE(ReductionTest, cudf::test::NumericTypes);

TYPED_TEST(ReductionTest, Product)
{
  using T = TypeParam;
  std::vector<int> int_values({5, -1, 1, 0, 3, 2, 4});
  std::vector<bool> host_bools({1, 1, 0, 0, 1, 1, 1});
  std::vector<TypeParam> v = convert_values<TypeParam>(int_values);

  auto calc_prod = [](std::vector<T>& v) {
    T expected_value =
      std::accumulate(v.begin(), v.end(), T{1}, [](T acc, T i) { return acc * i; });
    return expected_value;
  };

  // test without nulls
  cudf::test::fixed_width_column_wrapper<T> col(v.begin(), v.end());
  TypeParam expected_value = calc_prod(v);

  this->reduction_test(col,
                       expected_value,
                       this->ret_non_arithmetic,
                       cudf::make_product_aggregation<reduce_aggregation>());

  // test with nulls
  cudf::test::fixed_width_column_wrapper<T> col_nulls = construct_null_column(v, host_bools);
  auto r                                              = replace_nulls(v, host_bools, T{1});
  TypeParam expected_null_value                       = calc_prod(r);

  this->reduction_test(col_nulls,
                       expected_null_value,
                       this->ret_non_arithmetic,
                       cudf::make_product_aggregation<reduce_aggregation>());
}

TYPED_TEST(ReductionTest, SumOfSquare)
{
  using T = TypeParam;
  std::vector<int> int_values({-3, 2, 1, 0, 5, -3, -2});
  std::vector<bool> host_bools({1, 1, 0, 0, 1, 1, 1, 1});
  std::vector<T> v = convert_values<T>(int_values);

  auto calc_reduction = [](std::vector<T>& v) {
    T value = std::accumulate(v.begin(), v.end(), T{0}, [](T acc, T i) { return acc + i * i; });
    return value;
  };

  // test without nulls
  cudf::test::fixed_width_column_wrapper<T> col(v.begin(), v.end());
  T expected_value = calc_reduction(v);

  this->reduction_test(col,
                       expected_value,
                       this->ret_non_arithmetic,
                       cudf::make_sum_of_squares_aggregation<reduce_aggregation>());

  // test with nulls
  cudf::test::fixed_width_column_wrapper<T> col_nulls = construct_null_column(v, host_bools);
  auto r                                              = replace_nulls(v, host_bools, T{0});
  T expected_null_value                               = calc_reduction(r);

  this->reduction_test(col_nulls,
                       expected_null_value,
                       this->ret_non_arithmetic,
                       cudf::make_sum_of_squares_aggregation<reduce_aggregation>());
}

template <typename T>
struct ReductionAnyAllTest : public ReductionTest<bool> {
};

TYPED_TEST_SUITE(ReductionAnyAllTest, cudf::test::NumericTypes);

TYPED_TEST(ReductionAnyAllTest, AnyAllTrueTrue)
{
  using T = TypeParam;
  std::vector<int> int_values({true, true, true, true});
  std::vector<bool> host_bools({1, 1, 0, 1});
  std::vector<T> v = convert_values<T>(int_values);

  // Min/Max succeeds for any gdf types including
  // non-arithmetic types (date32, date64, timestamp, category)
  bool result_error = true;
  bool expected     = true;
  cudf::data_type output_dtype(cudf::type_id::BOOL8);

  // test without nulls
  cudf::test::fixed_width_column_wrapper<T> col(v.begin(), v.end());

  this->reduction_test(
    col, expected, result_error, cudf::make_any_aggregation<reduce_aggregation>(), output_dtype);
  this->reduction_test(
    col, expected, result_error, cudf::make_all_aggregation<reduce_aggregation>(), output_dtype);

  // test with nulls
  cudf::test::fixed_width_column_wrapper<T> col_nulls = construct_null_column(v, host_bools);

  this->reduction_test(col_nulls,
                       expected,
                       result_error,
                       cudf::make_any_aggregation<reduce_aggregation>(),
                       output_dtype);
  this->reduction_test(col_nulls,
                       expected,
                       result_error,
                       cudf::make_all_aggregation<reduce_aggregation>(),
                       output_dtype);
}

TYPED_TEST(ReductionAnyAllTest, AnyAllFalseFalse)
{
  using T = TypeParam;
  std::vector<int> int_values({false, false, false, false});
  std::vector<bool> host_bools({1, 1, 0, 1});
  std::vector<T> v = convert_values<T>(int_values);

  // Min/Max succeeds for any gdf types including
  // non-arithmetic types (date32, date64, timestamp, category)
  bool result_error = true;
  bool expected     = false;
  cudf::data_type output_dtype(cudf::type_id::BOOL8);

  // test without nulls
  cudf::test::fixed_width_column_wrapper<T> col(v.begin(), v.end());

  this->reduction_test(
    col, expected, result_error, cudf::make_any_aggregation<reduce_aggregation>(), output_dtype);
  this->reduction_test(
    col, expected, result_error, cudf::make_all_aggregation<reduce_aggregation>(), output_dtype);

  // test with nulls
  cudf::test::fixed_width_column_wrapper<T> col_nulls = construct_null_column(v, host_bools);

  this->reduction_test(col_nulls,
                       expected,
                       result_error,
                       cudf::make_any_aggregation<reduce_aggregation>(),
                       output_dtype);
  this->reduction_test(col_nulls,
                       expected,
                       result_error,
                       cudf::make_all_aggregation<reduce_aggregation>(),
                       output_dtype);
}

// ----------------------------------------------------------------------------

template <typename T>
struct MultiStepReductionTest : public ReductionTest<T> {
};

using MultiStepReductionTypes = cudf::test::NumericTypes;
TYPED_TEST_SUITE(MultiStepReductionTest, MultiStepReductionTypes);

TYPED_TEST(MultiStepReductionTest, Mean)
{
  using T = TypeParam;
  std::vector<int> int_values({-3, 2, 1, 0, 5, -3, -2, 28});
  std::vector<bool> host_bools({1, 1, 0, 1, 1, 1, 0, 1});

  auto calc_mean = [](std::vector<T>& v, cudf::size_type valid_count) {
    double sum = std::accumulate(v.begin(), v.end(), double{0});
    return sum / valid_count;
  };

  // test without nulls
  std::vector<T> v = convert_values<T>(int_values);
  cudf::test::fixed_width_column_wrapper<T> col(v.begin(), v.end());
  double expected_value = calc_mean(v, v.size());
  this->reduction_test(col,
                       expected_value,
                       true,
                       cudf::make_mean_aggregation<reduce_aggregation>(),
                       cudf::data_type(cudf::type_id::FLOAT64));

  // test with nulls
  cudf::test::fixed_width_column_wrapper<T> col_nulls = construct_null_column(v, host_bools);
  cudf::size_type valid_count =
    cudf::column_view(col_nulls).size() - cudf::column_view(col_nulls).null_count();
  auto replaced_array = replace_nulls(v, host_bools, T{0});

  double expected_value_nulls = calc_mean(replaced_array, valid_count);
  this->reduction_test(col_nulls,
                       expected_value_nulls,
                       true,
                       cudf::make_mean_aggregation<reduce_aggregation>(),
                       cudf::data_type(cudf::type_id::FLOAT64));
}

// This test is disabled for only a Debug build because a compiler error
// documented in cpp/src/reductions/std.cu and cpp/src/reductions/var.cu
#ifdef NDEBUG
TYPED_TEST(MultiStepReductionTest, var_std)
#else
TYPED_TEST(MultiStepReductionTest, DISABLED_var_std)
#endif
{
  using T = TypeParam;
  std::vector<int> int_values({-3, 2, 1, 0, 5, -3, -2, 28});
  std::vector<bool> host_bools({1, 1, 0, 1, 1, 1, 0, 1});

  auto calc_var = [](std::vector<T>& v, cudf::size_type valid_count) {
    double mean = std::accumulate(v.begin(), v.end(), double{0});
    mean /= valid_count;

    double sum_of_sq = std::accumulate(
      v.begin(), v.end(), double{0}, [](double acc, TypeParam i) { return acc + i * i; });

    int ddof            = 1;
    cudf::size_type div = valid_count - ddof;

    double var = sum_of_sq / div - ((mean * mean) * valid_count) / div;
    return var;
  };

  // test without nulls
  std::vector<T> v = convert_values<T>(int_values);
  cudf::test::fixed_width_column_wrapper<T> col(v.begin(), v.end());

  double var   = calc_var(v, v.size());
  double std   = std::sqrt(var);
  auto var_agg = cudf::make_variance_aggregation<reduce_aggregation>(/*ddof =*/1);
  auto std_agg = cudf::make_std_aggregation<reduce_aggregation>(/*ddof =*/1);

  this->reduction_test(col, var, true, var_agg, cudf::data_type(cudf::type_id::FLOAT64));
  this->reduction_test(col, std, true, std_agg, cudf::data_type(cudf::type_id::FLOAT64));

  // test with nulls
  cudf::test::fixed_width_column_wrapper<T> col_nulls = construct_null_column(v, host_bools);
  cudf::size_type valid_count =
    cudf::column_view(col_nulls).size() - cudf::column_view(col_nulls).null_count();
  auto replaced_array = replace_nulls(v, host_bools, T{0});

  double var_nulls = calc_var(replaced_array, valid_count);
  double std_nulls = std::sqrt(var_nulls);

  this->reduction_test(
    col_nulls, var_nulls, true, var_agg, cudf::data_type(cudf::type_id::FLOAT64));
  this->reduction_test(
    col_nulls, std_nulls, true, std_agg, cudf::data_type(cudf::type_id::FLOAT64));
}

// ----------------------------------------------------------------------------

template <typename T>
struct ReductionMultiStepErrorCheck : public ReductionTest<T> {
  void reduction_error_check(cudf::test::fixed_width_column_wrapper<T>& col,
                             bool succeeded_condition,
                             std::unique_ptr<reduce_aggregation> const& agg,
                             cudf::data_type output_dtype)
  {
    const cudf::column_view underlying_column = col;
    auto statement = [&]() { cudf::reduce(underlying_column, agg, output_dtype); };

    if (succeeded_condition) {
      CUDF_EXPECT_NO_THROW(statement());
    } else {
      EXPECT_ANY_THROW(statement());
    }
  }
};

TYPED_TEST_SUITE(ReductionMultiStepErrorCheck, cudf::test::AllTypes);

// This test is disabled for only a Debug build because a compiler error
// documented in cpp/src/reductions/std.cu and cpp/src/reductions/var.cu
#ifdef NDEBUG
TYPED_TEST(ReductionMultiStepErrorCheck, ErrorHandling)
#else
TYPED_TEST(ReductionMultiStepErrorCheck, DISABLED_ErrorHandling)
#endif
{
  using T = TypeParam;
  std::vector<int> int_values({-3, 2});
  std::vector<bool> host_bools({1, 0});

  std::vector<T> v = convert_values<T>(int_values);
  cudf::test::fixed_width_column_wrapper<T> col(v.begin(), v.end());
  cudf::test::fixed_width_column_wrapper<T> col_nulls = construct_null_column(v, host_bools);

  bool is_input_accpetable = this->ret_non_arithmetic;

  std::vector<cudf::data_type> dtypes(static_cast<int32_t>(cudf::type_id::NUM_TYPE_IDS) + 1);
  int i = 0;
  std::generate(dtypes.begin(), dtypes.end(), [&]() {
    return cudf::data_type(static_cast<cudf::type_id>(i++));
  });

  auto is_supported_outdtype = [](cudf::data_type dtype) {
    if (dtype == cudf::data_type(cudf::type_id::FLOAT32)) return true;
    if (dtype == cudf::data_type(cudf::type_id::FLOAT64)) return true;
    return false;
  };

  auto evaluate = [&](cudf::data_type dtype) mutable {
    bool expect_succeed = is_input_accpetable & is_supported_outdtype(dtype);
    auto var_agg        = cudf::make_variance_aggregation<reduce_aggregation>(/*ddof = 1*/);
    auto std_agg        = cudf::make_std_aggregation<reduce_aggregation>(/*ddof = 1*/);
    this->reduction_error_check(
      col, expect_succeed, cudf::make_mean_aggregation<reduce_aggregation>(), dtype);
    this->reduction_error_check(col, expect_succeed, var_agg, dtype);
    this->reduction_error_check(col, expect_succeed, std_agg, dtype);

    this->reduction_error_check(
      col_nulls, expect_succeed, cudf::make_mean_aggregation<reduce_aggregation>(), dtype);
    this->reduction_error_check(col_nulls, expect_succeed, var_agg, dtype);
    this->reduction_error_check(col_nulls, expect_succeed, std_agg, dtype);
    return;
  };

  std::for_each(dtypes.begin(), dtypes.end(), evaluate);
}

// ----------------------------------------------------------------------------

struct ReductionDtypeTest : public cudf::test::BaseFixture {
  template <typename T_in, typename T_out>
  void reduction_test(std::vector<int>& int_values,
                      T_out expected_value,
                      bool succeeded_condition,
                      std::unique_ptr<reduce_aggregation> const& agg,
                      cudf::data_type out_dtype,
                      bool expected_overflow = false)
  {
    std::vector<T_in> input_values = convert_values<T_in>(int_values);
    cudf::test::fixed_width_column_wrapper<T_in> const col(input_values.begin(),
                                                           input_values.end());

    auto statement = [&]() {
      std::unique_ptr<cudf::scalar> result = cudf::reduce(col, agg, out_dtype);
      using ScalarType                     = cudf::scalar_type_t<T_out>;
      auto result1                         = static_cast<ScalarType*>(result.get());
      if (result1->is_valid() && !expected_overflow) {
        EXPECT_EQ(expected_value, result1->value());
      }
    };

    if (succeeded_condition) {
      CUDF_EXPECT_NO_THROW(statement());
    } else {
      EXPECT_ANY_THROW(statement());
    }
  }
};

TEST_F(ReductionDtypeTest, all_null_output)
{
  auto sum_agg = cudf::make_sum_aggregation<reduce_aggregation>();

  auto const col =
    cudf::test::fixed_point_column_wrapper<int32_t>{{0, 0, 0}, {0, 0, 0}, numeric::scale_type{-2}}
      .release();

  std::unique_ptr<cudf::scalar> result = cudf::reduce(*col, sum_agg, col->type());
  EXPECT_EQ(result->is_valid(), false);
  EXPECT_EQ(result->type().id(), col->type().id());
  EXPECT_EQ(result->type().scale(), col->type().scale());
}

// test case for different output precision
TEST_F(ReductionDtypeTest, different_precision)
{
  constexpr bool expected_overflow = true;
  std::vector<int> int_values({6, -14, 13, 109, -13, -20, 0, 98, 122, 123});
  int expected_value = std::accumulate(int_values.begin(), int_values.end(), 0);
  auto sum_agg       = cudf::make_sum_aggregation<reduce_aggregation>();

  // over flow
  this->reduction_test<int8_t, int8_t>(int_values,
                                       static_cast<int8_t>(expected_value),
                                       true,
                                       sum_agg,
                                       cudf::data_type(cudf::type_id::INT8),
                                       expected_overflow);

  this->reduction_test<int8_t, int64_t>(int_values,
                                        static_cast<int64_t>(expected_value),
                                        true,
                                        sum_agg,
                                        cudf::data_type(cudf::type_id::INT64));

  this->reduction_test<int8_t, double>(int_values,
                                       static_cast<double>(expected_value),
                                       true,
                                       sum_agg,
                                       cudf::data_type(cudf::type_id::FLOAT64));

  // down cast (over flow)
  this->reduction_test<double, int8_t>(int_values,
                                       static_cast<int8_t>(expected_value),
                                       true,
                                       sum_agg,
                                       cudf::data_type(cudf::type_id::INT8),
                                       expected_overflow);

  // down cast (no over flow)
  this->reduction_test<double, int16_t>(int_values,
                                        static_cast<int16_t>(expected_value),
                                        true,
                                        sum_agg,
                                        cudf::data_type(cudf::type_id::INT16));

  // not supported case:
  // wrapper classes other than bool are not convertible
  this->reduction_test<cudf::timestamp_D, cudf::timestamp_s>(
    int_values,
    cudf::timestamp_s{cudf::duration_s(expected_value)},
    false,
    sum_agg,
    cudf::data_type(cudf::type_id::TIMESTAMP_SECONDS));

  this->reduction_test<cudf::timestamp_s, cudf::timestamp_ns>(
    int_values,
    cudf::timestamp_ns{cudf::duration_ns(expected_value)},
    false,
    sum_agg,
    cudf::data_type(cudf::type_id::TIMESTAMP_NANOSECONDS));

  this->reduction_test<int8_t, cudf::timestamp_us>(
    int_values,
    cudf::timestamp_us{cudf::duration_us(expected_value)},
    false,
    sum_agg,
    cudf::data_type(cudf::type_id::TIMESTAMP_MICROSECONDS));

  std::vector<bool> v = convert_values<bool>(int_values);

  // When summing bool values into an non-bool arithmetic type,
  // it's an integer/float sum of ones and zeros.
  int expected = std::accumulate(v.begin(), v.end(), int{0});

  this->reduction_test<bool, int8_t>(
    int_values, static_cast<int8_t>(expected), true, sum_agg, cudf::data_type(cudf::type_id::INT8));
  this->reduction_test<bool, int16_t>(int_values,
                                      static_cast<int16_t>(expected),
                                      true,
                                      sum_agg,
                                      cudf::data_type(cudf::type_id::INT16));
  this->reduction_test<bool, int32_t>(int_values,
                                      static_cast<int32_t>(expected),
                                      true,
                                      sum_agg,
                                      cudf::data_type(cudf::type_id::INT32));
  this->reduction_test<bool, int64_t>(int_values,
                                      static_cast<int64_t>(expected),
                                      true,
                                      sum_agg,
                                      cudf::data_type(cudf::type_id::INT64));
  this->reduction_test<bool, float>(int_values,
                                    static_cast<float>(expected),
                                    true,
                                    sum_agg,
                                    cudf::data_type(cudf::type_id::FLOAT32));
  this->reduction_test<bool, double>(int_values,
                                     static_cast<double>(expected),
                                     true,
                                     sum_agg,
                                     cudf::data_type(cudf::type_id::FLOAT64));

  // make sure boolean arithmetic semantics are obeyed when reducing to a bool
  this->reduction_test<bool, bool>(
    int_values, true, true, sum_agg, cudf::data_type(cudf::type_id::BOOL8));

  this->reduction_test<int32_t, bool>(
    int_values, true, true, sum_agg, cudf::data_type(cudf::type_id::BOOL8));

  // cudf::timestamp_s and int64_t are not convertible types.
  this->reduction_test<cudf::timestamp_s, int64_t>(int_values,
                                                   static_cast<int64_t>(expected_value),
                                                   false,
                                                   sum_agg,
                                                   cudf::data_type(cudf::type_id::INT64));
}

struct ReductionErrorTest : public cudf::test::BaseFixture {
};

// test case for empty input cases
TEST_F(ReductionErrorTest, empty_column)
{
  using T        = int32_t;
  auto statement = [](const cudf::column_view col) {
    std::unique_ptr<cudf::scalar> result = cudf::reduce(
      col, cudf::make_sum_aggregation<reduce_aggregation>(), cudf::data_type(cudf::type_id::INT64));
    EXPECT_EQ(result->is_valid(), false);
  };

  // default column_view{} is an empty column
  // empty column_view
  CUDF_EXPECT_NO_THROW(statement(cudf::column_view{}));

  // test if the size of input column is zero
  // expect result.is_valid() is false
  std::vector<T> empty_data(0);
  cudf::test::fixed_width_column_wrapper<T> const col0(empty_data.begin(), empty_data.end());
  CUDF_EXPECT_NO_THROW(statement(col0));

  // test if null count is equal or greater than size of input
  // expect result.is_valid() is false
  int col_size = 5;
  std::vector<T> col_data(col_size);
  std::vector<bool> valids(col_size, 0);

  cudf::test::fixed_width_column_wrapper<T> col_empty = construct_null_column(col_data, valids);
  CUDF_EXPECT_NO_THROW(statement(col_empty));
}

// ----------------------------------------------------------------------------

struct ReductionParamTest : public ReductionTest<double>,
                            public ::testing::WithParamInterface<cudf::size_type> {
};

INSTANTIATE_TEST_CASE_P(ddofParam, ReductionParamTest, ::testing::Range(1, 5));

// This test is disabled for only a Debug build because a compiler error
// documented in cpp/src/reductions/std.cu and cpp/src/reductions/var.cu
#ifdef NDEBUG
TEST_P(ReductionParamTest, std_var)
#else
TEST_P(ReductionParamTest, DISABLED_std_var)
#endif
{
  int ddof = GetParam();
  std::vector<double> int_values({-3, 2, 1, 0, 5, -3, -2, 28});
  std::vector<bool> host_bools({1, 1, 0, 1, 1, 1, 0, 1});

  auto calc_var = [ddof](std::vector<double>& v, cudf::size_type valid_count) {
    double mean = std::accumulate(v.begin(), v.end(), double{0});
    mean /= valid_count;

    double sum_of_sq = std::accumulate(
      v.begin(), v.end(), double{0}, [](double acc, double i) { return acc + i * i; });

    cudf::size_type div = valid_count - ddof;

    double var = sum_of_sq / div - ((mean * mean) * valid_count) / div;
    return var;
  };

  // test without nulls
  cudf::test::fixed_width_column_wrapper<double> col(int_values.begin(), int_values.end());

  double var   = calc_var(int_values, int_values.size());
  double std   = std::sqrt(var);
  auto var_agg = cudf::make_variance_aggregation<reduce_aggregation>(/*ddof = 1*/ ddof);
  auto std_agg = cudf::make_std_aggregation<reduce_aggregation>(/*ddof = 1*/ ddof);

  this->reduction_test(col, var, true, var_agg, cudf::data_type(cudf::type_id::FLOAT64));
  this->reduction_test(col, std, true, std_agg, cudf::data_type(cudf::type_id::FLOAT64));

  // test with nulls
  cudf::test::fixed_width_column_wrapper<double> col_nulls =
    construct_null_column(int_values, host_bools);
  cudf::size_type valid_count =
    cudf::column_view(col_nulls).size() - cudf::column_view(col_nulls).null_count();
  auto replaced_array = replace_nulls<double>(int_values, host_bools, int{0});

  double var_nulls = calc_var(replaced_array, valid_count);
  double std_nulls = std::sqrt(var_nulls);

  this->reduction_test(
    col_nulls, var_nulls, true, var_agg, cudf::data_type(cudf::type_id::FLOAT64));
  this->reduction_test(
    col_nulls, std_nulls, true, std_agg, cudf::data_type(cudf::type_id::FLOAT64));
}

//-------------------------------------------------------------------
struct StringReductionTest : public cudf::test::BaseFixture,
                             public testing::WithParamInterface<std::vector<std::string>> {
  // Min/Max

  void reduction_test(const cudf::column_view underlying_column,
                      std::string expected_value,
                      bool succeeded_condition,
                      std::unique_ptr<reduce_aggregation> const& agg,
                      cudf::data_type output_dtype = cudf::data_type{})
  {
    if (cudf::data_type{} == output_dtype) output_dtype = underlying_column.type();

    auto statement = [&]() {
      std::unique_ptr<cudf::scalar> result = cudf::reduce(underlying_column, agg, output_dtype);
      using ScalarType                     = cudf::scalar_type_t<cudf::string_view>;
      auto result1                         = static_cast<ScalarType*>(result.get());
      EXPECT_TRUE(result1->is_valid());
      if (!result1->is_valid())
        std::cout << "expected=" << expected_value << ",got=" << result1->to_string() << std::endl;
      EXPECT_EQ(expected_value, result1->to_string())
        << (agg->kind == aggregation::MIN ? "MIN" : "MAX");
    };

    if (succeeded_condition) {
      CUDF_EXPECT_NO_THROW(statement());
    } else {
      EXPECT_ANY_THROW(statement());
    }
  }
};

// ------------------------------------------------------------------------
std::vector<std::string> string_list[] = {
  {"one", "two", "three", "four", "five", "six", "seven", "eight", "nine"},
  {"", "two", "three", "four", "five", "six", "seven", "eight", "nine"},
  {"one", "", "three", "four", "five", "six", "seven", "eight", "nine"},
  {"", "", "", "four", "five", "six", "seven", "eight", "nine"},
  {"", "", "", "", "", "", "", "", ""},
  // DeviceMin identity sentinel test cases
  {"\xF7\xBF\xBF\xBF", "", "", "", "", "", "", "", ""},
  {"one", "two", "three", "four", "\xF7\xBF\xBF\xBF", "six", "seven", "eight", "nine"},
  {"one", "two", "\xF7\xBF\xBF\xBF", "four", "five", "six", "seven", "eight", "nine"},
};
INSTANTIATE_TEST_CASE_P(string_cases, StringReductionTest, testing::ValuesIn(string_list));
TEST_P(StringReductionTest, MinMax)
{
  // data and valid arrays
  std::vector<std::string> host_strings(GetParam());
  std::vector<bool> host_bools({1, 0, 1, 1, 1, 1, 0, 0, 1});
  bool succeed(true);

  // all valid string column
  cudf::test::strings_column_wrapper col(host_strings.begin(), host_strings.end());

  std::string expected_min_result = *(std::min_element(host_strings.begin(), host_strings.end()));
  std::string expected_max_result = *(std::max_element(host_strings.begin(), host_strings.end()));

  // string column with nulls
  cudf::test::strings_column_wrapper col_nulls(
    host_strings.begin(), host_strings.end(), host_bools.begin());

  std::vector<std::string> r_strings;
  std::copy_if(host_strings.begin(),
               host_strings.end(),
               std::back_inserter(r_strings),
               [host_bools, i = 0](auto s) mutable { return host_bools[i++]; });

  std::string expected_min_null_result = *(std::min_element(r_strings.begin(), r_strings.end()));
  std::string expected_max_null_result = *(std::max_element(r_strings.begin(), r_strings.end()));

  // MIN
  this->reduction_test(
    col, expected_min_result, succeed, cudf::make_min_aggregation<reduce_aggregation>());
  this->reduction_test(
    col_nulls, expected_min_null_result, succeed, cudf::make_min_aggregation<reduce_aggregation>());
  // MAX
  this->reduction_test(
    col, expected_max_result, succeed, cudf::make_max_aggregation<reduce_aggregation>());
  this->reduction_test(
    col_nulls, expected_max_null_result, succeed, cudf::make_max_aggregation<reduce_aggregation>());

  // MINMAX
  auto result = cudf::minmax(col);
  EXPECT_EQ(static_cast<cudf::string_scalar*>(result.first.get())->to_string(),
            expected_min_result);
  EXPECT_EQ(static_cast<cudf::string_scalar*>(result.second.get())->to_string(),
            expected_max_result);
  result = cudf::minmax(col_nulls);
  EXPECT_EQ(static_cast<cudf::string_scalar*>(result.first.get())->to_string(),
            expected_min_null_result);
  EXPECT_EQ(static_cast<cudf::string_scalar*>(result.second.get())->to_string(),
            expected_max_null_result);
}

TEST_P(StringReductionTest, DictionaryMinMax)
{
  // data and valid arrays
  std::vector<std::string> host_strings(GetParam());
  cudf::test::dictionary_column_wrapper<std::string> col(host_strings.begin(), host_strings.end());

  std::string expected_min_result = *(std::min_element(host_strings.begin(), host_strings.end()));
  std::string expected_max_result = *(std::max_element(host_strings.begin(), host_strings.end()));

  auto result = cudf::minmax(col);
  EXPECT_EQ(static_cast<cudf::string_scalar*>(result.first.get())->to_string(),
            expected_min_result);
  EXPECT_EQ(static_cast<cudf::string_scalar*>(result.second.get())->to_string(),
            expected_max_result);

  // column with nulls
  std::vector<bool> validity({1, 0, 1, 1, 1, 1, 0, 0, 1});
  cudf::test::dictionary_column_wrapper<std::string> col_nulls(
    host_strings.begin(), host_strings.end(), validity.begin());

  std::vector<std::string> r_strings;
  std::copy_if(host_strings.begin(),
               host_strings.end(),
               std::back_inserter(r_strings),
               [validity, i = 0](auto s) mutable { return validity[i++]; });

  expected_min_result = *(std::min_element(r_strings.begin(), r_strings.end()));
  expected_max_result = *(std::max_element(r_strings.begin(), r_strings.end()));

  result = cudf::minmax(col_nulls);
  EXPECT_EQ(static_cast<cudf::string_scalar*>(result.first.get())->to_string(),
            expected_min_result);
  EXPECT_EQ(static_cast<cudf::string_scalar*>(result.second.get())->to_string(),
            expected_max_result);

  // test sliced column
  result = cudf::minmax(cudf::slice(col_nulls, {3, 7}).front());
  // 3->2 and 7->5 because r_strings contains no null entries
  expected_min_result = *(std::min_element(r_strings.begin() + 2, r_strings.begin() + 5));
  expected_max_result = *(std::max_element(r_strings.begin() + 2, r_strings.begin() + 5));
  EXPECT_EQ(static_cast<cudf::string_scalar*>(result.first.get())->to_string(),
            expected_min_result);
  EXPECT_EQ(static_cast<cudf::string_scalar*>(result.second.get())->to_string(),
            expected_max_result);
}

TEST_F(StringReductionTest, AllNull)
{
  // data and all null arrays
  std::vector<std::string> host_strings(
    {"one", "two", "three", "four", "five", "six", "seven", "eight", "nine"});
  std::vector<bool> host_bools(host_strings.size(), false);

  // string column with nulls
  cudf::test::strings_column_wrapper col_nulls(
    host_strings.begin(), host_strings.end(), host_bools.begin());
  cudf::data_type output_dtype = cudf::column_view(col_nulls).type();

  // MIN
  auto result =
    cudf::reduce(col_nulls, cudf::make_min_aggregation<reduce_aggregation>(), output_dtype);
  EXPECT_FALSE(result->is_valid());
  // MAX
  result = cudf::reduce(col_nulls, cudf::make_max_aggregation<reduce_aggregation>(), output_dtype);
  EXPECT_FALSE(result->is_valid());
  // MINMAX
  auto mm_result = cudf::minmax(col_nulls);
  EXPECT_FALSE(mm_result.first->is_valid());
  EXPECT_FALSE(mm_result.second->is_valid());
}

TYPED_TEST(ReductionTest, Median)
{
  using T = TypeParam;
  //{-20, -14, -13,  0, 6, 13, 45, 64/None} =  3.0, 0.0
  std::vector<int> int_values({6, -14, 13, 64, 0, -13, -20, 45});
  std::vector<bool> host_bools({1, 1, 1, 0, 1, 1, 1, 1});
  std::vector<T> v = convert_values<T>(int_values);

  // test without nulls
  cudf::test::fixed_width_column_wrapper<T> col(v.begin(), v.end());
  double expected_value = [] {
    if (std::is_same_v<T, bool>) return 1.0;
    if (std::is_signed_v<T>) return 3.0;
    return 13.5;
  }();
  this->reduction_test(col,
                       expected_value,
                       this->ret_non_arithmetic,
                       cudf::make_median_aggregation<reduce_aggregation>());

  auto col_odd              = cudf::split(col, {1})[1];
  double expected_value_odd = [] {
    if (std::is_same_v<T, bool>) return 1.0;
    if (std::is_signed_v<T>) return 0.0;
    return 14.0;
  }();
  this->reduction_test(col_odd,
                       expected_value_odd,
                       this->ret_non_arithmetic,
                       cudf::make_median_aggregation<reduce_aggregation>());
  // test with nulls
  cudf::test::fixed_width_column_wrapper<T> col_nulls = construct_null_column(v, host_bools);
  double expected_null_value                          = [] {
    if (std::is_same_v<T, bool>) return 1.0;
    if (std::is_signed_v<T>) return 0.0;
    return 13.0;
  }();

  this->reduction_test(col_nulls,
                       expected_null_value,
                       this->ret_non_arithmetic,
                       cudf::make_median_aggregation<reduce_aggregation>());

  auto col_nulls_odd             = cudf::split(col_nulls, {1})[1];
  double expected_null_value_odd = [] {
    if (std::is_same_v<T, bool>) return 1.0;
    if (std::is_signed_v<T>) return -6.5;
    return 13.5;
  }();
  this->reduction_test(col_nulls_odd,
                       expected_null_value_odd,
                       this->ret_non_arithmetic,
                       cudf::make_median_aggregation<reduce_aggregation>());
}

TYPED_TEST(ReductionTest, Quantile)
{
  using T = TypeParam;
  //{-20, -14, -13,  0, 6, 13, 45, 64/None}
  std::vector<int> int_values({6, -14, 13, 64, 0, -13, -20, 45});
  std::vector<bool> host_bools({1, 1, 1, 0, 1, 1, 1, 1});
  std::vector<T> v = convert_values<T>(int_values);
  cudf::interpolation interp{cudf::interpolation::LINEAR};

  // test without nulls
  cudf::test::fixed_width_column_wrapper<T> col(v.begin(), v.end());
<<<<<<< HEAD
  double expected_value0 = std::is_same_v<T, bool> || std::is_unsigned<T>::value ? v[4] : v[6];
  this->reduction_test(col,
                       expected_value0,
                       this->ret_non_arithmetic,
                       cudf::make_quantile_aggregation<reduce_aggregation>({0.0}, interp));
=======
  double expected_value0 = std::is_same_v<T, bool> || std::is_unsigned_v<T> ? v[4] : v[6];
  this->reduction_test(
    col, expected_value0, this->ret_non_arithmetic, cudf::make_quantile_aggregation({0.0}, interp));
>>>>>>> 2a2e3f0a
  double expected_value1 = v[3];
  this->reduction_test(col,
                       expected_value1,
                       this->ret_non_arithmetic,
                       cudf::make_quantile_aggregation<reduce_aggregation>({1.0}, interp));

  // test with nulls
  cudf::test::fixed_width_column_wrapper<T> col_nulls = construct_null_column(v, host_bools);
  double expected_null_value1                         = v[7];

  this->reduction_test(col_nulls,
                       expected_value0,
                       this->ret_non_arithmetic,
                       cudf::make_quantile_aggregation<reduce_aggregation>({0}, interp));
  this->reduction_test(col_nulls,
                       expected_null_value1,
                       this->ret_non_arithmetic,
                       cudf::make_quantile_aggregation<reduce_aggregation>({1}, interp));
}

TYPED_TEST(ReductionTest, UniqueCount)
{
  using T = TypeParam;
  std::vector<int> int_values({1, -3, 1, 2, 0, 2, -4, 45});  // 6 unique values
  std::vector<bool> host_bools({1, 1, 1, 0, 1, 1, 1, 1});
  std::vector<T> v = convert_values<T>(int_values);

  // test without nulls
  cudf::test::fixed_width_column_wrapper<T> col(v.begin(), v.end());
  cudf::size_type expected_value = std::is_same_v<T, bool> ? 2 : 6;
  this->reduction_test(
    col,
    expected_value,
    this->ret_non_arithmetic,
    cudf::make_nunique_aggregation<reduce_aggregation>(cudf::null_policy::INCLUDE));
  this->reduction_test(
    col,
    expected_value,
    this->ret_non_arithmetic,
    cudf::make_nunique_aggregation<reduce_aggregation>(cudf::null_policy::EXCLUDE));

  // test with nulls
  cudf::test::fixed_width_column_wrapper<T> col_nulls = construct_null_column(v, host_bools);
  cudf::size_type expected_null_value0                = std::is_same_v<T, bool> ? 3 : 7;
  cudf::size_type expected_null_value1                = std::is_same_v<T, bool> ? 2 : 6;

  this->reduction_test(
    col_nulls,
    expected_null_value0,
    this->ret_non_arithmetic,
    cudf::make_nunique_aggregation<reduce_aggregation>(cudf::null_policy::INCLUDE));
  this->reduction_test(
    col_nulls,
    expected_null_value1,
    this->ret_non_arithmetic,
    cudf::make_nunique_aggregation<reduce_aggregation>(cudf::null_policy::EXCLUDE));
}

template <typename T>
struct FixedPointTestAllReps : public cudf::test::BaseFixture {
};

TYPED_TEST_SUITE(FixedPointTestAllReps, cudf::test::FixedPointTypes);

TYPED_TEST(FixedPointTestAllReps, FixedPointReductionProductZeroScale)
{
  using namespace numeric;
  using decimalXX = TypeParam;

  auto const ONE   = decimalXX{1, scale_type{0}};
  auto const TWO   = decimalXX{2, scale_type{0}};
  auto const THREE = decimalXX{3, scale_type{0}};
  auto const FOUR  = decimalXX{4, scale_type{0}};
  auto const _24   = decimalXX{24, scale_type{0}};

  auto const in       = std::vector<decimalXX>{ONE, TWO, THREE, FOUR};
  auto const column   = cudf::test::fixed_width_column_wrapper<decimalXX>(in.cbegin(), in.cend());
  auto const expected = std::accumulate(in.cbegin(), in.cend(), ONE, std::multiplies<decimalXX>());
  auto const out_type = static_cast<cudf::column_view>(column).type();

  auto const result =
    cudf::reduce(column, cudf::make_product_aggregation<reduce_aggregation>(), out_type);
  auto const result_scalar = static_cast<cudf::scalar_type_t<decimalXX>*>(result.get());
  auto const result_fp     = decimalXX{result_scalar->value()};

  EXPECT_EQ(result_fp, expected);
  EXPECT_EQ(result_fp, _24);
}

TYPED_TEST(FixedPointTestAllReps, FixedPointReductionProduct)
{
  using namespace numeric;
  using decimalXX  = TypeParam;
  using RepType    = cudf::device_storage_type_t<decimalXX>;
  using fp_wrapper = cudf::test::fixed_point_column_wrapper<RepType>;

  for (auto const i : {0, -1}) {
    auto const scale    = scale_type{i};
    auto const column   = fp_wrapper{{1, 2, 3, 1, 2, 3}, scale};
    auto const out_type = static_cast<cudf::column_view>(column).type();
    auto const expected = decimalXX{scaled_integer<RepType>{36, scale_type{i * 6}}};

    auto const result =
      cudf::reduce(column, cudf::make_product_aggregation<reduce_aggregation>(), out_type);
    auto const result_scalar = static_cast<cudf::scalar_type_t<decimalXX>*>(result.get());

    EXPECT_EQ(result_scalar->fixed_point_value(), expected);
  }
}

TYPED_TEST(FixedPointTestAllReps, FixedPointReductionProductWithNulls)
{
  using namespace numeric;
  using decimalXX  = TypeParam;
  using RepType    = cudf::device_storage_type_t<decimalXX>;
  using fp_wrapper = cudf::test::fixed_point_column_wrapper<RepType>;

  for (auto const i : {0, -1}) {
    auto const scale    = scale_type{i};
    auto const column   = fp_wrapper{{1, 2, 3, 1, 2, 3}, {1, 1, 1, 0, 0, 0}, scale};
    auto const out_type = static_cast<cudf::column_view>(column).type();
    auto const expected = decimalXX{scaled_integer<RepType>{6, scale_type{i * 3}}};

    auto const result =
      cudf::reduce(column, cudf::make_product_aggregation<reduce_aggregation>(), out_type);
    auto const result_scalar = static_cast<cudf::scalar_type_t<decimalXX>*>(result.get());

    EXPECT_EQ(result_scalar->fixed_point_value(), expected);
  }
}

TYPED_TEST(FixedPointTestAllReps, FixedPointReductionSum)
{
  using namespace numeric;
  using decimalXX  = TypeParam;
  using RepType    = cudf::device_storage_type_t<decimalXX>;
  using fp_wrapper = cudf::test::fixed_point_column_wrapper<RepType>;

  for (auto const i : {0, -1, -2, -3}) {
    auto const scale = scale_type{i};

    auto const column   = fp_wrapper{{1, 2, 3, 4}, scale};
    auto const expected = decimalXX{scaled_integer<RepType>{10, scale}};
    auto const out_type = static_cast<cudf::column_view>(column).type();

    auto const result =
      cudf::reduce(column, cudf::make_sum_aggregation<reduce_aggregation>(), out_type);
    auto const result_scalar = static_cast<cudf::scalar_type_t<decimalXX>*>(result.get());

    EXPECT_EQ(result_scalar->fixed_point_value(), expected);
  }
}

TYPED_TEST(FixedPointTestAllReps, FixedPointReductionSumAlternate)
{
  using namespace numeric;
  using decimalXX = TypeParam;

  auto const ZERO  = decimalXX{0, scale_type{0}};
  auto const ONE   = decimalXX{1, scale_type{0}};
  auto const TWO   = decimalXX{2, scale_type{0}};
  auto const THREE = decimalXX{3, scale_type{0}};
  auto const FOUR  = decimalXX{4, scale_type{0}};
  auto const TEN   = decimalXX{10, scale_type{0}};

  auto const in       = std::vector<decimalXX>{ONE, TWO, THREE, FOUR};
  auto const column   = cudf::test::fixed_width_column_wrapper<decimalXX>(in.cbegin(), in.cend());
  auto const expected = std::accumulate(in.cbegin(), in.cend(), ZERO, std::plus<decimalXX>());
  auto const out_type = static_cast<cudf::column_view>(column).type();

  auto const result =
    cudf::reduce(column, cudf::make_sum_aggregation<reduce_aggregation>(), out_type);
  auto const result_scalar = static_cast<cudf::scalar_type_t<decimalXX>*>(result.get());

  EXPECT_EQ(result_scalar->fixed_point_value(), expected);
  EXPECT_EQ(result_scalar->fixed_point_value(), TEN);
}

TYPED_TEST(FixedPointTestAllReps, FixedPointReductionSumFractional)
{
  using namespace numeric;
  using decimalXX  = TypeParam;
  using RepType    = cudf::device_storage_type_t<decimalXX>;
  using fp_wrapper = cudf::test::fixed_point_column_wrapper<RepType>;

  for (auto const i : {0, -1, -2, -3}) {
    auto const scale    = scale_type{i};
    auto const column   = fp_wrapper{{111, 222, 333}, scale};
    auto const out_type = static_cast<cudf::column_view>(column).type();
    auto const expected = decimalXX{scaled_integer<RepType>{666, scale}};

    auto const result =
      cudf::reduce(column, cudf::make_sum_aggregation<reduce_aggregation>(), out_type);
    auto const result_scalar = static_cast<cudf::scalar_type_t<decimalXX>*>(result.get());

    EXPECT_EQ(result_scalar->fixed_point_value(), expected);
  }
}

TYPED_TEST(FixedPointTestAllReps, FixedPointReductionSumLarge)
{
  using namespace numeric;
  using decimalXX  = TypeParam;
  using RepType    = cudf::device_storage_type_t<decimalXX>;
  using fp_wrapper = cudf::test::fixed_point_column_wrapper<RepType>;

  for (auto const i : {0, -1, -2}) {
    auto const scale          = scale_type{i};
    auto f                    = thrust::make_counting_iterator(0);
    auto const values         = std::vector<RepType>(f, f + 1000);
    auto const column         = fp_wrapper{values.cbegin(), values.cend(), scale};
    auto const out_type       = static_cast<cudf::column_view>(column).type();
    auto const expected_value = std::accumulate(values.cbegin(), values.cend(), RepType{0});
    auto const expected       = decimalXX{scaled_integer<RepType>{expected_value, scale}};

    auto const result =
      cudf::reduce(column, cudf::make_sum_aggregation<reduce_aggregation>(), out_type);
    auto const result_scalar = static_cast<cudf::scalar_type_t<decimalXX>*>(result.get());

    EXPECT_EQ(result_scalar->fixed_point_value(), expected);
  }
}

TYPED_TEST(FixedPointTestAllReps, FixedPointReductionMin)
{
  using namespace numeric;
  using decimalXX  = TypeParam;
  using RepType    = cudf::device_storage_type_t<decimalXX>;
  using fp_wrapper = cudf::test::fixed_point_column_wrapper<RepType>;

  for (auto const i : {0, -1, -2, -3}) {
    auto const scale    = scale_type{i};
    auto const ONE      = decimalXX{scaled_integer<RepType>{1, scale}};
    auto const column   = fp_wrapper{{1, 2, 3, 4}, scale};
    auto const out_type = static_cast<cudf::column_view>(column).type();

    auto const result =
      cudf::reduce(column, cudf::make_min_aggregation<reduce_aggregation>(), out_type);
    auto const result_scalar = static_cast<cudf::scalar_type_t<decimalXX>*>(result.get());

    EXPECT_EQ(result_scalar->fixed_point_value(), ONE);
  }
}

TYPED_TEST(FixedPointTestAllReps, FixedPointReductionMinLarge)
{
  using namespace numeric;
  using decimalXX  = TypeParam;
  using RepType    = cudf::device_storage_type_t<decimalXX>;
  using fp_wrapper = cudf::test::fixed_point_column_wrapper<RepType>;

  for (auto const i : {0, -1, -2, -3}) {
    auto const scale = scale_type{i};
    auto f = cudf::detail::make_counting_transform_iterator(0, [](auto e) { return e % 43; });
    auto const column   = fp_wrapper{f, f + 5000, scale};
    auto const out_type = static_cast<cudf::column_view>(column).type();
    auto const expected = decimalXX{0, scale};

    auto const result =
      cudf::reduce(column, cudf::make_min_aggregation<reduce_aggregation>(), out_type);
    auto const result_scalar = static_cast<cudf::scalar_type_t<decimalXX>*>(result.get());

    EXPECT_EQ(result_scalar->fixed_point_value(), expected);
  }
}

TYPED_TEST(FixedPointTestAllReps, FixedPointReductionMax)
{
  using namespace numeric;
  using decimalXX  = TypeParam;
  using RepType    = cudf::device_storage_type_t<decimalXX>;
  using fp_wrapper = cudf::test::fixed_point_column_wrapper<RepType>;

  for (auto const i : {0, -1, -2, -3}) {
    auto const scale    = scale_type{i};
    auto const FOUR     = decimalXX{scaled_integer<RepType>{4, scale}};
    auto const column   = fp_wrapper{{1, 2, 3, 4}, scale};
    auto const out_type = static_cast<cudf::column_view>(column).type();

    auto const result =
      cudf::reduce(column, cudf::make_max_aggregation<reduce_aggregation>(), out_type);
    auto const result_scalar = static_cast<cudf::scalar_type_t<decimalXX>*>(result.get());

    EXPECT_EQ(result_scalar->fixed_point_value(), FOUR);
  }
}

TYPED_TEST(FixedPointTestAllReps, FixedPointReductionMaxLarge)
{
  using namespace numeric;
  using decimalXX  = TypeParam;
  using RepType    = cudf::device_storage_type_t<decimalXX>;
  using fp_wrapper = cudf::test::fixed_point_column_wrapper<RepType>;

  for (auto const i : {0, -1, -2, -3}) {
    auto const scale = scale_type{i};
    auto f = cudf::detail::make_counting_transform_iterator(0, [](auto e) { return e % 43; });
    auto const column   = fp_wrapper{f, f + 5000, scale};
    auto const out_type = static_cast<cudf::column_view>(column).type();
    auto const expected = decimalXX{scaled_integer<RepType>{42, scale}};

    auto const result =
      cudf::reduce(column, cudf::make_max_aggregation<reduce_aggregation>(), out_type);
    auto const result_scalar = static_cast<cudf::scalar_type_t<decimalXX>*>(result.get());

    EXPECT_EQ(result_scalar->fixed_point_value(), expected);
  }
}

TYPED_TEST(FixedPointTestAllReps, FixedPointReductionNUnique)
{
  using namespace numeric;
  using decimalXX  = TypeParam;
  using RepType    = cudf::device_storage_type_t<decimalXX>;
  using fp_wrapper = cudf::test::fixed_point_column_wrapper<RepType>;

  for (auto const i : {0, -1, -2, -3}) {
    auto const scale    = scale_type{i};
    auto const column   = fp_wrapper{{1, 1, 2, 2, 3, 3, 4, 4}, scale};
    auto const out_type = static_cast<cudf::column_view>(column).type();

    auto const result =
      cudf::reduce(column, cudf::make_nunique_aggregation<reduce_aggregation>(), out_type);
    auto const result_scalar = static_cast<cudf::scalar_type_t<cudf::size_type>*>(result.get());

    EXPECT_EQ(result_scalar->value(), 4);
  }
}

TYPED_TEST(FixedPointTestAllReps, FixedPointReductionSumOfSquares)
{
  using namespace numeric;
  using decimalXX  = TypeParam;
  using RepType    = cudf::device_storage_type_t<decimalXX>;
  using fp_wrapper = cudf::test::fixed_point_column_wrapper<RepType>;

  for (auto const i : {0, -1, -2}) {
    auto const scale    = scale_type{i};
    auto const column   = fp_wrapper{{1, 2, 3, 4}, scale};
    auto const out_type = static_cast<cudf::column_view>(column).type();
    auto const expected = decimalXX{scaled_integer<RepType>{30, scale_type{i * 2}}};

    auto const result =
      cudf::reduce(column, cudf::make_sum_of_squares_aggregation<reduce_aggregation>(), out_type);
    auto const result_scalar = static_cast<cudf::scalar_type_t<decimalXX>*>(result.get());

    EXPECT_EQ(result_scalar->fixed_point_value(), expected);
  }
}

TYPED_TEST(FixedPointTestAllReps, FixedPointReductionMedianOddNumberOfElements)
{
  using namespace numeric;
  using decimalXX  = TypeParam;
  using RepType    = cudf::device_storage_type_t<decimalXX>;
  using fp_wrapper = cudf::test::fixed_point_column_wrapper<RepType>;

  for (auto const i : {0, -1, -2, -3, -4}) {
    auto const scale    = scale_type{i};
    auto const column   = fp_wrapper{{1, 2, 2, 3, 4}, scale};
    auto const out_type = static_cast<cudf::column_view>(column).type();
    auto const expected = decimalXX{scaled_integer<RepType>{2, scale}};

    auto const result =
      cudf::reduce(column, cudf::make_median_aggregation<reduce_aggregation>(), out_type);
    auto const result_scalar = static_cast<cudf::scalar_type_t<decimalXX>*>(result.get());

    EXPECT_EQ(result_scalar->fixed_point_value(), expected);
  }
}

TYPED_TEST(FixedPointTestAllReps, FixedPointReductionMedianEvenNumberOfElements)
{
  using namespace numeric;
  using decimalXX  = TypeParam;
  using RepType    = cudf::device_storage_type_t<decimalXX>;
  using fp_wrapper = cudf::test::fixed_point_column_wrapper<RepType>;

  for (auto const i : {0, -1, -2, -3, -4}) {
    auto const scale    = scale_type{i};
    auto const column   = fp_wrapper{{10, 20, 20, 30, 30, 40}, scale};
    auto const out_type = static_cast<cudf::column_view>(column).type();
    auto const expected = decimalXX{scaled_integer<RepType>{25, scale}};

    auto const result =
      cudf::reduce(column, cudf::make_median_aggregation<reduce_aggregation>(), out_type);
    auto const result_scalar = static_cast<cudf::scalar_type_t<decimalXX>*>(result.get());

    EXPECT_EQ(result_scalar->fixed_point_value(), expected);
  }
}

TYPED_TEST(FixedPointTestAllReps, FixedPointReductionQuantile)
{
  using namespace numeric;
  using decimalXX  = TypeParam;
  using RepType    = cudf::device_storage_type_t<decimalXX>;
  using fp_wrapper = cudf::test::fixed_point_column_wrapper<RepType>;

  for (auto const i : {0, -1, -2, -3, -4}) {
    auto const scale    = scale_type{i};
    auto const column   = fp_wrapper{{1, 2, 3, 4, 5}, scale};
    auto const out_type = static_cast<cudf::column_view>(column).type();

    for (auto const i : {0, 1, 2, 3, 4}) {
      auto const expected = decimalXX{scaled_integer<RepType>{i + 1, scale}};
      auto const result   = cudf::reduce(
        column,
        cudf::make_quantile_aggregation<reduce_aggregation>({i / 4.0}, cudf::interpolation::LINEAR),
        out_type);
      auto const result_scalar = static_cast<cudf::scalar_type_t<decimalXX>*>(result.get());
      EXPECT_EQ(result_scalar->fixed_point_value(), expected);
    }
  }
}

TYPED_TEST(FixedPointTestAllReps, FixedPointReductionNthElement)
{
  using namespace numeric;
  using decimalXX  = TypeParam;
  using RepType    = cudf::device_storage_type_t<decimalXX>;
  using fp_wrapper = cudf::test::fixed_point_column_wrapper<RepType>;

  for (auto const i : {0, -1, -2, -3, -4}) {
    auto const scale    = scale_type{i};
    auto const values   = std::vector<RepType>{4104, 42, 1729, 55};
    auto const column   = fp_wrapper{values.cbegin(), values.cend(), scale};
    auto const out_type = static_cast<cudf::column_view>(column).type();

    for (auto const i : {0, 1, 2, 3}) {
      auto const expected = decimalXX{scaled_integer<RepType>{values[i], scale}};
      auto const result   = cudf::reduce(
        column,
        cudf::make_nth_element_aggregation<reduce_aggregation>(i, cudf::null_policy::INCLUDE),
        out_type);
      auto const result_scalar = static_cast<cudf::scalar_type_t<decimalXX>*>(result.get());
      EXPECT_EQ(result_scalar->fixed_point_value(), expected);
    }
  }
}

struct Decimal128Only : public cudf::test::BaseFixture {
};

TEST_F(Decimal128Only, Decimal128ProductReduction)
{
  using namespace numeric;
  using RepType    = cudf::device_storage_type_t<decimal128>;
  using fp_wrapper = cudf::test::fixed_point_column_wrapper<RepType>;

  for (auto const i : {0, -1, -2, -3}) {
    auto const scale    = scale_type{i};
    auto const column   = fp_wrapper{{2, 2, 2, 2, 2, 2, 2, 2, 2}, scale};
    auto const expected = decimal128{scaled_integer<RepType>{512, scale_type{i * 9}}};

    auto const out_type = cudf::data_type{cudf::type_id::DECIMAL128, scale};
    auto const result =
      cudf::reduce(column, cudf::make_product_aggregation<reduce_aggregation>(), out_type);
    auto const result_scalar = static_cast<cudf::scalar_type_t<decimal128>*>(result.get());

    EXPECT_EQ(result_scalar->fixed_point_value(), expected);
  }
}

TEST_F(Decimal128Only, Decimal128ProductReduction2)
{
  using namespace numeric;
  using RepType    = cudf::device_storage_type_t<decimal128>;
  using fp_wrapper = cudf::test::fixed_point_column_wrapper<RepType>;

  for (auto const i : {0, -1, -2, -3, -4, -5, -6}) {
    auto const scale    = scale_type{i};
    auto const column   = fp_wrapper{{1, 2, 3, 4, 5, 6}, scale};
    auto const expected = decimal128{scaled_integer<RepType>{720, scale_type{i * 6}}};

    auto const out_type = cudf::data_type{cudf::type_id::DECIMAL128, scale};
    auto const result =
      cudf::reduce(column, cudf::make_product_aggregation<reduce_aggregation>(), out_type);
    auto const result_scalar = static_cast<cudf::scalar_type_t<decimal128>*>(result.get());

    EXPECT_EQ(result_scalar->fixed_point_value(), expected);
  }
}

TEST_F(Decimal128Only, Decimal128ProductReduction3)
{
  using namespace numeric;
  using RepType    = cudf::device_storage_type_t<decimal128>;
  using fp_wrapper = cudf::test::fixed_point_column_wrapper<RepType>;

  auto const values   = std::vector(127, -2);
  auto const scale    = scale_type{0};
  auto const column   = fp_wrapper{values.cbegin(), values.cend(), scale};
  auto const lowest   = cuda::std::numeric_limits<RepType>::lowest();
  auto const expected = decimal128{scaled_integer<RepType>{lowest, scale}};

  auto const out_type = cudf::data_type{cudf::type_id::DECIMAL128, scale};
  auto const result =
    cudf::reduce(column, cudf::make_product_aggregation<reduce_aggregation>(), out_type);
  auto const result_scalar = static_cast<cudf::scalar_type_t<decimal128>*>(result.get());

  EXPECT_EQ(result_scalar->fixed_point_value(), expected);
}

TYPED_TEST(ReductionTest, NthElement)
{
  using T = TypeParam;
  std::vector<int> int_values(4000);
  std::iota(int_values.begin(), int_values.end(), 0);
  std::vector<bool> host_bools(int_values.size());
  auto valid_condition = [](auto i) { return (i % 3 and i % 7); };
  std::transform(int_values.begin(), int_values.end(), host_bools.begin(), valid_condition);

  cudf::size_type valid_count = std::count(host_bools.begin(), host_bools.end(), true);
  std::vector<int> int_values_valid(valid_count);
  std::copy_if(int_values.begin(), int_values.end(), int_values_valid.begin(), valid_condition);

  std::vector<T> v           = convert_values<T>(int_values);
  std::vector<T> v_valid     = convert_values<T>(int_values_valid);
  cudf::size_type input_size = v.size();

  auto mod = [](int a, int b) { return (a % b + b) % b; };
  cudf::test::fixed_width_column_wrapper<T> col(v.begin(), v.end());
  cudf::test::fixed_width_column_wrapper<T> col_nulls = construct_null_column(v, host_bools);
  // without nulls
  for (cudf::size_type n :
       {-input_size, -input_size / 2, -2, -1, 0, 1, 2, input_size / 2, input_size - 1}) {
    auto const index         = mod(n, v.size());
    T expected_value_nonull  = v[index];
    bool const expected_null = !host_bools[index];
    this->reduction_test(
      col,
      expected_value_nonull,
      true,
      cudf::make_nth_element_aggregation<reduce_aggregation>(n, cudf::null_policy::INCLUDE));
    this->reduction_test(
      col,
      expected_value_nonull,
      true,
      cudf::make_nth_element_aggregation<reduce_aggregation>(n, cudf::null_policy::EXCLUDE));
    this->reduction_test(
      col_nulls,
      expected_value_nonull,
      true,
      cudf::make_nth_element_aggregation<reduce_aggregation>(n, cudf::null_policy::INCLUDE),
      cudf::data_type{},
      expected_null);
  }
  // valid only
  for (cudf::size_type n :
       {-valid_count, -valid_count / 2, -2, -1, 0, 1, 2, valid_count / 2, valid_count - 1}) {
    T expected_value_null = v_valid[mod(n, v_valid.size())];
    this->reduction_test(
      col_nulls,
      expected_value_null,
      true,
      cudf::make_nth_element_aggregation<reduce_aggregation>(n, cudf::null_policy::EXCLUDE));
  }
  // error cases
  for (cudf::size_type n : {-input_size - 1, input_size}) {
    this->reduction_test(
      col,
      T{},
      false,
      cudf::make_nth_element_aggregation<reduce_aggregation>(n, cudf::null_policy::INCLUDE));
    this->reduction_test(
      col_nulls,
      T{},
      false,
      cudf::make_nth_element_aggregation<reduce_aggregation>(n, cudf::null_policy::INCLUDE));
    this->reduction_test(
      col,
      T{},
      false,
      cudf::make_nth_element_aggregation<reduce_aggregation>(n, cudf::null_policy::EXCLUDE));
    this->reduction_test(
      col_nulls,
      T{},
      false,
      cudf::make_nth_element_aggregation<reduce_aggregation>(n, cudf::null_policy::EXCLUDE));
  }
}

struct DictionaryStringReductionTest : public StringReductionTest {
};

std::vector<std::string> data_list[] = {
  {"nine", "two", "five", "three", "five", "six", "two", "eight", "nine"},
};
INSTANTIATE_TEST_CASE_P(dictionary_cases,
                        DictionaryStringReductionTest,
                        testing::ValuesIn(data_list));
TEST_P(DictionaryStringReductionTest, MinMax)
{
  std::vector<std::string> host_strings(GetParam());
  cudf::data_type output_type{cudf::type_id::STRING};

  cudf::test::dictionary_column_wrapper<std::string> col(host_strings.begin(), host_strings.end());

  // MIN
  this->reduction_test(col,
                       *(std::min_element(host_strings.begin(), host_strings.end())),
                       true,
                       cudf::make_min_aggregation<reduce_aggregation>(),
                       output_type);
  // sliced
  this->reduction_test(cudf::slice(col, {1, 7}).front(),
                       *(std::min_element(host_strings.begin() + 1, host_strings.begin() + 7)),
                       true,
                       cudf::make_min_aggregation<reduce_aggregation>(),
                       output_type);
  // MAX
  this->reduction_test(col,
                       *(std::max_element(host_strings.begin(), host_strings.end())),
                       true,
                       cudf::make_max_aggregation<reduce_aggregation>(),
                       output_type);
  // sliced
  this->reduction_test(cudf::slice(col, {1, 7}).front(),
                       *(std::max_element(host_strings.begin() + 1, host_strings.begin() + 7)),
                       true,
                       cudf::make_max_aggregation<reduce_aggregation>(),
                       output_type);
}

template <typename T>
struct DictionaryAnyAllTest : public ReductionTest<bool> {
};

TYPED_TEST_SUITE(DictionaryAnyAllTest, cudf::test::NumericTypes);
TYPED_TEST(DictionaryAnyAllTest, AnyAll)
{
  using T = TypeParam;
  std::vector<int> all_values({true, true, true, true});
  std::vector<T> v_all = convert_values<T>(all_values);
  std::vector<int> none_values({false, false, false, false});
  std::vector<T> v_none = convert_values<T>(none_values);
  std::vector<int> some_values({false, true, false, true});
  std::vector<T> v_some = convert_values<T>(some_values);
  cudf::data_type output_dtype(cudf::type_id::BOOL8);

  // without nulls
  {
    cudf::test::dictionary_column_wrapper<T> all_col(v_all.begin(), v_all.end());
    this->reduction_test(
      all_col, true, true, cudf::make_any_aggregation<reduce_aggregation>(), output_dtype);
    this->reduction_test(
      all_col, true, true, cudf::make_all_aggregation<reduce_aggregation>(), output_dtype);
    cudf::test::dictionary_column_wrapper<T> none_col(v_none.begin(), v_none.end());
    this->reduction_test(
      none_col, false, true, cudf::make_any_aggregation<reduce_aggregation>(), output_dtype);
    this->reduction_test(
      none_col, false, true, cudf::make_all_aggregation<reduce_aggregation>(), output_dtype);
    cudf::test::dictionary_column_wrapper<T> some_col(v_some.begin(), v_some.end());
    this->reduction_test(
      some_col, true, true, cudf::make_any_aggregation<reduce_aggregation>(), output_dtype);
    this->reduction_test(
      some_col, false, true, cudf::make_all_aggregation<reduce_aggregation>(), output_dtype);
    // sliced test
    this->reduction_test(cudf::slice(some_col, {1, 3}).front(),
                         true,
                         true,
                         cudf::make_any_aggregation<reduce_aggregation>(),
                         output_dtype);
    this->reduction_test(cudf::slice(some_col, {1, 2}).front(),
                         true,
                         true,
                         cudf::make_all_aggregation<reduce_aggregation>(),
                         output_dtype);
  }
  // with nulls
  {
    std::vector<bool> valid({1, 1, 0, 1});
    cudf::test::dictionary_column_wrapper<T> all_col(v_all.begin(), v_all.end(), valid.begin());
    this->reduction_test(
      all_col, true, true, cudf::make_any_aggregation<reduce_aggregation>(), output_dtype);
    this->reduction_test(
      all_col, true, true, cudf::make_all_aggregation<reduce_aggregation>(), output_dtype);
    cudf::test::dictionary_column_wrapper<T> none_col(v_none.begin(), v_none.end(), valid.begin());
    this->reduction_test(
      none_col, false, true, cudf::make_any_aggregation<reduce_aggregation>(), output_dtype);
    this->reduction_test(
      none_col, false, true, cudf::make_all_aggregation<reduce_aggregation>(), output_dtype);
    cudf::test::dictionary_column_wrapper<T> some_col(v_some.begin(), v_some.end(), valid.begin());
    this->reduction_test(
      some_col, true, true, cudf::make_any_aggregation<reduce_aggregation>(), output_dtype);
    this->reduction_test(
      some_col, false, true, cudf::make_all_aggregation<reduce_aggregation>(), output_dtype);
    // sliced test
    this->reduction_test(cudf::slice(some_col, {0, 3}).front(),
                         true,
                         true,
                         cudf::make_any_aggregation<reduce_aggregation>(),
                         output_dtype);
    this->reduction_test(cudf::slice(some_col, {1, 4}).front(),
                         true,
                         true,
                         cudf::make_all_aggregation<reduce_aggregation>(),
                         output_dtype);
  }
}

template <typename T>
struct DictionaryReductionTest : public ReductionTest<T> {
};

using DictionaryTypes = cudf::test::Types<int16_t, uint32_t, float, double>;
TYPED_TEST_SUITE(DictionaryReductionTest, DictionaryTypes);
TYPED_TEST(DictionaryReductionTest, Sum)
{
  using T = TypeParam;
  std::vector<int> int_values({6, -14, 13, 64, 0, -13, -20, 45});
  std::vector<T> v = convert_values<T>(int_values);
  cudf::data_type output_type{cudf::type_to_id<T>()};

  cudf::test::dictionary_column_wrapper<T> col(v.begin(), v.end());

  T expected_value = std::accumulate(v.begin(), v.end(), T{0});
  this->reduction_test(col,
                       expected_value,
                       this->ret_non_arithmetic,
                       cudf::make_sum_aggregation<reduce_aggregation>(),
                       output_type);

  // test with nulls
  std::vector<bool> validity({1, 1, 0, 0, 1, 1, 1, 1});
  cudf::test::dictionary_column_wrapper<T> col_nulls(v.begin(), v.end(), validity.begin());
  expected_value = [v, validity] {
    auto const r = replace_nulls(v, validity, T{0});
    return std::accumulate(r.begin(), r.end(), T{0});
  }();
  this->reduction_test(col_nulls,
                       expected_value,
                       this->ret_non_arithmetic,
                       cudf::make_sum_aggregation<reduce_aggregation>(),
                       output_type);
}

TYPED_TEST(DictionaryReductionTest, Product)
{
  using T = TypeParam;
  std::vector<int> int_values({5, -1, 1, 0, 3, 2, 4});
  std::vector<TypeParam> v = convert_values<TypeParam>(int_values);
  cudf::data_type output_type{cudf::type_to_id<T>()};

  auto calc_prod = [](std::vector<T> const& v) {
    return std::accumulate(v.cbegin(), v.cend(), T{1}, [](T acc, T i) { return acc * i; });
  };

  // test without nulls
  cudf::test::dictionary_column_wrapper<T> col(v.begin(), v.end());

  this->reduction_test(col,
                       calc_prod(v),  // expected result
                       this->ret_non_arithmetic,
                       cudf::make_product_aggregation<reduce_aggregation>(),
                       output_type);

  // test with nulls
  std::vector<bool> validity({1, 1, 0, 0, 1, 1, 1});
  cudf::test::dictionary_column_wrapper<T> col_nulls(v.begin(), v.end(), validity.begin());

  this->reduction_test(col_nulls,
                       calc_prod(replace_nulls(v, validity, T{1})),  // expected
                       this->ret_non_arithmetic,
                       cudf::make_product_aggregation<reduce_aggregation>(),
                       output_type);
}

TYPED_TEST(DictionaryReductionTest, SumOfSquare)
{
  using T = TypeParam;
  std::vector<int> int_values({-3, 2, 1, 0, 5, -3, -2});
  std::vector<T> v = convert_values<T>(int_values);
  cudf::data_type output_type{cudf::type_to_id<T>()};

  auto calc_reduction = [](std::vector<T> const& v) {
    return std::accumulate(v.cbegin(), v.cend(), T{0}, [](T acc, T i) { return acc + i * i; });
  };

  // test without nulls
  cudf::test::dictionary_column_wrapper<T> col(v.begin(), v.end());

  this->reduction_test(col,
                       calc_reduction(v),
                       this->ret_non_arithmetic,
                       cudf::make_sum_of_squares_aggregation<reduce_aggregation>(),
                       output_type);

  // test with nulls
  std::vector<bool> validity({1, 1, 0, 0, 1, 1, 1, 1});
  cudf::test::dictionary_column_wrapper<T> col_nulls(v.begin(), v.end(), validity.begin());

  this->reduction_test(col_nulls,
                       calc_reduction(replace_nulls(v, validity, T{0})),  // expected
                       this->ret_non_arithmetic,
                       cudf::make_sum_of_squares_aggregation<reduce_aggregation>(),
                       output_type);
}

TYPED_TEST(DictionaryReductionTest, Mean)
{
  using T = TypeParam;
  std::vector<int> int_values({-3, 2, 1, 0, 5, -3, -2, 28});
  std::vector<T> v = convert_values<T>(int_values);
  cudf::data_type output_type{cudf::type_to_id<double>()};

  auto calc_mean = [](std::vector<T> const& v, cudf::size_type valid_count) {
    double sum = std::accumulate(v.cbegin(), v.cend(), double{0});
    return sum / valid_count;
  };

  // test without nulls
  cudf::test::dictionary_column_wrapper<T> col(v.begin(), v.end());

  this->reduction_test(col,
                       calc_mean(v, v.size()),  // expected_value,
                       true,
                       cudf::make_mean_aggregation<reduce_aggregation>(),
                       output_type);

  // test with nulls
  std::vector<bool> validity({1, 1, 0, 1, 1, 1, 0, 1});
  cudf::test::dictionary_column_wrapper<T> col_nulls(v.begin(), v.end(), validity.begin());

  cudf::size_type valid_count = std::count(validity.begin(), validity.end(), true);
  this->reduction_test(col_nulls,
                       calc_mean(replace_nulls(v, validity, T{0}), valid_count),
                       true,
                       cudf::make_mean_aggregation<reduce_aggregation>(),
                       output_type);
}

#ifdef NDEBUG
TYPED_TEST(DictionaryReductionTest, VarStd)
#else
TYPED_TEST(DictionaryReductionTest, DISABLED_VarStd)
#endif
{
  using T = TypeParam;
  std::vector<int> int_values({-3, 2, 1, 0, 5, -3, -2, 28});
  std::vector<T> v = convert_values<T>(int_values);
  cudf::data_type output_type{cudf::type_to_id<double>()};

  auto calc_var = [](std::vector<T> const& v, cudf::size_type valid_count) {
    double mean = std::accumulate(v.cbegin(), v.cend(), double{0});
    mean /= valid_count;
    double sum_of_sq = std::accumulate(
      v.cbegin(), v.cend(), double{0}, [](double acc, TypeParam i) { return acc + i * i; });
    cudf::size_type ddof = 1;
    auto const div       = valid_count - ddof;
    double var           = sum_of_sq / div - ((mean * mean) * valid_count) / div;
    return var;
  };

  // test without nulls
  cudf::test::dictionary_column_wrapper<T> col(v.begin(), v.end());

  double var   = calc_var(v, v.size());
  double std   = std::sqrt(var);
  auto var_agg = cudf::make_variance_aggregation<reduce_aggregation>(/*ddof =*/1);
  auto std_agg = cudf::make_std_aggregation<reduce_aggregation>(/*ddof =*/1);

  this->reduction_test(col, var, true, var_agg, output_type);
  this->reduction_test(col, std, true, std_agg, output_type);

  // test with nulls
  std::vector<bool> validity({1, 1, 0, 1, 1, 1, 0, 1});
  cudf::test::dictionary_column_wrapper<T> col_nulls(v.begin(), v.end(), validity.begin());

  cudf::size_type valid_count = std::count(validity.begin(), validity.end(), true);

  double var_nulls = calc_var(replace_nulls(v, validity, T{0}), valid_count);
  double std_nulls = std::sqrt(var_nulls);

  this->reduction_test(col_nulls, var_nulls, true, var_agg, output_type);
  this->reduction_test(col_nulls, std_nulls, true, std_agg, output_type);
}

TYPED_TEST(DictionaryReductionTest, NthElement)
{
  using T = TypeParam;
  std::vector<int> int_values({-3, 2, 1, 0, 5, -3, -2, 28});
  std::vector<T> v = convert_values<T>(int_values);
  cudf::data_type output_type{cudf::type_to_id<T>()};

  // test without nulls
  cudf::test::dictionary_column_wrapper<T> col(v.begin(), v.end());
  cudf::size_type n = 5;
  this->reduction_test(
    col,
    v[n],  // expected_value,
    true,
    cudf::make_nth_element_aggregation<reduce_aggregation>(n, cudf::null_policy::INCLUDE),
    output_type);

  // test with nulls
  std::vector<bool> validity({1, 1, 0, 1, 1, 1, 0, 1});
  cudf::test::dictionary_column_wrapper<T> col_nulls(v.begin(), v.end(), validity.begin());

  this->reduction_test(
    col_nulls,
    v[n],  // expected_value,
    true,
    cudf::make_nth_element_aggregation<reduce_aggregation>(n, cudf::null_policy::INCLUDE),
    output_type);
  this->reduction_test(
    col_nulls,
    v[2],  // null element
    true,
    cudf::make_nth_element_aggregation<reduce_aggregation>(2, cudf::null_policy::INCLUDE),
    output_type,
    true);
}

TYPED_TEST(DictionaryReductionTest, UniqueCount)
{
  using T = TypeParam;
  std::vector<int> int_values({1, -3, 1, 2, 0, 2, -4, 45});  // 6 unique values
  std::vector<T> v = convert_values<T>(int_values);
  cudf::data_type output_type{cudf::type_to_id<cudf::size_type>()};

  // test without nulls
  cudf::test::dictionary_column_wrapper<T> col(v.begin(), v.end());
  this->reduction_test(
    col,
    6,
    this->ret_non_arithmetic,
    cudf::make_nunique_aggregation<reduce_aggregation>(cudf::null_policy::INCLUDE),
    output_type);

  // test with nulls
  std::vector<bool> validity({1, 1, 1, 0, 1, 1, 1, 1});
  cudf::test::dictionary_column_wrapper<T> col_nulls(v.begin(), v.end(), validity.begin());

  this->reduction_test(
    col_nulls,
    7,
    this->ret_non_arithmetic,
    cudf::make_nunique_aggregation<reduce_aggregation>(cudf::null_policy::INCLUDE),
    output_type);
  this->reduction_test(
    col_nulls,
    6,
    this->ret_non_arithmetic,
    cudf::make_nunique_aggregation<reduce_aggregation>(cudf::null_policy::EXCLUDE),
    output_type);
}

TYPED_TEST(DictionaryReductionTest, Median)
{
  using T = TypeParam;
  std::vector<int> int_values({6, -14, 13, 64, 0, -13, -20, 45});
  std::vector<T> v = convert_values<T>(int_values);
  cudf::data_type output_type{cudf::type_to_id<double>()};

  // test without nulls
  cudf::test::dictionary_column_wrapper<T> col(v.begin(), v.end());
  this->reduction_test(col,
                       (std::is_signed_v<T>) ? 3.0 : 13.5,
                       this->ret_non_arithmetic,
                       cudf::make_median_aggregation<reduce_aggregation>(),
                       output_type);

  // test with nulls
  std::vector<bool> validity({1, 1, 1, 0, 1, 1, 1, 1});
  cudf::test::dictionary_column_wrapper<T> col_nulls(v.begin(), v.end(), validity.begin());
  this->reduction_test(col_nulls,
                       (std::is_signed_v<T>) ? 0.0 : 13.0,
                       this->ret_non_arithmetic,
                       cudf::make_median_aggregation<reduce_aggregation>(),
                       output_type);
}

TYPED_TEST(DictionaryReductionTest, Quantile)
{
  using T = TypeParam;
  std::vector<int> int_values({6, -14, 13, 64, 0, -13, -20, 45});
  std::vector<T> v = convert_values<T>(int_values);
  cudf::interpolation interp{cudf::interpolation::LINEAR};
  cudf::data_type output_type{cudf::type_to_id<double>()};

  // test without nulls
  cudf::test::dictionary_column_wrapper<T> col(v.begin(), v.end());
  double expected_value = std::is_same_v<T, bool> || std::is_unsigned_v<T> ? 0.0 : -20.0;
  this->reduction_test(col,
                       expected_value,
                       this->ret_non_arithmetic,
                       cudf::make_quantile_aggregation<reduce_aggregation>({0.0}, interp),
                       output_type);
  this->reduction_test(col,
                       64.0,
                       this->ret_non_arithmetic,
                       cudf::make_quantile_aggregation<reduce_aggregation>({1.0}, interp),
                       output_type);

  // test with nulls
  std::vector<bool> validity({1, 1, 1, 0, 1, 1, 1, 1});
  cudf::test::dictionary_column_wrapper<T> col_nulls(v.begin(), v.end(), validity.begin());

  this->reduction_test(col_nulls,
                       expected_value,
                       this->ret_non_arithmetic,
                       cudf::make_quantile_aggregation<reduce_aggregation>({0}, interp),
                       output_type);
  this->reduction_test(col_nulls,
                       45.0,
                       this->ret_non_arithmetic,
                       cudf::make_quantile_aggregation<reduce_aggregation>({1}, interp),
                       output_type);
}

struct ListReductionTest : public cudf::test::BaseFixture {
  void reduction_test(cudf::column_view const& input_data,
                      cudf::column_view const& expected_value,
                      bool succeeded_condition,
                      bool is_valid,
                      std::unique_ptr<reduce_aggregation> const& agg)
  {
    auto statement = [&]() {
      std::unique_ptr<cudf::scalar> result =
        cudf::reduce(input_data, agg, cudf::data_type(cudf::type_id::LIST));
      auto list_result = dynamic_cast<cudf::list_scalar*>(result.get());
      EXPECT_EQ(is_valid, list_result->is_valid());
      if (is_valid) {
        CUDF_TEST_EXPECT_COLUMNS_EQUAL(expected_value, list_result->view());
      } else {
        CUDF_TEST_EXPECT_COLUMNS_EQUIVALENT(expected_value, list_result->view());
      }
    };

    if (succeeded_condition) {
      CUDF_EXPECT_NO_THROW(statement());
    } else {
      EXPECT_ANY_THROW(statement());
    }
  }
};

TEST_F(ListReductionTest, ListReductionNthElement)
{
  using LCW        = cudf::test::lists_column_wrapper<int>;
  using ElementCol = cudf::test::fixed_width_column_wrapper<int>;

  // test without nulls
  LCW col{{-3}, {2, 1}, {0, 5, -3}, {-2}, {}, {28}};
  this->reduction_test(
    col,
    ElementCol{0, 5, -3},  // expected_value,
    true,
    true,
    cudf::make_nth_element_aggregation<reduce_aggregation>(2, cudf::null_policy::INCLUDE));

  // test with null-exclude
  std::vector<bool> validity{1, 0, 0, 1, 1, 0};
  LCW col_nulls({{-3}, {2, 1}, {0, 5, -3}, {-2}, {}, {28}}, validity.begin());
  this->reduction_test(
    col_nulls,
    ElementCol{-2},  // expected_value,
    true,
    true,
    cudf::make_nth_element_aggregation<reduce_aggregation>(1, cudf::null_policy::EXCLUDE));

  // test with null-include
  this->reduction_test(
    col_nulls,
    ElementCol{},  // expected_value,
    true,
    false,
    cudf::make_nth_element_aggregation<reduce_aggregation>(1, cudf::null_policy::INCLUDE));
}

TEST_F(ListReductionTest, NestedListReductionNthElement)
{
  using LCW = cudf::test::lists_column_wrapper<int>;

  // test without nulls
  auto validity    = std::vector<bool>{1, 0, 0, 1, 1};
  auto nested_list = LCW(
    {{LCW{}, LCW{2, 3, 4}}, {}, {LCW{5}, LCW{6}, LCW{7, 8}}, {LCW{9, 10}}, {LCW{11}, LCW{12, 13}}},
    validity.begin());
  this->reduction_test(
    nested_list,
    LCW{{}, {2, 3, 4}},  // expected_value,
    true,
    true,
    cudf::make_nth_element_aggregation<reduce_aggregation>(0, cudf::null_policy::INCLUDE));

  // test with null-include
  this->reduction_test(
    nested_list,
    LCW{},  // expected_value,
    true,
    false,
    cudf::make_nth_element_aggregation<reduce_aggregation>(2, cudf::null_policy::INCLUDE));

  // test with null-exclude
  this->reduction_test(
    nested_list,
    LCW{{11}, {12, 13}},  // expected_value,
    true,
    true,
    cudf::make_nth_element_aggregation<reduce_aggregation>(2, cudf::null_policy::EXCLUDE));
}

TEST_F(ListReductionTest, NonValidListReductionNthElement)
{
  using LCW        = cudf::test::lists_column_wrapper<int>;
  using ElementCol = cudf::test::fixed_width_column_wrapper<int>;

  // test against col.size() <= col.null_count()
  std::vector<bool> validity{0};
  this->reduction_test(
    LCW{{{1, 2}}, validity.begin()},
    ElementCol{},  // expected_value,
    true,
    false,
    cudf::make_nth_element_aggregation<reduce_aggregation>(0, cudf::null_policy::INCLUDE));

  // test against empty input
  this->reduction_test(
    LCW{},
    ElementCol{},  // expected_value,
    true,
    false,
    cudf::make_nth_element_aggregation<reduce_aggregation>(0, cudf::null_policy::INCLUDE));
}

struct StructReductionTest : public cudf::test::BaseFixture {
  using SCW = cudf::test::structs_column_wrapper;

  void reduction_test(cudf::column_view const& struct_column,
                      cudf::table_view const& expected_value,
                      bool succeeded_condition,
                      bool is_valid,
                      std::unique_ptr<reduce_aggregation> const& agg)
  {
    auto statement = [&]() {
      std::unique_ptr<cudf::scalar> result =
        cudf::reduce(struct_column, agg, cudf::data_type(cudf::type_id::STRUCT));
      auto struct_result = dynamic_cast<cudf::struct_scalar*>(result.get());
      EXPECT_EQ(is_valid, struct_result->is_valid());
      if (is_valid) { CUDF_TEST_EXPECT_TABLES_EQUIVALENT(expected_value, struct_result->view()); }
    };

    if (succeeded_condition) {
      CUDF_EXPECT_NO_THROW(statement());
    } else {
      EXPECT_ANY_THROW(statement());
    }
  }
};

TEST_F(StructReductionTest, StructReductionNthElement)
{
  using ICW = cudf::test::fixed_width_column_wrapper<int>;

  // test without nulls
  auto child0 = *ICW{-3, 2, 1, 0, 5, -3, -2, 28}.release();
  auto child1 = *ICW{0, 1, 2, 3, 4, 5, 6, 7}.release();
  auto child2 =
    *ICW{{-10, 10, -100, 100, -1000, 1000, -10000, 10000}, {1, 0, 0, 1, 1, 1, 0, 1}}.release();
  std::vector<std::unique_ptr<cudf::column>> input_vector;
  input_vector.push_back(std::make_unique<cudf::column>(child0));
  input_vector.push_back(std::make_unique<cudf::column>(child1));
  input_vector.push_back(std::make_unique<cudf::column>(child2));
  auto struct_col  = SCW(std::move(input_vector));
  auto result_col0 = ICW{1};
  auto result_col1 = ICW{2};
  auto result_col2 = ICW{{0}, {0}};
  this->reduction_test(
    struct_col,
    cudf::table_view{{result_col0, result_col1, result_col2}},  // expected_value,
    true,
    true,
    cudf::make_nth_element_aggregation<reduce_aggregation>(2, cudf::null_policy::INCLUDE));

  // test with null-include
  std::vector<bool> validity{1, 1, 1, 0, 1, 0, 0, 1};
  input_vector.clear();
  input_vector.push_back(std::make_unique<cudf::column>(child0));
  input_vector.push_back(std::make_unique<cudf::column>(child1));
  input_vector.push_back(std::make_unique<cudf::column>(child2));
  struct_col  = SCW(std::move(input_vector), validity);
  result_col0 = ICW{{0}, {0}};
  result_col1 = ICW{{0}, {0}};
  result_col2 = ICW{{0}, {0}};
  this->reduction_test(
    struct_col,
    cudf::table_view{{result_col0, result_col1, result_col2}},  // expected_value,
    true,
    false,
    cudf::make_nth_element_aggregation<reduce_aggregation>(6, cudf::null_policy::INCLUDE));

  // test with null-exclude
  result_col0 = ICW{{28}, {1}};
  result_col1 = ICW{{7}, {1}};
  result_col2 = ICW{{10000}, {1}};
  this->reduction_test(
    struct_col,
    cudf::table_view{{result_col0, result_col1, result_col2}},  // expected_value,
    true,
    true,
    cudf::make_nth_element_aggregation<reduce_aggregation>(4, cudf::null_policy::EXCLUDE));
}

TEST_F(StructReductionTest, NestedStructReductionNthElement)
{
  using ICW = cudf::test::fixed_width_column_wrapper<int>;
  using LCW = cudf::test::lists_column_wrapper<int>;

  auto int_col0      = ICW{-4, -3, -2, -1, 0};
  auto struct_col0   = SCW({int_col0}, std::vector<bool>{1, 0, 0, 1, 1});
  auto int_col1      = ICW{0, 1, 2, 3, 4};
  auto list_col      = LCW{{0}, {}, {1, 2}, {3}, {4}};
  auto struct_col1   = SCW({struct_col0, int_col1, list_col}, std::vector<bool>{1, 1, 1, 0, 1});
  auto result_child0 = ICW{0};
  auto result_col0   = SCW({result_child0}, std::vector<bool>{0});
  auto result_col1   = ICW{{1}, {1}};
  auto result_col2   = LCW({LCW{}}, std::vector<bool>{1}.begin());
  // test without nulls
  this->reduction_test(
    struct_col1,
    cudf::table_view{{result_col0, result_col1, result_col2}},  // expected_value,
    true,
    true,
    cudf::make_nth_element_aggregation<reduce_aggregation>(1, cudf::null_policy::INCLUDE));

  // test with null-include
  result_child0 = ICW{0};
  result_col0   = SCW({result_child0}, std::vector<bool>{0});
  result_col1   = ICW{{0}, {0}};
  result_col2   = LCW({LCW{3}}, std::vector<bool>{0}.begin());
  this->reduction_test(
    struct_col1,
    cudf::table_view{{result_col0, result_col1, result_col2}},  // expected_value,
    true,
    false,
    cudf::make_nth_element_aggregation<reduce_aggregation>(3, cudf::null_policy::INCLUDE));

  // test with null-exclude
  result_child0 = ICW{0};
  result_col0   = SCW({result_child0}, std::vector<bool>{1});
  result_col1   = ICW{{4}, {1}};
  result_col2   = LCW({LCW{4}}, std::vector<bool>{1}.begin());
  this->reduction_test(
    struct_col1,
    cudf::table_view{{result_col0, result_col1, result_col2}},  // expected_value,
    true,
    true,
    cudf::make_nth_element_aggregation<reduce_aggregation>(3, cudf::null_policy::EXCLUDE));
}

TEST_F(StructReductionTest, NonValidStructReductionNthElement)
{
  using ICW = cudf::test::fixed_width_column_wrapper<int>;

  // test against col.size() <= col.null_count()
  auto child0     = ICW{-3, 3};
  auto child1     = ICW{0, 0};
  auto child2     = ICW{{-10, 10}, {0, 1}};
  auto struct_col = SCW{{child0, child1, child2}, {0, 0}};
  auto ret_col0   = ICW{{0}, {0}};
  auto ret_col1   = ICW{{0}, {0}};
  auto ret_col2   = ICW{{0}, {0}};
  this->reduction_test(
    struct_col,
    cudf::table_view{{ret_col0, ret_col1, ret_col2}},  // expected_value,
    true,
    false,
    cudf::make_nth_element_aggregation<reduce_aggregation>(0, cudf::null_policy::INCLUDE));

  // test against empty input (would fail because we can not create empty struct scalar)
  child0     = ICW{};
  child1     = ICW{};
  child2     = ICW{};
  struct_col = SCW{{child0, child1, child2}};
  ret_col0   = ICW{};
  ret_col1   = ICW{};
  ret_col2   = ICW{};
  this->reduction_test(
    struct_col,
    cudf::table_view{{ret_col0, ret_col1, ret_col2}},  // expected_value,
    false,
    false,
    cudf::make_nth_element_aggregation<reduce_aggregation>(0, cudf::null_policy::INCLUDE));
}

TEST_F(StructReductionTest, StructReductionMinMaxNoNull)
{
  using INTS_CW    = cudf::test::fixed_width_column_wrapper<int>;
  using STRINGS_CW = cudf::test::strings_column_wrapper;
  using STRUCTS_CW = cudf::test::structs_column_wrapper;

  auto const input = [] {
    auto child1 = STRINGS_CW{"año", "bit", "₹1", "aaa", "zit", "bat", "aab", "$1", "€1", "wut"};
    auto child2 = INTS_CW{1, 2, 3, 4, 5, 6, 7, 8, 9, 10};
    return STRUCTS_CW{{child1, child2}};
  }();

  {
    auto const expected_child1 = STRINGS_CW{"$1"};
    auto const expected_child2 = INTS_CW{8};
    this->reduction_test(input,
                         cudf::table_view{{expected_child1, expected_child2}},
                         true,
                         true,
                         cudf::make_min_aggregation<reduce_aggregation>());
  }

  {
    auto const expected_child1 = STRINGS_CW{"₹1"};
    auto const expected_child2 = INTS_CW{3};
    this->reduction_test(input,
                         cudf::table_view{{expected_child1, expected_child2}},
                         true,
                         true,
                         cudf::make_max_aggregation<reduce_aggregation>());
  }
}

TEST_F(StructReductionTest, StructReductionMinMaxSlicedInput)
{
  using INTS_CW    = cudf::test::fixed_width_column_wrapper<int>;
  using STRINGS_CW = cudf::test::strings_column_wrapper;
  using STRUCTS_CW = cudf::test::structs_column_wrapper;
  constexpr int32_t dont_care{1};

  auto const input_original = [] {
    auto child1 = STRINGS_CW{"$dont_care",
                             "$dont_care",
                             "año",
                             "bit",
                             "₹1",
                             "aaa",
                             "zit",
                             "bat",
                             "aab",
                             "$1",
                             "€1",
                             "wut",
                             "₹dont_care"};
    auto child2 = INTS_CW{dont_care, dont_care, 1, 2, 3, 4, 5, 6, 7, 8, 9, 10, dont_care};
    return STRUCTS_CW{{child1, child2}};
  }();

  auto const input = cudf::slice(input_original, {2, 12})[0];

  {
    auto const expected_child1 = STRINGS_CW{"$1"};
    auto const expected_child2 = INTS_CW{8};
    this->reduction_test(input,
                         cudf::table_view{{expected_child1, expected_child2}},
                         true,
                         true,
                         cudf::make_min_aggregation<reduce_aggregation>());
  }

  {
    auto const expected_child1 = STRINGS_CW{"₹1"};
    auto const expected_child2 = INTS_CW{3};
    this->reduction_test(input,
                         cudf::table_view{{expected_child1, expected_child2}},
                         true,
                         true,
                         cudf::make_max_aggregation<reduce_aggregation>());
  }
}

TEST_F(StructReductionTest, StructReductionMinMaxWithNulls)
{
  using INTS_CW    = cudf::test::fixed_width_column_wrapper<int>;
  using STRINGS_CW = cudf::test::strings_column_wrapper;
  using STRUCTS_CW = cudf::test::structs_column_wrapper;
  using cudf::test::iterators::null_at;
  using cudf::test::iterators::nulls_at;

  // `null` means null at child column.
  // `NULL` means null at parent column.
  auto const input = [] {
    auto child1 = STRINGS_CW{{"año",
                              "bit",
                              "₹1" /*null*/,
                              "aaa" /*NULL*/,
                              "zit",
                              "bat",
                              "aab",
                              "$1" /*null*/,
                              "€1" /*NULL*/,
                              "wut"},
                             nulls_at({2, 7})};
    auto child2 = INTS_CW{{1, 2, 3 /*null*/, 4 /*NULL*/, 5, 6, 7, 8 /*null*/, 9 /*NULL*/, 10},
                          nulls_at({2, 7})};
    return STRUCTS_CW{{child1, child2}, nulls_at({3, 8})};
  }();

  {
    // In the structs column, the min struct is {null, null}.
    auto const expected_child1 = STRINGS_CW{{""}, null_at(0)};
    auto const expected_child2 = INTS_CW{{8}, null_at(0)};
    this->reduction_test(input,
                         cudf::table_view{{expected_child1, expected_child2}},
                         true,
                         true,
                         cudf::make_min_aggregation<reduce_aggregation>());
  }

  {
    auto const expected_child1 = STRINGS_CW{"zit"};
    auto const expected_child2 = INTS_CW{5};
    this->reduction_test(input,
                         cudf::table_view{{expected_child1, expected_child2}},
                         true,
                         true,
                         cudf::make_max_aggregation<reduce_aggregation>());
  }
}

CUDF_TEST_PROGRAM_MAIN()<|MERGE_RESOLUTION|>--- conflicted
+++ resolved
@@ -1049,17 +1049,9 @@
 
   // test without nulls
   cudf::test::fixed_width_column_wrapper<T> col(v.begin(), v.end());
-<<<<<<< HEAD
-  double expected_value0 = std::is_same_v<T, bool> || std::is_unsigned<T>::value ? v[4] : v[6];
-  this->reduction_test(col,
-                       expected_value0,
-                       this->ret_non_arithmetic,
-                       cudf::make_quantile_aggregation<reduce_aggregation>({0.0}, interp));
-=======
   double expected_value0 = std::is_same_v<T, bool> || std::is_unsigned_v<T> ? v[4] : v[6];
   this->reduction_test(
-    col, expected_value0, this->ret_non_arithmetic, cudf::make_quantile_aggregation({0.0}, interp));
->>>>>>> 2a2e3f0a
+    col, expected_value0, this->ret_non_arithmetic, cudf::make_quantile_aggregation<reduce_aggregation>({0.0}, interp));
   double expected_value1 = v[3];
   this->reduction_test(col,
                        expected_value1,
