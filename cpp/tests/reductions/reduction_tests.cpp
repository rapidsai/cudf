/*
 * Copyright (c) 2019-2022, NVIDIA CORPORATION.
 *
 * Licensed under the Apache License, Version 2.0 (the "License");
 * you may not use this file except in compliance with the License.
 * You may obtain a copy of the License at
 *
 *     http://www.apache.org/licenses/LICENSE-2.0
 *
 * Unless required by applicable law or agreed to in writing, software
 * distributed under the License is distributed on an "AS IS" BASIS,
 * WITHOUT WARRANTIES OR CONDITIONS OF ANY KIND, either express or implied.
 * See the License for the specific language governing permissions and
 * limitations under the License.
 */

#include <cudf_test/base_fixture.hpp>
#include <cudf_test/column_wrapper.hpp>
#include <cudf_test/iterator_utilities.hpp>
#include <cudf_test/table_utilities.hpp>
#include <cudf_test/type_lists.hpp>

#include <cudf/copying.hpp>
#include <cudf/detail/aggregation/aggregation.hpp>
#include <cudf/detail/iterator.cuh>
#include <cudf/dictionary/encode.hpp>
#include <cudf/fixed_point/fixed_point.hpp>
#include <cudf/reduction.hpp>
#include <cudf/scalar/scalar.hpp>
#include <cudf/types.hpp>
#include <cudf/wrappers/timestamps.hpp>

#include <thrust/iterator/counting_iterator.h>

#include <iostream>
#include <vector>

using aggregation        = cudf::aggregation;
using reduce_aggregation = cudf::reduce_aggregation;

template <typename T>
typename std::enable_if<!cudf::is_timestamp_t<T>::value, std::vector<T>>::type convert_values(
  std::vector<int> const& int_values)
{
  std::vector<T> v(int_values.size());
  std::transform(int_values.begin(), int_values.end(), v.begin(), [](int x) {
    if (std::is_unsigned_v<T>) x = std::abs(x);
    return static_cast<T>(x);
  });
  return v;
}

template <typename T>
typename std::enable_if<cudf::is_timestamp_t<T>::value, std::vector<T>>::type convert_values(
  std::vector<int> const& int_values)
{
  std::vector<T> v(int_values.size());
  std::transform(int_values.begin(), int_values.end(), v.begin(), [](int x) {
    if (std::is_unsigned_v<T>) x = std::abs(x);
    return T{typename T::duration(x)};
  });
  return v;
}

template <typename T>
cudf::test::fixed_width_column_wrapper<T> construct_null_column(std::vector<T> const& values,
                                                                std::vector<bool> const& bools)
{
  if (values.size() > bools.size()) { throw std::logic_error("input vector size mismatch."); }
  return cudf::test::fixed_width_column_wrapper<T>(values.begin(), values.end(), bools.begin());
}

template <typename T>
std::vector<T> replace_nulls(std::vector<T> const& values,
                             std::vector<bool> const& bools,
                             T identity)
{
  std::vector<T> v(values.size());
  std::transform(values.begin(), values.end(), bools.begin(), v.begin(), [identity](T x, bool b) {
    return (b) ? x : identity;
  });
  return v;
}

// ------------------------------------------------------------------------

// This is the main test feature
template <typename T>
struct ReductionTest : public cudf::test::BaseFixture {
  // Sum/Prod/SumOfSquare never support non arithmetics
  static constexpr bool ret_non_arithmetic =
    (std::is_arithmetic_v<T> || std::is_same_v<T, bool>) ? true : false;

  ReductionTest() {}

  ~ReductionTest() {}

  template <typename T_out>
  void reduction_test(const cudf::column_view underlying_column,
                      T_out expected_value,
                      bool succeeded_condition,
                      std::unique_ptr<reduce_aggregation> const& agg,
                      cudf::data_type output_dtype = cudf::data_type{},
                      bool expected_null           = false)
  {
    if (cudf::data_type{} == output_dtype) output_dtype = underlying_column.type();

    auto statement = [&]() {
      std::unique_ptr<cudf::scalar> result = cudf::reduce(underlying_column, agg, output_dtype);
      using ScalarType                     = cudf::scalar_type_t<T_out>;
      auto result1                         = static_cast<ScalarType*>(result.get());
      EXPECT_EQ(expected_null, !result1->is_valid());
      if (result1->is_valid()) { EXPECT_EQ(expected_value, T_out{result1->value()}); }
    };

    if (succeeded_condition) {
      CUDF_EXPECT_NO_THROW(statement());
    } else {
      EXPECT_ANY_THROW(statement());
    }
  }
};

template <typename T>
struct MinMaxReductionTest : public ReductionTest<T> {
};

using MinMaxTypes = cudf::test::AllTypes;
TYPED_TEST_SUITE(MinMaxReductionTest, MinMaxTypes);

// ------------------------------------------------------------------------
TYPED_TEST(MinMaxReductionTest, MinMax)
{
  using T = TypeParam;
  std::vector<int> int_values({5, 0, -120, -111, 0, 64, 63, 99, 123, -16});
  std::vector<bool> host_bools({1, 1, 0, 1, 1, 1, 0, 1, 0, 1});
  std::vector<bool> all_null({0, 0, 0, 0, 0, 0, 0, 0, 0, 0});
  std::vector<T> v = convert_values<T>(int_values);

  // Min/Max succeeds for any gdf types including
  // non-arithmetic types (date32, date64, timestamp, category)
  bool result_error(true);

  // test without nulls
  cudf::test::fixed_width_column_wrapper<T> col(v.begin(), v.end());

  T expected_min_result = *(std::min_element(v.begin(), v.end()));
  T expected_max_result = *(std::max_element(v.begin(), v.end()));
  this->reduction_test(
    col, expected_min_result, result_error, cudf::make_min_aggregation<reduce_aggregation>());
  this->reduction_test(
    col, expected_max_result, result_error, cudf::make_max_aggregation<reduce_aggregation>());

  auto res = cudf::minmax(col);

  using ScalarType = cudf::scalar_type_t<T>;
  auto min_result  = static_cast<ScalarType*>(res.first.get());
  auto max_result  = static_cast<ScalarType*>(res.second.get());
  EXPECT_EQ(T{min_result->value()}, expected_min_result);
  EXPECT_EQ(T{max_result->value()}, expected_max_result);

  // test with some nulls
  cudf::test::fixed_width_column_wrapper<T> col_nulls = construct_null_column(v, host_bools);

  auto r_min = replace_nulls(v, host_bools, std::numeric_limits<T>::max());
  auto r_max = replace_nulls(v, host_bools, std::numeric_limits<T>::lowest());

  T expected_min_null_result = *(std::min_element(r_min.begin(), r_min.end()));
  T expected_max_null_result = *(std::max_element(r_max.begin(), r_max.end()));

  this->reduction_test(col_nulls,
                       expected_min_null_result,
                       result_error,
                       cudf::make_min_aggregation<reduce_aggregation>());
  this->reduction_test(col_nulls,
                       expected_max_null_result,
                       result_error,
                       cudf::make_max_aggregation<reduce_aggregation>());

  auto null_res = cudf::minmax(col_nulls);

  using ScalarType     = cudf::scalar_type_t<T>;
  auto min_null_result = static_cast<ScalarType*>(null_res.first.get());
  auto max_null_result = static_cast<ScalarType*>(null_res.second.get());
  EXPECT_EQ(T{min_null_result->value()}, expected_min_null_result);
  EXPECT_EQ(T{max_null_result->value()}, expected_max_null_result);

  // test with all null
  cudf::test::fixed_width_column_wrapper<T> col_all_nulls = construct_null_column(v, all_null);

  auto all_null_r_min = replace_nulls(v, all_null, std::numeric_limits<T>::max());
  auto all_null_r_max = replace_nulls(v, all_null, std::numeric_limits<T>::lowest());

  T expected_min_all_null_result =
    *(std::min_element(all_null_r_min.begin(), all_null_r_min.end()));
  T expected_max_all_null_result =
    *(std::max_element(all_null_r_max.begin(), all_null_r_max.end()));

  this->reduction_test(col_all_nulls,
                       expected_min_all_null_result,
                       result_error,
                       cudf::make_min_aggregation<reduce_aggregation>(),
                       cudf::data_type{},
                       true);
  this->reduction_test(col_all_nulls,
                       expected_max_all_null_result,
                       result_error,
                       cudf::make_max_aggregation<reduce_aggregation>(),
                       cudf::data_type{},
                       true);

  auto all_null_res = cudf::minmax(col_all_nulls);

  using ScalarType         = cudf::scalar_type_t<T>;
  auto min_all_null_result = static_cast<ScalarType*>(all_null_res.first.get());
  auto max_all_null_result = static_cast<ScalarType*>(all_null_res.second.get());
  EXPECT_EQ(min_all_null_result->is_valid(), false);
  EXPECT_EQ(max_all_null_result->is_valid(), false);
}

template <typename T>
struct SumReductionTest : public ReductionTest<T> {
};
using SumTypes = cudf::test::Concat<cudf::test::NumericTypes, cudf::test::DurationTypes>;
TYPED_TEST_SUITE(SumReductionTest, SumTypes);

TYPED_TEST(SumReductionTest, Sum)
{
  using T = TypeParam;
  std::vector<int> int_values({6, -14, 13, 64, 0, -13, -20, 45});
  std::vector<bool> host_bools({1, 1, 0, 0, 1, 1, 1, 1});
  std::vector<T> v = convert_values<T>(int_values);

  // test without nulls
  cudf::test::fixed_width_column_wrapper<T> col(v.begin(), v.end());
  T expected_value = std::accumulate(v.begin(), v.end(), T{0});
  this->reduction_test(col,
                       expected_value,
                       this->ret_non_arithmetic,
                       cudf::make_sum_aggregation<reduce_aggregation>());

  // test with nulls
  cudf::test::fixed_width_column_wrapper<T> col_nulls = construct_null_column(v, host_bools);
  auto r                                              = replace_nulls(v, host_bools, T{0});
  T expected_null_value                               = std::accumulate(r.begin(), r.end(), T{0});

  this->reduction_test(col_nulls,
                       expected_null_value,
                       this->ret_non_arithmetic,
                       cudf::make_sum_aggregation<reduce_aggregation>());
}

TYPED_TEST_SUITE(ReductionTest, cudf::test::NumericTypes);

TYPED_TEST(ReductionTest, Product)
{
  using T = TypeParam;
  std::vector<int> int_values({5, -1, 1, 0, 3, 2, 4});
  std::vector<bool> host_bools({1, 1, 0, 0, 1, 1, 1});
  std::vector<TypeParam> v = convert_values<TypeParam>(int_values);

  auto calc_prod = [](std::vector<T>& v) {
    T expected_value =
      std::accumulate(v.begin(), v.end(), T{1}, [](T acc, T i) { return acc * i; });
    return expected_value;
  };

  // test without nulls
  cudf::test::fixed_width_column_wrapper<T> col(v.begin(), v.end());
  TypeParam expected_value = calc_prod(v);

  this->reduction_test(col,
                       expected_value,
                       this->ret_non_arithmetic,
                       cudf::make_product_aggregation<reduce_aggregation>());

  // test with nulls
  cudf::test::fixed_width_column_wrapper<T> col_nulls = construct_null_column(v, host_bools);
  auto r                                              = replace_nulls(v, host_bools, T{1});
  TypeParam expected_null_value                       = calc_prod(r);

  this->reduction_test(col_nulls,
                       expected_null_value,
                       this->ret_non_arithmetic,
                       cudf::make_product_aggregation<reduce_aggregation>());
}

TYPED_TEST(ReductionTest, SumOfSquare)
{
  using T = TypeParam;
  std::vector<int> int_values({-3, 2, 1, 0, 5, -3, -2});
  std::vector<bool> host_bools({1, 1, 0, 0, 1, 1, 1, 1});
  std::vector<T> v = convert_values<T>(int_values);

  auto calc_reduction = [](std::vector<T>& v) {
    T value = std::accumulate(v.begin(), v.end(), T{0}, [](T acc, T i) { return acc + i * i; });
    return value;
  };

  // test without nulls
  cudf::test::fixed_width_column_wrapper<T> col(v.begin(), v.end());
  T expected_value = calc_reduction(v);

  this->reduction_test(col,
                       expected_value,
                       this->ret_non_arithmetic,
                       cudf::make_sum_of_squares_aggregation<reduce_aggregation>());

  // test with nulls
  cudf::test::fixed_width_column_wrapper<T> col_nulls = construct_null_column(v, host_bools);
  auto r                                              = replace_nulls(v, host_bools, T{0});
  T expected_null_value                               = calc_reduction(r);

  this->reduction_test(col_nulls,
                       expected_null_value,
                       this->ret_non_arithmetic,
                       cudf::make_sum_of_squares_aggregation<reduce_aggregation>());
}

template <typename T>
struct ReductionAnyAllTest : public ReductionTest<bool> {
};

TYPED_TEST_SUITE(ReductionAnyAllTest, cudf::test::NumericTypes);

TYPED_TEST(ReductionAnyAllTest, AnyAllTrueTrue)
{
  using T = TypeParam;
  std::vector<int> int_values({true, true, true, true});
  std::vector<bool> host_bools({1, 1, 0, 1});
  std::vector<T> v = convert_values<T>(int_values);

  // Min/Max succeeds for any gdf types including
  // non-arithmetic types (date32, date64, timestamp, category)
  bool result_error = true;
  bool expected     = true;
  cudf::data_type output_dtype(cudf::type_id::BOOL8);

  // test without nulls
  cudf::test::fixed_width_column_wrapper<T> col(v.begin(), v.end());

  this->reduction_test(
    col, expected, result_error, cudf::make_any_aggregation<reduce_aggregation>(), output_dtype);
  this->reduction_test(
    col, expected, result_error, cudf::make_all_aggregation<reduce_aggregation>(), output_dtype);

  // test with nulls
  cudf::test::fixed_width_column_wrapper<T> col_nulls = construct_null_column(v, host_bools);

  this->reduction_test(col_nulls,
                       expected,
                       result_error,
                       cudf::make_any_aggregation<reduce_aggregation>(),
                       output_dtype);
  this->reduction_test(col_nulls,
                       expected,
                       result_error,
                       cudf::make_all_aggregation<reduce_aggregation>(),
                       output_dtype);
}

TYPED_TEST(ReductionAnyAllTest, AnyAllFalseFalse)
{
  using T = TypeParam;
  std::vector<int> int_values({false, false, false, false});
  std::vector<bool> host_bools({1, 1, 0, 1});
  std::vector<T> v = convert_values<T>(int_values);

  // Min/Max succeeds for any gdf types including
  // non-arithmetic types (date32, date64, timestamp, category)
  bool result_error = true;
  bool expected     = false;
  cudf::data_type output_dtype(cudf::type_id::BOOL8);

  // test without nulls
  cudf::test::fixed_width_column_wrapper<T> col(v.begin(), v.end());

  this->reduction_test(
    col, expected, result_error, cudf::make_any_aggregation<reduce_aggregation>(), output_dtype);
  this->reduction_test(
    col, expected, result_error, cudf::make_all_aggregation<reduce_aggregation>(), output_dtype);

  // test with nulls
  cudf::test::fixed_width_column_wrapper<T> col_nulls = construct_null_column(v, host_bools);

  this->reduction_test(col_nulls,
                       expected,
                       result_error,
                       cudf::make_any_aggregation<reduce_aggregation>(),
                       output_dtype);
  this->reduction_test(col_nulls,
                       expected,
                       result_error,
                       cudf::make_all_aggregation<reduce_aggregation>(),
                       output_dtype);
}

// ----------------------------------------------------------------------------

template <typename T>
struct MultiStepReductionTest : public ReductionTest<T> {
};

using MultiStepReductionTypes = cudf::test::NumericTypes;
TYPED_TEST_SUITE(MultiStepReductionTest, MultiStepReductionTypes);

TYPED_TEST(MultiStepReductionTest, Mean)
{
  using T = TypeParam;
  std::vector<int> int_values({-3, 2, 1, 0, 5, -3, -2, 28});
  std::vector<bool> host_bools({1, 1, 0, 1, 1, 1, 0, 1});

  auto calc_mean = [](std::vector<T>& v, cudf::size_type valid_count) {
    double sum = std::accumulate(v.begin(), v.end(), double{0});
    return sum / valid_count;
  };

  // test without nulls
  std::vector<T> v = convert_values<T>(int_values);
  cudf::test::fixed_width_column_wrapper<T> col(v.begin(), v.end());
  double expected_value = calc_mean(v, v.size());
  this->reduction_test(col,
                       expected_value,
                       true,
                       cudf::make_mean_aggregation<reduce_aggregation>(),
                       cudf::data_type(cudf::type_id::FLOAT64));

  // test with nulls
  cudf::test::fixed_width_column_wrapper<T> col_nulls = construct_null_column(v, host_bools);
  cudf::size_type valid_count =
    cudf::column_view(col_nulls).size() - cudf::column_view(col_nulls).null_count();
  auto replaced_array = replace_nulls(v, host_bools, T{0});

  double expected_value_nulls = calc_mean(replaced_array, valid_count);
  this->reduction_test(col_nulls,
                       expected_value_nulls,
                       true,
                       cudf::make_mean_aggregation<reduce_aggregation>(),
                       cudf::data_type(cudf::type_id::FLOAT64));
}

// This test is disabled for only a Debug build because a compiler error
// documented in cpp/src/reductions/std.cu and cpp/src/reductions/var.cu
#ifdef NDEBUG
TYPED_TEST(MultiStepReductionTest, var_std)
#else
TYPED_TEST(MultiStepReductionTest, DISABLED_var_std)
#endif
{
  using T = TypeParam;
  std::vector<int> int_values({-3, 2, 1, 0, 5, -3, -2, 28});
  std::vector<bool> host_bools({1, 1, 0, 1, 1, 1, 0, 1});

  auto calc_var = [](std::vector<T>& v, cudf::size_type valid_count, int ddof) {
    double mean = std::accumulate(v.begin(), v.end(), double{0});
    mean /= valid_count;

    double sum_of_sq = std::accumulate(
      v.begin(), v.end(), double{0}, [](double acc, TypeParam i) { return acc + i * i; });

    cudf::size_type div = valid_count - ddof;

    double var = sum_of_sq / div - ((mean * mean) * valid_count) / div;
    return var;
  };

  // test without nulls
  std::vector<T> v = convert_values<T>(int_values);
  cudf::test::fixed_width_column_wrapper<T> col(v.begin(), v.end());

<<<<<<< HEAD
  double var      = calc_var(v, v.size());
  double std      = std::sqrt(var);
  auto const ddof = 1;
=======
  auto const ddof = 1;
  double var      = calc_var(v, v.size(), ddof);
  double std      = std::sqrt(var);
>>>>>>> e693562d
  auto var_agg    = cudf::make_variance_aggregation<reduce_aggregation>(ddof);
  auto std_agg    = cudf::make_std_aggregation<reduce_aggregation>(ddof);

  this->reduction_test(col, var, true, var_agg, cudf::data_type(cudf::type_id::FLOAT64));
  this->reduction_test(col, std, true, std_agg, cudf::data_type(cudf::type_id::FLOAT64));

  // test with nulls
  cudf::test::fixed_width_column_wrapper<T> col_nulls = construct_null_column(v, host_bools);
  cudf::size_type valid_count =
    cudf::column_view(col_nulls).size() - cudf::column_view(col_nulls).null_count();
  auto replaced_array = replace_nulls(v, host_bools, T{0});

  double var_nulls = calc_var(replaced_array, valid_count, ddof);
  double std_nulls = std::sqrt(var_nulls);

  this->reduction_test(
    col_nulls, var_nulls, true, var_agg, cudf::data_type(cudf::type_id::FLOAT64));
  this->reduction_test(
    col_nulls, std_nulls, true, std_agg, cudf::data_type(cudf::type_id::FLOAT64));
}

// ----------------------------------------------------------------------------

template <typename T>
struct ReductionMultiStepErrorCheck : public ReductionTest<T> {
  void reduction_error_check(cudf::test::fixed_width_column_wrapper<T>& col,
                             bool succeeded_condition,
                             std::unique_ptr<reduce_aggregation> const& agg,
                             cudf::data_type output_dtype)
  {
    const cudf::column_view underlying_column = col;
    auto statement = [&]() { cudf::reduce(underlying_column, agg, output_dtype); };

    if (succeeded_condition) {
      CUDF_EXPECT_NO_THROW(statement());
    } else {
      EXPECT_ANY_THROW(statement());
    }
  }
};

TYPED_TEST_SUITE(ReductionMultiStepErrorCheck, cudf::test::AllTypes);

// This test is disabled for only a Debug build because a compiler error
// documented in cpp/src/reductions/std.cu and cpp/src/reductions/var.cu
#ifdef NDEBUG
TYPED_TEST(ReductionMultiStepErrorCheck, ErrorHandling)
#else
TYPED_TEST(ReductionMultiStepErrorCheck, DISABLED_ErrorHandling)
#endif
{
  using T = TypeParam;
  std::vector<int> int_values({-3, 2});
  std::vector<bool> host_bools({1, 0});

  std::vector<T> v = convert_values<T>(int_values);
  cudf::test::fixed_width_column_wrapper<T> col(v.begin(), v.end());
  cudf::test::fixed_width_column_wrapper<T> col_nulls = construct_null_column(v, host_bools);

  bool is_input_acceptable = this->ret_non_arithmetic;

  std::vector<cudf::data_type> dtypes(static_cast<int32_t>(cudf::type_id::NUM_TYPE_IDS) + 1);
  int i = 0;
  std::generate(dtypes.begin(), dtypes.end(), [&]() {
    return cudf::data_type(static_cast<cudf::type_id>(i++));
  });

  auto is_supported_outdtype = [](cudf::data_type dtype) {
    if (dtype == cudf::data_type(cudf::type_id::FLOAT32)) return true;
    if (dtype == cudf::data_type(cudf::type_id::FLOAT64)) return true;
    return false;
  };

  auto evaluate = [&](cudf::data_type dtype) mutable {
    bool expect_succeed = is_input_acceptable & is_supported_outdtype(dtype);
    auto const ddof     = 1;
    auto var_agg        = cudf::make_variance_aggregation<reduce_aggregation>(ddof);
    auto std_agg        = cudf::make_std_aggregation<reduce_aggregation>(ddof);
    this->reduction_error_check(
      col, expect_succeed, cudf::make_mean_aggregation<reduce_aggregation>(), dtype);
    this->reduction_error_check(col, expect_succeed, var_agg, dtype);
    this->reduction_error_check(col, expect_succeed, std_agg, dtype);

    this->reduction_error_check(
      col_nulls, expect_succeed, cudf::make_mean_aggregation<reduce_aggregation>(), dtype);
    this->reduction_error_check(col_nulls, expect_succeed, var_agg, dtype);
    this->reduction_error_check(col_nulls, expect_succeed, std_agg, dtype);
    return;
  };

  std::for_each(dtypes.begin(), dtypes.end(), evaluate);
}

// ----------------------------------------------------------------------------

struct ReductionDtypeTest : public cudf::test::BaseFixture {
  template <typename T_in, typename T_out>
  void reduction_test(std::vector<int>& int_values,
                      T_out expected_value,
                      bool succeeded_condition,
                      std::unique_ptr<reduce_aggregation> const& agg,
                      cudf::data_type out_dtype,
                      bool expected_overflow = false)
  {
    std::vector<T_in> input_values = convert_values<T_in>(int_values);
    cudf::test::fixed_width_column_wrapper<T_in> const col(input_values.begin(),
                                                           input_values.end());

    auto statement = [&]() {
      std::unique_ptr<cudf::scalar> result = cudf::reduce(col, agg, out_dtype);
      using ScalarType                     = cudf::scalar_type_t<T_out>;
      auto result1                         = static_cast<ScalarType*>(result.get());
      if (result1->is_valid() && !expected_overflow) {
        EXPECT_EQ(expected_value, result1->value());
      }
    };

    if (succeeded_condition) {
      CUDF_EXPECT_NO_THROW(statement());
    } else {
      EXPECT_ANY_THROW(statement());
    }
  }
};

TEST_F(ReductionDtypeTest, all_null_output)
{
  auto sum_agg = cudf::make_sum_aggregation<reduce_aggregation>();

  auto const col =
    cudf::test::fixed_point_column_wrapper<int32_t>{{0, 0, 0}, {0, 0, 0}, numeric::scale_type{-2}}
      .release();

  std::unique_ptr<cudf::scalar> result = cudf::reduce(*col, sum_agg, col->type());
  EXPECT_EQ(result->is_valid(), false);
  EXPECT_EQ(result->type().id(), col->type().id());
  EXPECT_EQ(result->type().scale(), col->type().scale());
}

// test case for different output precision
TEST_F(ReductionDtypeTest, different_precision)
{
  constexpr bool expected_overflow = true;
  std::vector<int> int_values({6, -14, 13, 109, -13, -20, 0, 98, 122, 123});
  int expected_value = std::accumulate(int_values.begin(), int_values.end(), 0);
  auto sum_agg       = cudf::make_sum_aggregation<reduce_aggregation>();

  // over flow
  this->reduction_test<int8_t, int8_t>(int_values,
                                       static_cast<int8_t>(expected_value),
                                       true,
                                       sum_agg,
                                       cudf::data_type(cudf::type_id::INT8),
                                       expected_overflow);

  this->reduction_test<int8_t, int64_t>(int_values,
                                        static_cast<int64_t>(expected_value),
                                        true,
                                        sum_agg,
                                        cudf::data_type(cudf::type_id::INT64));

  this->reduction_test<int8_t, double>(int_values,
                                       static_cast<double>(expected_value),
                                       true,
                                       sum_agg,
                                       cudf::data_type(cudf::type_id::FLOAT64));

  // down cast (over flow)
  this->reduction_test<double, int8_t>(int_values,
                                       static_cast<int8_t>(expected_value),
                                       true,
                                       sum_agg,
                                       cudf::data_type(cudf::type_id::INT8),
                                       expected_overflow);

  // down cast (no over flow)
  this->reduction_test<double, int16_t>(int_values,
                                        static_cast<int16_t>(expected_value),
                                        true,
                                        sum_agg,
                                        cudf::data_type(cudf::type_id::INT16));

  // not supported case:
  // wrapper classes other than bool are not convertible
  this->reduction_test<cudf::timestamp_D, cudf::timestamp_s>(
    int_values,
    cudf::timestamp_s{cudf::duration_s(expected_value)},
    false,
    sum_agg,
    cudf::data_type(cudf::type_id::TIMESTAMP_SECONDS));

  this->reduction_test<cudf::timestamp_s, cudf::timestamp_ns>(
    int_values,
    cudf::timestamp_ns{cudf::duration_ns(expected_value)},
    false,
    sum_agg,
    cudf::data_type(cudf::type_id::TIMESTAMP_NANOSECONDS));

  this->reduction_test<int8_t, cudf::timestamp_us>(
    int_values,
    cudf::timestamp_us{cudf::duration_us(expected_value)},
    false,
    sum_agg,
    cudf::data_type(cudf::type_id::TIMESTAMP_MICROSECONDS));

  std::vector<bool> v = convert_values<bool>(int_values);

  // When summing bool values into an non-bool arithmetic type,
  // it's an integer/float sum of ones and zeros.
  int expected = std::accumulate(v.begin(), v.end(), int{0});

  this->reduction_test<bool, int8_t>(
    int_values, static_cast<int8_t>(expected), true, sum_agg, cudf::data_type(cudf::type_id::INT8));
  this->reduction_test<bool, int16_t>(int_values,
                                      static_cast<int16_t>(expected),
                                      true,
                                      sum_agg,
                                      cudf::data_type(cudf::type_id::INT16));
  this->reduction_test<bool, int32_t>(int_values,
                                      static_cast<int32_t>(expected),
                                      true,
                                      sum_agg,
                                      cudf::data_type(cudf::type_id::INT32));
  this->reduction_test<bool, int64_t>(int_values,
                                      static_cast<int64_t>(expected),
                                      true,
                                      sum_agg,
                                      cudf::data_type(cudf::type_id::INT64));
  this->reduction_test<bool, float>(int_values,
                                    static_cast<float>(expected),
                                    true,
                                    sum_agg,
                                    cudf::data_type(cudf::type_id::FLOAT32));
  this->reduction_test<bool, double>(int_values,
                                     static_cast<double>(expected),
                                     true,
                                     sum_agg,
                                     cudf::data_type(cudf::type_id::FLOAT64));

  // make sure boolean arithmetic semantics are obeyed when reducing to a bool
  this->reduction_test<bool, bool>(
    int_values, true, true, sum_agg, cudf::data_type(cudf::type_id::BOOL8));

  this->reduction_test<int32_t, bool>(
    int_values, true, true, sum_agg, cudf::data_type(cudf::type_id::BOOL8));

  // cudf::timestamp_s and int64_t are not convertible types.
  this->reduction_test<cudf::timestamp_s, int64_t>(int_values,
                                                   static_cast<int64_t>(expected_value),
                                                   false,
                                                   sum_agg,
                                                   cudf::data_type(cudf::type_id::INT64));
}

struct ReductionErrorTest : public cudf::test::BaseFixture {
};

// test case for empty input cases
TEST_F(ReductionErrorTest, empty_column)
{
  using T        = int32_t;
  auto statement = [](const cudf::column_view col) {
    std::unique_ptr<cudf::scalar> result = cudf::reduce(
      col, cudf::make_sum_aggregation<reduce_aggregation>(), cudf::data_type(cudf::type_id::INT64));
    EXPECT_EQ(result->is_valid(), false);
  };

  // default column_view{} is an empty column
  // empty column_view
  CUDF_EXPECT_NO_THROW(statement(cudf::column_view{}));

  // test if the size of input column is zero
  // expect result.is_valid() is false
  std::vector<T> empty_data(0);
  cudf::test::fixed_width_column_wrapper<T> const col0(empty_data.begin(), empty_data.end());
  CUDF_EXPECT_NO_THROW(statement(col0));

  // test if null count is equal or greater than size of input
  // expect result.is_valid() is false
  int col_size = 5;
  std::vector<T> col_data(col_size);
  std::vector<bool> valids(col_size, 0);

  cudf::test::fixed_width_column_wrapper<T> col_empty = construct_null_column(col_data, valids);
  CUDF_EXPECT_NO_THROW(statement(col_empty));
}

// ----------------------------------------------------------------------------

struct ReductionParamTest : public ReductionTest<double>,
                            public ::testing::WithParamInterface<cudf::size_type> {
};

INSTANTIATE_TEST_CASE_P(ddofParam, ReductionParamTest, ::testing::Range(1, 5));

// This test is disabled for only a Debug build because a compiler error
// documented in cpp/src/reductions/std.cu and cpp/src/reductions/var.cu
#ifdef NDEBUG
TEST_P(ReductionParamTest, std_var)
#else
TEST_P(ReductionParamTest, DISABLED_std_var)
#endif
{
  int ddof = GetParam();
  std::vector<double> int_values({-3, 2, 1, 0, 5, -3, -2, 28});
  std::vector<bool> host_bools({1, 1, 0, 1, 1, 1, 0, 1});

  auto calc_var = [ddof](std::vector<double>& v, cudf::size_type valid_count) {
    double mean = std::accumulate(v.begin(), v.end(), double{0});
    mean /= valid_count;

    double sum_of_sq = std::accumulate(
      v.begin(), v.end(), double{0}, [](double acc, double i) { return acc + i * i; });

    cudf::size_type div = valid_count - ddof;

    double var = sum_of_sq / div - ((mean * mean) * valid_count) / div;
    return var;
  };

  // test without nulls
  cudf::test::fixed_width_column_wrapper<double> col(int_values.begin(), int_values.end());

  double var   = calc_var(int_values, int_values.size());
  double std   = std::sqrt(var);
  auto var_agg = cudf::make_variance_aggregation<reduce_aggregation>(ddof);
  auto std_agg = cudf::make_std_aggregation<reduce_aggregation>(ddof);

  this->reduction_test(col, var, true, var_agg, cudf::data_type(cudf::type_id::FLOAT64));
  this->reduction_test(col, std, true, std_agg, cudf::data_type(cudf::type_id::FLOAT64));

  // test with nulls
  cudf::test::fixed_width_column_wrapper<double> col_nulls =
    construct_null_column(int_values, host_bools);
  cudf::size_type valid_count =
    cudf::column_view(col_nulls).size() - cudf::column_view(col_nulls).null_count();
  auto replaced_array = replace_nulls<double>(int_values, host_bools, int{0});

  double var_nulls = calc_var(replaced_array, valid_count);
  double std_nulls = std::sqrt(var_nulls);

  this->reduction_test(
    col_nulls, var_nulls, true, var_agg, cudf::data_type(cudf::type_id::FLOAT64));
  this->reduction_test(
    col_nulls, std_nulls, true, std_agg, cudf::data_type(cudf::type_id::FLOAT64));
}

//-------------------------------------------------------------------
struct StringReductionTest : public cudf::test::BaseFixture,
                             public testing::WithParamInterface<std::vector<std::string>> {
  // Min/Max

  void reduction_test(const cudf::column_view underlying_column,
                      std::string expected_value,
                      bool succeeded_condition,
                      std::unique_ptr<reduce_aggregation> const& agg,
                      cudf::data_type output_dtype = cudf::data_type{})
  {
    if (cudf::data_type{} == output_dtype) output_dtype = underlying_column.type();

    auto statement = [&]() {
      std::unique_ptr<cudf::scalar> result = cudf::reduce(underlying_column, agg, output_dtype);
      using ScalarType                     = cudf::scalar_type_t<cudf::string_view>;
      auto result1                         = static_cast<ScalarType*>(result.get());
      EXPECT_TRUE(result1->is_valid());
      if (!result1->is_valid())
        std::cout << "expected=" << expected_value << ",got=" << result1->to_string() << std::endl;
      EXPECT_EQ(expected_value, result1->to_string())
        << (agg->kind == aggregation::MIN ? "MIN" : "MAX");
    };

    if (succeeded_condition) {
      CUDF_EXPECT_NO_THROW(statement());
    } else {
      EXPECT_ANY_THROW(statement());
    }
  }
};

// ------------------------------------------------------------------------
std::vector<std::string> string_list[] = {
  {"one", "two", "three", "four", "five", "six", "seven", "eight", "nine"},
  {"", "two", "three", "four", "five", "six", "seven", "eight", "nine"},
  {"one", "", "three", "four", "five", "six", "seven", "eight", "nine"},
  {"", "", "", "four", "five", "six", "seven", "eight", "nine"},
  {"", "", "", "", "", "", "", "", ""},
  // DeviceMin identity sentinel test cases
  {"\xF7\xBF\xBF\xBF", "", "", "", "", "", "", "", ""},
  {"one", "two", "three", "four", "\xF7\xBF\xBF\xBF", "six", "seven", "eight", "nine"},
  {"one", "two", "\xF7\xBF\xBF\xBF", "four", "five", "six", "seven", "eight", "nine"},
};
INSTANTIATE_TEST_CASE_P(string_cases, StringReductionTest, testing::ValuesIn(string_list));
TEST_P(StringReductionTest, MinMax)
{
  // data and valid arrays
  std::vector<std::string> host_strings(GetParam());
  std::vector<bool> host_bools({1, 0, 1, 1, 1, 1, 0, 0, 1});
  bool succeed(true);

  // all valid string column
  cudf::test::strings_column_wrapper col(host_strings.begin(), host_strings.end());

  std::string expected_min_result = *(std::min_element(host_strings.begin(), host_strings.end()));
  std::string expected_max_result = *(std::max_element(host_strings.begin(), host_strings.end()));

  // string column with nulls
  cudf::test::strings_column_wrapper col_nulls(
    host_strings.begin(), host_strings.end(), host_bools.begin());

  std::vector<std::string> r_strings;
  std::copy_if(host_strings.begin(),
               host_strings.end(),
               std::back_inserter(r_strings),
               [host_bools, i = 0](auto s) mutable { return host_bools[i++]; });

  std::string expected_min_null_result = *(std::min_element(r_strings.begin(), r_strings.end()));
  std::string expected_max_null_result = *(std::max_element(r_strings.begin(), r_strings.end()));

  // MIN
  this->reduction_test(
    col, expected_min_result, succeed, cudf::make_min_aggregation<reduce_aggregation>());
  this->reduction_test(
    col_nulls, expected_min_null_result, succeed, cudf::make_min_aggregation<reduce_aggregation>());
  // MAX
  this->reduction_test(
    col, expected_max_result, succeed, cudf::make_max_aggregation<reduce_aggregation>());
  this->reduction_test(
    col_nulls, expected_max_null_result, succeed, cudf::make_max_aggregation<reduce_aggregation>());

  // MINMAX
  auto result = cudf::minmax(col);
  EXPECT_EQ(static_cast<cudf::string_scalar*>(result.first.get())->to_string(),
            expected_min_result);
  EXPECT_EQ(static_cast<cudf::string_scalar*>(result.second.get())->to_string(),
            expected_max_result);
  result = cudf::minmax(col_nulls);
  EXPECT_EQ(static_cast<cudf::string_scalar*>(result.first.get())->to_string(),
            expected_min_null_result);
  EXPECT_EQ(static_cast<cudf::string_scalar*>(result.second.get())->to_string(),
            expected_max_null_result);
}

TEST_P(StringReductionTest, DictionaryMinMax)
{
  // data and valid arrays
  std::vector<std::string> host_strings(GetParam());
  cudf::test::dictionary_column_wrapper<std::string> col(host_strings.begin(), host_strings.end());

  std::string expected_min_result = *(std::min_element(host_strings.begin(), host_strings.end()));
  std::string expected_max_result = *(std::max_element(host_strings.begin(), host_strings.end()));

  auto result = cudf::minmax(col);
  EXPECT_EQ(static_cast<cudf::string_scalar*>(result.first.get())->to_string(),
            expected_min_result);
  EXPECT_EQ(static_cast<cudf::string_scalar*>(result.second.get())->to_string(),
            expected_max_result);

  // column with nulls
  std::vector<bool> validity({1, 0, 1, 1, 1, 1, 0, 0, 1});
  cudf::test::dictionary_column_wrapper<std::string> col_nulls(
    host_strings.begin(), host_strings.end(), validity.begin());

  std::vector<std::string> r_strings;
  std::copy_if(host_strings.begin(),
               host_strings.end(),
               std::back_inserter(r_strings),
               [validity, i = 0](auto s) mutable { return validity[i++]; });

  expected_min_result = *(std::min_element(r_strings.begin(), r_strings.end()));
  expected_max_result = *(std::max_element(r_strings.begin(), r_strings.end()));

  result = cudf::minmax(col_nulls);
  EXPECT_EQ(static_cast<cudf::string_scalar*>(result.first.get())->to_string(),
            expected_min_result);
  EXPECT_EQ(static_cast<cudf::string_scalar*>(result.second.get())->to_string(),
            expected_max_result);

  // test sliced column
  result = cudf::minmax(cudf::slice(col_nulls, {3, 7}).front());
  // 3->2 and 7->5 because r_strings contains no null entries
  expected_min_result = *(std::min_element(r_strings.begin() + 2, r_strings.begin() + 5));
  expected_max_result = *(std::max_element(r_strings.begin() + 2, r_strings.begin() + 5));
  EXPECT_EQ(static_cast<cudf::string_scalar*>(result.first.get())->to_string(),
            expected_min_result);
  EXPECT_EQ(static_cast<cudf::string_scalar*>(result.second.get())->to_string(),
            expected_max_result);
}

TEST_F(StringReductionTest, AllNull)
{
  // data and all null arrays
  std::vector<std::string> host_strings(
    {"one", "two", "three", "four", "five", "six", "seven", "eight", "nine"});
  std::vector<bool> host_bools(host_strings.size(), false);

  // string column with nulls
  cudf::test::strings_column_wrapper col_nulls(
    host_strings.begin(), host_strings.end(), host_bools.begin());
  cudf::data_type output_dtype = cudf::column_view(col_nulls).type();

  // MIN
  auto result =
    cudf::reduce(col_nulls, cudf::make_min_aggregation<reduce_aggregation>(), output_dtype);
  EXPECT_FALSE(result->is_valid());
  // MAX
  result = cudf::reduce(col_nulls, cudf::make_max_aggregation<reduce_aggregation>(), output_dtype);
  EXPECT_FALSE(result->is_valid());
  // MINMAX
  auto mm_result = cudf::minmax(col_nulls);
  EXPECT_FALSE(mm_result.first->is_valid());
  EXPECT_FALSE(mm_result.second->is_valid());
}

TYPED_TEST(ReductionTest, Median)
{
  using T = TypeParam;
  //{-20, -14, -13,  0, 6, 13, 45, 64/None} =  3.0, 0.0
  std::vector<int> int_values({6, -14, 13, 64, 0, -13, -20, 45});
  std::vector<bool> host_bools({1, 1, 1, 0, 1, 1, 1, 1});
  std::vector<T> v = convert_values<T>(int_values);

  // test without nulls
  cudf::test::fixed_width_column_wrapper<T> col(v.begin(), v.end());
  double expected_value = [] {
    if (std::is_same_v<T, bool>) return 1.0;
    if (std::is_signed_v<T>) return 3.0;
    return 13.5;
  }();
  this->reduction_test(col,
                       expected_value,
                       this->ret_non_arithmetic,
                       cudf::make_median_aggregation<reduce_aggregation>());

  auto col_odd              = cudf::split(col, {1})[1];
  double expected_value_odd = [] {
    if (std::is_same_v<T, bool>) return 1.0;
    if (std::is_signed_v<T>) return 0.0;
    return 14.0;
  }();
  this->reduction_test(col_odd,
                       expected_value_odd,
                       this->ret_non_arithmetic,
                       cudf::make_median_aggregation<reduce_aggregation>());
  // test with nulls
  cudf::test::fixed_width_column_wrapper<T> col_nulls = construct_null_column(v, host_bools);
  double expected_null_value                          = [] {
    if (std::is_same_v<T, bool>) return 1.0;
    if (std::is_signed_v<T>) return 0.0;
    return 13.0;
  }();

  this->reduction_test(col_nulls,
                       expected_null_value,
                       this->ret_non_arithmetic,
                       cudf::make_median_aggregation<reduce_aggregation>());

  auto col_nulls_odd             = cudf::split(col_nulls, {1})[1];
  double expected_null_value_odd = [] {
    if (std::is_same_v<T, bool>) return 1.0;
    if (std::is_signed_v<T>) return -6.5;
    return 13.5;
  }();
  this->reduction_test(col_nulls_odd,
                       expected_null_value_odd,
                       this->ret_non_arithmetic,
                       cudf::make_median_aggregation<reduce_aggregation>());
}

TYPED_TEST(ReductionTest, Quantile)
{
  using T = TypeParam;
  //{-20, -14, -13,  0, 6, 13, 45, 64/None}
  std::vector<int> int_values({6, -14, 13, 64, 0, -13, -20, 45});
  std::vector<bool> host_bools({1, 1, 1, 0, 1, 1, 1, 1});
  std::vector<T> v = convert_values<T>(int_values);
  cudf::interpolation interp{cudf::interpolation::LINEAR};

  // test without nulls
  cudf::test::fixed_width_column_wrapper<T> col(v.begin(), v.end());
  double expected_value0 = std::is_same_v<T, bool> || std::is_unsigned_v<T> ? v[4] : v[6];
  this->reduction_test(col,
                       expected_value0,
                       this->ret_non_arithmetic,
                       cudf::make_quantile_aggregation<reduce_aggregation>({0.0}, interp));
  double expected_value1 = v[3];
  this->reduction_test(col,
                       expected_value1,
                       this->ret_non_arithmetic,
                       cudf::make_quantile_aggregation<reduce_aggregation>({1.0}, interp));

  // test with nulls
  cudf::test::fixed_width_column_wrapper<T> col_nulls = construct_null_column(v, host_bools);
  double expected_null_value1                         = v[7];

  this->reduction_test(col_nulls,
                       expected_value0,
                       this->ret_non_arithmetic,
                       cudf::make_quantile_aggregation<reduce_aggregation>({0}, interp));
  this->reduction_test(col_nulls,
                       expected_null_value1,
                       this->ret_non_arithmetic,
                       cudf::make_quantile_aggregation<reduce_aggregation>({1}, interp));
}

TYPED_TEST(ReductionTest, UniqueCount)
{
  using T = TypeParam;
  std::vector<int> int_values({1, -3, 1, 2, 0, 2, -4, 45});  // 6 unique values
  std::vector<bool> host_bools({1, 1, 1, 0, 1, 1, 1, 1});
  std::vector<T> v = convert_values<T>(int_values);

  // test without nulls
  cudf::test::fixed_width_column_wrapper<T> col(v.begin(), v.end());
  cudf::size_type expected_value = std::is_same_v<T, bool> ? 2 : 6;
  this->reduction_test(
    col,
    expected_value,
    this->ret_non_arithmetic,
    cudf::make_nunique_aggregation<reduce_aggregation>(cudf::null_policy::INCLUDE));
  this->reduction_test(
    col,
    expected_value,
    this->ret_non_arithmetic,
    cudf::make_nunique_aggregation<reduce_aggregation>(cudf::null_policy::EXCLUDE));

  // test with nulls
  cudf::test::fixed_width_column_wrapper<T> col_nulls = construct_null_column(v, host_bools);
  cudf::size_type expected_null_value0                = std::is_same_v<T, bool> ? 3 : 7;
  cudf::size_type expected_null_value1                = std::is_same_v<T, bool> ? 2 : 6;

  this->reduction_test(
    col_nulls,
    expected_null_value0,
    this->ret_non_arithmetic,
    cudf::make_nunique_aggregation<reduce_aggregation>(cudf::null_policy::INCLUDE));
  this->reduction_test(
    col_nulls,
    expected_null_value1,
    this->ret_non_arithmetic,
    cudf::make_nunique_aggregation<reduce_aggregation>(cudf::null_policy::EXCLUDE));
}

template <typename T>
struct FixedPointTestAllReps : public cudf::test::BaseFixture {
};

TYPED_TEST_SUITE(FixedPointTestAllReps, cudf::test::FixedPointTypes);

TYPED_TEST(FixedPointTestAllReps, FixedPointReductionProductZeroScale)
{
  using namespace numeric;
  using decimalXX = TypeParam;

  auto const ONE   = decimalXX{1, scale_type{0}};
  auto const TWO   = decimalXX{2, scale_type{0}};
  auto const THREE = decimalXX{3, scale_type{0}};
  auto const FOUR  = decimalXX{4, scale_type{0}};
  auto const _24   = decimalXX{24, scale_type{0}};

  auto const in       = std::vector<decimalXX>{ONE, TWO, THREE, FOUR};
  auto const column   = cudf::test::fixed_width_column_wrapper<decimalXX>(in.cbegin(), in.cend());
  auto const expected = std::accumulate(in.cbegin(), in.cend(), ONE, std::multiplies<decimalXX>());
  auto const out_type = static_cast<cudf::column_view>(column).type();

  auto const result =
    cudf::reduce(column, cudf::make_product_aggregation<reduce_aggregation>(), out_type);
  auto const result_scalar = static_cast<cudf::scalar_type_t<decimalXX>*>(result.get());
  auto const result_fp     = decimalXX{result_scalar->value()};

  EXPECT_EQ(result_fp, expected);
  EXPECT_EQ(result_fp, _24);
}

TYPED_TEST(FixedPointTestAllReps, FixedPointReductionProduct)
{
  using namespace numeric;
  using decimalXX  = TypeParam;
  using RepType    = cudf::device_storage_type_t<decimalXX>;
  using fp_wrapper = cudf::test::fixed_point_column_wrapper<RepType>;

  for (auto const i : {0, -1}) {
    auto const scale    = scale_type{i};
    auto const column   = fp_wrapper{{1, 2, 3, 1, 2, 3}, scale};
    auto const out_type = static_cast<cudf::column_view>(column).type();
    auto const expected = decimalXX{scaled_integer<RepType>{36, scale_type{i * 6}}};

    auto const result =
      cudf::reduce(column, cudf::make_product_aggregation<reduce_aggregation>(), out_type);
    auto const result_scalar = static_cast<cudf::scalar_type_t<decimalXX>*>(result.get());

    EXPECT_EQ(result_scalar->fixed_point_value(), expected);
  }
}

TYPED_TEST(FixedPointTestAllReps, FixedPointReductionProductWithNulls)
{
  using namespace numeric;
  using decimalXX  = TypeParam;
  using RepType    = cudf::device_storage_type_t<decimalXX>;
  using fp_wrapper = cudf::test::fixed_point_column_wrapper<RepType>;

  for (auto const i : {0, -1}) {
    auto const scale    = scale_type{i};
    auto const column   = fp_wrapper{{1, 2, 3, 1, 2, 3}, {1, 1, 1, 0, 0, 0}, scale};
    auto const out_type = static_cast<cudf::column_view>(column).type();
    auto const expected = decimalXX{scaled_integer<RepType>{6, scale_type{i * 3}}};

    auto const result =
      cudf::reduce(column, cudf::make_product_aggregation<reduce_aggregation>(), out_type);
    auto const result_scalar = static_cast<cudf::scalar_type_t<decimalXX>*>(result.get());

    EXPECT_EQ(result_scalar->fixed_point_value(), expected);
  }
}

TYPED_TEST(FixedPointTestAllReps, FixedPointReductionSum)
{
  using namespace numeric;
  using decimalXX  = TypeParam;
  using RepType    = cudf::device_storage_type_t<decimalXX>;
  using fp_wrapper = cudf::test::fixed_point_column_wrapper<RepType>;

  for (auto const i : {0, -1, -2, -3}) {
    auto const scale = scale_type{i};

    auto const column   = fp_wrapper{{1, 2, 3, 4}, scale};
    auto const expected = decimalXX{scaled_integer<RepType>{10, scale}};
    auto const out_type = static_cast<cudf::column_view>(column).type();

    auto const result =
      cudf::reduce(column, cudf::make_sum_aggregation<reduce_aggregation>(), out_type);
    auto const result_scalar = static_cast<cudf::scalar_type_t<decimalXX>*>(result.get());

    EXPECT_EQ(result_scalar->fixed_point_value(), expected);
  }
}

TYPED_TEST(FixedPointTestAllReps, FixedPointReductionSumAlternate)
{
  using namespace numeric;
  using decimalXX = TypeParam;

  auto const ZERO  = decimalXX{0, scale_type{0}};
  auto const ONE   = decimalXX{1, scale_type{0}};
  auto const TWO   = decimalXX{2, scale_type{0}};
  auto const THREE = decimalXX{3, scale_type{0}};
  auto const FOUR  = decimalXX{4, scale_type{0}};
  auto const TEN   = decimalXX{10, scale_type{0}};

  auto const in       = std::vector<decimalXX>{ONE, TWO, THREE, FOUR};
  auto const column   = cudf::test::fixed_width_column_wrapper<decimalXX>(in.cbegin(), in.cend());
  auto const expected = std::accumulate(in.cbegin(), in.cend(), ZERO, std::plus<decimalXX>());
  auto const out_type = static_cast<cudf::column_view>(column).type();

  auto const result =
    cudf::reduce(column, cudf::make_sum_aggregation<reduce_aggregation>(), out_type);
  auto const result_scalar = static_cast<cudf::scalar_type_t<decimalXX>*>(result.get());

  EXPECT_EQ(result_scalar->fixed_point_value(), expected);
  EXPECT_EQ(result_scalar->fixed_point_value(), TEN);
}

TYPED_TEST(FixedPointTestAllReps, FixedPointReductionSumFractional)
{
  using namespace numeric;
  using decimalXX  = TypeParam;
  using RepType    = cudf::device_storage_type_t<decimalXX>;
  using fp_wrapper = cudf::test::fixed_point_column_wrapper<RepType>;

  for (auto const i : {0, -1, -2, -3}) {
    auto const scale    = scale_type{i};
    auto const column   = fp_wrapper{{111, 222, 333}, scale};
    auto const out_type = static_cast<cudf::column_view>(column).type();
    auto const expected = decimalXX{scaled_integer<RepType>{666, scale}};

    auto const result =
      cudf::reduce(column, cudf::make_sum_aggregation<reduce_aggregation>(), out_type);
    auto const result_scalar = static_cast<cudf::scalar_type_t<decimalXX>*>(result.get());

    EXPECT_EQ(result_scalar->fixed_point_value(), expected);
  }
}

TYPED_TEST(FixedPointTestAllReps, FixedPointReductionSumLarge)
{
  using namespace numeric;
  using decimalXX  = TypeParam;
  using RepType    = cudf::device_storage_type_t<decimalXX>;
  using fp_wrapper = cudf::test::fixed_point_column_wrapper<RepType>;

  for (auto const i : {0, -1, -2}) {
    auto const scale          = scale_type{i};
    auto f                    = thrust::make_counting_iterator(0);
    auto const values         = std::vector<RepType>(f, f + 1000);
    auto const column         = fp_wrapper{values.cbegin(), values.cend(), scale};
    auto const out_type       = static_cast<cudf::column_view>(column).type();
    auto const expected_value = std::accumulate(values.cbegin(), values.cend(), RepType{0});
    auto const expected       = decimalXX{scaled_integer<RepType>{expected_value, scale}};

    auto const result =
      cudf::reduce(column, cudf::make_sum_aggregation<reduce_aggregation>(), out_type);
    auto const result_scalar = static_cast<cudf::scalar_type_t<decimalXX>*>(result.get());

    EXPECT_EQ(result_scalar->fixed_point_value(), expected);
  }
}

TYPED_TEST(FixedPointTestAllReps, FixedPointReductionMin)
{
  using namespace numeric;
  using decimalXX  = TypeParam;
  using RepType    = cudf::device_storage_type_t<decimalXX>;
  using fp_wrapper = cudf::test::fixed_point_column_wrapper<RepType>;

  for (auto const i : {0, -1, -2, -3}) {
    auto const scale    = scale_type{i};
    auto const ONE      = decimalXX{scaled_integer<RepType>{1, scale}};
    auto const column   = fp_wrapper{{1, 2, 3, 4}, scale};
    auto const out_type = static_cast<cudf::column_view>(column).type();

    auto const result =
      cudf::reduce(column, cudf::make_min_aggregation<reduce_aggregation>(), out_type);
    auto const result_scalar = static_cast<cudf::scalar_type_t<decimalXX>*>(result.get());

    EXPECT_EQ(result_scalar->fixed_point_value(), ONE);
  }
}

TYPED_TEST(FixedPointTestAllReps, FixedPointReductionMinLarge)
{
  using namespace numeric;
  using decimalXX  = TypeParam;
  using RepType    = cudf::device_storage_type_t<decimalXX>;
  using fp_wrapper = cudf::test::fixed_point_column_wrapper<RepType>;

  for (auto const i : {0, -1, -2, -3}) {
    auto const scale = scale_type{i};
    auto f = cudf::detail::make_counting_transform_iterator(0, [](auto e) { return e % 43; });
    auto const column   = fp_wrapper{f, f + 5000, scale};
    auto const out_type = static_cast<cudf::column_view>(column).type();
    auto const expected = decimalXX{0, scale};

    auto const result =
      cudf::reduce(column, cudf::make_min_aggregation<reduce_aggregation>(), out_type);
    auto const result_scalar = static_cast<cudf::scalar_type_t<decimalXX>*>(result.get());

    EXPECT_EQ(result_scalar->fixed_point_value(), expected);
  }
}

TYPED_TEST(FixedPointTestAllReps, FixedPointReductionMax)
{
  using namespace numeric;
  using decimalXX  = TypeParam;
  using RepType    = cudf::device_storage_type_t<decimalXX>;
  using fp_wrapper = cudf::test::fixed_point_column_wrapper<RepType>;

  for (auto const i : {0, -1, -2, -3}) {
    auto const scale    = scale_type{i};
    auto const FOUR     = decimalXX{scaled_integer<RepType>{4, scale}};
    auto const column   = fp_wrapper{{1, 2, 3, 4}, scale};
    auto const out_type = static_cast<cudf::column_view>(column).type();

    auto const result =
      cudf::reduce(column, cudf::make_max_aggregation<reduce_aggregation>(), out_type);
    auto const result_scalar = static_cast<cudf::scalar_type_t<decimalXX>*>(result.get());

    EXPECT_EQ(result_scalar->fixed_point_value(), FOUR);
  }
}

TYPED_TEST(FixedPointTestAllReps, FixedPointReductionMaxLarge)
{
  using namespace numeric;
  using decimalXX  = TypeParam;
  using RepType    = cudf::device_storage_type_t<decimalXX>;
  using fp_wrapper = cudf::test::fixed_point_column_wrapper<RepType>;

  for (auto const i : {0, -1, -2, -3}) {
    auto const scale = scale_type{i};
    auto f = cudf::detail::make_counting_transform_iterator(0, [](auto e) { return e % 43; });
    auto const column   = fp_wrapper{f, f + 5000, scale};
    auto const out_type = static_cast<cudf::column_view>(column).type();
    auto const expected = decimalXX{scaled_integer<RepType>{42, scale}};

    auto const result =
      cudf::reduce(column, cudf::make_max_aggregation<reduce_aggregation>(), out_type);
    auto const result_scalar = static_cast<cudf::scalar_type_t<decimalXX>*>(result.get());

    EXPECT_EQ(result_scalar->fixed_point_value(), expected);
  }
}

TYPED_TEST(FixedPointTestAllReps, FixedPointReductionNUnique)
{
  using namespace numeric;
  using decimalXX  = TypeParam;
  using RepType    = cudf::device_storage_type_t<decimalXX>;
  using fp_wrapper = cudf::test::fixed_point_column_wrapper<RepType>;

  for (auto const i : {0, -1, -2, -3}) {
    auto const scale    = scale_type{i};
    auto const column   = fp_wrapper{{1, 1, 2, 2, 3, 3, 4, 4}, scale};
    auto const out_type = static_cast<cudf::column_view>(column).type();

    auto const result =
      cudf::reduce(column, cudf::make_nunique_aggregation<reduce_aggregation>(), out_type);
    auto const result_scalar = static_cast<cudf::scalar_type_t<cudf::size_type>*>(result.get());

    EXPECT_EQ(result_scalar->value(), 4);
  }
}

TYPED_TEST(FixedPointTestAllReps, FixedPointReductionSumOfSquares)
{
  using namespace numeric;
  using decimalXX  = TypeParam;
  using RepType    = cudf::device_storage_type_t<decimalXX>;
  using fp_wrapper = cudf::test::fixed_point_column_wrapper<RepType>;

  for (auto const i : {0, -1, -2}) {
    auto const scale    = scale_type{i};
    auto const column   = fp_wrapper{{1, 2, 3, 4}, scale};
    auto const out_type = static_cast<cudf::column_view>(column).type();
    auto const expected = decimalXX{scaled_integer<RepType>{30, scale_type{i * 2}}};

    auto const result =
      cudf::reduce(column, cudf::make_sum_of_squares_aggregation<reduce_aggregation>(), out_type);
    auto const result_scalar = static_cast<cudf::scalar_type_t<decimalXX>*>(result.get());

    EXPECT_EQ(result_scalar->fixed_point_value(), expected);
  }
}

TYPED_TEST(FixedPointTestAllReps, FixedPointReductionMedianOddNumberOfElements)
{
  using namespace numeric;
  using decimalXX  = TypeParam;
  using RepType    = cudf::device_storage_type_t<decimalXX>;
  using fp_wrapper = cudf::test::fixed_point_column_wrapper<RepType>;

  for (auto const i : {0, -1, -2, -3, -4}) {
    auto const scale    = scale_type{i};
    auto const column   = fp_wrapper{{1, 2, 2, 3, 4}, scale};
    auto const out_type = static_cast<cudf::column_view>(column).type();
    auto const expected = decimalXX{scaled_integer<RepType>{2, scale}};

    auto const result =
      cudf::reduce(column, cudf::make_median_aggregation<reduce_aggregation>(), out_type);
    auto const result_scalar = static_cast<cudf::scalar_type_t<decimalXX>*>(result.get());

    EXPECT_EQ(result_scalar->fixed_point_value(), expected);
  }
}

TYPED_TEST(FixedPointTestAllReps, FixedPointReductionMedianEvenNumberOfElements)
{
  using namespace numeric;
  using decimalXX  = TypeParam;
  using RepType    = cudf::device_storage_type_t<decimalXX>;
  using fp_wrapper = cudf::test::fixed_point_column_wrapper<RepType>;

  for (auto const i : {0, -1, -2, -3, -4}) {
    auto const scale    = scale_type{i};
    auto const column   = fp_wrapper{{10, 20, 20, 30, 30, 40}, scale};
    auto const out_type = static_cast<cudf::column_view>(column).type();
    auto const expected = decimalXX{scaled_integer<RepType>{25, scale}};

    auto const result =
      cudf::reduce(column, cudf::make_median_aggregation<reduce_aggregation>(), out_type);
    auto const result_scalar = static_cast<cudf::scalar_type_t<decimalXX>*>(result.get());

    EXPECT_EQ(result_scalar->fixed_point_value(), expected);
  }
}

TYPED_TEST(FixedPointTestAllReps, FixedPointReductionQuantile)
{
  using namespace numeric;
  using decimalXX  = TypeParam;
  using RepType    = cudf::device_storage_type_t<decimalXX>;
  using fp_wrapper = cudf::test::fixed_point_column_wrapper<RepType>;

  for (auto const i : {0, -1, -2, -3, -4}) {
    auto const scale    = scale_type{i};
    auto const column   = fp_wrapper{{1, 2, 3, 4, 5}, scale};
    auto const out_type = static_cast<cudf::column_view>(column).type();

    for (auto const i : {0, 1, 2, 3, 4}) {
      auto const expected = decimalXX{scaled_integer<RepType>{i + 1, scale}};
      auto const result   = cudf::reduce(
        column,
        cudf::make_quantile_aggregation<reduce_aggregation>({i / 4.0}, cudf::interpolation::LINEAR),
        out_type);
      auto const result_scalar = static_cast<cudf::scalar_type_t<decimalXX>*>(result.get());
      EXPECT_EQ(result_scalar->fixed_point_value(), expected);
    }
  }
}

TYPED_TEST(FixedPointTestAllReps, FixedPointReductionNthElement)
{
  using namespace numeric;
  using decimalXX  = TypeParam;
  using RepType    = cudf::device_storage_type_t<decimalXX>;
  using fp_wrapper = cudf::test::fixed_point_column_wrapper<RepType>;

  for (auto const i : {0, -1, -2, -3, -4}) {
    auto const scale    = scale_type{i};
    auto const values   = std::vector<RepType>{4104, 42, 1729, 55};
    auto const column   = fp_wrapper{values.cbegin(), values.cend(), scale};
    auto const out_type = static_cast<cudf::column_view>(column).type();

    for (auto const i : {0, 1, 2, 3}) {
      auto const expected = decimalXX{scaled_integer<RepType>{values[i], scale}};
      auto const result   = cudf::reduce(
        column,
        cudf::make_nth_element_aggregation<reduce_aggregation>(i, cudf::null_policy::INCLUDE),
        out_type);
      auto const result_scalar = static_cast<cudf::scalar_type_t<decimalXX>*>(result.get());
      EXPECT_EQ(result_scalar->fixed_point_value(), expected);
    }
  }
}

struct Decimal128Only : public cudf::test::BaseFixture {
};

TEST_F(Decimal128Only, Decimal128ProductReduction)
{
  using namespace numeric;
  using RepType    = cudf::device_storage_type_t<decimal128>;
  using fp_wrapper = cudf::test::fixed_point_column_wrapper<RepType>;

  for (auto const i : {0, -1, -2, -3}) {
    auto const scale    = scale_type{i};
    auto const column   = fp_wrapper{{2, 2, 2, 2, 2, 2, 2, 2, 2}, scale};
    auto const expected = decimal128{scaled_integer<RepType>{512, scale_type{i * 9}}};

    auto const out_type = cudf::data_type{cudf::type_id::DECIMAL128, scale};
    auto const result =
      cudf::reduce(column, cudf::make_product_aggregation<reduce_aggregation>(), out_type);
    auto const result_scalar = static_cast<cudf::scalar_type_t<decimal128>*>(result.get());

    EXPECT_EQ(result_scalar->fixed_point_value(), expected);
  }
}

TEST_F(Decimal128Only, Decimal128ProductReduction2)
{
  using namespace numeric;
  using RepType    = cudf::device_storage_type_t<decimal128>;
  using fp_wrapper = cudf::test::fixed_point_column_wrapper<RepType>;

  for (auto const i : {0, -1, -2, -3, -4, -5, -6}) {
    auto const scale    = scale_type{i};
    auto const column   = fp_wrapper{{1, 2, 3, 4, 5, 6}, scale};
    auto const expected = decimal128{scaled_integer<RepType>{720, scale_type{i * 6}}};

    auto const out_type = cudf::data_type{cudf::type_id::DECIMAL128, scale};
    auto const result =
      cudf::reduce(column, cudf::make_product_aggregation<reduce_aggregation>(), out_type);
    auto const result_scalar = static_cast<cudf::scalar_type_t<decimal128>*>(result.get());

    EXPECT_EQ(result_scalar->fixed_point_value(), expected);
  }
}

TEST_F(Decimal128Only, Decimal128ProductReduction3)
{
  using namespace numeric;
  using RepType    = cudf::device_storage_type_t<decimal128>;
  using fp_wrapper = cudf::test::fixed_point_column_wrapper<RepType>;

  auto const values   = std::vector(127, -2);
  auto const scale    = scale_type{0};
  auto const column   = fp_wrapper{values.cbegin(), values.cend(), scale};
  auto const lowest   = cuda::std::numeric_limits<RepType>::lowest();
  auto const expected = decimal128{scaled_integer<RepType>{lowest, scale}};

  auto const out_type = cudf::data_type{cudf::type_id::DECIMAL128, scale};
  auto const result =
    cudf::reduce(column, cudf::make_product_aggregation<reduce_aggregation>(), out_type);
  auto const result_scalar = static_cast<cudf::scalar_type_t<decimal128>*>(result.get());

  EXPECT_EQ(result_scalar->fixed_point_value(), expected);
}

TYPED_TEST(ReductionTest, NthElement)
{
  using T = TypeParam;
  std::vector<int> int_values(4000);
  std::iota(int_values.begin(), int_values.end(), 0);
  std::vector<bool> host_bools(int_values.size());
  auto valid_condition = [](auto i) { return (i % 3 and i % 7); };
  std::transform(int_values.begin(), int_values.end(), host_bools.begin(), valid_condition);

  cudf::size_type valid_count = std::count(host_bools.begin(), host_bools.end(), true);
  std::vector<int> int_values_valid(valid_count);
  std::copy_if(int_values.begin(), int_values.end(), int_values_valid.begin(), valid_condition);

  std::vector<T> v           = convert_values<T>(int_values);
  std::vector<T> v_valid     = convert_values<T>(int_values_valid);
  cudf::size_type input_size = v.size();

  auto mod = [](int a, int b) { return (a % b + b) % b; };
  cudf::test::fixed_width_column_wrapper<T> col(v.begin(), v.end());
  cudf::test::fixed_width_column_wrapper<T> col_nulls = construct_null_column(v, host_bools);
  // without nulls
  for (cudf::size_type n :
       {-input_size, -input_size / 2, -2, -1, 0, 1, 2, input_size / 2, input_size - 1}) {
    auto const index         = mod(n, v.size());
    T expected_value_nonull  = v[index];
    bool const expected_null = !host_bools[index];
    this->reduction_test(
      col,
      expected_value_nonull,
      true,
      cudf::make_nth_element_aggregation<reduce_aggregation>(n, cudf::null_policy::INCLUDE));
    this->reduction_test(
      col,
      expected_value_nonull,
      true,
      cudf::make_nth_element_aggregation<reduce_aggregation>(n, cudf::null_policy::EXCLUDE));
    this->reduction_test(
      col_nulls,
      expected_value_nonull,
      true,
      cudf::make_nth_element_aggregation<reduce_aggregation>(n, cudf::null_policy::INCLUDE),
      cudf::data_type{},
      expected_null);
  }
  // valid only
  for (cudf::size_type n :
       {-valid_count, -valid_count / 2, -2, -1, 0, 1, 2, valid_count / 2, valid_count - 1}) {
    T expected_value_null = v_valid[mod(n, v_valid.size())];
    this->reduction_test(
      col_nulls,
      expected_value_null,
      true,
      cudf::make_nth_element_aggregation<reduce_aggregation>(n, cudf::null_policy::EXCLUDE));
  }
  // error cases
  for (cudf::size_type n : {-input_size - 1, input_size}) {
    this->reduction_test(
      col,
      T{},
      false,
      cudf::make_nth_element_aggregation<reduce_aggregation>(n, cudf::null_policy::INCLUDE));
    this->reduction_test(
      col_nulls,
      T{},
      false,
      cudf::make_nth_element_aggregation<reduce_aggregation>(n, cudf::null_policy::INCLUDE));
    this->reduction_test(
      col,
      T{},
      false,
      cudf::make_nth_element_aggregation<reduce_aggregation>(n, cudf::null_policy::EXCLUDE));
    this->reduction_test(
      col_nulls,
      T{},
      false,
      cudf::make_nth_element_aggregation<reduce_aggregation>(n, cudf::null_policy::EXCLUDE));
  }
}

struct DictionaryStringReductionTest : public StringReductionTest {
};

std::vector<std::string> data_list[] = {
  {"nine", "two", "five", "three", "five", "six", "two", "eight", "nine"},
};
INSTANTIATE_TEST_CASE_P(dictionary_cases,
                        DictionaryStringReductionTest,
                        testing::ValuesIn(data_list));
TEST_P(DictionaryStringReductionTest, MinMax)
{
  std::vector<std::string> host_strings(GetParam());
  cudf::data_type output_type{cudf::type_id::STRING};

  cudf::test::dictionary_column_wrapper<std::string> col(host_strings.begin(), host_strings.end());

  // MIN
  this->reduction_test(col,
                       *(std::min_element(host_strings.begin(), host_strings.end())),
                       true,
                       cudf::make_min_aggregation<reduce_aggregation>(),
                       output_type);
  // sliced
  this->reduction_test(cudf::slice(col, {1, 7}).front(),
                       *(std::min_element(host_strings.begin() + 1, host_strings.begin() + 7)),
                       true,
                       cudf::make_min_aggregation<reduce_aggregation>(),
                       output_type);
  // MAX
  this->reduction_test(col,
                       *(std::max_element(host_strings.begin(), host_strings.end())),
                       true,
                       cudf::make_max_aggregation<reduce_aggregation>(),
                       output_type);
  // sliced
  this->reduction_test(cudf::slice(col, {1, 7}).front(),
                       *(std::max_element(host_strings.begin() + 1, host_strings.begin() + 7)),
                       true,
                       cudf::make_max_aggregation<reduce_aggregation>(),
                       output_type);
}

template <typename T>
struct DictionaryAnyAllTest : public ReductionTest<bool> {
};

TYPED_TEST_SUITE(DictionaryAnyAllTest, cudf::test::NumericTypes);
TYPED_TEST(DictionaryAnyAllTest, AnyAll)
{
  using T = TypeParam;
  std::vector<int> all_values({true, true, true, true});
  std::vector<T> v_all = convert_values<T>(all_values);
  std::vector<int> none_values({false, false, false, false});
  std::vector<T> v_none = convert_values<T>(none_values);
  std::vector<int> some_values({false, true, false, true});
  std::vector<T> v_some = convert_values<T>(some_values);
  cudf::data_type output_dtype(cudf::type_id::BOOL8);

  // without nulls
  {
    cudf::test::dictionary_column_wrapper<T> all_col(v_all.begin(), v_all.end());
    this->reduction_test(
      all_col, true, true, cudf::make_any_aggregation<reduce_aggregation>(), output_dtype);
    this->reduction_test(
      all_col, true, true, cudf::make_all_aggregation<reduce_aggregation>(), output_dtype);
    cudf::test::dictionary_column_wrapper<T> none_col(v_none.begin(), v_none.end());
    this->reduction_test(
      none_col, false, true, cudf::make_any_aggregation<reduce_aggregation>(), output_dtype);
    this->reduction_test(
      none_col, false, true, cudf::make_all_aggregation<reduce_aggregation>(), output_dtype);
    cudf::test::dictionary_column_wrapper<T> some_col(v_some.begin(), v_some.end());
    this->reduction_test(
      some_col, true, true, cudf::make_any_aggregation<reduce_aggregation>(), output_dtype);
    this->reduction_test(
      some_col, false, true, cudf::make_all_aggregation<reduce_aggregation>(), output_dtype);
    // sliced test
    this->reduction_test(cudf::slice(some_col, {1, 3}).front(),
                         true,
                         true,
                         cudf::make_any_aggregation<reduce_aggregation>(),
                         output_dtype);
    this->reduction_test(cudf::slice(some_col, {1, 2}).front(),
                         true,
                         true,
                         cudf::make_all_aggregation<reduce_aggregation>(),
                         output_dtype);
  }
  // with nulls
  {
    std::vector<bool> valid({1, 1, 0, 1});
    cudf::test::dictionary_column_wrapper<T> all_col(v_all.begin(), v_all.end(), valid.begin());
    this->reduction_test(
      all_col, true, true, cudf::make_any_aggregation<reduce_aggregation>(), output_dtype);
    this->reduction_test(
      all_col, true, true, cudf::make_all_aggregation<reduce_aggregation>(), output_dtype);
    cudf::test::dictionary_column_wrapper<T> none_col(v_none.begin(), v_none.end(), valid.begin());
    this->reduction_test(
      none_col, false, true, cudf::make_any_aggregation<reduce_aggregation>(), output_dtype);
    this->reduction_test(
      none_col, false, true, cudf::make_all_aggregation<reduce_aggregation>(), output_dtype);
    cudf::test::dictionary_column_wrapper<T> some_col(v_some.begin(), v_some.end(), valid.begin());
    this->reduction_test(
      some_col, true, true, cudf::make_any_aggregation<reduce_aggregation>(), output_dtype);
    this->reduction_test(
      some_col, false, true, cudf::make_all_aggregation<reduce_aggregation>(), output_dtype);
    // sliced test
    this->reduction_test(cudf::slice(some_col, {0, 3}).front(),
                         true,
                         true,
                         cudf::make_any_aggregation<reduce_aggregation>(),
                         output_dtype);
    this->reduction_test(cudf::slice(some_col, {1, 4}).front(),
                         true,
                         true,
                         cudf::make_all_aggregation<reduce_aggregation>(),
                         output_dtype);
  }
}

template <typename T>
struct DictionaryReductionTest : public ReductionTest<T> {
};

using DictionaryTypes = cudf::test::Types<int16_t, uint32_t, float, double>;
TYPED_TEST_SUITE(DictionaryReductionTest, DictionaryTypes);
TYPED_TEST(DictionaryReductionTest, Sum)
{
  using T = TypeParam;
  std::vector<int> int_values({6, -14, 13, 64, 0, -13, -20, 45});
  std::vector<T> v = convert_values<T>(int_values);
  cudf::data_type output_type{cudf::type_to_id<T>()};

  cudf::test::dictionary_column_wrapper<T> col(v.begin(), v.end());

  T expected_value = std::accumulate(v.begin(), v.end(), T{0});
  this->reduction_test(col,
                       expected_value,
                       this->ret_non_arithmetic,
                       cudf::make_sum_aggregation<reduce_aggregation>(),
                       output_type);

  // test with nulls
  std::vector<bool> validity({1, 1, 0, 0, 1, 1, 1, 1});
  cudf::test::dictionary_column_wrapper<T> col_nulls(v.begin(), v.end(), validity.begin());
  expected_value = [v, validity] {
    auto const r = replace_nulls(v, validity, T{0});
    return std::accumulate(r.begin(), r.end(), T{0});
  }();
  this->reduction_test(col_nulls,
                       expected_value,
                       this->ret_non_arithmetic,
                       cudf::make_sum_aggregation<reduce_aggregation>(),
                       output_type);
}

TYPED_TEST(DictionaryReductionTest, Product)
{
  using T = TypeParam;
  std::vector<int> int_values({5, -1, 1, 0, 3, 2, 4});
  std::vector<TypeParam> v = convert_values<TypeParam>(int_values);
  cudf::data_type output_type{cudf::type_to_id<T>()};

  auto calc_prod = [](std::vector<T> const& v) {
    return std::accumulate(v.cbegin(), v.cend(), T{1}, [](T acc, T i) { return acc * i; });
  };

  // test without nulls
  cudf::test::dictionary_column_wrapper<T> col(v.begin(), v.end());

  this->reduction_test(col,
                       calc_prod(v),  // expected result
                       this->ret_non_arithmetic,
                       cudf::make_product_aggregation<reduce_aggregation>(),
                       output_type);

  // test with nulls
  std::vector<bool> validity({1, 1, 0, 0, 1, 1, 1});
  cudf::test::dictionary_column_wrapper<T> col_nulls(v.begin(), v.end(), validity.begin());

  this->reduction_test(col_nulls,
                       calc_prod(replace_nulls(v, validity, T{1})),  // expected
                       this->ret_non_arithmetic,
                       cudf::make_product_aggregation<reduce_aggregation>(),
                       output_type);
}

TYPED_TEST(DictionaryReductionTest, SumOfSquare)
{
  using T = TypeParam;
  std::vector<int> int_values({-3, 2, 1, 0, 5, -3, -2});
  std::vector<T> v = convert_values<T>(int_values);
  cudf::data_type output_type{cudf::type_to_id<T>()};

  auto calc_reduction = [](std::vector<T> const& v) {
    return std::accumulate(v.cbegin(), v.cend(), T{0}, [](T acc, T i) { return acc + i * i; });
  };

  // test without nulls
  cudf::test::dictionary_column_wrapper<T> col(v.begin(), v.end());

  this->reduction_test(col,
                       calc_reduction(v),
                       this->ret_non_arithmetic,
                       cudf::make_sum_of_squares_aggregation<reduce_aggregation>(),
                       output_type);

  // test with nulls
  std::vector<bool> validity({1, 1, 0, 0, 1, 1, 1, 1});
  cudf::test::dictionary_column_wrapper<T> col_nulls(v.begin(), v.end(), validity.begin());

  this->reduction_test(col_nulls,
                       calc_reduction(replace_nulls(v, validity, T{0})),  // expected
                       this->ret_non_arithmetic,
                       cudf::make_sum_of_squares_aggregation<reduce_aggregation>(),
                       output_type);
}

TYPED_TEST(DictionaryReductionTest, Mean)
{
  using T = TypeParam;
  std::vector<int> int_values({-3, 2, 1, 0, 5, -3, -2, 28});
  std::vector<T> v = convert_values<T>(int_values);
  cudf::data_type output_type{cudf::type_to_id<double>()};

  auto calc_mean = [](std::vector<T> const& v, cudf::size_type valid_count) {
    double sum = std::accumulate(v.cbegin(), v.cend(), double{0});
    return sum / valid_count;
  };

  // test without nulls
  cudf::test::dictionary_column_wrapper<T> col(v.begin(), v.end());

  this->reduction_test(col,
                       calc_mean(v, v.size()),  // expected_value,
                       true,
                       cudf::make_mean_aggregation<reduce_aggregation>(),
                       output_type);

  // test with nulls
  std::vector<bool> validity({1, 1, 0, 1, 1, 1, 0, 1});
  cudf::test::dictionary_column_wrapper<T> col_nulls(v.begin(), v.end(), validity.begin());

  cudf::size_type valid_count = std::count(validity.begin(), validity.end(), true);
  this->reduction_test(col_nulls,
                       calc_mean(replace_nulls(v, validity, T{0}), valid_count),
                       true,
                       cudf::make_mean_aggregation<reduce_aggregation>(),
                       output_type);
}

#ifdef NDEBUG
TYPED_TEST(DictionaryReductionTest, VarStd)
#else
TYPED_TEST(DictionaryReductionTest, DISABLED_VarStd)
#endif
{
  using T = TypeParam;
  std::vector<int> int_values({-3, 2, 1, 0, 5, -3, -2, 28});
  std::vector<T> v = convert_values<T>(int_values);
  cudf::data_type output_type{cudf::type_to_id<double>()};

  auto calc_var = [](std::vector<T> const& v, cudf::size_type valid_count, cudf::size_type ddof) {
    double mean = std::accumulate(v.cbegin(), v.cend(), double{0});
    mean /= valid_count;
    double sum_of_sq = std::accumulate(
      v.cbegin(), v.cend(), double{0}, [](double acc, TypeParam i) { return acc + i * i; });
    auto const div = valid_count - ddof;
    double var     = sum_of_sq / div - ((mean * mean) * valid_count) / div;
    return var;
  };

  // test without nulls
  cudf::test::dictionary_column_wrapper<T> col(v.begin(), v.end());

  cudf::size_type const ddof = 1;
  double var                 = calc_var(v, v.size(), ddof);
  double std                 = std::sqrt(var);
  auto var_agg               = cudf::make_variance_aggregation<reduce_aggregation>(1);
  auto std_agg               = cudf::make_std_aggregation<reduce_aggregation>(1);

  this->reduction_test(col, var, true, var_agg, output_type);
  this->reduction_test(col, std, true, std_agg, output_type);

  // test with nulls
  std::vector<bool> validity({1, 1, 0, 1, 1, 1, 0, 1});
  cudf::test::dictionary_column_wrapper<T> col_nulls(v.begin(), v.end(), validity.begin());

  cudf::size_type const valid_count = std::count(validity.begin(), validity.end(), true);

  double var_nulls = calc_var(replace_nulls(v, validity, T{0}), valid_count, ddof);
  double std_nulls = std::sqrt(var_nulls);

  this->reduction_test(col_nulls, var_nulls, true, var_agg, output_type);
  this->reduction_test(col_nulls, std_nulls, true, std_agg, output_type);
}

TYPED_TEST(DictionaryReductionTest, NthElement)
{
  using T = TypeParam;
  std::vector<int> int_values({-3, 2, 1, 0, 5, -3, -2, 28});
  std::vector<T> v = convert_values<T>(int_values);
  cudf::data_type output_type{cudf::type_to_id<T>()};

  // test without nulls
  cudf::test::dictionary_column_wrapper<T> col(v.begin(), v.end());
  cudf::size_type n = 5;
  this->reduction_test(
    col,
    v[n],  // expected_value,
    true,
    cudf::make_nth_element_aggregation<reduce_aggregation>(n, cudf::null_policy::INCLUDE),
    output_type);

  // test with nulls
  std::vector<bool> validity({1, 1, 0, 1, 1, 1, 0, 1});
  cudf::test::dictionary_column_wrapper<T> col_nulls(v.begin(), v.end(), validity.begin());

  this->reduction_test(
    col_nulls,
    v[n],  // expected_value,
    true,
    cudf::make_nth_element_aggregation<reduce_aggregation>(n, cudf::null_policy::INCLUDE),
    output_type);
  this->reduction_test(
    col_nulls,
    v[2],  // null element
    true,
    cudf::make_nth_element_aggregation<reduce_aggregation>(2, cudf::null_policy::INCLUDE),
    output_type,
    true);
}

TYPED_TEST(DictionaryReductionTest, UniqueCount)
{
  using T = TypeParam;
  std::vector<int> int_values({1, -3, 1, 2, 0, 2, -4, 45});  // 6 unique values
  std::vector<T> v = convert_values<T>(int_values);
  cudf::data_type output_type{cudf::type_to_id<cudf::size_type>()};

  // test without nulls
  cudf::test::dictionary_column_wrapper<T> col(v.begin(), v.end());
  this->reduction_test(
    col,
    6,
    this->ret_non_arithmetic,
    cudf::make_nunique_aggregation<reduce_aggregation>(cudf::null_policy::INCLUDE),
    output_type);

  // test with nulls
  std::vector<bool> validity({1, 1, 1, 0, 1, 1, 1, 1});
  cudf::test::dictionary_column_wrapper<T> col_nulls(v.begin(), v.end(), validity.begin());

  this->reduction_test(
    col_nulls,
    7,
    this->ret_non_arithmetic,
    cudf::make_nunique_aggregation<reduce_aggregation>(cudf::null_policy::INCLUDE),
    output_type);
  this->reduction_test(
    col_nulls,
    6,
    this->ret_non_arithmetic,
    cudf::make_nunique_aggregation<reduce_aggregation>(cudf::null_policy::EXCLUDE),
    output_type);
}

TYPED_TEST(DictionaryReductionTest, Median)
{
  using T = TypeParam;
  std::vector<int> int_values({6, -14, 13, 64, 0, -13, -20, 45});
  std::vector<T> v = convert_values<T>(int_values);
  cudf::data_type output_type{cudf::type_to_id<double>()};

  // test without nulls
  cudf::test::dictionary_column_wrapper<T> col(v.begin(), v.end());
  this->reduction_test(col,
                       (std::is_signed_v<T>) ? 3.0 : 13.5,
                       this->ret_non_arithmetic,
                       cudf::make_median_aggregation<reduce_aggregation>(),
                       output_type);

  // test with nulls
  std::vector<bool> validity({1, 1, 1, 0, 1, 1, 1, 1});
  cudf::test::dictionary_column_wrapper<T> col_nulls(v.begin(), v.end(), validity.begin());
  this->reduction_test(col_nulls,
                       (std::is_signed_v<T>) ? 0.0 : 13.0,
                       this->ret_non_arithmetic,
                       cudf::make_median_aggregation<reduce_aggregation>(),
                       output_type);
}

TYPED_TEST(DictionaryReductionTest, Quantile)
{
  using T = TypeParam;
  std::vector<int> int_values({6, -14, 13, 64, 0, -13, -20, 45});
  std::vector<T> v = convert_values<T>(int_values);
  cudf::interpolation interp{cudf::interpolation::LINEAR};
  cudf::data_type output_type{cudf::type_to_id<double>()};

  // test without nulls
  cudf::test::dictionary_column_wrapper<T> col(v.begin(), v.end());
  double expected_value = std::is_same_v<T, bool> || std::is_unsigned_v<T> ? 0.0 : -20.0;
  this->reduction_test(col,
                       expected_value,
                       this->ret_non_arithmetic,
                       cudf::make_quantile_aggregation<reduce_aggregation>({0.0}, interp),
                       output_type);
  this->reduction_test(col,
                       64.0,
                       this->ret_non_arithmetic,
                       cudf::make_quantile_aggregation<reduce_aggregation>({1.0}, interp),
                       output_type);

  // test with nulls
  std::vector<bool> validity({1, 1, 1, 0, 1, 1, 1, 1});
  cudf::test::dictionary_column_wrapper<T> col_nulls(v.begin(), v.end(), validity.begin());

  this->reduction_test(col_nulls,
                       expected_value,
                       this->ret_non_arithmetic,
                       cudf::make_quantile_aggregation<reduce_aggregation>({0}, interp),
                       output_type);
  this->reduction_test(col_nulls,
                       45.0,
                       this->ret_non_arithmetic,
                       cudf::make_quantile_aggregation<reduce_aggregation>({1}, interp),
                       output_type);
}

struct ListReductionTest : public cudf::test::BaseFixture {
  void reduction_test(cudf::column_view const& input_data,
                      cudf::column_view const& expected_value,
                      bool succeeded_condition,
                      bool is_valid,
                      std::unique_ptr<reduce_aggregation> const& agg)
  {
    auto statement = [&]() {
      std::unique_ptr<cudf::scalar> result =
        cudf::reduce(input_data, agg, cudf::data_type(cudf::type_id::LIST));
      auto list_result = dynamic_cast<cudf::list_scalar*>(result.get());
      EXPECT_EQ(is_valid, list_result->is_valid());
      if (is_valid) {
        CUDF_TEST_EXPECT_COLUMNS_EQUAL(expected_value, list_result->view());
      } else {
        CUDF_TEST_EXPECT_COLUMNS_EQUIVALENT(expected_value, list_result->view());
      }
    };

    if (succeeded_condition) {
      CUDF_EXPECT_NO_THROW(statement());
    } else {
      EXPECT_ANY_THROW(statement());
    }
  }
};

TEST_F(ListReductionTest, ListReductionNthElement)
{
  using LCW        = cudf::test::lists_column_wrapper<int>;
  using ElementCol = cudf::test::fixed_width_column_wrapper<int>;

  // test without nulls
  LCW col{{-3}, {2, 1}, {0, 5, -3}, {-2}, {}, {28}};
  this->reduction_test(
    col,
    ElementCol{0, 5, -3},  // expected_value,
    true,
    true,
    cudf::make_nth_element_aggregation<reduce_aggregation>(2, cudf::null_policy::INCLUDE));

  // test with null-exclude
  std::vector<bool> validity{1, 0, 0, 1, 1, 0};
  LCW col_nulls({{-3}, {2, 1}, {0, 5, -3}, {-2}, {}, {28}}, validity.begin());
  this->reduction_test(
    col_nulls,
    ElementCol{-2},  // expected_value,
    true,
    true,
    cudf::make_nth_element_aggregation<reduce_aggregation>(1, cudf::null_policy::EXCLUDE));

  // test with null-include
  this->reduction_test(
    col_nulls,
    ElementCol{},  // expected_value,
    true,
    false,
    cudf::make_nth_element_aggregation<reduce_aggregation>(1, cudf::null_policy::INCLUDE));
}

TEST_F(ListReductionTest, NestedListReductionNthElement)
{
  using LCW = cudf::test::lists_column_wrapper<int>;

  // test without nulls
  auto validity    = std::vector<bool>{1, 0, 0, 1, 1};
  auto nested_list = LCW(
    {{LCW{}, LCW{2, 3, 4}}, {}, {LCW{5}, LCW{6}, LCW{7, 8}}, {LCW{9, 10}}, {LCW{11}, LCW{12, 13}}},
    validity.begin());
  this->reduction_test(
    nested_list,
    LCW{{}, {2, 3, 4}},  // expected_value,
    true,
    true,
    cudf::make_nth_element_aggregation<reduce_aggregation>(0, cudf::null_policy::INCLUDE));

  // test with null-include
  this->reduction_test(
    nested_list,
    LCW{},  // expected_value,
    true,
    false,
    cudf::make_nth_element_aggregation<reduce_aggregation>(2, cudf::null_policy::INCLUDE));

  // test with null-exclude
  this->reduction_test(
    nested_list,
    LCW{{11}, {12, 13}},  // expected_value,
    true,
    true,
    cudf::make_nth_element_aggregation<reduce_aggregation>(2, cudf::null_policy::EXCLUDE));
}

TEST_F(ListReductionTest, NonValidListReductionNthElement)
{
  using LCW        = cudf::test::lists_column_wrapper<int>;
  using ElementCol = cudf::test::fixed_width_column_wrapper<int>;

  // test against col.size() <= col.null_count()
  std::vector<bool> validity{0};
  this->reduction_test(
    LCW{{{1, 2}}, validity.begin()},
    ElementCol{},  // expected_value,
    true,
    false,
    cudf::make_nth_element_aggregation<reduce_aggregation>(0, cudf::null_policy::INCLUDE));

  // test against empty input
  this->reduction_test(
    LCW{},
    ElementCol{},  // expected_value,
    true,
    false,
    cudf::make_nth_element_aggregation<reduce_aggregation>(0, cudf::null_policy::INCLUDE));
}

struct StructReductionTest : public cudf::test::BaseFixture {
  using SCW = cudf::test::structs_column_wrapper;

  void reduction_test(cudf::column_view const& struct_column,
                      cudf::table_view const& expected_value,
                      bool succeeded_condition,
                      bool is_valid,
                      std::unique_ptr<reduce_aggregation> const& agg)
  {
    auto statement = [&]() {
      std::unique_ptr<cudf::scalar> result =
        cudf::reduce(struct_column, agg, cudf::data_type(cudf::type_id::STRUCT));
      auto struct_result = dynamic_cast<cudf::struct_scalar*>(result.get());
      EXPECT_EQ(is_valid, struct_result->is_valid());
      if (is_valid) { CUDF_TEST_EXPECT_TABLES_EQUIVALENT(expected_value, struct_result->view()); }
    };

    if (succeeded_condition) {
      CUDF_EXPECT_NO_THROW(statement());
    } else {
      EXPECT_ANY_THROW(statement());
    }
  }
};

TEST_F(StructReductionTest, StructReductionNthElement)
{
  using ICW = cudf::test::fixed_width_column_wrapper<int>;

  // test without nulls
  auto child0 = *ICW{-3, 2, 1, 0, 5, -3, -2, 28}.release();
  auto child1 = *ICW{0, 1, 2, 3, 4, 5, 6, 7}.release();
  auto child2 =
    *ICW{{-10, 10, -100, 100, -1000, 1000, -10000, 10000}, {1, 0, 0, 1, 1, 1, 0, 1}}.release();
  std::vector<std::unique_ptr<cudf::column>> input_vector;
  input_vector.push_back(std::make_unique<cudf::column>(child0));
  input_vector.push_back(std::make_unique<cudf::column>(child1));
  input_vector.push_back(std::make_unique<cudf::column>(child2));
  auto struct_col  = SCW(std::move(input_vector));
  auto result_col0 = ICW{1};
  auto result_col1 = ICW{2};
  auto result_col2 = ICW{{0}, {0}};
  this->reduction_test(
    struct_col,
    cudf::table_view{{result_col0, result_col1, result_col2}},  // expected_value,
    true,
    true,
    cudf::make_nth_element_aggregation<reduce_aggregation>(2, cudf::null_policy::INCLUDE));

  // test with null-include
  std::vector<bool> validity{1, 1, 1, 0, 1, 0, 0, 1};
  input_vector.clear();
  input_vector.push_back(std::make_unique<cudf::column>(child0));
  input_vector.push_back(std::make_unique<cudf::column>(child1));
  input_vector.push_back(std::make_unique<cudf::column>(child2));
  struct_col  = SCW(std::move(input_vector), validity);
  result_col0 = ICW{{0}, {0}};
  result_col1 = ICW{{0}, {0}};
  result_col2 = ICW{{0}, {0}};
  this->reduction_test(
    struct_col,
    cudf::table_view{{result_col0, result_col1, result_col2}},  // expected_value,
    true,
    false,
    cudf::make_nth_element_aggregation<reduce_aggregation>(6, cudf::null_policy::INCLUDE));

  // test with null-exclude
  result_col0 = ICW{{28}, {1}};
  result_col1 = ICW{{7}, {1}};
  result_col2 = ICW{{10000}, {1}};
  this->reduction_test(
    struct_col,
    cudf::table_view{{result_col0, result_col1, result_col2}},  // expected_value,
    true,
    true,
    cudf::make_nth_element_aggregation<reduce_aggregation>(4, cudf::null_policy::EXCLUDE));
}

TEST_F(StructReductionTest, NestedStructReductionNthElement)
{
  using ICW = cudf::test::fixed_width_column_wrapper<int>;
  using LCW = cudf::test::lists_column_wrapper<int>;

  auto int_col0      = ICW{-4, -3, -2, -1, 0};
  auto struct_col0   = SCW({int_col0}, std::vector<bool>{1, 0, 0, 1, 1});
  auto int_col1      = ICW{0, 1, 2, 3, 4};
  auto list_col      = LCW{{0}, {}, {1, 2}, {3}, {4}};
  auto struct_col1   = SCW({struct_col0, int_col1, list_col}, std::vector<bool>{1, 1, 1, 0, 1});
  auto result_child0 = ICW{0};
  auto result_col0   = SCW({result_child0}, std::vector<bool>{0});
  auto result_col1   = ICW{{1}, {1}};
  auto result_col2   = LCW({LCW{}}, std::vector<bool>{1}.begin());
  // test without nulls
  this->reduction_test(
    struct_col1,
    cudf::table_view{{result_col0, result_col1, result_col2}},  // expected_value,
    true,
    true,
    cudf::make_nth_element_aggregation<reduce_aggregation>(1, cudf::null_policy::INCLUDE));

  // test with null-include
  result_child0 = ICW{0};
  result_col0   = SCW({result_child0}, std::vector<bool>{0});
  result_col1   = ICW{{0}, {0}};
  result_col2   = LCW({LCW{3}}, std::vector<bool>{0}.begin());
  this->reduction_test(
    struct_col1,
    cudf::table_view{{result_col0, result_col1, result_col2}},  // expected_value,
    true,
    false,
    cudf::make_nth_element_aggregation<reduce_aggregation>(3, cudf::null_policy::INCLUDE));

  // test with null-exclude
  result_child0 = ICW{0};
  result_col0   = SCW({result_child0}, std::vector<bool>{1});
  result_col1   = ICW{{4}, {1}};
  result_col2   = LCW({LCW{4}}, std::vector<bool>{1}.begin());
  this->reduction_test(
    struct_col1,
    cudf::table_view{{result_col0, result_col1, result_col2}},  // expected_value,
    true,
    true,
    cudf::make_nth_element_aggregation<reduce_aggregation>(3, cudf::null_policy::EXCLUDE));
}

TEST_F(StructReductionTest, NonValidStructReductionNthElement)
{
  using ICW = cudf::test::fixed_width_column_wrapper<int>;

  // test against col.size() <= col.null_count()
  auto child0     = ICW{-3, 3};
  auto child1     = ICW{0, 0};
  auto child2     = ICW{{-10, 10}, {0, 1}};
  auto struct_col = SCW{{child0, child1, child2}, {0, 0}};
  auto ret_col0   = ICW{{0}, {0}};
  auto ret_col1   = ICW{{0}, {0}};
  auto ret_col2   = ICW{{0}, {0}};
  this->reduction_test(
    struct_col,
    cudf::table_view{{ret_col0, ret_col1, ret_col2}},  // expected_value,
    true,
    false,
    cudf::make_nth_element_aggregation<reduce_aggregation>(0, cudf::null_policy::INCLUDE));

  // test against empty input (would fail because we can not create empty struct scalar)
  child0     = ICW{};
  child1     = ICW{};
  child2     = ICW{};
  struct_col = SCW{{child0, child1, child2}};
  ret_col0   = ICW{};
  ret_col1   = ICW{};
  ret_col2   = ICW{};
  this->reduction_test(
    struct_col,
    cudf::table_view{{ret_col0, ret_col1, ret_col2}},  // expected_value,
    false,
    false,
    cudf::make_nth_element_aggregation<reduce_aggregation>(0, cudf::null_policy::INCLUDE));
}

TEST_F(StructReductionTest, StructReductionMinMaxNoNull)
{
  using INTS_CW    = cudf::test::fixed_width_column_wrapper<int>;
  using STRINGS_CW = cudf::test::strings_column_wrapper;
  using STRUCTS_CW = cudf::test::structs_column_wrapper;

  auto const input = [] {
    auto child1 = STRINGS_CW{"año", "bit", "₹1", "aaa", "zit", "bat", "aab", "$1", "€1", "wut"};
    auto child2 = INTS_CW{1, 2, 3, 4, 5, 6, 7, 8, 9, 10};
    return STRUCTS_CW{{child1, child2}};
  }();

  {
    auto const expected_child1 = STRINGS_CW{"$1"};
    auto const expected_child2 = INTS_CW{8};
    this->reduction_test(input,
                         cudf::table_view{{expected_child1, expected_child2}},
                         true,
                         true,
                         cudf::make_min_aggregation<reduce_aggregation>());
  }

  {
    auto const expected_child1 = STRINGS_CW{"₹1"};
    auto const expected_child2 = INTS_CW{3};
    this->reduction_test(input,
                         cudf::table_view{{expected_child1, expected_child2}},
                         true,
                         true,
                         cudf::make_max_aggregation<reduce_aggregation>());
  }
}

TEST_F(StructReductionTest, StructReductionMinMaxSlicedInput)
{
  using INTS_CW    = cudf::test::fixed_width_column_wrapper<int>;
  using STRINGS_CW = cudf::test::strings_column_wrapper;
  using STRUCTS_CW = cudf::test::structs_column_wrapper;
  constexpr int32_t dont_care{1};

  auto const input_original = [] {
    auto child1 = STRINGS_CW{"$dont_care",
                             "$dont_care",
                             "año",
                             "bit",
                             "₹1",
                             "aaa",
                             "zit",
                             "bat",
                             "aab",
                             "$1",
                             "€1",
                             "wut",
                             "₹dont_care"};
    auto child2 = INTS_CW{dont_care, dont_care, 1, 2, 3, 4, 5, 6, 7, 8, 9, 10, dont_care};
    return STRUCTS_CW{{child1, child2}};
  }();

  auto const input = cudf::slice(input_original, {2, 12})[0];

  {
    auto const expected_child1 = STRINGS_CW{"$1"};
    auto const expected_child2 = INTS_CW{8};
    this->reduction_test(input,
                         cudf::table_view{{expected_child1, expected_child2}},
                         true,
                         true,
                         cudf::make_min_aggregation<reduce_aggregation>());
  }

  {
    auto const expected_child1 = STRINGS_CW{"₹1"};
    auto const expected_child2 = INTS_CW{3};
    this->reduction_test(input,
                         cudf::table_view{{expected_child1, expected_child2}},
                         true,
                         true,
                         cudf::make_max_aggregation<reduce_aggregation>());
  }
}

TEST_F(StructReductionTest, StructReductionMinMaxWithNulls)
{
  using INTS_CW    = cudf::test::fixed_width_column_wrapper<int>;
  using STRINGS_CW = cudf::test::strings_column_wrapper;
  using STRUCTS_CW = cudf::test::structs_column_wrapper;
  using cudf::test::iterators::null_at;
  using cudf::test::iterators::nulls_at;

  // `null` means null at child column.
  // `NULL` means null at parent column.
  auto const input = [] {
    auto child1 = STRINGS_CW{{"año",
                              "bit",
                              "₹1" /*null*/,
                              "aaa" /*NULL*/,
                              "zit",
                              "bat",
                              "aab",
                              "$1" /*null*/,
                              "€1" /*NULL*/,
                              "wut"},
                             nulls_at({2, 7})};
    auto child2 = INTS_CW{{1, 2, 3 /*null*/, 4 /*NULL*/, 5, 6, 7, 8 /*null*/, 9 /*NULL*/, 10},
                          nulls_at({2, 7})};
    return STRUCTS_CW{{child1, child2}, nulls_at({3, 8})};
  }();

  {
    // In the structs column, the min struct is {null, null}.
    auto const expected_child1 = STRINGS_CW{{""}, null_at(0)};
    auto const expected_child2 = INTS_CW{{8}, null_at(0)};
    this->reduction_test(input,
                         cudf::table_view{{expected_child1, expected_child2}},
                         true,
                         true,
                         cudf::make_min_aggregation<reduce_aggregation>());
  }

  {
    auto const expected_child1 = STRINGS_CW{"zit"};
    auto const expected_child2 = INTS_CW{5};
    this->reduction_test(input,
                         cudf::table_view{{expected_child1, expected_child2}},
                         true,
                         true,
                         cudf::make_max_aggregation<reduce_aggregation>());
  }
}

CUDF_TEST_PROGRAM_MAIN()<|MERGE_RESOLUTION|>--- conflicted
+++ resolved
@@ -468,15 +468,9 @@
   std::vector<T> v = convert_values<T>(int_values);
   cudf::test::fixed_width_column_wrapper<T> col(v.begin(), v.end());
 
-<<<<<<< HEAD
-  double var      = calc_var(v, v.size());
-  double std      = std::sqrt(var);
-  auto const ddof = 1;
-=======
   auto const ddof = 1;
   double var      = calc_var(v, v.size(), ddof);
   double std      = std::sqrt(var);
->>>>>>> e693562d
   auto var_agg    = cudf::make_variance_aggregation<reduce_aggregation>(ddof);
   auto std_agg    = cudf::make_std_aggregation<reduce_aggregation>(ddof);
 
