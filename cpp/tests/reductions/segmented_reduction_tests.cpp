/*
 * Copyright (c) 2022-2023, NVIDIA CORPORATION.
 *
 * Licensed under the Apache License, Version 2.0 (the "License");
 * you may not use this file except in compliance with the License.
 * You may obtain a copy of the License at
 *
 *     http://www.apache.org/licenses/LICENSE-2.0
 *
 * Unless required by applicable law or agreed to in writing, software
 * distributed under the License is distributed on an "AS IS" BASIS,
 * WITHOUT WARRANTIES OR CONDITIONS OF ANY KIND, either express or implied.
 * See the License for the specific language governing permissions and
 * limitations under the License.
 */

#include <cudf_test/base_fixture.hpp>
#include <cudf_test/column_wrapper.hpp>
#include <cudf_test/type_lists.hpp>

#include <cudf/aggregation.hpp>
#include <cudf/detail/utilities/vector_factories.hpp>
#include <cudf/reduction.hpp>
#include <cudf/scalar/scalar_factories.hpp>
#include <cudf/types.hpp>

#include <limits>
#include <utility>
#include <vector>

#define XXX 0  // null placeholder

template <typename T>
struct SegmentedReductionTest : public cudf::test::BaseFixture {
};

struct SegmentedReductionTestUntyped : public cudf::test::BaseFixture {
};

TYPED_TEST_CASE(SegmentedReductionTest, cudf::test::NumericTypes);

TYPED_TEST(SegmentedReductionTest, SumExcludeNulls)
{
  // [1, 2, 3], [1, null, 3], [1], [null], [null, null], []
  // values:   {1, 2, 3, 1, XXX, 3, 1, XXX, XXX, XXX}
  // offsets:  {0, 3, 6, 7, 8, 10, 10}
  // nullmask: {1, 1, 1, 1, 0, 1, 1, 0, 0, 0}
  // outputs:  {6, 4, 1, XXX, XXX, XXX}
  // output nullmask: {1, 1, 1, 0, 0, 0}
  auto const input = cudf::test::fixed_width_column_wrapper<TypeParam>{
    {1, 2, 3, 1, XXX, 3, 1, XXX, XXX, XXX}, {1, 1, 1, 1, 0, 1, 1, 0, 0, 0}};
  auto const offsets = std::vector<cudf::size_type>{0, 3, 6, 7, 8, 10, 10};
  auto const d_offsets =
    cudf::detail::make_device_uvector_async(offsets, cudf::get_default_stream());
  auto const expect =
    cudf::test::fixed_width_column_wrapper<TypeParam>{{6, 4, 1, XXX, XXX, XXX}, {1, 1, 1, 0, 0, 0}};

  auto res =
    cudf::segmented_reduce(input,
                           d_offsets,
                           *cudf::make_sum_aggregation<cudf::segmented_reduce_aggregation>(),
                           cudf::data_type{cudf::type_to_id<TypeParam>()},
                           cudf::null_policy::EXCLUDE);
  CUDF_TEST_EXPECT_COLUMNS_EQUAL(*res, expect);

  // Test with initial value
  auto const init_scalar = cudf::make_fixed_width_scalar<TypeParam>(3);
  auto const init_expect =
    cudf::test::fixed_width_column_wrapper<TypeParam>{{9, 7, 4, 3, 3, 3}, {1, 1, 1, 1, 1, 1}};

  res = cudf::segmented_reduce(input,
                               d_offsets,
                               *cudf::make_sum_aggregation<cudf::segmented_reduce_aggregation>(),
                               cudf::data_type{cudf::type_to_id<TypeParam>()},
                               cudf::null_policy::EXCLUDE,
                               *init_scalar);
  CUDF_TEST_EXPECT_COLUMNS_EQUAL(*res, init_expect);

  // Test with null initial value
  init_scalar->set_valid_async(false);
  res = cudf::segmented_reduce(input,
                               d_offsets,
                               *cudf::make_sum_aggregation<cudf::segmented_reduce_aggregation>(),
                               cudf::data_type{cudf::type_to_id<TypeParam>()},
                               cudf::null_policy::EXCLUDE,
                               *init_scalar);
  CUDF_TEST_EXPECT_COLUMNS_EQUAL(*res, expect);
}

TYPED_TEST(SegmentedReductionTest, ProductExcludeNulls)
{
  // [1, 3, 5], [null, 3, 5], [1], [null], [null, null], []
  // values:    {1, 3, 5, XXX, 3, 5, 1, XXX, XXX, XXX}
  // offsets:   {0, 3, 6, 7, 8, 10, 10}
  // nullmask:  {1, 1, 1, 0, 1, 1, 1, 0, 0, 0}
  // outputs:   {15, 15, 1, XXX, XXX, XXX}
  // output nullmask: {1, 1, 1, 0, 0, 0}
  auto const input = cudf::test::fixed_width_column_wrapper<TypeParam>{
    {1, 3, 5, XXX, 3, 5, 1, XXX, XXX, XXX}, {1, 1, 1, 0, 1, 1, 1, 0, 0, 0}};
  auto const offsets = std::vector<cudf::size_type>{0, 3, 6, 7, 8, 10, 10};
  auto const d_offsets =
    cudf::detail::make_device_uvector_async(offsets, cudf::get_default_stream());
  auto const expect = cudf::test::fixed_width_column_wrapper<TypeParam>{{15, 15, 1, XXX, XXX, XXX},
                                                                        {1, 1, 1, 0, 0, 0}};

  auto res =
    cudf::segmented_reduce(input,
                           d_offsets,
                           *cudf::make_product_aggregation<cudf::segmented_reduce_aggregation>(),
                           cudf::data_type{cudf::type_to_id<TypeParam>()},
                           cudf::null_policy::EXCLUDE);
  CUDF_TEST_EXPECT_COLUMNS_EQUAL(*res, expect);

  // Test with initial value
  auto const init_scalar = cudf::make_fixed_width_scalar<TypeParam>(3);
  auto const init_expect =
    cudf::test::fixed_width_column_wrapper<TypeParam>{{45, 45, 3, 3, 3, 3}, {1, 1, 1, 1, 1, 1}};

  res =
    cudf::segmented_reduce(input,
                           d_offsets,
                           *cudf::make_product_aggregation<cudf::segmented_reduce_aggregation>(),
                           cudf::data_type{cudf::type_to_id<TypeParam>()},
                           cudf::null_policy::EXCLUDE,
                           *init_scalar);
  CUDF_TEST_EXPECT_COLUMNS_EQUAL(*res, init_expect);

  // Test with null initial value
  init_scalar->set_valid_async(false);
  res =
    cudf::segmented_reduce(input,
                           d_offsets,
                           *cudf::make_product_aggregation<cudf::segmented_reduce_aggregation>(),
                           cudf::data_type{cudf::type_to_id<TypeParam>()},
                           cudf::null_policy::EXCLUDE,
                           *init_scalar);
  CUDF_TEST_EXPECT_COLUMNS_EQUAL(*res, expect);
}

TYPED_TEST(SegmentedReductionTest, MaxExcludeNulls)
{
  // [1, 2, 3], [1, null, 3], [1], [null], [null, null], []
  // values:    {1, 2, 3, 1, XXX, 3, 1, XXX, XXX, XXX}
  // offsets:   {0, 3, 6, 7, 8, 10, 10}
  // nullmask:  {1, 1, 1, 1, 0, 1, 1, 0, 0, 0}
  // outputs:   {3, 3, 1, XXX, XXX, XXX}
  // output nullmask: {1, 1, 1, 0, 0, 0}
  auto const input = cudf::test::fixed_width_column_wrapper<TypeParam>{
    {1, 2, 3, 1, XXX, 3, 1, XXX, XXX, XXX}, {1, 1, 1, 1, 0, 1, 1, 0, 0, 0}};
  auto const offsets = std::vector<cudf::size_type>{0, 3, 6, 7, 8, 10, 10};
  auto const d_offsets =
    cudf::detail::make_device_uvector_async(offsets, cudf::get_default_stream());
  auto const expect =
    cudf::test::fixed_width_column_wrapper<TypeParam>{{3, 3, 1, XXX, XXX, XXX}, {1, 1, 1, 0, 0, 0}};

  auto res =
    cudf::segmented_reduce(input,
                           d_offsets,
                           *cudf::make_max_aggregation<cudf::segmented_reduce_aggregation>(),
                           cudf::data_type{cudf::type_to_id<TypeParam>()},
                           cudf::null_policy::EXCLUDE);
  CUDF_TEST_EXPECT_COLUMNS_EQUAL(*res, expect);

  // Test with initial value
  auto const init_scalar = cudf::make_fixed_width_scalar<TypeParam>(2);
  auto const init_expect =
    cudf::test::fixed_width_column_wrapper<TypeParam>{{3, 3, 2, 2, 2, 2}, {1, 1, 1, 1, 1, 1}};

  res = cudf::segmented_reduce(input,
                               d_offsets,
                               *cudf::make_max_aggregation<cudf::segmented_reduce_aggregation>(),
                               cudf::data_type{cudf::type_to_id<TypeParam>()},
                               cudf::null_policy::EXCLUDE,
                               *init_scalar);
  CUDF_TEST_EXPECT_COLUMNS_EQUAL(*res, init_expect);

  // Test with null initial value
  init_scalar->set_valid_async(false);
  res = cudf::segmented_reduce(input,
                               d_offsets,
                               *cudf::make_max_aggregation<cudf::segmented_reduce_aggregation>(),
                               cudf::data_type{cudf::type_to_id<TypeParam>()},
                               cudf::null_policy::EXCLUDE,
                               *init_scalar);
  CUDF_TEST_EXPECT_COLUMNS_EQUAL(*res, expect);
}

TYPED_TEST(SegmentedReductionTest, MinExcludeNulls)
{
  // [1, 2, 3], [1, null, 3], [1], [null], [null, null], []
  // values:   {1, 2, 3, 1, XXX, 3, 1, XXX, XXX, XXX}
  // offsets:  {0, 3, 6, 7, 8, 10, 10}
  // nullmask: {1, 1, 1, 1, 0, 1, 1, 0, 0, 0}
  // outputs:  {1, 1, 1, XXX, XXX, XXX}
  // output nullmask: {1, 1, 1, 0, 0, 0}
  auto const input = cudf::test::fixed_width_column_wrapper<TypeParam>{
    {1, 2, 3, 1, XXX, 3, 1, XXX, XXX, XXX}, {1, 1, 1, 1, 0, 1, 1, 0, 0, 0}};
  auto const offsets = std::vector<cudf::size_type>{0, 3, 6, 7, 8, 10, 10};
  auto const d_offsets =
    cudf::detail::make_device_uvector_async(offsets, cudf::get_default_stream());
  auto const expect =
    cudf::test::fixed_width_column_wrapper<TypeParam>{{1, 1, 1, XXX, XXX, XXX}, {1, 1, 1, 0, 0, 0}};

  auto res =
    cudf::segmented_reduce(input,
                           d_offsets,
                           *cudf::make_min_aggregation<cudf::segmented_reduce_aggregation>(),
                           cudf::data_type{cudf::type_to_id<TypeParam>()},
                           cudf::null_policy::EXCLUDE);
  CUDF_TEST_EXPECT_COLUMNS_EQUAL(*res, expect);

  // Test with initial value
  auto const init_scalar = cudf::make_fixed_width_scalar<TypeParam>(2);
  auto const init_expect =
    cudf::test::fixed_width_column_wrapper<TypeParam>{{1, 1, 1, 2, 2, 2}, {1, 1, 1, 1, 1, 1}};

  res = cudf::segmented_reduce(input,
                               d_offsets,
                               *cudf::make_min_aggregation<cudf::segmented_reduce_aggregation>(),
                               cudf::data_type{cudf::type_to_id<TypeParam>()},
                               cudf::null_policy::EXCLUDE,
                               *init_scalar);
  CUDF_TEST_EXPECT_COLUMNS_EQUAL(*res, init_expect);

  // Test with null initial value
  init_scalar->set_valid_async(false);
  res = cudf::segmented_reduce(input,
                               d_offsets,
                               *cudf::make_min_aggregation<cudf::segmented_reduce_aggregation>(),
                               cudf::data_type{cudf::type_to_id<TypeParam>()},
                               cudf::null_policy::EXCLUDE,
                               *init_scalar);
  CUDF_TEST_EXPECT_COLUMNS_EQUAL(*res, expect);
}

TYPED_TEST(SegmentedReductionTest, AnyExcludeNulls)
{
  // [0, 0, 0], [0, null, 0], [0, 1, 0], [1, null, 0], [], [0], [1], [null], [null, null]
  // values:  {0, 0, 0, 0, XXX, 0, 0, 1, 0, 1, XXX, 0, 0, 1, XXX, XXX, XXX}
  // offsets: {0, 3, 6, 9, 12, 12, 13, 14, 15, 17}
  // nullmask:{1, 1, 1, 1, 0, 1, 1, 1, 1, 1, 0, 1, 1, 1, 0, 0, 0}
  // outputs: {0, 0, 1, 1, XXX, 0, 1, XXX, XXX}
  // output nullmask: {1, 1, 1, 1, 0, 1, 1, 0, 0}
  auto const input = cudf::test::fixed_width_column_wrapper<TypeParam>{
    {0, 0, 0, 0, XXX, 0, 0, 1, 0, 1, XXX, 0, 0, 1, XXX, XXX, XXX},
    {1, 1, 1, 1, 0, 1, 1, 1, 1, 1, 0, 1, 1, 1, 0, 0, 0}};
  auto const offsets = std::vector<cudf::size_type>{0, 3, 6, 9, 12, 12, 13, 14, 15, 17};
  auto const d_offsets =
    cudf::detail::make_device_uvector_async(offsets, cudf::get_default_stream());
  auto const expect = cudf::test::fixed_width_column_wrapper<bool>{
    {false, false, true, true, bool{XXX}, false, true, bool{XXX}, bool{XXX}},
    {true, true, true, true, false, true, true, false, false}};

  auto res =
    cudf::segmented_reduce(input,
                           d_offsets,
                           *cudf::make_any_aggregation<cudf::segmented_reduce_aggregation>(),
                           cudf::data_type{cudf::type_id::BOOL8},
                           cudf::null_policy::EXCLUDE);
  CUDF_TEST_EXPECT_COLUMNS_EQUAL(*res, expect);

  // Test with initial value
  auto const init_scalar = cudf::make_fixed_width_scalar<TypeParam>(1);
  auto const init_expect = cudf::test::fixed_width_column_wrapper<bool>{
    {true, true, true, true, true, true, true, true, true},
    {true, true, true, true, true, true, true, true, true}};

  res = cudf::segmented_reduce(input,
                               d_offsets,
                               *cudf::make_any_aggregation<cudf::segmented_reduce_aggregation>(),
                               cudf::data_type{cudf::type_id::BOOL8},
                               cudf::null_policy::EXCLUDE,
                               *init_scalar);
  CUDF_TEST_EXPECT_COLUMNS_EQUAL(*res, init_expect);

  // Test with null initial value
  init_scalar->set_valid_async(false);
  res = cudf::segmented_reduce(input,
                               d_offsets,
                               *cudf::make_any_aggregation<cudf::segmented_reduce_aggregation>(),
                               cudf::data_type{cudf::type_id::BOOL8},
                               cudf::null_policy::EXCLUDE,
                               *init_scalar);
  CUDF_TEST_EXPECT_COLUMNS_EQUAL(*res, expect);
}

TYPED_TEST(SegmentedReductionTest, AllExcludeNulls)
{
  // [1, 2, 3], [1, null, 3], [], [1], [null], [null, null], [1, 0, 3], [1, null, 0], [0]
  // values: {1, 2, 3, 1, XXX, 3, 1, XXX, XXX, XXX, 1, 0, 3, 1, XXX, 0, 0}
  // offsets: {0, 3, 6, 6, 7, 8, 10, 13, 16, 17}
  // nullmask: {1, 1, 1, 1, 0, 1, 1, 0, 0, 0, 1, 1, 1, 1, 0, 1, 1}
  // outputs: {true, true, XXX, true, XXX, XXX, false, false, false}
  // output nullmask: {1, 1, 0, 1, 0, 0, 1, 1, 1}
  auto const input = cudf::test::fixed_width_column_wrapper<TypeParam>{
    {1, 2, 3, 1, XXX, 3, 1, XXX, XXX, XXX, 1, 0, 3, 1, XXX, 0, 0},
    {1, 1, 1, 1, 0, 1, 1, 0, 0, 0, 1, 1, 1, 1, 0, 1, 1}};
  auto const offsets = std::vector<cudf::size_type>{0, 3, 6, 6, 7, 8, 10, 13, 16, 17};
  auto const d_offsets =
    cudf::detail::make_device_uvector_async(offsets, cudf::get_default_stream());
  auto const expect = cudf::test::fixed_width_column_wrapper<bool>{
    {true, true, bool{XXX}, true, bool{XXX}, bool{XXX}, false, false, false},
    {true, true, false, true, false, false, true, true, true}};

  auto res =
    cudf::segmented_reduce(input,
                           d_offsets,
                           *cudf::make_all_aggregation<cudf::segmented_reduce_aggregation>(),
                           cudf::data_type{cudf::type_id::BOOL8},
                           cudf::null_policy::EXCLUDE);

  CUDF_TEST_EXPECT_COLUMNS_EQUAL(*res, expect);

  // Test with initial value
  auto const init_scalar = cudf::make_fixed_width_scalar<TypeParam>(1);
  auto const init_expect = cudf::test::fixed_width_column_wrapper<bool>{
    {true, true, true, true, true, true, false, false, false},
    {true, true, true, true, true, true, true, true, true}};

  res = cudf::segmented_reduce(input,
                               d_offsets,
                               *cudf::make_all_aggregation<cudf::segmented_reduce_aggregation>(),
                               cudf::data_type{cudf::type_id::BOOL8},
                               cudf::null_policy::EXCLUDE,
                               *init_scalar);
  CUDF_TEST_EXPECT_COLUMNS_EQUAL(*res, init_expect);

  // Test with null initial value
  init_scalar->set_valid_async(false);
  res = cudf::segmented_reduce(input,
                               d_offsets,
                               *cudf::make_all_aggregation<cudf::segmented_reduce_aggregation>(),
                               cudf::data_type{cudf::type_id::BOOL8},
                               cudf::null_policy::EXCLUDE,
                               *init_scalar);
  CUDF_TEST_EXPECT_COLUMNS_EQUAL(*res, expect);
}

TYPED_TEST(SegmentedReductionTest, SumIncludeNulls)
{
  // [1, 2, 3], [1, null, 3], [1], [null], [null, null], []
  // values:   {1, 2, 3, 1, XXX, 3, 1, XXX, XXX, XXX}
  // offsets:  {0, 3, 6, 7, 8, 10, 10}
  // nullmask: {1, 1, 1, 1, 0, 1, 1, 0, 0, 0}
  // outputs:  {6, XXX, 1, XXX, XXX, XXX}
  // output nullmask: {1, 0, 1, 0, 0, 0}
  auto const input = cudf::test::fixed_width_column_wrapper<TypeParam>{
    {1, 2, 3, 1, XXX, 3, 1, XXX, XXX, XXX}, {1, 1, 1, 1, 0, 1, 1, 0, 0, 0}};
  auto const offsets = std::vector<cudf::size_type>{0, 3, 6, 7, 8, 10, 10};
  auto const d_offsets =
    cudf::detail::make_device_uvector_async(offsets, cudf::get_default_stream());
  auto const expect = cudf::test::fixed_width_column_wrapper<TypeParam>{{6, XXX, 1, XXX, XXX, XXX},
                                                                        {1, 0, 1, 0, 0, 0}};

  auto res =
    cudf::segmented_reduce(input,
                           d_offsets,
                           *cudf::make_sum_aggregation<cudf::segmented_reduce_aggregation>(),
                           cudf::data_type{cudf::type_to_id<TypeParam>()},
                           cudf::null_policy::INCLUDE);
  CUDF_TEST_EXPECT_COLUMNS_EQUAL(*res, expect);

  // Test with initial value
  auto const init_scalar = cudf::make_fixed_width_scalar<TypeParam>(3);
  auto const init_expect =
    cudf::test::fixed_width_column_wrapper<TypeParam>{{9, XXX, 4, XXX, XXX, 3}, {1, 0, 1, 0, 0, 1}};

  res = cudf::segmented_reduce(input,
                               d_offsets,
                               *cudf::make_sum_aggregation<cudf::segmented_reduce_aggregation>(),
                               cudf::data_type{cudf::type_to_id<TypeParam>()},
                               cudf::null_policy::INCLUDE,
                               *init_scalar);
  CUDF_TEST_EXPECT_COLUMNS_EQUAL(*res, init_expect);

  // Test with null initial value
  init_scalar->set_valid_async(false);
  auto null_init_expect = cudf::test::fixed_width_column_wrapper<TypeParam>{
    {XXX, XXX, XXX, XXX, XXX, XXX}, {0, 0, 0, 0, 0, 0}};

  res = cudf::segmented_reduce(input,
                               d_offsets,
                               *cudf::make_sum_aggregation<cudf::segmented_reduce_aggregation>(),
                               cudf::data_type{cudf::type_to_id<TypeParam>()},
                               cudf::null_policy::INCLUDE,
                               *init_scalar);
  CUDF_TEST_EXPECT_COLUMNS_EQUAL(*res, null_init_expect);
}

TYPED_TEST(SegmentedReductionTest, ProductIncludeNulls)
{
  // [1, 3, 5], [null, 3, 5], [1], [null], [null, null], []
  // values:    {1, 3, 5, XXX, 3, 5, 1, XXX, XXX, XXX}
  // offsets:   {0, 3, 6, 7, 8, 10, 10}
  // nullmask:  {1, 1, 1, 0, 1, 1, 1, 0, 0, 0}
  // outputs:   {15, XXX, 1, XXX, XXX, XXX}
  // output nullmask: {1, 0, 1, 0, 0, 0}
  auto const input = cudf::test::fixed_width_column_wrapper<TypeParam>{
    {1, 3, 5, XXX, 3, 5, 1, XXX, XXX, XXX}, {1, 1, 1, 0, 1, 1, 1, 0, 0, 0}};
  auto const offsets = std::vector<cudf::size_type>{0, 3, 6, 7, 8, 10, 10};
  auto const d_offsets =
    cudf::detail::make_device_uvector_async(offsets, cudf::get_default_stream());
  auto const expect = cudf::test::fixed_width_column_wrapper<TypeParam>{{15, XXX, 1, XXX, XXX, XXX},
                                                                        {1, 0, 1, 0, 0, 0}};

  auto res =
    cudf::segmented_reduce(input,
                           d_offsets,
                           *cudf::make_product_aggregation<cudf::segmented_reduce_aggregation>(),
                           cudf::data_type{cudf::type_to_id<TypeParam>()},
                           cudf::null_policy::INCLUDE);
  CUDF_TEST_EXPECT_COLUMNS_EQUAL(*res, expect);

  // Test with initial value
  auto const init_scalar = cudf::make_fixed_width_scalar<TypeParam>(3);
  auto const init_expect = cudf::test::fixed_width_column_wrapper<TypeParam>{
    {45, XXX, 3, XXX, XXX, 3}, {1, 0, 1, 0, 0, 1}};

  res =
    cudf::segmented_reduce(input,
                           d_offsets,
                           *cudf::make_product_aggregation<cudf::segmented_reduce_aggregation>(),
                           cudf::data_type{cudf::type_to_id<TypeParam>()},
                           cudf::null_policy::INCLUDE,
                           *init_scalar);
  CUDF_TEST_EXPECT_COLUMNS_EQUAL(*res, init_expect);

  // Test with null initial value
  init_scalar->set_valid_async(false);
  auto null_init_expect = cudf::test::fixed_width_column_wrapper<TypeParam>{
    {XXX, XXX, XXX, XXX, XXX, XXX}, {0, 0, 0, 0, 0, 0}};

  res =
    cudf::segmented_reduce(input,
                           d_offsets,
                           *cudf::make_product_aggregation<cudf::segmented_reduce_aggregation>(),
                           cudf::data_type{cudf::type_to_id<TypeParam>()},
                           cudf::null_policy::INCLUDE,
                           *init_scalar);
  CUDF_TEST_EXPECT_COLUMNS_EQUAL(*res, null_init_expect);
}

TYPED_TEST(SegmentedReductionTest, MaxIncludeNulls)
{
  // [1, 2, 3], [1, null, 3], [1], [null], [null, null], []
  // values:    {1, 2, 3, 1, XXX, 3, 1, XXX, XXX, XXX}
  // offsets:   {0, 3, 6, 7, 8, 10, 10}
  // nullmask:  {1, 1, 1, 1, 0, 1, 1, 0, 0, 0}
  // outputs:   {3, XXX, 1, XXX, XXX, XXX}
  // output nullmask: {1, 0, 1, 0, 0, 0}
  auto const input = cudf::test::fixed_width_column_wrapper<TypeParam>{
    {1, 2, 3, 1, XXX, 3, 1, XXX, XXX, XXX}, {1, 1, 1, 1, 0, 1, 1, 0, 0, 0}};
  auto const offsets = std::vector<cudf::size_type>{0, 3, 6, 7, 8, 10, 10};
  auto const d_offsets =
    cudf::detail::make_device_uvector_async(offsets, cudf::get_default_stream());
  auto const expect = cudf::test::fixed_width_column_wrapper<TypeParam>{{3, XXX, 1, XXX, XXX, XXX},
                                                                        {1, 0, 1, 0, 0, 0}};

  auto res =
    cudf::segmented_reduce(input,
                           d_offsets,
                           *cudf::make_max_aggregation<cudf::segmented_reduce_aggregation>(),
                           cudf::data_type{cudf::type_to_id<TypeParam>()},
                           cudf::null_policy::INCLUDE);
  CUDF_TEST_EXPECT_COLUMNS_EQUAL(*res, expect);

  // Test with initial value
  auto const init_scalar = cudf::make_fixed_width_scalar<TypeParam>(2);
  auto const init_expect =
    cudf::test::fixed_width_column_wrapper<TypeParam>{{3, XXX, 2, XXX, XXX, 2}, {1, 0, 1, 0, 0, 1}};

  res = cudf::segmented_reduce(input,
                               d_offsets,
                               *cudf::make_max_aggregation<cudf::segmented_reduce_aggregation>(),
                               cudf::data_type{cudf::type_to_id<TypeParam>()},
                               cudf::null_policy::INCLUDE,
                               *init_scalar);
  CUDF_TEST_EXPECT_COLUMNS_EQUAL(*res, init_expect);

  // Test with null initial value
  init_scalar->set_valid_async(false);
  auto null_init_expect = cudf::test::fixed_width_column_wrapper<TypeParam>{
    {XXX, XXX, XXX, XXX, XXX, XXX}, {0, 0, 0, 0, 0, 0}};

  res = cudf::segmented_reduce(input,
                               d_offsets,
                               *cudf::make_max_aggregation<cudf::segmented_reduce_aggregation>(),
                               cudf::data_type{cudf::type_to_id<TypeParam>()},
                               cudf::null_policy::INCLUDE,
                               *init_scalar);
  CUDF_TEST_EXPECT_COLUMNS_EQUAL(*res, null_init_expect);
}

TYPED_TEST(SegmentedReductionTest, MinIncludeNulls)
{
  // [1, 2, 3], [1, null, 3], [1], [null], [null, null], []
  // values:   {1, 2, 3, 1, XXX, 3, 1, XXX, XXX}
  // offsets:  {0, 3, 6, 7, 8, 10, 10}
  // nullmask: {1, 1, 1, 1, 0, 1, 1, 0, 0}
  // outputs:  {1, XXX, 1, XXX, XXX, XXX}
  // output nullmask: {1, 0, 1, 0, 0, 0}
  auto const input = cudf::test::fixed_width_column_wrapper<TypeParam>{
    {1, 2, 3, 1, XXX, 3, 1, XXX, XXX, XXX}, {1, 1, 1, 1, 0, 1, 1, 0, 0}};
  auto const offsets = std::vector<cudf::size_type>{0, 3, 6, 7, 8, 10, 10};
  auto const d_offsets =
    cudf::detail::make_device_uvector_async(offsets, cudf::get_default_stream());
  auto const expect = cudf::test::fixed_width_column_wrapper<TypeParam>{{1, XXX, 1, XXX, XXX, XXX},
                                                                        {1, 0, 1, 0, 0, 0}};

  auto res =
    cudf::segmented_reduce(input,
                           d_offsets,
                           *cudf::make_min_aggregation<cudf::segmented_reduce_aggregation>(),
                           cudf::data_type{cudf::type_to_id<TypeParam>()},
                           cudf::null_policy::INCLUDE);
  CUDF_TEST_EXPECT_COLUMNS_EQUAL(*res, expect);

  // Test with initial value
  auto const init_scalar = cudf::make_fixed_width_scalar<TypeParam>(2);
  auto const init_expect =
    cudf::test::fixed_width_column_wrapper<TypeParam>{{1, XXX, 1, XXX, XXX, 2}, {1, 0, 1, 0, 0, 1}};

  res = cudf::segmented_reduce(input,
                               d_offsets,
                               *cudf::make_min_aggregation<cudf::segmented_reduce_aggregation>(),
                               cudf::data_type{cudf::type_to_id<TypeParam>()},
                               cudf::null_policy::INCLUDE,
                               *init_scalar);
  CUDF_TEST_EXPECT_COLUMNS_EQUAL(*res, init_expect);

  // Test with null initial value
  init_scalar->set_valid_async(false);
  auto null_init_expect = cudf::test::fixed_width_column_wrapper<TypeParam>{
    {XXX, XXX, XXX, XXX, XXX, XXX}, {0, 0, 0, 0, 0, 0}};

  res = cudf::segmented_reduce(input,
                               d_offsets,
                               *cudf::make_min_aggregation<cudf::segmented_reduce_aggregation>(),
                               cudf::data_type{cudf::type_to_id<TypeParam>()},
                               cudf::null_policy::INCLUDE,
                               *init_scalar);
  CUDF_TEST_EXPECT_COLUMNS_EQUAL(*res, null_init_expect);
}

TYPED_TEST(SegmentedReductionTest, AnyIncludeNulls)
{
  // [0, 0, 0], [0, null, 0], [0, 1, 0], [1, null, 0], [], [0], [1], [null], [null, null]
  // values:  {0, 0, 0, 0, XXX, 0, 0, 1, 0, 1, XXX, 0, 0, 1, XXX, XXX, XXX}
  // offsets: {0, 3, 6, 9, 12, 12, 13, 14, 15, 17}
  // nullmask:{1, 1, 1, 1, 0, 1, 1, 1, 1, 1, 0, 1, 1, 1, 0, 0, 0}
  // outputs: {0, XXX, 1, XXX, XXX, 0, 1, XXX, XXX}
  // output nullmask: {1, 0, 1, 0, 0, 1, 1, 0, 0}
  auto const input = cudf::test::fixed_width_column_wrapper<TypeParam>{
    {0, 0, 0, 0, XXX, 0, 0, 1, 0, 1, XXX, 0, 0, 1, XXX, XXX, XXX},
    {1, 1, 1, 1, 0, 1, 1, 1, 1, 1, 0, 1, 1, 1, 0, 0, 0}};
  auto const offsets = std::vector<cudf::size_type>{0, 3, 6, 9, 12, 12, 13, 14, 15, 17};
  auto const d_offsets =
    cudf::detail::make_device_uvector_async(offsets, cudf::get_default_stream());
  auto const expect = cudf::test::fixed_width_column_wrapper<bool>{
    {false, bool{XXX}, true, bool{XXX}, bool{XXX}, false, true, bool{XXX}, bool{XXX}},
    {true, false, true, false, false, true, true, false, false}};

  auto res =
    cudf::segmented_reduce(input,
                           d_offsets,
                           *cudf::make_any_aggregation<cudf::segmented_reduce_aggregation>(),
                           cudf::data_type{cudf::type_id::BOOL8},
                           cudf::null_policy::INCLUDE);
  CUDF_TEST_EXPECT_COLUMNS_EQUAL(*res, expect);

  // Test with initial value
  auto const init_scalar = cudf::make_fixed_width_scalar<TypeParam>(1);
  auto const init_expect = cudf::test::fixed_width_column_wrapper<bool>{
    {true, bool{XXX}, true, bool{XXX}, true, true, true, bool{XXX}, bool{XXX}},
    {true, false, true, false, true, true, true, false, false}};

  res = cudf::segmented_reduce(input,
                               d_offsets,
                               *cudf::make_any_aggregation<cudf::segmented_reduce_aggregation>(),
                               cudf::data_type{cudf::type_id::BOOL8},
                               cudf::null_policy::INCLUDE,
                               *init_scalar);
  CUDF_TEST_EXPECT_COLUMNS_EQUAL(*res, init_expect);

  // Test with null initial value
  init_scalar->set_valid_async(false);
  auto null_init_expect = cudf::test::fixed_width_column_wrapper<bool>{
    {bool{XXX},
     bool{XXX},
     bool{XXX},
     bool{XXX},
     bool{XXX},
     bool{XXX},
     bool{XXX},
     bool{XXX},
     bool{XXX}},
    {false, false, false, false, false, false, false, false, false}};

  res = cudf::segmented_reduce(input,
                               d_offsets,
                               *cudf::make_any_aggregation<cudf::segmented_reduce_aggregation>(),
                               cudf::data_type{cudf::type_id::BOOL8},
                               cudf::null_policy::INCLUDE,
                               *init_scalar);
  CUDF_TEST_EXPECT_COLUMNS_EQUAL(*res, null_init_expect);
}

TYPED_TEST(SegmentedReductionTest, AllIncludeNulls)
{
  // [1, 2, 3], [1, null, 3], [], [1], [null], [null, null], [1, 0, 3], [1, null, 0], [0]
  // values: {1, 2, 3, 1, XXX, 3, 1, XXX, XXX, XXX, 1, 0, 3, 1, XXX, 0, 0}
  // offsets: {0, 3, 6, 6, 7, 8, 10, 13, 16, 17}
  // nullmask: {1, 1, 1, 1, 0, 1, 1, 0, 0, 0, 1, 1, 1, 1, 0, 1, 1}
  // outputs: {true, XXX, XXX, true, XXX, XXX, false, XXX, false}
  // output nullmask: {1, 0, 0, 1, 0, 0, 1, 0, 1}
  auto const input = cudf::test::fixed_width_column_wrapper<TypeParam>{
    {1, 2, 3, 1, XXX, 3, 1, XXX, XXX, XXX, 1, 0, 3, 1, XXX, 0, 0},
    {1, 1, 1, 1, 0, 1, 1, 0, 0, 0, 1, 1, 1, 1, 0, 1, 1}};
  auto const offsets = std::vector<cudf::size_type>{0, 3, 6, 6, 7, 8, 10, 13, 16, 17};
  auto const d_offsets =
    cudf::detail::make_device_uvector_async(offsets, cudf::get_default_stream());
  auto const expect = cudf::test::fixed_width_column_wrapper<bool>{
    {true, bool{XXX}, bool{XXX}, true, bool{XXX}, bool{XXX}, false, bool{XXX}, false},
    {true, false, false, true, false, false, true, false, true}};

  auto res =
    cudf::segmented_reduce(input,
                           d_offsets,
                           *cudf::make_all_aggregation<cudf::segmented_reduce_aggregation>(),
                           cudf::data_type{cudf::type_id::BOOL8},
                           cudf::null_policy::INCLUDE);

  CUDF_TEST_EXPECT_COLUMNS_EQUAL(*res, expect);

  // Test with initial value
  auto const init_scalar = cudf::make_fixed_width_scalar<TypeParam>(1);
  auto const init_expect = cudf::test::fixed_width_column_wrapper<bool>{
    {true, bool{XXX}, true, true, bool{XXX}, bool{XXX}, false, bool{XXX}, false},
    {true, false, true, true, false, false, true, false, true}};

  res = cudf::segmented_reduce(input,
                               d_offsets,
                               *cudf::make_all_aggregation<cudf::segmented_reduce_aggregation>(),
                               cudf::data_type{cudf::type_id::BOOL8},
                               cudf::null_policy::INCLUDE,
                               *init_scalar);
  CUDF_TEST_EXPECT_COLUMNS_EQUAL(*res, init_expect);

  // Test with null initial value
  init_scalar->set_valid_async(false);
  auto null_init_expect = cudf::test::fixed_width_column_wrapper<bool>{
    {bool{XXX},
     bool{XXX},
     bool{XXX},
     bool{XXX},
     bool{XXX},
     bool{XXX},
     bool{XXX},
     bool{XXX},
     bool{XXX}},
    {false, false, false, false, false, false, false, false, false}};

  res = cudf::segmented_reduce(input,
                               d_offsets,
                               *cudf::make_all_aggregation<cudf::segmented_reduce_aggregation>(),
                               cudf::data_type{cudf::type_id::BOOL8},
                               cudf::null_policy::INCLUDE,
                               *init_scalar);
  CUDF_TEST_EXPECT_COLUMNS_EQUAL(*res, null_init_expect);
}

TEST_F(SegmentedReductionTestUntyped, PartialSegmentReduction)
{
  // Segmented reduction allows offsets only specify part of the input columns.
  // [1], [2, 3], [4]
  // values: {1, 2, 3, 4, 5, 6, 7}
  // offsets: {0, 1, 3, 4}
  // nullmask: {1, 1, 1, 1, 1, 1, 1}
  // outputs: {1, 5, 4}
  // output nullmask: {1, 1, 1}

  auto const input = cudf::test::fixed_width_column_wrapper<int32_t>{
    {1, 2, 3, 4, 5, 6, 7}, {true, true, true, true, true, true, true}};
  auto const offsets = std::vector<cudf::size_type>{1, 3, 4};
  auto const d_offsets =
    cudf::detail::make_device_uvector_async(offsets, cudf::get_default_stream());
  auto const expect = cudf::test::fixed_width_column_wrapper<int32_t>{{5, 4}, {true, true}};

  auto res =
    cudf::segmented_reduce(input,
                           d_offsets,
                           *cudf::make_sum_aggregation<cudf::segmented_reduce_aggregation>(),
                           cudf::data_type{cudf::type_id::INT32},
                           cudf::null_policy::INCLUDE);

  CUDF_TEST_EXPECT_COLUMNS_EQUAL(*res, expect);

  // Test with initial value
  auto const init_scalar = cudf::make_fixed_width_scalar<int32_t>(3);
  auto const init_expect = cudf::test::fixed_width_column_wrapper<int32_t>{{8, 7}, {true, true}};

  res = cudf::segmented_reduce(input,
                               d_offsets,
                               *cudf::make_sum_aggregation<cudf::segmented_reduce_aggregation>(),
                               cudf::data_type{cudf::type_id::INT32},
                               cudf::null_policy::INCLUDE,
                               *init_scalar);
  CUDF_TEST_EXPECT_COLUMNS_EQUAL(*res, init_expect);

  // Test with null initial value
  init_scalar->set_valid_async(false);
  auto null_init_expect =
    cudf::test::fixed_width_column_wrapper<int32_t>{{XXX, XXX}, {false, false}};

  res = cudf::segmented_reduce(input,
                               d_offsets,
                               *cudf::make_sum_aggregation<cudf::segmented_reduce_aggregation>(),
                               cudf::data_type{cudf::type_id::INT32},
                               cudf::null_policy::INCLUDE,
                               *init_scalar);
  CUDF_TEST_EXPECT_COLUMNS_EQUAL(*res, null_init_expect);
}

TEST_F(SegmentedReductionTestUntyped, NonNullableInput)
{
  // Segmented reduction allows offsets only specify part of the input columns.
  // [1], [], [2, 3], [4, 5, 6, 7]
  // values: {1, 2, 3, 4, 5, 6, 7}
  // offsets: {0, 1, 1, 3, 7}
  // nullmask: nullptr
  // outputs: {1, 5, 4}
  // output nullmask: {1, 1, 1}

  auto const input   = cudf::test::fixed_width_column_wrapper<int32_t>{1, 2, 3, 4, 5, 6, 7};
  auto const offsets = std::vector<cudf::size_type>{0, 1, 1, 3, 7};
  auto const d_offsets =
    cudf::detail::make_device_uvector_async(offsets, cudf::get_default_stream());
  auto const expect =
    cudf::test::fixed_width_column_wrapper<int32_t>{{1, XXX, 5, 22}, {true, false, true, true}};

  auto res =
    cudf::segmented_reduce(input,
                           d_offsets,
                           *cudf::make_sum_aggregation<cudf::segmented_reduce_aggregation>(),
                           cudf::data_type{cudf::type_id::INT32},
                           cudf::null_policy::INCLUDE);

  CUDF_TEST_EXPECT_COLUMNS_EQUAL(*res, expect);

  // Test with initial value
  auto const init_scalar = cudf::make_fixed_width_scalar<int32_t>(3);
  auto const init_expect =
    cudf::test::fixed_width_column_wrapper<int32_t>{{4, 3, 8, 25}, {true, true, true, true}};

  res = cudf::segmented_reduce(input,
                               d_offsets,
                               *cudf::make_sum_aggregation<cudf::segmented_reduce_aggregation>(),
                               cudf::data_type{cudf::type_id::INT32},
                               cudf::null_policy::INCLUDE,
                               *init_scalar);
  CUDF_TEST_EXPECT_COLUMNS_EQUAL(*res, init_expect);

  // Test with null initial value
  init_scalar->set_valid_async(false);
  auto null_init_expect = cudf::test::fixed_width_column_wrapper<int32_t>{
    {XXX, XXX, XXX, XXX}, {false, false, false, false}};

  res = cudf::segmented_reduce(input,
                               d_offsets,
                               *cudf::make_sum_aggregation<cudf::segmented_reduce_aggregation>(),
                               cudf::data_type{cudf::type_id::INT32},
                               cudf::null_policy::INCLUDE,
                               *init_scalar);
  CUDF_TEST_EXPECT_COLUMNS_EQUAL(*res, null_init_expect);
}

TEST_F(SegmentedReductionTestUntyped, Mean)
{
  auto const input =
    cudf::test::fixed_width_column_wrapper<int32_t>{10, 20, 30, 40, 50, 60, 70, 80, 90};
  auto const offsets = std::vector<cudf::size_type>{0, 1, 1, 4, 9};
  auto const d_offsets =
    cudf::detail::make_device_uvector_async(offsets, cudf::get_default_stream());
  auto const agg         = cudf::make_mean_aggregation<cudf::segmented_reduce_aggregation>();
  auto const output_type = cudf::data_type{cudf::type_id::FLOAT32};

  auto const expected =
    cudf::test::fixed_width_column_wrapper<float>{{10, 0, 30, 70}, {1, 0, 1, 1}};
  auto result =
    cudf::segmented_reduce(input, d_offsets, *agg, output_type, cudf::null_policy::INCLUDE);
  CUDF_TEST_EXPECT_COLUMNS_EQUIVALENT(*result, expected);
  result = cudf::segmented_reduce(input, d_offsets, *agg, output_type, cudf::null_policy::EXCLUDE);
  CUDF_TEST_EXPECT_COLUMNS_EQUIVALENT(*result, expected);
}

TEST_F(SegmentedReductionTestUntyped, MeanNulls)
{
  auto const input = cudf::test::fixed_width_column_wrapper<int32_t>(
    {10, 20, 30, 40, 50, 60, 0, 80, 90}, {1, 1, 1, 1, 1, 1, 0, 1, 1});
  auto const offsets = std::vector<cudf::size_type>{0, 1, 1, 4, 9};
  auto const d_offsets =
    cudf::detail::make_device_uvector_async(offsets, cudf::get_default_stream());
  auto const agg         = cudf::make_mean_aggregation<cudf::segmented_reduce_aggregation>();
  auto const output_type = cudf::data_type{cudf::type_id::FLOAT64};

  auto expected = cudf::test::fixed_width_column_wrapper<double>{{10, 0, 30, 70}, {1, 0, 1, 1}};
  auto result =
    cudf::segmented_reduce(input, d_offsets, *agg, output_type, cudf::null_policy::EXCLUDE);
  CUDF_TEST_EXPECT_COLUMNS_EQUIVALENT(*result, expected);

  expected = cudf::test::fixed_width_column_wrapper<double>{{10, 0, 30, 0}, {1, 0, 1, 0}};
  result = cudf::segmented_reduce(input, d_offsets, *agg, output_type, cudf::null_policy::INCLUDE);
  CUDF_TEST_EXPECT_COLUMNS_EQUIVALENT(*result, expected);
}

TEST_F(SegmentedReductionTestUntyped, SumOfSquares)
{
  auto const input =
    cudf::test::fixed_width_column_wrapper<int32_t>{10, 20, 30, 40, 50, 60, 70, 80, 90};
  auto const offsets = std::vector<cudf::size_type>{0, 1, 1, 4, 9};
  auto const d_offsets =
    cudf::detail::make_device_uvector_async(offsets, cudf::get_default_stream());
  auto const agg = cudf::make_sum_of_squares_aggregation<cudf::segmented_reduce_aggregation>();
  auto const output_type = cudf::data_type{cudf::type_id::INT32};

  auto const expected =
    cudf::test::fixed_width_column_wrapper<int32_t>{{100, 0, 2900, 25500}, {1, 0, 1, 1}};

  auto result =
    cudf::segmented_reduce(input, d_offsets, *agg, output_type, cudf::null_policy::INCLUDE);
  CUDF_TEST_EXPECT_COLUMNS_EQUIVALENT(*result, expected);
  result = cudf::segmented_reduce(input, d_offsets, *agg, output_type, cudf::null_policy::EXCLUDE);
  CUDF_TEST_EXPECT_COLUMNS_EQUIVALENT(*result, expected);
}

TEST_F(SegmentedReductionTestUntyped, SumOfSquaresNulls)
{
  auto const input = cudf::test::fixed_width_column_wrapper<int32_t>(
    {10, 20, 30, 40, 50, 60, 0, 80, 90}, {1, 1, 1, 1, 1, 1, 0, 1, 1});
  auto const offsets = std::vector<cudf::size_type>{0, 1, 1, 4, 9};
  auto const d_offsets =
    cudf::detail::make_device_uvector_async(offsets, cudf::get_default_stream());
  auto const agg = cudf::make_sum_of_squares_aggregation<cudf::segmented_reduce_aggregation>();
  auto const output_type = cudf::data_type{cudf::type_id::INT64};

  auto expected =
    cudf::test::fixed_width_column_wrapper<int64_t>{{100, 0, 2900, 20600}, {1, 0, 1, 1}};
  auto result =
    cudf::segmented_reduce(input, d_offsets, *agg, output_type, cudf::null_policy::EXCLUDE);
  CUDF_TEST_EXPECT_COLUMNS_EQUIVALENT(*result, expected);

  expected = cudf::test::fixed_width_column_wrapper<int64_t>{{100, 0, 2900, 0}, {1, 0, 1, 0}};
  result = cudf::segmented_reduce(input, d_offsets, *agg, output_type, cudf::null_policy::INCLUDE);
  CUDF_TEST_EXPECT_COLUMNS_EQUIVALENT(*result, expected);
}

TEST_F(SegmentedReductionTestUntyped, StandardDeviation)
{
  constexpr float NaN{std::numeric_limits<float>::quiet_NaN()};
  auto const input =
    cudf::test::fixed_width_column_wrapper<int32_t>{10, 20, 30, 40, 50, 60, 70, 80, 90};
  auto const offsets = std::vector<cudf::size_type>{0, 1, 1, 4, 9};
  auto const d_offsets =
    cudf::detail::make_device_uvector_async(offsets, cudf::get_default_stream());
  auto const agg         = cudf::make_std_aggregation<cudf::segmented_reduce_aggregation>();
  auto const output_type = cudf::data_type{cudf::type_id::FLOAT32};

  auto expected = cudf::test::fixed_width_column_wrapper<float>{
    {NaN, 0.f, 10.f, static_cast<float>(std::sqrt(250.))}, {1, 0, 1, 1}};
  auto result =
    cudf::segmented_reduce(input, d_offsets, *agg, output_type, cudf::null_policy::INCLUDE);
  CUDF_TEST_EXPECT_COLUMNS_EQUIVALENT(*result, expected);
  result = cudf::segmented_reduce(input, d_offsets, *agg, output_type, cudf::null_policy::EXCLUDE);
  CUDF_TEST_EXPECT_COLUMNS_EQUIVALENT(*result, expected);
}

TEST_F(SegmentedReductionTestUntyped, StandardDeviationNulls)
{
  constexpr double NaN{std::numeric_limits<double>::quiet_NaN()};
  auto const input = cudf::test::fixed_width_column_wrapper<int32_t>(
    {10, 0, 20, 30, 54, 63, 0, 72, 81}, {1, 0, 1, 1, 1, 1, 0, 1, 1});
  auto const offsets = std::vector<cudf::size_type>{0, 1, 1, 4, 9};
  auto const d_offsets =
    cudf::detail::make_device_uvector_async(offsets, cudf::get_default_stream());
  auto const agg         = cudf::make_std_aggregation<cudf::segmented_reduce_aggregation>();
  auto const output_type = cudf::data_type{cudf::type_id::FLOAT64};

  auto expected = cudf::test::fixed_width_column_wrapper<double>{
    {NaN, 0., std::sqrt(50.), std::sqrt(135.)}, {1, 0, 1, 1}};
  auto result =
    cudf::segmented_reduce(input, d_offsets, *agg, output_type, cudf::null_policy::EXCLUDE);
  CUDF_TEST_EXPECT_COLUMNS_EQUIVALENT(*result, expected);

  expected = cudf::test::fixed_width_column_wrapper<double>{{NaN, 0., 0., 0.}, {1, 0, 0, 0}};
  result = cudf::segmented_reduce(input, d_offsets, *agg, output_type, cudf::null_policy::INCLUDE);
  CUDF_TEST_EXPECT_COLUMNS_EQUIVALENT(*result, expected);
}

TEST_F(SegmentedReductionTestUntyped, Variance)
{
  constexpr float NaN{std::numeric_limits<float>::quiet_NaN()};
  auto const input =
    cudf::test::fixed_width_column_wrapper<int32_t>{10, 20, 30, 40, 50, 60, 70, 80, 90};
  auto const offsets = std::vector<cudf::size_type>{0, 1, 1, 4, 9};
  auto const d_offsets =
    cudf::detail::make_device_uvector_async(offsets, cudf::get_default_stream());
  auto const agg         = cudf::make_variance_aggregation<cudf::segmented_reduce_aggregation>();
  auto const output_type = cudf::data_type{cudf::type_id::FLOAT32};

  auto expected =
    cudf::test::fixed_width_column_wrapper<float>{{NaN, 0.f, 100.f, 250.f}, {1, 0, 1, 1}};
  auto result =
    cudf::segmented_reduce(input, d_offsets, *agg, output_type, cudf::null_policy::INCLUDE);
  CUDF_TEST_EXPECT_COLUMNS_EQUIVALENT(*result, expected);
  result = cudf::segmented_reduce(input, d_offsets, *agg, output_type, cudf::null_policy::EXCLUDE);
  CUDF_TEST_EXPECT_COLUMNS_EQUIVALENT(*result, expected);
}

TEST_F(SegmentedReductionTestUntyped, VarianceNulls)
{
  constexpr double NaN{std::numeric_limits<double>::quiet_NaN()};
  auto const input = cudf::test::fixed_width_column_wrapper<int32_t>(
    {10, 0, 20, 30, 54, 63, 0, 72, 81}, {1, 0, 1, 1, 1, 1, 0, 1, 1});
  auto const offsets = std::vector<cudf::size_type>{0, 1, 1, 4, 9};
  auto const d_offsets =
    cudf::detail::make_device_uvector_async(offsets, cudf::get_default_stream());
  auto const agg         = cudf::make_variance_aggregation<cudf::segmented_reduce_aggregation>();
  auto const output_type = cudf::data_type{cudf::type_id::FLOAT64};

  auto expected =
    cudf::test::fixed_width_column_wrapper<double>{{NaN, 0., 50., 135.}, {1, 0, 1, 1}};
  auto result =
    cudf::segmented_reduce(input, d_offsets, *agg, output_type, cudf::null_policy::EXCLUDE);
  CUDF_TEST_EXPECT_COLUMNS_EQUIVALENT(*result, expected);

  expected = cudf::test::fixed_width_column_wrapper<double>{{NaN, 0., 0., 0.}, {1, 0, 0, 0}};
  result = cudf::segmented_reduce(input, d_offsets, *agg, output_type, cudf::null_policy::INCLUDE);
  CUDF_TEST_EXPECT_COLUMNS_EQUIVALENT(*result, expected);
}

TEST_F(SegmentedReductionTestUntyped, Errors)
{
  auto const input = cudf::test::fixed_width_column_wrapper<int32_t>(
    {10, 0, 20, 30, 54, 63, 0, 72, 81}, {1, 0, 1, 1, 1, 1, 0, 1, 1});
  auto const offsets = std::vector<cudf::size_type>{0, 1, 1, 4, 9};
  auto const d_offsets =
    cudf::detail::make_device_uvector_async(offsets, cudf::get_default_stream());
  auto const null_policy = cudf::null_policy::EXCLUDE;
  auto const output_type = cudf::data_type{cudf::type_id::TIMESTAMP_DAYS};
  auto const str_input =
    cudf::test::strings_column_wrapper({"10", "0", "20", "30", "54", "63", "", "72", "81"});

  auto const sum_agg = cudf::make_sum_aggregation<cudf::segmented_reduce_aggregation>();
  EXPECT_THROW(cudf::segmented_reduce(input, d_offsets, *sum_agg, output_type, null_policy),
               cudf::logic_error);
  EXPECT_THROW(cudf::segmented_reduce(str_input, d_offsets, *sum_agg, output_type, null_policy),
               cudf::logic_error);

  auto const product_agg = cudf::make_product_aggregation<cudf::segmented_reduce_aggregation>();
  EXPECT_THROW(cudf::segmented_reduce(input, d_offsets, *product_agg, output_type, null_policy),
               cudf::logic_error);
  EXPECT_THROW(cudf::segmented_reduce(str_input, d_offsets, *product_agg, output_type, null_policy),
               cudf::logic_error);

  auto const min_agg = cudf::make_min_aggregation<cudf::segmented_reduce_aggregation>();
  EXPECT_THROW(cudf::segmented_reduce(input, d_offsets, *min_agg, output_type, null_policy),
               cudf::logic_error);

  auto const max_agg = cudf::make_max_aggregation<cudf::segmented_reduce_aggregation>();
  EXPECT_THROW(cudf::segmented_reduce(input, d_offsets, *max_agg, output_type, null_policy),
               cudf::logic_error);

  auto const any_agg = cudf::make_any_aggregation<cudf::segmented_reduce_aggregation>();
  EXPECT_THROW(cudf::segmented_reduce(input, d_offsets, *any_agg, output_type, null_policy),
               cudf::logic_error);
  EXPECT_THROW(cudf::segmented_reduce(str_input, d_offsets, *any_agg, output_type, null_policy),
               cudf::logic_error);

  auto const all_agg = cudf::make_all_aggregation<cudf::segmented_reduce_aggregation>();
  EXPECT_THROW(cudf::segmented_reduce(input, d_offsets, *all_agg, output_type, null_policy),
               cudf::logic_error);
  EXPECT_THROW(cudf::segmented_reduce(str_input, d_offsets, *all_agg, output_type, null_policy),
               cudf::logic_error);

  auto const mean_agg = cudf::make_mean_aggregation<cudf::segmented_reduce_aggregation>();
  EXPECT_THROW(cudf::segmented_reduce(input, d_offsets, *mean_agg, output_type, null_policy),
               cudf::logic_error);
  EXPECT_THROW(cudf::segmented_reduce(str_input, d_offsets, *mean_agg, output_type, null_policy),
               cudf::logic_error);

  auto const std_agg = cudf::make_std_aggregation<cudf::segmented_reduce_aggregation>();
  EXPECT_THROW(cudf::segmented_reduce(input, d_offsets, *std_agg, output_type, null_policy),
               cudf::logic_error);
  EXPECT_THROW(cudf::segmented_reduce(str_input, d_offsets, *std_agg, output_type, null_policy),
               cudf::logic_error);

  auto const var_agg = cudf::make_variance_aggregation<cudf::segmented_reduce_aggregation>();
  EXPECT_THROW(cudf::segmented_reduce(input, d_offsets, *var_agg, output_type, null_policy),
               cudf::logic_error);
  EXPECT_THROW(cudf::segmented_reduce(str_input, d_offsets, *var_agg, output_type, null_policy),
               cudf::logic_error);

  auto const squares_agg =
    cudf::make_sum_of_squares_aggregation<cudf::segmented_reduce_aggregation>();
  EXPECT_THROW(cudf::segmented_reduce(input, d_offsets, *squares_agg, output_type, null_policy),
               cudf::logic_error);
  EXPECT_THROW(cudf::segmented_reduce(str_input, d_offsets, *squares_agg, output_type, null_policy),
               cudf::logic_error);
}

TEST_F(SegmentedReductionTestUntyped, ReduceEmptyColumn)
{
  auto const input   = cudf::test::fixed_width_column_wrapper<int32_t>{};
  auto const offsets = std::vector<cudf::size_type>{0};
  auto const d_offsets =
    cudf::detail::make_device_uvector_async(offsets, cudf::get_default_stream());
  auto const expect = cudf::test::fixed_width_column_wrapper<int32_t>{};

  auto res =
    cudf::segmented_reduce(input,
                           d_offsets,
                           *cudf::make_sum_aggregation<cudf::segmented_reduce_aggregation>(),
                           cudf::data_type{cudf::type_to_id<int32_t>()},
                           cudf::null_policy::EXCLUDE);
  CUDF_TEST_EXPECT_COLUMNS_EQUAL(*res, expect);

  // Test with initial value
  auto const init_scalar = cudf::make_fixed_width_scalar<int32_t>(3);
  res                    = cudf::segmented_reduce(input,
                               d_offsets,
                               *cudf::make_sum_aggregation<cudf::segmented_reduce_aggregation>(),
                               cudf::data_type{cudf::type_to_id<int32_t>()},
                               cudf::null_policy::EXCLUDE,
                               *init_scalar);
  CUDF_TEST_EXPECT_COLUMNS_EQUAL(*res, expect);

  // Test with null initial value
  init_scalar->set_valid_async(false);
  res = cudf::segmented_reduce(input,
                               d_offsets,
                               *cudf::make_sum_aggregation<cudf::segmented_reduce_aggregation>(),
                               cudf::data_type{cudf::type_to_id<int32_t>()},
                               cudf::null_policy::EXCLUDE,
                               *init_scalar);
  CUDF_TEST_EXPECT_COLUMNS_EQUAL(*res, expect);
}

TEST_F(SegmentedReductionTestUntyped, EmptyInputWithOffsets)
{
  auto const input   = cudf::test::fixed_width_column_wrapper<int32_t>{};
  auto const offsets = std::vector<cudf::size_type>{0, 0, 0, 0, 0, 0};
  auto const d_offsets =
    cudf::detail::make_device_uvector_async(offsets, cudf::get_default_stream());
  auto const expect =
    cudf::test::fixed_width_column_wrapper<int32_t>{{XXX, XXX, XXX, XXX, XXX}, {0, 0, 0, 0, 0}};

  auto aggregates =
    std::vector<std::unique_ptr<cudf::segmented_reduce_aggregation,
                                std::default_delete<cudf::segmented_reduce_aggregation>>>();
  aggregates.push_back(std::move(cudf::make_max_aggregation<cudf::segmented_reduce_aggregation>()));
  aggregates.push_back(std::move(cudf::make_min_aggregation<cudf::segmented_reduce_aggregation>()));
  aggregates.push_back(std::move(cudf::make_sum_aggregation<cudf::segmented_reduce_aggregation>()));
  aggregates.push_back(
    std::move(cudf::make_product_aggregation<cudf::segmented_reduce_aggregation>()));

  auto output_type = cudf::data_type{cudf::type_to_id<int32_t>()};
  for (auto&& agg : aggregates) {
    auto result =
      cudf::segmented_reduce(input, d_offsets, *agg, output_type, cudf::null_policy::EXCLUDE);
    CUDF_TEST_EXPECT_COLUMNS_EQUAL(*result, expect);
  }

  auto const expect_bool =
    cudf::test::fixed_width_column_wrapper<bool>{{XXX, XXX, XXX, XXX, XXX}, {0, 0, 0, 0, 0}};

  auto result =
    cudf::segmented_reduce(input,
                           d_offsets,
                           *cudf::make_any_aggregation<cudf::segmented_reduce_aggregation>(),
                           cudf::data_type{cudf::type_id::BOOL8},
                           cudf::null_policy::INCLUDE);
  CUDF_TEST_EXPECT_COLUMNS_EQUAL(*result, expect_bool);
  result = cudf::segmented_reduce(input,
                                  d_offsets,
                                  *cudf::make_all_aggregation<cudf::segmented_reduce_aggregation>(),
                                  cudf::data_type{cudf::type_id::BOOL8},
                                  cudf::null_policy::INCLUDE);
  CUDF_TEST_EXPECT_COLUMNS_EQUAL(*result, expect_bool);
}

template <typename T>
struct SegmentedReductionFixedPointTest : public cudf::test::BaseFixture {
};

TYPED_TEST_SUITE(SegmentedReductionFixedPointTest, cudf::test::FixedPointTypes);

TYPED_TEST(SegmentedReductionFixedPointTest, MaxWithNulls)
{
  using RepType = cudf::device_storage_type_t<TypeParam>;

  auto const offsets = std::vector<cudf::size_type>{0, 3, 6, 7, 8, 10, 10};
  auto const d_offsets =
    cudf::detail::make_device_uvector_async(offsets, cudf::get_default_stream());
  auto const agg = cudf::make_max_aggregation<cudf::segmented_reduce_aggregation>();

  for (auto scale : {-2, 0, 5}) {
    auto const input =
      cudf::test::fixed_point_column_wrapper<RepType>({1, 2, 3, 1, XXX, 3, 1, XXX, XXX, XXX},
                                                      {1, 1, 1, 1, 0, 1, 1, 0, 0, 0},
                                                      numeric::scale_type{scale});
    auto out_type = cudf::column_view(input).type();
    auto expect   = cudf::test::fixed_point_column_wrapper<RepType>(
      {3, XXX, 1, XXX, XXX, XXX}, {1, 0, 1, 0, 0, 0}, numeric::scale_type{scale});
    auto result =
      cudf::segmented_reduce(input, d_offsets, *agg, out_type, cudf::null_policy::INCLUDE);
    CUDF_TEST_EXPECT_COLUMNS_EQUAL(*result, expect);

    expect = cudf::test::fixed_point_column_wrapper<RepType>(
      {3, 3, 1, XXX, XXX, XXX}, {1, 1, 1, 0, 0, 0}, numeric::scale_type{scale});
    result = cudf::segmented_reduce(input, d_offsets, *agg, out_type, cudf::null_policy::EXCLUDE);
    CUDF_TEST_EXPECT_COLUMNS_EQUAL(*result, expect);
  }
}

TYPED_TEST(SegmentedReductionFixedPointTest, MinWithNulls)
{
  using RepType = cudf::device_storage_type_t<TypeParam>;

  auto const offsets = std::vector<cudf::size_type>{0, 3, 6, 7, 8, 10, 10};
  auto const d_offsets =
    cudf::detail::make_device_uvector_async(offsets, cudf::get_default_stream());
  auto const agg = cudf::make_min_aggregation<cudf::segmented_reduce_aggregation>();

  for (auto scale : {-2, 0, 5}) {
    auto const input =
      cudf::test::fixed_point_column_wrapper<RepType>({1, 2, 3, 1, XXX, 3, 1, XXX, XXX, XXX},
                                                      {1, 1, 1, 1, 0, 1, 1, 0, 0, 0},
                                                      numeric::scale_type{scale});
    auto out_type = cudf::column_view(input).type();
    auto expect   = cudf::test::fixed_point_column_wrapper<RepType>(
      {1, XXX, 1, XXX, XXX, XXX}, {1, 0, 1, 0, 0, 0}, numeric::scale_type{scale});
    auto result =
      cudf::segmented_reduce(input, d_offsets, *agg, out_type, cudf::null_policy::INCLUDE);
    CUDF_TEST_EXPECT_COLUMNS_EQUAL(*result, expect);
<<<<<<< HEAD

    expect = cudf::test::fixed_point_column_wrapper<RepType>(
      {1, 1, 1, XXX, XXX, XXX}, {1, 1, 1, 0, 0, 0}, numeric::scale_type{scale});
=======

    expect = cudf::test::fixed_point_column_wrapper<RepType>(
      {1, 1, 1, XXX, XXX, XXX}, {1, 1, 1, 0, 0, 0}, numeric::scale_type{scale});
    result = cudf::segmented_reduce(input, d_offsets, *agg, out_type, cudf::null_policy::EXCLUDE);
    CUDF_TEST_EXPECT_COLUMNS_EQUAL(*result, expect);
  }
}

TYPED_TEST(SegmentedReductionFixedPointTest, MaxNonNullableInput)
{
  using RepType = cudf::device_storage_type_t<TypeParam>;

  auto const offsets = std::vector<cudf::size_type>{0, 3, 4, 4};
  auto const d_offsets =
    cudf::detail::make_device_uvector_async(offsets, cudf::get_default_stream());
  auto const agg = cudf::make_max_aggregation<cudf::segmented_reduce_aggregation>();

  for (auto scale : {-2, 0, 5}) {
    auto const input =
      cudf::test::fixed_point_column_wrapper<RepType>({1, 2, 3, 1}, numeric::scale_type{scale});
    auto out_type     = cudf::column_view(input).type();
    auto const expect = cudf::test::fixed_point_column_wrapper<RepType>(
      {3, 1, XXX}, {1, 1, 0}, numeric::scale_type{scale});

    auto result =
      cudf::segmented_reduce(input, d_offsets, *agg, out_type, cudf::null_policy::INCLUDE);
    CUDF_TEST_EXPECT_COLUMNS_EQUAL(*result, expect);

>>>>>>> 84b397d2
    result = cudf::segmented_reduce(input, d_offsets, *agg, out_type, cudf::null_policy::EXCLUDE);
    CUDF_TEST_EXPECT_COLUMNS_EQUAL(*result, expect);
  }
}

<<<<<<< HEAD
TYPED_TEST(SegmentedReductionFixedPointTest, MaxNonNullableInput)
=======
TYPED_TEST(SegmentedReductionFixedPointTest, MinNonNullableInput)
>>>>>>> 84b397d2
{
  using RepType = cudf::device_storage_type_t<TypeParam>;

  auto const offsets = std::vector<cudf::size_type>{0, 3, 4, 4};
  auto const d_offsets =
    cudf::detail::make_device_uvector_async(offsets, cudf::get_default_stream());
<<<<<<< HEAD
  auto const agg = cudf::make_max_aggregation<cudf::segmented_reduce_aggregation>();
=======
  auto const agg = cudf::make_min_aggregation<cudf::segmented_reduce_aggregation>();
>>>>>>> 84b397d2

  for (auto scale : {-2, 0, 5}) {
    auto const input =
      cudf::test::fixed_point_column_wrapper<RepType>({1, 2, 3, 1}, numeric::scale_type{scale});
    auto out_type     = cudf::column_view(input).type();
    auto const expect = cudf::test::fixed_point_column_wrapper<RepType>(
<<<<<<< HEAD
      {3, 1, XXX}, {1, 1, 0}, numeric::scale_type{scale});
=======
      {1, 1, XXX}, {1, 1, 0}, numeric::scale_type{scale});
>>>>>>> 84b397d2

    auto result =
      cudf::segmented_reduce(input, d_offsets, *agg, out_type, cudf::null_policy::INCLUDE);
    CUDF_TEST_EXPECT_COLUMNS_EQUAL(*result, expect);

    result = cudf::segmented_reduce(input, d_offsets, *agg, out_type, cudf::null_policy::EXCLUDE);
    CUDF_TEST_EXPECT_COLUMNS_EQUAL(*result, expect);
  }
}

<<<<<<< HEAD
TYPED_TEST(SegmentedReductionFixedPointTest, MinNonNullableInput)
{
  using RepType = cudf::device_storage_type_t<TypeParam>;

  auto const offsets = std::vector<cudf::size_type>{0, 3, 4, 4};
  auto const d_offsets =
    cudf::detail::make_device_uvector_async(offsets, cudf::get_default_stream());
  auto const agg = cudf::make_min_aggregation<cudf::segmented_reduce_aggregation>();

  for (auto scale : {-2, 0, 5}) {
    auto const input =
      cudf::test::fixed_point_column_wrapper<RepType>({1, 2, 3, 1}, numeric::scale_type{scale});
    auto out_type     = cudf::column_view(input).type();
    auto const expect = cudf::test::fixed_point_column_wrapper<RepType>(
      {1, 1, XXX}, {1, 1, 0}, numeric::scale_type{scale});

    auto result =
      cudf::segmented_reduce(input, d_offsets, *agg, out_type, cudf::null_policy::INCLUDE);
    CUDF_TEST_EXPECT_COLUMNS_EQUAL(*result, expect);

=======
TYPED_TEST(SegmentedReductionFixedPointTest, Sum)
{
  using RepType = cudf::device_storage_type_t<TypeParam>;

  auto const offsets = std::vector<cudf::size_type>{0, 3, 6, 7, 8, 10, 10};
  auto const d_offsets =
    cudf::detail::make_device_uvector_async(offsets, cudf::get_default_stream());
  auto const agg = cudf::make_sum_aggregation<cudf::segmented_reduce_aggregation>();

  for (auto scale : {-2, 0, 5}) {
    auto input =
      cudf::test::fixed_point_column_wrapper<RepType>({-10, 0, 33, 100, XXX, 53, 11, XXX, XXX, XXX},
                                                      {1, 1, 1, 1, 0, 1, 1, 0, 0, 0},
                                                      numeric::scale_type{scale});
    auto out_type = cudf::column_view(input).type();
    auto expect   = cudf::test::fixed_point_column_wrapper<RepType>(
      {23, XXX, 11, XXX, XXX, XXX}, {1, 0, 1, 0, 0, 0}, numeric::scale_type{scale});
    auto result =
      cudf::segmented_reduce(input, d_offsets, *agg, out_type, cudf::null_policy::INCLUDE);
    CUDF_TEST_EXPECT_COLUMNS_EQUAL(*result, expect);

    expect = cudf::test::fixed_point_column_wrapper<RepType>(
      {23, 153, 11, XXX, XXX, XXX}, {1, 1, 1, 0, 0, 0}, numeric::scale_type{scale});
    result = cudf::segmented_reduce(input, d_offsets, *agg, out_type, cudf::null_policy::EXCLUDE);
    CUDF_TEST_EXPECT_COLUMNS_EQUAL(*result, expect);

    input = cudf::test::fixed_point_column_wrapper<RepType>(
      {-10, 0, 33, 100, 123, 53, 11, 0, -120, 88}, numeric::scale_type{scale});
    expect = cudf::test::fixed_point_column_wrapper<RepType>(
      {23, 276, 11, 0, -32, XXX}, {1, 1, 1, 1, 1, 0}, numeric::scale_type{scale});
    result = cudf::segmented_reduce(input, d_offsets, *agg, out_type, cudf::null_policy::INCLUDE);
    CUDF_TEST_EXPECT_COLUMNS_EQUAL(*result, expect);
>>>>>>> 84b397d2
    result = cudf::segmented_reduce(input, d_offsets, *agg, out_type, cudf::null_policy::EXCLUDE);
    CUDF_TEST_EXPECT_COLUMNS_EQUAL(*result, expect);
  }
}

<<<<<<< HEAD
TYPED_TEST(SegmentedReductionFixedPointTest, Sum)
=======
TYPED_TEST(SegmentedReductionFixedPointTest, Product)
>>>>>>> 84b397d2
{
  using RepType = cudf::device_storage_type_t<TypeParam>;

  auto const offsets = std::vector<cudf::size_type>{0, 3, 6, 7, 8, 10, 10};
  auto const d_offsets =
    cudf::detail::make_device_uvector_async(offsets, cudf::get_default_stream());
<<<<<<< HEAD
  auto const agg = cudf::make_sum_aggregation<cudf::segmented_reduce_aggregation>();

  for (auto scale : {-2, 0, 5}) {
    auto input =
      cudf::test::fixed_point_column_wrapper<RepType>({-10, 0, 33, 100, XXX, 53, 11, XXX, XXX, XXX},
                                                      {1, 1, 1, 1, 0, 1, 1, 0, 0, 0},
                                                      numeric::scale_type{scale});
    auto out_type = cudf::column_view(input).type();
    auto expect   = cudf::test::fixed_point_column_wrapper<RepType>(
      {23, XXX, 11, XXX, XXX, XXX}, {1, 0, 1, 0, 0, 0}, numeric::scale_type{scale});
    auto result =
      cudf::segmented_reduce(input, d_offsets, *agg, out_type, cudf::null_policy::INCLUDE);
    CUDF_TEST_EXPECT_COLUMNS_EQUAL(*result, expect);

    expect = cudf::test::fixed_point_column_wrapper<RepType>(
      {23, 153, 11, XXX, XXX, XXX}, {1, 1, 1, 0, 0, 0}, numeric::scale_type{scale});
    result = cudf::segmented_reduce(input, d_offsets, *agg, out_type, cudf::null_policy::EXCLUDE);
    CUDF_TEST_EXPECT_COLUMNS_EQUAL(*result, expect);

    input = cudf::test::fixed_point_column_wrapper<RepType>(
      {-10, 0, 33, 100, 123, 53, 11, 0, -120, 88}, numeric::scale_type{scale});
    expect = cudf::test::fixed_point_column_wrapper<RepType>(
      {23, 276, 11, 0, -32, XXX}, {1, 1, 1, 1, 1, 0}, numeric::scale_type{scale});
=======
  auto const agg = cudf::make_product_aggregation<cudf::segmented_reduce_aggregation>();

  for (auto scale : {-2, 0, 5}) {
    auto input =
      cudf::test::fixed_point_column_wrapper<RepType>({-10, 1, 33, 12, XXX, 53, 11, XXX, XXX, XXX},
                                                      {1, 1, 1, 1, 0, 1, 1, 0, 0, 0},
                                                      numeric::scale_type{scale});
    auto out_type = cudf::column_view(input).type();
    auto result =
      cudf::segmented_reduce(input, d_offsets, *agg, out_type, cudf::null_policy::INCLUDE);
    auto expect = cudf::test::fixed_point_column_wrapper<RepType>(
      {-330, XXX, 11, XXX, XXX, XXX}, {1, 0, 1, 0, 0, 0}, numeric::scale_type{scale * 3});
    CUDF_TEST_EXPECT_COLUMNS_EQUAL(*result, expect);

    result = cudf::segmented_reduce(input, d_offsets, *agg, out_type, cudf::null_policy::EXCLUDE);
    expect = cudf::test::fixed_point_column_wrapper<RepType>(
      {-330, 636, 11, XXX, XXX, XXX}, {1, 1, 1, 0, 0, 0}, numeric::scale_type{scale * 3});
    CUDF_TEST_EXPECT_COLUMNS_EQUAL(*result, expect);

    input = cudf::test::fixed_point_column_wrapper<RepType>(
      {-10, 1, 33, 12, 123, 53, 11, 0, -120, 88}, numeric::scale_type{scale});
    expect = cudf::test::fixed_point_column_wrapper<RepType>(
      {-330, 78228, 11, 0, -10560, XXX}, {1, 1, 1, 1, 1, 0}, numeric::scale_type{scale * 3});
>>>>>>> 84b397d2
    result = cudf::segmented_reduce(input, d_offsets, *agg, out_type, cudf::null_policy::INCLUDE);
    CUDF_TEST_EXPECT_COLUMNS_EQUAL(*result, expect);
    result = cudf::segmented_reduce(input, d_offsets, *agg, out_type, cudf::null_policy::EXCLUDE);
    CUDF_TEST_EXPECT_COLUMNS_EQUAL(*result, expect);
  }
}

TYPED_TEST(SegmentedReductionFixedPointTest, SumOfSquares)
{
  using RepType = cudf::device_storage_type_t<TypeParam>;

  auto const offsets = std::vector<cudf::size_type>{0, 3, 6, 7, 8, 10, 10};
  auto const d_offsets =
    cudf::detail::make_device_uvector_async(offsets, cudf::get_default_stream());
  auto const agg = cudf::make_sum_of_squares_aggregation<cudf::segmented_reduce_aggregation>();

  for (auto scale : {-2, 0, 5}) {
    auto input =
      cudf::test::fixed_point_column_wrapper<RepType>({-10, 0, 33, 100, XXX, 53, 11, XXX, XXX, XXX},
                                                      {1, 1, 1, 1, 0, 1, 1, 0, 0, 0},
                                                      numeric::scale_type{scale});
    auto out_type = cudf::column_view(input).type();
    auto expect   = cudf::test::fixed_point_column_wrapper<RepType>(
      {1189, XXX, 121, XXX, XXX, XXX}, {1, 0, 1, 0, 0, 0}, numeric::scale_type{scale * 2});
    auto result =
      cudf::segmented_reduce(input, d_offsets, *agg, out_type, cudf::null_policy::INCLUDE);
    CUDF_TEST_EXPECT_COLUMNS_EQUAL(*result, expect);

    expect = cudf::test::fixed_point_column_wrapper<RepType>(
      {1189, 12809, 121, XXX, XXX, XXX}, {1, 1, 1, 0, 0, 0}, numeric::scale_type{scale * 2});
    result = cudf::segmented_reduce(input, d_offsets, *agg, out_type, cudf::null_policy::EXCLUDE);
    CUDF_TEST_EXPECT_COLUMNS_EQUAL(*result, expect);

    input = cudf::test::fixed_point_column_wrapper<RepType>(
      {-10, 0, 33, 100, 123, 53, 11, 0, -120, 88}, numeric::scale_type{scale});
    expect = cudf::test::fixed_point_column_wrapper<RepType>(
      {1189, 27938, 121, 0, 22144, XXX}, {1, 1, 1, 1, 1, 0}, numeric::scale_type{scale * 2});
    result = cudf::segmented_reduce(input, d_offsets, *agg, out_type, cudf::null_policy::INCLUDE);
    CUDF_TEST_EXPECT_COLUMNS_EQUAL(*result, expect);
    result = cudf::segmented_reduce(input, d_offsets, *agg, out_type, cudf::null_policy::EXCLUDE);
    CUDF_TEST_EXPECT_COLUMNS_EQUAL(*result, expect);
  }
}

// String min/max test grid
// Segment: Length 0, length 1, length 2
// Element nulls: No nulls, all nulls, some nulls
// String: Empty string,
// Position of the min/max: start of segment, end of segment
// Include null, exclude null

#undef XXX
#define XXX ""  // null placeholder

struct SegmentedReductionStringTest : public cudf::test::BaseFixture {
  std::pair<cudf::test::strings_column_wrapper,
            cudf::test::fixed_width_column_wrapper<cudf::size_type>>
  input()
  {
    return std::pair(
      cudf::test::strings_column_wrapper{
        {"world", "cudf", XXX, "", "rapids", "i am", "ai", "apples", "zebras", XXX, XXX, XXX},
        {true, true, false, true, true, true, true, true, true, false, false, false}},
      cudf::test::fixed_width_column_wrapper<cudf::size_type>{0, 1, 4, 7, 9, 9, 10, 12});
  }
};

TEST_F(SegmentedReductionStringTest, MaxIncludeNulls)
{
  // data: ['world'], ['cudf', NULL, ''], ['rapids', 'i am', 'ai'], ['apples', 'zebras'],
  //       [], [NULL], [NULL, NULL]
  // values:  {"world", "cudf", XXX, "", "rapids", "i am", "ai", "apples", "zebras", XXX, XXX, XXX}
  // nullmask:{1, 1, 0, 1, 1, 1, 1, 1, 1, 0, 0, 0}
  // offsets: {0, 1, 4, 7, 9, 9, 10, 12}
  // output_dtype: string dtype
  // outputs: {"world", XXX, "rapids", "zebras", XXX, XXX, XXX}
  // output nullmask: {1, 0, 1, 1, 0, 0, 0}

  auto const [input, offsets] = this->input();
  cudf::data_type output_dtype{cudf::type_id::STRING};

  cudf::test::strings_column_wrapper expect{{"world", XXX, "rapids", "zebras", XXX, XXX, XXX},
                                            {true, false, true, true, false, false, false}};

  auto res =
    cudf::segmented_reduce(input,
                           cudf::column_view(offsets),
                           *cudf::make_max_aggregation<cudf::segmented_reduce_aggregation>(),
                           output_dtype,
                           cudf::null_policy::INCLUDE);
  CUDF_TEST_EXPECT_COLUMNS_EQUAL(*res, expect);
}

TEST_F(SegmentedReductionStringTest, MaxExcludeNulls)
{
  // data: ['world'], ['cudf', NULL, ''], ['rapids', 'i am', 'ai'], ['apples', 'zebras'],
  //       [], [NULL], [NULL, NULL]
  // values:  {"world", "cudf", XXX, "", "rapids", "i am", "ai", "apples", "zebras", XXX, XXX, XXX}
  // nullmask:{1, 1, 0, 1, 1, 1, 1, 1, 1, 0, 0, 0}
  // offsets: {0, 1, 4, 7, 9, 9, 10, 12}
  // output_dtype: string dtype
  // outputs: {"world", "cudf", "rapids", "zebras", XXX, XXX, XXX}
  // output nullmask: {1, 1, 1, 1, 0, 0, 0}

  auto const [input, offsets] = this->input();
  cudf::data_type output_dtype{cudf::type_id::STRING};

  cudf::test::strings_column_wrapper expect{{"world", "cudf", "rapids", "zebras", XXX, XXX, XXX},
                                            {true, true, true, true, false, false, false}};

  auto res =
    cudf::segmented_reduce(input,
                           cudf::column_view(offsets),
                           *cudf::make_max_aggregation<cudf::segmented_reduce_aggregation>(),
                           output_dtype,
                           cudf::null_policy::EXCLUDE);
  CUDF_TEST_EXPECT_COLUMNS_EQUAL(*res, expect);
}

TEST_F(SegmentedReductionStringTest, MinIncludeNulls)
{
  // data: ['world'], ['cudf', NULL, ''], ['rapids', 'i am', 'ai'], ['apples', 'zebras'],
  //       [], [NULL], [NULL, NULL]
  // values:  {"world", "cudf", XXX, "", "rapids", "i am", "ai", "apples", "zebras", XXX, XXX, XXX}
  // nullmask:{1, 1, 0, 1, 1, 1, 1, 1, 1, 0, 0, 0}
  // offsets: {0, 1, 4, 7, 9, 9, 10, 12}
  // output_dtype: string dtype
  // outputs: {"world", XXX, "ai", "apples", XXX, XXX, XXX}
  // output nullmask: {1, 0, 1, 1, 0, 0, 0}

  auto const [input, offsets] = this->input();
  cudf::data_type output_dtype{cudf::type_id::STRING};

  cudf::test::strings_column_wrapper expect{{"world", XXX, "ai", "apples", XXX, XXX, XXX},
                                            {true, false, true, true, false, false, false}};

  auto res =
    cudf::segmented_reduce(input,
                           cudf::column_view(offsets),
                           *cudf::make_min_aggregation<cudf::segmented_reduce_aggregation>(),
                           output_dtype,
                           cudf::null_policy::INCLUDE);
  CUDF_TEST_EXPECT_COLUMNS_EQUAL(*res, expect);
}

TEST_F(SegmentedReductionStringTest, MinExcludeNulls)
{
  // data: ['world'], ['cudf', NULL, ''], ['rapids', 'i am', 'ai'], ['apples', 'zebras'],
  //       [], [NULL], [NULL, NULL]
  // values:  {"world", "cudf", XXX, "", "rapids", "i am", "ai", "apples", "zebras", XXX, XXX, XXX}
  // nullmask:{1, 1, 0, 1, 1, 1, 1, 1, 1, 0, 0, 0}
  // offsets: {0, 1, 4, 7, 9, 9, 10, 12}
  // output_dtype: string dtype
  // outputs: {"world", "", "ai", "apples", XXX, XXX, XXX}
  // output nullmask: {1, 1, 1, 1, 0, 0, 0}

  auto const [input, offsets] = this->input();
  cudf::data_type output_dtype{cudf::type_id::STRING};

  cudf::test::strings_column_wrapper expect{{"world", "", "ai", "apples", XXX, XXX, XXX},
                                            {true, true, true, true, false, false, false}};

  auto res =
    cudf::segmented_reduce(input,
                           cudf::column_view(offsets),
                           *cudf::make_min_aggregation<cudf::segmented_reduce_aggregation>(),
                           output_dtype,
                           cudf::null_policy::EXCLUDE);
  CUDF_TEST_EXPECT_COLUMNS_EQUAL(*res, expect);
}

TEST_F(SegmentedReductionStringTest, EmptyInputWithOffsets)
{
  auto const input   = cudf::test::strings_column_wrapper{};
  auto const offsets = std::vector<cudf::size_type>{0, 0, 0, 0};
  auto const d_offsets =
    cudf::detail::make_device_uvector_async(offsets, cudf::get_default_stream());
  auto const expect = cudf::test::strings_column_wrapper({XXX, XXX, XXX}, {0, 0, 0});

  auto result =
    cudf::segmented_reduce(input,
                           d_offsets,
                           *cudf::make_max_aggregation<cudf::segmented_reduce_aggregation>(),
                           cudf::data_type{cudf::type_id::STRING},
                           cudf::null_policy::EXCLUDE);
  CUDF_TEST_EXPECT_COLUMNS_EQUAL(*result, expect);
  result = cudf::segmented_reduce(input,
                                  d_offsets,
                                  *cudf::make_min_aggregation<cudf::segmented_reduce_aggregation>(),
                                  cudf::data_type{cudf::type_id::STRING},
                                  cudf::null_policy::INCLUDE);
  CUDF_TEST_EXPECT_COLUMNS_EQUAL(*result, expect);
}

#undef XXX<|MERGE_RESOLUTION|>--- conflicted
+++ resolved
@@ -1142,11 +1142,6 @@
     auto result =
       cudf::segmented_reduce(input, d_offsets, *agg, out_type, cudf::null_policy::INCLUDE);
     CUDF_TEST_EXPECT_COLUMNS_EQUAL(*result, expect);
-<<<<<<< HEAD
-
-    expect = cudf::test::fixed_point_column_wrapper<RepType>(
-      {1, 1, 1, XXX, XXX, XXX}, {1, 1, 1, 0, 0, 0}, numeric::scale_type{scale});
-=======
 
     expect = cudf::test::fixed_point_column_wrapper<RepType>(
       {1, 1, 1, XXX, XXX, XXX}, {1, 1, 1, 0, 0, 0}, numeric::scale_type{scale});
@@ -1175,50 +1170,11 @@
       cudf::segmented_reduce(input, d_offsets, *agg, out_type, cudf::null_policy::INCLUDE);
     CUDF_TEST_EXPECT_COLUMNS_EQUAL(*result, expect);
 
->>>>>>> 84b397d2
     result = cudf::segmented_reduce(input, d_offsets, *agg, out_type, cudf::null_policy::EXCLUDE);
     CUDF_TEST_EXPECT_COLUMNS_EQUAL(*result, expect);
   }
 }
 
-<<<<<<< HEAD
-TYPED_TEST(SegmentedReductionFixedPointTest, MaxNonNullableInput)
-=======
-TYPED_TEST(SegmentedReductionFixedPointTest, MinNonNullableInput)
->>>>>>> 84b397d2
-{
-  using RepType = cudf::device_storage_type_t<TypeParam>;
-
-  auto const offsets = std::vector<cudf::size_type>{0, 3, 4, 4};
-  auto const d_offsets =
-    cudf::detail::make_device_uvector_async(offsets, cudf::get_default_stream());
-<<<<<<< HEAD
-  auto const agg = cudf::make_max_aggregation<cudf::segmented_reduce_aggregation>();
-=======
-  auto const agg = cudf::make_min_aggregation<cudf::segmented_reduce_aggregation>();
->>>>>>> 84b397d2
-
-  for (auto scale : {-2, 0, 5}) {
-    auto const input =
-      cudf::test::fixed_point_column_wrapper<RepType>({1, 2, 3, 1}, numeric::scale_type{scale});
-    auto out_type     = cudf::column_view(input).type();
-    auto const expect = cudf::test::fixed_point_column_wrapper<RepType>(
-<<<<<<< HEAD
-      {3, 1, XXX}, {1, 1, 0}, numeric::scale_type{scale});
-=======
-      {1, 1, XXX}, {1, 1, 0}, numeric::scale_type{scale});
->>>>>>> 84b397d2
-
-    auto result =
-      cudf::segmented_reduce(input, d_offsets, *agg, out_type, cudf::null_policy::INCLUDE);
-    CUDF_TEST_EXPECT_COLUMNS_EQUAL(*result, expect);
-
-    result = cudf::segmented_reduce(input, d_offsets, *agg, out_type, cudf::null_policy::EXCLUDE);
-    CUDF_TEST_EXPECT_COLUMNS_EQUAL(*result, expect);
-  }
-}
-
-<<<<<<< HEAD
 TYPED_TEST(SegmentedReductionFixedPointTest, MinNonNullableInput)
 {
   using RepType = cudf::device_storage_type_t<TypeParam>;
@@ -1239,7 +1195,11 @@
       cudf::segmented_reduce(input, d_offsets, *agg, out_type, cudf::null_policy::INCLUDE);
     CUDF_TEST_EXPECT_COLUMNS_EQUAL(*result, expect);
 
-=======
+    result = cudf::segmented_reduce(input, d_offsets, *agg, out_type, cudf::null_policy::EXCLUDE);
+    CUDF_TEST_EXPECT_COLUMNS_EQUAL(*result, expect);
+  }
+}
+
 TYPED_TEST(SegmentedReductionFixedPointTest, Sum)
 {
   using RepType = cudf::device_storage_type_t<TypeParam>;
@@ -1272,48 +1232,18 @@
       {23, 276, 11, 0, -32, XXX}, {1, 1, 1, 1, 1, 0}, numeric::scale_type{scale});
     result = cudf::segmented_reduce(input, d_offsets, *agg, out_type, cudf::null_policy::INCLUDE);
     CUDF_TEST_EXPECT_COLUMNS_EQUAL(*result, expect);
->>>>>>> 84b397d2
     result = cudf::segmented_reduce(input, d_offsets, *agg, out_type, cudf::null_policy::EXCLUDE);
     CUDF_TEST_EXPECT_COLUMNS_EQUAL(*result, expect);
   }
 }
 
-<<<<<<< HEAD
-TYPED_TEST(SegmentedReductionFixedPointTest, Sum)
-=======
 TYPED_TEST(SegmentedReductionFixedPointTest, Product)
->>>>>>> 84b397d2
 {
   using RepType = cudf::device_storage_type_t<TypeParam>;
 
   auto const offsets = std::vector<cudf::size_type>{0, 3, 6, 7, 8, 10, 10};
   auto const d_offsets =
     cudf::detail::make_device_uvector_async(offsets, cudf::get_default_stream());
-<<<<<<< HEAD
-  auto const agg = cudf::make_sum_aggregation<cudf::segmented_reduce_aggregation>();
-
-  for (auto scale : {-2, 0, 5}) {
-    auto input =
-      cudf::test::fixed_point_column_wrapper<RepType>({-10, 0, 33, 100, XXX, 53, 11, XXX, XXX, XXX},
-                                                      {1, 1, 1, 1, 0, 1, 1, 0, 0, 0},
-                                                      numeric::scale_type{scale});
-    auto out_type = cudf::column_view(input).type();
-    auto expect   = cudf::test::fixed_point_column_wrapper<RepType>(
-      {23, XXX, 11, XXX, XXX, XXX}, {1, 0, 1, 0, 0, 0}, numeric::scale_type{scale});
-    auto result =
-      cudf::segmented_reduce(input, d_offsets, *agg, out_type, cudf::null_policy::INCLUDE);
-    CUDF_TEST_EXPECT_COLUMNS_EQUAL(*result, expect);
-
-    expect = cudf::test::fixed_point_column_wrapper<RepType>(
-      {23, 153, 11, XXX, XXX, XXX}, {1, 1, 1, 0, 0, 0}, numeric::scale_type{scale});
-    result = cudf::segmented_reduce(input, d_offsets, *agg, out_type, cudf::null_policy::EXCLUDE);
-    CUDF_TEST_EXPECT_COLUMNS_EQUAL(*result, expect);
-
-    input = cudf::test::fixed_point_column_wrapper<RepType>(
-      {-10, 0, 33, 100, 123, 53, 11, 0, -120, 88}, numeric::scale_type{scale});
-    expect = cudf::test::fixed_point_column_wrapper<RepType>(
-      {23, 276, 11, 0, -32, XXX}, {1, 1, 1, 1, 1, 0}, numeric::scale_type{scale});
-=======
   auto const agg = cudf::make_product_aggregation<cudf::segmented_reduce_aggregation>();
 
   for (auto scale : {-2, 0, 5}) {
@@ -1337,7 +1267,6 @@
       {-10, 1, 33, 12, 123, 53, 11, 0, -120, 88}, numeric::scale_type{scale});
     expect = cudf::test::fixed_point_column_wrapper<RepType>(
       {-330, 78228, 11, 0, -10560, XXX}, {1, 1, 1, 1, 1, 0}, numeric::scale_type{scale * 3});
->>>>>>> 84b397d2
     result = cudf::segmented_reduce(input, d_offsets, *agg, out_type, cudf::null_policy::INCLUDE);
     CUDF_TEST_EXPECT_COLUMNS_EQUAL(*result, expect);
     result = cudf::segmented_reduce(input, d_offsets, *agg, out_type, cudf::null_policy::EXCLUDE);
