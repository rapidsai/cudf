/*
 * Copyright (c) 2022-2023, NVIDIA CORPORATION.
 *
 * Licensed under the Apache License, Version 2.0 (the "License");
 * you may not use this file except in compliance with the License.
 * You may obtain a copy of the License at
 *
 *     http://www.apache.org/licenses/LICENSE-2.0
 *
 * Unless required by applicable law or agreed to in writing, software
 * distributed under the License is distributed on an "AS IS" BASIS,
 * WITHOUT WARRANTIES OR CONDITIONS OF ANY KIND, either express or implied.
 * See the License for the specific language governing permissions and
 * limitations under the License.
 */

#include <cudf_test/base_fixture.hpp>
#include <cudf_test/column_wrapper.hpp>
#include <cudf_test/type_lists.hpp>

#include <cudf/aggregation.hpp>
#include <cudf/detail/utilities/vector_factories.hpp>
#include <cudf/reduction.hpp>
#include <cudf/scalar/scalar_factories.hpp>
#include <cudf/types.hpp>

#include <limits>
#include <utility>
#include <vector>

#define XXX 0  // null placeholder

template <typename T>
struct SegmentedReductionTest : public cudf::test::BaseFixture {
};

struct SegmentedReductionTestUntyped : public cudf::test::BaseFixture {
};

TYPED_TEST_CASE(SegmentedReductionTest, cudf::test::NumericTypes);

TYPED_TEST(SegmentedReductionTest, SumExcludeNulls)
{
  // [1, 2, 3], [1, null, 3], [1], [null], [null, null], []
  // values:   {1, 2, 3, 1, XXX, 3, 1, XXX, XXX, XXX}
  // offsets:  {0, 3, 6, 7, 8, 10, 10}
  // nullmask: {1, 1, 1, 1, 0, 1, 1, 0, 0, 0}
  // outputs:  {6, 4, 1, XXX, XXX, XXX}
  // output nullmask: {1, 1, 1, 0, 0, 0}
  auto const input = cudf::test::fixed_width_column_wrapper<TypeParam>{
    {1, 2, 3, 1, XXX, 3, 1, XXX, XXX, XXX}, {1, 1, 1, 1, 0, 1, 1, 0, 0, 0}};
  auto const offsets = std::vector<cudf::size_type>{0, 3, 6, 7, 8, 10, 10};
  auto const d_offsets =
    cudf::detail::make_device_uvector_async(offsets, cudf::get_default_stream());
  auto const expect =
    cudf::test::fixed_width_column_wrapper<TypeParam>{{6, 4, 1, XXX, XXX, XXX}, {1, 1, 1, 0, 0, 0}};

  auto res =
    cudf::segmented_reduce(input,
                           d_offsets,
                           *cudf::make_sum_aggregation<cudf::segmented_reduce_aggregation>(),
                           cudf::data_type{cudf::type_to_id<TypeParam>()},
                           cudf::null_policy::EXCLUDE);
  CUDF_TEST_EXPECT_COLUMNS_EQUAL(*res, expect);

  // Test with initial value
  auto const init_scalar = cudf::make_fixed_width_scalar<TypeParam>(3);
  auto const init_expect =
    cudf::test::fixed_width_column_wrapper<TypeParam>{{9, 7, 4, 3, 3, 3}, {1, 1, 1, 1, 1, 1}};

  res = cudf::segmented_reduce(input,
                               d_offsets,
                               *cudf::make_sum_aggregation<cudf::segmented_reduce_aggregation>(),
                               cudf::data_type{cudf::type_to_id<TypeParam>()},
                               cudf::null_policy::EXCLUDE,
                               *init_scalar);
  CUDF_TEST_EXPECT_COLUMNS_EQUAL(*res, init_expect);

  // Test with null initial value
  init_scalar->set_valid_async(false);
  res = cudf::segmented_reduce(input,
                               d_offsets,
                               *cudf::make_sum_aggregation<cudf::segmented_reduce_aggregation>(),
                               cudf::data_type{cudf::type_to_id<TypeParam>()},
                               cudf::null_policy::EXCLUDE,
                               *init_scalar);
  CUDF_TEST_EXPECT_COLUMNS_EQUAL(*res, expect);
}

TYPED_TEST(SegmentedReductionTest, ProductExcludeNulls)
{
  // [1, 3, 5], [null, 3, 5], [1], [null], [null, null], []
  // values:    {1, 3, 5, XXX, 3, 5, 1, XXX, XXX, XXX}
  // offsets:   {0, 3, 6, 7, 8, 10, 10}
  // nullmask:  {1, 1, 1, 0, 1, 1, 1, 0, 0, 0}
  // outputs:   {15, 15, 1, XXX, XXX, XXX}
  // output nullmask: {1, 1, 1, 0, 0, 0}
  auto const input = cudf::test::fixed_width_column_wrapper<TypeParam>{
    {1, 3, 5, XXX, 3, 5, 1, XXX, XXX, XXX}, {1, 1, 1, 0, 1, 1, 1, 0, 0, 0}};
  auto const offsets = std::vector<cudf::size_type>{0, 3, 6, 7, 8, 10, 10};
  auto const d_offsets =
    cudf::detail::make_device_uvector_async(offsets, cudf::get_default_stream());
  auto const expect = cudf::test::fixed_width_column_wrapper<TypeParam>{{15, 15, 1, XXX, XXX, XXX},
                                                                        {1, 1, 1, 0, 0, 0}};

  auto res =
    cudf::segmented_reduce(input,
                           d_offsets,
                           *cudf::make_product_aggregation<cudf::segmented_reduce_aggregation>(),
                           cudf::data_type{cudf::type_to_id<TypeParam>()},
                           cudf::null_policy::EXCLUDE);
  CUDF_TEST_EXPECT_COLUMNS_EQUAL(*res, expect);

  // Test with initial value
  auto const init_scalar = cudf::make_fixed_width_scalar<TypeParam>(3);
  auto const init_expect =
    cudf::test::fixed_width_column_wrapper<TypeParam>{{45, 45, 3, 3, 3, 3}, {1, 1, 1, 1, 1, 1}};

  res =
    cudf::segmented_reduce(input,
                           d_offsets,
                           *cudf::make_product_aggregation<cudf::segmented_reduce_aggregation>(),
                           cudf::data_type{cudf::type_to_id<TypeParam>()},
                           cudf::null_policy::EXCLUDE,
                           *init_scalar);
  CUDF_TEST_EXPECT_COLUMNS_EQUAL(*res, init_expect);

  // Test with null initial value
  init_scalar->set_valid_async(false);
  res =
    cudf::segmented_reduce(input,
                           d_offsets,
                           *cudf::make_product_aggregation<cudf::segmented_reduce_aggregation>(),
                           cudf::data_type{cudf::type_to_id<TypeParam>()},
                           cudf::null_policy::EXCLUDE,
                           *init_scalar);
  CUDF_TEST_EXPECT_COLUMNS_EQUAL(*res, expect);
}

TYPED_TEST(SegmentedReductionTest, MaxExcludeNulls)
{
  // [1, 2, 3], [1, null, 3], [1], [null], [null, null], []
  // values:    {1, 2, 3, 1, XXX, 3, 1, XXX, XXX, XXX}
  // offsets:   {0, 3, 6, 7, 8, 10, 10}
  // nullmask:  {1, 1, 1, 1, 0, 1, 1, 0, 0, 0}
  // outputs:   {3, 3, 1, XXX, XXX, XXX}
  // output nullmask: {1, 1, 1, 0, 0, 0}
  auto const input = cudf::test::fixed_width_column_wrapper<TypeParam>{
    {1, 2, 3, 1, XXX, 3, 1, XXX, XXX, XXX}, {1, 1, 1, 1, 0, 1, 1, 0, 0, 0}};
  auto const offsets = std::vector<cudf::size_type>{0, 3, 6, 7, 8, 10, 10};
  auto const d_offsets =
    cudf::detail::make_device_uvector_async(offsets, cudf::get_default_stream());
  auto const expect =
    cudf::test::fixed_width_column_wrapper<TypeParam>{{3, 3, 1, XXX, XXX, XXX}, {1, 1, 1, 0, 0, 0}};

  auto res =
    cudf::segmented_reduce(input,
                           d_offsets,
                           *cudf::make_max_aggregation<cudf::segmented_reduce_aggregation>(),
                           cudf::data_type{cudf::type_to_id<TypeParam>()},
                           cudf::null_policy::EXCLUDE);
  CUDF_TEST_EXPECT_COLUMNS_EQUAL(*res, expect);

  // Test with initial value
  auto const init_scalar = cudf::make_fixed_width_scalar<TypeParam>(2);
  auto const init_expect =
    cudf::test::fixed_width_column_wrapper<TypeParam>{{3, 3, 2, 2, 2, 2}, {1, 1, 1, 1, 1, 1}};

  res = cudf::segmented_reduce(input,
                               d_offsets,
                               *cudf::make_max_aggregation<cudf::segmented_reduce_aggregation>(),
                               cudf::data_type{cudf::type_to_id<TypeParam>()},
                               cudf::null_policy::EXCLUDE,
                               *init_scalar);
  CUDF_TEST_EXPECT_COLUMNS_EQUAL(*res, init_expect);

  // Test with null initial value
  init_scalar->set_valid_async(false);
  res = cudf::segmented_reduce(input,
                               d_offsets,
                               *cudf::make_max_aggregation<cudf::segmented_reduce_aggregation>(),
                               cudf::data_type{cudf::type_to_id<TypeParam>()},
                               cudf::null_policy::EXCLUDE,
                               *init_scalar);
  CUDF_TEST_EXPECT_COLUMNS_EQUAL(*res, expect);
}

TYPED_TEST(SegmentedReductionTest, MinExcludeNulls)
{
  // [1, 2, 3], [1, null, 3], [1], [null], [null, null], []
  // values:   {1, 2, 3, 1, XXX, 3, 1, XXX, XXX, XXX}
  // offsets:  {0, 3, 6, 7, 8, 10, 10}
  // nullmask: {1, 1, 1, 1, 0, 1, 1, 0, 0, 0}
  // outputs:  {1, 1, 1, XXX, XXX, XXX}
  // output nullmask: {1, 1, 1, 0, 0, 0}
  auto const input = cudf::test::fixed_width_column_wrapper<TypeParam>{
    {1, 2, 3, 1, XXX, 3, 1, XXX, XXX, XXX}, {1, 1, 1, 1, 0, 1, 1, 0, 0, 0}};
  auto const offsets = std::vector<cudf::size_type>{0, 3, 6, 7, 8, 10, 10};
  auto const d_offsets =
    cudf::detail::make_device_uvector_async(offsets, cudf::get_default_stream());
  auto const expect =
    cudf::test::fixed_width_column_wrapper<TypeParam>{{1, 1, 1, XXX, XXX, XXX}, {1, 1, 1, 0, 0, 0}};

  auto res =
    cudf::segmented_reduce(input,
                           d_offsets,
                           *cudf::make_min_aggregation<cudf::segmented_reduce_aggregation>(),
                           cudf::data_type{cudf::type_to_id<TypeParam>()},
                           cudf::null_policy::EXCLUDE);
  CUDF_TEST_EXPECT_COLUMNS_EQUAL(*res, expect);

  // Test with initial value
  auto const init_scalar = cudf::make_fixed_width_scalar<TypeParam>(2);
  auto const init_expect =
    cudf::test::fixed_width_column_wrapper<TypeParam>{{1, 1, 1, 2, 2, 2}, {1, 1, 1, 1, 1, 1}};

  res = cudf::segmented_reduce(input,
                               d_offsets,
                               *cudf::make_min_aggregation<cudf::segmented_reduce_aggregation>(),
                               cudf::data_type{cudf::type_to_id<TypeParam>()},
                               cudf::null_policy::EXCLUDE,
                               *init_scalar);
  CUDF_TEST_EXPECT_COLUMNS_EQUAL(*res, init_expect);

  // Test with null initial value
  init_scalar->set_valid_async(false);
  res = cudf::segmented_reduce(input,
                               d_offsets,
                               *cudf::make_min_aggregation<cudf::segmented_reduce_aggregation>(),
                               cudf::data_type{cudf::type_to_id<TypeParam>()},
                               cudf::null_policy::EXCLUDE,
                               *init_scalar);
  CUDF_TEST_EXPECT_COLUMNS_EQUAL(*res, expect);
}

TYPED_TEST(SegmentedReductionTest, AnyExcludeNulls)
{
  // [0, 0, 0], [0, null, 0], [0, 1, 0], [1, null, 0], [], [0], [1], [null], [null, null]
  // values:  {0, 0, 0, 0, XXX, 0, 0, 1, 0, 1, XXX, 0, 0, 1, XXX, XXX, XXX}
  // offsets: {0, 3, 6, 9, 12, 12, 13, 14, 15, 17}
  // nullmask:{1, 1, 1, 1, 0, 1, 1, 1, 1, 1, 0, 1, 1, 1, 0, 0, 0}
  // outputs: {0, 0, 1, 1, XXX, 0, 1, XXX, XXX}
  // output nullmask: {1, 1, 1, 1, 0, 1, 1, 0, 0}
  auto const input = cudf::test::fixed_width_column_wrapper<TypeParam>{
    {0, 0, 0, 0, XXX, 0, 0, 1, 0, 1, XXX, 0, 0, 1, XXX, XXX, XXX},
    {1, 1, 1, 1, 0, 1, 1, 1, 1, 1, 0, 1, 1, 1, 0, 0, 0}};
  auto const offsets = std::vector<cudf::size_type>{0, 3, 6, 9, 12, 12, 13, 14, 15, 17};
  auto const d_offsets =
    cudf::detail::make_device_uvector_async(offsets, cudf::get_default_stream());
  auto const expect = cudf::test::fixed_width_column_wrapper<bool>{
    {false, false, true, true, bool{XXX}, false, true, bool{XXX}, bool{XXX}},
    {true, true, true, true, false, true, true, false, false}};

  auto res =
    cudf::segmented_reduce(input,
                           d_offsets,
                           *cudf::make_any_aggregation<cudf::segmented_reduce_aggregation>(),
                           cudf::data_type{cudf::type_id::BOOL8},
                           cudf::null_policy::EXCLUDE);
  CUDF_TEST_EXPECT_COLUMNS_EQUAL(*res, expect);

  // Test with initial value
  auto const init_scalar = cudf::make_fixed_width_scalar<TypeParam>(1);
  auto const init_expect = cudf::test::fixed_width_column_wrapper<bool>{
    {true, true, true, true, true, true, true, true, true},
    {true, true, true, true, true, true, true, true, true}};

  res = cudf::segmented_reduce(input,
                               d_offsets,
                               *cudf::make_any_aggregation<cudf::segmented_reduce_aggregation>(),
                               cudf::data_type{cudf::type_id::BOOL8},
                               cudf::null_policy::EXCLUDE,
                               *init_scalar);
  CUDF_TEST_EXPECT_COLUMNS_EQUAL(*res, init_expect);

  // Test with null initial value
  init_scalar->set_valid_async(false);
  res = cudf::segmented_reduce(input,
                               d_offsets,
                               *cudf::make_any_aggregation<cudf::segmented_reduce_aggregation>(),
                               cudf::data_type{cudf::type_id::BOOL8},
                               cudf::null_policy::EXCLUDE,
                               *init_scalar);
  CUDF_TEST_EXPECT_COLUMNS_EQUAL(*res, expect);
}

TYPED_TEST(SegmentedReductionTest, AllExcludeNulls)
{
  // [1, 2, 3], [1, null, 3], [], [1], [null], [null, null], [1, 0, 3], [1, null, 0], [0]
  // values: {1, 2, 3, 1, XXX, 3, 1, XXX, XXX, XXX, 1, 0, 3, 1, XXX, 0, 0}
  // offsets: {0, 3, 6, 6, 7, 8, 10, 13, 16, 17}
  // nullmask: {1, 1, 1, 1, 0, 1, 1, 0, 0, 0, 1, 1, 1, 1, 0, 1, 1}
  // outputs: {true, true, XXX, true, XXX, XXX, false, false, false}
  // output nullmask: {1, 1, 0, 1, 0, 0, 1, 1, 1}
  auto const input = cudf::test::fixed_width_column_wrapper<TypeParam>{
    {1, 2, 3, 1, XXX, 3, 1, XXX, XXX, XXX, 1, 0, 3, 1, XXX, 0, 0},
    {1, 1, 1, 1, 0, 1, 1, 0, 0, 0, 1, 1, 1, 1, 0, 1, 1}};
  auto const offsets = std::vector<cudf::size_type>{0, 3, 6, 6, 7, 8, 10, 13, 16, 17};
  auto const d_offsets =
    cudf::detail::make_device_uvector_async(offsets, cudf::get_default_stream());
  auto const expect = cudf::test::fixed_width_column_wrapper<bool>{
    {true, true, bool{XXX}, true, bool{XXX}, bool{XXX}, false, false, false},
    {true, true, false, true, false, false, true, true, true}};

  auto res =
    cudf::segmented_reduce(input,
                           d_offsets,
                           *cudf::make_all_aggregation<cudf::segmented_reduce_aggregation>(),
                           cudf::data_type{cudf::type_id::BOOL8},
                           cudf::null_policy::EXCLUDE);

  CUDF_TEST_EXPECT_COLUMNS_EQUAL(*res, expect);

  // Test with initial value
  auto const init_scalar = cudf::make_fixed_width_scalar<TypeParam>(1);
  auto const init_expect = cudf::test::fixed_width_column_wrapper<bool>{
    {true, true, true, true, true, true, false, false, false},
    {true, true, true, true, true, true, true, true, true}};

  res = cudf::segmented_reduce(input,
                               d_offsets,
                               *cudf::make_all_aggregation<cudf::segmented_reduce_aggregation>(),
                               cudf::data_type{cudf::type_id::BOOL8},
                               cudf::null_policy::EXCLUDE,
                               *init_scalar);
  CUDF_TEST_EXPECT_COLUMNS_EQUAL(*res, init_expect);

  // Test with null initial value
  init_scalar->set_valid_async(false);
  res = cudf::segmented_reduce(input,
                               d_offsets,
                               *cudf::make_all_aggregation<cudf::segmented_reduce_aggregation>(),
                               cudf::data_type{cudf::type_id::BOOL8},
                               cudf::null_policy::EXCLUDE,
                               *init_scalar);
  CUDF_TEST_EXPECT_COLUMNS_EQUAL(*res, expect);
}

TYPED_TEST(SegmentedReductionTest, SumIncludeNulls)
{
  // [1, 2, 3], [1, null, 3], [1], [null], [null, null], []
  // values:   {1, 2, 3, 1, XXX, 3, 1, XXX, XXX, XXX}
  // offsets:  {0, 3, 6, 7, 8, 10, 10}
  // nullmask: {1, 1, 1, 1, 0, 1, 1, 0, 0, 0}
  // outputs:  {6, XXX, 1, XXX, XXX, XXX}
  // output nullmask: {1, 0, 1, 0, 0, 0}
  auto const input = cudf::test::fixed_width_column_wrapper<TypeParam>{
    {1, 2, 3, 1, XXX, 3, 1, XXX, XXX, XXX}, {1, 1, 1, 1, 0, 1, 1, 0, 0, 0}};
  auto const offsets = std::vector<cudf::size_type>{0, 3, 6, 7, 8, 10, 10};
  auto const d_offsets =
    cudf::detail::make_device_uvector_async(offsets, cudf::get_default_stream());
  auto const expect = cudf::test::fixed_width_column_wrapper<TypeParam>{{6, XXX, 1, XXX, XXX, XXX},
                                                                        {1, 0, 1, 0, 0, 0}};

  auto res =
    cudf::segmented_reduce(input,
                           d_offsets,
                           *cudf::make_sum_aggregation<cudf::segmented_reduce_aggregation>(),
                           cudf::data_type{cudf::type_to_id<TypeParam>()},
                           cudf::null_policy::INCLUDE);
  CUDF_TEST_EXPECT_COLUMNS_EQUAL(*res, expect);

  // Test with initial value
  auto const init_scalar = cudf::make_fixed_width_scalar<TypeParam>(3);
  auto const init_expect =
    cudf::test::fixed_width_column_wrapper<TypeParam>{{9, XXX, 4, XXX, XXX, 3}, {1, 0, 1, 0, 0, 1}};

  res = cudf::segmented_reduce(input,
                               d_offsets,
                               *cudf::make_sum_aggregation<cudf::segmented_reduce_aggregation>(),
                               cudf::data_type{cudf::type_to_id<TypeParam>()},
                               cudf::null_policy::INCLUDE,
                               *init_scalar);
  CUDF_TEST_EXPECT_COLUMNS_EQUAL(*res, init_expect);

  // Test with null initial value
  init_scalar->set_valid_async(false);
  auto null_init_expect = cudf::test::fixed_width_column_wrapper<TypeParam>{
    {XXX, XXX, XXX, XXX, XXX, XXX}, {0, 0, 0, 0, 0, 0}};

  res = cudf::segmented_reduce(input,
                               d_offsets,
                               *cudf::make_sum_aggregation<cudf::segmented_reduce_aggregation>(),
                               cudf::data_type{cudf::type_to_id<TypeParam>()},
                               cudf::null_policy::INCLUDE,
                               *init_scalar);
  CUDF_TEST_EXPECT_COLUMNS_EQUAL(*res, null_init_expect);
}

TYPED_TEST(SegmentedReductionTest, ProductIncludeNulls)
{
  // [1, 3, 5], [null, 3, 5], [1], [null], [null, null], []
  // values:    {1, 3, 5, XXX, 3, 5, 1, XXX, XXX, XXX}
  // offsets:   {0, 3, 6, 7, 8, 10, 10}
  // nullmask:  {1, 1, 1, 0, 1, 1, 1, 0, 0, 0}
  // outputs:   {15, XXX, 1, XXX, XXX, XXX}
  // output nullmask: {1, 0, 1, 0, 0, 0}
  auto const input = cudf::test::fixed_width_column_wrapper<TypeParam>{
    {1, 3, 5, XXX, 3, 5, 1, XXX, XXX, XXX}, {1, 1, 1, 0, 1, 1, 1, 0, 0, 0}};
  auto const offsets = std::vector<cudf::size_type>{0, 3, 6, 7, 8, 10, 10};
  auto const d_offsets =
    cudf::detail::make_device_uvector_async(offsets, cudf::get_default_stream());
  auto const expect = cudf::test::fixed_width_column_wrapper<TypeParam>{{15, XXX, 1, XXX, XXX, XXX},
                                                                        {1, 0, 1, 0, 0, 0}};

  auto res =
    cudf::segmented_reduce(input,
                           d_offsets,
                           *cudf::make_product_aggregation<cudf::segmented_reduce_aggregation>(),
                           cudf::data_type{cudf::type_to_id<TypeParam>()},
                           cudf::null_policy::INCLUDE);
  CUDF_TEST_EXPECT_COLUMNS_EQUAL(*res, expect);

  // Test with initial value
  auto const init_scalar = cudf::make_fixed_width_scalar<TypeParam>(3);
  auto const init_expect = cudf::test::fixed_width_column_wrapper<TypeParam>{
    {45, XXX, 3, XXX, XXX, 3}, {1, 0, 1, 0, 0, 1}};

  res =
    cudf::segmented_reduce(input,
                           d_offsets,
                           *cudf::make_product_aggregation<cudf::segmented_reduce_aggregation>(),
                           cudf::data_type{cudf::type_to_id<TypeParam>()},
                           cudf::null_policy::INCLUDE,
                           *init_scalar);
  CUDF_TEST_EXPECT_COLUMNS_EQUAL(*res, init_expect);

  // Test with null initial value
  init_scalar->set_valid_async(false);
  auto null_init_expect = cudf::test::fixed_width_column_wrapper<TypeParam>{
    {XXX, XXX, XXX, XXX, XXX, XXX}, {0, 0, 0, 0, 0, 0}};

  res =
    cudf::segmented_reduce(input,
                           d_offsets,
                           *cudf::make_product_aggregation<cudf::segmented_reduce_aggregation>(),
                           cudf::data_type{cudf::type_to_id<TypeParam>()},
                           cudf::null_policy::INCLUDE,
                           *init_scalar);
  CUDF_TEST_EXPECT_COLUMNS_EQUAL(*res, null_init_expect);
}

TYPED_TEST(SegmentedReductionTest, MaxIncludeNulls)
{
  // [1, 2, 3], [1, null, 3], [1], [null], [null, null], []
  // values:    {1, 2, 3, 1, XXX, 3, 1, XXX, XXX, XXX}
  // offsets:   {0, 3, 6, 7, 8, 10, 10}
  // nullmask:  {1, 1, 1, 1, 0, 1, 1, 0, 0, 0}
  // outputs:   {3, XXX, 1, XXX, XXX, XXX}
  // output nullmask: {1, 0, 1, 0, 0, 0}
  auto const input = cudf::test::fixed_width_column_wrapper<TypeParam>{
    {1, 2, 3, 1, XXX, 3, 1, XXX, XXX, XXX}, {1, 1, 1, 1, 0, 1, 1, 0, 0, 0}};
  auto const offsets = std::vector<cudf::size_type>{0, 3, 6, 7, 8, 10, 10};
  auto const d_offsets =
    cudf::detail::make_device_uvector_async(offsets, cudf::get_default_stream());
  auto const expect = cudf::test::fixed_width_column_wrapper<TypeParam>{{3, XXX, 1, XXX, XXX, XXX},
                                                                        {1, 0, 1, 0, 0, 0}};

  auto res =
    cudf::segmented_reduce(input,
                           d_offsets,
                           *cudf::make_max_aggregation<cudf::segmented_reduce_aggregation>(),
                           cudf::data_type{cudf::type_to_id<TypeParam>()},
                           cudf::null_policy::INCLUDE);
  CUDF_TEST_EXPECT_COLUMNS_EQUAL(*res, expect);

  // Test with initial value
  auto const init_scalar = cudf::make_fixed_width_scalar<TypeParam>(2);
  auto const init_expect =
    cudf::test::fixed_width_column_wrapper<TypeParam>{{3, XXX, 2, XXX, XXX, 2}, {1, 0, 1, 0, 0, 1}};

  res = cudf::segmented_reduce(input,
                               d_offsets,
                               *cudf::make_max_aggregation<cudf::segmented_reduce_aggregation>(),
                               cudf::data_type{cudf::type_to_id<TypeParam>()},
                               cudf::null_policy::INCLUDE,
                               *init_scalar);
  CUDF_TEST_EXPECT_COLUMNS_EQUAL(*res, init_expect);

  // Test with null initial value
  init_scalar->set_valid_async(false);
  auto null_init_expect = cudf::test::fixed_width_column_wrapper<TypeParam>{
    {XXX, XXX, XXX, XXX, XXX, XXX}, {0, 0, 0, 0, 0, 0}};

  res = cudf::segmented_reduce(input,
                               d_offsets,
                               *cudf::make_max_aggregation<cudf::segmented_reduce_aggregation>(),
                               cudf::data_type{cudf::type_to_id<TypeParam>()},
                               cudf::null_policy::INCLUDE,
                               *init_scalar);
  CUDF_TEST_EXPECT_COLUMNS_EQUAL(*res, null_init_expect);
}

TYPED_TEST(SegmentedReductionTest, MinIncludeNulls)
{
  // [1, 2, 3], [1, null, 3], [1], [null], [null, null], []
  // values:   {1, 2, 3, 1, XXX, 3, 1, XXX, XXX}
  // offsets:  {0, 3, 6, 7, 8, 10, 10}
  // nullmask: {1, 1, 1, 1, 0, 1, 1, 0, 0}
  // outputs:  {1, XXX, 1, XXX, XXX, XXX}
  // output nullmask: {1, 0, 1, 0, 0, 0}
  auto const input = cudf::test::fixed_width_column_wrapper<TypeParam>{
    {1, 2, 3, 1, XXX, 3, 1, XXX, XXX, XXX}, {1, 1, 1, 1, 0, 1, 1, 0, 0}};
  auto const offsets = std::vector<cudf::size_type>{0, 3, 6, 7, 8, 10, 10};
  auto const d_offsets =
    cudf::detail::make_device_uvector_async(offsets, cudf::get_default_stream());
  auto const expect = cudf::test::fixed_width_column_wrapper<TypeParam>{{1, XXX, 1, XXX, XXX, XXX},
                                                                        {1, 0, 1, 0, 0, 0}};

  auto res =
    cudf::segmented_reduce(input,
                           d_offsets,
                           *cudf::make_min_aggregation<cudf::segmented_reduce_aggregation>(),
                           cudf::data_type{cudf::type_to_id<TypeParam>()},
                           cudf::null_policy::INCLUDE);
  CUDF_TEST_EXPECT_COLUMNS_EQUAL(*res, expect);

  // Test with initial value
  auto const init_scalar = cudf::make_fixed_width_scalar<TypeParam>(2);
  auto const init_expect =
    cudf::test::fixed_width_column_wrapper<TypeParam>{{1, XXX, 1, XXX, XXX, 2}, {1, 0, 1, 0, 0, 1}};

  res = cudf::segmented_reduce(input,
                               d_offsets,
                               *cudf::make_min_aggregation<cudf::segmented_reduce_aggregation>(),
                               cudf::data_type{cudf::type_to_id<TypeParam>()},
                               cudf::null_policy::INCLUDE,
                               *init_scalar);
  CUDF_TEST_EXPECT_COLUMNS_EQUAL(*res, init_expect);

  // Test with null initial value
  init_scalar->set_valid_async(false);
  auto null_init_expect = cudf::test::fixed_width_column_wrapper<TypeParam>{
    {XXX, XXX, XXX, XXX, XXX, XXX}, {0, 0, 0, 0, 0, 0}};

  res = cudf::segmented_reduce(input,
                               d_offsets,
                               *cudf::make_min_aggregation<cudf::segmented_reduce_aggregation>(),
                               cudf::data_type{cudf::type_to_id<TypeParam>()},
                               cudf::null_policy::INCLUDE,
                               *init_scalar);
  CUDF_TEST_EXPECT_COLUMNS_EQUAL(*res, null_init_expect);
}

TYPED_TEST(SegmentedReductionTest, AnyIncludeNulls)
{
  // [0, 0, 0], [0, null, 0], [0, 1, 0], [1, null, 0], [], [0], [1], [null], [null, null]
  // values:  {0, 0, 0, 0, XXX, 0, 0, 1, 0, 1, XXX, 0, 0, 1, XXX, XXX, XXX}
  // offsets: {0, 3, 6, 9, 12, 12, 13, 14, 15, 17}
  // nullmask:{1, 1, 1, 1, 0, 1, 1, 1, 1, 1, 0, 1, 1, 1, 0, 0, 0}
  // outputs: {0, XXX, 1, XXX, XXX, 0, 1, XXX, XXX}
  // output nullmask: {1, 0, 1, 0, 0, 1, 1, 0, 0}
  auto const input = cudf::test::fixed_width_column_wrapper<TypeParam>{
    {0, 0, 0, 0, XXX, 0, 0, 1, 0, 1, XXX, 0, 0, 1, XXX, XXX, XXX},
    {1, 1, 1, 1, 0, 1, 1, 1, 1, 1, 0, 1, 1, 1, 0, 0, 0}};
  auto const offsets = std::vector<cudf::size_type>{0, 3, 6, 9, 12, 12, 13, 14, 15, 17};
  auto const d_offsets =
    cudf::detail::make_device_uvector_async(offsets, cudf::get_default_stream());
  auto const expect = cudf::test::fixed_width_column_wrapper<bool>{
    {false, bool{XXX}, true, bool{XXX}, bool{XXX}, false, true, bool{XXX}, bool{XXX}},
    {true, false, true, false, false, true, true, false, false}};

  auto res =
    cudf::segmented_reduce(input,
                           d_offsets,
                           *cudf::make_any_aggregation<cudf::segmented_reduce_aggregation>(),
                           cudf::data_type{cudf::type_id::BOOL8},
                           cudf::null_policy::INCLUDE);
  CUDF_TEST_EXPECT_COLUMNS_EQUAL(*res, expect);

  // Test with initial value
  auto const init_scalar = cudf::make_fixed_width_scalar<TypeParam>(1);
  auto const init_expect = cudf::test::fixed_width_column_wrapper<bool>{
    {true, bool{XXX}, true, bool{XXX}, true, true, true, bool{XXX}, bool{XXX}},
    {true, false, true, false, true, true, true, false, false}};

  res = cudf::segmented_reduce(input,
                               d_offsets,
                               *cudf::make_any_aggregation<cudf::segmented_reduce_aggregation>(),
                               cudf::data_type{cudf::type_id::BOOL8},
                               cudf::null_policy::INCLUDE,
                               *init_scalar);
  CUDF_TEST_EXPECT_COLUMNS_EQUAL(*res, init_expect);

  // Test with null initial value
  init_scalar->set_valid_async(false);
  auto null_init_expect = cudf::test::fixed_width_column_wrapper<bool>{
    {bool{XXX},
     bool{XXX},
     bool{XXX},
     bool{XXX},
     bool{XXX},
     bool{XXX},
     bool{XXX},
     bool{XXX},
     bool{XXX}},
    {false, false, false, false, false, false, false, false, false}};

  res = cudf::segmented_reduce(input,
                               d_offsets,
                               *cudf::make_any_aggregation<cudf::segmented_reduce_aggregation>(),
                               cudf::data_type{cudf::type_id::BOOL8},
                               cudf::null_policy::INCLUDE,
                               *init_scalar);
  CUDF_TEST_EXPECT_COLUMNS_EQUAL(*res, null_init_expect);
}

TYPED_TEST(SegmentedReductionTest, AllIncludeNulls)
{
  // [1, 2, 3], [1, null, 3], [], [1], [null], [null, null], [1, 0, 3], [1, null, 0], [0]
  // values: {1, 2, 3, 1, XXX, 3, 1, XXX, XXX, XXX, 1, 0, 3, 1, XXX, 0, 0}
  // offsets: {0, 3, 6, 6, 7, 8, 10, 13, 16, 17}
  // nullmask: {1, 1, 1, 1, 0, 1, 1, 0, 0, 0, 1, 1, 1, 1, 0, 1, 1}
  // outputs: {true, XXX, XXX, true, XXX, XXX, false, XXX, false}
  // output nullmask: {1, 0, 0, 1, 0, 0, 1, 0, 1}
  auto const input = cudf::test::fixed_width_column_wrapper<TypeParam>{
    {1, 2, 3, 1, XXX, 3, 1, XXX, XXX, XXX, 1, 0, 3, 1, XXX, 0, 0},
    {1, 1, 1, 1, 0, 1, 1, 0, 0, 0, 1, 1, 1, 1, 0, 1, 1}};
  auto const offsets = std::vector<cudf::size_type>{0, 3, 6, 6, 7, 8, 10, 13, 16, 17};
  auto const d_offsets =
    cudf::detail::make_device_uvector_async(offsets, cudf::get_default_stream());
  auto const expect = cudf::test::fixed_width_column_wrapper<bool>{
    {true, bool{XXX}, bool{XXX}, true, bool{XXX}, bool{XXX}, false, bool{XXX}, false},
    {true, false, false, true, false, false, true, false, true}};

  auto res =
    cudf::segmented_reduce(input,
                           d_offsets,
                           *cudf::make_all_aggregation<cudf::segmented_reduce_aggregation>(),
                           cudf::data_type{cudf::type_id::BOOL8},
                           cudf::null_policy::INCLUDE);

  CUDF_TEST_EXPECT_COLUMNS_EQUAL(*res, expect);

  // Test with initial value
  auto const init_scalar = cudf::make_fixed_width_scalar<TypeParam>(1);
  auto const init_expect = cudf::test::fixed_width_column_wrapper<bool>{
    {true, bool{XXX}, true, true, bool{XXX}, bool{XXX}, false, bool{XXX}, false},
    {true, false, true, true, false, false, true, false, true}};

  res = cudf::segmented_reduce(input,
                               d_offsets,
                               *cudf::make_all_aggregation<cudf::segmented_reduce_aggregation>(),
                               cudf::data_type{cudf::type_id::BOOL8},
                               cudf::null_policy::INCLUDE,
                               *init_scalar);
  CUDF_TEST_EXPECT_COLUMNS_EQUAL(*res, init_expect);

  // Test with null initial value
  init_scalar->set_valid_async(false);
  auto null_init_expect = cudf::test::fixed_width_column_wrapper<bool>{
    {bool{XXX},
     bool{XXX},
     bool{XXX},
     bool{XXX},
     bool{XXX},
     bool{XXX},
     bool{XXX},
     bool{XXX},
     bool{XXX}},
    {false, false, false, false, false, false, false, false, false}};

  res = cudf::segmented_reduce(input,
                               d_offsets,
                               *cudf::make_all_aggregation<cudf::segmented_reduce_aggregation>(),
                               cudf::data_type{cudf::type_id::BOOL8},
                               cudf::null_policy::INCLUDE,
                               *init_scalar);
  CUDF_TEST_EXPECT_COLUMNS_EQUAL(*res, null_init_expect);
}

TEST_F(SegmentedReductionTestUntyped, PartialSegmentReduction)
{
  // Segmented reduction allows offsets only specify part of the input columns.
  // [1], [2, 3], [4]
  // values: {1, 2, 3, 4, 5, 6, 7}
  // offsets: {0, 1, 3, 4}
  // nullmask: {1, 1, 1, 1, 1, 1, 1}
  // outputs: {1, 5, 4}
  // output nullmask: {1, 1, 1}

  auto const input = cudf::test::fixed_width_column_wrapper<int32_t>{
    {1, 2, 3, 4, 5, 6, 7}, {true, true, true, true, true, true, true}};
  auto const offsets = std::vector<cudf::size_type>{1, 3, 4};
  auto const d_offsets =
    cudf::detail::make_device_uvector_async(offsets, cudf::get_default_stream());
  auto const expect = cudf::test::fixed_width_column_wrapper<int32_t>{{5, 4}, {true, true}};

  auto res =
    cudf::segmented_reduce(input,
                           d_offsets,
                           *cudf::make_sum_aggregation<cudf::segmented_reduce_aggregation>(),
                           cudf::data_type{cudf::type_id::INT32},
                           cudf::null_policy::INCLUDE);

  CUDF_TEST_EXPECT_COLUMNS_EQUAL(*res, expect);

  // Test with initial value
  auto const init_scalar = cudf::make_fixed_width_scalar<int32_t>(3);
  auto const init_expect = cudf::test::fixed_width_column_wrapper<int32_t>{{8, 7}, {true, true}};

  res = cudf::segmented_reduce(input,
                               d_offsets,
                               *cudf::make_sum_aggregation<cudf::segmented_reduce_aggregation>(),
                               cudf::data_type{cudf::type_id::INT32},
                               cudf::null_policy::INCLUDE,
                               *init_scalar);
  CUDF_TEST_EXPECT_COLUMNS_EQUAL(*res, init_expect);

  // Test with null initial value
  init_scalar->set_valid_async(false);
  auto null_init_expect =
    cudf::test::fixed_width_column_wrapper<int32_t>{{XXX, XXX}, {false, false}};

  res = cudf::segmented_reduce(input,
                               d_offsets,
                               *cudf::make_sum_aggregation<cudf::segmented_reduce_aggregation>(),
                               cudf::data_type{cudf::type_id::INT32},
                               cudf::null_policy::INCLUDE,
                               *init_scalar);
  CUDF_TEST_EXPECT_COLUMNS_EQUAL(*res, null_init_expect);
}

TEST_F(SegmentedReductionTestUntyped, NonNullableInput)
{
  // Segmented reduction allows offsets only specify part of the input columns.
  // [1], [], [2, 3], [4, 5, 6, 7]
  // values: {1, 2, 3, 4, 5, 6, 7}
  // offsets: {0, 1, 1, 3, 7}
  // nullmask: nullptr
  // outputs: {1, 5, 4}
  // output nullmask: {1, 1, 1}

  auto const input   = cudf::test::fixed_width_column_wrapper<int32_t>{1, 2, 3, 4, 5, 6, 7};
  auto const offsets = std::vector<cudf::size_type>{0, 1, 1, 3, 7};
  auto const d_offsets =
    cudf::detail::make_device_uvector_async(offsets, cudf::get_default_stream());
  auto const expect =
    cudf::test::fixed_width_column_wrapper<int32_t>{{1, XXX, 5, 22}, {true, false, true, true}};

  auto res =
    cudf::segmented_reduce(input,
                           d_offsets,
                           *cudf::make_sum_aggregation<cudf::segmented_reduce_aggregation>(),
                           cudf::data_type{cudf::type_id::INT32},
                           cudf::null_policy::INCLUDE);

  CUDF_TEST_EXPECT_COLUMNS_EQUAL(*res, expect);

  // Test with initial value
  auto const init_scalar = cudf::make_fixed_width_scalar<int32_t>(3);
  auto const init_expect =
    cudf::test::fixed_width_column_wrapper<int32_t>{{4, 3, 8, 25}, {true, true, true, true}};

  res = cudf::segmented_reduce(input,
                               d_offsets,
                               *cudf::make_sum_aggregation<cudf::segmented_reduce_aggregation>(),
                               cudf::data_type{cudf::type_id::INT32},
                               cudf::null_policy::INCLUDE,
                               *init_scalar);
  CUDF_TEST_EXPECT_COLUMNS_EQUAL(*res, init_expect);

  // Test with null initial value
  init_scalar->set_valid_async(false);
  auto null_init_expect = cudf::test::fixed_width_column_wrapper<int32_t>{
    {XXX, XXX, XXX, XXX}, {false, false, false, false}};

  res = cudf::segmented_reduce(input,
                               d_offsets,
                               *cudf::make_sum_aggregation<cudf::segmented_reduce_aggregation>(),
                               cudf::data_type{cudf::type_id::INT32},
                               cudf::null_policy::INCLUDE,
                               *init_scalar);
  CUDF_TEST_EXPECT_COLUMNS_EQUAL(*res, null_init_expect);
}

TEST_F(SegmentedReductionTestUntyped, Mean)
{
  auto const input =
    cudf::test::fixed_width_column_wrapper<int32_t>{10, 20, 30, 40, 50, 60, 70, 80, 90};
  auto const offsets = std::vector<cudf::size_type>{0, 1, 1, 4, 9};
  auto const d_offsets =
    cudf::detail::make_device_uvector_async(offsets, cudf::get_default_stream());
  auto const agg         = cudf::make_mean_aggregation<cudf::segmented_reduce_aggregation>();
  auto const output_type = cudf::data_type{cudf::type_id::FLOAT32};

  auto const expected =
    cudf::test::fixed_width_column_wrapper<float>{{10, 0, 30, 70}, {1, 0, 1, 1}};
  auto result =
    cudf::segmented_reduce(input, d_offsets, *agg, output_type, cudf::null_policy::INCLUDE);
  CUDF_TEST_EXPECT_COLUMNS_EQUIVALENT(*result, expected);
  result = cudf::segmented_reduce(input, d_offsets, *agg, output_type, cudf::null_policy::EXCLUDE);
  CUDF_TEST_EXPECT_COLUMNS_EQUIVALENT(*result, expected);
}

TEST_F(SegmentedReductionTestUntyped, MeanNulls)
{
  auto const input = cudf::test::fixed_width_column_wrapper<int32_t>(
    {10, 20, 30, 40, 50, 60, 0, 80, 90}, {1, 1, 1, 1, 1, 1, 0, 1, 1});
  auto const offsets = std::vector<cudf::size_type>{0, 1, 1, 4, 9};
  auto const d_offsets =
    cudf::detail::make_device_uvector_async(offsets, cudf::get_default_stream());
  auto const agg         = cudf::make_mean_aggregation<cudf::segmented_reduce_aggregation>();
  auto const output_type = cudf::data_type{cudf::type_id::FLOAT64};

  auto expected = cudf::test::fixed_width_column_wrapper<double>{{10, 0, 30, 70}, {1, 0, 1, 1}};
  auto result =
    cudf::segmented_reduce(input, d_offsets, *agg, output_type, cudf::null_policy::EXCLUDE);
  CUDF_TEST_EXPECT_COLUMNS_EQUIVALENT(*result, expected);

  expected = cudf::test::fixed_width_column_wrapper<double>{{10, 0, 30, 0}, {1, 0, 1, 0}};
  result = cudf::segmented_reduce(input, d_offsets, *agg, output_type, cudf::null_policy::INCLUDE);
  CUDF_TEST_EXPECT_COLUMNS_EQUIVALENT(*result, expected);
}

TEST_F(SegmentedReductionTestUntyped, SumOfSquares)
{
  auto const input =
    cudf::test::fixed_width_column_wrapper<int32_t>{10, 20, 30, 40, 50, 60, 70, 80, 90};
  auto const offsets = std::vector<cudf::size_type>{0, 1, 1, 4, 9};
  auto const d_offsets =
    cudf::detail::make_device_uvector_async(offsets, cudf::get_default_stream());
  auto const agg = cudf::make_sum_of_squares_aggregation<cudf::segmented_reduce_aggregation>();
  auto const output_type = cudf::data_type{cudf::type_id::INT32};

  auto const expected =
    cudf::test::fixed_width_column_wrapper<int32_t>{{100, 0, 2900, 25500}, {1, 0, 1, 1}};

  auto result =
    cudf::segmented_reduce(input, d_offsets, *agg, output_type, cudf::null_policy::INCLUDE);
  CUDF_TEST_EXPECT_COLUMNS_EQUIVALENT(*result, expected);
  result = cudf::segmented_reduce(input, d_offsets, *agg, output_type, cudf::null_policy::EXCLUDE);
  CUDF_TEST_EXPECT_COLUMNS_EQUIVALENT(*result, expected);
}

TEST_F(SegmentedReductionTestUntyped, SumOfSquaresNulls)
{
  auto const input = cudf::test::fixed_width_column_wrapper<int32_t>(
    {10, 20, 30, 40, 50, 60, 0, 80, 90}, {1, 1, 1, 1, 1, 1, 0, 1, 1});
  auto const offsets = std::vector<cudf::size_type>{0, 1, 1, 4, 9};
  auto const d_offsets =
    cudf::detail::make_device_uvector_async(offsets, cudf::get_default_stream());
  auto const agg = cudf::make_sum_of_squares_aggregation<cudf::segmented_reduce_aggregation>();
  auto const output_type = cudf::data_type{cudf::type_id::INT64};

  auto expected =
    cudf::test::fixed_width_column_wrapper<int64_t>{{100, 0, 2900, 20600}, {1, 0, 1, 1}};
  auto result =
    cudf::segmented_reduce(input, d_offsets, *agg, output_type, cudf::null_policy::EXCLUDE);
  CUDF_TEST_EXPECT_COLUMNS_EQUIVALENT(*result, expected);

  expected = cudf::test::fixed_width_column_wrapper<int64_t>{{100, 0, 2900, 0}, {1, 0, 1, 0}};
  result = cudf::segmented_reduce(input, d_offsets, *agg, output_type, cudf::null_policy::INCLUDE);
  CUDF_TEST_EXPECT_COLUMNS_EQUIVALENT(*result, expected);
}

TEST_F(SegmentedReductionTestUntyped, StandardDeviation)
{
  constexpr float NaN{std::numeric_limits<float>::quiet_NaN()};
  auto const input =
    cudf::test::fixed_width_column_wrapper<int32_t>{10, 20, 30, 40, 50, 60, 70, 80, 90};
  auto const offsets = std::vector<cudf::size_type>{0, 1, 1, 4, 9};
  auto const d_offsets =
    cudf::detail::make_device_uvector_async(offsets, cudf::get_default_stream());
  auto const agg         = cudf::make_std_aggregation<cudf::segmented_reduce_aggregation>();
  auto const output_type = cudf::data_type{cudf::type_id::FLOAT32};

  auto expected = cudf::test::fixed_width_column_wrapper<float>{
    {NaN, 0.f, 10.f, static_cast<float>(std::sqrt(250.))}, {1, 0, 1, 1}};
  auto result =
    cudf::segmented_reduce(input, d_offsets, *agg, output_type, cudf::null_policy::INCLUDE);
  CUDF_TEST_EXPECT_COLUMNS_EQUIVALENT(*result, expected);
  result = cudf::segmented_reduce(input, d_offsets, *agg, output_type, cudf::null_policy::EXCLUDE);
  CUDF_TEST_EXPECT_COLUMNS_EQUIVALENT(*result, expected);
}

TEST_F(SegmentedReductionTestUntyped, StandardDeviationNulls)
{
  constexpr double NaN{std::numeric_limits<double>::quiet_NaN()};
  auto const input = cudf::test::fixed_width_column_wrapper<int32_t>(
    {10, 0, 20, 30, 54, 63, 0, 72, 81}, {1, 0, 1, 1, 1, 1, 0, 1, 1});
  auto const offsets = std::vector<cudf::size_type>{0, 1, 1, 4, 9};
  auto const d_offsets =
    cudf::detail::make_device_uvector_async(offsets, cudf::get_default_stream());
  auto const agg         = cudf::make_std_aggregation<cudf::segmented_reduce_aggregation>();
  auto const output_type = cudf::data_type{cudf::type_id::FLOAT64};

  auto expected = cudf::test::fixed_width_column_wrapper<double>{
    {NaN, 0., std::sqrt(50.), std::sqrt(135.)}, {1, 0, 1, 1}};
  auto result =
    cudf::segmented_reduce(input, d_offsets, *agg, output_type, cudf::null_policy::EXCLUDE);
  CUDF_TEST_EXPECT_COLUMNS_EQUIVALENT(*result, expected);

  expected = cudf::test::fixed_width_column_wrapper<double>{{NaN, 0., 0., 0.}, {1, 0, 0, 0}};
  result = cudf::segmented_reduce(input, d_offsets, *agg, output_type, cudf::null_policy::INCLUDE);
  CUDF_TEST_EXPECT_COLUMNS_EQUIVALENT(*result, expected);
}

TEST_F(SegmentedReductionTestUntyped, Variance)
{
  constexpr float NaN{std::numeric_limits<float>::quiet_NaN()};
  auto const input =
    cudf::test::fixed_width_column_wrapper<int32_t>{10, 20, 30, 40, 50, 60, 70, 80, 90};
  auto const offsets = std::vector<cudf::size_type>{0, 1, 1, 4, 9};
  auto const d_offsets =
    cudf::detail::make_device_uvector_async(offsets, cudf::get_default_stream());
  auto const agg         = cudf::make_variance_aggregation<cudf::segmented_reduce_aggregation>();
  auto const output_type = cudf::data_type{cudf::type_id::FLOAT32};

  auto expected =
    cudf::test::fixed_width_column_wrapper<float>{{NaN, 0.f, 100.f, 250.f}, {1, 0, 1, 1}};
  auto result =
    cudf::segmented_reduce(input, d_offsets, *agg, output_type, cudf::null_policy::INCLUDE);
  CUDF_TEST_EXPECT_COLUMNS_EQUIVALENT(*result, expected);
  result = cudf::segmented_reduce(input, d_offsets, *agg, output_type, cudf::null_policy::EXCLUDE);
  CUDF_TEST_EXPECT_COLUMNS_EQUIVALENT(*result, expected);
}

TEST_F(SegmentedReductionTestUntyped, VarianceNulls)
{
  constexpr double NaN{std::numeric_limits<double>::quiet_NaN()};
  auto const input = cudf::test::fixed_width_column_wrapper<int32_t>(
    {10, 0, 20, 30, 54, 63, 0, 72, 81}, {1, 0, 1, 1, 1, 1, 0, 1, 1});
  auto const offsets = std::vector<cudf::size_type>{0, 1, 1, 4, 9};
  auto const d_offsets =
    cudf::detail::make_device_uvector_async(offsets, cudf::get_default_stream());
  auto const agg         = cudf::make_variance_aggregation<cudf::segmented_reduce_aggregation>();
  auto const output_type = cudf::data_type{cudf::type_id::FLOAT64};

  auto expected =
    cudf::test::fixed_width_column_wrapper<double>{{NaN, 0., 50., 135.}, {1, 0, 1, 1}};
  auto result =
    cudf::segmented_reduce(input, d_offsets, *agg, output_type, cudf::null_policy::EXCLUDE);
  CUDF_TEST_EXPECT_COLUMNS_EQUIVALENT(*result, expected);

  expected = cudf::test::fixed_width_column_wrapper<double>{{NaN, 0., 0., 0.}, {1, 0, 0, 0}};
  result = cudf::segmented_reduce(input, d_offsets, *agg, output_type, cudf::null_policy::INCLUDE);
  CUDF_TEST_EXPECT_COLUMNS_EQUIVALENT(*result, expected);
}

TEST_F(SegmentedReductionTestUntyped, Errors)
{
  auto const input = cudf::test::fixed_width_column_wrapper<int32_t>(
    {10, 0, 20, 30, 54, 63, 0, 72, 81}, {1, 0, 1, 1, 1, 1, 0, 1, 1});
  auto const offsets = std::vector<cudf::size_type>{0, 1, 1, 4, 9};
  auto const d_offsets =
    cudf::detail::make_device_uvector_async(offsets, cudf::get_default_stream());
  auto const null_policy = cudf::null_policy::EXCLUDE;
  auto const output_type = cudf::data_type{cudf::type_id::TIMESTAMP_DAYS};
  auto const str_input =
    cudf::test::strings_column_wrapper({"10", "0", "20", "30", "54", "63", "", "72", "81"});

  auto const sum_agg = cudf::make_sum_aggregation<cudf::segmented_reduce_aggregation>();
  EXPECT_THROW(cudf::segmented_reduce(input, d_offsets, *sum_agg, output_type, null_policy),
               cudf::logic_error);
  EXPECT_THROW(cudf::segmented_reduce(str_input, d_offsets, *sum_agg, output_type, null_policy),
               cudf::logic_error);

  auto const product_agg = cudf::make_product_aggregation<cudf::segmented_reduce_aggregation>();
  EXPECT_THROW(cudf::segmented_reduce(input, d_offsets, *product_agg, output_type, null_policy),
               cudf::logic_error);
  EXPECT_THROW(cudf::segmented_reduce(str_input, d_offsets, *product_agg, output_type, null_policy),
               cudf::logic_error);

  auto const min_agg = cudf::make_min_aggregation<cudf::segmented_reduce_aggregation>();
  EXPECT_THROW(cudf::segmented_reduce(input, d_offsets, *min_agg, output_type, null_policy),
               cudf::logic_error);

  auto const max_agg = cudf::make_max_aggregation<cudf::segmented_reduce_aggregation>();
  EXPECT_THROW(cudf::segmented_reduce(input, d_offsets, *max_agg, output_type, null_policy),
               cudf::logic_error);

  auto const any_agg = cudf::make_any_aggregation<cudf::segmented_reduce_aggregation>();
  EXPECT_THROW(cudf::segmented_reduce(input, d_offsets, *any_agg, output_type, null_policy),
               cudf::logic_error);
  EXPECT_THROW(cudf::segmented_reduce(str_input, d_offsets, *any_agg, output_type, null_policy),
               cudf::logic_error);

  auto const all_agg = cudf::make_all_aggregation<cudf::segmented_reduce_aggregation>();
  EXPECT_THROW(cudf::segmented_reduce(input, d_offsets, *all_agg, output_type, null_policy),
               cudf::logic_error);
  EXPECT_THROW(cudf::segmented_reduce(str_input, d_offsets, *all_agg, output_type, null_policy),
               cudf::logic_error);

  auto const mean_agg = cudf::make_mean_aggregation<cudf::segmented_reduce_aggregation>();
  EXPECT_THROW(cudf::segmented_reduce(input, d_offsets, *mean_agg, output_type, null_policy),
               cudf::logic_error);
  EXPECT_THROW(cudf::segmented_reduce(str_input, d_offsets, *mean_agg, output_type, null_policy),
               cudf::logic_error);

  auto const std_agg = cudf::make_std_aggregation<cudf::segmented_reduce_aggregation>();
  EXPECT_THROW(cudf::segmented_reduce(input, d_offsets, *std_agg, output_type, null_policy),
               cudf::logic_error);
  EXPECT_THROW(cudf::segmented_reduce(str_input, d_offsets, *std_agg, output_type, null_policy),
               cudf::logic_error);

  auto const var_agg = cudf::make_variance_aggregation<cudf::segmented_reduce_aggregation>();
  EXPECT_THROW(cudf::segmented_reduce(input, d_offsets, *var_agg, output_type, null_policy),
               cudf::logic_error);
  EXPECT_THROW(cudf::segmented_reduce(str_input, d_offsets, *var_agg, output_type, null_policy),
               cudf::logic_error);

  auto const squares_agg =
    cudf::make_sum_of_squares_aggregation<cudf::segmented_reduce_aggregation>();
  EXPECT_THROW(cudf::segmented_reduce(input, d_offsets, *squares_agg, output_type, null_policy),
               cudf::logic_error);
  EXPECT_THROW(cudf::segmented_reduce(str_input, d_offsets, *squares_agg, output_type, null_policy),
               cudf::logic_error);
}

TEST_F(SegmentedReductionTestUntyped, ReduceEmptyColumn)
{
  auto const input   = cudf::test::fixed_width_column_wrapper<int32_t>{};
  auto const offsets = std::vector<cudf::size_type>{0};
  auto const d_offsets =
    cudf::detail::make_device_uvector_async(offsets, cudf::get_default_stream());
  auto const expect = cudf::test::fixed_width_column_wrapper<int32_t>{};

  auto res =
    cudf::segmented_reduce(input,
                           d_offsets,
                           *cudf::make_sum_aggregation<cudf::segmented_reduce_aggregation>(),
                           cudf::data_type{cudf::type_to_id<int32_t>()},
                           cudf::null_policy::EXCLUDE);
  CUDF_TEST_EXPECT_COLUMNS_EQUAL(*res, expect);

  // Test with initial value
  auto const init_scalar = cudf::make_fixed_width_scalar<int32_t>(3);
  res                    = cudf::segmented_reduce(input,
                               d_offsets,
                               *cudf::make_sum_aggregation<cudf::segmented_reduce_aggregation>(),
                               cudf::data_type{cudf::type_to_id<int32_t>()},
                               cudf::null_policy::EXCLUDE,
                               *init_scalar);
  CUDF_TEST_EXPECT_COLUMNS_EQUAL(*res, expect);

  // Test with null initial value
  init_scalar->set_valid_async(false);
  res = cudf::segmented_reduce(input,
                               d_offsets,
                               *cudf::make_sum_aggregation<cudf::segmented_reduce_aggregation>(),
                               cudf::data_type{cudf::type_to_id<int32_t>()},
                               cudf::null_policy::EXCLUDE,
                               *init_scalar);
  CUDF_TEST_EXPECT_COLUMNS_EQUAL(*res, expect);
}

TEST_F(SegmentedReductionTestUntyped, EmptyInputWithOffsets)
{
  auto const input   = cudf::test::fixed_width_column_wrapper<int32_t>{};
  auto const offsets = std::vector<cudf::size_type>{0, 0, 0, 0, 0, 0};
  auto const d_offsets =
    cudf::detail::make_device_uvector_async(offsets, cudf::get_default_stream());
  auto const expect =
    cudf::test::fixed_width_column_wrapper<int32_t>{{XXX, XXX, XXX, XXX, XXX}, {0, 0, 0, 0, 0}};

  auto aggregates =
    std::vector<std::unique_ptr<cudf::segmented_reduce_aggregation,
                                std::default_delete<cudf::segmented_reduce_aggregation>>>();
  aggregates.push_back(std::move(cudf::make_max_aggregation<cudf::segmented_reduce_aggregation>()));
  aggregates.push_back(std::move(cudf::make_min_aggregation<cudf::segmented_reduce_aggregation>()));
  aggregates.push_back(std::move(cudf::make_sum_aggregation<cudf::segmented_reduce_aggregation>()));
  aggregates.push_back(
    std::move(cudf::make_product_aggregation<cudf::segmented_reduce_aggregation>()));

  auto output_type = cudf::data_type{cudf::type_to_id<int32_t>()};
  for (auto&& agg : aggregates) {
    auto result =
      cudf::segmented_reduce(input, d_offsets, *agg, output_type, cudf::null_policy::EXCLUDE);
    CUDF_TEST_EXPECT_COLUMNS_EQUAL(*result, expect);
  }

  auto const expect_bool =
    cudf::test::fixed_width_column_wrapper<bool>{{XXX, XXX, XXX, XXX, XXX}, {0, 0, 0, 0, 0}};

  auto result =
    cudf::segmented_reduce(input,
                           d_offsets,
                           *cudf::make_any_aggregation<cudf::segmented_reduce_aggregation>(),
                           cudf::data_type{cudf::type_id::BOOL8},
                           cudf::null_policy::INCLUDE);
  CUDF_TEST_EXPECT_COLUMNS_EQUAL(*result, expect_bool);
  result = cudf::segmented_reduce(input,
                                  d_offsets,
                                  *cudf::make_all_aggregation<cudf::segmented_reduce_aggregation>(),
                                  cudf::data_type{cudf::type_id::BOOL8},
                                  cudf::null_policy::INCLUDE);
  CUDF_TEST_EXPECT_COLUMNS_EQUAL(*result, expect_bool);
}

template <typename T>
struct SegmentedReductionFixedPointTest : public cudf::test::BaseFixture {
};

TYPED_TEST_SUITE(SegmentedReductionFixedPointTest, cudf::test::FixedPointTypes);

TYPED_TEST(SegmentedReductionFixedPointTest, MaxWithNulls)
{
  using RepType = cudf::device_storage_type_t<TypeParam>;

  auto const offsets = std::vector<cudf::size_type>{0, 3, 6, 7, 8, 10, 10};
  auto const d_offsets =
    cudf::detail::make_device_uvector_async(offsets, cudf::get_default_stream());
  auto const agg = cudf::make_max_aggregation<cudf::segmented_reduce_aggregation>();

  for (auto scale : {-2, 0, 5}) {
    auto const input =
      cudf::test::fixed_point_column_wrapper<RepType>({1, 2, 3, 1, XXX, 3, 1, XXX, XXX, XXX},
                                                      {1, 1, 1, 1, 0, 1, 1, 0, 0, 0},
                                                      numeric::scale_type{scale});
    auto out_type = cudf::column_view(input).type();
    auto expect   = cudf::test::fixed_point_column_wrapper<RepType>(
      {3, XXX, 1, XXX, XXX, XXX}, {1, 0, 1, 0, 0, 0}, numeric::scale_type{scale});
    auto result =
      cudf::segmented_reduce(input, d_offsets, *agg, out_type, cudf::null_policy::INCLUDE);
    CUDF_TEST_EXPECT_COLUMNS_EQUAL(*result, expect);

    expect = cudf::test::fixed_point_column_wrapper<RepType>(
      {3, 3, 1, XXX, XXX, XXX}, {1, 1, 1, 0, 0, 0}, numeric::scale_type{scale});
    result = cudf::segmented_reduce(input, d_offsets, *agg, out_type, cudf::null_policy::EXCLUDE);
    CUDF_TEST_EXPECT_COLUMNS_EQUAL(*result, expect);
  }
}

TYPED_TEST(SegmentedReductionFixedPointTest, MinWithNulls)
{
  using RepType = cudf::device_storage_type_t<TypeParam>;

  auto const offsets = std::vector<cudf::size_type>{0, 3, 6, 7, 8, 10, 10};
  auto const d_offsets =
    cudf::detail::make_device_uvector_async(offsets, cudf::get_default_stream());
  auto const agg = cudf::make_min_aggregation<cudf::segmented_reduce_aggregation>();

  for (auto scale : {-2, 0, 5}) {
    auto const input =
      cudf::test::fixed_point_column_wrapper<RepType>({1, 2, 3, 1, XXX, 3, 1, XXX, XXX, XXX},
                                                      {1, 1, 1, 1, 0, 1, 1, 0, 0, 0},
                                                      numeric::scale_type{scale});
    auto out_type = cudf::column_view(input).type();
    auto expect   = cudf::test::fixed_point_column_wrapper<RepType>(
      {1, XXX, 1, XXX, XXX, XXX}, {1, 0, 1, 0, 0, 0}, numeric::scale_type{scale});
    auto result =
      cudf::segmented_reduce(input, d_offsets, *agg, out_type, cudf::null_policy::INCLUDE);
    CUDF_TEST_EXPECT_COLUMNS_EQUAL(*result, expect);

    expect = cudf::test::fixed_point_column_wrapper<RepType>(
      {1, 1, 1, XXX, XXX, XXX}, {1, 1, 1, 0, 0, 0}, numeric::scale_type{scale});
    result = cudf::segmented_reduce(input, d_offsets, *agg, out_type, cudf::null_policy::EXCLUDE);
    CUDF_TEST_EXPECT_COLUMNS_EQUAL(*result, expect);
  }
}

TYPED_TEST(SegmentedReductionFixedPointTest, MaxNonNullableInput)
{
  using RepType = cudf::device_storage_type_t<TypeParam>;

  auto const offsets = std::vector<cudf::size_type>{0, 3, 4, 4};
  auto const d_offsets =
    cudf::detail::make_device_uvector_async(offsets, cudf::get_default_stream());
  auto const agg = cudf::make_max_aggregation<cudf::segmented_reduce_aggregation>();

  for (auto scale : {-2, 0, 5}) {
    auto const input =
      cudf::test::fixed_point_column_wrapper<RepType>({1, 2, 3, 1}, numeric::scale_type{scale});
    auto out_type     = cudf::column_view(input).type();
    auto const expect = cudf::test::fixed_point_column_wrapper<RepType>(
      {3, 1, XXX}, {1, 1, 0}, numeric::scale_type{scale});

    auto result =
      cudf::segmented_reduce(input, d_offsets, *agg, out_type, cudf::null_policy::INCLUDE);
    CUDF_TEST_EXPECT_COLUMNS_EQUAL(*result, expect);

    result = cudf::segmented_reduce(input, d_offsets, *agg, out_type, cudf::null_policy::EXCLUDE);
    CUDF_TEST_EXPECT_COLUMNS_EQUAL(*result, expect);
  }
}

TYPED_TEST(SegmentedReductionFixedPointTest, MinNonNullableInput)
{
  using RepType = cudf::device_storage_type_t<TypeParam>;

  auto const offsets = std::vector<cudf::size_type>{0, 3, 4, 4};
  auto const d_offsets =
    cudf::detail::make_device_uvector_async(offsets, cudf::get_default_stream());
  auto const agg = cudf::make_min_aggregation<cudf::segmented_reduce_aggregation>();

  for (auto scale : {-2, 0, 5}) {
    auto const input =
      cudf::test::fixed_point_column_wrapper<RepType>({1, 2, 3, 1}, numeric::scale_type{scale});
    auto out_type     = cudf::column_view(input).type();
    auto const expect = cudf::test::fixed_point_column_wrapper<RepType>(
      {1, 1, XXX}, {1, 1, 0}, numeric::scale_type{scale});

    auto result =
      cudf::segmented_reduce(input, d_offsets, *agg, out_type, cudf::null_policy::INCLUDE);
    CUDF_TEST_EXPECT_COLUMNS_EQUAL(*result, expect);

    result = cudf::segmented_reduce(input, d_offsets, *agg, out_type, cudf::null_policy::EXCLUDE);
    CUDF_TEST_EXPECT_COLUMNS_EQUAL(*result, expect);
  }
}

TYPED_TEST(SegmentedReductionFixedPointTest, Sum)
{
  using RepType = cudf::device_storage_type_t<TypeParam>;

  auto const offsets = std::vector<cudf::size_type>{0, 3, 6, 7, 8, 10, 10};
  auto const d_offsets =
    cudf::detail::make_device_uvector_async(offsets, cudf::get_default_stream());
  auto const agg = cudf::make_sum_aggregation<cudf::segmented_reduce_aggregation>();

  for (auto scale : {-2, 0, 5}) {
    auto input =
      cudf::test::fixed_point_column_wrapper<RepType>({-10, 0, 33, 100, XXX, 53, 11, XXX, XXX, XXX},
                                                      {1, 1, 1, 1, 0, 1, 1, 0, 0, 0},
                                                      numeric::scale_type{scale});
    auto out_type = cudf::column_view(input).type();
    auto expect   = cudf::test::fixed_point_column_wrapper<RepType>(
      {23, XXX, 11, XXX, XXX, XXX}, {1, 0, 1, 0, 0, 0}, numeric::scale_type{scale});
    auto result =
      cudf::segmented_reduce(input, d_offsets, *agg, out_type, cudf::null_policy::INCLUDE);
    CUDF_TEST_EXPECT_COLUMNS_EQUAL(*result, expect);

    expect = cudf::test::fixed_point_column_wrapper<RepType>(
      {23, 153, 11, XXX, XXX, XXX}, {1, 1, 1, 0, 0, 0}, numeric::scale_type{scale});
    result = cudf::segmented_reduce(input, d_offsets, *agg, out_type, cudf::null_policy::EXCLUDE);
    CUDF_TEST_EXPECT_COLUMNS_EQUAL(*result, expect);

    input = cudf::test::fixed_point_column_wrapper<RepType>(
      {-10, 0, 33, 100, 123, 53, 11, 0, -120, 88}, numeric::scale_type{scale});
    expect = cudf::test::fixed_point_column_wrapper<RepType>(
      {23, 276, 11, 0, -32, XXX}, {1, 1, 1, 1, 1, 0}, numeric::scale_type{scale});
    result = cudf::segmented_reduce(input, d_offsets, *agg, out_type, cudf::null_policy::INCLUDE);
    CUDF_TEST_EXPECT_COLUMNS_EQUAL(*result, expect);
    result = cudf::segmented_reduce(input, d_offsets, *agg, out_type, cudf::null_policy::EXCLUDE);
    CUDF_TEST_EXPECT_COLUMNS_EQUAL(*result, expect);
  }
}

TYPED_TEST(SegmentedReductionFixedPointTest, Product)
{
  using RepType = cudf::device_storage_type_t<TypeParam>;

  auto const offsets = std::vector<cudf::size_type>{0, 3, 6, 7, 8, 10, 10};
  auto const d_offsets =
    cudf::detail::make_device_uvector_async(offsets, cudf::get_default_stream());
  auto const agg = cudf::make_product_aggregation<cudf::segmented_reduce_aggregation>();

  for (auto scale : {-2, 0, 5}) {
<<<<<<< HEAD
    auto input =
      cudf::test::fixed_point_column_wrapper<RepType>({-10, 1, 33, 12, XXX, 53, 11, XXX, XXX, XXX},
                                                      {1, 1, 1, 1, 0, 1, 1, 0, 0, 0},
                                                      numeric::scale_type{scale});
=======
    auto input = cudf::test::fixed_point_column_wrapper<RepType>(
      {-10, 1, 33, 40, XXX, 50, 11000, XXX, XXX, XXX},
      {1, 1, 1, 1, 0, 1, 1, 0, 0, 0},
      numeric::scale_type{scale});
>>>>>>> 223ca3d9
    auto out_type = cudf::column_view(input).type();
    auto result =
      cudf::segmented_reduce(input, d_offsets, *agg, out_type, cudf::null_policy::INCLUDE);
    auto expect = cudf::test::fixed_point_column_wrapper<RepType>(
<<<<<<< HEAD
      {-330, XXX, 11, XXX, XXX, XXX}, {1, 0, 1, 0, 0, 0}, numeric::scale_type{scale * 3});
=======
      {-330, XXX, 11000, XXX, XXX, XXX}, {1, 0, 1, 0, 0, 0}, numeric::scale_type{scale * 3});
>>>>>>> 223ca3d9
    CUDF_TEST_EXPECT_COLUMNS_EQUAL(*result, expect);

    result = cudf::segmented_reduce(input, d_offsets, *agg, out_type, cudf::null_policy::EXCLUDE);
    expect = cudf::test::fixed_point_column_wrapper<RepType>(
<<<<<<< HEAD
      {-330, 636, 11, XXX, XXX, XXX}, {1, 1, 1, 0, 0, 0}, numeric::scale_type{scale * 3});
    CUDF_TEST_EXPECT_COLUMNS_EQUAL(*result, expect);

    input = cudf::test::fixed_point_column_wrapper<RepType>(
      {-10, 1, 33, 12, 123, 53, 11, 0, -120, 88}, numeric::scale_type{scale});
    expect = cudf::test::fixed_point_column_wrapper<RepType>(
      {-330, 78228, 11, 0, -10560, XXX}, {1, 1, 1, 1, 1, 0}, numeric::scale_type{scale * 3});
=======
      {-330, 2000, 11000, XXX, XXX, XXX}, {1, 1, 1, 0, 0, 0}, numeric::scale_type{scale * 3});
    CUDF_TEST_EXPECT_COLUMNS_EQUAL(*result, expect);

    input = cudf::test::fixed_point_column_wrapper<RepType>(
      {-10, 1, 33, 3, 40, 50, 11000, 0, -120, 50}, numeric::scale_type{scale});
    expect = cudf::test::fixed_point_column_wrapper<RepType>(
      {-330, 6000, 11000, 0, -6000, XXX}, {1, 1, 1, 1, 1, 0}, numeric::scale_type{scale * 3});
>>>>>>> 223ca3d9
    result = cudf::segmented_reduce(input, d_offsets, *agg, out_type, cudf::null_policy::INCLUDE);
    CUDF_TEST_EXPECT_COLUMNS_EQUAL(*result, expect);
    result = cudf::segmented_reduce(input, d_offsets, *agg, out_type, cudf::null_policy::EXCLUDE);
    CUDF_TEST_EXPECT_COLUMNS_EQUAL(*result, expect);
  }
}

TYPED_TEST(SegmentedReductionFixedPointTest, SumOfSquares)
{
  using RepType = cudf::device_storage_type_t<TypeParam>;

  auto const offsets = std::vector<cudf::size_type>{0, 3, 6, 7, 8, 10, 10};
  auto const d_offsets =
    cudf::detail::make_device_uvector_async(offsets, cudf::get_default_stream());
  auto const agg = cudf::make_sum_of_squares_aggregation<cudf::segmented_reduce_aggregation>();

  for (auto scale : {-2, 0, 5}) {
    auto input =
      cudf::test::fixed_point_column_wrapper<RepType>({-10, 0, 33, 100, XXX, 53, 11, XXX, XXX, XXX},
                                                      {1, 1, 1, 1, 0, 1, 1, 0, 0, 0},
                                                      numeric::scale_type{scale});
    auto out_type = cudf::column_view(input).type();
    auto expect   = cudf::test::fixed_point_column_wrapper<RepType>(
      {1189, XXX, 121, XXX, XXX, XXX}, {1, 0, 1, 0, 0, 0}, numeric::scale_type{scale * 2});
    auto result =
      cudf::segmented_reduce(input, d_offsets, *agg, out_type, cudf::null_policy::INCLUDE);
    CUDF_TEST_EXPECT_COLUMNS_EQUAL(*result, expect);

    expect = cudf::test::fixed_point_column_wrapper<RepType>(
      {1189, 12809, 121, XXX, XXX, XXX}, {1, 1, 1, 0, 0, 0}, numeric::scale_type{scale * 2});
    result = cudf::segmented_reduce(input, d_offsets, *agg, out_type, cudf::null_policy::EXCLUDE);
    CUDF_TEST_EXPECT_COLUMNS_EQUAL(*result, expect);

    input = cudf::test::fixed_point_column_wrapper<RepType>(
      {-10, 0, 33, 100, 123, 53, 11, 0, -120, 88}, numeric::scale_type{scale});
    expect = cudf::test::fixed_point_column_wrapper<RepType>(
      {1189, 27938, 121, 0, 22144, XXX}, {1, 1, 1, 1, 1, 0}, numeric::scale_type{scale * 2});
    result = cudf::segmented_reduce(input, d_offsets, *agg, out_type, cudf::null_policy::INCLUDE);
    CUDF_TEST_EXPECT_COLUMNS_EQUAL(*result, expect);
    result = cudf::segmented_reduce(input, d_offsets, *agg, out_type, cudf::null_policy::EXCLUDE);
    CUDF_TEST_EXPECT_COLUMNS_EQUAL(*result, expect);
  }
}

// String min/max test grid
// Segment: Length 0, length 1, length 2
// Element nulls: No nulls, all nulls, some nulls
// String: Empty string,
// Position of the min/max: start of segment, end of segment
// Include null, exclude null

#undef XXX
#define XXX ""  // null placeholder

struct SegmentedReductionStringTest : public cudf::test::BaseFixture {
  std::pair<cudf::test::strings_column_wrapper,
            cudf::test::fixed_width_column_wrapper<cudf::size_type>>
  input()
  {
    return std::pair(
      cudf::test::strings_column_wrapper{
        {"world", "cudf", XXX, "", "rapids", "i am", "ai", "apples", "zebras", XXX, XXX, XXX},
        {true, true, false, true, true, true, true, true, true, false, false, false}},
      cudf::test::fixed_width_column_wrapper<cudf::size_type>{0, 1, 4, 7, 9, 9, 10, 12});
  }
};

TEST_F(SegmentedReductionStringTest, MaxIncludeNulls)
{
  // data: ['world'], ['cudf', NULL, ''], ['rapids', 'i am', 'ai'], ['apples', 'zebras'],
  //       [], [NULL], [NULL, NULL]
  // values:  {"world", "cudf", XXX, "", "rapids", "i am", "ai", "apples", "zebras", XXX, XXX, XXX}
  // nullmask:{1, 1, 0, 1, 1, 1, 1, 1, 1, 0, 0, 0}
  // offsets: {0, 1, 4, 7, 9, 9, 10, 12}
  // output_dtype: string dtype
  // outputs: {"world", XXX, "rapids", "zebras", XXX, XXX, XXX}
  // output nullmask: {1, 0, 1, 1, 0, 0, 0}

  auto const [input, offsets] = this->input();
  cudf::data_type output_dtype{cudf::type_id::STRING};

  cudf::test::strings_column_wrapper expect{{"world", XXX, "rapids", "zebras", XXX, XXX, XXX},
                                            {true, false, true, true, false, false, false}};

  auto res =
    cudf::segmented_reduce(input,
                           cudf::column_view(offsets),
                           *cudf::make_max_aggregation<cudf::segmented_reduce_aggregation>(),
                           output_dtype,
                           cudf::null_policy::INCLUDE);
  CUDF_TEST_EXPECT_COLUMNS_EQUAL(*res, expect);
}

TEST_F(SegmentedReductionStringTest, MaxExcludeNulls)
{
  // data: ['world'], ['cudf', NULL, ''], ['rapids', 'i am', 'ai'], ['apples', 'zebras'],
  //       [], [NULL], [NULL, NULL]
  // values:  {"world", "cudf", XXX, "", "rapids", "i am", "ai", "apples", "zebras", XXX, XXX, XXX}
  // nullmask:{1, 1, 0, 1, 1, 1, 1, 1, 1, 0, 0, 0}
  // offsets: {0, 1, 4, 7, 9, 9, 10, 12}
  // output_dtype: string dtype
  // outputs: {"world", "cudf", "rapids", "zebras", XXX, XXX, XXX}
  // output nullmask: {1, 1, 1, 1, 0, 0, 0}

  auto const [input, offsets] = this->input();
  cudf::data_type output_dtype{cudf::type_id::STRING};

  cudf::test::strings_column_wrapper expect{{"world", "cudf", "rapids", "zebras", XXX, XXX, XXX},
                                            {true, true, true, true, false, false, false}};

  auto res =
    cudf::segmented_reduce(input,
                           cudf::column_view(offsets),
                           *cudf::make_max_aggregation<cudf::segmented_reduce_aggregation>(),
                           output_dtype,
                           cudf::null_policy::EXCLUDE);
  CUDF_TEST_EXPECT_COLUMNS_EQUAL(*res, expect);
}

TEST_F(SegmentedReductionStringTest, MinIncludeNulls)
{
  // data: ['world'], ['cudf', NULL, ''], ['rapids', 'i am', 'ai'], ['apples', 'zebras'],
  //       [], [NULL], [NULL, NULL]
  // values:  {"world", "cudf", XXX, "", "rapids", "i am", "ai", "apples", "zebras", XXX, XXX, XXX}
  // nullmask:{1, 1, 0, 1, 1, 1, 1, 1, 1, 0, 0, 0}
  // offsets: {0, 1, 4, 7, 9, 9, 10, 12}
  // output_dtype: string dtype
  // outputs: {"world", XXX, "ai", "apples", XXX, XXX, XXX}
  // output nullmask: {1, 0, 1, 1, 0, 0, 0}

  auto const [input, offsets] = this->input();
  cudf::data_type output_dtype{cudf::type_id::STRING};

  cudf::test::strings_column_wrapper expect{{"world", XXX, "ai", "apples", XXX, XXX, XXX},
                                            {true, false, true, true, false, false, false}};

  auto res =
    cudf::segmented_reduce(input,
                           cudf::column_view(offsets),
                           *cudf::make_min_aggregation<cudf::segmented_reduce_aggregation>(),
                           output_dtype,
                           cudf::null_policy::INCLUDE);
  CUDF_TEST_EXPECT_COLUMNS_EQUAL(*res, expect);
}

TEST_F(SegmentedReductionStringTest, MinExcludeNulls)
{
  // data: ['world'], ['cudf', NULL, ''], ['rapids', 'i am', 'ai'], ['apples', 'zebras'],
  //       [], [NULL], [NULL, NULL]
  // values:  {"world", "cudf", XXX, "", "rapids", "i am", "ai", "apples", "zebras", XXX, XXX, XXX}
  // nullmask:{1, 1, 0, 1, 1, 1, 1, 1, 1, 0, 0, 0}
  // offsets: {0, 1, 4, 7, 9, 9, 10, 12}
  // output_dtype: string dtype
  // outputs: {"world", "", "ai", "apples", XXX, XXX, XXX}
  // output nullmask: {1, 1, 1, 1, 0, 0, 0}

  auto const [input, offsets] = this->input();
  cudf::data_type output_dtype{cudf::type_id::STRING};

  cudf::test::strings_column_wrapper expect{{"world", "", "ai", "apples", XXX, XXX, XXX},
                                            {true, true, true, true, false, false, false}};

  auto res =
    cudf::segmented_reduce(input,
                           cudf::column_view(offsets),
                           *cudf::make_min_aggregation<cudf::segmented_reduce_aggregation>(),
                           output_dtype,
                           cudf::null_policy::EXCLUDE);
  CUDF_TEST_EXPECT_COLUMNS_EQUAL(*res, expect);
}

TEST_F(SegmentedReductionStringTest, EmptyInputWithOffsets)
{
  auto const input   = cudf::test::strings_column_wrapper{};
  auto const offsets = std::vector<cudf::size_type>{0, 0, 0, 0};
  auto const d_offsets =
    cudf::detail::make_device_uvector_async(offsets, cudf::get_default_stream());
  auto const expect = cudf::test::strings_column_wrapper({XXX, XXX, XXX}, {0, 0, 0});

  auto result =
    cudf::segmented_reduce(input,
                           d_offsets,
                           *cudf::make_max_aggregation<cudf::segmented_reduce_aggregation>(),
                           cudf::data_type{cudf::type_id::STRING},
                           cudf::null_policy::EXCLUDE);
  CUDF_TEST_EXPECT_COLUMNS_EQUAL(*result, expect);
  result = cudf::segmented_reduce(input,
                                  d_offsets,
                                  *cudf::make_min_aggregation<cudf::segmented_reduce_aggregation>(),
                                  cudf::data_type{cudf::type_id::STRING},
                                  cudf::null_policy::INCLUDE);
  CUDF_TEST_EXPECT_COLUMNS_EQUAL(*result, expect);
}

#undef XXX<|MERGE_RESOLUTION|>--- conflicted
+++ resolved
@@ -1247,39 +1247,19 @@
   auto const agg = cudf::make_product_aggregation<cudf::segmented_reduce_aggregation>();
 
   for (auto scale : {-2, 0, 5}) {
-<<<<<<< HEAD
-    auto input =
-      cudf::test::fixed_point_column_wrapper<RepType>({-10, 1, 33, 12, XXX, 53, 11, XXX, XXX, XXX},
-                                                      {1, 1, 1, 1, 0, 1, 1, 0, 0, 0},
-                                                      numeric::scale_type{scale});
-=======
     auto input = cudf::test::fixed_point_column_wrapper<RepType>(
       {-10, 1, 33, 40, XXX, 50, 11000, XXX, XXX, XXX},
       {1, 1, 1, 1, 0, 1, 1, 0, 0, 0},
       numeric::scale_type{scale});
->>>>>>> 223ca3d9
     auto out_type = cudf::column_view(input).type();
     auto result =
       cudf::segmented_reduce(input, d_offsets, *agg, out_type, cudf::null_policy::INCLUDE);
     auto expect = cudf::test::fixed_point_column_wrapper<RepType>(
-<<<<<<< HEAD
-      {-330, XXX, 11, XXX, XXX, XXX}, {1, 0, 1, 0, 0, 0}, numeric::scale_type{scale * 3});
-=======
       {-330, XXX, 11000, XXX, XXX, XXX}, {1, 0, 1, 0, 0, 0}, numeric::scale_type{scale * 3});
->>>>>>> 223ca3d9
     CUDF_TEST_EXPECT_COLUMNS_EQUAL(*result, expect);
 
     result = cudf::segmented_reduce(input, d_offsets, *agg, out_type, cudf::null_policy::EXCLUDE);
     expect = cudf::test::fixed_point_column_wrapper<RepType>(
-<<<<<<< HEAD
-      {-330, 636, 11, XXX, XXX, XXX}, {1, 1, 1, 0, 0, 0}, numeric::scale_type{scale * 3});
-    CUDF_TEST_EXPECT_COLUMNS_EQUAL(*result, expect);
-
-    input = cudf::test::fixed_point_column_wrapper<RepType>(
-      {-10, 1, 33, 12, 123, 53, 11, 0, -120, 88}, numeric::scale_type{scale});
-    expect = cudf::test::fixed_point_column_wrapper<RepType>(
-      {-330, 78228, 11, 0, -10560, XXX}, {1, 1, 1, 1, 1, 0}, numeric::scale_type{scale * 3});
-=======
       {-330, 2000, 11000, XXX, XXX, XXX}, {1, 1, 1, 0, 0, 0}, numeric::scale_type{scale * 3});
     CUDF_TEST_EXPECT_COLUMNS_EQUAL(*result, expect);
 
@@ -1287,7 +1267,6 @@
       {-10, 1, 33, 3, 40, 50, 11000, 0, -120, 50}, numeric::scale_type{scale});
     expect = cudf::test::fixed_point_column_wrapper<RepType>(
       {-330, 6000, 11000, 0, -6000, XXX}, {1, 1, 1, 1, 1, 0}, numeric::scale_type{scale * 3});
->>>>>>> 223ca3d9
     result = cudf::segmented_reduce(input, d_offsets, *agg, out_type, cudf::null_policy::INCLUDE);
     CUDF_TEST_EXPECT_COLUMNS_EQUAL(*result, expect);
     result = cudf::segmented_reduce(input, d_offsets, *agg, out_type, cudf::null_policy::EXCLUDE);
