--- conflicted
+++ resolved
@@ -780,11 +780,7 @@
   auto const d_offsets =
     cudf::detail::make_device_uvector_async(offsets, cudf::get_default_stream());
   auto const expected =
-<<<<<<< HEAD
-    cudf::test::fixed_width_column_wrapper<float>{{10, 0, 30, 70}, {true, false, true, true}};
-=======
     cudf::test::fixed_width_column_wrapper<float>{{10, 0, 30, 70}, {1, 0, 1, 1}};
->>>>>>> ebc41a12
 
   auto result =
     cudf::segmented_reduce(input,
@@ -796,8 +792,6 @@
   CUDF_TEST_EXPECT_COLUMNS_EQUIVALENT(*result, expected);
 }
 
-<<<<<<< HEAD
-=======
 TEST_F(SegmentedReductionTestUntyped, MeanNulls)
 {
   auto const input = cudf::test::fixed_width_column_wrapper<int32_t>(
@@ -825,7 +819,6 @@
   CUDF_TEST_EXPECT_COLUMNS_EQUIVALENT(*result, expected);
 }
 
->>>>>>> ebc41a12
 TEST_F(SegmentedReductionTestUntyped, SumOfSquares)
 {
   auto const input =
@@ -833,31 +826,19 @@
   auto const offsets = std::vector<cudf::size_type>{0, 1, 1, 4, 9};
   auto const d_offsets =
     cudf::detail::make_device_uvector_async(offsets, cudf::get_default_stream());
-<<<<<<< HEAD
-  auto const expected = cudf::test::fixed_width_column_wrapper<double>{{100, 0, 2900, 25500},
-                                                                       {true, false, true, true}};
-=======
   auto const expected =
     cudf::test::fixed_width_column_wrapper<int32_t>{{100, 0, 2900, 25500}, {1, 0, 1, 1}};
->>>>>>> ebc41a12
 
   auto result = cudf::segmented_reduce(
     input,
     d_offsets,
     *cudf::make_sum_of_squares_aggregation<cudf::segmented_reduce_aggregation>(),
-<<<<<<< HEAD
-    cudf::data_type{cudf::type_id::FLOAT64},
-=======
     cudf::data_type{cudf::type_id::INT32},
->>>>>>> ebc41a12
     cudf::null_policy::INCLUDE);
 
   CUDF_TEST_EXPECT_COLUMNS_EQUIVALENT(*result, expected);
 }
 
-<<<<<<< HEAD
-TEST_F(SegmentedReductionTestUntyped, StdVar)
-=======
 TEST_F(SegmentedReductionTestUntyped, SumOfSquaresNulls)
 {
   auto const input = cudf::test::fixed_width_column_wrapper<int32_t>(
@@ -887,7 +868,6 @@
 }
 
 TEST_F(SegmentedReductionTestUntyped, StandardDeviation)
->>>>>>> ebc41a12
 {
   constexpr float NaN{std::numeric_limits<float>::quiet_NaN()};
   auto const input =
@@ -896,13 +876,8 @@
   auto const d_offsets =
     cudf::detail::make_device_uvector_async(offsets, cudf::get_default_stream());
 
-<<<<<<< HEAD
-  auto expected = cudf::test::fixed_width_column_wrapper<float>{{NaN, 0.f, 10.f, 15.811388f},
-                                                                {true, false, true, true}};
-=======
   auto expected = cudf::test::fixed_width_column_wrapper<float>{
     {NaN, 0.f, 10.f, static_cast<float>(std::sqrt(250.))}, {1, 0, 1, 1}};
->>>>>>> ebc41a12
   auto result =
     cudf::segmented_reduce(input,
                            d_offsets,
@@ -910,12 +885,6 @@
                            cudf::data_type{cudf::type_id::FLOAT32},
                            cudf::null_policy::INCLUDE);
   CUDF_TEST_EXPECT_COLUMNS_EQUIVALENT(*result, expected);
-<<<<<<< HEAD
-
-  expected = cudf::test::fixed_width_column_wrapper<float>{{NaN, 0.f, 100.f, 250.f},
-                                                           {true, false, true, true}};
-  result =
-=======
 }
 
 TEST_F(SegmentedReductionTestUntyped, StandardDeviationNulls)
@@ -958,7 +927,6 @@
   auto expected =
     cudf::test::fixed_width_column_wrapper<float>{{NaN, 0.f, 100.f, 250.f}, {1, 0, 1, 1}};
   auto result =
->>>>>>> ebc41a12
     cudf::segmented_reduce(input,
                            d_offsets,
                            *cudf::make_variance_aggregation<cudf::segmented_reduce_aggregation>(),
@@ -967,8 +935,6 @@
   CUDF_TEST_EXPECT_COLUMNS_EQUIVALENT(*result, expected);
 }
 
-<<<<<<< HEAD
-=======
 TEST_F(SegmentedReductionTestUntyped, VarianceNulls)
 {
   constexpr double NaN{std::numeric_limits<double>::quiet_NaN()};
@@ -997,7 +963,6 @@
   CUDF_TEST_EXPECT_COLUMNS_EQUIVALENT(*result, expected);
 }
 
->>>>>>> ebc41a12
 TEST_F(SegmentedReductionTestUntyped, ReduceEmptyColumn)
 {
   auto const input   = cudf::test::fixed_width_column_wrapper<int32_t>{};
