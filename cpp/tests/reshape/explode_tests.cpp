/*
 * Copyright (c) 2021, NVIDIA CORPORATION.
 *
 * Licensed under the Apache License, Version 2.0 (the "License");
 * you may not use this file except in compliance with the License.
 * You may obtain a copy of the License at
 *
 *     http://www.apache.org/licenses/LICENSE-2.0
 *
 * Unless required by applicable law or agreed to in writing, software
 * distributed under the License is distributed on an "AS IS" BASIS,
 * WITHOUT WARRANTIES OR CONDITIONS OF ANY KIND, either express or implied.
 * See the License for the specific language governing permissions and
 * limitations under the License.
 */

#include <cudf/detail/iterator.cuh>
#include <cudf/reshape.hpp>

#include <cudf_test/base_fixture.hpp>
#include <cudf_test/column_wrapper.hpp>
#include <cudf_test/table_utilities.hpp>
#include <cudf_test/type_lists.hpp>

using namespace cudf::test;

class ExplodeTest : public cudf::test::BaseFixture {
};

class ExplodeOuterTest : public cudf::test::BaseFixture {
};

template <typename T>
class ExplodeTypedTest : public cudf::test::BaseFixture {
};

template <typename T>
class ExplodeOuterTypedTest : public cudf::test::BaseFixture {
};

TYPED_TEST_CASE(ExplodeTypedTest, cudf::test::FixedPointTypes);

TYPED_TEST_CASE(ExplodeOuterTypedTest, cudf::test::FixedPointTypes);

TEST_F(ExplodeTest, Empty)
{
  lists_column_wrapper<int32_t> a{};
  fixed_width_column_wrapper<int32_t> b{};

  cudf::table_view t({a, b});

  auto ret = cudf::explode(t, 0);

  fixed_width_column_wrapper<int32_t> expected_a{};
  fixed_width_column_wrapper<int32_t> expected_b{};
  cudf::table_view expected({expected_a, expected_b});

  CUDF_TEST_EXPECT_TABLES_EQUAL(ret->view(), expected);

  auto pos_ret = cudf::explode_position(t, 0);

  fixed_width_column_wrapper<int32_t> expected_c{};
  cudf::table_view pos_expected({expected_a, expected_b, expected_c});

  CUDF_TEST_EXPECT_TABLES_EQUAL(pos_ret->view(), pos_expected);
}

TEST_F(ExplodeTest, NonList)
{
  fixed_width_column_wrapper<int32_t> a{100, 200, 300};
  fixed_width_column_wrapper<int32_t> b{100, 200, 300};

  cudf::table_view t({a, b});

  EXPECT_THROW(cudf::explode(t, 1), cudf::logic_error);
  EXPECT_THROW(cudf::explode_position(t, 1), cudf::logic_error);
}

TEST_F(ExplodeTest, Basics)
{
  /*
      a                   b                  c
      100                [1, 2, 7]           string0
      200                [5, 6]              string1
      300                [0, 3]              string2
  */

  fixed_width_column_wrapper<int32_t> a{100, 200, 300};
  lists_column_wrapper<int32_t> b{lists_column_wrapper<int32_t>{1, 2, 7},
                                  lists_column_wrapper<int32_t>{5, 6},
                                  lists_column_wrapper<int32_t>{0, 3}};
  strings_column_wrapper c{"string0", "string1", "string2"};

  fixed_width_column_wrapper<int32_t> expected_a{100, 100, 100, 200, 200, 300, 300};
  fixed_width_column_wrapper<int32_t> expected_b{1, 2, 7, 5, 6, 0, 3};
  strings_column_wrapper expected_c{
    "string0", "string0", "string0", "string1", "string1", "string2", "string2"};

  cudf::table_view t({a, b, c});
  cudf::table_view expected({expected_a, expected_b, expected_c});

  auto ret = cudf::explode(t, 1);

  CUDF_TEST_EXPECT_TABLES_EQUAL(ret->view(), expected);

  fixed_width_column_wrapper<int32_t> expected_pos_col{0, 1, 2, 0, 1, 0, 1};
  cudf::table_view pos_expected({expected_a, expected_pos_col, expected_b, expected_c});

  auto pos_ret = cudf::explode_position(t, 1);
  CUDF_TEST_EXPECT_TABLES_EQUAL(pos_ret->view(), pos_expected);
}

TEST_F(ExplodeTest, SingleNull)
{
  /*
      a                   b
      [1, 2, 7]           100
      [5, 6]              200
      []                  300
      [0, 3]              400
  */

  auto first_invalid =
    cudf::detail::make_counting_transform_iterator(0, [](auto i) { return i == 0 ? false : true; });

  lists_column_wrapper<int32_t> a({lists_column_wrapper<int32_t>{1, 2, 7},
                                   lists_column_wrapper<int32_t>{5, 6},
                                   lists_column_wrapper<int32_t>{},
                                   lists_column_wrapper<int32_t>{0, 3}},
                                  first_invalid);
  fixed_width_column_wrapper<int32_t> b({100, 200, 300, 400});

  fixed_width_column_wrapper<int32_t> expected_a{5, 6, 0, 3};
  fixed_width_column_wrapper<int32_t> expected_b{200, 200, 400, 400};

  cudf::table_view t({a, b});
  cudf::table_view expected({expected_a, expected_b});

  auto ret = cudf::explode(t, 0);

  CUDF_TEST_EXPECT_TABLES_EQUAL(ret->view(), expected);

  fixed_width_column_wrapper<int32_t> expected_pos_col{0, 1, 0, 1};
  cudf::table_view pos_expected({expected_pos_col, expected_a, expected_b});

  auto pos_ret = cudf::explode_position(t, 0);
  CUDF_TEST_EXPECT_TABLES_EQUAL(pos_ret->view(), pos_expected);
}

TEST_F(ExplodeTest, Nulls)
{
  /*
      a                   b
      [1, 2, 7]           100
      [5, 6]              200
      [0, 3]              300
  */

  auto valids = cudf::detail::make_counting_transform_iterator(
    0, [](auto i) { return i % 2 == 0 ? true : false; });
  auto always_valid =
    cudf::detail::make_counting_transform_iterator(0, [](auto i) { return true; });

  lists_column_wrapper<int32_t> a({lists_column_wrapper<int32_t>{1, 2, 7},
                                   lists_column_wrapper<int32_t>{5, 6},
                                   lists_column_wrapper<int32_t>{0, 3}},
                                  valids);
  fixed_width_column_wrapper<int32_t> b({100, 200, 300}, valids);

  fixed_width_column_wrapper<int32_t> expected_a({1, 2, 7, 0, 3});
  fixed_width_column_wrapper<int32_t> expected_b({100, 100, 100, 300, 300}, always_valid);

  cudf::table_view t({a, b});
  cudf::table_view expected({expected_a, expected_b});

  auto ret = cudf::explode(t, 0);

  CUDF_TEST_EXPECT_TABLES_EQUAL(ret->view(), expected);

  fixed_width_column_wrapper<int32_t> expected_pos_col{0, 1, 2, 0, 1};
  cudf::table_view pos_expected({expected_pos_col, expected_a, expected_b});

  auto pos_ret = cudf::explode_position(t, 0);
  CUDF_TEST_EXPECT_TABLES_EQUAL(pos_ret->view(), pos_expected);
}

TEST_F(ExplodeTest, NullsInList)
{
  /*
      a                   b
      [1, 2, 7]           100
      [5, 6, 0, 9]        200
      []                  300
      [0, 3, 8]           400
  */

  auto valids = cudf::detail::make_counting_transform_iterator(
    0, [](auto i) { return i % 2 == 0 ? true : false; });

  lists_column_wrapper<int32_t> a{lists_column_wrapper<int32_t>({1, 2, 7}, valids),
                                  lists_column_wrapper<int32_t>({5, 6, 0, 9}, valids),
                                  lists_column_wrapper<int32_t>{},
                                  lists_column_wrapper<int32_t>({0, 3, 8}, valids)};
  fixed_width_column_wrapper<int32_t> b{100, 200, 300, 400};

  fixed_width_column_wrapper<int32_t> expected_a({1, 2, 7, 5, 6, 0, 9, 0, 3, 8},
                                                 {1, 0, 1, 1, 0, 1, 0, 1, 0, 1});
  fixed_width_column_wrapper<int32_t> expected_b{100, 100, 100, 200, 200, 200, 200, 400, 400, 400};

  cudf::table_view t({a, b});
  cudf::table_view expected({expected_a, expected_b});

  auto ret = cudf::explode(t, 0);

  CUDF_TEST_EXPECT_TABLES_EQUAL(ret->view(), expected);

  fixed_width_column_wrapper<int32_t> expected_pos_col{0, 1, 2, 0, 1, 2, 3, 0, 1, 2};
  cudf::table_view pos_expected({expected_pos_col, expected_a, expected_b});

  auto pos_ret = cudf::explode_position(t, 0);
  CUDF_TEST_EXPECT_TABLES_EQUAL(pos_ret->view(), pos_expected);
}

TEST_F(ExplodeTest, Nested)
{
  /*
      a                      b
      [[1, 2], [7, 6, 5]]    100
      [[5, 6]]               200
      [[0, 3],[],[5],[2, 1]] 300
  */

  lists_column_wrapper<int32_t> a{
    lists_column_wrapper<int32_t>{lists_column_wrapper<int32_t>{1, 2},
                                  lists_column_wrapper<int32_t>{7, 6, 5}},
    lists_column_wrapper<int32_t>{lists_column_wrapper<int32_t>{5, 6}},
    lists_column_wrapper<int32_t>{lists_column_wrapper<int32_t>{0, 3},
                                  lists_column_wrapper<int32_t>{},
                                  lists_column_wrapper<int32_t>{5},
                                  lists_column_wrapper<int32_t>{2, 1}}};
  fixed_width_column_wrapper<int32_t> b{100, 200, 300};

  lists_column_wrapper<int32_t> expected_a{lists_column_wrapper<int32_t>{1, 2},
                                           lists_column_wrapper<int32_t>{7, 6, 5},
                                           lists_column_wrapper<int32_t>{5, 6},
                                           lists_column_wrapper<int32_t>{0, 3},
                                           lists_column_wrapper<int32_t>{},
                                           lists_column_wrapper<int32_t>{5},
                                           lists_column_wrapper<int32_t>{2, 1}};
  fixed_width_column_wrapper<int32_t> expected_b{100, 100, 200, 300, 300, 300, 300};

  cudf::table_view t({a, b});
  cudf::table_view expected({expected_a, expected_b});

  auto ret = cudf::explode(t, 0);

  CUDF_TEST_EXPECT_TABLES_EQUAL(ret->view(), expected);

  fixed_width_column_wrapper<int32_t> expected_pos_col{0, 1, 0, 0, 1, 2, 3};
  cudf::table_view pos_expected({expected_pos_col, expected_a, expected_b});

  auto pos_ret = cudf::explode_position(t, 0);
  CUDF_TEST_EXPECT_TABLES_EQUAL(pos_ret->view(), pos_expected);
}

TEST_F(ExplodeTest, NestedNulls)
{
  /*
      a                   b
      [[1, 2], [7, 6, 5]] 100
      [[5, 6]]            200
      [[0, 3],[5],[2, 1]] 300
  */

  auto valids = cudf::detail::make_counting_transform_iterator(
    0, [](auto i) { return i % 2 == 0 ? true : false; });
  auto always_valid =
    cudf::detail::make_counting_transform_iterator(0, [](auto i) { return true; });

  lists_column_wrapper<int32_t> a(
    {lists_column_wrapper<int32_t>{lists_column_wrapper<int32_t>{1, 2},
                                   lists_column_wrapper<int32_t>{7, 6, 5}},
     lists_column_wrapper<int32_t>{lists_column_wrapper<int32_t>{5, 6}},
     lists_column_wrapper<int32_t>{lists_column_wrapper<int32_t>{0, 3},
                                   lists_column_wrapper<int32_t>{5},
                                   lists_column_wrapper<int32_t>{2, 1}}},
    valids);
  fixed_width_column_wrapper<int32_t> b({100, 200, 300}, valids);

  lists_column_wrapper<int32_t> expected_a{lists_column_wrapper<int32_t>{1, 2},
                                           lists_column_wrapper<int32_t>{7, 6, 5},
                                           lists_column_wrapper<int32_t>{0, 3},
                                           lists_column_wrapper<int32_t>{5},
                                           lists_column_wrapper<int32_t>{2, 1}};
  fixed_width_column_wrapper<int32_t> expected_b({100, 100, 300, 300, 300}, always_valid);

  cudf::table_view t({a, b});
  cudf::table_view expected({expected_a, expected_b});

  auto ret = cudf::explode(t, 0);

  CUDF_TEST_EXPECT_TABLES_EQUAL(ret->view(), expected);

  fixed_width_column_wrapper<int32_t> expected_pos_col{0, 1, 0, 1, 2};
  cudf::table_view pos_expected({expected_pos_col, expected_a, expected_b});

  auto pos_ret = cudf::explode_position(t, 0);
  CUDF_TEST_EXPECT_TABLES_EQUAL(pos_ret->view(), pos_expected);
}

TEST_F(ExplodeTest, NullsInNested)
{
  /*
      a                   b
      [[1, 2], [7, 6, 5]] 100
      [[5, 6]]            200
      [[0, 3],[5],[2, 1]] 300
  */

  auto valids = cudf::detail::make_counting_transform_iterator(
    0, [](auto i) { return i % 2 == 0 ? true : false; });

  lists_column_wrapper<int32_t> a(
    {lists_column_wrapper<int32_t>{lists_column_wrapper<int32_t>({1, 2}, valids),
                                   lists_column_wrapper<int32_t>{7, 6, 5}},
     lists_column_wrapper<int32_t>{lists_column_wrapper<int32_t>{5, 6}},
     lists_column_wrapper<int32_t>{lists_column_wrapper<int32_t>{0, 3},
                                   lists_column_wrapper<int32_t>{5},
                                   lists_column_wrapper<int32_t>({2, 1}, valids)}});
  fixed_width_column_wrapper<int32_t> b({100, 200, 300});

  lists_column_wrapper<int32_t> expected_a{lists_column_wrapper<int32_t>({1, 2}, valids),
                                           lists_column_wrapper<int32_t>{7, 6, 5},
                                           lists_column_wrapper<int32_t>{5, 6},
                                           lists_column_wrapper<int32_t>{0, 3},
                                           lists_column_wrapper<int32_t>{5},
                                           lists_column_wrapper<int32_t>({2, 1}, valids)};
  fixed_width_column_wrapper<int32_t> expected_b{100, 100, 200, 300, 300, 300};

  cudf::table_view t({a, b});
  cudf::table_view expected({expected_a, expected_b});

  auto ret = cudf::explode(t, 0);

  CUDF_TEST_EXPECT_TABLES_EQUAL(ret->view(), expected);

  fixed_width_column_wrapper<int32_t> expected_pos_col{0, 1, 0, 0, 1, 2};
  cudf::table_view pos_expected({expected_pos_col, expected_a, expected_b});

  auto pos_ret = cudf::explode_position(t, 0);
  CUDF_TEST_EXPECT_TABLES_EQUAL(pos_ret->view(), pos_expected);
}

TEST_F(ExplodeTest, NullsInNestedDoubleExplode)
{
  /*
      a                       b
      [[1, 2], [], [7, 6, 5]] 100
      [[5, 6]]                200
      [[0, 3],[5],[2, 1]]     300
  */

  auto valids = cudf::detail::make_counting_transform_iterator(
    0, [](auto i) { return i % 2 == 0 ? true : false; });

  lists_column_wrapper<int32_t> a{
    lists_column_wrapper<int32_t>{lists_column_wrapper<int32_t>({1, 2}, valids),
                                  lists_column_wrapper<int32_t>{},
                                  lists_column_wrapper<int32_t>{7, 6, 5}},
    lists_column_wrapper<int32_t>{lists_column_wrapper<int32_t>{5, 6}},
    lists_column_wrapper<int32_t>{lists_column_wrapper<int32_t>{0, 3},
                                  lists_column_wrapper<int32_t>{5},
                                  lists_column_wrapper<int32_t>({2, 1}, valids)}};
  fixed_width_column_wrapper<int32_t> b{100, 200, 300};

  fixed_width_column_wrapper<int32_t> expected_a({1, 2, 7, 6, 5, 5, 6, 0, 3, 5, 2, 1},
                                                 {1, 0, 1, 1, 1, 1, 1, 1, 1, 1, 1, 0});
  fixed_width_column_wrapper<int32_t> expected_b{
    100, 100, 100, 100, 100, 200, 200, 300, 300, 300, 300, 300};

  cudf::table_view t({a, b});
  cudf::table_view expected({expected_a, expected_b});

  auto first_explode_ret = cudf::explode(t, 0);
  auto ret               = cudf::explode(first_explode_ret->view(), 0);

  CUDF_TEST_EXPECT_TABLES_EQUAL(ret->view(), expected);

  fixed_width_column_wrapper<int32_t> expected_pos_col{0, 1, 0, 1, 2, 0, 1, 0, 1, 0, 0, 1};
  cudf::table_view pos_expected({expected_pos_col, expected_a, expected_b});

  auto pos_ret = cudf::explode_position(first_explode_ret->view(), 0);
  CUDF_TEST_EXPECT_TABLES_EQUAL(pos_ret->view(), pos_expected);
}

TEST_F(ExplodeTest, NestedStructs)
{
  /*
      a                   b
      [[1, 2], [7, 6, 5]] {100, "100"}
      [[5, 6]]            {200, "200"}
      [[0, 3],[5],[2, 1]] {300, "300"}
  */

  auto valids = cudf::detail::make_counting_transform_iterator(
    0, [](auto i) { return i % 2 == 0 ? true : false; });

  lists_column_wrapper<int32_t> a(
    {lists_column_wrapper<int32_t>{lists_column_wrapper<int32_t>({1, 2}, valids),
                                   lists_column_wrapper<int32_t>{7, 6, 5}},
     lists_column_wrapper<int32_t>{lists_column_wrapper<int32_t>{5, 6}},
     lists_column_wrapper<int32_t>{lists_column_wrapper<int32_t>{0, 3},
                                   lists_column_wrapper<int32_t>{5},
                                   lists_column_wrapper<int32_t>({2, 1}, valids)}});
  fixed_width_column_wrapper<int32_t> b1({100, 200, 300});
  strings_column_wrapper b2{"100", "200", "300"};
  structs_column_wrapper b({b1, b2});

  lists_column_wrapper<int32_t> expected_a{lists_column_wrapper<int32_t>({1, 2}, valids),
                                           lists_column_wrapper<int32_t>{7, 6, 5},
                                           lists_column_wrapper<int32_t>{5, 6},
                                           lists_column_wrapper<int32_t>{0, 3},
                                           lists_column_wrapper<int32_t>{5},
                                           lists_column_wrapper<int32_t>({2, 1}, valids)};
  fixed_width_column_wrapper<int32_t> expected_b1{100, 100, 200, 300, 300, 300};
  strings_column_wrapper expected_b2{"100", "100", "200", "300", "300", "300"};
  structs_column_wrapper expected_b({expected_b1, expected_b2});

  cudf::table_view t({a, b});
  cudf::table_view expected({expected_a, expected_b});

  auto ret = cudf::explode(t, 0);

  CUDF_TEST_EXPECT_TABLES_EQUAL(ret->view(), expected);

  fixed_width_column_wrapper<int32_t> expected_pos_col{0, 1, 0, 0, 1, 2};
  cudf::table_view pos_expected({expected_pos_col, expected_a, expected_b});

  auto pos_ret = cudf::explode_position(t, 0);
  CUDF_TEST_EXPECT_TABLES_EQUAL(pos_ret->view(), pos_expected);
}

TYPED_TEST(ExplodeTypedTest, ListOfStructs)
{
  /*
    a                        b
    [{70, "70"}, {75, "75"}] 100
    [{50, "50"}, {55, "55"}] 200
    [{35, "35"}, {45, "45"}] 300
    [{25, "25"}, {30, "30"}] 400
    [{15, "15"}, {20, "20"}] 500
*/

  auto numeric_col =
    fixed_width_column_wrapper<TypeParam, int32_t>{{70, 75, 50, 55, 35, 45, 25, 30, 15, 20}};
  strings_column_wrapper string_col{"70", "75", "50", "55", "35", "45", "25", "30", "15", "20"};
  auto struct_col = structs_column_wrapper{{numeric_col, string_col}}.release();
  auto a          = cudf::make_lists_column(5,
                                   fixed_width_column_wrapper<int32_t>{0, 2, 4, 6, 8, 10}.release(),
                                   std::move(struct_col),
                                   cudf::UNKNOWN_NULL_COUNT,
                                   {});

  fixed_width_column_wrapper<int32_t> b{100, 200, 300, 400, 500};

  cudf::table_view t({a->view(), b});
  auto ret = cudf::explode(t, 0);

  auto expected_numeric_col =
    fixed_width_column_wrapper<TypeParam, int32_t>{{70, 75, 50, 55, 35, 45, 25, 30, 15, 20}};
  strings_column_wrapper expected_string_col{
    "70", "75", "50", "55", "35", "45", "25", "30", "15", "20"};

  auto expected_a = structs_column_wrapper{{expected_numeric_col, expected_string_col}}.release();
  fixed_width_column_wrapper<int32_t> expected_b{100, 100, 200, 200, 300, 300, 400, 400, 500, 500};

  cudf::table_view expected({expected_a->view(), expected_b});

  CUDF_TEST_EXPECT_TABLES_EQUAL(ret->view(), expected);

  fixed_width_column_wrapper<int32_t> expected_pos_col{0, 1, 0, 1, 0, 1, 0, 1, 0, 1};
  cudf::table_view pos_expected({expected_pos_col, expected_a->view(), expected_b});

  auto pos_ret = cudf::explode_position(t, 0);
  CUDF_TEST_EXPECT_TABLES_EQUAL(pos_ret->view(), pos_expected);
}

TEST_F(ExplodeTest, SlicedList)
{
  /*
      a                        b
      [[1, 2],[7, 6, 5]]       100
      [[5, 6]]                 200
      [[0, 3],[5],[2, 1]]      300
      [[8, 3],[],[4, 3, 1, 2]] 400
      [[2, 3, 4],[9, 8]]       500

      slicing the top 2 rows and the bottom row off
  */

  auto valids = cudf::detail::make_counting_transform_iterator(
    0, [](auto i) { return i % 2 == 0 ? true : false; });

  lists_column_wrapper<int32_t> a(
    {lists_column_wrapper<int32_t>{lists_column_wrapper<int32_t>({1, 2}, valids),
                                   lists_column_wrapper<int32_t>{7, 6, 5}},
     lists_column_wrapper<int32_t>{lists_column_wrapper<int32_t>{5, 6}},
     lists_column_wrapper<int32_t>{lists_column_wrapper<int32_t>{0, 3},
                                   lists_column_wrapper<int32_t>{5},
                                   lists_column_wrapper<int32_t>({2, 1}, valids)},
     lists_column_wrapper<int32_t>{lists_column_wrapper<int32_t>{8, 3},
                                   lists_column_wrapper<int32_t>{},
                                   lists_column_wrapper<int32_t>({4, 3, 1, 2}, valids)},
     lists_column_wrapper<int32_t>{lists_column_wrapper<int32_t>{2, 3, 4},
                                   lists_column_wrapper<int32_t>{9, 8}}});
  fixed_width_column_wrapper<int32_t> b({100, 200, 300, 400, 500});

  lists_column_wrapper<int32_t> expected_a{lists_column_wrapper<int32_t>{0, 3},
                                           lists_column_wrapper<int32_t>{5},
                                           lists_column_wrapper<int32_t>({2, 1}, valids),
                                           lists_column_wrapper<int32_t>{8, 3},
                                           lists_column_wrapper<int32_t>{},
                                           lists_column_wrapper<int32_t>({4, 3, 1, 2}, valids)};
  fixed_width_column_wrapper<int32_t> expected_b{300, 300, 300, 400, 400, 400};

  cudf::table_view t({a, b});
  auto sliced_t = cudf::slice(t, {2, 4});
  cudf::table_view expected({expected_a, expected_b});

  auto ret = cudf::explode(sliced_t[0], 0);

  CUDF_TEST_EXPECT_TABLES_EQUAL(ret->view(), expected);
<<<<<<< HEAD
}

TEST_F(ExplodeOuterTest, Empty)
{
  lists_column_wrapper<int32_t> a{};
  fixed_width_column_wrapper<int32_t> b{};

  cudf::table_view t({a, b});

  auto ret = cudf::explode_outer(t, 0);

  fixed_width_column_wrapper<int32_t> expected_a{};
  fixed_width_column_wrapper<int32_t> expected_b{};
  cudf::table_view expected({expected_a, expected_b});

  CUDF_TEST_EXPECT_TABLES_EQUAL(ret->view(), expected);
}

TEST_F(ExplodeOuterTest, NonList)
{
  fixed_width_column_wrapper<int32_t> a{100, 200, 300};
  fixed_width_column_wrapper<int32_t> b{100, 200, 300};

  cudf::table_view t({a, b});

  EXPECT_THROW(cudf::explode_outer(t, 1), cudf::logic_error);
  EXPECT_THROW(cudf::explode_outer_position(t, 1), cudf::logic_error);
}

TEST_F(ExplodeOuterTest, Basics)
{
  /*
      a                   b                  c
      100                [1, 2, 7]           string0
      200                [5, 6]              string1
      300                [0, 3]              string2
  */

  fixed_width_column_wrapper<int32_t> a{100, 200, 300};
  lists_column_wrapper<int32_t> b{lists_column_wrapper<int32_t>{1, 2, 7},
                                  lists_column_wrapper<int32_t>{5, 6},
                                  lists_column_wrapper<int32_t>{0, 3}};
  strings_column_wrapper c{"string0", "string1", "string2"};

  fixed_width_column_wrapper<int32_t> expected_a{100, 100, 100, 200, 200, 300, 300};
  fixed_width_column_wrapper<int32_t> expected_b{1, 2, 7, 5, 6, 0, 3};
  strings_column_wrapper expected_c{
    "string0", "string0", "string0", "string1", "string1", "string2", "string2"};

  cudf::table_view t({a, b, c});
  cudf::table_view expected({expected_a, expected_b, expected_c});

  auto ret = cudf::explode_outer(t, 1);
  CUDF_TEST_EXPECT_TABLES_EQUAL(ret->view(), expected);

  fixed_width_column_wrapper<int32_t> expected_pos_col{0, 1, 2, 0, 1, 0, 1};
  cudf::table_view pos_expected({expected_a, expected_pos_col, expected_b, expected_c});

  auto pos_ret = cudf::explode_outer_position(t, 1);
  CUDF_TEST_EXPECT_TABLES_EQUAL(pos_ret->view(), pos_expected);
}

TEST_F(ExplodeOuterTest, SingleNull)
{
  /*
      a                   b
      [1, 2, 7]           100
      [5, 6]              200
      []                  300
      [0, 3]              400
  */

  auto first_invalid =
    cudf::detail::make_counting_transform_iterator(0, [](auto i) { return i == 0 ? false : true; });

  lists_column_wrapper<int32_t> a({lists_column_wrapper<int32_t>{1, 2, 7},
                                   lists_column_wrapper<int32_t>{5, 6},
                                   lists_column_wrapper<int32_t>{},
                                   lists_column_wrapper<int32_t>{0, 3}},
                                  first_invalid);
  fixed_width_column_wrapper<int32_t> b({100, 200, 300, 400});

  fixed_width_column_wrapper<int32_t> expected_a{{0, 5, 6, 0, 0, 3}, {0, 1, 1, 0, 1, 1}};
  fixed_width_column_wrapper<int32_t> expected_b{100, 200, 200, 300, 400, 400};

  cudf::table_view t({a, b});
  cudf::table_view expected({expected_a, expected_b});

  auto ret = cudf::explode_outer(t, 0);
  CUDF_TEST_EXPECT_TABLES_EQUAL(ret->view(), expected);

  fixed_width_column_wrapper<int32_t> expected_pos_col{0, 0, 1, 0, 0, 1};
  cudf::table_view pos_expected({expected_pos_col, expected_a, expected_b});

  auto pos_ret = cudf::explode_outer_position(t, 0);
  CUDF_TEST_EXPECT_TABLES_EQUAL(pos_ret->view(), pos_expected);
}

TEST_F(ExplodeOuterTest, Nulls)
{
  /*
      a                   b
      [1, 2, 7]           100
      [5, 6]              200
      [0, 3]              300
  */

  auto valids = cudf::detail::make_counting_transform_iterator(
    0, [](auto i) { return i % 2 == 0 ? true : false; });

  lists_column_wrapper<int32_t> a({lists_column_wrapper<int32_t>{1, 2, 7},
                                   lists_column_wrapper<int32_t>{5, 6},
                                   lists_column_wrapper<int32_t>{0, 3}},
                                  valids);
  fixed_width_column_wrapper<int32_t> b({100, 200, 300}, valids);

  fixed_width_column_wrapper<int32_t> expected_a({1, 2, 7, 0, 0, 3}, {1, 1, 1, 0, 1, 1});
  fixed_width_column_wrapper<int32_t> expected_b({100, 100, 100, 200, 300, 300},
                                                 {1, 1, 1, 0, 1, 1});

  cudf::table_view t({a, b});
  cudf::table_view expected({expected_a, expected_b});

  auto ret = cudf::explode_outer(t, 0);
  CUDF_TEST_EXPECT_TABLES_EQUAL(ret->view(), expected);

  fixed_width_column_wrapper<int32_t> expected_pos_col{0, 1, 2, 0, 0, 1};
  cudf::table_view pos_expected({expected_pos_col, expected_a, expected_b});

  auto pos_ret = cudf::explode_outer_position(t, 0);
  CUDF_TEST_EXPECT_TABLES_EQUAL(pos_ret->view(), pos_expected);
}

TEST_F(ExplodeOuterTest, NullsInList)
{
  /*
      a                   b
      [1, 2, 7]           100
      [5, 6, 0, 9]        200
      []                  300
      [0, 3, 8]           400
  */

  auto valids = cudf::detail::make_counting_transform_iterator(
    0, [](auto i) { return i % 2 == 0 ? true : false; });

  lists_column_wrapper<int32_t> a{lists_column_wrapper<int32_t>({1, 2, 7}, valids),
                                  lists_column_wrapper<int32_t>({5, 6, 0, 9}, valids),
                                  lists_column_wrapper<int32_t>{},
                                  lists_column_wrapper<int32_t>({0, 3, 8}, valids)};
  fixed_width_column_wrapper<int32_t> b{100, 200, 300, 400};

  fixed_width_column_wrapper<int32_t> expected_a({1, 2, 7, 5, 6, 0, 9, 0, 0, 3, 8},
                                                 {1, 0, 1, 1, 0, 1, 0, 0, 1, 0, 1});
  fixed_width_column_wrapper<int32_t> expected_b{
    100, 100, 100, 200, 200, 200, 200, 300, 400, 400, 400};

  cudf::table_view t({a, b});
  cudf::table_view expected({expected_a, expected_b});

  auto ret = cudf::explode_outer(t, 0);

  CUDF_TEST_EXPECT_TABLES_EQUAL(ret->view(), expected);

  fixed_width_column_wrapper<int32_t> expected_pos_col{0, 1, 2, 0, 1, 2, 3, 0, 0, 1, 2};
  cudf::table_view pos_expected({expected_pos_col, expected_a, expected_b});

  auto pos_ret = cudf::explode_outer_position(t, 0);
  CUDF_TEST_EXPECT_TABLES_EQUAL(pos_ret->view(), pos_expected);
}

TEST_F(ExplodeOuterTest, Nested)
{
  /*
      a                      b
      [[1, 2], [7, 6, 5]]    100
      [[5, 6]]               200
      [[0, 3],[],[5],[2, 1]] 300
  */

  lists_column_wrapper<int32_t> a{
    lists_column_wrapper<int32_t>{lists_column_wrapper<int32_t>{1, 2},
                                  lists_column_wrapper<int32_t>{7, 6, 5}},
    lists_column_wrapper<int32_t>{lists_column_wrapper<int32_t>{5, 6}},
    lists_column_wrapper<int32_t>{lists_column_wrapper<int32_t>{0, 3},
                                  lists_column_wrapper<int32_t>{},
                                  lists_column_wrapper<int32_t>{5},
                                  lists_column_wrapper<int32_t>{2, 1}}};
  fixed_width_column_wrapper<int32_t> b{100, 200, 300};

  lists_column_wrapper<int32_t> expected_a{lists_column_wrapper<int32_t>{1, 2},
                                           lists_column_wrapper<int32_t>{7, 6, 5},
                                           lists_column_wrapper<int32_t>{5, 6},
                                           lists_column_wrapper<int32_t>{0, 3},
                                           lists_column_wrapper<int32_t>{},
                                           lists_column_wrapper<int32_t>{5},
                                           lists_column_wrapper<int32_t>{2, 1}};
  fixed_width_column_wrapper<int32_t> expected_b{100, 100, 200, 300, 300, 300, 300};

  cudf::table_view t({a, b});
  cudf::table_view expected({expected_a, expected_b});

  auto ret = cudf::explode_outer(t, 0);

  CUDF_TEST_EXPECT_TABLES_EQUAL(ret->view(), expected);

  fixed_width_column_wrapper<int32_t> expected_pos_col{0, 1, 0, 0, 1, 2, 3};
  cudf::table_view pos_expected({expected_pos_col, expected_a, expected_b});

  auto pos_ret = cudf::explode_outer_position(t, 0);
  CUDF_TEST_EXPECT_TABLES_EQUAL(pos_ret->view(), pos_expected);
}

TEST_F(ExplodeOuterTest, NestedNulls)
{
  /*
      a                   b
      [[1, 2], [7, 6, 5]] 100
      [[5, 6]]            200
      [[0, 3],[5],[2, 1]] 300
  */

  auto valids = cudf::detail::make_counting_transform_iterator(
    0, [](auto i) { return i % 2 == 0 ? true : false; });

  lists_column_wrapper<int32_t> a(
    {lists_column_wrapper<int32_t>{lists_column_wrapper<int32_t>{1, 2},
                                   lists_column_wrapper<int32_t>{7, 6, 5}},
     lists_column_wrapper<int32_t>{lists_column_wrapper<int32_t>{5, 6}},
     lists_column_wrapper<int32_t>{lists_column_wrapper<int32_t>{0, 3},
                                   lists_column_wrapper<int32_t>{5},
                                   lists_column_wrapper<int32_t>{2, 1}}},
    valids);
  fixed_width_column_wrapper<int32_t> b({100, 200, 300});

  auto expected_valids =
    cudf::detail::make_counting_transform_iterator(0, [](auto i) { return i == 2 ? false : true; });
  lists_column_wrapper<int32_t> expected_a({lists_column_wrapper<int32_t>{1, 2},
                                            lists_column_wrapper<int32_t>{7, 6, 5},
                                            lists_column_wrapper<int32_t>{},
                                            lists_column_wrapper<int32_t>{0, 3},
                                            lists_column_wrapper<int32_t>{5},
                                            lists_column_wrapper<int32_t>{2, 1}},
                                           expected_valids);
  fixed_width_column_wrapper<int32_t> expected_b({100, 100, 200, 300, 300, 300});
  cudf::table_view t({a, b});
  cudf::table_view expected({expected_a, expected_b});

  auto ret = cudf::explode_outer(t, 0);
  CUDF_TEST_EXPECT_TABLES_EQUAL(ret->view(), expected);

  fixed_width_column_wrapper<int32_t> expected_pos_col{0, 1, 0, 0, 1, 2};
  cudf::table_view pos_expected({expected_pos_col, expected_a, expected_b});

  auto pos_ret = cudf::explode_outer_position(t, 0);
  CUDF_TEST_EXPECT_TABLES_EQUAL(pos_ret->view(), pos_expected);
}

TEST_F(ExplodeOuterTest, NullsInNested)
{
  /*
      a                   b
      [[1, 2], [7, 6, 5]] 100
      [[5, 6]]            200
      [[0, 3],[5],[2, 1]] 300
  */

  auto valids = cudf::detail::make_counting_transform_iterator(
    0, [](auto i) { return i % 2 == 0 ? true : false; });

  lists_column_wrapper<int32_t> a(
    {lists_column_wrapper<int32_t>{lists_column_wrapper<int32_t>({1, 2}, valids),
                                   lists_column_wrapper<int32_t>{7, 6, 5}},
     lists_column_wrapper<int32_t>{lists_column_wrapper<int32_t>{5, 6}},
     lists_column_wrapper<int32_t>{lists_column_wrapper<int32_t>{0, 3},
                                   lists_column_wrapper<int32_t>{5},
                                   lists_column_wrapper<int32_t>({2, 1}, valids)}});
  fixed_width_column_wrapper<int32_t> b({100, 200, 300});

  lists_column_wrapper<int32_t> expected_a{lists_column_wrapper<int32_t>({1, 2}, valids),
                                           lists_column_wrapper<int32_t>{7, 6, 5},
                                           lists_column_wrapper<int32_t>{5, 6},
                                           lists_column_wrapper<int32_t>{0, 3},
                                           lists_column_wrapper<int32_t>{5},
                                           lists_column_wrapper<int32_t>({2, 1}, valids)};
  fixed_width_column_wrapper<int32_t> expected_b{100, 100, 200, 300, 300, 300};

  cudf::table_view t({a, b});
  cudf::table_view expected({expected_a, expected_b});

  auto ret = cudf::explode_outer(t, 0);

  CUDF_TEST_EXPECT_TABLES_EQUAL(ret->view(), expected);

  fixed_width_column_wrapper<int32_t> expected_pos_col{0, 1, 0, 0, 1, 2};
  cudf::table_view pos_expected({expected_pos_col, expected_a, expected_b});

  auto pos_ret = cudf::explode_outer_position(t, 0);
  CUDF_TEST_EXPECT_TABLES_EQUAL(pos_ret->view(), pos_expected);
}

TEST_F(ExplodeOuterTest, NullsInNestedDoubleExplode)
{
  /*
      a                       b
      [[1, 2], [], [7, 6, 5]] 100
      [[5, 6]]                200
      [[0, 3],[5],[2, 1]]     300
  */

  auto valids = cudf::detail::make_counting_transform_iterator(
    0, [](auto i) { return i % 2 == 0 ? true : false; });

  lists_column_wrapper<int32_t> a{
    lists_column_wrapper<int32_t>{lists_column_wrapper<int32_t>({1, 2}, valids),
                                  lists_column_wrapper<int32_t>{},
                                  lists_column_wrapper<int32_t>{7, 6, 5}},
    lists_column_wrapper<int32_t>{lists_column_wrapper<int32_t>{5, 6}},
    lists_column_wrapper<int32_t>{lists_column_wrapper<int32_t>{0, 3},
                                  lists_column_wrapper<int32_t>{5},
                                  lists_column_wrapper<int32_t>({2, 1}, valids)}};
  fixed_width_column_wrapper<int32_t> b{100, 200, 300};

  fixed_width_column_wrapper<int32_t> expected_a({1, 2, 0, 7, 6, 5, 5, 6, 0, 3, 5, 2, 1},
                                                 {1, 0, 0, 1, 1, 1, 1, 1, 1, 1, 1, 1, 0});
  fixed_width_column_wrapper<int32_t> expected_b{
    100, 100, 100, 100, 100, 100, 200, 200, 300, 300, 300, 300, 300};

  cudf::table_view t({a, b});
  cudf::table_view expected({expected_a, expected_b});

  auto first_explode_ret = cudf::explode_outer(t, 0);
  auto ret               = cudf::explode_outer(first_explode_ret->view(), 0);

  CUDF_TEST_EXPECT_TABLES_EQUAL(ret->view(), expected);

  fixed_width_column_wrapper<int32_t> expected_pos_col{0, 1, 0, 0, 1, 2, 0, 1, 0, 1, 0, 0, 1};
  cudf::table_view pos_expected({expected_pos_col, expected_a, expected_b});

  auto pos_ret = cudf::explode_outer_position(first_explode_ret->view(), 0);
  CUDF_TEST_EXPECT_TABLES_EQUAL(pos_ret->view(), pos_expected);
}

TEST_F(ExplodeOuterTest, NestedStructs)
{
  /*
      a                   b
      [[1, 2], [7, 6, 5]] {100, "100"}
      [[5, 6]]            {200, "200"}
      [[0, 3],[5],[2, 1]] {300, "300"}
  */

  auto valids = cudf::detail::make_counting_transform_iterator(
    0, [](auto i) { return i % 2 == 0 ? true : false; });

  lists_column_wrapper<int32_t> a(
    {lists_column_wrapper<int32_t>{lists_column_wrapper<int32_t>({1, 2}, valids),
                                   lists_column_wrapper<int32_t>{7, 6, 5}},
     lists_column_wrapper<int32_t>{lists_column_wrapper<int32_t>{5, 6}},
     lists_column_wrapper<int32_t>{lists_column_wrapper<int32_t>{0, 3},
                                   lists_column_wrapper<int32_t>{5},
                                   lists_column_wrapper<int32_t>({2, 1}, valids)}});
  fixed_width_column_wrapper<int32_t> b1({100, 200, 300});
  strings_column_wrapper b2{"100", "200", "300"};
  structs_column_wrapper b({b1, b2});

  lists_column_wrapper<int32_t> expected_a{lists_column_wrapper<int32_t>({1, 2}, valids),
                                           lists_column_wrapper<int32_t>{7, 6, 5},
                                           lists_column_wrapper<int32_t>{5, 6},
                                           lists_column_wrapper<int32_t>{0, 3},
                                           lists_column_wrapper<int32_t>{5},
                                           lists_column_wrapper<int32_t>({2, 1}, valids)};
  fixed_width_column_wrapper<int32_t> expected_b1{100, 100, 200, 300, 300, 300};
  strings_column_wrapper expected_b2{"100", "100", "200", "300", "300", "300"};
  structs_column_wrapper expected_b({expected_b1, expected_b2});

  cudf::table_view t({a, b});
  cudf::table_view expected({expected_a, expected_b});

  auto ret = cudf::explode_outer(t, 0);

  CUDF_TEST_EXPECT_TABLES_EQUAL(ret->view(), expected);

  fixed_width_column_wrapper<int32_t> expected_pos_col{0, 1, 0, 0, 1, 2};
  cudf::table_view pos_expected({expected_pos_col, expected_a, expected_b});

  auto pos_ret = cudf::explode_outer_position(t, 0);
  CUDF_TEST_EXPECT_TABLES_EQUAL(pos_ret->view(), pos_expected);
}

TYPED_TEST(ExplodeOuterTypedTest, ListOfStructs)
{
  /*
    a                        b
    [{70, "70"}, {75, "75"}] 100
    [{50, "50"}, {55, "55"}] 200
    [{35, "35"}, {45, "45"}] 300
    [{25, "25"}, {30, "30"}] 400
    [{15, "15"}, {20, "20"}] 500
*/

  auto numeric_col =
    fixed_width_column_wrapper<TypeParam, int32_t>{{70, 75, 50, 55, 35, 45, 25, 30, 15, 20}};
  strings_column_wrapper string_col{"70", "75", "50", "55", "35", "45", "25", "30", "15", "20"};
  auto struct_col = structs_column_wrapper{{numeric_col, string_col}}.release();
  auto a          = cudf::make_lists_column(5,
                                   fixed_width_column_wrapper<int32_t>{0, 2, 4, 6, 8, 10}.release(),
                                   std::move(struct_col),
                                   cudf::UNKNOWN_NULL_COUNT,
                                   {});

  fixed_width_column_wrapper<int32_t> b{100, 200, 300, 400, 500};

  cudf::table_view t({a->view(), b});
  auto ret = cudf::explode_outer(t, 0);

  auto expected_numeric_col =
    fixed_width_column_wrapper<TypeParam, int32_t>{{70, 75, 50, 55, 35, 45, 25, 30, 15, 20}};
  strings_column_wrapper expected_string_col{
    "70", "75", "50", "55", "35", "45", "25", "30", "15", "20"};

  auto expected_a = structs_column_wrapper{{expected_numeric_col, expected_string_col}}.release();
  fixed_width_column_wrapper<int32_t> expected_b{100, 100, 200, 200, 300, 300, 400, 400, 500, 500};

  cudf::table_view expected({expected_a->view(), expected_b});

  CUDF_TEST_EXPECT_TABLES_EQUAL(ret->view(), expected);

  fixed_width_column_wrapper<int32_t> expected_pos_col{0, 1, 0, 1, 0, 1, 0, 1, 0, 1};
  cudf::table_view pos_expected({expected_pos_col, expected_a->view(), expected_b});

  auto pos_ret = cudf::explode_outer_position(t, 0);
  CUDF_TEST_EXPECT_TABLES_EQUAL(pos_ret->view(), pos_expected);
}

TEST_F(ExplodeOuterTest, SlicedList)
{
  /*
      a                        b
      [[1, 2],[7, 6, 5]]       100
      [[5, 6]]                 200
      [[0, 3],[5],[2, 1]]      300
      [[8, 3],[],[4, 3, 1, 2]] 400
      [[2, 3, 4],[9, 8]]       500

      slicing the top 2 rows and the bottom row off
  */

  auto valids = cudf::detail::make_counting_transform_iterator(
    0, [](auto i) { return i % 2 == 0 ? true : false; });

  lists_column_wrapper<int32_t> a(
    {lists_column_wrapper<int32_t>{lists_column_wrapper<int32_t>({1, 2}, valids),
                                   lists_column_wrapper<int32_t>{7, 6, 5}},
     lists_column_wrapper<int32_t>{lists_column_wrapper<int32_t>{5, 6}},
     lists_column_wrapper<int32_t>{lists_column_wrapper<int32_t>{0, 3},
                                   lists_column_wrapper<int32_t>{5},
                                   lists_column_wrapper<int32_t>({2, 1}, valids)},
     lists_column_wrapper<int32_t>{lists_column_wrapper<int32_t>{8, 3},
                                   lists_column_wrapper<int32_t>{},
                                   lists_column_wrapper<int32_t>({4, 3, 1, 2}, valids)},
     lists_column_wrapper<int32_t>{lists_column_wrapper<int32_t>{2, 3, 4},
                                   lists_column_wrapper<int32_t>{9, 8}}});
  fixed_width_column_wrapper<int32_t> b({100, 200, 300, 400, 500});

  lists_column_wrapper<int32_t> expected_a{lists_column_wrapper<int32_t>{0, 3},
                                           lists_column_wrapper<int32_t>{5},
                                           lists_column_wrapper<int32_t>({2, 1}, valids),
                                           lists_column_wrapper<int32_t>{8, 3},
                                           lists_column_wrapper<int32_t>{},
                                           lists_column_wrapper<int32_t>({4, 3, 1, 2}, valids)};
  fixed_width_column_wrapper<int32_t> expected_b{300, 300, 300, 400, 400, 400};

  cudf::table_view t({a, b});
  auto sliced_t = cudf::slice(t, {2, 4});
  cudf::table_view expected({expected_a, expected_b});

  auto ret = cudf::explode_outer(sliced_t[0], 0);

  CUDF_TEST_EXPECT_TABLES_EQUAL(ret->view(), expected);
=======
>>>>>>> 2a0be16a

  fixed_width_column_wrapper<int32_t> expected_pos_col{0, 1, 2, 0, 1, 2};
  cudf::table_view pos_expected({expected_pos_col, expected_a, expected_b});

<<<<<<< HEAD
  auto pos_ret = cudf::explode_outer_position(sliced_t[0], 0);
=======
  auto pos_ret = cudf::explode_position(sliced_t[0], 0);
>>>>>>> 2a0be16a
  CUDF_TEST_EXPECT_TABLES_EQUAL(pos_ret->view(), pos_expected);
}<|MERGE_RESOLUTION|>--- conflicted
+++ resolved
@@ -530,7 +530,12 @@
   auto ret = cudf::explode(sliced_t[0], 0);
 
   CUDF_TEST_EXPECT_TABLES_EQUAL(ret->view(), expected);
-<<<<<<< HEAD
+
+  fixed_width_column_wrapper<int32_t> expected_pos_col{0, 1, 2, 0, 1, 2};
+  cudf::table_view pos_expected({expected_pos_col, expected_a, expected_b});
+
+  auto pos_ret = cudf::explode_position(sliced_t[0], 0);
+  CUDF_TEST_EXPECT_TABLES_EQUAL(pos_ret->view(), pos_expected);
 }
 
 TEST_F(ExplodeOuterTest, Empty)
@@ -1011,16 +1016,10 @@
   auto ret = cudf::explode_outer(sliced_t[0], 0);
 
   CUDF_TEST_EXPECT_TABLES_EQUAL(ret->view(), expected);
-=======
->>>>>>> 2a0be16a
 
   fixed_width_column_wrapper<int32_t> expected_pos_col{0, 1, 2, 0, 1, 2};
   cudf::table_view pos_expected({expected_pos_col, expected_a, expected_b});
 
-<<<<<<< HEAD
   auto pos_ret = cudf::explode_outer_position(sliced_t[0], 0);
-=======
-  auto pos_ret = cudf::explode_position(sliced_t[0], 0);
->>>>>>> 2a0be16a
   CUDF_TEST_EXPECT_TABLES_EQUAL(pos_ret->view(), pos_expected);
 }