/*
 * Copyright (c) 2020-2021, NVIDIA CORPORATION.
 *
 * Licensed under the Apache License, Version 2.0 (the "License");
 * you may not use this file except in compliance with the License.
 * You may obtain a copy of the License at
 *
 *     http://www.apache.org/licenses/LICENSE-2.0
 *
 * Unless required by applicable law or agreed to in writing, software
 * distributed under the License is distributed on an "AS IS" BASIS,
 * WITHOUT WARRANTIES OR CONDITIONS OF ANY KIND, either express or implied.
 * See the License for the specific language governing permissions and
 * limitations under the License.
 */

#include <tests/strings/utilities.h>
#include <cudf_test/base_fixture.hpp>
#include <cudf_test/column_wrapper.hpp>
<<<<<<< HEAD
=======
#include <cudf_test/iterator_utilities.hpp>
>>>>>>> 6ab91f2c
#include <cudf_test/type_lists.hpp>

#include <cudf/reshape.hpp>

using namespace cudf::test;

template <typename T>
struct InterleaveColumnsTest : public BaseFixture {
};

TYPED_TEST_CASE(InterleaveColumnsTest, cudf::test::FixedWidthTypes);

TYPED_TEST(InterleaveColumnsTest, NoColumns)
{
  cudf::table_view in(std::vector<cudf::column_view>{});

  EXPECT_THROW(cudf::interleave_columns(in), cudf::logic_error);
}

TYPED_TEST(InterleaveColumnsTest, OneColumn)
{
  using T = TypeParam;

  fixed_width_column_wrapper<T, int32_t> a({-1, 0, 1});

  cudf::table_view in(std::vector<cudf::column_view>{a});

  auto expected = fixed_width_column_wrapper<T, int32_t>({-1, 0, 1});
  auto actual   = cudf::interleave_columns(in);

  CUDF_TEST_EXPECT_COLUMNS_EQUAL(expected, actual->view());
}

TYPED_TEST(InterleaveColumnsTest, TwoColumns)
{
  using T = TypeParam;

  auto a = fixed_width_column_wrapper<T, int32_t>({0, 2});
  auto b = fixed_width_column_wrapper<T, int32_t>({1, 3});

  cudf::table_view in(std::vector<cudf::column_view>{a, b});

  auto expected = fixed_width_column_wrapper<T, int32_t>({0, 1, 2, 3});
  auto actual   = cudf::interleave_columns(in);

  CUDF_TEST_EXPECT_COLUMNS_EQUAL(expected, actual->view());
}

TYPED_TEST(InterleaveColumnsTest, ThreeColumns)
{
  using T = TypeParam;

  auto a = fixed_width_column_wrapper<T, int32_t>({0, 3, 6});
  auto b = fixed_width_column_wrapper<T, int32_t>({1, 4, 7});
  auto c = fixed_width_column_wrapper<T, int32_t>({2, 5, 8});

  cudf::table_view in(std::vector<cudf::column_view>{a, b, c});

  auto expected = fixed_width_column_wrapper<T, int32_t>({0, 1, 2, 3, 4, 5, 6, 7, 8});
  auto actual   = cudf::interleave_columns(in);

  CUDF_TEST_EXPECT_COLUMNS_EQUAL(expected, actual->view());
}

TYPED_TEST(InterleaveColumnsTest, OneColumnEmpty)
{
  using T = TypeParam;

  fixed_width_column_wrapper<T> a({});

  cudf::table_view in(std::vector<cudf::column_view>{a});

  auto expected = fixed_width_column_wrapper<T>({});
  auto actual   = cudf::interleave_columns(in);

  CUDF_TEST_EXPECT_COLUMNS_EQUAL(expected, actual->view());
}

TYPED_TEST(InterleaveColumnsTest, ThreeColumnsEmpty)
{
  using T = TypeParam;

  fixed_width_column_wrapper<T> a({});
  fixed_width_column_wrapper<T> b({});
  fixed_width_column_wrapper<T> c({});

  cudf::table_view in(std::vector<cudf::column_view>{a, b, c});

  auto expected = fixed_width_column_wrapper<T>({});
  auto actual   = cudf::interleave_columns(in);

  CUDF_TEST_EXPECT_COLUMNS_EQUAL(expected, actual->view());
}

TYPED_TEST(InterleaveColumnsTest, OneColumnNullable)
{
  using T = TypeParam;

  fixed_width_column_wrapper<T, int32_t> a({1, 2, 3}, {0, 1, 0});

  cudf::table_view in(std::vector<cudf::column_view>{a});

  auto expected = fixed_width_column_wrapper<T, int32_t>({0, 2, 0}, {0, 1, 0});
  auto actual   = cudf::interleave_columns(in);

  CUDF_TEST_EXPECT_COLUMNS_EQUAL(expected, actual->view());
}

TYPED_TEST(InterleaveColumnsTest, TwoColumnNullable)
{
  using T = TypeParam;

  fixed_width_column_wrapper<T, int32_t> a({1, 2, 3}, {0, 1, 0});
  fixed_width_column_wrapper<T, int32_t> b({4, 5, 6}, {1, 0, 1});

  cudf::table_view in(std::vector<cudf::column_view>{a, b});

  auto expected = fixed_width_column_wrapper<T, int32_t>({0, 4, 2, 0, 0, 6}, {0, 1, 1, 0, 0, 1});
  auto actual   = cudf::interleave_columns(in);

  CUDF_TEST_EXPECT_COLUMNS_EQUAL(expected, actual->view());
}

TYPED_TEST(InterleaveColumnsTest, ThreeColumnsNullable)
{
  using T = TypeParam;

  fixed_width_column_wrapper<T, int32_t> a({1, 4, 7}, {1, 0, 1});
  fixed_width_column_wrapper<T, int32_t> b({2, 5, 8}, {0, 1, 0});
  fixed_width_column_wrapper<T, int32_t> c({3, 6, 9}, {1, 0, 1});

  cudf::table_view in(std::vector<cudf::column_view>{a, b, c});

  auto expected = fixed_width_column_wrapper<T, int32_t>({1, 0, 3, 0, 5, 0, 7, 0, 9},
                                                         {1, 0, 1, 0, 1, 0, 1, 0, 1});
  auto actual   = cudf::interleave_columns(in);

  CUDF_TEST_EXPECT_COLUMNS_EQUAL(expected, actual->view());
}

TYPED_TEST(InterleaveColumnsTest, MismatchedDtypes)
{
  using T = TypeParam;

  if (not std::is_same<int, T>::value and not cudf::is_fixed_point<T>()) {
    fixed_width_column_wrapper<int32_t> input_a({1, 4, 7}, {1, 0, 1});
    fixed_width_column_wrapper<T, int32_t> input_b({2, 5, 8}, {0, 1, 0});

    cudf::table_view input(std::vector<cudf::column_view>{input_a, input_b});

    EXPECT_THROW(cudf::interleave_columns(input), cudf::logic_error);
  }
}

struct InterleaveStringsColumnsTest : public BaseFixture {
};

TEST_F(InterleaveStringsColumnsTest, ZeroSizedColumns)
{
  cudf::column_view col0(cudf::data_type{cudf::type_id::STRING}, 0, nullptr, nullptr, 0);

  auto results = cudf::interleave_columns(cudf::table_view{{col0}});
  cudf::test::expect_strings_empty(results->view());
}

TEST_F(InterleaveStringsColumnsTest, SingleColumn)
{
  auto col0 = cudf::test::strings_column_wrapper({"", "", "", ""}, {false, true, true, false});

  auto results = cudf::interleave_columns(cudf::table_view{{col0}});
  CUDF_TEST_EXPECT_COLUMNS_EQUAL(*results, col0, true);
}

TEST_F(InterleaveStringsColumnsTest, MultiColumnNullAndEmpty)
{
  auto col0 = cudf::test::strings_column_wrapper({"", "", "", ""}, {false, true, true, false});
  auto col1 = cudf::test::strings_column_wrapper({"", "", "", ""}, {true, false, true, false});

  auto exp_results = cudf::test::strings_column_wrapper(
    {"", "", "", "", "", "", "", ""}, {false, true, true, false, true, true, false, false});

  auto results = cudf::interleave_columns(cudf::table_view{{col0, col1}});
  CUDF_TEST_EXPECT_COLUMNS_EQUAL(*results, exp_results, true);
}

TEST_F(InterleaveStringsColumnsTest, MultiColumnEmptyNonNullable)
{
  auto col0 = cudf::test::strings_column_wrapper({"", "", "", ""});
  auto col1 = cudf::test::strings_column_wrapper({"", "", "", ""});

  auto exp_results = cudf::test::strings_column_wrapper({"", "", "", "", "", "", "", ""});

  auto results = cudf::interleave_columns(cudf::table_view{{col0, col1}});
  CUDF_TEST_EXPECT_COLUMNS_EQUAL(*results, exp_results, true);
}

TEST_F(InterleaveStringsColumnsTest, MultiColumnStringMix)
{
  auto col0 = cudf::test::strings_column_wrapper({"null", "null", "", "valid", "", "valid"},
                                                 {false, false, true, true, true, true});
  auto col1 = cudf::test::strings_column_wrapper({"", "valid", "null", "null", "valid", ""},
                                                 {true, true, false, false, true, true});
  auto col2 = cudf::test::strings_column_wrapper({"valid", "", "valid", "", "null", "null"},
                                                 {true, true, true, true, false, false});

  auto exp_results = cudf::test::strings_column_wrapper({"null",
                                                         "",
                                                         "valid",
                                                         "null",
                                                         "valid",
                                                         "",
                                                         "",
                                                         "null",
                                                         "valid",
                                                         "valid",
                                                         "null",
                                                         "",
                                                         "",
                                                         "valid",
                                                         "null",
                                                         "valid",
                                                         "",
                                                         "null"},
                                                        {false,
                                                         true,
                                                         true,
                                                         false,
                                                         true,
                                                         true,
                                                         true,
                                                         false,
                                                         true,
                                                         true,
                                                         false,
                                                         true,
                                                         true,
                                                         true,
                                                         false,
                                                         true,
                                                         true,
                                                         false});

  auto results = cudf::interleave_columns(cudf::table_view{{col0, col1, col2}});
  CUDF_TEST_EXPECT_COLUMNS_EQUAL(*results, exp_results, true);
}

TEST_F(InterleaveStringsColumnsTest, MultiColumnStringMixNonNullable)
{
  auto col0 = cudf::test::strings_column_wrapper({"c00", "c01", "", "valid", "", "valid"});
  auto col1 = cudf::test::strings_column_wrapper({"", "valid", "c13", "c14", "valid", ""});
  auto col2 = cudf::test::strings_column_wrapper({"valid", "", "valid", "", "c24", "c25"});

  auto exp_results = cudf::test::strings_column_wrapper({"c00",
                                                         "",
                                                         "valid",
                                                         "c01",
                                                         "valid",
                                                         "",
                                                         "",
                                                         "c13",
                                                         "valid",
                                                         "valid",
                                                         "c14",
                                                         "",
                                                         "",
                                                         "valid",
                                                         "c24",
                                                         "valid",
                                                         "",
                                                         "c25"});

  auto results = cudf::interleave_columns(cudf::table_view{{col0, col1, col2}});
  CUDF_TEST_EXPECT_COLUMNS_EQUAL(*results, exp_results, true);
}

TEST_F(InterleaveStringsColumnsTest, MultiColumnStringMixNullableMix)
{
  auto col0 = cudf::test::strings_column_wrapper({"c00", "c01", "", "valid", "", "valid"});
  auto col1 = cudf::test::strings_column_wrapper({"", "valid", "null", "null", "valid", ""},
                                                 {true, true, false, false, true, true});
  auto col2 = cudf::test::strings_column_wrapper({"valid", "", "valid", "", "c24", "c25"});

  auto exp_results = cudf::test::strings_column_wrapper({"c00",
                                                         "",
                                                         "valid",
                                                         "c01",
                                                         "valid",
                                                         "",
                                                         "",
                                                         "null",
                                                         "valid",
                                                         "valid",
                                                         "null",
                                                         "",
                                                         "",
                                                         "valid",
                                                         "c24",
                                                         "valid",
                                                         "",
                                                         "c25"},
                                                        {true,
                                                         true,
                                                         true,
                                                         true,
                                                         true,
                                                         true,
                                                         true,
                                                         false,
                                                         true,
                                                         true,
                                                         false,
                                                         true,
                                                         true,
                                                         true,
                                                         true,
                                                         true,
                                                         true,
                                                         true});

  auto results = cudf::interleave_columns(cudf::table_view{{col0, col1, col2}});
  CUDF_TEST_EXPECT_COLUMNS_EQUAL(*results, exp_results, true);
}

template <typename T>
struct FixedPointTestBothReps : public cudf::test::BaseFixture {
};

TYPED_TEST_CASE(FixedPointTestBothReps, cudf::test::FixedPointTypes);

TYPED_TEST(FixedPointTestBothReps, FixedPointInterleave)
{
  using namespace numeric;
  using decimalXX = TypeParam;

  for (int i = 0; i > -4; --i) {
    auto const ONE  = decimalXX{1, scale_type{i}};
    auto const TWO  = decimalXX{2, scale_type{i}};
    auto const FOUR = decimalXX{4, scale_type{i}};
    auto const FIVE = decimalXX{5, scale_type{i}};

    auto const a = cudf::test::fixed_width_column_wrapper<decimalXX>({ONE, FOUR});
    auto const b = cudf::test::fixed_width_column_wrapper<decimalXX>({TWO, FIVE});

    auto const input    = cudf::table_view{std::vector<cudf::column_view>{a, b}};
    auto const expected = cudf::test::fixed_width_column_wrapper<decimalXX>({ONE, TWO, FOUR, FIVE});
    auto const actual   = cudf::interleave_columns(input);

    CUDF_TEST_EXPECT_COLUMNS_EQUAL(expected, actual->view());
  }
}

namespace {
using StrListsCol = cudf::test::lists_column_wrapper<cudf::string_view>;
using IntListsCol = cudf::test::lists_column_wrapper<int32_t>;
using IntCol      = cudf::test::fixed_width_column_wrapper<int32_t>;
using TView       = cudf::table_view;

<<<<<<< HEAD
constexpr bool print_all{true};  // For debugging
constexpr int32_t null{0};

auto null_at(cudf::size_type idx)
{
  return cudf::detail::make_counting_transform_iterator(0, [idx](auto i) { return i != idx; });
}
auto null_at(std::vector<cudf::size_type> const& indices)
{
  return cudf::detail::make_counting_transform_iterator(0, [&indices](auto i) {
    return std::find(indices.cbegin(), indices.cend(), i) == indices.cend();
  });
}

auto all_nulls()
{
  return cudf::detail::make_counting_transform_iterator(0, [](auto) { return false; });
=======
constexpr bool print_all{false};  // For debugging
constexpr int32_t null{0};

auto all_nulls() { return cudf::test::iterator_all_nulls(); }

auto null_at(cudf::size_type idx) { return cudf::test::iterator_with_null_at(idx); }

auto null_at(std::vector<cudf::size_type> const& indices)
{
  return cudf::test::iterator_with_null_at(cudf::host_span<cudf::size_type const>{indices});
>>>>>>> 6ab91f2c
}

}  // namespace

struct ListsColumnsInterleaveTest : public cudf::test::BaseFixture {
};

TEST_F(ListsColumnsInterleaveTest, InvalidInput)
{
  // Input table contains non-list column
  {
    auto const col1 = IntCol{}.release();
    auto const col2 = IntListsCol{}.release();
    EXPECT_THROW(cudf::interleave_columns(TView{{col1->view(), col2->view()}}), cudf::logic_error);
  }

  // Types mismatch
  {
    auto const col1 = IntListsCol{}.release();
    auto const col2 = StrListsCol{}.release();
    EXPECT_THROW(cudf::interleave_columns(TView{{col1->view(), col2->view()}}), cudf::logic_error);
  }

  // Nested types are not supported
  {
    auto const col = IntListsCol{{IntListsCol{1, 2, 3}, IntListsCol{4, 5, 6}}}.release();
    EXPECT_THROW(cudf::interleave_columns(TView{{col->view(), col->view()}}), cudf::logic_error);
  }
}

template <typename T>
struct ListsColumnsInterleaveTypedTest : public cudf::test::BaseFixture {
};
<<<<<<< HEAD
#define ListsCol cudf::test::lists_column_wrapper<TypeParam>
=======
>>>>>>> 6ab91f2c

using TypesForTest = cudf::test::Concat<cudf::test::IntegralTypesNotBool,
                                        cudf::test::FloatingPointTypes,
                                        cudf::test::FixedPointTypes>;
TYPED_TEST_CASE(ListsColumnsInterleaveTypedTest, TypesForTest);

TYPED_TEST(ListsColumnsInterleaveTypedTest, InterleaveEmptyColumns)
{
<<<<<<< HEAD
=======
  using ListsCol = cudf::test::lists_column_wrapper<TypeParam>;

>>>>>>> 6ab91f2c
  auto const col     = ListsCol{}.release();
  auto const results = cudf::interleave_columns(TView{{col->view(), col->view()}});
  CUDF_TEST_EXPECT_COLUMNS_EQUIVALENT(*col, *results, print_all);
}

TYPED_TEST(ListsColumnsInterleaveTypedTest, InterleaveOneColumnNotNull)
{
<<<<<<< HEAD
=======
  using ListsCol = cudf::test::lists_column_wrapper<TypeParam>;

>>>>>>> 6ab91f2c
  auto const col     = ListsCol{{1, 2}, {3, 4}, {5, 6}}.release();
  auto const results = cudf::interleave_columns(TView{{col->view()}});
  CUDF_TEST_EXPECT_COLUMNS_EQUIVALENT(*col, *results, print_all);
}

TYPED_TEST(ListsColumnsInterleaveTypedTest, InterleaveOneColumnWithNulls)
{
<<<<<<< HEAD
=======
  using ListsCol = cudf::test::lists_column_wrapper<TypeParam>;

>>>>>>> 6ab91f2c
  auto const col = ListsCol{{ListsCol{{1, 2, null}, null_at(2)},
                             ListsCol{} /*NULL*/,
                             ListsCol{{null, 3, 4, 4, 4, 4}, null_at(0)},
                             ListsCol{5, 6}},
                            null_at(1)}
                     .release();
  auto const results = cudf::interleave_columns(TView{{col->view()}});
  CUDF_TEST_EXPECT_COLUMNS_EQUIVALENT(*col, *results, print_all);
}

TYPED_TEST(ListsColumnsInterleaveTypedTest, SimpleInputNoNull)
{
<<<<<<< HEAD
=======
  using ListsCol = cudf::test::lists_column_wrapper<TypeParam>;

>>>>>>> 6ab91f2c
  auto const col1     = ListsCol{{1, 2}, {3, 4}, {5, 6}}.release();
  auto const col2     = ListsCol{{7, 8}, {9, 10}, {11, 12}}.release();
  auto const expected = ListsCol{{1, 2}, {7, 8}, {3, 4}, {9, 10}, {5, 6}, {11, 12}}.release();
  auto const results  = cudf::interleave_columns(TView{{col1->view(), col2->view()}});
  CUDF_TEST_EXPECT_COLUMNS_EQUIVALENT(*expected, *results, print_all);
}

TEST_F(ListsColumnsInterleaveTest, SimpleInputStringsColumnsNoNull)
{
  auto const col1 = StrListsCol{
    StrListsCol{"Tomato", "Apple"},
    StrListsCol{"Banana", "Kiwi", "Cherry"},
    StrListsCol{
      "Coconut"}}.release();
  auto const col2 =
    StrListsCol{StrListsCol{"Orange"}, StrListsCol{"Lemon", "Peach"}, StrListsCol{}}.release();
  auto const expected = StrListsCol{
    StrListsCol{"Tomato", "Apple"},
    StrListsCol{"Orange"},
    StrListsCol{"Banana", "Kiwi", "Cherry"},
    StrListsCol{"Lemon", "Peach"},
    StrListsCol{"Coconut"},
    StrListsCol{}}.release();
  auto const results = cudf::interleave_columns(TView{{col1->view(), col2->view()}});
  CUDF_TEST_EXPECT_COLUMNS_EQUIVALENT(*expected, *results, print_all);
}

TYPED_TEST(ListsColumnsInterleaveTypedTest, SimpleInputWithNulls)
{
<<<<<<< HEAD
=======
  using ListsCol = cudf::test::lists_column_wrapper<TypeParam>;

>>>>>>> 6ab91f2c
  auto const col1 = ListsCol{{ListsCol{{1, null, 3, 4}, null_at(1)},
                              ListsCol{{null, 2, 3, 4}, null_at(0)},
                              ListsCol{{null, 2, 3, 4}, null_at(0)},
                              ListsCol{} /*NULL*/,
                              ListsCol{{1, 2, null, 4}, null_at(2)},
                              ListsCol{{1, 2, 3, null}, null_at(3)}},
                             null_at(3)}
                      .release();
  auto const col2 = ListsCol{{ListsCol{{10, 11, 12, null}, null_at(3)},
                              ListsCol{{13, 14, 15, 16, 17, null}, null_at(5)},
                              ListsCol{} /*NULL*/,
                              ListsCol{{null, 18}, null_at(0)},
                              ListsCol{{19, 20, null}, null_at(2)},
                              ListsCol{{null}, null_at(0)}},
                             null_at(2)}
                      .release();
  auto const col3 = ListsCol{{ListsCol{} /*NULL*/,
                              ListsCol{{20, null}, null_at(1)},
                              ListsCol{{null, 21, null, null}, null_at({0, 2, 3})},
                              ListsCol{},
                              ListsCol{22, 23, 24, 25},
                              ListsCol{{null, null, null, null, null}, all_nulls()}},
                             null_at(0)}
                      .release();
  auto const expected = ListsCol{{ListsCol{{1, null, 3, 4}, null_at(1)},
                                  ListsCol{{10, 11, 12, null}, null_at(3)},
                                  ListsCol{} /*NULL*/,
                                  ListsCol{{null, 2, 3, 4}, null_at(0)},
                                  ListsCol{{13, 14, 15, 16, 17, null}, null_at(5)},
                                  ListsCol{{20, null}, null_at(1)},
                                  ListsCol{{null, 2, 3, 4}, null_at(0)},
                                  ListsCol{} /*NULL*/,
                                  ListsCol{{null, 21, null, null}, null_at({0, 2, 3})},
                                  ListsCol{} /*NULL*/,
                                  ListsCol{{null, 18}, null_at(0)},
                                  ListsCol{},
                                  ListsCol{{1, 2, null, 4}, null_at(2)},
                                  ListsCol{{19, 20, null}, null_at(2)},
                                  ListsCol{22, 23, 24, 25},
                                  ListsCol{{1, 2, 3, null}, null_at(3)},
                                  ListsCol{{null}, null_at(0)},
                                  ListsCol{{null, null, null, null, null}, all_nulls()}},
                                 null_at({2, 7, 9})}
                          .release();
  auto const results = cudf::interleave_columns(TView{{col1->view(), col2->view(), col3->view()}});
  CUDF_TEST_EXPECT_COLUMNS_EQUIVALENT(*expected, *results, print_all);
}

TEST_F(ListsColumnsInterleaveTest, SimpleInputStringsColumnsWithNulls)
{
  auto const col1 = StrListsCol{
    StrListsCol{{"Tomato", "Bear" /*NULL*/, "Apple"}, null_at(1)},
    StrListsCol{{"Banana", "Pig" /*NULL*/, "Kiwi", "Cherry", "Whale" /*NULL*/}, null_at({1, 4})},
    StrListsCol{
      "Coconut"}}.release();
  auto const col2 =
    StrListsCol{
      {StrListsCol{{"Orange", "Dog" /*NULL*/, "Fox" /*NULL*/, "Duck" /*NULL*/}, null_at({1, 2, 3})},
       StrListsCol{"Lemon", "Peach"},
       StrListsCol{{"Deer" /*NULL*/, "Snake" /*NULL*/, "Horse" /*NULL*/}, all_nulls()}}, /*NULL*/
      null_at(2)}
      .release();

  auto const expected =
    StrListsCol{
      {StrListsCol{{"Tomato", "" /*NULL*/, "Apple"}, null_at(1)},
       StrListsCol{{"Orange", "" /*NULL*/, "" /*NULL*/, "" /*NULL*/}, null_at({1, 2, 3})},
       StrListsCol{{"Banana", "" /*NULL*/, "Kiwi", "Cherry", "" /*NULL*/}, null_at({1, 4})},
       StrListsCol{"Lemon", "Peach"},
       StrListsCol{"Coconut"},
       StrListsCol{}}, /*NULL*/
      null_at(5)}
      .release();
  auto const results = cudf::interleave_columns(TView{{col1->view(), col2->view()}});
  CUDF_TEST_EXPECT_COLUMNS_EQUIVALENT(*expected, *results, print_all);
}

TYPED_TEST(ListsColumnsInterleaveTypedTest, SlicedColumnsInputNoNull)
{
<<<<<<< HEAD
=======
  using ListsCol = cudf::test::lists_column_wrapper<TypeParam>;

>>>>>>> 6ab91f2c
  auto const col      = ListsCol{{1, 2, 3}, {2, 3}, {3, 4, 5, 6}, {5, 6}, {}, {7}}.release();
  auto const col1     = cudf::slice(col->view(), {0, 3})[0];
  auto const col2     = cudf::slice(col->view(), {1, 4})[0];
  auto const col3     = cudf::slice(col->view(), {2, 5})[0];
  auto const col4     = cudf::slice(col->view(), {3, 6})[0];
  auto const expected = ListsCol{
    ListsCol{1, 2, 3},
    ListsCol{2, 3},
    ListsCol{3, 4, 5, 6},
    ListsCol{5, 6},
    ListsCol{2, 3},
    ListsCol{3, 4, 5, 6},
    ListsCol{5, 6},
    ListsCol{},
    ListsCol{3, 4, 5, 6},
    ListsCol{5, 6},
    ListsCol{},
    ListsCol{7}}.release();
  auto const results = cudf::interleave_columns(TView{{col1, col2, col3, col4}});
  CUDF_TEST_EXPECT_COLUMNS_EQUIVALENT(*expected, *results, print_all);
}

TYPED_TEST(ListsColumnsInterleaveTypedTest, SlicedColumnsInputWithNulls)
{
<<<<<<< HEAD
=======
  using ListsCol = cudf::test::lists_column_wrapper<TypeParam>;

>>>>>>> 6ab91f2c
  auto const col = ListsCol{{ListsCol{{null, 2, 3}, null_at(0)},
                             ListsCol{2, 3}, /*NULL*/
                             ListsCol{{3, null, 5, 6}, null_at(1)},
                             ListsCol{5, 6}, /*NULL*/
                             ListsCol{},     /*NULL*/
                             ListsCol{7},
                             ListsCol{8, 9, 10}},
                            null_at({1, 3, 4})}
                     .release();
  auto const col1     = cudf::slice(col->view(), {0, 3})[0];
  auto const col2     = cudf::slice(col->view(), {1, 4})[0];
  auto const col3     = cudf::slice(col->view(), {2, 5})[0];
  auto const col4     = cudf::slice(col->view(), {3, 6})[0];
  auto const col5     = cudf::slice(col->view(), {4, 7})[0];
  auto const expected = ListsCol{{ListsCol{{null, 2, 3}, null_at(0)},
                                  ListsCol{}, /*NULL*/
                                  ListsCol{{3, null, 5, 6}, null_at(1)},
                                  ListsCol{}, /*NULL*/
                                  ListsCol{}, /*NULL*/
                                  ListsCol{}, /*NULL*/
                                  ListsCol{{3, null, 5, 6}, null_at(1)},
                                  ListsCol{}, /*NULL*/
                                  ListsCol{}, /*NULL*/
                                  ListsCol{7},
                                  ListsCol{{3, null, 5, 6}, null_at(1)},
                                  ListsCol{}, /*NULL*/
                                  ListsCol{}, /*NULL*/
                                  ListsCol{7},
                                  ListsCol{8, 9, 10}},
                                 null_at({1, 3, 4, 5, 7, 8, 11, 12})}
                          .release();
  auto const results = cudf::interleave_columns(TView{{col1, col2, col3, col4, col5}});
  CUDF_TEST_EXPECT_COLUMNS_EQUIVALENT(*expected, *results, print_all);
}

TEST_F(ListsColumnsInterleaveTest, SlicedStringsColumnsInputWithNulls)
{
  auto const col =
    StrListsCol{
      {StrListsCol{{"Tomato", "Bear" /*NULL*/, "Apple"}, null_at(1)},
       StrListsCol{{"Banana", "Pig" /*NULL*/, "Kiwi", "Cherry", "Whale" /*NULL*/}, null_at({1, 4})},
       StrListsCol{"Coconut"},
       StrListsCol{{"Orange", "Dog" /*NULL*/, "Fox" /*NULL*/, "Duck" /*NULL*/}, null_at({1, 2, 3})},
       StrListsCol{"Lemon", "Peach"},
       StrListsCol{{"Deer" /*NULL*/, "Snake" /*NULL*/, "Horse" /*NULL*/}, all_nulls()}}, /*NULL*/
      null_at(5)}
      .release();
  auto const col1 = cudf::slice(col->view(), {0, 3})[0];
  auto const col2 = cudf::slice(col->view(), {1, 4})[0];
  auto const col3 = cudf::slice(col->view(), {2, 5})[0];
  auto const col4 = cudf::slice(col->view(), {3, 6})[0];
  auto const expected =
    StrListsCol{
      {StrListsCol{{"Tomato", "" /*NULL*/, "Apple"}, null_at(1)},
       StrListsCol{{"Banana", "" /*NULL*/, "Kiwi", "Cherry", "" /*NULL*/}, null_at({1, 4})},
       StrListsCol{"Coconut"},
       StrListsCol{{"Orange", "" /*NULL*/, "" /*NULL*/, "" /*NULL*/}, null_at({1, 2, 3})},
       StrListsCol{{"Banana", "" /*NULL*/, "Kiwi", "Cherry", "" /*NULL*/}, null_at({1, 4})},
       StrListsCol{"Coconut"},
       StrListsCol{{"Orange", "" /*NULL*/, "" /*NULL*/, "" /*NULL*/}, null_at({1, 2, 3})},
       StrListsCol{"Lemon", "Peach"},
       StrListsCol{"Coconut"},
       StrListsCol{{"Orange", "" /*NULL*/, "" /*NULL*/, "" /*NULL*/}, null_at({1, 2, 3})},
       StrListsCol{"Lemon", "Peach"},
       StrListsCol{}}, /*NULL*/
      null_at(11)}
      .release();
  auto const results = cudf::interleave_columns(TView{{col1, col2, col3, col4}});
  CUDF_TEST_EXPECT_COLUMNS_EQUIVALENT(*expected, *results, print_all);
}

CUDF_TEST_PROGRAM_MAIN()<|MERGE_RESOLUTION|>--- conflicted
+++ resolved
@@ -17,10 +17,7 @@
 #include <tests/strings/utilities.h>
 #include <cudf_test/base_fixture.hpp>
 #include <cudf_test/column_wrapper.hpp>
-<<<<<<< HEAD
-=======
 #include <cudf_test/iterator_utilities.hpp>
->>>>>>> 6ab91f2c
 #include <cudf_test/type_lists.hpp>
 
 #include <cudf/reshape.hpp>
@@ -378,25 +375,6 @@
 using IntCol      = cudf::test::fixed_width_column_wrapper<int32_t>;
 using TView       = cudf::table_view;
 
-<<<<<<< HEAD
-constexpr bool print_all{true};  // For debugging
-constexpr int32_t null{0};
-
-auto null_at(cudf::size_type idx)
-{
-  return cudf::detail::make_counting_transform_iterator(0, [idx](auto i) { return i != idx; });
-}
-auto null_at(std::vector<cudf::size_type> const& indices)
-{
-  return cudf::detail::make_counting_transform_iterator(0, [&indices](auto i) {
-    return std::find(indices.cbegin(), indices.cend(), i) == indices.cend();
-  });
-}
-
-auto all_nulls()
-{
-  return cudf::detail::make_counting_transform_iterator(0, [](auto) { return false; });
-=======
 constexpr bool print_all{false};  // For debugging
 constexpr int32_t null{0};
 
@@ -407,7 +385,6 @@
 auto null_at(std::vector<cudf::size_type> const& indices)
 {
   return cudf::test::iterator_with_null_at(cudf::host_span<cudf::size_type const>{indices});
->>>>>>> 6ab91f2c
 }
 
 }  // namespace
@@ -441,23 +418,16 @@
 template <typename T>
 struct ListsColumnsInterleaveTypedTest : public cudf::test::BaseFixture {
 };
-<<<<<<< HEAD
-#define ListsCol cudf::test::lists_column_wrapper<TypeParam>
-=======
->>>>>>> 6ab91f2c
 
 using TypesForTest = cudf::test::Concat<cudf::test::IntegralTypesNotBool,
-                                        cudf::test::FloatingPointTypes,
-                                        cudf::test::FixedPointTypes>;
+  cudf::test::FloatingPointTypes,
+  cudf::test::FixedPointTypes>;
 TYPED_TEST_CASE(ListsColumnsInterleaveTypedTest, TypesForTest);
 
 TYPED_TEST(ListsColumnsInterleaveTypedTest, InterleaveEmptyColumns)
 {
-<<<<<<< HEAD
-=======
   using ListsCol = cudf::test::lists_column_wrapper<TypeParam>;
 
->>>>>>> 6ab91f2c
   auto const col     = ListsCol{}.release();
   auto const results = cudf::interleave_columns(TView{{col->view(), col->view()}});
   CUDF_TEST_EXPECT_COLUMNS_EQUIVALENT(*col, *results, print_all);
@@ -465,11 +435,8 @@
 
 TYPED_TEST(ListsColumnsInterleaveTypedTest, InterleaveOneColumnNotNull)
 {
-<<<<<<< HEAD
-=======
   using ListsCol = cudf::test::lists_column_wrapper<TypeParam>;
 
->>>>>>> 6ab91f2c
   auto const col     = ListsCol{{1, 2}, {3, 4}, {5, 6}}.release();
   auto const results = cudf::interleave_columns(TView{{col->view()}});
   CUDF_TEST_EXPECT_COLUMNS_EQUIVALENT(*col, *results, print_all);
@@ -477,28 +444,22 @@
 
 TYPED_TEST(ListsColumnsInterleaveTypedTest, InterleaveOneColumnWithNulls)
 {
-<<<<<<< HEAD
-=======
   using ListsCol = cudf::test::lists_column_wrapper<TypeParam>;
 
->>>>>>> 6ab91f2c
   auto const col = ListsCol{{ListsCol{{1, 2, null}, null_at(2)},
                              ListsCol{} /*NULL*/,
                              ListsCol{{null, 3, 4, 4, 4, 4}, null_at(0)},
                              ListsCol{5, 6}},
                             null_at(1)}
-                     .release();
+    .release();
   auto const results = cudf::interleave_columns(TView{{col->view()}});
   CUDF_TEST_EXPECT_COLUMNS_EQUIVALENT(*col, *results, print_all);
 }
 
 TYPED_TEST(ListsColumnsInterleaveTypedTest, SimpleInputNoNull)
 {
-<<<<<<< HEAD
-=======
   using ListsCol = cudf::test::lists_column_wrapper<TypeParam>;
 
->>>>>>> 6ab91f2c
   auto const col1     = ListsCol{{1, 2}, {3, 4}, {5, 6}}.release();
   auto const col2     = ListsCol{{7, 8}, {9, 10}, {11, 12}}.release();
   auto const expected = ListsCol{{1, 2}, {7, 8}, {3, 4}, {9, 10}, {5, 6}, {11, 12}}.release();
@@ -528,11 +489,8 @@
 
 TYPED_TEST(ListsColumnsInterleaveTypedTest, SimpleInputWithNulls)
 {
-<<<<<<< HEAD
-=======
   using ListsCol = cudf::test::lists_column_wrapper<TypeParam>;
 
->>>>>>> 6ab91f2c
   auto const col1 = ListsCol{{ListsCol{{1, null, 3, 4}, null_at(1)},
                               ListsCol{{null, 2, 3, 4}, null_at(0)},
                               ListsCol{{null, 2, 3, 4}, null_at(0)},
@@ -540,7 +498,7 @@
                               ListsCol{{1, 2, null, 4}, null_at(2)},
                               ListsCol{{1, 2, 3, null}, null_at(3)}},
                              null_at(3)}
-                      .release();
+    .release();
   auto const col2 = ListsCol{{ListsCol{{10, 11, 12, null}, null_at(3)},
                               ListsCol{{13, 14, 15, 16, 17, null}, null_at(5)},
                               ListsCol{} /*NULL*/,
@@ -548,7 +506,7 @@
                               ListsCol{{19, 20, null}, null_at(2)},
                               ListsCol{{null}, null_at(0)}},
                              null_at(2)}
-                      .release();
+    .release();
   auto const col3 = ListsCol{{ListsCol{} /*NULL*/,
                               ListsCol{{20, null}, null_at(1)},
                               ListsCol{{null, 21, null, null}, null_at({0, 2, 3})},
@@ -556,7 +514,7 @@
                               ListsCol{22, 23, 24, 25},
                               ListsCol{{null, null, null, null, null}, all_nulls()}},
                              null_at(0)}
-                      .release();
+    .release();
   auto const expected = ListsCol{{ListsCol{{1, null, 3, 4}, null_at(1)},
                                   ListsCol{{10, 11, 12, null}, null_at(3)},
                                   ListsCol{} /*NULL*/,
@@ -576,7 +534,7 @@
                                   ListsCol{{null}, null_at(0)},
                                   ListsCol{{null, null, null, null, null}, all_nulls()}},
                                  null_at({2, 7, 9})}
-                          .release();
+    .release();
   auto const results = cudf::interleave_columns(TView{{col1->view(), col2->view(), col3->view()}});
   CUDF_TEST_EXPECT_COLUMNS_EQUIVALENT(*expected, *results, print_all);
 }
@@ -612,11 +570,8 @@
 
 TYPED_TEST(ListsColumnsInterleaveTypedTest, SlicedColumnsInputNoNull)
 {
-<<<<<<< HEAD
-=======
   using ListsCol = cudf::test::lists_column_wrapper<TypeParam>;
 
->>>>>>> 6ab91f2c
   auto const col      = ListsCol{{1, 2, 3}, {2, 3}, {3, 4, 5, 6}, {5, 6}, {}, {7}}.release();
   auto const col1     = cudf::slice(col->view(), {0, 3})[0];
   auto const col2     = cudf::slice(col->view(), {1, 4})[0];
@@ -641,11 +596,8 @@
 
 TYPED_TEST(ListsColumnsInterleaveTypedTest, SlicedColumnsInputWithNulls)
 {
-<<<<<<< HEAD
-=======
   using ListsCol = cudf::test::lists_column_wrapper<TypeParam>;
 
->>>>>>> 6ab91f2c
   auto const col = ListsCol{{ListsCol{{null, 2, 3}, null_at(0)},
                              ListsCol{2, 3}, /*NULL*/
                              ListsCol{{3, null, 5, 6}, null_at(1)},
@@ -654,7 +606,7 @@
                              ListsCol{7},
                              ListsCol{8, 9, 10}},
                             null_at({1, 3, 4})}
-                     .release();
+    .release();
   auto const col1     = cudf::slice(col->view(), {0, 3})[0];
   auto const col2     = cudf::slice(col->view(), {1, 4})[0];
   auto const col3     = cudf::slice(col->view(), {2, 5})[0];
@@ -676,7 +628,7 @@
                                   ListsCol{7},
                                   ListsCol{8, 9, 10}},
                                  null_at({1, 3, 4, 5, 7, 8, 11, 12})}
-                          .release();
+    .release();
   auto const results = cudf::interleave_columns(TView{{col1, col2, col3, col4, col5}});
   CUDF_TEST_EXPECT_COLUMNS_EQUIVALENT(*expected, *results, print_all);
 }
