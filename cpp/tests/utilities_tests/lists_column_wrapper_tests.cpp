--- conflicted
+++ resolved
@@ -1389,29 +1389,17 @@
   EXPECT_EQ(struct_column->size(), num_struct_rows);
   EXPECT_TRUE(!struct_column->nullable());
 
-<<<<<<< HEAD
-  auto lists_column_offsets = test::fixed_width_column_wrapper<size_type>{0, 2, 4, 8}.release();
-  auto list_null_mask       = {1, 1, 0};
-  auto num_lists            = lists_column_offsets->size() - 1;
-  auto [null_mask, null_count] =
-    test::detail::make_null_mask(list_null_mask.begin(), list_null_mask.end());
-  auto lists_column = make_lists_column(num_lists,
-                                        std::move(lists_column_offsets),
-                                        std::move(struct_column),
-                                        null_count,
-                                        std::move(null_mask));
-=======
   auto lists_column_offsets =
     cudf::test::fixed_width_column_wrapper<cudf::size_type>{0, 2, 4, 8}.release();
   auto list_null_mask = {1, 1, 0};
   auto num_lists      = lists_column_offsets->size() - 1;
-  auto lists_column   = make_lists_column(
-    num_lists,
-    std::move(lists_column_offsets),
-    std::move(struct_column),
-    1,
-    cudf::test::detail::make_null_mask(list_null_mask.begin(), list_null_mask.end()));
->>>>>>> 73c8d161
+  auto [null_mask, null_count] =
+    cudf::test::detail::make_null_mask(list_null_mask.begin(), list_null_mask.end());
+  auto lists_column = cudf::make_lists_column(num_lists,
+                                              std::move(lists_column_offsets),
+                                              std::move(struct_column),
+                                              null_count,
+                                              std::move(null_mask));
 
   // Check if child column is unchanged.
 
@@ -1474,54 +1462,31 @@
   EXPECT_EQ(struct_column->size(), num_struct_rows);
   EXPECT_TRUE(!struct_column->nullable());
 
-<<<<<<< HEAD
-  auto lists_column_offsets = test::fixed_width_column_wrapper<size_type>{0, 2, 4, 8}.release();
-  auto num_lists            = lists_column_offsets->size() - 1;
-  auto list_null_mask       = {1, 1, 0};
-  auto [null_mask, null_count] =
-    test::detail::make_null_mask(list_null_mask.begin(), list_null_mask.end());
-  auto lists_column = make_lists_column(num_lists,
-                                        std::move(lists_column_offsets),
-                                        std::move(struct_column),
-                                        null_count,
-                                        std::move(null_mask));
-
-  auto lists_of_lists_column_offsets =
-    test::fixed_width_column_wrapper<size_type>{0, 2, 3}.release();
-  auto num_lists_of_lists      = lists_of_lists_column_offsets->size() - 1;
-  auto list_of_lists_null_mask = {1, 0};
-
-  std::tie(null_mask, null_count) =
-    test::detail::make_null_mask(list_of_lists_null_mask.begin(), list_of_lists_null_mask.end());
-=======
   auto lists_column_offsets =
     cudf::test::fixed_width_column_wrapper<cudf::size_type>{0, 2, 4, 8}.release();
   auto num_lists      = lists_column_offsets->size() - 1;
   auto list_null_mask = {1, 1, 0};
-  auto lists_column   = make_lists_column(
-    num_lists,
-    std::move(lists_column_offsets),
-    std::move(struct_column),
-    1,
-    cudf::test::detail::make_null_mask(list_null_mask.begin(), list_null_mask.end()));
+  auto [null_mask, null_count] =
+    cudf::test::detail::make_null_mask(list_null_mask.begin(), list_null_mask.end());
+  auto lists_column = cudf::make_lists_column(num_lists,
+                                              std::move(lists_column_offsets),
+                                              std::move(struct_column),
+                                              null_count,
+                                              std::move(null_mask));
 
   auto lists_of_lists_column_offsets =
     cudf::test::fixed_width_column_wrapper<cudf::size_type>{0, 2, 3}.release();
   auto num_lists_of_lists      = lists_of_lists_column_offsets->size() - 1;
   auto list_of_lists_null_mask = {1, 0};
->>>>>>> 73c8d161
+
+  std::tie(null_mask, null_count) = cudf::test::detail::make_null_mask(
+    list_of_lists_null_mask.begin(), list_of_lists_null_mask.end());
   auto lists_of_lists_of_structs_column =
-    make_lists_column(num_lists_of_lists,
-                      std::move(lists_of_lists_column_offsets),
-                      std::move(lists_column),
-<<<<<<< HEAD
-                      null_count,
-                      std::move(null_mask));
-=======
-                      1,
-                      cudf::test::detail::make_null_mask(list_of_lists_null_mask.begin(),
-                                                         list_of_lists_null_mask.end()));
->>>>>>> 73c8d161
+    cudf::make_lists_column(num_lists_of_lists,
+                            std::move(lists_of_lists_column_offsets),
+                            std::move(lists_column),
+                            null_count,
+                            std::move(null_mask));
 
   // Check if child column is unchanged.
 
