--- conflicted
+++ resolved
@@ -49,10 +49,8 @@
   auto col4 = cudf::test::fixed_width_column_wrapper<int32_t>({1, 2, 5, 2, 7},
                                                               {true, false, true, true, true});
   columns.emplace_back(std::move(cudf::dictionary::encode(col4)));
-<<<<<<< HEAD
-  columns.emplace_back(
-    cudf::test::fixed_width_column_wrapper<bool>({true, false, true, false, true}, {1, 0, 1, 1, 0})
-      .release());
+  columns.emplace_back(cudf::test::fixed_width_column_wrapper<bool>(
+                         {true, false, true, false, true}, {true, false, true, true, false}).release());
   columns.emplace_back(cudf::test::strings_column_wrapper(
                          {
                            "",
@@ -62,10 +60,6 @@
                            "2",
                          },
                          {0, 1, 1, 1, 1})
-=======
-  columns.emplace_back(cudf::test::fixed_width_column_wrapper<bool>(
-                         {true, false, true, false, true}, {true, false, true, true, false})
->>>>>>> 2b102990
                          .release());
   // columns.emplace_back(cudf::test::lists_column_wrapper<int>({{1, 2}, {3, 4}, {}, {6}, {7, 8,
   // 9}}).release());
@@ -342,16 +336,11 @@
     std::vector<std::shared_ptr<arrow::Array>>{string_array_1, string_array_2});
   auto dict_chunked_array = std::make_shared<arrow::ChunkedArray>(
     std::vector<std::shared_ptr<arrow::Array>>{dict_array1, dict_array2});
-<<<<<<< HEAD
-  auto boolean_array = get_arrow_array<bool>({true, false, true, false, true}, {1, 0, 1, 1, 0});
-  auto boolean_chunked_array      = std::make_shared<arrow::ChunkedArray>(boolean_array);
-  auto large_string_chunked_array = std::make_shared<arrow::ChunkedArray>(
-    std::vector<std::shared_ptr<arrow::Array>>{large_string_array_1});
-=======
   auto boolean_array =
     get_arrow_array<bool>({true, false, true, false, true}, {true, false, true, true, false});
   auto boolean_chunked_array = std::make_shared<arrow::ChunkedArray>(boolean_array);
->>>>>>> 2b102990
+  auto large_string_chunked_array = std::make_shared<arrow::ChunkedArray>(
+    std::vector<std::shared_ptr<arrow::Array>>{large_string_array_1});
 
   std::vector<std::shared_ptr<arrow::Field>> schema_vector(
     {arrow::field("a", int32_chunked_array->type()),
