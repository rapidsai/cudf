--- conflicted
+++ resolved
@@ -14,7 +14,6 @@
  * limitations under the License.
  */
 
-#include <cmath>
 #include <cudf/detail/aggregation/aggregation.hpp>
 #include <cudf/utilities/traits.hpp>
 
@@ -161,65 +160,6 @@
     keys, vals, expect_keys, expect_vals, cudf::make_mean_aggregation<groupby_aggregation>());
 }
 
-<<<<<<< HEAD
-struct groupby_corr_test : public cudf::test::BaseFixture {
-};
-template <typename T>
-using fwcw    = fixed_width_column_wrapper<T>;
-using structs = structs_column_wrapper;
-
-TEST_F(groupby_corr_test, basic)
-{
-  using K  = int32_t;
-  using M0 = uint8_t;
-  using M1 = int16_t;
-  using R  = cudf::detail::target_type_t<M0, aggregation::CORRELATION>;
-
-  // clang-format off
-  auto keys     = fwcw<K>  { 1,    2,    3,    1,    2,    2,    1,    3,    3,    2  };
-  auto member_0 = fwcw<M0>{{ 1,    1,    1,    2,    2,    3,    3,    1,    1,    4  }};//, null_at(1)};
-  auto member_1 = fwcw<M1>{{ 1,    1,    1,    2,   -2,    3,    3,    1,    1,   -4 }};//, null_at(7)};
-  auto values   = structs{{member_0, member_1}};//, null_at(4)};
-  // clang-format on
-
-  fixed_width_column_wrapper<K> expect_keys({1, 2, 3});
-  fixed_width_column_wrapper<R, double> expect_vals{
-    {1.000000, -0.41522739926869984, std::numeric_limits<double>::quiet_NaN()}};  //, null_at(2)};
-  // clang-format on
-
-  auto agg =
-    cudf::make_correlation_aggregation<groupby_aggregation>(cudf::correlation_type::PEARSON);
-  std::vector<groupby::aggregation_request> requests;
-  requests.emplace_back(groupby::aggregation_request());
-  requests[0].values = values;
-
-  requests[0].aggregations.push_back(std::move(agg));
-  requests.emplace_back(groupby::aggregation_request());
-  // WAR to force groupby to use sort implementation
-  requests[0].aggregations.push_back(make_nth_element_aggregation<groupby_aggregation>(0));
-
-  requests[1].values = column_view(values).child(0);
-  requests[1].aggregations.push_back(cudf::make_mean_aggregation<groupby_aggregation>());
-  requests[1].aggregations.push_back(cudf::make_std_aggregation<groupby_aggregation>());
-  requests.emplace_back(groupby::aggregation_request());
-  requests[2].values = column_view(values).child(1);
-  requests[2].aggregations.push_back(cudf::make_mean_aggregation<groupby_aggregation>());
-  requests[2].aggregations.push_back(cudf::make_std_aggregation<groupby_aggregation>());
-
-  groupby::groupby gb_obj(table_view({keys}));
-  auto result = gb_obj.aggregate(requests);
-
-  cudf::test::print(*result.second[0].results[0]);
-  cudf::test::print(*result.second[1].results[0]);
-  cudf::test::print(*result.second[1].results[1]);
-  cudf::test::print(*result.second[2].results[0]);
-  cudf::test::print(*result.second[2].results[1]);
-
-  CUDF_TEST_EXPECT_TABLES_EQUAL(table_view({expect_keys}), result.first->view());
-  CUDF_TEST_EXPECT_COLUMNS_EQUIVALENT(
-    expect_vals, *result.second[0].results[0], debug_output_level::ALL_ERRORS);
-  // test_single_agg(keys, values, expect_keys, expect_vals, std::move(agg));
-=======
 template <typename T>
 struct FixedPointTestBothReps : public cudf::test::BaseFixture {
 };
@@ -270,7 +210,6 @@
     auto agg = cudf::make_mean_aggregation<cudf::groupby_aggregation>();
     test_single_agg(keys, vals, expect_keys, expect_vals_min, std::move(agg));
   }
->>>>>>> 7ed3a452
 }
 
 }  // namespace test
