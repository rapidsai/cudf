--- conflicted
+++ resolved
@@ -57,13 +57,8 @@
   gdf_order_by(keys.begin(), nullptr, keys.num_columns(), &gdf_sorted_indices,
                &context);
 
-<<<<<<< HEAD
-  cudf::table sorted_output_keys = cudf::allocate_like(keys, MaskAlloc::RETAIN);
-  cudf::table sorted_output_values = cudf::allocate_like(values, MaskAlloc::RETAIN);
-=======
   cudf::table sorted_output_keys = cudf::allocate_like(keys, RETAIN);
   cudf::table sorted_output_values = cudf::allocate_like(values, RETAIN);
->>>>>>> 5952c040
 
   cudf::gather(&keys, sorted_indices.data().get(), &sorted_output_keys);
   cudf::gather(&values, sorted_indices.data().get(), &sorted_output_values);
