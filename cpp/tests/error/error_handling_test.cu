--- conflicted
+++ resolved
@@ -128,22 +128,7 @@
 int main(int argc, char** argv)
 {
   ::testing::InitGoogleTest(&argc, argv);
-<<<<<<< HEAD
   auto const cmd_opts = parse_cudf_test_opts(argc, argv);
   auto adaptor        = make_stream_mode_adaptor(cmd_opts);
-=======
-  auto const cmd_opts    = parse_cudf_test_opts(argc, argv);
-  auto const stream_mode = cmd_opts["stream_mode"].as<std::string>();
-  if ((stream_mode == "new_cudf_default") || (stream_mode == "new_testing_default")) {
-    auto resource                      = rmm::mr::get_current_device_resource();
-    auto const stream_error_mode       = cmd_opts["stream_error_mode"].as<std::string>();
-    auto const error_on_invalid_stream = (stream_error_mode == "error");
-    auto const check_default_stream    = (stream_mode == "new_cudf_default");
-    auto adaptor                       = make_stream_checking_resource_adaptor(
-      resource, error_on_invalid_stream, check_default_stream);
-    rmm::mr::set_current_device_resource(&adaptor);
-    return RUN_ALL_TESTS();
-  }
->>>>>>> a07740a3
   return RUN_ALL_TESTS();
 }