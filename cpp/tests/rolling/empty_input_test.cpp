--- conflicted
+++ resolved
@@ -190,17 +190,14 @@
     auto aggs = agg_vector_t{};
     aggs.emplace_back(sum());
 
-<<<<<<< HEAD
-    using expected_type = cudf::detail::target_type_t<InputType, aggregation::SUM>;
-    if constexpr (cudf::is_timestamp<InputType>())
-      EXPECT_THROW(rolling_output_type_matches(empty_input, aggs, type_to_id<expected_type>()),
-                   cudf::logic_error);
-    else
-      rolling_output_type_matches(empty_input, aggs, type_to_id<expected_type>());
-=======
     using expected_type = cudf::detail::target_type_t<InputType, cudf::aggregation::SUM>;
-    rolling_output_type_matches(empty_input, aggs, cudf::type_to_id<expected_type>());
->>>>>>> 82983da2
+    if constexpr (cudf::is_timestamp<InputType>()) {
+      EXPECT_THROW(
+        rolling_output_type_matches(empty_input, aggs, cudf::type_to_id<expected_type>()),
+        cudf::logic_error);
+    } else {
+      rolling_output_type_matches(empty_input, aggs, cudf::type_to_id<expected_type>());
+    }
   }
 
   /// `MEAN` returns float64 for all numeric types,
@@ -210,17 +207,14 @@
     auto aggs = agg_vector_t{};
     aggs.emplace_back(mean());
 
-<<<<<<< HEAD
-    using expected_type = cudf::detail::target_type_t<InputType, aggregation::MEAN>;
-    if constexpr (cudf::is_timestamp<InputType>())
-      EXPECT_THROW(rolling_output_type_matches(empty_input, aggs, type_to_id<expected_type>()),
-                   cudf::logic_error);
-    else
-      rolling_output_type_matches(empty_input, aggs, type_to_id<expected_type>());
-=======
     using expected_type = cudf::detail::target_type_t<InputType, cudf::aggregation::MEAN>;
-    rolling_output_type_matches(empty_input, aggs, cudf::type_to_id<expected_type>());
->>>>>>> 82983da2
+    if constexpr (cudf::is_timestamp<InputType>()) {
+      EXPECT_THROW(
+        rolling_output_type_matches(empty_input, aggs, cudf::type_to_id<expected_type>()),
+        cudf::logic_error);
+    } else {
+      rolling_output_type_matches(empty_input, aggs, cudf::type_to_id<expected_type>());
+    }
   }
 
   /// For an input type `T`, `COLLECT_LIST` returns a column of type `list<T>`.
