--- conflicted
+++ resolved
@@ -196,28 +196,7 @@
     auto reference =
       create_reference_output(op, input, preceding_window, following_window, min_periods);
 
-<<<<<<< HEAD
-#if 0
-    std::cout << "input:\n";
-    cudf::test::print(input, std::cout, ", ");
-    std::cout << "\n";
-    std::cout << "output:\n";
-    cudf::test::print(*output, std::cout, ", ");
-    std::cout << "\n";
-    std::cout << "reference:\n";
-    cudf::test::print(reference, std::cout, ", ");
-    std::cout << "\n";
-    std::cout << "\n";
-#endif
-
-    if (op.kind == cudf::aggregation::VARIANCE or op.kind == cudf::aggregation::STD) {
-      CUDF_TEST_EXPECT_COLUMNS_EQUIVALENT(*output, *reference);
-    } else {
-      CUDF_TEST_EXPECT_COLUMNS_EQUAL(*output, *reference);
-    }
-=======
     CUDF_TEST_EXPECT_COLUMNS_EQUAL(*output, *reference);
->>>>>>> c3f06a57
   }
 
   // helper function to test all aggregators
