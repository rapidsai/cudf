/*
 * Copyright (c) 2019, NVIDIA CORPORATION.
 *
 * Licensed under the Apache License, Version 2.0 (the "License");
 * you may not use this file except in compliance with the License.
 * You may obtain a copy of the License at
 *
 *     http://www.apache.org/licenses/LICENSE-2.0
 *
 * Unless required by applicable law or agreed to in writing, software
 * distributed under the License is distributed on an "AS IS" BASIS,
 * WITHOUT WARRANTIES OR CONDITIONS OF ANY KIND, either express or implied.
 * See the License for the specific language governing permissions and
 * limitations under the License.
 */

#include <tests/utilities/base_fixture.hpp>
#include <tests/utilities/column_wrapper.hpp>
#include <tests/utilities/column_utilities.hpp>
#include <tests/utilities/type_lists.hpp>
#include <tests/utilities/cudf_gtest.hpp>
#include <tests/utilities/legacy/cudf_test_utils.cuh>

#include <cudf/utilities/bit.hpp>
#include <cudf/detail/aggregation/aggregation.hpp>
#include <cudf/aggregation.hpp>
#include <cudf/rolling.hpp>
#include <src/rolling/rolling_detail.hpp>

#include <thrust/iterator/constant_iterator.h>

#include <vector>

using cudf::test::fixed_width_column_wrapper;
using cudf::size_type;
using cudf::bitmask_type;

class RollingStringTest : public cudf::test::BaseFixture {};

TEST_F (RollingStringTest, NoNullStringMinMaxCount) {
    cudf::test::strings_column_wrapper input ({"This", "is", "rolling", "test", "being", "operated", "on", "string", "column"});
    std::vector<size_type> window{2};
    cudf::test::strings_column_wrapper expected_min ({"This", "This", "being", "being", "being", "being", "column", "column", "column"}, {1, 1, 1, 1, 1, 1, 1, 1, 1});
    cudf::test::strings_column_wrapper expected_max ({"rolling", "test", "test", "test", "test", "string", "string", "string", "string"}, {1, 1, 1, 1, 1, 1, 1, 1, 1});
    fixed_width_column_wrapper<size_type> expected_count ({3, 4, 4, 4, 4, 4, 4, 3, 2}, {1, 1, 1, 1, 1, 1, 1, 1, 1});

    auto got_min  = cudf::experimental::rolling_window(input, window[0], window[0], 1, cudf::experimental::make_min_aggregation());
    auto got_max  = cudf::experimental::rolling_window(input, window[0], window[0], 1, cudf::experimental::make_max_aggregation());
    auto got_count  = cudf::experimental::rolling_window(input, window[0], window[0], 1, cudf::experimental::make_count_aggregation());

    cudf::test::expect_columns_equal(expected_min, got_min->view());
    cudf::test::expect_columns_equal(expected_max, got_max->view());
    cudf::test::expect_columns_equal(expected_count, got_count->view());
}

TEST_F (RollingStringTest, NullStringMinMaxCount) {
    cudf::test::strings_column_wrapper input ({"This", "is", "rolling", "test", "being", "operated", "on", "string", "column"}, 
                                              {     1,    0,         0,     1,        0,          1,    1,        1,       0});
    std::vector<size_type> window{2};
    cudf::test::strings_column_wrapper expected_min ({"This", "This", "test", "operated", "on", "on", "on", "on", "string"},
                                                     {     1,      1,    1,            1,    1,    1,    1,    1,    1});
    cudf::test::strings_column_wrapper expected_max ({"This", "test", "test", "test", "test", "string", "string", "string", "string"},
                                                     {     1,      1,      1,      1,     1,       1,        1,        1,       1});
    fixed_width_column_wrapper<size_type> expected_count ({1, 2, 1, 2, 3, 3, 3, 2, 1}, {1, 1, 1, 1, 1, 1, 1, 1, 1});

    auto got_min  = cudf::experimental::rolling_window(input, window[0], window[0], 1, cudf::experimental::make_min_aggregation());
    auto got_max  = cudf::experimental::rolling_window(input, window[0], window[0], 1, cudf::experimental::make_max_aggregation());
    auto got_count  = cudf::experimental::rolling_window(input, window[0], window[0], 1, cudf::experimental::make_count_aggregation());
   
    cudf::test::expect_columns_equal(expected_min, got_min->view());
    cudf::test::expect_columns_equal(expected_max, got_max->view());
    cudf::test::expect_columns_equal(expected_count, got_count->view());
}

TEST_F (RollingStringTest, MinPeriods) {
    cudf::test::strings_column_wrapper input ({"This", "is", "rolling", "test", "being", "operated", "on", "string", "column"},
                                              {     1,    0,         0,     1,        0,          1,    1,        1,       0});
    std::vector<size_type> window{2};
    cudf::test::strings_column_wrapper expected_min ({"This", "This", "This", "operated", "on", "on", "on", "on", "on"},
                                                     {     0,      0,    0,            0,    1,    1,    1,    0,    0});
    cudf::test::strings_column_wrapper expected_max ({"This", "test", "test", "test", "test", "string", "string", "string", "string"},
                                                     {     0,      0,      0,      0,     1,       1,        1,        0,       0});
    fixed_width_column_wrapper<size_type> expected_count ({0, 2, 2, 2, 3, 3, 3, 3, 2}, {0, 0, 0, 0, 1, 1, 1, 0, 0});

    auto got_min  = cudf::experimental::rolling_window(input, window[0], window[0], 3, cudf::experimental::make_min_aggregation());
    auto got_max  = cudf::experimental::rolling_window(input, window[0], window[0], 3, cudf::experimental::make_max_aggregation());
    auto got_count  = cudf::experimental::rolling_window(input, window[0], window[0], 3, cudf::experimental::make_count_aggregation());

    cudf::test::expect_columns_equal(expected_min, got_min->view());
    cudf::test::expect_columns_equal(expected_max, got_max->view());
    cudf::test::expect_columns_equal(expected_count, got_count->view());
}

TEST_F (RollingStringTest, ZeroWindowSize) {
     cudf::test::strings_column_wrapper input ({"This", "is", "rolling", "test", "being", "operated", "on", "string", "column"},
                                               {     1,    0,         0,     1,        0,          1,    1,        1,       0});
     fixed_width_column_wrapper<size_type> expected_count ({0, 0, 0, 0, 0, 0, 0, 0, 0}, {1, 1, 1, 1, 1, 1, 1, 1, 1, 1});

     auto got_count  = cudf::experimental::rolling_window(input, 0, 0, 0, cudf::experimental::make_count_aggregation());

     cudf::test::expect_columns_equal(expected_count, got_count->view());
}

template <typename T>
class RollingTest : public cudf::test::BaseFixture {
protected:
  // input as column_wrapper
  void run_test_col(cudf::column_view const& input,
                    const std::vector<size_type> &preceding_window,
                    const std::vector<size_type> &following_window,
                    size_type min_periods,
                    std::unique_ptr<cudf::experimental::aggregation> const& op)
  {
    std::unique_ptr<cudf::column> output;

    // wrap windows
    if (preceding_window.size() > 1) {
      fixed_width_column_wrapper<size_type> preceding_window_wrapper(preceding_window.begin(),
                                                                     preceding_window.end());
      fixed_width_column_wrapper<size_type> following_window_wrapper(following_window.begin(),
                                                                     following_window.end());

      EXPECT_NO_THROW(output = cudf::experimental::rolling_window(input, preceding_window_wrapper,
                                                                  following_window_wrapper,
                                                                  min_periods, op));
    }
    else {
      EXPECT_NO_THROW(output = cudf::experimental::rolling_window(input, preceding_window[0],
                                                                  following_window[0],
                                                                  min_periods, op));
    }


    auto reference = create_reference_output(op, input, preceding_window, following_window,
                                             min_periods);

#if 0
    std::cout << "input:\n";
    cudf::test::print(input, std::cout, ", ");
    std::cout << "\n";
    std::cout << "output:\n";
    cudf::test::print(*output, std::cout, ", ");
    std::cout << "\n";
    std::cout << "reference:\n";
    cudf::test::print(reference, std::cout, ", ");
    std::cout << "\n";
    std::cout << "\n";
#endif

    cudf::test::expect_columns_equal(*output, *reference);
  }

  // helper function to test all aggregators
  void run_test_col_agg(cudf::column_view const& input,
                        const std::vector<size_type> &preceding_window,
                        const std::vector<size_type> &following_window,
                        size_type min_periods)
  {
    // test all supported aggregators
    run_test_col(input, preceding_window, following_window, min_periods, cudf::experimental::make_min_aggregation());
    run_test_col(input, preceding_window, following_window, min_periods, cudf::experimental::make_count_aggregation());
    run_test_col(input, preceding_window, following_window, min_periods, cudf::experimental::make_max_aggregation());
    run_test_col(input, preceding_window, following_window, min_periods, cudf::experimental::make_mean_aggregation());

    if (not cudf::is_timestamp(input.type())){
      run_test_col(input, preceding_window, following_window, min_periods, cudf::experimental::make_sum_aggregation());
    }
  }

  private:

  // use SFINAE to only instantiate for supported combinations

  // specialization for COUNT
  std::unique_ptr<cudf::column> 
  create_count_reference_output(cudf::column_view const& input,
                                std::vector<size_type> const& preceding_window_col,
                                std::vector<size_type> const& following_window_col,
                                size_type min_periods)
  {
    size_type num_rows = input.size();
    std::vector<cudf::size_type> ref_data(num_rows);
    std::vector<bool> ref_valid(num_rows);

    // input data and mask
  
    std::vector<bitmask_type> in_valid = cudf::test::bitmask_to_host(input);
    bitmask_type* valid_mask = in_valid.data();

    for(size_type i = 0; i < num_rows; i++) {
      // load sizes
      min_periods = std::max(min_periods, 1); // at least one observation is required

      // compute bounds
      auto preceding_window = preceding_window_col[i%preceding_window_col.size()];
      auto following_window = following_window_col[i%following_window_col.size()];
<<<<<<< HEAD
      size_type start = std::min(num_rows, std::max(0, i - preceding_window));
      size_type end = std::min(num_rows, std::max(0, i + following_window + 1));
=======
      size_type start = std::max((size_type)0, i - preceding_window + 1);
      size_type end   = std::min(num_rows, i + following_window + 1);
>>>>>>> ad36bdd1
      size_type start_index = std::min(start, end);
      size_type end_index = std::max(start, end);

      // aggregate
      size_type count = 0;
      for (size_type j = start_index; j < end_index; j++) {
          if (!input.nullable() || cudf::bit_is_set(valid_mask, j))
              count++;
      }
      ref_valid[i] = (count >= min_periods);
      if (ref_valid[i])
        ref_data[i] = count;
    }

    fixed_width_column_wrapper<cudf::size_type> col(ref_data.begin(), ref_data.end(),
                                                    ref_valid.begin());
    return col.release();
  }

  template<typename agg_op, cudf::experimental::aggregation::Kind k, typename OutputType, bool is_mean,
           std::enable_if_t<cudf::detail::is_supported<T, agg_op, k, is_mean>()>* = nullptr>
  std::unique_ptr<cudf::column>
  create_reference_output(cudf::column_view const& input,
                          std::vector<size_type> const& preceding_window_col,
                          std::vector<size_type> const& following_window_col,
                          size_type min_periods)
  {
    size_type num_rows = input.size();
    std::vector<OutputType> ref_data(num_rows);
    std::vector<bool> ref_valid(num_rows);

    // input data and mask
    std::vector<T> in_col;
    std::vector<bitmask_type> in_valid; 
    std::tie(in_col, in_valid) = cudf::test::to_host<T>(input); 
    bitmask_type* valid_mask = in_valid.data();
    
    agg_op op;
    for(size_type i = 0; i < num_rows; i++) {
      OutputType val = agg_op::template identity<OutputType>();

      // load sizes
      min_periods = std::max(min_periods, 1); // at least one observation is required

      // compute bounds
      auto preceding_window = preceding_window_col[i%preceding_window_col.size()];
      auto following_window = following_window_col[i%following_window_col.size()];
<<<<<<< HEAD
      size_type start = std::min(num_rows, std::max(0, i - preceding_window));
      size_type end = std::min(num_rows, std::max(0, i + following_window + 1));
=======
      size_type start = std::max((size_type)0, i - preceding_window + 1);
      size_type end   = std::min(num_rows, i + following_window + 1);
>>>>>>> ad36bdd1
      size_type start_index = std::min(start, end);
      size_type end_index = std::max(start, end);

      
      // aggregate
      size_type count = 0;
      for (size_type j = start_index; j < end_index; j++) {
          if (!input.nullable() || cudf::bit_is_set(valid_mask, j)) {
              val = op(static_cast<OutputType>(in_col[j]), val);
              count++;
          }
      }

      ref_valid[i] = (count >= min_periods);
      if (ref_valid[i]) {
        cudf::detail::store_output_functor<OutputType, is_mean>{}(ref_data[i], val, count);
      }
    }

    fixed_width_column_wrapper<OutputType> col(ref_data.begin(), ref_data.end(), ref_valid.begin());
    return col.release();
  }

  template<typename agg_op, cudf::experimental::aggregation::Kind k, typename OutputType, bool is_mean,
           std::enable_if_t<!cudf::detail::is_supported<T, agg_op, k, is_mean>()>* = nullptr>
  std::unique_ptr<cudf::column> create_reference_output(cudf::column_view const& input,
                                                        std::vector<size_type> const& preceding_window_col,
                                                        std::vector<size_type> const& following_window_col,
                                                        size_type min_periods)
  {
    CUDF_FAIL("Unsupported combination of type and aggregation");
  }

  std::unique_ptr<cudf::column> create_reference_output(std::unique_ptr<cudf::experimental::aggregation>const& op,
                                                        cudf::column_view const& input,
                                                        std::vector<size_type> const& preceding_window,
                                                        std::vector<size_type> const& following_window,
                                                        size_type min_periods)
  {
    // unroll aggregation types
    switch(op->kind) {
    case cudf::experimental::aggregation::SUM:
      return create_reference_output<cudf::DeviceSum, cudf::experimental::aggregation::SUM, 
             cudf::experimental::detail::target_type_t<T, cudf::experimental::aggregation::SUM>, false>(input, preceding_window,
                                                             following_window, min_periods);
    case cudf::experimental::aggregation::MIN:
      return create_reference_output<cudf::DeviceMin, cudf::experimental::aggregation::MIN,
             cudf::experimental::detail::target_type_t<T, cudf::experimental::aggregation::MIN>, false>(input, preceding_window,
                                                             following_window, min_periods);
    case cudf::experimental::aggregation::MAX:
      return create_reference_output<cudf::DeviceMax, cudf::experimental::aggregation::MAX,
             cudf::experimental::detail::target_type_t<T, cudf::experimental::aggregation::MAX>, false>(input, preceding_window,
                                                             following_window, min_periods);
    case cudf::experimental::aggregation::COUNT:
      return create_count_reference_output(input, preceding_window, following_window, min_periods);
    case cudf::experimental::aggregation::MEAN:
      return create_reference_output<cudf::DeviceSum, cudf::experimental::aggregation::MEAN,
             cudf::experimental::detail::target_type_t<T, cudf::experimental::aggregation::MEAN>, true>(input, preceding_window,
                                                            following_window, min_periods);
    default:
      return fixed_width_column_wrapper<T>({}).release();
    }
  }
};


// // ------------- expected failures --------------------

class RollingErrorTest : public cudf::test::BaseFixture {};

// negative sizes
TEST_F(RollingErrorTest, NegativeMinPeriods)
{
  const std::vector<size_type> col_data = {0, 1, 2, 0, 4};
  const std::vector<bool>      col_valid = {1, 1, 1, 0, 1};
  fixed_width_column_wrapper<size_type> input(col_data.begin(), col_data.end(), col_valid.begin());

  EXPECT_THROW(cudf::experimental::rolling_window(input,  2,  2, -2,
               cudf::experimental::make_sum_aggregation()),
               cudf::logic_error);
}

// window array size mismatch
TEST_F(RollingErrorTest, WindowArraySizeMismatch)
{
  const std::vector<size_type> col_data = {0, 1, 2, 0, 4};
  const std::vector<bool>      col_valid = {1, 1, 1, 0, 1};
  fixed_width_column_wrapper<size_type> input(col_data.begin(), col_data.end(), col_valid.begin());

  std::vector<size_type> five({ 2, 1, 2, 1, 4 });
  std::vector<size_type> four({ 1, 2, 3, 4 });
  fixed_width_column_wrapper<size_type> five_elements(five.begin(), five.end());
  fixed_width_column_wrapper<size_type> four_elements(four.begin(), four.end());

  // this runs ok
  EXPECT_NO_THROW(cudf::experimental::rolling_window(input, five_elements, five_elements, 1,
                                                     cudf::experimental::make_sum_aggregation()));

  // mismatch for the window array
  EXPECT_THROW(cudf::experimental::rolling_window(input, four_elements, five_elements, 1,
                                                  cudf::experimental::make_sum_aggregation()),
               cudf::logic_error);

  // mismatch for the forward window array
  EXPECT_THROW(cudf::experimental::rolling_window(input, five_elements, four_elements, 1,
                                                  cudf::experimental::make_sum_aggregation()),
               cudf::logic_error);
}


TEST_F(RollingErrorTest, EmptyInput) {
  cudf::test::fixed_width_column_wrapper<int32_t> empty_col{};
  std::unique_ptr<cudf::column> output;
  EXPECT_NO_THROW(output = cudf::experimental::rolling_window(empty_col, 2, 0, 2,
                                                              cudf::experimental::make_sum_aggregation()));
  EXPECT_EQ(output->size(), 0);

  fixed_width_column_wrapper<int32_t> preceding_window{};
  fixed_width_column_wrapper<int32_t> following_window{};
  EXPECT_NO_THROW(output = cudf::experimental::rolling_window(empty_col, preceding_window,
                                                             following_window, 2,
                                                             cudf::experimental::make_sum_aggregation()));
  EXPECT_EQ(output->size(), 0);

  fixed_width_column_wrapper<int32_t> nonempty_col{{1, 2, 3}};
  EXPECT_NO_THROW(output = cudf::experimental::rolling_window(nonempty_col, preceding_window,
                                                              following_window, 2,
                                                              cudf::experimental::make_sum_aggregation()));
  EXPECT_EQ(output->size(), 0);
}

TEST_F(RollingErrorTest, SizeMismatch) {
  fixed_width_column_wrapper<int32_t> nonempty_col{{1, 2, 3}};
  std::unique_ptr<cudf::column> output;
  
  {
    fixed_width_column_wrapper<int32_t> preceding_window{{1, 1}}; // wrong size
    fixed_width_column_wrapper<int32_t> following_window{{1, 1, 1}};
    EXPECT_THROW(output = cudf::experimental::rolling_window(nonempty_col, preceding_window,
                                                             following_window,
                                                             2, cudf::experimental::make_sum_aggregation()),
                 cudf::logic_error);
  }
  {
    fixed_width_column_wrapper<int32_t> preceding_window{{1, 1, 1}};
    fixed_width_column_wrapper<int32_t> following_window{{1, 2}}; // wrong size
    EXPECT_THROW(output = cudf::experimental::rolling_window(nonempty_col, preceding_window,
                                                             following_window,
                                                             2, cudf::experimental::make_sum_aggregation()),
                 cudf::logic_error);
  }
}

TEST_F(RollingErrorTest, WindowWrongDtype) {
  fixed_width_column_wrapper<int32_t> nonempty_col{{1, 2, 3}};
  std::unique_ptr<cudf::column> output;
  
  fixed_width_column_wrapper<float> preceding_window{{1.0f, 1.0f, 1.0f}}; 
  fixed_width_column_wrapper<float> following_window{{1.0f, 1.0f, 1.0f}};
  EXPECT_THROW(output = cudf::experimental::rolling_window(nonempty_col, preceding_window,
                                                            following_window,
                                                            2, cudf::experimental::make_sum_aggregation()),
              cudf::logic_error);
}

// incorrect type/aggregation combo: sum of timestamps
TEST_F(RollingErrorTest, SumTimestampNotSupported)
{
  constexpr size_type size{10};
  fixed_width_column_wrapper<cudf::timestamp_D> input_D(thrust::make_counting_iterator(0),
                                                       thrust::make_counting_iterator(size));
  fixed_width_column_wrapper<cudf::timestamp_s> input_s(thrust::make_counting_iterator(0),
                                                       thrust::make_counting_iterator(size));
  fixed_width_column_wrapper<cudf::timestamp_ms> input_ms(thrust::make_counting_iterator(0),
                                                       thrust::make_counting_iterator(size));
  fixed_width_column_wrapper<cudf::timestamp_us> input_us(thrust::make_counting_iterator(0),
                                                       thrust::make_counting_iterator(size));
  fixed_width_column_wrapper<cudf::timestamp_ns> input_ns(thrust::make_counting_iterator(0),
                                                       thrust::make_counting_iterator(size));

  EXPECT_THROW(cudf::experimental::rolling_window(input_D, 2, 2, 0, cudf::experimental::make_sum_aggregation()),
               cudf::logic_error);
  EXPECT_THROW(cudf::experimental::rolling_window(input_s, 2, 2, 0, cudf::experimental::make_sum_aggregation()),
               cudf::logic_error);
  EXPECT_THROW(cudf::experimental::rolling_window(input_ms, 2, 2, 0, cudf::experimental::make_sum_aggregation()),
               cudf::logic_error);
  EXPECT_THROW(cudf::experimental::rolling_window(input_us, 2, 2, 0, cudf::experimental::make_sum_aggregation()),
               cudf::logic_error);
  EXPECT_THROW(cudf::experimental::rolling_window(input_ns, 2, 2, 0, cudf::experimental::make_sum_aggregation()),
               cudf::logic_error);
}

TYPED_TEST_CASE(RollingTest, cudf::test::FixedWidthTypes);

// simple example from Pandas docs
TYPED_TEST(RollingTest, SimpleStatic)
{
  // https://pandas.pydata.org/pandas-docs/stable/reference/api/pandas.DataFrame.rolling.html
  const std::vector<TypeParam> col_data = {0, 1, 2, 0, 4};
  const std::vector<bool>      col_mask = {1, 1, 1, 0, 1};

  fixed_width_column_wrapper<TypeParam> input(col_data.begin(), col_data.end(), col_mask.begin());
  std::vector<size_type> window{2};

  // static sizes
  this->run_test_col_agg(input, window, window, 1);
}

// negative sizes
TYPED_TEST(RollingTest, NegativeWindowSizes)
{
  const std::vector<TypeParam> col_data  = {0, 1, 2, 0, 4};
  const std::vector<bool>      col_valid = {1, 1, 1, 0, 1};
  fixed_width_column_wrapper<TypeParam> input(col_data.begin(), col_data.end(), col_valid.begin());
  std::vector<size_type> window{3};
  std::vector<size_type> negative_window{-2};

  this->run_test_col_agg(input, negative_window, window, 1);
  this->run_test_col_agg(input, window, negative_window, 1);
  this->run_test_col_agg(input, negative_window, negative_window, 1);
}

// simple example from Pandas docs:
TYPED_TEST(RollingTest, SimpleDynamic)
{
  // https://pandas.pydata.org/pandas-docs/stable/reference/api/pandas.DataFrame.rolling.html
  const std::vector<TypeParam> col_data = {0, 1, 2, 0, 4};
  const std::vector<bool>      col_mask = {1, 1, 1, 0, 1};

  fixed_width_column_wrapper<TypeParam> input(col_data.begin(), col_data.end(), col_mask.begin());
  std::vector<size_type> preceding_window({ 1, 2, 3, 4, 2 });
  std::vector<size_type> following_window({ 2, 1, 2, 1, 2 });

  // dynamic sizes
  this->run_test_col_agg(input, preceding_window, following_window, 1);
}

// this is a special test to check the volatile count variable issue (see rolling.cu for detail)
TYPED_TEST(RollingTest, VolatileCount)
{
  const std::vector<TypeParam> col_data = { 8, 70, 45, 20, 59, 80 };
  const std::vector<bool>      col_mask = { 1, 1, 0, 0, 1, 0 };

  fixed_width_column_wrapper<TypeParam> input(col_data.begin(), col_data.end(), col_mask.begin());
  std::vector<size_type> preceding_window({ 5, 9, 4, 8, 3, 3 });
  std::vector<size_type> following_window({ 1, 1, 9, 2, 8, 9 });
  
  // dynamic sizes
  this->run_test_col_agg(input, preceding_window, following_window, 1);
}

// all rows are invalid
TYPED_TEST(RollingTest, AllInvalid)
{
  size_type num_rows = 1000;

  std::vector<TypeParam> col_data(num_rows);
  std::vector<bool>      col_mask(num_rows, 0);

  fixed_width_column_wrapper<TypeParam> input(col_data.begin(), col_data.end(), col_mask.begin());
  std::vector<size_type> window({100});
  size_type periods = 100;

  this->run_test_col_agg(input, window, window, periods);
}

// window = following_window = 0
TYPED_TEST(RollingTest, ZeroWindow)
{
  size_type num_rows = 1000;

  std::vector<TypeParam> col_data(num_rows, 1);
  std::vector<bool>      col_mask(num_rows, 1);
  
  fixed_width_column_wrapper<TypeParam> input(col_data.begin(), col_data.end(), col_mask.begin());
  std::vector<size_type> window({0});
  size_type periods = num_rows;

  this->run_test_col_agg(input, window, window, periods);
}

// min_periods = 0
TYPED_TEST(RollingTest, ZeroPeriods)
{
  size_type num_rows = 1000;

  std::vector<TypeParam> col_data(num_rows, 1);
  std::vector<bool>      col_mask(num_rows, 1);

  fixed_width_column_wrapper<TypeParam> input(col_data.begin(), col_data.end(), col_mask.begin());

  std::vector<size_type> window({num_rows});
  size_type periods = 0;

  this->run_test_col_agg(input, window, window, periods);
}

// window in one direction is not large enough to collect enough samples, 
//   but if using both directions we should get == min_periods,
// also tests out of boundary accesses
TYPED_TEST(RollingTest, BackwardForwardWindow)
{
  size_type num_rows = 1000;

  std::vector<TypeParam> col_data(num_rows, 1);
  std::vector<bool>      col_mask(num_rows, 1);
  
  fixed_width_column_wrapper<TypeParam> input(col_data.begin(), col_data.end(), col_mask.begin());

  std::vector<size_type> window({num_rows});
  size_type periods = num_rows;

  this->run_test_col_agg(input, window, window, periods);
}

// random input data, static parameters, no nulls
TYPED_TEST(RollingTest, RandomStaticAllValid)
{
  size_type num_rows = 10000;
  
  // random input
  std::vector<TypeParam> col_data(num_rows);
  cudf::test::UniformRandomGenerator<TypeParam> rng;
  std::generate(col_data.begin(), col_data.end(), [&rng]() { return rng.generate(); });
  fixed_width_column_wrapper<TypeParam> input(col_data.begin(), col_data.end());

  std::vector<size_type> window({50});
  size_type periods = 50;

  this->run_test_col_agg(input, window, window, periods);
}

// random input data, static parameters, with nulls
TYPED_TEST(RollingTest, RandomStaticWithInvalid)
{
  size_type num_rows = 10000;
  
  // random input
  std::vector<TypeParam> col_data(num_rows);
  std::vector<bool> col_valid(num_rows);
  cudf::test::UniformRandomGenerator<TypeParam> rng;
  cudf::test::UniformRandomGenerator<bool> rbg;
  std::generate(col_data.begin(), col_data.end(), [&rng]() { return rng.generate(); });
  std::generate(col_valid.begin(), col_valid.end(), [&rbg]() { return rbg.generate(); });
  fixed_width_column_wrapper<TypeParam> input(col_data.begin(), col_data.end(), col_valid.begin());

  std::vector<size_type> window({50});
  size_type periods = 50;

  this->run_test_col_agg(input, window, window, periods);
}

// random input data, dynamic parameters, no nulls
TYPED_TEST(RollingTest, RandomDynamicAllValid)
{
  size_type num_rows = 50000;
  size_type max_window_size = 50;

  // random input
  std::vector<TypeParam> col_data(num_rows);
  cudf::test::UniformRandomGenerator<TypeParam> rng;
  std::generate(col_data.begin(), col_data.end(), [&rng]() { return rng.generate(); });
  fixed_width_column_wrapper<TypeParam> input(col_data.begin(), col_data.end());

  // random parameters
  cudf::test::UniformRandomGenerator<size_type> window_rng(0, max_window_size);
  auto generator = [&](){ return window_rng.generate(); };

  std::vector<size_type> preceding_window(num_rows);
  std::vector<size_type> following_window(num_rows);

  std::generate(preceding_window.begin(), preceding_window.end(), generator);
  std::generate(following_window.begin(), following_window.end(), generator);

  this->run_test_col_agg(input, preceding_window, following_window, max_window_size);
}

// random input data, dynamic parameters, with nulls
TYPED_TEST(RollingTest, RandomDynamicWithInvalid)
{
  size_type num_rows = 50000;
  size_type max_window_size = 50;

  // random input with nulls
  std::vector<TypeParam> col_data(num_rows);
  std::vector<bool> col_valid(num_rows);
  cudf::test::UniformRandomGenerator<TypeParam> rng;
  cudf::test::UniformRandomGenerator<bool> rbg;
  std::generate(col_data.begin(), col_data.end(), [&rng]() { return rng.generate(); });
  std::generate(col_valid.begin(), col_valid.end(), [&rbg]() { return rbg.generate(); });
  fixed_width_column_wrapper<TypeParam> input(col_data.begin(), col_data.end(), col_valid.begin());

  // random parameters
  cudf::test::UniformRandomGenerator<size_type> window_rng(0, max_window_size);
  auto generator = [&](){ return window_rng.generate(); };

  std::vector<size_type> preceding_window(num_rows);
  std::vector<size_type> following_window(num_rows);

  std::generate(preceding_window.begin(), preceding_window.end(), generator);
  std::generate(following_window.begin(), following_window.end(), generator);

  this->run_test_col_agg(input, preceding_window, following_window, max_window_size);
}

// ------------- non-fixed-width types --------------------

using RollingTestStrings = RollingTest<cudf::string_view>;

TEST_F(RollingTestStrings, StringsUnsupportedOperators)
{
  cudf::test::strings_column_wrapper input{{"This", "is", "not", "a", "string", "type"},
                                           {1, 1, 1, 0, 1, 0}};
  
  std::vector<size_type> window{1};

  EXPECT_THROW(cudf::experimental::rolling_window(input, 2, 2, 0, cudf::experimental::make_sum_aggregation()),
               cudf::logic_error);
  EXPECT_THROW(cudf::experimental::rolling_window(input, 2, 2, 0, cudf::experimental::make_mean_aggregation()),
               cudf::logic_error);
  EXPECT_THROW(cudf::experimental::rolling_window(input, 2, 2, 0, cudf::experimental::make_udf_aggregation(
                  cudf::experimental::udf_type::PTX, std::string{}, cudf::data_type{})), cudf::logic_error);
  EXPECT_THROW(cudf::experimental::rolling_window(input, 2, 2, 0, cudf::experimental::make_udf_aggregation(
                  cudf::experimental::udf_type::CUDA, std::string{}, cudf::data_type{})), cudf::logic_error);
}

/*TEST_F(RollingTestStrings, SimpleStatic)
{
  cudf::test::strings_column_wrapper input{{"This", "is", "not", "a", "string", "type"},
                                           {1, 1, 1, 0, 1, 0}};

  std::vector<size_type> window{1};

  EXPECT_NO_THROW(this->run_test_col(input, window, window, 0, rolling_operator::MIN));
  EXPECT_NO_THROW(this->run_test_col(input, window, window, 0, rolling_operator::MAX));
  EXPECT_NO_THROW(this->run_test_col(input, window, window, 0, rolling_operator::COUNT));
}*/




struct RollingTestUdf : public cudf::test::BaseFixture {
  const std::string cuda_func{
    R"***(
      template <typename OutType, typename InType>
      __device__ void CUDA_GENERIC_AGGREGATOR(OutType *ret, InType *in_col, cudf::size_type start,
                                              cudf::size_type count) {
        OutType val = 0;
        for (cudf::size_type i = 0; i < count; i++) {
          val += in_col[start + i];
        }
        *ret = val;
      }
    )***"};
  
  const std::string ptx_func{
    R"***(
    //
    // Generated by NVIDIA NVVM Compiler
    //
    // Compiler Build ID: CL-24817639
    // Cuda compilation tools, release 10.0, V10.0.130
    // Based on LLVM 3.4svn
    //

    .version 6.3
    .target sm_70
    .address_size 64

    // .globl	_ZN8__main__7add$241E5ArrayIiLi1E1A7mutable7alignedE
    .common .global .align 8 .u64 _ZN08NumbaEnv8__main__7add$241E5ArrayIiLi1E1A7mutable7alignedE;

    .visible .func  (.param .b32 func_retval0) _ZN8__main__7add$241E5ArrayIiLi1E1A7mutable7alignedE(
    .param .b64 _ZN8__main__7add$241E5ArrayIiLi1E1A7mutable7alignedE_paam_0,
    .param .b64 _ZN8__main__7add$241E5ArrayIiLi1E1A7mutable7alignedE_paam_1,
    .param .b64 _ZN8__main__7add$241E5ArrayIiLi1E1A7mutable7alignedE_paam_2,
    .param .b64 _ZN8__main__7add$241E5ArrayIiLi1E1A7mutable7alignedE_paam_3,
    .param .b64 _ZN8__main__7add$241E5ArrayIiLi1E1A7mutable7alignedE_paam_4,
    .param .b64 _ZN8__main__7add$241E5ArrayIiLi1E1A7mutable7alignedE_paam_5,
    .param .b64 _ZN8__main__7add$241E5ArrayIiLi1E1A7mutable7alignedE_paam_6,
    .param .b64 _ZN8__main__7add$241E5ArrayIiLi1E1A7mutable7alignedE_paam_7
    )
    {
    .reg .pred 	%p<3>;
    .reg .b32 	%r<6>;
    .reg .b64 	%rd<18>;


    ld.param.u64 	%rd6, [_ZN8__main__7add$241E5ArrayIiLi1E1A7mutable7alignedE_paam_0];
    ld.param.u64 	%rd7, [_ZN8__main__7add$241E5ArrayIiLi1E1A7mutable7alignedE_paam_5];
    ld.param.u64 	%rd8, [_ZN8__main__7add$241E5ArrayIiLi1E1A7mutable7alignedE_paam_6];
    ld.param.u64 	%rd9, [_ZN8__main__7add$241E5ArrayIiLi1E1A7mutable7alignedE_paam_7];
    mov.u64 	%rd15, 0;
    mov.u64 	%rd16, %rd15;

    BB0_1:
    mov.u64 	%rd2, %rd16;
    mov.u32 	%r5, 0;
    setp.ge.s64	%p1, %rd15, %rd8;
    mov.u64 	%rd17, %rd15;
    @%p1 bra 	BB0_3;

    mul.lo.s64 	%rd12, %rd15, %rd9;
    add.s64 	%rd13, %rd12, %rd7;
    ld.u32 	%r5, [%rd13];
    add.s64 	%rd17, %rd15, 1;

    BB0_3:
    cvt.s64.s32	%rd14, %r5;
    add.s64 	%rd16, %rd14, %rd2;
    setp.lt.s64	%p2, %rd15, %rd8;
    mov.u64 	%rd15, %rd17;
    @%p2 bra 	BB0_1;

    st.u64 	[%rd6], %rd2;
    mov.u32 	%r4, 0;
    st.param.b32	[func_retval0+0], %r4;
    ret;
    }
    )***"};
};

TEST_F(RollingTestUdf, StaticWindow)
{
  size_type size = 1000;

  fixed_width_column_wrapper<int32_t> input(thrust::make_counting_iterator(0),
                                            thrust::make_counting_iterator(size),
                                            thrust::make_constant_iterator(true));

  std::unique_ptr<cudf::column> output;

  auto start = cudf::test::make_counting_transform_iterator(0,
    [size] __device__(size_type row) { 
      return std::accumulate(thrust::make_counting_iterator(std::max(0, row - 2 + 1)),
                             thrust::make_counting_iterator(std::min(size, row + 2 + 1)),
                             0); 
    });

  auto valid = cudf::test::make_counting_transform_iterator(0, 
    [size] __device__ (size_type row) { return (row != 0 && row != size - 2 && row != size - 1); });

  fixed_width_column_wrapper<int64_t> expected{start, start+size, valid};
  
  // Test CUDA UDF
  auto cuda_udf_agg = cudf::experimental::make_udf_aggregation(cudf::experimental::udf_type::CUDA,
                                                               this->cuda_func, 
                                                               cudf::data_type{cudf::INT64});

  EXPECT_NO_THROW(output = cudf::experimental::rolling_window(input, 2, 2, 4, cuda_udf_agg));

  cudf::test::expect_columns_equal(*output, expected);

  // Test NUMBA UDF
  auto ptx_udf_agg = cudf::experimental::make_udf_aggregation(cudf::experimental::udf_type::PTX,
                                                              this->ptx_func,
                                                              cudf::data_type{cudf::INT64});

  EXPECT_NO_THROW(output = cudf::experimental::rolling_window(input, 2, 2, 4, ptx_udf_agg));

  cudf::test::expect_columns_equal(*output, expected);
}

TEST_F(RollingTestUdf, DynamicWindow)
{
  size_type size = 1000;

  fixed_width_column_wrapper<int32_t> input(thrust::make_counting_iterator(0),
                                            thrust::make_counting_iterator(size),
                                            thrust::make_constant_iterator(true));

  auto prec = cudf::test::make_counting_transform_iterator(0,
    [size] __device__(size_type row) { 
      return row % 2 + 2;
    });

  auto follow = cudf::test::make_counting_transform_iterator(0,
    [size] __device__(size_type row) { 
      return row % 2;
    });

  fixed_width_column_wrapper<int32_t> preceding(prec, prec + size);
  fixed_width_column_wrapper<int32_t> following(follow, follow + size);
  std::unique_ptr<cudf::column> output;

  auto start = cudf::test::make_counting_transform_iterator(0,
    [size] __device__(size_type row) { 
      return std::accumulate(thrust::make_counting_iterator(std::max(0, row - (row % 2 + 2) + 1)),
                             thrust::make_counting_iterator(std::min(size, row + (row % 2) + 1)),
                             0); 
    });

  auto valid = cudf::test::make_counting_transform_iterator(0, 
    [size] __device__ (size_type row) { return row != 0; });

  fixed_width_column_wrapper<int64_t> expected{start, start+size, valid};

  // Test CUDA UDF
  auto cuda_udf_agg = cudf::experimental::make_udf_aggregation(cudf::experimental::udf_type::CUDA,
                                                               this->cuda_func, 
                                                               cudf::data_type{cudf::INT64});

  EXPECT_NO_THROW(output = cudf::experimental::rolling_window(input, preceding, following, 2,
                                                              cuda_udf_agg));

  cudf::test::expect_columns_equal(*output, expected);

  // Test PTX UDF
  auto ptx_udf_agg = cudf::experimental::make_udf_aggregation(cudf::experimental::udf_type::PTX,
                                                              this->ptx_func,
                                                              cudf::data_type{cudf::INT64});

  EXPECT_NO_THROW(output = cudf::experimental::rolling_window(input, preceding, following, 2,
                                                              ptx_udf_agg));

  cudf::test::expect_columns_equal(*output, expected);
}
<|MERGE_RESOLUTION|>--- conflicted
+++ resolved
@@ -194,13 +194,8 @@
       // compute bounds
       auto preceding_window = preceding_window_col[i%preceding_window_col.size()];
       auto following_window = following_window_col[i%following_window_col.size()];
-<<<<<<< HEAD
-      size_type start = std::min(num_rows, std::max(0, i - preceding_window));
+      size_type start = std::min(num_rows, std::max(0, i - preceding_window +1));
       size_type end = std::min(num_rows, std::max(0, i + following_window + 1));
-=======
-      size_type start = std::max((size_type)0, i - preceding_window + 1);
-      size_type end   = std::min(num_rows, i + following_window + 1);
->>>>>>> ad36bdd1
       size_type start_index = std::min(start, end);
       size_type end_index = std::max(start, end);
 
@@ -248,13 +243,8 @@
       // compute bounds
       auto preceding_window = preceding_window_col[i%preceding_window_col.size()];
       auto following_window = following_window_col[i%following_window_col.size()];
-<<<<<<< HEAD
-      size_type start = std::min(num_rows, std::max(0, i - preceding_window));
+      size_type start = std::min(num_rows, std::max(0, i - preceding_window + 1));
       size_type end = std::min(num_rows, std::max(0, i + following_window + 1));
-=======
-      size_type start = std::max((size_type)0, i - preceding_window + 1);
-      size_type end   = std::min(num_rows, i + following_window + 1);
->>>>>>> ad36bdd1
       size_type start_index = std::min(start, end);
       size_type end_index = std::max(start, end);
 
