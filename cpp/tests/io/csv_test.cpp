/*
 * Copyright (c) 2019-2022, NVIDIA CORPORATION.
 *
 * Licensed under the Apache License, Version 2.0 (the "License");
 * you may not use this file except in compliance with the License.
 * You may obtain a copy of the License at
 *
 *     http://www.apache.org/licenses/LICENSE-2.0
 *
 * Unless required by applicable law or agreed to in writing, software
 * distributed under the License is distributed on an "AS IS" BASIS,
 * WITHOUT WARRANTIES OR CONDITIONS OF ANY KIND, either express or implied.
 * See the License for the specific language governing permissions and
 * limitations under the License.
 */

#include <cudf_test/base_fixture.hpp>
#include <cudf_test/column_utilities.hpp>
#include <cudf_test/column_wrapper.hpp>
#include <cudf_test/cudf_gtest.hpp>
#include <cudf_test/table_utilities.hpp>
#include <cudf_test/type_lists.hpp>

#include <cudf/detail/iterator.cuh>
#include <cudf/fixed_point/fixed_point.hpp>
#include <cudf/io/csv.hpp>
#include <cudf/io/datasource.hpp>
#include <cudf/strings/convert/convert_datetime.hpp>
#include <cudf/strings/convert/convert_fixed_point.hpp>
#include <cudf/strings/strings_column_view.hpp>
#include <cudf/table/table.hpp>
#include <cudf/table/table_view.hpp>
#include <cudf/unary.hpp>

#include <arrow/io/api.h>

#include <thrust/copy.h>
#include <thrust/execution_policy.h>
#include <thrust/find.h>
#include <thrust/iterator/counting_iterator.h>

#include <algorithm>
#include <fstream>
#include <iostream>
#include <iterator>
#include <limits>
#include <numeric>
#include <sstream>
#include <string>
#include <vector>

using cudf::data_type;
using cudf::type_id;
using cudf::type_to_id;

template <typename T>
auto dtype()
{
  return data_type{type_to_id<T>()};
}

template <typename T, typename SourceElementT = T>
using column_wrapper =
  typename std::conditional<std::is_same_v<T, cudf::string_view>,
                            cudf::test::strings_column_wrapper,
                            cudf::test::fixed_width_column_wrapper<T, SourceElementT>>::type;
using column     = cudf::column;
using table      = cudf::table;
using table_view = cudf::table_view;

// Global environment for temporary files
auto const temp_env = static_cast<cudf::test::TempDirTestEnvironment*>(
  ::testing::AddGlobalTestEnvironment(new cudf::test::TempDirTestEnvironment));

// Base test fixture for tests
struct CsvWriterTest : public cudf::test::BaseFixture {
};

template <typename T>
struct CsvFixedPointWriterTest : public CsvWriterTest {
};

TYPED_TEST_SUITE(CsvFixedPointWriterTest, cudf::test::FixedPointTypes);

// Base test fixture for tests
struct CsvReaderTest : public cudf::test::BaseFixture {
};

// Typed test fixture for timestamp type tests
template <typename T>
struct CsvReaderNumericTypeTest : public CsvReaderTest {
};

// Declare typed test cases
using SupportedNumericTypes = cudf::test::Types<int64_t, double>;
TYPED_TEST_SUITE(CsvReaderNumericTypeTest, SupportedNumericTypes);

// Typed test to be instantiated for numeric::decimal32 and numeric::decimal64
template <typename DecimalType>
struct CsvFixedPointReaderTest : public CsvReaderTest {
  void run_tests(const std::vector<std::string>& reference_strings, numeric::scale_type scale)
  {
    cudf::test::strings_column_wrapper strings(reference_strings.begin(), reference_strings.end());
    auto input_column = cudf::strings::to_fixed_point(cudf::strings_column_view(strings),
                                                      data_type{type_to_id<DecimalType>(), scale});

    std::string buffer = std::accumulate(reference_strings.begin(),
                                         reference_strings.end(),
                                         std::string{},
                                         [](const std::string& acc, const std::string& rhs) {
                                           return acc.empty() ? rhs : (acc + "\n" + rhs);
                                         });

    cudf::io::csv_reader_options in_opts =
      cudf::io::csv_reader_options::builder(cudf::io::source_info{buffer.c_str(), buffer.size()})
        .dtypes({data_type{type_to_id<DecimalType>(), scale}})
        .header(-1);

    const auto result      = cudf::io::read_csv(in_opts);
    const auto result_view = result.tbl->view();

    CUDF_TEST_EXPECT_COLUMNS_EQUIVALENT(*input_column, result_view.column(0));
    EXPECT_EQ(result_view.num_columns(), 1);
  }
};

TYPED_TEST_SUITE(CsvFixedPointReaderTest, cudf::test::FixedPointTypes);

namespace {
// Generates a vector of uniform random values of type T
template <typename T>
inline auto random_values(size_t size)
{
  std::vector<T> values(size);

  using T1 = T;
  using uniform_distribution =
    typename std::conditional_t<std::is_same_v<T1, bool>,
                                std::bernoulli_distribution,
                                std::conditional_t<std::is_floating_point_v<T1>,
                                                   std::uniform_real_distribution<T1>,
                                                   std::uniform_int_distribution<T1>>>;

  static constexpr auto seed = 0xf00d;
  static std::mt19937 engine{seed};
  static uniform_distribution dist{};
  std::generate_n(values.begin(), size, [&]() { return T{dist(engine)}; });

  return values;
}

MATCHER_P(FloatNearPointwise, tolerance, "Out-of-range")
{
  return (std::get<0>(arg) > std::get<1>(arg) - tolerance &&
          std::get<0>(arg) < std::get<1>(arg) + tolerance);
}

template <typename T>
using wrapper = cudf::test::fixed_width_column_wrapper<T>;

// temporary method to verify the float columns until
// CUDF_TEST_EXPECT_COLUMNS_EQUAL supports floating point
template <typename T, typename valid_t>
void check_float_column(cudf::column_view const& col_lhs,
                        cudf::column_view const& col_rhs,
                        T tol,
                        valid_t const& validity)
{
  auto h_data = cudf::test::to_host<T>(col_rhs).first;

  std::vector<T> data(h_data.size());
  std::copy(h_data.begin(), h_data.end(), data.begin());

  CUDF_TEST_EXPECT_COLUMN_PROPERTIES_EQUIVALENT(col_lhs,
                                                (wrapper<T>{data.begin(), data.end(), validity}));
  CUDF_EXPECTS(col_lhs.null_count() == 0, "All elements should be valid");
  EXPECT_THAT(cudf::test::to_host<T>(col_lhs).first,
              ::testing::Pointwise(FloatNearPointwise(tol), data));
}

// timestamp column checker within tolerance
// given by `tol_ms` (milliseconds)
void check_timestamp_column(cudf::column_view const& col_lhs,
                            cudf::column_view const& col_rhs,
                            long tol_ms = 1000l)
{
  using T = cudf::timestamp_ms;
  using namespace cuda::std::chrono;

  auto h_lhs = cudf::test::to_host<T>(col_lhs).first;
  auto h_rhs = cudf::test::to_host<T>(col_rhs).first;

  cudf::size_type nrows = h_lhs.size();
  EXPECT_TRUE(nrows == static_cast<cudf::size_type>(h_rhs.size()));

  auto begin_count = thrust::make_counting_iterator<cudf::size_type>(0);
  auto end_count   = thrust::make_counting_iterator<cudf::size_type>(nrows);

  auto* ptr_lhs = h_lhs.data();  // cannot capture host_vector in thrust,
                                 // not even in host lambda
  auto* ptr_rhs = h_rhs.data();

  auto found = thrust::find_if(
    thrust::host, begin_count, end_count, [ptr_lhs, ptr_rhs, tol_ms](auto row_index) {
      auto delta_ms = cuda::std::chrono::duration_cast<cuda::std::chrono::milliseconds>(
        ptr_lhs[row_index] - ptr_rhs[row_index]);
      return delta_ms.count() >= tol_ms;
    });

  EXPECT_TRUE(found == end_count);  // not found...
}

// helper to replace in `str`  _all_ occurrences of `from` with `to`
std::string replace_all_helper(std::string str, const std::string& from, const std::string& to)
{
  size_t start_pos = 0;
  while ((start_pos = str.find(from, start_pos)) != std::string::npos) {
    str.replace(start_pos, from.length(), to);
    start_pos += to.length();
  }
  return str;
}

// compare string columns accounting for special character
// treatment: double double quotes ('\"')
// and surround whole string by double quotes if it contains:
// newline '\n', <delimiter>, and double quotes;
void check_string_column(cudf::column_view const& col_lhs,
                         cudf::column_view const& col_rhs,
                         std::string const& delimiter = ",")
{
  auto h_lhs = cudf::test::to_host<std::string>(col_lhs).first;
  auto h_rhs = cudf::test::to_host<std::string>(col_rhs).first;

  std::string newline("\n");
  std::string quotes("\"");
  std::string quotes_repl("\"\"");

  std::vector<std::string> v_lhs;
  std::transform(h_lhs.begin(),
                 h_lhs.end(),
                 std::back_inserter(v_lhs),
                 [delimiter, newline, quotes, quotes_repl](std::string const& str_row) {
                   auto found_quote = str_row.find(quotes);
                   auto found_newl  = str_row.find(newline);
                   auto found_delim = str_row.find(delimiter);

                   bool flag_found_quotes = (found_quote != std::string::npos);
                   bool need_surround = flag_found_quotes || (found_newl != std::string::npos) ||
                                        (found_delim != std::string::npos);

                   std::string str_repl;
                   if (flag_found_quotes) {
                     str_repl = replace_all_helper(str_row, quotes, quotes_repl);
                   } else {
                     str_repl = str_row;
                   }
                   return need_surround ? quotes + str_repl + quotes : str_row;
                 });
  EXPECT_TRUE(std::equal(v_lhs.begin(), v_lhs.end(), h_rhs.begin()));
}

// Helper function to compare two floating-point column contents
template <typename T, std::enable_if_t<std::is_floating_point_v<T>>* = nullptr>
void expect_column_data_equal(std::vector<T> const& lhs, cudf::column_view const& rhs)
{
  EXPECT_THAT(cudf::test::to_host<T>(rhs).first,
              ::testing::Pointwise(FloatNearPointwise(1e-6), lhs));
}

// Helper function to compare two column contents
template <typename T, std::enable_if_t<!std::is_floating_point_v<T>>* = nullptr>
void expect_column_data_equal(std::vector<T> const& lhs, cudf::column_view const& rhs)
{
  EXPECT_THAT(cudf::test::to_host<T>(rhs).first, ::testing::ElementsAreArray(lhs));
}

void write_csv_helper(std::string const& filename,
                      cudf::table_view const& table,
                      std::vector<std::string> const& names = {})
{
  cudf::io::csv_writer_options writer_options =
    cudf::io::csv_writer_options::builder(cudf::io::sink_info(filename), table)
      .include_header(not names.empty())
      .names(names);

  cudf::io::write_csv(writer_options);
}

template <typename T>
std::string assign(T input)
{
  return std::to_string(input);
}

std::string assign(std::string input) { return input; }

template <typename T>
std::vector<std::string> prepend_zeros(const std::vector<T>& input,
                                       int zero_count         = 0,
                                       bool add_positive_sign = false)
{
  std::vector<std::string> output(input.size());
  std::transform(input.begin(), input.end(), output.begin(), [=](const T& num) {
    auto str         = assign(num);
    bool is_negative = (str[0] == '-');
    if (is_negative) {
      str.insert(1, zero_count, '0');
      return str;
    } else if (add_positive_sign) {
      return "+" + std::string(zero_count, '0') + str;
    } else {
      str.insert(0, zero_count, '0');
      return str;
    }
  });
  return output;
}

}  // namespace

TYPED_TEST(CsvReaderNumericTypeTest, SingleColumn)
{
  constexpr auto num_rows = 10;
  auto sequence           = cudf::detail::make_counting_transform_iterator(
    0, [](auto i) { return static_cast<TypeParam>(i + 1000.50f); });

  auto filepath = temp_env->get_temp_filepath("SingleColumn.csv");
  {
    std::ofstream out_file{filepath, std::ofstream::out};
    std::ostream_iterator<TypeParam> output_iterator(out_file, "\n");
    std::copy(sequence, sequence + num_rows, output_iterator);
  }

  cudf::io::csv_reader_options in_opts =
    cudf::io::csv_reader_options::builder(cudf::io::source_info{filepath}).header(-1);
  auto result = cudf::io::read_csv(in_opts);

  const auto view = result.tbl->view();
  expect_column_data_equal(std::vector<TypeParam>(sequence, sequence + num_rows), view.column(0));
}

TYPED_TEST(CsvFixedPointReaderTest, SingleColumnNegativeScale)
{
  this->run_tests({"1.23", "876e-2", "5.43e1", "-0.12", "0.25", "-0.23", "-0.27", "0.00", "0.00"},
                  numeric::scale_type{-2});
}

TYPED_TEST(CsvFixedPointReaderTest, SingleColumnNoScale)
{
  this->run_tests({"123", "-87600e-2", "54.3e1", "-12", "25", "-23", "-27", "0", "0"},
                  numeric::scale_type{0});
}

TYPED_TEST(CsvFixedPointReaderTest, SingleColumnPositiveScale)
{
  this->run_tests(
    {"123000", "-87600000e-2", "54300e1", "-12000", "25000", "-23000", "-27000", "0000", "0000"},
    numeric::scale_type{3});
}

TYPED_TEST(CsvFixedPointWriterTest, SingleColumnNegativeScale)
{
  std::vector<std::string> reference_strings = {
    "1.23", "-8.76", "5.43", "-0.12", "0.25", "-0.23", "-0.27", "0.00", "0.00"};

  auto validity = cudf::detail::make_counting_transform_iterator(
    0, [](auto i) { return (i % 2 == 0) ? true : false; });
  cudf::test::strings_column_wrapper strings(
    reference_strings.begin(), reference_strings.end(), validity);

  std::vector<std::string> valid_reference_strings;
  thrust::copy_if(thrust::host,
                  reference_strings.begin(),
                  reference_strings.end(),
                  thrust::make_counting_iterator(0),
                  std::back_inserter(valid_reference_strings),
                  validity.functor());
  reference_strings = valid_reference_strings;

  using DecimalType = TypeParam;
  auto input_column =
    cudf::strings::to_fixed_point(cudf::strings_column_view(strings),
                                  data_type{type_to_id<DecimalType>(), numeric::scale_type{-2}});

  auto input_table = cudf::table_view{std::vector<cudf::column_view>{*input_column}};

  auto filepath = temp_env->get_temp_dir() + "FixedPointSingleColumnNegativeScale.csv";

  cudf::io::csv_writer_options writer_options =
    cudf::io::csv_writer_options::builder(cudf::io::sink_info(filepath), input_table)
      .include_header(false);

  cudf::io::write_csv(writer_options);

  std::vector<std::string> result_strings;
  result_strings.reserve(reference_strings.size());

  std::ifstream read_result_file(filepath);
  ASSERT_TRUE(read_result_file.is_open());

  std::copy(std::istream_iterator<std::string>(read_result_file),
            std::istream_iterator<std::string>(),
            std::back_inserter(result_strings));

  EXPECT_EQ(result_strings, reference_strings);
}

TYPED_TEST(CsvFixedPointWriterTest, SingleColumnPositiveScale)
{
  std::vector<std::string> reference_strings = {
    "123000", "-876000", "543000", "-12000", "25000", "-23000", "-27000", "0000", "0000"};

  auto validity = cudf::detail::make_counting_transform_iterator(
    0, [](auto i) { return (i % 2 == 0) ? true : false; });
  cudf::test::strings_column_wrapper strings(
    reference_strings.begin(), reference_strings.end(), validity);

  std::vector<std::string> valid_reference_strings;
  thrust::copy_if(thrust::host,
                  reference_strings.begin(),
                  reference_strings.end(),
                  thrust::make_counting_iterator(0),
                  std::back_inserter(valid_reference_strings),
                  validity.functor());
  reference_strings = valid_reference_strings;

  using DecimalType = TypeParam;
  auto input_column =
    cudf::strings::to_fixed_point(cudf::strings_column_view(strings),
                                  data_type{type_to_id<DecimalType>(), numeric::scale_type{3}});

  auto input_table = cudf::table_view{std::vector<cudf::column_view>{*input_column}};

  auto filepath = temp_env->get_temp_dir() + "FixedPointSingleColumnPositiveScale.csv";

  cudf::io::csv_writer_options writer_options =
    cudf::io::csv_writer_options::builder(cudf::io::sink_info(filepath), input_table)
      .include_header(false);

  cudf::io::write_csv(writer_options);

  std::vector<std::string> result_strings;
  result_strings.reserve(reference_strings.size());

  std::ifstream read_result_file(filepath);
  ASSERT_TRUE(read_result_file.is_open());

  std::copy(std::istream_iterator<std::string>(read_result_file),
            std::istream_iterator<std::string>(),
            std::back_inserter(result_strings));

  EXPECT_EQ(result_strings, reference_strings);
}

TEST_F(CsvReaderTest, MultiColumn)
{
  constexpr auto num_rows = 10;
  auto int8_values        = random_values<int8_t>(num_rows);
  auto int16_values       = random_values<int16_t>(num_rows);
  auto int32_values       = random_values<int32_t>(num_rows);
  auto int64_values       = random_values<int64_t>(num_rows);
  auto uint8_values       = random_values<uint8_t>(num_rows);
  auto uint16_values      = random_values<uint16_t>(num_rows);
  auto uint32_values      = random_values<uint32_t>(num_rows);
  auto uint64_values      = random_values<uint64_t>(num_rows);
  auto float32_values     = random_values<float>(num_rows);
  auto float64_values     = random_values<double>(num_rows);

  auto filepath = temp_env->get_temp_dir() + "MultiColumn.csv";
  {
    std::ostringstream line;
    for (int i = 0; i < num_rows; ++i) {
      line << std::to_string(int8_values[i]) << "," << int16_values[i] << "," << int32_values[i]
           << "," << int64_values[i] << "," << std::to_string(uint8_values[i]) << ","
           << uint16_values[i] << "," << uint32_values[i] << "," << uint64_values[i] << ","
           << float32_values[i] << "," << float64_values[i] << "\n";
    }
    std::ofstream outfile(filepath, std::ofstream::out);
    outfile << line.str();
  }

  cudf::io::csv_reader_options in_opts =
    cudf::io::csv_reader_options::builder(cudf::io::source_info{filepath})
      .header(-1)
      .dtypes({dtype<int8_t>(),
               dtype<int16_t>(),
               dtype<int32_t>(),
               dtype<int64_t>(),
               dtype<uint8_t>(),
               dtype<uint16_t>(),
               dtype<uint32_t>(),
               dtype<uint64_t>(),
               dtype<float>(),
               dtype<double>()});
  auto result = cudf::io::read_csv(in_opts);

  const auto view = result.tbl->view();
  expect_column_data_equal(int8_values, view.column(0));
  expect_column_data_equal(int16_values, view.column(1));
  expect_column_data_equal(int32_values, view.column(2));
  expect_column_data_equal(int64_values, view.column(3));
  expect_column_data_equal(uint8_values, view.column(4));
  expect_column_data_equal(uint16_values, view.column(5));
  expect_column_data_equal(uint32_values, view.column(6));
  expect_column_data_equal(uint64_values, view.column(7));
  expect_column_data_equal(float32_values, view.column(8));
  expect_column_data_equal(float64_values, view.column(9));
}

TEST_F(CsvReaderTest, RepeatColumn)
{
  constexpr auto num_rows = 10;
  auto int16_values       = random_values<int16_t>(num_rows);
  auto int64_values       = random_values<int64_t>(num_rows);
  auto uint64_values      = random_values<uint64_t>(num_rows);
  auto float32_values     = random_values<float>(num_rows);

  auto filepath = temp_env->get_temp_dir() + "RepeatColumn.csv";
  {
    std::ostringstream line;
    for (int i = 0; i < num_rows; ++i) {
      line << int16_values[i] << "," << int64_values[i] << "," << uint64_values[i] << ","
           << float32_values[i] << "\n";
    }
    std::ofstream outfile(filepath, std::ofstream::out);
    outfile << line.str();
  }

  // repeats column in indexes and names, misses 1 column.
  cudf::io::csv_reader_options in_opts =
    cudf::io::csv_reader_options::builder(cudf::io::source_info{filepath})
      .dtypes({dtype<int16_t>(), dtype<int64_t>(), dtype<uint64_t>(), dtype<float>()})
      .names({"A", "B", "C", "D"})
      .use_cols_indexes({1, 0, 0})
      .use_cols_names({"D", "B", "B"})
      .header(-1);
  auto result = cudf::io::read_csv(in_opts);

  const auto view = result.tbl->view();
  EXPECT_EQ(3, view.num_columns());
  expect_column_data_equal(int16_values, view.column(0));
  expect_column_data_equal(int64_values, view.column(1));
  expect_column_data_equal(float32_values, view.column(2));
}

TEST_F(CsvReaderTest, Booleans)
{
  auto filepath = temp_env->get_temp_dir() + "Booleans.csv";
  {
    std::ofstream outfile(filepath, std::ofstream::out);
    outfile << "YES,1,bar,true\nno,2,FOO,true\nBar,3,yes,false\nNo,4,NO,"
               "true\nYes,5,foo,false\n";
  }

  cudf::io::csv_reader_options in_opts =
    cudf::io::csv_reader_options::builder(cudf::io::source_info{filepath})
      .names({"A", "B", "C", "D"})
      .dtypes({dtype<int32_t>(), dtype<int32_t>(), dtype<int16_t>(), dtype<bool>()})
      .true_values({"yes", "Yes", "YES", "foo", "FOO"})
      .false_values({"no", "No", "NO", "Bar", "bar"})
      .header(-1);
  auto result = cudf::io::read_csv(in_opts);

  // Booleans are the same (integer) data type, but valued at 0 or 1
  const auto view = result.tbl->view();
  EXPECT_EQ(4, view.num_columns());
  ASSERT_EQ(type_id::INT32, view.column(0).type().id());
  ASSERT_EQ(type_id::INT32, view.column(1).type().id());
  ASSERT_EQ(type_id::INT16, view.column(2).type().id());
  ASSERT_EQ(type_id::BOOL8, view.column(3).type().id());

  expect_column_data_equal(std::vector<int32_t>{1, 0, 0, 0, 1}, view.column(0));
  expect_column_data_equal(std::vector<int16_t>{0, 1, 1, 0, 1}, view.column(2));
  expect_column_data_equal(std::vector<bool>{true, true, false, true, false}, view.column(3));
}

TEST_F(CsvReaderTest, Dates)
{
  auto filepath = temp_env->get_temp_dir() + "Dates.csv";
  {
    std::ofstream outfile(filepath, std::ofstream::out);
    outfile << "05/03/2001\n31/10/2010\n20/10/1994\n18/10/1990\n1/1/1970\n";
    outfile << "18/04/1995\n14/07/1994\n07/06/2006 11:20:30.400\n";
    outfile << "16/09/2005T1:2:30.400PM\n2/2/1970\n";
  }

  cudf::io::csv_reader_options in_opts =
    cudf::io::csv_reader_options::builder(cudf::io::source_info{filepath})
      .names({"A"})
      .dtypes({data_type{type_id::TIMESTAMP_MILLISECONDS}})
      .dayfirst(true)
      .header(-1);
  auto result = cudf::io::read_csv(in_opts);

  const auto view = result.tbl->view();
  EXPECT_EQ(1, view.num_columns());
  ASSERT_EQ(type_id::TIMESTAMP_MILLISECONDS, view.column(0).type().id());

  using namespace cuda::std::chrono_literals;
  expect_column_data_equal(std::vector<cudf::timestamp_ms>{cudf::timestamp_ms{983750400000ms},
                                                           cudf::timestamp_ms{1288483200000ms},
                                                           cudf::timestamp_ms{782611200000ms},
                                                           cudf::timestamp_ms{656208000000ms},
                                                           cudf::timestamp_ms{0ms},
                                                           cudf::timestamp_ms{798163200000ms},
                                                           cudf::timestamp_ms{774144000000ms},
                                                           cudf::timestamp_ms{1149679230400ms},
                                                           cudf::timestamp_ms{1126875750400ms},
                                                           cudf::timestamp_ms{2764800000ms}},
                           view.column(0));
}

TEST_F(CsvReaderTest, DatesCastToTimestampSeconds)
{
  auto filepath = temp_env->get_temp_dir() + "DatesCastToTimestampS.csv";
  {
    std::ofstream outfile(filepath, std::ofstream::out);
    outfile << "05/03/2001\n31/10/2010\n20/10/1994\n18/10/1990\n1/1/1970\n";
    outfile << "18/04/1995\n14/07/1994\n07/06/2006 11:20:30.400\n";
    outfile << "16/09/2005T1:2:30.400PM\n2/2/1970\n";
  }

  cudf::io::csv_reader_options in_opts =
    cudf::io::csv_reader_options::builder(cudf::io::source_info{filepath})
      .names({"A"})
      .dtypes({data_type{type_id::TIMESTAMP_SECONDS}})
      .dayfirst(true)
      .header(-1);
  auto result = cudf::io::read_csv(in_opts);

  const auto view = result.tbl->view();
  EXPECT_EQ(1, view.num_columns());
  ASSERT_EQ(type_id::TIMESTAMP_SECONDS, view.column(0).type().id());

  using namespace cuda::std::chrono_literals;
  expect_column_data_equal(std::vector<cudf::timestamp_s>{cudf::timestamp_s{983750400s},
                                                          cudf::timestamp_s{1288483200s},
                                                          cudf::timestamp_s{782611200s},
                                                          cudf::timestamp_s{656208000s},
                                                          cudf::timestamp_s{0s},
                                                          cudf::timestamp_s{798163200s},
                                                          cudf::timestamp_s{774144000s},
                                                          cudf::timestamp_s{1149679230s},
                                                          cudf::timestamp_s{1126875750s},
                                                          cudf::timestamp_s{2764800s}},
                           view.column(0));
}

TEST_F(CsvReaderTest, DatesCastToTimestampMilliSeconds)
{
  auto filepath = temp_env->get_temp_dir() + "DatesCastToTimestampMs.csv";
  {
    std::ofstream outfile(filepath, std::ofstream::out);
    outfile << "05/03/2001\n31/10/2010\n20/10/1994\n18/10/1990\n1/1/1970\n";
    outfile << "18/04/1995\n14/07/1994\n07/06/2006 11:20:30.400\n";
    outfile << "16/09/2005T1:2:30.400PM\n2/2/1970\n";
  }

  cudf::io::csv_reader_options in_opts =
    cudf::io::csv_reader_options::builder(cudf::io::source_info{filepath})
      .names({"A"})
      .dtypes({data_type{type_id::TIMESTAMP_MILLISECONDS}})
      .dayfirst(true)
      .header(-1);
  auto result = cudf::io::read_csv(in_opts);

  const auto view = result.tbl->view();
  EXPECT_EQ(1, view.num_columns());
  ASSERT_EQ(type_id::TIMESTAMP_MILLISECONDS, view.column(0).type().id());

  using namespace cuda::std::chrono_literals;
  expect_column_data_equal(std::vector<cudf::timestamp_ms>{cudf::timestamp_ms{983750400000ms},
                                                           cudf::timestamp_ms{1288483200000ms},
                                                           cudf::timestamp_ms{782611200000ms},
                                                           cudf::timestamp_ms{656208000000ms},
                                                           cudf::timestamp_ms{0ms},
                                                           cudf::timestamp_ms{798163200000ms},
                                                           cudf::timestamp_ms{774144000000ms},
                                                           cudf::timestamp_ms{1149679230400ms},
                                                           cudf::timestamp_ms{1126875750400ms},
                                                           cudf::timestamp_ms{2764800000ms}},
                           view.column(0));
}

TEST_F(CsvReaderTest, DatesCastToTimestampMicroSeconds)
{
  auto filepath = temp_env->get_temp_dir() + "DatesCastToTimestampUs.csv";
  {
    std::ofstream outfile(filepath, std::ofstream::out);
    outfile << "05/03/2001\n31/10/2010\n20/10/1994\n18/10/1990\n1/1/1970\n";
    outfile << "18/04/1995\n14/07/1994\n07/06/2006 11:20:30.400\n";
    outfile << "16/09/2005T1:2:30.400PM\n2/2/1970\n";
  }

  cudf::io::csv_reader_options in_opts =
    cudf::io::csv_reader_options::builder(cudf::io::source_info{filepath})
      .names({"A"})
      .dtypes({data_type{type_id::TIMESTAMP_MICROSECONDS}})
      .dayfirst(true)
      .header(-1);
  auto result = cudf::io::read_csv(in_opts);

  const auto view = result.tbl->view();
  EXPECT_EQ(1, view.num_columns());
  ASSERT_EQ(type_id::TIMESTAMP_MICROSECONDS, view.column(0).type().id());

  using namespace cuda::std::chrono_literals;
  expect_column_data_equal(std::vector<cudf::timestamp_us>{cudf::timestamp_us{983750400000000us},
                                                           cudf::timestamp_us{1288483200000000us},
                                                           cudf::timestamp_us{782611200000000us},
                                                           cudf::timestamp_us{656208000000000us},
                                                           cudf::timestamp_us{0us},
                                                           cudf::timestamp_us{798163200000000us},
                                                           cudf::timestamp_us{774144000000000us},
                                                           cudf::timestamp_us{1149679230400000us},
                                                           cudf::timestamp_us{1126875750400000us},
                                                           cudf::timestamp_us{2764800000000us}},
                           view.column(0));
}

TEST_F(CsvReaderTest, DatesCastToTimestampNanoSeconds)
{
  auto filepath = temp_env->get_temp_dir() + "DatesCastToTimestampNs.csv";
  {
    std::ofstream outfile(filepath, std::ofstream::out);
    outfile << "05/03/2001\n31/10/2010\n20/10/1994\n18/10/1990\n1/1/1970\n";
    outfile << "18/04/1995\n14/07/1994\n07/06/2006 11:20:30.400\n";
    outfile << "16/09/2005T1:2:30.400PM\n2/2/1970\n";
  }

  cudf::io::csv_reader_options in_opts =
    cudf::io::csv_reader_options::builder(cudf::io::source_info{filepath})
      .names({"A"})
      .dtypes({data_type{type_id::TIMESTAMP_NANOSECONDS}})
      .dayfirst(true)
      .header(-1);
  auto result = cudf::io::read_csv(in_opts);

  const auto view = result.tbl->view();
  EXPECT_EQ(1, view.num_columns());
  ASSERT_EQ(type_id::TIMESTAMP_NANOSECONDS, view.column(0).type().id());

  using namespace cuda::std::chrono_literals;
  expect_column_data_equal(
    std::vector<cudf::timestamp_ns>{cudf::timestamp_ns{983750400000000000ns},
                                    cudf::timestamp_ns{1288483200000000000ns},
                                    cudf::timestamp_ns{782611200000000000ns},
                                    cudf::timestamp_ns{656208000000000000ns},
                                    cudf::timestamp_ns{0ns},
                                    cudf::timestamp_ns{798163200000000000ns},
                                    cudf::timestamp_ns{774144000000000000ns},
                                    cudf::timestamp_ns{1149679230400000000ns},
                                    cudf::timestamp_ns{1126875750400000000ns},
                                    cudf::timestamp_ns{2764800000000000ns}},
    view.column(0));
}

TEST_F(CsvReaderTest, IntegersCastToTimestampSeconds)
{
  auto filepath = temp_env->get_temp_dir() + "IntegersCastToTimestampS.csv";
  std::vector<int64_t> input_vals{1, 10, 111, 2, 11, 112, 3, 12, 113, 43432423, 13342, 13243214};
  auto expected_column =
    column_wrapper<cudf::timestamp_s, cudf::timestamp_s::rep>(input_vals.begin(), input_vals.end());
  {
    std::ofstream outfile(filepath, std::ofstream::out);
    for (auto v : input_vals) {
      outfile << v << "\n";
    }
  }

  cudf::io::csv_reader_options in_opts =
    cudf::io::csv_reader_options::builder(cudf::io::source_info{filepath})
      .names({"A"})
      .dtypes({data_type{type_id::TIMESTAMP_SECONDS}})
      .header(-1);
  auto result = cudf::io::read_csv(in_opts);

  const auto view = result.tbl->view();
  EXPECT_EQ(1, view.num_columns());
  ASSERT_EQ(type_id::TIMESTAMP_SECONDS, view.column(0).type().id());

  using namespace cuda::std::chrono_literals;
  CUDF_TEST_EXPECT_COLUMNS_EQUIVALENT(expected_column, view.column(0));
}

TEST_F(CsvReaderTest, IntegersCastToTimestampMilliSeconds)
{
  auto filepath = temp_env->get_temp_dir() + "IntegersCastToTimestampMs.csv";
  std::vector<int64_t> input_vals{1, 10, 111, 2, 11, 112, 3, 12, 113, 43432423, 13342, 13243214};
  auto expected_column = column_wrapper<cudf::timestamp_ms, cudf::timestamp_ms::rep>(
    input_vals.begin(), input_vals.end());
  {
    std::ofstream outfile(filepath, std::ofstream::out);
    for (auto v : input_vals) {
      outfile << v << "\n";
    }
  }

  cudf::io::csv_reader_options in_opts =
    cudf::io::csv_reader_options::builder(cudf::io::source_info{filepath})
      .names({"A"})
      .dtypes({data_type{type_id::TIMESTAMP_MILLISECONDS}})
      .header(-1);
  auto result = cudf::io::read_csv(in_opts);

  const auto view = result.tbl->view();
  EXPECT_EQ(1, view.num_columns());
  ASSERT_EQ(type_id::TIMESTAMP_MILLISECONDS, view.column(0).type().id());

  using namespace cuda::std::chrono_literals;
  CUDF_TEST_EXPECT_COLUMNS_EQUIVALENT(expected_column, view.column(0));
}

TEST_F(CsvReaderTest, IntegersCastToTimestampMicroSeconds)
{
  auto filepath = temp_env->get_temp_dir() + "IntegersCastToTimestampUs.csv";
  std::vector<int64_t> input_vals{1, 10, 111, 2, 11, 112, 3, 12, 113, 43432423, 13342, 13243214};
  auto expected_column = column_wrapper<cudf::timestamp_us, cudf::timestamp_us::rep>(
    input_vals.begin(), input_vals.end());
  {
    std::ofstream outfile(filepath, std::ofstream::out);
    for (auto v : input_vals) {
      outfile << v << "\n";
    }
  }

  cudf::io::csv_reader_options in_opts =
    cudf::io::csv_reader_options::builder(cudf::io::source_info{filepath})
      .names({"A"})
      .dtypes({data_type{type_id::TIMESTAMP_MICROSECONDS}})
      .header(-1);
  auto result = cudf::io::read_csv(in_opts);

  const auto view = result.tbl->view();
  EXPECT_EQ(1, view.num_columns());
  ASSERT_EQ(type_id::TIMESTAMP_MICROSECONDS, view.column(0).type().id());

  using namespace cuda::std::chrono_literals;
  CUDF_TEST_EXPECT_COLUMNS_EQUIVALENT(expected_column, view.column(0));
}

TEST_F(CsvReaderTest, IntegersCastToTimestampNanoSeconds)
{
  auto filepath = temp_env->get_temp_dir() + "IntegersCastToTimestampNs.csv";
  std::vector<int64_t> input_vals{1, 10, 111, 2, 11, 112, 3, 12, 113, 43432423, 13342, 13243214};
  auto expected_column = column_wrapper<cudf::timestamp_ns, cudf::timestamp_ns::rep>(
    input_vals.begin(), input_vals.end());
  {
    std::ofstream outfile(filepath, std::ofstream::out);
    for (auto v : input_vals) {
      outfile << v << "\n";
    }
  }

  cudf::io::csv_reader_options in_opts =
    cudf::io::csv_reader_options::builder(cudf::io::source_info{filepath})
      .names({"A"})
      .dtypes({data_type{type_id::TIMESTAMP_NANOSECONDS}})
      .header(-1);
  auto result = cudf::io::read_csv(in_opts);

  const auto view = result.tbl->view();
  EXPECT_EQ(1, view.num_columns());
  ASSERT_EQ(type_id::TIMESTAMP_NANOSECONDS, view.column(0).type().id());

  using namespace cuda::std::chrono_literals;
  CUDF_TEST_EXPECT_COLUMNS_EQUIVALENT(expected_column, view.column(0));
}

TEST_F(CsvReaderTest, FloatingPoint)
{
  auto filepath = temp_env->get_temp_dir() + "FloatingPoint.csv";
  {
    std::ofstream outfile(filepath, std::ofstream::out);
    outfile << "5.6;0.5679e2;1.2e10;0.07e1;3000e-3;12.34e0;3.1e-001;-73."
               "98007199999998;";
  }

  cudf::io::csv_reader_options in_opts =
    cudf::io::csv_reader_options::builder(cudf::io::source_info{filepath})
      .names({"A"})
      .dtypes({dtype<float>()})
      .lineterminator(';')
      .header(-1);
  auto result = cudf::io::read_csv(in_opts);

  const auto view = result.tbl->view();
  EXPECT_EQ(1, view.num_columns());
  ASSERT_EQ(type_id::FLOAT32, view.column(0).type().id());

  const auto ref_vals =
    std::vector<float>{5.6, 56.79, 12000000000, 0.7, 3.000, 12.34, 0.31, -73.98007199999998};
  expect_column_data_equal(ref_vals, view.column(0));

  const auto bitmask = cudf::test::bitmask_to_host(view.column(0));
  ASSERT_EQ((1u << ref_vals.size()) - 1, bitmask[0]);
}

TEST_F(CsvReaderTest, Strings)
{
  std::vector<std::string> names{"line", "verse"};

  auto filepath = temp_env->get_temp_dir() + "Strings.csv";
  {
    std::ofstream outfile(filepath, std::ofstream::out);
    outfile << names[0] << ',' << names[1] << '\n';
    outfile << "10,abc def ghi" << '\n';
    outfile << "20,\"jkl mno pqr\"" << '\n';
    outfile << "30,stu \"\"vwx\"\" yz" << '\n';
  }

  cudf::io::csv_reader_options in_opts =
    cudf::io::csv_reader_options::builder(cudf::io::source_info{filepath})
      .names(names)
      .dtypes(std::vector<data_type>{dtype<int32_t>(), dtype<cudf::string_view>()})
      .quoting(cudf::io::quote_style::NONE);
  auto result = cudf::io::read_csv(in_opts);

  const auto view = result.tbl->view();
  EXPECT_EQ(2, view.num_columns());
  ASSERT_EQ(type_id::INT32, view.column(0).type().id());
  ASSERT_EQ(type_id::STRING, view.column(1).type().id());

  expect_column_data_equal(
    std::vector<std::string>{"abc def ghi", "\"jkl mno pqr\"", "stu \"\"vwx\"\" yz"},
    view.column(1));
}

TEST_F(CsvReaderTest, StringsQuotes)
{
  std::vector<std::string> names{"line", "verse"};

  auto filepath = temp_env->get_temp_dir() + "StringsQuotes.csv";
  {
    std::ofstream outfile(filepath, std::ofstream::out);
    outfile << names[0] << ',' << names[1] << '\n';
    outfile << "10,`abc,\ndef, ghi`" << '\n';
    outfile << "20,`jkl, ``mno``, pqr`" << '\n';
    outfile << "30,stu `vwx` yz" << '\n';
  }

  cudf::io::csv_reader_options in_opts =
    cudf::io::csv_reader_options::builder(cudf::io::source_info{filepath})
      .names(names)
      .dtypes(std::vector<data_type>{dtype<int32_t>(), dtype<cudf::string_view>()})
      .quotechar('`');
  auto result = cudf::io::read_csv(in_opts);

  const auto view = result.tbl->view();
  EXPECT_EQ(2, view.num_columns());
  ASSERT_EQ(type_id::INT32, view.column(0).type().id());
  ASSERT_EQ(type_id::STRING, view.column(1).type().id());

  expect_column_data_equal(
    std::vector<std::string>{"abc,\ndef, ghi", "jkl, `mno`, pqr", "stu `vwx` yz"}, view.column(1));
}

TEST_F(CsvReaderTest, StringsQuotesIgnored)
{
  std::vector<std::string> names{"line", "verse"};

  auto filepath = temp_env->get_temp_dir() + "StringsQuotesIgnored.csv";
  {
    std::ofstream outfile(filepath, std::ofstream::out);
    outfile << names[0] << ',' << names[1] << '\n';
    outfile << "10,\"abcdef ghi\"" << '\n';
    outfile << "20,\"jkl \"\"mno\"\" pqr\"" << '\n';
    outfile << "30,stu \"vwx\" yz" << '\n';
  }

  cudf::io::csv_reader_options in_opts =
    cudf::io::csv_reader_options::builder(cudf::io::source_info{filepath})
      .names(names)
      .dtypes(std::vector<data_type>{dtype<int32_t>(), dtype<cudf::string_view>()})
      .quoting(cudf::io::quote_style::NONE)
      .doublequote(false);
  auto result = cudf::io::read_csv(in_opts);

  const auto view = result.tbl->view();
  EXPECT_EQ(2, view.num_columns());
  ASSERT_EQ(type_id::INT32, view.column(0).type().id());
  ASSERT_EQ(type_id::STRING, view.column(1).type().id());

  expect_column_data_equal(
    std::vector<std::string>{"\"abcdef ghi\"", "\"jkl \"\"mno\"\" pqr\"", "stu \"vwx\" yz"},
    view.column(1));
}

TEST_F(CsvReaderTest, SkiprowsNrows)
{
  auto filepath = temp_env->get_temp_dir() + "SkiprowsNrows.csv";
  {
    std::ofstream outfile(filepath, std::ofstream::out);
    outfile << "1\n2\n3\n4\n5\n6\n7\n8\n9\n";
  }

  cudf::io::csv_reader_options in_opts =
    cudf::io::csv_reader_options::builder(cudf::io::source_info{filepath})
      .names({"A"})
      .dtypes({dtype<int32_t>()})
      .header(1)
      .skiprows(2)
      .nrows(2);
  auto result = cudf::io::read_csv(in_opts);

  const auto view = result.tbl->view();
  EXPECT_EQ(1, view.num_columns());
  ASSERT_EQ(type_id::INT32, view.column(0).type().id());

  expect_column_data_equal(std::vector<int32_t>{5, 6}, view.column(0));
}

TEST_F(CsvReaderTest, ByteRange)
{
  auto filepath = temp_env->get_temp_dir() + "ByteRange.csv";
  {
    std::ofstream outfile(filepath, std::ofstream::out);
    outfile << "1000\n2000\n3000\n4000\n5000\n6000\n7000\n8000\n9000\n";
  }

  cudf::io::csv_reader_options in_opts =
    cudf::io::csv_reader_options::builder(cudf::io::source_info{filepath})
      .names({"A"})
      .dtypes({dtype<int32_t>()})
      .header(-1)
      .byte_range_offset(11)
      .byte_range_size(15);
  auto result = cudf::io::read_csv(in_opts);

  const auto view = result.tbl->view();
  EXPECT_EQ(1, view.num_columns());
  ASSERT_EQ(type_id::INT32, view.column(0).type().id());

  expect_column_data_equal(std::vector<int32_t>{4000, 5000, 6000}, view.column(0));
}

TEST_F(CsvReaderTest, ByteRangeStrings)
{
  std::string input = "\"a\"\n\"b\"\n\"c\"";
  cudf::io::csv_reader_options in_opts =
    cudf::io::csv_reader_options::builder(cudf::io::source_info{input.c_str(), input.size()})
      .names({"A"})
      .dtypes({dtype<cudf::string_view>()})
      .header(-1)
      .byte_range_offset(4);
  auto result = cudf::io::read_csv(in_opts);

  const auto view = result.tbl->view();
  EXPECT_EQ(1, view.num_columns());
  ASSERT_EQ(type_id::STRING, view.column(0).type().id());

  expect_column_data_equal(std::vector<std::string>{"c"}, view.column(0));
}

TEST_F(CsvReaderTest, BlanksAndComments)
{
  auto filepath = temp_env->get_temp_dir() + "BlanksAndComments.csv";
  {
    std::ofstream outfile(filepath, std::ofstream::out);
    outfile << "1\n#blank\n3\n4\n5\n#blank\n\n\n8\n9\n";
  }

  cudf::io::csv_reader_options in_opts =
    cudf::io::csv_reader_options::builder(cudf::io::source_info{filepath})
      .names({"A"})
      .dtypes({dtype<int32_t>()})
      .header(-1)
      .comment('#');
  auto result = cudf::io::read_csv(in_opts);

  const auto view = result.tbl->view();
  EXPECT_EQ(1, view.num_columns());
  ASSERT_EQ(type_id::INT32, view.column(0).type().id());

  expect_column_data_equal(std::vector<int32_t>{1, 3, 4, 5, 8, 9}, view.column(0));
}

TEST_F(CsvReaderTest, EmptyFile)
{
  auto filepath = temp_env->get_temp_dir() + "EmptyFile.csv";
  {
    std::ofstream outfile{filepath, std::ofstream::out};
    outfile << "";
  }

  cudf::io::csv_reader_options in_opts =
    cudf::io::csv_reader_options::builder(cudf::io::source_info{filepath});
  auto result = cudf::io::read_csv(in_opts);

  const auto view = result.tbl->view();
  EXPECT_EQ(0, view.num_columns());
}

TEST_F(CsvReaderTest, NoDataFile)
{
  auto filepath = temp_env->get_temp_dir() + "NoDataFile.csv";
  {
    std::ofstream outfile{filepath, std::ofstream::out};
    outfile << "\n\n";
  }

  cudf::io::csv_reader_options in_opts =
    cudf::io::csv_reader_options::builder(cudf::io::source_info{filepath});
  auto result = cudf::io::read_csv(in_opts);

  const auto view = result.tbl->view();
  EXPECT_EQ(0, view.num_columns());
}

TEST_F(CsvReaderTest, HeaderOnlyFile)
{
  auto filepath = temp_env->get_temp_dir() + "HeaderOnlyFile.csv";
  {
    std::ofstream outfile{filepath, std::ofstream::out};
    outfile << "\"a\",\"b\",\"c\"\n\n";
  }

  cudf::io::csv_reader_options in_opts =
    cudf::io::csv_reader_options::builder(cudf::io::source_info{filepath});
  auto result = cudf::io::read_csv(in_opts);

  const auto view = result.tbl->view();
  EXPECT_EQ(0, view.num_rows());
  EXPECT_EQ(3, view.num_columns());
}

TEST_F(CsvReaderTest, ArrowFileSource)
{
  auto filepath = temp_env->get_temp_dir() + "ArrowFileSource.csv";
  {
    std::ofstream outfile(filepath, std::ofstream::out);
    outfile << "A\n9\n8\n7\n6\n5\n4\n3\n2\n";
  }

  std::shared_ptr<arrow::io::ReadableFile> infile;
  ASSERT_TRUE(arrow::io::ReadableFile::Open(filepath).Value(&infile).ok());

  auto arrow_source = cudf::io::arrow_io_source{infile};
  cudf::io::csv_reader_options in_opts =
    cudf::io::csv_reader_options::builder(cudf::io::source_info{&arrow_source})
      .dtypes({dtype<int8_t>()});
  auto result = cudf::io::read_csv(in_opts);

  const auto view = result.tbl->view();
  EXPECT_EQ(1, view.num_columns());
  ASSERT_EQ(type_id::INT8, view.column(0).type().id());

  expect_column_data_equal(std::vector<int8_t>{9, 8, 7, 6, 5, 4, 3, 2}, view.column(0));
}

TEST_F(CsvReaderTest, InvalidFloatingPoint)
{
  const auto filepath = temp_env->get_temp_dir() + "InvalidFloatingPoint.csv";
  {
    std::ofstream outfile(filepath, std::ofstream::out);
    outfile << "1.2e1+\n3.4e2-\n5.6e3e\n7.8e3A\n9.0Be1\n1C.2";
  }

  cudf::io::csv_reader_options in_opts =
    cudf::io::csv_reader_options::builder(cudf::io::source_info{filepath})
      .names({"A"})
      .dtypes({dtype<float>()})
      .header(-1);
  const auto result = cudf::io::read_csv(in_opts);

  const auto view = result.tbl->view();
  EXPECT_EQ(1, view.num_columns());
  ASSERT_EQ(type_id::FLOAT32, view.column(0).type().id());

  const auto col_data = cudf::test::to_host<float>(view.column(0));
  // col_data.first contains the column data
  for (const auto& elem : col_data.first)
    ASSERT_TRUE(std::isnan(elem));
  // col_data.second contains the bitmasks
  ASSERT_EQ(0u, col_data.second[0]);
}

TEST_F(CsvReaderTest, StringInference)
{
  std::string buffer = "\"-1\"\n";
  cudf::io::csv_reader_options in_opts =
    cudf::io::csv_reader_options::builder(cudf::io::source_info{buffer.c_str(), buffer.size()})
      .header(-1);
  const auto result = cudf::io::read_csv(in_opts);

  EXPECT_EQ(result.tbl->num_columns(), 1);
  EXPECT_EQ(result.tbl->get_column(0).type().id(), type_id::STRING);
}

TEST_F(CsvReaderTest, TypeInferenceThousands)
{
  std::string buffer = "1`400,123,1`234.56\n123`456,123456,12.34";
  cudf::io::csv_reader_options in_opts =
    cudf::io::csv_reader_options::builder(cudf::io::source_info{buffer.c_str(), buffer.size()})
      .header(-1)
      .thousands('`');
  const auto result      = cudf::io::read_csv(in_opts);
  const auto result_view = result.tbl->view();

  EXPECT_EQ(result_view.num_columns(), 3);
  EXPECT_EQ(result_view.column(0).type().id(), type_id::INT64);
  EXPECT_EQ(result_view.column(1).type().id(), type_id::INT64);
  EXPECT_EQ(result_view.column(2).type().id(), type_id::FLOAT64);

  auto tsnd_sep_col = std::vector<int64_t>{1400L, 123456L};
  auto int_col      = std::vector<int64_t>{123L, 123456L};
  auto dbl_col      = std::vector<double>{1234.56, 12.34};
  expect_column_data_equal(tsnd_sep_col, result_view.column(0));
  expect_column_data_equal(int_col, result_view.column(1));
  expect_column_data_equal(dbl_col, result_view.column(2));
}

TEST_F(CsvReaderTest, TypeInferenceWithDecimal)
{
  // Given that thousands:'`' and decimal(';'), we expect:
  // col#0 => INT64 (column contains only digits & thousands sep)
  // col#1 => STRING (contains digits and period character, which is NOT the decimal point here)
  // col#2 => FLOAT64 (column contains digits and decimal point (i.e., ';'))
  std::string buffer = "1`400,1.23,1`234;56\n123`456,123.456,12;34";
  cudf::io::csv_reader_options in_opts =
    cudf::io::csv_reader_options::builder(cudf::io::source_info{buffer.c_str(), buffer.size()})
      .header(-1)
      .thousands('`')
      .decimal(';');
  const auto result      = cudf::io::read_csv(in_opts);
  const auto result_view = result.tbl->view();

  EXPECT_EQ(result_view.num_columns(), 3);
  EXPECT_EQ(result_view.column(0).type().id(), type_id::INT64);
  EXPECT_EQ(result_view.column(1).type().id(), type_id::STRING);
  EXPECT_EQ(result_view.column(2).type().id(), type_id::FLOAT64);

  auto int_col = std::vector<int64_t>{1400L, 123456L};
  auto str_col = std::vector<std::string>{"1.23", "123.456"};
  auto dbl_col = std::vector<double>{1234.56, 12.34};
  expect_column_data_equal(int_col, result_view.column(0));
  expect_column_data_equal(str_col, result_view.column(1));
  expect_column_data_equal(dbl_col, result_view.column(2));
}

TEST_F(CsvReaderTest, SkipRowsXorSkipFooter)
{
  std::string buffer = "1,2,3";

  cudf::io::csv_reader_options skiprows_options =
    cudf::io::csv_reader_options::builder(cudf::io::source_info{buffer.c_str(), buffer.size()})
      .header(-1)
      .skiprows(1);
  EXPECT_NO_THROW(cudf::io::read_csv(skiprows_options));

  cudf::io::csv_reader_options skipfooter_options =
    cudf::io::csv_reader_options::builder(cudf::io::source_info{buffer.c_str(), buffer.size()})
      .header(-1)
      .skipfooter(1);
  EXPECT_NO_THROW(cudf::io::read_csv(skipfooter_options));
}

TEST_F(CsvReaderTest, nullHandling)
{
  const auto filepath = temp_env->get_temp_dir() + "NullValues.csv";
  {
    std::ofstream outfile(filepath, std::ofstream::out);
    outfile << "NULL\n\nnull\nn/a\nNull\nNA\nnan";
  }

  // Test disabling na_filter
  {
    cudf::io::csv_reader_options in_opts =
      cudf::io::csv_reader_options::builder(cudf::io::source_info{filepath})
        .na_filter(false)
        .dtypes({dtype<cudf::string_view>()})
        .header(-1)
        .skip_blank_lines(false);
    const auto result = cudf::io::read_csv(in_opts);
    const auto view   = result.tbl->view();
    auto expect =
      cudf::test::strings_column_wrapper({"NULL", "", "null", "n/a", "Null", "NA", "nan"});
    expect_columns_equal(expect, view.column(0));
  }

  // Test enabling na_filter
  {
    cudf::io::csv_reader_options in_opts =
      cudf::io::csv_reader_options::builder(cudf::io::source_info{filepath})
        .dtypes({dtype<cudf::string_view>()})
        .header(-1)
        .skip_blank_lines(false);
    const auto result = cudf::io::read_csv(in_opts);
    const auto view   = result.tbl->view();
    auto expect =
      cudf::test::strings_column_wrapper({"NULL", "", "null", "n/a", "Null", "NA", "nan"},
                                         {false, false, false, false, true, false, false});

    expect_columns_equal(expect, view.column(0));
  }

  // Setting na_values with default values
  {
    cudf::io::csv_reader_options in_opts =
      cudf::io::csv_reader_options::builder(cudf::io::source_info{filepath})
        .na_values({"Null"})
        .dtypes({dtype<cudf::string_view>()})
        .header(-1)
        .skip_blank_lines(false);
    const auto result = cudf::io::read_csv(in_opts);
    const auto view   = result.tbl->view();
    auto expect =
      cudf::test::strings_column_wrapper({"NULL", "", "null", "n/a", "Null", "NA", "nan"},
                                         {false, false, false, false, false, false, false});

    expect_columns_equal(expect, view.column(0));
  }

  // Setting na_values without default values
  {
    cudf::io::csv_reader_options in_opts =
      cudf::io::csv_reader_options::builder(cudf::io::source_info{filepath})
        .keep_default_na(false)
        .na_values({"Null"})
        .dtypes({dtype<cudf::string_view>()})
        .header(-1)
        .skip_blank_lines(false);
    const auto result = cudf::io::read_csv(in_opts);
    const auto view   = result.tbl->view();
    auto expect =
      cudf::test::strings_column_wrapper({"NULL", "", "null", "n/a", "Null", "NA", "nan"},
                                         {true, true, true, true, false, true, true, true});

    expect_columns_equal(expect, view.column(0));
  }
}

TEST_F(CsvReaderTest, FailCases)
{
  std::string buffer = "1,2,3";
  {
    EXPECT_THROW(
      cudf::io::csv_reader_options::builder(cudf::io::source_info{buffer.c_str(), buffer.size()})
        .byte_range_offset(4)
        .skiprows(1),
      cudf::logic_error);
  }
  {
    EXPECT_THROW(
      cudf::io::csv_reader_options::builder(cudf::io::source_info{buffer.c_str(), buffer.size()})
        .byte_range_offset(4)
        .skipfooter(1),
      cudf::logic_error);
  }

  {
    EXPECT_THROW(
      cudf::io::csv_reader_options::builder(cudf::io::source_info{buffer.c_str(), buffer.size()})
        .byte_range_offset(4)
        .nrows(1),
      cudf::logic_error);
  }
  {
    EXPECT_THROW(
      cudf::io::csv_reader_options::builder(cudf::io::source_info{buffer.c_str(), buffer.size()})
        .byte_range_size(4)
        .skiprows(1),
      cudf::logic_error);
  }
  {
    EXPECT_THROW(
      cudf::io::csv_reader_options::builder(cudf::io::source_info{buffer.c_str(), buffer.size()})
        .byte_range_size(4)
        .skipfooter(1),
      cudf::logic_error);
  }
  {
    EXPECT_THROW(
      cudf::io::csv_reader_options::builder(cudf::io::source_info{buffer.c_str(), buffer.size()})
        .byte_range_size(4)
        .nrows(1),
      cudf::logic_error);
  }
  {
    EXPECT_THROW(
      cudf::io::csv_reader_options::builder(cudf::io::source_info{buffer.c_str(), buffer.size()})
        .skiprows(1)
        .byte_range_offset(4),
      cudf::logic_error);
  }
  {
    EXPECT_THROW(
      cudf::io::csv_reader_options::builder(cudf::io::source_info{buffer.c_str(), buffer.size()})
        .skipfooter(1)
        .byte_range_offset(4),
      cudf::logic_error);
  }
  {
    EXPECT_THROW(
      cudf::io::csv_reader_options::builder(cudf::io::source_info{buffer.c_str(), buffer.size()})
        .nrows(1)
        .byte_range_offset(4),
      cudf::logic_error);
  }
  {
    EXPECT_THROW(
      cudf::io::csv_reader_options::builder(cudf::io::source_info{buffer.c_str(), buffer.size()})
        .skiprows(1)
        .byte_range_size(4),
      cudf::logic_error);
  }
  {
    EXPECT_THROW(
      cudf::io::csv_reader_options::builder(cudf::io::source_info{buffer.c_str(), buffer.size()})
        .skipfooter(1)
        .byte_range_size(4),
      cudf::logic_error);
  }
  {
    EXPECT_THROW(
      cudf::io::csv_reader_options::builder(cudf::io::source_info{buffer.c_str(), buffer.size()})
        .nrows(1)
        .byte_range_size(4),
      cudf::logic_error);
  }
  {
    EXPECT_THROW(
      cudf::io::csv_reader_options::builder(cudf::io::source_info{buffer.c_str(), buffer.size()})
        .nrows(1)
        .skipfooter(1),
      cudf::logic_error);
    ;
  }
  {
    EXPECT_THROW(
      cudf::io::csv_reader_options::builder(cudf::io::source_info{buffer.c_str(), buffer.size()})
        .skipfooter(1)
        .nrows(1),
      cudf::logic_error);
  }
  {
    EXPECT_THROW(
      cudf::io::csv_reader_options::builder(cudf::io::source_info{buffer.c_str(), buffer.size()})
        .na_filter(false)
        .na_values({"Null"}),
      cudf::logic_error);
  }
}

TEST_F(CsvReaderTest, HexTest)
{
  auto filepath = temp_env->get_temp_filepath("Hexadecimal.csv");
  {
    std::ofstream outfile(filepath, std::ofstream::out);
    outfile << "0x0\n-0x1000\n0xfedcba\n0xABCDEF\n0xaBcDeF\n9512c20b\n";
  }
  // specify hex columns by name
  {
    cudf::io::csv_reader_options in_opts =
      cudf::io::csv_reader_options::builder(cudf::io::source_info{filepath})
        .names({"A"})
        .dtypes({dtype<int64_t>()})
        .header(-1)
        .parse_hex({"A"});
    auto result = cudf::io::read_csv(in_opts);

    expect_column_data_equal(
      std::vector<int64_t>{0, -4096, 16702650, 11259375, 11259375, 2501034507},
      result.tbl->view().column(0));
  }

  // specify hex columns by index
  {
    cudf::io::csv_reader_options in_opts =
      cudf::io::csv_reader_options::builder(cudf::io::source_info{filepath})
        .names({"A"})
        .dtypes({dtype<int64_t>()})
        .header(-1)
        .parse_hex(std::vector<int>{0});
    auto result = cudf::io::read_csv(in_opts);

    expect_column_data_equal(
      std::vector<int64_t>{0, -4096, 16702650, 11259375, 11259375, 2501034507},
      result.tbl->view().column(0));
  }
}

TYPED_TEST(CsvReaderNumericTypeTest, SingleColumnWithWriter)
{
  constexpr auto num_rows = 10;
  auto sequence           = cudf::detail::make_counting_transform_iterator(
    0, [](auto i) { return static_cast<TypeParam>(i + 1000.50f); });
  auto input_column = column_wrapper<TypeParam>(sequence, sequence + num_rows);
  auto input_table  = cudf::table_view{std::vector<cudf::column_view>{input_column}};

  auto filepath = temp_env->get_temp_filepath("SingleColumnWithWriter.csv");

  write_csv_helper(filepath, input_table);

  cudf::io::csv_reader_options in_opts =
    cudf::io::csv_reader_options::builder(cudf::io::source_info{filepath}).header(-1);
  auto result = cudf::io::read_csv(in_opts);

  const auto result_table = result.tbl->view();
  CUDF_TEST_EXPECT_TABLES_EQUIVALENT(input_table, result_table);
}

TEST_F(CsvReaderTest, MultiColumnWithWriter)
{
  constexpr auto num_rows = 10;
  auto int8_column        = []() {
    auto values = random_values<int8_t>(num_rows);
    return column_wrapper<int8_t>(values.begin(), values.end());
  }();
  auto int16_column = []() {
    auto values = random_values<int16_t>(num_rows);
    return column_wrapper<int16_t>(values.begin(), values.end());
  }();
  auto int32_column = []() {
    auto values = random_values<int32_t>(num_rows);
    return column_wrapper<int32_t>(values.begin(), values.end());
  }();
  auto int64_column = []() {
    auto values = random_values<int64_t>(num_rows);
    return column_wrapper<int64_t>(values.begin(), values.end());
  }();
  auto uint8_column = []() {
    auto values = random_values<uint8_t>(num_rows);
    return column_wrapper<uint8_t>(values.begin(), values.end());
  }();
  auto uint16_column = []() {
    auto values = random_values<uint16_t>(num_rows);
    return column_wrapper<uint16_t>(values.begin(), values.end());
  }();
  auto uint32_column = []() {
    auto values = random_values<uint32_t>(num_rows);
    return column_wrapper<uint32_t>(values.begin(), values.end());
  }();
  auto uint64_column = []() {
    auto values = random_values<uint64_t>(num_rows);
    return column_wrapper<uint64_t>(values.begin(), values.end());
  }();
  auto float32_column = []() {
    auto values = random_values<float>(num_rows);
    return column_wrapper<float>(values.begin(), values.end());
  }();
  auto float64_column = []() {
    auto values = random_values<double>(num_rows);
    return column_wrapper<double>(values.begin(), values.end());
  }();

  std::vector<cudf::column_view> input_columns{int8_column,
                                               int16_column,
                                               int32_column,
                                               int64_column,
                                               uint8_column,
                                               uint16_column,
                                               uint32_column,
                                               uint64_column,
                                               float32_column,
                                               float64_column};
  cudf::table_view input_table{input_columns};

  auto filepath = temp_env->get_temp_dir() + "MultiColumnWithWriter.csv";

  write_csv_helper(filepath, input_table);

  cudf::io::csv_reader_options in_opts =
    cudf::io::csv_reader_options::builder(cudf::io::source_info{filepath})
      .header(-1)
      .dtypes({dtype<int8_t>(),
               dtype<int16_t>(),
               dtype<int32_t>(),
               dtype<int64_t>(),
               dtype<uint8_t>(),
               dtype<uint16_t>(),
               dtype<uint32_t>(),
               dtype<uint64_t>(),
               dtype<float>(),
               dtype<double>()});
  auto result = cudf::io::read_csv(in_opts);

  const auto result_table = result.tbl->view();

  std::vector<cudf::size_type> non_float64s{0, 1, 2, 3, 4, 5, 6, 7, 8};
  const auto input_sliced_view  = input_table.select(non_float64s);
  const auto result_sliced_view = result_table.select(non_float64s);
  CUDF_TEST_EXPECT_TABLES_EQUIVALENT(input_sliced_view, result_sliced_view);

  auto validity = cudf::detail::make_counting_transform_iterator(0, [](auto i) { return true; });
  double tol{1.0e-6};
  auto float64_col_idx = non_float64s.size();
  check_float_column(
    input_table.column(float64_col_idx), result_table.column(float64_col_idx), tol, validity);
}

TEST_F(CsvReaderTest, DatesWithWriter)
{
  auto filepath = temp_env->get_temp_dir() + "DatesWithWriter.csv";

  auto input_column = column_wrapper<cudf::timestamp_ms, cudf::timestamp_ms::rep>{983750400000,
                                                                                  1288483200000,
                                                                                  782611200000,
                                                                                  656208000000,
                                                                                  0L,
                                                                                  798163200000,
                                                                                  774144000000,
                                                                                  1149679230400,
                                                                                  1126875750400,
                                                                                  2764800000};
  cudf::table_view input_table(std::vector<cudf::column_view>{input_column});

  // TODO need to add a dayfirst flag?
  write_csv_helper(filepath, input_table);

  cudf::io::csv_reader_options in_opts =
    cudf::io::csv_reader_options::builder(cudf::io::source_info{filepath})
      .names({"A"})
      .dtypes({data_type{type_id::TIMESTAMP_MILLISECONDS}})
      .dayfirst(true)
      .header(-1);
  auto result = cudf::io::read_csv(in_opts);

  const auto result_table = result.tbl->view();

  check_timestamp_column(input_table.column(0), result_table.column(0));
}

TEST_F(CsvReaderTest, DatesStringWithWriter)
{
  {
    auto filepath = temp_env->get_temp_dir() + "DatesStringWithWriter_D.csv";

    auto input_column = column_wrapper<cudf::timestamp_D, cudf::timestamp_D::rep>{-106751, 106751};
    auto expected_column = column_wrapper<cudf::string_view>{"1677-09-22", "2262-04-11"};

    cudf::table_view input_table(std::vector<cudf::column_view>{input_column});

    write_csv_helper(filepath, input_table);

    cudf::io::csv_reader_options in_opts =
      cudf::io::csv_reader_options::builder(cudf::io::source_info{filepath})
        .names({"A"})
        .header(-1);
    auto result = cudf::io::read_csv(in_opts);

    const auto result_table = result.tbl->view();

    CUDF_TEST_EXPECT_COLUMNS_EQUAL(expected_column, result_table.column(0));
  }

  {
    auto filepath = temp_env->get_temp_dir() + "DatesStringWithWriter_s.csv";

    auto input_column =
      column_wrapper<cudf::timestamp_s, cudf::timestamp_s::rep>{-9223372036, 9223372036};
    auto expected_column =
      column_wrapper<cudf::string_view>{"1677-09-21T00:12:44Z", "2262-04-11T23:47:16Z"};

    cudf::table_view input_table(std::vector<cudf::column_view>{input_column});

    write_csv_helper(filepath, input_table);

    cudf::io::csv_reader_options in_opts =
      cudf::io::csv_reader_options::builder(cudf::io::source_info{filepath})
        .names({"A"})
        .header(-1);
    auto result = cudf::io::read_csv(in_opts);

    const auto result_table = result.tbl->view();

    CUDF_TEST_EXPECT_COLUMNS_EQUAL(expected_column, result_table.column(0));
  }

  {
    auto filepath = temp_env->get_temp_dir() + "DatesStringWithWriter_ms.csv";

    auto input_column =
      column_wrapper<cudf::timestamp_ms, cudf::timestamp_ms::rep>{-9223372036854, 9223372036854};
    auto expected_column =
      column_wrapper<cudf::string_view>{"1677-09-21T00:12:43.146Z", "2262-04-11T23:47:16.854Z"};

    cudf::table_view input_table(std::vector<cudf::column_view>{input_column});

    write_csv_helper(filepath, input_table);

    cudf::io::csv_reader_options in_opts =
      cudf::io::csv_reader_options::builder(cudf::io::source_info{filepath})
        .names({"A"})
        .header(-1);
    auto result = cudf::io::read_csv(in_opts);

    const auto result_table = result.tbl->view();

    CUDF_TEST_EXPECT_COLUMNS_EQUAL(expected_column, result_table.column(0));
  }

  {
    auto filepath = temp_env->get_temp_dir() + "DatesStringWithWriter_us.csv";

    auto input_column = column_wrapper<cudf::timestamp_us, cudf::timestamp_us::rep>{
      -9223372036854775, 9223372036854775};
    auto cast_column     = cudf::strings::from_timestamps(input_column, "%Y-%m-%dT%H:%M:%S.%fZ");
    auto expected_column = column_wrapper<cudf::string_view>{"1677-09-21T00:12:43.145225Z",
                                                             "2262-04-11T23:47:16.854775Z"};

    cudf::table_view input_table(std::vector<cudf::column_view>{input_column});

    write_csv_helper(filepath, input_table);

    cudf::io::csv_reader_options in_opts =
      cudf::io::csv_reader_options::builder(cudf::io::source_info{filepath})
        .names({"A"})
        .header(-1);
    auto result = cudf::io::read_csv(in_opts);

    const auto result_table = result.tbl->view();

    CUDF_TEST_EXPECT_COLUMNS_EQUAL(expected_column, result_table.column(0));
  }

  {
    auto filepath = temp_env->get_temp_dir() + "DatesStringWithWriter_ns.csv";

    auto input_column = column_wrapper<cudf::timestamp_ns, cudf::timestamp_ns::rep>{
      -9223372036854775807, 9223372036854775807};
    auto expected_column = column_wrapper<cudf::string_view>{"1677-09-21T00:12:43.145224193Z",
                                                             "2262-04-11T23:47:16.854775807Z"};

    cudf::table_view input_table(std::vector<cudf::column_view>{input_column});

    write_csv_helper(filepath, input_table);

    cudf::io::csv_reader_options in_opts =
      cudf::io::csv_reader_options::builder(cudf::io::source_info{filepath})
        .names({"A"})
        .header(-1);
    auto result = cudf::io::read_csv(in_opts);

    const auto result_table = result.tbl->view();

    CUDF_TEST_EXPECT_COLUMNS_EQUAL(expected_column, result_table.column(0));
  }
}

TEST_F(CsvReaderTest, FloatingPointWithWriter)
{
  auto filepath = temp_env->get_temp_dir() + "FloatingPointWithWriter.csv";

  auto input_column =
    column_wrapper<double>{5.6, 56.79, 12000000000., 0.7, 3.000, 12.34, 0.31, -73.98007199999998};
  cudf::table_view input_table(std::vector<cudf::column_view>{input_column});

  // TODO add lineterminator=";"
  write_csv_helper(filepath, input_table);

  cudf::io::csv_reader_options in_opts =
    cudf::io::csv_reader_options::builder(cudf::io::source_info{filepath})
      .names({"A"})
      .dtypes({dtype<double>()})
      .header(-1);
  // in_opts.lineterminator = ';';
  auto result = cudf::io::read_csv(in_opts);

  const auto result_table = result.tbl->view();
  CUDF_TEST_EXPECT_TABLES_EQUIVALENT(input_table, result_table);
}

TEST_F(CsvReaderTest, StringsWithWriter)
{
  std::vector<std::string> names{"line", "verse"};

  auto filepath = temp_env->get_temp_dir() + "StringsWithWriter.csv";

  auto int_column = column_wrapper<int32_t>{10, 20, 30};
  auto string_column =
    column_wrapper<cudf::string_view>{"abc def ghi", "\"jkl mno pqr\"", "stu \"\"vwx\"\" yz"};
  cudf::table_view input_table(std::vector<cudf::column_view>{int_column, string_column});

  // TODO add quoting style flag?
  write_csv_helper(filepath, input_table, names);

  cudf::io::csv_reader_options in_opts =
    cudf::io::csv_reader_options::builder(cudf::io::source_info{filepath})
      .dtypes(std::vector<data_type>{dtype<int32_t>(), dtype<cudf::string_view>()})
      .quoting(cudf::io::quote_style::NONE);
  auto result = cudf::io::read_csv(in_opts);

  const auto result_table = result.tbl->view();
  CUDF_TEST_EXPECT_COLUMNS_EQUIVALENT(input_table.column(0), result_table.column(0));
  check_string_column(input_table.column(1), result_table.column(1));
  ASSERT_EQ(names, result.metadata.column_names);
}

TEST_F(CsvReaderTest, StringsWithWriterSimple)
{
  std::vector<std::string> names{"line", "verse"};

  auto filepath = temp_env->get_temp_dir() + "StringsWithWriterSimple.csv";

  auto int_column    = column_wrapper<int32_t>{10, 20, 30};
  auto string_column = column_wrapper<cudf::string_view>{"abc def ghi", "jkl mno pq", "stu vwx y"};
  cudf::table_view input_table(std::vector<cudf::column_view>{int_column, string_column});

  // TODO add quoting style flag?
  write_csv_helper(filepath, input_table, names);

  cudf::io::csv_reader_options in_opts =
    cudf::io::csv_reader_options::builder(cudf::io::source_info{filepath})
      .dtypes(std::vector<data_type>{dtype<int32_t>(), dtype<cudf::string_view>()})
      .quoting(cudf::io::quote_style::NONE);
  auto result = cudf::io::read_csv(in_opts);

  const auto result_table = result.tbl->view();
  CUDF_TEST_EXPECT_COLUMNS_EQUIVALENT(input_table.column(0), result_table.column(0));
  check_string_column(input_table.column(1), result_table.column(1));
  ASSERT_EQ(names, result.metadata.column_names);
}

TEST_F(CsvReaderTest, StringsEmbeddedDelimiter)
{
  std::vector<std::string> names{"line", "verse"};

  auto filepath = temp_env->get_temp_dir() + "StringsWithWriterSimple.csv";

  auto int_column    = column_wrapper<int32_t>{10, 20, 30};
  auto string_column = column_wrapper<cudf::string_view>{"abc def ghi", "jkl,mno,pq", "stu vwx y"};
  cudf::table_view input_table(std::vector<cudf::column_view>{int_column, string_column});

  write_csv_helper(filepath, input_table, names);

  cudf::io::csv_reader_options in_opts =
    cudf::io::csv_reader_options::builder(cudf::io::source_info{filepath})
      .dtypes(std::vector<data_type>{dtype<int32_t>(), dtype<cudf::string_view>()});
  auto result = cudf::io::read_csv(in_opts);

  CUDF_TEST_EXPECT_TABLES_EQUIVALENT(input_table, result.tbl->view());
  ASSERT_EQ(names, result.metadata.column_names);
}

TEST_F(CsvReaderTest, HeaderEmbeddedDelimiter)
{
  std::vector<std::string> names{
    "header1", "header,2", "quote\"embedded", "new\nline", "\"quoted\""};

  auto filepath = temp_env->get_temp_dir() + "HeaderEmbeddedDelimiter.csv";

  auto int_column    = column_wrapper<int32_t>{10, 20, 30};
  auto string_column = column_wrapper<cudf::string_view>{"abc", "jkl,mno", "xyz"};
  cudf::table_view input_table(
    std::vector<cudf::column_view>{int_column, string_column, int_column, int_column, int_column});

  write_csv_helper(filepath, input_table, names);

  cudf::io::csv_reader_options in_opts =
    cudf::io::csv_reader_options::builder(cudf::io::source_info{filepath})
      .names(names)
      .dtypes({dtype<int32_t>(),
               dtype<cudf::string_view>(),
               dtype<int32_t>(),
               dtype<int32_t>(),
               dtype<int32_t>()});
  auto result = cudf::io::read_csv(in_opts);

  CUDF_TEST_EXPECT_TABLES_EQUIVALENT(input_table, result.tbl->view());
  ASSERT_EQ(names, result.metadata.column_names);
}

TEST_F(CsvReaderTest, EmptyFileWithWriter)
{
  auto filepath = temp_env->get_temp_dir() + "EmptyFileWithWriter.csv";

  cudf::table_view empty_table;
  write_csv_helper(filepath, empty_table);
  cudf::io::csv_reader_options in_opts =
    cudf::io::csv_reader_options::builder(cudf::io::source_info{filepath});
  auto result = cudf::io::read_csv(in_opts);

  CUDF_TEST_EXPECT_TABLES_EQUIVALENT(empty_table, result.tbl->view());
}

class TestSource : public cudf::io::datasource {
 public:
  std::string const str;

  TestSource(std::string s) : str(std::move(s)) {}
  std::unique_ptr<buffer> host_read(size_t offset, size_t size) override
  {
    size = std::min(size, str.size() - offset);
    return std::make_unique<non_owning_buffer>((uint8_t*)str.data() + offset, size);
  }

  size_t host_read(size_t offset, size_t size, uint8_t* dst) override
  {
    auto const read_size = std::min(size, str.size() - offset);
    memcpy(dst, str.data() + offset, size);
    return read_size;
  }

  [[nodiscard]] size_t size() const override { return str.size(); }
};

TEST_F(CsvReaderTest, UserImplementedSource)
{
  constexpr auto num_rows = 10;
  auto int8_values        = random_values<int8_t>(num_rows);
  auto int16_values       = random_values<int16_t>(num_rows);
  auto int32_values       = random_values<int32_t>(num_rows);

  std::ostringstream csv_data;
  for (int i = 0; i < num_rows; ++i) {
    csv_data << std::to_string(int8_values[i]) << "," << int16_values[i] << "," << int32_values[i]
             << "\n";
  }
  TestSource source{csv_data.str()};
  cudf::io::csv_reader_options in_opts =
    cudf::io::csv_reader_options::builder(cudf::io::source_info{&source})
      .dtypes({dtype<int8_t>(), dtype<int16_t>(), dtype<int32_t>()})
      .header(-1);
  auto result = cudf::io::read_csv(in_opts);

  auto const view = result.tbl->view();
  expect_column_data_equal(int8_values, view.column(0));
  expect_column_data_equal(int16_values, view.column(1));
  expect_column_data_equal(int32_values, view.column(2));
}

TEST_F(CsvReaderTest, DurationsWithWriter)
{
  auto filepath = temp_env->get_temp_dir() + "DurationsWithWriter.csv";

  constexpr long max_value_d  = std::numeric_limits<cudf::duration_D::rep>::max();
  constexpr long min_value_d  = std::numeric_limits<cudf::duration_D::rep>::min();
  constexpr long max_value_ns = std::numeric_limits<cudf::duration_s::rep>::max();
  constexpr long min_value_ns = std::numeric_limits<cudf::duration_s::rep>::min();
  column_wrapper<cudf::duration_D, cudf::duration_D::rep> durations_D{
    {-86400L, -3600L, -2L, -1L, 0L, 1L, 2L, min_value_d, max_value_d}};
  column_wrapper<cudf::duration_s, int64_t> durations_s{{-86400L,
                                                         -3600L,
                                                         -2L,
                                                         -1L,
                                                         0L,
                                                         1L,
                                                         2L,
                                                         min_value_ns / 1000000000 + 1,
                                                         max_value_ns / 1000000000}};
  column_wrapper<cudf::duration_ms, int64_t> durations_ms{
    {-86400L, -3600L, -2L, -1L, 0L, 1L, 2L, min_value_ns / 1000000 + 1, max_value_ns / 1000000}};
  column_wrapper<cudf::duration_us, int64_t> durations_us{
    {-86400L, -3600L, -2L, -1L, 0L, 1L, 2L, min_value_ns / 1000 + 1, max_value_ns / 1000}};
  column_wrapper<cudf::duration_ns, int64_t> durations_ns{
    {-86400L, -3600L, -2L, -1L, 0L, 1L, 2L, min_value_ns, max_value_ns}};

  cudf::table_view input_table(std::vector<cudf::column_view>{
    durations_D, durations_s, durations_ms, durations_us, durations_ns});
  std::vector<std::string> names{"D", "s", "ms", "us", "ns"};

  write_csv_helper(filepath, input_table, names);

  cudf::io::csv_reader_options in_opts =
    cudf::io::csv_reader_options::builder(cudf::io::source_info{filepath})
      .names(names)
      .dtypes({data_type{type_id::DURATION_DAYS},
               data_type{type_id::DURATION_SECONDS},
               data_type{type_id::DURATION_MILLISECONDS},
               data_type{type_id::DURATION_MICROSECONDS},
               data_type{type_id::DURATION_NANOSECONDS}});
  auto result = cudf::io::read_csv(in_opts);

  const auto result_table = result.tbl->view();
  CUDF_TEST_EXPECT_TABLES_EQUIVALENT(input_table, result_table);
  ASSERT_EQ(names, result.metadata.column_names);
}

TEST_F(CsvReaderTest, ParseInRangeIntegers)
{
  std::vector<int64_t> small_int               = {0, -10, 20, -30};
  std::vector<int64_t> less_equal_int64_max    = {std::numeric_limits<int64_t>::max() - 3,
                                               std::numeric_limits<int64_t>::max() - 2,
                                               std::numeric_limits<int64_t>::max() - 1,
                                               std::numeric_limits<int64_t>::max()};
  std::vector<int64_t> greater_equal_int64_min = {std::numeric_limits<int64_t>::min() + 3,
                                                  std::numeric_limits<int64_t>::min() + 2,
                                                  std::numeric_limits<int64_t>::min() + 1,
                                                  std::numeric_limits<int64_t>::min()};
  std::vector<uint64_t> greater_int64_max      = {uint64_t{std::numeric_limits<int64_t>::max()} - 1,
                                             uint64_t{std::numeric_limits<int64_t>::max()},
                                             uint64_t{std::numeric_limits<int64_t>::max()} + 1,
                                             uint64_t{std::numeric_limits<int64_t>::max()} + 2};
  std::vector<uint64_t> less_equal_uint64_max  = {std::numeric_limits<uint64_t>::max() - 3,
                                                 std::numeric_limits<uint64_t>::max() - 2,
                                                 std::numeric_limits<uint64_t>::max() - 1,
                                                 std::numeric_limits<uint64_t>::max()};
  auto input_small_int = column_wrapper<int64_t>(small_int.begin(), small_int.end());
  auto input_less_equal_int64_max =
    column_wrapper<int64_t>(less_equal_int64_max.begin(), less_equal_int64_max.end());
  auto input_greater_equal_int64_min =
    column_wrapper<int64_t>(greater_equal_int64_min.begin(), greater_equal_int64_min.end());
  auto input_greater_int64_max =
    column_wrapper<uint64_t>(greater_int64_max.begin(), greater_int64_max.end());
  auto input_less_equal_uint64_max =
    column_wrapper<uint64_t>(less_equal_uint64_max.begin(), less_equal_uint64_max.end());

  auto small_int_append_zeros               = prepend_zeros(small_int, 32, true);
  auto less_equal_int64_max_append_zeros    = prepend_zeros(less_equal_int64_max, 32, true);
  auto greater_equal_int64_min_append_zeros = prepend_zeros(greater_equal_int64_min, 17);
  auto greater_int64_max_append_zeros       = prepend_zeros(greater_int64_max, 5);
  auto less_equal_uint64_max_append_zeros   = prepend_zeros(less_equal_uint64_max, 8, true);

  auto input_small_int_append =
    column_wrapper<cudf::string_view>(small_int_append_zeros.begin(), small_int_append_zeros.end());
  auto input_less_equal_int64_max_append = column_wrapper<cudf::string_view>(
    less_equal_int64_max_append_zeros.begin(), less_equal_int64_max_append_zeros.end());
  auto input_greater_equal_int64_min_append = column_wrapper<cudf::string_view>(
    greater_equal_int64_min_append_zeros.begin(), greater_equal_int64_min_append_zeros.end());
  auto input_greater_int64_max_append = column_wrapper<cudf::string_view>(
    greater_int64_max_append_zeros.begin(), greater_int64_max_append_zeros.end());
  auto input_less_equal_uint64_max_append = column_wrapper<cudf::string_view>(
    less_equal_uint64_max_append_zeros.begin(), less_equal_uint64_max_append_zeros.end());

  std::vector<cudf::column_view> input_columns{input_small_int,
                                               input_less_equal_int64_max,
                                               input_greater_equal_int64_min,
                                               input_greater_int64_max,
                                               input_less_equal_uint64_max,
                                               input_small_int_append,
                                               input_less_equal_int64_max_append,
                                               input_greater_equal_int64_min_append,
                                               input_greater_int64_max_append,
                                               input_less_equal_uint64_max_append};
  cudf::table_view input_table{input_columns};

  auto filepath = temp_env->get_temp_filepath("ParseInRangeIntegers.csv");

  write_csv_helper(filepath, input_table);

  cudf::io::csv_reader_options in_opts =
    cudf::io::csv_reader_options::builder(cudf::io::source_info{filepath}).header(-1);
  auto result = cudf::io::read_csv(in_opts);

  const auto view = result.tbl->view();

  CUDF_TEST_EXPECT_COLUMNS_EQUIVALENT(input_small_int, view.column(0));
  CUDF_TEST_EXPECT_COLUMNS_EQUIVALENT(input_less_equal_int64_max, view.column(1));
  CUDF_TEST_EXPECT_COLUMNS_EQUIVALENT(input_greater_equal_int64_min, view.column(2));
  CUDF_TEST_EXPECT_COLUMNS_EQUIVALENT(input_greater_int64_max, view.column(3));
  CUDF_TEST_EXPECT_COLUMNS_EQUIVALENT(input_less_equal_uint64_max, view.column(4));

  CUDF_TEST_EXPECT_COLUMNS_EQUIVALENT(input_small_int, view.column(5));
  CUDF_TEST_EXPECT_COLUMNS_EQUIVALENT(input_less_equal_int64_max, view.column(6));
  CUDF_TEST_EXPECT_COLUMNS_EQUIVALENT(input_greater_equal_int64_min, view.column(7));
  CUDF_TEST_EXPECT_COLUMNS_EQUIVALENT(input_greater_int64_max, view.column(8));
  CUDF_TEST_EXPECT_COLUMNS_EQUIVALENT(input_less_equal_uint64_max, view.column(9));
}

TEST_F(CsvReaderTest, ParseOutOfRangeIntegers)
{
  std::vector<std::string> out_of_range_positive = {"111111111111111111111",
                                                    "2222222222222222222222",
                                                    "33333333333333333333333",
                                                    "444444444444444444444444"};
  std::vector<std::string> out_of_range_negative = {"-111111111111111111111",
                                                    "-2222222222222222222222",
                                                    "-33333333333333333333333",
                                                    "-444444444444444444444444"};
  std::vector<std::string> greater_uint64_max    = {
    "18446744073709551615", "18446744073709551616", "18446744073709551617", "18446744073709551618"};
  std::vector<std::string> less_int64_min = {
    "-9223372036854775807", "-9223372036854775808", "-9223372036854775809", "-9223372036854775810"};
  std::vector<std::string> mixed_range = {
    "18446744073709551613", "18446744073709551614", "18446744073709551615", "-5"};
  auto input_out_of_range_positive =
    column_wrapper<cudf::string_view>(out_of_range_positive.begin(), out_of_range_positive.end());
  auto input_out_of_range_negative =
    column_wrapper<cudf::string_view>(out_of_range_negative.begin(), out_of_range_negative.end());
  auto input_greater_uint64_max =
    column_wrapper<cudf::string_view>(greater_uint64_max.begin(), greater_uint64_max.end());
  auto input_less_int64_min =
    column_wrapper<cudf::string_view>(less_int64_min.begin(), less_int64_min.end());
  auto input_mixed_range =
    column_wrapper<cudf::string_view>(mixed_range.begin(), mixed_range.end());

  auto out_of_range_positive_append_zeros = prepend_zeros(out_of_range_positive, 32, true);
  auto out_of_range_negative_append_zeros = prepend_zeros(out_of_range_negative, 5);
  auto greater_uint64_max_append_zeros    = prepend_zeros(greater_uint64_max, 8, true);
  auto less_int64_min_append_zeros        = prepend_zeros(less_int64_min, 17);
  auto mixed_range_append_zeros           = prepend_zeros(mixed_range, 2, true);

  auto input_out_of_range_positive_append = column_wrapper<cudf::string_view>(
    out_of_range_positive_append_zeros.begin(), out_of_range_positive_append_zeros.end());
  auto input_out_of_range_negative_append = column_wrapper<cudf::string_view>(
    out_of_range_negative_append_zeros.begin(), out_of_range_negative_append_zeros.end());
  auto input_greater_uint64_max_append = column_wrapper<cudf::string_view>(
    greater_uint64_max_append_zeros.begin(), greater_uint64_max_append_zeros.end());
  auto input_less_int64_min_append = column_wrapper<cudf::string_view>(
    less_int64_min_append_zeros.begin(), less_int64_min_append_zeros.end());
  auto input_mixed_range_append = column_wrapper<cudf::string_view>(
    mixed_range_append_zeros.begin(), mixed_range_append_zeros.end());

  std::vector<cudf::column_view> input_columns{input_out_of_range_positive,
                                               input_out_of_range_negative,
                                               input_greater_uint64_max,
                                               input_less_int64_min,
                                               input_mixed_range,
                                               input_out_of_range_positive_append,
                                               input_out_of_range_negative_append,
                                               input_greater_uint64_max_append,
                                               input_less_int64_min_append,
                                               input_mixed_range_append};
  cudf::table_view input_table{input_columns};

  auto filepath = temp_env->get_temp_filepath("ParseOutOfRangeIntegers.csv");

  write_csv_helper(filepath, input_table);

  cudf::io::csv_reader_options in_opts =
    cudf::io::csv_reader_options::builder(cudf::io::source_info{filepath}).header(-1);
  auto result = cudf::io::read_csv(in_opts);

  const auto view = result.tbl->view();

  CUDF_TEST_EXPECT_COLUMNS_EQUIVALENT(input_out_of_range_positive, view.column(0));
  CUDF_TEST_EXPECT_COLUMNS_EQUIVALENT(input_out_of_range_negative, view.column(1));
  CUDF_TEST_EXPECT_COLUMNS_EQUIVALENT(input_greater_uint64_max, view.column(2));
  CUDF_TEST_EXPECT_COLUMNS_EQUIVALENT(input_less_int64_min, view.column(3));
  CUDF_TEST_EXPECT_COLUMNS_EQUIVALENT(input_mixed_range, view.column(4));
  CUDF_TEST_EXPECT_COLUMNS_EQUIVALENT(input_out_of_range_positive_append, view.column(5));
  CUDF_TEST_EXPECT_COLUMNS_EQUIVALENT(input_out_of_range_negative_append, view.column(6));
  CUDF_TEST_EXPECT_COLUMNS_EQUIVALENT(input_greater_uint64_max_append, view.column(7));
  CUDF_TEST_EXPECT_COLUMNS_EQUIVALENT(input_less_int64_min_append, view.column(8));
  CUDF_TEST_EXPECT_COLUMNS_EQUIVALENT(input_mixed_range_append, view.column(9));
}

TEST_F(CsvReaderTest, ReadMaxNumericValue)
{
  constexpr auto num_rows = 10;
  auto sequence           = cudf::detail::make_counting_transform_iterator(
    0, [](auto i) { return std::numeric_limits<uint64_t>::max() - i; });

  auto filepath = temp_env->get_temp_filepath("ReadMaxNumericValue.csv");
  {
    std::ofstream out_file{filepath, std::ofstream::out};
    std::ostream_iterator<uint64_t> output_iterator(out_file, "\n");
    std::copy(sequence, sequence + num_rows, output_iterator);
  }

  cudf::io::csv_reader_options in_opts =
    cudf::io::csv_reader_options::builder(cudf::io::source_info{filepath}).header(-1);
  auto result = cudf::io::read_csv(in_opts);

  const auto view = result.tbl->view();
  expect_column_data_equal(std::vector<uint64_t>(sequence, sequence + num_rows), view.column(0));
}

TEST_F(CsvReaderTest, DefaultWriteChunkSize)
{
  for (auto num_rows : {1, 20, 100, 1000}) {
    auto sequence = cudf::detail::make_counting_transform_iterator(
      0, [](auto i) { return static_cast<int32_t>(i + 1000.50f); });
    auto input_column = column_wrapper<int32_t>(sequence, sequence + num_rows);
    auto input_table  = cudf::table_view{std::vector<cudf::column_view>{input_column}};

    cudf::io::csv_writer_options opts =
      cudf::io::csv_writer_options::builder(cudf::io::sink_info{"unused.path"}, input_table);
    ASSERT_EQ(num_rows, opts.get_rows_per_chunk());
  }
}

TEST_F(CsvReaderTest, DtypesMap)
{
  std::string csv_in{"12,9\n34,8\n56,7"};

  cudf::io::csv_reader_options in_opts =
    cudf::io::csv_reader_options::builder(cudf::io::source_info{csv_in.c_str(), csv_in.size()})
      .names({"A", "B"})
      .dtypes({{"B", dtype<int16_t>()}, {"A", dtype<int32_t>()}})
      .header(-1);
  auto result = cudf::io::read_csv(in_opts);

  const auto result_table = result.tbl->view();
  ASSERT_EQ(result_table.num_columns(), 2);
  ASSERT_EQ(result_table.column(0).type(), data_type{type_id::INT32});
  ASSERT_EQ(result_table.column(1).type(), data_type{type_id::INT16});
  expect_column_data_equal(std::vector<int32_t>{12, 34, 56}, result_table.column(0));
  expect_column_data_equal(std::vector<int16_t>{9, 8, 7}, result_table.column(1));
}

TEST_F(CsvReaderTest, DtypesMapPartial)
{
  cudf::io::csv_reader_options in_opts =
    cudf::io::csv_reader_options::builder(cudf::io::source_info{nullptr, 0})
      .names({"A", "B"})
      .dtypes({{"A", dtype<int16_t>()}});
  {
    auto result = cudf::io::read_csv(in_opts);

    const auto view = result.tbl->view();
    ASSERT_EQ(type_id::INT16, view.column(0).type().id());
    // Default to String if there's no data
    ASSERT_EQ(type_id::STRING, view.column(1).type().id());
  }

  in_opts.set_dtypes({{"B", dtype<uint32_t>()}});
  {
    auto result = cudf::io::read_csv(in_opts);

    const auto view = result.tbl->view();
    ASSERT_EQ(type_id::STRING, view.column(0).type().id());
    ASSERT_EQ(type_id::UINT32, view.column(1).type().id());
  }
}

TEST_F(CsvReaderTest, DtypesArrayInvalid)
{
  cudf::io::csv_reader_options in_opts =
    cudf::io::csv_reader_options::builder(cudf::io::source_info{nullptr, 0})
      .names({"A", "B", "C"})
      .dtypes(std::vector<cudf::data_type>{dtype<int16_t>(), dtype<int8_t>()});

  EXPECT_THROW(cudf::io::read_csv(in_opts), cudf::logic_error);
}

TEST_F(CsvReaderTest, CsvDefaultOptionsWriteReadMatch)
{
  auto const filepath = temp_env->get_temp_dir() + "issue.csv";

  // make up some kind of dataframe
  auto int_column = column_wrapper<int32_t>{10, 20, 30};
  auto str_column = column_wrapper<cudf::string_view>{"abc", "mno", "xyz"};
  cudf::table_view input_table(std::vector<cudf::column_view>{int_column, str_column});

  // write that dataframe to a csv using default options to some temporary file
  cudf::io::csv_writer_options writer_options =
    cudf::io::csv_writer_options::builder(cudf::io::sink_info{filepath}, input_table);
  cudf::io::write_csv(writer_options);

  // read the temp csv file using default options
  cudf::io::csv_reader_options read_options =
    cudf::io::csv_reader_options::builder(cudf::io::source_info{filepath})
      .dtypes(std::vector<data_type>{dtype<int32_t>(), dtype<cudf::string_view>()});

  cudf::io::table_with_metadata new_table_and_metadata = cudf::io::read_csv(read_options);

  // verify that the tables are identical, or as identical as expected.
  const auto new_table_view = new_table_and_metadata.tbl->view();
  CUDF_TEST_EXPECT_TABLES_EQUIVALENT(input_table, new_table_view);
  EXPECT_EQ(new_table_and_metadata.metadata.column_names[0], "0");
  EXPECT_EQ(new_table_and_metadata.metadata.column_names[1], "1");
}

<<<<<<< HEAD
TEST_F(CsvReaderTest, UseColsValidation)
{
  const std::string buffer = "1,2,3";

  const cudf::io::csv_reader_options idx_cnt_options =
    cudf::io::csv_reader_options::builder(cudf::io::source_info{buffer.c_str(), buffer.size()})
      .names({"a", "b"})
      .use_cols_indexes({0});
  EXPECT_THROW(cudf::io::read_csv(idx_cnt_options), cudf::logic_error);

  cudf::io::csv_reader_options unique_idx_cnt_options =
    cudf::io::csv_reader_options::builder(cudf::io::source_info{buffer.c_str(), buffer.size()})
      .names({"a", "b"})
      .use_cols_indexes({0, 0});
  EXPECT_THROW(cudf::io::read_csv(unique_idx_cnt_options), cudf::logic_error);

  cudf::io::csv_reader_options bad_name_options =
    cudf::io::csv_reader_options::builder(cudf::io::source_info{buffer.c_str(), buffer.size()})
      .names({"a", "b", "c"})
      .use_cols_names({"nonexistent_name"});
  EXPECT_THROW(cudf::io::read_csv(bad_name_options), cudf::logic_error);
}

TEST_F(CsvReaderTest, CropColumns)
{
  const std::string csv_in{"12,9., 10\n34,8., 20\n56,7., 30"};

  cudf::io::csv_reader_options in_opts =
    cudf::io::csv_reader_options::builder(cudf::io::source_info{csv_in.c_str(), csv_in.size()})
      .dtypes(std::vector<data_type>{dtype<int32_t>(), dtype<float>()})
      .names({"a", "b"})
      .header(-1);
  const auto result = cudf::io::read_csv(in_opts);

  const auto result_table = result.tbl->view();
  ASSERT_EQ(result_table.num_columns(), 2);
  ASSERT_EQ(result_table.column(0).type(), data_type{type_id::INT32});
  ASSERT_EQ(result_table.column(1).type(), data_type{type_id::FLOAT32});
  expect_column_data_equal(std::vector<int32_t>{12, 34, 56}, result_table.column(0));
  expect_column_data_equal(std::vector<float>{9., 8., 7.}, result_table.column(1));
}

TEST_F(CsvReaderTest, CropColumnsUseColsNames)
{
  std::string csv_in{"12,9., 10\n34,8., 20\n56,7., 30"};

  cudf::io::csv_reader_options in_opts =
    cudf::io::csv_reader_options::builder(cudf::io::source_info{csv_in.c_str(), csv_in.size()})
      .dtypes(std::vector<data_type>{dtype<int32_t>(), dtype<float>()})
      .names({"a", "b"})
      .use_cols_names({"b"})
      .header(-1);
  auto result = cudf::io::read_csv(in_opts);

  const auto result_table = result.tbl->view();
  ASSERT_EQ(result_table.num_columns(), 1);
  ASSERT_EQ(result_table.column(0).type(), data_type{type_id::FLOAT32});
  expect_column_data_equal(std::vector<float>{9., 8., 7.}, result_table.column(0));
}

TEST_F(CsvReaderTest, ExtraColumns)
{
  std::string csv_in{"12,9., 10\n34,8., 20\n56,7., 30"};
  {
    cudf::io::csv_reader_options opts =
      cudf::io::csv_reader_options::builder(cudf::io::source_info{csv_in.c_str(), csv_in.size()})
        .names({"a", "b", "c", "d"})
        .header(-1);
    auto result = cudf::io::read_csv(opts);

    const auto result_table = result.tbl->view();
    ASSERT_EQ(result_table.num_columns(), 4);
    ASSERT_EQ(result_table.column(3).type(), data_type{type_id::INT64});
    ASSERT_EQ(result_table.column(3).null_count(), 3);
  }
  {
    cudf::io::csv_reader_options with_dtypes_opts =
      cudf::io::csv_reader_options::builder(cudf::io::source_info{csv_in.c_str(), csv_in.size()})
        .names({"a", "b", "c", "d"})
        .dtypes({dtype<int32_t>(), dtype<int32_t>(), dtype<int32_t>(), dtype<float>()})
        .header(-1);
    auto result = cudf::io::read_csv(with_dtypes_opts);

    const auto result_table = result.tbl->view();
    ASSERT_EQ(result_table.num_columns(), 4);
    ASSERT_EQ(result_table.column(3).type(), data_type{type_id::FLOAT32});
    ASSERT_EQ(result_table.column(3).null_count(), 3);
  }
}

TEST_F(CsvReaderTest, ExtraColumnsUseCols)
{
  std::string csv_in{"12,9., 10\n34,8., 20\n56,7., 30"};

  {
    cudf::io::csv_reader_options in_opts =
      cudf::io::csv_reader_options::builder(cudf::io::source_info{csv_in.c_str(), csv_in.size()})
        .names({"a", "b", "c", "d"})
        .use_cols_names({"b", "d"})
        .header(-1);
    auto result = cudf::io::read_csv(in_opts);

    const auto result_table = result.tbl->view();
    ASSERT_EQ(result_table.num_columns(), 2);
    ASSERT_EQ(result_table.column(1).type(), data_type{type_id::INT64});
    ASSERT_EQ(result_table.column(1).null_count(), 3);
  }
  {
    cudf::io::csv_reader_options with_dtypes_opts =
      cudf::io::csv_reader_options::builder(cudf::io::source_info{csv_in.c_str(), csv_in.size()})
        .names({"a", "b", "c", "d"})
        .use_cols_names({"b", "d"})
        .dtypes({dtype<int32_t>(), dtype<int32_t>(), dtype<int32_t>(), dtype<cudf::string_view>()})
        .header(-1);
    auto result = cudf::io::read_csv(with_dtypes_opts);

    const auto result_table = result.tbl->view();
    ASSERT_EQ(result_table.num_columns(), 2);
    ASSERT_EQ(result_table.column(1).type(), data_type{type_id::STRING});
    ASSERT_EQ(result_table.column(1).null_count(), 3);
=======
TEST_F(CsvReaderTest, BlankLineAfterFirstRow)
{
  std::string csv_in{"12,9., 10\n\n"};

  {
    cudf::io::csv_reader_options no_header_opts =
      cudf::io::csv_reader_options::builder(cudf::io::source_info{csv_in.c_str(), csv_in.size()})
        .header(-1);
    // No header, getting column names/count from first row
    auto result = cudf::io::read_csv(no_header_opts);

    const auto result_table = result.tbl->view();
    ASSERT_EQ(result_table.num_columns(), 3);
  }
  {
    cudf::io::csv_reader_options header_opts =
      cudf::io::csv_reader_options::builder(cudf::io::source_info{csv_in.c_str(), csv_in.size()});
    // Getting column names/count from header
    auto result = cudf::io::read_csv(header_opts);

    const auto result_table = result.tbl->view();
    ASSERT_EQ(result_table.num_columns(), 3);
>>>>>>> 4de279d6
  }
}

CUDF_TEST_PROGRAM_MAIN()<|MERGE_RESOLUTION|>--- conflicted
+++ resolved
@@ -2244,7 +2244,6 @@
   EXPECT_EQ(new_table_and_metadata.metadata.column_names[1], "1");
 }
 
-<<<<<<< HEAD
 TEST_F(CsvReaderTest, UseColsValidation)
 {
   const std::string buffer = "1,2,3";
@@ -2365,7 +2364,9 @@
     ASSERT_EQ(result_table.num_columns(), 2);
     ASSERT_EQ(result_table.column(1).type(), data_type{type_id::STRING});
     ASSERT_EQ(result_table.column(1).null_count(), 3);
-=======
+  }
+}
+
 TEST_F(CsvReaderTest, BlankLineAfterFirstRow)
 {
   std::string csv_in{"12,9., 10\n\n"};
@@ -2388,7 +2389,6 @@
 
     const auto result_table = result.tbl->view();
     ASSERT_EQ(result_table.num_columns(), 3);
->>>>>>> 4de279d6
   }
 }
 
