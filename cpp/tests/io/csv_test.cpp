/*
 * Copyright (c) 2019-2022, NVIDIA CORPORATION.
 *
 * Licensed under the Apache License, Version 2.0 (the "License");
 * you may not use this file except in compliance with the License.
 * You may obtain a copy of the License at
 *
 *     http://www.apache.org/licenses/LICENSE-2.0
 *
 * Unless required by applicable law or agreed to in writing, software
 * distributed under the License is distributed on an "AS IS" BASIS,
 * WITHOUT WARRANTIES OR CONDITIONS OF ANY KIND, either express or implied.
 * See the License for the specific language governing permissions and
 * limitations under the License.
 */

#include <cudf_test/base_fixture.hpp>
#include <cudf_test/column_utilities.hpp>
#include <cudf_test/column_wrapper.hpp>
#include <cudf_test/cudf_gtest.hpp>
#include <cudf_test/table_utilities.hpp>
#include <cudf_test/type_lists.hpp>

#include <cudf/detail/iterator.cuh>
#include <cudf/fixed_point/fixed_point.hpp>
#include <cudf/io/csv.hpp>
#include <cudf/io/datasource.hpp>
#include <cudf/strings/convert/convert_datetime.hpp>
#include <cudf/strings/convert/convert_fixed_point.hpp>
#include <cudf/strings/strings_column_view.hpp>
#include <cudf/table/table.hpp>
#include <cudf/table/table_view.hpp>
#include <cudf/unary.hpp>

#include <arrow/io/api.h>

#include <thrust/copy.h>
#include <thrust/execution_policy.h>
#include <thrust/find.h>
#include <thrust/iterator/counting_iterator.h>

#include <algorithm>
#include <fstream>
#include <iostream>
#include <iterator>
#include <limits>
#include <numeric>
#include <sstream>
#include <string>
#include <vector>

using cudf::data_type;
using cudf::type_id;
using cudf::type_to_id;

template <typename T>
auto dtype()
{
  return data_type{type_to_id<T>()};
}

template <typename T, typename SourceElementT = T>
using column_wrapper =
  typename std::conditional<std::is_same_v<T, cudf::string_view>,
                            cudf::test::strings_column_wrapper,
                            cudf::test::fixed_width_column_wrapper<T, SourceElementT>>::type;
using column     = cudf::column;
using table      = cudf::table;
using table_view = cudf::table_view;

// Global environment for temporary files
auto const temp_env = static_cast<cudf::test::TempDirTestEnvironment*>(
  ::testing::AddGlobalTestEnvironment(new cudf::test::TempDirTestEnvironment));

// Base test fixture for tests
struct CsvWriterTest : public cudf::test::BaseFixture {
};

template <typename T>
struct CsvFixedPointWriterTest : public CsvWriterTest {
};

TYPED_TEST_SUITE(CsvFixedPointWriterTest, cudf::test::FixedPointTypes);

// Base test fixture for tests
struct CsvReaderTest : public cudf::test::BaseFixture {
};

// Typed test fixture for timestamp type tests
template <typename T>
struct CsvReaderNumericTypeTest : public CsvReaderTest {
};

// Declare typed test cases
using SupportedNumericTypes = cudf::test::Types<int64_t, double>;
TYPED_TEST_SUITE(CsvReaderNumericTypeTest, SupportedNumericTypes);

// Typed test to be instantiated for numeric::decimal32 and numeric::decimal64
template <typename DecimalType>
struct CsvFixedPointReaderTest : public CsvReaderTest {
  void run_tests(const std::vector<std::string>& reference_strings, numeric::scale_type scale)
  {
    cudf::test::strings_column_wrapper strings(reference_strings.begin(), reference_strings.end());
    auto input_column = cudf::strings::to_fixed_point(cudf::strings_column_view(strings),
                                                      data_type{type_to_id<DecimalType>(), scale});

    std::string buffer = std::accumulate(reference_strings.begin(),
                                         reference_strings.end(),
                                         std::string{},
                                         [](const std::string& acc, const std::string& rhs) {
                                           return acc.empty() ? rhs : (acc + "\n" + rhs);
                                         });

    cudf::io::csv_reader_options in_opts =
      cudf::io::csv_reader_options::builder(cudf::io::source_info{buffer.c_str(), buffer.size()})
        .dtypes({data_type{type_to_id<DecimalType>(), scale}})
        .header(-1);

    const auto result      = cudf::io::read_csv(in_opts);
    const auto result_view = result.tbl->view();

    CUDF_TEST_EXPECT_COLUMNS_EQUIVALENT(*input_column, result_view.column(0));
    EXPECT_EQ(result_view.num_columns(), 1);
  }
};

TYPED_TEST_SUITE(CsvFixedPointReaderTest, cudf::test::FixedPointTypes);

namespace {
// Generates a vector of uniform random values of type T
template <typename T>
inline auto random_values(size_t size)
{
  std::vector<T> values(size);

  using T1 = T;
  using uniform_distribution =
    typename std::conditional_t<std::is_same_v<T1, bool>,
                                std::bernoulli_distribution,
                                std::conditional_t<std::is_floating_point_v<T1>,
                                                   std::uniform_real_distribution<T1>,
                                                   std::uniform_int_distribution<T1>>>;

  static constexpr auto seed = 0xf00d;
  static std::mt19937 engine{seed};
  static uniform_distribution dist{};
  std::generate_n(values.begin(), size, [&]() { return T{dist(engine)}; });

  return values;
}

MATCHER_P(FloatNearPointwise, tolerance, "Out-of-range")
{
  return (std::get<0>(arg) > std::get<1>(arg) - tolerance &&
          std::get<0>(arg) < std::get<1>(arg) + tolerance);
}

template <typename T>
using wrapper = cudf::test::fixed_width_column_wrapper<T>;

// temporary method to verify the float columns until
// CUDF_TEST_EXPECT_COLUMNS_EQUAL supports floating point
template <typename T, typename valid_t>
void check_float_column(cudf::column_view const& col_lhs,
                        cudf::column_view const& col_rhs,
                        T tol,
                        valid_t const& validity)
{
  auto h_data = cudf::test::to_host<T>(col_rhs).first;

  std::vector<T> data(h_data.size());
  std::copy(h_data.begin(), h_data.end(), data.begin());

  CUDF_TEST_EXPECT_COLUMN_PROPERTIES_EQUIVALENT(col_lhs,
                                                (wrapper<T>{data.begin(), data.end(), validity}));
  CUDF_EXPECTS(col_lhs.null_count() == 0, "All elements should be valid");
  EXPECT_THAT(cudf::test::to_host<T>(col_lhs).first,
              ::testing::Pointwise(FloatNearPointwise(tol), data));
}

// timestamp column checker within tolerance
// given by `tol_ms` (milliseconds)
void check_timestamp_column(cudf::column_view const& col_lhs,
                            cudf::column_view const& col_rhs,
                            long tol_ms = 1000l)
{
  using T = cudf::timestamp_ms;
  using namespace cuda::std::chrono;

  auto h_lhs = cudf::test::to_host<T>(col_lhs).first;
  auto h_rhs = cudf::test::to_host<T>(col_rhs).first;

  cudf::size_type nrows = h_lhs.size();
  EXPECT_TRUE(nrows == static_cast<cudf::size_type>(h_rhs.size()));

  auto begin_count = thrust::make_counting_iterator<cudf::size_type>(0);
  auto end_count   = thrust::make_counting_iterator<cudf::size_type>(nrows);

  auto* ptr_lhs = h_lhs.data();  // cannot capture host_vector in thrust,
                                 // not even in host lambda
  auto* ptr_rhs = h_rhs.data();

  auto found = thrust::find_if(
    thrust::host, begin_count, end_count, [ptr_lhs, ptr_rhs, tol_ms](auto row_index) {
      auto delta_ms = cuda::std::chrono::duration_cast<cuda::std::chrono::milliseconds>(
        ptr_lhs[row_index] - ptr_rhs[row_index]);
      return delta_ms.count() >= tol_ms;
    });

  EXPECT_TRUE(found == end_count);  // not found...
}

// helper to replace in `str`  _all_ occurrences of `from` with `to`
std::string replace_all_helper(std::string str, const std::string& from, const std::string& to)
{
  size_t start_pos = 0;
  while ((start_pos = str.find(from, start_pos)) != std::string::npos) {
    str.replace(start_pos, from.length(), to);
    start_pos += to.length();
  }
  return str;
}

// compare string columns accounting for special character
// treatment: double double quotes ('\"')
// and surround whole string by double quotes if it contains:
// newline '\n', <delimiter>, and double quotes;
void check_string_column(cudf::column_view const& col_lhs,
                         cudf::column_view const& col_rhs,
                         std::string const& delimiter = ",")
{
  auto h_lhs = cudf::test::to_host<std::string>(col_lhs).first;
  auto h_rhs = cudf::test::to_host<std::string>(col_rhs).first;

  std::string newline("\n");
  std::string quotes("\"");
  std::string quotes_repl("\"\"");

  std::vector<std::string> v_lhs;
  std::transform(h_lhs.begin(),
                 h_lhs.end(),
                 std::back_inserter(v_lhs),
                 [delimiter, newline, quotes, quotes_repl](std::string const& str_row) {
                   auto found_quote = str_row.find(quotes);
                   auto found_newl  = str_row.find(newline);
                   auto found_delim = str_row.find(delimiter);

                   bool flag_found_quotes = (found_quote != std::string::npos);
                   bool need_surround = flag_found_quotes || (found_newl != std::string::npos) ||
                                        (found_delim != std::string::npos);

                   std::string str_repl;
                   if (flag_found_quotes) {
                     str_repl = replace_all_helper(str_row, quotes, quotes_repl);
                   } else {
                     str_repl = str_row;
                   }
                   return need_surround ? quotes + str_repl + quotes : str_row;
                 });
  EXPECT_TRUE(std::equal(v_lhs.begin(), v_lhs.end(), h_rhs.begin()));
}

// Helper function to compare two floating-point column contents
template <typename T, std::enable_if_t<std::is_floating_point_v<T>>* = nullptr>
void expect_column_data_equal(std::vector<T> const& lhs, cudf::column_view const& rhs)
{
  EXPECT_THAT(cudf::test::to_host<T>(rhs).first,
              ::testing::Pointwise(FloatNearPointwise(1e-6), lhs));
}

// Helper function to compare two column contents
template <typename T, std::enable_if_t<!std::is_floating_point_v<T>>* = nullptr>
void expect_column_data_equal(std::vector<T> const& lhs, cudf::column_view const& rhs)
{
  EXPECT_THAT(cudf::test::to_host<T>(rhs).first, ::testing::ElementsAreArray(lhs));
}

void write_csv_helper(std::string const& filename,
                      cudf::table_view const& table,
                      std::vector<std::string> const& names = {})
{
  cudf::io::csv_writer_options writer_options =
    cudf::io::csv_writer_options::builder(cudf::io::sink_info(filename), table)
      .include_header(not names.empty())
      .names(names);

  cudf::io::write_csv(writer_options);
}

template <typename T>
std::string assign(T input)
{
  return std::to_string(input);
}

std::string assign(std::string input) { return input; }

template <typename T>
std::vector<std::string> prepend_zeros(const std::vector<T>& input,
                                       int zero_count         = 0,
                                       bool add_positive_sign = false)
{
  std::vector<std::string> output(input.size());
  std::transform(input.begin(), input.end(), output.begin(), [=](const T& num) {
    auto str         = assign(num);
    bool is_negative = (str[0] == '-');
    if (is_negative) {
      str.insert(1, zero_count, '0');
      return str;
    } else if (add_positive_sign) {
      return "+" + std::string(zero_count, '0') + str;
    } else {
      str.insert(0, zero_count, '0');
      return str;
    }
  });
  return output;
}

}  // namespace

TYPED_TEST(CsvReaderNumericTypeTest, SingleColumn)
{
  constexpr auto num_rows = 10;
  auto sequence           = cudf::detail::make_counting_transform_iterator(
    0, [](auto i) { return static_cast<TypeParam>(i + 1000.50f); });

  auto filepath = temp_env->get_temp_filepath("SingleColumn.csv");
  {
    std::ofstream out_file{filepath, std::ofstream::out};
    std::ostream_iterator<TypeParam> output_iterator(out_file, "\n");
    std::copy(sequence, sequence + num_rows, output_iterator);
  }

  cudf::io::csv_reader_options in_opts =
    cudf::io::csv_reader_options::builder(cudf::io::source_info{filepath}).header(-1);
  auto result = cudf::io::read_csv(in_opts);

  const auto view = result.tbl->view();
  expect_column_data_equal(std::vector<TypeParam>(sequence, sequence + num_rows), view.column(0));
}

TYPED_TEST(CsvFixedPointReaderTest, SingleColumnNegativeScale)
{
  this->run_tests({"1.23", "876e-2", "5.43e1", "-0.12", "0.25", "-0.23", "-0.27", "0.00", "0.00"},
                  numeric::scale_type{-2});
}

TYPED_TEST(CsvFixedPointReaderTest, SingleColumnNoScale)
{
  this->run_tests({"123", "-87600e-2", "54.3e1", "-12", "25", "-23", "-27", "0", "0"},
                  numeric::scale_type{0});
}

TYPED_TEST(CsvFixedPointReaderTest, SingleColumnPositiveScale)
{
  this->run_tests(
    {"123000", "-87600000e-2", "54300e1", "-12000", "25000", "-23000", "-27000", "0000", "0000"},
    numeric::scale_type{3});
}

TYPED_TEST(CsvFixedPointWriterTest, SingleColumnNegativeScale)
{
  std::vector<std::string> reference_strings = {
    "1.23", "-8.76", "5.43", "-0.12", "0.25", "-0.23", "-0.27", "0.00", "0.00"};

  auto validity = cudf::detail::make_counting_transform_iterator(
    0, [](auto i) { return (i % 2 == 0) ? true : false; });
  cudf::test::strings_column_wrapper strings(
    reference_strings.begin(), reference_strings.end(), validity);

  std::vector<std::string> valid_reference_strings;
  thrust::copy_if(thrust::host,
                  reference_strings.begin(),
                  reference_strings.end(),
                  thrust::make_counting_iterator(0),
                  std::back_inserter(valid_reference_strings),
                  validity.functor());
  reference_strings = valid_reference_strings;

  using DecimalType = TypeParam;
  auto input_column =
    cudf::strings::to_fixed_point(cudf::strings_column_view(strings),
                                  data_type{type_to_id<DecimalType>(), numeric::scale_type{-2}});

  auto input_table = cudf::table_view{std::vector<cudf::column_view>{*input_column}};

  auto filepath = temp_env->get_temp_dir() + "FixedPointSingleColumnNegativeScale.csv";

  cudf::io::csv_writer_options writer_options =
    cudf::io::csv_writer_options::builder(cudf::io::sink_info(filepath), input_table)
      .include_header(false);

  cudf::io::write_csv(writer_options);

  std::vector<std::string> result_strings;
  result_strings.reserve(reference_strings.size());

  std::ifstream read_result_file(filepath);
  ASSERT_TRUE(read_result_file.is_open());

  std::copy(std::istream_iterator<std::string>(read_result_file),
            std::istream_iterator<std::string>(),
            std::back_inserter(result_strings));

  EXPECT_EQ(result_strings, reference_strings);
}

TYPED_TEST(CsvFixedPointWriterTest, SingleColumnPositiveScale)
{
  std::vector<std::string> reference_strings = {
    "123000", "-876000", "543000", "-12000", "25000", "-23000", "-27000", "0000", "0000"};

  auto validity = cudf::detail::make_counting_transform_iterator(
    0, [](auto i) { return (i % 2 == 0) ? true : false; });
  cudf::test::strings_column_wrapper strings(
    reference_strings.begin(), reference_strings.end(), validity);

  std::vector<std::string> valid_reference_strings;
  thrust::copy_if(thrust::host,
                  reference_strings.begin(),
                  reference_strings.end(),
                  thrust::make_counting_iterator(0),
                  std::back_inserter(valid_reference_strings),
                  validity.functor());
  reference_strings = valid_reference_strings;

  using DecimalType = TypeParam;
  auto input_column =
    cudf::strings::to_fixed_point(cudf::strings_column_view(strings),
                                  data_type{type_to_id<DecimalType>(), numeric::scale_type{3}});

  auto input_table = cudf::table_view{std::vector<cudf::column_view>{*input_column}};

  auto filepath = temp_env->get_temp_dir() + "FixedPointSingleColumnPositiveScale.csv";

  cudf::io::csv_writer_options writer_options =
    cudf::io::csv_writer_options::builder(cudf::io::sink_info(filepath), input_table)
      .include_header(false);

  cudf::io::write_csv(writer_options);

  std::vector<std::string> result_strings;
  result_strings.reserve(reference_strings.size());

  std::ifstream read_result_file(filepath);
  ASSERT_TRUE(read_result_file.is_open());

  std::copy(std::istream_iterator<std::string>(read_result_file),
            std::istream_iterator<std::string>(),
            std::back_inserter(result_strings));

  EXPECT_EQ(result_strings, reference_strings);
}

TEST_F(CsvReaderTest, MultiColumn)
{
  constexpr auto num_rows = 10;
  auto int8_values        = random_values<int8_t>(num_rows);
  auto int16_values       = random_values<int16_t>(num_rows);
  auto int32_values       = random_values<int32_t>(num_rows);
  auto int64_values       = random_values<int64_t>(num_rows);
  auto uint8_values       = random_values<uint8_t>(num_rows);
  auto uint16_values      = random_values<uint16_t>(num_rows);
  auto uint32_values      = random_values<uint32_t>(num_rows);
  auto uint64_values      = random_values<uint64_t>(num_rows);
  auto float32_values     = random_values<float>(num_rows);
  auto float64_values     = random_values<double>(num_rows);

  auto filepath = temp_env->get_temp_dir() + "MultiColumn.csv";
  {
    std::ostringstream line;
    for (int i = 0; i < num_rows; ++i) {
      line << std::to_string(int8_values[i]) << "," << int16_values[i] << "," << int32_values[i]
           << "," << int64_values[i] << "," << std::to_string(uint8_values[i]) << ","
           << uint16_values[i] << "," << uint32_values[i] << "," << uint64_values[i] << ","
           << float32_values[i] << "," << float64_values[i] << "\n";
    }
    std::ofstream outfile(filepath, std::ofstream::out);
    outfile << line.str();
  }

  cudf::io::csv_reader_options in_opts =
    cudf::io::csv_reader_options::builder(cudf::io::source_info{filepath})
      .header(-1)
      .dtypes({dtype<int8_t>(),
               dtype<int16_t>(),
               dtype<int32_t>(),
               dtype<int64_t>(),
               dtype<uint8_t>(),
               dtype<uint16_t>(),
               dtype<uint32_t>(),
               dtype<uint64_t>(),
               dtype<float>(),
               dtype<double>()});
  auto result = cudf::io::read_csv(in_opts);

  const auto view = result.tbl->view();
  expect_column_data_equal(int8_values, view.column(0));
  expect_column_data_equal(int16_values, view.column(1));
  expect_column_data_equal(int32_values, view.column(2));
  expect_column_data_equal(int64_values, view.column(3));
  expect_column_data_equal(uint8_values, view.column(4));
  expect_column_data_equal(uint16_values, view.column(5));
  expect_column_data_equal(uint32_values, view.column(6));
  expect_column_data_equal(uint64_values, view.column(7));
  expect_column_data_equal(float32_values, view.column(8));
  expect_column_data_equal(float64_values, view.column(9));
}

TEST_F(CsvReaderTest, RepeatColumn)
{
  constexpr auto num_rows = 10;
  auto int16_values       = random_values<int16_t>(num_rows);
  auto int64_values       = random_values<int64_t>(num_rows);
  auto uint64_values      = random_values<uint64_t>(num_rows);
  auto float32_values     = random_values<float>(num_rows);

  auto filepath = temp_env->get_temp_dir() + "RepeatColumn.csv";
  {
    std::ostringstream line;
    for (int i = 0; i < num_rows; ++i) {
      line << int16_values[i] << "," << int64_values[i] << "," << uint64_values[i] << ","
           << float32_values[i] << "\n";
    }
    std::ofstream outfile(filepath, std::ofstream::out);
    outfile << line.str();
  }

  // repeats column in indexes and names, misses 1 column.
  cudf::io::csv_reader_options in_opts =
    cudf::io::csv_reader_options::builder(cudf::io::source_info{filepath})
      .dtypes({dtype<int16_t>(), dtype<int64_t>(), dtype<uint64_t>(), dtype<float>()})
      .names({"A", "B", "C", "D"})
      .use_cols_indexes({1, 0, 0})
      .use_cols_names({"D", "B", "B"})
      .header(-1);
  auto result = cudf::io::read_csv(in_opts);

  const auto view = result.tbl->view();
  EXPECT_EQ(3, view.num_columns());
  expect_column_data_equal(int16_values, view.column(0));
  expect_column_data_equal(int64_values, view.column(1));
  expect_column_data_equal(float32_values, view.column(2));
}

TEST_F(CsvReaderTest, Booleans)
{
  auto filepath = temp_env->get_temp_dir() + "Booleans.csv";
  {
    std::ofstream outfile(filepath, std::ofstream::out);
    outfile << "YES,1,bar,true\nno,2,FOO,true\nBar,3,yes,false\nNo,4,NO,"
               "true\nYes,5,foo,false\n";
  }

  cudf::io::csv_reader_options in_opts =
    cudf::io::csv_reader_options::builder(cudf::io::source_info{filepath})
      .names({"A", "B", "C", "D"})
      .dtypes({dtype<int32_t>(), dtype<int32_t>(), dtype<int16_t>(), dtype<bool>()})
      .true_values({"yes", "Yes", "YES", "foo", "FOO"})
      .false_values({"no", "No", "NO", "Bar", "bar"})
      .header(-1);
  auto result = cudf::io::read_csv(in_opts);

  // Booleans are the same (integer) data type, but valued at 0 or 1
  const auto view = result.tbl->view();
  EXPECT_EQ(4, view.num_columns());
  ASSERT_EQ(type_id::INT32, view.column(0).type().id());
  ASSERT_EQ(type_id::INT32, view.column(1).type().id());
  ASSERT_EQ(type_id::INT16, view.column(2).type().id());
  ASSERT_EQ(type_id::BOOL8, view.column(3).type().id());

  expect_column_data_equal(std::vector<int32_t>{1, 0, 0, 0, 1}, view.column(0));
  expect_column_data_equal(std::vector<int16_t>{0, 1, 1, 0, 1}, view.column(2));
  expect_column_data_equal(std::vector<bool>{true, true, false, true, false}, view.column(3));
}

TEST_F(CsvReaderTest, Dates)
{
  auto filepath = temp_env->get_temp_dir() + "Dates.csv";
  {
    std::ofstream outfile(filepath, std::ofstream::out);
    outfile << "05/03/2001\n31/10/2010\n20/10/1994\n18/10/1990\n1/1/1970\n";
    outfile << "18/04/1995\n14/07/1994\n07/06/2006 11:20:30.400\n";
    outfile << "16/09/2005T1:2:30.400PM\n2/2/1970\n";
  }

  cudf::io::csv_reader_options in_opts =
    cudf::io::csv_reader_options::builder(cudf::io::source_info{filepath})
      .names({"A"})
      .dtypes({data_type{type_id::TIMESTAMP_MILLISECONDS}})
      .dayfirst(true)
      .header(-1);
  auto result = cudf::io::read_csv(in_opts);

  const auto view = result.tbl->view();
  EXPECT_EQ(1, view.num_columns());
  ASSERT_EQ(type_id::TIMESTAMP_MILLISECONDS, view.column(0).type().id());

  using namespace cuda::std::chrono_literals;
  expect_column_data_equal(std::vector<cudf::timestamp_ms>{cudf::timestamp_ms{983750400000ms},
                                                           cudf::timestamp_ms{1288483200000ms},
                                                           cudf::timestamp_ms{782611200000ms},
                                                           cudf::timestamp_ms{656208000000ms},
                                                           cudf::timestamp_ms{0ms},
                                                           cudf::timestamp_ms{798163200000ms},
                                                           cudf::timestamp_ms{774144000000ms},
                                                           cudf::timestamp_ms{1149679230400ms},
                                                           cudf::timestamp_ms{1126875750400ms},
                                                           cudf::timestamp_ms{2764800000ms}},
                           view.column(0));
}

TEST_F(CsvReaderTest, DatesCastToTimestampSeconds)
{
  auto filepath = temp_env->get_temp_dir() + "DatesCastToTimestampS.csv";
  {
    std::ofstream outfile(filepath, std::ofstream::out);
    outfile << "05/03/2001\n31/10/2010\n20/10/1994\n18/10/1990\n1/1/1970\n";
    outfile << "18/04/1995\n14/07/1994\n07/06/2006 11:20:30.400\n";
    outfile << "16/09/2005T1:2:30.400PM\n2/2/1970\n";
  }

  cudf::io::csv_reader_options in_opts =
    cudf::io::csv_reader_options::builder(cudf::io::source_info{filepath})
      .names({"A"})
      .dtypes({data_type{type_id::TIMESTAMP_SECONDS}})
      .dayfirst(true)
      .header(-1);
  auto result = cudf::io::read_csv(in_opts);

  const auto view = result.tbl->view();
  EXPECT_EQ(1, view.num_columns());
  ASSERT_EQ(type_id::TIMESTAMP_SECONDS, view.column(0).type().id());

  using namespace cuda::std::chrono_literals;
  expect_column_data_equal(std::vector<cudf::timestamp_s>{cudf::timestamp_s{983750400s},
                                                          cudf::timestamp_s{1288483200s},
                                                          cudf::timestamp_s{782611200s},
                                                          cudf::timestamp_s{656208000s},
                                                          cudf::timestamp_s{0s},
                                                          cudf::timestamp_s{798163200s},
                                                          cudf::timestamp_s{774144000s},
                                                          cudf::timestamp_s{1149679230s},
                                                          cudf::timestamp_s{1126875750s},
                                                          cudf::timestamp_s{2764800s}},
                           view.column(0));
}

TEST_F(CsvReaderTest, DatesCastToTimestampMilliSeconds)
{
  auto filepath = temp_env->get_temp_dir() + "DatesCastToTimestampMs.csv";
  {
    std::ofstream outfile(filepath, std::ofstream::out);
    outfile << "05/03/2001\n31/10/2010\n20/10/1994\n18/10/1990\n1/1/1970\n";
    outfile << "18/04/1995\n14/07/1994\n07/06/2006 11:20:30.400\n";
    outfile << "16/09/2005T1:2:30.400PM\n2/2/1970\n";
  }

  cudf::io::csv_reader_options in_opts =
    cudf::io::csv_reader_options::builder(cudf::io::source_info{filepath})
      .names({"A"})
      .dtypes({data_type{type_id::TIMESTAMP_MILLISECONDS}})
      .dayfirst(true)
      .header(-1);
  auto result = cudf::io::read_csv(in_opts);

  const auto view = result.tbl->view();
  EXPECT_EQ(1, view.num_columns());
  ASSERT_EQ(type_id::TIMESTAMP_MILLISECONDS, view.column(0).type().id());

  using namespace cuda::std::chrono_literals;
  expect_column_data_equal(std::vector<cudf::timestamp_ms>{cudf::timestamp_ms{983750400000ms},
                                                           cudf::timestamp_ms{1288483200000ms},
                                                           cudf::timestamp_ms{782611200000ms},
                                                           cudf::timestamp_ms{656208000000ms},
                                                           cudf::timestamp_ms{0ms},
                                                           cudf::timestamp_ms{798163200000ms},
                                                           cudf::timestamp_ms{774144000000ms},
                                                           cudf::timestamp_ms{1149679230400ms},
                                                           cudf::timestamp_ms{1126875750400ms},
                                                           cudf::timestamp_ms{2764800000ms}},
                           view.column(0));
}

TEST_F(CsvReaderTest, DatesCastToTimestampMicroSeconds)
{
  auto filepath = temp_env->get_temp_dir() + "DatesCastToTimestampUs.csv";
  {
    std::ofstream outfile(filepath, std::ofstream::out);
    outfile << "05/03/2001\n31/10/2010\n20/10/1994\n18/10/1990\n1/1/1970\n";
    outfile << "18/04/1995\n14/07/1994\n07/06/2006 11:20:30.400\n";
    outfile << "16/09/2005T1:2:30.400PM\n2/2/1970\n";
  }

  cudf::io::csv_reader_options in_opts =
    cudf::io::csv_reader_options::builder(cudf::io::source_info{filepath})
      .names({"A"})
      .dtypes({data_type{type_id::TIMESTAMP_MICROSECONDS}})
      .dayfirst(true)
      .header(-1);
  auto result = cudf::io::read_csv(in_opts);

  const auto view = result.tbl->view();
  EXPECT_EQ(1, view.num_columns());
  ASSERT_EQ(type_id::TIMESTAMP_MICROSECONDS, view.column(0).type().id());

  using namespace cuda::std::chrono_literals;
  expect_column_data_equal(std::vector<cudf::timestamp_us>{cudf::timestamp_us{983750400000000us},
                                                           cudf::timestamp_us{1288483200000000us},
                                                           cudf::timestamp_us{782611200000000us},
                                                           cudf::timestamp_us{656208000000000us},
                                                           cudf::timestamp_us{0us},
                                                           cudf::timestamp_us{798163200000000us},
                                                           cudf::timestamp_us{774144000000000us},
                                                           cudf::timestamp_us{1149679230400000us},
                                                           cudf::timestamp_us{1126875750400000us},
                                                           cudf::timestamp_us{2764800000000us}},
                           view.column(0));
}

TEST_F(CsvReaderTest, DatesCastToTimestampNanoSeconds)
{
  auto filepath = temp_env->get_temp_dir() + "DatesCastToTimestampNs.csv";
  {
    std::ofstream outfile(filepath, std::ofstream::out);
    outfile << "05/03/2001\n31/10/2010\n20/10/1994\n18/10/1990\n1/1/1970\n";
    outfile << "18/04/1995\n14/07/1994\n07/06/2006 11:20:30.400\n";
    outfile << "16/09/2005T1:2:30.400PM\n2/2/1970\n";
  }

  cudf::io::csv_reader_options in_opts =
    cudf::io::csv_reader_options::builder(cudf::io::source_info{filepath})
      .names({"A"})
      .dtypes({data_type{type_id::TIMESTAMP_NANOSECONDS}})
      .dayfirst(true)
      .header(-1);
  auto result = cudf::io::read_csv(in_opts);

  const auto view = result.tbl->view();
  EXPECT_EQ(1, view.num_columns());
  ASSERT_EQ(type_id::TIMESTAMP_NANOSECONDS, view.column(0).type().id());

  using namespace cuda::std::chrono_literals;
  expect_column_data_equal(
    std::vector<cudf::timestamp_ns>{cudf::timestamp_ns{983750400000000000ns},
                                    cudf::timestamp_ns{1288483200000000000ns},
                                    cudf::timestamp_ns{782611200000000000ns},
                                    cudf::timestamp_ns{656208000000000000ns},
                                    cudf::timestamp_ns{0ns},
                                    cudf::timestamp_ns{798163200000000000ns},
                                    cudf::timestamp_ns{774144000000000000ns},
                                    cudf::timestamp_ns{1149679230400000000ns},
                                    cudf::timestamp_ns{1126875750400000000ns},
                                    cudf::timestamp_ns{2764800000000000ns}},
    view.column(0));
}

TEST_F(CsvReaderTest, IntegersCastToTimestampSeconds)
{
  auto filepath = temp_env->get_temp_dir() + "IntegersCastToTimestampS.csv";
  std::vector<int64_t> input_vals{1, 10, 111, 2, 11, 112, 3, 12, 113, 43432423, 13342, 13243214};
  auto expected_column =
    column_wrapper<cudf::timestamp_s, cudf::timestamp_s::rep>(input_vals.begin(), input_vals.end());
  {
    std::ofstream outfile(filepath, std::ofstream::out);
    for (auto v : input_vals) {
      outfile << v << "\n";
    }
  }

  cudf::io::csv_reader_options in_opts =
    cudf::io::csv_reader_options::builder(cudf::io::source_info{filepath})
      .names({"A"})
      .dtypes({data_type{type_id::TIMESTAMP_SECONDS}})
      .header(-1);
  auto result = cudf::io::read_csv(in_opts);

  const auto view = result.tbl->view();
  EXPECT_EQ(1, view.num_columns());
  ASSERT_EQ(type_id::TIMESTAMP_SECONDS, view.column(0).type().id());

  using namespace cuda::std::chrono_literals;
  CUDF_TEST_EXPECT_COLUMNS_EQUIVALENT(expected_column, view.column(0));
}

TEST_F(CsvReaderTest, IntegersCastToTimestampMilliSeconds)
{
  auto filepath = temp_env->get_temp_dir() + "IntegersCastToTimestampMs.csv";
  std::vector<int64_t> input_vals{1, 10, 111, 2, 11, 112, 3, 12, 113, 43432423, 13342, 13243214};
  auto expected_column = column_wrapper<cudf::timestamp_ms, cudf::timestamp_ms::rep>(
    input_vals.begin(), input_vals.end());
  {
    std::ofstream outfile(filepath, std::ofstream::out);
    for (auto v : input_vals) {
      outfile << v << "\n";
    }
  }

  cudf::io::csv_reader_options in_opts =
    cudf::io::csv_reader_options::builder(cudf::io::source_info{filepath})
      .names({"A"})
      .dtypes({data_type{type_id::TIMESTAMP_MILLISECONDS}})
      .header(-1);
  auto result = cudf::io::read_csv(in_opts);

  const auto view = result.tbl->view();
  EXPECT_EQ(1, view.num_columns());
  ASSERT_EQ(type_id::TIMESTAMP_MILLISECONDS, view.column(0).type().id());

  using namespace cuda::std::chrono_literals;
  CUDF_TEST_EXPECT_COLUMNS_EQUIVALENT(expected_column, view.column(0));
}

TEST_F(CsvReaderTest, IntegersCastToTimestampMicroSeconds)
{
  auto filepath = temp_env->get_temp_dir() + "IntegersCastToTimestampUs.csv";
  std::vector<int64_t> input_vals{1, 10, 111, 2, 11, 112, 3, 12, 113, 43432423, 13342, 13243214};
  auto expected_column = column_wrapper<cudf::timestamp_us, cudf::timestamp_us::rep>(
    input_vals.begin(), input_vals.end());
  {
    std::ofstream outfile(filepath, std::ofstream::out);
    for (auto v : input_vals) {
      outfile << v << "\n";
    }
  }

  cudf::io::csv_reader_options in_opts =
    cudf::io::csv_reader_options::builder(cudf::io::source_info{filepath})
      .names({"A"})
      .dtypes({data_type{type_id::TIMESTAMP_MICROSECONDS}})
      .header(-1);
  auto result = cudf::io::read_csv(in_opts);

  const auto view = result.tbl->view();
  EXPECT_EQ(1, view.num_columns());
  ASSERT_EQ(type_id::TIMESTAMP_MICROSECONDS, view.column(0).type().id());

  using namespace cuda::std::chrono_literals;
  CUDF_TEST_EXPECT_COLUMNS_EQUIVALENT(expected_column, view.column(0));
}

TEST_F(CsvReaderTest, IntegersCastToTimestampNanoSeconds)
{
  auto filepath = temp_env->get_temp_dir() + "IntegersCastToTimestampNs.csv";
  std::vector<int64_t> input_vals{1, 10, 111, 2, 11, 112, 3, 12, 113, 43432423, 13342, 13243214};
  auto expected_column = column_wrapper<cudf::timestamp_ns, cudf::timestamp_ns::rep>(
    input_vals.begin(), input_vals.end());
  {
    std::ofstream outfile(filepath, std::ofstream::out);
    for (auto v : input_vals) {
      outfile << v << "\n";
    }
  }

  cudf::io::csv_reader_options in_opts =
    cudf::io::csv_reader_options::builder(cudf::io::source_info{filepath})
      .names({"A"})
      .dtypes({data_type{type_id::TIMESTAMP_NANOSECONDS}})
      .header(-1);
  auto result = cudf::io::read_csv(in_opts);

  const auto view = result.tbl->view();
  EXPECT_EQ(1, view.num_columns());
  ASSERT_EQ(type_id::TIMESTAMP_NANOSECONDS, view.column(0).type().id());

  using namespace cuda::std::chrono_literals;
  CUDF_TEST_EXPECT_COLUMNS_EQUIVALENT(expected_column, view.column(0));
}

TEST_F(CsvReaderTest, FloatingPoint)
{
  auto filepath = temp_env->get_temp_dir() + "FloatingPoint.csv";
  {
    std::ofstream outfile(filepath, std::ofstream::out);
    outfile << "5.6;0.5679e2;1.2e10;0.07e1;3000e-3;12.34e0;3.1e-001;-73."
               "98007199999998;";
  }

  cudf::io::csv_reader_options in_opts =
    cudf::io::csv_reader_options::builder(cudf::io::source_info{filepath})
      .names({"A"})
      .dtypes({dtype<float>()})
      .lineterminator(';')
      .header(-1);
  auto result = cudf::io::read_csv(in_opts);

  const auto view = result.tbl->view();
  EXPECT_EQ(1, view.num_columns());
  ASSERT_EQ(type_id::FLOAT32, view.column(0).type().id());

  const auto ref_vals =
    std::vector<float>{5.6, 56.79, 12000000000, 0.7, 3.000, 12.34, 0.31, -73.98007199999998};
  expect_column_data_equal(ref_vals, view.column(0));

  const auto bitmask = cudf::test::bitmask_to_host(view.column(0));
  ASSERT_EQ((1u << ref_vals.size()) - 1, bitmask[0]);
}

TEST_F(CsvReaderTest, Strings)
{
  std::vector<std::string> names{"line", "verse"};

  auto filepath = temp_env->get_temp_dir() + "Strings.csv";
  {
    std::ofstream outfile(filepath, std::ofstream::out);
    outfile << names[0] << ',' << names[1] << ',' << '\n';
    outfile << "10,abc def ghi" << '\n';
    outfile << "20,\"jkl mno pqr\"" << '\n';
    outfile << "30,stu \"\"vwx\"\" yz" << '\n';
  }

  cudf::io::csv_reader_options in_opts =
    cudf::io::csv_reader_options::builder(cudf::io::source_info{filepath})
      .names(names)
      .dtypes(std::vector<data_type>{dtype<int32_t>(), dtype<cudf::string_view>()})
      .quoting(cudf::io::quote_style::NONE);
  auto result = cudf::io::read_csv(in_opts);

  const auto view = result.tbl->view();
  EXPECT_EQ(2, view.num_columns());
  ASSERT_EQ(type_id::INT32, view.column(0).type().id());
  ASSERT_EQ(type_id::STRING, view.column(1).type().id());

  expect_column_data_equal(
    std::vector<std::string>{"abc def ghi", "\"jkl mno pqr\"", "stu \"\"vwx\"\" yz"},
    view.column(1));
}

TEST_F(CsvReaderTest, StringsQuotes)
{
  std::vector<std::string> names{"line", "verse"};

  auto filepath = temp_env->get_temp_dir() + "StringsQuotes.csv";
  {
    std::ofstream outfile(filepath, std::ofstream::out);
    outfile << names[0] << ',' << names[1] << ',' << '\n';
    outfile << "10,`abc,\ndef, ghi`" << '\n';
    outfile << "20,`jkl, ``mno``, pqr`" << '\n';
    outfile << "30,stu `vwx` yz" << '\n';
  }

  cudf::io::csv_reader_options in_opts =
    cudf::io::csv_reader_options::builder(cudf::io::source_info{filepath})
      .names(names)
      .dtypes(std::vector<data_type>{dtype<int32_t>(), dtype<cudf::string_view>()})
      .quotechar('`');
  auto result = cudf::io::read_csv(in_opts);

  const auto view = result.tbl->view();
  EXPECT_EQ(2, view.num_columns());
  ASSERT_EQ(type_id::INT32, view.column(0).type().id());
  ASSERT_EQ(type_id::STRING, view.column(1).type().id());

  expect_column_data_equal(
    std::vector<std::string>{"abc,\ndef, ghi", "jkl, `mno`, pqr", "stu `vwx` yz"}, view.column(1));
}

TEST_F(CsvReaderTest, StringsQuotesIgnored)
{
  std::vector<std::string> names{"line", "verse"};

  auto filepath = temp_env->get_temp_dir() + "StringsQuotesIgnored.csv";
  {
    std::ofstream outfile(filepath, std::ofstream::out);
    outfile << names[0] << ',' << names[1] << ',' << '\n';
    outfile << "10,\"abcdef ghi\"" << '\n';
    outfile << "20,\"jkl \"\"mno\"\" pqr\"" << '\n';
    outfile << "30,stu \"vwx\" yz" << '\n';
  }

  cudf::io::csv_reader_options in_opts =
    cudf::io::csv_reader_options::builder(cudf::io::source_info{filepath})
      .names(names)
      .dtypes(std::vector<data_type>{dtype<int32_t>(), dtype<cudf::string_view>()})
      .quoting(cudf::io::quote_style::NONE)
      .doublequote(false);
  auto result = cudf::io::read_csv(in_opts);

  const auto view = result.tbl->view();
  EXPECT_EQ(2, view.num_columns());
  ASSERT_EQ(type_id::INT32, view.column(0).type().id());
  ASSERT_EQ(type_id::STRING, view.column(1).type().id());

  expect_column_data_equal(
    std::vector<std::string>{"\"abcdef ghi\"", "\"jkl \"\"mno\"\" pqr\"", "stu \"vwx\" yz"},
    view.column(1));
}

TEST_F(CsvReaderTest, SkiprowsNrows)
{
  auto filepath = temp_env->get_temp_dir() + "SkiprowsNrows.csv";
  {
    std::ofstream outfile(filepath, std::ofstream::out);
    outfile << "1\n2\n3\n4\n5\n6\n7\n8\n9\n";
  }

  cudf::io::csv_reader_options in_opts =
    cudf::io::csv_reader_options::builder(cudf::io::source_info{filepath})
      .names({"A"})
      .dtypes({dtype<int32_t>()})
      .header(1)
      .skiprows(2)
      .nrows(2);
  auto result = cudf::io::read_csv(in_opts);

  const auto view = result.tbl->view();
  EXPECT_EQ(1, view.num_columns());
  ASSERT_EQ(type_id::INT32, view.column(0).type().id());

  expect_column_data_equal(std::vector<int32_t>{5, 6}, view.column(0));
}

TEST_F(CsvReaderTest, ByteRange)
{
  auto filepath = temp_env->get_temp_dir() + "ByteRange.csv";
  {
    std::ofstream outfile(filepath, std::ofstream::out);
    outfile << "1000\n2000\n3000\n4000\n5000\n6000\n7000\n8000\n9000\n";
  }

  cudf::io::csv_reader_options in_opts =
    cudf::io::csv_reader_options::builder(cudf::io::source_info{filepath})
      .names({"A"})
      .dtypes({dtype<int32_t>()})
      .header(-1)
      .byte_range_offset(11)
      .byte_range_size(15);
  auto result = cudf::io::read_csv(in_opts);

  const auto view = result.tbl->view();
  EXPECT_EQ(1, view.num_columns());
  ASSERT_EQ(type_id::INT32, view.column(0).type().id());

  expect_column_data_equal(std::vector<int32_t>{4000, 5000, 6000}, view.column(0));
}

TEST_F(CsvReaderTest, ByteRangeStrings)
{
  std::string input = "\"a\"\n\"b\"\n\"c\"";
  cudf::io::csv_reader_options in_opts =
    cudf::io::csv_reader_options::builder(cudf::io::source_info{input.c_str(), input.size()})
      .names({"A"})
      .dtypes({dtype<cudf::string_view>()})
      .header(-1)
      .byte_range_offset(4);
  auto result = cudf::io::read_csv(in_opts);

  const auto view = result.tbl->view();
  EXPECT_EQ(1, view.num_columns());
  ASSERT_EQ(type_id::STRING, view.column(0).type().id());

  expect_column_data_equal(std::vector<std::string>{"c"}, view.column(0));
}

TEST_F(CsvReaderTest, BlanksAndComments)
{
  auto filepath = temp_env->get_temp_dir() + "BlanksAndComments.csv";
  {
    std::ofstream outfile(filepath, std::ofstream::out);
    outfile << "1\n#blank\n3\n4\n5\n#blank\n\n\n8\n9\n";
  }

  cudf::io::csv_reader_options in_opts =
    cudf::io::csv_reader_options::builder(cudf::io::source_info{filepath})
      .names({"A"})
      .dtypes({dtype<int32_t>()})
      .header(-1)
      .comment('#');
  auto result = cudf::io::read_csv(in_opts);

  const auto view = result.tbl->view();
  EXPECT_EQ(1, view.num_columns());
  ASSERT_EQ(type_id::INT32, view.column(0).type().id());

  expect_column_data_equal(std::vector<int32_t>{1, 3, 4, 5, 8, 9}, view.column(0));
}

TEST_F(CsvReaderTest, EmptyFile)
{
  auto filepath = temp_env->get_temp_dir() + "EmptyFile.csv";
  {
    std::ofstream outfile{filepath, std::ofstream::out};
    outfile << "";
  }

  cudf::io::csv_reader_options in_opts =
    cudf::io::csv_reader_options::builder(cudf::io::source_info{filepath});
  auto result = cudf::io::read_csv(in_opts);

  const auto view = result.tbl->view();
  EXPECT_EQ(0, view.num_columns());
}

TEST_F(CsvReaderTest, NoDataFile)
{
  auto filepath = temp_env->get_temp_dir() + "NoDataFile.csv";
  {
    std::ofstream outfile{filepath, std::ofstream::out};
    outfile << "\n\n";
  }

  cudf::io::csv_reader_options in_opts =
    cudf::io::csv_reader_options::builder(cudf::io::source_info{filepath});
  auto result = cudf::io::read_csv(in_opts);

  const auto view = result.tbl->view();
  EXPECT_EQ(0, view.num_columns());
}

TEST_F(CsvReaderTest, HeaderOnlyFile)
{
  auto filepath = temp_env->get_temp_dir() + "HeaderOnlyFile.csv";
  {
    std::ofstream outfile{filepath, std::ofstream::out};
    outfile << "\"a\",\"b\",\"c\"\n\n";
  }

  cudf::io::csv_reader_options in_opts =
    cudf::io::csv_reader_options::builder(cudf::io::source_info{filepath});
  auto result = cudf::io::read_csv(in_opts);

  const auto view = result.tbl->view();
  EXPECT_EQ(0, view.num_rows());
  EXPECT_EQ(3, view.num_columns());
}

TEST_F(CsvReaderTest, ArrowFileSource)
{
  auto filepath = temp_env->get_temp_dir() + "ArrowFileSource.csv";
  {
    std::ofstream outfile(filepath, std::ofstream::out);
    outfile << "A\n9\n8\n7\n6\n5\n4\n3\n2\n";
  }

  std::shared_ptr<arrow::io::ReadableFile> infile;
  ASSERT_TRUE(arrow::io::ReadableFile::Open(filepath).Value(&infile).ok());

  auto arrow_source = cudf::io::arrow_io_source{infile};
  cudf::io::csv_reader_options in_opts =
    cudf::io::csv_reader_options::builder(cudf::io::source_info{&arrow_source})
      .dtypes({dtype<int8_t>()});
  auto result = cudf::io::read_csv(in_opts);

  const auto view = result.tbl->view();
  EXPECT_EQ(1, view.num_columns());
  ASSERT_EQ(type_id::INT8, view.column(0).type().id());

  expect_column_data_equal(std::vector<int8_t>{9, 8, 7, 6, 5, 4, 3, 2}, view.column(0));
}

TEST_F(CsvReaderTest, InvalidFloatingPoint)
{
  const auto filepath = temp_env->get_temp_dir() + "InvalidFloatingPoint.csv";
  {
    std::ofstream outfile(filepath, std::ofstream::out);
    outfile << "1.2e1+\n3.4e2-\n5.6e3e\n7.8e3A\n9.0Be1\n1C.2";
  }

  cudf::io::csv_reader_options in_opts =
    cudf::io::csv_reader_options::builder(cudf::io::source_info{filepath})
      .names({"A"})
      .dtypes({dtype<float>()})
      .header(-1);
  const auto result = cudf::io::read_csv(in_opts);

  const auto view = result.tbl->view();
  EXPECT_EQ(1, view.num_columns());
  ASSERT_EQ(type_id::FLOAT32, view.column(0).type().id());

  const auto col_data = cudf::test::to_host<float>(view.column(0));
  // col_data.first contains the column data
  for (const auto& elem : col_data.first)
    ASSERT_TRUE(std::isnan(elem));
  // col_data.second contains the bitmasks
  ASSERT_EQ(0u, col_data.second[0]);
}

TEST_F(CsvReaderTest, StringInference)
{
  std::string buffer = "\"-1\"\n";
  cudf::io::csv_reader_options in_opts =
    cudf::io::csv_reader_options::builder(cudf::io::source_info{buffer.c_str(), buffer.size()})
      .header(-1);
  const auto result = cudf::io::read_csv(in_opts);

  EXPECT_EQ(result.tbl->num_columns(), 1);
  EXPECT_EQ(result.tbl->get_column(0).type().id(), type_id::STRING);
}

TEST_F(CsvReaderTest, TypeInferenceThousands)
{
  std::string buffer = "1`400,123,1`234.56\n123`456,123456,12.34";
  cudf::io::csv_reader_options in_opts =
    cudf::io::csv_reader_options::builder(cudf::io::source_info{buffer.c_str(), buffer.size()})
      .header(-1)
      .thousands('`');
  const auto result      = cudf::io::read_csv(in_opts);
  const auto result_view = result.tbl->view();

  EXPECT_EQ(result_view.num_columns(), 3);
  EXPECT_EQ(result_view.column(0).type().id(), type_id::INT64);
  EXPECT_EQ(result_view.column(1).type().id(), type_id::INT64);
  EXPECT_EQ(result_view.column(2).type().id(), type_id::FLOAT64);

  auto tsnd_sep_col = std::vector<int64_t>{1400L, 123456L};
  auto int_col      = std::vector<int64_t>{123L, 123456L};
  auto dbl_col      = std::vector<double>{1234.56, 12.34};
  expect_column_data_equal(tsnd_sep_col, result_view.column(0));
  expect_column_data_equal(int_col, result_view.column(1));
  expect_column_data_equal(dbl_col, result_view.column(2));
}

TEST_F(CsvReaderTest, TypeInferenceWithDecimal)
{
  // Given that thousands:'`' and decimal(';'), we expect:
  // col#0 => INT64 (column contains only digits & thousands sep)
  // col#1 => STRING (contains digits and period character, which is NOT the decimal point here)
  // col#2 => FLOAT64 (column contains digits and decimal point (i.e., ';'))
  std::string buffer = "1`400,1.23,1`234;56\n123`456,123.456,12;34";
  cudf::io::csv_reader_options in_opts =
    cudf::io::csv_reader_options::builder(cudf::io::source_info{buffer.c_str(), buffer.size()})
      .header(-1)
      .thousands('`')
      .decimal(';');
  const auto result      = cudf::io::read_csv(in_opts);
  const auto result_view = result.tbl->view();

  EXPECT_EQ(result_view.num_columns(), 3);
  EXPECT_EQ(result_view.column(0).type().id(), type_id::INT64);
  EXPECT_EQ(result_view.column(1).type().id(), type_id::STRING);
  EXPECT_EQ(result_view.column(2).type().id(), type_id::FLOAT64);

  auto int_col = std::vector<int64_t>{1400L, 123456L};
  auto str_col = std::vector<std::string>{"1.23", "123.456"};
  auto dbl_col = std::vector<double>{1234.56, 12.34};
  expect_column_data_equal(int_col, result_view.column(0));
  expect_column_data_equal(str_col, result_view.column(1));
  expect_column_data_equal(dbl_col, result_view.column(2));
}

TEST_F(CsvReaderTest, SkipRowsXorSkipFooter)
{
  std::string buffer = "1,2,3";

  cudf::io::csv_reader_options skiprows_options =
    cudf::io::csv_reader_options::builder(cudf::io::source_info{buffer.c_str(), buffer.size()})
      .header(-1)
      .skiprows(1);
  EXPECT_NO_THROW(cudf::io::read_csv(skiprows_options));

  cudf::io::csv_reader_options skipfooter_options =
    cudf::io::csv_reader_options::builder(cudf::io::source_info{buffer.c_str(), buffer.size()})
      .header(-1)
      .skipfooter(1);
  EXPECT_NO_THROW(cudf::io::read_csv(skipfooter_options));
}

TEST_F(CsvReaderTest, nullHandling)
{
  const auto filepath = temp_env->get_temp_dir() + "NullValues.csv";
  {
    std::ofstream outfile(filepath, std::ofstream::out);
    outfile << "NULL\n\nnull\nn/a\nNull\nNA\nnan";
  }

  // Test disabling na_filter
  {
    cudf::io::csv_reader_options in_opts =
      cudf::io::csv_reader_options::builder(cudf::io::source_info{filepath})
        .na_filter(false)
        .dtypes({dtype<cudf::string_view>()})
        .header(-1)
        .skip_blank_lines(false);
    const auto result = cudf::io::read_csv(in_opts);
    const auto view   = result.tbl->view();
    auto expect =
      cudf::test::strings_column_wrapper({"NULL", "", "null", "n/a", "Null", "NA", "nan"});
    expect_columns_equal(expect, view.column(0));
  }

  // Test enabling na_filter
  {
    cudf::io::csv_reader_options in_opts =
      cudf::io::csv_reader_options::builder(cudf::io::source_info{filepath})
        .dtypes({dtype<cudf::string_view>()})
        .header(-1)
        .skip_blank_lines(false);
    const auto result = cudf::io::read_csv(in_opts);
    const auto view   = result.tbl->view();
    auto expect =
      cudf::test::strings_column_wrapper({"NULL", "", "null", "n/a", "Null", "NA", "nan"},
                                         {false, false, false, false, true, false, false});

    expect_columns_equal(expect, view.column(0));
  }

  // Setting na_values with default values
  {
    cudf::io::csv_reader_options in_opts =
      cudf::io::csv_reader_options::builder(cudf::io::source_info{filepath})
        .na_values({"Null"})
        .dtypes({dtype<cudf::string_view>()})
        .header(-1)
        .skip_blank_lines(false);
    const auto result = cudf::io::read_csv(in_opts);
    const auto view   = result.tbl->view();
    auto expect =
      cudf::test::strings_column_wrapper({"NULL", "", "null", "n/a", "Null", "NA", "nan"},
                                         {false, false, false, false, false, false, false});

    expect_columns_equal(expect, view.column(0));
  }

  // Setting na_values without default values
  {
    cudf::io::csv_reader_options in_opts =
      cudf::io::csv_reader_options::builder(cudf::io::source_info{filepath})
        .keep_default_na(false)
        .na_values({"Null"})
        .dtypes({dtype<cudf::string_view>()})
        .header(-1)
        .skip_blank_lines(false);
    const auto result = cudf::io::read_csv(in_opts);
    const auto view   = result.tbl->view();
    auto expect =
      cudf::test::strings_column_wrapper({"NULL", "", "null", "n/a", "Null", "NA", "nan"},
                                         {true, true, true, true, false, true, true, true});

    expect_columns_equal(expect, view.column(0));
  }
}

TEST_F(CsvReaderTest, FailCases)
{
  std::string buffer = "1,2,3";
  {
    EXPECT_THROW(
      cudf::io::csv_reader_options::builder(cudf::io::source_info{buffer.c_str(), buffer.size()})
        .byte_range_offset(4)
        .skiprows(1),
      cudf::logic_error);
  }
  {
    EXPECT_THROW(
      cudf::io::csv_reader_options::builder(cudf::io::source_info{buffer.c_str(), buffer.size()})
        .byte_range_offset(4)
        .skipfooter(1),
      cudf::logic_error);
  }

  {
    EXPECT_THROW(
      cudf::io::csv_reader_options::builder(cudf::io::source_info{buffer.c_str(), buffer.size()})
        .byte_range_offset(4)
        .nrows(1),
      cudf::logic_error);
  }
  {
    EXPECT_THROW(
      cudf::io::csv_reader_options::builder(cudf::io::source_info{buffer.c_str(), buffer.size()})
        .byte_range_size(4)
        .skiprows(1),
      cudf::logic_error);
  }
  {
    EXPECT_THROW(
      cudf::io::csv_reader_options::builder(cudf::io::source_info{buffer.c_str(), buffer.size()})
        .byte_range_size(4)
        .skipfooter(1),
      cudf::logic_error);
  }
  {
    EXPECT_THROW(
      cudf::io::csv_reader_options::builder(cudf::io::source_info{buffer.c_str(), buffer.size()})
        .byte_range_size(4)
        .nrows(1),
      cudf::logic_error);
  }
  {
    EXPECT_THROW(
      cudf::io::csv_reader_options::builder(cudf::io::source_info{buffer.c_str(), buffer.size()})
        .skiprows(1)
        .byte_range_offset(4),
      cudf::logic_error);
  }
  {
    EXPECT_THROW(
      cudf::io::csv_reader_options::builder(cudf::io::source_info{buffer.c_str(), buffer.size()})
        .skipfooter(1)
        .byte_range_offset(4),
      cudf::logic_error);
  }
  {
    EXPECT_THROW(
      cudf::io::csv_reader_options::builder(cudf::io::source_info{buffer.c_str(), buffer.size()})
        .nrows(1)
        .byte_range_offset(4),
      cudf::logic_error);
  }
  {
    EXPECT_THROW(
      cudf::io::csv_reader_options::builder(cudf::io::source_info{buffer.c_str(), buffer.size()})
        .skiprows(1)
        .byte_range_size(4),
      cudf::logic_error);
  }
  {
    EXPECT_THROW(
      cudf::io::csv_reader_options::builder(cudf::io::source_info{buffer.c_str(), buffer.size()})
        .skipfooter(1)
        .byte_range_size(4),
      cudf::logic_error);
  }
  {
    EXPECT_THROW(
      cudf::io::csv_reader_options::builder(cudf::io::source_info{buffer.c_str(), buffer.size()})
        .nrows(1)
        .byte_range_size(4),
      cudf::logic_error);
  }
  {
    EXPECT_THROW(
      cudf::io::csv_reader_options::builder(cudf::io::source_info{buffer.c_str(), buffer.size()})
        .nrows(1)
        .skipfooter(1),
      cudf::logic_error);
    ;
  }
  {
    EXPECT_THROW(
      cudf::io::csv_reader_options::builder(cudf::io::source_info{buffer.c_str(), buffer.size()})
        .skipfooter(1)
        .nrows(1),
      cudf::logic_error);
  }
  {
    EXPECT_THROW(
      cudf::io::csv_reader_options::builder(cudf::io::source_info{buffer.c_str(), buffer.size()})
        .na_filter(false)
        .na_values({"Null"}),
      cudf::logic_error);
  }
}

TEST_F(CsvReaderTest, HexTest)
{
  auto filepath = temp_env->get_temp_filepath("Hexadecimal.csv");
  {
    std::ofstream outfile(filepath, std::ofstream::out);
    outfile << "0x0\n-0x1000\n0xfedcba\n0xABCDEF\n0xaBcDeF\n9512c20b\n";
  }
  // specify hex columns by name
  {
    cudf::io::csv_reader_options in_opts =
      cudf::io::csv_reader_options::builder(cudf::io::source_info{filepath})
        .names({"A"})
        .dtypes({dtype<int64_t>()})
        .header(-1)
        .parse_hex({"A"});
    auto result = cudf::io::read_csv(in_opts);

    expect_column_data_equal(
      std::vector<int64_t>{0, -4096, 16702650, 11259375, 11259375, 2501034507},
      result.tbl->view().column(0));
  }

  // specify hex columns by index
  {
    cudf::io::csv_reader_options in_opts =
      cudf::io::csv_reader_options::builder(cudf::io::source_info{filepath})
        .names({"A"})
        .dtypes({dtype<int64_t>()})
        .header(-1)
        .parse_hex(std::vector<int>{0});
    auto result = cudf::io::read_csv(in_opts);

    expect_column_data_equal(
      std::vector<int64_t>{0, -4096, 16702650, 11259375, 11259375, 2501034507},
      result.tbl->view().column(0));
  }
}

TYPED_TEST(CsvReaderNumericTypeTest, SingleColumnWithWriter)
{
  constexpr auto num_rows = 10;
  auto sequence           = cudf::detail::make_counting_transform_iterator(
    0, [](auto i) { return static_cast<TypeParam>(i + 1000.50f); });
  auto input_column = column_wrapper<TypeParam>(sequence, sequence + num_rows);
  auto input_table  = cudf::table_view{std::vector<cudf::column_view>{input_column}};

  auto filepath = temp_env->get_temp_filepath("SingleColumnWithWriter.csv");

  write_csv_helper(filepath, input_table);

  cudf::io::csv_reader_options in_opts =
    cudf::io::csv_reader_options::builder(cudf::io::source_info{filepath}).header(-1);
  auto result = cudf::io::read_csv(in_opts);

  const auto result_table = result.tbl->view();
  CUDF_TEST_EXPECT_TABLES_EQUIVALENT(input_table, result_table);
}

TEST_F(CsvReaderTest, MultiColumnWithWriter)
{
  constexpr auto num_rows = 10;
  auto int8_column        = []() {
    auto values = random_values<int8_t>(num_rows);
    return column_wrapper<int8_t>(values.begin(), values.end());
  }();
  auto int16_column = []() {
    auto values = random_values<int16_t>(num_rows);
    return column_wrapper<int16_t>(values.begin(), values.end());
  }();
  auto int32_column = []() {
    auto values = random_values<int32_t>(num_rows);
    return column_wrapper<int32_t>(values.begin(), values.end());
  }();
  auto int64_column = []() {
    auto values = random_values<int64_t>(num_rows);
    return column_wrapper<int64_t>(values.begin(), values.end());
  }();
  auto uint8_column = []() {
    auto values = random_values<uint8_t>(num_rows);
    return column_wrapper<uint8_t>(values.begin(), values.end());
  }();
  auto uint16_column = []() {
    auto values = random_values<uint16_t>(num_rows);
    return column_wrapper<uint16_t>(values.begin(), values.end());
  }();
  auto uint32_column = []() {
    auto values = random_values<uint32_t>(num_rows);
    return column_wrapper<uint32_t>(values.begin(), values.end());
  }();
  auto uint64_column = []() {
    auto values = random_values<uint64_t>(num_rows);
    return column_wrapper<uint64_t>(values.begin(), values.end());
  }();
  auto float32_column = []() {
    auto values = random_values<float>(num_rows);
    return column_wrapper<float>(values.begin(), values.end());
  }();
  auto float64_column = []() {
    auto values = random_values<double>(num_rows);
    return column_wrapper<double>(values.begin(), values.end());
  }();

  std::vector<cudf::column_view> input_columns{int8_column,
                                               int16_column,
                                               int32_column,
                                               int64_column,
                                               uint8_column,
                                               uint16_column,
                                               uint32_column,
                                               uint64_column,
                                               float32_column,
                                               float64_column};
  cudf::table_view input_table{input_columns};

  auto filepath = temp_env->get_temp_dir() + "MultiColumnWithWriter.csv";

  write_csv_helper(filepath, input_table);

  cudf::io::csv_reader_options in_opts =
    cudf::io::csv_reader_options::builder(cudf::io::source_info{filepath})
      .header(-1)
      .dtypes({dtype<int8_t>(),
               dtype<int16_t>(),
               dtype<int32_t>(),
               dtype<int64_t>(),
               dtype<uint8_t>(),
               dtype<uint16_t>(),
               dtype<uint32_t>(),
               dtype<uint64_t>(),
               dtype<float>(),
               dtype<double>()});
  auto result = cudf::io::read_csv(in_opts);

  const auto result_table = result.tbl->view();

  std::vector<cudf::size_type> non_float64s{0, 1, 2, 3, 4, 5, 6, 7, 8};
  const auto input_sliced_view  = input_table.select(non_float64s);
  const auto result_sliced_view = result_table.select(non_float64s);
  CUDF_TEST_EXPECT_TABLES_EQUIVALENT(input_sliced_view, result_sliced_view);

  auto validity = cudf::detail::make_counting_transform_iterator(0, [](auto i) { return true; });
  double tol{1.0e-6};
  auto float64_col_idx = non_float64s.size();
  check_float_column(
    input_table.column(float64_col_idx), result_table.column(float64_col_idx), tol, validity);
}

TEST_F(CsvReaderTest, DatesWithWriter)
{
  auto filepath = temp_env->get_temp_dir() + "DatesWithWriter.csv";

  auto input_column = column_wrapper<cudf::timestamp_ms, cudf::timestamp_ms::rep>{983750400000,
                                                                                  1288483200000,
                                                                                  782611200000,
                                                                                  656208000000,
                                                                                  0L,
                                                                                  798163200000,
                                                                                  774144000000,
                                                                                  1149679230400,
                                                                                  1126875750400,
                                                                                  2764800000};
  cudf::table_view input_table(std::vector<cudf::column_view>{input_column});

  // TODO need to add a dayfirst flag?
  write_csv_helper(filepath, input_table);

  cudf::io::csv_reader_options in_opts =
    cudf::io::csv_reader_options::builder(cudf::io::source_info{filepath})
      .names({"A"})
      .dtypes({data_type{type_id::TIMESTAMP_MILLISECONDS}})
      .dayfirst(true)
      .header(-1);
  auto result = cudf::io::read_csv(in_opts);

  const auto result_table = result.tbl->view();

  check_timestamp_column(input_table.column(0), result_table.column(0));
}

TEST_F(CsvReaderTest, DatesStringWithWriter)
{
  {
    auto filepath = temp_env->get_temp_dir() + "DatesStringWithWriter_D.csv";

    auto input_column = column_wrapper<cudf::timestamp_D, cudf::timestamp_D::rep>{-106751, 106751};
    auto expected_column = column_wrapper<cudf::string_view>{"1677-09-22", "2262-04-11"};

    cudf::table_view input_table(std::vector<cudf::column_view>{input_column});

    write_csv_helper(filepath, input_table);

    cudf::io::csv_reader_options in_opts =
      cudf::io::csv_reader_options::builder(cudf::io::source_info{filepath})
        .names({"A"})
        .header(-1);
    auto result = cudf::io::read_csv(in_opts);

    const auto result_table = result.tbl->view();

    CUDF_TEST_EXPECT_COLUMNS_EQUAL(expected_column, result_table.column(0));
  }

  {
    auto filepath = temp_env->get_temp_dir() + "DatesStringWithWriter_s.csv";

    auto input_column =
      column_wrapper<cudf::timestamp_s, cudf::timestamp_s::rep>{-9223372036, 9223372036};
    auto expected_column =
      column_wrapper<cudf::string_view>{"1677-09-21T00:12:44Z", "2262-04-11T23:47:16Z"};

    cudf::table_view input_table(std::vector<cudf::column_view>{input_column});

    write_csv_helper(filepath, input_table);

    cudf::io::csv_reader_options in_opts =
      cudf::io::csv_reader_options::builder(cudf::io::source_info{filepath})
        .names({"A"})
        .header(-1);
    auto result = cudf::io::read_csv(in_opts);

    const auto result_table = result.tbl->view();

    CUDF_TEST_EXPECT_COLUMNS_EQUAL(expected_column, result_table.column(0));
  }

  {
    auto filepath = temp_env->get_temp_dir() + "DatesStringWithWriter_ms.csv";

    auto input_column =
      column_wrapper<cudf::timestamp_ms, cudf::timestamp_ms::rep>{-9223372036854, 9223372036854};
    auto expected_column =
      column_wrapper<cudf::string_view>{"1677-09-21T00:12:43.146Z", "2262-04-11T23:47:16.854Z"};

    cudf::table_view input_table(std::vector<cudf::column_view>{input_column});

    write_csv_helper(filepath, input_table);

    cudf::io::csv_reader_options in_opts =
      cudf::io::csv_reader_options::builder(cudf::io::source_info{filepath})
        .names({"A"})
        .header(-1);
    auto result = cudf::io::read_csv(in_opts);

    const auto result_table = result.tbl->view();

    CUDF_TEST_EXPECT_COLUMNS_EQUAL(expected_column, result_table.column(0));
  }

  {
    auto filepath = temp_env->get_temp_dir() + "DatesStringWithWriter_us.csv";

    auto input_column = column_wrapper<cudf::timestamp_us, cudf::timestamp_us::rep>{
      -9223372036854775, 9223372036854775};
    auto cast_column     = cudf::strings::from_timestamps(input_column, "%Y-%m-%dT%H:%M:%S.%fZ");
    auto expected_column = column_wrapper<cudf::string_view>{"1677-09-21T00:12:43.145225Z",
                                                             "2262-04-11T23:47:16.854775Z"};

    cudf::table_view input_table(std::vector<cudf::column_view>{input_column});

    write_csv_helper(filepath, input_table);

    cudf::io::csv_reader_options in_opts =
      cudf::io::csv_reader_options::builder(cudf::io::source_info{filepath})
        .names({"A"})
        .header(-1);
    auto result = cudf::io::read_csv(in_opts);

    const auto result_table = result.tbl->view();

    CUDF_TEST_EXPECT_COLUMNS_EQUAL(expected_column, result_table.column(0));
  }

  {
    auto filepath = temp_env->get_temp_dir() + "DatesStringWithWriter_ns.csv";

    auto input_column = column_wrapper<cudf::timestamp_ns, cudf::timestamp_ns::rep>{
      -9223372036854775807, 9223372036854775807};
    auto expected_column = column_wrapper<cudf::string_view>{"1677-09-21T00:12:43.145224193Z",
                                                             "2262-04-11T23:47:16.854775807Z"};

    cudf::table_view input_table(std::vector<cudf::column_view>{input_column});

    write_csv_helper(filepath, input_table);

    cudf::io::csv_reader_options in_opts =
      cudf::io::csv_reader_options::builder(cudf::io::source_info{filepath})
        .names({"A"})
        .header(-1);
    auto result = cudf::io::read_csv(in_opts);

    const auto result_table = result.tbl->view();

    CUDF_TEST_EXPECT_COLUMNS_EQUAL(expected_column, result_table.column(0));
  }
}

TEST_F(CsvReaderTest, FloatingPointWithWriter)
{
  auto filepath = temp_env->get_temp_dir() + "FloatingPointWithWriter.csv";

  auto input_column =
    column_wrapper<double>{5.6, 56.79, 12000000000., 0.7, 3.000, 12.34, 0.31, -73.98007199999998};
  cudf::table_view input_table(std::vector<cudf::column_view>{input_column});

  // TODO add lineterminator=";"
  write_csv_helper(filepath, input_table);

  cudf::io::csv_reader_options in_opts =
    cudf::io::csv_reader_options::builder(cudf::io::source_info{filepath})
      .names({"A"})
      .dtypes({dtype<double>()})
      .header(-1);
  // in_opts.lineterminator = ';';
  auto result = cudf::io::read_csv(in_opts);

  const auto result_table = result.tbl->view();
  CUDF_TEST_EXPECT_TABLES_EQUIVALENT(input_table, result_table);
}

TEST_F(CsvReaderTest, StringsWithWriter)
{
  std::vector<std::string> names{"line", "verse"};

  auto filepath = temp_env->get_temp_dir() + "StringsWithWriter.csv";

  auto int_column = column_wrapper<int32_t>{10, 20, 30};
  auto string_column =
    column_wrapper<cudf::string_view>{"abc def ghi", "\"jkl mno pqr\"", "stu \"\"vwx\"\" yz"};
  cudf::table_view input_table(std::vector<cudf::column_view>{int_column, string_column});

  // TODO add quoting style flag?
  write_csv_helper(filepath, input_table, names);

  cudf::io::csv_reader_options in_opts =
    cudf::io::csv_reader_options::builder(cudf::io::source_info{filepath})
      .dtypes(std::vector<data_type>{dtype<int32_t>(), dtype<cudf::string_view>()})
      .quoting(cudf::io::quote_style::NONE);
  auto result = cudf::io::read_csv(in_opts);

  const auto result_table = result.tbl->view();
  CUDF_TEST_EXPECT_COLUMNS_EQUIVALENT(input_table.column(0), result_table.column(0));
  check_string_column(input_table.column(1), result_table.column(1));
  ASSERT_EQ(names, result.metadata.column_names);
}

TEST_F(CsvReaderTest, StringsWithWriterSimple)
{
  std::vector<std::string> names{"line", "verse"};

  auto filepath = temp_env->get_temp_dir() + "StringsWithWriterSimple.csv";

  auto int_column    = column_wrapper<int32_t>{10, 20, 30};
  auto string_column = column_wrapper<cudf::string_view>{"abc def ghi", "jkl mno pq", "stu vwx y"};
  cudf::table_view input_table(std::vector<cudf::column_view>{int_column, string_column});

  // TODO add quoting style flag?
  write_csv_helper(filepath, input_table, names);

  cudf::io::csv_reader_options in_opts =
    cudf::io::csv_reader_options::builder(cudf::io::source_info{filepath})
      .dtypes(std::vector<data_type>{dtype<int32_t>(), dtype<cudf::string_view>()})
      .quoting(cudf::io::quote_style::NONE);
  auto result = cudf::io::read_csv(in_opts);

  const auto result_table = result.tbl->view();
  CUDF_TEST_EXPECT_COLUMNS_EQUIVALENT(input_table.column(0), result_table.column(0));
  check_string_column(input_table.column(1), result_table.column(1));
  ASSERT_EQ(names, result.metadata.column_names);
}

TEST_F(CsvReaderTest, StringsEmbeddedDelimiter)
{
  std::vector<std::string> names{"line", "verse"};

  auto filepath = temp_env->get_temp_dir() + "StringsWithWriterSimple.csv";

  auto int_column    = column_wrapper<int32_t>{10, 20, 30};
  auto string_column = column_wrapper<cudf::string_view>{"abc def ghi", "jkl,mno,pq", "stu vwx y"};
  cudf::table_view input_table(std::vector<cudf::column_view>{int_column, string_column});

  write_csv_helper(filepath, input_table, names);

  cudf::io::csv_reader_options in_opts =
    cudf::io::csv_reader_options::builder(cudf::io::source_info{filepath})
      .dtypes(std::vector<data_type>{dtype<int32_t>(), dtype<cudf::string_view>()});
  auto result = cudf::io::read_csv(in_opts);

  CUDF_TEST_EXPECT_TABLES_EQUIVALENT(input_table, result.tbl->view());
  ASSERT_EQ(names, result.metadata.column_names);
}

TEST_F(CsvReaderTest, HeaderEmbeddedDelimiter)
{
  std::vector<std::string> names{
    "header1", "header,2", "quote\"embedded", "new\nline", "\"quoted\""};

  auto filepath = temp_env->get_temp_dir() + "HeaderEmbeddedDelimiter.csv";

  auto int_column    = column_wrapper<int32_t>{10, 20, 30};
  auto string_column = column_wrapper<cudf::string_view>{"abc", "jkl,mno", "xyz"};
  cudf::table_view input_table(
    std::vector<cudf::column_view>{int_column, string_column, int_column, int_column, int_column});

  write_csv_helper(filepath, input_table, names);

  cudf::io::csv_reader_options in_opts =
    cudf::io::csv_reader_options::builder(cudf::io::source_info{filepath})
      .names(names)
      .dtypes({dtype<int32_t>(),
               dtype<cudf::string_view>(),
               dtype<int32_t>(),
               dtype<int32_t>(),
               dtype<int32_t>()});
  auto result = cudf::io::read_csv(in_opts);

  CUDF_TEST_EXPECT_TABLES_EQUIVALENT(input_table, result.tbl->view());
  ASSERT_EQ(names, result.metadata.column_names);
}

TEST_F(CsvReaderTest, EmptyFileWithWriter)
{
  auto filepath = temp_env->get_temp_dir() + "EmptyFileWithWriter.csv";

  cudf::table_view empty_table;
  write_csv_helper(filepath, empty_table);
  cudf::io::csv_reader_options in_opts =
    cudf::io::csv_reader_options::builder(cudf::io::source_info{filepath});
  auto result = cudf::io::read_csv(in_opts);

  CUDF_TEST_EXPECT_TABLES_EQUIVALENT(empty_table, result.tbl->view());
}

class TestSource : public cudf::io::datasource {
 public:
  std::string const str;

  TestSource(std::string s) : str(std::move(s)) {}
  std::unique_ptr<buffer> host_read(size_t offset, size_t size) override
  {
    size = std::min(size, str.size() - offset);
    return std::make_unique<non_owning_buffer>((uint8_t*)str.data() + offset, size);
  }

  size_t host_read(size_t offset, size_t size, uint8_t* dst) override
  {
    auto const read_size = std::min(size, str.size() - offset);
    memcpy(dst, str.data() + offset, size);
    return read_size;
  }

  [[nodiscard]] size_t size() const override { return str.size(); }
};

TEST_F(CsvReaderTest, UserImplementedSource)
{
  constexpr auto num_rows = 10;
  auto int8_values        = random_values<int8_t>(num_rows);
  auto int16_values       = random_values<int16_t>(num_rows);
  auto int32_values       = random_values<int32_t>(num_rows);

  std::ostringstream csv_data;
  for (int i = 0; i < num_rows; ++i) {
    csv_data << std::to_string(int8_values[i]) << "," << int16_values[i] << "," << int32_values[i]
             << "\n";
  }
  TestSource source{csv_data.str()};
  cudf::io::csv_reader_options in_opts =
    cudf::io::csv_reader_options::builder(cudf::io::source_info{&source})
      .dtypes({dtype<int8_t>(), dtype<int16_t>(), dtype<int32_t>()})
      .header(-1);
  auto result = cudf::io::read_csv(in_opts);

  auto const view = result.tbl->view();
  expect_column_data_equal(int8_values, view.column(0));
  expect_column_data_equal(int16_values, view.column(1));
  expect_column_data_equal(int32_values, view.column(2));
}

TEST_F(CsvReaderTest, DurationsWithWriter)
{
  auto filepath = temp_env->get_temp_dir() + "DurationsWithWriter.csv";

  constexpr long max_value_d  = std::numeric_limits<cudf::duration_D::rep>::max();
  constexpr long min_value_d  = std::numeric_limits<cudf::duration_D::rep>::min();
  constexpr long max_value_ns = std::numeric_limits<cudf::duration_s::rep>::max();
  constexpr long min_value_ns = std::numeric_limits<cudf::duration_s::rep>::min();
  column_wrapper<cudf::duration_D, cudf::duration_D::rep> durations_D{
    {-86400L, -3600L, -2L, -1L, 0L, 1L, 2L, min_value_d, max_value_d}};
  column_wrapper<cudf::duration_s, int64_t> durations_s{{-86400L,
                                                         -3600L,
                                                         -2L,
                                                         -1L,
                                                         0L,
                                                         1L,
                                                         2L,
                                                         min_value_ns / 1000000000 + 1,
                                                         max_value_ns / 1000000000}};
  column_wrapper<cudf::duration_ms, int64_t> durations_ms{
    {-86400L, -3600L, -2L, -1L, 0L, 1L, 2L, min_value_ns / 1000000 + 1, max_value_ns / 1000000}};
  column_wrapper<cudf::duration_us, int64_t> durations_us{
    {-86400L, -3600L, -2L, -1L, 0L, 1L, 2L, min_value_ns / 1000 + 1, max_value_ns / 1000}};
  column_wrapper<cudf::duration_ns, int64_t> durations_ns{
    {-86400L, -3600L, -2L, -1L, 0L, 1L, 2L, min_value_ns, max_value_ns}};

  cudf::table_view input_table(std::vector<cudf::column_view>{
    durations_D, durations_s, durations_ms, durations_us, durations_ns});
  std::vector<std::string> names{"D", "s", "ms", "us", "ns"};

  write_csv_helper(filepath, input_table, names);

  cudf::io::csv_reader_options in_opts =
    cudf::io::csv_reader_options::builder(cudf::io::source_info{filepath})
      .names(names)
      .dtypes({data_type{type_id::DURATION_DAYS},
               data_type{type_id::DURATION_SECONDS},
               data_type{type_id::DURATION_MILLISECONDS},
               data_type{type_id::DURATION_MICROSECONDS},
               data_type{type_id::DURATION_NANOSECONDS}});
  auto result = cudf::io::read_csv(in_opts);

  const auto result_table = result.tbl->view();
  CUDF_TEST_EXPECT_TABLES_EQUIVALENT(input_table, result_table);
  ASSERT_EQ(names, result.metadata.column_names);
}

TEST_F(CsvReaderTest, ParseInRangeIntegers)
{
  std::vector<int64_t> small_int               = {0, -10, 20, -30};
  std::vector<int64_t> less_equal_int64_max    = {std::numeric_limits<int64_t>::max() - 3,
                                               std::numeric_limits<int64_t>::max() - 2,
                                               std::numeric_limits<int64_t>::max() - 1,
                                               std::numeric_limits<int64_t>::max()};
  std::vector<int64_t> greater_equal_int64_min = {std::numeric_limits<int64_t>::min() + 3,
                                                  std::numeric_limits<int64_t>::min() + 2,
                                                  std::numeric_limits<int64_t>::min() + 1,
                                                  std::numeric_limits<int64_t>::min()};
  std::vector<uint64_t> greater_int64_max      = {uint64_t{std::numeric_limits<int64_t>::max()} - 1,
                                             uint64_t{std::numeric_limits<int64_t>::max()},
                                             uint64_t{std::numeric_limits<int64_t>::max()} + 1,
                                             uint64_t{std::numeric_limits<int64_t>::max()} + 2};
  std::vector<uint64_t> less_equal_uint64_max  = {std::numeric_limits<uint64_t>::max() - 3,
                                                 std::numeric_limits<uint64_t>::max() - 2,
                                                 std::numeric_limits<uint64_t>::max() - 1,
                                                 std::numeric_limits<uint64_t>::max()};
  auto input_small_int = column_wrapper<int64_t>(small_int.begin(), small_int.end());
  auto input_less_equal_int64_max =
    column_wrapper<int64_t>(less_equal_int64_max.begin(), less_equal_int64_max.end());
  auto input_greater_equal_int64_min =
    column_wrapper<int64_t>(greater_equal_int64_min.begin(), greater_equal_int64_min.end());
  auto input_greater_int64_max =
    column_wrapper<uint64_t>(greater_int64_max.begin(), greater_int64_max.end());
  auto input_less_equal_uint64_max =
    column_wrapper<uint64_t>(less_equal_uint64_max.begin(), less_equal_uint64_max.end());

  auto small_int_append_zeros               = prepend_zeros(small_int, 32, true);
  auto less_equal_int64_max_append_zeros    = prepend_zeros(less_equal_int64_max, 32, true);
  auto greater_equal_int64_min_append_zeros = prepend_zeros(greater_equal_int64_min, 17);
  auto greater_int64_max_append_zeros       = prepend_zeros(greater_int64_max, 5);
  auto less_equal_uint64_max_append_zeros   = prepend_zeros(less_equal_uint64_max, 8, true);

  auto input_small_int_append =
    column_wrapper<cudf::string_view>(small_int_append_zeros.begin(), small_int_append_zeros.end());
  auto input_less_equal_int64_max_append = column_wrapper<cudf::string_view>(
    less_equal_int64_max_append_zeros.begin(), less_equal_int64_max_append_zeros.end());
  auto input_greater_equal_int64_min_append = column_wrapper<cudf::string_view>(
    greater_equal_int64_min_append_zeros.begin(), greater_equal_int64_min_append_zeros.end());
  auto input_greater_int64_max_append = column_wrapper<cudf::string_view>(
    greater_int64_max_append_zeros.begin(), greater_int64_max_append_zeros.end());
  auto input_less_equal_uint64_max_append = column_wrapper<cudf::string_view>(
    less_equal_uint64_max_append_zeros.begin(), less_equal_uint64_max_append_zeros.end());

  std::vector<cudf::column_view> input_columns{input_small_int,
                                               input_less_equal_int64_max,
                                               input_greater_equal_int64_min,
                                               input_greater_int64_max,
                                               input_less_equal_uint64_max,
                                               input_small_int_append,
                                               input_less_equal_int64_max_append,
                                               input_greater_equal_int64_min_append,
                                               input_greater_int64_max_append,
                                               input_less_equal_uint64_max_append};
  cudf::table_view input_table{input_columns};

  auto filepath = temp_env->get_temp_filepath("ParseInRangeIntegers.csv");

  write_csv_helper(filepath, input_table);

  cudf::io::csv_reader_options in_opts =
    cudf::io::csv_reader_options::builder(cudf::io::source_info{filepath}).header(-1);
  auto result = cudf::io::read_csv(in_opts);

  const auto view = result.tbl->view();

  CUDF_TEST_EXPECT_COLUMNS_EQUIVALENT(input_small_int, view.column(0));
  CUDF_TEST_EXPECT_COLUMNS_EQUIVALENT(input_less_equal_int64_max, view.column(1));
  CUDF_TEST_EXPECT_COLUMNS_EQUIVALENT(input_greater_equal_int64_min, view.column(2));
  CUDF_TEST_EXPECT_COLUMNS_EQUIVALENT(input_greater_int64_max, view.column(3));
  CUDF_TEST_EXPECT_COLUMNS_EQUIVALENT(input_less_equal_uint64_max, view.column(4));

  CUDF_TEST_EXPECT_COLUMNS_EQUIVALENT(input_small_int, view.column(5));
  CUDF_TEST_EXPECT_COLUMNS_EQUIVALENT(input_less_equal_int64_max, view.column(6));
  CUDF_TEST_EXPECT_COLUMNS_EQUIVALENT(input_greater_equal_int64_min, view.column(7));
  CUDF_TEST_EXPECT_COLUMNS_EQUIVALENT(input_greater_int64_max, view.column(8));
  CUDF_TEST_EXPECT_COLUMNS_EQUIVALENT(input_less_equal_uint64_max, view.column(9));
}

TEST_F(CsvReaderTest, ParseOutOfRangeIntegers)
{
  std::vector<std::string> out_of_range_positive = {"111111111111111111111",
                                                    "2222222222222222222222",
                                                    "33333333333333333333333",
                                                    "444444444444444444444444"};
  std::vector<std::string> out_of_range_negative = {"-111111111111111111111",
                                                    "-2222222222222222222222",
                                                    "-33333333333333333333333",
                                                    "-444444444444444444444444"};
  std::vector<std::string> greater_uint64_max    = {
    "18446744073709551615", "18446744073709551616", "18446744073709551617", "18446744073709551618"};
  std::vector<std::string> less_int64_min = {
    "-9223372036854775807", "-9223372036854775808", "-9223372036854775809", "-9223372036854775810"};
  std::vector<std::string> mixed_range = {
    "18446744073709551613", "18446744073709551614", "18446744073709551615", "-5"};
  auto input_out_of_range_positive =
    column_wrapper<cudf::string_view>(out_of_range_positive.begin(), out_of_range_positive.end());
  auto input_out_of_range_negative =
    column_wrapper<cudf::string_view>(out_of_range_negative.begin(), out_of_range_negative.end());
  auto input_greater_uint64_max =
    column_wrapper<cudf::string_view>(greater_uint64_max.begin(), greater_uint64_max.end());
  auto input_less_int64_min =
    column_wrapper<cudf::string_view>(less_int64_min.begin(), less_int64_min.end());
  auto input_mixed_range =
    column_wrapper<cudf::string_view>(mixed_range.begin(), mixed_range.end());

  auto out_of_range_positive_append_zeros = prepend_zeros(out_of_range_positive, 32, true);
  auto out_of_range_negative_append_zeros = prepend_zeros(out_of_range_negative, 5);
  auto greater_uint64_max_append_zeros    = prepend_zeros(greater_uint64_max, 8, true);
  auto less_int64_min_append_zeros        = prepend_zeros(less_int64_min, 17);
  auto mixed_range_append_zeros           = prepend_zeros(mixed_range, 2, true);

  auto input_out_of_range_positive_append = column_wrapper<cudf::string_view>(
    out_of_range_positive_append_zeros.begin(), out_of_range_positive_append_zeros.end());
  auto input_out_of_range_negative_append = column_wrapper<cudf::string_view>(
    out_of_range_negative_append_zeros.begin(), out_of_range_negative_append_zeros.end());
  auto input_greater_uint64_max_append = column_wrapper<cudf::string_view>(
    greater_uint64_max_append_zeros.begin(), greater_uint64_max_append_zeros.end());
  auto input_less_int64_min_append = column_wrapper<cudf::string_view>(
    less_int64_min_append_zeros.begin(), less_int64_min_append_zeros.end());
  auto input_mixed_range_append = column_wrapper<cudf::string_view>(
    mixed_range_append_zeros.begin(), mixed_range_append_zeros.end());

  std::vector<cudf::column_view> input_columns{input_out_of_range_positive,
                                               input_out_of_range_negative,
                                               input_greater_uint64_max,
                                               input_less_int64_min,
                                               input_mixed_range,
                                               input_out_of_range_positive_append,
                                               input_out_of_range_negative_append,
                                               input_greater_uint64_max_append,
                                               input_less_int64_min_append,
                                               input_mixed_range_append};
  cudf::table_view input_table{input_columns};

  auto filepath = temp_env->get_temp_filepath("ParseOutOfRangeIntegers.csv");

  write_csv_helper(filepath, input_table);

  cudf::io::csv_reader_options in_opts =
    cudf::io::csv_reader_options::builder(cudf::io::source_info{filepath}).header(-1);
  auto result = cudf::io::read_csv(in_opts);

  const auto view = result.tbl->view();

  CUDF_TEST_EXPECT_COLUMNS_EQUIVALENT(input_out_of_range_positive, view.column(0));
  CUDF_TEST_EXPECT_COLUMNS_EQUIVALENT(input_out_of_range_negative, view.column(1));
  CUDF_TEST_EXPECT_COLUMNS_EQUIVALENT(input_greater_uint64_max, view.column(2));
  CUDF_TEST_EXPECT_COLUMNS_EQUIVALENT(input_less_int64_min, view.column(3));
  CUDF_TEST_EXPECT_COLUMNS_EQUIVALENT(input_mixed_range, view.column(4));
  CUDF_TEST_EXPECT_COLUMNS_EQUIVALENT(input_out_of_range_positive_append, view.column(5));
  CUDF_TEST_EXPECT_COLUMNS_EQUIVALENT(input_out_of_range_negative_append, view.column(6));
  CUDF_TEST_EXPECT_COLUMNS_EQUIVALENT(input_greater_uint64_max_append, view.column(7));
  CUDF_TEST_EXPECT_COLUMNS_EQUIVALENT(input_less_int64_min_append, view.column(8));
  CUDF_TEST_EXPECT_COLUMNS_EQUIVALENT(input_mixed_range_append, view.column(9));
}

TEST_F(CsvReaderTest, ReadMaxNumericValue)
{
  constexpr auto num_rows = 10;
  auto sequence           = cudf::detail::make_counting_transform_iterator(
    0, [](auto i) { return std::numeric_limits<uint64_t>::max() - i; });

  auto filepath = temp_env->get_temp_filepath("ReadMaxNumericValue.csv");
  {
    std::ofstream out_file{filepath, std::ofstream::out};
    std::ostream_iterator<uint64_t> output_iterator(out_file, "\n");
    std::copy(sequence, sequence + num_rows, output_iterator);
  }

  cudf::io::csv_reader_options in_opts =
    cudf::io::csv_reader_options::builder(cudf::io::source_info{filepath}).header(-1);
  auto result = cudf::io::read_csv(in_opts);

  const auto view = result.tbl->view();
  expect_column_data_equal(std::vector<uint64_t>(sequence, sequence + num_rows), view.column(0));
}

TEST_F(CsvReaderTest, DefaultWriteChunkSize)
{
  for (auto num_rows : {1, 20, 100, 1000}) {
    auto sequence = cudf::detail::make_counting_transform_iterator(
      0, [](auto i) { return static_cast<int32_t>(i + 1000.50f); });
    auto input_column = column_wrapper<int32_t>(sequence, sequence + num_rows);
    auto input_table  = cudf::table_view{std::vector<cudf::column_view>{input_column}};

    cudf::io::csv_writer_options opts =
      cudf::io::csv_writer_options::builder(cudf::io::sink_info{"unused.path"}, input_table);
    ASSERT_EQ(num_rows, opts.get_rows_per_chunk());
  }
}

TEST_F(CsvReaderTest, DtypesMap)
{
  std::string csv_in{"12,9\n34,8\n56,7"};

  cudf::io::csv_reader_options in_opts =
    cudf::io::csv_reader_options::builder(cudf::io::source_info{csv_in.c_str(), csv_in.size()})
      .names({"A", "B"})
      .dtypes({{"B", dtype<int16_t>()}, {"A", dtype<int32_t>()}})
      .header(-1);
  auto result = cudf::io::read_csv(in_opts);

  const auto result_table = result.tbl->view();
  ASSERT_EQ(result_table.num_columns(), 2);
  ASSERT_EQ(result_table.column(0).type(), data_type{type_id::INT32});
  ASSERT_EQ(result_table.column(1).type(), data_type{type_id::INT16});
  expect_column_data_equal(std::vector<int32_t>{12, 34, 56}, result_table.column(0));
  expect_column_data_equal(std::vector<int16_t>{9, 8, 7}, result_table.column(1));
}

TEST_F(CsvReaderTest, DtypesMapPartial)
{
  cudf::io::csv_reader_options in_opts =
    cudf::io::csv_reader_options::builder(cudf::io::source_info{nullptr, 0})
      .names({"A", "B"})
      .dtypes({{"A", dtype<int16_t>()}});
  {
    auto result = cudf::io::read_csv(in_opts);

    const auto view = result.tbl->view();
    ASSERT_EQ(type_id::INT16, view.column(0).type().id());
    // Default to String if there's no data
    ASSERT_EQ(type_id::STRING, view.column(1).type().id());
  }

  in_opts.set_dtypes({{"B", dtype<uint32_t>()}});
  {
    auto result = cudf::io::read_csv(in_opts);

    const auto view = result.tbl->view();
    ASSERT_EQ(type_id::STRING, view.column(0).type().id());
    ASSERT_EQ(type_id::UINT32, view.column(1).type().id());
  }
}

TEST_F(CsvReaderTest, DtypesArrayInvalid)
{
  cudf::io::csv_reader_options in_opts =
    cudf::io::csv_reader_options::builder(cudf::io::source_info{nullptr, 0})
      .names({"A", "B", "C"})
      .dtypes(std::vector<cudf::data_type>{dtype<int16_t>(), dtype<int8_t>()});

  EXPECT_THROW(cudf::io::read_csv(in_opts), cudf::logic_error);
}

TEST_F(CsvReaderTest, CsvDefaultOptionsWriteReadMatch)
{
  auto const filepath = temp_env->get_temp_dir() + "issue.csv";

  // make up some kind of dataframe
  auto int_column = column_wrapper<int32_t>{10, 20, 30};
  auto str_column = column_wrapper<cudf::string_view>{"abc", "mno", "xyz"};
  cudf::table_view input_table(std::vector<cudf::column_view>{int_column, str_column});

  // write that dataframe to a csv using default options to some temporary file
  cudf::io::csv_writer_options writer_options =
    cudf::io::csv_writer_options::builder(cudf::io::sink_info{filepath}, input_table);
  cudf::io::write_csv(writer_options);

  // read the temp csv file using default options
  cudf::io::csv_reader_options read_options =
    cudf::io::csv_reader_options::builder(cudf::io::source_info{filepath})
      .dtypes(std::vector<data_type>{dtype<int32_t>(), dtype<cudf::string_view>()});

  cudf::io::table_with_metadata new_table_and_metadata = cudf::io::read_csv(read_options);

  // verify that the tables are identical, or as identical as expected.
  const auto new_table_view = new_table_and_metadata.tbl->view();
  CUDF_TEST_EXPECT_TABLES_EQUIVALENT(input_table, new_table_view);
  EXPECT_EQ(new_table_and_metadata.metadata.column_names[0], "0");
  EXPECT_EQ(new_table_and_metadata.metadata.column_names[1], "1");
}

<<<<<<< HEAD
TEST_F(CsvReaderTest, EmptyColumns)
{
  // First column only has empty fields. second column contains only "null" literals
  std::string csv_in{",null\n,null"};

  cudf::io::csv_reader_options in_opts =
    cudf::io::csv_reader_options::builder(cudf::io::source_info{csv_in.c_str(), csv_in.size()})
      .names({"a", "b", "c", "d"})
      .header(-1);
  // More elements in `names` than in the file; additional columns are filled with nulls
  auto result = cudf::io::read_csv(in_opts);

  const auto result_table = result.tbl->view();
  ASSERT_EQ(result_table.num_columns(), 4);
  // All columns should contain only nulls; expect INT8 type to use as little memory as possible
  for (auto& column : result_table) {
    ASSERT_EQ(column.type(), data_type{type_id::INT8});
    ASSERT_EQ(column.null_count(), 2);
=======
TEST_F(CsvReaderTest, BlankLineAfterFirstRow)
{
  std::string csv_in{"12,9., 10\n\n"};

  {
    cudf::io::csv_reader_options no_header_opts =
      cudf::io::csv_reader_options::builder(cudf::io::source_info{csv_in.c_str(), csv_in.size()})
        .header(-1);
    // No header, getting column names/count from first row
    auto result = cudf::io::read_csv(no_header_opts);

    const auto result_table = result.tbl->view();
    ASSERT_EQ(result_table.num_columns(), 3);
  }
  {
    cudf::io::csv_reader_options header_opts =
      cudf::io::csv_reader_options::builder(cudf::io::source_info{csv_in.c_str(), csv_in.size()});
    // Getting column names/count from header
    auto result = cudf::io::read_csv(header_opts);

    const auto result_table = result.tbl->view();
    ASSERT_EQ(result_table.num_columns(), 3);
>>>>>>> 4de279d6
  }
}

CUDF_TEST_PROGRAM_MAIN()<|MERGE_RESOLUTION|>--- conflicted
+++ resolved
@@ -2244,7 +2244,6 @@
   EXPECT_EQ(new_table_and_metadata.metadata.column_names[1], "1");
 }
 
-<<<<<<< HEAD
 TEST_F(CsvReaderTest, EmptyColumns)
 {
   // First column only has empty fields. second column contains only "null" literals
@@ -2263,7 +2262,9 @@
   for (auto& column : result_table) {
     ASSERT_EQ(column.type(), data_type{type_id::INT8});
     ASSERT_EQ(column.null_count(), 2);
-=======
+  }
+}
+
 TEST_F(CsvReaderTest, BlankLineAfterFirstRow)
 {
   std::string csv_in{"12,9., 10\n\n"};
@@ -2286,7 +2287,6 @@
 
     const auto result_table = result.tbl->view();
     ASSERT_EQ(result_table.num_columns(), 3);
->>>>>>> 4de279d6
   }
 }
 
