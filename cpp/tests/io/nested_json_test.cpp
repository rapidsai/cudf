/*
 * Copyright (c) 2022, NVIDIA CORPORATION.
 *
 * Licensed under the Apache License, Version 2.0 (the "License");
 * you may not use this file except in compliance with the License.
 * You may obtain a copy of the License at
 *
 *     http://www.apache.org/licenses/LICENSE-2.0
 *
 * Unless required by applicable law or agreed to in writing, software
 * distributed under the License is distributed on an "AS IS" BASIS,
 * WITHOUT WARRANTIES OR CONDITIONS OF ANY KIND, either express or implied.
 * See the License for the specific language governing permissions and
 * limitations under the License.
 */

#include <io/json/nested_json.hpp>
#include <io/utilities/hostdevice_vector.hpp>

#include <cudf/io/datasource.hpp>
#include <cudf/io/json.hpp>
#include <cudf/io/parquet.hpp>
#include <cudf/lists/lists_column_view.hpp>
#include <cudf/utilities/default_stream.hpp>

#include <cudf_test/base_fixture.hpp>
#include <cudf_test/column_utilities.hpp>
#include <cudf_test/column_wrapper.hpp>
#include <cudf_test/cudf_gtest.hpp>
#include <cudf_test/io_metadata_utilities.hpp>
#include <cudf_test/table_utilities.hpp>

#include <string>

namespace cuio_json = cudf::io::json;

namespace {
// Forward declaration
void print_column(std::string const& input,
                  cuio_json::json_column const& column,
                  uint32_t indent = 0);

/**
 * @brief Helper to generate indentation
 */
std::string pad(uint32_t indent = 0)
{
  std::string pad{};
  if (indent > 0) pad.insert(pad.begin(), indent, ' ');
  return pad;
}

/**
 * @brief Prints a string column.
 */
void print_json_string_col(std::string const& input,
                           cuio_json::json_column const& column,
                           uint32_t indent = 0)
{
  for (std::size_t i = 0; i < column.string_offsets.size(); i++) {
    std::cout << pad(indent) << i << ": [" << (column.validity[i] ? "1" : "0") << "] '"
              << input.substr(column.string_offsets[i], column.string_lengths[i]) << "'\n";
  }
}

/**
 * @brief Prints a list column.
 */
void print_json_list_col(std::string const& input,
                         cuio_json::json_column const& column,
                         uint32_t indent = 0)
{
  std::cout << pad(indent) << " [LIST]\n";
  std::cout << pad(indent) << " -> num. child-columns: " << column.child_columns.size() << "\n";
  std::cout << pad(indent) << " -> num. rows: " << column.current_offset << "\n";
  std::cout << pad(indent) << " -> num. valid: " << column.valid_count << "\n";
  std::cout << pad(indent) << " offsets[]: "
            << "\n";
  for (std::size_t i = 0; i < column.child_offsets.size() - 1; i++) {
    std::cout << pad(indent + 2) << i << ": [" << (column.validity[i] ? "1" : "0") << "] ["
              << column.child_offsets[i] << ", " << column.child_offsets[i + 1] << ")\n";
  }
  if (column.child_columns.size() > 0) {
    std::cout << pad(indent) << column.child_columns.begin()->first << "[]: "
              << "\n";
    print_column(input, column.child_columns.begin()->second, indent + 2);
  }
}

/**
 * @brief Prints a struct column.
 */
void print_json_struct_col(std::string const& input,
                           cuio_json::json_column const& column,
                           uint32_t indent = 0)
{
  std::cout << pad(indent) << " [STRUCT]\n";
  std::cout << pad(indent) << " -> num. child-columns: " << column.child_columns.size() << "\n";
  std::cout << pad(indent) << " -> num. rows: " << column.current_offset << "\n";
  std::cout << pad(indent) << " -> num. valid: " << column.valid_count << "\n";
  std::cout << pad(indent) << " -> validity[]: "
            << "\n";
  for (decltype(column.current_offset) i = 0; i < column.current_offset; i++) {
    std::cout << pad(indent + 2) << i << ": [" << (column.validity[i] ? "1" : "0") << "]\n";
  }
  auto it = std::begin(column.child_columns);
  for (std::size_t i = 0; i < column.child_columns.size(); i++) {
    std::cout << pad(indent + 2) << "child #" << i << " '" << it->first << "'[] \n";
    print_column(input, it->second, indent + 2);
    it++;
  }
}

/**
 * @brief Prints the column's data and recurses through and prints all the child columns.
 */
void print_column(std::string const& input, cuio_json::json_column const& column, uint32_t indent)
{
  switch (column.type) {
    case cuio_json::json_col_t::StringColumn: print_json_string_col(input, column, indent); break;
    case cuio_json::json_col_t::ListColumn: print_json_list_col(input, column, indent); break;
    case cuio_json::json_col_t::StructColumn: print_json_struct_col(input, column, indent); break;
    case cuio_json::json_col_t::Unknown: std::cout << pad(indent) << "[UNKNOWN]\n"; break;
    default: break;
  }
}
}  // namespace

// Base test fixture for tests
struct JsonTest : public cudf::test::BaseFixture {
};

TEST_F(JsonTest, StackContext)
{
  // Type used to represent the atomic symbol type used within the finite-state machine
  using SymbolT      = char;
  using StackSymbolT = char;

  // Prepare cuda stream for data transfers & kernels
  constexpr auto stream = cudf::default_stream_value;

  // Test input
  std::string const input = R"(  [{)"
                            R"("category": "reference",)"
                            R"("index:": [4,12,42],)"
                            R"("author": "Nigel Rees",)"
                            R"("title": "[Sayings of the Century]",)"
                            R"("price": 8.95)"
                            R"(},  )"
                            R"({)"
                            R"("category": "reference",)"
                            R"("index": [4,{},null,{"a":[{ }, {}] } ],)"
                            R"("author": "Nigel Rees",)"
                            R"("title": "{}\\\"[], <=semantic-symbols-string\\\\",)"
                            R"("price": 8.95)"
                            R"(}] )";

  // Prepare input & output buffers
  rmm::device_uvector<SymbolT> d_input(input.size(), stream);
  hostdevice_vector<StackSymbolT> stack_context(input.size(), stream);

  ASSERT_CUDA_SUCCEEDED(cudaMemcpyAsync(d_input.data(),
                                        input.data(),
                                        input.size() * sizeof(SymbolT),
                                        cudaMemcpyHostToDevice,
                                        stream.value()));

  // Run algorithm
  cuio_json::detail::get_stack_context(d_input, stack_context.device_ptr(), stream);

  // Copy back the results
  stack_context.device_to_host(stream);

  // Make sure we copied back the stack context
  stream.synchronize();

  std::vector<char> golden_stack_context{
    '_', '_', '_', '[', '{', '{', '{', '{', '{', '{', '{', '{', '{', '{', '{', '{', '{', '{', '{',
    '{', '{', '{', '{', '{', '{', '{', '{', '{', '{', '{', '{', '{', '{', '{', '{', '{', '{', '{',
    '{', '[', '[', '[', '[', '[', '[', '[', '[', '{', '{', '{', '{', '{', '{', '{', '{', '{', '{',
    '{', '{', '{', '{', '{', '{', '{', '{', '{', '{', '{', '{', '{', '{', '{', '{', '{', '{', '{',
    '{', '{', '{', '{', '{', '{', '{', '{', '{', '{', '{', '{', '{', '{', '{', '{', '{', '{', '{',
    '{', '{', '{', '{', '{', '{', '{', '{', '{', '{', '{', '{', '{', '{', '{', '{', '{', '{', '{',
    '{', '{', '{', '{', '{', '{', '{', '[', '[', '[', '[', '{', '{', '{', '{', '{', '{', '{', '{',
    '{', '{', '{', '{', '{', '{', '{', '{', '{', '{', '{', '{', '{', '{', '{', '{', '{', '{', '{',
    '{', '{', '{', '{', '{', '{', '{', '[', '[', '[', '{', '[', '[', '[', '[', '[', '[', '[', '{',
    '{', '{', '{', '{', '[', '{', '{', '[', '[', '[', '{', '[', '{', '{', '[', '[', '{', '{', '{',
    '{', '{', '{', '{', '{', '{', '{', '{', '{', '{', '{', '{', '{', '{', '{', '{', '{', '{', '{',
    '{', '{', '{', '{', '{', '{', '{', '{', '{', '{', '{', '{', '{', '{', '{', '{', '{', '{', '{',
    '{', '{', '{', '{', '{', '{', '{', '{', '{', '{', '{', '{', '{', '{', '{', '{', '{', '{', '{',
    '{', '{', '{', '{', '{', '{', '{', '{', '{', '{', '{', '{', '{', '{', '{', '{', '{', '{', '{',
    '{', '{', '{', '{', '{', '{', '{', '{', '{', '{', '[', '_'};

  ASSERT_EQ(golden_stack_context.size(), stack_context.size());
  CUDF_TEST_EXPECT_VECTOR_EQUAL(golden_stack_context, stack_context, stack_context.size());
}

TEST_F(JsonTest, StackContextUtf8)
{
  // Type used to represent the atomic symbol type used within the finite-state machine
  using SymbolT      = char;
  using StackSymbolT = char;

  // Prepare cuda stream for data transfers & kernels
  constexpr auto stream = cudf::default_stream_value;

  // Test input
  std::string const input = R"([{"a":{"year":1882,"author": "Bharathi"}, {"a":"filip ʒakotɛ"}}])";

  // Prepare input & output buffers
  rmm::device_uvector<SymbolT> d_input(input.size(), stream);
  hostdevice_vector<StackSymbolT> stack_context(input.size(), stream);

  ASSERT_CUDA_SUCCEEDED(cudaMemcpyAsync(d_input.data(),
                                        input.data(),
                                        input.size() * sizeof(SymbolT),
                                        cudaMemcpyHostToDevice,
                                        stream.value()));

  // Run algorithm
  cuio_json::detail::get_stack_context(d_input, stack_context.device_ptr(), stream);

  // Copy back the results
  stack_context.device_to_host(stream);

  // Make sure we copied back the stack context
  stream.synchronize();

  std::vector<char> golden_stack_context{
    '_', '[', '{', '{', '{', '{', '{', '{', '{', '{', '{', '{', '{', '{', '{', '{', '{',
    '{', '{', '{', '{', '{', '{', '{', '{', '{', '{', '{', '{', '{', '{', '{', '{', '{',
    '{', '{', '{', '{', '{', '{', '{', '{', '{', '{', '{', '{', '{', '{', '{', '{', '{',
    '{', '{', '{', '{', '{', '{', '{', '{', '{', '{', '{', '{', '{', '{', '['};

  ASSERT_EQ(golden_stack_context.size(), stack_context.size());
  CUDF_TEST_EXPECT_VECTOR_EQUAL(golden_stack_context, stack_context, stack_context.size());
}

TEST_F(JsonTest, TokenStream)
{
  using cuio_json::PdaTokenT;
  using cuio_json::SymbolOffsetT;
  using cuio_json::SymbolT;

  // Prepare cuda stream for data transfers & kernels
  constexpr auto stream = cudf::default_stream_value;

  // Default parsing options
  cudf::io::json_reader_options default_options{};

  // Default parsing options
  cudf::io::json_reader_options default_options{};

  // Test input
  std::string const input = R"(  [{)"
                            R"("category": "reference",)"
                            R"("index:": [4,12,42],)"
                            R"("author": "Nigel Rees",)"
                            R"("title": "[Sayings of the Century]",)"
                            R"("price": 8.95)"
                            R"(},  )"
                            R"({)"
                            R"("category": "reference",)"
                            R"("index": [4,{},null,{"a":[{ }, {}] } ],)"
                            R"("author": "Nigel Rees",)"
                            R"("title": "{}[], <=semantic-symbols-string",)"
                            R"("price": 8.95)"
                            R"(}] )";

  // Prepare input & output buffers
  rmm::device_uvector<SymbolT> d_input(input.size(), stream);

  ASSERT_CUDA_SUCCEEDED(cudaMemcpyAsync(d_input.data(),
                                        input.data(),
                                        input.size() * sizeof(SymbolT),
                                        cudaMemcpyHostToDevice,
                                        stream.value()));

  // Parse the JSON and get the token stream
  const auto [d_tokens_gpu, d_token_indices_gpu] =
<<<<<<< HEAD
    cuio_json::detail::get_token_stream(d_input, default_options, stream_view);
=======
    cuio_json::detail::get_token_stream(d_input, default_options, stream);
>>>>>>> ccd72f24

  // Copy back the number of tokens that were written
  thrust::host_vector<PdaTokenT> tokens_gpu =
    cudf::detail::make_host_vector_async(d_tokens_gpu, stream);
  thrust::host_vector<SymbolOffsetT> token_indices_gpu =
    cudf::detail::make_host_vector_async(d_token_indices_gpu, stream);

  // Make sure we copied back all relevant data
  stream.synchronize();

  // Golden token stream sample
  using token_t = cuio_json::token_t;
  std::vector<std::pair<std::size_t, cuio_json::PdaTokenT>> golden_token_stream = {
    {2, token_t::ListBegin},        {3, token_t::StructBegin},      {4, token_t::FieldNameBegin},
    {13, token_t::FieldNameEnd},    {16, token_t::StringBegin},     {26, token_t::StringEnd},
    {28, token_t::FieldNameBegin},  {35, token_t::FieldNameEnd},    {38, token_t::ListBegin},
    {39, token_t::ValueBegin},      {40, token_t::ValueEnd},        {41, token_t::ValueBegin},
    {43, token_t::ValueEnd},        {44, token_t::ValueBegin},      {46, token_t::ValueEnd},
    {46, token_t::ListEnd},         {48, token_t::FieldNameBegin},  {55, token_t::FieldNameEnd},
    {58, token_t::StringBegin},     {69, token_t::StringEnd},       {71, token_t::FieldNameBegin},
    {77, token_t::FieldNameEnd},    {80, token_t::StringBegin},     {105, token_t::StringEnd},
    {107, token_t::FieldNameBegin}, {113, token_t::FieldNameEnd},   {116, token_t::ValueBegin},
    {120, token_t::ValueEnd},       {120, token_t::StructEnd},      {124, token_t::StructBegin},
    {125, token_t::FieldNameBegin}, {134, token_t::FieldNameEnd},   {137, token_t::StringBegin},
    {147, token_t::StringEnd},      {149, token_t::FieldNameBegin}, {155, token_t::FieldNameEnd},
    {158, token_t::ListBegin},      {159, token_t::ValueBegin},     {160, token_t::ValueEnd},
    {161, token_t::StructBegin},    {162, token_t::StructEnd},      {164, token_t::ValueBegin},
    {168, token_t::ValueEnd},       {169, token_t::StructBegin},    {170, token_t::FieldNameBegin},
    {172, token_t::FieldNameEnd},   {174, token_t::ListBegin},      {175, token_t::StructBegin},
    {177, token_t::StructEnd},      {180, token_t::StructBegin},    {181, token_t::StructEnd},
    {182, token_t::ListEnd},        {184, token_t::StructEnd},      {186, token_t::ListEnd},
    {188, token_t::FieldNameBegin}, {195, token_t::FieldNameEnd},   {198, token_t::StringBegin},
    {209, token_t::StringEnd},      {211, token_t::FieldNameBegin}, {217, token_t::FieldNameEnd},
    {220, token_t::StringBegin},    {252, token_t::StringEnd},      {254, token_t::FieldNameBegin},
    {260, token_t::FieldNameEnd},   {263, token_t::ValueBegin},     {267, token_t::ValueEnd},
    {267, token_t::StructEnd},      {268, token_t::ListEnd}};

  // Verify the number of tokens matches
  ASSERT_EQ(golden_token_stream.size(), tokens_gpu.size());
  ASSERT_EQ(golden_token_stream.size(), token_indices_gpu.size());

  for (std::size_t i = 0; i < tokens_gpu.size(); i++) {
    // Ensure the index the tokens are pointing to do match
    EXPECT_EQ(golden_token_stream[i].first, token_indices_gpu[i]) << "Mismatch at #" << i;

    // Ensure the token category is correct
    EXPECT_EQ(golden_token_stream[i].second, tokens_gpu[i]) << "Mismatch at #" << i;
  }
}

TEST_F(JsonTest, ExtractColumn)
{
  using cuio_json::SymbolT;

  // Prepare cuda stream for data transfers & kernels
  constexpr auto stream = cudf::default_stream_value;

  // Default parsing options
  cudf::io::json_reader_options default_options{};

<<<<<<< HEAD
  std::string input = R"( [{"a":0.0, "b":1.0}, {"a":0.1, "b":1.1}, {"a":0.2, "b":1.2}] )";
  // Get the JSON's tree representation
  auto const cudf_table = cuio_json::detail::parse_nested_json(
    cudf::host_span<SymbolT const>{input.data(), input.size()}, default_options, stream_view);
=======
  std::string const input = R"( [{"a":0.0, "b":1.0}, {"a":0.1, "b":1.1}, {"a":0.2, "b":1.2}] )";
  // Get the JSON's tree representation
  auto const cudf_table = cuio_json::detail::parse_nested_json(
    cudf::host_span<SymbolT const>{input.data(), input.size()}, default_options, stream);
>>>>>>> ccd72f24

  auto const expected_col_count  = 2;
  auto const first_column_index  = 0;
  auto const second_column_index = 1;
  EXPECT_EQ(cudf_table.tbl->num_columns(), expected_col_count);

  auto expected_col1            = cudf::test::strings_column_wrapper({"0.0", "0.1", "0.2"});
  auto expected_col2            = cudf::test::strings_column_wrapper({"1.0", "1.1", "1.2"});
  cudf::column_view parsed_col1 = cudf_table.tbl->get_column(first_column_index);
  CUDF_TEST_EXPECT_COLUMNS_EQUAL(expected_col1, parsed_col1);
  cudf::column_view parsed_col2 = cudf_table.tbl->get_column(second_column_index);
  CUDF_TEST_EXPECT_COLUMNS_EQUAL(expected_col2, parsed_col2);
}

TEST_F(JsonTest, UTF_JSON)
{
  // Prepare cuda stream for data transfers & kernels
  constexpr auto stream = cudf::default_stream_value;

  // Default parsing options
  cudf::io::json_reader_options default_options{};

  // Default parsing options
  cudf::io::json_reader_options default_options{};

  // Only ASCII string
  std::string const ascii_pass = R"([
  {"a":1,"b":2,"c":[3], "d": {}},
  {"a":1,"b":4.0,"c":[], "d": {"year":1882,"author": "Bharathi"}},
  {"a":1,"b":6.0,"c":[5, 7], "d": null},
  {"a":1,"b":8.0,"c":null, "d": {}},
  {"a":1,"b":null,"c":null},
  {"a":1,"b":Infinity,"c":[null], "d": {"year":-600,"author": "Kaniyan"}}])";

<<<<<<< HEAD
  CUDF_EXPECT_NO_THROW(
    cuio_json::detail::parse_nested_json(ascii_pass, default_options, stream_view));
=======
  CUDF_EXPECT_NO_THROW(cuio_json::detail::parse_nested_json(ascii_pass, default_options, stream));
>>>>>>> ccd72f24

  // utf-8 string that fails parsing.
  std::string const utf_failed = R"([
  {"a":1,"b":2,"c":[3], "d": {}},
  {"a":1,"b":4.0,"c":[], "d": {"year":1882,"author": "Bharathi"}},
  {"a":1,"b":6.0,"c":[5, 7], "d": null},
  {"a":1,"b":8.0,"c":null, "d": {}},
  {"a":1,"b":null,"c":null},
  {"a":1,"b":Infinity,"c":[null], "d": {"year":-600,"author": "filip ʒakotɛ"}}])";
<<<<<<< HEAD
  CUDF_EXPECT_NO_THROW(
    cuio_json::detail::parse_nested_json(utf_failed, default_options, stream_view));
=======
  CUDF_EXPECT_NO_THROW(cuio_json::detail::parse_nested_json(utf_failed, default_options, stream));
>>>>>>> ccd72f24

  // utf-8 string that passes parsing.
  std::string const utf_pass = R"([
  {"a":1,"b":2,"c":[3], "d": {}},
  {"a":1,"b":4.0,"c":[], "d": {"year":1882,"author": "Bharathi"}},
  {"a":1,"b":6.0,"c":[5, 7], "d": null},
  {"a":1,"b":8.0,"c":null, "d": {}},
  {"a":1,"b":null,"c":null},
  {"a":1,"b":Infinity,"c":[null], "d": {"year":-600,"author": "Kaniyan"}},
  {"a":1,"b":NaN,"c":[null, null], "d": {"year": 2, "author": "filip ʒakotɛ"}}])";
<<<<<<< HEAD
  CUDF_EXPECT_NO_THROW(
    cuio_json::detail::parse_nested_json(utf_pass, default_options, stream_view));
=======
  CUDF_EXPECT_NO_THROW(cuio_json::detail::parse_nested_json(utf_pass, default_options, stream));
>>>>>>> ccd72f24
}

TEST_F(JsonTest, FromParquet)
{
  using cuio_json::SymbolT;

  std::string const input =
    R"([{"0":{},"1":[],"2":{}},{"1":[[""],[]],"2":{"2":""}},{"0":{"a":"1"},"2":{"0":"W&RR=+I","1":""}}])";

  // Prepare cuda stream for data transfers & kernels
  constexpr auto stream = cudf::default_stream_value;

  // Default parsing options
  cudf::io::json_reader_options default_options{};

  // Default parsing options
  cudf::io::json_reader_options default_options{};

  // Binary parquet data containing the same data as the data represented by the JSON string.
  // We could add a dataset to include this file, but we don't want tests in cudf to have data.
  const unsigned char parquet_data[] = {
    0x50, 0x41, 0x52, 0x31, 0x15, 0x00, 0x15, 0x18, 0x15, 0x18, 0x2C, 0x15, 0x06, 0x15, 0x00, 0x15,
    0x06, 0x15, 0x06, 0x00, 0x00, 0x03, 0x00, 0x00, 0x00, 0x03, 0x21, 0x00, 0x01, 0x00, 0x00, 0x00,
    0x31, 0x15, 0x00, 0x15, 0x24, 0x15, 0x20, 0x2C, 0x15, 0x08, 0x15, 0x00, 0x15, 0x06, 0x15, 0x06,
    0x00, 0x00, 0x12, 0x18, 0x03, 0x00, 0x00, 0x00, 0x03, 0x10, 0x00, 0x05, 0x07, 0x04, 0x2D, 0x00,
    0x01, 0x01, 0x15, 0x00, 0x15, 0x22, 0x15, 0x22, 0x2C, 0x15, 0x06, 0x15, 0x00, 0x15, 0x06, 0x15,
    0x06, 0x00, 0x00, 0x02, 0x00, 0x00, 0x00, 0x03, 0x04, 0x07, 0x00, 0x00, 0x00, 0x57, 0x26, 0x52,
    0x52, 0x3D, 0x2B, 0x49, 0x15, 0x00, 0x15, 0x14, 0x15, 0x14, 0x2C, 0x15, 0x06, 0x15, 0x00, 0x15,
    0x06, 0x15, 0x06, 0x00, 0x00, 0x02, 0x00, 0x00, 0x00, 0x03, 0x04, 0x00, 0x00, 0x00, 0x00, 0x15,
    0x00, 0x15, 0x14, 0x15, 0x14, 0x2C, 0x15, 0x06, 0x15, 0x00, 0x15, 0x06, 0x15, 0x06, 0x00, 0x00,
    0x02, 0x00, 0x00, 0x00, 0x03, 0x02, 0x00, 0x00, 0x00, 0x00, 0x15, 0x02, 0x19, 0xCC, 0x48, 0x06,
    0x73, 0x63, 0x68, 0x65, 0x6D, 0x61, 0x15, 0x06, 0x00, 0x35, 0x02, 0x18, 0x01, 0x30, 0x15, 0x02,
    0x00, 0x15, 0x0C, 0x25, 0x02, 0x18, 0x01, 0x61, 0x25, 0x00, 0x00, 0x35, 0x02, 0x18, 0x01, 0x31,
    0x15, 0x02, 0x15, 0x06, 0x00, 0x35, 0x04, 0x18, 0x04, 0x6C, 0x69, 0x73, 0x74, 0x15, 0x02, 0x00,
    0x35, 0x00, 0x18, 0x07, 0x65, 0x6C, 0x65, 0x6D, 0x65, 0x6E, 0x74, 0x15, 0x02, 0x15, 0x06, 0x00,
    0x35, 0x04, 0x18, 0x04, 0x6C, 0x69, 0x73, 0x74, 0x15, 0x02, 0x00, 0x15, 0x0C, 0x25, 0x00, 0x18,
    0x07, 0x65, 0x6C, 0x65, 0x6D, 0x65, 0x6E, 0x74, 0x25, 0x00, 0x00, 0x35, 0x00, 0x18, 0x01, 0x32,
    0x15, 0x06, 0x00, 0x15, 0x0C, 0x25, 0x02, 0x18, 0x01, 0x30, 0x25, 0x00, 0x00, 0x15, 0x0C, 0x25,
    0x02, 0x18, 0x01, 0x31, 0x25, 0x00, 0x00, 0x15, 0x0C, 0x25, 0x02, 0x18, 0x01, 0x32, 0x25, 0x00,
    0x00, 0x16, 0x06, 0x19, 0x1C, 0x19, 0x5C, 0x26, 0x00, 0x1C, 0x15, 0x0C, 0x19, 0x25, 0x00, 0x06,
    0x19, 0x28, 0x01, 0x30, 0x01, 0x61, 0x15, 0x00, 0x16, 0x06, 0x16, 0x3A, 0x16, 0x3A, 0x26, 0x08,
    0x3C, 0x36, 0x04, 0x28, 0x01, 0x31, 0x18, 0x01, 0x31, 0x00, 0x00, 0x00, 0x26, 0x00, 0x1C, 0x15,
    0x0C, 0x19, 0x25, 0x00, 0x06, 0x19, 0x58, 0x01, 0x31, 0x04, 0x6C, 0x69, 0x73, 0x74, 0x07, 0x65,
    0x6C, 0x65, 0x6D, 0x65, 0x6E, 0x74, 0x04, 0x6C, 0x69, 0x73, 0x74, 0x07, 0x65, 0x6C, 0x65, 0x6D,
    0x65, 0x6E, 0x74, 0x15, 0x02, 0x16, 0x08, 0x16, 0x46, 0x16, 0x42, 0x26, 0x42, 0x3C, 0x36, 0x00,
    0x28, 0x00, 0x18, 0x00, 0x00, 0x00, 0x00, 0x26, 0x00, 0x1C, 0x15, 0x0C, 0x19, 0x25, 0x00, 0x06,
    0x19, 0x28, 0x01, 0x32, 0x01, 0x30, 0x15, 0x00, 0x16, 0x06, 0x16, 0x44, 0x16, 0x44, 0x26, 0x84,
    0x01, 0x3C, 0x36, 0x04, 0x28, 0x07, 0x57, 0x26, 0x52, 0x52, 0x3D, 0x2B, 0x49, 0x18, 0x07, 0x57,
    0x26, 0x52, 0x52, 0x3D, 0x2B, 0x49, 0x00, 0x00, 0x00, 0x26, 0x00, 0x1C, 0x15, 0x0C, 0x19, 0x25,
    0x00, 0x06, 0x19, 0x28, 0x01, 0x32, 0x01, 0x31, 0x15, 0x00, 0x16, 0x06, 0x16, 0x36, 0x16, 0x36,
    0x26, 0xC8, 0x01, 0x3C, 0x36, 0x04, 0x28, 0x00, 0x18, 0x00, 0x00, 0x00, 0x00, 0x26, 0x00, 0x1C,
    0x15, 0x0C, 0x19, 0x25, 0x00, 0x06, 0x19, 0x28, 0x01, 0x32, 0x01, 0x32, 0x15, 0x00, 0x16, 0x06,
    0x16, 0x36, 0x16, 0x36, 0x26, 0xFE, 0x01, 0x3C, 0x36, 0x04, 0x28, 0x00, 0x18, 0x00, 0x00, 0x00,
    0x00, 0x16, 0xAC, 0x02, 0x16, 0x06, 0x00, 0x19, 0x1C, 0x18, 0x06, 0x70, 0x61, 0x6E, 0x64, 0x61,
    0x73, 0x18, 0xFE, 0x04, 0x7B, 0x22, 0x69, 0x6E, 0x64, 0x65, 0x78, 0x5F, 0x63, 0x6F, 0x6C, 0x75,
    0x6D, 0x6E, 0x73, 0x22, 0x3A, 0x20, 0x5B, 0x7B, 0x22, 0x6B, 0x69, 0x6E, 0x64, 0x22, 0x3A, 0x20,
    0x22, 0x72, 0x61, 0x6E, 0x67, 0x65, 0x22, 0x2C, 0x20, 0x22, 0x6E, 0x61, 0x6D, 0x65, 0x22, 0x3A,
    0x20, 0x6E, 0x75, 0x6C, 0x6C, 0x2C, 0x20, 0x22, 0x73, 0x74, 0x61, 0x72, 0x74, 0x22, 0x3A, 0x20,
    0x30, 0x2C, 0x20, 0x22, 0x73, 0x74, 0x6F, 0x70, 0x22, 0x3A, 0x20, 0x33, 0x2C, 0x20, 0x22, 0x73,
    0x74, 0x65, 0x70, 0x22, 0x3A, 0x20, 0x31, 0x7D, 0x5D, 0x2C, 0x20, 0x22, 0x63, 0x6F, 0x6C, 0x75,
    0x6D, 0x6E, 0x5F, 0x69, 0x6E, 0x64, 0x65, 0x78, 0x65, 0x73, 0x22, 0x3A, 0x20, 0x5B, 0x7B, 0x22,
    0x6E, 0x61, 0x6D, 0x65, 0x22, 0x3A, 0x20, 0x6E, 0x75, 0x6C, 0x6C, 0x2C, 0x20, 0x22, 0x66, 0x69,
    0x65, 0x6C, 0x64, 0x5F, 0x6E, 0x61, 0x6D, 0x65, 0x22, 0x3A, 0x20, 0x6E, 0x75, 0x6C, 0x6C, 0x2C,
    0x20, 0x22, 0x70, 0x61, 0x6E, 0x64, 0x61, 0x73, 0x5F, 0x74, 0x79, 0x70, 0x65, 0x22, 0x3A, 0x20,
    0x22, 0x75, 0x6E, 0x69, 0x63, 0x6F, 0x64, 0x65, 0x22, 0x2C, 0x20, 0x22, 0x6E, 0x75, 0x6D, 0x70,
    0x79, 0x5F, 0x74, 0x79, 0x70, 0x65, 0x22, 0x3A, 0x20, 0x22, 0x6F, 0x62, 0x6A, 0x65, 0x63, 0x74,
    0x22, 0x2C, 0x20, 0x22, 0x6D, 0x65, 0x74, 0x61, 0x64, 0x61, 0x74, 0x61, 0x22, 0x3A, 0x20, 0x7B,
    0x22, 0x65, 0x6E, 0x63, 0x6F, 0x64, 0x69, 0x6E, 0x67, 0x22, 0x3A, 0x20, 0x22, 0x55, 0x54, 0x46,
    0x2D, 0x38, 0x22, 0x7D, 0x7D, 0x5D, 0x2C, 0x20, 0x22, 0x63, 0x6F, 0x6C, 0x75, 0x6D, 0x6E, 0x73,
    0x22, 0x3A, 0x20, 0x5B, 0x7B, 0x22, 0x6E, 0x61, 0x6D, 0x65, 0x22, 0x3A, 0x20, 0x22, 0x30, 0x22,
    0x2C, 0x20, 0x22, 0x66, 0x69, 0x65, 0x6C, 0x64, 0x5F, 0x6E, 0x61, 0x6D, 0x65, 0x22, 0x3A, 0x20,
    0x22, 0x30, 0x22, 0x2C, 0x20, 0x22, 0x70, 0x61, 0x6E, 0x64, 0x61, 0x73, 0x5F, 0x74, 0x79, 0x70,
    0x65, 0x22, 0x3A, 0x20, 0x22, 0x6F, 0x62, 0x6A, 0x65, 0x63, 0x74, 0x22, 0x2C, 0x20, 0x22, 0x6E,
    0x75, 0x6D, 0x70, 0x79, 0x5F, 0x74, 0x79, 0x70, 0x65, 0x22, 0x3A, 0x20, 0x22, 0x6F, 0x62, 0x6A,
    0x65, 0x63, 0x74, 0x22, 0x2C, 0x20, 0x22, 0x6D, 0x65, 0x74, 0x61, 0x64, 0x61, 0x74, 0x61, 0x22,
    0x3A, 0x20, 0x6E, 0x75, 0x6C, 0x6C, 0x7D, 0x2C, 0x20, 0x7B, 0x22, 0x6E, 0x61, 0x6D, 0x65, 0x22,
    0x3A, 0x20, 0x22, 0x31, 0x22, 0x2C, 0x20, 0x22, 0x66, 0x69, 0x65, 0x6C, 0x64, 0x5F, 0x6E, 0x61,
    0x6D, 0x65, 0x22, 0x3A, 0x20, 0x22, 0x31, 0x22, 0x2C, 0x20, 0x22, 0x70, 0x61, 0x6E, 0x64, 0x61,
    0x73, 0x5F, 0x74, 0x79, 0x70, 0x65, 0x22, 0x3A, 0x20, 0x22, 0x6C, 0x69, 0x73, 0x74, 0x5B, 0x6C,
    0x69, 0x73, 0x74, 0x5B, 0x75, 0x6E, 0x69, 0x63, 0x6F, 0x64, 0x65, 0x5D, 0x5D, 0x22, 0x2C, 0x20,
    0x22, 0x6E, 0x75, 0x6D, 0x70, 0x79, 0x5F, 0x74, 0x79, 0x70, 0x65, 0x22, 0x3A, 0x20, 0x22, 0x6F,
    0x62, 0x6A, 0x65, 0x63, 0x74, 0x22, 0x2C, 0x20, 0x22, 0x6D, 0x65, 0x74, 0x61, 0x64, 0x61, 0x74,
    0x61, 0x22, 0x3A, 0x20, 0x6E, 0x75, 0x6C, 0x6C, 0x7D, 0x2C, 0x20, 0x7B, 0x22, 0x6E, 0x61, 0x6D,
    0x65, 0x22, 0x3A, 0x20, 0x22, 0x32, 0x22, 0x2C, 0x20, 0x22, 0x66, 0x69, 0x65, 0x6C, 0x64, 0x5F,
    0x6E, 0x61, 0x6D, 0x65, 0x22, 0x3A, 0x20, 0x22, 0x32, 0x22, 0x2C, 0x20, 0x22, 0x70, 0x61, 0x6E,
    0x64, 0x61, 0x73, 0x5F, 0x74, 0x79, 0x70, 0x65, 0x22, 0x3A, 0x20, 0x22, 0x6F, 0x62, 0x6A, 0x65,
    0x63, 0x74, 0x22, 0x2C, 0x20, 0x22, 0x6E, 0x75, 0x6D, 0x70, 0x79, 0x5F, 0x74, 0x79, 0x70, 0x65,
    0x22, 0x3A, 0x20, 0x22, 0x6F, 0x62, 0x6A, 0x65, 0x63, 0x74, 0x22, 0x2C, 0x20, 0x22, 0x6D, 0x65,
    0x74, 0x61, 0x64, 0x61, 0x74, 0x61, 0x22, 0x3A, 0x20, 0x6E, 0x75, 0x6C, 0x6C, 0x7D, 0x5D, 0x2C,
    0x20, 0x22, 0x63, 0x72, 0x65, 0x61, 0x74, 0x6F, 0x72, 0x22, 0x3A, 0x20, 0x7B, 0x22, 0x6C, 0x69,
    0x62, 0x72, 0x61, 0x72, 0x79, 0x22, 0x3A, 0x20, 0x22, 0x70, 0x79, 0x61, 0x72, 0x72, 0x6F, 0x77,
    0x22, 0x2C, 0x20, 0x22, 0x76, 0x65, 0x72, 0x73, 0x69, 0x6F, 0x6E, 0x22, 0x3A, 0x20, 0x22, 0x38,
    0x2E, 0x30, 0x2E, 0x31, 0x22, 0x7D, 0x2C, 0x20, 0x22, 0x70, 0x61, 0x6E, 0x64, 0x61, 0x73, 0x5F,
    0x76, 0x65, 0x72, 0x73, 0x69, 0x6F, 0x6E, 0x22, 0x3A, 0x20, 0x22, 0x31, 0x2E, 0x34, 0x2E, 0x33,
    0x22, 0x7D, 0x00, 0x29, 0x5C, 0x1C, 0x00, 0x00, 0x1C, 0x00, 0x00, 0x1C, 0x00, 0x00, 0x1C, 0x00,
    0x00, 0x1C, 0x00, 0x00, 0x00, 0x0B, 0x04, 0x00, 0x00, 0x50, 0x41, 0x52, 0x31};

  // Read in the data via parquet reader
  cudf::io::parquet_reader_options read_opts = cudf::io::parquet_reader_options::builder(
    cudf::io::source_info{reinterpret_cast<const char*>(parquet_data), sizeof(parquet_data)});
  auto result = cudf::io::read_parquet(read_opts);

  // Read in the data via the JSON parser
  auto const cudf_table = cuio_json::detail::parse_nested_json(
<<<<<<< HEAD
    cudf::host_span<SymbolT const>{input.data(), input.size()}, default_options, stream_view);
=======
    cudf::host_span<SymbolT const>{input.data(), input.size()}, default_options, stream);
>>>>>>> ccd72f24

  // Verify that the data read via parquet matches the data read via JSON
  CUDF_TEST_EXPECT_TABLES_EQUAL(cudf_table.tbl->view(), result.tbl->view());

  // Verify that the schema read via parquet matches the schema read via JSON
  cudf::test::expect_metadata_equal(cudf_table.metadata, result.metadata);
}<|MERGE_RESOLUTION|>--- conflicted
+++ resolved
@@ -278,11 +278,7 @@
 
   // Parse the JSON and get the token stream
   const auto [d_tokens_gpu, d_token_indices_gpu] =
-<<<<<<< HEAD
-    cuio_json::detail::get_token_stream(d_input, default_options, stream_view);
-=======
     cuio_json::detail::get_token_stream(d_input, default_options, stream);
->>>>>>> ccd72f24
 
   // Copy back the number of tokens that were written
   thrust::host_vector<PdaTokenT> tokens_gpu =
@@ -343,17 +339,10 @@
   // Default parsing options
   cudf::io::json_reader_options default_options{};
 
-<<<<<<< HEAD
-  std::string input = R"( [{"a":0.0, "b":1.0}, {"a":0.1, "b":1.1}, {"a":0.2, "b":1.2}] )";
-  // Get the JSON's tree representation
-  auto const cudf_table = cuio_json::detail::parse_nested_json(
-    cudf::host_span<SymbolT const>{input.data(), input.size()}, default_options, stream_view);
-=======
   std::string const input = R"( [{"a":0.0, "b":1.0}, {"a":0.1, "b":1.1}, {"a":0.2, "b":1.2}] )";
   // Get the JSON's tree representation
   auto const cudf_table = cuio_json::detail::parse_nested_json(
     cudf::host_span<SymbolT const>{input.data(), input.size()}, default_options, stream);
->>>>>>> ccd72f24
 
   auto const expected_col_count  = 2;
   auto const first_column_index  = 0;
@@ -388,12 +377,7 @@
   {"a":1,"b":null,"c":null},
   {"a":1,"b":Infinity,"c":[null], "d": {"year":-600,"author": "Kaniyan"}}])";
 
-<<<<<<< HEAD
-  CUDF_EXPECT_NO_THROW(
-    cuio_json::detail::parse_nested_json(ascii_pass, default_options, stream_view));
-=======
   CUDF_EXPECT_NO_THROW(cuio_json::detail::parse_nested_json(ascii_pass, default_options, stream));
->>>>>>> ccd72f24
 
   // utf-8 string that fails parsing.
   std::string const utf_failed = R"([
@@ -403,12 +387,7 @@
   {"a":1,"b":8.0,"c":null, "d": {}},
   {"a":1,"b":null,"c":null},
   {"a":1,"b":Infinity,"c":[null], "d": {"year":-600,"author": "filip ʒakotɛ"}}])";
-<<<<<<< HEAD
-  CUDF_EXPECT_NO_THROW(
-    cuio_json::detail::parse_nested_json(utf_failed, default_options, stream_view));
-=======
   CUDF_EXPECT_NO_THROW(cuio_json::detail::parse_nested_json(utf_failed, default_options, stream));
->>>>>>> ccd72f24
 
   // utf-8 string that passes parsing.
   std::string const utf_pass = R"([
@@ -419,12 +398,7 @@
   {"a":1,"b":null,"c":null},
   {"a":1,"b":Infinity,"c":[null], "d": {"year":-600,"author": "Kaniyan"}},
   {"a":1,"b":NaN,"c":[null, null], "d": {"year": 2, "author": "filip ʒakotɛ"}}])";
-<<<<<<< HEAD
-  CUDF_EXPECT_NO_THROW(
-    cuio_json::detail::parse_nested_json(utf_pass, default_options, stream_view));
-=======
   CUDF_EXPECT_NO_THROW(cuio_json::detail::parse_nested_json(utf_pass, default_options, stream));
->>>>>>> ccd72f24
 }
 
 TEST_F(JsonTest, FromParquet)
@@ -529,11 +503,7 @@
 
   // Read in the data via the JSON parser
   auto const cudf_table = cuio_json::detail::parse_nested_json(
-<<<<<<< HEAD
-    cudf::host_span<SymbolT const>{input.data(), input.size()}, default_options, stream_view);
-=======
     cudf::host_span<SymbolT const>{input.data(), input.size()}, default_options, stream);
->>>>>>> ccd72f24
 
   // Verify that the data read via parquet matches the data read via JSON
   CUDF_TEST_EXPECT_TABLES_EQUAL(cudf_table.tbl->view(), result.tbl->view());
