--- conflicted
+++ resolved
@@ -69,16 +69,12 @@
 	std::vector<T> m_hostdata;
 };
 
-<<<<<<< HEAD
 template<typename TestParameters>
 struct gdf_csv_test : public cudfTest<TestParameters> {};
 
 TYPED_TEST_CASE(gdf_csv_test, allocation_modes);
 
-TYPED_TEST(gdf_csv_test, Simple)
-=======
-TEST(gdf_csv_test, Numbers)
->>>>>>> 7b1dc8bb
+TYPED_TEST(gdf_csv_test, Numbers)
 {
 	const char* fname	= "/tmp/CsvNumbersTest.csv";
 	const char* names[]	= { "A", "B", "C", "D", "E" };
@@ -130,7 +126,7 @@
 	csv_read_arg	args{};
 	const int num_cols = 31;
 
-  args.num_cols = num_cols;
+	args.num_cols = num_cols;
 	args.nrows = -1;
 
 	const char* names[] {
@@ -207,7 +203,7 @@
 	args.input_data_form = gdf_csv_input_form::FILE_PATH;
 	args.filepath_or_buffer = (char *)("/tmp/Performance_2000Q1.txt");
 
-	if (  checkFile(args.filepath_or_buffer))
+	if (	checkFile(args.filepath_or_buffer))
 	{
 		args.delimiter 		= '|';
 		args.lineterminator = '\n';
@@ -484,7 +480,7 @@
 	}
 }
 
-TEST(gdf_csv_test, FloatingPoint)
+TYPED_TEST(gdf_csv_test, FloatingPoint)
 {
 	const char* fname			= "/tmp/CsvFloatingPoint.csv";
 	const char* names[]			= { "A" };
