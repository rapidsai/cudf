--- conflicted
+++ resolved
@@ -526,70 +526,11 @@
   }
 }
 
-<<<<<<< HEAD
-TEST_F(HybridScanTest, PruneRowGroupsOnlyAndChunkedScanAllColumns)
-=======
 TEST_F(HybridScanTest, MaterializeListPayloadColumn)
->>>>>>> 5652d7e3
 {
   srand(0xc0ffee);
   using T = uint32_t;
 
-<<<<<<< HEAD
-  // A table not concated with itself with result in a parquet file with several row groups each
-  // with a single page. Since there is only one page per row group, the page and row group stats
-  // are identical and we can only prune row groups.
-  auto constexpr num_concat            = 1;
-  auto [written_table, parquet_buffer] = create_parquet_with_stats<T, num_concat>();
-
-  // Filtering AST - table[0] < 100
-  auto constexpr num_filter_columns = 1;
-  auto literal_value                = cudf::numeric_scalar<uint32_t>(100);
-  auto literal                      = cudf::ast::literal(literal_value);
-  auto col_ref_0                    = cudf::ast::column_name_reference("col0");
-  auto filter_expression = cudf::ast::operation(cudf::ast::ast_operator::LESS, col_ref_0, literal);
-
-  auto stream     = cudf::get_default_stream();
-  auto mr         = cudf::get_current_device_resource_ref();
-  auto aligned_mr = rmm::mr::aligned_resource_adaptor<rmm::mr::device_memory_resource>(
-    cudf::get_current_device_resource(), bloom_filter_alignment);
-
-  // Read parquet using the hybrid scan reader
-  auto [read_filter_table, read_payload_table, read_filter_meta, read_payload_meta, row_mask] =
-    chunked_hybrid_scan(
-      parquet_buffer, filter_expression, num_filter_columns, {}, stream, mr, aligned_mr);
-
-  CUDF_EXPECTS(read_filter_table->num_rows() == read_payload_table->num_rows(),
-               "Filter and payload tables should have the same number of rows");
-
-  // Check equivalence (equal without checking nullability) with the parquet file read with the
-  // original reader
-  {
-    cudf::io::parquet_reader_options const options =
-      cudf::io::parquet_reader_options::builder(
-        cudf::io::source_info(cudf::host_span<char>(parquet_buffer.data(), parquet_buffer.size())))
-        .filter(filter_expression);
-    auto [expected_tbl, expected_meta] = cudf::io::read_parquet(options, stream);
-    CUDF_TEST_EXPECT_TABLES_EQUIVALENT(expected_tbl->select({0}), read_filter_table->view());
-    CUDF_TEST_EXPECT_TABLES_EQUIVALENT(expected_tbl->select({1, 2}), read_payload_table->view());
-  }
-}
-
-TEST_F(HybridScanTest, PruneDataPagesOnlyAndChunkedScanAllColumns)
-{
-  srand(0xf00d);
-  using T = cudf::duration_ms;
-
-  // A table concatenated multiple times by itself with result in a parquet file with a row group
-  // per concatenation with multiple pages per row group. Since all row groups will be identical,
-  // we can only prune pages based on page index stats
-  auto constexpr num_concat    = 2;
-  auto [written_table, buffer] = create_parquet_with_stats<T, num_concat>();
-
-  // Filtering AST - table[0] < 100
-  auto constexpr num_filter_columns = 1;
-  auto literal_value                = cudf::duration_scalar<T>(T{100});
-=======
   // Parquet buffer
   std::vector<char> parquet_buffer;
   {
@@ -631,7 +572,6 @@
   // Filtering AST - table[0] < 100
   auto constexpr num_filter_columns = 1;
   auto literal_value                = cudf::numeric_scalar<uint32_t>(100);
->>>>>>> 5652d7e3
   auto literal                      = cudf::ast::literal(literal_value);
   auto col_ref_0                    = cudf::ast::column_name_reference("col0");
   auto filter_expression = cudf::ast::operation(cudf::ast::ast_operator::LESS, col_ref_0, literal);
@@ -643,11 +583,7 @@
 
   // Read parquet using the hybrid scan reader
   auto [read_filter_table, read_payload_table, read_filter_meta, read_payload_meta, row_mask] =
-<<<<<<< HEAD
-    chunked_hybrid_scan(buffer, filter_expression, num_filter_columns, {}, stream, mr, aligned_mr);
-=======
     hybrid_scan(parquet_buffer, filter_expression, num_filter_columns, {}, stream, mr, aligned_mr);
->>>>>>> 5652d7e3
 
   CUDF_EXPECTS(read_filter_table->num_rows() == read_payload_table->num_rows(),
                "Filter and payload tables should have the same number of rows");
@@ -657,17 +593,99 @@
   {
     cudf::io::parquet_reader_options const options =
       cudf::io::parquet_reader_options::builder(
-<<<<<<< HEAD
-        cudf::io::source_info(cudf::host_span<char>(buffer.data(), buffer.size())))
-=======
         cudf::io::source_info(cudf::host_span<char>(parquet_buffer.data(), parquet_buffer.size())))
->>>>>>> 5652d7e3
         .filter(filter_expression);
     auto [expected_tbl, expected_meta] = cudf::io::read_parquet(options, stream);
     CUDF_TEST_EXPECT_TABLES_EQUIVALENT(expected_tbl->select({0}), read_filter_table->view());
     CUDF_TEST_EXPECT_TABLES_EQUIVALENT(expected_tbl->select({1, 2}), read_payload_table->view());
   }
-<<<<<<< HEAD
+}
+
+TEST_F(HybridScanTest, PruneRowGroupsOnlyAndChunkedScanAllColumns)
+{
+  srand(0xc0ffee);
+  using T = uint32_t;
+
+  // A table not concated with itself with result in a parquet file with several row groups each
+  // with a single page. Since there is only one page per row group, the page and row group stats
+  // are identical and we can only prune row groups.
+  auto constexpr num_concat            = 1;
+  auto [written_table, parquet_buffer] = create_parquet_with_stats<T, num_concat>();
+
+  // Filtering AST - table[0] < 100
+  auto constexpr num_filter_columns = 1;
+  auto literal_value                = cudf::numeric_scalar<uint32_t>(100);
+  auto literal                      = cudf::ast::literal(literal_value);
+  auto col_ref_0                    = cudf::ast::column_name_reference("col0");
+  auto filter_expression = cudf::ast::operation(cudf::ast::ast_operator::LESS, col_ref_0, literal);
+
+  auto stream     = cudf::get_default_stream();
+  auto mr         = cudf::get_current_device_resource_ref();
+  auto aligned_mr = rmm::mr::aligned_resource_adaptor<rmm::mr::device_memory_resource>(
+    cudf::get_current_device_resource(), bloom_filter_alignment);
+
+  // Read parquet using the hybrid scan reader
+  auto [read_filter_table, read_payload_table, read_filter_meta, read_payload_meta, row_mask] =
+    chunked_hybrid_scan(
+      parquet_buffer, filter_expression, num_filter_columns, {}, stream, mr, aligned_mr);
+
+  CUDF_EXPECTS(read_filter_table->num_rows() == read_payload_table->num_rows(),
+               "Filter and payload tables should have the same number of rows");
+
+  // Check equivalence (equal without checking nullability) with the parquet file read with the
+  // original reader
+  {
+    cudf::io::parquet_reader_options const options =
+      cudf::io::parquet_reader_options::builder(
+        cudf::io::source_info(cudf::host_span<char>(parquet_buffer.data(), parquet_buffer.size())))
+        .filter(filter_expression);
+    auto [expected_tbl, expected_meta] = cudf::io::read_parquet(options, stream);
+    CUDF_TEST_EXPECT_TABLES_EQUIVALENT(expected_tbl->select({0}), read_filter_table->view());
+    CUDF_TEST_EXPECT_TABLES_EQUIVALENT(expected_tbl->select({1, 2}), read_payload_table->view());
+  }
+}
+
+TEST_F(HybridScanTest, PruneDataPagesOnlyAndChunkedScanAllColumns)
+{
+  srand(0xf00d);
+  using T = cudf::duration_ms;
+
+  // A table concatenated multiple times by itself with result in a parquet file with a row group
+  // per concatenation with multiple pages per row group. Since all row groups will be identical,
+  // we can only prune pages based on page index stats
+  auto constexpr num_concat    = 2;
+  auto [written_table, buffer] = create_parquet_with_stats<T, num_concat>();
+
+  // Filtering AST - table[0] < 100
+  auto constexpr num_filter_columns = 1;
+  auto literal_value                = cudf::duration_scalar<T>(T{100});
+  auto literal                      = cudf::ast::literal(literal_value);
+  auto col_ref_0                    = cudf::ast::column_name_reference("col0");
+  auto filter_expression = cudf::ast::operation(cudf::ast::ast_operator::LESS, col_ref_0, literal);
+
+  auto stream     = cudf::get_default_stream();
+  auto mr         = cudf::get_current_device_resource_ref();
+  auto aligned_mr = rmm::mr::aligned_resource_adaptor<rmm::mr::device_memory_resource>(
+    cudf::get_current_device_resource(), bloom_filter_alignment);
+
+  // Read parquet using the hybrid scan reader
+  auto [read_filter_table, read_payload_table, read_filter_meta, read_payload_meta, row_mask] =
+    chunked_hybrid_scan(buffer, filter_expression, num_filter_columns, {}, stream, mr, aligned_mr);
+
+  CUDF_EXPECTS(read_filter_table->num_rows() == read_payload_table->num_rows(),
+               "Filter and payload tables should have the same number of rows");
+
+  // Check equivalence (equal without checking nullability) with the parquet file read with the
+  // original reader
+  {
+    cudf::io::parquet_reader_options const options =
+      cudf::io::parquet_reader_options::builder(
+        cudf::io::source_info(cudf::host_span<char>(buffer.data(), buffer.size())))
+        .filter(filter_expression);
+    auto [expected_tbl, expected_meta] = cudf::io::read_parquet(options, stream);
+    CUDF_TEST_EXPECT_TABLES_EQUIVALENT(expected_tbl->select({0}), read_filter_table->view());
+    CUDF_TEST_EXPECT_TABLES_EQUIVALENT(expected_tbl->select({1, 2}), read_payload_table->view());
+  }
 
   // Check equivalence (equal without checking nullability) with the original table with the
   // applied boolean mask
@@ -684,6 +702,4 @@
     CUDF_TEST_EXPECT_TABLES_EQUIVALENT(expected->select({0}), read_filter_table->view());
     CUDF_TEST_EXPECT_TABLES_EQUIVALENT(expected->select({1, 2}), read_payload_table->view());
   }
-=======
->>>>>>> 5652d7e3
 }