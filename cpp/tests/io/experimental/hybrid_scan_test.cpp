/*
 * Copyright (c) 2023-2025, NVIDIA CORPORATION.
 *
 * Licensed under the Apache License, Version 2.0 (the "License");
 * you may not use this file except in compliance with the License.
 * You may obtain a copy of the License at
 *
 *     http://www.apache.org/licenses/LICENSE-2.0
 *
 * Unless required by applicable law or agreed to in writing, software
 * distributed under the License is distributed on an "AS IS" BASIS,
 * WITHOUT WARRANTIES OR CONDITIONS OF ANY KIND, either express or implied.
 * See the License for the specific language governing permissions and
 * limitations under the License.
 */

#include "hybrid_scan_common.hpp"

#include <cudf_test/base_fixture.hpp>
#include <cudf_test/io_metadata_utilities.hpp>
#include <cudf_test/table_utilities.hpp>

#include <cudf/column/column.hpp>
#include <cudf/concatenate.hpp>
#include <cudf/io/experimental/hybrid_scan.hpp>
#include <cudf/io/parquet.hpp>
#include <cudf/io/text/byte_range_info.hpp>
#include <cudf/stream_compaction.hpp>
#include <cudf/table/table_view.hpp>
#include <cudf/transform.hpp>
#include <cudf/utilities/default_stream.hpp>
#include <cudf/utilities/memory_resource.hpp>
#include <cudf/utilities/span.hpp>

#include <rmm/mr/device/aligned_resource_adaptor.hpp>

auto constexpr bloom_filter_alignment = 32;

namespace {

/**
 * @brief Concatenate a vector of tables and return the resultant table
 *
 * @param tables Vector of tables to concatenate
 * @param stream CUDA stream to use
 *
 * @return Unique pointer to the resultant concatenated table.
 */
std::unique_ptr<cudf::table> concatenate_tables(std::vector<std::unique_ptr<cudf::table>> tables,
                                                rmm::cuda_stream_view stream)
{
  if (tables.size() == 1) { return std::move(tables[0]); }

  std::vector<cudf::table_view> table_views;
  table_views.reserve(tables.size());
  std::transform(
    tables.begin(), tables.end(), std::back_inserter(table_views), [&](auto const& tbl) {
      return tbl->view();
    });
  // Construct the final table
  return cudf::concatenate(table_views, stream);
}

/**
 * @brief Apply parquet filters to the file buffer
 *
 * @param file_buffer_span Input file buffer span
 * @param options Reader options
 * @param stream CUDA stream
 * @param mr Device memory resource
 *
 * @return A tuple of the reader, filtered row group indices, and row mask and data page mask from
 * data page pruning
 */
auto apply_parquet_filters(cudf::host_span<uint8_t const> file_buffer_span,
                           cudf::io::parquet_reader_options const& options,
                           rmm::cuda_stream_view stream,
                           rmm::device_async_resource_ref mr)
{
  // Fetch footer and page index bytes from the buffer.
  auto const footer_buffer = fetch_footer_bytes(file_buffer_span);

  // Create hybrid scan reader with footer bytes
  auto reader =
    std::make_unique<cudf::io::parquet::experimental::hybrid_scan_reader>(footer_buffer, options);

  // Get page index byte range from the reader
  auto const page_index_byte_range = reader->page_index_byte_range();

  // Fetch page index bytes from the input buffer
  auto const page_index_buffer = fetch_page_index_bytes(file_buffer_span, page_index_byte_range);

  // Setup page index
  reader->setup_page_index(page_index_buffer);

  // Get all row groups from the reader
  auto input_row_group_indices = reader->all_row_groups(options);

  // Span to track current row group indices
  auto current_row_group_indices = cudf::host_span<cudf::size_type>(input_row_group_indices);

  // Filter row groups with stats
  auto stats_filtered_row_group_indices =
    reader->filter_row_groups_with_stats(current_row_group_indices, options, stream);

  // Update current row group indices
  current_row_group_indices = stats_filtered_row_group_indices;

  // Get bloom filter and dictionary page byte ranges from the reader
  auto [bloom_filter_byte_ranges, dict_page_byte_ranges] =
    reader->secondary_filters_byte_ranges(current_row_group_indices, options);

  // If we have dictionary page byte ranges, filter row groups with dictionary pages
  std::vector<cudf::size_type> dictionary_page_filtered_row_group_indices;
  dictionary_page_filtered_row_group_indices.reserve(current_row_group_indices.size());
  if (dict_page_byte_ranges.size()) {
    // Fetch dictionary page buffers from the input file buffer
    std::vector<rmm::device_buffer> dictionary_page_buffers =
      fetch_byte_ranges(file_buffer_span, dict_page_byte_ranges, stream, mr);

    // NOT YET IMPLEMENTED - Filter row groups with dictionary pages
    dictionary_page_filtered_row_group_indices = reader->filter_row_groups_with_dictionary_pages(
      dictionary_page_buffers, current_row_group_indices, options, stream);

    // Update current row group indices
    current_row_group_indices = dictionary_page_filtered_row_group_indices;
  }

  // If we have bloom filter byte ranges, filter row groups with bloom filters
  std::vector<cudf::size_type> bloom_filtered_row_group_indices;
  bloom_filtered_row_group_indices.reserve(current_row_group_indices.size());
  if (bloom_filter_byte_ranges.size()) {
    // Fetch 32 byte aligned bloom filter data buffers from the input file buffer
    auto aligned_mr = rmm::mr::aligned_resource_adaptor(cudf::get_current_device_resource(),
                                                        bloom_filter_alignment);

    std::vector<rmm::device_buffer> bloom_filter_data =
      fetch_byte_ranges(file_buffer_span, bloom_filter_byte_ranges, stream, aligned_mr);

    // Filter row groups with bloom filters
    bloom_filtered_row_group_indices = reader->filter_row_groups_with_bloom_filters(
      bloom_filter_data, current_row_group_indices, options, stream);

    // Update current row group indices
    current_row_group_indices = bloom_filtered_row_group_indices;
  }

  // Filter data pages with page index stats
<<<<<<< HEAD
  auto [row_mask, data_page_mask] =
    reader->filter_data_pages_with_stats(current_row_group_indices, options, stream, mr);

  std::vector<cudf::size_type> final_row_group_indices(current_row_group_indices.begin(),
                                                       current_row_group_indices.end());

  return std::tuple{std::move(reader),
                    std::move(final_row_group_indices),
                    std::move(row_mask),
                    std::move(data_page_mask)};
}
/**
 * @brief Read parquet file with the hybrid scan reader
 *
 * @param buffer Buffer containing the parquet file
 * @param filter_expression Filter expression
 * @param num_filter_columns Number of filter columns
 * @param payload_column_names List of paths of select payload column names, if any
 * @param stream CUDA stream for hybrid scan reader
 * @param mr Device memory resource
 *
 * @return Tuple of filter table, payload table, filter metadata, payload metadata, and the final
 *         row validity column
 */
auto hybrid_scan(std::vector<char>& buffer,
                 cudf::ast::operation const& filter_expression,
                 cudf::size_type num_filter_columns,
                 std::optional<std::vector<std::string>> const& payload_column_names,
                 rmm::cuda_stream_view stream,
                 rmm::device_async_resource_ref mr,
                 rmm::mr::aligned_resource_adaptor<rmm::mr::device_memory_resource>& aligned_mr)
{
  // Create reader options with empty source info
  cudf::io::parquet_reader_options options =
    cudf::io::parquet_reader_options::builder().filter(filter_expression);

  // Set payload column names if provided
  if (payload_column_names.has_value()) { options.set_columns(payload_column_names.value()); }

  // Input file buffer span
  auto const file_buffer_span =
    cudf::host_span<uint8_t const>(reinterpret_cast<uint8_t const*>(buffer.data()), buffer.size());

  auto [reader, filtered_row_group_indices, row_mask, data_page_mask] =
    apply_parquet_filters(file_buffer_span, options, stream, mr);

  auto current_row_group_indices = cudf::host_span<cudf::size_type>(filtered_row_group_indices);

  EXPECT_EQ(data_page_mask.size(), num_filter_columns);
=======
  auto row_mask =
    reader->build_row_mask_with_page_index_stats(current_row_group_indices, options, stream, mr);
>>>>>>> de8b114f

  // Get column chunk byte ranges from the reader
  auto const filter_column_chunk_byte_ranges =
    reader->filter_column_chunks_byte_ranges(current_row_group_indices, options);

  // Fetch column chunk device buffers from the input buffer
  auto filter_column_chunk_buffers =
    fetch_byte_ranges(file_buffer_span, filter_column_chunk_byte_ranges, stream, mr);

  // Materialize the table with only the filter columns
  auto [filter_table, filter_metadata] =
    reader->materialize_filter_columns(current_row_group_indices,
                                       std::move(filter_column_chunk_buffers),
                                       row_mask->mutable_view(),
                                       cudf::io::parquet::experimental::use_data_page_mask::YES,
                                       options,
                                       stream);

  // Get column chunk byte ranges from the reader
  auto const payload_column_chunk_byte_ranges =
    reader->payload_column_chunks_byte_ranges(current_row_group_indices, options);

  // Fetch column chunk device buffers from the input buffer
  auto payload_column_chunk_buffers =
    fetch_byte_ranges(file_buffer_span, payload_column_chunk_byte_ranges, stream, mr);

  // Materialize the table with only the payload columns
  auto [payload_table, payload_metadata] =
    reader->materialize_payload_columns(current_row_group_indices,
                                        std::move(payload_column_chunk_buffers),
                                        row_mask->view(),
                                        cudf::io::parquet::experimental::use_data_page_mask::YES,
                                        options,
                                        stream);

  return std::tuple{std::move(filter_table),
                    std::move(payload_table),
                    std::move(filter_metadata),
                    std::move(payload_metadata),
                    std::move(row_mask)};
}

/**
 * @brief Read parquet file with the hybrid scan reader
 *
 * @param buffer Buffer containing the parquet file
 * @param filter_expression Filter expression
 * @param num_filter_columns Number of filter columns
 * @param payload_column_names List of paths of select payload column names, if any
 * @param stream CUDA stream for hybrid scan reader
 * @param mr Device memory resource
 *
 * @return Tuple of filter table, payload table, filter metadata, payload metadata, and the final
 *         row validity column
 */
auto chunked_hybrid_scan(
  std::vector<char> const& buffer,
  cudf::ast::operation const& filter_expression,
  cudf::size_type num_filter_columns,
  std::optional<std::vector<std::string>> const& payload_column_names,
  rmm::cuda_stream_view stream,
  rmm::device_async_resource_ref mr,
  rmm::mr::aligned_resource_adaptor<rmm::mr::device_memory_resource>& aligned_mr)
{
  // Create reader options with empty source info
  cudf::io::parquet_reader_options options =
    cudf::io::parquet_reader_options::builder().filter(filter_expression);

  // Set payload column names if provided
  if (payload_column_names.has_value()) { options.set_columns(payload_column_names.value()); }

  // Input file buffer span
  auto const file_buffer_span =
    cudf::host_span<uint8_t const>(reinterpret_cast<uint8_t const*>(buffer.data()), buffer.size());

  auto [reader, filtered_row_group_indices, row_mask, data_page_mask] =
    apply_parquet_filters(file_buffer_span, options, stream, mr);

  auto current_row_group_indices = cudf::host_span<cudf::size_type>(filtered_row_group_indices);

  EXPECT_EQ(data_page_mask.size(), num_filter_columns);

  // Helper to split the materialization of filter columns into chunks
  auto tables          = std::vector<std::unique_ptr<cudf::table>>{};
  auto filter_metadata = cudf::io::table_metadata{};
  auto const materialize_filter_columns =
    [&](cudf::host_span<cudf::size_type const> row_group_indices) {
      // Get column chunk byte ranges from the reader and fetch device buffers
      auto const filter_column_chunk_byte_ranges =
        reader->filter_column_chunks_byte_ranges(row_group_indices, options);
      auto filter_column_chunk_buffers =
        fetch_byte_ranges(file_buffer_span, filter_column_chunk_byte_ranges, stream, mr);

      // Setup chunking for filter columns and materialize the columns
      reader->setup_chunking_for_filter_columns(
        1024, 1024, row_group_indices, {}, std::move(filter_column_chunk_buffers), options, stream);
      while (reader->has_next_table_chunk()) {
        auto chunk = reader->materialize_filter_columns_chunk(row_mask->mutable_view(), stream);
        tables.push_back(std::move(chunk.tbl));
        filter_metadata = std::move(chunk.metadata);
      }
    };

  auto const row_group_split = current_row_group_indices.size() / 2;
  CUDF_EXPECTS(row_group_split > 0, "At least 2 row groups needed to split the read");
  materialize_filter_columns(
    cudf::host_span<cudf::size_type const>{current_row_group_indices.begin(), row_group_split});
  materialize_filter_columns(
    cudf::host_span<cudf::size_type const>{current_row_group_indices.begin() + row_group_split,
                                           current_row_group_indices.size() - row_group_split});

  auto filter_table = concatenate_tables(std::move(tables), stream);

  // Helper to split the materialization of payload columns into chunks
  tables.clear();
  auto payload_metadata = cudf::io::table_metadata{};
  auto const materialize_payload_columns =
    [&](cudf::host_span<cudf::size_type const> row_group_indices) {
      // Get column chunk byte ranges from the reader and fetch device buffers
      auto const payload_column_chunk_byte_ranges =
        reader->payload_column_chunks_byte_ranges(row_group_indices, options);
      auto payload_column_chunk_buffers =
        fetch_byte_ranges(file_buffer_span, payload_column_chunk_byte_ranges, stream, mr);

      // Setup chunking for payload columns and materialize the table
      reader->setup_chunking_for_payload_columns(1024,
                                                 1024,
                                                 row_group_indices,
                                                 row_mask->view(),
                                                 std::move(payload_column_chunk_buffers),
                                                 options,
                                                 stream);
      while (reader->has_next_table_chunk()) {
        auto chunk = reader->materialize_payload_columns_chunk(row_mask->view(), stream);
        tables.push_back(std::move(chunk.tbl));
        payload_metadata = std::move(chunk.metadata);
      }
    };

  materialize_payload_columns(
    cudf::host_span<cudf::size_type const>{current_row_group_indices.begin(), row_group_split});
  materialize_payload_columns(
    cudf::host_span<cudf::size_type const>{current_row_group_indices.begin() + row_group_split,
                                           current_row_group_indices.size() - row_group_split});

  auto payload_table = concatenate_tables(std::move(tables), stream);

  // Return the filter table and metadata, payload table and metadata, and the final row mask
  return std::tuple{std::move(filter_table),
                    std::move(payload_table),
                    std::move(filter_metadata),
                    std::move(payload_metadata),
                    std::move(row_mask)};
}

}  // namespace

// Base test fixture for tests
struct HybridScanTest : public cudf::test::BaseFixture {};

TEST_F(HybridScanTest, PruneRowGroupsOnlyAndScanAllColumns)
{
  srand(0xc0ffee);
  using T = uint32_t;

  // A table with several row groups each containing a single page per column. The data page and row
  // group stats are identical so only row groups can be pruned using stats
  auto constexpr num_concat            = 1;
  auto [written_table, parquet_buffer] = create_parquet_with_stats<T, num_concat>();

  // Filtering AST - table[0] < 100
  auto constexpr num_filter_columns = 1;
  auto literal_value                = cudf::numeric_scalar<uint32_t>(100);
  auto literal                      = cudf::ast::literal(literal_value);
  auto col_ref_0                    = cudf::ast::column_name_reference("col0");
  auto filter_expression = cudf::ast::operation(cudf::ast::ast_operator::LESS, col_ref_0, literal);

  auto stream     = cudf::get_default_stream();
  auto mr         = cudf::get_current_device_resource_ref();
  auto aligned_mr = rmm::mr::aligned_resource_adaptor<rmm::mr::device_memory_resource>(
    cudf::get_current_device_resource(), bloom_filter_alignment);

  // Read parquet using the hybrid scan reader
  auto [read_filter_table, read_payload_table, read_filter_meta, read_payload_meta, row_mask] =
    hybrid_scan(parquet_buffer, filter_expression, num_filter_columns, {}, stream, mr, aligned_mr);

  CUDF_EXPECTS(read_filter_table->num_rows() == read_payload_table->num_rows(),
               "Filter and payload tables should have the same number of rows");

  // Check equivalence (equal without checking nullability) with the parquet file read with the
  // original reader
  {
    cudf::io::parquet_reader_options const options =
      cudf::io::parquet_reader_options::builder(
        cudf::io::source_info(cudf::host_span<char>(parquet_buffer.data(), parquet_buffer.size())))
        .filter(filter_expression);
    auto [expected_tbl, expected_meta] = read_parquet(options, stream);
    CUDF_TEST_EXPECT_TABLES_EQUIVALENT(expected_tbl->select({0}), read_filter_table->view());
    CUDF_TEST_EXPECT_TABLES_EQUIVALENT(expected_tbl->select({1, 2}), read_payload_table->view());
  }
}

TEST_F(HybridScanTest, PruneRowGroupsOnlyAndScanSelectColumns)
{
  srand(0xcafe);
  using T = cudf::timestamp_ms;

  // A table with several row groups each containing a single page per column. The data page and row
  // group stats are identical so only row groups can be pruned using stats
  auto constexpr num_concat            = 1;
  auto [written_table, parquet_buffer] = create_parquet_with_stats<T, num_concat>();

  // Filtering AST - table[0] < 100
  auto constexpr num_filter_columns = 1;
  auto literal_value                = cudf::timestamp_scalar<T>(T{typename T::duration{100}});
  auto literal                      = cudf::ast::literal(literal_value);
  auto col_ref_0                    = cudf::ast::column_name_reference("col0");
  auto filter_expression = cudf::ast::operation(cudf::ast::ast_operator::LESS, col_ref_0, literal);

  auto stream     = cudf::get_default_stream();
  auto mr         = cudf::get_current_device_resource_ref();
  auto aligned_mr = rmm::mr::aligned_resource_adaptor<rmm::mr::device_memory_resource>(
    cudf::get_current_device_resource(), bloom_filter_alignment);

  {
    auto const payload_column_names = std::vector<std::string>{"col0", "col2"};
    // Read parquet using the hybrid scan reader
    auto [read_filter_table, read_payload_table, read_filter_meta, read_payload_meta, row_mask] =
      hybrid_scan(parquet_buffer,
                  filter_expression,
                  num_filter_columns,
                  payload_column_names,
                  stream,
                  mr,
                  aligned_mr);

    CUDF_EXPECTS(read_filter_table->num_rows() == read_payload_table->num_rows(),
                 "Filter and payload tables should have the same number of rows");
    cudf::io::parquet_reader_options const options =
      cudf::io::parquet_reader_options::builder(
        cudf::io::source_info(cudf::host_span<char>(parquet_buffer.data(), parquet_buffer.size())))
        .filter(filter_expression);
    auto [expected_tbl, expected_meta] = read_parquet(options, stream);
    CUDF_TEST_EXPECT_TABLES_EQUIVALENT(expected_tbl->select({0}), read_filter_table->view());
    CUDF_TEST_EXPECT_TABLES_EQUIVALENT(expected_tbl->select({2}), read_payload_table->view());
  }

  {
    auto const payload_column_names = std::vector<std::string>{"col2", "col1"};
    // Read parquet using the hybrid scan reader
    auto [read_filter_table, read_payload_table, read_filter_meta, read_payload_meta, row_mask] =
      hybrid_scan(parquet_buffer,
                  filter_expression,
                  num_filter_columns,
                  payload_column_names,
                  stream,
                  mr,
                  aligned_mr);

    CUDF_EXPECTS(read_filter_table->num_rows() == read_payload_table->num_rows(),
                 "Filter and payload tables should have the same number of rows");
    cudf::io::parquet_reader_options const options =
      cudf::io::parquet_reader_options::builder(
        cudf::io::source_info(cudf::host_span<char>(parquet_buffer.data(), parquet_buffer.size())))
        .filter(filter_expression);
    auto [expected_tbl, expected_meta] = read_parquet(options, stream);
    CUDF_TEST_EXPECT_TABLES_EQUIVALENT(expected_tbl->select({0}), read_filter_table->view());
    CUDF_TEST_EXPECT_TABLES_EQUIVALENT(expected_tbl->select({2, 1}), read_payload_table->view());
  }
}

TEST_F(HybridScanTest, PruneDataPagesOnlyAndScanAllColumns)
{
  srand(0xf00d);
  using T = cudf::duration_ms;

  // A table concatenated with itself results in a parquet file with a row group per concatenated
  // table, each containing multiple pages per column. All row groups will be identical so only data
  // pages can be pruned using page index stats
  auto constexpr num_concat    = 2;
  auto [written_table, buffer] = create_parquet_with_stats<T, num_concat>();

  // Filtering AST - table[0] < 100
  auto constexpr num_filter_columns = 1;
  auto literal_value                = cudf::duration_scalar<T>(T{100});
  auto literal                      = cudf::ast::literal(literal_value);
  auto col_ref_0                    = cudf::ast::column_name_reference("col0");
  auto filter_expression = cudf::ast::operation(cudf::ast::ast_operator::LESS, col_ref_0, literal);

  auto stream     = cudf::get_default_stream();
  auto mr         = cudf::get_current_device_resource_ref();
  auto aligned_mr = rmm::mr::aligned_resource_adaptor<rmm::mr::device_memory_resource>(
    cudf::get_current_device_resource(), bloom_filter_alignment);

  // Read parquet using the hybrid scan reader
  auto [read_filter_table, read_payload_table, read_filter_meta, read_payload_meta, row_mask] =
    hybrid_scan(buffer, filter_expression, num_filter_columns, {}, stream, mr, aligned_mr);

  CUDF_EXPECTS(read_filter_table->num_rows() == read_payload_table->num_rows(),
               "Filter and payload tables should have the same number of rows");

  // Check equivalence (equal without checking nullability) with the parquet file read with the
  // original reader
  {
    cudf::io::parquet_reader_options const options =
      cudf::io::parquet_reader_options::builder(
        cudf::io::source_info(cudf::host_span<char>(buffer.data(), buffer.size())))
        .filter(filter_expression);
    auto [expected_tbl, expected_meta] = read_parquet(options, stream);
    CUDF_TEST_EXPECT_TABLES_EQUIVALENT(expected_tbl->select({0}), read_filter_table->view());
    CUDF_TEST_EXPECT_TABLES_EQUIVALENT(expected_tbl->select({1, 2}), read_payload_table->view());
  }

  // Check equivalence (equal without checking nullability) with the original table with the
  // applied boolean mask
  {
    auto col_ref_0 = cudf::ast::column_reference(0);
    auto filter_expression =
      cudf::ast::operation(cudf::ast::ast_operator::LESS, col_ref_0, literal);

    auto predicate = cudf::compute_column(written_table->view(), filter_expression);
    EXPECT_EQ(predicate->view().type().id(), cudf::type_id::BOOL8)
      << "Predicate filter should return a boolean";
    auto expected = cudf::apply_boolean_mask(written_table->view(), *predicate);
    // Check equivalence as the nullability between columns may be different
    CUDF_TEST_EXPECT_TABLES_EQUIVALENT(expected->select({0}), read_filter_table->view());
    CUDF_TEST_EXPECT_TABLES_EQUIVALENT(expected->select({1, 2}), read_payload_table->view());
  }
}

TEST_F(HybridScanTest, MaterializeListPayloadColumn)
{
  srand(0xc0ffee);
  using T = uint32_t;

  // Parquet buffer
  std::vector<char> parquet_buffer;
  {
    auto constexpr num_rows = num_ordered_rows;
    // int32_t column
    auto col0 = testdata::ascending<T>();
    // string column
    auto col1 = testdata::ascending<cudf::string_view>();
    // list<bool> column
    auto bools_iter =
      cudf::detail::make_counting_transform_iterator(0, [](auto i) { return i % 2; });
    auto bools_col =
      cudf::test::fixed_width_column_wrapper<bool>(bools_iter, bools_iter + num_rows);
    auto offsets_iter = thrust::counting_iterator<int32_t>(0);
    auto offsets_col =
      cudf::test::fixed_width_column_wrapper<int32_t>(offsets_iter, offsets_iter + num_rows + 1);
    auto col2 = cudf::make_lists_column(
      num_rows, offsets_col.release(), bools_col.release(), 0, rmm::device_buffer{});

    // Input table
    auto table = cudf::table_view{{col0, col1, *col2}};
    cudf::io::table_input_metadata expected_metadata(table);
    expected_metadata.column_metadata[0].set_name("col0");
    expected_metadata.column_metadata[1].set_name("col1");
    expected_metadata.column_metadata[2].set_name("col2");

    // Write to parquet buffer
    cudf::io::parquet_writer_options out_opts =
      cudf::io::parquet_writer_options::builder(cudf::io::sink_info{&parquet_buffer}, table)
        .metadata(std::move(expected_metadata))
        .row_group_size_rows(page_size_for_ordered_tests)
        .max_page_size_rows(page_size_for_ordered_tests / 5)
        .compression(cudf::io::compression_type::AUTO)
        .dictionary_policy(cudf::io::dictionary_policy::ALWAYS)
        .stats_level(cudf::io::statistics_freq::STATISTICS_COLUMN);
    cudf::io::write_parquet(out_opts);
  }

  // Filtering AST - table[0] < 100
  auto constexpr num_filter_columns = 1;
  auto literal_value                = cudf::numeric_scalar<uint32_t>(100);
  auto literal                      = cudf::ast::literal(literal_value);
  auto col_ref_0                    = cudf::ast::column_name_reference("col0");
  auto filter_expression = cudf::ast::operation(cudf::ast::ast_operator::LESS, col_ref_0, literal);

  auto stream     = cudf::get_default_stream();
  auto mr         = cudf::get_current_device_resource_ref();
  auto aligned_mr = rmm::mr::aligned_resource_adaptor<rmm::mr::device_memory_resource>(
    cudf::get_current_device_resource(), bloom_filter_alignment);

  // Read parquet using the hybrid scan reader
  auto [read_filter_table, read_payload_table, read_filter_meta, read_payload_meta, row_mask] =
    hybrid_scan(parquet_buffer, filter_expression, num_filter_columns, {}, stream, mr, aligned_mr);

  CUDF_EXPECTS(read_filter_table->num_rows() == read_payload_table->num_rows(),
               "Filter and payload tables should have the same number of rows");

  // Check equivalence (equal without checking nullability) with the parquet file read with the
  // original reader
  {
    cudf::io::parquet_reader_options const options =
      cudf::io::parquet_reader_options::builder(
        cudf::io::source_info(cudf::host_span<char>(parquet_buffer.data(), parquet_buffer.size())))
        .filter(filter_expression);
    auto [expected_tbl, expected_meta] = cudf::io::read_parquet(options, stream);
    CUDF_TEST_EXPECT_TABLES_EQUIVALENT(expected_tbl->select({0}), read_filter_table->view());
    CUDF_TEST_EXPECT_TABLES_EQUIVALENT(expected_tbl->select({1, 2}), read_payload_table->view());
  }
}

TEST_F(HybridScanTest, ChunkedHybridScanBasics)
{
  srand(0xc0ffee);

  // Helper to test chunked hybrid scan reader
  auto const test_chunked_hybrid_scan = [&](std::vector<char> const& parquet_buffer,
                                            cudf::ast::operation const& filter_expression,
                                            cudf::size_type num_filter_columns) {
    auto stream     = cudf::get_default_stream();
    auto mr         = cudf::get_current_device_resource_ref();
    auto aligned_mr = rmm::mr::aligned_resource_adaptor<rmm::mr::device_memory_resource>(
      cudf::get_current_device_resource(), bloom_filter_alignment);

    // Read parquet using the hybrid scan reader
    auto [read_filter_table, read_payload_table, read_filter_meta, read_payload_meta, row_mask] =
      chunked_hybrid_scan(
        parquet_buffer, filter_expression, num_filter_columns, {}, stream, mr, aligned_mr);

    CUDF_EXPECTS(read_filter_table->num_rows() == read_payload_table->num_rows(),
                 "Filter and payload tables should have the same number of rows");

    // Check equivalence (equal without checking nullability) with the parquet file read with the
    // original reader
    cudf::io::parquet_reader_options const options =
      cudf::io::parquet_reader_options::builder(cudf::io::source_info(cudf::host_span<char const>(
                                                  parquet_buffer.data(), parquet_buffer.size())))
        .filter(filter_expression);
    auto [expected_tbl, expected_meta] = cudf::io::read_parquet(options, stream);
    CUDF_TEST_EXPECT_TABLES_EQUIVALENT(expected_tbl->select({0}), read_filter_table->view());
    CUDF_TEST_EXPECT_TABLES_EQUIVALENT(expected_tbl->select({1, 2}), read_payload_table->view());
  };

  // A table with several row groups each containing a single page per column. The data page and row
  // group stats are identical so only row groups can be pruned using stats
  {
    using T                   = uint32_t;
    auto constexpr num_concat = 1;
    auto parquet_buffer       = create_parquet_with_stats<T, num_concat>().second;

    // Filtering AST - table[0] < 100
    auto constexpr num_filter_columns = 1;
    auto literal_value                = cudf::numeric_scalar<T>(100);
    auto literal                      = cudf::ast::literal(literal_value);
    auto col_ref_0                    = cudf::ast::column_name_reference("col0");
    auto filter_expression =
      cudf::ast::operation(cudf::ast::ast_operator::LESS, col_ref_0, literal);

    test_chunked_hybrid_scan(parquet_buffer, filter_expression, num_filter_columns);
  }

  // A table concatenated with itself results in a parquet file with a row group per concatenated
  // table, each containing multiple pages per column. All row groups will be identical so only data
  // pages can be pruned using page index stats
  {
    using T                   = cudf::duration_ms;
    auto constexpr num_concat = 2;
    auto parquet_buffer       = create_parquet_with_stats<T, num_concat>().second;

    // Filtering AST - table[0] < 100
    auto constexpr num_filter_columns = 1;
    auto literal_value                = cudf::duration_scalar<T>(T{100});
    auto literal                      = cudf::ast::literal(literal_value);
    auto col_ref_0                    = cudf::ast::column_name_reference("col0");
    auto filter_expression =
      cudf::ast::operation(cudf::ast::ast_operator::LESS, col_ref_0, literal);

    test_chunked_hybrid_scan(parquet_buffer, filter_expression, num_filter_columns);
  }
}<|MERGE_RESOLUTION|>--- conflicted
+++ resolved
@@ -145,18 +145,14 @@
     current_row_group_indices = bloom_filtered_row_group_indices;
   }
 
-  // Filter data pages with page index stats
-<<<<<<< HEAD
-  auto [row_mask, data_page_mask] =
-    reader->filter_data_pages_with_stats(current_row_group_indices, options, stream, mr);
+  // Build row mask using page index stats
+  auto row_mask =
+    reader->build_row_mask_with_page_index_stats(current_row_group_indices, options, stream, mr);
 
   std::vector<cudf::size_type> final_row_group_indices(current_row_group_indices.begin(),
                                                        current_row_group_indices.end());
 
-  return std::tuple{std::move(reader),
-                    std::move(final_row_group_indices),
-                    std::move(row_mask),
-                    std::move(data_page_mask)};
+  return std::tuple{std::move(reader), std::move(final_row_group_indices), std::move(row_mask)};
 }
 /**
  * @brief Read parquet file with the hybrid scan reader
@@ -190,16 +186,10 @@
   auto const file_buffer_span =
     cudf::host_span<uint8_t const>(reinterpret_cast<uint8_t const*>(buffer.data()), buffer.size());
 
-  auto [reader, filtered_row_group_indices, row_mask, data_page_mask] =
+  auto [reader, filtered_row_group_indices, row_mask] =
     apply_parquet_filters(file_buffer_span, options, stream, mr);
 
   auto current_row_group_indices = cudf::host_span<cudf::size_type>(filtered_row_group_indices);
-
-  EXPECT_EQ(data_page_mask.size(), num_filter_columns);
-=======
-  auto row_mask =
-    reader->build_row_mask_with_page_index_stats(current_row_group_indices, options, stream, mr);
->>>>>>> de8b114f
 
   // Get column chunk byte ranges from the reader
   auto const filter_column_chunk_byte_ranges =
@@ -275,12 +265,10 @@
   auto const file_buffer_span =
     cudf::host_span<uint8_t const>(reinterpret_cast<uint8_t const*>(buffer.data()), buffer.size());
 
-  auto [reader, filtered_row_group_indices, row_mask, data_page_mask] =
+  auto [reader, filtered_row_group_indices, row_mask] =
     apply_parquet_filters(file_buffer_span, options, stream, mr);
 
   auto current_row_group_indices = cudf::host_span<cudf::size_type>(filtered_row_group_indices);
-
-  EXPECT_EQ(data_page_mask.size(), num_filter_columns);
 
   // Helper to split the materialization of filter columns into chunks
   auto tables          = std::vector<std::unique_ptr<cudf::table>>{};
@@ -295,7 +283,15 @@
 
       // Setup chunking for filter columns and materialize the columns
       reader->setup_chunking_for_filter_columns(
-        1024, 1024, row_group_indices, {}, std::move(filter_column_chunk_buffers), options, stream);
+        1024,
+        1024,
+        row_group_indices,
+        row_mask->view(),
+        cudf::io::parquet::experimental::use_data_page_mask::YES,
+        std::move(filter_column_chunk_buffers),
+        options,
+        stream);
+
       while (reader->has_next_table_chunk()) {
         auto chunk = reader->materialize_filter_columns_chunk(row_mask->mutable_view(), stream);
         tables.push_back(std::move(chunk.tbl));
@@ -325,13 +321,16 @@
         fetch_byte_ranges(file_buffer_span, payload_column_chunk_byte_ranges, stream, mr);
 
       // Setup chunking for payload columns and materialize the table
-      reader->setup_chunking_for_payload_columns(1024,
-                                                 1024,
-                                                 row_group_indices,
-                                                 row_mask->view(),
-                                                 std::move(payload_column_chunk_buffers),
-                                                 options,
-                                                 stream);
+      reader->setup_chunking_for_payload_columns(
+        1024,
+        1024,
+        row_group_indices,
+        row_mask->view(),
+        cudf::io::parquet::experimental::use_data_page_mask::YES,
+        std::move(payload_column_chunk_buffers),
+        options,
+        stream);
+
       while (reader->has_next_table_chunk()) {
         auto chunk = reader->materialize_payload_columns_chunk(row_mask->view(), stream);
         tables.push_back(std::move(chunk.tbl));
