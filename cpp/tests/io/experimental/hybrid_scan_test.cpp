--- conflicted
+++ resolved
@@ -285,45 +285,23 @@
 
       // Setup chunking for filter columns and materialize the columns
       reader->setup_chunking_for_filter_columns(
-<<<<<<< HEAD
-        0,
-        0,
-        row_group_indices,
-        row_mask->view(),
-        cudf::io::parquet::experimental::use_data_page_mask::NO,
-=======
         1024,
         1024,
         row_group_indices,
         row_mask->view(),
         cudf::io::parquet::experimental::use_data_page_mask::YES,
->>>>>>> d1c7dcbb
         std::move(filter_column_chunk_buffers),
         options,
         stream);
 
-<<<<<<< HEAD
-      while (reader->has_next_table_chunk()) {
-        auto chunk = reader->materialize_filter_columns_chunk(row_mask->mutable_view(), stream);
-=======
       auto row_mask_mutable_view = row_mask->mutable_view();
       while (reader->has_next_table_chunk()) {
         auto chunk = reader->materialize_filter_columns_chunk(row_mask_mutable_view, stream);
->>>>>>> d1c7dcbb
         tables.push_back(std::move(chunk.tbl));
         filter_metadata = std::move(chunk.metadata);
       }
     };
 
-<<<<<<< HEAD
-  auto const row_group_split = current_row_group_indices.size() / 2;
-  CUDF_EXPECTS(row_group_split > 0, "At least 2 row groups needed to split the read");
-  materialize_filter_columns(
-    cudf::host_span<cudf::size_type const>{current_row_group_indices.begin(), row_group_split});
-  materialize_filter_columns(
-    cudf::host_span<cudf::size_type const>{current_row_group_indices.begin() + row_group_split,
-                                           current_row_group_indices.size() - row_group_split});
-=======
   if (current_row_group_indices.size() > 1) {
     auto const row_group_split = current_row_group_indices.size() / 2;
     materialize_filter_columns(
@@ -334,7 +312,6 @@
   } else {
     materialize_filter_columns(current_row_group_indices);
   }
->>>>>>> d1c7dcbb
 
   auto filter_table = concatenate_tables(std::move(tables), stream);
 
@@ -351,13 +328,8 @@
 
       // Setup chunking for payload columns and materialize the table
       reader->setup_chunking_for_payload_columns(
-<<<<<<< HEAD
-        0,
-        1024000,
-=======
         1024,
         1024,
->>>>>>> d1c7dcbb
         row_group_indices,
         row_mask->view(),
         cudf::io::parquet::experimental::use_data_page_mask::YES,
@@ -372,13 +344,6 @@
       }
     };
 
-<<<<<<< HEAD
-  materialize_payload_columns(
-    cudf::host_span<cudf::size_type const>{current_row_group_indices.begin(), row_group_split});
-  materialize_payload_columns(
-    cudf::host_span<cudf::size_type const>{current_row_group_indices.begin() + row_group_split,
-                                           current_row_group_indices.size() - row_group_split});
-=======
   if (current_row_group_indices.size() > 1) {
     auto const row_group_split = current_row_group_indices.size() / 2;
     materialize_payload_columns(
@@ -389,7 +354,6 @@
   } else {
     materialize_payload_columns(current_row_group_indices);
   }
->>>>>>> d1c7dcbb
 
   auto payload_table = concatenate_tables(std::move(tables), stream);
 
@@ -625,7 +589,6 @@
 }
 
 TEST_F(HybridScanTest, MaterializeMixedPayloadColumns)
-<<<<<<< HEAD
 {
   std::mt19937 gen(0xcaffe);
 
@@ -658,8 +621,18 @@
     auto col1 = testdata::ascending<cudf::string_view>();
 
     // list<bool(nullable)>(nullable)
-    constexpr int int8s_per_row = 4;
-    auto col2                   = make_parquet_list_col<int8_t>(gen, num_rows, int8s_per_row, true);
+    auto bools_iter =
+      cudf::detail::make_counting_transform_iterator(0, [](auto i) { return i % 2; });
+    auto bools_col =
+      cudf::test::fixed_width_column_wrapper<bool>(bools_iter, bools_iter + num_rows, valids);
+    auto offsets_iter = thrust::counting_iterator<int32_t>(0);
+    auto offsets_col =
+      cudf::test::fixed_width_column_wrapper<int32_t>(offsets_iter, offsets_iter + num_rows + 1);
+    auto [null_mask, null_count] =
+      cudf::test::detail::make_null_mask(list_valids, list_valids + num_rows);
+    auto _col2 = cudf::make_lists_column(
+      num_rows, offsets_col.release(), bools_col.release(), null_count, std::move(null_mask));
+    auto col2 = cudf::purge_nonempty_nulls(*_col2);
 
     // list<list<bool(nullable)>(nullable)>(nullable)
     auto col3 = make_parquet_list_list_col<bool>(0, num_rows, 5, 8, true);
@@ -725,7 +698,7 @@
       0, [](cudf::size_type idx) { return idx * string_per_row; });
     cudf::test::fixed_width_column_wrapper<cudf::size_type> list_offsets(
       offset_iter, offset_iter + (num_rows * lists_per_list) + 1);
-    auto [null_mask, null_count] =
+    std::tie(null_mask, null_count) =
       cudf::test::detail::make_null_mask(list_valids, list_valids + (num_rows * lists_per_list));
 
     auto _list_col = cudf::make_lists_column(num_rows * lists_per_list,
@@ -795,6 +768,15 @@
   auto [read_filter_table, read_payload_table, read_filter_meta, read_payload_meta, row_mask] =
     hybrid_scan(parquet_buffer, filter_expression, num_filter_columns, {}, stream, mr, aligned_mr);
 
+  // Read parquet using the chunked hybrid scan reader
+  auto [read_filter_table_chunked,
+        read_payload_table_chunked,
+        read_filter_meta_chunked,
+        read_payload_meta_chunked,
+        row_mask_chunked] =
+    chunked_hybrid_scan(
+      parquet_buffer, filter_expression, num_filter_columns, {}, stream, mr, aligned_mr);
+
   CUDF_EXPECTS(read_filter_table->num_rows() == read_payload_table->num_rows(),
                "Filter and payload tables should have the same number of rows");
 
@@ -841,269 +823,11 @@
         .filter(filter_expression);
     auto [expected_tbl, expected_meta] = cudf::io::read_parquet(options, stream);
     CUDF_TEST_EXPECT_TABLES_EQUIVALENT(expected_tbl->select({0}), read_filter_table->view());
-    CUDF_TEST_EXPECT_TABLES_EQUIVALENT(expected_tbl->select({1, 2}), read_payload_table->view());
-  };
-
-  // A table with several row groups each containing a single page per column. The data page and row
-  // group stats are identical so only row groups can be pruned using stats
-  {
-    using T                   = uint32_t;
-    auto constexpr num_concat = 1;
-    auto parquet_buffer       = create_parquet_with_stats<T, num_concat>().second;
-
-    // Filtering AST - table[0] < 100
-    auto constexpr num_filter_columns = 1;
-    auto literal_value                = cudf::numeric_scalar<T>(100);
-    auto literal                      = cudf::ast::literal(literal_value);
-    auto col_ref_0                    = cudf::ast::column_name_reference("col0");
-    auto filter_expression =
-      cudf::ast::operation(cudf::ast::ast_operator::LESS, col_ref_0, literal);
-
-    test_chunked_hybrid_scan(parquet_buffer, filter_expression, num_filter_columns);
-  }
-
-  // A table concatenated with itself results in a parquet file with a row group per concatenated
-  // table, each containing multiple pages per column. All row groups will be identical so only data
-  // pages can be pruned using page index stats
-  {
-    using T                   = cudf::duration_ms;
-    auto constexpr num_concat = 2;
-    auto parquet_buffer       = create_parquet_with_stats<T, num_concat>().second;
-
-    // Filtering AST - table[0] < 100
-    auto constexpr num_filter_columns = 1;
-    auto literal_value                = cudf::duration_scalar<T>(T{100});
-    auto literal                      = cudf::ast::literal(literal_value);
-    auto col_ref_0                    = cudf::ast::column_name_reference("col0");
-    auto filter_expression =
-      cudf::ast::operation(cudf::ast::ast_operator::LESS, col_ref_0, literal);
-
-    test_chunked_hybrid_scan(parquet_buffer, filter_expression, num_filter_columns);
-  }
-}
-
-TEST_F(HybridScanTest, ChunkedScanMixedPayloadColumns)
-{
-=======
-{
->>>>>>> d1c7dcbb
-  std::mt19937 gen(0xcaffe);
-
-  // Parquet buffer
-  std::vector<char> parquet_buffer;
-  {
-    auto constexpr num_rows = num_ordered_rows;
-
-    // Validity helpers
-    std::bernoulli_distribution bn(0.7f);
-    auto valids =
-      cudf::detail::make_counting_transform_iterator(0, [&](int index) { return bn(gen); });
-    auto list_valids =
-      cudf::detail::make_counting_transform_iterator(0, [&](int index) { return index % 100; });
-    auto struct_valids_iter =
-      cudf::detail::make_counting_transform_iterator(0, [&](int index) { return index % 121; });
-    std::vector<bool> struct_valids(num_rows);
-    std::copy(struct_valids_iter, struct_valids_iter + num_rows, struct_valids.begin());
-
-    // str and list<str> helpers
-    std::vector<std::string> strings{
-      "abc", "x", "bananas", "gpu", "minty", "backspace", "", "cayenne", "turbine", "soft"};
-    std::uniform_int_distribution<int> uni(0, strings.size() - 1);
-    auto string_iter = cudf::detail::make_counting_transform_iterator(
-      0, [&](cudf::size_type idx) { return strings[uni(gen)]; });
-
-    // uint32_t(non-nullable)
-    auto col0 = testdata::ascending<uint32_t>();
-    // str(non-nullable)
-    auto col1 = testdata::ascending<cudf::string_view>();
-
-    // list<bool(nullable)>(nullable)
-    auto bools_iter =
-      cudf::detail::make_counting_transform_iterator(0, [](auto i) { return i % 2; });
-    auto bools_col =
-      cudf::test::fixed_width_column_wrapper<bool>(bools_iter, bools_iter + num_rows, valids);
-<<<<<<< HEAD
-    auto offsets_iter = thrust::counting_iterator<cudf::size_type>(0);
-    auto offsets_col  = cudf::test::fixed_width_column_wrapper<cudf::size_type>(
-      offsets_iter, offsets_iter + num_rows + 1);
-=======
-    auto offsets_iter = thrust::counting_iterator<int32_t>(0);
-    auto offsets_col =
-      cudf::test::fixed_width_column_wrapper<int32_t>(offsets_iter, offsets_iter + num_rows + 1);
->>>>>>> d1c7dcbb
-    auto [null_mask, null_count] =
-      cudf::test::detail::make_null_mask(list_valids, list_valids + num_rows);
-    auto _col2 = cudf::make_lists_column(
-      num_rows, offsets_col.release(), bools_col.release(), null_count, std::move(null_mask));
-    auto col2 = cudf::purge_nonempty_nulls(*_col2);
-
-    // list<list<bool(nullable)>(nullable)>(nullable)
-    auto col3 = make_parquet_list_list_col<bool>(0, num_rows, 5, 8, true);
-
-    // list<str(nullable)>(must be non-nullable)
-    auto const make_list_str_column = [&](bool is_nullable) {
-      constexpr int string_per_row  = 3;
-      constexpr int num_string_rows = num_rows * string_per_row;
-      cudf::test::strings_column_wrapper string_col{
-        string_iter, string_iter + num_string_rows, valids};
-      auto offset_iter = cudf::detail::make_counting_transform_iterator(
-        0, [](cudf::size_type idx) { return idx * string_per_row; });
-      cudf::test::fixed_width_column_wrapper<cudf::size_type> offsets(offset_iter,
-                                                                      offset_iter + num_rows + 1);
-      auto [null_mask, null_count] = [&]() {
-        if (is_nullable) {
-          return cudf::test::detail::make_null_mask(valids, valids + num_rows);
-        } else {
-          return std::make_pair(rmm::device_buffer{}, 0);
-        }
-      }();
-      return cudf::make_lists_column(
-        num_rows, offsets.release(), string_col.release(), null_count, std::move(null_mask));
-    };
-
-    // str(nullable)
-    auto col4 = cudf::test::strings_column_wrapper{string_iter, string_iter + num_rows, valids};
-
-    // list<str(nullable)>(non-nullable)
-    auto col5 = make_list_str_column(false);
-
-    // list<str(nullable)>(nullable)
-    auto col6 = make_list_str_column(true);
-
-    // struct<list<str(nullable)>(nullable), int(nullable), float(nullable)>(nullable)
-    auto values    = thrust::make_counting_iterator(0);
-    auto col7_list = make_list_str_column(true);
-    cudf::test::fixed_width_column_wrapper<int> col7_ints(values, values + num_rows, valids);
-    cudf::test::fixed_width_column_wrapper<float> col7_floats(values, values + num_rows, valids);
-    std::vector<std::unique_ptr<cudf::column>> col7_children;
-    col7_children.push_back(std::move(col7_list));
-    col7_children.push_back(col7_ints.release());
-    col7_children.push_back(col7_floats.release());
-    cudf::test::structs_column_wrapper _col7(std::move(col7_children), struct_valids);
-    auto col7 = cudf::purge_nonempty_nulls(_col7);
-
-    // struct<str(nullable), bool(nullable)>(nullable)
-    auto col8_str = cudf::test::strings_column_wrapper{string_iter, string_iter + num_rows, valids};
-    cudf::test::fixed_width_column_wrapper<bool> col8_bools(values, values + num_rows, valids);
-    std::vector<std::unique_ptr<cudf::column>> col8_children;
-    col8_children.push_back(col8_str.release());
-    col8_children.push_back(col8_bools.release());
-    cudf::test::structs_column_wrapper _col8(std::move(col8_children), struct_valids);
-    auto col8 = cudf::purge_nonempty_nulls(_col8);
-
-    // list<list<str(nullable)>(nullable)>(nullable)
-    constexpr int string_per_row  = 3;
-    constexpr int lists_per_list  = 2;
-    constexpr int num_string_rows = num_rows * string_per_row * lists_per_list;
-    cudf::test::strings_column_wrapper string_col{
-      string_iter, string_iter + num_string_rows, valids};
-    auto offset_iter = cudf::detail::make_counting_transform_iterator(
-      0, [](cudf::size_type idx) { return idx * string_per_row; });
-    cudf::test::fixed_width_column_wrapper<cudf::size_type> list_offsets(
-      offset_iter, offset_iter + (num_rows * lists_per_list) + 1);
-    std::tie(null_mask, null_count) =
-      cudf::test::detail::make_null_mask(list_valids, list_valids + (num_rows * lists_per_list));
-
-    auto _list_col = cudf::make_lists_column(num_rows * lists_per_list,
-                                             list_offsets.release(),
-                                             string_col.release(),
-                                             null_count,
-                                             std::move(null_mask));
-    auto list_col  = cudf::purge_nonempty_nulls(*_list_col);
-
-    auto list_list_offsets_iter = cudf::detail::make_counting_transform_iterator(
-      0, [](cudf::size_type idx) { return idx * lists_per_list; });
-    cudf::test::fixed_width_column_wrapper<cudf::size_type> list_list_offsets(
-      list_list_offsets_iter, list_list_offsets_iter + num_rows + 1);
-    auto list_list_valids =
-      cudf::detail::make_counting_transform_iterator(0, [&](int index) { return index % 80; });
-    std::tie(null_mask, null_count) =
-      cudf::test::detail::make_null_mask(list_list_valids, list_list_valids + num_rows);
-
-    auto _col9 = cudf::make_lists_column(
-      num_rows, list_list_offsets.release(), std::move(list_col), null_count, std::move(null_mask));
-
-    auto col9 = cudf::purge_nonempty_nulls(*_col9);
-
-    // Input table
-    auto constexpr num_concat = 3;
-    auto table =
-      cudf::table_view{{col0, col1, *col2, *col3, col4, *col5, *col6, *col7, *col8, *col9}};
-    auto expected = cudf::concatenate(std::vector<table_view>(num_concat, table));
-    table         = expected->view();
-    cudf::io::table_input_metadata expected_metadata(table);
-    expected_metadata.column_metadata[0].set_name("col0");
-    expected_metadata.column_metadata[1].set_name("col1");
-    expected_metadata.column_metadata[2].set_name("col2");
-    expected_metadata.column_metadata[3].set_name("col3");
-    expected_metadata.column_metadata[4].set_name("col4");
-    expected_metadata.column_metadata[5].set_name("col5");
-    expected_metadata.column_metadata[6].set_name("col6");
-    expected_metadata.column_metadata[7].set_name("col7");
-    expected_metadata.column_metadata[8].set_name("col8");
-    expected_metadata.column_metadata[9].set_name("col9");
-    // Write to parquet buffer
-    cudf::io::parquet_writer_options out_opts =
-      cudf::io::parquet_writer_options::builder(cudf::io::sink_info{&parquet_buffer}, table)
-        .metadata(std::move(expected_metadata))
-        .row_group_size_rows(num_rows)
-        .max_page_size_rows(page_size_for_ordered_tests)
-        .compression(cudf::io::compression_type::AUTO)
-        .dictionary_policy(cudf::io::dictionary_policy::ALWAYS)
-        .stats_level(cudf::io::statistics_freq::STATISTICS_COLUMN);
-    cudf::io::write_parquet(out_opts);
-  }
-
-  // Filtering AST - table[0] >= 100
-  auto constexpr num_filter_columns = 1;
-  auto literal_value                = cudf::numeric_scalar<uint32_t>(100);
-  auto literal                      = cudf::ast::literal(literal_value);
-  auto col_ref_0                    = cudf::ast::column_name_reference("col0");
-  auto filter_expression =
-    cudf::ast::operation(cudf::ast::ast_operator::GREATER_EQUAL, col_ref_0, literal);
-
-  auto stream     = cudf::get_default_stream();
-  auto mr         = cudf::get_current_device_resource_ref();
-  auto aligned_mr = rmm::mr::aligned_resource_adaptor<rmm::mr::device_memory_resource>(
-    cudf::get_current_device_resource(), bloom_filter_alignment);
-
-  // Read parquet using the hybrid scan reader
-  auto [read_filter_table, read_payload_table, read_filter_meta, read_payload_meta, row_mask] =
-    chunked_hybrid_scan(
-      parquet_buffer, filter_expression, num_filter_columns, {}, stream, mr, aligned_mr);
-
-  // Read parquet using the chunked hybrid scan reader
-  auto [read_filter_table_chunked,
-        read_payload_table_chunked,
-        read_filter_meta_chunked,
-        read_payload_meta_chunked,
-        row_mask_chunked] =
-    chunked_hybrid_scan(
-      parquet_buffer, filter_expression, num_filter_columns, {}, stream, mr, aligned_mr);
-
-  CUDF_EXPECTS(read_filter_table->num_rows() == read_payload_table->num_rows(),
-               "Filter and payload tables should have the same number of rows");
-
-  // Check equivalence (equal without checking nullability) with the parquet file read with the
-  // original reader
-  {
-    cudf::io::parquet_reader_options const options =
-      cudf::io::parquet_reader_options::builder(
-        cudf::io::source_info(cudf::host_span<char>(parquet_buffer.data(), parquet_buffer.size())))
-        .filter(filter_expression);
-    stream.synchronize();
-    auto [expected_tbl, expected_meta] = cudf::io::read_parquet(options, stream);
-    CUDF_TEST_EXPECT_TABLES_EQUIVALENT(expected_tbl->select({0}), read_filter_table->view());
-<<<<<<< HEAD
-    CUDF_TEST_EXPECT_TABLES_EQUIVALENT(expected_tbl->select({1, 2, 3, 4, 5, 6, 7, 8, 9}),
-                                       read_payload_table->view());
-=======
     CUDF_TEST_EXPECT_TABLES_EQUIVALENT(expected_tbl->select({0}),
                                        read_filter_table_chunked->view());
     CUDF_TEST_EXPECT_TABLES_EQUIVALENT(expected_tbl->select({1, 2, 3, 4, 5, 6, 7, 8, 9}),
                                        read_payload_table->view());
     CUDF_TEST_EXPECT_TABLES_EQUIVALENT(expected_tbl->select({1, 2, 3, 4, 5, 6, 7, 8, 9}),
                                        read_payload_table_chunked->view());
->>>>>>> d1c7dcbb
   }
 }