--- conflicted
+++ resolved
@@ -104,78 +104,12 @@
 template <int num_concat = 2, int num_rows = num_ordered_rows>
 void test_hybrid_scan(std::vector<cudf::column_view> const& columns)
 {
-<<<<<<< HEAD
-  // Fetch footer and page index bytes from the buffer.
-  auto const footer_buffer = fetch_footer_bytes(file_buffer_span);
-
-  // Create hybrid scan reader with footer bytes
-  auto reader =
-    std::make_unique<cudf::io::parquet::experimental::hybrid_scan_reader>(footer_buffer, options);
-
-  // Get page index byte range from the reader
-  auto const page_index_byte_range = reader->page_index_byte_range();
-
-  // Fetch page index bytes from the input buffer
-  auto const page_index_buffer = fetch_page_index_bytes(file_buffer_span, page_index_byte_range);
-
-  // Setup page index
-  reader->setup_page_index(page_index_buffer);
-
-  // Get all row groups from the reader
-  auto input_row_group_indices = reader->all_row_groups(options);
-
-  // Span to track current row group indices
-  auto current_row_group_indices = cudf::host_span<cudf::size_type>(input_row_group_indices);
-
-  // Filter row groups with stats
-  auto stats_filtered_row_group_indices =
-    reader->filter_row_groups_with_stats(current_row_group_indices, options, stream);
-
-  // Update current row group indices
-  current_row_group_indices = stats_filtered_row_group_indices;
-
-  // Get bloom filter and dictionary page byte ranges from the reader
-  auto [bloom_filter_byte_ranges, dict_page_byte_ranges] =
-    reader->secondary_filters_byte_ranges(current_row_group_indices, options);
-
-  // If we have dictionary page byte ranges, filter row groups with dictionary pages
-  std::vector<cudf::size_type> dictionary_page_filtered_row_group_indices;
-  dictionary_page_filtered_row_group_indices.reserve(current_row_group_indices.size());
-  if (dict_page_byte_ranges.size()) {
-    // Fetch dictionary page buffers from the input file buffer
-    std::vector<rmm::device_buffer> dictionary_page_buffers =
-      fetch_byte_ranges(file_buffer_span, dict_page_byte_ranges, stream, mr);
-
-    // Filter row groups with dictionary pages
-    dictionary_page_filtered_row_group_indices = reader->filter_row_groups_with_dictionary_pages(
-      dictionary_page_buffers, current_row_group_indices, options, stream);
-
-    // Update current row group indices
-    current_row_group_indices = dictionary_page_filtered_row_group_indices;
-  }
-
-  // If we have bloom filter byte ranges, filter row groups with bloom filters
-  std::vector<cudf::size_type> bloom_filtered_row_group_indices;
-  bloom_filtered_row_group_indices.reserve(current_row_group_indices.size());
-  if (bloom_filter_byte_ranges.size()) {
-    // Fetch 32 byte aligned bloom filter data buffers from the input file buffer
-    auto aligned_mr = rmm::mr::aligned_resource_adaptor(cudf::get_current_device_resource(),
-                                                        bloom_filter_alignment);
-
-    std::vector<rmm::device_buffer> bloom_filter_data =
-      fetch_byte_ranges(file_buffer_span, bloom_filter_byte_ranges, stream, aligned_mr);
-
-    // Filter row groups with bloom filters
-    bloom_filtered_row_group_indices = reader->filter_row_groups_with_bloom_filters(
-      bloom_filter_data, current_row_group_indices, options, stream);
-=======
   // Input table
   auto table    = cudf::table_view{columns};
   auto expected = cudf::concatenate(std::vector<table_view>(num_concat, table));
   table         = expected->view();
   cudf::io::table_input_metadata expected_metadata(table);
   expected_metadata.column_metadata[0].set_name("col0");
->>>>>>> 81adc6d8
 
   // Parquet buffer
   std::vector<char> parquet_buffer;
