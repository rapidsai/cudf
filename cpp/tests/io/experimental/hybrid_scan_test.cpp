--- conflicted
+++ resolved
@@ -547,13 +547,8 @@
 {
   std::mt19937 gen(0xcaLL);
 
-<<<<<<< HEAD
-  auto const num_concat   = 2;
-  auto constexpr num_rows = num_ordered_rows;
-=======
   auto constexpr num_concat = 2;
   auto constexpr num_rows   = num_ordered_rows;
->>>>>>> 805043e8
 
   // uint32_t(non-nullable)
   auto col0 = testdata::ascending<uint32_t>();
@@ -744,11 +739,7 @@
   auto col9 = cudf::make_lists_column(
     num_rows, list_list_offsets.release(), std::move(list_col), null_count, std::move(null_mask));
 
-<<<<<<< HEAD
-  auto const num_concat = 3;
-=======
   auto constexpr num_concat = 3;
->>>>>>> 805043e8
   test_hybrid_scan<num_concat, num_rows>(
     {col0, col1, *col2, *col3, col4, *col5, *col6, *col7, *col8, *col9});
 }