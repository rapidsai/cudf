--- conflicted
+++ resolved
@@ -206,6 +206,7 @@
 
 tree_meta_t2 get_tree_representation_cpu(device_span<PdaTokenT const> tokens_gpu,
                                          device_span<SymbolOffsetT const> token_indices_gpu1,
+                                         cudf::io::json_reader_options const& options,
                                          rmm::cuda_stream_view stream)
 {
   constexpr bool include_quote_char = true;
@@ -546,7 +547,7 @@
   auto gpu_tree = cuio_json::detail::get_tree_representation(tokens_gpu, token_indices_gpu, stream);
   // host tree generation
   auto cpu_tree =
-    cuio_json::test::get_tree_representation_cpu(tokens_gpu, token_indices_gpu, stream);
+    cuio_json::test::get_tree_representation_cpu(tokens_gpu, token_indices_gpu, options, stream);
   cudf::io::json::test::compare_trees(cpu_tree, gpu_tree);
 
   // Print tree representation
@@ -633,7 +634,7 @@
   auto gpu_tree = cuio_json::detail::get_tree_representation(tokens_gpu, token_indices_gpu, stream);
   // host tree generation
   auto cpu_tree =
-    cuio_json::test::get_tree_representation_cpu(tokens_gpu, token_indices_gpu, stream);
+    cuio_json::test::get_tree_representation_cpu(tokens_gpu, token_indices_gpu, options, stream);
   cudf::io::json::test::compare_trees(cpu_tree, gpu_tree);
 
   // Print tree representation
@@ -684,7 +685,36 @@
   }
 }
 
-<<<<<<< HEAD
+TEST_F(JsonTest, TreeRepresentation3)
+{
+  constexpr auto stream = cudf::default_stream_value;
+  // Test input: Json lines with same TreeRepresentation2 input
+  std::string const input =
+    R"(  {}
+ { "a": { "y" : 6, "z": [] }}
+ { "a" : { "x" : 8, "y": 9 }, "b" : {"x": 10 , "z": 11 }} )";  // Prepare input & output buffers
+  cudf::string_scalar d_scalar(input, true, stream);
+  auto d_input = cudf::device_span<cuio_json::SymbolT const>{d_scalar.data(),
+                                                             static_cast<size_t>(d_scalar.size())};
+
+  cudf::io::json_reader_options options{};
+  options.enable_lines(true);
+
+  // Parse the JSON and get the token stream
+  const auto [tokens_gpu, token_indices_gpu] =
+    cudf::io::json::detail::get_token_stream(d_input, options, stream);
+
+  // Get the JSON's tree representation
+  auto gpu_tree = cuio_json::detail::get_tree_representation(tokens_gpu, token_indices_gpu, stream);
+  // host tree generation
+  auto cpu_tree =
+    cuio_json::test::get_tree_representation_cpu(tokens_gpu, token_indices_gpu, options, stream);
+  cudf::io::json::test::compare_trees(cpu_tree, gpu_tree);
+
+  // Print tree representation
+  if (std::getenv("CUDA_DBG_DUMP") != nullptr) { print_tree_representation(input, cpu_tree); }
+}
+
 TEST_F(JsonTest, TreeTraversal)
 {
   auto stream = cudf::default_stream_value;
@@ -696,27 +726,16 @@
   // std::string input = R"([ {}, { "a": { "y" : 6, "z": [] }}, { "a" : { "x", "y"}, "b" : {"x",
   // "z"}}])";
   std::cout << input << std::endl;
-=======
-TEST_F(JsonTest, TreeRepresentation3)
-{
-  constexpr auto stream = cudf::default_stream_value;
-  // Test input: Json lines with same TreeRepresentation2 input
-  std::string const input =
-    R"(  {}
- { "a": { "y" : 6, "z": [] }}
- { "a" : { "x" : 8, "y": 9 }, "b" : {"x": 10 , "z": 11 }} )";  // Prepare input & output buffers
->>>>>>> e69038b1
   cudf::string_scalar d_scalar(input, true, stream);
   auto d_input = cudf::device_span<cuio_json::SymbolT const>{d_scalar.data(),
                                                              static_cast<size_t>(d_scalar.size())};
 
-<<<<<<< HEAD
   // Parse the JSON and get the token stream
   const auto [tokens_gpu, token_indices_gpu] =
     cudf::io::json::detail::get_token_stream(d_input, options, stream);
   // host tree generation
   auto cpu_tree =
-    cuio_json::test::get_tree_representation_cpu(tokens_gpu, token_indices_gpu, stream);
+    cuio_json::test::get_tree_representation_cpu(tokens_gpu, token_indices_gpu, options, stream);
   // host tree traversal
   cuio_json::test::records_orient_tree_traversal_cpu(input, cpu_tree, cudf::default_stream_value);
   // gpu tree generation
@@ -748,18 +767,13 @@
   cudf::string_scalar d_scalar(input, true, stream);
   auto d_input = cudf::device_span<cuio_json::SymbolT const>{d_scalar.data(),
                                                              static_cast<size_t>(d_scalar.size())};
-=======
-  cudf::io::json_reader_options options{};
-  options.enable_lines(true);
->>>>>>> e69038b1
 
   // Parse the JSON and get the token stream
   const auto [tokens_gpu, token_indices_gpu] =
     cudf::io::json::detail::get_token_stream(d_input, options, stream);
-<<<<<<< HEAD
   // host tree generation
   auto cpu_tree =
-    cuio_json::test::get_tree_representation_cpu(tokens_gpu, token_indices_gpu, stream);
+    cuio_json::test::get_tree_representation_cpu(tokens_gpu, token_indices_gpu, options, stream);
   // host tree traversal
   auto [cpu_col_id, cpu_row_offsets] =
     cuio_json::test::records_orient_tree_traversal_cpu(input, cpu_tree, cudf::default_stream_value);
@@ -790,16 +804,4 @@
   EXPECT_FALSE(cudf::io::json::test::compare_vector(cpu_col_id, gpu_col_id2, "col_id"));
   EXPECT_FALSE(
     cudf::io::json::test::compare_vector(cpu_row_offsets, gpu_row_offsets, "row_offsets"));
-=======
-
-  // Get the JSON's tree representation
-  auto gpu_tree = cuio_json::detail::get_tree_representation(tokens_gpu, token_indices_gpu, stream);
-  // host tree generation
-  auto cpu_tree =
-    cuio_json::test::get_tree_representation_cpu(tokens_gpu, token_indices_gpu, options, stream);
-  cudf::io::json::test::compare_trees(cpu_tree, gpu_tree);
-
-  // Print tree representation
-  if (std::getenv("CUDA_DBG_DUMP") != nullptr) { print_tree_representation(input, cpu_tree); }
->>>>>>> e69038b1
 }