--- conflicted
+++ resolved
@@ -81,10 +81,19 @@
   cudf::test::fixed_width_column_wrapper<int> a(values, values + num_rows);
   cudf::test::fixed_width_column_wrapper<int64_t> b(values, values + num_rows);
 
+  auto filepath = std::string{"/tmp/chunked_splits_strings.parquet"};
   cudf::table_view t({a, b});
-  cudf::io::parquet_writer_options opts = cudf::io::parquet_writer_options::builder(
-    cudf::io::sink_info{"/tmp/chunked_splits.parquet"}, t);
+  cudf::io::parquet_writer_options opts =
+    cudf::io::parquet_writer_options::builder(cudf::io::sink_info{filepath}, t);
   cudf::io::write_parquet(opts);
+
+  //========================================================================================
+  {
+    cudf::io::parquet_reader_options in_opts =
+      cudf::io::parquet_reader_options::builder(cudf::io::source_info{filepath});
+    auto result = cudf::io::read_parquet(in_opts);
+    printf("Result size read full: %d\n\n\n\n\n", result.tbl->num_rows());
+  }
 
   cudf::io::chunked_parquet_reader_options in_opts =
     cudf::io::chunked_parquet_reader_options::builder(
@@ -100,3676 +109,65 @@
     printf("Result size: %d\n\n\n\n\n", result.tbl->num_rows());
   }
 }
-<<<<<<< HEAD
-#endif
-=======
 
-TEST_F(ParquetWriterTest, StructOfList)
+TEST_F(ParquetChunkedReaderTest, TestChunkedReadString)
 {
-  // Struct<is_human:bool,
-  //        Struct<weight:float,
-  //               ages:int,
-  //               land_unit:List<int>>,
-  //               flats:List<List<int>>
-  //              >
-  //       >
+  // values the cudf parquet writer uses
+  // constexpr size_t default_max_page_size_bytes    = 512 * 1024;   ///< 512KB per page
+  // constexpr size_type default_max_page_size_rows  = 20000;        ///< 20k rows per page
+  std::mt19937 gen(6542);
+  std::bernoulli_distribution bn(0.7f);
+  auto values                        = thrust::make_counting_iterator(0);
+  constexpr cudf::size_type num_rows = 60000;
+  // ints                                            Page    total bytes   cumulative bytes
+  // 20000 rows of 4 bytes each                    = A0      80000         80000
+  // 20000 rows of 4 bytes each                    = A1      80000         160000
+  // 20000 rows of 4 bytes each                    = A2      80000         240000
+  cudf::test::fixed_width_column_wrapper<int> a(values, values + num_rows);
+  // strings                                         Page    total bytes   cumulative bytes
+  // 20000 rows of 1 char each    (20000  + 80004) = B0      100004        100004
+  // 20000 rows of 4 chars each   (80000  + 80004) = B1      160004        260008
+  // 20000 rows of 16 chars each  (320000 + 80004) = B2      400004        660012
+  std::vector<std::string> strings{"a", "bbbb", "cccccccccccccccc"};
+  auto const str_iter = cudf::detail::make_counting_transform_iterator(0, [&](int i) {
+    if (i < 20000) { return strings[0]; }
+    if (i < 40000) { return strings[1]; }
+    return strings[2];
+  });
+  cudf::test::strings_column_wrapper b{str_iter, str_iter + num_rows};
+  // cumulative sizes
+  // A0 + B0 :  180004
+  // A1 + B1 :  420008
+  // A2 + B2 :  900012
+  //                                                    skip_rows / num_rows
+  // chunked_read_size of 500000  should give 2 chunks: {0, 40000},           {40000, 20000}
+  // chunked_read_size of 1000000 should give 1 chunks: {0, 60000},
+  auto write_tbl = cudf::table_view{{a, b}};
+  auto filepath  = std::string{"/tmp/chunked_splits_strings.parquet"};
+  cudf::io::parquet_writer_options out_opts =
+    cudf::io::parquet_writer_options::builder(cudf::io::sink_info{filepath}, write_tbl);
+  cudf::io::write_parquet(out_opts);
+  //========================================================================================
 
-  auto weights_col = cudf::test::fixed_width_column_wrapper<float>{1.1, 2.4, 5.3, 8.0, 9.6, 6.9};
-
-  auto ages_col =
-    cudf::test::fixed_width_column_wrapper<int32_t>{{48, 27, 25, 31, 351, 351}, {1, 1, 1, 1, 1, 0}};
-
-  auto valids  = cudf::detail::make_counting_transform_iterator(0, [](auto i) { return i % 2; });
-  auto valids2 = cudf::detail::make_counting_transform_iterator(0, [](auto i) { return i != 3; });
-
-  using lcw = cudf::test::lists_column_wrapper<int32_t>;
-
-  // []
-  // [NULL, 2, NULL]
-  // [4, 5]
-  // NULL
-  // []
-  // [7, 8, 9]
-  lcw land_unit{{{}, {{1, 2, 3}, valids}, {4, 5}, {}, {}, {7, 8, 9}}, valids2};
-
-  // []
-  // [[1, 2, 3], [], [4, 5], [], [0, 6, 0]]
-  // [[7, 8], []]
-  // [[]]
-  // [[]]
-  // [[], [], []]
-  lcw flats{lcw{},
-            {{1, 2, 3}, {}, {4, 5}, {}, {0, 6, 0}},
-            {{7, 8}, {}},
-            lcw{lcw{}},
-            lcw{lcw{}},
-            lcw{lcw{}, lcw{}, lcw{}}};
-
-  auto struct_1 = cudf::test::structs_column_wrapper{{weights_col, ages_col, land_unit, flats},
-                                                     {1, 1, 1, 1, 0, 1}};
-
-  auto is_human_col = cudf::test::fixed_width_column_wrapper<bool>{
-    {true, true, false, false, false, false}, {1, 1, 0, 1, 1, 0}};
-
-  auto struct_2 =
-    cudf::test::structs_column_wrapper{{is_human_col, struct_1}, {0, 1, 1, 1, 1, 1}}.release();
-
-  auto expected = table_view({*struct_2});
-
-  cudf::io::table_input_metadata expected_metadata(expected);
-  expected_metadata.column_metadata[0].set_name("being");
-  expected_metadata.column_metadata[0].child(0).set_name("human?");
-  expected_metadata.column_metadata[0].child(1).set_name("particulars");
-  expected_metadata.column_metadata[0].child(1).child(0).set_name("weight");
-  expected_metadata.column_metadata[0].child(1).child(1).set_name("age");
-  expected_metadata.column_metadata[0].child(1).child(2).set_name("land_unit");
-  expected_metadata.column_metadata[0].child(1).child(3).set_name("flats");
-
-  auto filepath = temp_env->get_temp_filepath("StructOfList.parquet");
-  cudf::io::parquet_writer_options args =
-    cudf::io::parquet_writer_options::builder(cudf::io::sink_info{filepath}, expected)
-      .metadata(&expected_metadata);
-  cudf::io::write_parquet(args);
-
-  cudf::io::parquet_reader_options read_args =
-    cudf::io::parquet_reader_options::builder(cudf::io::source_info(filepath));
-  const auto result = cudf::io::read_parquet(read_args);
-
-  CUDF_TEST_EXPECT_TABLES_EQUAL(expected, result.tbl->view());
-  cudf::test::expect_metadata_equal(expected_metadata, result.metadata);
-}
-
-TEST_F(ParquetWriterTest, ListOfStruct)
-{
-  // List<Struct<is_human:bool,
-  //             Struct<weight:float,
-  //                    ages:int,
-  //                   >
-  //            >
-  //     >
-
-  auto weight_col = cudf::test::fixed_width_column_wrapper<float>{1.1, 2.4, 5.3, 8.0, 9.6, 6.9};
-
-  auto ages_col =
-    cudf::test::fixed_width_column_wrapper<int32_t>{{48, 27, 25, 31, 351, 351}, {1, 1, 1, 1, 1, 0}};
-
-  auto struct_1 = cudf::test::structs_column_wrapper{{weight_col, ages_col}, {1, 1, 1, 1, 0, 1}};
-
-  auto is_human_col = cudf::test::fixed_width_column_wrapper<bool>{
-    {true, true, false, false, false, false}, {1, 1, 0, 1, 1, 0}};
-
-  auto struct_2 =
-    cudf::test::structs_column_wrapper{{is_human_col, struct_1}, {0, 1, 1, 1, 1, 1}}.release();
-
-  auto list_offsets_column =
-    cudf::test::fixed_width_column_wrapper<cudf::size_type>{0, 2, 5, 5, 6}.release();
-  auto num_list_rows = list_offsets_column->size() - 1;
-
-  auto list_col = cudf::make_lists_column(num_list_rows,
-                                          std::move(list_offsets_column),
-                                          std::move(struct_2),
-                                          cudf::UNKNOWN_NULL_COUNT,
-                                          {});
-
-  auto expected = table_view({*list_col});
-
-  cudf::io::table_input_metadata expected_metadata(expected);
-  expected_metadata.column_metadata[0].set_name("family");
-  expected_metadata.column_metadata[0].child(1).child(0).set_name("human?");
-  expected_metadata.column_metadata[0].child(1).child(1).set_name("particulars");
-  expected_metadata.column_metadata[0].child(1).child(1).child(0).set_name("weight");
-  expected_metadata.column_metadata[0].child(1).child(1).child(1).set_name("age");
-
-  auto filepath = temp_env->get_temp_filepath("ListOfStruct.parquet");
-  cudf::io::parquet_writer_options args =
-    cudf::io::parquet_writer_options::builder(cudf::io::sink_info{filepath}, expected)
-      .metadata(&expected_metadata);
-  cudf::io::write_parquet(args);
-
-  cudf::io::parquet_reader_options read_args =
-    cudf::io::parquet_reader_options::builder(cudf::io::source_info(filepath));
-  const auto result = cudf::io::read_parquet(read_args);
-
-  CUDF_TEST_EXPECT_TABLES_EQUAL(expected, result.tbl->view());
-  cudf::test::expect_metadata_equal(expected_metadata, result.metadata);
-}
-
-// custom data sink that supports device writes. uses plain file io.
-class custom_test_data_sink : public cudf::io::data_sink {
- public:
-  explicit custom_test_data_sink(std::string const& filepath)
   {
-    outfile_.open(filepath, std::ios::out | std::ios::binary | std::ios::trunc);
-    CUDF_EXPECTS(outfile_.is_open(), "Cannot open output file");
+    cudf::io::parquet_reader_options in_opts =
+      cudf::io::parquet_reader_options::builder(cudf::io::source_info{filepath});
+    auto result = cudf::io::read_parquet(in_opts);
+    printf("Result size read full: %d\n\n\n\n\n", result.tbl->num_rows());
   }
 
-  virtual ~custom_test_data_sink() { flush(); }
+  cudf::io::chunked_parquet_reader_options in_opts =
+    cudf::io::chunked_parquet_reader_options::builder(
+      cudf::io::source_info{"/tmp/chunked_splits.parquet"});
 
-  void host_write(void const* data, size_t size) override
-  {
-    outfile_.write(static_cast<char const*>(data), size);
-  }
+  cudf::io::chunked_parquet_reader reader(in_opts);
 
-  [[nodiscard]] bool supports_device_write() const override { return true; }
+  int count{0};
+  while (reader.has_next()) {
+    printf("\n\nhas next %d\n\n", count++);
 
-  void device_write(void const* gpu_data, size_t size, rmm::cuda_stream_view stream) override
-  {
-    this->device_write_async(gpu_data, size, stream).get();
-  }
-
-  std::future<void> device_write_async(void const* gpu_data,
-                                       size_t size,
-                                       rmm::cuda_stream_view stream) override
-  {
-    return std::async(std::launch::deferred, [=] {
-      char* ptr = nullptr;
-      CUDF_CUDA_TRY(cudaMallocHost(&ptr, size));
-      CUDF_CUDA_TRY(cudaMemcpyAsync(ptr, gpu_data, size, cudaMemcpyDeviceToHost, stream.value()));
-      stream.synchronize();
-      outfile_.write(ptr, size);
-      CUDF_CUDA_TRY(cudaFreeHost(ptr));
-    });
-  }
-
-  void flush() override { outfile_.flush(); }
-
-  size_t bytes_written() override { return outfile_.tellp(); }
-
- private:
-  std::ofstream outfile_;
-};
-
-TEST_F(ParquetWriterTest, CustomDataSink)
-{
-  auto filepath = temp_env->get_temp_filepath("CustomDataSink.parquet");
-  custom_test_data_sink custom_sink(filepath);
-
-  srand(31337);
-  auto expected = create_random_fixed_table<int>(5, 10, false);
-
-  // write out using the custom sink
-  {
-    cudf::io::parquet_writer_options args =
-      cudf::io::parquet_writer_options::builder(cudf::io::sink_info{&custom_sink}, *expected);
-    cudf::io::write_parquet(args);
-  }
-
-  // write out using a memmapped sink
-  std::vector<char> buf_sink;
-  {
-    cudf::io::parquet_writer_options args =
-      cudf::io::parquet_writer_options::builder(cudf::io::sink_info{&buf_sink}, *expected);
-    cudf::io::write_parquet(args);
-  }
-
-  // read them back in and make sure everything matches
-
-  cudf::io::parquet_reader_options custom_args =
-    cudf::io::parquet_reader_options::builder(cudf::io::source_info{filepath});
-  auto custom_tbl = cudf::io::read_parquet(custom_args);
-  CUDF_TEST_EXPECT_TABLES_EQUAL(custom_tbl.tbl->view(), expected->view());
-
-  cudf::io::parquet_reader_options buf_args = cudf::io::parquet_reader_options::builder(
-    cudf::io::source_info{buf_sink.data(), buf_sink.size()});
-  auto buf_tbl = cudf::io::read_parquet(buf_args);
-  CUDF_TEST_EXPECT_TABLES_EQUAL(buf_tbl.tbl->view(), expected->view());
-}
-
-TEST_F(ParquetWriterTest, DeviceWriteLargeishFile)
-{
-  auto filepath = temp_env->get_temp_filepath("DeviceWriteLargeishFile.parquet");
-  custom_test_data_sink custom_sink(filepath);
-
-  // exercises multiple rowgroups
-  srand(31337);
-  auto expected = create_random_fixed_table<int>(4, 4 * 1024 * 1024, false);
-
-  // write out using the custom sink (which uses device writes)
-  cudf::io::parquet_writer_options args =
-    cudf::io::parquet_writer_options::builder(cudf::io::sink_info{&custom_sink}, *expected);
-  cudf::io::write_parquet(args);
-
-  cudf::io::parquet_reader_options custom_args =
-    cudf::io::parquet_reader_options::builder(cudf::io::source_info{filepath});
-  auto custom_tbl = cudf::io::read_parquet(custom_args);
-  CUDF_TEST_EXPECT_TABLES_EQUAL(custom_tbl.tbl->view(), expected->view());
-}
-
-TEST_F(ParquetWriterTest, PartitionedWrite)
-{
-  auto source = create_compressible_fixed_table<int>(16, 4 * 1024 * 1024, 1000, false);
-
-  auto filepath1 = temp_env->get_temp_filepath("PartitionedWrite1.parquet");
-  auto filepath2 = temp_env->get_temp_filepath("PartitionedWrite2.parquet");
-
-  auto partition1 = cudf::io::partition_info{10, 1024 * 1024};
-  auto partition2 = cudf::io::partition_info{20 * 1024 + 7, 3 * 1024 * 1024};
-
-  auto expected1 =
-    cudf::slice(*source, {partition1.start_row, partition1.start_row + partition1.num_rows});
-  auto expected2 =
-    cudf::slice(*source, {partition2.start_row, partition2.start_row + partition2.num_rows});
-
-  cudf::io::parquet_writer_options args =
-    cudf::io::parquet_writer_options::builder(
-      cudf::io::sink_info(std::vector<std::string>{filepath1, filepath2}), *source)
-      .partitions({partition1, partition2})
-      .compression(cudf::io::compression_type::NONE);
-  cudf::io::write_parquet(args);
-
-  auto result1 = cudf::io::read_parquet(
-    cudf::io::parquet_reader_options::builder(cudf::io::source_info(filepath1)));
-  CUDF_TEST_EXPECT_TABLES_EQUAL(expected1, result1.tbl->view());
-
-  auto result2 = cudf::io::read_parquet(
-    cudf::io::parquet_reader_options::builder(cudf::io::source_info(filepath2)));
-  CUDF_TEST_EXPECT_TABLES_EQUAL(expected2, result2.tbl->view());
-}
-
-TEST_F(ParquetWriterTest, PartitionedWriteEmptyPartitions)
-{
-  auto source = create_random_fixed_table<int>(4, 4, false);
-
-  auto filepath1 = temp_env->get_temp_filepath("PartitionedWrite1.parquet");
-  auto filepath2 = temp_env->get_temp_filepath("PartitionedWrite2.parquet");
-
-  auto partition1 = cudf::io::partition_info{1, 0};
-  auto partition2 = cudf::io::partition_info{1, 0};
-
-  auto expected1 =
-    cudf::slice(*source, {partition1.start_row, partition1.start_row + partition1.num_rows});
-  auto expected2 =
-    cudf::slice(*source, {partition2.start_row, partition2.start_row + partition2.num_rows});
-
-  cudf::io::parquet_writer_options args =
-    cudf::io::parquet_writer_options::builder(
-      cudf::io::sink_info(std::vector<std::string>{filepath1, filepath2}), *source)
-      .partitions({partition1, partition2})
-      .compression(cudf::io::compression_type::NONE);
-  cudf::io::write_parquet(args);
-
-  auto result1 = cudf::io::read_parquet(
-    cudf::io::parquet_reader_options::builder(cudf::io::source_info(filepath1)));
-  CUDF_TEST_EXPECT_TABLES_EQUAL(expected1, result1.tbl->view());
-
-  auto result2 = cudf::io::read_parquet(
-    cudf::io::parquet_reader_options::builder(cudf::io::source_info(filepath2)));
-  CUDF_TEST_EXPECT_TABLES_EQUAL(expected2, result2.tbl->view());
-}
-
-TEST_F(ParquetWriterTest, PartitionedWriteEmptyColumns)
-{
-  auto source = create_random_fixed_table<int>(0, 4, false);
-
-  auto filepath1 = temp_env->get_temp_filepath("PartitionedWrite1.parquet");
-  auto filepath2 = temp_env->get_temp_filepath("PartitionedWrite2.parquet");
-
-  auto partition1 = cudf::io::partition_info{1, 0};
-  auto partition2 = cudf::io::partition_info{1, 0};
-
-  auto expected1 =
-    cudf::slice(*source, {partition1.start_row, partition1.start_row + partition1.num_rows});
-  auto expected2 =
-    cudf::slice(*source, {partition2.start_row, partition2.start_row + partition2.num_rows});
-
-  cudf::io::parquet_writer_options args =
-    cudf::io::parquet_writer_options::builder(
-      cudf::io::sink_info(std::vector<std::string>{filepath1, filepath2}), *source)
-      .partitions({partition1, partition2})
-      .compression(cudf::io::compression_type::NONE);
-  cudf::io::write_parquet(args);
-
-  auto result1 = cudf::io::read_parquet(
-    cudf::io::parquet_reader_options::builder(cudf::io::source_info(filepath1)));
-  CUDF_TEST_EXPECT_TABLES_EQUAL(expected1, result1.tbl->view());
-
-  auto result2 = cudf::io::read_parquet(
-    cudf::io::parquet_reader_options::builder(cudf::io::source_info(filepath2)));
-  CUDF_TEST_EXPECT_TABLES_EQUAL(expected2, result2.tbl->view());
-}
-
-template <typename T>
-std::string create_parquet_file(int num_cols)
-{
-  srand(31337);
-  auto const table = create_random_fixed_table<T>(num_cols, 10, true);
-  auto const filepath =
-    temp_env->get_temp_filepath(typeid(T).name() + std::to_string(num_cols) + ".parquet");
-  cudf::io::parquet_writer_options const out_opts =
-    cudf::io::parquet_writer_options::builder(cudf::io::sink_info{filepath}, table->view());
-  cudf::io::write_parquet(out_opts);
-  return filepath;
-}
-
-TEST_F(ParquetWriterTest, MultipleMismatchedSources)
-{
-  auto const int5file = create_parquet_file<int>(5);
-  {
-    auto const float5file = create_parquet_file<float>(5);
-    std::vector<std::string> files{int5file, float5file};
-    cudf::io::parquet_reader_options const read_opts =
-      cudf::io::parquet_reader_options::builder(cudf::io::source_info{files});
-    EXPECT_THROW(cudf::io::read_parquet(read_opts), cudf::logic_error);
-  }
-  {
-    auto const int10file = create_parquet_file<int>(10);
-    std::vector<std::string> files{int5file, int10file};
-    cudf::io::parquet_reader_options const read_opts =
-      cudf::io::parquet_reader_options::builder(cudf::io::source_info{files});
-    EXPECT_THROW(cudf::io::read_parquet(read_opts), cudf::logic_error);
+    auto result = reader.read_chunk();
+    printf("Result size: %d\n\n\n\n\n", result.tbl->num_rows());
   }
 }
-
-TEST_F(ParquetWriterTest, Slice)
-{
-  auto col =
-    cudf::test::fixed_width_column_wrapper<int>{{1, 2, 3, 4, 5}, {true, true, true, false, true}};
-  std::vector<cudf::size_type> indices{2, 5};
-  std::vector<cudf::column_view> result = cudf::slice(col, indices);
-  cudf::table_view tbl{result};
-
-  auto filepath = temp_env->get_temp_filepath("Slice.parquet");
-  cudf::io::parquet_writer_options out_opts =
-    cudf::io::parquet_writer_options::builder(cudf::io::sink_info{filepath}, tbl);
-  cudf::io::write_parquet(out_opts);
-
-  cudf::io::parquet_reader_options in_opts =
-    cudf::io::parquet_reader_options::builder(cudf::io::source_info{filepath});
-  auto read_table = cudf::io::read_parquet(in_opts);
-
-  CUDF_TEST_EXPECT_TABLES_EQUIVALENT(read_table.tbl->view(), tbl);
-}
-
-TEST_F(ParquetChunkedWriterTest, SingleTable)
-{
-  srand(31337);
-  auto table1 = create_random_fixed_table<int>(5, 5, true);
-
-  auto filepath = temp_env->get_temp_filepath("ChunkedSingle.parquet");
-  cudf::io::chunked_parquet_writer_options args =
-    cudf::io::chunked_parquet_writer_options::builder(cudf::io::sink_info{filepath});
-  cudf::io::parquet_chunked_writer(args).write(*table1);
-
-  cudf::io::parquet_reader_options read_opts =
-    cudf::io::parquet_reader_options::builder(cudf::io::source_info{filepath});
-  auto result = cudf::io::read_parquet(read_opts);
-
-  CUDF_TEST_EXPECT_TABLES_EQUAL(*result.tbl, *table1);
-}
-
-TEST_F(ParquetChunkedWriterTest, SimpleTable)
-{
-  srand(31337);
-  auto table1 = create_random_fixed_table<int>(5, 5, true);
-  auto table2 = create_random_fixed_table<int>(5, 5, true);
-
-  auto full_table = cudf::concatenate(std::vector<table_view>({*table1, *table2}));
-
-  auto filepath = temp_env->get_temp_filepath("ChunkedSimple.parquet");
-  cudf::io::chunked_parquet_writer_options args =
-    cudf::io::chunked_parquet_writer_options::builder(cudf::io::sink_info{filepath});
-  cudf::io::parquet_chunked_writer(args).write(*table1).write(*table2);
-
-  cudf::io::parquet_reader_options read_opts =
-    cudf::io::parquet_reader_options::builder(cudf::io::source_info{filepath});
-  auto result = cudf::io::read_parquet(read_opts);
-
-  CUDF_TEST_EXPECT_TABLES_EQUAL(*result.tbl, *full_table);
-}
-
-TEST_F(ParquetChunkedWriterTest, LargeTables)
-{
-  srand(31337);
-  auto table1 = create_random_fixed_table<int>(512, 4096, true);
-  auto table2 = create_random_fixed_table<int>(512, 8192, true);
-
-  auto full_table = cudf::concatenate(std::vector<table_view>({*table1, *table2}));
-
-  auto filepath = temp_env->get_temp_filepath("ChunkedLarge.parquet");
-  cudf::io::chunked_parquet_writer_options args =
-    cudf::io::chunked_parquet_writer_options::builder(cudf::io::sink_info{filepath});
-  auto md = cudf::io::parquet_chunked_writer(args).write(*table1).write(*table2).close();
-  CUDF_EXPECTS(!md, "The return value should be null.");
-
-  cudf::io::parquet_reader_options read_opts =
-    cudf::io::parquet_reader_options::builder(cudf::io::source_info{filepath});
-  auto result = cudf::io::read_parquet(read_opts);
-
-  CUDF_TEST_EXPECT_TABLES_EQUAL(*result.tbl, *full_table);
-}
-
-TEST_F(ParquetChunkedWriterTest, ManyTables)
-{
-  srand(31337);
-  std::vector<std::unique_ptr<table>> tables;
-  std::vector<table_view> table_views;
-  constexpr int num_tables = 96;
-  for (int idx = 0; idx < num_tables; idx++) {
-    auto tbl = create_random_fixed_table<int>(16, 64, true);
-    table_views.push_back(*tbl);
-    tables.push_back(std::move(tbl));
-  }
-
-  auto expected = cudf::concatenate(table_views);
-
-  auto filepath = temp_env->get_temp_filepath("ChunkedManyTables.parquet");
-  cudf::io::chunked_parquet_writer_options args =
-    cudf::io::chunked_parquet_writer_options::builder(cudf::io::sink_info{filepath});
-  cudf::io::parquet_chunked_writer writer(args);
-  std::for_each(table_views.begin(), table_views.end(), [&writer](table_view const& tbl) {
-    writer.write(tbl);
-  });
-  auto md = writer.close({"dummy/path"});
-  CUDF_EXPECTS(md, "The returned metadata should not be null.");
-
-  cudf::io::parquet_reader_options read_opts =
-    cudf::io::parquet_reader_options::builder(cudf::io::source_info{filepath});
-  auto result = cudf::io::read_parquet(read_opts);
-
-  CUDF_TEST_EXPECT_TABLES_EQUAL(*result.tbl, *expected);
-}
-
-TEST_F(ParquetChunkedWriterTest, Strings)
-{
-  std::vector<std::unique_ptr<cudf::column>> cols;
-
-  bool mask1[] = {true, true, false, true, true, true, true};
-  std::vector<const char*> h_strings1{"four", "score", "and", "seven", "years", "ago", "abcdefgh"};
-  cudf::test::strings_column_wrapper strings1(h_strings1.begin(), h_strings1.end(), mask1);
-  cols.push_back(strings1.release());
-  cudf::table tbl1(std::move(cols));
-
-  bool mask2[] = {false, true, true, true, true, true, true};
-  std::vector<const char*> h_strings2{"ooooo", "ppppppp", "fff", "j", "cccc", "bbb", "zzzzzzzzzzz"};
-  cudf::test::strings_column_wrapper strings2(h_strings2.begin(), h_strings2.end(), mask2);
-  cols.push_back(strings2.release());
-  cudf::table tbl2(std::move(cols));
-
-  auto expected = cudf::concatenate(std::vector<table_view>({tbl1, tbl2}));
-
-  auto filepath = temp_env->get_temp_filepath("ChunkedStrings.parquet");
-  cudf::io::chunked_parquet_writer_options args =
-    cudf::io::chunked_parquet_writer_options::builder(cudf::io::sink_info{filepath});
-  cudf::io::parquet_chunked_writer(args).write(tbl1).write(tbl2);
-
-  cudf::io::parquet_reader_options read_opts =
-    cudf::io::parquet_reader_options::builder(cudf::io::source_info{filepath});
-  auto result = cudf::io::read_parquet(read_opts);
-
-  CUDF_TEST_EXPECT_TABLES_EQUAL(*result.tbl, *expected);
-}
-
-TEST_F(ParquetChunkedWriterTest, ListColumn)
-{
-  auto valids  = cudf::detail::make_counting_transform_iterator(0, [](auto i) { return i % 2; });
-  auto valids2 = cudf::detail::make_counting_transform_iterator(0, [](auto i) { return i != 3; });
-
-  using lcw = cudf::test::lists_column_wrapper<int32_t>;
-
-  // COL0 (Same nullability) ====================
-  // [NULL, 2, NULL]
-  // []
-  // [4, 5]
-  // NULL
-  lcw col0_tbl0{{{{1, 2, 3}, valids}, {}, {4, 5}, {}}, valids2};
-
-  // [7, 8, 9]
-  // []
-  // [NULL, 11]
-  // NULL
-  lcw col0_tbl1{{{7, 8, 9}, {}, {{10, 11}, valids}, {}}, valids2};
-
-  // COL1 (Nullability different in different chunks, test of merging nullability in writer)
-  // [NULL, 2, NULL]
-  // []
-  // [4, 5]
-  // []
-  lcw col1_tbl0{{{1, 2, 3}, valids}, {}, {4, 5}, {}};
-
-  // [7, 8, 9]
-  // []
-  // [10, 11]
-  // NULL
-  lcw col1_tbl1{{{7, 8, 9}, {}, {10, 11}, {}}, valids2};
-
-  // COL2 (non-nested columns to test proper schema construction)
-  size_t num_rows_tbl0 = static_cast<cudf::column_view>(col0_tbl0).size();
-  size_t num_rows_tbl1 = static_cast<cudf::column_view>(col0_tbl1).size();
-  auto seq_col0        = random_values<int>(num_rows_tbl0);
-  auto seq_col1        = random_values<int>(num_rows_tbl1);
-
-  column_wrapper<int> col2_tbl0{seq_col0.begin(), seq_col0.end(), valids};
-  column_wrapper<int> col2_tbl1{seq_col1.begin(), seq_col1.end(), valids2};
-
-  auto tbl0 = table_view({col0_tbl0, col1_tbl0, col2_tbl0});
-  auto tbl1 = table_view({col0_tbl1, col1_tbl1, col2_tbl1});
-
-  auto expected = cudf::concatenate(std::vector<table_view>({tbl0, tbl1}));
-
-  auto filepath = temp_env->get_temp_filepath("ChunkedLists.parquet");
-  cudf::io::chunked_parquet_writer_options args =
-    cudf::io::chunked_parquet_writer_options::builder(cudf::io::sink_info{filepath});
-  cudf::io::parquet_chunked_writer(args).write(tbl0).write(tbl1);
-
-  cudf::io::parquet_reader_options read_opts =
-    cudf::io::parquet_reader_options::builder(cudf::io::source_info{filepath});
-  auto result = cudf::io::read_parquet(read_opts);
-
-  CUDF_TEST_EXPECT_TABLES_EQUAL(*result.tbl, *expected);
-}
-
-TEST_F(ParquetChunkedWriterTest, ListOfStruct)
-{
-  // Table 1
-  auto weight_1   = cudf::test::fixed_width_column_wrapper<float>{{57.5, 51.1, 15.3}};
-  auto ages_1     = cudf::test::fixed_width_column_wrapper<int32_t>{{30, 27, 5}};
-  auto struct_1_1 = cudf::test::structs_column_wrapper{weight_1, ages_1};
-  auto is_human_1 = cudf::test::fixed_width_column_wrapper<bool>{{true, true, false}};
-  auto struct_2_1 = cudf::test::structs_column_wrapper{{is_human_1, struct_1_1}};
-
-  auto list_offsets_column_1 =
-    cudf::test::fixed_width_column_wrapper<cudf::size_type>{0, 2, 3, 3}.release();
-  auto num_list_rows_1 = list_offsets_column_1->size() - 1;
-
-  auto list_col_1 = cudf::make_lists_column(num_list_rows_1,
-                                            std::move(list_offsets_column_1),
-                                            struct_2_1.release(),
-                                            cudf::UNKNOWN_NULL_COUNT,
-                                            {});
-
-  auto table_1 = table_view({*list_col_1});
-
-  // Table 2
-  auto weight_2   = cudf::test::fixed_width_column_wrapper<float>{{1.1, -1.0, -1.0}};
-  auto ages_2     = cudf::test::fixed_width_column_wrapper<int32_t>{{31, 351, 351}, {1, 1, 0}};
-  auto struct_1_2 = cudf::test::structs_column_wrapper{{weight_2, ages_2}, {1, 0, 1}};
-  auto is_human_2 = cudf::test::fixed_width_column_wrapper<bool>{{false, false, false}, {1, 1, 0}};
-  auto struct_2_2 = cudf::test::structs_column_wrapper{{is_human_2, struct_1_2}};
-
-  auto list_offsets_column_2 =
-    cudf::test::fixed_width_column_wrapper<cudf::size_type>{0, 1, 2, 3}.release();
-  auto num_list_rows_2 = list_offsets_column_2->size() - 1;
-
-  auto list_col_2 = cudf::make_lists_column(num_list_rows_2,
-                                            std::move(list_offsets_column_2),
-                                            struct_2_2.release(),
-                                            cudf::UNKNOWN_NULL_COUNT,
-                                            {});
-
-  auto table_2 = table_view({*list_col_2});
-
-  auto full_table = cudf::concatenate(std::vector<table_view>({table_1, table_2}));
-
-  cudf::io::table_input_metadata expected_metadata(table_1);
-  expected_metadata.column_metadata[0].set_name("family");
-  expected_metadata.column_metadata[0].child(1).set_nullability(false);
-  expected_metadata.column_metadata[0].child(1).child(0).set_name("human?");
-  expected_metadata.column_metadata[0].child(1).child(1).set_name("particulars");
-  expected_metadata.column_metadata[0].child(1).child(1).child(0).set_name("weight");
-  expected_metadata.column_metadata[0].child(1).child(1).child(1).set_name("age");
-
-  auto filepath = temp_env->get_temp_filepath("ChunkedListOfStruct.parquet");
-  cudf::io::chunked_parquet_writer_options args =
-    cudf::io::chunked_parquet_writer_options::builder(cudf::io::sink_info{filepath});
-  args.set_metadata(&expected_metadata);
-  cudf::io::parquet_chunked_writer(args).write(table_1).write(table_2);
-
-  cudf::io::parquet_reader_options read_opts =
-    cudf::io::parquet_reader_options::builder(cudf::io::source_info{filepath});
-  auto result = cudf::io::read_parquet(read_opts);
-
-  CUDF_TEST_EXPECT_TABLES_EQUIVALENT(*result.tbl, *full_table);
-  cudf::test::expect_metadata_equal(expected_metadata, result.metadata);
-}
-
-TEST_F(ParquetChunkedWriterTest, ListOfStructOfStructOfListOfList)
-{
-  auto valids  = cudf::detail::make_counting_transform_iterator(0, [](auto i) { return i % 2; });
-  auto valids2 = cudf::detail::make_counting_transform_iterator(0, [](auto i) { return i != 3; });
-
-  using lcw = cudf::test::lists_column_wrapper<int32_t>;
-
-  // Table 1 ===========================
-
-  // []
-  // [NULL, 2, NULL]
-  // [4, 5]
-  // NULL
-  lcw land_1{{{}, {{1, 2, 3}, valids}, {4, 5}, {}}, valids2};
-
-  // []
-  // [[1, 2, 3], [], [4, 5], [], [0, 6, 0]]
-  // [[7, 8], []]
-  // [[]]
-  lcw flats_1{lcw{}, {{1, 2, 3}, {}, {4, 5}, {}, {0, 6, 0}}, {{7, 8}, {}}, lcw{lcw{}}};
-
-  auto weight_1   = cudf::test::fixed_width_column_wrapper<float>{{57.5, 51.1, 15.3, 1.1}};
-  auto ages_1     = cudf::test::fixed_width_column_wrapper<int32_t>{{30, 27, 5, 31}};
-  auto struct_1_1 = cudf::test::structs_column_wrapper{weight_1, ages_1, land_1, flats_1};
-  auto is_human_1 = cudf::test::fixed_width_column_wrapper<bool>{{true, true, false, false}};
-  auto struct_2_1 = cudf::test::structs_column_wrapper{{is_human_1, struct_1_1}};
-
-  auto list_offsets_column_1 =
-    cudf::test::fixed_width_column_wrapper<cudf::size_type>{0, 2, 3, 4}.release();
-  auto num_list_rows_1 = list_offsets_column_1->size() - 1;
-
-  auto list_col_1 = cudf::make_lists_column(num_list_rows_1,
-                                            std::move(list_offsets_column_1),
-                                            struct_2_1.release(),
-                                            cudf::UNKNOWN_NULL_COUNT,
-                                            {});
-
-  auto table_1 = table_view({*list_col_1});
-
-  // Table 2 ===========================
-
-  // []
-  // [7, 8, 9]
-  lcw land_2{{}, {7, 8, 9}};
-
-  // [[]]
-  // [[], [], []]
-  lcw flats_2{lcw{lcw{}}, lcw{lcw{}, lcw{}, lcw{}}};
-
-  auto weight_2   = cudf::test::fixed_width_column_wrapper<float>{{-1.0, -1.0}};
-  auto ages_2     = cudf::test::fixed_width_column_wrapper<int32_t>{{351, 351}, {1, 0}};
-  auto struct_1_2 = cudf::test::structs_column_wrapper{{weight_2, ages_2, land_2, flats_2}, {0, 1}};
-  auto is_human_2 = cudf::test::fixed_width_column_wrapper<bool>{{false, false}, {1, 0}};
-  auto struct_2_2 = cudf::test::structs_column_wrapper{{is_human_2, struct_1_2}};
-
-  auto list_offsets_column_2 =
-    cudf::test::fixed_width_column_wrapper<cudf::size_type>{0, 1, 2}.release();
-  auto num_list_rows_2 = list_offsets_column_2->size() - 1;
-
-  auto list_col_2 = cudf::make_lists_column(num_list_rows_2,
-                                            std::move(list_offsets_column_2),
-                                            struct_2_2.release(),
-                                            cudf::UNKNOWN_NULL_COUNT,
-                                            {});
-
-  auto table_2 = table_view({*list_col_2});
-
-  auto full_table = cudf::concatenate(std::vector<table_view>({table_1, table_2}));
-
-  cudf::io::table_input_metadata expected_metadata(table_1);
-  expected_metadata.column_metadata[0].set_name("family");
-  expected_metadata.column_metadata[0].child(1).set_nullability(false);
-  expected_metadata.column_metadata[0].child(1).child(0).set_name("human?");
-  expected_metadata.column_metadata[0].child(1).child(1).set_name("particulars");
-  expected_metadata.column_metadata[0].child(1).child(1).child(0).set_name("weight");
-  expected_metadata.column_metadata[0].child(1).child(1).child(1).set_name("age");
-  expected_metadata.column_metadata[0].child(1).child(1).child(2).set_name("land_unit");
-  expected_metadata.column_metadata[0].child(1).child(1).child(3).set_name("flats");
-
-  auto filepath = temp_env->get_temp_filepath("ListOfStructOfStructOfListOfList.parquet");
-  cudf::io::chunked_parquet_writer_options args =
-    cudf::io::chunked_parquet_writer_options::builder(cudf::io::sink_info{filepath});
-  args.set_metadata(&expected_metadata);
-  cudf::io::parquet_chunked_writer(args).write(table_1).write(table_2);
-
-  cudf::io::parquet_reader_options read_opts =
-    cudf::io::parquet_reader_options::builder(cudf::io::source_info{filepath});
-  auto result = cudf::io::read_parquet(read_opts);
-
-  CUDF_TEST_EXPECT_TABLES_EQUIVALENT(*result.tbl, *full_table);
-  cudf::test::expect_metadata_equal(expected_metadata, result.metadata);
-
-  // We specifically mentioned in input schema that struct_2 is non-nullable across chunked calls.
-  auto result_parent_list = result.tbl->get_column(0);
-  auto result_struct_2    = result_parent_list.child(cudf::lists_column_view::child_column_index);
-  EXPECT_EQ(result_struct_2.nullable(), false);
-}
-
-TEST_F(ParquetChunkedWriterTest, MismatchedTypes)
-{
-  srand(31337);
-  auto table1 = create_random_fixed_table<int>(4, 4, true);
-  auto table2 = create_random_fixed_table<float>(4, 4, true);
-
-  auto filepath = temp_env->get_temp_filepath("ChunkedMismatchedTypes.parquet");
-  cudf::io::chunked_parquet_writer_options args =
-    cudf::io::chunked_parquet_writer_options::builder(cudf::io::sink_info{filepath});
-  cudf::io::parquet_chunked_writer writer(args);
-  writer.write(*table1);
-  EXPECT_THROW(writer.write(*table2), cudf::logic_error);
-  writer.close();
-}
-
-TEST_F(ParquetChunkedWriterTest, ChunkedWriteAfterClosing)
-{
-  srand(31337);
-  auto table = create_random_fixed_table<int>(4, 4, true);
-
-  auto filepath = temp_env->get_temp_filepath("ChunkedWriteAfterClosing.parquet");
-  cudf::io::chunked_parquet_writer_options args =
-    cudf::io::chunked_parquet_writer_options::builder(cudf::io::sink_info{filepath});
-  cudf::io::parquet_chunked_writer writer(args);
-  writer.write(*table).close();
-  EXPECT_THROW(writer.write(*table), cudf::logic_error);
-}
-
-TEST_F(ParquetChunkedWriterTest, ReadingUnclosedFile)
-{
-  srand(31337);
-  auto table = create_random_fixed_table<int>(4, 4, true);
-
-  auto filepath = temp_env->get_temp_filepath("ReadingUnclosedFile.parquet");
-  cudf::io::chunked_parquet_writer_options args =
-    cudf::io::chunked_parquet_writer_options::builder(cudf::io::sink_info{filepath});
-  cudf::io::parquet_chunked_writer writer(args);
-  writer.write(*table);
-
-  cudf::io::parquet_reader_options read_opts =
-    cudf::io::parquet_reader_options::builder(cudf::io::source_info{filepath});
-  EXPECT_THROW(cudf::io::read_parquet(read_opts), cudf::logic_error);
-}
-
-TEST_F(ParquetChunkedWriterTest, MismatchedStructure)
-{
-  srand(31337);
-  auto table1 = create_random_fixed_table<int>(4, 4, true);
-  auto table2 = create_random_fixed_table<float>(3, 4, true);
-
-  auto filepath = temp_env->get_temp_filepath("ChunkedMismatchedStructure.parquet");
-  cudf::io::chunked_parquet_writer_options args =
-    cudf::io::chunked_parquet_writer_options::builder(cudf::io::sink_info{filepath});
-  cudf::io::parquet_chunked_writer writer(args);
-  writer.write(*table1);
-  EXPECT_THROW(writer.write(*table2), cudf::logic_error);
-  writer.close();
-}
-
-TEST_F(ParquetChunkedWriterTest, MismatchedStructureList)
-{
-  auto valids  = cudf::detail::make_counting_transform_iterator(0, [](auto i) { return i % 2; });
-  auto valids2 = cudf::detail::make_counting_transform_iterator(0, [](auto i) { return i != 3; });
-
-  using lcw = cudf::test::lists_column_wrapper<int32_t>;
-
-  // COL0 (mismatched depth) ====================
-  // [NULL, 2, NULL]
-  // []
-  // [4, 5]
-  // NULL
-  lcw col00{{{{1, 2, 3}, valids}, {}, {4, 5}, {}}, valids2};
-
-  // [[1, 2, 3], [], [4, 5], [], [0, 6, 0]]
-  // [[7, 8]]
-  // []
-  // [[]]
-  lcw col01{{{1, 2, 3}, {}, {4, 5}, {}, {0, 6, 0}}, {{7, 8}}, lcw{}, lcw{lcw{}}};
-
-  // COL2 (non-nested columns to test proper schema construction)
-  size_t num_rows = static_cast<cudf::column_view>(col00).size();
-  auto seq_col0   = random_values<int>(num_rows);
-  auto seq_col1   = random_values<int>(num_rows);
-
-  column_wrapper<int> col10{seq_col0.begin(), seq_col0.end(), valids};
-  column_wrapper<int> col11{seq_col1.begin(), seq_col1.end(), valids2};
-
-  auto tbl0 = table_view({col00, col10});
-  auto tbl1 = table_view({col01, col11});
-
-  auto filepath = temp_env->get_temp_filepath("ChunkedLists.parquet");
-  cudf::io::chunked_parquet_writer_options args =
-    cudf::io::chunked_parquet_writer_options::builder(cudf::io::sink_info{filepath});
-  cudf::io::parquet_chunked_writer writer(args);
-  writer.write(tbl0);
-  EXPECT_THROW(writer.write(tbl1), cudf::logic_error);
-}
-
-TEST_F(ParquetChunkedWriterTest, DifferentNullability)
-{
-  srand(31337);
-  auto table1 = create_random_fixed_table<int>(5, 5, true);
-  auto table2 = create_random_fixed_table<int>(5, 5, false);
-
-  auto full_table = cudf::concatenate(std::vector<table_view>({*table1, *table2}));
-
-  auto filepath = temp_env->get_temp_filepath("ChunkedNullable.parquet");
-  cudf::io::chunked_parquet_writer_options args =
-    cudf::io::chunked_parquet_writer_options::builder(cudf::io::sink_info{filepath});
-  cudf::io::parquet_chunked_writer(args).write(*table1).write(*table2);
-
-  cudf::io::parquet_reader_options read_opts =
-    cudf::io::parquet_reader_options::builder(cudf::io::source_info{filepath});
-  auto result = cudf::io::read_parquet(read_opts);
-
-  CUDF_TEST_EXPECT_TABLES_EQUAL(*result.tbl, *full_table);
-}
-
-TEST_F(ParquetChunkedWriterTest, DifferentNullabilityStruct)
-{
-  // Struct<is_human:bool (non-nullable),
-  //        Struct<weight:float>,
-  //               age:int
-  //              > (nullable)
-  //       > (non-nullable)
-
-  // Table 1: is_human and struct_1 are non-nullable but should be nullable when read back.
-  auto weight_1   = cudf::test::fixed_width_column_wrapper<float>{{57.5, 51.1, 15.3}};
-  auto ages_1     = cudf::test::fixed_width_column_wrapper<int32_t>{{30, 27, 5}};
-  auto struct_1_1 = cudf::test::structs_column_wrapper{weight_1, ages_1};
-  auto is_human_1 = cudf::test::fixed_width_column_wrapper<bool>{{true, true, false}};
-  auto struct_2_1 = cudf::test::structs_column_wrapper{{is_human_1, struct_1_1}};
-  auto table_1    = cudf::table_view({struct_2_1});
-
-  // Table 2: struct_1 and is_human are nullable now so if we hadn't assumed worst case (nullable)
-  // when writing table_1, we would have wrong pages for it.
-  auto weight_2   = cudf::test::fixed_width_column_wrapper<float>{{1.1, -1.0, -1.0}};
-  auto ages_2     = cudf::test::fixed_width_column_wrapper<int32_t>{{31, 351, 351}, {1, 1, 0}};
-  auto struct_1_2 = cudf::test::structs_column_wrapper{{weight_2, ages_2}, {1, 0, 1}};
-  auto is_human_2 = cudf::test::fixed_width_column_wrapper<bool>{{false, false, false}, {1, 1, 0}};
-  auto struct_2_2 = cudf::test::structs_column_wrapper{{is_human_2, struct_1_2}};
-  auto table_2    = cudf::table_view({struct_2_2});
-
-  auto full_table = cudf::concatenate(std::vector<table_view>({table_1, table_2}));
-
-  cudf::io::table_input_metadata expected_metadata(table_1);
-  expected_metadata.column_metadata[0].set_name("being");
-  expected_metadata.column_metadata[0].child(0).set_name("human?");
-  expected_metadata.column_metadata[0].child(1).set_name("particulars");
-  expected_metadata.column_metadata[0].child(1).child(0).set_name("weight");
-  expected_metadata.column_metadata[0].child(1).child(1).set_name("age");
-
-  auto filepath = temp_env->get_temp_filepath("ChunkedNullableStruct.parquet");
-  cudf::io::chunked_parquet_writer_options args =
-    cudf::io::chunked_parquet_writer_options::builder(cudf::io::sink_info{filepath});
-  args.set_metadata(&expected_metadata);
-  cudf::io::parquet_chunked_writer(args).write(table_1).write(table_2);
-
-  cudf::io::parquet_reader_options read_opts =
-    cudf::io::parquet_reader_options::builder(cudf::io::source_info{filepath});
-  auto result = cudf::io::read_parquet(read_opts);
-
-  CUDF_TEST_EXPECT_TABLES_EQUIVALENT(*result.tbl, *full_table);
-  cudf::test::expect_metadata_equal(expected_metadata, result.metadata);
-}
-
-TEST_F(ParquetChunkedWriterTest, ForcedNullability)
-{
-  srand(31337);
-  auto table1 = create_random_fixed_table<int>(5, 5, false);
-  auto table2 = create_random_fixed_table<int>(5, 5, false);
-
-  auto full_table = cudf::concatenate(std::vector<table_view>({*table1, *table2}));
-
-  auto filepath = temp_env->get_temp_filepath("ChunkedNoNullable.parquet");
-
-  cudf::io::table_input_metadata metadata(*table1);
-
-  // In the absence of prescribed per-column nullability in metadata, the writer assumes the worst
-  // and considers all columns nullable. However cudf::concatenate will not force nulls in case no
-  // columns are nullable. To get the expected result, we tell the writer the nullability of all
-  // columns in advance.
-  for (auto& col_meta : metadata.column_metadata) {
-    col_meta.set_nullability(false);
-  }
-
-  cudf::io::chunked_parquet_writer_options args =
-    cudf::io::chunked_parquet_writer_options::builder(cudf::io::sink_info{filepath})
-      .metadata(&metadata);
-  cudf::io::parquet_chunked_writer(args).write(*table1).write(*table2);
-
-  cudf::io::parquet_reader_options read_opts =
-    cudf::io::parquet_reader_options::builder(cudf::io::source_info{filepath});
-  auto result = cudf::io::read_parquet(read_opts);
-
-  CUDF_TEST_EXPECT_TABLES_EQUAL(*result.tbl, *full_table);
-}
-
-TEST_F(ParquetChunkedWriterTest, ForcedNullabilityList)
-{
-  srand(31337);
-
-  auto valids  = cudf::detail::make_counting_transform_iterator(0, [](auto i) { return i % 2; });
-  auto valids2 = cudf::detail::make_counting_transform_iterator(0, [](auto i) { return i != 3; });
-
-  using lcw = cudf::test::lists_column_wrapper<int32_t>;
-
-  // COL0 ====================
-  // [1, 2, 3]
-  // []
-  // [4, 5]
-  // NULL
-  lcw col00{{{1, 2, 3}, {}, {4, 5}, {}}, valids2};
-
-  // [7]
-  // []
-  // [8, 9, 10, 11]
-  // NULL
-  lcw col01{{{7}, {}, {8, 9, 10, 11}, {}}, valids2};
-
-  // COL1 (non-nested columns to test proper schema construction)
-  size_t num_rows = static_cast<cudf::column_view>(col00).size();
-  auto seq_col0   = random_values<int>(num_rows);
-  auto seq_col1   = random_values<int>(num_rows);
-
-  column_wrapper<int> col10{seq_col0.begin(), seq_col0.end(), valids};
-  column_wrapper<int> col11{seq_col1.begin(), seq_col1.end(), valids2};
-
-  auto table1 = table_view({col00, col10});
-  auto table2 = table_view({col01, col11});
-
-  auto full_table = cudf::concatenate(std::vector<table_view>({table1, table2}));
-
-  cudf::io::table_input_metadata metadata(table1);
-  metadata.column_metadata[0].set_nullability(true);  // List is nullable at first (root) level
-  metadata.column_metadata[0].child(1).set_nullability(
-    false);  // non-nullable at second (leaf) level
-  metadata.column_metadata[1].set_nullability(true);
-
-  auto filepath = temp_env->get_temp_filepath("ChunkedListNullable.parquet");
-
-  cudf::io::chunked_parquet_writer_options args =
-    cudf::io::chunked_parquet_writer_options::builder(cudf::io::sink_info{filepath})
-      .metadata(&metadata);
-  cudf::io::parquet_chunked_writer(args).write(table1).write(table2);
-
-  cudf::io::parquet_reader_options read_opts =
-    cudf::io::parquet_reader_options::builder(cudf::io::source_info{filepath});
-  auto result = cudf::io::read_parquet(read_opts);
-
-  CUDF_TEST_EXPECT_TABLES_EQUAL(*result.tbl, *full_table);
-}
-
-TEST_F(ParquetChunkedWriterTest, ForcedNullabilityStruct)
-{
-  // Struct<is_human:bool (non-nullable),
-  //        Struct<weight:float>,
-  //               age:int
-  //              > (nullable)
-  //       > (non-nullable)
-
-  // Table 1: is_human and struct_2 are non-nullable and should stay that way when read back.
-  auto weight_1   = cudf::test::fixed_width_column_wrapper<float>{{57.5, 51.1, 15.3}};
-  auto ages_1     = cudf::test::fixed_width_column_wrapper<int32_t>{{30, 27, 5}};
-  auto struct_1_1 = cudf::test::structs_column_wrapper{weight_1, ages_1};
-  auto is_human_1 = cudf::test::fixed_width_column_wrapper<bool>{{true, true, false}};
-  auto struct_2_1 = cudf::test::structs_column_wrapper{{is_human_1, struct_1_1}};
-  auto table_1    = cudf::table_view({struct_2_1});
-
-  auto weight_2   = cudf::test::fixed_width_column_wrapper<float>{{1.1, -1.0, -1.0}};
-  auto ages_2     = cudf::test::fixed_width_column_wrapper<int32_t>{{31, 351, 351}, {1, 1, 0}};
-  auto struct_1_2 = cudf::test::structs_column_wrapper{{weight_2, ages_2}, {1, 0, 1}};
-  auto is_human_2 = cudf::test::fixed_width_column_wrapper<bool>{{false, false, false}};
-  auto struct_2_2 = cudf::test::structs_column_wrapper{{is_human_2, struct_1_2}};
-  auto table_2    = cudf::table_view({struct_2_2});
-
-  auto full_table = cudf::concatenate(std::vector<table_view>({table_1, table_2}));
-
-  cudf::io::table_input_metadata expected_metadata(table_1);
-  expected_metadata.column_metadata[0].set_name("being").set_nullability(false);
-  expected_metadata.column_metadata[0].child(0).set_name("human?").set_nullability(false);
-  expected_metadata.column_metadata[0].child(1).set_name("particulars");
-  expected_metadata.column_metadata[0].child(1).child(0).set_name("weight");
-  expected_metadata.column_metadata[0].child(1).child(1).set_name("age");
-
-  auto filepath = temp_env->get_temp_filepath("ChunkedNullableStruct.parquet");
-  cudf::io::chunked_parquet_writer_options args =
-    cudf::io::chunked_parquet_writer_options::builder(cudf::io::sink_info{filepath});
-  args.set_metadata(&expected_metadata);
-  cudf::io::parquet_chunked_writer(args).write(table_1).write(table_2);
-
-  cudf::io::parquet_reader_options read_opts =
-    cudf::io::parquet_reader_options::builder(cudf::io::source_info{filepath});
-  auto result = cudf::io::read_parquet(read_opts);
-
-  CUDF_TEST_EXPECT_TABLES_EQUAL(*result.tbl, *full_table);
-  cudf::test::expect_metadata_equal(expected_metadata, result.metadata);
-}
-
-TEST_F(ParquetChunkedWriterTest, ReadRowGroups)
-{
-  srand(31337);
-  auto table1 = create_random_fixed_table<int>(5, 5, true);
-  auto table2 = create_random_fixed_table<int>(5, 5, true);
-
-  auto full_table = cudf::concatenate(std::vector<table_view>({*table2, *table1, *table2}));
-
-  auto filepath = temp_env->get_temp_filepath("ChunkedRowGroups.parquet");
-  cudf::io::chunked_parquet_writer_options args =
-    cudf::io::chunked_parquet_writer_options::builder(cudf::io::sink_info{filepath});
-  {
-    cudf::io::parquet_chunked_writer(args).write(*table1).write(*table2);
-  }
-
-  cudf::io::parquet_reader_options read_opts =
-    cudf::io::parquet_reader_options::builder(cudf::io::source_info{filepath})
-      .row_groups({{1, 0, 1}});
-  auto result = cudf::io::read_parquet(read_opts);
-
-  CUDF_TEST_EXPECT_TABLES_EQUAL(*result.tbl, *full_table);
-}
-
-TEST_F(ParquetChunkedWriterTest, ReadRowGroupsError)
-{
-  srand(31337);
-  auto table1 = create_random_fixed_table<int>(5, 5, true);
-
-  auto filepath = temp_env->get_temp_filepath("ChunkedRowGroupsError.parquet");
-  cudf::io::chunked_parquet_writer_options args =
-    cudf::io::chunked_parquet_writer_options::builder(cudf::io::sink_info{filepath});
-  cudf::io::parquet_chunked_writer(args).write(*table1);
-
-  cudf::io::parquet_reader_options read_opts =
-    cudf::io::parquet_reader_options::builder(cudf::io::source_info{filepath}).row_groups({{0, 1}});
-  EXPECT_THROW(cudf::io::read_parquet(read_opts), cudf::logic_error);
-  read_opts.set_row_groups({{-1}});
-  EXPECT_THROW(cudf::io::read_parquet(read_opts), cudf::logic_error);
-  read_opts.set_row_groups({{0}, {0}});
-  EXPECT_THROW(cudf::io::read_parquet(read_opts), cudf::logic_error);
-}
-
-TEST_F(ParquetWriterTest, DecimalWrite)
-{
-  constexpr cudf::size_type num_rows = 500;
-  auto seq_col0                      = random_values<int32_t>(num_rows);
-  auto seq_col1                      = random_values<int64_t>(num_rows);
-
-  auto valids =
-    cudf::detail::make_counting_transform_iterator(0, [](auto i) { return i % 2 == 0; });
-
-  auto col0 = cudf::test::fixed_point_column_wrapper<int32_t>{
-    seq_col0.begin(), seq_col0.end(), valids, numeric::scale_type{5}};
-  auto col1 = cudf::test::fixed_point_column_wrapper<int64_t>{
-    seq_col1.begin(), seq_col1.end(), valids, numeric::scale_type{-9}};
-
-  auto table = table_view({col0, col1});
-
-  auto filepath = temp_env->get_temp_filepath("DecimalWrite.parquet");
-  cudf::io::parquet_writer_options args =
-    cudf::io::parquet_writer_options::builder(cudf::io::sink_info{filepath}, table);
-
-  cudf::io::table_input_metadata expected_metadata(table);
-
-  // verify failure if too small a precision is given
-  expected_metadata.column_metadata[0].set_decimal_precision(7);
-  expected_metadata.column_metadata[1].set_decimal_precision(1);
-  args.set_metadata(&expected_metadata);
-  EXPECT_THROW(cudf::io::write_parquet(args), cudf::logic_error);
-
-  // verify success if equal precision is given
-  expected_metadata.column_metadata[0].set_decimal_precision(7);
-  expected_metadata.column_metadata[1].set_decimal_precision(9);
-  args.set_metadata(&expected_metadata);
-  cudf::io::write_parquet(args);
-
-  cudf::io::parquet_reader_options read_opts =
-    cudf::io::parquet_reader_options::builder(cudf::io::source_info{filepath});
-  auto result = cudf::io::read_parquet(read_opts);
-
-  CUDF_TEST_EXPECT_TABLES_EQUAL(*result.tbl, table);
-}
-
-TYPED_TEST(ParquetChunkedWriterNumericTypeTest, UnalignedSize)
-{
-  // write out two 31 row tables and make sure they get
-  // read back with all their validity bits in the right place
-
-  using T = TypeParam;
-
-  int num_els = 31;
-  std::vector<std::unique_ptr<cudf::column>> cols;
-
-  bool mask[] = {false, true, true, true, true, true, true, true, true, true, true,
-                 true,  true, true, true, true, true, true, true, true, true, true,
-
-                 true,  true, true, true, true, true, true, true, true};
-  T c1a[num_els];
-  std::fill(c1a, c1a + num_els, static_cast<T>(5));
-  T c1b[num_els];
-  std::fill(c1b, c1b + num_els, static_cast<T>(6));
-  column_wrapper<T> c1a_w(c1a, c1a + num_els, mask);
-  column_wrapper<T> c1b_w(c1b, c1b + num_els, mask);
-  cols.push_back(c1a_w.release());
-  cols.push_back(c1b_w.release());
-  cudf::table tbl1(std::move(cols));
-
-  T c2a[num_els];
-  std::fill(c2a, c2a + num_els, static_cast<T>(8));
-  T c2b[num_els];
-  std::fill(c2b, c2b + num_els, static_cast<T>(9));
-  column_wrapper<T> c2a_w(c2a, c2a + num_els, mask);
-  column_wrapper<T> c2b_w(c2b, c2b + num_els, mask);
-  cols.push_back(c2a_w.release());
-  cols.push_back(c2b_w.release());
-  cudf::table tbl2(std::move(cols));
-
-  auto expected = cudf::concatenate(std::vector<table_view>({tbl1, tbl2}));
-
-  auto filepath = temp_env->get_temp_filepath("ChunkedUnalignedSize.parquet");
-  cudf::io::chunked_parquet_writer_options args =
-    cudf::io::chunked_parquet_writer_options::builder(cudf::io::sink_info{filepath});
-  cudf::io::parquet_chunked_writer(args).write(tbl1).write(tbl2);
-
-  cudf::io::parquet_reader_options read_opts =
-    cudf::io::parquet_reader_options::builder(cudf::io::source_info{filepath});
-  auto result = cudf::io::read_parquet(read_opts);
-
-  CUDF_TEST_EXPECT_TABLES_EQUAL(*result.tbl, *expected);
-}
-
-TYPED_TEST(ParquetChunkedWriterNumericTypeTest, UnalignedSize2)
-{
-  // write out two 33 row tables and make sure they get
-  // read back with all their validity bits in the right place
-
-  using T = TypeParam;
-
-  int num_els = 33;
-  std::vector<std::unique_ptr<cudf::column>> cols;
-
-  bool mask[] = {false, true, true, true, true, true, true, true, true, true, true,
-                 true,  true, true, true, true, true, true, true, true, true, true,
-                 true,  true, true, true, true, true, true, true, true, true, true};
-
-  T c1a[num_els];
-  std::fill(c1a, c1a + num_els, static_cast<T>(5));
-  T c1b[num_els];
-  std::fill(c1b, c1b + num_els, static_cast<T>(6));
-  column_wrapper<T> c1a_w(c1a, c1a + num_els, mask);
-  column_wrapper<T> c1b_w(c1b, c1b + num_els, mask);
-  cols.push_back(c1a_w.release());
-  cols.push_back(c1b_w.release());
-  cudf::table tbl1(std::move(cols));
-
-  T c2a[num_els];
-  std::fill(c2a, c2a + num_els, static_cast<T>(8));
-  T c2b[num_els];
-  std::fill(c2b, c2b + num_els, static_cast<T>(9));
-  column_wrapper<T> c2a_w(c2a, c2a + num_els, mask);
-  column_wrapper<T> c2b_w(c2b, c2b + num_els, mask);
-  cols.push_back(c2a_w.release());
-  cols.push_back(c2b_w.release());
-  cudf::table tbl2(std::move(cols));
-
-  auto expected = cudf::concatenate(std::vector<table_view>({tbl1, tbl2}));
-
-  auto filepath = temp_env->get_temp_filepath("ChunkedUnalignedSize2.parquet");
-  cudf::io::chunked_parquet_writer_options args =
-    cudf::io::chunked_parquet_writer_options::builder(cudf::io::sink_info{filepath});
-  cudf::io::parquet_chunked_writer(args).write(tbl1).write(tbl2);
-
-  cudf::io::parquet_reader_options read_opts =
-    cudf::io::parquet_reader_options::builder(cudf::io::source_info{filepath});
-  auto result = cudf::io::read_parquet(read_opts);
-
-  CUDF_TEST_EXPECT_TABLES_EQUAL(*result.tbl, *expected);
-}
-
-// custom mem mapped data sink that supports device writes
-template <bool supports_device_writes>
-class custom_test_memmap_sink : public cudf::io::data_sink {
- public:
-  explicit custom_test_memmap_sink(std::vector<char>* mm_writer_buf)
-  {
-    mm_writer = cudf::io::data_sink::create(mm_writer_buf);
-  }
-
-  virtual ~custom_test_memmap_sink() { mm_writer->flush(); }
-
-  void host_write(void const* data, size_t size) override { mm_writer->host_write(data, size); }
-
-  [[nodiscard]] bool supports_device_write() const override { return supports_device_writes; }
-
-  void device_write(void const* gpu_data, size_t size, rmm::cuda_stream_view stream) override
-  {
-    this->device_write_async(gpu_data, size, stream).get();
-  }
-
-  std::future<void> device_write_async(void const* gpu_data,
-                                       size_t size,
-                                       rmm::cuda_stream_view stream) override
-  {
-    return std::async(std::launch::deferred, [=] {
-      char* ptr = nullptr;
-      CUDF_CUDA_TRY(cudaMallocHost(&ptr, size));
-      CUDF_CUDA_TRY(cudaMemcpyAsync(ptr, gpu_data, size, cudaMemcpyDeviceToHost, stream.value()));
-      stream.synchronize();
-      mm_writer->host_write(ptr, size);
-      CUDF_CUDA_TRY(cudaFreeHost(ptr));
-    });
-  }
-
-  void flush() override { mm_writer->flush(); }
-
-  size_t bytes_written() override { return mm_writer->bytes_written(); }
-
- private:
-  std::unique_ptr<data_sink> mm_writer;
-};
-
-TEST_F(ParquetWriterStressTest, LargeTableWeakCompression)
-{
-  std::vector<char> mm_buf;
-  mm_buf.reserve(4 * 1024 * 1024 * 16);
-  custom_test_memmap_sink<false> custom_sink(&mm_buf);
-
-  // exercises multiple rowgroups
-  srand(31337);
-  auto expected = create_random_fixed_table<int>(16, 4 * 1024 * 1024, false);
-
-  // write out using the custom sink (which uses device writes)
-  cudf::io::parquet_writer_options args =
-    cudf::io::parquet_writer_options::builder(cudf::io::sink_info{&custom_sink}, *expected);
-  cudf::io::write_parquet(args);
-
-  cudf::io::parquet_reader_options custom_args =
-    cudf::io::parquet_reader_options::builder(cudf::io::source_info{mm_buf.data(), mm_buf.size()});
-  auto custom_tbl = cudf::io::read_parquet(custom_args);
-  CUDF_TEST_EXPECT_TABLES_EQUAL(custom_tbl.tbl->view(), expected->view());
-}
-
-TEST_F(ParquetWriterStressTest, LargeTableGoodCompression)
-{
-  std::vector<char> mm_buf;
-  mm_buf.reserve(4 * 1024 * 1024 * 16);
-  custom_test_memmap_sink<false> custom_sink(&mm_buf);
-
-  // exercises multiple rowgroups
-  srand(31337);
-  auto expected = create_compressible_fixed_table<int>(16, 4 * 1024 * 1024, 128 * 1024, false);
-
-  // write out using the custom sink (which uses device writes)
-  cudf::io::parquet_writer_options args =
-    cudf::io::parquet_writer_options::builder(cudf::io::sink_info{&custom_sink}, *expected);
-  cudf::io::write_parquet(args);
-
-  cudf::io::parquet_reader_options custom_args =
-    cudf::io::parquet_reader_options::builder(cudf::io::source_info{mm_buf.data(), mm_buf.size()});
-  auto custom_tbl = cudf::io::read_parquet(custom_args);
-  CUDF_TEST_EXPECT_TABLES_EQUAL(custom_tbl.tbl->view(), expected->view());
-}
-
-TEST_F(ParquetWriterStressTest, LargeTableWithValids)
-{
-  std::vector<char> mm_buf;
-  mm_buf.reserve(4 * 1024 * 1024 * 16);
-  custom_test_memmap_sink<false> custom_sink(&mm_buf);
-
-  // exercises multiple rowgroups
-  srand(31337);
-  auto expected = create_compressible_fixed_table<int>(16, 4 * 1024 * 1024, 6, true);
-
-  // write out using the custom sink (which uses device writes)
-  cudf::io::parquet_writer_options args =
-    cudf::io::parquet_writer_options::builder(cudf::io::sink_info{&custom_sink}, *expected);
-  cudf::io::write_parquet(args);
-
-  cudf::io::parquet_reader_options custom_args =
-    cudf::io::parquet_reader_options::builder(cudf::io::source_info{mm_buf.data(), mm_buf.size()});
-  auto custom_tbl = cudf::io::read_parquet(custom_args);
-  CUDF_TEST_EXPECT_TABLES_EQUAL(custom_tbl.tbl->view(), expected->view());
-}
-
-TEST_F(ParquetWriterStressTest, DeviceWriteLargeTableWeakCompression)
-{
-  std::vector<char> mm_buf;
-  mm_buf.reserve(4 * 1024 * 1024 * 16);
-  custom_test_memmap_sink<true> custom_sink(&mm_buf);
-
-  // exercises multiple rowgroups
-  srand(31337);
-  auto expected = create_random_fixed_table<int>(16, 4 * 1024 * 1024, false);
-
-  // write out using the custom sink (which uses device writes)
-  cudf::io::parquet_writer_options args =
-    cudf::io::parquet_writer_options::builder(cudf::io::sink_info{&custom_sink}, *expected);
-  cudf::io::write_parquet(args);
-
-  cudf::io::parquet_reader_options custom_args =
-    cudf::io::parquet_reader_options::builder(cudf::io::source_info{mm_buf.data(), mm_buf.size()});
-  auto custom_tbl = cudf::io::read_parquet(custom_args);
-  CUDF_TEST_EXPECT_TABLES_EQUAL(custom_tbl.tbl->view(), expected->view());
-}
-
-TEST_F(ParquetWriterStressTest, DeviceWriteLargeTableGoodCompression)
-{
-  std::vector<char> mm_buf;
-  mm_buf.reserve(4 * 1024 * 1024 * 16);
-  custom_test_memmap_sink<true> custom_sink(&mm_buf);
-
-  // exercises multiple rowgroups
-  srand(31337);
-  auto expected = create_compressible_fixed_table<int>(16, 4 * 1024 * 1024, 128 * 1024, false);
-
-  // write out using the custom sink (which uses device writes)
-  cudf::io::parquet_writer_options args =
-    cudf::io::parquet_writer_options::builder(cudf::io::sink_info{&custom_sink}, *expected);
-  cudf::io::write_parquet(args);
-
-  cudf::io::parquet_reader_options custom_args =
-    cudf::io::parquet_reader_options::builder(cudf::io::source_info{mm_buf.data(), mm_buf.size()});
-  auto custom_tbl = cudf::io::read_parquet(custom_args);
-  CUDF_TEST_EXPECT_TABLES_EQUAL(custom_tbl.tbl->view(), expected->view());
-}
-
-TEST_F(ParquetWriterStressTest, DeviceWriteLargeTableWithValids)
-{
-  std::vector<char> mm_buf;
-  mm_buf.reserve(4 * 1024 * 1024 * 16);
-  custom_test_memmap_sink<true> custom_sink(&mm_buf);
-
-  // exercises multiple rowgroups
-  srand(31337);
-  auto expected = create_compressible_fixed_table<int>(16, 4 * 1024 * 1024, 6, true);
-
-  // write out using the custom sink (which uses device writes)
-  cudf::io::parquet_writer_options args =
-    cudf::io::parquet_writer_options::builder(cudf::io::sink_info{&custom_sink}, *expected);
-  cudf::io::write_parquet(args);
-
-  cudf::io::parquet_reader_options custom_args =
-    cudf::io::parquet_reader_options::builder(cudf::io::source_info{mm_buf.data(), mm_buf.size()});
-  auto custom_tbl = cudf::io::read_parquet(custom_args);
-  CUDF_TEST_EXPECT_TABLES_EQUAL(custom_tbl.tbl->view(), expected->view());
-}
-
-TEST_F(ParquetReaderTest, UserBounds)
-{
-  // trying to read more rows than there are should result in
-  // receiving the properly capped # of rows
-  {
-    srand(31337);
-    auto expected = create_random_fixed_table<int>(4, 4, false);
-
-    auto filepath = temp_env->get_temp_filepath("TooManyRows.parquet");
-    cudf::io::parquet_writer_options args =
-      cudf::io::parquet_writer_options::builder(cudf::io::sink_info{filepath}, *expected);
-    cudf::io::write_parquet(args);
-
-    // attempt to read more rows than there actually are
-    cudf::io::parquet_reader_options read_opts =
-      cudf::io::parquet_reader_options::builder(cudf::io::source_info{filepath}).num_rows(16);
-    auto result = cudf::io::read_parquet(read_opts);
-
-    // we should only get back 4 rows
-    EXPECT_EQ(result.tbl->view().column(0).size(), 4);
-  }
-
-  // trying to read past the end of the # of actual rows should result
-  // in empty columns.
-  {
-    srand(31337);
-    auto expected = create_random_fixed_table<int>(4, 4, false);
-
-    auto filepath = temp_env->get_temp_filepath("PastBounds.parquet");
-    cudf::io::parquet_writer_options args =
-      cudf::io::parquet_writer_options::builder(cudf::io::sink_info{filepath}, *expected);
-    cudf::io::write_parquet(args);
-
-    // attempt to read more rows than there actually are
-    cudf::io::parquet_reader_options read_opts =
-      cudf::io::parquet_reader_options::builder(cudf::io::source_info{filepath}).skip_rows(4);
-    auto result = cudf::io::read_parquet(read_opts);
-
-    // we should get empty columns back
-    EXPECT_EQ(result.tbl->view().num_columns(), 4);
-    EXPECT_EQ(result.tbl->view().column(0).size(), 0);
-  }
-
-  // trying to read 0 rows should result in reading the whole file
-  // at the moment we get back 4.  when that bug gets fixed, this
-  // test can be flipped.
-  {
-    srand(31337);
-    auto expected = create_random_fixed_table<int>(4, 4, false);
-
-    auto filepath = temp_env->get_temp_filepath("ZeroRows.parquet");
-    cudf::io::parquet_writer_options args =
-      cudf::io::parquet_writer_options::builder(cudf::io::sink_info{filepath}, *expected);
-    cudf::io::write_parquet(args);
-
-    // attempt to read more rows than there actually are
-    cudf::io::parquet_reader_options read_opts =
-      cudf::io::parquet_reader_options::builder(cudf::io::source_info{filepath}).num_rows(0);
-    auto result = cudf::io::read_parquet(read_opts);
-
-    EXPECT_EQ(result.tbl->view().num_columns(), 4);
-    EXPECT_EQ(result.tbl->view().column(0).size(), 0);
-  }
-
-  // trying to read 0 rows past the end of the # of actual rows should result
-  // in empty columns.
-  {
-    srand(31337);
-    auto expected = create_random_fixed_table<int>(4, 4, false);
-
-    auto filepath = temp_env->get_temp_filepath("ZeroRowsPastBounds.parquet");
-    cudf::io::parquet_writer_options args =
-      cudf::io::parquet_writer_options::builder(cudf::io::sink_info{filepath}, *expected);
-    cudf::io::write_parquet(args);
-
-    // attempt to read more rows than there actually are
-    cudf::io::parquet_reader_options read_opts =
-      cudf::io::parquet_reader_options::builder(cudf::io::source_info{filepath})
-        .skip_rows(4)
-        .num_rows(0);
-    auto result = cudf::io::read_parquet(read_opts);
-
-    // we should get empty columns back
-    EXPECT_EQ(result.tbl->view().num_columns(), 4);
-    EXPECT_EQ(result.tbl->view().column(0).size(), 0);
-  }
-}
-
-TEST_F(ParquetReaderTest, UserBoundsWithNulls)
-{
-  // clang-format off
-  cudf::test::fixed_width_column_wrapper<float> col{{1,1,1,1,1,1,1,1, 2,2,2,2,2,2,2,2, 3,3,3,3,3,3,3,3, 4,4,4,4,4,4,4,4,  5,5,5,5,5,5,5,5, 6,6,6,6,6,6,6,6, 7,7,7,7,7,7,7,7, 8,8,8,8,8,8,8,8}
-                                                   ,{1,1,1,0,0,0,1,1, 1,1,1,1,1,1,1,1, 0,0,0,0,0,0,0,0, 1,1,1,1,1,1,0,0,  1,0,1,1,1,1,1,1, 1,1,1,1,1,1,1,1, 1,1,1,1,1,1,1,1, 1,1,1,1,1,1,1,0}};
-  // clang-format on
-  cudf::table_view tbl({col});
-  auto filepath = temp_env->get_temp_filepath("UserBoundsWithNulls.parquet");
-  cudf::io::parquet_writer_options out_args =
-    cudf::io::parquet_writer_options::builder(cudf::io::sink_info{filepath}, tbl);
-  cudf::io::write_parquet(out_args);
-
-  // skip_rows / num_rows
-  // clang-format off
-  std::vector<std::pair<int, int>> params{ {-1, -1}, {1, 3}, {3, -1},
-                                           {31, -1}, {32, -1}, {33, -1},
-                                           {31, 5}, {32, 5}, {33, 5},
-                                           {-1, 7}, {-1, 31}, {-1, 32}, {-1, 33},
-                                           {62, -1}, {63, -1},
-                                           {62, 2}, {63, 1}};
-  // clang-format on
-  for (auto p : params) {
-    cudf::io::parquet_reader_options read_args =
-      cudf::io::parquet_reader_options::builder(cudf::io::source_info{filepath});
-    if (p.first >= 0) { read_args.set_skip_rows(p.first); }
-    if (p.second >= 0) { read_args.set_num_rows(p.second); }
-    auto result = cudf::io::read_parquet(read_args);
-
-    p.first  = p.first < 0 ? 0 : p.first;
-    p.second = p.second < 0 ? static_cast<cudf::column_view>(col).size() - p.first : p.second;
-    std::vector<cudf::size_type> slice_indices{p.first, p.first + p.second};
-    auto expected = cudf::slice(col, slice_indices);
-
-    CUDF_TEST_EXPECT_COLUMNS_EQUAL(result.tbl->get_column(0), expected[0]);
-  }
-}
-
-TEST_F(ParquetReaderTest, UserBoundsWithNullsMixedTypes)
-{
-  constexpr int num_rows = 32 * 1024;
-
-  std::mt19937 gen(6542);
-  std::bernoulli_distribution bn(0.7f);
-  auto valids =
-    cudf::detail::make_counting_transform_iterator(0, [&](int index) { return bn(gen); });
-  auto values = thrust::make_counting_iterator(0);
-
-  // int64
-  cudf::test::fixed_width_column_wrapper<int64_t> c0(values, values + num_rows, valids);
-
-  // list<float>
-  constexpr int floats_per_row = 4;
-  auto c1_offset_iter          = cudf::detail::make_counting_transform_iterator(
-    0, [floats_per_row](cudf::size_type idx) { return idx * floats_per_row; });
-  cudf::test::fixed_width_column_wrapper<cudf::offset_type> c1_offsets(
-    c1_offset_iter, c1_offset_iter + num_rows + 1);
-  cudf::test::fixed_width_column_wrapper<float> c1_floats(
-    values, values + (num_rows * floats_per_row), valids);
-  auto _c1 = cudf::make_lists_column(num_rows,
-                                     c1_offsets.release(),
-                                     c1_floats.release(),
-                                     cudf::UNKNOWN_NULL_COUNT,
-                                     cudf::test::detail::make_null_mask(valids, valids + num_rows));
-  auto c1  = cudf::purge_nonempty_nulls(static_cast<cudf::lists_column_view>(*_c1));
-
-  // list<list<int>>
-  auto c2 = make_parquet_list_list_col<int>(0, num_rows, 5, 8, true);
-
-  // struct<list<string>, int, float>
-  std::vector<std::string> strings{
-    "abc", "x", "bananas", "gpu", "minty", "backspace", "", "cayenne", "turbine", "soft"};
-  std::uniform_int_distribution<int> uni(0, strings.size() - 1);
-  auto string_iter = cudf::detail::make_counting_transform_iterator(
-    0, [&](cudf::size_type idx) { return strings[uni(gen)]; });
-  constexpr int string_per_row  = 3;
-  constexpr int num_string_rows = num_rows * string_per_row;
-  cudf::test::strings_column_wrapper string_col{string_iter, string_iter + num_string_rows};
-  auto offset_iter = cudf::detail::make_counting_transform_iterator(
-    0, [string_per_row](cudf::size_type idx) { return idx * string_per_row; });
-  cudf::test::fixed_width_column_wrapper<cudf::offset_type> offsets(offset_iter,
-                                                                    offset_iter + num_rows + 1);
-
-  auto _c3_valids =
-    cudf::detail::make_counting_transform_iterator(0, [&](int index) { return index % 200; });
-  std::vector<bool> c3_valids(num_rows);
-  std::copy(_c3_valids, _c3_valids + num_rows, c3_valids.begin());
-  auto _c3_list =
-    cudf::make_lists_column(num_rows,
-                            offsets.release(),
-                            string_col.release(),
-                            cudf::UNKNOWN_NULL_COUNT,
-                            cudf::test::detail::make_null_mask(valids, valids + num_rows));
-  auto c3_list = cudf::purge_nonempty_nulls(static_cast<cudf::lists_column_view>(*_c3_list));
-  cudf::test::fixed_width_column_wrapper<int> c3_ints(values, values + num_rows, valids);
-  cudf::test::fixed_width_column_wrapper<float> c3_floats(values, values + num_rows, valids);
-  std::vector<std::unique_ptr<cudf::column>> c3_children;
-  c3_children.push_back(std::move(c3_list));
-  c3_children.push_back(c3_ints.release());
-  c3_children.push_back(c3_floats.release());
-  cudf::test::structs_column_wrapper _c3(std::move(c3_children), c3_valids);
-  auto c3 = cudf::purge_nonempty_nulls(static_cast<cudf::structs_column_view>(_c3));
-
-  // write it out
-  cudf::table_view tbl({c0, *c1, *c2, *c3});
-  auto filepath = temp_env->get_temp_filepath("UserBoundsWithNullsMixedTypes.parquet");
-  cudf::io::parquet_writer_options out_args =
-    cudf::io::parquet_writer_options::builder(cudf::io::sink_info{filepath}, tbl);
-  cudf::io::write_parquet(out_args);
-
-  // read it back
-  std::vector<std::pair<int, int>> params{
-    {-1, -1}, {0, num_rows}, {1, num_rows - 1}, {num_rows - 1, 1}, {517, 22000}};
-  for (auto p : params) {
-    cudf::io::parquet_reader_options read_args =
-      cudf::io::parquet_reader_options::builder(cudf::io::source_info{filepath});
-    if (p.first >= 0) { read_args.set_skip_rows(p.first); }
-    if (p.second >= 0) { read_args.set_num_rows(p.second); }
-    auto result = cudf::io::read_parquet(read_args);
-
-    p.first  = p.first < 0 ? 0 : p.first;
-    p.second = p.second < 0 ? num_rows - p.first : p.second;
-    std::vector<cudf::size_type> slice_indices{p.first, p.first + p.second};
-    auto expected = cudf::slice(tbl, slice_indices);
-
-    CUDF_TEST_EXPECT_TABLES_EQUAL(*result.tbl, expected[0]);
-  }
-}
-
-TEST_F(ParquetReaderTest, UserBoundsWithNullsLarge)
-{
-  constexpr int num_rows = 30 * 1000000;
-
-  std::mt19937 gen(6747);
-  std::bernoulli_distribution bn(0.7f);
-  auto valids =
-    cudf::detail::make_counting_transform_iterator(0, [&](int index) { return bn(gen); });
-  auto values = thrust::make_counting_iterator(0);
-
-  cudf::test::fixed_width_column_wrapper<int> col(values, values + num_rows, valids);
-
-  // this file will have row groups of 1,000,000 each
-  cudf::table_view tbl({col});
-  auto filepath = temp_env->get_temp_filepath("UserBoundsWithNullsLarge.parquet");
-  cudf::io::parquet_writer_options out_args =
-    cudf::io::parquet_writer_options::builder(cudf::io::sink_info{filepath}, tbl);
-  cudf::io::write_parquet(out_args);
-
-  // skip_rows / num_rows
-  // clang-format off
-  std::vector<std::pair<int, int>> params{ {-1, -1}, {31, -1}, {32, -1}, {33, -1}, {1613470, -1}, {1999999, -1},
-                                           {31, 1}, {32, 1}, {33, 1},
-                                           // deliberately span some row group boundaries
-                                           {999000, 1001}, {999000, 2000}, {2999999, 2}, {13999997, -1},
-                                           {16785678, 3}, {22996176, 31},
-                                           {24001231, 17}, {29000001, 989999}, {29999999, 1} };
-  // clang-format on
-  for (auto p : params) {
-    cudf::io::parquet_reader_options read_args =
-      cudf::io::parquet_reader_options::builder(cudf::io::source_info{filepath});
-    if (p.first >= 0) { read_args.set_skip_rows(p.first); }
-    if (p.second >= 0) { read_args.set_num_rows(p.second); }
-    auto result = cudf::io::read_parquet(read_args);
-
-    p.first  = p.first < 0 ? 0 : p.first;
-    p.second = p.second < 0 ? static_cast<cudf::column_view>(col).size() - p.first : p.second;
-    std::vector<cudf::size_type> slice_indices{p.first, p.first + p.second};
-    auto expected = cudf::slice(col, slice_indices);
-
-    CUDF_TEST_EXPECT_COLUMNS_EQUAL(result.tbl->get_column(0), expected[0]);
-  }
-}
-
-TEST_F(ParquetReaderTest, ListUserBoundsWithNullsLarge)
-{
-  constexpr int num_rows = 5 * 1000000;
-  auto colp              = make_parquet_list_list_col<int>(0, num_rows, 5, 8, true);
-  cudf::column_view col  = *colp;
-
-  // this file will have row groups of 1,000,000 each
-  cudf::table_view tbl({col});
-  auto filepath = temp_env->get_temp_filepath("ListUserBoundsWithNullsLarge.parquet");
-  cudf::io::parquet_writer_options out_args =
-    cudf::io::parquet_writer_options::builder(cudf::io::sink_info{filepath}, tbl);
-  cudf::io::write_parquet(out_args);
-
-  // skip_rows / num_rows
-  // clang-format off
-  std::vector<std::pair<int, int>> params{ {-1, -1}, {31, -1}, {32, -1}, {33, -1}, {161470, -1}, {4499997, -1},
-                                           {31, 1}, {32, 1}, {33, 1},
-                                           // deliberately span some row group boundaries
-                                           {999000, 1001}, {999000, 2000}, {2999999, 2},
-                                           {1678567, 3}, {4299676, 31},
-                                           {4001231, 17}, {1900000, 989999}, {4999999, 1} };
-  // clang-format on
-  for (auto p : params) {
-    cudf::io::parquet_reader_options read_args =
-      cudf::io::parquet_reader_options::builder(cudf::io::source_info{filepath});
-    if (p.first >= 0) { read_args.set_skip_rows(p.first); }
-    if (p.second >= 0) { read_args.set_num_rows(p.second); }
-    auto result = cudf::io::read_parquet(read_args);
-
-    p.first  = p.first < 0 ? 0 : p.first;
-    p.second = p.second < 0 ? static_cast<cudf::column_view>(col).size() - p.first : p.second;
-    std::vector<cudf::size_type> slice_indices{p.first, p.first + p.second};
-    auto expected = cudf::slice(col, slice_indices);
-
-    CUDF_TEST_EXPECT_COLUMNS_EQUAL(result.tbl->get_column(0), expected[0]);
-  }
-}
-
-TEST_F(ParquetReaderTest, ReorderedColumns)
-{
-  {
-    auto a = cudf::test::strings_column_wrapper{{"a", "", "c"}, {true, false, true}};
-    auto b = cudf::test::fixed_width_column_wrapper<int>{1, 2, 3};
-
-    cudf::table_view tbl{{a, b}};
-    auto filepath = temp_env->get_temp_filepath("ReorderedColumns.parquet");
-    cudf::io::table_input_metadata md(tbl);
-    md.column_metadata[0].set_name("a");
-    md.column_metadata[1].set_name("b");
-    cudf::io::parquet_writer_options opts =
-      cudf::io::parquet_writer_options::builder(cudf::io::sink_info{filepath}, tbl).metadata(&md);
-    cudf::io::write_parquet(opts);
-
-    // read them out of order
-    cudf::io::parquet_reader_options read_opts =
-      cudf::io::parquet_reader_options::builder(cudf::io::source_info{filepath})
-        .columns({"b", "a"});
-    auto result = cudf::io::read_parquet(read_opts);
-
-    CUDF_TEST_EXPECT_COLUMNS_EQUAL(result.tbl->view().column(0), b);
-    CUDF_TEST_EXPECT_COLUMNS_EQUAL(result.tbl->view().column(1), a);
-  }
-
-  {
-    auto a = cudf::test::fixed_width_column_wrapper<int>{1, 2, 3};
-    auto b = cudf::test::strings_column_wrapper{{"a", "", "c"}, {true, false, true}};
-
-    cudf::table_view tbl{{a, b}};
-    auto filepath = temp_env->get_temp_filepath("ReorderedColumns2.parquet");
-    cudf::io::table_input_metadata md(tbl);
-    md.column_metadata[0].set_name("a");
-    md.column_metadata[1].set_name("b");
-    cudf::io::parquet_writer_options opts =
-      cudf::io::parquet_writer_options::builder(cudf::io::sink_info{filepath}, tbl).metadata(&md);
-    cudf::io::write_parquet(opts);
-
-    // read them out of order
-    cudf::io::parquet_reader_options read_opts =
-      cudf::io::parquet_reader_options::builder(cudf::io::source_info{filepath})
-        .columns({"b", "a"});
-    auto result = cudf::io::read_parquet(read_opts);
-
-    CUDF_TEST_EXPECT_COLUMNS_EQUAL(result.tbl->view().column(0), b);
-    CUDF_TEST_EXPECT_COLUMNS_EQUAL(result.tbl->view().column(1), a);
-  }
-
-  auto a = cudf::test::fixed_width_column_wrapper<int>{1, 2, 3, 10, 20, 30};
-  auto b = cudf::test::strings_column_wrapper{{"a", "", "c", "cats", "dogs", "owls"},
-                                              {true, false, true, true, false, true}};
-  auto c = cudf::test::fixed_width_column_wrapper<int>{{15, 16, 17, 25, 26, 32},
-                                                       {false, true, true, true, true, false}};
-  auto d = cudf::test::strings_column_wrapper{"ducks", "sheep", "cows", "fish", "birds", "ants"};
-
-  cudf::table_view tbl{{a, b, c, d}};
-  auto filepath = temp_env->get_temp_filepath("ReorderedColumns3.parquet");
-  cudf::io::table_input_metadata md(tbl);
-  md.column_metadata[0].set_name("a");
-  md.column_metadata[1].set_name("b");
-  md.column_metadata[2].set_name("c");
-  md.column_metadata[3].set_name("d");
-  cudf::io::parquet_writer_options opts =
-    cudf::io::parquet_writer_options::builder(cudf::io::sink_info{filepath}, tbl).metadata(&md);
-  cudf::io::write_parquet(opts);
-
-  {
-    // read them out of order
-    cudf::io::parquet_reader_options read_opts =
-      cudf::io::parquet_reader_options::builder(cudf::io::source_info{filepath})
-        .columns({"d", "a", "b", "c"});
-    auto result = cudf::io::read_parquet(read_opts);
-
-    CUDF_TEST_EXPECT_COLUMNS_EQUAL(result.tbl->view().column(0), d);
-    CUDF_TEST_EXPECT_COLUMNS_EQUAL(result.tbl->view().column(1), a);
-    CUDF_TEST_EXPECT_COLUMNS_EQUAL(result.tbl->view().column(2), b);
-    CUDF_TEST_EXPECT_COLUMNS_EQUAL(result.tbl->view().column(3), c);
-  }
-
-  {
-    // read them out of order
-    cudf::io::parquet_reader_options read_opts =
-      cudf::io::parquet_reader_options::builder(cudf::io::source_info{filepath})
-        .columns({"c", "d", "a", "b"});
-    auto result = cudf::io::read_parquet(read_opts);
-
-    CUDF_TEST_EXPECT_COLUMNS_EQUAL(result.tbl->view().column(0), c);
-    CUDF_TEST_EXPECT_COLUMNS_EQUAL(result.tbl->view().column(1), d);
-    CUDF_TEST_EXPECT_COLUMNS_EQUAL(result.tbl->view().column(2), a);
-    CUDF_TEST_EXPECT_COLUMNS_EQUAL(result.tbl->view().column(3), b);
-  }
-
-  {
-    // read them out of order
-    cudf::io::parquet_reader_options read_opts =
-      cudf::io::parquet_reader_options::builder(cudf::io::source_info{filepath})
-        .columns({"d", "c", "b", "a"});
-    auto result = cudf::io::read_parquet(read_opts);
-
-    CUDF_TEST_EXPECT_COLUMNS_EQUAL(result.tbl->view().column(0), d);
-    CUDF_TEST_EXPECT_COLUMNS_EQUAL(result.tbl->view().column(1), c);
-    CUDF_TEST_EXPECT_COLUMNS_EQUAL(result.tbl->view().column(2), b);
-    CUDF_TEST_EXPECT_COLUMNS_EQUAL(result.tbl->view().column(3), a);
-  }
-}
-
-TEST_F(ParquetReaderTest, SelectNestedColumn)
-{
-  // Struct<is_human:bool,
-  //        Struct<weight:float,
-  //               ages:int,
-  //               land_unit:List<int>>,
-  //               flats:List<List<int>>
-  //              >
-  //       >
-
-  auto weights_col = cudf::test::fixed_width_column_wrapper<float>{1.1, 2.4, 5.3, 8.0, 9.6, 6.9};
-
-  auto ages_col =
-    cudf::test::fixed_width_column_wrapper<int32_t>{{48, 27, 25, 31, 351, 351}, {1, 1, 1, 1, 1, 0}};
-
-  auto struct_1 = cudf::test::structs_column_wrapper{{weights_col, ages_col}, {1, 1, 1, 1, 0, 1}};
-
-  auto is_human_col = cudf::test::fixed_width_column_wrapper<bool>{
-    {true, true, false, false, false, false}, {1, 1, 0, 1, 1, 0}};
-
-  auto struct_2 =
-    cudf::test::structs_column_wrapper{{is_human_col, struct_1}, {0, 1, 1, 1, 1, 1}}.release();
-
-  auto input = table_view({*struct_2});
-
-  cudf::io::table_input_metadata input_metadata(input);
-  input_metadata.column_metadata[0].set_name("being");
-  input_metadata.column_metadata[0].child(0).set_name("human?");
-  input_metadata.column_metadata[0].child(1).set_name("particulars");
-  input_metadata.column_metadata[0].child(1).child(0).set_name("weight");
-  input_metadata.column_metadata[0].child(1).child(1).set_name("age");
-
-  auto filepath = temp_env->get_temp_filepath("SelectNestedColumn.parquet");
-  cudf::io::parquet_writer_options args =
-    cudf::io::parquet_writer_options::builder(cudf::io::sink_info{filepath}, input)
-      .metadata(&input_metadata);
-  cudf::io::write_parquet(args);
-
-  {  // Test selecting a single leaf from the table
-    cudf::io::parquet_reader_options read_args =
-      cudf::io::parquet_reader_options::builder(cudf::io::source_info(filepath))
-        .columns({"being.particulars.age"});
-    const auto result = cudf::io::read_parquet(read_args);
-
-    auto expect_ages_col = cudf::test::fixed_width_column_wrapper<int32_t>{
-      {48, 27, 25, 31, 351, 351}, {1, 1, 1, 1, 1, 0}};
-    auto expect_s_1 = cudf::test::structs_column_wrapper{{expect_ages_col}, {1, 1, 1, 1, 0, 1}};
-    auto expect_s_2 =
-      cudf::test::structs_column_wrapper{{expect_s_1}, {0, 1, 1, 1, 1, 1}}.release();
-    auto expected = table_view({*expect_s_2});
-
-    cudf::io::table_input_metadata expected_metadata(expected);
-    expected_metadata.column_metadata[0].set_name("being");
-    expected_metadata.column_metadata[0].child(0).set_name("particulars");
-    expected_metadata.column_metadata[0].child(0).child(0).set_name("age");
-
-    CUDF_TEST_EXPECT_TABLES_EQUAL(expected, result.tbl->view());
-    cudf::test::expect_metadata_equal(expected_metadata, result.metadata);
-  }
-
-  {  // Test selecting a non-leaf and expecting all hierarchy from that node onwards
-    cudf::io::parquet_reader_options read_args =
-      cudf::io::parquet_reader_options::builder(cudf::io::source_info(filepath))
-        .columns({"being.particulars"});
-    const auto result = cudf::io::read_parquet(read_args);
-
-    auto expected_weights_col =
-      cudf::test::fixed_width_column_wrapper<float>{1.1, 2.4, 5.3, 8.0, 9.6, 6.9};
-
-    auto expected_ages_col = cudf::test::fixed_width_column_wrapper<int32_t>{
-      {48, 27, 25, 31, 351, 351}, {1, 1, 1, 1, 1, 0}};
-
-    auto expected_s_1 = cudf::test::structs_column_wrapper{
-      {expected_weights_col, expected_ages_col}, {1, 1, 1, 1, 0, 1}};
-
-    auto expect_s_2 =
-      cudf::test::structs_column_wrapper{{expected_s_1}, {0, 1, 1, 1, 1, 1}}.release();
-    auto expected = table_view({*expect_s_2});
-
-    cudf::io::table_input_metadata expected_metadata(expected);
-    expected_metadata.column_metadata[0].set_name("being");
-    expected_metadata.column_metadata[0].child(0).set_name("particulars");
-    expected_metadata.column_metadata[0].child(0).child(0).set_name("weight");
-    expected_metadata.column_metadata[0].child(0).child(1).set_name("age");
-
-    CUDF_TEST_EXPECT_TABLES_EQUAL(expected, result.tbl->view());
-    cudf::test::expect_metadata_equal(expected_metadata, result.metadata);
-  }
-
-  {  // Test selecting struct children out of order
-    cudf::io::parquet_reader_options read_args =
-      cudf::io::parquet_reader_options::builder(cudf::io::source_info(filepath))
-        .columns({"being.particulars.age", "being.particulars.weight", "being.human?"});
-    const auto result = cudf::io::read_parquet(read_args);
-
-    auto expected_weights_col =
-      cudf::test::fixed_width_column_wrapper<float>{1.1, 2.4, 5.3, 8.0, 9.6, 6.9};
-
-    auto expected_ages_col = cudf::test::fixed_width_column_wrapper<int32_t>{
-      {48, 27, 25, 31, 351, 351}, {1, 1, 1, 1, 1, 0}};
-
-    auto expected_is_human_col = cudf::test::fixed_width_column_wrapper<bool>{
-      {true, true, false, false, false, false}, {1, 1, 0, 1, 1, 0}};
-
-    auto expect_s_1 = cudf::test::structs_column_wrapper{{expected_ages_col, expected_weights_col},
-                                                         {1, 1, 1, 1, 0, 1}};
-
-    auto expect_s_2 =
-      cudf::test::structs_column_wrapper{{expect_s_1, expected_is_human_col}, {0, 1, 1, 1, 1, 1}}
-        .release();
-
-    auto expected = table_view({*expect_s_2});
-
-    cudf::io::table_input_metadata expected_metadata(expected);
-    expected_metadata.column_metadata[0].set_name("being");
-    expected_metadata.column_metadata[0].child(0).set_name("particulars");
-    expected_metadata.column_metadata[0].child(0).child(0).set_name("age");
-    expected_metadata.column_metadata[0].child(0).child(1).set_name("weight");
-    expected_metadata.column_metadata[0].child(1).set_name("human?");
-
-    CUDF_TEST_EXPECT_TABLES_EQUAL(expected, result.tbl->view());
-    cudf::test::expect_metadata_equal(expected_metadata, result.metadata);
-  }
-}
-
-TEST_F(ParquetReaderTest, DecimalRead)
-{
-  {
-    /* We could add a dataset to include this file, but we don't want tests in cudf to have data.
-       This test is a temporary test until python gains the ability to write decimal, so we're
-       embedding
-       a parquet file directly into the code here to prevent issues with finding the file */
-    const unsigned char decimals_parquet[] = {
-      0x50, 0x41, 0x52, 0x31, 0x15, 0x00, 0x15, 0xb0, 0x03, 0x15, 0xb8, 0x03, 0x2c, 0x15, 0x6a,
-      0x15, 0x00, 0x15, 0x06, 0x15, 0x08, 0x1c, 0x36, 0x02, 0x28, 0x04, 0x7f, 0x96, 0x98, 0x00,
-      0x18, 0x04, 0x81, 0x69, 0x67, 0xff, 0x00, 0x00, 0x00, 0xd8, 0x01, 0xf0, 0xd7, 0x04, 0x00,
-      0x00, 0x00, 0x64, 0x01, 0x03, 0x06, 0x68, 0x12, 0xdc, 0xff, 0xbd, 0x18, 0xfd, 0xff, 0x64,
-      0x13, 0x80, 0x00, 0xb3, 0x5d, 0x62, 0x00, 0x90, 0x35, 0xa9, 0xff, 0xa2, 0xde, 0xe3, 0xff,
-      0xe9, 0xbf, 0x96, 0xff, 0x1f, 0x8a, 0x98, 0xff, 0xb1, 0x50, 0x34, 0x00, 0x88, 0x24, 0x59,
-      0x00, 0x2a, 0x33, 0xbe, 0xff, 0xd5, 0x16, 0xbc, 0xff, 0x13, 0x50, 0x8d, 0xff, 0xcb, 0x63,
-      0x2d, 0x00, 0x80, 0x8f, 0xbe, 0xff, 0x82, 0x40, 0x10, 0x00, 0x84, 0x68, 0x70, 0xff, 0x9b,
-      0x69, 0x78, 0x00, 0x14, 0x6c, 0x10, 0x00, 0x50, 0xd9, 0xe1, 0xff, 0xaa, 0xcd, 0x6a, 0x00,
-      0xcf, 0xb1, 0x28, 0x00, 0x77, 0x57, 0x8d, 0x00, 0xee, 0x05, 0x79, 0x00, 0xf0, 0x15, 0xeb,
-      0xff, 0x02, 0xe2, 0x06, 0x00, 0x87, 0x43, 0x86, 0x00, 0xf8, 0x2d, 0x2e, 0x00, 0xee, 0x2e,
-      0x98, 0xff, 0x39, 0xcb, 0x4d, 0x00, 0x1e, 0x6b, 0xea, 0xff, 0x80, 0x8e, 0x6c, 0xff, 0x97,
-      0x25, 0x26, 0x00, 0x4d, 0x0d, 0x0a, 0x00, 0xca, 0x64, 0x7f, 0x00, 0xf4, 0xbe, 0xa1, 0xff,
-      0xe2, 0x12, 0x6c, 0xff, 0xbd, 0x77, 0xae, 0xff, 0xf9, 0x4b, 0x36, 0x00, 0xb0, 0xe3, 0x79,
-      0xff, 0xa2, 0x2a, 0x29, 0x00, 0xcd, 0x06, 0xbc, 0xff, 0x2d, 0xa3, 0x7e, 0x00, 0xa9, 0x08,
-      0xa1, 0xff, 0xbf, 0x81, 0xd0, 0xff, 0x4f, 0x03, 0x73, 0x00, 0xb0, 0x99, 0x0c, 0x00, 0xbd,
-      0x6f, 0xf8, 0xff, 0x6b, 0x02, 0x05, 0x00, 0xc1, 0xe1, 0xba, 0xff, 0x81, 0x69, 0x67, 0xff,
-      0x7f, 0x96, 0x98, 0x00, 0x15, 0x00, 0x15, 0xd0, 0x06, 0x15, 0xda, 0x06, 0x2c, 0x15, 0x6a,
-      0x15, 0x00, 0x15, 0x06, 0x15, 0x08, 0x1c, 0x36, 0x02, 0x28, 0x08, 0xff, 0x3f, 0x7a, 0x10,
-      0xf3, 0x5a, 0x00, 0x00, 0x18, 0x08, 0x01, 0xc0, 0x85, 0xef, 0x0c, 0xa5, 0xff, 0xff, 0x00,
-      0x00, 0x00, 0xa8, 0x03, 0xf4, 0xa7, 0x01, 0x04, 0x00, 0x00, 0x00, 0x64, 0x01, 0x03, 0x06,
-      0x55, 0x6f, 0xc5, 0xe4, 0x9f, 0x1a, 0x00, 0x00, 0x47, 0x89, 0x0a, 0xe8, 0x58, 0xf0, 0xff,
-      0xff, 0x63, 0xee, 0x21, 0xdd, 0xdd, 0xca, 0xff, 0xff, 0xbe, 0x6f, 0x3b, 0xaa, 0xe9, 0x3d,
-      0x00, 0x00, 0xd6, 0x91, 0x2a, 0xb7, 0x08, 0x02, 0x00, 0x00, 0x75, 0x45, 0x2c, 0xd7, 0x76,
-      0x0c, 0x00, 0x00, 0x54, 0x49, 0x92, 0x44, 0x9c, 0xbf, 0xff, 0xff, 0x41, 0xa9, 0x6d, 0xec,
-      0x7a, 0xd0, 0xff, 0xff, 0x27, 0xa0, 0x23, 0x41, 0x44, 0xc1, 0xff, 0xff, 0x18, 0xd4, 0xe1,
-      0x30, 0xd3, 0xe0, 0xff, 0xff, 0x59, 0xac, 0x14, 0xf4, 0xec, 0x58, 0x00, 0x00, 0x2c, 0x17,
-      0x29, 0x57, 0x44, 0x13, 0x00, 0x00, 0xa2, 0x0d, 0x4a, 0xcc, 0x63, 0xff, 0xff, 0xff, 0x81,
-      0x33, 0xbc, 0xda, 0xd5, 0xda, 0xff, 0xff, 0x4c, 0x05, 0xf4, 0x78, 0x19, 0xea, 0xff, 0xff,
-      0x06, 0x71, 0x25, 0xde, 0x5a, 0xaf, 0xff, 0xff, 0x95, 0x32, 0x5f, 0x76, 0x98, 0xb3, 0xff,
-      0xff, 0xf1, 0x34, 0x3c, 0xbf, 0xa8, 0xbe, 0xff, 0xff, 0x27, 0x73, 0x40, 0x0c, 0x7d, 0xcd,
-      0xff, 0xff, 0x68, 0xa9, 0xc2, 0xe9, 0x2c, 0x03, 0x00, 0x00, 0x3f, 0x79, 0xd9, 0x04, 0x8c,
-      0xe5, 0xff, 0xff, 0x91, 0xb4, 0x9b, 0xe3, 0x8f, 0x21, 0x00, 0x00, 0xb8, 0x20, 0xc8, 0xc2,
-      0x4d, 0xa6, 0xff, 0xff, 0x47, 0xfa, 0xde, 0x36, 0x4a, 0xf3, 0xff, 0xff, 0x72, 0x80, 0x94,
-      0x59, 0xdd, 0x4e, 0x00, 0x00, 0x29, 0xe4, 0xd6, 0x43, 0xb0, 0xf0, 0xff, 0xff, 0x68, 0x36,
-      0xbc, 0x2d, 0xd1, 0xa9, 0xff, 0xff, 0xbc, 0xe4, 0xbe, 0xd7, 0xed, 0x1b, 0x00, 0x00, 0x02,
-      0x8b, 0xcb, 0xd7, 0xed, 0x47, 0x00, 0x00, 0x3c, 0x06, 0xe4, 0xda, 0xc7, 0x47, 0x00, 0x00,
-      0xf3, 0x39, 0x55, 0x28, 0x97, 0xba, 0xff, 0xff, 0x07, 0x79, 0x38, 0x4e, 0xe0, 0x21, 0x00,
-      0x00, 0xde, 0xed, 0x1c, 0x23, 0x09, 0x49, 0x00, 0x00, 0x49, 0x46, 0x49, 0x5d, 0x8f, 0x34,
-      0x00, 0x00, 0x38, 0x18, 0x50, 0xf6, 0xa1, 0x11, 0x00, 0x00, 0xdf, 0xb8, 0x19, 0x14, 0xd1,
-      0xe1, 0xff, 0xff, 0x2c, 0x56, 0x72, 0x93, 0x64, 0x3f, 0x00, 0x00, 0x1c, 0xe0, 0xbe, 0x87,
-      0x7d, 0xf9, 0xff, 0xff, 0x73, 0x0e, 0x3c, 0x01, 0x91, 0xf9, 0xff, 0xff, 0xb2, 0x37, 0x85,
-      0x81, 0x5f, 0x54, 0x00, 0x00, 0x58, 0x44, 0xb0, 0x1a, 0xac, 0xbb, 0xff, 0xff, 0x36, 0xbf,
-      0xbe, 0x5e, 0x22, 0xff, 0xff, 0xff, 0x06, 0x20, 0xa0, 0x23, 0x0d, 0x3b, 0x00, 0x00, 0x19,
-      0xc6, 0x49, 0x0a, 0x00, 0xcf, 0xff, 0xff, 0x4f, 0xcd, 0xc6, 0x95, 0x4b, 0xf1, 0xff, 0xff,
-      0xa3, 0x59, 0xaf, 0x65, 0xec, 0xe9, 0xff, 0xff, 0x58, 0xef, 0x05, 0x50, 0x63, 0xe4, 0xff,
-      0xff, 0xc7, 0x6a, 0x9e, 0xf1, 0x69, 0x20, 0x00, 0x00, 0xd1, 0xb3, 0xc9, 0x14, 0xb2, 0x29,
-      0x00, 0x00, 0x1d, 0x48, 0x16, 0x70, 0xf0, 0x40, 0x00, 0x00, 0x01, 0xc0, 0x85, 0xef, 0x0c,
-      0xa5, 0xff, 0xff, 0xff, 0x3f, 0x7a, 0x10, 0xf3, 0x5a, 0x00, 0x00, 0x15, 0x00, 0x15, 0x90,
-      0x0d, 0x15, 0x9a, 0x0d, 0x2c, 0x15, 0x6a, 0x15, 0x00, 0x15, 0x06, 0x15, 0x08, 0x1c, 0x36,
-      0x02, 0x28, 0x10, 0x4b, 0x3b, 0x4c, 0xa8, 0x5a, 0x86, 0xc4, 0x7a, 0x09, 0x8a, 0x22, 0x3f,
-      0xff, 0xff, 0xff, 0xff, 0x18, 0x10, 0xb4, 0xc4, 0xb3, 0x57, 0xa5, 0x79, 0x3b, 0x85, 0xf6,
-      0x75, 0xdd, 0xc0, 0x00, 0x00, 0x00, 0x01, 0x00, 0x00, 0x00, 0xc8, 0x06, 0xf4, 0x47, 0x03,
-      0x04, 0x00, 0x00, 0x00, 0x64, 0x01, 0x03, 0x06, 0x05, 0x49, 0xf7, 0xfc, 0x89, 0x3d, 0x3e,
-      0x20, 0x07, 0x72, 0x3e, 0xa1, 0x66, 0x81, 0x67, 0x80, 0x23, 0x78, 0x06, 0x68, 0x0e, 0x78,
-      0xf5, 0x08, 0xed, 0x20, 0xcd, 0x0e, 0x7f, 0x9c, 0x70, 0xa0, 0xb9, 0x16, 0x44, 0xb2, 0x41,
-      0x62, 0xba, 0x82, 0xad, 0xe1, 0x12, 0x9b, 0xa6, 0x53, 0x8d, 0x20, 0x27, 0xd5, 0x84, 0x63,
-      0xb8, 0x07, 0x4b, 0x5b, 0xa4, 0x1c, 0xa4, 0x1c, 0x17, 0xbf, 0x4b, 0x00, 0x24, 0x04, 0x56,
-      0xa8, 0x52, 0xaf, 0x33, 0xf7, 0xad, 0x7c, 0xc8, 0x83, 0x25, 0x13, 0xaf, 0x80, 0x25, 0x6f,
-      0xbd, 0xd1, 0x15, 0x69, 0x64, 0x20, 0x7b, 0xd7, 0x33, 0xba, 0x66, 0x29, 0x8a, 0x00, 0xda,
-      0x42, 0x07, 0x2c, 0x6c, 0x39, 0x76, 0x9f, 0xdc, 0x17, 0xad, 0xb6, 0x58, 0xdf, 0x5f, 0x00,
-      0x18, 0x3a, 0xae, 0x1c, 0xd6, 0x5f, 0x9d, 0x78, 0x8d, 0x73, 0xdd, 0x3e, 0xd6, 0x18, 0x33,
-      0x40, 0xe4, 0x36, 0xde, 0xb0, 0xb7, 0x33, 0x2a, 0x6b, 0x08, 0x03, 0x6c, 0x6d, 0x8f, 0x13,
-      0x93, 0xd0, 0xd7, 0x87, 0x62, 0x63, 0x53, 0xfb, 0xd8, 0xbb, 0xc9, 0x54, 0x90, 0xd6, 0xa9,
-      0x8f, 0xc8, 0x60, 0xbd, 0xec, 0x75, 0x23, 0x9a, 0x21, 0xec, 0xe4, 0x86, 0x43, 0xd7, 0xc1,
-      0x88, 0xdc, 0x82, 0x00, 0x32, 0x79, 0xc9, 0x2b, 0x70, 0x85, 0xb7, 0x25, 0xa1, 0xcc, 0x7d,
-      0x0b, 0x29, 0x03, 0xea, 0x80, 0xff, 0x9b, 0xf3, 0x24, 0x7f, 0xd1, 0xff, 0xf0, 0x22, 0x65,
-      0x85, 0x99, 0x17, 0x63, 0xc2, 0xc0, 0xb7, 0x62, 0x05, 0xda, 0x7a, 0xa0, 0xc3, 0x2a, 0x6f,
-      0x1f, 0xee, 0x1f, 0x31, 0xa8, 0x42, 0x80, 0xe4, 0xb7, 0x6c, 0xf6, 0xac, 0x47, 0xb0, 0x17,
-      0x69, 0xcb, 0xff, 0x66, 0x8a, 0xd6, 0x25, 0x00, 0xf3, 0xcf, 0x0a, 0xaf, 0xf8, 0x92, 0x8a,
-      0xa0, 0xdf, 0x71, 0x13, 0x8d, 0x9d, 0xff, 0x7e, 0xe0, 0x0a, 0x52, 0xf1, 0x97, 0x01, 0xa9,
-      0x73, 0x27, 0xfd, 0x63, 0x58, 0x00, 0x32, 0xa6, 0xf6, 0x78, 0xb8, 0xe4, 0xfd, 0x20, 0x7c,
-      0x90, 0xee, 0xad, 0x8c, 0xc9, 0x71, 0x35, 0x66, 0x71, 0x3c, 0xe0, 0xe4, 0x0b, 0xbb, 0xa0,
-      0x50, 0xe9, 0xf2, 0x81, 0x1d, 0x3a, 0x95, 0x94, 0x00, 0xd5, 0x49, 0x00, 0x07, 0xdf, 0x21,
-      0x53, 0x36, 0x8d, 0x9e, 0xd9, 0xa5, 0x52, 0x4d, 0x0d, 0x29, 0x74, 0xf0, 0x40, 0xbd, 0xda,
-      0x63, 0x4e, 0xdd, 0x91, 0x8e, 0xa6, 0xa7, 0xf6, 0x78, 0x58, 0x3b, 0x0a, 0x5c, 0x60, 0x3c,
-      0x15, 0x34, 0xf8, 0x2c, 0x21, 0xe3, 0x56, 0x1b, 0x9e, 0xd9, 0x56, 0xd3, 0x13, 0x2e, 0x80,
-      0x2c, 0x36, 0xda, 0x1d, 0xc8, 0xfb, 0x52, 0xee, 0x17, 0xb3, 0x2b, 0xf3, 0xd2, 0xeb, 0x29,
-      0xa0, 0x37, 0xa0, 0x12, 0xce, 0x1c, 0x50, 0x6a, 0xf4, 0x11, 0xcd, 0x96, 0x88, 0x3f, 0x43,
-      0x78, 0xc0, 0x2c, 0x53, 0x6c, 0xa6, 0xdf, 0xb9, 0x9e, 0x93, 0xd4, 0x1e, 0xa9, 0x7f, 0x67,
-      0xa6, 0xc1, 0x80, 0x46, 0x0f, 0x63, 0x7d, 0x15, 0xf2, 0x4c, 0xc5, 0xda, 0x11, 0x9a, 0x20,
-      0x67, 0x27, 0xe8, 0x00, 0xec, 0x03, 0x1d, 0x15, 0xa7, 0x92, 0xb3, 0x1f, 0xda, 0x20, 0x92,
-      0xd8, 0x00, 0xfb, 0x06, 0x80, 0xeb, 0x4b, 0x0c, 0xc1, 0x1f, 0x49, 0x40, 0x06, 0x8d, 0x8a,
-      0xf8, 0x34, 0xb1, 0x0c, 0x1d, 0x20, 0xd0, 0x47, 0xe5, 0xb1, 0x7e, 0xf7, 0xe4, 0xb4, 0x7e,
-      0x9c, 0x84, 0x18, 0x61, 0x32, 0x4f, 0xc0, 0xc2, 0xb2, 0xcc, 0x63, 0xf6, 0xe1, 0x16, 0xd6,
-      0xd9, 0x4b, 0x74, 0x13, 0x01, 0xa1, 0xe2, 0x00, 0xb7, 0x9e, 0xc1, 0x3a, 0xc5, 0xaf, 0xe8,
-      0x54, 0x07, 0x2a, 0x20, 0xfd, 0x2c, 0x6f, 0xb9, 0x80, 0x18, 0x92, 0x87, 0xa0, 0x81, 0x24,
-      0x60, 0x47, 0x17, 0x4f, 0xbc, 0xbe, 0xf5, 0x03, 0x69, 0x80, 0xe3, 0x10, 0x54, 0xd6, 0x68,
-      0x7d, 0x75, 0xd3, 0x0a, 0x45, 0x38, 0x9e, 0xa9, 0xfd, 0x05, 0x40, 0xd2, 0x1e, 0x6f, 0x5c,
-      0x30, 0x10, 0xfe, 0x9b, 0x9f, 0x6d, 0xc0, 0x9d, 0x6c, 0x17, 0x7d, 0x00, 0x09, 0xb6, 0x8a,
-      0x31, 0x8e, 0x1b, 0x6b, 0x84, 0x1e, 0x79, 0xce, 0x10, 0x55, 0x59, 0x6a, 0x40, 0x16, 0xdc,
-      0x9a, 0xcf, 0x4d, 0xb0, 0x8f, 0xac, 0xe3, 0x8d, 0xee, 0xd2, 0xef, 0x01, 0x8c, 0xe0, 0x2b,
-      0x24, 0xe5, 0xb4, 0xe1, 0x86, 0x72, 0x00, 0x30, 0x07, 0xce, 0x02, 0x23, 0x41, 0x33, 0x40,
-      0xf0, 0x9b, 0xc2, 0x2d, 0x30, 0xec, 0x3b, 0x17, 0xb2, 0x8f, 0x64, 0x7d, 0xcd, 0x70, 0x9e,
-      0x80, 0x22, 0xb5, 0xdf, 0x6d, 0x2a, 0x43, 0xd4, 0x2b, 0x5a, 0xf6, 0x96, 0xa6, 0xea, 0x91,
-      0x62, 0x80, 0x39, 0xf2, 0x5a, 0x8e, 0xc0, 0xb9, 0x29, 0x99, 0x17, 0xe7, 0x35, 0x2c, 0xf6,
-      0x4d, 0x18, 0x00, 0x48, 0x10, 0x85, 0xb4, 0x3f, 0x89, 0x60, 0x49, 0x6e, 0xf0, 0xcd, 0x9d,
-      0x92, 0xeb, 0x96, 0x80, 0xcf, 0xf9, 0xf1, 0x46, 0x1d, 0xc0, 0x49, 0xb3, 0x36, 0x2e, 0x24,
-      0xc8, 0xdb, 0x41, 0x72, 0x20, 0xf5, 0xde, 0x5c, 0xf9, 0x4a, 0x6e, 0xa0, 0x0b, 0x13, 0xfc,
-      0x2d, 0x17, 0x07, 0x16, 0x5e, 0x00, 0x3c, 0x54, 0x41, 0x0e, 0xa2, 0x0d, 0xf3, 0x48, 0x12,
-      0x2e, 0x7c, 0xab, 0x3c, 0x59, 0x1c, 0x40, 0xca, 0xb0, 0x71, 0xc7, 0x29, 0xf0, 0xbb, 0x9f,
-      0xf4, 0x3f, 0x25, 0x49, 0xad, 0xc2, 0x8f, 0x80, 0x04, 0x38, 0x6d, 0x35, 0x02, 0xca, 0xe6,
-      0x02, 0x83, 0x89, 0x4e, 0x74, 0xdb, 0x08, 0x5a, 0x80, 0x13, 0x99, 0xd4, 0x26, 0xc1, 0x27,
-      0xce, 0xb0, 0x98, 0x99, 0xca, 0xf6, 0x3e, 0x50, 0x49, 0xd0, 0xbf, 0xcb, 0x6f, 0xbe, 0x5b,
-      0x92, 0x63, 0xde, 0x94, 0xd3, 0x8f, 0x07, 0x06, 0x0f, 0x2b, 0x80, 0x36, 0xf1, 0x77, 0xf6,
-      0x29, 0x33, 0x13, 0xa9, 0x4a, 0x55, 0x3d, 0x6c, 0xca, 0xdb, 0x4e, 0x40, 0xc4, 0x95, 0x54,
-      0xf4, 0xe2, 0x8c, 0x1b, 0xa0, 0xfe, 0x30, 0x50, 0x9d, 0x62, 0xbc, 0x5c, 0x00, 0xb4, 0xc4,
-      0xb3, 0x57, 0xa5, 0x79, 0x3b, 0x85, 0xf6, 0x75, 0xdd, 0xc0, 0x00, 0x00, 0x00, 0x01, 0x4b,
-      0x3b, 0x4c, 0xa8, 0x5a, 0x86, 0xc4, 0x7a, 0x09, 0x8a, 0x22, 0x3f, 0xff, 0xff, 0xff, 0xff,
-      0x15, 0x02, 0x19, 0x4c, 0x48, 0x0c, 0x73, 0x70, 0x61, 0x72, 0x6b, 0x5f, 0x73, 0x63, 0x68,
-      0x65, 0x6d, 0x61, 0x15, 0x06, 0x00, 0x15, 0x02, 0x25, 0x02, 0x18, 0x06, 0x64, 0x65, 0x63,
-      0x37, 0x70, 0x34, 0x25, 0x0a, 0x15, 0x08, 0x15, 0x0e, 0x00, 0x15, 0x04, 0x25, 0x02, 0x18,
-      0x07, 0x64, 0x65, 0x63, 0x31, 0x34, 0x70, 0x35, 0x25, 0x0a, 0x15, 0x0a, 0x15, 0x1c, 0x00,
-      0x15, 0x0e, 0x15, 0x20, 0x15, 0x02, 0x18, 0x08, 0x64, 0x65, 0x63, 0x33, 0x38, 0x70, 0x31,
-      0x38, 0x25, 0x0a, 0x15, 0x24, 0x15, 0x4c, 0x00, 0x16, 0x6a, 0x19, 0x1c, 0x19, 0x3c, 0x26,
-      0x08, 0x1c, 0x15, 0x02, 0x19, 0x35, 0x06, 0x08, 0x00, 0x19, 0x18, 0x06, 0x64, 0x65, 0x63,
-      0x37, 0x70, 0x34, 0x15, 0x02, 0x16, 0x6a, 0x16, 0xf6, 0x03, 0x16, 0xfe, 0x03, 0x26, 0x08,
-      0x3c, 0x36, 0x02, 0x28, 0x04, 0x7f, 0x96, 0x98, 0x00, 0x18, 0x04, 0x81, 0x69, 0x67, 0xff,
-      0x00, 0x19, 0x1c, 0x15, 0x00, 0x15, 0x00, 0x15, 0x02, 0x00, 0x00, 0x00, 0x26, 0x86, 0x04,
-      0x1c, 0x15, 0x04, 0x19, 0x35, 0x06, 0x08, 0x00, 0x19, 0x18, 0x07, 0x64, 0x65, 0x63, 0x31,
-      0x34, 0x70, 0x35, 0x15, 0x02, 0x16, 0x6a, 0x16, 0xa6, 0x07, 0x16, 0xb0, 0x07, 0x26, 0x86,
-      0x04, 0x3c, 0x36, 0x02, 0x28, 0x08, 0xff, 0x3f, 0x7a, 0x10, 0xf3, 0x5a, 0x00, 0x00, 0x18,
-      0x08, 0x01, 0xc0, 0x85, 0xef, 0x0c, 0xa5, 0xff, 0xff, 0x00, 0x19, 0x1c, 0x15, 0x00, 0x15,
-      0x00, 0x15, 0x02, 0x00, 0x00, 0x00, 0x26, 0xb6, 0x0b, 0x1c, 0x15, 0x0e, 0x19, 0x35, 0x06,
-      0x08, 0x00, 0x19, 0x18, 0x08, 0x64, 0x65, 0x63, 0x33, 0x38, 0x70, 0x31, 0x38, 0x15, 0x02,
-      0x16, 0x6a, 0x16, 0x86, 0x0e, 0x16, 0x90, 0x0e, 0x26, 0xb6, 0x0b, 0x3c, 0x36, 0x02, 0x28,
-      0x10, 0x4b, 0x3b, 0x4c, 0xa8, 0x5a, 0x86, 0xc4, 0x7a, 0x09, 0x8a, 0x22, 0x3f, 0xff, 0xff,
-      0xff, 0xff, 0x18, 0x10, 0xb4, 0xc4, 0xb3, 0x57, 0xa5, 0x79, 0x3b, 0x85, 0xf6, 0x75, 0xdd,
-      0xc0, 0x00, 0x00, 0x00, 0x01, 0x00, 0x19, 0x1c, 0x15, 0x00, 0x15, 0x00, 0x15, 0x02, 0x00,
-      0x00, 0x00, 0x16, 0xa2, 0x19, 0x16, 0x6a, 0x00, 0x19, 0x2c, 0x18, 0x18, 0x6f, 0x72, 0x67,
-      0x2e, 0x61, 0x70, 0x61, 0x63, 0x68, 0x65, 0x2e, 0x73, 0x70, 0x61, 0x72, 0x6b, 0x2e, 0x76,
-      0x65, 0x72, 0x73, 0x69, 0x6f, 0x6e, 0x18, 0x05, 0x33, 0x2e, 0x30, 0x2e, 0x31, 0x00, 0x18,
-      0x29, 0x6f, 0x72, 0x67, 0x2e, 0x61, 0x70, 0x61, 0x63, 0x68, 0x65, 0x2e, 0x73, 0x70, 0x61,
-      0x72, 0x6b, 0x2e, 0x73, 0x71, 0x6c, 0x2e, 0x70, 0x61, 0x72, 0x71, 0x75, 0x65, 0x74, 0x2e,
-      0x72, 0x6f, 0x77, 0x2e, 0x6d, 0x65, 0x74, 0x61, 0x64, 0x61, 0x74, 0x61, 0x18, 0xf4, 0x01,
-      0x7b, 0x22, 0x74, 0x79, 0x70, 0x65, 0x22, 0x3a, 0x22, 0x73, 0x74, 0x72, 0x75, 0x63, 0x74,
-      0x22, 0x2c, 0x22, 0x66, 0x69, 0x65, 0x6c, 0x64, 0x73, 0x22, 0x3a, 0x5b, 0x7b, 0x22, 0x6e,
-      0x61, 0x6d, 0x65, 0x22, 0x3a, 0x22, 0x64, 0x65, 0x63, 0x37, 0x70, 0x34, 0x22, 0x2c, 0x22,
-      0x74, 0x79, 0x70, 0x65, 0x22, 0x3a, 0x22, 0x64, 0x65, 0x63, 0x69, 0x6d, 0x61, 0x6c, 0x28,
-      0x37, 0x2c, 0x34, 0x29, 0x22, 0x2c, 0x22, 0x6e, 0x75, 0x6c, 0x6c, 0x61, 0x62, 0x6c, 0x65,
-      0x22, 0x3a, 0x74, 0x72, 0x75, 0x65, 0x2c, 0x22, 0x6d, 0x65, 0x74, 0x61, 0x64, 0x61, 0x74,
-      0x61, 0x22, 0x3a, 0x7b, 0x7d, 0x7d, 0x2c, 0x7b, 0x22, 0x6e, 0x61, 0x6d, 0x65, 0x22, 0x3a,
-      0x22, 0x64, 0x65, 0x63, 0x31, 0x34, 0x70, 0x35, 0x22, 0x2c, 0x22, 0x74, 0x79, 0x70, 0x65,
-      0x22, 0x3a, 0x22, 0x64, 0x65, 0x63, 0x69, 0x6d, 0x61, 0x6c, 0x28, 0x31, 0x34, 0x2c, 0x35,
-      0x29, 0x22, 0x2c, 0x22, 0x6e, 0x75, 0x6c, 0x6c, 0x61, 0x62, 0x6c, 0x65, 0x22, 0x3a, 0x74,
-      0x72, 0x75, 0x65, 0x2c, 0x22, 0x6d, 0x65, 0x74, 0x61, 0x64, 0x61, 0x74, 0x61, 0x22, 0x3a,
-      0x7b, 0x7d, 0x7d, 0x2c, 0x7b, 0x22, 0x6e, 0x61, 0x6d, 0x65, 0x22, 0x3a, 0x22, 0x64, 0x65,
-      0x63, 0x33, 0x38, 0x70, 0x31, 0x38, 0x22, 0x2c, 0x22, 0x74, 0x79, 0x70, 0x65, 0x22, 0x3a,
-      0x22, 0x64, 0x65, 0x63, 0x69, 0x6d, 0x61, 0x6c, 0x28, 0x33, 0x38, 0x2c, 0x31, 0x38, 0x29,
-      0x22, 0x2c, 0x22, 0x6e, 0x75, 0x6c, 0x6c, 0x61, 0x62, 0x6c, 0x65, 0x22, 0x3a, 0x74, 0x72,
-      0x75, 0x65, 0x2c, 0x22, 0x6d, 0x65, 0x74, 0x61, 0x64, 0x61, 0x74, 0x61, 0x22, 0x3a, 0x7b,
-      0x7d, 0x7d, 0x5d, 0x7d, 0x00, 0x18, 0x4a, 0x70, 0x61, 0x72, 0x71, 0x75, 0x65, 0x74, 0x2d,
-      0x6d, 0x72, 0x20, 0x76, 0x65, 0x72, 0x73, 0x69, 0x6f, 0x6e, 0x20, 0x31, 0x2e, 0x31, 0x30,
-      0x2e, 0x31, 0x20, 0x28, 0x62, 0x75, 0x69, 0x6c, 0x64, 0x20, 0x61, 0x38, 0x39, 0x64, 0x66,
-      0x38, 0x66, 0x39, 0x39, 0x33, 0x32, 0x62, 0x36, 0x65, 0x66, 0x36, 0x36, 0x33, 0x33, 0x64,
-      0x30, 0x36, 0x30, 0x36, 0x39, 0x65, 0x35, 0x30, 0x63, 0x39, 0x62, 0x37, 0x39, 0x37, 0x30,
-      0x62, 0x65, 0x62, 0x64, 0x31, 0x29, 0x19, 0x3c, 0x1c, 0x00, 0x00, 0x1c, 0x00, 0x00, 0x1c,
-      0x00, 0x00, 0x00, 0xd3, 0x02, 0x00, 0x00, 0x50, 0x41, 0x52, 0x31};
-    unsigned int decimals_parquet_len = 2366;
-
-    cudf::io::parquet_reader_options read_opts = cudf::io::parquet_reader_options::builder(
-      cudf::io::source_info{reinterpret_cast<const char*>(decimals_parquet), decimals_parquet_len});
-    auto result = cudf::io::read_parquet(read_opts);
-
-    auto validity =
-      cudf::detail::make_counting_transform_iterator(0, [](auto i) { return i != 50; });
-
-    EXPECT_EQ(result.tbl->view().num_columns(), 3);
-
-    int32_t col0_data[] = {
-      -2354584, -190275,  8393572,  6446515,  -5687920, -1843550, -6897687, -6780385, 3428529,
-      5842056,  -4312278, -4450603, -7516141, 2974667,  -4288640, 1065090,  -9410428, 7891355,
-      1076244,  -1975984, 6999466,  2666959,  9262967,  7931374,  -1370640, 451074,   8799111,
-      3026424,  -6803730, 5098297,  -1414370, -9662848, 2499991,  658765,   8348874,  -6177036,
-      -9694494, -5343299, 3558393,  -8789072, 2697890,  -4454707, 8299309,  -6223703, -3112513,
-      7537487,  825776,   -495683,  328299,   -4529727, 0,        -9999999, 9999999};
-
-    EXPECT_EQ(static_cast<std::size_t>(result.tbl->view().column(0).size()),
-              sizeof(col0_data) / sizeof(col0_data[0]));
-    cudf::test::fixed_point_column_wrapper<int32_t> col0(
-      std::begin(col0_data), std::end(col0_data), validity, numeric::scale_type{-4});
-    CUDF_TEST_EXPECT_COLUMNS_EQUAL(result.tbl->view().column(0), col0);
-
-    int64_t col1_data[] = {29274040266581,  -17210335917753, -58420730139037,
-                           68073792696254,  2236456014294,   13704555677045,
-                           -70797090469548, -52248605513407, -68976081919961,
-                           -34277313883112, 97774730521689,  21184241014572,
-                           -670882460254,   -40862944054399, -24079852370612,
-                           -88670167797498, -84007574359403, -71843004533519,
-                           -55538016554201, 3491435293032,   -29085437167297,
-                           36901882672273,  -98622066122568, -13974902998457,
-                           86712597643378,  -16835133643735, -94759096142232,
-                           30708340810940,  79086853262082,  78923696440892,
-                           -76316597208589, 37247268714759,  80303592631774,
-                           57790350050889,  19387319851064,  -33186875066145,
-                           69701203023404,  -7157433049060,  -7073790423437,
-                           92769171617714,  -75127120182184, -951893180618,
-                           64927618310150,  -53875897154023, -16168039035569,
-                           -24273449166429, -30359781249192, 35639397345991,
-                           45844829680593,  71401416837149,  0,
-                           -99999999999999, 99999999999999};
-
-    EXPECT_EQ(static_cast<std::size_t>(result.tbl->view().column(1).size()),
-              sizeof(col1_data) / sizeof(col1_data[0]));
-    cudf::test::fixed_point_column_wrapper<int64_t> col1(
-      std::begin(col1_data), std::end(col1_data), validity, numeric::scale_type{-5});
-    CUDF_TEST_EXPECT_COLUMNS_EQUAL(result.tbl->view().column(1), col1);
-
-    cudf::io::parquet_reader_options read_strict_opts = read_opts;
-    read_strict_opts.set_columns({"dec7p4", "dec14p5"});
-    EXPECT_NO_THROW(cudf::io::read_parquet(read_strict_opts));
-  }
-  {
-    // dec7p3: Decimal(precision=7, scale=3) backed by FIXED_LENGTH_BYTE_ARRAY(length = 4)
-    // dec12p11: Decimal(precision=12, scale=11) backed by FIXED_LENGTH_BYTE_ARRAY(length = 6)
-    // dec20p1: Decimal(precision=20, scale=1) backed by FIXED_LENGTH_BYTE_ARRAY(length = 9)
-    const unsigned char fixed_len_bytes_decimal_parquet[] = {
-      0x50, 0x41, 0x52, 0x31, 0x15, 0x00, 0x15, 0xA8, 0x01, 0x15, 0xAE, 0x01, 0x2C, 0x15, 0x28,
-      0x15, 0x00, 0x15, 0x06, 0x15, 0x08, 0x1C, 0x36, 0x02, 0x28, 0x04, 0x00, 0x97, 0x45, 0x72,
-      0x18, 0x04, 0x00, 0x01, 0x81, 0x3B, 0x00, 0x00, 0x00, 0x54, 0xF0, 0x53, 0x04, 0x00, 0x00,
-      0x00, 0x26, 0x01, 0x03, 0x00, 0x00, 0x61, 0x10, 0xCF, 0x00, 0x0A, 0xA9, 0x08, 0x00, 0x77,
-      0x58, 0x6F, 0x00, 0x6B, 0xEE, 0xA4, 0x00, 0x92, 0xF8, 0x94, 0x00, 0x2E, 0x18, 0xD4, 0x00,
-      0x4F, 0x45, 0x33, 0x00, 0x97, 0x45, 0x72, 0x00, 0x0D, 0xC2, 0x75, 0x00, 0x76, 0xAA, 0xAA,
-      0x00, 0x30, 0x9F, 0x86, 0x00, 0x4B, 0x9D, 0xB1, 0x00, 0x4E, 0x4B, 0x3B, 0x00, 0x01, 0x81,
-      0x3B, 0x00, 0x22, 0xD4, 0x53, 0x00, 0x72, 0xC4, 0xAF, 0x00, 0x43, 0x9B, 0x72, 0x00, 0x1D,
-      0x91, 0xC3, 0x00, 0x45, 0x27, 0x48, 0x15, 0x00, 0x15, 0xF4, 0x01, 0x15, 0xFA, 0x01, 0x2C,
-      0x15, 0x28, 0x15, 0x00, 0x15, 0x06, 0x15, 0x08, 0x1C, 0x36, 0x02, 0x28, 0x06, 0x00, 0xD5,
-      0xD7, 0x31, 0x99, 0xA6, 0x18, 0x06, 0xFF, 0x17, 0x2B, 0x5A, 0xF0, 0x01, 0x00, 0x00, 0x00,
-      0x7A, 0xF0, 0x79, 0x04, 0x00, 0x00, 0x00, 0x24, 0x01, 0x03, 0x02, 0x00, 0x54, 0x23, 0xCF,
-      0x13, 0x0A, 0x00, 0x07, 0x22, 0xB1, 0x21, 0x7E, 0x00, 0x64, 0x19, 0xD6, 0xD2, 0xA5, 0x00,
-      0x61, 0x7F, 0xF6, 0xB9, 0xB0, 0x00, 0xD0, 0x7F, 0x9C, 0xA9, 0xE9, 0x00, 0x65, 0x58, 0xF0,
-      0xAD, 0xFB, 0x00, 0xBC, 0x61, 0xE2, 0x03, 0xDA, 0xFF, 0x17, 0x2B, 0x5A, 0xF0, 0x01, 0x00,
-      0x63, 0x4B, 0x4C, 0xFE, 0x45, 0x00, 0x7A, 0xA0, 0xD8, 0xD1, 0xC0, 0x00, 0xC0, 0x63, 0xF7,
-      0x9D, 0x0A, 0x00, 0x88, 0x22, 0x0F, 0x1B, 0x25, 0x00, 0x1A, 0x80, 0x56, 0x34, 0xC7, 0x00,
-      0x5F, 0x48, 0x61, 0x09, 0x7C, 0x00, 0x61, 0xEF, 0x92, 0x42, 0x2F, 0x00, 0xD5, 0xD7, 0x31,
-      0x99, 0xA6, 0xFF, 0x17, 0x2B, 0x5A, 0xF0, 0x01, 0x00, 0x71, 0xDD, 0xE2, 0x22, 0x7B, 0x00,
-      0x54, 0xBF, 0xAE, 0xE9, 0x3C, 0x15, 0x00, 0x15, 0xD4, 0x02, 0x15, 0xDC, 0x02, 0x2C, 0x15,
-      0x28, 0x15, 0x00, 0x15, 0x06, 0x15, 0x08, 0x1C, 0x36, 0x04, 0x28, 0x09, 0x00, 0x7D, 0xFE,
-      0x02, 0xDA, 0xB2, 0x62, 0xA3, 0xFB, 0x18, 0x09, 0x00, 0x03, 0x9C, 0xCD, 0x5A, 0xAC, 0xBB,
-      0xF1, 0xE3, 0x00, 0x00, 0x00, 0xAA, 0x01, 0xF0, 0xA9, 0x04, 0x00, 0x00, 0x00, 0x07, 0xBF,
-      0xBF, 0x0F, 0x00, 0x7D, 0xFE, 0x02, 0xDA, 0xB2, 0x62, 0xA3, 0xFB, 0x00, 0x7D, 0x9A, 0xCB,
-      0xDA, 0x4B, 0x10, 0x8B, 0xAC, 0x00, 0x20, 0xBA, 0x97, 0x87, 0x2E, 0x3B, 0x4E, 0x04, 0x00,
-      0x15, 0xBB, 0xC2, 0xDF, 0x2D, 0x25, 0x08, 0xB6, 0x00, 0x5C, 0x67, 0x0E, 0x36, 0x30, 0xF1,
-      0xAC, 0xA4, 0x00, 0x44, 0xF1, 0x8E, 0xFB, 0x17, 0x5E, 0xE1, 0x96, 0x00, 0x64, 0x69, 0xF9,
-      0x66, 0x3F, 0x11, 0xED, 0xB9, 0x00, 0x45, 0xB5, 0xDA, 0x14, 0x9C, 0xA3, 0xFA, 0x64, 0x00,
-      0x26, 0x5F, 0xDE, 0xD7, 0x67, 0x95, 0xEF, 0xB1, 0x00, 0x35, 0xDB, 0x9B, 0x88, 0x46, 0xD0,
-      0xA1, 0x0E, 0x00, 0x45, 0xA9, 0x92, 0x8E, 0x89, 0xD1, 0xAC, 0x4C, 0x00, 0x4C, 0xF1, 0xCB,
-      0x27, 0x82, 0x3A, 0x7D, 0xB7, 0x00, 0x64, 0xD3, 0xD2, 0x2F, 0x9C, 0x83, 0x16, 0x75, 0x00,
-      0x15, 0xDF, 0xC2, 0xA9, 0x63, 0xB8, 0x33, 0x65, 0x00, 0x27, 0x40, 0x28, 0x97, 0x05, 0x8E,
-      0xE3, 0x46, 0x00, 0x03, 0x9C, 0xCD, 0x5A, 0xAC, 0xBB, 0xF1, 0xE3, 0x00, 0x22, 0x23, 0xF5,
-      0xE8, 0x9D, 0x55, 0xD4, 0x9C, 0x00, 0x25, 0xB9, 0xD8, 0x87, 0x2D, 0xF1, 0xF2, 0x17, 0x15,
-      0x02, 0x19, 0x4C, 0x48, 0x0C, 0x73, 0x70, 0x61, 0x72, 0x6B, 0x5F, 0x73, 0x63, 0x68, 0x65,
-      0x6D, 0x61, 0x15, 0x06, 0x00, 0x15, 0x0E, 0x15, 0x08, 0x15, 0x02, 0x18, 0x06, 0x64, 0x65,
-      0x63, 0x37, 0x70, 0x33, 0x25, 0x0A, 0x15, 0x06, 0x15, 0x0E, 0x00, 0x15, 0x0E, 0x15, 0x0C,
-      0x15, 0x02, 0x18, 0x08, 0x64, 0x65, 0x63, 0x31, 0x32, 0x70, 0x31, 0x31, 0x25, 0x0A, 0x15,
-      0x16, 0x15, 0x18, 0x00, 0x15, 0x0E, 0x15, 0x12, 0x15, 0x02, 0x18, 0x07, 0x64, 0x65, 0x63,
-      0x32, 0x30, 0x70, 0x31, 0x25, 0x0A, 0x15, 0x02, 0x15, 0x28, 0x00, 0x16, 0x28, 0x19, 0x1C,
-      0x19, 0x3C, 0x26, 0x08, 0x1C, 0x15, 0x0E, 0x19, 0x35, 0x06, 0x08, 0x00, 0x19, 0x18, 0x06,
-      0x64, 0x65, 0x63, 0x37, 0x70, 0x33, 0x15, 0x02, 0x16, 0x28, 0x16, 0xEE, 0x01, 0x16, 0xF4,
-      0x01, 0x26, 0x08, 0x3C, 0x36, 0x02, 0x28, 0x04, 0x00, 0x97, 0x45, 0x72, 0x18, 0x04, 0x00,
-      0x01, 0x81, 0x3B, 0x00, 0x19, 0x1C, 0x15, 0x00, 0x15, 0x00, 0x15, 0x02, 0x00, 0x00, 0x00,
-      0x26, 0xFC, 0x01, 0x1C, 0x15, 0x0E, 0x19, 0x35, 0x06, 0x08, 0x00, 0x19, 0x18, 0x08, 0x64,
-      0x65, 0x63, 0x31, 0x32, 0x70, 0x31, 0x31, 0x15, 0x02, 0x16, 0x28, 0x16, 0xC2, 0x02, 0x16,
-      0xC8, 0x02, 0x26, 0xFC, 0x01, 0x3C, 0x36, 0x02, 0x28, 0x06, 0x00, 0xD5, 0xD7, 0x31, 0x99,
-      0xA6, 0x18, 0x06, 0xFF, 0x17, 0x2B, 0x5A, 0xF0, 0x01, 0x00, 0x19, 0x1C, 0x15, 0x00, 0x15,
-      0x00, 0x15, 0x02, 0x00, 0x00, 0x00, 0x26, 0xC4, 0x04, 0x1C, 0x15, 0x0E, 0x19, 0x35, 0x06,
-      0x08, 0x00, 0x19, 0x18, 0x07, 0x64, 0x65, 0x63, 0x32, 0x30, 0x70, 0x31, 0x15, 0x02, 0x16,
-      0x28, 0x16, 0xAE, 0x03, 0x16, 0xB6, 0x03, 0x26, 0xC4, 0x04, 0x3C, 0x36, 0x04, 0x28, 0x09,
-      0x00, 0x7D, 0xFE, 0x02, 0xDA, 0xB2, 0x62, 0xA3, 0xFB, 0x18, 0x09, 0x00, 0x03, 0x9C, 0xCD,
-      0x5A, 0xAC, 0xBB, 0xF1, 0xE3, 0x00, 0x19, 0x1C, 0x15, 0x00, 0x15, 0x00, 0x15, 0x02, 0x00,
-      0x00, 0x00, 0x16, 0xDE, 0x07, 0x16, 0x28, 0x00, 0x19, 0x2C, 0x18, 0x18, 0x6F, 0x72, 0x67,
-      0x2E, 0x61, 0x70, 0x61, 0x63, 0x68, 0x65, 0x2E, 0x73, 0x70, 0x61, 0x72, 0x6B, 0x2E, 0x76,
-      0x65, 0x72, 0x73, 0x69, 0x6F, 0x6E, 0x18, 0x05, 0x33, 0x2E, 0x30, 0x2E, 0x31, 0x00, 0x18,
-      0x29, 0x6F, 0x72, 0x67, 0x2E, 0x61, 0x70, 0x61, 0x63, 0x68, 0x65, 0x2E, 0x73, 0x70, 0x61,
-      0x72, 0x6B, 0x2E, 0x73, 0x71, 0x6C, 0x2E, 0x70, 0x61, 0x72, 0x71, 0x75, 0x65, 0x74, 0x2E,
-      0x72, 0x6F, 0x77, 0x2E, 0x6D, 0x65, 0x74, 0x61, 0x64, 0x61, 0x74, 0x61, 0x18, 0xF4, 0x01,
-      0x7B, 0x22, 0x74, 0x79, 0x70, 0x65, 0x22, 0x3A, 0x22, 0x73, 0x74, 0x72, 0x75, 0x63, 0x74,
-      0x22, 0x2C, 0x22, 0x66, 0x69, 0x65, 0x6C, 0x64, 0x73, 0x22, 0x3A, 0x5B, 0x7B, 0x22, 0x6E,
-      0x61, 0x6D, 0x65, 0x22, 0x3A, 0x22, 0x64, 0x65, 0x63, 0x37, 0x70, 0x33, 0x22, 0x2C, 0x22,
-      0x74, 0x79, 0x70, 0x65, 0x22, 0x3A, 0x22, 0x64, 0x65, 0x63, 0x69, 0x6D, 0x61, 0x6C, 0x28,
-      0x37, 0x2C, 0x33, 0x29, 0x22, 0x2C, 0x22, 0x6E, 0x75, 0x6C, 0x6C, 0x61, 0x62, 0x6C, 0x65,
-      0x22, 0x3A, 0x74, 0x72, 0x75, 0x65, 0x2C, 0x22, 0x6D, 0x65, 0x74, 0x61, 0x64, 0x61, 0x74,
-      0x61, 0x22, 0x3A, 0x7B, 0x7D, 0x7D, 0x2C, 0x7B, 0x22, 0x6E, 0x61, 0x6D, 0x65, 0x22, 0x3A,
-      0x22, 0x64, 0x65, 0x63, 0x31, 0x32, 0x70, 0x31, 0x31, 0x22, 0x2C, 0x22, 0x74, 0x79, 0x70,
-      0x65, 0x22, 0x3A, 0x22, 0x64, 0x65, 0x63, 0x69, 0x6D, 0x61, 0x6C, 0x28, 0x31, 0x32, 0x2C,
-      0x31, 0x31, 0x29, 0x22, 0x2C, 0x22, 0x6E, 0x75, 0x6C, 0x6C, 0x61, 0x62, 0x6C, 0x65, 0x22,
-      0x3A, 0x74, 0x72, 0x75, 0x65, 0x2C, 0x22, 0x6D, 0x65, 0x74, 0x61, 0x64, 0x61, 0x74, 0x61,
-      0x22, 0x3A, 0x7B, 0x7D, 0x7D, 0x2C, 0x7B, 0x22, 0x6E, 0x61, 0x6D, 0x65, 0x22, 0x3A, 0x22,
-      0x64, 0x65, 0x63, 0x32, 0x30, 0x70, 0x31, 0x22, 0x2C, 0x22, 0x74, 0x79, 0x70, 0x65, 0x22,
-      0x3A, 0x22, 0x64, 0x65, 0x63, 0x69, 0x6D, 0x61, 0x6C, 0x28, 0x32, 0x30, 0x2C, 0x31, 0x29,
-      0x22, 0x2C, 0x22, 0x6E, 0x75, 0x6C, 0x6C, 0x61, 0x62, 0x6C, 0x65, 0x22, 0x3A, 0x74, 0x72,
-      0x75, 0x65, 0x2C, 0x22, 0x6D, 0x65, 0x74, 0x61, 0x64, 0x61, 0x74, 0x61, 0x22, 0x3A, 0x7B,
-      0x7D, 0x7D, 0x5D, 0x7D, 0x00, 0x18, 0x4A, 0x70, 0x61, 0x72, 0x71, 0x75, 0x65, 0x74, 0x2D,
-      0x6D, 0x72, 0x20, 0x76, 0x65, 0x72, 0x73, 0x69, 0x6F, 0x6E, 0x20, 0x31, 0x2E, 0x31, 0x30,
-      0x2E, 0x31, 0x20, 0x28, 0x62, 0x75, 0x69, 0x6C, 0x64, 0x20, 0x61, 0x38, 0x39, 0x64, 0x66,
-      0x38, 0x66, 0x39, 0x39, 0x33, 0x32, 0x62, 0x36, 0x65, 0x66, 0x36, 0x36, 0x33, 0x33, 0x64,
-      0x30, 0x36, 0x30, 0x36, 0x39, 0x65, 0x35, 0x30, 0x63, 0x39, 0x62, 0x37, 0x39, 0x37, 0x30,
-      0x62, 0x65, 0x62, 0x64, 0x31, 0x29, 0x19, 0x3C, 0x1C, 0x00, 0x00, 0x1C, 0x00, 0x00, 0x1C,
-      0x00, 0x00, 0x00, 0xC5, 0x02, 0x00, 0x00, 0x50, 0x41, 0x52, 0x31,
-    };
-
-    unsigned int parquet_len = 1226;
-
-    cudf::io::parquet_reader_options read_opts =
-      cudf::io::parquet_reader_options::builder(cudf::io::source_info{
-        reinterpret_cast<const char*>(fixed_len_bytes_decimal_parquet), parquet_len});
-    auto result = cudf::io::read_parquet(read_opts);
-    EXPECT_EQ(result.tbl->view().num_columns(), 3);
-
-    auto validity_c0    = cudf::test::iterators::nulls_at({19});
-    int32_t col0_data[] = {6361295, 698632,  7821423, 7073444, 9631892, 3021012, 5195059,
-                           9913714, 901749,  7776938, 3186566, 4955569, 5131067, 98619,
-                           2282579, 7521455, 4430706, 1937859, 4532040, 0};
-
-    EXPECT_EQ(static_cast<std::size_t>(result.tbl->view().column(0).size()),
-              sizeof(col0_data) / sizeof(col0_data[0]));
-    cudf::test::fixed_point_column_wrapper<int32_t> col0(
-      std::begin(col0_data), std::end(col0_data), validity_c0, numeric::scale_type{-3});
-    CUDF_TEST_EXPECT_COLUMNS_EQUAL(result.tbl->view().column(0), col0);
-
-    auto validity_c1    = cudf::test::iterators::nulls_at({18});
-    int64_t col1_data[] = {361378026250,
-                           30646804862,
-                           429930238629,
-                           418758703536,
-                           895494171113,
-                           435283865083,
-                           809096053722,
-                           -999999999999,
-                           426465099333,
-                           526684574144,
-                           826310892810,
-                           584686967589,
-                           113822282951,
-                           409236212092,
-                           420631167535,
-                           918438386086,
-                           -999999999999,
-                           489053889147,
-                           0,
-                           363993164092};
-
-    EXPECT_EQ(static_cast<std::size_t>(result.tbl->view().column(1).size()),
-              sizeof(col1_data) / sizeof(col1_data[0]));
-    cudf::test::fixed_point_column_wrapper<int64_t> col1(
-      std::begin(col1_data), std::end(col1_data), validity_c1, numeric::scale_type{-11});
-    CUDF_TEST_EXPECT_COLUMNS_EQUAL(result.tbl->view().column(1), col1);
-
-    auto validity_c2       = cudf::test::iterators::nulls_at({6, 14});
-    __int128_t col2_data[] = {9078697037144433659,
-                              9050770539577117612,
-                              2358363961733893636,
-                              1566059559232276662,
-                              6658306200002735268,
-                              4967909073046397334,
-                              0,
-                              7235588493887532473,
-                              5023160741463849572,
-                              2765173712965988273,
-                              3880866513515749646,
-                              5019704400576359500,
-                              5544435986818825655,
-                              7265381725809874549,
-                              0,
-                              1576192427381240677,
-                              2828305195087094598,
-                              260308667809395171,
-                              2460080200895288476,
-                              2718441925197820439};
-
-    EXPECT_EQ(static_cast<std::size_t>(result.tbl->view().column(2).size()),
-              sizeof(col2_data) / sizeof(col2_data[0]));
-    cudf::test::fixed_point_column_wrapper<__int128_t> col2(
-      std::begin(col2_data), std::end(col2_data), validity_c2, numeric::scale_type{-1});
-    CUDF_TEST_EXPECT_COLUMNS_EQUAL(result.tbl->view().column(2), col2);
-  }
-}
-
-TEST_F(ParquetReaderTest, EmptyOutput)
-{
-  cudf::test::fixed_width_column_wrapper<int> c0;
-  cudf::test::strings_column_wrapper c1;
-  cudf::test::fixed_point_column_wrapper<int> c2({}, numeric::scale_type{2});
-  cudf::test::lists_column_wrapper<float> _c3{{{1, 2}, {3, 4}}, {{5, 6}, {7, 8}}};
-  auto c3 = cudf::empty_like(_c3);
-
-  cudf::test::fixed_width_column_wrapper<int> sc0;
-  cudf::test::strings_column_wrapper sc1;
-  cudf::test::lists_column_wrapper<int> _sc2{{1, 2}};
-  std::vector<std::unique_ptr<cudf::column>> struct_children;
-  struct_children.push_back(sc0.release());
-  struct_children.push_back(sc1.release());
-  struct_children.push_back(cudf::empty_like(_sc2));
-  cudf::test::structs_column_wrapper c4(std::move(struct_children));
-
-  table_view expected({c0, c1, c2, *c3, c4});
-
-  // set precision on the decimal column
-  cudf::io::table_input_metadata expected_metadata(expected);
-  expected_metadata.column_metadata[2].set_decimal_precision(1);
-
-  auto filepath = temp_env->get_temp_filepath("EmptyOutput.parquet");
-  cudf::io::parquet_writer_options out_args =
-    cudf::io::parquet_writer_options::builder(cudf::io::sink_info{filepath}, expected);
-  out_args.set_metadata(&expected_metadata);
-  cudf::io::write_parquet(out_args);
-
-  cudf::io::parquet_reader_options read_args =
-    cudf::io::parquet_reader_options::builder(cudf::io::source_info{filepath});
-  auto result = cudf::io::read_parquet(read_args);
-
-  CUDF_TEST_EXPECT_TABLES_EQUAL(expected, result.tbl->view());
-}
-
-TEST_F(ParquetWriterTest, RowGroupSizeInvalid)
-{
-  const auto unused_table = std::make_unique<table>();
-  std::vector<char> out_buffer;
-
-  EXPECT_THROW(cudf::io::parquet_writer_options::builder(cudf::io::sink_info(&out_buffer),
-                                                         unused_table->view())
-                 .row_group_size_rows(4999),
-               cudf::logic_error);
-  EXPECT_THROW(cudf::io::parquet_writer_options::builder(cudf::io::sink_info(&out_buffer),
-                                                         unused_table->view())
-                 .max_page_size_rows(4999),
-               cudf::logic_error);
-  EXPECT_THROW(cudf::io::parquet_writer_options::builder(cudf::io::sink_info(&out_buffer),
-                                                         unused_table->view())
-                 .row_group_size_bytes(3 << 10),
-               cudf::logic_error);
-  EXPECT_THROW(cudf::io::parquet_writer_options::builder(cudf::io::sink_info(&out_buffer),
-                                                         unused_table->view())
-                 .max_page_size_bytes(3 << 10),
-               cudf::logic_error);
-
-  EXPECT_THROW(cudf::io::chunked_parquet_writer_options::builder(cudf::io::sink_info(&out_buffer))
-                 .row_group_size_rows(4999),
-               cudf::logic_error);
-  EXPECT_THROW(cudf::io::chunked_parquet_writer_options::builder(cudf::io::sink_info(&out_buffer))
-                 .max_page_size_rows(4999),
-               cudf::logic_error);
-  EXPECT_THROW(cudf::io::chunked_parquet_writer_options::builder(cudf::io::sink_info(&out_buffer))
-                 .row_group_size_bytes(3 << 10),
-               cudf::logic_error);
-  EXPECT_THROW(cudf::io::chunked_parquet_writer_options::builder(cudf::io::sink_info(&out_buffer))
-                 .max_page_size_bytes(3 << 10),
-               cudf::logic_error);
-}
-
-TEST_F(ParquetWriterTest, RowGroupPageSizeMatch)
-{
-  const auto unused_table = std::make_unique<table>();
-  std::vector<char> out_buffer;
-
-  auto options = cudf::io::parquet_writer_options::builder(cudf::io::sink_info(&out_buffer),
-                                                           unused_table->view())
-                   .row_group_size_bytes(128 * 1024)
-                   .max_page_size_bytes(512 * 1024)
-                   .row_group_size_rows(10000)
-                   .max_page_size_rows(20000)
-                   .build();
-  EXPECT_EQ(options.get_row_group_size_bytes(), options.get_max_page_size_bytes());
-  EXPECT_EQ(options.get_row_group_size_rows(), options.get_max_page_size_rows());
-}
-
-TEST_F(ParquetChunkedWriterTest, RowGroupPageSizeMatch)
-{
-  std::vector<char> out_buffer;
-
-  auto options = cudf::io::chunked_parquet_writer_options::builder(cudf::io::sink_info(&out_buffer))
-                   .row_group_size_bytes(128 * 1024)
-                   .max_page_size_bytes(512 * 1024)
-                   .row_group_size_rows(10000)
-                   .max_page_size_rows(20000)
-                   .build();
-  EXPECT_EQ(options.get_row_group_size_bytes(), options.get_max_page_size_bytes());
-  EXPECT_EQ(options.get_row_group_size_rows(), options.get_max_page_size_rows());
-}
-
-TEST_F(ParquetWriterTest, EmptyList)
-{
-  auto L1 = cudf::make_lists_column(0,
-                                    cudf::make_empty_column(cudf::data_type(cudf::type_id::INT32)),
-                                    cudf::make_empty_column(cudf::data_type{cudf::type_id::INT64}),
-                                    0,
-                                    {});
-  auto L0 = cudf::make_lists_column(
-    3, cudf::test::fixed_width_column_wrapper<int32_t>{0, 0, 0, 0}.release(), std::move(L1), 0, {});
-
-  auto filepath = temp_env->get_temp_filepath("EmptyList.parquet");
-  cudf::io::write_parquet(cudf::io::parquet_writer_options_builder(cudf::io::sink_info(filepath),
-                                                                   cudf::table_view({*L0})));
-
-  auto result = cudf::io::read_parquet(
-    cudf::io::parquet_reader_options_builder(cudf::io::source_info(filepath)));
-
-  using lcw     = cudf::test::lists_column_wrapper<int64_t>;
-  auto expected = lcw{lcw{}, lcw{}, lcw{}};
-  CUDF_TEST_EXPECT_COLUMNS_EQUAL(result.tbl->view().column(0), expected);
-}
-
-TEST_F(ParquetWriterTest, DeepEmptyList)
-{
-  // Make a list column LLLi st only L is valid and LLi are all null. This tests whether we can
-  // handle multiple nullptr offsets
-
-  auto L2 = cudf::make_lists_column(0,
-                                    cudf::make_empty_column(cudf::data_type(cudf::type_id::INT32)),
-                                    cudf::make_empty_column(cudf::data_type{cudf::type_id::INT64}),
-                                    0,
-                                    {});
-  auto L1 = cudf::make_lists_column(
-    0, cudf::make_empty_column(cudf::data_type(cudf::type_id::INT32)), std::move(L2), 0, {});
-  auto L0 = cudf::make_lists_column(
-    3, cudf::test::fixed_width_column_wrapper<int32_t>{0, 0, 0, 0}.release(), std::move(L1), 0, {});
-
-  auto filepath = temp_env->get_temp_filepath("DeepEmptyList.parquet");
-  cudf::io::write_parquet(cudf::io::parquet_writer_options_builder(cudf::io::sink_info(filepath),
-                                                                   cudf::table_view({*L0})));
-
-  auto result = cudf::io::read_parquet(
-    cudf::io::parquet_reader_options_builder(cudf::io::source_info(filepath)));
-
-  CUDF_TEST_EXPECT_COLUMNS_EQUAL(result.tbl->view().column(0), *L0);
-}
-
-TEST_F(ParquetWriterTest, EmptyListWithStruct)
-{
-  auto L2 = cudf::make_lists_column(0,
-                                    cudf::make_empty_column(cudf::data_type(cudf::type_id::INT32)),
-                                    cudf::make_empty_column(cudf::data_type{cudf::type_id::INT64}),
-                                    0,
-                                    {});
-
-  auto children = std::vector<std::unique_ptr<cudf::column>>{};
-  children.push_back(std::move(L2));
-  auto S2 = cudf::make_structs_column(0, std::move(children), 0, {});
-  auto L1 = cudf::make_lists_column(
-    0, cudf::make_empty_column(cudf::data_type(cudf::type_id::INT32)), std::move(S2), 0, {});
-  auto L0 = cudf::make_lists_column(
-    3, cudf::test::fixed_width_column_wrapper<int32_t>{0, 0, 0, 0}.release(), std::move(L1), 0, {});
-
-  auto filepath = temp_env->get_temp_filepath("EmptyListWithStruct.parquet");
-  cudf::io::write_parquet(cudf::io::parquet_writer_options_builder(cudf::io::sink_info(filepath),
-                                                                   cudf::table_view({*L0})));
-  auto result = cudf::io::read_parquet(
-    cudf::io::parquet_reader_options_builder(cudf::io::source_info(filepath)));
-
-  CUDF_TEST_EXPECT_COLUMNS_EQUAL(result.tbl->view().column(0), *L0);
-}
-
-TEST_F(ParquetWriterTest, CheckPageRows)
-{
-  auto sequence = thrust::make_counting_iterator(0);
-  auto validity = cudf::detail::make_counting_transform_iterator(0, [](auto i) { return true; });
-
-  constexpr auto page_rows = 5000;
-  constexpr auto num_rows  = 2 * page_rows;
-  column_wrapper<int> col(sequence, sequence + num_rows, validity);
-
-  auto expected = table_view{{col}};
-
-  auto const filepath = temp_env->get_temp_filepath("CheckPageRows.parquet");
-  const cudf::io::parquet_writer_options out_opts =
-    cudf::io::parquet_writer_options::builder(cudf::io::sink_info{filepath}, expected)
-      .max_page_size_rows(page_rows);
-  cudf::io::write_parquet(out_opts);
-
-  // check first page header and make sure it has only page_rows values
-  auto const source = cudf::io::datasource::create(filepath);
-  cudf::io::parquet::FileMetaData fmd;
-
-  read_footer(source, &fmd);
-  CUDF_EXPECTS(fmd.row_groups.size() > 0, "No row groups found");
-  CUDF_EXPECTS(fmd.row_groups[0].columns.size() == 1, "Invalid number of columns");
-  auto const& first_chunk = fmd.row_groups[0].columns[0].meta_data;
-  CUDF_EXPECTS(first_chunk.data_page_offset > 0, "Invalid location for first data page");
-
-  // read first data page header.  sizeof(PageHeader) is not exact, but the thrift encoded
-  // version should be smaller than size of the struct.
-  auto const ph = read_page_header(
-    source, {first_chunk.data_page_offset, sizeof(cudf::io::parquet::PageHeader), 0});
-
-  EXPECT_EQ(ph.data_page_header.num_values, page_rows);
-}
-
-TEST_F(ParquetWriterTest, Decimal128Stats)
-{
-  // check that decimal128 min and max statistics are written in network byte order
-  // this is negative, so should be the min
-  std::vector<uint8_t> expected_min{
-    0xa1, 0xb2, 0xc3, 0xd4, 0xe5, 0xf6, 0, 0, 0, 0, 0, 0, 0, 0, 0, 0};
-  std::vector<uint8_t> expected_max{
-    0, 0, 0, 0, 0, 0, 0, 0, 0, 0, 0xa1, 0xb2, 0xc3, 0xd4, 0xe5, 0xf6};
-
-  __int128_t val0 = 0xa1b2'c3d4'e5f6ULL;
-  __int128_t val1 = val0 << 80;
-  column_wrapper<numeric::decimal128> col0{{numeric::decimal128(val0, numeric::scale_type{0}),
-                                            numeric::decimal128(val1, numeric::scale_type{0})}};
-
-  auto expected = table_view{{col0}};
-
-  auto const filepath = temp_env->get_temp_filepath("Decimal128Stats.parquet");
-  const cudf::io::parquet_writer_options out_opts =
-    cudf::io::parquet_writer_options::builder(cudf::io::sink_info{filepath}, expected);
-  cudf::io::write_parquet(out_opts);
-
-  auto const source = cudf::io::datasource::create(filepath);
-  cudf::io::parquet::FileMetaData fmd;
-
-  read_footer(source, &fmd);
-
-  auto const stats = parse_statistics(fmd.row_groups[0].columns[0]);
-
-  EXPECT_EQ(expected_min, stats.min_value);
-  EXPECT_EQ(expected_max, stats.max_value);
-}
-
-// =============================================================================
-// ---- test data for stats sort order tests
-// need at least 3 pages, and min page count is 5000, so need at least 15000 values.
-// use 20000 to be safe.
-static constexpr int num_ordered_rows            = 20000;
-static constexpr int page_size_for_ordered_tests = 5000;
-
-namespace {
-namespace testdata {
-// ----- most numerics. scale by 100 so all values fit in a single byte
-
-template <typename T>
-std::enable_if_t<std::is_arithmetic_v<T> && !std::is_same_v<T, bool>,
-                 cudf::test::fixed_width_column_wrapper<T>>
-ascending()
-{
-  int start = std::is_signed_v<T> ? -num_ordered_rows / 2 : 0;
-  auto elements =
-    cudf::detail::make_counting_transform_iterator(start, [](auto i) { return i / 100; });
-  return cudf::test::fixed_width_column_wrapper<T>(elements, elements + num_ordered_rows);
-}
-
-template <typename T>
-std::enable_if_t<std::is_arithmetic_v<T> && !std::is_same_v<T, bool>,
-                 cudf::test::fixed_width_column_wrapper<T>>
-descending()
-{
-  if (std::is_signed_v<T>) {
-    auto elements = cudf::detail::make_counting_transform_iterator(-num_ordered_rows / 2,
-                                                                   [](auto i) { return -i / 100; });
-    return cudf::test::fixed_width_column_wrapper<T>(elements, elements + num_ordered_rows);
-  } else {
-    auto elements = cudf::detail::make_counting_transform_iterator(
-      0, [](auto i) { return (num_ordered_rows - i) / 100; });
-    return cudf::test::fixed_width_column_wrapper<T>(elements, elements + num_ordered_rows);
-  }
-}
-
-template <typename T>
-std::enable_if_t<std::is_arithmetic_v<T> && !std::is_same_v<T, bool>,
-                 cudf::test::fixed_width_column_wrapper<T>>
-unordered()
-{
-  if (std::is_signed_v<T>) {
-    auto elements = cudf::detail::make_counting_transform_iterator(
-      -num_ordered_rows / 2, [](auto i) { return (i % 2 ? i : -i) / 100; });
-    return cudf::test::fixed_width_column_wrapper<T>(elements, elements + num_ordered_rows);
-  } else {
-    auto elements = cudf::detail::make_counting_transform_iterator(
-      0, [](auto i) { return (i % 2 ? i : num_ordered_rows - i) / 100; });
-    return cudf::test::fixed_width_column_wrapper<T>(elements, elements + num_ordered_rows);
-  }
-}
-
-// ----- bool
-
-template <typename T>
-std::enable_if_t<std::is_same_v<T, bool>, cudf::test::fixed_width_column_wrapper<bool>> ascending()
-{
-  auto elements = cudf::detail::make_counting_transform_iterator(
-    0, [](auto i) { return i < num_ordered_rows / 2 ? false : true; });
-  return cudf::test::fixed_width_column_wrapper<bool>(elements, elements + num_ordered_rows);
-}
-
-template <typename T>
-std::enable_if_t<std::is_same_v<T, bool>, cudf::test::fixed_width_column_wrapper<bool>> descending()
-{
-  auto elements = cudf::detail::make_counting_transform_iterator(
-    0, [](auto i) { return i < num_ordered_rows / 2 ? true : false; });
-  return cudf::test::fixed_width_column_wrapper<bool>(elements, elements + num_ordered_rows);
-}
-
-template <typename T>
-std::enable_if_t<std::is_same_v<T, bool>, cudf::test::fixed_width_column_wrapper<bool>> unordered()
-{
-  auto elements = cudf::detail::make_counting_transform_iterator(0, [](auto i) {
-    switch (i / page_size_for_ordered_tests) {
-      case 0: return true;
-      case 1: return false;
-      case 2: return true;
-      default: return false;
-    }
-  });
-  return cudf::test::fixed_width_column_wrapper<bool>(elements, elements + num_ordered_rows);
-}
-
-// ----- fixed point types
-
-template <typename T>
-std::enable_if_t<cudf::is_fixed_point<T>(), cudf::test::fixed_width_column_wrapper<T>> ascending()
-{
-  auto elements = cudf::detail::make_counting_transform_iterator(
-    -num_ordered_rows / 2, [](auto i) { return T(i, numeric::scale_type{0}); });
-  return cudf::test::fixed_width_column_wrapper<T>(elements, elements + num_ordered_rows);
-}
-
-template <typename T>
-std::enable_if_t<cudf::is_fixed_point<T>(), cudf::test::fixed_width_column_wrapper<T>> descending()
-{
-  auto elements = cudf::detail::make_counting_transform_iterator(
-    -num_ordered_rows / 2, [](auto i) { return T(-i, numeric::scale_type{0}); });
-  return cudf::test::fixed_width_column_wrapper<T>(elements, elements + num_ordered_rows);
-}
-
-template <typename T>
-std::enable_if_t<cudf::is_fixed_point<T>(), cudf::test::fixed_width_column_wrapper<T>> unordered()
-{
-  auto elements = cudf::detail::make_counting_transform_iterator(
-    -num_ordered_rows / 2, [](auto i) { return T(i % 2 ? i : -i, numeric::scale_type{0}); });
-  return cudf::test::fixed_width_column_wrapper<T>(elements, elements + num_ordered_rows);
-}
-
-// ----- chrono types
-// ----- timstamp
-
-template <typename T>
-std::enable_if_t<cudf::is_timestamp<T>(), cudf::test::fixed_width_column_wrapper<T>> ascending()
-{
-  auto elements = cudf::detail::make_counting_transform_iterator(
-    0, [](auto i) { return T(typename T::duration(i)); });
-  return cudf::test::fixed_width_column_wrapper<T>(elements, elements + num_ordered_rows);
-}
-
-template <typename T>
-std::enable_if_t<cudf::is_timestamp<T>(), cudf::test::fixed_width_column_wrapper<T>> descending()
-{
-  auto elements = cudf::detail::make_counting_transform_iterator(
-    0, [](auto i) { return T(typename T::duration(num_ordered_rows - i)); });
-  return cudf::test::fixed_width_column_wrapper<T>(elements, elements + num_ordered_rows);
-}
-
-template <typename T>
-std::enable_if_t<cudf::is_timestamp<T>(), cudf::test::fixed_width_column_wrapper<T>> unordered()
-{
-  auto elements = cudf::detail::make_counting_transform_iterator(
-    0, [](auto i) { return T(typename T::duration(i % 2 ? i : num_ordered_rows - i)); });
-  return cudf::test::fixed_width_column_wrapper<T>(elements, elements + num_ordered_rows);
-}
-
-// ----- duration
-
-template <typename T>
-std::enable_if_t<cudf::is_duration<T>(), cudf::test::fixed_width_column_wrapper<T>> ascending()
-{
-  auto elements = cudf::detail::make_counting_transform_iterator(0, [](auto i) { return T(i); });
-  return cudf::test::fixed_width_column_wrapper<T>(elements, elements + num_ordered_rows);
-}
-
-template <typename T>
-std::enable_if_t<cudf::is_duration<T>(), cudf::test::fixed_width_column_wrapper<T>> descending()
-{
-  auto elements = cudf::detail::make_counting_transform_iterator(
-    0, [](auto i) { return T(num_ordered_rows - i); });
-  return cudf::test::fixed_width_column_wrapper<T>(elements, elements + num_ordered_rows);
-}
-
-template <typename T>
-std::enable_if_t<cudf::is_duration<T>(), cudf::test::fixed_width_column_wrapper<T>> unordered()
-{
-  auto elements = cudf::detail::make_counting_transform_iterator(
-    0, [](auto i) { return T(i % 2 ? i : num_ordered_rows - i); });
-  return cudf::test::fixed_width_column_wrapper<T>(elements, elements + num_ordered_rows);
-}
-
-// ----- string_view
-
-template <typename T>
-std::enable_if_t<std::is_same_v<T, cudf::string_view>, cudf::test::strings_column_wrapper>
-ascending()
-{
-  char buf[10];
-  auto elements = cudf::detail::make_counting_transform_iterator(0, [&buf](auto i) {
-    sprintf(buf, "%09d", i);
-    return std::string(buf);
-  });
-  return cudf::test::strings_column_wrapper(elements, elements + num_ordered_rows);
-}
-
-template <typename T>
-std::enable_if_t<std::is_same_v<T, cudf::string_view>, cudf::test::strings_column_wrapper>
-descending()
-{
-  char buf[10];
-  auto elements = cudf::detail::make_counting_transform_iterator(0, [&buf](auto i) {
-    sprintf(buf, "%09d", num_ordered_rows - i);
-    return std::string(buf);
-  });
-  return cudf::test::strings_column_wrapper(elements, elements + num_ordered_rows);
-}
-
-template <typename T>
-std::enable_if_t<std::is_same_v<T, cudf::string_view>, cudf::test::strings_column_wrapper>
-unordered()
-{
-  char buf[10];
-  auto elements = cudf::detail::make_counting_transform_iterator(0, [&buf](auto i) {
-    sprintf(buf, "%09d", (i % 2 == 0) ? i : (num_ordered_rows - i));
-    return std::string(buf);
-  });
-  return cudf::test::strings_column_wrapper(elements, elements + num_ordered_rows);
-}
-
-}  // namespace testdata
-}  // anonymous namespace
-
-TYPED_TEST(ParquetWriterComparableTypeTest, ThreeColumnSorted)
-{
-  using T = TypeParam;
-
-  auto col0 = testdata::ascending<T>();
-  auto col1 = testdata::descending<T>();
-  auto col2 = testdata::unordered<T>();
-
-  auto const expected = table_view{{col0, col1, col2}};
-
-  auto const filepath = temp_env->get_temp_filepath("ThreeColumnSorted.parquet");
-  const cudf::io::parquet_writer_options out_opts =
-    cudf::io::parquet_writer_options::builder(cudf::io::sink_info{filepath}, expected)
-      .max_page_size_rows(page_size_for_ordered_tests)
-      .stats_level(cudf::io::statistics_freq::STATISTICS_COLUMN);
-  cudf::io::write_parquet(out_opts);
-
-  auto const source = cudf::io::datasource::create(filepath);
-  cudf::io::parquet::FileMetaData fmd;
-
-  read_footer(source, &fmd);
-  CUDF_EXPECTS(fmd.row_groups.size() > 0, "No row groups found");
-
-  auto const& columns = fmd.row_groups[0].columns;
-  CUDF_EXPECTS(columns.size() == static_cast<size_t>(expected.num_columns()),
-               "Invalid number of columns");
-
-  // now check that the boundary order for chunk 1 is ascending,
-  // chunk 2 is descending, and chunk 3 is unordered
-  cudf::io::parquet::BoundaryOrder expected_orders[] = {
-    cudf::io::parquet::BoundaryOrder::ASCENDING,
-    cudf::io::parquet::BoundaryOrder::DESCENDING,
-    cudf::io::parquet::BoundaryOrder::UNORDERED};
-
-  for (std::size_t i = 0; i < columns.size(); i++) {
-    auto const ci = read_column_index(source, columns[i]);
-    EXPECT_EQ(ci.boundary_order, expected_orders[i]);
-  }
-}
-
-// utility functions for column index tests
-
-// compare two values.  return -1 if v1 < v2,
-// 0 if v1 == v2, and 1 if v1 > v2.
-template <typename T>
-int32_t compare(T& v1, T& v2)
-{
-  return (v1 > v2) - (v1 < v2);
-}
-
-// compare two binary statistics blobs based on their physical
-// and converted types. returns -1 if v1 < v2, 0 if v1 == v2, and
-// 1 if v1 > v2.
-int32_t compare_binary(const std::vector<uint8_t>& v1,
-                       const std::vector<uint8_t>& v2,
-                       cudf::io::parquet::Type ptype,
-                       cudf::io::parquet::ConvertedType ctype)
-{
-  switch (ptype) {
-    case cudf::io::parquet::INT32:
-      switch (ctype) {
-        case cudf::io::parquet::UINT_8:
-        case cudf::io::parquet::UINT_16:
-        case cudf::io::parquet::UINT_32:
-          return compare(*(reinterpret_cast<const uint32_t*>(v1.data())),
-                         *(reinterpret_cast<const uint32_t*>(v2.data())));
-        default:
-          return compare(*(reinterpret_cast<const int32_t*>(v1.data())),
-                         *(reinterpret_cast<const int32_t*>(v2.data())));
-      }
-
-    case cudf::io::parquet::INT64:
-      if (ctype == cudf::io::parquet::UINT_64) {
-        return compare(*(reinterpret_cast<const uint64_t*>(v1.data())),
-                       *(reinterpret_cast<const uint64_t*>(v2.data())));
-      }
-      return compare(*(reinterpret_cast<const int64_t*>(v1.data())),
-                     *(reinterpret_cast<const int64_t*>(v2.data())));
-
-    case cudf::io::parquet::FLOAT:
-      return compare(*(reinterpret_cast<const float*>(v1.data())),
-                     *(reinterpret_cast<const float*>(v2.data())));
-
-    case cudf::io::parquet::DOUBLE:
-      return compare(*(reinterpret_cast<const double*>(v1.data())),
-                     *(reinterpret_cast<const double*>(v2.data())));
-
-    case cudf::io::parquet::BYTE_ARRAY: {
-      int32_t v1sz = v1.size();
-      int32_t v2sz = v2.size();
-      int32_t ret  = memcmp(v1.data(), v2.data(), std::min(v1sz, v2sz));
-      if (ret != 0 or v1sz == v2sz) { return ret; }
-      return v1sz - v2sz;
-    }
-
-    default: CUDF_FAIL("Invalid type in compare_binary");
-  }
-
-  return 0;
-}
-
-TEST_F(ParquetWriterTest, CheckColumnOffsetIndex)
-{
-  constexpr auto num_rows = 100000;
-
-  // fixed length strings
-  auto str1_elements = cudf::detail::make_counting_transform_iterator(0, [](auto i) {
-    char buf[30];
-    sprintf(buf, "%012d", i);
-    return std::string(buf);
-  });
-  auto col0          = cudf::test::strings_column_wrapper(str1_elements, str1_elements + num_rows);
-
-  auto col1_data = random_values<int8_t>(num_rows);
-  auto col2_data = random_values<int16_t>(num_rows);
-  auto col3_data = random_values<int32_t>(num_rows);
-  auto col4_data = random_values<uint64_t>(num_rows);
-  auto col5_data = random_values<float>(num_rows);
-  auto col6_data = random_values<double>(num_rows);
-
-  auto col1 = cudf::test::fixed_width_column_wrapper<int8_t>(col1_data.begin(), col1_data.end());
-  auto col2 = cudf::test::fixed_width_column_wrapper<int16_t>(col2_data.begin(), col2_data.end());
-  auto col3 = cudf::test::fixed_width_column_wrapper<int32_t>(col3_data.begin(), col3_data.end());
-  auto col4 = cudf::test::fixed_width_column_wrapper<uint64_t>(col4_data.begin(), col4_data.end());
-  auto col5 = cudf::test::fixed_width_column_wrapper<float>(col5_data.begin(), col5_data.end());
-  auto col6 = cudf::test::fixed_width_column_wrapper<double>(col6_data.begin(), col6_data.end());
-
-  // mixed length strings
-  auto str2_elements = cudf::detail::make_counting_transform_iterator(0, [](auto i) {
-    char buf[30];
-    sprintf(buf, "%d", i);
-    return std::string(buf);
-  });
-  auto col7          = cudf::test::strings_column_wrapper(str2_elements, str2_elements + num_rows);
-
-  auto const expected = table_view{{col0, col1, col2, col3, col4, col5, col6, col7}};
-
-  auto const filepath = temp_env->get_temp_filepath("CheckColumnOffsetIndex.parquet");
-  const cudf::io::parquet_writer_options out_opts =
-    cudf::io::parquet_writer_options::builder(cudf::io::sink_info{filepath}, expected)
-      .stats_level(cudf::io::statistics_freq::STATISTICS_COLUMN)
-      .max_page_size_rows(20000);
-  cudf::io::write_parquet(out_opts);
-
-  auto const source = cudf::io::datasource::create(filepath);
-  cudf::io::parquet::FileMetaData fmd;
-
-  read_footer(source, &fmd);
-
-  for (size_t r = 0; r < fmd.row_groups.size(); r++) {
-    auto const& rg = fmd.row_groups[r];
-    for (size_t c = 0; c < rg.columns.size(); c++) {
-      auto const& chunk = rg.columns[c];
-
-      // loop over offsets, read each page header, make sure it's a data page and that
-      // the first row index is correct
-      auto const oi = read_offset_index(source, chunk);
-
-      int64_t num_vals = 0;
-      for (size_t o = 0; o < oi.page_locations.size(); o++) {
-        auto const& page_loc = oi.page_locations[o];
-        auto const ph        = read_page_header(source, page_loc);
-        EXPECT_EQ(ph.type, cudf::io::parquet::PageType::DATA_PAGE);
-        EXPECT_EQ(page_loc.first_row_index, num_vals);
-        num_vals += ph.data_page_header.num_values;
-      }
-
-      // loop over page stats from the column index. check that stats.min <= page.min
-      // and stats.max >= page.max for each page.
-      auto const ci    = read_column_index(source, chunk);
-      auto const stats = parse_statistics(chunk);
-
-      // schema indexing starts at 1
-      auto const ptype = fmd.schema[c + 1].type;
-      auto const ctype = fmd.schema[c + 1].converted_type;
-      for (size_t p = 0; p < ci.min_values.size(); p++) {
-        // null_pages should always be false
-        EXPECT_FALSE(ci.null_pages[p]);
-        // null_counts should always be 0
-        EXPECT_EQ(ci.null_counts[p], 0);
-        EXPECT_TRUE(compare_binary(stats.min_value, ci.min_values[p], ptype, ctype) <= 0);
-      }
-      for (size_t p = 0; p < ci.max_values.size(); p++)
-        EXPECT_TRUE(compare_binary(stats.max_value, ci.max_values[p], ptype, ctype) >= 0);
-    }
-  }
-}
-
-TEST_F(ParquetWriterTest, CheckColumnOffsetIndexNulls)
-{
-  constexpr auto num_rows = 100000;
-
-  // fixed length strings
-  auto str1_elements = cudf::detail::make_counting_transform_iterator(0, [](auto i) {
-    char buf[30];
-    sprintf(buf, "%012d", i);
-    return std::string(buf);
-  });
-  auto col0          = cudf::test::strings_column_wrapper(str1_elements, str1_elements + num_rows);
-
-  auto col1_data = random_values<int8_t>(num_rows);
-  auto col2_data = random_values<int16_t>(num_rows);
-  auto col3_data = random_values<int32_t>(num_rows);
-  auto col4_data = random_values<uint64_t>(num_rows);
-  auto col5_data = random_values<float>(num_rows);
-  auto col6_data = random_values<double>(num_rows);
-
-  auto valids =
-    cudf::detail::make_counting_transform_iterator(0, [](auto i) { return i % 2 == 0; });
-
-  // add null values for all but first column
-  auto col1 =
-    cudf::test::fixed_width_column_wrapper<int8_t>(col1_data.begin(), col1_data.end(), valids);
-  auto col2 =
-    cudf::test::fixed_width_column_wrapper<int16_t>(col2_data.begin(), col2_data.end(), valids);
-  auto col3 =
-    cudf::test::fixed_width_column_wrapper<int32_t>(col3_data.begin(), col3_data.end(), valids);
-  auto col4 =
-    cudf::test::fixed_width_column_wrapper<uint64_t>(col4_data.begin(), col4_data.end(), valids);
-  auto col5 =
-    cudf::test::fixed_width_column_wrapper<float>(col5_data.begin(), col5_data.end(), valids);
-  auto col6 =
-    cudf::test::fixed_width_column_wrapper<double>(col6_data.begin(), col6_data.end(), valids);
-
-  // mixed length strings
-  auto str2_elements = cudf::detail::make_counting_transform_iterator(0, [](auto i) {
-    char buf[30];
-    sprintf(buf, "%d", i);
-    return std::string(buf);
-  });
-  auto col7 = cudf::test::strings_column_wrapper(str2_elements, str2_elements + num_rows, valids);
-
-  auto expected = table_view{{col0, col1, col2, col3, col4, col5, col6, col7}};
-
-  auto const filepath = temp_env->get_temp_filepath("CheckColumnOffsetIndexNulls.parquet");
-  const cudf::io::parquet_writer_options out_opts =
-    cudf::io::parquet_writer_options::builder(cudf::io::sink_info{filepath}, expected)
-      .stats_level(cudf::io::statistics_freq::STATISTICS_COLUMN)
-      .max_page_size_rows(20000);
-  cudf::io::write_parquet(out_opts);
-
-  auto const source = cudf::io::datasource::create(filepath);
-  cudf::io::parquet::FileMetaData fmd;
-
-  read_footer(source, &fmd);
-
-  for (size_t r = 0; r < fmd.row_groups.size(); r++) {
-    auto const& rg = fmd.row_groups[r];
-    for (size_t c = 0; c < rg.columns.size(); c++) {
-      auto const& chunk = rg.columns[c];
-
-      // loop over offsets, read each page header, make sure it's a data page and that
-      // the first row index is correct
-      auto const oi = read_offset_index(source, chunk);
-
-      int64_t num_vals = 0;
-      for (size_t o = 0; o < oi.page_locations.size(); o++) {
-        auto const& page_loc = oi.page_locations[o];
-        auto const ph        = read_page_header(source, page_loc);
-        EXPECT_EQ(ph.type, cudf::io::parquet::PageType::DATA_PAGE);
-        EXPECT_EQ(page_loc.first_row_index, num_vals);
-        num_vals += ph.data_page_header.num_values;
-      }
-
-      // loop over page stats from the column index. check that stats.min <= page.min
-      // and stats.max >= page.max for each page.
-      auto const ci    = read_column_index(source, chunk);
-      auto const stats = parse_statistics(chunk);
-
-      // schema indexing starts at 1
-      auto const ptype = fmd.schema[c + 1].type;
-      auto const ctype = fmd.schema[c + 1].converted_type;
-      for (size_t p = 0; p < ci.min_values.size(); p++) {
-        EXPECT_FALSE(ci.null_pages[p]);
-        if (c > 0) {  // first column has no nulls
-          EXPECT_GT(ci.null_counts[p], 0);
-        } else {
-          EXPECT_EQ(ci.null_counts[p], 0);
-        }
-        EXPECT_TRUE(compare_binary(stats.min_value, ci.min_values[p], ptype, ctype) <= 0);
-      }
-      for (size_t p = 0; p < ci.max_values.size(); p++) {
-        EXPECT_TRUE(compare_binary(stats.max_value, ci.max_values[p], ptype, ctype) >= 0);
-      }
-    }
-  }
-}
-
-TEST_F(ParquetWriterTest, CheckColumnOffsetIndexNullColumn)
-{
-  constexpr auto num_rows = 100000;
-
-  // fixed length strings
-  auto str1_elements = cudf::detail::make_counting_transform_iterator(0, [](auto i) {
-    char buf[30];
-    sprintf(buf, "%012d", i);
-    return std::string(buf);
-  });
-  auto col0          = cudf::test::strings_column_wrapper(str1_elements, str1_elements + num_rows);
-
-  auto col1_data = random_values<int32_t>(num_rows);
-  auto col2_data = random_values<int32_t>(num_rows);
-
-  // col1 is all nulls
-  auto valids = cudf::detail::make_counting_transform_iterator(0, [](auto i) { return false; });
-  auto col1 =
-    cudf::test::fixed_width_column_wrapper<int32_t>(col1_data.begin(), col1_data.end(), valids);
-  auto col2 = cudf::test::fixed_width_column_wrapper<int32_t>(col2_data.begin(), col2_data.end());
-
-  // mixed length strings
-  auto str2_elements = cudf::detail::make_counting_transform_iterator(0, [](auto i) {
-    char buf[30];
-    sprintf(buf, "%d", i);
-    return std::string(buf);
-  });
-  auto col3          = cudf::test::strings_column_wrapper(str2_elements, str2_elements + num_rows);
-
-  auto expected = table_view{{col0, col1, col2, col3}};
-
-  auto const filepath = temp_env->get_temp_filepath("CheckColumnOffsetIndexNullColumn.parquet");
-  const cudf::io::parquet_writer_options out_opts =
-    cudf::io::parquet_writer_options::builder(cudf::io::sink_info{filepath}, expected)
-      .stats_level(cudf::io::statistics_freq::STATISTICS_COLUMN)
-      .max_page_size_rows(20000);
-  cudf::io::write_parquet(out_opts);
-
-  auto const source = cudf::io::datasource::create(filepath);
-  cudf::io::parquet::FileMetaData fmd;
-
-  read_footer(source, &fmd);
-
-  for (size_t r = 0; r < fmd.row_groups.size(); r++) {
-    auto const& rg = fmd.row_groups[r];
-    for (size_t c = 0; c < rg.columns.size(); c++) {
-      auto const& chunk = rg.columns[c];
-
-      // loop over offsets, read each page header, make sure it's a data page and that
-      // the first row index is correct
-      auto const oi = read_offset_index(source, chunk);
-
-      int64_t num_vals = 0;
-      for (size_t o = 0; o < oi.page_locations.size(); o++) {
-        auto const& page_loc = oi.page_locations[o];
-        auto const ph        = read_page_header(source, page_loc);
-        EXPECT_EQ(ph.type, cudf::io::parquet::PageType::DATA_PAGE);
-        EXPECT_EQ(page_loc.first_row_index, num_vals);
-        num_vals += ph.data_page_header.num_values;
-      }
-
-      // loop over page stats from the column index. check that stats.min <= page.min
-      // and stats.max >= page.max for each non-empty page.
-      auto const ci    = read_column_index(source, chunk);
-      auto const stats = parse_statistics(chunk);
-
-      // schema indexing starts at 1
-      auto const ptype = fmd.schema[c + 1].type;
-      auto const ctype = fmd.schema[c + 1].converted_type;
-      for (size_t p = 0; p < ci.min_values.size(); p++) {
-        // check tnat null_pages is true for column 1
-        if (c == 1) {
-          EXPECT_TRUE(ci.null_pages[p]);
-          EXPECT_GT(ci.null_counts[p], 0);
-        }
-        if (not ci.null_pages[p]) {
-          EXPECT_EQ(ci.null_counts[p], 0);
-          EXPECT_TRUE(compare_binary(stats.min_value, ci.min_values[p], ptype, ctype) <= 0);
-        }
-      }
-      for (size_t p = 0; p < ci.max_values.size(); p++) {
-        if (not ci.null_pages[p]) {
-          EXPECT_TRUE(compare_binary(stats.max_value, ci.max_values[p], ptype, ctype) >= 0);
-        }
-      }
-    }
-  }
-}
-
-TEST_F(ParquetWriterTest, CheckColumnOffsetIndexStruct)
-{
-  auto c0 = testdata::ascending<uint32_t>();
-
-  auto sc0 = testdata::ascending<cudf::string_view>();
-  auto sc1 = testdata::descending<int32_t>();
-  auto sc2 = testdata::unordered<int64_t>();
-
-  std::vector<std::unique_ptr<cudf::column>> struct_children;
-  struct_children.push_back(sc0.release());
-  struct_children.push_back(sc1.release());
-  struct_children.push_back(sc2.release());
-  cudf::test::structs_column_wrapper c1(std::move(struct_children));
-
-  auto listgen = cudf::detail::make_counting_transform_iterator(
-    0, [](auto i) { return i % 2 == 0 ? i / 2 : num_ordered_rows - (i / 2); });
-  auto list =
-    cudf::test::fixed_width_column_wrapper<int32_t>(listgen, listgen + 2 * num_ordered_rows);
-  auto offgen = cudf::detail::make_counting_transform_iterator(0, [](auto i) { return i * 2; });
-  auto offsets =
-    cudf::test::fixed_width_column_wrapper<int32_t>(offgen, offgen + num_ordered_rows + 1);
-
-  auto c2 = cudf::make_lists_column(num_ordered_rows, offsets.release(), list.release(), 0, {});
-
-  table_view expected({c0, c1, *c2});
-
-  auto const filepath = temp_env->get_temp_filepath("CheckColumnOffsetIndexStruct.parquet");
-  const cudf::io::parquet_writer_options out_opts =
-    cudf::io::parquet_writer_options::builder(cudf::io::sink_info{filepath}, expected)
-      .stats_level(cudf::io::statistics_freq::STATISTICS_COLUMN)
-      .max_page_size_rows(page_size_for_ordered_tests);
-  cudf::io::write_parquet(out_opts);
-
-  auto const source = cudf::io::datasource::create(filepath);
-  cudf::io::parquet::FileMetaData fmd;
-
-  read_footer(source, &fmd);
-
-  // hard coded schema indices.
-  // TODO find a way to do this without magic
-  size_t colidxs[] = {1, 3, 4, 5, 8};
-  for (size_t r = 0; r < fmd.row_groups.size(); r++) {
-    auto const& rg = fmd.row_groups[r];
-    for (size_t c = 0; c < rg.columns.size(); c++) {
-      size_t colidx     = colidxs[c];
-      auto const& chunk = rg.columns[c];
-
-      // loop over offsets, read each page header, make sure it's a data page and that
-      // the first row index is correct
-      auto const oi = read_offset_index(source, chunk);
-
-      int64_t num_vals = 0;
-      for (size_t o = 0; o < oi.page_locations.size(); o++) {
-        auto const& page_loc = oi.page_locations[o];
-        auto const ph        = read_page_header(source, page_loc);
-        EXPECT_EQ(ph.type, cudf::io::parquet::PageType::DATA_PAGE);
-        // last column has 2 values per row
-        EXPECT_EQ(page_loc.first_row_index * (c == rg.columns.size() - 1 ? 2 : 1), num_vals);
-        num_vals += ph.data_page_header.num_values;
-      }
-
-      // loop over page stats from the column index. check that stats.min <= page.min
-      // and stats.max >= page.max for each page.
-      auto const ci    = read_column_index(source, chunk);
-      auto const stats = parse_statistics(chunk);
-
-      auto const ptype = fmd.schema[colidx].type;
-      auto const ctype = fmd.schema[colidx].converted_type;
-      for (size_t p = 0; p < ci.min_values.size(); p++) {
-        EXPECT_TRUE(compare_binary(stats.min_value, ci.min_values[p], ptype, ctype) <= 0);
-      }
-      for (size_t p = 0; p < ci.max_values.size(); p++) {
-        EXPECT_TRUE(compare_binary(stats.max_value, ci.max_values[p], ptype, ctype) >= 0);
-      }
-    }
-  }
-}
-
-TEST_F(ParquetWriterTest, CheckColumnIndexTruncation)
-{
-  const char* coldata[] = {
-    // in-range 7 bit.  should truncate to "yyyyyyyz"
-    "yyyyyyyyy",
-    // max 7 bit. should truncate to "x7fx7fx7fx7fx7fx7fx7fx80", since it's
-    // considered binary, not UTF-8.  If UTF-8 it should not truncate.
-    "\x7f\x7f\x7f\x7f\x7f\x7f\x7f\x7f\x7f",
-    // max binary.  this should not truncate
-    "\xff\xff\xff\xff\xff\xff\xff\xff\xff",
-    // in-range 2-byte UTF8 (U+00E9). should truncate to "éééê"
-    "ééééé",
-    // max 2-byte UTF8 (U+07FF). should not truncate
-    "߿߿߿߿߿",
-    // in-range 3-byte UTF8 (U+0800). should truncate to "ࠀࠁ"
-    "ࠀࠀࠀ",
-    // max 3-byte UTF8 (U+FFFF). should not truncate
-    "\xef\xbf\xbf\xef\xbf\xbf\xef\xbf\xbf",
-    // in-range 4-byte UTF8 (U+10000). should truncate to "𐀀𐀁"
-    "𐀀𐀀𐀀",
-    // max unicode (U+10FFFF). should truncate to \xf4\x8f\xbf\xbf\xf4\x90\x80\x80,
-    // which is no longer valid unicode, but is still ok UTF-8???
-    "\xf4\x8f\xbf\xbf\xf4\x8f\xbf\xbf\xf4\x8f\xbf\xbf",
-    // max 4-byte UTF8 (U+1FFFFF). should not truncate
-    "\xf7\xbf\xbf\xbf\xf7\xbf\xbf\xbf\xf7\xbf\xbf\xbf"};
-
-  // NOTE: UTF8 min is initialized with 0xf7bfbfbf. Binary values larger
-  // than that will not become minimum value (when written as UTF-8).
-  const char* truncated_min[] = {"yyyyyyyy",
-                                 "\x7f\x7f\x7f\x7f\x7f\x7f\x7f\x7f",
-                                 "\xf7\xbf\xbf\xbf",
-                                 "éééé",
-                                 "߿߿߿߿",
-                                 "ࠀࠀ",
-                                 "\xef\xbf\xbf\xef\xbf\xbf",
-                                 "𐀀𐀀",
-                                 "\xf4\x8f\xbf\xbf\xf4\x8f\xbf\xbf",
-                                 "\xf7\xbf\xbf\xbf"};
-
-  const char* truncated_max[] = {"yyyyyyyz",
-                                 "\x7f\x7f\x7f\x7f\x7f\x7f\x7f\x80",
-                                 "\xff\xff\xff\xff\xff\xff\xff\xff\xff",
-                                 "éééê",
-                                 "߿߿߿߿߿",
-                                 "ࠀࠁ",
-                                 "\xef\xbf\xbf\xef\xbf\xbf\xef\xbf\xbf",
-                                 "𐀀𐀁",
-                                 "\xf4\x8f\xbf\xbf\xf4\x90\x80\x80",
-                                 "\xf7\xbf\xbf\xbf\xf7\xbf\xbf\xbf\xf7\xbf\xbf\xbf"};
-
-  auto cols = [&]() {
-    using string_wrapper = column_wrapper<cudf::string_view>;
-    std::vector<std::unique_ptr<column>> cols;
-    for (auto const str : coldata) {
-      cols.push_back(string_wrapper{str}.release());
-    }
-    return cols;
-  }();
-  auto expected = std::make_unique<table>(std::move(cols));
-
-  auto const filepath = temp_env->get_temp_filepath("CheckColumnIndexTruncation.parquet");
-  cudf::io::parquet_writer_options out_opts =
-    cudf::io::parquet_writer_options::builder(cudf::io::sink_info{filepath}, expected->view())
-      .stats_level(cudf::io::statistics_freq::STATISTICS_COLUMN)
-      .column_index_truncate_length(8);
-  cudf::io::write_parquet(out_opts);
-
-  auto const source = cudf::io::datasource::create(filepath);
-  cudf::io::parquet::FileMetaData fmd;
-
-  read_footer(source, &fmd);
-
-  for (size_t r = 0; r < fmd.row_groups.size(); r++) {
-    auto const& rg = fmd.row_groups[r];
-    for (size_t c = 0; c < rg.columns.size(); c++) {
-      auto const& chunk = rg.columns[c];
-
-      auto const ci    = read_column_index(source, chunk);
-      auto const stats = parse_statistics(chunk);
-
-      // check trunc(page.min) <= stats.min && trun(page.max) >= stats.max
-      auto const ptype = fmd.schema[c + 1].type;
-      auto const ctype = fmd.schema[c + 1].converted_type;
-      EXPECT_TRUE(compare_binary(ci.min_values[0], stats.min_value, ptype, ctype) <= 0);
-      EXPECT_TRUE(compare_binary(ci.max_values[0], stats.max_value, ptype, ctype) >= 0);
-
-      // check that truncated values == expected
-      EXPECT_EQ(memcmp(ci.min_values[0].data(), truncated_min[c], ci.min_values[0].size()), 0);
-      EXPECT_EQ(memcmp(ci.max_values[0].data(), truncated_max[c], ci.max_values[0].size()), 0);
-    }
-  }
-}
-
-TEST_F(ParquetWriterTest, BinaryColumnIndexTruncation)
-{
-  std::vector<uint8_t> truncated_min[] = {{0xfe, 0xfe, 0xfe, 0xfe, 0xfe, 0xfe, 0xfe, 0xfe},
-                                          {0xfe, 0xff, 0xff, 0xff, 0xff, 0xff, 0xff, 0xff},
-                                          {0xff, 0xff, 0xff, 0xff, 0xff, 0xff, 0xff, 0xff}};
-
-  std::vector<uint8_t> truncated_max[] = {{0xfe, 0xfe, 0xfe, 0xfe, 0xfe, 0xfe, 0xfe, 0xff},
-                                          {0xff},
-                                          {0xff, 0xff, 0xff, 0xff, 0xff, 0xff, 0xff, 0xff, 0xff}};
-
-  cudf::test::lists_column_wrapper<uint8_t> col0{
-    {0xfe, 0xfe, 0xfe, 0xfe, 0xfe, 0xfe, 0xfe, 0xfe, 0xfe}};
-  cudf::test::lists_column_wrapper<uint8_t> col1{
-    {0xfe, 0xff, 0xff, 0xff, 0xff, 0xff, 0xff, 0xff, 0xff}};
-  cudf::test::lists_column_wrapper<uint8_t> col2{
-    {0xff, 0xff, 0xff, 0xff, 0xff, 0xff, 0xff, 0xff, 0xff}};
-
-  auto expected = table_view{{col0, col1, col2}};
-
-  cudf::io::table_input_metadata output_metadata(expected);
-  output_metadata.column_metadata[0].set_name("col_binary0").set_output_as_binary(true);
-  output_metadata.column_metadata[1].set_name("col_binary1").set_output_as_binary(true);
-  output_metadata.column_metadata[2].set_name("col_binary2").set_output_as_binary(true);
-
-  auto const filepath = temp_env->get_temp_filepath("BinaryColumnIndexTruncation.parquet");
-  cudf::io::parquet_writer_options out_opts =
-    cudf::io::parquet_writer_options::builder(cudf::io::sink_info{filepath}, expected)
-      .metadata(&output_metadata)
-      .stats_level(cudf::io::statistics_freq::STATISTICS_COLUMN)
-      .column_index_truncate_length(8);
-  cudf::io::write_parquet(out_opts);
-
-  auto const source = cudf::io::datasource::create(filepath);
-  cudf::io::parquet::FileMetaData fmd;
-
-  read_footer(source, &fmd);
-
-  for (size_t r = 0; r < fmd.row_groups.size(); r++) {
-    auto const& rg = fmd.row_groups[r];
-    for (size_t c = 0; c < rg.columns.size(); c++) {
-      auto const& chunk = rg.columns[c];
-
-      auto const ci    = read_column_index(source, chunk);
-      auto const stats = parse_statistics(chunk);
-
-      // check trunc(page.min) <= stats.min && trun(page.max) >= stats.max
-      auto const ptype = fmd.schema[c + 1].type;
-      auto const ctype = fmd.schema[c + 1].converted_type;
-      EXPECT_TRUE(compare_binary(ci.min_values[0], stats.min_value, ptype, ctype) <= 0);
-      EXPECT_TRUE(compare_binary(ci.max_values[0], stats.max_value, ptype, ctype) >= 0);
-
-      // check that truncated values == expected
-      EXPECT_EQ(ci.min_values[0], truncated_min[c]);
-      EXPECT_EQ(ci.max_values[0], truncated_max[c]);
-    }
-  }
-}
-
-TEST_F(ParquetReaderTest, EmptyColumnsParam)
-{
-  srand(31337);
-  auto const expected = create_random_fixed_table<int>(2, 4, false);
-
-  std::vector<char> out_buffer;
-  cudf::io::parquet_writer_options args =
-    cudf::io::parquet_writer_options::builder(cudf::io::sink_info{&out_buffer}, *expected);
-  cudf::io::write_parquet(args);
-
-  cudf::io::parquet_reader_options read_opts =
-    cudf::io::parquet_reader_options::builder(
-      cudf::io::source_info{out_buffer.data(), out_buffer.size()})
-      .columns({});
-  auto const result = cudf::io::read_parquet(read_opts);
-
-  EXPECT_EQ(result.tbl->num_columns(), 0);
-  EXPECT_EQ(result.tbl->num_rows(), 0);
-}
-
-TEST_F(ParquetReaderTest, BinaryAsStrings)
-{
-  std::vector<const char*> strings{
-    "Monday", "Wednesday", "Friday", "Monday", "Friday", "Friday", "Friday", "Funday"};
-  const auto num_rows = strings.size();
-
-  auto seq_col0 = random_values<int>(num_rows);
-  auto seq_col2 = random_values<float>(num_rows);
-  auto seq_col3 = random_values<int8_t>(num_rows);
-  auto validity = cudf::test::iterators::no_nulls();
-
-  column_wrapper<int> int_col{seq_col0.begin(), seq_col0.end(), validity};
-  column_wrapper<cudf::string_view> string_col{strings.begin(), strings.end()};
-  column_wrapper<float> float_col{seq_col2.begin(), seq_col2.end(), validity};
-  cudf::test::lists_column_wrapper<int8_t> list_int_col{
-    {'M', 'o', 'n', 'd', 'a', 'y'},
-    {'W', 'e', 'd', 'n', 'e', 's', 'd', 'a', 'y'},
-    {'F', 'r', 'i', 'd', 'a', 'y'},
-    {'M', 'o', 'n', 'd', 'a', 'y'},
-    {'F', 'r', 'i', 'd', 'a', 'y'},
-    {'F', 'r', 'i', 'd', 'a', 'y'},
-    {'F', 'r', 'i', 'd', 'a', 'y'},
-    {'F', 'u', 'n', 'd', 'a', 'y'}};
-
-  auto output = table_view{{int_col, string_col, float_col, string_col, list_int_col}};
-  cudf::io::table_input_metadata output_metadata(output);
-  output_metadata.column_metadata[0].set_name("col_other");
-  output_metadata.column_metadata[1].set_name("col_string");
-  output_metadata.column_metadata[2].set_name("col_float");
-  output_metadata.column_metadata[3].set_name("col_string2").set_output_as_binary(true);
-  output_metadata.column_metadata[4].set_name("col_binary").set_output_as_binary(true);
-
-  auto filepath = temp_env->get_temp_filepath("BinaryReadStrings.parquet");
-  cudf::io::parquet_writer_options out_opts =
-    cudf::io::parquet_writer_options::builder(cudf::io::sink_info{filepath}, output)
-      .metadata(&output_metadata);
-  cudf::io::write_parquet(out_opts);
-
-  auto expected_string = table_view{{int_col, string_col, float_col, string_col, string_col}};
-  auto expected_mixed  = table_view{{int_col, string_col, float_col, list_int_col, list_int_col}};
-
-  cudf::io::parquet_reader_options in_opts =
-    cudf::io::parquet_reader_options::builder(cudf::io::source_info{filepath})
-      .set_column_schema({{}, {}, {}, {}, {}});
-  auto result = cudf::io::read_parquet(in_opts);
-
-  CUDF_TEST_EXPECT_TABLES_EQUAL(expected_string, result.tbl->view());
-
-  cudf::io::parquet_reader_options default_in_opts =
-    cudf::io::parquet_reader_options::builder(cudf::io::source_info{filepath});
-  result = cudf::io::read_parquet(default_in_opts);
-
-  CUDF_TEST_EXPECT_TABLES_EQUAL(expected_string, result.tbl->view());
-
-  std::vector<cudf::io::reader_column_schema> md{
-    {},
-    {},
-    {},
-    cudf::io::reader_column_schema().set_convert_binary_to_strings(false),
-    cudf::io::reader_column_schema().set_convert_binary_to_strings(false)};
-
-  cudf::io::parquet_reader_options mixed_in_opts =
-    cudf::io::parquet_reader_options::builder(cudf::io::source_info{filepath})
-      .set_column_schema(md);
-  result = cudf::io::read_parquet(mixed_in_opts);
-
-  CUDF_TEST_EXPECT_TABLES_EQUAL(expected_mixed, result.tbl->view());
-}
-
-TEST_F(ParquetReaderTest, NestedByteArray)
-{
-  constexpr auto num_rows = 8;
-
-  auto seq_col0       = random_values<int>(num_rows);
-  auto seq_col2       = random_values<float>(num_rows);
-  auto seq_col3       = random_values<int8_t>(num_rows);
-  auto const validity = cudf::test::iterators::no_nulls();
-
-  column_wrapper<int> int_col{seq_col0.begin(), seq_col0.end(), validity};
-  column_wrapper<float> float_col{seq_col2.begin(), seq_col2.end(), validity};
-  cudf::test::lists_column_wrapper<int8_t> list_list_int_col{
-    {{'M', 'o', 'n', 'd', 'a', 'y'},
-     {'W', 'e', 'd', 'n', 'e', 's', 'd', 'a', 'y'},
-     {'F', 'r', 'i', 'd', 'a', 'y'}},
-    {{'M', 'o', 'n', 'd', 'a', 'y'}, {'F', 'r', 'i', 'd', 'a', 'y'}},
-    {{'M', 'o', 'n', 'd', 'a', 'y'},
-     {'W', 'e', 'd', 'n', 'e', 's', 'd', 'a', 'y'},
-     {'F', 'r', 'i', 'd', 'a', 'y'}},
-    {{'F', 'r', 'i', 'd', 'a', 'y'},
-     {'F', 'r', 'i', 'd', 'a', 'y'},
-     {'F', 'u', 'n', 'd', 'a', 'y'}},
-    {{'M', 'o', 'n', 'd', 'a', 'y'},
-     {'W', 'e', 'd', 'n', 'e', 's', 'd', 'a', 'y'},
-     {'F', 'r', 'i', 'd', 'a', 'y'}},
-    {{'F', 'r', 'i', 'd', 'a', 'y'},
-     {'F', 'r', 'i', 'd', 'a', 'y'},
-     {'F', 'u', 'n', 'd', 'a', 'y'}},
-    {{'M', 'o', 'n', 'd', 'a', 'y'},
-     {'W', 'e', 'd', 'n', 'e', 's', 'd', 'a', 'y'},
-     {'F', 'r', 'i', 'd', 'a', 'y'}},
-    {{'M', 'o', 'n', 'd', 'a', 'y'}, {'F', 'r', 'i', 'd', 'a', 'y'}}};
-
-  auto const expected = table_view{{int_col, float_col, list_list_int_col}};
-  cudf::io::table_input_metadata output_metadata(expected);
-  output_metadata.column_metadata[0].set_name("col_other");
-  output_metadata.column_metadata[1].set_name("col_float");
-  output_metadata.column_metadata[2].set_name("col_binary").child(1).set_output_as_binary(true);
-
-  auto filepath = temp_env->get_temp_filepath("NestedByteArray.parquet");
-  cudf::io::parquet_writer_options out_opts =
-    cudf::io::parquet_writer_options::builder(cudf::io::sink_info{filepath}, expected)
-      .metadata(&output_metadata);
-  cudf::io::write_parquet(out_opts);
-
-  auto source = cudf::io::datasource::create(filepath);
-  cudf::io::parquet::FileMetaData fmd;
-
-  read_footer(source, &fmd);
-  EXPECT_EQ(fmd.schema[5].type, cudf::io::parquet::Type::BYTE_ARRAY);
-
-  std::vector<cudf::io::reader_column_schema> md{
-    {},
-    {},
-    cudf::io::reader_column_schema().add_child(
-      cudf::io::reader_column_schema().set_convert_binary_to_strings(false))};
-
-  cudf::io::parquet_reader_options in_opts =
-    cudf::io::parquet_reader_options::builder(cudf::io::source_info{filepath})
-      .set_column_schema(md);
-  auto result = cudf::io::read_parquet(in_opts);
-
-  CUDF_TEST_EXPECT_TABLES_EQUAL(expected, result.tbl->view());
-}
-
-TEST_F(ParquetWriterTest, ByteArrayStats)
-{
-  // check that byte array min and max statistics are written as expected. If a byte array is
-  // written as a string, max utf8 is 0xf7bfbfbf and so the minimum value will be set to that value
-  // instead of a potential minimum higher than that.
-  std::vector<uint8_t> expected_col0_min{0xf0};
-  std::vector<uint8_t> expected_col0_max{0xf0, 0xf5, 0xf5};
-  std::vector<uint8_t> expected_col1_min{0xfe, 0xfe, 0xfe};
-  std::vector<uint8_t> expected_col1_max{0xfe, 0xfe, 0xfe};
-
-  cudf::test::lists_column_wrapper<uint8_t> list_int_col0{
-    {0xf0}, {0xf0, 0xf5, 0xf3}, {0xf0, 0xf5, 0xf5}};
-  cudf::test::lists_column_wrapper<uint8_t> list_int_col1{
-    {0xfe, 0xfe, 0xfe}, {0xfe, 0xfe, 0xfe}, {0xfe, 0xfe, 0xfe}};
-
-  auto expected = table_view{{list_int_col0, list_int_col1}};
-  cudf::io::table_input_metadata output_metadata(expected);
-  output_metadata.column_metadata[0].set_name("col_binary0").set_output_as_binary(true);
-  output_metadata.column_metadata[1].set_name("col_binary1").set_output_as_binary(true);
-
-  auto filepath = temp_env->get_temp_filepath("ByteArrayStats.parquet");
-  cudf::io::parquet_writer_options out_opts =
-    cudf::io::parquet_writer_options::builder(cudf::io::sink_info{filepath}, expected)
-      .metadata(&output_metadata);
-  cudf::io::write_parquet(out_opts);
-
-  cudf::io::parquet_reader_options in_opts =
-    cudf::io::parquet_reader_options::builder(cudf::io::source_info{filepath})
-      .set_column_schema({{}, {}});
-  auto result = cudf::io::read_parquet(in_opts);
-
-  auto source = cudf::io::datasource::create(filepath);
-  cudf::io::parquet::FileMetaData fmd;
-
-  read_footer(source, &fmd);
-
-  EXPECT_EQ(fmd.schema[1].type, cudf::io::parquet::Type::BYTE_ARRAY);
-  EXPECT_EQ(fmd.schema[2].type, cudf::io::parquet::Type::BYTE_ARRAY);
-
-  auto const stats0 = parse_statistics(fmd.row_groups[0].columns[0]);
-  auto const stats1 = parse_statistics(fmd.row_groups[0].columns[1]);
-
-  EXPECT_EQ(expected_col0_min, stats0.min_value);
-  EXPECT_EQ(expected_col0_max, stats0.max_value);
-  EXPECT_EQ(expected_col1_min, stats1.min_value);
-  EXPECT_EQ(expected_col1_max, stats1.max_value);
-}
-
-TEST_F(ParquetReaderTest, StructByteArray)
-{
-  constexpr auto num_rows = 100;
-
-  auto seq_col0       = random_values<int8_t>(num_rows);
-  auto const validity = cudf::test::iterators::no_nulls();
-
-  column_wrapper<int8_t> int_col{seq_col0.begin(), seq_col0.end(), validity};
-  cudf::test::lists_column_wrapper<int8_t> list_of_int{{seq_col0.begin(), seq_col0.begin() + 50},
-                                                       {seq_col0.begin() + 50, seq_col0.end()}};
-  auto struct_col = cudf::test::structs_column_wrapper{{list_of_int}, validity};
-
-  auto const expected = table_view{{struct_col}};
-  EXPECT_EQ(1, expected.num_columns());
-  cudf::io::table_input_metadata output_metadata(expected);
-  output_metadata.column_metadata[0]
-    .set_name("struct_binary")
-    .child(0)
-    .set_name("a")
-    .set_output_as_binary(true);
-
-  auto filepath = temp_env->get_temp_filepath("StructByteArray.parquet");
-  cudf::io::parquet_writer_options out_opts =
-    cudf::io::parquet_writer_options::builder(cudf::io::sink_info{filepath}, expected)
-      .metadata(&output_metadata);
-  cudf::io::write_parquet(out_opts);
-
-  std::vector<cudf::io::reader_column_schema> md{cudf::io::reader_column_schema().add_child(
-    cudf::io::reader_column_schema().set_convert_binary_to_strings(false))};
-
-  cudf::io::parquet_reader_options in_opts =
-    cudf::io::parquet_reader_options::builder(cudf::io::source_info{filepath})
-      .set_column_schema(md);
-  auto result = cudf::io::read_parquet(in_opts);
-
-  CUDF_TEST_EXPECT_TABLES_EQUAL(expected, result.tbl->view());
-}
-
-TEST_F(ParquetWriterTest, SingleValueDictionaryTest)
-{
-  constexpr unsigned int expected_bits = 1;
-  constexpr unsigned int nrows         = 1'000'000U;
-
-  auto elements = cudf::detail::make_counting_transform_iterator(
-    0, [](auto i) { return "a unique string value suffixed with 1"; });
-  auto const col0     = cudf::test::strings_column_wrapper(elements, elements + nrows);
-  auto const expected = table_view{{col0}};
-
-  auto const filepath = temp_env->get_temp_filepath("SingleValueDictionaryTest.parquet");
-  // set row group size so that there will be only one row group
-  // no compression so we can easily read page data
-  cudf::io::parquet_writer_options out_opts =
-    cudf::io::parquet_writer_options::builder(cudf::io::sink_info{filepath}, expected)
-      .compression(cudf::io::compression_type::NONE)
-      .stats_level(cudf::io::statistics_freq::STATISTICS_COLUMN)
-      .row_group_size_rows(nrows);
-  cudf::io::write_parquet(out_opts);
-
-  cudf::io::parquet_reader_options default_in_opts =
-    cudf::io::parquet_reader_options::builder(cudf::io::source_info{filepath});
-  auto const result = cudf::io::read_parquet(default_in_opts);
-
-  CUDF_TEST_EXPECT_TABLES_EQUAL(expected, result.tbl->view());
-
-  // make sure dictionary was used
-  auto const source = cudf::io::datasource::create(filepath);
-  cudf::io::parquet::FileMetaData fmd;
-
-  read_footer(source, &fmd);
-  auto used_dict = [&fmd]() {
-    for (auto enc : fmd.row_groups[0].columns[0].meta_data.encodings) {
-      if (enc == cudf::io::parquet::Encoding::PLAIN_DICTIONARY or
-          enc == cudf::io::parquet::Encoding::RLE_DICTIONARY) {
-        return true;
-      }
-    }
-    return false;
-  };
-  EXPECT_TRUE(used_dict());
-
-  // and check that the correct number of bits was used
-  auto const oi    = read_offset_index(source, fmd.row_groups[0].columns[0]);
-  auto const nbits = read_dict_bits(source, oi.page_locations[0]);
-  EXPECT_EQ(nbits, expected_bits);
-}
-
-TEST_P(ParquetSizedTest, DictionaryTest)
-{
-  const unsigned int cardinality = (1 << (GetParam() - 1)) + 1;
-  const unsigned int nrows       = std::max(cardinality * 3 / 2, 3'000'000U);
-
-  auto elements       = cudf::detail::make_counting_transform_iterator(0, [cardinality](auto i) {
-    return "a unique string value suffixed with " + std::to_string(i % cardinality);
-  });
-  auto const col0     = cudf::test::strings_column_wrapper(elements, elements + nrows);
-  auto const expected = table_view{{col0}};
-
-  auto const filepath = temp_env->get_temp_filepath("DictionaryTest.parquet");
-  // set row group size so that there will be only one row group
-  // no compression so we can easily read page data
-  cudf::io::parquet_writer_options out_opts =
-    cudf::io::parquet_writer_options::builder(cudf::io::sink_info{filepath}, expected)
-      .compression(cudf::io::compression_type::NONE)
-      .stats_level(cudf::io::statistics_freq::STATISTICS_COLUMN)
-      .row_group_size_rows(nrows)
-      .row_group_size_bytes(512 * 1024 * 1024);
-  cudf::io::write_parquet(out_opts);
-
-  cudf::io::parquet_reader_options default_in_opts =
-    cudf::io::parquet_reader_options::builder(cudf::io::source_info{filepath});
-  auto const result = cudf::io::read_parquet(default_in_opts);
-
-  CUDF_TEST_EXPECT_TABLES_EQUAL(expected, result.tbl->view());
-
-  // make sure dictionary was used
-  auto const source = cudf::io::datasource::create(filepath);
-  cudf::io::parquet::FileMetaData fmd;
-
-  read_footer(source, &fmd);
-  auto used_dict = [&fmd]() {
-    for (auto enc : fmd.row_groups[0].columns[0].meta_data.encodings) {
-      if (enc == cudf::io::parquet::Encoding::PLAIN_DICTIONARY or
-          enc == cudf::io::parquet::Encoding::RLE_DICTIONARY) {
-        return true;
-      }
-    }
-    return false;
-  };
-  EXPECT_TRUE(used_dict());
-
-  // and check that the correct number of bits was used
-  auto const oi    = read_offset_index(source, fmd.row_groups[0].columns[0]);
-  auto const nbits = read_dict_bits(source, oi.page_locations[0]);
-  EXPECT_EQ(nbits, GetParam());
-}
-
-CUDF_TEST_PROGRAM_MAIN()
->>>>>>> 8135ed5a
+#endif