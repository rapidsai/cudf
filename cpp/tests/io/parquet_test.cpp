/*
 * Copyright (c) 2019-2023, NVIDIA CORPORATION.
 *
 * Licensed under the Apache License, Version 2.0 (the "License");
 * you may not use this file except in compliance with the License.
 * You may obtain a copy of the License at
 *
 *     http://www.apache.org/licenses/LICENSE-2.0
 *
 * Unless required by applicable law or agreed to in writing, software
 * distributed under the License is distributed on an "AS IS" BASIS,
 * WITHOUT WARRANTIES OR CONDITIONS OF ANY KIND, either express or implied.
 * See the License for the specific language governing permissions and
 * limitations under the License.
 */

#include <cudf_test/base_fixture.hpp>
#include <cudf_test/column_utilities.hpp>
#include <cudf_test/column_wrapper.hpp>
#include <cudf_test/cudf_gtest.hpp>
#include <cudf_test/io_metadata_utilities.hpp>
#include <cudf_test/iterator_utilities.hpp>
#include <cudf_test/table_utilities.hpp>
#include <cudf_test/type_lists.hpp>

#include <cudf/concatenate.hpp>
#include <cudf/copying.hpp>
#include <cudf/detail/iterator.cuh>
#include <cudf/fixed_point/fixed_point.hpp>
#include <cudf/io/data_sink.hpp>
#include <cudf/io/datasource.hpp>
#include <cudf/io/parquet.hpp>
#include <cudf/io/parquet_metadata.hpp>
#include <cudf/stream_compaction.hpp>
#include <cudf/strings/strings_column_view.hpp>
#include <cudf/table/table.hpp>
#include <cudf/table/table_view.hpp>
#include <cudf/transform.hpp>
#include <cudf/unary.hpp>
#include <cudf/utilities/span.hpp>
#include <cudf/wrappers/timestamps.hpp>

#include <src/io/parquet/compact_protocol_reader.hpp>
#include <src/io/parquet/parquet.hpp>
#include <src/io/parquet/parquet_gpu.hpp>

#include <rmm/cuda_stream_view.hpp>

#include <thrust/iterator/counting_iterator.h>

#include <fstream>
#include <random>
#include <type_traits>

template <typename T, typename SourceElementT = T>
using column_wrapper =
  typename std::conditional<std::is_same_v<T, cudf::string_view>,
                            cudf::test::strings_column_wrapper,
                            cudf::test::fixed_width_column_wrapper<T, SourceElementT>>::type;
using column     = cudf::column;
using table      = cudf::table;
using table_view = cudf::table_view;

// Global environment for temporary files
auto const temp_env = static_cast<cudf::test::TempDirTestEnvironment*>(
  ::testing::AddGlobalTestEnvironment(new cudf::test::TempDirTestEnvironment));

template <typename T, typename Elements>
std::unique_ptr<cudf::table> create_fixed_table(cudf::size_type num_columns,
                                                cudf::size_type num_rows,
                                                bool include_validity,
                                                Elements elements)
{
  auto valids =
    cudf::detail::make_counting_transform_iterator(0, [](auto i) { return i % 2 == 0; });
  std::vector<cudf::test::fixed_width_column_wrapper<T>> src_cols(num_columns);
  for (int idx = 0; idx < num_columns; idx++) {
    if (include_validity) {
      src_cols[idx] =
        cudf::test::fixed_width_column_wrapper<T>(elements, elements + num_rows, valids);
    } else {
      src_cols[idx] = cudf::test::fixed_width_column_wrapper<T>(elements, elements + num_rows);
    }
  }
  std::vector<std::unique_ptr<cudf::column>> columns(num_columns);
  std::transform(src_cols.begin(),
                 src_cols.end(),
                 columns.begin(),
                 [](cudf::test::fixed_width_column_wrapper<T>& in) {
                   auto ret = in.release();
                   // pre-cache the null count
                   [[maybe_unused]] auto const nulls = ret->has_nulls();
                   return ret;
                 });
  return std::make_unique<cudf::table>(std::move(columns));
}

template <typename T>
std::unique_ptr<cudf::table> create_random_fixed_table(cudf::size_type num_columns,
                                                       cudf::size_type num_rows,
                                                       bool include_validity)
{
  auto rand_elements =
    cudf::detail::make_counting_transform_iterator(0, [](T i) { return rand(); });
  return create_fixed_table<T>(num_columns, num_rows, include_validity, rand_elements);
}

template <typename T>
std::unique_ptr<cudf::table> create_compressible_fixed_table(cudf::size_type num_columns,
                                                             cudf::size_type num_rows,
                                                             cudf::size_type period,
                                                             bool include_validity)
{
  auto compressible_elements =
    cudf::detail::make_counting_transform_iterator(0, [period](T i) { return i / period; });
  return create_fixed_table<T>(num_columns, num_rows, include_validity, compressible_elements);
}

// this function replicates the "list_gen" function in
// python/cudf/cudf/tests/test_parquet.py
template <typename T>
std::unique_ptr<cudf::column> make_parquet_list_list_col(
  int skip_rows, int num_rows, int lists_per_row, int list_size, bool include_validity)
{
  auto valids =
    cudf::detail::make_counting_transform_iterator(0, [](auto i) { return i % 2 == 0 ? 1 : 0; });

  // root list
  std::vector<int> row_offsets(num_rows + 1);
  int row_offset_count = 0;
  {
    int offset = 0;
    for (int idx = 0; idx < (num_rows) + 1; idx++) {
      row_offsets[row_offset_count] = offset;
      if (!include_validity || valids[idx]) { offset += lists_per_row; }
      row_offset_count++;
    }
  }
  cudf::test::fixed_width_column_wrapper<int> offsets(row_offsets.begin(),
                                                      row_offsets.begin() + row_offset_count);

  // child list
  std::vector<int> child_row_offsets((num_rows * lists_per_row) + 1);
  int child_row_offset_count = 0;
  {
    int offset = 0;
    for (int idx = 0; idx < (num_rows * lists_per_row); idx++) {
      int row_index = idx / lists_per_row;
      if (include_validity && !valids[row_index]) { continue; }

      child_row_offsets[child_row_offset_count] = offset;
      offset += list_size;
      child_row_offset_count++;
    }
    child_row_offsets[child_row_offset_count++] = offset;
  }
  cudf::test::fixed_width_column_wrapper<int> child_offsets(
    child_row_offsets.begin(), child_row_offsets.begin() + child_row_offset_count);

  // child values
  std::vector<T> child_values(num_rows * lists_per_row * list_size);
  T first_child_value_index = skip_rows * lists_per_row * list_size;
  int child_value_count     = 0;
  {
    for (int idx = 0; idx < (num_rows * lists_per_row * list_size); idx++) {
      int row_index = idx / (lists_per_row * list_size);

      int val = first_child_value_index;
      first_child_value_index++;

      if (include_validity && !valids[row_index]) { continue; }

      child_values[child_value_count] = val;
      child_value_count++;
    }
  }
  // validity by value instead of index
  auto valids2 = cudf::detail::make_counting_transform_iterator(
    0, [list_size](auto i) { return (i % list_size) % 2 == 0 ? 1 : 0; });
  auto child_data = include_validity
                      ? cudf::test::fixed_width_column_wrapper<T>(
                          child_values.begin(), child_values.begin() + child_value_count, valids2)
                      : cudf::test::fixed_width_column_wrapper<T>(
                          child_values.begin(), child_values.begin() + child_value_count);

  int child_offsets_size = static_cast<cudf::column_view>(child_offsets).size() - 1;
  auto child             = cudf::make_lists_column(
    child_offsets_size, child_offsets.release(), child_data.release(), 0, rmm::device_buffer{});

  int offsets_size             = static_cast<cudf::column_view>(offsets).size() - 1;
  auto [null_mask, null_count] = cudf::test::detail::make_null_mask(valids, valids + offsets_size);
  return include_validity
           ? cudf::make_lists_column(
               offsets_size, offsets.release(), std::move(child), null_count, std::move(null_mask))
           : cudf::make_lists_column(
               offsets_size, offsets.release(), std::move(child), 0, rmm::device_buffer{});
}

// given a datasource pointing to a parquet file, read the footer
// of the file to populate the FileMetaData pointed to by file_meta_data.
// throws cudf::logic_error if the file or metadata is invalid.
void read_footer(std::unique_ptr<cudf::io::datasource> const& source,
                 cudf::io::parquet::FileMetaData* file_meta_data)
{
  constexpr auto header_len = sizeof(cudf::io::parquet::file_header_s);
  constexpr auto ender_len  = sizeof(cudf::io::parquet::file_ender_s);

  auto const len           = source->size();
  auto const header_buffer = source->host_read(0, header_len);
  auto const header =
    reinterpret_cast<cudf::io::parquet::file_header_s const*>(header_buffer->data());
  auto const ender_buffer = source->host_read(len - ender_len, ender_len);
  auto const ender = reinterpret_cast<cudf::io::parquet::file_ender_s const*>(ender_buffer->data());

  // checks for valid header, footer, and file length
  ASSERT_GT(len, header_len + ender_len);
  ASSERT_TRUE(header->magic == cudf::io::parquet::parquet_magic &&
              ender->magic == cudf::io::parquet::parquet_magic);
  ASSERT_TRUE(ender->footer_len != 0 && ender->footer_len <= (len - header_len - ender_len));

  // parquet files end with 4-byte footer_length and 4-byte magic == "PAR1"
  // seek backwards from the end of the file (footer_length + 8 bytes of ender)
  auto const footer_buffer =
    source->host_read(len - ender->footer_len - ender_len, ender->footer_len);
  cudf::io::parquet::CompactProtocolReader cp(footer_buffer->data(), ender->footer_len);

  // returns true on success
  bool res = cp.read(file_meta_data);
  ASSERT_TRUE(res);
}

// returns the number of bits used for dictionary encoding data at the given page location.
// this assumes the data is uncompressed.
// throws cudf::logic_error if the page_loc data is invalid.
int read_dict_bits(std::unique_ptr<cudf::io::datasource> const& source,
                   cudf::io::parquet::PageLocation const& page_loc)
{
  CUDF_EXPECTS(page_loc.offset > 0, "Cannot find page header");
  CUDF_EXPECTS(page_loc.compressed_page_size > 0, "Invalid page header length");

  cudf::io::parquet::PageHeader page_hdr;
  auto const page_buf = source->host_read(page_loc.offset, page_loc.compressed_page_size);
  cudf::io::parquet::CompactProtocolReader cp(page_buf->data(), page_buf->size());
  bool res = cp.read(&page_hdr);
  CUDF_EXPECTS(res, "Cannot parse page header");

  // cp should be pointing at the start of page data now. the first byte
  // should be the encoding bit size
  return cp.getb();
}

// read column index from datasource at location indicated by chunk,
// parse and return as a ColumnIndex struct.
// throws cudf::logic_error if the chunk data is invalid.
cudf::io::parquet::ColumnIndex read_column_index(
  std::unique_ptr<cudf::io::datasource> const& source, cudf::io::parquet::ColumnChunk const& chunk)
{
  CUDF_EXPECTS(chunk.column_index_offset > 0, "Cannot find column index");
  CUDF_EXPECTS(chunk.column_index_length > 0, "Invalid column index length");

  cudf::io::parquet::ColumnIndex colidx;
  auto const ci_buf = source->host_read(chunk.column_index_offset, chunk.column_index_length);
  cudf::io::parquet::CompactProtocolReader cp(ci_buf->data(), ci_buf->size());
  bool res = cp.read(&colidx);
  CUDF_EXPECTS(res, "Cannot parse column index");
  return colidx;
}

// read offset index from datasource at location indicated by chunk,
// parse and return as an OffsetIndex struct.
// throws cudf::logic_error if the chunk data is invalid.
cudf::io::parquet::OffsetIndex read_offset_index(
  std::unique_ptr<cudf::io::datasource> const& source, cudf::io::parquet::ColumnChunk const& chunk)
{
  CUDF_EXPECTS(chunk.offset_index_offset > 0, "Cannot find offset index");
  CUDF_EXPECTS(chunk.offset_index_length > 0, "Invalid offset index length");

  cudf::io::parquet::OffsetIndex offidx;
  auto const oi_buf = source->host_read(chunk.offset_index_offset, chunk.offset_index_length);
  cudf::io::parquet::CompactProtocolReader cp(oi_buf->data(), oi_buf->size());
  bool res = cp.read(&offidx);
  CUDF_EXPECTS(res, "Cannot parse offset index");
  return offidx;
}

// Return as a Statistics from the column chunk
cudf::io::parquet::Statistics const& get_statistics(cudf::io::parquet::ColumnChunk const& chunk)
{
  return chunk.meta_data.statistics;
}

// read page header from datasource at location indicated by page_loc,
// parse and return as a PageHeader struct.
// throws cudf::logic_error if the page_loc data is invalid.
cudf::io::parquet::PageHeader read_page_header(std::unique_ptr<cudf::io::datasource> const& source,
                                               cudf::io::parquet::PageLocation const& page_loc)
{
  CUDF_EXPECTS(page_loc.offset > 0, "Cannot find page header");
  CUDF_EXPECTS(page_loc.compressed_page_size > 0, "Invalid page header length");

  cudf::io::parquet::PageHeader page_hdr;
  auto const page_buf = source->host_read(page_loc.offset, page_loc.compressed_page_size);
  cudf::io::parquet::CompactProtocolReader cp(page_buf->data(), page_buf->size());
  bool res = cp.read(&page_hdr);
  CUDF_EXPECTS(res, "Cannot parse page header");
  return page_hdr;
}

// Base test fixture for tests
struct ParquetWriterTest : public cudf::test::BaseFixture {};

// Base test fixture for tests
struct ParquetReaderTest : public cudf::test::BaseFixture {};

// Base test fixture for "stress" tests
struct ParquetWriterStressTest : public cudf::test::BaseFixture {};

// Typed test fixture for numeric type tests
template <typename T>
struct ParquetWriterNumericTypeTest : public ParquetWriterTest {
  auto type() { return cudf::data_type{cudf::type_to_id<T>()}; }
};

// Typed test fixture for comparable type tests
template <typename T>
struct ParquetWriterComparableTypeTest : public ParquetWriterTest {
  auto type() { return cudf::data_type{cudf::type_to_id<T>()}; }
};

// Typed test fixture for timestamp type tests
template <typename T>
struct ParquetWriterChronoTypeTest : public ParquetWriterTest {
  auto type() { return cudf::data_type{cudf::type_to_id<T>()}; }
};

// Typed test fixture for timestamp type tests
template <typename T>
struct ParquetWriterTimestampTypeTest : public ParquetWriterTest {
  auto type() { return cudf::data_type{cudf::type_to_id<T>()}; }
};

// Typed test fixture for all types
template <typename T>
struct ParquetWriterSchemaTest : public ParquetWriterTest {
  auto type() { return cudf::data_type{cudf::type_to_id<T>()}; }
};

template <typename T>
struct ParquetReaderSourceTest : public ParquetReaderTest {};

// Declare typed test cases
// TODO: Replace with `NumericTypes` when unsigned support is added. Issue #5352
using SupportedTypes = cudf::test::Types<int8_t, int16_t, int32_t, int64_t, bool, float, double>;
TYPED_TEST_SUITE(ParquetWriterNumericTypeTest, SupportedTypes);
using ComparableAndFixedTypes =
  cudf::test::Concat<cudf::test::ComparableTypes, cudf::test::FixedPointTypes>;
TYPED_TEST_SUITE(ParquetWriterComparableTypeTest, ComparableAndFixedTypes);
TYPED_TEST_SUITE(ParquetWriterChronoTypeTest, cudf::test::ChronoTypes);
using SupportedTimestampTypes =
  cudf::test::Types<cudf::timestamp_ms, cudf::timestamp_us, cudf::timestamp_ns>;
TYPED_TEST_SUITE(ParquetWriterTimestampTypeTest, SupportedTimestampTypes);
TYPED_TEST_SUITE(ParquetWriterSchemaTest, cudf::test::AllTypes);
using ByteLikeTypes = cudf::test::Types<int8_t, char, uint8_t, unsigned char, std::byte>;
TYPED_TEST_SUITE(ParquetReaderSourceTest, ByteLikeTypes);

// Base test fixture for chunked writer tests
struct ParquetChunkedWriterTest : public cudf::test::BaseFixture {};

// Typed test fixture for numeric type tests
template <typename T>
struct ParquetChunkedWriterNumericTypeTest : public ParquetChunkedWriterTest {
  auto type() { return cudf::data_type{cudf::type_to_id<T>()}; }
};

// Declare typed test cases
TYPED_TEST_SUITE(ParquetChunkedWriterNumericTypeTest, SupportedTypes);

// Base test fixture for size-parameterized tests
class ParquetSizedTest : public ::cudf::test::BaseFixtureWithParam<int> {};

// test the allowed bit widths for dictionary encoding
// values chosen to trigger 1, 2, 3, 4, 5, 6, 8, 10, 12, 16, 20, and 24 bit dictionaries
INSTANTIATE_TEST_SUITE_P(ParquetDictionaryTest,
                         ParquetSizedTest,
                         testing::Range(1, 25),
                         testing::PrintToStringParamName());

// Base test fixture for V2 header tests
class ParquetV2Test : public ::cudf::test::BaseFixtureWithParam<bool> {};
INSTANTIATE_TEST_SUITE_P(ParquetV2ReadWriteTest,
                         ParquetV2Test,
                         testing::Bool(),
                         testing::PrintToStringParamName());

namespace {
// Generates a vector of uniform random values of type T
template <typename T>
inline auto random_values(size_t size)
{
  std::vector<T> values(size);

  using T1 = T;
  using uniform_distribution =
    typename std::conditional_t<std::is_same_v<T1, bool>,
                                std::bernoulli_distribution,
                                std::conditional_t<std::is_floating_point_v<T1>,
                                                   std::uniform_real_distribution<T1>,
                                                   std::uniform_int_distribution<T1>>>;

  static constexpr auto seed = 0xf00d;
  static std::mt19937 engine{seed};
  static uniform_distribution dist{};
  std::generate_n(values.begin(), size, [&]() { return T{dist(engine)}; });

  return values;
}

}  // namespace

TYPED_TEST(ParquetWriterNumericTypeTest, SingleColumn)
{
  auto sequence =
    cudf::detail::make_counting_transform_iterator(0, [](auto i) { return TypeParam(i % 400); });
  auto validity = cudf::detail::make_counting_transform_iterator(0, [](auto i) { return true; });

  constexpr auto num_rows = 800;
  column_wrapper<TypeParam> col(sequence, sequence + num_rows, validity);

  auto expected = table_view{{col}};

  auto filepath = temp_env->get_temp_filepath("SingleColumn.parquet");
  cudf::io::parquet_writer_options out_opts =
    cudf::io::parquet_writer_options::builder(cudf::io::sink_info{filepath}, expected);
  cudf::io::write_parquet(out_opts);

  cudf::io::parquet_reader_options in_opts =
    cudf::io::parquet_reader_options::builder(cudf::io::source_info{filepath});
  auto result = cudf::io::read_parquet(in_opts);

  CUDF_TEST_EXPECT_TABLES_EQUAL(expected, result.tbl->view());
}

TYPED_TEST(ParquetWriterNumericTypeTest, SingleColumnWithNulls)
{
  auto sequence =
    cudf::detail::make_counting_transform_iterator(0, [](auto i) { return TypeParam(i); });
  auto validity = cudf::detail::make_counting_transform_iterator(0, [](auto i) { return (i % 2); });

  constexpr auto num_rows = 100;
  column_wrapper<TypeParam> col(sequence, sequence + num_rows, validity);

  auto expected = table_view{{col}};

  auto filepath = temp_env->get_temp_filepath("SingleColumnWithNulls.parquet");
  cudf::io::parquet_writer_options out_opts =
    cudf::io::parquet_writer_options::builder(cudf::io::sink_info{filepath}, expected);
  cudf::io::write_parquet(out_opts);

  cudf::io::parquet_reader_options in_opts =
    cudf::io::parquet_reader_options::builder(cudf::io::source_info{filepath});
  auto result = cudf::io::read_parquet(in_opts);

  CUDF_TEST_EXPECT_TABLES_EQUAL(expected, result.tbl->view());
}

template <typename mask_op_t>
void test_durations(mask_op_t mask_op)
{
  std::default_random_engine generator;
  std::uniform_int_distribution<int> distribution_d(0, 30);
  auto sequence_d = cudf::detail::make_counting_transform_iterator(
    0, [&](auto i) { return distribution_d(generator); });

  std::uniform_int_distribution<int> distribution_s(0, 86400);
  auto sequence_s = cudf::detail::make_counting_transform_iterator(
    0, [&](auto i) { return distribution_s(generator); });

  std::uniform_int_distribution<int> distribution(0, 86400 * 1000);
  auto sequence = cudf::detail::make_counting_transform_iterator(
    0, [&](auto i) { return distribution(generator); });

  auto mask = cudf::detail::make_counting_transform_iterator(0, mask_op);

  constexpr auto num_rows = 100;
  // Durations longer than a day are not exactly valid, but cudf should be able to round trip
  auto durations_d = cudf::test::fixed_width_column_wrapper<cudf::duration_D, int64_t>(
    sequence_d, sequence_d + num_rows, mask);
  auto durations_s = cudf::test::fixed_width_column_wrapper<cudf::duration_s, int64_t>(
    sequence_s, sequence_s + num_rows, mask);
  auto durations_ms = cudf::test::fixed_width_column_wrapper<cudf::duration_ms, int64_t>(
    sequence, sequence + num_rows, mask);
  auto durations_us = cudf::test::fixed_width_column_wrapper<cudf::duration_us, int64_t>(
    sequence, sequence + num_rows, mask);
  auto durations_ns = cudf::test::fixed_width_column_wrapper<cudf::duration_ns, int64_t>(
    sequence, sequence + num_rows, mask);

  auto expected = table_view{{durations_d, durations_s, durations_ms, durations_us, durations_ns}};

  auto filepath = temp_env->get_temp_filepath("Durations.parquet");
  cudf::io::parquet_writer_options out_opts =
    cudf::io::parquet_writer_options::builder(cudf::io::sink_info{filepath}, expected);
  cudf::io::write_parquet(out_opts);

  cudf::io::parquet_reader_options in_opts =
    cudf::io::parquet_reader_options::builder(cudf::io::source_info{filepath});
  auto result = cudf::io::read_parquet(in_opts);

  auto durations_d_got =
    cudf::cast(result.tbl->view().column(0), cudf::data_type{cudf::type_id::DURATION_DAYS});
  CUDF_TEST_EXPECT_COLUMNS_EQUAL(durations_d, durations_d_got->view());

  auto durations_s_got =
    cudf::cast(result.tbl->view().column(1), cudf::data_type{cudf::type_id::DURATION_SECONDS});
  CUDF_TEST_EXPECT_COLUMNS_EQUAL(durations_s, durations_s_got->view());

  CUDF_TEST_EXPECT_COLUMNS_EQUAL(durations_ms, result.tbl->view().column(2));
  CUDF_TEST_EXPECT_COLUMNS_EQUAL(durations_us, result.tbl->view().column(3));
  CUDF_TEST_EXPECT_COLUMNS_EQUAL(durations_ns, result.tbl->view().column(4));
}

TEST_F(ParquetWriterTest, Durations)
{
  test_durations([](auto i) { return true; });
  test_durations([](auto i) { return (i % 2) != 0; });
  test_durations([](auto i) { return (i % 3) != 0; });
  test_durations([](auto i) { return false; });
}

TYPED_TEST(ParquetWriterTimestampTypeTest, Timestamps)
{
  auto sequence = cudf::detail::make_counting_transform_iterator(
    0, [](auto i) { return ((std::rand() / 10000) * 1000); });
  auto validity = cudf::detail::make_counting_transform_iterator(0, [](auto i) { return true; });

  constexpr auto num_rows = 100;
  column_wrapper<TypeParam, typename decltype(sequence)::value_type> col(
    sequence, sequence + num_rows, validity);

  auto expected = table_view{{col}};

  auto filepath = temp_env->get_temp_filepath("Timestamps.parquet");
  cudf::io::parquet_writer_options out_opts =
    cudf::io::parquet_writer_options::builder(cudf::io::sink_info{filepath}, expected);
  cudf::io::write_parquet(out_opts);

  cudf::io::parquet_reader_options in_opts =
    cudf::io::parquet_reader_options::builder(cudf::io::source_info{filepath})
      .timestamp_type(this->type());
  auto result = cudf::io::read_parquet(in_opts);

  CUDF_TEST_EXPECT_TABLES_EQUAL(expected, result.tbl->view());
}

TYPED_TEST(ParquetWriterTimestampTypeTest, TimestampsWithNulls)
{
  auto sequence = cudf::detail::make_counting_transform_iterator(
    0, [](auto i) { return ((std::rand() / 10000) * 1000); });
  auto validity =
    cudf::detail::make_counting_transform_iterator(0, [](auto i) { return (i > 30) && (i < 60); });

  constexpr auto num_rows = 100;
  column_wrapper<TypeParam, typename decltype(sequence)::value_type> col(
    sequence, sequence + num_rows, validity);

  auto expected = table_view{{col}};

  auto filepath = temp_env->get_temp_filepath("TimestampsWithNulls.parquet");
  cudf::io::parquet_writer_options out_opts =
    cudf::io::parquet_writer_options::builder(cudf::io::sink_info{filepath}, expected);
  cudf::io::write_parquet(out_opts);

  cudf::io::parquet_reader_options in_opts =
    cudf::io::parquet_reader_options::builder(cudf::io::source_info{filepath})
      .timestamp_type(this->type());
  auto result = cudf::io::read_parquet(in_opts);

  CUDF_TEST_EXPECT_TABLES_EQUAL(expected, result.tbl->view());
}

TYPED_TEST(ParquetWriterTimestampTypeTest, TimestampOverflow)
{
  constexpr int64_t max = std::numeric_limits<int64_t>::max();
  auto sequence = cudf::detail::make_counting_transform_iterator(0, [](auto i) { return max - i; });
  auto validity = cudf::detail::make_counting_transform_iterator(0, [](auto i) { return true; });

  constexpr auto num_rows = 100;
  column_wrapper<TypeParam, typename decltype(sequence)::value_type> col(
    sequence, sequence + num_rows, validity);
  table_view expected({col});

  auto filepath = temp_env->get_temp_filepath("ParquetTimestampOverflow.parquet");
  cudf::io::parquet_writer_options out_opts =
    cudf::io::parquet_writer_options::builder(cudf::io::sink_info{filepath}, expected);
  cudf::io::write_parquet(out_opts);

  cudf::io::parquet_reader_options in_opts =
    cudf::io::parquet_reader_options::builder(cudf::io::source_info{filepath})
      .timestamp_type(this->type());
  auto result = cudf::io::read_parquet(in_opts);

  CUDF_TEST_EXPECT_TABLES_EQUAL(expected, result.tbl->view());
}

TEST_P(ParquetV2Test, MultiColumn)
{
  constexpr auto num_rows = 100000;
  auto const is_v2        = GetParam();

  // auto col0_data = random_values<bool>(num_rows);
  auto col1_data = random_values<int8_t>(num_rows);
  auto col2_data = random_values<int16_t>(num_rows);
  auto col3_data = random_values<int32_t>(num_rows);
  auto col4_data = random_values<float>(num_rows);
  auto col5_data = random_values<double>(num_rows);
  auto col6_vals = random_values<int16_t>(num_rows);
  auto col7_vals = random_values<int32_t>(num_rows);
  auto col8_vals = random_values<int64_t>(num_rows);
  auto col6_data = cudf::detail::make_counting_transform_iterator(0, [col6_vals](auto i) {
    return numeric::decimal32{col6_vals[i], numeric::scale_type{5}};
  });
  auto col7_data = cudf::detail::make_counting_transform_iterator(0, [col7_vals](auto i) {
    return numeric::decimal64{col7_vals[i], numeric::scale_type{-5}};
  });
  auto col8_data = cudf::detail::make_counting_transform_iterator(0, [col8_vals](auto i) {
    return numeric::decimal128{col8_vals[i], numeric::scale_type{-6}};
  });
  auto validity  = cudf::detail::make_counting_transform_iterator(0, [](auto i) { return true; });

  // column_wrapper<bool> col0{
  //    col0_data.begin(), col0_data.end(), validity};
  column_wrapper<int8_t> col1{col1_data.begin(), col1_data.end(), validity};
  column_wrapper<int16_t> col2{col2_data.begin(), col2_data.end(), validity};
  column_wrapper<int32_t> col3{col3_data.begin(), col3_data.end(), validity};
  column_wrapper<float> col4{col4_data.begin(), col4_data.end(), validity};
  column_wrapper<double> col5{col5_data.begin(), col5_data.end(), validity};
  column_wrapper<numeric::decimal32> col6{col6_data, col6_data + num_rows, validity};
  column_wrapper<numeric::decimal64> col7{col7_data, col7_data + num_rows, validity};
  column_wrapper<numeric::decimal128> col8{col8_data, col8_data + num_rows, validity};

  auto expected = table_view{{col1, col2, col3, col4, col5, col6, col7, col8}};

  cudf::io::table_input_metadata expected_metadata(expected);
  // expected_metadata.column_metadata[0].set_name( "bools");
  expected_metadata.column_metadata[0].set_name("int8s");
  expected_metadata.column_metadata[1].set_name("int16s");
  expected_metadata.column_metadata[2].set_name("int32s");
  expected_metadata.column_metadata[3].set_name("floats");
  expected_metadata.column_metadata[4].set_name("doubles");
  expected_metadata.column_metadata[5].set_name("decimal32s").set_decimal_precision(10);
  expected_metadata.column_metadata[6].set_name("decimal64s").set_decimal_precision(20);
  expected_metadata.column_metadata[7].set_name("decimal128s").set_decimal_precision(40);

  auto filepath = temp_env->get_temp_filepath("MultiColumn.parquet");
  cudf::io::parquet_writer_options out_opts =
    cudf::io::parquet_writer_options::builder(cudf::io::sink_info{filepath}, expected)
      .write_v2_headers(is_v2)
      .metadata(expected_metadata);
  cudf::io::write_parquet(out_opts);

  cudf::io::parquet_reader_options in_opts =
    cudf::io::parquet_reader_options::builder(cudf::io::source_info{filepath});
  auto result = cudf::io::read_parquet(in_opts);

  CUDF_TEST_EXPECT_TABLES_EQUAL(expected, result.tbl->view());
  cudf::test::expect_metadata_equal(expected_metadata, result.metadata);
}

TEST_P(ParquetV2Test, MultiColumnWithNulls)
{
  constexpr auto num_rows = 100;
  auto const is_v2        = GetParam();

  // auto col0_data = random_values<bool>(num_rows);
  auto col1_data = random_values<int8_t>(num_rows);
  auto col2_data = random_values<int16_t>(num_rows);
  auto col3_data = random_values<int32_t>(num_rows);
  auto col4_data = random_values<float>(num_rows);
  auto col5_data = random_values<double>(num_rows);
  auto col6_vals = random_values<int32_t>(num_rows);
  auto col7_vals = random_values<int64_t>(num_rows);
  auto col6_data = cudf::detail::make_counting_transform_iterator(0, [col6_vals](auto i) {
    return numeric::decimal32{col6_vals[i], numeric::scale_type{-2}};
  });
  auto col7_data = cudf::detail::make_counting_transform_iterator(0, [col7_vals](auto i) {
    return numeric::decimal64{col7_vals[i], numeric::scale_type{-8}};
  });
  // auto col0_mask = cudf::detail::make_counting_transform_iterator(
  //    0, [](auto i) { return (i % 2); });
  auto col1_mask =
    cudf::detail::make_counting_transform_iterator(0, [](auto i) { return (i < 10); });
  auto col2_mask = cudf::detail::make_counting_transform_iterator(0, [](auto i) { return true; });
  auto col3_mask =
    cudf::detail::make_counting_transform_iterator(0, [](auto i) { return (i == (num_rows - 1)); });
  auto col4_mask =
    cudf::detail::make_counting_transform_iterator(0, [](auto i) { return (i >= 40 && i <= 60); });
  auto col5_mask =
    cudf::detail::make_counting_transform_iterator(0, [](auto i) { return (i > 80); });
  auto col6_mask =
    cudf::detail::make_counting_transform_iterator(0, [](auto i) { return (i % 5); });
  auto col7_mask =
    cudf::detail::make_counting_transform_iterator(0, [](auto i) { return (i != 55); });

  // column_wrapper<bool> col0{
  //    col0_data.begin(), col0_data.end(), col0_mask};
  column_wrapper<int8_t> col1{col1_data.begin(), col1_data.end(), col1_mask};
  column_wrapper<int16_t> col2{col2_data.begin(), col2_data.end(), col2_mask};
  column_wrapper<int32_t> col3{col3_data.begin(), col3_data.end(), col3_mask};
  column_wrapper<float> col4{col4_data.begin(), col4_data.end(), col4_mask};
  column_wrapper<double> col5{col5_data.begin(), col5_data.end(), col5_mask};
  column_wrapper<numeric::decimal32> col6{col6_data, col6_data + num_rows, col6_mask};
  column_wrapper<numeric::decimal64> col7{col7_data, col7_data + num_rows, col7_mask};

  auto expected = table_view{{/*col0, */ col1, col2, col3, col4, col5, col6, col7}};

  cudf::io::table_input_metadata expected_metadata(expected);
  // expected_metadata.column_names.emplace_back("bools");
  expected_metadata.column_metadata[0].set_name("int8s");
  expected_metadata.column_metadata[1].set_name("int16s");
  expected_metadata.column_metadata[2].set_name("int32s");
  expected_metadata.column_metadata[3].set_name("floats");
  expected_metadata.column_metadata[4].set_name("doubles");
  expected_metadata.column_metadata[5].set_name("decimal32s").set_decimal_precision(9);
  expected_metadata.column_metadata[6].set_name("decimal64s").set_decimal_precision(20);

  auto filepath = temp_env->get_temp_filepath("MultiColumnWithNulls.parquet");
  cudf::io::parquet_writer_options out_opts =
    cudf::io::parquet_writer_options::builder(cudf::io::sink_info{filepath}, expected)
      .write_v2_headers(is_v2)
      .metadata(expected_metadata);

  cudf::io::write_parquet(out_opts);

  cudf::io::parquet_reader_options in_opts =
    cudf::io::parquet_reader_options::builder(cudf::io::source_info{filepath});
  auto result = cudf::io::read_parquet(in_opts);

  CUDF_TEST_EXPECT_TABLES_EQUAL(expected, result.tbl->view());
  // TODO: Need to be able to return metadata in tree form from reader so they can be compared.
  // Unfortunately the closest thing to a hierarchical schema is column_name_info which does not
  // have any tests for it c++ or python.
  cudf::test::expect_metadata_equal(expected_metadata, result.metadata);
}

TEST_P(ParquetV2Test, Strings)
{
  auto const is_v2 = GetParam();

  std::vector<char const*> strings{
    "Monday", "Wȅdnȅsday", "Friday", "Monday", "Friday", "Friday", "Friday", "Funday"};
  auto const num_rows = strings.size();

  auto seq_col0 = random_values<int>(num_rows);
  auto seq_col2 = random_values<float>(num_rows);
  auto validity = cudf::detail::make_counting_transform_iterator(0, [](auto i) { return true; });

  column_wrapper<int> col0{seq_col0.begin(), seq_col0.end(), validity};
  column_wrapper<cudf::string_view> col1{strings.begin(), strings.end()};
  column_wrapper<float> col2{seq_col2.begin(), seq_col2.end(), validity};

  auto expected = table_view{{col0, col1, col2}};

  cudf::io::table_input_metadata expected_metadata(expected);
  expected_metadata.column_metadata[0].set_name("col_other");
  expected_metadata.column_metadata[1].set_name("col_string");
  expected_metadata.column_metadata[2].set_name("col_another");

  auto filepath = temp_env->get_temp_filepath("Strings.parquet");
  cudf::io::parquet_writer_options out_opts =
    cudf::io::parquet_writer_options::builder(cudf::io::sink_info{filepath}, expected)
      .write_v2_headers(is_v2)
      .metadata(expected_metadata);
  cudf::io::write_parquet(out_opts);

  cudf::io::parquet_reader_options in_opts =
    cudf::io::parquet_reader_options::builder(cudf::io::source_info{filepath});
  auto result = cudf::io::read_parquet(in_opts);

  CUDF_TEST_EXPECT_TABLES_EQUAL(expected, result.tbl->view());
  cudf::test::expect_metadata_equal(expected_metadata, result.metadata);
}

TEST_F(ParquetWriterTest, StringsAsBinary)
{
  std::vector<char const*> unicode_strings{
    "Monday", "Wȅdnȅsday", "Friday", "Monday", "Friday", "Friday", "Friday", "Funday"};
  std::vector<char const*> ascii_strings{
    "Monday", "Wednesday", "Friday", "Monday", "Friday", "Friday", "Friday", "Funday"};

  column_wrapper<cudf::string_view> col0{ascii_strings.begin(), ascii_strings.end()};
  column_wrapper<cudf::string_view> col1{unicode_strings.begin(), unicode_strings.end()};
  column_wrapper<cudf::string_view> col2{ascii_strings.begin(), ascii_strings.end()};
  cudf::test::lists_column_wrapper<uint8_t> col3{{'M', 'o', 'n', 'd', 'a', 'y'},
                                                 {'W', 'e', 'd', 'n', 'e', 's', 'd', 'a', 'y'},
                                                 {'F', 'r', 'i', 'd', 'a', 'y'},
                                                 {'M', 'o', 'n', 'd', 'a', 'y'},
                                                 {'F', 'r', 'i', 'd', 'a', 'y'},
                                                 {'F', 'r', 'i', 'd', 'a', 'y'},
                                                 {'F', 'r', 'i', 'd', 'a', 'y'},
                                                 {'F', 'u', 'n', 'd', 'a', 'y'}};
  cudf::test::lists_column_wrapper<uint8_t> col4{
    {'M', 'o', 'n', 'd', 'a', 'y'},
    {'W', 200, 133, 'd', 'n', 200, 133, 's', 'd', 'a', 'y'},
    {'F', 'r', 'i', 'd', 'a', 'y'},
    {'M', 'o', 'n', 'd', 'a', 'y'},
    {'F', 'r', 'i', 'd', 'a', 'y'},
    {'F', 'r', 'i', 'd', 'a', 'y'},
    {'F', 'r', 'i', 'd', 'a', 'y'},
    {'F', 'u', 'n', 'd', 'a', 'y'}};

  auto write_tbl = table_view{{col0, col1, col2, col3, col4}};

  cudf::io::table_input_metadata expected_metadata(write_tbl);
  expected_metadata.column_metadata[0].set_name("col_single").set_output_as_binary(true);
  expected_metadata.column_metadata[1].set_name("col_string").set_output_as_binary(true);
  expected_metadata.column_metadata[2].set_name("col_another").set_output_as_binary(true);
  expected_metadata.column_metadata[3].set_name("col_binary");
  expected_metadata.column_metadata[4].set_name("col_binary");

  auto filepath = temp_env->get_temp_filepath("BinaryStrings.parquet");
  cudf::io::parquet_writer_options out_opts =
    cudf::io::parquet_writer_options::builder(cudf::io::sink_info{filepath}, write_tbl)
      .metadata(expected_metadata);
  cudf::io::write_parquet(out_opts);

  cudf::io::parquet_reader_options in_opts =
    cudf::io::parquet_reader_options::builder(cudf::io::source_info{filepath})
      .set_column_schema(
        {cudf::io::reader_column_schema().set_convert_binary_to_strings(false),
         cudf::io::reader_column_schema().set_convert_binary_to_strings(false),
         cudf::io::reader_column_schema().set_convert_binary_to_strings(false),
         cudf::io::reader_column_schema().add_child(cudf::io::reader_column_schema()),
         cudf::io::reader_column_schema().add_child(cudf::io::reader_column_schema())});
  auto result   = cudf::io::read_parquet(in_opts);
  auto expected = table_view{{col3, col4, col3, col3, col4}};

  CUDF_TEST_EXPECT_TABLES_EQUAL(expected, result.tbl->view());
  cudf::test::expect_metadata_equal(expected_metadata, result.metadata);
}

TEST_P(ParquetV2Test, SlicedTable)
{
  // This test checks for writing zero copy, offsetted views into existing cudf tables

  std::vector<char const*> strings{
    "Monday", "Wȅdnȅsday", "Friday", "Monday", "Friday", "Friday", "Friday", "Funday"};
  auto const num_rows = strings.size();
  auto const is_v2    = GetParam();

  auto seq_col0 = random_values<int>(num_rows);
  auto seq_col2 = random_values<float>(num_rows);
  auto validity =
    cudf::detail::make_counting_transform_iterator(0, [](auto i) { return i % 3 != 0; });

  column_wrapper<int> col0{seq_col0.begin(), seq_col0.end(), validity};
  column_wrapper<cudf::string_view> col1{strings.begin(), strings.end()};
  column_wrapper<float> col2{seq_col2.begin(), seq_col2.end(), validity};

  using lcw = cudf::test::lists_column_wrapper<uint64_t>;
  lcw col3{{9, 8}, {7, 6, 5}, {}, {4}, {3, 2, 1, 0}, {20, 21, 22, 23, 24}, {}, {66, 666}};

  // [[[NULL,2,NULL,4]], [[NULL,6,NULL], [8,9]]]
  // [NULL, [[13],[14,15,16]],  NULL]
  // [NULL, [], NULL, [[]]]
  // NULL
  // [[[NULL,2,NULL,4]], [[NULL,6,NULL], [8,9]]]
  // [NULL, [[13],[14,15,16]],  NULL]
  // [[[]]]
  // [NULL, [], NULL, [[]]]
  auto valids  = cudf::detail::make_counting_transform_iterator(0, [](auto i) { return i % 2; });
  auto valids2 = cudf::detail::make_counting_transform_iterator(0, [](auto i) { return i != 3; });
  lcw col4{{
             {{{{1, 2, 3, 4}, valids}}, {{{5, 6, 7}, valids}, {8, 9}}},
             {{{{10, 11}, {12}}, {{13}, {14, 15, 16}}, {{17, 18}}}, valids},
             {{lcw{lcw{}}, lcw{}, lcw{}, lcw{lcw{}}}, valids},
             lcw{lcw{lcw{}}},
             {{{{1, 2, 3, 4}, valids}}, {{{5, 6, 7}, valids}, {8, 9}}},
             {{{{10, 11}, {12}}, {{13}, {14, 15, 16}}, {{17, 18}}}, valids},
             lcw{lcw{lcw{}}},
             {{lcw{lcw{}}, lcw{}, lcw{}, lcw{lcw{}}}, valids},
           },
           valids2};

  // Struct column
  auto ages_col = cudf::test::fixed_width_column_wrapper<int32_t>{
    {48, 27, 25, 31, 351, 351, 29, 15}, {1, 1, 1, 1, 1, 0, 1, 1}};

  auto col5 = cudf::test::structs_column_wrapper{{ages_col}, {1, 1, 1, 1, 0, 1, 1, 1}};

  // Struct/List mixed column

  // []
  // [NULL, 2, NULL]
  // [4, 5]
  // NULL
  // []
  // [7, 8, 9]
  // [10]
  // [11, 12]
  lcw land{{{}, {{1, 2, 3}, valids}, {4, 5}, {}, {}, {7, 8, 9}, {10}, {11, 12}}, valids2};

  // []
  // [[1, 2, 3], [], [4, 5], [], [0, 6, 0]]
  // [[7, 8], []]
  // [[]]
  // [[]]
  // [[], [], []]
  // [[10]]
  // [[13, 14], [15]]
  lcw flats{lcw{},
            {{1, 2, 3}, {}, {4, 5}, {}, {0, 6, 0}},
            {{7, 8}, {}},
            lcw{lcw{}},
            lcw{lcw{}},
            lcw{lcw{}, lcw{}, lcw{}},
            {lcw{10}},
            {{13, 14}, {15}}};

  auto struct_1 = cudf::test::structs_column_wrapper{land, flats};
  auto is_human = cudf::test::fixed_width_column_wrapper<bool>{
    {true, true, false, false, true, false, true, false}};
  auto col6 = cudf::test::structs_column_wrapper{{is_human, struct_1}};

  auto expected = table_view({col0, col1, col2, col3, col4, col5, col6});

  // auto expected_slice = expected;
  auto expected_slice = cudf::slice(expected, {2, static_cast<cudf::size_type>(num_rows) - 1});

  cudf::io::table_input_metadata expected_metadata(expected_slice);
  expected_metadata.column_metadata[0].set_name("col_other");
  expected_metadata.column_metadata[1].set_name("col_string");
  expected_metadata.column_metadata[2].set_name("col_another");
  expected_metadata.column_metadata[3].set_name("col_list");
  expected_metadata.column_metadata[4].set_name("col_multi_level_list");
  expected_metadata.column_metadata[5].set_name("col_struct");
  expected_metadata.column_metadata[5].set_name("col_struct_list");
  expected_metadata.column_metadata[6].child(0).set_name("human?");
  expected_metadata.column_metadata[6].child(1).set_name("particulars");
  expected_metadata.column_metadata[6].child(1).child(0).set_name("land");
  expected_metadata.column_metadata[6].child(1).child(1).set_name("flats");

  auto filepath = temp_env->get_temp_filepath("SlicedTable.parquet");
  cudf::io::parquet_writer_options out_opts =
    cudf::io::parquet_writer_options::builder(cudf::io::sink_info{filepath}, expected_slice)
      .write_v2_headers(is_v2)
      .metadata(expected_metadata);
  cudf::io::write_parquet(out_opts);

  cudf::io::parquet_reader_options in_opts =
    cudf::io::parquet_reader_options::builder(cudf::io::source_info{filepath});
  auto result = cudf::io::read_parquet(in_opts);

  CUDF_TEST_EXPECT_TABLES_EQUIVALENT(expected_slice, result.tbl->view());
  cudf::test::expect_metadata_equal(expected_metadata, result.metadata);
}

TEST_P(ParquetV2Test, ListColumn)
{
  auto const is_v2 = GetParam();

  auto valids  = cudf::detail::make_counting_transform_iterator(0, [](auto i) { return i % 2; });
  auto valids2 = cudf::detail::make_counting_transform_iterator(0, [](auto i) { return i != 3; });

  using lcw = cudf::test::lists_column_wrapper<int32_t>;

  // [NULL, 2, NULL]
  // []
  // [4, 5]
  // NULL
  lcw col0{{{{1, 2, 3}, valids}, {}, {4, 5}, {}}, valids2};

  // [[1, 2, 3], [], [4, 5], [], [0, 6, 0]]
  // [[7, 8]]
  // []
  // [[]]
  lcw col1{{{1, 2, 3}, {}, {4, 5}, {}, {0, 6, 0}}, {{7, 8}}, lcw{}, lcw{lcw{}}};

  // [[1, 2, 3], [], [4, 5], NULL, [0, 6, 0]]
  // [[7, 8]]
  // []
  // [[]]
  lcw col2{{{{1, 2, 3}, {}, {4, 5}, {}, {0, 6, 0}}, valids2}, {{7, 8}}, lcw{}, lcw{lcw{}}};

  // [[1, 2, 3], [], [4, 5], NULL, [NULL, 6, NULL]]
  // [[7, 8]]
  // []
  // [[]]
  using dlcw = cudf::test::lists_column_wrapper<double>;
  dlcw col3{{{{1., 2., 3.}, {}, {4., 5.}, {}, {{0., 6., 0.}, valids}}, valids2},
            {{7., 8.}},
            dlcw{},
            dlcw{dlcw{}}};

  // TODO: uint16_t lists are not read properly in parquet reader
  // [[1, 2, 3], [], [4, 5], NULL, [0, 6, 0]]
  // [[7, 8]]
  // []
  // NULL
  // using ui16lcw = cudf::test::lists_column_wrapper<uint16_t>;
  // cudf::test::lists_column_wrapper<uint16_t> col4{
  //   {{{{1, 2, 3}, {}, {4, 5}, {}, {0, 6, 0}}, valids2}, {{7, 8}}, ui16lcw{}, ui16lcw{ui16lcw{}}},
  //   valids2};

  // [[1, 2, 3], [], [4, 5], NULL, [NULL, 6, NULL]]
  // [[7, 8]]
  // []
  // NULL
  lcw col5{
    {{{{1, 2, 3}, {}, {4, 5}, {}, {{0, 6, 0}, valids}}, valids2}, {{7, 8}}, lcw{}, lcw{lcw{}}},
    valids2};

  using strlcw = cudf::test::lists_column_wrapper<cudf::string_view>;
  cudf::test::lists_column_wrapper<cudf::string_view> col6{
    {{"Monday", "Monday", "Friday"}, {}, {"Monday", "Friday"}, {}, {"Sunday", "Funday"}},
    {{"bee", "sting"}},
    strlcw{},
    strlcw{strlcw{}}};

  // [[[NULL,2,NULL,4]], [[NULL,6,NULL], [8,9]]]
  // [NULL, [[13],[14,15,16]],  NULL]
  // [NULL, [], NULL, [[]]]
  // NULL
  lcw col7{{
             {{{{1, 2, 3, 4}, valids}}, {{{5, 6, 7}, valids}, {8, 9}}},
             {{{{10, 11}, {12}}, {{13}, {14, 15, 16}}, {{17, 18}}}, valids},
             {{lcw{lcw{}}, lcw{}, lcw{}, lcw{lcw{}}}, valids},
             lcw{lcw{lcw{}}},
           },
           valids2};

  table_view expected({col0, col1, col2, col3, /* col4, */ col5, col6, col7});

  cudf::io::table_input_metadata expected_metadata(expected);
  expected_metadata.column_metadata[0].set_name("col_list_int_0");
  expected_metadata.column_metadata[1].set_name("col_list_list_int_1");
  expected_metadata.column_metadata[2].set_name("col_list_list_int_nullable_2");
  expected_metadata.column_metadata[3].set_name("col_list_list_nullable_double_nullable_3");
  // expected_metadata.column_metadata[0].set_name("col_list_list_uint16_4");
  expected_metadata.column_metadata[4].set_name("col_list_nullable_list_nullable_int_nullable_5");
  expected_metadata.column_metadata[5].set_name("col_list_list_string_6");
  expected_metadata.column_metadata[6].set_name("col_list_list_list_7");

  auto filepath = temp_env->get_temp_filepath("ListColumn.parquet");
  auto out_opts = cudf::io::parquet_writer_options::builder(cudf::io::sink_info{filepath}, expected)
                    .write_v2_headers(is_v2)
                    .metadata(expected_metadata)
                    .compression(cudf::io::compression_type::NONE);

  cudf::io::write_parquet(out_opts);

  auto in_opts = cudf::io::parquet_reader_options::builder(cudf::io::source_info{filepath});
  auto result  = cudf::io::read_parquet(in_opts);

  CUDF_TEST_EXPECT_TABLES_EQUAL(expected, result.tbl->view());
  cudf::test::expect_metadata_equal(expected_metadata, result.metadata);
}

TEST_F(ParquetWriterTest, MultiIndex)
{
  constexpr auto num_rows = 100;

  auto col0_data = random_values<int8_t>(num_rows);
  auto col1_data = random_values<int16_t>(num_rows);
  auto col2_data = random_values<int32_t>(num_rows);
  auto col3_data = random_values<float>(num_rows);
  auto col4_data = random_values<double>(num_rows);
  auto validity  = cudf::detail::make_counting_transform_iterator(0, [](auto i) { return true; });

  column_wrapper<int8_t> col0{col0_data.begin(), col0_data.end(), validity};
  column_wrapper<int16_t> col1{col1_data.begin(), col1_data.end(), validity};
  column_wrapper<int32_t> col2{col2_data.begin(), col2_data.end(), validity};
  column_wrapper<float> col3{col3_data.begin(), col3_data.end(), validity};
  column_wrapper<double> col4{col4_data.begin(), col4_data.end(), validity};

  auto expected = table_view{{col0, col1, col2, col3, col4}};

  cudf::io::table_input_metadata expected_metadata(expected);
  expected_metadata.column_metadata[0].set_name("int8s");
  expected_metadata.column_metadata[1].set_name("int16s");
  expected_metadata.column_metadata[2].set_name("int32s");
  expected_metadata.column_metadata[3].set_name("floats");
  expected_metadata.column_metadata[4].set_name("doubles");

  auto filepath = temp_env->get_temp_filepath("MultiIndex.parquet");
  cudf::io::parquet_writer_options out_opts =
    cudf::io::parquet_writer_options::builder(cudf::io::sink_info{filepath}, expected)
      .metadata(expected_metadata)
      .key_value_metadata(
        {{{"pandas", "\"index_columns\": [\"int8s\", \"int16s\"], \"column1\": [\"int32s\"]"}}});
  cudf::io::write_parquet(out_opts);

  cudf::io::parquet_reader_options in_opts =
    cudf::io::parquet_reader_options::builder(cudf::io::source_info{filepath})
      .use_pandas_metadata(true)
      .columns({"int32s", "floats", "doubles"});
  auto result = cudf::io::read_parquet(in_opts);

  CUDF_TEST_EXPECT_TABLES_EQUAL(expected, result.tbl->view());
  cudf::test::expect_metadata_equal(expected_metadata, result.metadata);
}

TEST_F(ParquetWriterTest, BufferSource)
{
  constexpr auto num_rows = 100 << 10;
  auto const seq_col      = random_values<int>(num_rows);
  auto const validity =
    cudf::detail::make_counting_transform_iterator(0, [](auto i) { return true; });
  column_wrapper<int> col{seq_col.begin(), seq_col.end(), validity};

  auto const expected = table_view{{col}};

  cudf::io::table_input_metadata expected_metadata(expected);
  expected_metadata.column_metadata[0].set_name("col_other");

  std::vector<char> out_buffer;
  cudf::io::parquet_writer_options out_opts =
    cudf::io::parquet_writer_options::builder(cudf::io::sink_info(&out_buffer), expected)
      .metadata(expected_metadata);
  cudf::io::write_parquet(out_opts);

  // host buffer
  {
    cudf::io::parquet_reader_options in_opts = cudf::io::parquet_reader_options::builder(
      cudf::io::source_info(out_buffer.data(), out_buffer.size()));
    auto const result = cudf::io::read_parquet(in_opts);

    CUDF_TEST_EXPECT_TABLES_EQUAL(expected, result.tbl->view());
    cudf::test::expect_metadata_equal(expected_metadata, result.metadata);
  }

  // device buffer
  {
    auto const d_input = cudf::detail::make_device_uvector_sync(
      cudf::host_span<uint8_t const>{reinterpret_cast<uint8_t const*>(out_buffer.data()),
                                     out_buffer.size()},
      cudf::get_default_stream(),
      rmm::mr::get_current_device_resource());
    auto const d_buffer = cudf::device_span<std::byte const>(
      reinterpret_cast<std::byte const*>(d_input.data()), d_input.size());
    cudf::io::parquet_reader_options in_opts =
      cudf::io::parquet_reader_options::builder(cudf::io::source_info(d_buffer));
    auto const result = cudf::io::read_parquet(in_opts);

    CUDF_TEST_EXPECT_TABLES_EQUAL(expected, result.tbl->view());
    cudf::test::expect_metadata_equal(expected_metadata, result.metadata);
  }
}

TEST_F(ParquetWriterTest, ManyFragments)
{
  srand(31337);
  auto const expected = create_random_fixed_table<int>(10, 6'000'000, false);

  auto const filepath = temp_env->get_temp_filepath("ManyFragments.parquet");
  cudf::io::parquet_writer_options const args =
    cudf::io::parquet_writer_options::builder(cudf::io::sink_info{filepath}, *expected)
      .max_page_size_bytes(8 * 1024);
  cudf::io::write_parquet(args);

  cudf::io::parquet_reader_options const read_opts =
    cudf::io::parquet_reader_options::builder(cudf::io::source_info{filepath});
  auto const result = cudf::io::read_parquet(read_opts);

  CUDF_TEST_EXPECT_TABLES_EQUAL(*result.tbl, *expected);
}

TEST_F(ParquetWriterTest, NonNullable)
{
  srand(31337);
  auto expected = create_random_fixed_table<int>(9, 9, false);

  auto filepath = temp_env->get_temp_filepath("NonNullable.parquet");
  cudf::io::parquet_writer_options args =
    cudf::io::parquet_writer_options::builder(cudf::io::sink_info{filepath}, *expected);
  cudf::io::write_parquet(args);

  cudf::io::parquet_reader_options read_opts =
    cudf::io::parquet_reader_options::builder(cudf::io::source_info{filepath});
  auto result = cudf::io::read_parquet(read_opts);

  CUDF_TEST_EXPECT_TABLES_EQUAL(*result.tbl, *expected);
}

TEST_F(ParquetWriterTest, Struct)
{
  // Struct<is_human:bool, Struct<names:string, ages:int>>

  auto names = {"Samuel Vimes",
                "Carrot Ironfoundersson",
                "Angua von Uberwald",
                "Cheery Littlebottom",
                "Detritus",
                "Mr Slant"};

  // `Name` column has all valid values.
  auto names_col = cudf::test::strings_column_wrapper{names.begin(), names.end()};

  auto ages_col =
    cudf::test::fixed_width_column_wrapper<int32_t>{{48, 27, 25, 31, 351, 351}, {1, 1, 1, 1, 1, 0}};

  auto struct_1 = cudf::test::structs_column_wrapper{{names_col, ages_col}, {1, 1, 1, 1, 0, 1}};

  auto is_human_col = cudf::test::fixed_width_column_wrapper<bool>{
    {true, true, false, false, false, false}, {1, 1, 0, 1, 1, 0}};

  auto struct_2 =
    cudf::test::structs_column_wrapper{{is_human_col, struct_1}, {0, 1, 1, 1, 1, 1}}.release();

  auto expected = table_view({*struct_2});

  auto filepath = temp_env->get_temp_filepath("Struct.parquet");
  cudf::io::parquet_writer_options args =
    cudf::io::parquet_writer_options::builder(cudf::io::sink_info{filepath}, expected);
  cudf::io::write_parquet(args);

  cudf::io::parquet_reader_options read_args =
    cudf::io::parquet_reader_options::builder(cudf::io::source_info(filepath));
  cudf::io::read_parquet(read_args);
}

TEST_P(ParquetV2Test, StructOfList)
{
  auto const is_v2 = GetParam();

  // Struct<is_human:bool,
  //        Struct<weight:float,
  //               ages:int,
  //               land_unit:List<int>>,
  //               flats:List<List<int>>
  //              >
  //       >

  auto weights_col = cudf::test::fixed_width_column_wrapper<float>{1.1, 2.4, 5.3, 8.0, 9.6, 6.9};

  auto ages_col =
    cudf::test::fixed_width_column_wrapper<int32_t>{{48, 27, 25, 31, 351, 351}, {1, 1, 1, 1, 1, 0}};

  auto valids  = cudf::detail::make_counting_transform_iterator(0, [](auto i) { return i % 2; });
  auto valids2 = cudf::detail::make_counting_transform_iterator(0, [](auto i) { return i != 3; });

  using lcw = cudf::test::lists_column_wrapper<int32_t>;

  // []
  // [NULL, 2, NULL]
  // [4, 5]
  // NULL
  // []
  // [7, 8, 9]
  lcw land_unit{{{}, {{1, 2, 3}, valids}, {4, 5}, {}, {}, {7, 8, 9}}, valids2};

  // []
  // [[1, 2, 3], [], [4, 5], [], [0, 6, 0]]
  // [[7, 8], []]
  // [[]]
  // [[]]
  // [[], [], []]
  lcw flats{lcw{},
            {{1, 2, 3}, {}, {4, 5}, {}, {0, 6, 0}},
            {{7, 8}, {}},
            lcw{lcw{}},
            lcw{lcw{}},
            lcw{lcw{}, lcw{}, lcw{}}};

  auto struct_1 = cudf::test::structs_column_wrapper{{weights_col, ages_col, land_unit, flats},
                                                     {1, 1, 1, 1, 0, 1}};

  auto is_human_col = cudf::test::fixed_width_column_wrapper<bool>{
    {true, true, false, false, false, false}, {1, 1, 0, 1, 1, 0}};

  auto struct_2 =
    cudf::test::structs_column_wrapper{{is_human_col, struct_1}, {0, 1, 1, 1, 1, 1}}.release();

  auto expected = table_view({*struct_2});

  cudf::io::table_input_metadata expected_metadata(expected);
  expected_metadata.column_metadata[0].set_name("being");
  expected_metadata.column_metadata[0].child(0).set_name("human?");
  expected_metadata.column_metadata[0].child(1).set_name("particulars");
  expected_metadata.column_metadata[0].child(1).child(0).set_name("weight");
  expected_metadata.column_metadata[0].child(1).child(1).set_name("age");
  expected_metadata.column_metadata[0].child(1).child(2).set_name("land_unit");
  expected_metadata.column_metadata[0].child(1).child(3).set_name("flats");

  auto filepath = temp_env->get_temp_filepath("StructOfList.parquet");
  cudf::io::parquet_writer_options args =
    cudf::io::parquet_writer_options::builder(cudf::io::sink_info{filepath}, expected)
      .write_v2_headers(is_v2)
      .metadata(expected_metadata);
  cudf::io::write_parquet(args);

  cudf::io::parquet_reader_options read_args =
    cudf::io::parquet_reader_options::builder(cudf::io::source_info(filepath));
  auto const result = cudf::io::read_parquet(read_args);

  CUDF_TEST_EXPECT_TABLES_EQUAL(expected, result.tbl->view());
  cudf::test::expect_metadata_equal(expected_metadata, result.metadata);
}

TEST_P(ParquetV2Test, ListOfStruct)
{
  auto const is_v2 = GetParam();

  // List<Struct<is_human:bool,
  //             Struct<weight:float,
  //                    ages:int,
  //                   >
  //            >
  //     >

  auto weight_col = cudf::test::fixed_width_column_wrapper<float>{1.1, 2.4, 5.3, 8.0, 9.6, 6.9};

  auto ages_col =
    cudf::test::fixed_width_column_wrapper<int32_t>{{48, 27, 25, 31, 351, 351}, {1, 1, 1, 1, 1, 0}};

  auto struct_1 = cudf::test::structs_column_wrapper{{weight_col, ages_col}, {1, 1, 1, 1, 0, 1}};

  auto is_human_col = cudf::test::fixed_width_column_wrapper<bool>{
    {true, true, false, false, false, false}, {1, 1, 0, 1, 1, 0}};

  auto struct_2 =
    cudf::test::structs_column_wrapper{{is_human_col, struct_1}, {0, 1, 1, 1, 1, 1}}.release();

  auto list_offsets_column =
    cudf::test::fixed_width_column_wrapper<cudf::size_type>{0, 2, 5, 5, 6}.release();
  auto num_list_rows = list_offsets_column->size() - 1;

  auto list_col = cudf::make_lists_column(
    num_list_rows, std::move(list_offsets_column), std::move(struct_2), 0, {});

  auto expected = table_view({*list_col});

  cudf::io::table_input_metadata expected_metadata(expected);
  expected_metadata.column_metadata[0].set_name("family");
  expected_metadata.column_metadata[0].child(1).child(0).set_name("human?");
  expected_metadata.column_metadata[0].child(1).child(1).set_name("particulars");
  expected_metadata.column_metadata[0].child(1).child(1).child(0).set_name("weight");
  expected_metadata.column_metadata[0].child(1).child(1).child(1).set_name("age");

  auto filepath = temp_env->get_temp_filepath("ListOfStruct.parquet");
  cudf::io::parquet_writer_options args =
    cudf::io::parquet_writer_options::builder(cudf::io::sink_info{filepath}, expected)
      .write_v2_headers(is_v2)
      .metadata(expected_metadata);
  cudf::io::write_parquet(args);

  cudf::io::parquet_reader_options read_args =
    cudf::io::parquet_reader_options::builder(cudf::io::source_info(filepath));
  auto const result = cudf::io::read_parquet(read_args);

  CUDF_TEST_EXPECT_TABLES_EQUAL(expected, result.tbl->view());
  cudf::test::expect_metadata_equal(expected_metadata, result.metadata);
}

// custom data sink that supports device writes. uses plain file io.
class custom_test_data_sink : public cudf::io::data_sink {
 public:
  explicit custom_test_data_sink(std::string const& filepath)
  {
    outfile_.open(filepath, std::ios::out | std::ios::binary | std::ios::trunc);
    CUDF_EXPECTS(outfile_.is_open(), "Cannot open output file");
  }

  virtual ~custom_test_data_sink() { flush(); }

  void host_write(void const* data, size_t size) override
  {
    outfile_.write(static_cast<char const*>(data), size);
  }

  [[nodiscard]] bool supports_device_write() const override { return true; }

  void device_write(void const* gpu_data, size_t size, rmm::cuda_stream_view stream) override
  {
    this->device_write_async(gpu_data, size, stream).get();
  }

  std::future<void> device_write_async(void const* gpu_data,
                                       size_t size,
                                       rmm::cuda_stream_view stream) override
  {
    return std::async(std::launch::deferred, [=] {
      char* ptr = nullptr;
      CUDF_CUDA_TRY(cudaMallocHost(&ptr, size));
      CUDF_CUDA_TRY(cudaMemcpyAsync(ptr, gpu_data, size, cudaMemcpyDefault, stream.value()));
      stream.synchronize();
      outfile_.write(ptr, size);
      CUDF_CUDA_TRY(cudaFreeHost(ptr));
    });
  }

  void flush() override { outfile_.flush(); }

  size_t bytes_written() override { return outfile_.tellp(); }

 private:
  std::ofstream outfile_;
};

TEST_F(ParquetWriterTest, CustomDataSink)
{
  auto filepath = temp_env->get_temp_filepath("CustomDataSink.parquet");
  custom_test_data_sink custom_sink(filepath);

  srand(31337);
  auto expected = create_random_fixed_table<int>(5, 10, false);

  // write out using the custom sink
  {
    cudf::io::parquet_writer_options args =
      cudf::io::parquet_writer_options::builder(cudf::io::sink_info{&custom_sink}, *expected);
    cudf::io::write_parquet(args);
  }

  // write out using a memmapped sink
  std::vector<char> buf_sink;
  {
    cudf::io::parquet_writer_options args =
      cudf::io::parquet_writer_options::builder(cudf::io::sink_info{&buf_sink}, *expected);
    cudf::io::write_parquet(args);
  }

  // read them back in and make sure everything matches

  cudf::io::parquet_reader_options custom_args =
    cudf::io::parquet_reader_options::builder(cudf::io::source_info{filepath});
  auto custom_tbl = cudf::io::read_parquet(custom_args);
  CUDF_TEST_EXPECT_TABLES_EQUAL(custom_tbl.tbl->view(), expected->view());

  cudf::io::parquet_reader_options buf_args = cudf::io::parquet_reader_options::builder(
    cudf::io::source_info{buf_sink.data(), buf_sink.size()});
  auto buf_tbl = cudf::io::read_parquet(buf_args);
  CUDF_TEST_EXPECT_TABLES_EQUAL(buf_tbl.tbl->view(), expected->view());
}

TEST_F(ParquetWriterTest, DeviceWriteLargeishFile)
{
  auto filepath = temp_env->get_temp_filepath("DeviceWriteLargeishFile.parquet");
  custom_test_data_sink custom_sink(filepath);

  // exercises multiple rowgroups
  srand(31337);
  auto expected = create_random_fixed_table<int>(4, 4 * 1024 * 1024, false);

  // write out using the custom sink (which uses device writes)
  cudf::io::parquet_writer_options args =
    cudf::io::parquet_writer_options::builder(cudf::io::sink_info{&custom_sink}, *expected);
  cudf::io::write_parquet(args);

  cudf::io::parquet_reader_options custom_args =
    cudf::io::parquet_reader_options::builder(cudf::io::source_info{filepath});
  auto custom_tbl = cudf::io::read_parquet(custom_args);
  CUDF_TEST_EXPECT_TABLES_EQUAL(custom_tbl.tbl->view(), expected->view());
}

TEST_F(ParquetWriterTest, PartitionedWrite)
{
  auto source = create_compressible_fixed_table<int>(16, 4 * 1024 * 1024, 1000, false);

  auto filepath1 = temp_env->get_temp_filepath("PartitionedWrite1.parquet");
  auto filepath2 = temp_env->get_temp_filepath("PartitionedWrite2.parquet");

  auto partition1 = cudf::io::partition_info{10, 1024 * 1024};
  auto partition2 = cudf::io::partition_info{20 * 1024 + 7, 3 * 1024 * 1024};

  auto expected1 =
    cudf::slice(*source, {partition1.start_row, partition1.start_row + partition1.num_rows});
  auto expected2 =
    cudf::slice(*source, {partition2.start_row, partition2.start_row + partition2.num_rows});

  cudf::io::parquet_writer_options args =
    cudf::io::parquet_writer_options::builder(
      cudf::io::sink_info(std::vector<std::string>{filepath1, filepath2}), *source)
      .partitions({partition1, partition2})
      .compression(cudf::io::compression_type::NONE);
  cudf::io::write_parquet(args);

  auto result1 = cudf::io::read_parquet(
    cudf::io::parquet_reader_options::builder(cudf::io::source_info(filepath1)));
  CUDF_TEST_EXPECT_TABLES_EQUAL(expected1, result1.tbl->view());

  auto result2 = cudf::io::read_parquet(
    cudf::io::parquet_reader_options::builder(cudf::io::source_info(filepath2)));
  CUDF_TEST_EXPECT_TABLES_EQUAL(expected2, result2.tbl->view());
}

TEST_P(ParquetV2Test, PartitionedWriteEmptyPartitions)
{
  auto const is_v2 = GetParam();

  auto source = create_random_fixed_table<int>(4, 4, false);

  auto filepath1 = temp_env->get_temp_filepath("PartitionedWrite1.parquet");
  auto filepath2 = temp_env->get_temp_filepath("PartitionedWrite2.parquet");

  auto partition1 = cudf::io::partition_info{1, 0};
  auto partition2 = cudf::io::partition_info{1, 0};

  auto expected1 =
    cudf::slice(*source, {partition1.start_row, partition1.start_row + partition1.num_rows});
  auto expected2 =
    cudf::slice(*source, {partition2.start_row, partition2.start_row + partition2.num_rows});

  cudf::io::parquet_writer_options args =
    cudf::io::parquet_writer_options::builder(
      cudf::io::sink_info(std::vector<std::string>{filepath1, filepath2}), *source)
      .partitions({partition1, partition2})
      .write_v2_headers(is_v2)
      .compression(cudf::io::compression_type::NONE);
  cudf::io::write_parquet(args);

  auto result1 = cudf::io::read_parquet(
    cudf::io::parquet_reader_options::builder(cudf::io::source_info(filepath1)));
  CUDF_TEST_EXPECT_TABLES_EQUAL(expected1, result1.tbl->view());

  auto result2 = cudf::io::read_parquet(
    cudf::io::parquet_reader_options::builder(cudf::io::source_info(filepath2)));
  CUDF_TEST_EXPECT_TABLES_EQUAL(expected2, result2.tbl->view());
}

TEST_P(ParquetV2Test, PartitionedWriteEmptyColumns)
{
  auto const is_v2 = GetParam();

  auto source = create_random_fixed_table<int>(0, 4, false);

  auto filepath1 = temp_env->get_temp_filepath("PartitionedWrite1.parquet");
  auto filepath2 = temp_env->get_temp_filepath("PartitionedWrite2.parquet");

  auto partition1 = cudf::io::partition_info{1, 0};
  auto partition2 = cudf::io::partition_info{1, 0};

  auto expected1 =
    cudf::slice(*source, {partition1.start_row, partition1.start_row + partition1.num_rows});
  auto expected2 =
    cudf::slice(*source, {partition2.start_row, partition2.start_row + partition2.num_rows});

  cudf::io::parquet_writer_options args =
    cudf::io::parquet_writer_options::builder(
      cudf::io::sink_info(std::vector<std::string>{filepath1, filepath2}), *source)
      .partitions({partition1, partition2})
      .write_v2_headers(is_v2)
      .compression(cudf::io::compression_type::NONE);
  cudf::io::write_parquet(args);

  auto result1 = cudf::io::read_parquet(
    cudf::io::parquet_reader_options::builder(cudf::io::source_info(filepath1)));
  CUDF_TEST_EXPECT_TABLES_EQUAL(expected1, result1.tbl->view());

  auto result2 = cudf::io::read_parquet(
    cudf::io::parquet_reader_options::builder(cudf::io::source_info(filepath2)));
  CUDF_TEST_EXPECT_TABLES_EQUAL(expected2, result2.tbl->view());
}

template <typename T>
std::string create_parquet_file(int num_cols)
{
  srand(31337);
  auto const table = create_random_fixed_table<T>(num_cols, 10, true);
  auto const filepath =
    temp_env->get_temp_filepath(typeid(T).name() + std::to_string(num_cols) + ".parquet");
  cudf::io::parquet_writer_options const out_opts =
    cudf::io::parquet_writer_options::builder(cudf::io::sink_info{filepath}, table->view());
  cudf::io::write_parquet(out_opts);
  return filepath;
}

TEST_F(ParquetWriterTest, MultipleMismatchedSources)
{
  auto const int5file = create_parquet_file<int>(5);
  {
    auto const float5file = create_parquet_file<float>(5);
    std::vector<std::string> files{int5file, float5file};
    cudf::io::parquet_reader_options const read_opts =
      cudf::io::parquet_reader_options::builder(cudf::io::source_info{files});
    EXPECT_THROW(cudf::io::read_parquet(read_opts), cudf::logic_error);
  }
  {
    auto const int10file = create_parquet_file<int>(10);
    std::vector<std::string> files{int5file, int10file};
    cudf::io::parquet_reader_options const read_opts =
      cudf::io::parquet_reader_options::builder(cudf::io::source_info{files});
    EXPECT_THROW(cudf::io::read_parquet(read_opts), cudf::logic_error);
  }
}

TEST_F(ParquetWriterTest, Slice)
{
  auto col =
    cudf::test::fixed_width_column_wrapper<int>{{1, 2, 3, 4, 5}, {true, true, true, false, true}};
  std::vector<cudf::size_type> indices{2, 5};
  std::vector<cudf::column_view> result = cudf::slice(col, indices);
  cudf::table_view tbl{result};

  auto filepath = temp_env->get_temp_filepath("Slice.parquet");
  cudf::io::parquet_writer_options out_opts =
    cudf::io::parquet_writer_options::builder(cudf::io::sink_info{filepath}, tbl);
  cudf::io::write_parquet(out_opts);

  cudf::io::parquet_reader_options in_opts =
    cudf::io::parquet_reader_options::builder(cudf::io::source_info{filepath});
  auto read_table = cudf::io::read_parquet(in_opts);

  CUDF_TEST_EXPECT_TABLES_EQUIVALENT(read_table.tbl->view(), tbl);
}

TEST_F(ParquetChunkedWriterTest, SingleTable)
{
  srand(31337);
  auto table1 = create_random_fixed_table<int>(5, 5, true);

  auto filepath = temp_env->get_temp_filepath("ChunkedSingle.parquet");
  cudf::io::chunked_parquet_writer_options args =
    cudf::io::chunked_parquet_writer_options::builder(cudf::io::sink_info{filepath});
  cudf::io::parquet_chunked_writer(args).write(*table1);

  cudf::io::parquet_reader_options read_opts =
    cudf::io::parquet_reader_options::builder(cudf::io::source_info{filepath});
  auto result = cudf::io::read_parquet(read_opts);

  CUDF_TEST_EXPECT_TABLES_EQUAL(*result.tbl, *table1);
}

TEST_F(ParquetChunkedWriterTest, SimpleTable)
{
  srand(31337);
  auto table1 = create_random_fixed_table<int>(5, 5, true);
  auto table2 = create_random_fixed_table<int>(5, 5, true);

  auto full_table = cudf::concatenate(std::vector<table_view>({*table1, *table2}));

  auto filepath = temp_env->get_temp_filepath("ChunkedSimple.parquet");
  cudf::io::chunked_parquet_writer_options args =
    cudf::io::chunked_parquet_writer_options::builder(cudf::io::sink_info{filepath});
  cudf::io::parquet_chunked_writer(args).write(*table1).write(*table2);

  cudf::io::parquet_reader_options read_opts =
    cudf::io::parquet_reader_options::builder(cudf::io::source_info{filepath});
  auto result = cudf::io::read_parquet(read_opts);

  CUDF_TEST_EXPECT_TABLES_EQUAL(*result.tbl, *full_table);
}

TEST_F(ParquetChunkedWriterTest, LargeTables)
{
  srand(31337);
  auto table1 = create_random_fixed_table<int>(512, 4096, true);
  auto table2 = create_random_fixed_table<int>(512, 8192, true);

  auto full_table = cudf::concatenate(std::vector<table_view>({*table1, *table2}));

  auto filepath = temp_env->get_temp_filepath("ChunkedLarge.parquet");
  cudf::io::chunked_parquet_writer_options args =
    cudf::io::chunked_parquet_writer_options::builder(cudf::io::sink_info{filepath});
  auto md = cudf::io::parquet_chunked_writer(args).write(*table1).write(*table2).close();
  ASSERT_EQ(md, nullptr);

  cudf::io::parquet_reader_options read_opts =
    cudf::io::parquet_reader_options::builder(cudf::io::source_info{filepath});
  auto result = cudf::io::read_parquet(read_opts);

  CUDF_TEST_EXPECT_TABLES_EQUAL(*result.tbl, *full_table);
}

TEST_F(ParquetChunkedWriterTest, ManyTables)
{
  srand(31337);
  std::vector<std::unique_ptr<table>> tables;
  std::vector<table_view> table_views;
  constexpr int num_tables = 96;
  for (int idx = 0; idx < num_tables; idx++) {
    auto tbl = create_random_fixed_table<int>(16, 64, true);
    table_views.push_back(*tbl);
    tables.push_back(std::move(tbl));
  }

  auto expected = cudf::concatenate(table_views);

  auto filepath = temp_env->get_temp_filepath("ChunkedManyTables.parquet");
  cudf::io::chunked_parquet_writer_options args =
    cudf::io::chunked_parquet_writer_options::builder(cudf::io::sink_info{filepath});
  cudf::io::parquet_chunked_writer writer(args);
  std::for_each(table_views.begin(), table_views.end(), [&writer](table_view const& tbl) {
    writer.write(tbl);
  });
  auto md = writer.close({"dummy/path"});
  ASSERT_NE(md, nullptr);

  cudf::io::parquet_reader_options read_opts =
    cudf::io::parquet_reader_options::builder(cudf::io::source_info{filepath});
  auto result = cudf::io::read_parquet(read_opts);

  CUDF_TEST_EXPECT_TABLES_EQUAL(*result.tbl, *expected);
}

TEST_F(ParquetChunkedWriterTest, Strings)
{
  std::vector<std::unique_ptr<cudf::column>> cols;

  bool mask1[] = {true, true, false, true, true, true, true};
  std::vector<char const*> h_strings1{"four", "score", "and", "seven", "years", "ago", "abcdefgh"};
  cudf::test::strings_column_wrapper strings1(h_strings1.begin(), h_strings1.end(), mask1);
  cols.push_back(strings1.release());
  cudf::table tbl1(std::move(cols));

  bool mask2[] = {false, true, true, true, true, true, true};
  std::vector<char const*> h_strings2{"ooooo", "ppppppp", "fff", "j", "cccc", "bbb", "zzzzzzzzzzz"};
  cudf::test::strings_column_wrapper strings2(h_strings2.begin(), h_strings2.end(), mask2);
  cols.push_back(strings2.release());
  cudf::table tbl2(std::move(cols));

  auto expected = cudf::concatenate(std::vector<table_view>({tbl1, tbl2}));

  auto filepath = temp_env->get_temp_filepath("ChunkedStrings.parquet");
  cudf::io::chunked_parquet_writer_options args =
    cudf::io::chunked_parquet_writer_options::builder(cudf::io::sink_info{filepath});
  cudf::io::parquet_chunked_writer(args).write(tbl1).write(tbl2);

  cudf::io::parquet_reader_options read_opts =
    cudf::io::parquet_reader_options::builder(cudf::io::source_info{filepath});
  auto result = cudf::io::read_parquet(read_opts);

  CUDF_TEST_EXPECT_TABLES_EQUAL(*result.tbl, *expected);
}

TEST_F(ParquetChunkedWriterTest, ListColumn)
{
  auto valids  = cudf::detail::make_counting_transform_iterator(0, [](auto i) { return i % 2; });
  auto valids2 = cudf::detail::make_counting_transform_iterator(0, [](auto i) { return i != 3; });

  using lcw = cudf::test::lists_column_wrapper<int32_t>;

  // COL0 (Same nullability) ====================
  // [NULL, 2, NULL]
  // []
  // [4, 5]
  // NULL
  lcw col0_tbl0{{{{1, 2, 3}, valids}, {}, {4, 5}, {}}, valids2};

  // [7, 8, 9]
  // []
  // [NULL, 11]
  // NULL
  lcw col0_tbl1{{{7, 8, 9}, {}, {{10, 11}, valids}, {}}, valids2};

  // COL1 (Nullability different in different chunks, test of merging nullability in writer)
  // [NULL, 2, NULL]
  // []
  // [4, 5]
  // []
  lcw col1_tbl0{{{1, 2, 3}, valids}, {}, {4, 5}, {}};

  // [7, 8, 9]
  // []
  // [10, 11]
  // NULL
  lcw col1_tbl1{{{7, 8, 9}, {}, {10, 11}, {}}, valids2};

  // COL2 (non-nested columns to test proper schema construction)
  size_t num_rows_tbl0 = static_cast<cudf::column_view>(col0_tbl0).size();
  size_t num_rows_tbl1 = static_cast<cudf::column_view>(col0_tbl1).size();
  auto seq_col0        = random_values<int>(num_rows_tbl0);
  auto seq_col1        = random_values<int>(num_rows_tbl1);

  column_wrapper<int> col2_tbl0{seq_col0.begin(), seq_col0.end(), valids};
  column_wrapper<int> col2_tbl1{seq_col1.begin(), seq_col1.end(), valids2};

  auto tbl0 = table_view({col0_tbl0, col1_tbl0, col2_tbl0});
  auto tbl1 = table_view({col0_tbl1, col1_tbl1, col2_tbl1});

  auto expected = cudf::concatenate(std::vector<table_view>({tbl0, tbl1}));

  auto filepath = temp_env->get_temp_filepath("ChunkedLists.parquet");
  cudf::io::chunked_parquet_writer_options args =
    cudf::io::chunked_parquet_writer_options::builder(cudf::io::sink_info{filepath});
  cudf::io::parquet_chunked_writer(args).write(tbl0).write(tbl1);

  cudf::io::parquet_reader_options read_opts =
    cudf::io::parquet_reader_options::builder(cudf::io::source_info{filepath});
  auto result = cudf::io::read_parquet(read_opts);

  CUDF_TEST_EXPECT_TABLES_EQUAL(*result.tbl, *expected);
}

TEST_F(ParquetChunkedWriterTest, ListOfStruct)
{
  // Table 1
  auto weight_1   = cudf::test::fixed_width_column_wrapper<float>{{57.5, 51.1, 15.3}};
  auto ages_1     = cudf::test::fixed_width_column_wrapper<int32_t>{{30, 27, 5}};
  auto struct_1_1 = cudf::test::structs_column_wrapper{weight_1, ages_1};
  auto is_human_1 = cudf::test::fixed_width_column_wrapper<bool>{{true, true, false}};
  auto struct_2_1 = cudf::test::structs_column_wrapper{{is_human_1, struct_1_1}};

  auto list_offsets_column_1 =
    cudf::test::fixed_width_column_wrapper<cudf::size_type>{0, 2, 3, 3}.release();
  auto num_list_rows_1 = list_offsets_column_1->size() - 1;

  auto list_col_1 = cudf::make_lists_column(
    num_list_rows_1, std::move(list_offsets_column_1), struct_2_1.release(), 0, {});

  auto table_1 = table_view({*list_col_1});

  // Table 2
  auto weight_2   = cudf::test::fixed_width_column_wrapper<float>{{1.1, -1.0, -1.0}};
  auto ages_2     = cudf::test::fixed_width_column_wrapper<int32_t>{{31, 351, 351}, {1, 1, 0}};
  auto struct_1_2 = cudf::test::structs_column_wrapper{{weight_2, ages_2}, {1, 0, 1}};
  auto is_human_2 = cudf::test::fixed_width_column_wrapper<bool>{{false, false, false}, {1, 1, 0}};
  auto struct_2_2 = cudf::test::structs_column_wrapper{{is_human_2, struct_1_2}};

  auto list_offsets_column_2 =
    cudf::test::fixed_width_column_wrapper<cudf::size_type>{0, 1, 2, 3}.release();
  auto num_list_rows_2 = list_offsets_column_2->size() - 1;

  auto list_col_2 = cudf::make_lists_column(
    num_list_rows_2, std::move(list_offsets_column_2), struct_2_2.release(), 0, {});

  auto table_2 = table_view({*list_col_2});

  auto full_table = cudf::concatenate(std::vector<table_view>({table_1, table_2}));

  cudf::io::table_input_metadata expected_metadata(table_1);
  expected_metadata.column_metadata[0].set_name("family");
  expected_metadata.column_metadata[0].child(1).set_nullability(false);
  expected_metadata.column_metadata[0].child(1).child(0).set_name("human?");
  expected_metadata.column_metadata[0].child(1).child(1).set_name("particulars");
  expected_metadata.column_metadata[0].child(1).child(1).child(0).set_name("weight");
  expected_metadata.column_metadata[0].child(1).child(1).child(1).set_name("age");

  auto filepath = temp_env->get_temp_filepath("ChunkedListOfStruct.parquet");
  cudf::io::chunked_parquet_writer_options args =
    cudf::io::chunked_parquet_writer_options::builder(cudf::io::sink_info{filepath});
  args.set_metadata(expected_metadata);
  cudf::io::parquet_chunked_writer(args).write(table_1).write(table_2);

  cudf::io::parquet_reader_options read_opts =
    cudf::io::parquet_reader_options::builder(cudf::io::source_info{filepath});
  auto result = cudf::io::read_parquet(read_opts);

  CUDF_TEST_EXPECT_TABLES_EQUIVALENT(*result.tbl, *full_table);
  cudf::test::expect_metadata_equal(expected_metadata, result.metadata);
}

TEST_F(ParquetChunkedWriterTest, ListOfStructOfStructOfListOfList)
{
  auto valids  = cudf::detail::make_counting_transform_iterator(0, [](auto i) { return i % 2; });
  auto valids2 = cudf::detail::make_counting_transform_iterator(0, [](auto i) { return i != 3; });

  using lcw = cudf::test::lists_column_wrapper<int32_t>;

  // Table 1 ===========================

  // []
  // [NULL, 2, NULL]
  // [4, 5]
  // NULL
  lcw land_1{{{}, {{1, 2, 3}, valids}, {4, 5}, {}}, valids2};

  // []
  // [[1, 2, 3], [], [4, 5], [], [0, 6, 0]]
  // [[7, 8], []]
  // [[]]
  lcw flats_1{lcw{}, {{1, 2, 3}, {}, {4, 5}, {}, {0, 6, 0}}, {{7, 8}, {}}, lcw{lcw{}}};

  auto weight_1   = cudf::test::fixed_width_column_wrapper<float>{{57.5, 51.1, 15.3, 1.1}};
  auto ages_1     = cudf::test::fixed_width_column_wrapper<int32_t>{{30, 27, 5, 31}};
  auto struct_1_1 = cudf::test::structs_column_wrapper{weight_1, ages_1, land_1, flats_1};
  auto is_human_1 = cudf::test::fixed_width_column_wrapper<bool>{{true, true, false, false}};
  auto struct_2_1 = cudf::test::structs_column_wrapper{{is_human_1, struct_1_1}};

  auto list_offsets_column_1 =
    cudf::test::fixed_width_column_wrapper<cudf::size_type>{0, 2, 3, 4}.release();
  auto num_list_rows_1 = list_offsets_column_1->size() - 1;

  auto list_col_1 = cudf::make_lists_column(
    num_list_rows_1, std::move(list_offsets_column_1), struct_2_1.release(), 0, {});

  auto table_1 = table_view({*list_col_1});

  // Table 2 ===========================

  // []
  // [7, 8, 9]
  lcw land_2{{}, {7, 8, 9}};

  // [[]]
  // [[], [], []]
  lcw flats_2{lcw{lcw{}}, lcw{lcw{}, lcw{}, lcw{}}};

  auto weight_2   = cudf::test::fixed_width_column_wrapper<float>{{-1.0, -1.0}};
  auto ages_2     = cudf::test::fixed_width_column_wrapper<int32_t>{{351, 351}, {1, 0}};
  auto struct_1_2 = cudf::test::structs_column_wrapper{{weight_2, ages_2, land_2, flats_2}, {0, 1}};
  auto is_human_2 = cudf::test::fixed_width_column_wrapper<bool>{{false, false}, {1, 0}};
  auto struct_2_2 = cudf::test::structs_column_wrapper{{is_human_2, struct_1_2}};

  auto list_offsets_column_2 =
    cudf::test::fixed_width_column_wrapper<cudf::size_type>{0, 1, 2}.release();
  auto num_list_rows_2 = list_offsets_column_2->size() - 1;

  auto list_col_2 = cudf::make_lists_column(
    num_list_rows_2, std::move(list_offsets_column_2), struct_2_2.release(), 0, {});

  auto table_2 = table_view({*list_col_2});

  auto full_table = cudf::concatenate(std::vector<table_view>({table_1, table_2}));

  cudf::io::table_input_metadata expected_metadata(table_1);
  expected_metadata.column_metadata[0].set_name("family");
  expected_metadata.column_metadata[0].child(1).set_nullability(false);
  expected_metadata.column_metadata[0].child(1).child(0).set_name("human?");
  expected_metadata.column_metadata[0].child(1).child(1).set_name("particulars");
  expected_metadata.column_metadata[0].child(1).child(1).child(0).set_name("weight");
  expected_metadata.column_metadata[0].child(1).child(1).child(1).set_name("age");
  expected_metadata.column_metadata[0].child(1).child(1).child(2).set_name("land_unit");
  expected_metadata.column_metadata[0].child(1).child(1).child(3).set_name("flats");

  auto filepath = temp_env->get_temp_filepath("ListOfStructOfStructOfListOfList.parquet");
  cudf::io::chunked_parquet_writer_options args =
    cudf::io::chunked_parquet_writer_options::builder(cudf::io::sink_info{filepath});
  args.set_metadata(expected_metadata);
  cudf::io::parquet_chunked_writer(args).write(table_1).write(table_2);

  cudf::io::parquet_reader_options read_opts =
    cudf::io::parquet_reader_options::builder(cudf::io::source_info{filepath});
  auto result = cudf::io::read_parquet(read_opts);

  CUDF_TEST_EXPECT_TABLES_EQUIVALENT(*result.tbl, *full_table);
  cudf::test::expect_metadata_equal(expected_metadata, result.metadata);

  // We specifically mentioned in input schema that struct_2 is non-nullable across chunked calls.
  auto result_parent_list = result.tbl->get_column(0);
  auto result_struct_2    = result_parent_list.child(cudf::lists_column_view::child_column_index);
  EXPECT_EQ(result_struct_2.nullable(), false);
}

TEST_F(ParquetChunkedWriterTest, MismatchedTypes)
{
  srand(31337);
  auto table1 = create_random_fixed_table<int>(4, 4, true);
  auto table2 = create_random_fixed_table<float>(4, 4, true);

  auto filepath = temp_env->get_temp_filepath("ChunkedMismatchedTypes.parquet");
  cudf::io::chunked_parquet_writer_options args =
    cudf::io::chunked_parquet_writer_options::builder(cudf::io::sink_info{filepath});
  cudf::io::parquet_chunked_writer writer(args);
  writer.write(*table1);
  EXPECT_THROW(writer.write(*table2), cudf::logic_error);
  writer.close();
}

TEST_F(ParquetChunkedWriterTest, ChunkedWriteAfterClosing)
{
  srand(31337);
  auto table = create_random_fixed_table<int>(4, 4, true);

  auto filepath = temp_env->get_temp_filepath("ChunkedWriteAfterClosing.parquet");
  cudf::io::chunked_parquet_writer_options args =
    cudf::io::chunked_parquet_writer_options::builder(cudf::io::sink_info{filepath});
  cudf::io::parquet_chunked_writer writer(args);
  writer.write(*table).close();
  EXPECT_THROW(writer.write(*table), cudf::logic_error);
}

TEST_F(ParquetChunkedWriterTest, ReadingUnclosedFile)
{
  srand(31337);
  auto table = create_random_fixed_table<int>(4, 4, true);

  auto filepath = temp_env->get_temp_filepath("ReadingUnclosedFile.parquet");
  cudf::io::chunked_parquet_writer_options args =
    cudf::io::chunked_parquet_writer_options::builder(cudf::io::sink_info{filepath});
  cudf::io::parquet_chunked_writer writer(args);
  writer.write(*table);

  cudf::io::parquet_reader_options read_opts =
    cudf::io::parquet_reader_options::builder(cudf::io::source_info{filepath});
  EXPECT_THROW(cudf::io::read_parquet(read_opts), cudf::logic_error);
}

TEST_F(ParquetChunkedWriterTest, MismatchedStructure)
{
  srand(31337);
  auto table1 = create_random_fixed_table<int>(4, 4, true);
  auto table2 = create_random_fixed_table<float>(3, 4, true);

  auto filepath = temp_env->get_temp_filepath("ChunkedMismatchedStructure.parquet");
  cudf::io::chunked_parquet_writer_options args =
    cudf::io::chunked_parquet_writer_options::builder(cudf::io::sink_info{filepath});
  cudf::io::parquet_chunked_writer writer(args);
  writer.write(*table1);
  EXPECT_THROW(writer.write(*table2), cudf::logic_error);
  writer.close();
}

TEST_F(ParquetChunkedWriterTest, MismatchedStructureList)
{
  auto valids  = cudf::detail::make_counting_transform_iterator(0, [](auto i) { return i % 2; });
  auto valids2 = cudf::detail::make_counting_transform_iterator(0, [](auto i) { return i != 3; });

  using lcw = cudf::test::lists_column_wrapper<int32_t>;

  // COL0 (mismatched depth) ====================
  // [NULL, 2, NULL]
  // []
  // [4, 5]
  // NULL
  lcw col00{{{{1, 2, 3}, valids}, {}, {4, 5}, {}}, valids2};

  // [[1, 2, 3], [], [4, 5], [], [0, 6, 0]]
  // [[7, 8]]
  // []
  // [[]]
  lcw col01{{{1, 2, 3}, {}, {4, 5}, {}, {0, 6, 0}}, {{7, 8}}, lcw{}, lcw{lcw{}}};

  // COL2 (non-nested columns to test proper schema construction)
  size_t num_rows = static_cast<cudf::column_view>(col00).size();
  auto seq_col0   = random_values<int>(num_rows);
  auto seq_col1   = random_values<int>(num_rows);

  column_wrapper<int> col10{seq_col0.begin(), seq_col0.end(), valids};
  column_wrapper<int> col11{seq_col1.begin(), seq_col1.end(), valids2};

  auto tbl0 = table_view({col00, col10});
  auto tbl1 = table_view({col01, col11});

  auto filepath = temp_env->get_temp_filepath("ChunkedLists.parquet");
  cudf::io::chunked_parquet_writer_options args =
    cudf::io::chunked_parquet_writer_options::builder(cudf::io::sink_info{filepath});
  cudf::io::parquet_chunked_writer writer(args);
  writer.write(tbl0);
  EXPECT_THROW(writer.write(tbl1), cudf::logic_error);
}

TEST_F(ParquetChunkedWriterTest, DifferentNullability)
{
  srand(31337);
  auto table1 = create_random_fixed_table<int>(5, 5, true);
  auto table2 = create_random_fixed_table<int>(5, 5, false);

  auto full_table = cudf::concatenate(std::vector<table_view>({*table1, *table2}));

  auto filepath = temp_env->get_temp_filepath("ChunkedNullable.parquet");
  cudf::io::chunked_parquet_writer_options args =
    cudf::io::chunked_parquet_writer_options::builder(cudf::io::sink_info{filepath});
  cudf::io::parquet_chunked_writer(args).write(*table1).write(*table2);

  cudf::io::parquet_reader_options read_opts =
    cudf::io::parquet_reader_options::builder(cudf::io::source_info{filepath});
  auto result = cudf::io::read_parquet(read_opts);

  CUDF_TEST_EXPECT_TABLES_EQUAL(*result.tbl, *full_table);
}

TEST_F(ParquetChunkedWriterTest, DifferentNullabilityStruct)
{
  // Struct<is_human:bool (non-nullable),
  //        Struct<weight:float>,
  //               age:int
  //              > (nullable)
  //       > (non-nullable)

  // Table 1: is_human and struct_1 are non-nullable but should be nullable when read back.
  auto weight_1   = cudf::test::fixed_width_column_wrapper<float>{{57.5, 51.1, 15.3}};
  auto ages_1     = cudf::test::fixed_width_column_wrapper<int32_t>{{30, 27, 5}};
  auto struct_1_1 = cudf::test::structs_column_wrapper{weight_1, ages_1};
  auto is_human_1 = cudf::test::fixed_width_column_wrapper<bool>{{true, true, false}};
  auto struct_2_1 = cudf::test::structs_column_wrapper{{is_human_1, struct_1_1}};
  auto table_1    = cudf::table_view({struct_2_1});

  // Table 2: struct_1 and is_human are nullable now so if we hadn't assumed worst case (nullable)
  // when writing table_1, we would have wrong pages for it.
  auto weight_2   = cudf::test::fixed_width_column_wrapper<float>{{1.1, -1.0, -1.0}};
  auto ages_2     = cudf::test::fixed_width_column_wrapper<int32_t>{{31, 351, 351}, {1, 1, 0}};
  auto struct_1_2 = cudf::test::structs_column_wrapper{{weight_2, ages_2}, {1, 0, 1}};
  auto is_human_2 = cudf::test::fixed_width_column_wrapper<bool>{{false, false, false}, {1, 1, 0}};
  auto struct_2_2 = cudf::test::structs_column_wrapper{{is_human_2, struct_1_2}};
  auto table_2    = cudf::table_view({struct_2_2});

  auto full_table = cudf::concatenate(std::vector<table_view>({table_1, table_2}));

  cudf::io::table_input_metadata expected_metadata(table_1);
  expected_metadata.column_metadata[0].set_name("being");
  expected_metadata.column_metadata[0].child(0).set_name("human?");
  expected_metadata.column_metadata[0].child(1).set_name("particulars");
  expected_metadata.column_metadata[0].child(1).child(0).set_name("weight");
  expected_metadata.column_metadata[0].child(1).child(1).set_name("age");

  auto filepath = temp_env->get_temp_filepath("ChunkedNullableStruct.parquet");
  cudf::io::chunked_parquet_writer_options args =
    cudf::io::chunked_parquet_writer_options::builder(cudf::io::sink_info{filepath});
  args.set_metadata(expected_metadata);
  cudf::io::parquet_chunked_writer(args).write(table_1).write(table_2);

  cudf::io::parquet_reader_options read_opts =
    cudf::io::parquet_reader_options::builder(cudf::io::source_info{filepath});
  auto result = cudf::io::read_parquet(read_opts);

  CUDF_TEST_EXPECT_TABLES_EQUIVALENT(*result.tbl, *full_table);
  cudf::test::expect_metadata_equal(expected_metadata, result.metadata);
}

TEST_F(ParquetChunkedWriterTest, ForcedNullability)
{
  srand(31337);
  auto table1 = create_random_fixed_table<int>(5, 5, false);
  auto table2 = create_random_fixed_table<int>(5, 5, false);

  auto full_table = cudf::concatenate(std::vector<table_view>({*table1, *table2}));

  auto filepath = temp_env->get_temp_filepath("ChunkedNoNullable.parquet");

  cudf::io::table_input_metadata metadata(*table1);

  // In the absence of prescribed per-column nullability in metadata, the writer assumes the worst
  // and considers all columns nullable. However cudf::concatenate will not force nulls in case no
  // columns are nullable. To get the expected result, we tell the writer the nullability of all
  // columns in advance.
  for (auto& col_meta : metadata.column_metadata) {
    col_meta.set_nullability(false);
  }

  cudf::io::chunked_parquet_writer_options args =
    cudf::io::chunked_parquet_writer_options::builder(cudf::io::sink_info{filepath})
      .metadata(std::move(metadata));
  cudf::io::parquet_chunked_writer(args).write(*table1).write(*table2);

  cudf::io::parquet_reader_options read_opts =
    cudf::io::parquet_reader_options::builder(cudf::io::source_info{filepath});
  auto result = cudf::io::read_parquet(read_opts);

  CUDF_TEST_EXPECT_TABLES_EQUAL(*result.tbl, *full_table);
}

TEST_F(ParquetChunkedWriterTest, ForcedNullabilityList)
{
  srand(31337);

  auto valids  = cudf::detail::make_counting_transform_iterator(0, [](auto i) { return i % 2; });
  auto valids2 = cudf::detail::make_counting_transform_iterator(0, [](auto i) { return i != 3; });

  using lcw = cudf::test::lists_column_wrapper<int32_t>;

  // COL0 ====================
  // [1, 2, 3]
  // []
  // [4, 5]
  // NULL
  lcw col00{{{1, 2, 3}, {}, {4, 5}, {}}, valids2};

  // [7]
  // []
  // [8, 9, 10, 11]
  // NULL
  lcw col01{{{7}, {}, {8, 9, 10, 11}, {}}, valids2};

  // COL1 (non-nested columns to test proper schema construction)
  size_t num_rows = static_cast<cudf::column_view>(col00).size();
  auto seq_col0   = random_values<int>(num_rows);
  auto seq_col1   = random_values<int>(num_rows);

  column_wrapper<int> col10{seq_col0.begin(), seq_col0.end(), valids};
  column_wrapper<int> col11{seq_col1.begin(), seq_col1.end(), valids2};

  auto table1 = table_view({col00, col10});
  auto table2 = table_view({col01, col11});

  auto full_table = cudf::concatenate(std::vector<table_view>({table1, table2}));

  cudf::io::table_input_metadata metadata(table1);
  metadata.column_metadata[0].set_nullability(true);  // List is nullable at first (root) level
  metadata.column_metadata[0].child(1).set_nullability(
    false);  // non-nullable at second (leaf) level
  metadata.column_metadata[1].set_nullability(true);

  auto filepath = temp_env->get_temp_filepath("ChunkedListNullable.parquet");

  cudf::io::chunked_parquet_writer_options args =
    cudf::io::chunked_parquet_writer_options::builder(cudf::io::sink_info{filepath})
      .metadata(std::move(metadata));
  cudf::io::parquet_chunked_writer(args).write(table1).write(table2);

  cudf::io::parquet_reader_options read_opts =
    cudf::io::parquet_reader_options::builder(cudf::io::source_info{filepath});
  auto result = cudf::io::read_parquet(read_opts);

  CUDF_TEST_EXPECT_TABLES_EQUAL(*result.tbl, *full_table);
}

TEST_F(ParquetChunkedWriterTest, ForcedNullabilityStruct)
{
  // Struct<is_human:bool (non-nullable),
  //        Struct<weight:float>,
  //               age:int
  //              > (nullable)
  //       > (non-nullable)

  // Table 1: is_human and struct_2 are non-nullable and should stay that way when read back.
  auto weight_1   = cudf::test::fixed_width_column_wrapper<float>{{57.5, 51.1, 15.3}};
  auto ages_1     = cudf::test::fixed_width_column_wrapper<int32_t>{{30, 27, 5}};
  auto struct_1_1 = cudf::test::structs_column_wrapper{weight_1, ages_1};
  auto is_human_1 = cudf::test::fixed_width_column_wrapper<bool>{{true, true, false}};
  auto struct_2_1 = cudf::test::structs_column_wrapper{{is_human_1, struct_1_1}};
  auto table_1    = cudf::table_view({struct_2_1});

  auto weight_2   = cudf::test::fixed_width_column_wrapper<float>{{1.1, -1.0, -1.0}};
  auto ages_2     = cudf::test::fixed_width_column_wrapper<int32_t>{{31, 351, 351}, {1, 1, 0}};
  auto struct_1_2 = cudf::test::structs_column_wrapper{{weight_2, ages_2}, {1, 0, 1}};
  auto is_human_2 = cudf::test::fixed_width_column_wrapper<bool>{{false, false, false}};
  auto struct_2_2 = cudf::test::structs_column_wrapper{{is_human_2, struct_1_2}};
  auto table_2    = cudf::table_view({struct_2_2});

  auto full_table = cudf::concatenate(std::vector<table_view>({table_1, table_2}));

  cudf::io::table_input_metadata expected_metadata(table_1);
  expected_metadata.column_metadata[0].set_name("being").set_nullability(false);
  expected_metadata.column_metadata[0].child(0).set_name("human?").set_nullability(false);
  expected_metadata.column_metadata[0].child(1).set_name("particulars");
  expected_metadata.column_metadata[0].child(1).child(0).set_name("weight");
  expected_metadata.column_metadata[0].child(1).child(1).set_name("age");

  auto filepath = temp_env->get_temp_filepath("ChunkedNullableStruct.parquet");
  cudf::io::chunked_parquet_writer_options args =
    cudf::io::chunked_parquet_writer_options::builder(cudf::io::sink_info{filepath});
  args.set_metadata(expected_metadata);
  cudf::io::parquet_chunked_writer(args).write(table_1).write(table_2);

  cudf::io::parquet_reader_options read_opts =
    cudf::io::parquet_reader_options::builder(cudf::io::source_info{filepath});
  auto result = cudf::io::read_parquet(read_opts);

  CUDF_TEST_EXPECT_TABLES_EQUAL(*result.tbl, *full_table);
  cudf::test::expect_metadata_equal(expected_metadata, result.metadata);
}

TEST_F(ParquetChunkedWriterTest, ReadRowGroups)
{
  srand(31337);
  auto table1 = create_random_fixed_table<int>(5, 5, true);
  auto table2 = create_random_fixed_table<int>(5, 5, true);

  auto full_table = cudf::concatenate(std::vector<table_view>({*table2, *table1, *table2}));

  auto filepath = temp_env->get_temp_filepath("ChunkedRowGroups.parquet");
  cudf::io::chunked_parquet_writer_options args =
    cudf::io::chunked_parquet_writer_options::builder(cudf::io::sink_info{filepath});
  {
    cudf::io::parquet_chunked_writer(args).write(*table1).write(*table2);
  }

  cudf::io::parquet_reader_options read_opts =
    cudf::io::parquet_reader_options::builder(cudf::io::source_info{filepath})
      .row_groups({{1, 0, 1}});
  auto result = cudf::io::read_parquet(read_opts);

  CUDF_TEST_EXPECT_TABLES_EQUAL(*result.tbl, *full_table);
}

TEST_F(ParquetChunkedWriterTest, ReadRowGroupsError)
{
  srand(31337);
  auto table1 = create_random_fixed_table<int>(5, 5, true);

  auto filepath = temp_env->get_temp_filepath("ChunkedRowGroupsError.parquet");
  cudf::io::chunked_parquet_writer_options args =
    cudf::io::chunked_parquet_writer_options::builder(cudf::io::sink_info{filepath});
  cudf::io::parquet_chunked_writer(args).write(*table1);

  cudf::io::parquet_reader_options read_opts =
    cudf::io::parquet_reader_options::builder(cudf::io::source_info{filepath}).row_groups({{0, 1}});
  EXPECT_THROW(cudf::io::read_parquet(read_opts), cudf::logic_error);
  read_opts.set_row_groups({{-1}});
  EXPECT_THROW(cudf::io::read_parquet(read_opts), cudf::logic_error);
  read_opts.set_row_groups({{0}, {0}});
  EXPECT_THROW(cudf::io::read_parquet(read_opts), cudf::logic_error);
}

TEST_F(ParquetWriterTest, DecimalWrite)
{
  constexpr cudf::size_type num_rows = 500;
  auto seq_col0                      = random_values<int32_t>(num_rows);
  auto seq_col1                      = random_values<int64_t>(num_rows);

  auto valids =
    cudf::detail::make_counting_transform_iterator(0, [](auto i) { return i % 2 == 0; });

  auto col0 = cudf::test::fixed_point_column_wrapper<int32_t>{
    seq_col0.begin(), seq_col0.end(), valids, numeric::scale_type{5}};
  auto col1 = cudf::test::fixed_point_column_wrapper<int64_t>{
    seq_col1.begin(), seq_col1.end(), valids, numeric::scale_type{-9}};

  auto table = table_view({col0, col1});

  auto filepath = temp_env->get_temp_filepath("DecimalWrite.parquet");
  cudf::io::parquet_writer_options args =
    cudf::io::parquet_writer_options::builder(cudf::io::sink_info{filepath}, table);

  cudf::io::table_input_metadata expected_metadata(table);

  // verify failure if too small a precision is given
  expected_metadata.column_metadata[0].set_decimal_precision(7);
  expected_metadata.column_metadata[1].set_decimal_precision(1);
  args.set_metadata(expected_metadata);
  EXPECT_THROW(cudf::io::write_parquet(args), cudf::logic_error);

  // verify success if equal precision is given
  expected_metadata.column_metadata[0].set_decimal_precision(7);
  expected_metadata.column_metadata[1].set_decimal_precision(9);
  args.set_metadata(std::move(expected_metadata));
  cudf::io::write_parquet(args);

  cudf::io::parquet_reader_options read_opts =
    cudf::io::parquet_reader_options::builder(cudf::io::source_info{filepath});
  auto result = cudf::io::read_parquet(read_opts);

  CUDF_TEST_EXPECT_TABLES_EQUAL(*result.tbl, table);
}

TYPED_TEST(ParquetChunkedWriterNumericTypeTest, UnalignedSize)
{
  // write out two 31 row tables and make sure they get
  // read back with all their validity bits in the right place

  using T = TypeParam;

  int num_els = 31;
  std::vector<std::unique_ptr<cudf::column>> cols;

  bool mask[] = {false, true, true, true, true, true, true, true, true, true, true,
                 true,  true, true, true, true, true, true, true, true, true, true,

                 true,  true, true, true, true, true, true, true, true};
  T c1a[num_els];
  std::fill(c1a, c1a + num_els, static_cast<T>(5));
  T c1b[num_els];
  std::fill(c1b, c1b + num_els, static_cast<T>(6));
  column_wrapper<T> c1a_w(c1a, c1a + num_els, mask);
  column_wrapper<T> c1b_w(c1b, c1b + num_els, mask);
  cols.push_back(c1a_w.release());
  cols.push_back(c1b_w.release());
  cudf::table tbl1(std::move(cols));

  T c2a[num_els];
  std::fill(c2a, c2a + num_els, static_cast<T>(8));
  T c2b[num_els];
  std::fill(c2b, c2b + num_els, static_cast<T>(9));
  column_wrapper<T> c2a_w(c2a, c2a + num_els, mask);
  column_wrapper<T> c2b_w(c2b, c2b + num_els, mask);
  cols.push_back(c2a_w.release());
  cols.push_back(c2b_w.release());
  cudf::table tbl2(std::move(cols));

  auto expected = cudf::concatenate(std::vector<table_view>({tbl1, tbl2}));

  auto filepath = temp_env->get_temp_filepath("ChunkedUnalignedSize.parquet");
  cudf::io::chunked_parquet_writer_options args =
    cudf::io::chunked_parquet_writer_options::builder(cudf::io::sink_info{filepath});
  cudf::io::parquet_chunked_writer(args).write(tbl1).write(tbl2);

  cudf::io::parquet_reader_options read_opts =
    cudf::io::parquet_reader_options::builder(cudf::io::source_info{filepath});
  auto result = cudf::io::read_parquet(read_opts);

  CUDF_TEST_EXPECT_TABLES_EQUAL(*result.tbl, *expected);
}

TYPED_TEST(ParquetChunkedWriterNumericTypeTest, UnalignedSize2)
{
  // write out two 33 row tables and make sure they get
  // read back with all their validity bits in the right place

  using T = TypeParam;

  int num_els = 33;
  std::vector<std::unique_ptr<cudf::column>> cols;

  bool mask[] = {false, true, true, true, true, true, true, true, true, true, true,
                 true,  true, true, true, true, true, true, true, true, true, true,
                 true,  true, true, true, true, true, true, true, true, true, true};

  T c1a[num_els];
  std::fill(c1a, c1a + num_els, static_cast<T>(5));
  T c1b[num_els];
  std::fill(c1b, c1b + num_els, static_cast<T>(6));
  column_wrapper<T> c1a_w(c1a, c1a + num_els, mask);
  column_wrapper<T> c1b_w(c1b, c1b + num_els, mask);
  cols.push_back(c1a_w.release());
  cols.push_back(c1b_w.release());
  cudf::table tbl1(std::move(cols));

  T c2a[num_els];
  std::fill(c2a, c2a + num_els, static_cast<T>(8));
  T c2b[num_els];
  std::fill(c2b, c2b + num_els, static_cast<T>(9));
  column_wrapper<T> c2a_w(c2a, c2a + num_els, mask);
  column_wrapper<T> c2b_w(c2b, c2b + num_els, mask);
  cols.push_back(c2a_w.release());
  cols.push_back(c2b_w.release());
  cudf::table tbl2(std::move(cols));

  auto expected = cudf::concatenate(std::vector<table_view>({tbl1, tbl2}));

  auto filepath = temp_env->get_temp_filepath("ChunkedUnalignedSize2.parquet");
  cudf::io::chunked_parquet_writer_options args =
    cudf::io::chunked_parquet_writer_options::builder(cudf::io::sink_info{filepath});
  cudf::io::parquet_chunked_writer(args).write(tbl1).write(tbl2);

  cudf::io::parquet_reader_options read_opts =
    cudf::io::parquet_reader_options::builder(cudf::io::source_info{filepath});
  auto result = cudf::io::read_parquet(read_opts);

  CUDF_TEST_EXPECT_TABLES_EQUAL(*result.tbl, *expected);
}

// custom mem mapped data sink that supports device writes
template <bool supports_device_writes>
class custom_test_memmap_sink : public cudf::io::data_sink {
 public:
  explicit custom_test_memmap_sink(std::vector<char>* mm_writer_buf)
  {
    mm_writer = cudf::io::data_sink::create(mm_writer_buf);
  }

  virtual ~custom_test_memmap_sink() { mm_writer->flush(); }

  void host_write(void const* data, size_t size) override { mm_writer->host_write(data, size); }

  [[nodiscard]] bool supports_device_write() const override { return supports_device_writes; }

  void device_write(void const* gpu_data, size_t size, rmm::cuda_stream_view stream) override
  {
    this->device_write_async(gpu_data, size, stream).get();
  }

  std::future<void> device_write_async(void const* gpu_data,
                                       size_t size,
                                       rmm::cuda_stream_view stream) override
  {
    return std::async(std::launch::deferred, [=] {
      char* ptr = nullptr;
      CUDF_CUDA_TRY(cudaMallocHost(&ptr, size));
      CUDF_CUDA_TRY(cudaMemcpyAsync(ptr, gpu_data, size, cudaMemcpyDefault, stream.value()));
      stream.synchronize();
      mm_writer->host_write(ptr, size);
      CUDF_CUDA_TRY(cudaFreeHost(ptr));
    });
  }

  void flush() override { mm_writer->flush(); }

  size_t bytes_written() override { return mm_writer->bytes_written(); }

 private:
  std::unique_ptr<data_sink> mm_writer;
};

TEST_F(ParquetWriterStressTest, LargeTableWeakCompression)
{
  std::vector<char> mm_buf;
  mm_buf.reserve(4 * 1024 * 1024 * 16);
  custom_test_memmap_sink<false> custom_sink(&mm_buf);

  // exercises multiple rowgroups
  srand(31337);
  auto expected = create_random_fixed_table<int>(16, 4 * 1024 * 1024, false);

  // write out using the custom sink (which uses device writes)
  cudf::io::parquet_writer_options args =
    cudf::io::parquet_writer_options::builder(cudf::io::sink_info{&custom_sink}, *expected);
  cudf::io::write_parquet(args);

  cudf::io::parquet_reader_options custom_args =
    cudf::io::parquet_reader_options::builder(cudf::io::source_info{mm_buf.data(), mm_buf.size()});
  auto custom_tbl = cudf::io::read_parquet(custom_args);
  CUDF_TEST_EXPECT_TABLES_EQUAL(custom_tbl.tbl->view(), expected->view());
}

TEST_F(ParquetWriterStressTest, LargeTableGoodCompression)
{
  std::vector<char> mm_buf;
  mm_buf.reserve(4 * 1024 * 1024 * 16);
  custom_test_memmap_sink<false> custom_sink(&mm_buf);

  // exercises multiple rowgroups
  srand(31337);
  auto expected = create_compressible_fixed_table<int>(16, 4 * 1024 * 1024, 128 * 1024, false);

  // write out using the custom sink (which uses device writes)
  cudf::io::parquet_writer_options args =
    cudf::io::parquet_writer_options::builder(cudf::io::sink_info{&custom_sink}, *expected);
  cudf::io::write_parquet(args);

  cudf::io::parquet_reader_options custom_args =
    cudf::io::parquet_reader_options::builder(cudf::io::source_info{mm_buf.data(), mm_buf.size()});
  auto custom_tbl = cudf::io::read_parquet(custom_args);
  CUDF_TEST_EXPECT_TABLES_EQUAL(custom_tbl.tbl->view(), expected->view());
}

TEST_F(ParquetWriterStressTest, LargeTableWithValids)
{
  std::vector<char> mm_buf;
  mm_buf.reserve(4 * 1024 * 1024 * 16);
  custom_test_memmap_sink<false> custom_sink(&mm_buf);

  // exercises multiple rowgroups
  srand(31337);
  auto expected = create_compressible_fixed_table<int>(16, 4 * 1024 * 1024, 6, true);

  // write out using the custom sink (which uses device writes)
  cudf::io::parquet_writer_options args =
    cudf::io::parquet_writer_options::builder(cudf::io::sink_info{&custom_sink}, *expected);
  cudf::io::write_parquet(args);

  cudf::io::parquet_reader_options custom_args =
    cudf::io::parquet_reader_options::builder(cudf::io::source_info{mm_buf.data(), mm_buf.size()});
  auto custom_tbl = cudf::io::read_parquet(custom_args);
  CUDF_TEST_EXPECT_TABLES_EQUAL(custom_tbl.tbl->view(), expected->view());
}

TEST_F(ParquetWriterStressTest, DeviceWriteLargeTableWeakCompression)
{
  std::vector<char> mm_buf;
  mm_buf.reserve(4 * 1024 * 1024 * 16);
  custom_test_memmap_sink<true> custom_sink(&mm_buf);

  // exercises multiple rowgroups
  srand(31337);
  auto expected = create_random_fixed_table<int>(16, 4 * 1024 * 1024, false);

  // write out using the custom sink (which uses device writes)
  cudf::io::parquet_writer_options args =
    cudf::io::parquet_writer_options::builder(cudf::io::sink_info{&custom_sink}, *expected);
  cudf::io::write_parquet(args);

  cudf::io::parquet_reader_options custom_args =
    cudf::io::parquet_reader_options::builder(cudf::io::source_info{mm_buf.data(), mm_buf.size()});
  auto custom_tbl = cudf::io::read_parquet(custom_args);
  CUDF_TEST_EXPECT_TABLES_EQUAL(custom_tbl.tbl->view(), expected->view());
}

TEST_F(ParquetWriterStressTest, DeviceWriteLargeTableGoodCompression)
{
  std::vector<char> mm_buf;
  mm_buf.reserve(4 * 1024 * 1024 * 16);
  custom_test_memmap_sink<true> custom_sink(&mm_buf);

  // exercises multiple rowgroups
  srand(31337);
  auto expected = create_compressible_fixed_table<int>(16, 4 * 1024 * 1024, 128 * 1024, false);

  // write out using the custom sink (which uses device writes)
  cudf::io::parquet_writer_options args =
    cudf::io::parquet_writer_options::builder(cudf::io::sink_info{&custom_sink}, *expected);
  cudf::io::write_parquet(args);

  cudf::io::parquet_reader_options custom_args =
    cudf::io::parquet_reader_options::builder(cudf::io::source_info{mm_buf.data(), mm_buf.size()});
  auto custom_tbl = cudf::io::read_parquet(custom_args);
  CUDF_TEST_EXPECT_TABLES_EQUAL(custom_tbl.tbl->view(), expected->view());
}

TEST_F(ParquetWriterStressTest, DeviceWriteLargeTableWithValids)
{
  std::vector<char> mm_buf;
  mm_buf.reserve(4 * 1024 * 1024 * 16);
  custom_test_memmap_sink<true> custom_sink(&mm_buf);

  // exercises multiple rowgroups
  srand(31337);
  auto expected = create_compressible_fixed_table<int>(16, 4 * 1024 * 1024, 6, true);

  // write out using the custom sink (which uses device writes)
  cudf::io::parquet_writer_options args =
    cudf::io::parquet_writer_options::builder(cudf::io::sink_info{&custom_sink}, *expected);
  cudf::io::write_parquet(args);

  cudf::io::parquet_reader_options custom_args =
    cudf::io::parquet_reader_options::builder(cudf::io::source_info{mm_buf.data(), mm_buf.size()});
  auto custom_tbl = cudf::io::read_parquet(custom_args);
  CUDF_TEST_EXPECT_TABLES_EQUAL(custom_tbl.tbl->view(), expected->view());
}

TEST_F(ParquetReaderTest, UserBounds)
{
  // trying to read more rows than there are should result in
  // receiving the properly capped # of rows
  {
    srand(31337);
    auto expected = create_random_fixed_table<int>(4, 4, false);

    auto filepath = temp_env->get_temp_filepath("TooManyRows.parquet");
    cudf::io::parquet_writer_options args =
      cudf::io::parquet_writer_options::builder(cudf::io::sink_info{filepath}, *expected);
    cudf::io::write_parquet(args);

    // attempt to read more rows than there actually are
    cudf::io::parquet_reader_options read_opts =
      cudf::io::parquet_reader_options::builder(cudf::io::source_info{filepath}).num_rows(16);
    auto result = cudf::io::read_parquet(read_opts);

    // we should only get back 4 rows
    EXPECT_EQ(result.tbl->view().column(0).size(), 4);
  }

  // trying to read past the end of the # of actual rows should result
  // in empty columns.
  {
    srand(31337);
    auto expected = create_random_fixed_table<int>(4, 4, false);

    auto filepath = temp_env->get_temp_filepath("PastBounds.parquet");
    cudf::io::parquet_writer_options args =
      cudf::io::parquet_writer_options::builder(cudf::io::sink_info{filepath}, *expected);
    cudf::io::write_parquet(args);

    // attempt to read more rows than there actually are
    cudf::io::parquet_reader_options read_opts =
      cudf::io::parquet_reader_options::builder(cudf::io::source_info{filepath}).skip_rows(4);
    auto result = cudf::io::read_parquet(read_opts);

    // we should get empty columns back
    EXPECT_EQ(result.tbl->view().num_columns(), 4);
    EXPECT_EQ(result.tbl->view().column(0).size(), 0);
  }

  // trying to read 0 rows should result in empty columns
  {
    srand(31337);
    auto expected = create_random_fixed_table<int>(4, 4, false);

    auto filepath = temp_env->get_temp_filepath("ZeroRows.parquet");
    cudf::io::parquet_writer_options args =
      cudf::io::parquet_writer_options::builder(cudf::io::sink_info{filepath}, *expected);
    cudf::io::write_parquet(args);

    // attempt to read more rows than there actually are
    cudf::io::parquet_reader_options read_opts =
      cudf::io::parquet_reader_options::builder(cudf::io::source_info{filepath}).num_rows(0);
    auto result = cudf::io::read_parquet(read_opts);

    EXPECT_EQ(result.tbl->view().num_columns(), 4);
    EXPECT_EQ(result.tbl->view().column(0).size(), 0);
  }

  // trying to read 0 rows past the end of the # of actual rows should result
  // in empty columns.
  {
    srand(31337);
    auto expected = create_random_fixed_table<int>(4, 4, false);

    auto filepath = temp_env->get_temp_filepath("ZeroRowsPastBounds.parquet");
    cudf::io::parquet_writer_options args =
      cudf::io::parquet_writer_options::builder(cudf::io::sink_info{filepath}, *expected);
    cudf::io::write_parquet(args);

    // attempt to read more rows than there actually are
    cudf::io::parquet_reader_options read_opts =
      cudf::io::parquet_reader_options::builder(cudf::io::source_info{filepath})
        .skip_rows(4)
        .num_rows(0);
    auto result = cudf::io::read_parquet(read_opts);

    // we should get empty columns back
    EXPECT_EQ(result.tbl->view().num_columns(), 4);
    EXPECT_EQ(result.tbl->view().column(0).size(), 0);
  }
}

TEST_F(ParquetReaderTest, UserBoundsWithNulls)
{
  // clang-format off
  cudf::test::fixed_width_column_wrapper<float> col{{1,1,1,1,1,1,1,1, 2,2,2,2,2,2,2,2, 3,3,3,3,3,3,3,3, 4,4,4,4,4,4,4,4,  5,5,5,5,5,5,5,5, 6,6,6,6,6,6,6,6, 7,7,7,7,7,7,7,7, 8,8,8,8,8,8,8,8}
                                                   ,{1,1,1,0,0,0,1,1, 1,1,1,1,1,1,1,1, 0,0,0,0,0,0,0,0, 1,1,1,1,1,1,0,0,  1,0,1,1,1,1,1,1, 1,1,1,1,1,1,1,1, 1,1,1,1,1,1,1,1, 1,1,1,1,1,1,1,0}};
  // clang-format on
  cudf::table_view tbl({col});
  auto filepath = temp_env->get_temp_filepath("UserBoundsWithNulls.parquet");
  cudf::io::parquet_writer_options out_args =
    cudf::io::parquet_writer_options::builder(cudf::io::sink_info{filepath}, tbl);
  cudf::io::write_parquet(out_args);

  // skip_rows / num_rows
  // clang-format off
  std::vector<std::pair<int, int>> params{ {-1, -1}, {1, 3}, {3, -1},
                                           {31, -1}, {32, -1}, {33, -1},
                                           {31, 5}, {32, 5}, {33, 5},
                                           {-1, 7}, {-1, 31}, {-1, 32}, {-1, 33},
                                           {62, -1}, {63, -1},
                                           {62, 2}, {63, 1}};
  // clang-format on
  for (auto p : params) {
    cudf::io::parquet_reader_options read_args =
      cudf::io::parquet_reader_options::builder(cudf::io::source_info{filepath});
    if (p.first >= 0) { read_args.set_skip_rows(p.first); }
    if (p.second >= 0) { read_args.set_num_rows(p.second); }
    auto result = cudf::io::read_parquet(read_args);

    p.first  = p.first < 0 ? 0 : p.first;
    p.second = p.second < 0 ? static_cast<cudf::column_view>(col).size() - p.first : p.second;
    std::vector<cudf::size_type> slice_indices{p.first, p.first + p.second};
    auto expected = cudf::slice(col, slice_indices);

    CUDF_TEST_EXPECT_COLUMNS_EQUAL(result.tbl->get_column(0), expected[0]);
  }
}

TEST_F(ParquetReaderTest, UserBoundsWithNullsMixedTypes)
{
  constexpr int num_rows = 32 * 1024;

  std::mt19937 gen(6542);
  std::bernoulli_distribution bn(0.7f);
  auto valids =
    cudf::detail::make_counting_transform_iterator(0, [&](int index) { return bn(gen); });
  auto values = thrust::make_counting_iterator(0);

  // int64
  cudf::test::fixed_width_column_wrapper<int64_t> c0(values, values + num_rows, valids);

  // list<float>
  constexpr int floats_per_row = 4;
  auto c1_offset_iter          = cudf::detail::make_counting_transform_iterator(
    0, [floats_per_row](cudf::size_type idx) { return idx * floats_per_row; });
  cudf::test::fixed_width_column_wrapper<cudf::size_type> c1_offsets(c1_offset_iter,
                                                                     c1_offset_iter + num_rows + 1);
  cudf::test::fixed_width_column_wrapper<float> c1_floats(
    values, values + (num_rows * floats_per_row), valids);
  auto [null_mask, null_count] = cudf::test::detail::make_null_mask(valids, valids + num_rows);

  auto _c1 = cudf::make_lists_column(
    num_rows, c1_offsets.release(), c1_floats.release(), null_count, std::move(null_mask));
  auto c1 = cudf::purge_nonempty_nulls(*_c1);

  // list<list<int>>
  auto c2 = make_parquet_list_list_col<int>(0, num_rows, 5, 8, true);

  // struct<list<string>, int, float>
  std::vector<std::string> strings{
    "abc", "x", "bananas", "gpu", "minty", "backspace", "", "cayenne", "turbine", "soft"};
  std::uniform_int_distribution<int> uni(0, strings.size() - 1);
  auto string_iter = cudf::detail::make_counting_transform_iterator(
    0, [&](cudf::size_type idx) { return strings[uni(gen)]; });
  constexpr int string_per_row  = 3;
  constexpr int num_string_rows = num_rows * string_per_row;
  cudf::test::strings_column_wrapper string_col{string_iter, string_iter + num_string_rows};
  auto offset_iter = cudf::detail::make_counting_transform_iterator(
    0, [string_per_row](cudf::size_type idx) { return idx * string_per_row; });
  cudf::test::fixed_width_column_wrapper<cudf::size_type> offsets(offset_iter,
                                                                  offset_iter + num_rows + 1);

  auto _c3_valids =
    cudf::detail::make_counting_transform_iterator(0, [&](int index) { return index % 200; });
  std::vector<bool> c3_valids(num_rows);
  std::copy(_c3_valids, _c3_valids + num_rows, c3_valids.begin());
  std::tie(null_mask, null_count) = cudf::test::detail::make_null_mask(valids, valids + num_rows);
  auto _c3_list                   = cudf::make_lists_column(
    num_rows, offsets.release(), string_col.release(), null_count, std::move(null_mask));
  auto c3_list = cudf::purge_nonempty_nulls(*_c3_list);
  cudf::test::fixed_width_column_wrapper<int> c3_ints(values, values + num_rows, valids);
  cudf::test::fixed_width_column_wrapper<float> c3_floats(values, values + num_rows, valids);
  std::vector<std::unique_ptr<cudf::column>> c3_children;
  c3_children.push_back(std::move(c3_list));
  c3_children.push_back(c3_ints.release());
  c3_children.push_back(c3_floats.release());
  cudf::test::structs_column_wrapper _c3(std::move(c3_children), c3_valids);
  auto c3 = cudf::purge_nonempty_nulls(_c3);

  // write it out
  cudf::table_view tbl({c0, *c1, *c2, *c3});
  auto filepath = temp_env->get_temp_filepath("UserBoundsWithNullsMixedTypes.parquet");
  cudf::io::parquet_writer_options out_args =
    cudf::io::parquet_writer_options::builder(cudf::io::sink_info{filepath}, tbl);
  cudf::io::write_parquet(out_args);

  // read it back
  std::vector<std::pair<int, int>> params{
    {-1, -1}, {0, num_rows}, {1, num_rows - 1}, {num_rows - 1, 1}, {517, 22000}};
  for (auto p : params) {
    cudf::io::parquet_reader_options read_args =
      cudf::io::parquet_reader_options::builder(cudf::io::source_info{filepath});
    if (p.first >= 0) { read_args.set_skip_rows(p.first); }
    if (p.second >= 0) { read_args.set_num_rows(p.second); }
    auto result = cudf::io::read_parquet(read_args);

    p.first  = p.first < 0 ? 0 : p.first;
    p.second = p.second < 0 ? num_rows - p.first : p.second;
    std::vector<cudf::size_type> slice_indices{p.first, p.first + p.second};
    auto expected = cudf::slice(tbl, slice_indices);

    CUDF_TEST_EXPECT_TABLES_EQUAL(*result.tbl, expected[0]);
  }
}

TEST_F(ParquetReaderTest, UserBoundsWithNullsLarge)
{
  constexpr int num_rows = 30 * 1000000;

  std::mt19937 gen(6747);
  std::bernoulli_distribution bn(0.7f);
  auto valids =
    cudf::detail::make_counting_transform_iterator(0, [&](int index) { return bn(gen); });
  auto values = thrust::make_counting_iterator(0);

  cudf::test::fixed_width_column_wrapper<int> col(values, values + num_rows, valids);

  // this file will have row groups of 1,000,000 each
  cudf::table_view tbl({col});
  auto filepath = temp_env->get_temp_filepath("UserBoundsWithNullsLarge.parquet");
  cudf::io::parquet_writer_options out_args =
    cudf::io::parquet_writer_options::builder(cudf::io::sink_info{filepath}, tbl);
  cudf::io::write_parquet(out_args);

  // skip_rows / num_rows
  // clang-format off
  std::vector<std::pair<int, int>> params{ {-1, -1}, {31, -1}, {32, -1}, {33, -1}, {1613470, -1}, {1999999, -1},
                                           {31, 1}, {32, 1}, {33, 1},
                                           // deliberately span some row group boundaries
                                           {999000, 1001}, {999000, 2000}, {2999999, 2}, {13999997, -1},
                                           {16785678, 3}, {22996176, 31},
                                           {24001231, 17}, {29000001, 989999}, {29999999, 1} };
  // clang-format on
  for (auto p : params) {
    cudf::io::parquet_reader_options read_args =
      cudf::io::parquet_reader_options::builder(cudf::io::source_info{filepath});
    if (p.first >= 0) { read_args.set_skip_rows(p.first); }
    if (p.second >= 0) { read_args.set_num_rows(p.second); }
    auto result = cudf::io::read_parquet(read_args);

    p.first  = p.first < 0 ? 0 : p.first;
    p.second = p.second < 0 ? static_cast<cudf::column_view>(col).size() - p.first : p.second;
    std::vector<cudf::size_type> slice_indices{p.first, p.first + p.second};
    auto expected = cudf::slice(col, slice_indices);

    CUDF_TEST_EXPECT_COLUMNS_EQUAL(result.tbl->get_column(0), expected[0]);
  }
}

TEST_F(ParquetReaderTest, ListUserBoundsWithNullsLarge)
{
  constexpr int num_rows = 5 * 1000000;
  auto colp              = make_parquet_list_list_col<int>(0, num_rows, 5, 8, true);
  cudf::column_view col  = *colp;

  // this file will have row groups of 1,000,000 each
  cudf::table_view tbl({col});
  auto filepath = temp_env->get_temp_filepath("ListUserBoundsWithNullsLarge.parquet");
  cudf::io::parquet_writer_options out_args =
    cudf::io::parquet_writer_options::builder(cudf::io::sink_info{filepath}, tbl);
  cudf::io::write_parquet(out_args);

  // skip_rows / num_rows
  // clang-format off
  std::vector<std::pair<int, int>> params{ {-1, -1}, {31, -1}, {32, -1}, {33, -1}, {161470, -1}, {4499997, -1},
                                           {31, 1}, {32, 1}, {33, 1},
                                           // deliberately span some row group boundaries
                                           {999000, 1001}, {999000, 2000}, {2999999, 2},
                                           {1678567, 3}, {4299676, 31},
                                           {4001231, 17}, {1900000, 989999}, {4999999, 1} };
  // clang-format on
  for (auto p : params) {
    cudf::io::parquet_reader_options read_args =
      cudf::io::parquet_reader_options::builder(cudf::io::source_info{filepath});
    if (p.first >= 0) { read_args.set_skip_rows(p.first); }
    if (p.second >= 0) { read_args.set_num_rows(p.second); }
    auto result = cudf::io::read_parquet(read_args);

    p.first  = p.first < 0 ? 0 : p.first;
    p.second = p.second < 0 ? static_cast<cudf::column_view>(col).size() - p.first : p.second;
    std::vector<cudf::size_type> slice_indices{p.first, p.first + p.second};
    auto expected = cudf::slice(col, slice_indices);

    CUDF_TEST_EXPECT_COLUMNS_EQUAL(result.tbl->get_column(0), expected[0]);
  }
}

TEST_F(ParquetReaderTest, ReorderedColumns)
{
  {
    auto a = cudf::test::strings_column_wrapper{{"a", "", "c"}, {true, false, true}};
    auto b = cudf::test::fixed_width_column_wrapper<int>{1, 2, 3};

    cudf::table_view tbl{{a, b}};
    auto filepath = temp_env->get_temp_filepath("ReorderedColumns.parquet");
    cudf::io::table_input_metadata md(tbl);
    md.column_metadata[0].set_name("a");
    md.column_metadata[1].set_name("b");
    cudf::io::parquet_writer_options opts =
      cudf::io::parquet_writer_options::builder(cudf::io::sink_info{filepath}, tbl).metadata(md);
    cudf::io::write_parquet(opts);

    // read them out of order
    cudf::io::parquet_reader_options read_opts =
      cudf::io::parquet_reader_options::builder(cudf::io::source_info{filepath})
        .columns({"b", "a"});
    auto result = cudf::io::read_parquet(read_opts);

    CUDF_TEST_EXPECT_COLUMNS_EQUAL(result.tbl->view().column(0), b);
    CUDF_TEST_EXPECT_COLUMNS_EQUAL(result.tbl->view().column(1), a);
  }

  {
    auto a = cudf::test::fixed_width_column_wrapper<int>{1, 2, 3};
    auto b = cudf::test::strings_column_wrapper{{"a", "", "c"}, {true, false, true}};

    cudf::table_view tbl{{a, b}};
    auto filepath = temp_env->get_temp_filepath("ReorderedColumns2.parquet");
    cudf::io::table_input_metadata md(tbl);
    md.column_metadata[0].set_name("a");
    md.column_metadata[1].set_name("b");
    cudf::io::parquet_writer_options opts =
      cudf::io::parquet_writer_options::builder(cudf::io::sink_info{filepath}, tbl).metadata(md);
    cudf::io::write_parquet(opts);

    // read them out of order
    cudf::io::parquet_reader_options read_opts =
      cudf::io::parquet_reader_options::builder(cudf::io::source_info{filepath})
        .columns({"b", "a"});
    auto result = cudf::io::read_parquet(read_opts);

    CUDF_TEST_EXPECT_COLUMNS_EQUAL(result.tbl->view().column(0), b);
    CUDF_TEST_EXPECT_COLUMNS_EQUAL(result.tbl->view().column(1), a);
  }

  auto a = cudf::test::fixed_width_column_wrapper<int>{1, 2, 3, 10, 20, 30};
  auto b = cudf::test::strings_column_wrapper{{"a", "", "c", "cats", "dogs", "owls"},
                                              {true, false, true, true, false, true}};
  auto c = cudf::test::fixed_width_column_wrapper<int>{{15, 16, 17, 25, 26, 32},
                                                       {false, true, true, true, true, false}};
  auto d = cudf::test::strings_column_wrapper{"ducks", "sheep", "cows", "fish", "birds", "ants"};

  cudf::table_view tbl{{a, b, c, d}};
  auto filepath = temp_env->get_temp_filepath("ReorderedColumns3.parquet");
  cudf::io::table_input_metadata md(tbl);
  md.column_metadata[0].set_name("a");
  md.column_metadata[1].set_name("b");
  md.column_metadata[2].set_name("c");
  md.column_metadata[3].set_name("d");
  cudf::io::parquet_writer_options opts =
    cudf::io::parquet_writer_options::builder(cudf::io::sink_info{filepath}, tbl)
      .metadata(std::move(md));
  cudf::io::write_parquet(opts);

  {
    // read them out of order
    cudf::io::parquet_reader_options read_opts =
      cudf::io::parquet_reader_options::builder(cudf::io::source_info{filepath})
        .columns({"d", "a", "b", "c"});
    auto result = cudf::io::read_parquet(read_opts);

    CUDF_TEST_EXPECT_COLUMNS_EQUAL(result.tbl->view().column(0), d);
    CUDF_TEST_EXPECT_COLUMNS_EQUAL(result.tbl->view().column(1), a);
    CUDF_TEST_EXPECT_COLUMNS_EQUAL(result.tbl->view().column(2), b);
    CUDF_TEST_EXPECT_COLUMNS_EQUAL(result.tbl->view().column(3), c);
  }

  {
    // read them out of order
    cudf::io::parquet_reader_options read_opts =
      cudf::io::parquet_reader_options::builder(cudf::io::source_info{filepath})
        .columns({"c", "d", "a", "b"});
    auto result = cudf::io::read_parquet(read_opts);

    CUDF_TEST_EXPECT_COLUMNS_EQUAL(result.tbl->view().column(0), c);
    CUDF_TEST_EXPECT_COLUMNS_EQUAL(result.tbl->view().column(1), d);
    CUDF_TEST_EXPECT_COLUMNS_EQUAL(result.tbl->view().column(2), a);
    CUDF_TEST_EXPECT_COLUMNS_EQUAL(result.tbl->view().column(3), b);
  }

  {
    // read them out of order
    cudf::io::parquet_reader_options read_opts =
      cudf::io::parquet_reader_options::builder(cudf::io::source_info{filepath})
        .columns({"d", "c", "b", "a"});
    auto result = cudf::io::read_parquet(read_opts);

    CUDF_TEST_EXPECT_COLUMNS_EQUAL(result.tbl->view().column(0), d);
    CUDF_TEST_EXPECT_COLUMNS_EQUAL(result.tbl->view().column(1), c);
    CUDF_TEST_EXPECT_COLUMNS_EQUAL(result.tbl->view().column(2), b);
    CUDF_TEST_EXPECT_COLUMNS_EQUAL(result.tbl->view().column(3), a);
  }
}

TEST_F(ParquetReaderTest, SelectNestedColumn)
{
  // Struct<is_human:bool,
  //        Struct<weight:float,
  //               ages:int,
  //               land_unit:List<int>>,
  //               flats:List<List<int>>
  //              >
  //       >

  auto weights_col = cudf::test::fixed_width_column_wrapper<float>{1.1, 2.4, 5.3, 8.0, 9.6, 6.9};

  auto ages_col =
    cudf::test::fixed_width_column_wrapper<int32_t>{{48, 27, 25, 31, 351, 351}, {1, 1, 1, 1, 1, 0}};

  auto struct_1 = cudf::test::structs_column_wrapper{{weights_col, ages_col}, {1, 1, 1, 1, 0, 1}};

  auto is_human_col = cudf::test::fixed_width_column_wrapper<bool>{
    {true, true, false, false, false, false}, {1, 1, 0, 1, 1, 0}};

  auto struct_2 =
    cudf::test::structs_column_wrapper{{is_human_col, struct_1}, {0, 1, 1, 1, 1, 1}}.release();

  auto input = table_view({*struct_2});

  cudf::io::table_input_metadata input_metadata(input);
  input_metadata.column_metadata[0].set_name("being");
  input_metadata.column_metadata[0].child(0).set_name("human?");
  input_metadata.column_metadata[0].child(1).set_name("particulars");
  input_metadata.column_metadata[0].child(1).child(0).set_name("weight");
  input_metadata.column_metadata[0].child(1).child(1).set_name("age");

  auto filepath = temp_env->get_temp_filepath("SelectNestedColumn.parquet");
  cudf::io::parquet_writer_options args =
    cudf::io::parquet_writer_options::builder(cudf::io::sink_info{filepath}, input)
      .metadata(std::move(input_metadata));
  cudf::io::write_parquet(args);

  {  // Test selecting a single leaf from the table
    cudf::io::parquet_reader_options read_args =
      cudf::io::parquet_reader_options::builder(cudf::io::source_info(filepath))
        .columns({"being.particulars.age"});
    auto const result = cudf::io::read_parquet(read_args);

    auto expect_ages_col = cudf::test::fixed_width_column_wrapper<int32_t>{
      {48, 27, 25, 31, 351, 351}, {1, 1, 1, 1, 1, 0}};
    auto expect_s_1 = cudf::test::structs_column_wrapper{{expect_ages_col}, {1, 1, 1, 1, 0, 1}};
    auto expect_s_2 =
      cudf::test::structs_column_wrapper{{expect_s_1}, {0, 1, 1, 1, 1, 1}}.release();
    auto expected = table_view({*expect_s_2});

    cudf::io::table_input_metadata expected_metadata(expected);
    expected_metadata.column_metadata[0].set_name("being");
    expected_metadata.column_metadata[0].child(0).set_name("particulars");
    expected_metadata.column_metadata[0].child(0).child(0).set_name("age");

    CUDF_TEST_EXPECT_TABLES_EQUAL(expected, result.tbl->view());
    cudf::test::expect_metadata_equal(expected_metadata, result.metadata);
  }

  {  // Test selecting a non-leaf and expecting all hierarchy from that node onwards
    cudf::io::parquet_reader_options read_args =
      cudf::io::parquet_reader_options::builder(cudf::io::source_info(filepath))
        .columns({"being.particulars"});
    auto const result = cudf::io::read_parquet(read_args);

    auto expected_weights_col =
      cudf::test::fixed_width_column_wrapper<float>{1.1, 2.4, 5.3, 8.0, 9.6, 6.9};

    auto expected_ages_col = cudf::test::fixed_width_column_wrapper<int32_t>{
      {48, 27, 25, 31, 351, 351}, {1, 1, 1, 1, 1, 0}};

    auto expected_s_1 = cudf::test::structs_column_wrapper{
      {expected_weights_col, expected_ages_col}, {1, 1, 1, 1, 0, 1}};

    auto expect_s_2 =
      cudf::test::structs_column_wrapper{{expected_s_1}, {0, 1, 1, 1, 1, 1}}.release();
    auto expected = table_view({*expect_s_2});

    cudf::io::table_input_metadata expected_metadata(expected);
    expected_metadata.column_metadata[0].set_name("being");
    expected_metadata.column_metadata[0].child(0).set_name("particulars");
    expected_metadata.column_metadata[0].child(0).child(0).set_name("weight");
    expected_metadata.column_metadata[0].child(0).child(1).set_name("age");

    CUDF_TEST_EXPECT_TABLES_EQUAL(expected, result.tbl->view());
    cudf::test::expect_metadata_equal(expected_metadata, result.metadata);
  }

  {  // Test selecting struct children out of order
    cudf::io::parquet_reader_options read_args =
      cudf::io::parquet_reader_options::builder(cudf::io::source_info(filepath))
        .columns({"being.particulars.age", "being.particulars.weight", "being.human?"});
    auto const result = cudf::io::read_parquet(read_args);

    auto expected_weights_col =
      cudf::test::fixed_width_column_wrapper<float>{1.1, 2.4, 5.3, 8.0, 9.6, 6.9};

    auto expected_ages_col = cudf::test::fixed_width_column_wrapper<int32_t>{
      {48, 27, 25, 31, 351, 351}, {1, 1, 1, 1, 1, 0}};

    auto expected_is_human_col = cudf::test::fixed_width_column_wrapper<bool>{
      {true, true, false, false, false, false}, {1, 1, 0, 1, 1, 0}};

    auto expect_s_1 = cudf::test::structs_column_wrapper{{expected_ages_col, expected_weights_col},
                                                         {1, 1, 1, 1, 0, 1}};

    auto expect_s_2 =
      cudf::test::structs_column_wrapper{{expect_s_1, expected_is_human_col}, {0, 1, 1, 1, 1, 1}}
        .release();

    auto expected = table_view({*expect_s_2});

    cudf::io::table_input_metadata expected_metadata(expected);
    expected_metadata.column_metadata[0].set_name("being");
    expected_metadata.column_metadata[0].child(0).set_name("particulars");
    expected_metadata.column_metadata[0].child(0).child(0).set_name("age");
    expected_metadata.column_metadata[0].child(0).child(1).set_name("weight");
    expected_metadata.column_metadata[0].child(1).set_name("human?");

    CUDF_TEST_EXPECT_TABLES_EQUAL(expected, result.tbl->view());
    cudf::test::expect_metadata_equal(expected_metadata, result.metadata);
  }
}

TEST_F(ParquetReaderTest, DecimalRead)
{
  {
    /* We could add a dataset to include this file, but we don't want tests in cudf to have data.
       This test is a temporary test until python gains the ability to write decimal, so we're
       embedding
       a parquet file directly into the code here to prevent issues with finding the file */
    unsigned char const decimals_parquet[] = {
      0x50, 0x41, 0x52, 0x31, 0x15, 0x00, 0x15, 0xb0, 0x03, 0x15, 0xb8, 0x03, 0x2c, 0x15, 0x6a,
      0x15, 0x00, 0x15, 0x06, 0x15, 0x08, 0x1c, 0x36, 0x02, 0x28, 0x04, 0x7f, 0x96, 0x98, 0x00,
      0x18, 0x04, 0x81, 0x69, 0x67, 0xff, 0x00, 0x00, 0x00, 0xd8, 0x01, 0xf0, 0xd7, 0x04, 0x00,
      0x00, 0x00, 0x64, 0x01, 0x03, 0x06, 0x68, 0x12, 0xdc, 0xff, 0xbd, 0x18, 0xfd, 0xff, 0x64,
      0x13, 0x80, 0x00, 0xb3, 0x5d, 0x62, 0x00, 0x90, 0x35, 0xa9, 0xff, 0xa2, 0xde, 0xe3, 0xff,
      0xe9, 0xbf, 0x96, 0xff, 0x1f, 0x8a, 0x98, 0xff, 0xb1, 0x50, 0x34, 0x00, 0x88, 0x24, 0x59,
      0x00, 0x2a, 0x33, 0xbe, 0xff, 0xd5, 0x16, 0xbc, 0xff, 0x13, 0x50, 0x8d, 0xff, 0xcb, 0x63,
      0x2d, 0x00, 0x80, 0x8f, 0xbe, 0xff, 0x82, 0x40, 0x10, 0x00, 0x84, 0x68, 0x70, 0xff, 0x9b,
      0x69, 0x78, 0x00, 0x14, 0x6c, 0x10, 0x00, 0x50, 0xd9, 0xe1, 0xff, 0xaa, 0xcd, 0x6a, 0x00,
      0xcf, 0xb1, 0x28, 0x00, 0x77, 0x57, 0x8d, 0x00, 0xee, 0x05, 0x79, 0x00, 0xf0, 0x15, 0xeb,
      0xff, 0x02, 0xe2, 0x06, 0x00, 0x87, 0x43, 0x86, 0x00, 0xf8, 0x2d, 0x2e, 0x00, 0xee, 0x2e,
      0x98, 0xff, 0x39, 0xcb, 0x4d, 0x00, 0x1e, 0x6b, 0xea, 0xff, 0x80, 0x8e, 0x6c, 0xff, 0x97,
      0x25, 0x26, 0x00, 0x4d, 0x0d, 0x0a, 0x00, 0xca, 0x64, 0x7f, 0x00, 0xf4, 0xbe, 0xa1, 0xff,
      0xe2, 0x12, 0x6c, 0xff, 0xbd, 0x77, 0xae, 0xff, 0xf9, 0x4b, 0x36, 0x00, 0xb0, 0xe3, 0x79,
      0xff, 0xa2, 0x2a, 0x29, 0x00, 0xcd, 0x06, 0xbc, 0xff, 0x2d, 0xa3, 0x7e, 0x00, 0xa9, 0x08,
      0xa1, 0xff, 0xbf, 0x81, 0xd0, 0xff, 0x4f, 0x03, 0x73, 0x00, 0xb0, 0x99, 0x0c, 0x00, 0xbd,
      0x6f, 0xf8, 0xff, 0x6b, 0x02, 0x05, 0x00, 0xc1, 0xe1, 0xba, 0xff, 0x81, 0x69, 0x67, 0xff,
      0x7f, 0x96, 0x98, 0x00, 0x15, 0x00, 0x15, 0xd0, 0x06, 0x15, 0xda, 0x06, 0x2c, 0x15, 0x6a,
      0x15, 0x00, 0x15, 0x06, 0x15, 0x08, 0x1c, 0x36, 0x02, 0x28, 0x08, 0xff, 0x3f, 0x7a, 0x10,
      0xf3, 0x5a, 0x00, 0x00, 0x18, 0x08, 0x01, 0xc0, 0x85, 0xef, 0x0c, 0xa5, 0xff, 0xff, 0x00,
      0x00, 0x00, 0xa8, 0x03, 0xf4, 0xa7, 0x01, 0x04, 0x00, 0x00, 0x00, 0x64, 0x01, 0x03, 0x06,
      0x55, 0x6f, 0xc5, 0xe4, 0x9f, 0x1a, 0x00, 0x00, 0x47, 0x89, 0x0a, 0xe8, 0x58, 0xf0, 0xff,
      0xff, 0x63, 0xee, 0x21, 0xdd, 0xdd, 0xca, 0xff, 0xff, 0xbe, 0x6f, 0x3b, 0xaa, 0xe9, 0x3d,
      0x00, 0x00, 0xd6, 0x91, 0x2a, 0xb7, 0x08, 0x02, 0x00, 0x00, 0x75, 0x45, 0x2c, 0xd7, 0x76,
      0x0c, 0x00, 0x00, 0x54, 0x49, 0x92, 0x44, 0x9c, 0xbf, 0xff, 0xff, 0x41, 0xa9, 0x6d, 0xec,
      0x7a, 0xd0, 0xff, 0xff, 0x27, 0xa0, 0x23, 0x41, 0x44, 0xc1, 0xff, 0xff, 0x18, 0xd4, 0xe1,
      0x30, 0xd3, 0xe0, 0xff, 0xff, 0x59, 0xac, 0x14, 0xf4, 0xec, 0x58, 0x00, 0x00, 0x2c, 0x17,
      0x29, 0x57, 0x44, 0x13, 0x00, 0x00, 0xa2, 0x0d, 0x4a, 0xcc, 0x63, 0xff, 0xff, 0xff, 0x81,
      0x33, 0xbc, 0xda, 0xd5, 0xda, 0xff, 0xff, 0x4c, 0x05, 0xf4, 0x78, 0x19, 0xea, 0xff, 0xff,
      0x06, 0x71, 0x25, 0xde, 0x5a, 0xaf, 0xff, 0xff, 0x95, 0x32, 0x5f, 0x76, 0x98, 0xb3, 0xff,
      0xff, 0xf1, 0x34, 0x3c, 0xbf, 0xa8, 0xbe, 0xff, 0xff, 0x27, 0x73, 0x40, 0x0c, 0x7d, 0xcd,
      0xff, 0xff, 0x68, 0xa9, 0xc2, 0xe9, 0x2c, 0x03, 0x00, 0x00, 0x3f, 0x79, 0xd9, 0x04, 0x8c,
      0xe5, 0xff, 0xff, 0x91, 0xb4, 0x9b, 0xe3, 0x8f, 0x21, 0x00, 0x00, 0xb8, 0x20, 0xc8, 0xc2,
      0x4d, 0xa6, 0xff, 0xff, 0x47, 0xfa, 0xde, 0x36, 0x4a, 0xf3, 0xff, 0xff, 0x72, 0x80, 0x94,
      0x59, 0xdd, 0x4e, 0x00, 0x00, 0x29, 0xe4, 0xd6, 0x43, 0xb0, 0xf0, 0xff, 0xff, 0x68, 0x36,
      0xbc, 0x2d, 0xd1, 0xa9, 0xff, 0xff, 0xbc, 0xe4, 0xbe, 0xd7, 0xed, 0x1b, 0x00, 0x00, 0x02,
      0x8b, 0xcb, 0xd7, 0xed, 0x47, 0x00, 0x00, 0x3c, 0x06, 0xe4, 0xda, 0xc7, 0x47, 0x00, 0x00,
      0xf3, 0x39, 0x55, 0x28, 0x97, 0xba, 0xff, 0xff, 0x07, 0x79, 0x38, 0x4e, 0xe0, 0x21, 0x00,
      0x00, 0xde, 0xed, 0x1c, 0x23, 0x09, 0x49, 0x00, 0x00, 0x49, 0x46, 0x49, 0x5d, 0x8f, 0x34,
      0x00, 0x00, 0x38, 0x18, 0x50, 0xf6, 0xa1, 0x11, 0x00, 0x00, 0xdf, 0xb8, 0x19, 0x14, 0xd1,
      0xe1, 0xff, 0xff, 0x2c, 0x56, 0x72, 0x93, 0x64, 0x3f, 0x00, 0x00, 0x1c, 0xe0, 0xbe, 0x87,
      0x7d, 0xf9, 0xff, 0xff, 0x73, 0x0e, 0x3c, 0x01, 0x91, 0xf9, 0xff, 0xff, 0xb2, 0x37, 0x85,
      0x81, 0x5f, 0x54, 0x00, 0x00, 0x58, 0x44, 0xb0, 0x1a, 0xac, 0xbb, 0xff, 0xff, 0x36, 0xbf,
      0xbe, 0x5e, 0x22, 0xff, 0xff, 0xff, 0x06, 0x20, 0xa0, 0x23, 0x0d, 0x3b, 0x00, 0x00, 0x19,
      0xc6, 0x49, 0x0a, 0x00, 0xcf, 0xff, 0xff, 0x4f, 0xcd, 0xc6, 0x95, 0x4b, 0xf1, 0xff, 0xff,
      0xa3, 0x59, 0xaf, 0x65, 0xec, 0xe9, 0xff, 0xff, 0x58, 0xef, 0x05, 0x50, 0x63, 0xe4, 0xff,
      0xff, 0xc7, 0x6a, 0x9e, 0xf1, 0x69, 0x20, 0x00, 0x00, 0xd1, 0xb3, 0xc9, 0x14, 0xb2, 0x29,
      0x00, 0x00, 0x1d, 0x48, 0x16, 0x70, 0xf0, 0x40, 0x00, 0x00, 0x01, 0xc0, 0x85, 0xef, 0x0c,
      0xa5, 0xff, 0xff, 0xff, 0x3f, 0x7a, 0x10, 0xf3, 0x5a, 0x00, 0x00, 0x15, 0x00, 0x15, 0x90,
      0x0d, 0x15, 0x9a, 0x0d, 0x2c, 0x15, 0x6a, 0x15, 0x00, 0x15, 0x06, 0x15, 0x08, 0x1c, 0x36,
      0x02, 0x28, 0x10, 0x4b, 0x3b, 0x4c, 0xa8, 0x5a, 0x86, 0xc4, 0x7a, 0x09, 0x8a, 0x22, 0x3f,
      0xff, 0xff, 0xff, 0xff, 0x18, 0x10, 0xb4, 0xc4, 0xb3, 0x57, 0xa5, 0x79, 0x3b, 0x85, 0xf6,
      0x75, 0xdd, 0xc0, 0x00, 0x00, 0x00, 0x01, 0x00, 0x00, 0x00, 0xc8, 0x06, 0xf4, 0x47, 0x03,
      0x04, 0x00, 0x00, 0x00, 0x64, 0x01, 0x03, 0x06, 0x05, 0x49, 0xf7, 0xfc, 0x89, 0x3d, 0x3e,
      0x20, 0x07, 0x72, 0x3e, 0xa1, 0x66, 0x81, 0x67, 0x80, 0x23, 0x78, 0x06, 0x68, 0x0e, 0x78,
      0xf5, 0x08, 0xed, 0x20, 0xcd, 0x0e, 0x7f, 0x9c, 0x70, 0xa0, 0xb9, 0x16, 0x44, 0xb2, 0x41,
      0x62, 0xba, 0x82, 0xad, 0xe1, 0x12, 0x9b, 0xa6, 0x53, 0x8d, 0x20, 0x27, 0xd5, 0x84, 0x63,
      0xb8, 0x07, 0x4b, 0x5b, 0xa4, 0x1c, 0xa4, 0x1c, 0x17, 0xbf, 0x4b, 0x00, 0x24, 0x04, 0x56,
      0xa8, 0x52, 0xaf, 0x33, 0xf7, 0xad, 0x7c, 0xc8, 0x83, 0x25, 0x13, 0xaf, 0x80, 0x25, 0x6f,
      0xbd, 0xd1, 0x15, 0x69, 0x64, 0x20, 0x7b, 0xd7, 0x33, 0xba, 0x66, 0x29, 0x8a, 0x00, 0xda,
      0x42, 0x07, 0x2c, 0x6c, 0x39, 0x76, 0x9f, 0xdc, 0x17, 0xad, 0xb6, 0x58, 0xdf, 0x5f, 0x00,
      0x18, 0x3a, 0xae, 0x1c, 0xd6, 0x5f, 0x9d, 0x78, 0x8d, 0x73, 0xdd, 0x3e, 0xd6, 0x18, 0x33,
      0x40, 0xe4, 0x36, 0xde, 0xb0, 0xb7, 0x33, 0x2a, 0x6b, 0x08, 0x03, 0x6c, 0x6d, 0x8f, 0x13,
      0x93, 0xd0, 0xd7, 0x87, 0x62, 0x63, 0x53, 0xfb, 0xd8, 0xbb, 0xc9, 0x54, 0x90, 0xd6, 0xa9,
      0x8f, 0xc8, 0x60, 0xbd, 0xec, 0x75, 0x23, 0x9a, 0x21, 0xec, 0xe4, 0x86, 0x43, 0xd7, 0xc1,
      0x88, 0xdc, 0x82, 0x00, 0x32, 0x79, 0xc9, 0x2b, 0x70, 0x85, 0xb7, 0x25, 0xa1, 0xcc, 0x7d,
      0x0b, 0x29, 0x03, 0xea, 0x80, 0xff, 0x9b, 0xf3, 0x24, 0x7f, 0xd1, 0xff, 0xf0, 0x22, 0x65,
      0x85, 0x99, 0x17, 0x63, 0xc2, 0xc0, 0xb7, 0x62, 0x05, 0xda, 0x7a, 0xa0, 0xc3, 0x2a, 0x6f,
      0x1f, 0xee, 0x1f, 0x31, 0xa8, 0x42, 0x80, 0xe4, 0xb7, 0x6c, 0xf6, 0xac, 0x47, 0xb0, 0x17,
      0x69, 0xcb, 0xff, 0x66, 0x8a, 0xd6, 0x25, 0x00, 0xf3, 0xcf, 0x0a, 0xaf, 0xf8, 0x92, 0x8a,
      0xa0, 0xdf, 0x71, 0x13, 0x8d, 0x9d, 0xff, 0x7e, 0xe0, 0x0a, 0x52, 0xf1, 0x97, 0x01, 0xa9,
      0x73, 0x27, 0xfd, 0x63, 0x58, 0x00, 0x32, 0xa6, 0xf6, 0x78, 0xb8, 0xe4, 0xfd, 0x20, 0x7c,
      0x90, 0xee, 0xad, 0x8c, 0xc9, 0x71, 0x35, 0x66, 0x71, 0x3c, 0xe0, 0xe4, 0x0b, 0xbb, 0xa0,
      0x50, 0xe9, 0xf2, 0x81, 0x1d, 0x3a, 0x95, 0x94, 0x00, 0xd5, 0x49, 0x00, 0x07, 0xdf, 0x21,
      0x53, 0x36, 0x8d, 0x9e, 0xd9, 0xa5, 0x52, 0x4d, 0x0d, 0x29, 0x74, 0xf0, 0x40, 0xbd, 0xda,
      0x63, 0x4e, 0xdd, 0x91, 0x8e, 0xa6, 0xa7, 0xf6, 0x78, 0x58, 0x3b, 0x0a, 0x5c, 0x60, 0x3c,
      0x15, 0x34, 0xf8, 0x2c, 0x21, 0xe3, 0x56, 0x1b, 0x9e, 0xd9, 0x56, 0xd3, 0x13, 0x2e, 0x80,
      0x2c, 0x36, 0xda, 0x1d, 0xc8, 0xfb, 0x52, 0xee, 0x17, 0xb3, 0x2b, 0xf3, 0xd2, 0xeb, 0x29,
      0xa0, 0x37, 0xa0, 0x12, 0xce, 0x1c, 0x50, 0x6a, 0xf4, 0x11, 0xcd, 0x96, 0x88, 0x3f, 0x43,
      0x78, 0xc0, 0x2c, 0x53, 0x6c, 0xa6, 0xdf, 0xb9, 0x9e, 0x93, 0xd4, 0x1e, 0xa9, 0x7f, 0x67,
      0xa6, 0xc1, 0x80, 0x46, 0x0f, 0x63, 0x7d, 0x15, 0xf2, 0x4c, 0xc5, 0xda, 0x11, 0x9a, 0x20,
      0x67, 0x27, 0xe8, 0x00, 0xec, 0x03, 0x1d, 0x15, 0xa7, 0x92, 0xb3, 0x1f, 0xda, 0x20, 0x92,
      0xd8, 0x00, 0xfb, 0x06, 0x80, 0xeb, 0x4b, 0x0c, 0xc1, 0x1f, 0x49, 0x40, 0x06, 0x8d, 0x8a,
      0xf8, 0x34, 0xb1, 0x0c, 0x1d, 0x20, 0xd0, 0x47, 0xe5, 0xb1, 0x7e, 0xf7, 0xe4, 0xb4, 0x7e,
      0x9c, 0x84, 0x18, 0x61, 0x32, 0x4f, 0xc0, 0xc2, 0xb2, 0xcc, 0x63, 0xf6, 0xe1, 0x16, 0xd6,
      0xd9, 0x4b, 0x74, 0x13, 0x01, 0xa1, 0xe2, 0x00, 0xb7, 0x9e, 0xc1, 0x3a, 0xc5, 0xaf, 0xe8,
      0x54, 0x07, 0x2a, 0x20, 0xfd, 0x2c, 0x6f, 0xb9, 0x80, 0x18, 0x92, 0x87, 0xa0, 0x81, 0x24,
      0x60, 0x47, 0x17, 0x4f, 0xbc, 0xbe, 0xf5, 0x03, 0x69, 0x80, 0xe3, 0x10, 0x54, 0xd6, 0x68,
      0x7d, 0x75, 0xd3, 0x0a, 0x45, 0x38, 0x9e, 0xa9, 0xfd, 0x05, 0x40, 0xd2, 0x1e, 0x6f, 0x5c,
      0x30, 0x10, 0xfe, 0x9b, 0x9f, 0x6d, 0xc0, 0x9d, 0x6c, 0x17, 0x7d, 0x00, 0x09, 0xb6, 0x8a,
      0x31, 0x8e, 0x1b, 0x6b, 0x84, 0x1e, 0x79, 0xce, 0x10, 0x55, 0x59, 0x6a, 0x40, 0x16, 0xdc,
      0x9a, 0xcf, 0x4d, 0xb0, 0x8f, 0xac, 0xe3, 0x8d, 0xee, 0xd2, 0xef, 0x01, 0x8c, 0xe0, 0x2b,
      0x24, 0xe5, 0xb4, 0xe1, 0x86, 0x72, 0x00, 0x30, 0x07, 0xce, 0x02, 0x23, 0x41, 0x33, 0x40,
      0xf0, 0x9b, 0xc2, 0x2d, 0x30, 0xec, 0x3b, 0x17, 0xb2, 0x8f, 0x64, 0x7d, 0xcd, 0x70, 0x9e,
      0x80, 0x22, 0xb5, 0xdf, 0x6d, 0x2a, 0x43, 0xd4, 0x2b, 0x5a, 0xf6, 0x96, 0xa6, 0xea, 0x91,
      0x62, 0x80, 0x39, 0xf2, 0x5a, 0x8e, 0xc0, 0xb9, 0x29, 0x99, 0x17, 0xe7, 0x35, 0x2c, 0xf6,
      0x4d, 0x18, 0x00, 0x48, 0x10, 0x85, 0xb4, 0x3f, 0x89, 0x60, 0x49, 0x6e, 0xf0, 0xcd, 0x9d,
      0x92, 0xeb, 0x96, 0x80, 0xcf, 0xf9, 0xf1, 0x46, 0x1d, 0xc0, 0x49, 0xb3, 0x36, 0x2e, 0x24,
      0xc8, 0xdb, 0x41, 0x72, 0x20, 0xf5, 0xde, 0x5c, 0xf9, 0x4a, 0x6e, 0xa0, 0x0b, 0x13, 0xfc,
      0x2d, 0x17, 0x07, 0x16, 0x5e, 0x00, 0x3c, 0x54, 0x41, 0x0e, 0xa2, 0x0d, 0xf3, 0x48, 0x12,
      0x2e, 0x7c, 0xab, 0x3c, 0x59, 0x1c, 0x40, 0xca, 0xb0, 0x71, 0xc7, 0x29, 0xf0, 0xbb, 0x9f,
      0xf4, 0x3f, 0x25, 0x49, 0xad, 0xc2, 0x8f, 0x80, 0x04, 0x38, 0x6d, 0x35, 0x02, 0xca, 0xe6,
      0x02, 0x83, 0x89, 0x4e, 0x74, 0xdb, 0x08, 0x5a, 0x80, 0x13, 0x99, 0xd4, 0x26, 0xc1, 0x27,
      0xce, 0xb0, 0x98, 0x99, 0xca, 0xf6, 0x3e, 0x50, 0x49, 0xd0, 0xbf, 0xcb, 0x6f, 0xbe, 0x5b,
      0x92, 0x63, 0xde, 0x94, 0xd3, 0x8f, 0x07, 0x06, 0x0f, 0x2b, 0x80, 0x36, 0xf1, 0x77, 0xf6,
      0x29, 0x33, 0x13, 0xa9, 0x4a, 0x55, 0x3d, 0x6c, 0xca, 0xdb, 0x4e, 0x40, 0xc4, 0x95, 0x54,
      0xf4, 0xe2, 0x8c, 0x1b, 0xa0, 0xfe, 0x30, 0x50, 0x9d, 0x62, 0xbc, 0x5c, 0x00, 0xb4, 0xc4,
      0xb3, 0x57, 0xa5, 0x79, 0x3b, 0x85, 0xf6, 0x75, 0xdd, 0xc0, 0x00, 0x00, 0x00, 0x01, 0x4b,
      0x3b, 0x4c, 0xa8, 0x5a, 0x86, 0xc4, 0x7a, 0x09, 0x8a, 0x22, 0x3f, 0xff, 0xff, 0xff, 0xff,
      0x15, 0x02, 0x19, 0x4c, 0x48, 0x0c, 0x73, 0x70, 0x61, 0x72, 0x6b, 0x5f, 0x73, 0x63, 0x68,
      0x65, 0x6d, 0x61, 0x15, 0x06, 0x00, 0x15, 0x02, 0x25, 0x02, 0x18, 0x06, 0x64, 0x65, 0x63,
      0x37, 0x70, 0x34, 0x25, 0x0a, 0x15, 0x08, 0x15, 0x0e, 0x00, 0x15, 0x04, 0x25, 0x02, 0x18,
      0x07, 0x64, 0x65, 0x63, 0x31, 0x34, 0x70, 0x35, 0x25, 0x0a, 0x15, 0x0a, 0x15, 0x1c, 0x00,
      0x15, 0x0e, 0x15, 0x20, 0x15, 0x02, 0x18, 0x08, 0x64, 0x65, 0x63, 0x33, 0x38, 0x70, 0x31,
      0x38, 0x25, 0x0a, 0x15, 0x24, 0x15, 0x4c, 0x00, 0x16, 0x6a, 0x19, 0x1c, 0x19, 0x3c, 0x26,
      0x08, 0x1c, 0x15, 0x02, 0x19, 0x35, 0x06, 0x08, 0x00, 0x19, 0x18, 0x06, 0x64, 0x65, 0x63,
      0x37, 0x70, 0x34, 0x15, 0x02, 0x16, 0x6a, 0x16, 0xf6, 0x03, 0x16, 0xfe, 0x03, 0x26, 0x08,
      0x3c, 0x36, 0x02, 0x28, 0x04, 0x7f, 0x96, 0x98, 0x00, 0x18, 0x04, 0x81, 0x69, 0x67, 0xff,
      0x00, 0x19, 0x1c, 0x15, 0x00, 0x15, 0x00, 0x15, 0x02, 0x00, 0x00, 0x00, 0x26, 0x86, 0x04,
      0x1c, 0x15, 0x04, 0x19, 0x35, 0x06, 0x08, 0x00, 0x19, 0x18, 0x07, 0x64, 0x65, 0x63, 0x31,
      0x34, 0x70, 0x35, 0x15, 0x02, 0x16, 0x6a, 0x16, 0xa6, 0x07, 0x16, 0xb0, 0x07, 0x26, 0x86,
      0x04, 0x3c, 0x36, 0x02, 0x28, 0x08, 0xff, 0x3f, 0x7a, 0x10, 0xf3, 0x5a, 0x00, 0x00, 0x18,
      0x08, 0x01, 0xc0, 0x85, 0xef, 0x0c, 0xa5, 0xff, 0xff, 0x00, 0x19, 0x1c, 0x15, 0x00, 0x15,
      0x00, 0x15, 0x02, 0x00, 0x00, 0x00, 0x26, 0xb6, 0x0b, 0x1c, 0x15, 0x0e, 0x19, 0x35, 0x06,
      0x08, 0x00, 0x19, 0x18, 0x08, 0x64, 0x65, 0x63, 0x33, 0x38, 0x70, 0x31, 0x38, 0x15, 0x02,
      0x16, 0x6a, 0x16, 0x86, 0x0e, 0x16, 0x90, 0x0e, 0x26, 0xb6, 0x0b, 0x3c, 0x36, 0x02, 0x28,
      0x10, 0x4b, 0x3b, 0x4c, 0xa8, 0x5a, 0x86, 0xc4, 0x7a, 0x09, 0x8a, 0x22, 0x3f, 0xff, 0xff,
      0xff, 0xff, 0x18, 0x10, 0xb4, 0xc4, 0xb3, 0x57, 0xa5, 0x79, 0x3b, 0x85, 0xf6, 0x75, 0xdd,
      0xc0, 0x00, 0x00, 0x00, 0x01, 0x00, 0x19, 0x1c, 0x15, 0x00, 0x15, 0x00, 0x15, 0x02, 0x00,
      0x00, 0x00, 0x16, 0xa2, 0x19, 0x16, 0x6a, 0x00, 0x19, 0x2c, 0x18, 0x18, 0x6f, 0x72, 0x67,
      0x2e, 0x61, 0x70, 0x61, 0x63, 0x68, 0x65, 0x2e, 0x73, 0x70, 0x61, 0x72, 0x6b, 0x2e, 0x76,
      0x65, 0x72, 0x73, 0x69, 0x6f, 0x6e, 0x18, 0x05, 0x33, 0x2e, 0x30, 0x2e, 0x31, 0x00, 0x18,
      0x29, 0x6f, 0x72, 0x67, 0x2e, 0x61, 0x70, 0x61, 0x63, 0x68, 0x65, 0x2e, 0x73, 0x70, 0x61,
      0x72, 0x6b, 0x2e, 0x73, 0x71, 0x6c, 0x2e, 0x70, 0x61, 0x72, 0x71, 0x75, 0x65, 0x74, 0x2e,
      0x72, 0x6f, 0x77, 0x2e, 0x6d, 0x65, 0x74, 0x61, 0x64, 0x61, 0x74, 0x61, 0x18, 0xf4, 0x01,
      0x7b, 0x22, 0x74, 0x79, 0x70, 0x65, 0x22, 0x3a, 0x22, 0x73, 0x74, 0x72, 0x75, 0x63, 0x74,
      0x22, 0x2c, 0x22, 0x66, 0x69, 0x65, 0x6c, 0x64, 0x73, 0x22, 0x3a, 0x5b, 0x7b, 0x22, 0x6e,
      0x61, 0x6d, 0x65, 0x22, 0x3a, 0x22, 0x64, 0x65, 0x63, 0x37, 0x70, 0x34, 0x22, 0x2c, 0x22,
      0x74, 0x79, 0x70, 0x65, 0x22, 0x3a, 0x22, 0x64, 0x65, 0x63, 0x69, 0x6d, 0x61, 0x6c, 0x28,
      0x37, 0x2c, 0x34, 0x29, 0x22, 0x2c, 0x22, 0x6e, 0x75, 0x6c, 0x6c, 0x61, 0x62, 0x6c, 0x65,
      0x22, 0x3a, 0x74, 0x72, 0x75, 0x65, 0x2c, 0x22, 0x6d, 0x65, 0x74, 0x61, 0x64, 0x61, 0x74,
      0x61, 0x22, 0x3a, 0x7b, 0x7d, 0x7d, 0x2c, 0x7b, 0x22, 0x6e, 0x61, 0x6d, 0x65, 0x22, 0x3a,
      0x22, 0x64, 0x65, 0x63, 0x31, 0x34, 0x70, 0x35, 0x22, 0x2c, 0x22, 0x74, 0x79, 0x70, 0x65,
      0x22, 0x3a, 0x22, 0x64, 0x65, 0x63, 0x69, 0x6d, 0x61, 0x6c, 0x28, 0x31, 0x34, 0x2c, 0x35,
      0x29, 0x22, 0x2c, 0x22, 0x6e, 0x75, 0x6c, 0x6c, 0x61, 0x62, 0x6c, 0x65, 0x22, 0x3a, 0x74,
      0x72, 0x75, 0x65, 0x2c, 0x22, 0x6d, 0x65, 0x74, 0x61, 0x64, 0x61, 0x74, 0x61, 0x22, 0x3a,
      0x7b, 0x7d, 0x7d, 0x2c, 0x7b, 0x22, 0x6e, 0x61, 0x6d, 0x65, 0x22, 0x3a, 0x22, 0x64, 0x65,
      0x63, 0x33, 0x38, 0x70, 0x31, 0x38, 0x22, 0x2c, 0x22, 0x74, 0x79, 0x70, 0x65, 0x22, 0x3a,
      0x22, 0x64, 0x65, 0x63, 0x69, 0x6d, 0x61, 0x6c, 0x28, 0x33, 0x38, 0x2c, 0x31, 0x38, 0x29,
      0x22, 0x2c, 0x22, 0x6e, 0x75, 0x6c, 0x6c, 0x61, 0x62, 0x6c, 0x65, 0x22, 0x3a, 0x74, 0x72,
      0x75, 0x65, 0x2c, 0x22, 0x6d, 0x65, 0x74, 0x61, 0x64, 0x61, 0x74, 0x61, 0x22, 0x3a, 0x7b,
      0x7d, 0x7d, 0x5d, 0x7d, 0x00, 0x18, 0x4a, 0x70, 0x61, 0x72, 0x71, 0x75, 0x65, 0x74, 0x2d,
      0x6d, 0x72, 0x20, 0x76, 0x65, 0x72, 0x73, 0x69, 0x6f, 0x6e, 0x20, 0x31, 0x2e, 0x31, 0x30,
      0x2e, 0x31, 0x20, 0x28, 0x62, 0x75, 0x69, 0x6c, 0x64, 0x20, 0x61, 0x38, 0x39, 0x64, 0x66,
      0x38, 0x66, 0x39, 0x39, 0x33, 0x32, 0x62, 0x36, 0x65, 0x66, 0x36, 0x36, 0x33, 0x33, 0x64,
      0x30, 0x36, 0x30, 0x36, 0x39, 0x65, 0x35, 0x30, 0x63, 0x39, 0x62, 0x37, 0x39, 0x37, 0x30,
      0x62, 0x65, 0x62, 0x64, 0x31, 0x29, 0x19, 0x3c, 0x1c, 0x00, 0x00, 0x1c, 0x00, 0x00, 0x1c,
      0x00, 0x00, 0x00, 0xd3, 0x02, 0x00, 0x00, 0x50, 0x41, 0x52, 0x31};
    unsigned int decimals_parquet_len = 2366;

    cudf::io::parquet_reader_options read_opts = cudf::io::parquet_reader_options::builder(
      cudf::io::source_info{reinterpret_cast<char const*>(decimals_parquet), decimals_parquet_len});
    auto result = cudf::io::read_parquet(read_opts);

    auto validity =
      cudf::detail::make_counting_transform_iterator(0, [](auto i) { return i != 50; });

    EXPECT_EQ(result.tbl->view().num_columns(), 3);

    int32_t col0_data[] = {
      -2354584, -190275,  8393572,  6446515,  -5687920, -1843550, -6897687, -6780385, 3428529,
      5842056,  -4312278, -4450603, -7516141, 2974667,  -4288640, 1065090,  -9410428, 7891355,
      1076244,  -1975984, 6999466,  2666959,  9262967,  7931374,  -1370640, 451074,   8799111,
      3026424,  -6803730, 5098297,  -1414370, -9662848, 2499991,  658765,   8348874,  -6177036,
      -9694494, -5343299, 3558393,  -8789072, 2697890,  -4454707, 8299309,  -6223703, -3112513,
      7537487,  825776,   -495683,  328299,   -4529727, 0,        -9999999, 9999999};

    EXPECT_EQ(static_cast<std::size_t>(result.tbl->view().column(0).size()),
              sizeof(col0_data) / sizeof(col0_data[0]));
    cudf::test::fixed_point_column_wrapper<int32_t> col0(
      std::begin(col0_data), std::end(col0_data), validity, numeric::scale_type{-4});
    CUDF_TEST_EXPECT_COLUMNS_EQUAL(result.tbl->view().column(0), col0);

    int64_t col1_data[] = {29274040266581,  -17210335917753, -58420730139037,
                           68073792696254,  2236456014294,   13704555677045,
                           -70797090469548, -52248605513407, -68976081919961,
                           -34277313883112, 97774730521689,  21184241014572,
                           -670882460254,   -40862944054399, -24079852370612,
                           -88670167797498, -84007574359403, -71843004533519,
                           -55538016554201, 3491435293032,   -29085437167297,
                           36901882672273,  -98622066122568, -13974902998457,
                           86712597643378,  -16835133643735, -94759096142232,
                           30708340810940,  79086853262082,  78923696440892,
                           -76316597208589, 37247268714759,  80303592631774,
                           57790350050889,  19387319851064,  -33186875066145,
                           69701203023404,  -7157433049060,  -7073790423437,
                           92769171617714,  -75127120182184, -951893180618,
                           64927618310150,  -53875897154023, -16168039035569,
                           -24273449166429, -30359781249192, 35639397345991,
                           45844829680593,  71401416837149,  0,
                           -99999999999999, 99999999999999};

    EXPECT_EQ(static_cast<std::size_t>(result.tbl->view().column(1).size()),
              sizeof(col1_data) / sizeof(col1_data[0]));
    cudf::test::fixed_point_column_wrapper<int64_t> col1(
      std::begin(col1_data), std::end(col1_data), validity, numeric::scale_type{-5});
    CUDF_TEST_EXPECT_COLUMNS_EQUAL(result.tbl->view().column(1), col1);

    cudf::io::parquet_reader_options read_strict_opts = read_opts;
    read_strict_opts.set_columns({"dec7p4", "dec14p5"});
    EXPECT_NO_THROW(cudf::io::read_parquet(read_strict_opts));
  }
  {
    // dec7p3: Decimal(precision=7, scale=3) backed by FIXED_LENGTH_BYTE_ARRAY(length = 4)
    // dec12p11: Decimal(precision=12, scale=11) backed by FIXED_LENGTH_BYTE_ARRAY(length = 6)
    // dec20p1: Decimal(precision=20, scale=1) backed by FIXED_LENGTH_BYTE_ARRAY(length = 9)
    unsigned char const fixed_len_bytes_decimal_parquet[] = {
      0x50, 0x41, 0x52, 0x31, 0x15, 0x00, 0x15, 0xA8, 0x01, 0x15, 0xAE, 0x01, 0x2C, 0x15, 0x28,
      0x15, 0x00, 0x15, 0x06, 0x15, 0x08, 0x1C, 0x36, 0x02, 0x28, 0x04, 0x00, 0x97, 0x45, 0x72,
      0x18, 0x04, 0x00, 0x01, 0x81, 0x3B, 0x00, 0x00, 0x00, 0x54, 0xF0, 0x53, 0x04, 0x00, 0x00,
      0x00, 0x26, 0x01, 0x03, 0x00, 0x00, 0x61, 0x10, 0xCF, 0x00, 0x0A, 0xA9, 0x08, 0x00, 0x77,
      0x58, 0x6F, 0x00, 0x6B, 0xEE, 0xA4, 0x00, 0x92, 0xF8, 0x94, 0x00, 0x2E, 0x18, 0xD4, 0x00,
      0x4F, 0x45, 0x33, 0x00, 0x97, 0x45, 0x72, 0x00, 0x0D, 0xC2, 0x75, 0x00, 0x76, 0xAA, 0xAA,
      0x00, 0x30, 0x9F, 0x86, 0x00, 0x4B, 0x9D, 0xB1, 0x00, 0x4E, 0x4B, 0x3B, 0x00, 0x01, 0x81,
      0x3B, 0x00, 0x22, 0xD4, 0x53, 0x00, 0x72, 0xC4, 0xAF, 0x00, 0x43, 0x9B, 0x72, 0x00, 0x1D,
      0x91, 0xC3, 0x00, 0x45, 0x27, 0x48, 0x15, 0x00, 0x15, 0xF4, 0x01, 0x15, 0xFA, 0x01, 0x2C,
      0x15, 0x28, 0x15, 0x00, 0x15, 0x06, 0x15, 0x08, 0x1C, 0x36, 0x02, 0x28, 0x06, 0x00, 0xD5,
      0xD7, 0x31, 0x99, 0xA6, 0x18, 0x06, 0xFF, 0x17, 0x2B, 0x5A, 0xF0, 0x01, 0x00, 0x00, 0x00,
      0x7A, 0xF0, 0x79, 0x04, 0x00, 0x00, 0x00, 0x24, 0x01, 0x03, 0x02, 0x00, 0x54, 0x23, 0xCF,
      0x13, 0x0A, 0x00, 0x07, 0x22, 0xB1, 0x21, 0x7E, 0x00, 0x64, 0x19, 0xD6, 0xD2, 0xA5, 0x00,
      0x61, 0x7F, 0xF6, 0xB9, 0xB0, 0x00, 0xD0, 0x7F, 0x9C, 0xA9, 0xE9, 0x00, 0x65, 0x58, 0xF0,
      0xAD, 0xFB, 0x00, 0xBC, 0x61, 0xE2, 0x03, 0xDA, 0xFF, 0x17, 0x2B, 0x5A, 0xF0, 0x01, 0x00,
      0x63, 0x4B, 0x4C, 0xFE, 0x45, 0x00, 0x7A, 0xA0, 0xD8, 0xD1, 0xC0, 0x00, 0xC0, 0x63, 0xF7,
      0x9D, 0x0A, 0x00, 0x88, 0x22, 0x0F, 0x1B, 0x25, 0x00, 0x1A, 0x80, 0x56, 0x34, 0xC7, 0x00,
      0x5F, 0x48, 0x61, 0x09, 0x7C, 0x00, 0x61, 0xEF, 0x92, 0x42, 0x2F, 0x00, 0xD5, 0xD7, 0x31,
      0x99, 0xA6, 0xFF, 0x17, 0x2B, 0x5A, 0xF0, 0x01, 0x00, 0x71, 0xDD, 0xE2, 0x22, 0x7B, 0x00,
      0x54, 0xBF, 0xAE, 0xE9, 0x3C, 0x15, 0x00, 0x15, 0xD4, 0x02, 0x15, 0xDC, 0x02, 0x2C, 0x15,
      0x28, 0x15, 0x00, 0x15, 0x06, 0x15, 0x08, 0x1C, 0x36, 0x04, 0x28, 0x09, 0x00, 0x7D, 0xFE,
      0x02, 0xDA, 0xB2, 0x62, 0xA3, 0xFB, 0x18, 0x09, 0x00, 0x03, 0x9C, 0xCD, 0x5A, 0xAC, 0xBB,
      0xF1, 0xE3, 0x00, 0x00, 0x00, 0xAA, 0x01, 0xF0, 0xA9, 0x04, 0x00, 0x00, 0x00, 0x07, 0xBF,
      0xBF, 0x0F, 0x00, 0x7D, 0xFE, 0x02, 0xDA, 0xB2, 0x62, 0xA3, 0xFB, 0x00, 0x7D, 0x9A, 0xCB,
      0xDA, 0x4B, 0x10, 0x8B, 0xAC, 0x00, 0x20, 0xBA, 0x97, 0x87, 0x2E, 0x3B, 0x4E, 0x04, 0x00,
      0x15, 0xBB, 0xC2, 0xDF, 0x2D, 0x25, 0x08, 0xB6, 0x00, 0x5C, 0x67, 0x0E, 0x36, 0x30, 0xF1,
      0xAC, 0xA4, 0x00, 0x44, 0xF1, 0x8E, 0xFB, 0x17, 0x5E, 0xE1, 0x96, 0x00, 0x64, 0x69, 0xF9,
      0x66, 0x3F, 0x11, 0xED, 0xB9, 0x00, 0x45, 0xB5, 0xDA, 0x14, 0x9C, 0xA3, 0xFA, 0x64, 0x00,
      0x26, 0x5F, 0xDE, 0xD7, 0x67, 0x95, 0xEF, 0xB1, 0x00, 0x35, 0xDB, 0x9B, 0x88, 0x46, 0xD0,
      0xA1, 0x0E, 0x00, 0x45, 0xA9, 0x92, 0x8E, 0x89, 0xD1, 0xAC, 0x4C, 0x00, 0x4C, 0xF1, 0xCB,
      0x27, 0x82, 0x3A, 0x7D, 0xB7, 0x00, 0x64, 0xD3, 0xD2, 0x2F, 0x9C, 0x83, 0x16, 0x75, 0x00,
      0x15, 0xDF, 0xC2, 0xA9, 0x63, 0xB8, 0x33, 0x65, 0x00, 0x27, 0x40, 0x28, 0x97, 0x05, 0x8E,
      0xE3, 0x46, 0x00, 0x03, 0x9C, 0xCD, 0x5A, 0xAC, 0xBB, 0xF1, 0xE3, 0x00, 0x22, 0x23, 0xF5,
      0xE8, 0x9D, 0x55, 0xD4, 0x9C, 0x00, 0x25, 0xB9, 0xD8, 0x87, 0x2D, 0xF1, 0xF2, 0x17, 0x15,
      0x02, 0x19, 0x4C, 0x48, 0x0C, 0x73, 0x70, 0x61, 0x72, 0x6B, 0x5F, 0x73, 0x63, 0x68, 0x65,
      0x6D, 0x61, 0x15, 0x06, 0x00, 0x15, 0x0E, 0x15, 0x08, 0x15, 0x02, 0x18, 0x06, 0x64, 0x65,
      0x63, 0x37, 0x70, 0x33, 0x25, 0x0A, 0x15, 0x06, 0x15, 0x0E, 0x00, 0x15, 0x0E, 0x15, 0x0C,
      0x15, 0x02, 0x18, 0x08, 0x64, 0x65, 0x63, 0x31, 0x32, 0x70, 0x31, 0x31, 0x25, 0x0A, 0x15,
      0x16, 0x15, 0x18, 0x00, 0x15, 0x0E, 0x15, 0x12, 0x15, 0x02, 0x18, 0x07, 0x64, 0x65, 0x63,
      0x32, 0x30, 0x70, 0x31, 0x25, 0x0A, 0x15, 0x02, 0x15, 0x28, 0x00, 0x16, 0x28, 0x19, 0x1C,
      0x19, 0x3C, 0x26, 0x08, 0x1C, 0x15, 0x0E, 0x19, 0x35, 0x06, 0x08, 0x00, 0x19, 0x18, 0x06,
      0x64, 0x65, 0x63, 0x37, 0x70, 0x33, 0x15, 0x02, 0x16, 0x28, 0x16, 0xEE, 0x01, 0x16, 0xF4,
      0x01, 0x26, 0x08, 0x3C, 0x36, 0x02, 0x28, 0x04, 0x00, 0x97, 0x45, 0x72, 0x18, 0x04, 0x00,
      0x01, 0x81, 0x3B, 0x00, 0x19, 0x1C, 0x15, 0x00, 0x15, 0x00, 0x15, 0x02, 0x00, 0x00, 0x00,
      0x26, 0xFC, 0x01, 0x1C, 0x15, 0x0E, 0x19, 0x35, 0x06, 0x08, 0x00, 0x19, 0x18, 0x08, 0x64,
      0x65, 0x63, 0x31, 0x32, 0x70, 0x31, 0x31, 0x15, 0x02, 0x16, 0x28, 0x16, 0xC2, 0x02, 0x16,
      0xC8, 0x02, 0x26, 0xFC, 0x01, 0x3C, 0x36, 0x02, 0x28, 0x06, 0x00, 0xD5, 0xD7, 0x31, 0x99,
      0xA6, 0x18, 0x06, 0xFF, 0x17, 0x2B, 0x5A, 0xF0, 0x01, 0x00, 0x19, 0x1C, 0x15, 0x00, 0x15,
      0x00, 0x15, 0x02, 0x00, 0x00, 0x00, 0x26, 0xC4, 0x04, 0x1C, 0x15, 0x0E, 0x19, 0x35, 0x06,
      0x08, 0x00, 0x19, 0x18, 0x07, 0x64, 0x65, 0x63, 0x32, 0x30, 0x70, 0x31, 0x15, 0x02, 0x16,
      0x28, 0x16, 0xAE, 0x03, 0x16, 0xB6, 0x03, 0x26, 0xC4, 0x04, 0x3C, 0x36, 0x04, 0x28, 0x09,
      0x00, 0x7D, 0xFE, 0x02, 0xDA, 0xB2, 0x62, 0xA3, 0xFB, 0x18, 0x09, 0x00, 0x03, 0x9C, 0xCD,
      0x5A, 0xAC, 0xBB, 0xF1, 0xE3, 0x00, 0x19, 0x1C, 0x15, 0x00, 0x15, 0x00, 0x15, 0x02, 0x00,
      0x00, 0x00, 0x16, 0xDE, 0x07, 0x16, 0x28, 0x00, 0x19, 0x2C, 0x18, 0x18, 0x6F, 0x72, 0x67,
      0x2E, 0x61, 0x70, 0x61, 0x63, 0x68, 0x65, 0x2E, 0x73, 0x70, 0x61, 0x72, 0x6B, 0x2E, 0x76,
      0x65, 0x72, 0x73, 0x69, 0x6F, 0x6E, 0x18, 0x05, 0x33, 0x2E, 0x30, 0x2E, 0x31, 0x00, 0x18,
      0x29, 0x6F, 0x72, 0x67, 0x2E, 0x61, 0x70, 0x61, 0x63, 0x68, 0x65, 0x2E, 0x73, 0x70, 0x61,
      0x72, 0x6B, 0x2E, 0x73, 0x71, 0x6C, 0x2E, 0x70, 0x61, 0x72, 0x71, 0x75, 0x65, 0x74, 0x2E,
      0x72, 0x6F, 0x77, 0x2E, 0x6D, 0x65, 0x74, 0x61, 0x64, 0x61, 0x74, 0x61, 0x18, 0xF4, 0x01,
      0x7B, 0x22, 0x74, 0x79, 0x70, 0x65, 0x22, 0x3A, 0x22, 0x73, 0x74, 0x72, 0x75, 0x63, 0x74,
      0x22, 0x2C, 0x22, 0x66, 0x69, 0x65, 0x6C, 0x64, 0x73, 0x22, 0x3A, 0x5B, 0x7B, 0x22, 0x6E,
      0x61, 0x6D, 0x65, 0x22, 0x3A, 0x22, 0x64, 0x65, 0x63, 0x37, 0x70, 0x33, 0x22, 0x2C, 0x22,
      0x74, 0x79, 0x70, 0x65, 0x22, 0x3A, 0x22, 0x64, 0x65, 0x63, 0x69, 0x6D, 0x61, 0x6C, 0x28,
      0x37, 0x2C, 0x33, 0x29, 0x22, 0x2C, 0x22, 0x6E, 0x75, 0x6C, 0x6C, 0x61, 0x62, 0x6C, 0x65,
      0x22, 0x3A, 0x74, 0x72, 0x75, 0x65, 0x2C, 0x22, 0x6D, 0x65, 0x74, 0x61, 0x64, 0x61, 0x74,
      0x61, 0x22, 0x3A, 0x7B, 0x7D, 0x7D, 0x2C, 0x7B, 0x22, 0x6E, 0x61, 0x6D, 0x65, 0x22, 0x3A,
      0x22, 0x64, 0x65, 0x63, 0x31, 0x32, 0x70, 0x31, 0x31, 0x22, 0x2C, 0x22, 0x74, 0x79, 0x70,
      0x65, 0x22, 0x3A, 0x22, 0x64, 0x65, 0x63, 0x69, 0x6D, 0x61, 0x6C, 0x28, 0x31, 0x32, 0x2C,
      0x31, 0x31, 0x29, 0x22, 0x2C, 0x22, 0x6E, 0x75, 0x6C, 0x6C, 0x61, 0x62, 0x6C, 0x65, 0x22,
      0x3A, 0x74, 0x72, 0x75, 0x65, 0x2C, 0x22, 0x6D, 0x65, 0x74, 0x61, 0x64, 0x61, 0x74, 0x61,
      0x22, 0x3A, 0x7B, 0x7D, 0x7D, 0x2C, 0x7B, 0x22, 0x6E, 0x61, 0x6D, 0x65, 0x22, 0x3A, 0x22,
      0x64, 0x65, 0x63, 0x32, 0x30, 0x70, 0x31, 0x22, 0x2C, 0x22, 0x74, 0x79, 0x70, 0x65, 0x22,
      0x3A, 0x22, 0x64, 0x65, 0x63, 0x69, 0x6D, 0x61, 0x6C, 0x28, 0x32, 0x30, 0x2C, 0x31, 0x29,
      0x22, 0x2C, 0x22, 0x6E, 0x75, 0x6C, 0x6C, 0x61, 0x62, 0x6C, 0x65, 0x22, 0x3A, 0x74, 0x72,
      0x75, 0x65, 0x2C, 0x22, 0x6D, 0x65, 0x74, 0x61, 0x64, 0x61, 0x74, 0x61, 0x22, 0x3A, 0x7B,
      0x7D, 0x7D, 0x5D, 0x7D, 0x00, 0x18, 0x4A, 0x70, 0x61, 0x72, 0x71, 0x75, 0x65, 0x74, 0x2D,
      0x6D, 0x72, 0x20, 0x76, 0x65, 0x72, 0x73, 0x69, 0x6F, 0x6E, 0x20, 0x31, 0x2E, 0x31, 0x30,
      0x2E, 0x31, 0x20, 0x28, 0x62, 0x75, 0x69, 0x6C, 0x64, 0x20, 0x61, 0x38, 0x39, 0x64, 0x66,
      0x38, 0x66, 0x39, 0x39, 0x33, 0x32, 0x62, 0x36, 0x65, 0x66, 0x36, 0x36, 0x33, 0x33, 0x64,
      0x30, 0x36, 0x30, 0x36, 0x39, 0x65, 0x35, 0x30, 0x63, 0x39, 0x62, 0x37, 0x39, 0x37, 0x30,
      0x62, 0x65, 0x62, 0x64, 0x31, 0x29, 0x19, 0x3C, 0x1C, 0x00, 0x00, 0x1C, 0x00, 0x00, 0x1C,
      0x00, 0x00, 0x00, 0xC5, 0x02, 0x00, 0x00, 0x50, 0x41, 0x52, 0x31,
    };

    unsigned int parquet_len = 1226;

    cudf::io::parquet_reader_options read_opts =
      cudf::io::parquet_reader_options::builder(cudf::io::source_info{
        reinterpret_cast<char const*>(fixed_len_bytes_decimal_parquet), parquet_len});
    auto result = cudf::io::read_parquet(read_opts);
    EXPECT_EQ(result.tbl->view().num_columns(), 3);

    auto validity_c0    = cudf::test::iterators::nulls_at({19});
    int32_t col0_data[] = {6361295, 698632,  7821423, 7073444, 9631892, 3021012, 5195059,
                           9913714, 901749,  7776938, 3186566, 4955569, 5131067, 98619,
                           2282579, 7521455, 4430706, 1937859, 4532040, 0};

    EXPECT_EQ(static_cast<std::size_t>(result.tbl->view().column(0).size()),
              sizeof(col0_data) / sizeof(col0_data[0]));
    cudf::test::fixed_point_column_wrapper<int32_t> col0(
      std::begin(col0_data), std::end(col0_data), validity_c0, numeric::scale_type{-3});
    CUDF_TEST_EXPECT_COLUMNS_EQUAL(result.tbl->view().column(0), col0);

    auto validity_c1    = cudf::test::iterators::nulls_at({18});
    int64_t col1_data[] = {361378026250,
                           30646804862,
                           429930238629,
                           418758703536,
                           895494171113,
                           435283865083,
                           809096053722,
                           -999999999999,
                           426465099333,
                           526684574144,
                           826310892810,
                           584686967589,
                           113822282951,
                           409236212092,
                           420631167535,
                           918438386086,
                           -999999999999,
                           489053889147,
                           0,
                           363993164092};

    EXPECT_EQ(static_cast<std::size_t>(result.tbl->view().column(1).size()),
              sizeof(col1_data) / sizeof(col1_data[0]));
    cudf::test::fixed_point_column_wrapper<int64_t> col1(
      std::begin(col1_data), std::end(col1_data), validity_c1, numeric::scale_type{-11});
    CUDF_TEST_EXPECT_COLUMNS_EQUAL(result.tbl->view().column(1), col1);

    auto validity_c2       = cudf::test::iterators::nulls_at({6, 14});
    __int128_t col2_data[] = {9078697037144433659,
                              9050770539577117612,
                              2358363961733893636,
                              1566059559232276662,
                              6658306200002735268,
                              4967909073046397334,
                              0,
                              7235588493887532473,
                              5023160741463849572,
                              2765173712965988273,
                              3880866513515749646,
                              5019704400576359500,
                              5544435986818825655,
                              7265381725809874549,
                              0,
                              1576192427381240677,
                              2828305195087094598,
                              260308667809395171,
                              2460080200895288476,
                              2718441925197820439};

    EXPECT_EQ(static_cast<std::size_t>(result.tbl->view().column(2).size()),
              sizeof(col2_data) / sizeof(col2_data[0]));
    cudf::test::fixed_point_column_wrapper<__int128_t> col2(
      std::begin(col2_data), std::end(col2_data), validity_c2, numeric::scale_type{-1});
    CUDF_TEST_EXPECT_COLUMNS_EQUAL(result.tbl->view().column(2), col2);
  }
}

TEST_F(ParquetReaderTest, EmptyOutput)
{
  cudf::test::fixed_width_column_wrapper<int> c0;
  cudf::test::strings_column_wrapper c1;
  cudf::test::fixed_point_column_wrapper<int> c2({}, numeric::scale_type{2});
  cudf::test::lists_column_wrapper<float> _c3{{{1, 2}, {3, 4}}, {{5, 6}, {7, 8}}};
  auto c3 = cudf::empty_like(_c3);

  cudf::test::fixed_width_column_wrapper<int> sc0;
  cudf::test::strings_column_wrapper sc1;
  cudf::test::lists_column_wrapper<int> _sc2{{1, 2}};
  std::vector<std::unique_ptr<cudf::column>> struct_children;
  struct_children.push_back(sc0.release());
  struct_children.push_back(sc1.release());
  struct_children.push_back(cudf::empty_like(_sc2));
  cudf::test::structs_column_wrapper c4(std::move(struct_children));

  table_view expected({c0, c1, c2, *c3, c4});

  // set precision on the decimal column
  cudf::io::table_input_metadata expected_metadata(expected);
  expected_metadata.column_metadata[2].set_decimal_precision(1);

  auto filepath = temp_env->get_temp_filepath("EmptyOutput.parquet");
  cudf::io::parquet_writer_options out_args =
    cudf::io::parquet_writer_options::builder(cudf::io::sink_info{filepath}, expected);
  out_args.set_metadata(std::move(expected_metadata));
  cudf::io::write_parquet(out_args);

  cudf::io::parquet_reader_options read_args =
    cudf::io::parquet_reader_options::builder(cudf::io::source_info{filepath});
  auto result = cudf::io::read_parquet(read_args);

  CUDF_TEST_EXPECT_TABLES_EQUAL(expected, result.tbl->view());
}

TEST_F(ParquetWriterTest, RowGroupSizeInvalid)
{
  auto const unused_table = std::make_unique<table>();
  std::vector<char> out_buffer;

  EXPECT_THROW(cudf::io::parquet_writer_options::builder(cudf::io::sink_info(&out_buffer),
                                                         unused_table->view())
                 .row_group_size_rows(0),
               cudf::logic_error);
  EXPECT_THROW(cudf::io::parquet_writer_options::builder(cudf::io::sink_info(&out_buffer),
                                                         unused_table->view())
                 .max_page_size_rows(0),
               cudf::logic_error);
  EXPECT_THROW(cudf::io::parquet_writer_options::builder(cudf::io::sink_info(&out_buffer),
                                                         unused_table->view())
                 .row_group_size_bytes(3 << 8),
               cudf::logic_error);
  EXPECT_THROW(cudf::io::parquet_writer_options::builder(cudf::io::sink_info(&out_buffer),
                                                         unused_table->view())
                 .max_page_size_bytes(3 << 8),
               cudf::logic_error);
  EXPECT_THROW(cudf::io::parquet_writer_options::builder(cudf::io::sink_info(&out_buffer),
                                                         unused_table->view())
                 .max_page_size_bytes(0xFFFF'FFFFUL),
               cudf::logic_error);

  EXPECT_THROW(cudf::io::chunked_parquet_writer_options::builder(cudf::io::sink_info(&out_buffer))
                 .row_group_size_rows(0),
               cudf::logic_error);
  EXPECT_THROW(cudf::io::chunked_parquet_writer_options::builder(cudf::io::sink_info(&out_buffer))
                 .max_page_size_rows(0),
               cudf::logic_error);
  EXPECT_THROW(cudf::io::chunked_parquet_writer_options::builder(cudf::io::sink_info(&out_buffer))
                 .row_group_size_bytes(3 << 8),
               cudf::logic_error);
  EXPECT_THROW(cudf::io::chunked_parquet_writer_options::builder(cudf::io::sink_info(&out_buffer))
                 .max_page_size_bytes(3 << 8),
               cudf::logic_error);
  EXPECT_THROW(cudf::io::chunked_parquet_writer_options::builder(cudf::io::sink_info(&out_buffer))
                 .max_page_size_bytes(0xFFFF'FFFFUL),
               cudf::logic_error);
}

TEST_F(ParquetWriterTest, RowGroupPageSizeMatch)
{
  auto const unused_table = std::make_unique<table>();
  std::vector<char> out_buffer;

  auto options = cudf::io::parquet_writer_options::builder(cudf::io::sink_info(&out_buffer),
                                                           unused_table->view())
                   .row_group_size_bytes(128 * 1024)
                   .max_page_size_bytes(512 * 1024)
                   .row_group_size_rows(10000)
                   .max_page_size_rows(20000)
                   .build();
  EXPECT_EQ(options.get_row_group_size_bytes(), options.get_max_page_size_bytes());
  EXPECT_EQ(options.get_row_group_size_rows(), options.get_max_page_size_rows());
}

TEST_F(ParquetChunkedWriterTest, RowGroupPageSizeMatch)
{
  std::vector<char> out_buffer;

  auto options = cudf::io::chunked_parquet_writer_options::builder(cudf::io::sink_info(&out_buffer))
                   .row_group_size_bytes(128 * 1024)
                   .max_page_size_bytes(512 * 1024)
                   .row_group_size_rows(10000)
                   .max_page_size_rows(20000)
                   .build();
  EXPECT_EQ(options.get_row_group_size_bytes(), options.get_max_page_size_bytes());
  EXPECT_EQ(options.get_row_group_size_rows(), options.get_max_page_size_rows());
}

TEST_F(ParquetWriterTest, EmptyList)
{
  auto L1 = cudf::make_lists_column(0,
                                    cudf::make_empty_column(cudf::data_type(cudf::type_id::INT32)),
                                    cudf::make_empty_column(cudf::data_type{cudf::type_id::INT64}),
                                    0,
                                    {});
  auto L0 = cudf::make_lists_column(
    3, cudf::test::fixed_width_column_wrapper<int32_t>{0, 0, 0, 0}.release(), std::move(L1), 0, {});

  auto filepath = temp_env->get_temp_filepath("EmptyList.parquet");
  cudf::io::write_parquet(cudf::io::parquet_writer_options_builder(cudf::io::sink_info(filepath),
                                                                   cudf::table_view({*L0})));

  auto result = cudf::io::read_parquet(
    cudf::io::parquet_reader_options_builder(cudf::io::source_info(filepath)));

  using lcw     = cudf::test::lists_column_wrapper<int64_t>;
  auto expected = lcw{lcw{}, lcw{}, lcw{}};
  CUDF_TEST_EXPECT_COLUMNS_EQUAL(result.tbl->view().column(0), expected);
}

TEST_F(ParquetWriterTest, DeepEmptyList)
{
  // Make a list column LLLi st only L is valid and LLi are all null. This tests whether we can
  // handle multiple nullptr offsets

  auto L2 = cudf::make_lists_column(0,
                                    cudf::make_empty_column(cudf::data_type(cudf::type_id::INT32)),
                                    cudf::make_empty_column(cudf::data_type{cudf::type_id::INT64}),
                                    0,
                                    {});
  auto L1 = cudf::make_lists_column(
    0, cudf::make_empty_column(cudf::data_type(cudf::type_id::INT32)), std::move(L2), 0, {});
  auto L0 = cudf::make_lists_column(
    3, cudf::test::fixed_width_column_wrapper<int32_t>{0, 0, 0, 0}.release(), std::move(L1), 0, {});

  auto filepath = temp_env->get_temp_filepath("DeepEmptyList.parquet");
  cudf::io::write_parquet(cudf::io::parquet_writer_options_builder(cudf::io::sink_info(filepath),
                                                                   cudf::table_view({*L0})));

  auto result = cudf::io::read_parquet(
    cudf::io::parquet_reader_options_builder(cudf::io::source_info(filepath)));

  CUDF_TEST_EXPECT_COLUMNS_EQUAL(result.tbl->view().column(0), *L0);
}

TEST_F(ParquetWriterTest, EmptyListWithStruct)
{
  auto L2 = cudf::make_lists_column(0,
                                    cudf::make_empty_column(cudf::data_type(cudf::type_id::INT32)),
                                    cudf::make_empty_column(cudf::data_type{cudf::type_id::INT64}),
                                    0,
                                    {});

  auto children = std::vector<std::unique_ptr<cudf::column>>{};
  children.push_back(std::move(L2));
  auto S2 = cudf::make_structs_column(0, std::move(children), 0, {});
  auto L1 = cudf::make_lists_column(
    0, cudf::make_empty_column(cudf::data_type(cudf::type_id::INT32)), std::move(S2), 0, {});
  auto L0 = cudf::make_lists_column(
    3, cudf::test::fixed_width_column_wrapper<int32_t>{0, 0, 0, 0}.release(), std::move(L1), 0, {});

  auto filepath = temp_env->get_temp_filepath("EmptyListWithStruct.parquet");
  cudf::io::write_parquet(cudf::io::parquet_writer_options_builder(cudf::io::sink_info(filepath),
                                                                   cudf::table_view({*L0})));
  auto result = cudf::io::read_parquet(
    cudf::io::parquet_reader_options_builder(cudf::io::source_info(filepath)));

  CUDF_TEST_EXPECT_COLUMNS_EQUAL(result.tbl->view().column(0), *L0);
}

TEST_F(ParquetWriterTest, CheckPageRows)
{
  auto sequence = thrust::make_counting_iterator(0);
  auto validity = cudf::detail::make_counting_transform_iterator(0, [](auto i) { return true; });

  constexpr auto page_rows = 5000;
  constexpr auto num_rows  = 2 * page_rows;
  column_wrapper<int> col(sequence, sequence + num_rows, validity);

  auto expected = table_view{{col}};

  auto const filepath = temp_env->get_temp_filepath("CheckPageRows.parquet");
  const cudf::io::parquet_writer_options out_opts =
    cudf::io::parquet_writer_options::builder(cudf::io::sink_info{filepath}, expected)
      .max_page_size_rows(page_rows);
  cudf::io::write_parquet(out_opts);

  // check first page header and make sure it has only page_rows values
  auto const source = cudf::io::datasource::create(filepath);
  cudf::io::parquet::FileMetaData fmd;

  read_footer(source, &fmd);
  ASSERT_GT(fmd.row_groups.size(), 0);
  ASSERT_EQ(fmd.row_groups[0].columns.size(), 1);
  auto const& first_chunk = fmd.row_groups[0].columns[0].meta_data;
  ASSERT_GT(first_chunk.data_page_offset, 0);

  // read first data page header.  sizeof(PageHeader) is not exact, but the thrift encoded
  // version should be smaller than size of the struct.
  auto const ph = read_page_header(
    source, {first_chunk.data_page_offset, sizeof(cudf::io::parquet::PageHeader), 0});

  EXPECT_EQ(ph.data_page_header.num_values, page_rows);
}

TEST_F(ParquetWriterTest, CheckPageRowsAdjusted)
{
  // enough for a few pages with the default 20'000 rows/page
  constexpr auto rows_per_page = 20'000;
  constexpr auto num_rows      = 3 * rows_per_page;
  const std::string s1(32, 'a');
  auto col0_elements =
    cudf::detail::make_counting_transform_iterator(0, [&](auto i) { return s1; });
  auto col0 = cudf::test::strings_column_wrapper(col0_elements, col0_elements + num_rows);

  auto const expected = table_view{{col0}};

  auto const filepath = temp_env->get_temp_filepath("CheckPageRowsAdjusted.parquet");
  const cudf::io::parquet_writer_options out_opts =
    cudf::io::parquet_writer_options::builder(cudf::io::sink_info{filepath}, expected)
      .max_page_size_rows(rows_per_page);
  cudf::io::write_parquet(out_opts);

  // check first page header and make sure it has only page_rows values
  auto const source = cudf::io::datasource::create(filepath);
  cudf::io::parquet::FileMetaData fmd;

  read_footer(source, &fmd);
  ASSERT_GT(fmd.row_groups.size(), 0);
  ASSERT_EQ(fmd.row_groups[0].columns.size(), 1);
  auto const& first_chunk = fmd.row_groups[0].columns[0].meta_data;
  ASSERT_GT(first_chunk.data_page_offset, 0);

  // read first data page header.  sizeof(PageHeader) is not exact, but the thrift encoded
  // version should be smaller than size of the struct.
  auto const ph = read_page_header(
    source, {first_chunk.data_page_offset, sizeof(cudf::io::parquet::PageHeader), 0});

  EXPECT_LE(ph.data_page_header.num_values, rows_per_page);
}

TEST_F(ParquetWriterTest, CheckPageRowsTooSmall)
{
  constexpr auto rows_per_page = 1'000;
  constexpr auto fragment_size = 5'000;
  constexpr auto num_rows      = 3 * rows_per_page;
  const std::string s1(32, 'a');
  auto col0_elements =
    cudf::detail::make_counting_transform_iterator(0, [&](auto i) { return s1; });
  auto col0 = cudf::test::strings_column_wrapper(col0_elements, col0_elements + num_rows);

  auto const expected = table_view{{col0}};

  auto const filepath = temp_env->get_temp_filepath("CheckPageRowsTooSmall.parquet");
  const cudf::io::parquet_writer_options out_opts =
    cudf::io::parquet_writer_options::builder(cudf::io::sink_info{filepath}, expected)
      .max_page_fragment_size(fragment_size)
      .max_page_size_rows(rows_per_page);
  cudf::io::write_parquet(out_opts);

  // check that file is written correctly when rows/page < fragment size
  auto const source = cudf::io::datasource::create(filepath);
  cudf::io::parquet::FileMetaData fmd;

  read_footer(source, &fmd);
  ASSERT_TRUE(fmd.row_groups.size() > 0);
  ASSERT_TRUE(fmd.row_groups[0].columns.size() == 1);
  auto const& first_chunk = fmd.row_groups[0].columns[0].meta_data;
  ASSERT_TRUE(first_chunk.data_page_offset > 0);

  // read first data page header.  sizeof(PageHeader) is not exact, but the thrift encoded
  // version should be smaller than size of the struct.
  auto const ph = read_page_header(
    source, {first_chunk.data_page_offset, sizeof(cudf::io::parquet::PageHeader), 0});

  // there should be only one page since the fragment size is larger than rows_per_page
  EXPECT_EQ(ph.data_page_header.num_values, num_rows);
}

TEST_F(ParquetWriterTest, Decimal128Stats)
{
  // check that decimal128 min and max statistics are written in network byte order
  // this is negative, so should be the min
  std::vector<uint8_t> expected_min{
    0xa1, 0xb2, 0xc3, 0xd4, 0xe5, 0xf6, 0, 0, 0, 0, 0, 0, 0, 0, 0, 0};
  std::vector<uint8_t> expected_max{
    0, 0, 0, 0, 0, 0, 0, 0, 0, 0, 0xa1, 0xb2, 0xc3, 0xd4, 0xe5, 0xf6};

  __int128_t val0 = 0xa1b2'c3d4'e5f6ULL;
  __int128_t val1 = val0 << 80;
  column_wrapper<numeric::decimal128> col0{{numeric::decimal128(val0, numeric::scale_type{0}),
                                            numeric::decimal128(val1, numeric::scale_type{0})}};

  auto expected = table_view{{col0}};

  auto const filepath = temp_env->get_temp_filepath("Decimal128Stats.parquet");
  const cudf::io::parquet_writer_options out_opts =
    cudf::io::parquet_writer_options::builder(cudf::io::sink_info{filepath}, expected);
  cudf::io::write_parquet(out_opts);

  auto const source = cudf::io::datasource::create(filepath);
  cudf::io::parquet::FileMetaData fmd;

  read_footer(source, &fmd);

  auto const stats = get_statistics(fmd.row_groups[0].columns[0]);

  EXPECT_EQ(expected_min, stats.min_value);
  EXPECT_EQ(expected_max, stats.max_value);
}

// =============================================================================
// ---- test data for stats sort order tests
// need at least 3 pages, and min page count is 5000, so need at least 15000 values.
// use 20000 to be safe.
static constexpr int num_ordered_rows            = 20000;
static constexpr int page_size_for_ordered_tests = 5000;

namespace {
namespace testdata {
// ----- most numerics. scale by 100 so all values fit in a single byte

template <typename T>
std::enable_if_t<std::is_arithmetic_v<T> && !std::is_same_v<T, bool>,
                 cudf::test::fixed_width_column_wrapper<T>>
ascending()
{
  int start = std::is_signed_v<T> ? -num_ordered_rows / 2 : 0;
  auto elements =
    cudf::detail::make_counting_transform_iterator(start, [](auto i) { return i / 100; });
  return cudf::test::fixed_width_column_wrapper<T>(elements, elements + num_ordered_rows);
}

template <typename T>
std::enable_if_t<std::is_arithmetic_v<T> && !std::is_same_v<T, bool>,
                 cudf::test::fixed_width_column_wrapper<T>>
descending()
{
  if (std::is_signed_v<T>) {
    auto elements = cudf::detail::make_counting_transform_iterator(-num_ordered_rows / 2,
                                                                   [](auto i) { return -i / 100; });
    return cudf::test::fixed_width_column_wrapper<T>(elements, elements + num_ordered_rows);
  } else {
    auto elements = cudf::detail::make_counting_transform_iterator(
      0, [](auto i) { return (num_ordered_rows - i) / 100; });
    return cudf::test::fixed_width_column_wrapper<T>(elements, elements + num_ordered_rows);
  }
}

template <typename T>
std::enable_if_t<std::is_arithmetic_v<T> && !std::is_same_v<T, bool>,
                 cudf::test::fixed_width_column_wrapper<T>>
unordered()
{
  if (std::is_signed_v<T>) {
    auto elements = cudf::detail::make_counting_transform_iterator(
      -num_ordered_rows / 2, [](auto i) { return (i % 2 ? i : -i) / 100; });
    return cudf::test::fixed_width_column_wrapper<T>(elements, elements + num_ordered_rows);
  } else {
    auto elements = cudf::detail::make_counting_transform_iterator(
      0, [](auto i) { return (i % 2 ? i : num_ordered_rows - i) / 100; });
    return cudf::test::fixed_width_column_wrapper<T>(elements, elements + num_ordered_rows);
  }
}

// ----- bool

template <typename T>
std::enable_if_t<std::is_same_v<T, bool>, cudf::test::fixed_width_column_wrapper<bool>> ascending()
{
  auto elements = cudf::detail::make_counting_transform_iterator(
    0, [](auto i) { return i >= num_ordered_rows / 2; });
  return cudf::test::fixed_width_column_wrapper<bool>(elements, elements + num_ordered_rows);
}

template <typename T>
std::enable_if_t<std::is_same_v<T, bool>, cudf::test::fixed_width_column_wrapper<bool>> descending()
{
  auto elements = cudf::detail::make_counting_transform_iterator(
    0, [](auto i) { return i < num_ordered_rows / 2; });
  return cudf::test::fixed_width_column_wrapper<bool>(elements, elements + num_ordered_rows);
}

template <typename T>
std::enable_if_t<std::is_same_v<T, bool>, cudf::test::fixed_width_column_wrapper<bool>> unordered()
{
  auto elements = cudf::detail::make_counting_transform_iterator(0, [](auto i) {
    switch (i / page_size_for_ordered_tests) {
      case 0: return true;
      case 1: return false;
      case 2: return true;
      default: return false;
    }
  });
  return cudf::test::fixed_width_column_wrapper<bool>(elements, elements + num_ordered_rows);
}

// ----- fixed point types

template <typename T>
std::enable_if_t<cudf::is_fixed_point<T>(), cudf::test::fixed_width_column_wrapper<T>> ascending()
{
  auto elements = cudf::detail::make_counting_transform_iterator(
    -num_ordered_rows / 2, [](auto i) { return T(i, numeric::scale_type{0}); });
  return cudf::test::fixed_width_column_wrapper<T>(elements, elements + num_ordered_rows);
}

template <typename T>
std::enable_if_t<cudf::is_fixed_point<T>(), cudf::test::fixed_width_column_wrapper<T>> descending()
{
  auto elements = cudf::detail::make_counting_transform_iterator(
    -num_ordered_rows / 2, [](auto i) { return T(-i, numeric::scale_type{0}); });
  return cudf::test::fixed_width_column_wrapper<T>(elements, elements + num_ordered_rows);
}

template <typename T>
std::enable_if_t<cudf::is_fixed_point<T>(), cudf::test::fixed_width_column_wrapper<T>> unordered()
{
  auto elements = cudf::detail::make_counting_transform_iterator(
    -num_ordered_rows / 2, [](auto i) { return T(i % 2 ? i : -i, numeric::scale_type{0}); });
  return cudf::test::fixed_width_column_wrapper<T>(elements, elements + num_ordered_rows);
}

// ----- chrono types
// ----- timstamp

template <typename T>
std::enable_if_t<cudf::is_timestamp<T>(), cudf::test::fixed_width_column_wrapper<T>> ascending()
{
  auto elements = cudf::detail::make_counting_transform_iterator(
    0, [](auto i) { return T(typename T::duration(i)); });
  return cudf::test::fixed_width_column_wrapper<T>(elements, elements + num_ordered_rows);
}

template <typename T>
std::enable_if_t<cudf::is_timestamp<T>(), cudf::test::fixed_width_column_wrapper<T>> descending()
{
  auto elements = cudf::detail::make_counting_transform_iterator(
    0, [](auto i) { return T(typename T::duration(num_ordered_rows - i)); });
  return cudf::test::fixed_width_column_wrapper<T>(elements, elements + num_ordered_rows);
}

template <typename T>
std::enable_if_t<cudf::is_timestamp<T>(), cudf::test::fixed_width_column_wrapper<T>> unordered()
{
  auto elements = cudf::detail::make_counting_transform_iterator(
    0, [](auto i) { return T(typename T::duration(i % 2 ? i : num_ordered_rows - i)); });
  return cudf::test::fixed_width_column_wrapper<T>(elements, elements + num_ordered_rows);
}

// ----- duration

template <typename T>
std::enable_if_t<cudf::is_duration<T>(), cudf::test::fixed_width_column_wrapper<T>> ascending()
{
  auto elements = cudf::detail::make_counting_transform_iterator(0, [](auto i) { return T(i); });
  return cudf::test::fixed_width_column_wrapper<T>(elements, elements + num_ordered_rows);
}

template <typename T>
std::enable_if_t<cudf::is_duration<T>(), cudf::test::fixed_width_column_wrapper<T>> descending()
{
  auto elements = cudf::detail::make_counting_transform_iterator(
    0, [](auto i) { return T(num_ordered_rows - i); });
  return cudf::test::fixed_width_column_wrapper<T>(elements, elements + num_ordered_rows);
}

template <typename T>
std::enable_if_t<cudf::is_duration<T>(), cudf::test::fixed_width_column_wrapper<T>> unordered()
{
  auto elements = cudf::detail::make_counting_transform_iterator(
    0, [](auto i) { return T(i % 2 ? i : num_ordered_rows - i); });
  return cudf::test::fixed_width_column_wrapper<T>(elements, elements + num_ordered_rows);
}

// ----- string_view

template <typename T>
std::enable_if_t<std::is_same_v<T, cudf::string_view>, cudf::test::strings_column_wrapper>
ascending()
{
  char buf[10];
  auto elements = cudf::detail::make_counting_transform_iterator(0, [&buf](auto i) {
    sprintf(buf, "%09d", i);
    return std::string(buf);
  });
  return cudf::test::strings_column_wrapper(elements, elements + num_ordered_rows);
}

template <typename T>
std::enable_if_t<std::is_same_v<T, cudf::string_view>, cudf::test::strings_column_wrapper>
descending()
{
  char buf[10];
  auto elements = cudf::detail::make_counting_transform_iterator(0, [&buf](auto i) {
    sprintf(buf, "%09d", num_ordered_rows - i);
    return std::string(buf);
  });
  return cudf::test::strings_column_wrapper(elements, elements + num_ordered_rows);
}

template <typename T>
std::enable_if_t<std::is_same_v<T, cudf::string_view>, cudf::test::strings_column_wrapper>
unordered()
{
  char buf[10];
  auto elements = cudf::detail::make_counting_transform_iterator(0, [&buf](auto i) {
    sprintf(buf, "%09d", (i % 2 == 0) ? i : (num_ordered_rows - i));
    return std::string(buf);
  });
  return cudf::test::strings_column_wrapper(elements, elements + num_ordered_rows);
}

}  // namespace testdata
}  // anonymous namespace

TYPED_TEST(ParquetWriterComparableTypeTest, ThreeColumnSorted)
{
  using T = TypeParam;

  auto col0 = testdata::ascending<T>();
  auto col1 = testdata::descending<T>();
  auto col2 = testdata::unordered<T>();

  auto const expected = table_view{{col0, col1, col2}};

  auto const filepath = temp_env->get_temp_filepath("ThreeColumnSorted.parquet");
  const cudf::io::parquet_writer_options out_opts =
    cudf::io::parquet_writer_options::builder(cudf::io::sink_info{filepath}, expected)
      .max_page_size_rows(page_size_for_ordered_tests)
      .stats_level(cudf::io::statistics_freq::STATISTICS_COLUMN);
  cudf::io::write_parquet(out_opts);

  auto const source = cudf::io::datasource::create(filepath);
  cudf::io::parquet::FileMetaData fmd;

  read_footer(source, &fmd);
  ASSERT_GT(fmd.row_groups.size(), 0);

  auto const& columns = fmd.row_groups[0].columns;
  ASSERT_EQ(columns.size(), static_cast<size_t>(expected.num_columns()));

  // now check that the boundary order for chunk 1 is ascending,
  // chunk 2 is descending, and chunk 3 is unordered
  cudf::io::parquet::BoundaryOrder expected_orders[] = {
    cudf::io::parquet::BoundaryOrder::ASCENDING,
    cudf::io::parquet::BoundaryOrder::DESCENDING,
    cudf::io::parquet::BoundaryOrder::UNORDERED};

  for (std::size_t i = 0; i < columns.size(); i++) {
    auto const ci = read_column_index(source, columns[i]);
    EXPECT_EQ(ci.boundary_order, expected_orders[i]);
  }
}

// utility functions for column index tests

// compare two values.  return -1 if v1 < v2,
// 0 if v1 == v2, and 1 if v1 > v2.
template <typename T>
int32_t compare(T& v1, T& v2)
{
  return (v1 > v2) - (v1 < v2);
}

// compare two binary statistics blobs based on their physical
// and converted types. returns -1 if v1 < v2, 0 if v1 == v2, and
// 1 if v1 > v2.
int32_t compare_binary(std::vector<uint8_t> const& v1,
                       std::vector<uint8_t> const& v2,
                       cudf::io::parquet::Type ptype,
                       cudf::io::parquet::ConvertedType ctype)
{
  switch (ptype) {
    case cudf::io::parquet::INT32:
      switch (ctype) {
        case cudf::io::parquet::UINT_8:
        case cudf::io::parquet::UINT_16:
        case cudf::io::parquet::UINT_32:
          return compare(*(reinterpret_cast<uint32_t const*>(v1.data())),
                         *(reinterpret_cast<uint32_t const*>(v2.data())));
        default:
          return compare(*(reinterpret_cast<int32_t const*>(v1.data())),
                         *(reinterpret_cast<int32_t const*>(v2.data())));
      }

    case cudf::io::parquet::INT64:
      if (ctype == cudf::io::parquet::UINT_64) {
        return compare(*(reinterpret_cast<uint64_t const*>(v1.data())),
                       *(reinterpret_cast<uint64_t const*>(v2.data())));
      }
      return compare(*(reinterpret_cast<int64_t const*>(v1.data())),
                     *(reinterpret_cast<int64_t const*>(v2.data())));

    case cudf::io::parquet::FLOAT:
      return compare(*(reinterpret_cast<float const*>(v1.data())),
                     *(reinterpret_cast<float const*>(v2.data())));

    case cudf::io::parquet::DOUBLE:
      return compare(*(reinterpret_cast<double const*>(v1.data())),
                     *(reinterpret_cast<double const*>(v2.data())));

    case cudf::io::parquet::BYTE_ARRAY: {
      int32_t v1sz = v1.size();
      int32_t v2sz = v2.size();
      int32_t ret  = memcmp(v1.data(), v2.data(), std::min(v1sz, v2sz));
      if (ret != 0 or v1sz == v2sz) { return ret; }
      return v1sz - v2sz;
    }

    default: CUDF_FAIL("Invalid type in compare_binary");
  }

  return 0;
}

TEST_P(ParquetV2Test, LargeColumnIndex)
{
  // create a file large enough to be written in 2 batches (currently 1GB per batch)
  // pick fragment size that num_rows is divisible by, so we'll get equal sized row groups
  const std::string s1(1000, 'a');
  const std::string s2(1000, 'b');
  constexpr auto num_rows  = 512 * 1024;
  constexpr auto frag_size = num_rows / 128;
  auto const is_v2         = GetParam();

  auto col0_elements = cudf::detail::make_counting_transform_iterator(
    0, [&](auto i) { return (i < num_rows) ? s1 : s2; });
  auto col0 = cudf::test::strings_column_wrapper(col0_elements, col0_elements + 2 * num_rows);

  auto const expected = table_view{{col0, col0}};

  auto const filepath = temp_env->get_temp_filepath("LargeColumnIndex.parquet");
  const cudf::io::parquet_writer_options out_opts =
    cudf::io::parquet_writer_options::builder(cudf::io::sink_info{filepath}, expected)
      .stats_level(cudf::io::statistics_freq::STATISTICS_COLUMN)
      .compression(cudf::io::compression_type::NONE)
      .dictionary_policy(cudf::io::dictionary_policy::NEVER)
      .write_v2_headers(is_v2)
      .max_page_fragment_size(frag_size)
      .row_group_size_bytes(1024 * 1024 * 1024)
      .row_group_size_rows(num_rows);
  cudf::io::write_parquet(out_opts);

  auto const source = cudf::io::datasource::create(filepath);
  cudf::io::parquet::FileMetaData fmd;

  read_footer(source, &fmd);

  for (auto const& rg : fmd.row_groups) {
    for (size_t c = 0; c < rg.columns.size(); c++) {
      auto const& chunk = rg.columns[c];

      auto const ci    = read_column_index(source, chunk);
      auto const stats = get_statistics(chunk);

      // check trunc(page.min) <= stats.min && trun(page.max) >= stats.max
      auto const ptype = fmd.schema[c + 1].type;
      auto const ctype = fmd.schema[c + 1].converted_type;
      EXPECT_TRUE(compare_binary(ci.min_values[0], stats.min_value, ptype, ctype) <= 0);
      EXPECT_TRUE(compare_binary(ci.max_values[0], stats.max_value, ptype, ctype) >= 0);
    }
  }
}

TEST_P(ParquetV2Test, CheckColumnOffsetIndex)
{
  constexpr auto num_rows = 100000;
  auto const is_v2        = GetParam();
  auto const expected_hdr_type =
    is_v2 ? cudf::io::parquet::PageType::DATA_PAGE_V2 : cudf::io::parquet::PageType::DATA_PAGE;

  // fixed length strings
  auto str1_elements = cudf::detail::make_counting_transform_iterator(0, [](auto i) {
    char buf[30];
    sprintf(buf, "%012d", i);
    return std::string(buf);
  });
  auto col0          = cudf::test::strings_column_wrapper(str1_elements, str1_elements + num_rows);

  auto col1_data = random_values<int8_t>(num_rows);
  auto col2_data = random_values<int16_t>(num_rows);
  auto col3_data = random_values<int32_t>(num_rows);
  auto col4_data = random_values<uint64_t>(num_rows);
  auto col5_data = random_values<float>(num_rows);
  auto col6_data = random_values<double>(num_rows);

  auto col1 = cudf::test::fixed_width_column_wrapper<int8_t>(col1_data.begin(), col1_data.end());
  auto col2 = cudf::test::fixed_width_column_wrapper<int16_t>(col2_data.begin(), col2_data.end());
  auto col3 = cudf::test::fixed_width_column_wrapper<int32_t>(col3_data.begin(), col3_data.end());
  auto col4 = cudf::test::fixed_width_column_wrapper<uint64_t>(col4_data.begin(), col4_data.end());
  auto col5 = cudf::test::fixed_width_column_wrapper<float>(col5_data.begin(), col5_data.end());
  auto col6 = cudf::test::fixed_width_column_wrapper<double>(col6_data.begin(), col6_data.end());

  // mixed length strings
  auto str2_elements = cudf::detail::make_counting_transform_iterator(0, [](auto i) {
    char buf[30];
    sprintf(buf, "%d", i);
    return std::string(buf);
  });
  auto col7          = cudf::test::strings_column_wrapper(str2_elements, str2_elements + num_rows);

  auto const expected = table_view{{col0, col1, col2, col3, col4, col5, col6, col7}};

  auto const filepath = temp_env->get_temp_filepath("CheckColumnOffsetIndex.parquet");
  const cudf::io::parquet_writer_options out_opts =
    cudf::io::parquet_writer_options::builder(cudf::io::sink_info{filepath}, expected)
      .stats_level(cudf::io::statistics_freq::STATISTICS_COLUMN)
      .write_v2_headers(is_v2)
      .max_page_size_rows(20000);
  cudf::io::write_parquet(out_opts);

  auto const source = cudf::io::datasource::create(filepath);
  cudf::io::parquet::FileMetaData fmd;

  read_footer(source, &fmd);

  for (size_t r = 0; r < fmd.row_groups.size(); r++) {
    auto const& rg = fmd.row_groups[r];
    for (size_t c = 0; c < rg.columns.size(); c++) {
      auto const& chunk = rg.columns[c];

      // loop over offsets, read each page header, make sure it's a data page and that
      // the first row index is correct
      auto const oi = read_offset_index(source, chunk);

      int64_t num_vals = 0;
      for (size_t o = 0; o < oi.page_locations.size(); o++) {
        auto const& page_loc = oi.page_locations[o];
        auto const ph        = read_page_header(source, page_loc);
        EXPECT_EQ(ph.type, expected_hdr_type);
        EXPECT_EQ(page_loc.first_row_index, num_vals);
        num_vals += is_v2 ? ph.data_page_header_v2.num_rows : ph.data_page_header.num_values;
      }

      // loop over page stats from the column index. check that stats.min <= page.min
      // and stats.max >= page.max for each page.
      auto const ci    = read_column_index(source, chunk);
      auto const stats = get_statistics(chunk);

      // schema indexing starts at 1
      auto const ptype = fmd.schema[c + 1].type;
      auto const ctype = fmd.schema[c + 1].converted_type;
      for (size_t p = 0; p < ci.min_values.size(); p++) {
        // null_pages should always be false
        EXPECT_FALSE(ci.null_pages[p]);
        // null_counts should always be 0
        EXPECT_EQ(ci.null_counts[p], 0);
        EXPECT_TRUE(compare_binary(stats.min_value, ci.min_values[p], ptype, ctype) <= 0);
      }
      for (size_t p = 0; p < ci.max_values.size(); p++)
        EXPECT_TRUE(compare_binary(stats.max_value, ci.max_values[p], ptype, ctype) >= 0);
    }
  }
}

TEST_P(ParquetV2Test, CheckColumnOffsetIndexNulls)
{
  constexpr auto num_rows = 100000;
  auto const is_v2        = GetParam();
  auto const expected_hdr_type =
    is_v2 ? cudf::io::parquet::PageType::DATA_PAGE_V2 : cudf::io::parquet::PageType::DATA_PAGE;

  // fixed length strings
  auto str1_elements = cudf::detail::make_counting_transform_iterator(0, [](auto i) {
    char buf[30];
    sprintf(buf, "%012d", i);
    return std::string(buf);
  });
  auto col0          = cudf::test::strings_column_wrapper(str1_elements, str1_elements + num_rows);

  auto col1_data = random_values<int8_t>(num_rows);
  auto col2_data = random_values<int16_t>(num_rows);
  auto col3_data = random_values<int32_t>(num_rows);
  auto col4_data = random_values<uint64_t>(num_rows);
  auto col5_data = random_values<float>(num_rows);
  auto col6_data = random_values<double>(num_rows);

  auto valids =
    cudf::detail::make_counting_transform_iterator(0, [](auto i) { return i % 2 == 0; });

  // add null values for all but first column
  auto col1 =
    cudf::test::fixed_width_column_wrapper<int8_t>(col1_data.begin(), col1_data.end(), valids);
  auto col2 =
    cudf::test::fixed_width_column_wrapper<int16_t>(col2_data.begin(), col2_data.end(), valids);
  auto col3 =
    cudf::test::fixed_width_column_wrapper<int32_t>(col3_data.begin(), col3_data.end(), valids);
  auto col4 =
    cudf::test::fixed_width_column_wrapper<uint64_t>(col4_data.begin(), col4_data.end(), valids);
  auto col5 =
    cudf::test::fixed_width_column_wrapper<float>(col5_data.begin(), col5_data.end(), valids);
  auto col6 =
    cudf::test::fixed_width_column_wrapper<double>(col6_data.begin(), col6_data.end(), valids);

  // mixed length strings
  auto str2_elements = cudf::detail::make_counting_transform_iterator(0, [](auto i) {
    char buf[30];
    sprintf(buf, "%d", i);
    return std::string(buf);
  });
  auto col7 = cudf::test::strings_column_wrapper(str2_elements, str2_elements + num_rows, valids);

  auto expected = table_view{{col0, col1, col2, col3, col4, col5, col6, col7}};

  auto const filepath = temp_env->get_temp_filepath("CheckColumnOffsetIndexNulls.parquet");
  const cudf::io::parquet_writer_options out_opts =
    cudf::io::parquet_writer_options::builder(cudf::io::sink_info{filepath}, expected)
      .stats_level(cudf::io::statistics_freq::STATISTICS_COLUMN)
      .write_v2_headers(is_v2)
      .max_page_size_rows(20000);
  cudf::io::write_parquet(out_opts);

  auto const source = cudf::io::datasource::create(filepath);
  cudf::io::parquet::FileMetaData fmd;

  read_footer(source, &fmd);

  for (size_t r = 0; r < fmd.row_groups.size(); r++) {
    auto const& rg = fmd.row_groups[r];
    for (size_t c = 0; c < rg.columns.size(); c++) {
      auto const& chunk = rg.columns[c];

      // loop over offsets, read each page header, make sure it's a data page and that
      // the first row index is correct
      auto const oi = read_offset_index(source, chunk);

      int64_t num_vals = 0;
      for (size_t o = 0; o < oi.page_locations.size(); o++) {
        auto const& page_loc = oi.page_locations[o];
        auto const ph        = read_page_header(source, page_loc);
        EXPECT_EQ(ph.type, expected_hdr_type);
        EXPECT_EQ(page_loc.first_row_index, num_vals);
        num_vals += is_v2 ? ph.data_page_header_v2.num_rows : ph.data_page_header.num_values;
      }

      // loop over page stats from the column index. check that stats.min <= page.min
      // and stats.max >= page.max for each page.
      auto const ci    = read_column_index(source, chunk);
      auto const stats = get_statistics(chunk);

      // should be half nulls, except no nulls in column 0
      EXPECT_EQ(stats.null_count, c == 0 ? 0 : num_rows / 2);

      // schema indexing starts at 1
      auto const ptype = fmd.schema[c + 1].type;
      auto const ctype = fmd.schema[c + 1].converted_type;
      for (size_t p = 0; p < ci.min_values.size(); p++) {
        EXPECT_FALSE(ci.null_pages[p]);
        if (c > 0) {  // first column has no nulls
          EXPECT_GT(ci.null_counts[p], 0);
        } else {
          EXPECT_EQ(ci.null_counts[p], 0);
        }
        EXPECT_TRUE(compare_binary(stats.min_value, ci.min_values[p], ptype, ctype) <= 0);
      }
      for (size_t p = 0; p < ci.max_values.size(); p++) {
        EXPECT_TRUE(compare_binary(stats.max_value, ci.max_values[p], ptype, ctype) >= 0);
      }
    }
  }
}

TEST_P(ParquetV2Test, CheckColumnOffsetIndexNullColumn)
{
  constexpr auto num_rows = 100000;
  auto const is_v2        = GetParam();
  auto const expected_hdr_type =
    is_v2 ? cudf::io::parquet::PageType::DATA_PAGE_V2 : cudf::io::parquet::PageType::DATA_PAGE;

  // fixed length strings
  auto str1_elements = cudf::detail::make_counting_transform_iterator(0, [](auto i) {
    char buf[30];
    sprintf(buf, "%012d", i);
    return std::string(buf);
  });
  auto col0          = cudf::test::strings_column_wrapper(str1_elements, str1_elements + num_rows);

  auto col1_data = random_values<int32_t>(num_rows);
  auto col2_data = random_values<int32_t>(num_rows);

  // col1 is all nulls
  auto valids = cudf::detail::make_counting_transform_iterator(0, [](auto i) { return false; });
  auto col1 =
    cudf::test::fixed_width_column_wrapper<int32_t>(col1_data.begin(), col1_data.end(), valids);
  auto col2 = cudf::test::fixed_width_column_wrapper<int32_t>(col2_data.begin(), col2_data.end());

  // mixed length strings
  auto str2_elements = cudf::detail::make_counting_transform_iterator(0, [](auto i) {
    char buf[30];
    sprintf(buf, "%d", i);
    return std::string(buf);
  });
  auto col3          = cudf::test::strings_column_wrapper(str2_elements, str2_elements + num_rows);

  auto expected = table_view{{col0, col1, col2, col3}};

  auto const filepath = temp_env->get_temp_filepath("CheckColumnOffsetIndexNullColumn.parquet");
  const cudf::io::parquet_writer_options out_opts =
    cudf::io::parquet_writer_options::builder(cudf::io::sink_info{filepath}, expected)
      .stats_level(cudf::io::statistics_freq::STATISTICS_COLUMN)
      .write_v2_headers(is_v2)
      .max_page_size_rows(20000);
  cudf::io::write_parquet(out_opts);

  auto const source = cudf::io::datasource::create(filepath);
  cudf::io::parquet::FileMetaData fmd;

  read_footer(source, &fmd);

  for (size_t r = 0; r < fmd.row_groups.size(); r++) {
    auto const& rg = fmd.row_groups[r];
    for (size_t c = 0; c < rg.columns.size(); c++) {
      auto const& chunk = rg.columns[c];

      // loop over offsets, read each page header, make sure it's a data page and that
      // the first row index is correct
      auto const oi = read_offset_index(source, chunk);

      int64_t num_vals = 0;
      for (size_t o = 0; o < oi.page_locations.size(); o++) {
        auto const& page_loc = oi.page_locations[o];
        auto const ph        = read_page_header(source, page_loc);
        EXPECT_EQ(ph.type, expected_hdr_type);
        EXPECT_EQ(page_loc.first_row_index, num_vals);
        num_vals += is_v2 ? ph.data_page_header_v2.num_rows : ph.data_page_header.num_values;
      }

      // loop over page stats from the column index. check that stats.min <= page.min
      // and stats.max >= page.max for each non-empty page.
      auto const ci    = read_column_index(source, chunk);
      auto const stats = get_statistics(chunk);

      // there should be no nulls except column 1 which is all nulls
      EXPECT_EQ(stats.null_count, c == 1 ? num_rows : 0);

      // schema indexing starts at 1
      auto const ptype = fmd.schema[c + 1].type;
      auto const ctype = fmd.schema[c + 1].converted_type;
      for (size_t p = 0; p < ci.min_values.size(); p++) {
        // check tnat null_pages is true for column 1
        if (c == 1) {
          EXPECT_TRUE(ci.null_pages[p]);
          EXPECT_GT(ci.null_counts[p], 0);
        }
        if (not ci.null_pages[p]) {
          EXPECT_EQ(ci.null_counts[p], 0);
          EXPECT_TRUE(compare_binary(stats.min_value, ci.min_values[p], ptype, ctype) <= 0);
        }
      }
      for (size_t p = 0; p < ci.max_values.size(); p++) {
        if (not ci.null_pages[p]) {
          EXPECT_TRUE(compare_binary(stats.max_value, ci.max_values[p], ptype, ctype) >= 0);
        }
      }
    }
  }
}

TEST_P(ParquetV2Test, CheckColumnOffsetIndexStruct)
{
  auto const is_v2 = GetParam();
  auto const expected_hdr_type =
    is_v2 ? cudf::io::parquet::PageType::DATA_PAGE_V2 : cudf::io::parquet::PageType::DATA_PAGE;

  auto c0 = testdata::ascending<uint32_t>();

  auto sc0 = testdata::ascending<cudf::string_view>();
  auto sc1 = testdata::descending<int32_t>();
  auto sc2 = testdata::unordered<int64_t>();

  std::vector<std::unique_ptr<cudf::column>> struct_children;
  struct_children.push_back(sc0.release());
  struct_children.push_back(sc1.release());
  struct_children.push_back(sc2.release());
  cudf::test::structs_column_wrapper c1(std::move(struct_children));

  auto listgen = cudf::detail::make_counting_transform_iterator(
    0, [](auto i) { return i % 2 == 0 ? i / 2 : num_ordered_rows - (i / 2); });
  auto list =
    cudf::test::fixed_width_column_wrapper<int32_t>(listgen, listgen + 2 * num_ordered_rows);
  auto offgen = cudf::detail::make_counting_transform_iterator(0, [](auto i) { return i * 2; });
  auto offsets =
    cudf::test::fixed_width_column_wrapper<int32_t>(offgen, offgen + num_ordered_rows + 1);

  auto c2 = cudf::make_lists_column(num_ordered_rows, offsets.release(), list.release(), 0, {});

  table_view expected({c0, c1, *c2});

  auto const filepath = temp_env->get_temp_filepath("CheckColumnOffsetIndexStruct.parquet");
  const cudf::io::parquet_writer_options out_opts =
    cudf::io::parquet_writer_options::builder(cudf::io::sink_info{filepath}, expected)
      .stats_level(cudf::io::statistics_freq::STATISTICS_COLUMN)
      .write_v2_headers(is_v2)
      .max_page_size_rows(page_size_for_ordered_tests);
  cudf::io::write_parquet(out_opts);

  auto const source = cudf::io::datasource::create(filepath);
  cudf::io::parquet::FileMetaData fmd;

  read_footer(source, &fmd);

  // hard coded schema indices.
  // TODO find a way to do this without magic
  size_t const colidxs[] = {1, 3, 4, 5, 8};
  for (size_t r = 0; r < fmd.row_groups.size(); r++) {
    auto const& rg = fmd.row_groups[r];
    for (size_t c = 0; c < rg.columns.size(); c++) {
      size_t colidx     = colidxs[c];
      auto const& chunk = rg.columns[c];

      // loop over offsets, read each page header, make sure it's a data page and that
      // the first row index is correct
      auto const oi = read_offset_index(source, chunk);

      int64_t num_vals = 0;
      for (size_t o = 0; o < oi.page_locations.size(); o++) {
        auto const& page_loc = oi.page_locations[o];
        auto const ph        = read_page_header(source, page_loc);
        EXPECT_EQ(ph.type, expected_hdr_type);
        EXPECT_EQ(page_loc.first_row_index, num_vals);
        // last column has 2 values per row
        num_vals += is_v2 ? ph.data_page_header_v2.num_rows
                          : ph.data_page_header.num_values / (c == rg.columns.size() - 1 ? 2 : 1);
      }

      // loop over page stats from the column index. check that stats.min <= page.min
      // and stats.max >= page.max for each page.
      auto const ci    = read_column_index(source, chunk);
      auto const stats = get_statistics(chunk);

      auto const ptype = fmd.schema[colidx].type;
      auto const ctype = fmd.schema[colidx].converted_type;
      for (size_t p = 0; p < ci.min_values.size(); p++) {
        EXPECT_TRUE(compare_binary(stats.min_value, ci.min_values[p], ptype, ctype) <= 0);
      }
      for (size_t p = 0; p < ci.max_values.size(); p++) {
        EXPECT_TRUE(compare_binary(stats.max_value, ci.max_values[p], ptype, ctype) >= 0);
      }
    }
  }
}

TEST_P(ParquetV2Test, CheckColumnOffsetIndexStructNulls)
{
  auto const is_v2 = GetParam();
  auto const expected_hdr_type =
    is_v2 ? cudf::io::parquet::PageType::DATA_PAGE_V2 : cudf::io::parquet::PageType::DATA_PAGE;

  auto validity2 =
    cudf::detail::make_counting_transform_iterator(0, [](cudf::size_type i) { return i % 2; });
  auto validity3 = cudf::detail::make_counting_transform_iterator(
    0, [](cudf::size_type i) { return (i % 3) != 0; });
  auto validity4 = cudf::detail::make_counting_transform_iterator(
    0, [](cudf::size_type i) { return (i % 4) != 0; });
  auto validity5 = cudf::detail::make_counting_transform_iterator(
    0, [](cudf::size_type i) { return (i % 5) != 0; });

  auto c0 = testdata::ascending<uint32_t>();

  auto col1_data = random_values<int32_t>(num_ordered_rows);
  auto col2_data = random_values<int32_t>(num_ordered_rows);
  auto col3_data = random_values<int32_t>(num_ordered_rows);

  // col1 is all nulls
  auto col1 =
    cudf::test::fixed_width_column_wrapper<int32_t>(col1_data.begin(), col1_data.end(), validity2);
  auto col2 =
    cudf::test::fixed_width_column_wrapper<int32_t>(col2_data.begin(), col2_data.end(), validity3);
  auto col3 =
    cudf::test::fixed_width_column_wrapper<int32_t>(col2_data.begin(), col2_data.end(), validity4);

  std::vector<std::unique_ptr<cudf::column>> struct_children;
  struct_children.push_back(col1.release());
  struct_children.push_back(col2.release());
  struct_children.push_back(col3.release());
  auto struct_validity = std::vector<bool>(validity5, validity5 + num_ordered_rows);
  cudf::test::structs_column_wrapper c1(std::move(struct_children), struct_validity);
  table_view expected({c0, c1});

  auto const filepath = temp_env->get_temp_filepath("CheckColumnOffsetIndexStructNulls.parquet");
  const cudf::io::parquet_writer_options out_opts =
    cudf::io::parquet_writer_options::builder(cudf::io::sink_info{filepath}, expected)
      .stats_level(cudf::io::statistics_freq::STATISTICS_COLUMN)
      .write_v2_headers(is_v2)
      .max_page_size_rows(page_size_for_ordered_tests);
  cudf::io::write_parquet(out_opts);

  auto const source = cudf::io::datasource::create(filepath);
  cudf::io::parquet::FileMetaData fmd;

  read_footer(source, &fmd);

  for (size_t r = 0; r < fmd.row_groups.size(); r++) {
    auto const& rg = fmd.row_groups[r];
    for (size_t c = 0; c < rg.columns.size(); c++) {
      auto const& chunk = rg.columns[c];

      // loop over offsets, read each page header, make sure it's a data page and that
      // the first row index is correct
      auto const oi = read_offset_index(source, chunk);
      auto const ci = read_column_index(source, chunk);

      int64_t num_vals = 0;
      for (size_t o = 0; o < oi.page_locations.size(); o++) {
        auto const& page_loc = oi.page_locations[o];
        auto const ph        = read_page_header(source, page_loc);
        EXPECT_EQ(ph.type, expected_hdr_type);
        EXPECT_EQ(page_loc.first_row_index, num_vals);
        num_vals += is_v2 ? ph.data_page_header_v2.num_rows : ph.data_page_header.num_values;
        // check that null counts match
        if (is_v2) { EXPECT_EQ(ci.null_counts[o], ph.data_page_header_v2.num_nulls); }
      }
    }
  }
}

TEST_P(ParquetV2Test, CheckColumnIndexListWithNulls)
{
  auto const is_v2 = GetParam();
  auto const expected_hdr_type =
    is_v2 ? cudf::io::parquet::PageType::DATA_PAGE_V2 : cudf::io::parquet::PageType::DATA_PAGE;

  using cudf::test::iterators::null_at;
  using cudf::test::iterators::nulls_at;
  using lcw = cudf::test::lists_column_wrapper<int32_t>;

  // 4 nulls
  // [NULL, 2, NULL]
  // []
  // [4, 5]
  // NULL
  lcw col0{{{{1, 2, 3}, nulls_at({0, 2})}, {}, {4, 5}, {}}, null_at(3)};

  // 4 nulls
  // [[1, 2, 3], [], [4, 5], [], [0, 6, 0]]
  // [[7, 8]]
  // []
  // [[]]
  lcw col1{{{1, 2, 3}, {}, {4, 5}, {}, {0, 6, 0}}, {{7, 8}}, lcw{}, lcw{lcw{}}};

  // 4 nulls
  // [[1, 2, 3], [], [4, 5], NULL, [0, 6, 0]]
  // [[7, 8]]
  // []
  // [[]]
  lcw col2{{{{1, 2, 3}, {}, {4, 5}, {}, {0, 6, 0}}, null_at(3)}, {{7, 8}}, lcw{}, lcw{lcw{}}};

  // 6 nulls
  // [[1, 2, 3], [], [4, 5], NULL, [NULL, 6, NULL]]
  // [[7, 8]]
  // []
  // [[]]
  using dlcw = cudf::test::lists_column_wrapper<double>;
  dlcw col3{{{{1., 2., 3.}, {}, {4., 5.}, {}, {{0., 6., 0.}, nulls_at({0, 2})}}, null_at(3)},
            {{7., 8.}},
            dlcw{},
            dlcw{dlcw{}}};

  // 4 nulls
  // [[1, 2, 3], [], [4, 5], NULL, [0, 6, 0]]
  // [[7, 8]]
  // []
  // NULL
  using ui16lcw = cudf::test::lists_column_wrapper<uint16_t>;
  cudf::test::lists_column_wrapper<uint16_t> col4{
    {{{{1, 2, 3}, {}, {4, 5}, {}, {0, 6, 0}}, null_at(3)}, {{7, 8}}, ui16lcw{}, ui16lcw{ui16lcw{}}},
    null_at(3)};

  // 6 nulls
  // [[1, 2, 3], [], [4, 5], NULL, [NULL, 6, NULL]]
  // [[7, 8]]
  // []
  // NULL
  lcw col5{{{{{1, 2, 3}, {}, {4, 5}, {}, {{0, 6, 0}, nulls_at({0, 2})}}, null_at(3)},
            {{7, 8}},
            lcw{},
            lcw{lcw{}}},
           null_at(3)};

  // 4 nulls
  using strlcw = cudf::test::lists_column_wrapper<cudf::string_view>;
  cudf::test::lists_column_wrapper<cudf::string_view> col6{
    {{"Monday", "Monday", "Friday"}, {}, {"Monday", "Friday"}, {}, {"Sunday", "Funday"}},
    {{"bee", "sting"}},
    strlcw{},
    strlcw{strlcw{}}};

  // 11 nulls
  // [[[NULL,2,NULL,4]], [[NULL,6,NULL], [8,9]]]
  // [NULL, [[13],[14,15,16]],  NULL]
  // [NULL, [], NULL, [[]]]
  // NULL
  lcw col7{{
             {{{{1, 2, 3, 4}, nulls_at({0, 2})}}, {{{5, 6, 7}, nulls_at({0, 2})}, {8, 9}}},
             {{{{10, 11}, {12}}, {{13}, {14, 15, 16}}, {{17, 18}}}, nulls_at({0, 2})},
             {{lcw{lcw{}}, lcw{}, lcw{}, lcw{lcw{}}}, nulls_at({0, 2})},
             lcw{lcw{lcw{}}},
           },
           null_at(3)};

  table_view expected({col0, col1, col2, col3, col4, col5, col6, col7});

  int64_t const expected_null_counts[] = {4, 4, 4, 6, 4, 6, 4, 11};

  auto const filepath = temp_env->get_temp_filepath("ColumnIndexListWithNulls.parquet");
  auto out_opts = cudf::io::parquet_writer_options::builder(cudf::io::sink_info{filepath}, expected)
                    .stats_level(cudf::io::statistics_freq::STATISTICS_COLUMN)
                    .write_v2_headers(is_v2)
                    .compression(cudf::io::compression_type::NONE);

  cudf::io::write_parquet(out_opts);

  auto const source = cudf::io::datasource::create(filepath);
  cudf::io::parquet::FileMetaData fmd;

  read_footer(source, &fmd);

  for (size_t r = 0; r < fmd.row_groups.size(); r++) {
    auto const& rg = fmd.row_groups[r];
    for (size_t c = 0; c < rg.columns.size(); c++) {
      auto const& chunk = rg.columns[c];

      // loop over offsets, read each page header, make sure it's a data page and that
      // the first row index is correct
      auto const oi = read_offset_index(source, chunk);

      for (size_t o = 0; o < oi.page_locations.size(); o++) {
        auto const& page_loc = oi.page_locations[o];
        auto const ph        = read_page_header(source, page_loc);
        EXPECT_EQ(ph.type, expected_hdr_type);
        // check null counts in V2 header
        if (is_v2) { EXPECT_EQ(ph.data_page_header_v2.num_nulls, expected_null_counts[c]); }
      }

      // check null counts in column chunk stats and page indexes
      auto const ci    = read_column_index(source, chunk);
      auto const stats = get_statistics(chunk);
      EXPECT_EQ(stats.null_count, expected_null_counts[c]);

      // should only be one page
      EXPECT_FALSE(ci.null_pages[0]);
      EXPECT_EQ(ci.null_counts[0], expected_null_counts[c]);
    }
  }
}

TEST_F(ParquetWriterTest, CheckColumnIndexTruncation)
{
  char const* coldata[] = {
    // in-range 7 bit.  should truncate to "yyyyyyyz"
    "yyyyyyyyy",
    // max 7 bit. should truncate to "x7fx7fx7fx7fx7fx7fx7fx80", since it's
    // considered binary, not UTF-8.  If UTF-8 it should not truncate.
    "\x7f\x7f\x7f\x7f\x7f\x7f\x7f\x7f\x7f",
    // max binary.  this should not truncate
    "\xff\xff\xff\xff\xff\xff\xff\xff\xff",
    // in-range 2-byte UTF8 (U+00E9). should truncate to "éééê"
    "ééééé",
    // max 2-byte UTF8 (U+07FF). should not truncate
    "߿߿߿߿߿",
    // in-range 3-byte UTF8 (U+0800). should truncate to "ࠀࠁ"
    "ࠀࠀࠀ",
    // max 3-byte UTF8 (U+FFFF). should not truncate
    "\xef\xbf\xbf\xef\xbf\xbf\xef\xbf\xbf",
    // in-range 4-byte UTF8 (U+10000). should truncate to "𐀀𐀁"
    "𐀀𐀀𐀀",
    // max unicode (U+10FFFF). should truncate to \xf4\x8f\xbf\xbf\xf4\x90\x80\x80,
    // which is no longer valid unicode, but is still ok UTF-8???
    "\xf4\x8f\xbf\xbf\xf4\x8f\xbf\xbf\xf4\x8f\xbf\xbf",
    // max 4-byte UTF8 (U+1FFFFF). should not truncate
    "\xf7\xbf\xbf\xbf\xf7\xbf\xbf\xbf\xf7\xbf\xbf\xbf"};

  // NOTE: UTF8 min is initialized with 0xf7bfbfbf. Binary values larger
  // than that will not become minimum value (when written as UTF-8).
  char const* truncated_min[] = {"yyyyyyyy",
                                 "\x7f\x7f\x7f\x7f\x7f\x7f\x7f\x7f",
                                 "\xf7\xbf\xbf\xbf",
                                 "éééé",
                                 "߿߿߿߿",
                                 "ࠀࠀ",
                                 "\xef\xbf\xbf\xef\xbf\xbf",
                                 "𐀀𐀀",
                                 "\xf4\x8f\xbf\xbf\xf4\x8f\xbf\xbf",
                                 "\xf7\xbf\xbf\xbf"};

  char const* truncated_max[] = {"yyyyyyyz",
                                 "\x7f\x7f\x7f\x7f\x7f\x7f\x7f\x80",
                                 "\xff\xff\xff\xff\xff\xff\xff\xff\xff",
                                 "éééê",
                                 "߿߿߿߿߿",
                                 "ࠀࠁ",
                                 "\xef\xbf\xbf\xef\xbf\xbf\xef\xbf\xbf",
                                 "𐀀𐀁",
                                 "\xf4\x8f\xbf\xbf\xf4\x90\x80\x80",
                                 "\xf7\xbf\xbf\xbf\xf7\xbf\xbf\xbf\xf7\xbf\xbf\xbf"};

  auto cols = [&]() {
    using string_wrapper = column_wrapper<cudf::string_view>;
    std::vector<std::unique_ptr<column>> cols;
    for (auto const str : coldata) {
      cols.push_back(string_wrapper{str}.release());
    }
    return cols;
  }();
  auto expected = std::make_unique<table>(std::move(cols));

  auto const filepath = temp_env->get_temp_filepath("CheckColumnIndexTruncation.parquet");
  cudf::io::parquet_writer_options out_opts =
    cudf::io::parquet_writer_options::builder(cudf::io::sink_info{filepath}, expected->view())
      .stats_level(cudf::io::statistics_freq::STATISTICS_COLUMN)
      .column_index_truncate_length(8);
  cudf::io::write_parquet(out_opts);

  auto const source = cudf::io::datasource::create(filepath);
  cudf::io::parquet::FileMetaData fmd;

  read_footer(source, &fmd);

  for (size_t r = 0; r < fmd.row_groups.size(); r++) {
    auto const& rg = fmd.row_groups[r];
    for (size_t c = 0; c < rg.columns.size(); c++) {
      auto const& chunk = rg.columns[c];

      auto const ci    = read_column_index(source, chunk);
      auto const stats = get_statistics(chunk);

      // check trunc(page.min) <= stats.min && trun(page.max) >= stats.max
      auto const ptype = fmd.schema[c + 1].type;
      auto const ctype = fmd.schema[c + 1].converted_type;
      EXPECT_TRUE(compare_binary(ci.min_values[0], stats.min_value, ptype, ctype) <= 0);
      EXPECT_TRUE(compare_binary(ci.max_values[0], stats.max_value, ptype, ctype) >= 0);

      // check that truncated values == expected
      EXPECT_EQ(memcmp(ci.min_values[0].data(), truncated_min[c], ci.min_values[0].size()), 0);
      EXPECT_EQ(memcmp(ci.max_values[0].data(), truncated_max[c], ci.max_values[0].size()), 0);
    }
  }
}

TEST_F(ParquetWriterTest, BinaryColumnIndexTruncation)
{
  std::vector<uint8_t> truncated_min[] = {{0xfe, 0xfe, 0xfe, 0xfe, 0xfe, 0xfe, 0xfe, 0xfe},
                                          {0xfe, 0xff, 0xff, 0xff, 0xff, 0xff, 0xff, 0xff},
                                          {0xff, 0xff, 0xff, 0xff, 0xff, 0xff, 0xff, 0xff}};

  std::vector<uint8_t> truncated_max[] = {{0xfe, 0xfe, 0xfe, 0xfe, 0xfe, 0xfe, 0xfe, 0xff},
                                          {0xff},
                                          {0xff, 0xff, 0xff, 0xff, 0xff, 0xff, 0xff, 0xff, 0xff}};

  cudf::test::lists_column_wrapper<uint8_t> col0{
    {0xfe, 0xfe, 0xfe, 0xfe, 0xfe, 0xfe, 0xfe, 0xfe, 0xfe}};
  cudf::test::lists_column_wrapper<uint8_t> col1{
    {0xfe, 0xff, 0xff, 0xff, 0xff, 0xff, 0xff, 0xff, 0xff}};
  cudf::test::lists_column_wrapper<uint8_t> col2{
    {0xff, 0xff, 0xff, 0xff, 0xff, 0xff, 0xff, 0xff, 0xff}};

  auto expected = table_view{{col0, col1, col2}};

  cudf::io::table_input_metadata output_metadata(expected);
  output_metadata.column_metadata[0].set_name("col_binary0").set_output_as_binary(true);
  output_metadata.column_metadata[1].set_name("col_binary1").set_output_as_binary(true);
  output_metadata.column_metadata[2].set_name("col_binary2").set_output_as_binary(true);

  auto const filepath = temp_env->get_temp_filepath("BinaryColumnIndexTruncation.parquet");
  cudf::io::parquet_writer_options out_opts =
    cudf::io::parquet_writer_options::builder(cudf::io::sink_info{filepath}, expected)
      .metadata(std::move(output_metadata))
      .stats_level(cudf::io::statistics_freq::STATISTICS_COLUMN)
      .column_index_truncate_length(8);
  cudf::io::write_parquet(out_opts);

  auto const source = cudf::io::datasource::create(filepath);
  cudf::io::parquet::FileMetaData fmd;

  read_footer(source, &fmd);

  for (size_t r = 0; r < fmd.row_groups.size(); r++) {
    auto const& rg = fmd.row_groups[r];
    for (size_t c = 0; c < rg.columns.size(); c++) {
      auto const& chunk = rg.columns[c];

      auto const ci    = read_column_index(source, chunk);
      auto const stats = get_statistics(chunk);

      // check trunc(page.min) <= stats.min && trun(page.max) >= stats.max
      auto const ptype = fmd.schema[c + 1].type;
      auto const ctype = fmd.schema[c + 1].converted_type;
      EXPECT_TRUE(compare_binary(ci.min_values[0], stats.min_value, ptype, ctype) <= 0);
      EXPECT_TRUE(compare_binary(ci.max_values[0], stats.max_value, ptype, ctype) >= 0);

      // check that truncated values == expected
      EXPECT_EQ(ci.min_values[0], truncated_min[c]);
      EXPECT_EQ(ci.max_values[0], truncated_max[c]);
    }
  }
}

TEST_F(ParquetReaderTest, EmptyColumnsParam)
{
  srand(31337);
  auto const expected = create_random_fixed_table<int>(2, 4, false);

  std::vector<char> out_buffer;
  cudf::io::parquet_writer_options args =
    cudf::io::parquet_writer_options::builder(cudf::io::sink_info{&out_buffer}, *expected);
  cudf::io::write_parquet(args);

  cudf::io::parquet_reader_options read_opts =
    cudf::io::parquet_reader_options::builder(
      cudf::io::source_info{out_buffer.data(), out_buffer.size()})
      .columns({});
  auto const result = cudf::io::read_parquet(read_opts);

  EXPECT_EQ(result.tbl->num_columns(), 0);
  EXPECT_EQ(result.tbl->num_rows(), 0);
}

TEST_F(ParquetReaderTest, BinaryAsStrings)
{
  std::vector<char const*> strings{
    "Monday", "Wednesday", "Friday", "Monday", "Friday", "Friday", "Friday", "Funday"};
  auto const num_rows = strings.size();

  auto seq_col0 = random_values<int>(num_rows);
  auto seq_col2 = random_values<float>(num_rows);
  auto seq_col3 = random_values<uint8_t>(num_rows);
  auto validity = cudf::test::iterators::no_nulls();

  column_wrapper<int> int_col{seq_col0.begin(), seq_col0.end(), validity};
  column_wrapper<cudf::string_view> string_col{strings.begin(), strings.end()};
  column_wrapper<float> float_col{seq_col2.begin(), seq_col2.end(), validity};
  cudf::test::lists_column_wrapper<uint8_t> list_int_col{
    {'M', 'o', 'n', 'd', 'a', 'y'},
    {'W', 'e', 'd', 'n', 'e', 's', 'd', 'a', 'y'},
    {'F', 'r', 'i', 'd', 'a', 'y'},
    {'M', 'o', 'n', 'd', 'a', 'y'},
    {'F', 'r', 'i', 'd', 'a', 'y'},
    {'F', 'r', 'i', 'd', 'a', 'y'},
    {'F', 'r', 'i', 'd', 'a', 'y'},
    {'F', 'u', 'n', 'd', 'a', 'y'}};

  auto output = table_view{{int_col, string_col, float_col, string_col, list_int_col}};
  cudf::io::table_input_metadata output_metadata(output);
  output_metadata.column_metadata[0].set_name("col_other");
  output_metadata.column_metadata[1].set_name("col_string");
  output_metadata.column_metadata[2].set_name("col_float");
  output_metadata.column_metadata[3].set_name("col_string2").set_output_as_binary(true);
  output_metadata.column_metadata[4].set_name("col_binary").set_output_as_binary(true);

  auto filepath = temp_env->get_temp_filepath("BinaryReadStrings.parquet");
  cudf::io::parquet_writer_options out_opts =
    cudf::io::parquet_writer_options::builder(cudf::io::sink_info{filepath}, output)
      .metadata(std::move(output_metadata));
  cudf::io::write_parquet(out_opts);

  auto expected_string = table_view{{int_col, string_col, float_col, string_col, string_col}};
  auto expected_mixed  = table_view{{int_col, string_col, float_col, list_int_col, list_int_col}};

  cudf::io::parquet_reader_options in_opts =
    cudf::io::parquet_reader_options::builder(cudf::io::source_info{filepath})
      .set_column_schema({{}, {}, {}, {}, {}});
  auto result = cudf::io::read_parquet(in_opts);

  CUDF_TEST_EXPECT_TABLES_EQUAL(expected_string, result.tbl->view());

  cudf::io::parquet_reader_options default_in_opts =
    cudf::io::parquet_reader_options::builder(cudf::io::source_info{filepath});
  result = cudf::io::read_parquet(default_in_opts);

  CUDF_TEST_EXPECT_TABLES_EQUAL(expected_string, result.tbl->view());

  std::vector<cudf::io::reader_column_schema> md{
    {},
    {},
    {},
    cudf::io::reader_column_schema().set_convert_binary_to_strings(false),
    cudf::io::reader_column_schema().set_convert_binary_to_strings(false)};

  cudf::io::parquet_reader_options mixed_in_opts =
    cudf::io::parquet_reader_options::builder(cudf::io::source_info{filepath})
      .set_column_schema(md);
  result = cudf::io::read_parquet(mixed_in_opts);

  CUDF_TEST_EXPECT_TABLES_EQUAL(expected_mixed, result.tbl->view());
}

TEST_F(ParquetReaderTest, NestedByteArray)
{
  constexpr auto num_rows = 8;

  auto seq_col0       = random_values<int>(num_rows);
  auto seq_col2       = random_values<float>(num_rows);
  auto seq_col3       = random_values<uint8_t>(num_rows);
  auto const validity = cudf::test::iterators::no_nulls();

  column_wrapper<int> int_col{seq_col0.begin(), seq_col0.end(), validity};
  column_wrapper<float> float_col{seq_col2.begin(), seq_col2.end(), validity};
  cudf::test::lists_column_wrapper<uint8_t> list_list_int_col{
    {{'M', 'o', 'n', 'd', 'a', 'y'},
     {'W', 'e', 'd', 'n', 'e', 's', 'd', 'a', 'y'},
     {'F', 'r', 'i', 'd', 'a', 'y'}},
    {{'M', 'o', 'n', 'd', 'a', 'y'}, {'F', 'r', 'i', 'd', 'a', 'y'}},
    {{'M', 'o', 'n', 'd', 'a', 'y'},
     {'W', 'e', 'd', 'n', 'e', 's', 'd', 'a', 'y'},
     {'F', 'r', 'i', 'd', 'a', 'y'}},
    {{'F', 'r', 'i', 'd', 'a', 'y'},
     {'F', 'r', 'i', 'd', 'a', 'y'},
     {'F', 'u', 'n', 'd', 'a', 'y'}},
    {{'M', 'o', 'n', 'd', 'a', 'y'},
     {'W', 'e', 'd', 'n', 'e', 's', 'd', 'a', 'y'},
     {'F', 'r', 'i', 'd', 'a', 'y'}},
    {{'F', 'r', 'i', 'd', 'a', 'y'},
     {'F', 'r', 'i', 'd', 'a', 'y'},
     {'F', 'u', 'n', 'd', 'a', 'y'}},
    {{'M', 'o', 'n', 'd', 'a', 'y'},
     {'W', 'e', 'd', 'n', 'e', 's', 'd', 'a', 'y'},
     {'F', 'r', 'i', 'd', 'a', 'y'}},
    {{'M', 'o', 'n', 'd', 'a', 'y'}, {'F', 'r', 'i', 'd', 'a', 'y'}}};

  auto const expected = table_view{{int_col, float_col, list_list_int_col}};
  cudf::io::table_input_metadata output_metadata(expected);
  output_metadata.column_metadata[0].set_name("col_other");
  output_metadata.column_metadata[1].set_name("col_float");
  output_metadata.column_metadata[2].set_name("col_binary").child(1).set_output_as_binary(true);

  auto filepath = temp_env->get_temp_filepath("NestedByteArray.parquet");
  cudf::io::parquet_writer_options out_opts =
    cudf::io::parquet_writer_options::builder(cudf::io::sink_info{filepath}, expected)
      .metadata(std::move(output_metadata));
  cudf::io::write_parquet(out_opts);

  auto source = cudf::io::datasource::create(filepath);
  cudf::io::parquet::FileMetaData fmd;

  read_footer(source, &fmd);
  EXPECT_EQ(fmd.schema[5].type, cudf::io::parquet::Type::BYTE_ARRAY);

  std::vector<cudf::io::reader_column_schema> md{
    {},
    {},
    cudf::io::reader_column_schema().add_child(
      cudf::io::reader_column_schema().set_convert_binary_to_strings(false))};

  cudf::io::parquet_reader_options in_opts =
    cudf::io::parquet_reader_options::builder(cudf::io::source_info{filepath})
      .set_column_schema(md);
  auto result = cudf::io::read_parquet(in_opts);

  CUDF_TEST_EXPECT_TABLES_EQUAL(expected, result.tbl->view());
}

TEST_F(ParquetWriterTest, ByteArrayStats)
{
  // check that byte array min and max statistics are written as expected. If a byte array is
  // written as a string, max utf8 is 0xf7bfbfbf and so the minimum value will be set to that value
  // instead of a potential minimum higher than that.
  std::vector<uint8_t> expected_col0_min{0xf0};
  std::vector<uint8_t> expected_col0_max{0xf0, 0xf5, 0xf5};
  std::vector<uint8_t> expected_col1_min{0xfe, 0xfe, 0xfe};
  std::vector<uint8_t> expected_col1_max{0xfe, 0xfe, 0xfe};

  cudf::test::lists_column_wrapper<uint8_t> list_int_col0{
    {0xf0}, {0xf0, 0xf5, 0xf3}, {0xf0, 0xf5, 0xf5}};
  cudf::test::lists_column_wrapper<uint8_t> list_int_col1{
    {0xfe, 0xfe, 0xfe}, {0xfe, 0xfe, 0xfe}, {0xfe, 0xfe, 0xfe}};

  auto expected = table_view{{list_int_col0, list_int_col1}};
  cudf::io::table_input_metadata output_metadata(expected);
  output_metadata.column_metadata[0].set_name("col_binary0").set_output_as_binary(true);
  output_metadata.column_metadata[1].set_name("col_binary1").set_output_as_binary(true);

  auto filepath = temp_env->get_temp_filepath("ByteArrayStats.parquet");
  cudf::io::parquet_writer_options out_opts =
    cudf::io::parquet_writer_options::builder(cudf::io::sink_info{filepath}, expected)
      .metadata(std::move(output_metadata));
  cudf::io::write_parquet(out_opts);

  cudf::io::parquet_reader_options in_opts =
    cudf::io::parquet_reader_options::builder(cudf::io::source_info{filepath})
      .set_column_schema({{}, {}});
  auto result = cudf::io::read_parquet(in_opts);

  auto source = cudf::io::datasource::create(filepath);
  cudf::io::parquet::FileMetaData fmd;

  read_footer(source, &fmd);

  EXPECT_EQ(fmd.schema[1].type, cudf::io::parquet::Type::BYTE_ARRAY);
  EXPECT_EQ(fmd.schema[2].type, cudf::io::parquet::Type::BYTE_ARRAY);

  auto const stats0 = get_statistics(fmd.row_groups[0].columns[0]);
  auto const stats1 = get_statistics(fmd.row_groups[0].columns[1]);

  EXPECT_EQ(expected_col0_min, stats0.min_value);
  EXPECT_EQ(expected_col0_max, stats0.max_value);
  EXPECT_EQ(expected_col1_min, stats1.min_value);
  EXPECT_EQ(expected_col1_max, stats1.max_value);
}

TEST_F(ParquetReaderTest, StructByteArray)
{
  constexpr auto num_rows = 100;

  auto seq_col0       = random_values<uint8_t>(num_rows);
  auto const validity = cudf::test::iterators::no_nulls();

  column_wrapper<uint8_t> int_col{seq_col0.begin(), seq_col0.end(), validity};
  cudf::test::lists_column_wrapper<uint8_t> list_of_int{{seq_col0.begin(), seq_col0.begin() + 50},
                                                        {seq_col0.begin() + 50, seq_col0.end()}};
  auto struct_col = cudf::test::structs_column_wrapper{{list_of_int}, validity};

  auto const expected = table_view{{struct_col}};
  EXPECT_EQ(1, expected.num_columns());
  cudf::io::table_input_metadata output_metadata(expected);
  output_metadata.column_metadata[0]
    .set_name("struct_binary")
    .child(0)
    .set_name("a")
    .set_output_as_binary(true);

  auto filepath = temp_env->get_temp_filepath("StructByteArray.parquet");
  cudf::io::parquet_writer_options out_opts =
    cudf::io::parquet_writer_options::builder(cudf::io::sink_info{filepath}, expected)
      .metadata(std::move(output_metadata));
  cudf::io::write_parquet(out_opts);

  std::vector<cudf::io::reader_column_schema> md{cudf::io::reader_column_schema().add_child(
    cudf::io::reader_column_schema().set_convert_binary_to_strings(false))};

  cudf::io::parquet_reader_options in_opts =
    cudf::io::parquet_reader_options::builder(cudf::io::source_info{filepath})
      .set_column_schema(md);
  auto result = cudf::io::read_parquet(in_opts);

  CUDF_TEST_EXPECT_TABLES_EQUAL(expected, result.tbl->view());
}

TEST_F(ParquetReaderTest, NestingOptimizationTest)
{
  // test nesting levels > cudf::io::parquet::gpu::max_cacheable_nesting_decode_info deep.
  constexpr cudf::size_type num_nesting_levels = 16;
  static_assert(num_nesting_levels > cudf::io::parquet::gpu::max_cacheable_nesting_decode_info);
  constexpr cudf::size_type rows_per_level = 2;

  constexpr cudf::size_type num_values = (1 << num_nesting_levels) * rows_per_level;
  auto value_iter                      = thrust::make_counting_iterator(0);
  auto validity =
    cudf::detail::make_counting_transform_iterator(0, [](cudf::size_type i) { return i % 2; });
  cudf::test::fixed_width_column_wrapper<int> values(value_iter, value_iter + num_values, validity);

  // ~256k values with num_nesting_levels = 16
  int total_values_produced = num_values;
  auto prev_col             = values.release();
  for (int idx = 0; idx < num_nesting_levels; idx++) {
    auto const depth    = num_nesting_levels - idx;
    auto const num_rows = (1 << (num_nesting_levels - idx));

    auto offsets_iter = cudf::detail::make_counting_transform_iterator(
      0, [depth, rows_per_level](cudf::size_type i) { return i * rows_per_level; });
    total_values_produced += (num_rows + 1);

    cudf::test::fixed_width_column_wrapper<cudf::size_type> offsets(offsets_iter,
                                                                    offsets_iter + num_rows + 1);
    auto c   = cudf::make_lists_column(num_rows, offsets.release(), std::move(prev_col), 0, {});
    prev_col = std::move(c);
  }
  auto const& expect = prev_col;

  auto filepath = temp_env->get_temp_filepath("NestingDecodeCache.parquet");
  cudf::io::parquet_writer_options opts =
    cudf::io::parquet_writer_options::builder(cudf::io::sink_info{filepath}, table_view{{*expect}});
  cudf::io::write_parquet(opts);

  cudf::io::parquet_reader_options in_opts =
    cudf::io::parquet_reader_options::builder(cudf::io::source_info{filepath});
  auto result = cudf::io::read_parquet(in_opts);

  CUDF_TEST_EXPECT_COLUMNS_EQUAL(*expect, result.tbl->get_column(0));
}

TEST_F(ParquetWriterTest, SingleValueDictionaryTest)
{
  constexpr unsigned int expected_bits = 1;
  constexpr unsigned int nrows         = 1'000'000U;

  auto elements = cudf::detail::make_counting_transform_iterator(
    0, [](auto i) { return "a unique string value suffixed with 1"; });
  auto const col0     = cudf::test::strings_column_wrapper(elements, elements + nrows);
  auto const expected = table_view{{col0}};

  auto const filepath = temp_env->get_temp_filepath("SingleValueDictionaryTest.parquet");
  // set row group size so that there will be only one row group
  // no compression so we can easily read page data
  cudf::io::parquet_writer_options out_opts =
    cudf::io::parquet_writer_options::builder(cudf::io::sink_info{filepath}, expected)
      .compression(cudf::io::compression_type::NONE)
      .stats_level(cudf::io::statistics_freq::STATISTICS_COLUMN)
      .row_group_size_rows(nrows);
  cudf::io::write_parquet(out_opts);

  cudf::io::parquet_reader_options default_in_opts =
    cudf::io::parquet_reader_options::builder(cudf::io::source_info{filepath});
  auto const result = cudf::io::read_parquet(default_in_opts);

  CUDF_TEST_EXPECT_TABLES_EQUAL(expected, result.tbl->view());

  // make sure dictionary was used
  auto const source = cudf::io::datasource::create(filepath);
  cudf::io::parquet::FileMetaData fmd;

  read_footer(source, &fmd);
  auto used_dict = [&fmd]() {
    for (auto enc : fmd.row_groups[0].columns[0].meta_data.encodings) {
      if (enc == cudf::io::parquet::Encoding::PLAIN_DICTIONARY or
          enc == cudf::io::parquet::Encoding::RLE_DICTIONARY) {
        return true;
      }
    }
    return false;
  };
  EXPECT_TRUE(used_dict());

  // and check that the correct number of bits was used
  auto const oi    = read_offset_index(source, fmd.row_groups[0].columns[0]);
  auto const nbits = read_dict_bits(source, oi.page_locations[0]);
  EXPECT_EQ(nbits, expected_bits);
}

TEST_F(ParquetWriterTest, DictionaryNeverTest)
{
  constexpr unsigned int nrows = 1'000U;

  // only one value, so would normally use dictionary
  auto elements = cudf::detail::make_counting_transform_iterator(
    0, [](auto i) { return "a unique string value suffixed with 1"; });
  auto const col0     = cudf::test::strings_column_wrapper(elements, elements + nrows);
  auto const expected = table_view{{col0}};

  auto const filepath = temp_env->get_temp_filepath("DictionaryNeverTest.parquet");
  // no compression so we can easily read page data
  cudf::io::parquet_writer_options out_opts =
    cudf::io::parquet_writer_options::builder(cudf::io::sink_info{filepath}, expected)
      .compression(cudf::io::compression_type::NONE)
      .dictionary_policy(cudf::io::dictionary_policy::NEVER);
  cudf::io::write_parquet(out_opts);

  cudf::io::parquet_reader_options default_in_opts =
    cudf::io::parquet_reader_options::builder(cudf::io::source_info{filepath});
  auto const result = cudf::io::read_parquet(default_in_opts);

  CUDF_TEST_EXPECT_TABLES_EQUAL(expected, result.tbl->view());

  // make sure dictionary was not used
  auto const source = cudf::io::datasource::create(filepath);
  cudf::io::parquet::FileMetaData fmd;

  read_footer(source, &fmd);
  auto used_dict = [&fmd]() {
    for (auto enc : fmd.row_groups[0].columns[0].meta_data.encodings) {
      if (enc == cudf::io::parquet::Encoding::PLAIN_DICTIONARY or
          enc == cudf::io::parquet::Encoding::RLE_DICTIONARY) {
        return true;
      }
    }
    return false;
  };
  EXPECT_FALSE(used_dict());
}

TEST_F(ParquetWriterTest, DictionaryAdaptiveTest)
{
  constexpr unsigned int nrows = 65'536U;
  // cardinality is chosen to result in a dictionary > 1MB in size
  constexpr unsigned int cardinality = 32'768U;

  // single value will have a small dictionary
  auto elements0 = cudf::detail::make_counting_transform_iterator(
    0, [](auto i) { return "a unique string value suffixed with 1"; });
  auto const col0 = cudf::test::strings_column_wrapper(elements0, elements0 + nrows);

  // high cardinality will have a large dictionary
  auto elements1  = cudf::detail::make_counting_transform_iterator(0, [cardinality](auto i) {
    return "a unique string value suffixed with " + std::to_string(i % cardinality);
  });
  auto const col1 = cudf::test::strings_column_wrapper(elements1, elements1 + nrows);

  auto const expected = table_view{{col0, col1}};

  auto const filepath = temp_env->get_temp_filepath("DictionaryAdaptiveTest.parquet");
  // no compression so we can easily read page data
  cudf::io::parquet_writer_options out_opts =
    cudf::io::parquet_writer_options::builder(cudf::io::sink_info{filepath}, expected)
      .compression(cudf::io::compression_type::ZSTD)
      .dictionary_policy(cudf::io::dictionary_policy::ADAPTIVE);
  cudf::io::write_parquet(out_opts);

  cudf::io::parquet_reader_options default_in_opts =
    cudf::io::parquet_reader_options::builder(cudf::io::source_info{filepath});
  auto const result = cudf::io::read_parquet(default_in_opts);

  CUDF_TEST_EXPECT_TABLES_EQUAL(expected, result.tbl->view());

  // make sure dictionary was used as expected. col0 should use one,
  // col1 should not.
  auto const source = cudf::io::datasource::create(filepath);
  cudf::io::parquet::FileMetaData fmd;

  read_footer(source, &fmd);
  auto used_dict = [&fmd](int col) {
    for (auto enc : fmd.row_groups[0].columns[col].meta_data.encodings) {
      if (enc == cudf::io::parquet::Encoding::PLAIN_DICTIONARY or
          enc == cudf::io::parquet::Encoding::RLE_DICTIONARY) {
        return true;
      }
    }
    return false;
  };
  EXPECT_TRUE(used_dict(0));
  EXPECT_FALSE(used_dict(1));
}

TEST_F(ParquetWriterTest, DictionaryAlwaysTest)
{
  constexpr unsigned int nrows = 65'536U;
  // cardinality is chosen to result in a dictionary > 1MB in size
  constexpr unsigned int cardinality = 32'768U;

  // single value will have a small dictionary
  auto elements0 = cudf::detail::make_counting_transform_iterator(
    0, [](auto i) { return "a unique string value suffixed with 1"; });
  auto const col0 = cudf::test::strings_column_wrapper(elements0, elements0 + nrows);

  // high cardinality will have a large dictionary
  auto elements1  = cudf::detail::make_counting_transform_iterator(0, [cardinality](auto i) {
    return "a unique string value suffixed with " + std::to_string(i % cardinality);
  });
  auto const col1 = cudf::test::strings_column_wrapper(elements1, elements1 + nrows);

  auto const expected = table_view{{col0, col1}};

  auto const filepath = temp_env->get_temp_filepath("DictionaryAlwaysTest.parquet");
  // no compression so we can easily read page data
  cudf::io::parquet_writer_options out_opts =
    cudf::io::parquet_writer_options::builder(cudf::io::sink_info{filepath}, expected)
      .compression(cudf::io::compression_type::ZSTD)
      .dictionary_policy(cudf::io::dictionary_policy::ALWAYS);
  cudf::io::write_parquet(out_opts);

  cudf::io::parquet_reader_options default_in_opts =
    cudf::io::parquet_reader_options::builder(cudf::io::source_info{filepath});
  auto const result = cudf::io::read_parquet(default_in_opts);

  CUDF_TEST_EXPECT_TABLES_EQUAL(expected, result.tbl->view());

  // make sure dictionary was used for both columns
  auto const source = cudf::io::datasource::create(filepath);
  cudf::io::parquet::FileMetaData fmd;

  read_footer(source, &fmd);
  auto used_dict = [&fmd](int col) {
    for (auto enc : fmd.row_groups[0].columns[col].meta_data.encodings) {
      if (enc == cudf::io::parquet::Encoding::PLAIN_DICTIONARY or
          enc == cudf::io::parquet::Encoding::RLE_DICTIONARY) {
        return true;
      }
    }
    return false;
  };
  EXPECT_TRUE(used_dict(0));
  EXPECT_TRUE(used_dict(1));
}

TEST_F(ParquetWriterTest, DictionaryPageSizeEst)
{
  // one page
  constexpr unsigned int nrows = 20'000U;

  // this test is creating a pattern of repeating then non-repeating values to trigger
  // a "worst-case" for page size estimation in the presence of a dictionary. have confirmed
  // that this fails for values over 16 in the final term of `max_RLE_page_size()`.
  // The output of the iterator will be 'CCCCCRRRRRCCCCCRRRRR...` where 'C' is a changing
  // value, and 'R' repeats. The encoder will turn this into a literal run of 8 values
  // (`CCCCCRRR`) followed by a repeated run of 2 (`RR`). This pattern then repeats, getting
  // as close as possible to a condition of repeated 8 value literal runs.
  auto elements0  = cudf::detail::make_counting_transform_iterator(0, [](auto i) {
    if ((i / 5) % 2 == 1) {
      return std::string("non-unique string");
    } else {
      return "a unique string value suffixed with " + std::to_string(i);
    }
  });
  auto const col0 = cudf::test::strings_column_wrapper(elements0, elements0 + nrows);

  auto const expected = table_view{{col0}};

  auto const filepath = temp_env->get_temp_filepath("DictionaryPageSizeEst.parquet");
  cudf::io::parquet_writer_options out_opts =
    cudf::io::parquet_writer_options::builder(cudf::io::sink_info{filepath}, expected)
      .compression(cudf::io::compression_type::ZSTD)
      .dictionary_policy(cudf::io::dictionary_policy::ALWAYS);
  cudf::io::write_parquet(out_opts);

  cudf::io::parquet_reader_options default_in_opts =
    cudf::io::parquet_reader_options::builder(cudf::io::source_info{filepath});
  auto const result = cudf::io::read_parquet(default_in_opts);

  CUDF_TEST_EXPECT_TABLES_EQUAL(expected, result.tbl->view());
}

TEST_P(ParquetSizedTest, DictionaryTest)
{
  unsigned int const cardinality = (1 << (GetParam() - 1)) + 1;
  unsigned int const nrows       = std::max(cardinality * 3 / 2, 3'000'000U);

  auto elements       = cudf::detail::make_counting_transform_iterator(0, [cardinality](auto i) {
    return "a unique string value suffixed with " + std::to_string(i % cardinality);
  });
  auto const col0     = cudf::test::strings_column_wrapper(elements, elements + nrows);
  auto const expected = table_view{{col0}};

  auto const filepath = temp_env->get_temp_filepath("DictionaryTest.parquet");
  // set row group size so that there will be only one row group
  // no compression so we can easily read page data
  cudf::io::parquet_writer_options out_opts =
    cudf::io::parquet_writer_options::builder(cudf::io::sink_info{filepath}, expected)
      .compression(cudf::io::compression_type::NONE)
      .stats_level(cudf::io::statistics_freq::STATISTICS_COLUMN)
      .dictionary_policy(cudf::io::dictionary_policy::ALWAYS)
      .row_group_size_rows(nrows)
      .row_group_size_bytes(512 * 1024 * 1024);
  cudf::io::write_parquet(out_opts);

  cudf::io::parquet_reader_options default_in_opts =
    cudf::io::parquet_reader_options::builder(cudf::io::source_info{filepath});
  auto const result = cudf::io::read_parquet(default_in_opts);

  CUDF_TEST_EXPECT_TABLES_EQUAL(expected, result.tbl->view());

  // make sure dictionary was used
  auto const source = cudf::io::datasource::create(filepath);
  cudf::io::parquet::FileMetaData fmd;

  read_footer(source, &fmd);
  auto used_dict = [&fmd]() {
    for (auto enc : fmd.row_groups[0].columns[0].meta_data.encodings) {
      if (enc == cudf::io::parquet::Encoding::PLAIN_DICTIONARY or
          enc == cudf::io::parquet::Encoding::RLE_DICTIONARY) {
        return true;
      }
    }
    return false;
  };
  EXPECT_TRUE(used_dict());

  // and check that the correct number of bits was used
  auto const oi    = read_offset_index(source, fmd.row_groups[0].columns[0]);
  auto const nbits = read_dict_bits(source, oi.page_locations[0]);
  EXPECT_EQ(nbits, GetParam());
}

TYPED_TEST(ParquetReaderSourceTest, BufferSourceTypes)
{
  using T = TypeParam;

  srand(31337);
  auto table = create_random_fixed_table<int>(5, 5, true);

  std::vector<char> out_buffer;
  cudf::io::parquet_writer_options out_opts =
    cudf::io::parquet_writer_options::builder(cudf::io::sink_info(&out_buffer), *table);
  cudf::io::write_parquet(out_opts);

  {
    cudf::io::parquet_reader_options in_opts =
      cudf::io::parquet_reader_options::builder(cudf::io::source_info(
        cudf::host_span<T>(reinterpret_cast<T*>(out_buffer.data()), out_buffer.size())));
    auto const result = cudf::io::read_parquet(in_opts);

    CUDF_TEST_EXPECT_TABLES_EQUAL(*table, result.tbl->view());
  }

  {
    cudf::io::parquet_reader_options in_opts =
      cudf::io::parquet_reader_options::builder(cudf::io::source_info(cudf::host_span<T const>(
        reinterpret_cast<T const*>(out_buffer.data()), out_buffer.size())));
    auto const result = cudf::io::read_parquet(in_opts);

    CUDF_TEST_EXPECT_TABLES_EQUAL(*table, result.tbl->view());
  }
}

TYPED_TEST(ParquetReaderSourceTest, BufferSourceArrayTypes)
{
  using T = TypeParam;

  srand(31337);
  auto table = create_random_fixed_table<int>(5, 5, true);

  std::vector<char> out_buffer;
  cudf::io::parquet_writer_options out_opts =
    cudf::io::parquet_writer_options::builder(cudf::io::sink_info(&out_buffer), *table);
  cudf::io::write_parquet(out_opts);

  auto full_table = cudf::concatenate(std::vector<table_view>({*table, *table}));

  {
    auto spans = std::vector<cudf::host_span<T>>{
      cudf::host_span<T>(reinterpret_cast<T*>(out_buffer.data()), out_buffer.size()),
      cudf::host_span<T>(reinterpret_cast<T*>(out_buffer.data()), out_buffer.size())};
    cudf::io::parquet_reader_options in_opts = cudf::io::parquet_reader_options::builder(
      cudf::io::source_info(cudf::host_span<cudf::host_span<T>>(spans.data(), spans.size())));
    auto const result = cudf::io::read_parquet(in_opts);

    CUDF_TEST_EXPECT_TABLES_EQUAL(*full_table, result.tbl->view());
  }

  {
    auto spans = std::vector<cudf::host_span<T const>>{
      cudf::host_span<T const>(reinterpret_cast<T const*>(out_buffer.data()), out_buffer.size()),
      cudf::host_span<T const>(reinterpret_cast<T const*>(out_buffer.data()), out_buffer.size())};
    cudf::io::parquet_reader_options in_opts = cudf::io::parquet_reader_options::builder(
      cudf::io::source_info(cudf::host_span<cudf::host_span<T const>>(spans.data(), spans.size())));
    auto const result = cudf::io::read_parquet(in_opts);

    CUDF_TEST_EXPECT_TABLES_EQUAL(*full_table, result.tbl->view());
  }
}

TEST_F(ParquetWriterTest, UserNullability)
{
  auto weight_col = cudf::test::fixed_width_column_wrapper<float>{{57.5, 51.1, 15.3}};
  auto ages_col   = cudf::test::fixed_width_column_wrapper<int32_t>{{30, 27, 5}};
  auto struct_col = cudf::test::structs_column_wrapper{weight_col, ages_col};

  auto expected = table_view({struct_col});

  cudf::io::table_input_metadata expected_metadata(expected);
  expected_metadata.column_metadata[0].set_nullability(false);
  expected_metadata.column_metadata[0].child(0).set_nullability(true);

  auto filepath = temp_env->get_temp_filepath("SingleWriteNullable.parquet");
  cudf::io::parquet_writer_options write_opts =
    cudf::io::parquet_writer_options::builder(cudf::io::sink_info{filepath}, expected)
      .metadata(std::move(expected_metadata));
  cudf::io::write_parquet(write_opts);

  cudf::io::parquet_reader_options read_opts =
    cudf::io::parquet_reader_options::builder(cudf::io::source_info{filepath});
  auto result = cudf::io::read_parquet(read_opts);

  EXPECT_FALSE(result.tbl->view().column(0).nullable());
  EXPECT_TRUE(result.tbl->view().column(0).child(0).nullable());
  EXPECT_FALSE(result.tbl->view().column(0).child(1).nullable());
}

TEST_F(ParquetWriterTest, UserNullabilityInvalid)
{
  auto valids =
    cudf::detail::make_counting_transform_iterator(0, [&](int index) { return index % 2; });
  auto col      = cudf::test::fixed_width_column_wrapper<double>{{57.5, 51.1, 15.3}, valids};
  auto expected = table_view({col});

  auto filepath = temp_env->get_temp_filepath("SingleWriteNullableInvalid.parquet");
  cudf::io::parquet_writer_options write_opts =
    cudf::io::parquet_writer_options::builder(cudf::io::sink_info{filepath}, expected);
  // Should work without the nullability option
  EXPECT_NO_THROW(cudf::io::write_parquet(write_opts));

  cudf::io::table_input_metadata expected_metadata(expected);
  expected_metadata.column_metadata[0].set_nullability(false);
  write_opts.set_metadata(std::move(expected_metadata));
  // Can't write a column with nulls as not nullable
  EXPECT_THROW(cudf::io::write_parquet(write_opts), cudf::logic_error);
}

TEST_F(ParquetReaderTest, SingleLevelLists)
{
  unsigned char list_bytes[] = {
    0x50, 0x41, 0x52, 0x31, 0x15, 0x00, 0x15, 0x28, 0x15, 0x28, 0x15, 0xa7, 0xce, 0x91, 0x8c, 0x06,
    0x1c, 0x15, 0x04, 0x15, 0x00, 0x15, 0x06, 0x15, 0x06, 0x00, 0x00, 0x02, 0x00, 0x00, 0x00, 0x03,
    0x02, 0x02, 0x00, 0x00, 0x00, 0x03, 0x03, 0x00, 0x00, 0x00, 0x00, 0x01, 0x00, 0x00, 0x00, 0x15,
    0x02, 0x19, 0x3c, 0x48, 0x0c, 0x73, 0x70, 0x61, 0x72, 0x6b, 0x5f, 0x73, 0x63, 0x68, 0x65, 0x6d,
    0x61, 0x15, 0x02, 0x00, 0x35, 0x00, 0x18, 0x01, 0x66, 0x15, 0x02, 0x15, 0x06, 0x4c, 0x3c, 0x00,
    0x00, 0x00, 0x15, 0x02, 0x25, 0x04, 0x18, 0x05, 0x61, 0x72, 0x72, 0x61, 0x79, 0x00, 0x16, 0x02,
    0x19, 0x1c, 0x19, 0x1c, 0x26, 0x08, 0x1c, 0x15, 0x02, 0x19, 0x25, 0x00, 0x06, 0x19, 0x28, 0x01,
    0x66, 0x05, 0x61, 0x72, 0x72, 0x61, 0x79, 0x15, 0x00, 0x16, 0x04, 0x16, 0x56, 0x16, 0x56, 0x26,
    0x08, 0x3c, 0x18, 0x04, 0x01, 0x00, 0x00, 0x00, 0x18, 0x04, 0x00, 0x00, 0x00, 0x00, 0x16, 0x00,
    0x28, 0x04, 0x01, 0x00, 0x00, 0x00, 0x18, 0x04, 0x00, 0x00, 0x00, 0x00, 0x00, 0x19, 0x1c, 0x15,
    0x00, 0x15, 0x00, 0x15, 0x02, 0x00, 0x00, 0x00, 0x16, 0x56, 0x16, 0x02, 0x26, 0x08, 0x16, 0x56,
    0x14, 0x00, 0x00, 0x28, 0x13, 0x52, 0x41, 0x50, 0x49, 0x44, 0x53, 0x20, 0x53, 0x70, 0x61, 0x72,
    0x6b, 0x20, 0x50, 0x6c, 0x75, 0x67, 0x69, 0x6e, 0x19, 0x1c, 0x1c, 0x00, 0x00, 0x00, 0x9f, 0x00,
    0x00, 0x00, 0x50, 0x41, 0x52, 0x31};

  // read single level list reproducing parquet file
  cudf::io::parquet_reader_options read_opts = cudf::io::parquet_reader_options::builder(
    cudf::io::source_info{reinterpret_cast<char const*>(list_bytes), sizeof(list_bytes)});
  auto table = cudf::io::read_parquet(read_opts);

  auto const c0 = table.tbl->get_column(0);
  EXPECT_TRUE(c0.type().id() == cudf::type_id::LIST);

  auto const lc    = cudf::lists_column_view(c0);
  auto const child = lc.child();
  EXPECT_TRUE(child.type().id() == cudf::type_id::INT32);
}

TEST_F(ParquetReaderTest, ChunkedSingleLevelLists)
{
  unsigned char list_bytes[] = {
    0x50, 0x41, 0x52, 0x31, 0x15, 0x00, 0x15, 0x28, 0x15, 0x28, 0x15, 0xa7, 0xce, 0x91, 0x8c, 0x06,
    0x1c, 0x15, 0x04, 0x15, 0x00, 0x15, 0x06, 0x15, 0x06, 0x00, 0x00, 0x02, 0x00, 0x00, 0x00, 0x03,
    0x02, 0x02, 0x00, 0x00, 0x00, 0x03, 0x03, 0x00, 0x00, 0x00, 0x00, 0x01, 0x00, 0x00, 0x00, 0x15,
    0x02, 0x19, 0x3c, 0x48, 0x0c, 0x73, 0x70, 0x61, 0x72, 0x6b, 0x5f, 0x73, 0x63, 0x68, 0x65, 0x6d,
    0x61, 0x15, 0x02, 0x00, 0x35, 0x00, 0x18, 0x01, 0x66, 0x15, 0x02, 0x15, 0x06, 0x4c, 0x3c, 0x00,
    0x00, 0x00, 0x15, 0x02, 0x25, 0x04, 0x18, 0x05, 0x61, 0x72, 0x72, 0x61, 0x79, 0x00, 0x16, 0x02,
    0x19, 0x1c, 0x19, 0x1c, 0x26, 0x08, 0x1c, 0x15, 0x02, 0x19, 0x25, 0x00, 0x06, 0x19, 0x28, 0x01,
    0x66, 0x05, 0x61, 0x72, 0x72, 0x61, 0x79, 0x15, 0x00, 0x16, 0x04, 0x16, 0x56, 0x16, 0x56, 0x26,
    0x08, 0x3c, 0x18, 0x04, 0x01, 0x00, 0x00, 0x00, 0x18, 0x04, 0x00, 0x00, 0x00, 0x00, 0x16, 0x00,
    0x28, 0x04, 0x01, 0x00, 0x00, 0x00, 0x18, 0x04, 0x00, 0x00, 0x00, 0x00, 0x00, 0x19, 0x1c, 0x15,
    0x00, 0x15, 0x00, 0x15, 0x02, 0x00, 0x00, 0x00, 0x16, 0x56, 0x16, 0x02, 0x26, 0x08, 0x16, 0x56,
    0x14, 0x00, 0x00, 0x28, 0x13, 0x52, 0x41, 0x50, 0x49, 0x44, 0x53, 0x20, 0x53, 0x70, 0x61, 0x72,
    0x6b, 0x20, 0x50, 0x6c, 0x75, 0x67, 0x69, 0x6e, 0x19, 0x1c, 0x1c, 0x00, 0x00, 0x00, 0x9f, 0x00,
    0x00, 0x00, 0x50, 0x41, 0x52, 0x31};

  auto reader = cudf::io::chunked_parquet_reader(
    1L << 31,
    cudf::io::parquet_reader_options::builder(
      cudf::io::source_info{reinterpret_cast<char const*>(list_bytes), sizeof(list_bytes)}));
  int iterations = 0;
  while (reader.has_next() && iterations < 10) {
    auto chunk = reader.read_chunk();
  }
  EXPECT_TRUE(iterations < 10);
}

TEST_F(ParquetWriterTest, CompStats)
{
  auto table = create_random_fixed_table<int>(1, 100000, true);

  auto const stats = std::make_shared<cudf::io::writer_compression_statistics>();

  std::vector<char> unused_buffer;
  cudf::io::parquet_writer_options opts =
    cudf::io::parquet_writer_options::builder(cudf::io::sink_info{&unused_buffer}, table->view())
      .compression_statistics(stats);
  cudf::io::write_parquet(opts);

  EXPECT_NE(stats->num_compressed_bytes(), 0);
  EXPECT_EQ(stats->num_failed_bytes(), 0);
  EXPECT_EQ(stats->num_skipped_bytes(), 0);
  EXPECT_FALSE(std::isnan(stats->compression_ratio()));
}

TEST_F(ParquetChunkedWriterTest, CompStats)
{
  auto table = create_random_fixed_table<int>(1, 100000, true);

  auto const stats = std::make_shared<cudf::io::writer_compression_statistics>();

  std::vector<char> unused_buffer;
  cudf::io::chunked_parquet_writer_options opts =
    cudf::io::chunked_parquet_writer_options::builder(cudf::io::sink_info{&unused_buffer})
      .compression_statistics(stats);
  cudf::io::parquet_chunked_writer(opts).write(*table);

  EXPECT_NE(stats->num_compressed_bytes(), 0);
  EXPECT_EQ(stats->num_failed_bytes(), 0);
  EXPECT_EQ(stats->num_skipped_bytes(), 0);
  EXPECT_FALSE(std::isnan(stats->compression_ratio()));

  auto const single_table_comp_stats = *stats;
  cudf::io::parquet_chunked_writer(opts).write(*table);

  EXPECT_EQ(stats->compression_ratio(), single_table_comp_stats.compression_ratio());
  EXPECT_EQ(stats->num_compressed_bytes(), 2 * single_table_comp_stats.num_compressed_bytes());

  EXPECT_EQ(stats->num_failed_bytes(), 0);
  EXPECT_EQ(stats->num_skipped_bytes(), 0);
}

void expect_compression_stats_empty(std::shared_ptr<cudf::io::writer_compression_statistics> stats)
{
  EXPECT_EQ(stats->num_compressed_bytes(), 0);
  EXPECT_EQ(stats->num_failed_bytes(), 0);
  EXPECT_EQ(stats->num_skipped_bytes(), 0);
  EXPECT_TRUE(std::isnan(stats->compression_ratio()));
}

TEST_F(ParquetWriterTest, CompStatsEmptyTable)
{
  auto table_no_rows = create_random_fixed_table<int>(20, 0, false);

  auto const stats = std::make_shared<cudf::io::writer_compression_statistics>();

  std::vector<char> unused_buffer;
  cudf::io::parquet_writer_options opts =
    cudf::io::parquet_writer_options::builder(cudf::io::sink_info{&unused_buffer},
                                              table_no_rows->view())
      .compression_statistics(stats);
  cudf::io::write_parquet(opts);

  expect_compression_stats_empty(stats);
}

TEST_F(ParquetChunkedWriterTest, CompStatsEmptyTable)
{
  auto table_no_rows = create_random_fixed_table<int>(20, 0, false);

  auto const stats = std::make_shared<cudf::io::writer_compression_statistics>();

  std::vector<char> unused_buffer;
  cudf::io::chunked_parquet_writer_options opts =
    cudf::io::chunked_parquet_writer_options::builder(cudf::io::sink_info{&unused_buffer})
      .compression_statistics(stats);
  cudf::io::parquet_chunked_writer(opts).write(*table_no_rows);

  expect_compression_stats_empty(stats);
}

TEST_F(ParquetReaderTest, ReorderedReadMultipleFiles)
{
  constexpr auto num_rows    = 50'000;
  constexpr auto cardinality = 20'000;

  // table 1
  auto str1 = cudf::detail::make_counting_transform_iterator(
    0, [](auto i) { return "cat " + std::to_string(i % cardinality); });
  auto cols1 = cudf::test::strings_column_wrapper(str1, str1 + num_rows);

  auto int1 =
    cudf::detail::make_counting_transform_iterator(0, [](auto i) { return i % cardinality; });
  auto coli1 = cudf::test::fixed_width_column_wrapper<int>(int1, int1 + num_rows);

  auto const expected1 = table_view{{cols1, coli1}};
  auto const swapped1  = table_view{{coli1, cols1}};

  auto const filepath1 = temp_env->get_temp_filepath("LargeReorderedRead1.parquet");
  auto out_opts1 =
    cudf::io::parquet_writer_options::builder(cudf::io::sink_info{filepath1}, expected1)
      .compression(cudf::io::compression_type::NONE);
  cudf::io::write_parquet(out_opts1);

  // table 2
  auto str2 = cudf::detail::make_counting_transform_iterator(
    0, [](auto i) { return "dog " + std::to_string(i % cardinality); });
  auto cols2 = cudf::test::strings_column_wrapper(str2, str2 + num_rows);

  auto int2 = cudf::detail::make_counting_transform_iterator(
    0, [](auto i) { return (i % cardinality) + cardinality; });
  auto coli2 = cudf::test::fixed_width_column_wrapper<int>(int2, int2 + num_rows);

  auto const expected2 = table_view{{cols2, coli2}};
  auto const swapped2  = table_view{{coli2, cols2}};

  auto const filepath2 = temp_env->get_temp_filepath("LargeReorderedRead2.parquet");
  auto out_opts2 =
    cudf::io::parquet_writer_options::builder(cudf::io::sink_info{filepath2}, expected2)
      .compression(cudf::io::compression_type::NONE);
  cudf::io::write_parquet(out_opts2);

  // read in both files swapping the columns
  auto read_opts =
    cudf::io::parquet_reader_options::builder(cudf::io::source_info{{filepath1, filepath2}})
      .columns({"_col1", "_col0"});
  auto result = cudf::io::read_parquet(read_opts);
  auto sliced = cudf::slice(result.tbl->view(), {0, num_rows, num_rows, 2 * num_rows});
  CUDF_TEST_EXPECT_TABLES_EQUAL(sliced[0], swapped1);
  CUDF_TEST_EXPECT_TABLES_EQUAL(sliced[1], swapped2);
}

// Test fixture for metadata tests
struct ParquetMetadataReaderTest : public cudf::test::BaseFixture {
  std::string print(cudf::io::parquet_column_schema schema, int depth = 0)
  {
    std::string child_str;
    for (auto const& child : schema.children()) {
      child_str += print(child, depth + 1);
    }
    return std::string(depth, ' ') + schema.name() + "\n" + child_str;
  }
};

TEST_F(ParquetMetadataReaderTest, TestBasic)
{
  auto const num_rows = 1200;

  auto ints   = random_values<int>(num_rows);
  auto floats = random_values<float>(num_rows);
  column_wrapper<int> int_col(ints.begin(), ints.end());
  column_wrapper<float> float_col(floats.begin(), floats.end());

  table_view expected({int_col, float_col});

  cudf::io::table_input_metadata expected_metadata(expected);
  expected_metadata.column_metadata[0].set_name("int_col");
  expected_metadata.column_metadata[1].set_name("float_col");

  auto filepath = temp_env->get_temp_filepath("MetadataTest.parquet");
  cudf::io::parquet_writer_options out_opts =
    cudf::io::parquet_writer_options::builder(cudf::io::sink_info{filepath}, expected)
      .metadata(std::move(expected_metadata));
  cudf::io::write_parquet(out_opts);

  auto meta = read_parquet_metadata(cudf::io::source_info{filepath});
  EXPECT_EQ(meta.num_rows(), num_rows);

  std::string expected_schema = R"(schema
 int_col
 float_col
)";
  EXPECT_EQ(expected_schema, print(meta.schema().root()));

  EXPECT_EQ(meta.schema().root().name(), "schema");
  EXPECT_EQ(meta.schema().root().type_kind(), cudf::io::parquet::TypeKind::UNDEFINED_TYPE);
  ASSERT_EQ(meta.schema().root().num_children(), 2);

  EXPECT_EQ(meta.schema().root().child(0).name(), "int_col");
  EXPECT_EQ(meta.schema().root().child(1).name(), "float_col");
}

TEST_F(ParquetMetadataReaderTest, TestNested)
{
  auto const num_rows       = 1200;
  auto const lists_per_row  = 4;
  auto const num_child_rows = num_rows * lists_per_row;

  auto keys = random_values<int>(num_child_rows);
  auto vals = random_values<float>(num_child_rows);
  column_wrapper<int> keys_col(keys.begin(), keys.end());
  column_wrapper<float> vals_col(vals.begin(), vals.end());
  auto s_col = cudf::test::structs_column_wrapper({keys_col, vals_col}).release();

  std::vector<int> row_offsets(num_rows + 1);
  for (int idx = 0; idx < num_rows + 1; ++idx) {
    row_offsets[idx] = idx * lists_per_row;
  }
  column_wrapper<int> offsets(row_offsets.begin(), row_offsets.end());

  auto list_col =
    cudf::make_lists_column(num_rows, offsets.release(), std::move(s_col), 0, rmm::device_buffer{});

  table_view expected({*list_col, *list_col});

  cudf::io::table_input_metadata expected_metadata(expected);
  expected_metadata.column_metadata[0].set_name("maps");
  expected_metadata.column_metadata[0].set_list_column_as_map();
  expected_metadata.column_metadata[1].set_name("lists");
  expected_metadata.column_metadata[1].child(1).child(0).set_name("int_field");
  expected_metadata.column_metadata[1].child(1).child(1).set_name("float_field");

  auto filepath = temp_env->get_temp_filepath("MetadataTest.orc");
  cudf::io::parquet_writer_options out_opts =
    cudf::io::parquet_writer_options::builder(cudf::io::sink_info{filepath}, expected)
      .metadata(std::move(expected_metadata));
  cudf::io::write_parquet(out_opts);

  auto meta = read_parquet_metadata(cudf::io::source_info{filepath});
  EXPECT_EQ(meta.num_rows(), num_rows);

  std::string expected_schema = R"(schema
 maps
  key_value
   key
   value
 lists
  list
   element
    int_field
    float_field
)";
  EXPECT_EQ(expected_schema, print(meta.schema().root()));

  EXPECT_EQ(meta.schema().root().name(), "schema");
  EXPECT_EQ(meta.schema().root().type_kind(),
            cudf::io::parquet::TypeKind::UNDEFINED_TYPE);  // struct
  ASSERT_EQ(meta.schema().root().num_children(), 2);

  auto const& out_map_col = meta.schema().root().child(0);
  EXPECT_EQ(out_map_col.name(), "maps");
  EXPECT_EQ(out_map_col.type_kind(), cudf::io::parquet::TypeKind::UNDEFINED_TYPE);  // map

  ASSERT_EQ(out_map_col.num_children(), 1);
  EXPECT_EQ(out_map_col.child(0).name(), "key_value");  // key_value (named in parquet writer)
  ASSERT_EQ(out_map_col.child(0).num_children(), 2);
  EXPECT_EQ(out_map_col.child(0).child(0).name(), "key");    // key (named in parquet writer)
  EXPECT_EQ(out_map_col.child(0).child(1).name(), "value");  // value (named in parquet writer)
  EXPECT_EQ(out_map_col.child(0).child(0).type_kind(), cudf::io::parquet::TypeKind::INT32);  // int
  EXPECT_EQ(out_map_col.child(0).child(1).type_kind(),
            cudf::io::parquet::TypeKind::FLOAT);  // float

  auto const& out_list_col = meta.schema().root().child(1);
  EXPECT_EQ(out_list_col.name(), "lists");
  EXPECT_EQ(out_list_col.type_kind(), cudf::io::parquet::TypeKind::UNDEFINED_TYPE);  // list
  // TODO repetition type?
  ASSERT_EQ(out_list_col.num_children(), 1);
  EXPECT_EQ(out_list_col.child(0).name(), "list");  // list (named in parquet writer)
  ASSERT_EQ(out_list_col.child(0).num_children(), 1);

  auto const& out_list_struct_col = out_list_col.child(0).child(0);
  EXPECT_EQ(out_list_struct_col.name(), "element");  // elements (named in parquet writer)
  EXPECT_EQ(out_list_struct_col.type_kind(),
            cudf::io::parquet::TypeKind::UNDEFINED_TYPE);  // struct
  ASSERT_EQ(out_list_struct_col.num_children(), 2);

  auto const& out_int_col = out_list_struct_col.child(0);
  EXPECT_EQ(out_int_col.name(), "int_field");
  EXPECT_EQ(out_int_col.type_kind(), cudf::io::parquet::TypeKind::INT32);

  auto const& out_float_col = out_list_struct_col.child(1);
  EXPECT_EQ(out_float_col.name(), "float_field");
  EXPECT_EQ(out_float_col.type_kind(), cudf::io::parquet::TypeKind::FLOAT);
}

TEST_F(ParquetWriterTest, NoNullsAsNonNullable)
{
  auto valids = cudf::detail::make_counting_transform_iterator(0, [](auto i) { return true; });
  column_wrapper<int32_t> col{{1, 2, 3}, valids};
  table_view expected({col});

  cudf::io::table_input_metadata expected_metadata(expected);
  expected_metadata.column_metadata[0].set_nullability(false);

  auto filepath = temp_env->get_temp_filepath("NonNullable.parquet");
  cudf::io::parquet_writer_options out_opts =
    cudf::io::parquet_writer_options::builder(cudf::io::sink_info{filepath}, expected)
      .metadata(std::move(expected_metadata));
  // Writer should be able to write a column without nulls as non-nullable
  EXPECT_NO_THROW(cudf::io::write_parquet(out_opts));
}

<<<<<<< HEAD
TEST_F(ParquetReaderTest, RepeatedNoAnnotations)
{
  unsigned char repeated_bytes[] = {
    0x50, 0x41, 0x52, 0x31, 0x15, 0x04, 0x15, 0x30, 0x15, 0x30, 0x4c, 0x15, 0x0c, 0x15, 0x00, 0x12,
    0x00, 0x00, 0x01, 0x00, 0x00, 0x00, 0x02, 0x00, 0x00, 0x00, 0x03, 0x00, 0x00, 0x00, 0x04, 0x00,
    0x00, 0x00, 0x05, 0x00, 0x00, 0x00, 0x06, 0x00, 0x00, 0x00, 0x15, 0x00, 0x15, 0x0a, 0x15, 0x0a,
    0x2c, 0x15, 0x0c, 0x15, 0x10, 0x15, 0x06, 0x15, 0x06, 0x00, 0x00, 0x03, 0x03, 0x88, 0xc6, 0x02,
    0x26, 0x80, 0x01, 0x1c, 0x15, 0x02, 0x19, 0x25, 0x00, 0x10, 0x19, 0x18, 0x02, 0x69, 0x64, 0x15,
    0x00, 0x16, 0x0c, 0x16, 0x78, 0x16, 0x78, 0x26, 0x54, 0x26, 0x08, 0x00, 0x00, 0x15, 0x04, 0x15,
    0x40, 0x15, 0x40, 0x4c, 0x15, 0x08, 0x15, 0x00, 0x12, 0x00, 0x00, 0xe3, 0x0c, 0x23, 0x4b, 0x01,
    0x00, 0x00, 0x00, 0xc7, 0x35, 0x3a, 0x42, 0x00, 0x00, 0x00, 0x00, 0x8e, 0x6b, 0x74, 0x84, 0x00,
    0x00, 0x00, 0x00, 0x55, 0xa1, 0xae, 0xc6, 0x00, 0x00, 0x00, 0x00, 0x15, 0x00, 0x15, 0x22, 0x15,
    0x22, 0x2c, 0x15, 0x10, 0x15, 0x10, 0x15, 0x06, 0x15, 0x06, 0x00, 0x00, 0x02, 0x00, 0x00, 0x00,
    0x03, 0xc0, 0x03, 0x00, 0x00, 0x00, 0x03, 0x90, 0xaa, 0x02, 0x03, 0x94, 0x03, 0x26, 0xda, 0x02,
    0x1c, 0x15, 0x04, 0x19, 0x25, 0x00, 0x10, 0x19, 0x38, 0x0c, 0x70, 0x68, 0x6f, 0x6e, 0x65, 0x4e,
    0x75, 0x6d, 0x62, 0x65, 0x72, 0x73, 0x05, 0x70, 0x68, 0x6f, 0x6e, 0x65, 0x06, 0x6e, 0x75, 0x6d,
    0x62, 0x65, 0x72, 0x15, 0x00, 0x16, 0x10, 0x16, 0xa0, 0x01, 0x16, 0xa0, 0x01, 0x26, 0x96, 0x02,
    0x26, 0xba, 0x01, 0x00, 0x00, 0x15, 0x04, 0x15, 0x24, 0x15, 0x24, 0x4c, 0x15, 0x04, 0x15, 0x00,
    0x12, 0x00, 0x00, 0x04, 0x00, 0x00, 0x00, 0x68, 0x6f, 0x6d, 0x65, 0x06, 0x00, 0x00, 0x00, 0x6d,
    0x6f, 0x62, 0x69, 0x6c, 0x65, 0x15, 0x00, 0x15, 0x20, 0x15, 0x20, 0x2c, 0x15, 0x10, 0x15, 0x10,
    0x15, 0x06, 0x15, 0x06, 0x00, 0x00, 0x02, 0x00, 0x00, 0x00, 0x03, 0xc0, 0x03, 0x00, 0x00, 0x00,
    0x03, 0x90, 0xef, 0x01, 0x03, 0x04, 0x26, 0xcc, 0x04, 0x1c, 0x15, 0x0c, 0x19, 0x25, 0x00, 0x10,
    0x19, 0x38, 0x0c, 0x70, 0x68, 0x6f, 0x6e, 0x65, 0x4e, 0x75, 0x6d, 0x62, 0x65, 0x72, 0x73, 0x05,
    0x70, 0x68, 0x6f, 0x6e, 0x65, 0x04, 0x6b, 0x69, 0x6e, 0x64, 0x15, 0x00, 0x16, 0x10, 0x16, 0x82,
    0x01, 0x16, 0x82, 0x01, 0x26, 0x8a, 0x04, 0x26, 0xca, 0x03, 0x00, 0x00, 0x15, 0x02, 0x19, 0x6c,
    0x48, 0x04, 0x75, 0x73, 0x65, 0x72, 0x15, 0x04, 0x00, 0x15, 0x02, 0x25, 0x00, 0x18, 0x02, 0x69,
    0x64, 0x00, 0x35, 0x02, 0x18, 0x0c, 0x70, 0x68, 0x6f, 0x6e, 0x65, 0x4e, 0x75, 0x6d, 0x62, 0x65,
    0x72, 0x73, 0x15, 0x02, 0x00, 0x35, 0x04, 0x18, 0x05, 0x70, 0x68, 0x6f, 0x6e, 0x65, 0x15, 0x04,
    0x00, 0x15, 0x04, 0x25, 0x00, 0x18, 0x06, 0x6e, 0x75, 0x6d, 0x62, 0x65, 0x72, 0x00, 0x15, 0x0c,
    0x25, 0x02, 0x18, 0x04, 0x6b, 0x69, 0x6e, 0x64, 0x25, 0x00, 0x00, 0x16, 0x00, 0x19, 0x1c, 0x19,
    0x3c, 0x26, 0x80, 0x01, 0x1c, 0x15, 0x02, 0x19, 0x25, 0x00, 0x10, 0x19, 0x18, 0x02, 0x69, 0x64,
    0x15, 0x00, 0x16, 0x0c, 0x16, 0x78, 0x16, 0x78, 0x26, 0x54, 0x26, 0x08, 0x00, 0x00, 0x26, 0xda,
    0x02, 0x1c, 0x15, 0x04, 0x19, 0x25, 0x00, 0x10, 0x19, 0x38, 0x0c, 0x70, 0x68, 0x6f, 0x6e, 0x65,
    0x4e, 0x75, 0x6d, 0x62, 0x65, 0x72, 0x73, 0x05, 0x70, 0x68, 0x6f, 0x6e, 0x65, 0x06, 0x6e, 0x75,
    0x6d, 0x62, 0x65, 0x72, 0x15, 0x00, 0x16, 0x10, 0x16, 0xa0, 0x01, 0x16, 0xa0, 0x01, 0x26, 0x96,
    0x02, 0x26, 0xba, 0x01, 0x00, 0x00, 0x26, 0xcc, 0x04, 0x1c, 0x15, 0x0c, 0x19, 0x25, 0x00, 0x10,
    0x19, 0x38, 0x0c, 0x70, 0x68, 0x6f, 0x6e, 0x65, 0x4e, 0x75, 0x6d, 0x62, 0x65, 0x72, 0x73, 0x05,
    0x70, 0x68, 0x6f, 0x6e, 0x65, 0x04, 0x6b, 0x69, 0x6e, 0x64, 0x15, 0x00, 0x16, 0x10, 0x16, 0x82,
    0x01, 0x16, 0x82, 0x01, 0x26, 0x8a, 0x04, 0x26, 0xca, 0x03, 0x00, 0x00, 0x16, 0x9a, 0x03, 0x16,
    0x0c, 0x00, 0x28, 0x49, 0x70, 0x61, 0x72, 0x71, 0x75, 0x65, 0x74, 0x2d, 0x72, 0x73, 0x20, 0x76,
    0x65, 0x72, 0x73, 0x69, 0x6f, 0x6e, 0x20, 0x30, 0x2e, 0x33, 0x2e, 0x30, 0x20, 0x28, 0x62, 0x75,
    0x69, 0x6c, 0x64, 0x20, 0x62, 0x34, 0x35, 0x63, 0x65, 0x37, 0x63, 0x62, 0x61, 0x32, 0x31, 0x39,
    0x39, 0x66, 0x32, 0x32, 0x64, 0x39, 0x33, 0x32, 0x36, 0x39, 0x63, 0x31, 0x35, 0x30, 0x64, 0x38,
    0x61, 0x38, 0x33, 0x39, 0x31, 0x36, 0x63, 0x36, 0x39, 0x62, 0x35, 0x65, 0x29, 0x00, 0x32, 0x01,
    0x00, 0x00, 0x50, 0x41, 0x52, 0x31};

  auto read_opts = cudf::io::parquet_reader_options::builder(
    cudf::io::source_info{reinterpret_cast<char const*>(repeated_bytes), sizeof(repeated_bytes)});
  auto result = cudf::io::read_parquet(read_opts);

  EXPECT_EQ(result.tbl->view().column(0).size(), 6);
  EXPECT_EQ(result.tbl->view().num_columns(), 2);

  column_wrapper<int32_t> col0{1, 2, 3, 4, 5, 6};
  column_wrapper<int64_t> child0{{5555555555l, 1111111111l, 1111111111l, 2222222222l, 3333333333l}};
  cudf::test::strings_column_wrapper child1{{"-", "home", "home", "-", "mobile"}, {0, 1, 1, 0, 1}};
  auto struct_col = cudf::test::structs_column_wrapper{{child0, child1}};

  auto list_offsets_column =
    cudf::test::fixed_width_column_wrapper<cudf::size_type>{0, 0, 0, 0, 1, 2, 5}.release();
  auto num_list_rows = list_offsets_column->size() - 1;

  auto mask = cudf::create_null_mask(6, cudf::mask_state::ALL_VALID);
  cudf::set_null_mask(static_cast<cudf::bitmask_type*>(mask.data()), 0, 2, false);

  auto list_col = cudf::make_lists_column(
    num_list_rows, std::move(list_offsets_column), struct_col.release(), 2, std::move(mask));

  std::vector<std::unique_ptr<cudf::column>> struct_children;
  struct_children.push_back(std::move(list_col));

  auto outer_struct =
    cudf::test::structs_column_wrapper{{std::move(struct_children)}, {0, 0, 1, 1, 1, 1}};
  table_view expected{{col0, outer_struct}};

  cudf::test::print(expected.column(1));
  printf("vs:\n");
  cudf::test::print(result.tbl->view().column(1));

  CUDF_TEST_EXPECT_TABLES_EQUAL(result.tbl->view(), expected);
=======
TEST_F(ParquetReaderTest, FilterSimple)
{
  srand(31337);
  auto written_table = create_random_fixed_table<int>(9, 9, false);

  auto filepath = temp_env->get_temp_filepath("FilterSimple.parquet");
  cudf::io::parquet_writer_options args =
    cudf::io::parquet_writer_options::builder(cudf::io::sink_info{filepath}, *written_table);
  cudf::io::write_parquet(args);

  // Filtering AST - table[0] < RAND_MAX/2
  auto literal_value     = cudf::numeric_scalar<decltype(RAND_MAX)>(RAND_MAX / 2);
  auto literal           = cudf::ast::literal(literal_value);
  auto col_ref_0         = cudf::ast::column_reference(0);
  auto filter_expression = cudf::ast::operation(cudf::ast::ast_operator::LESS, col_ref_0, literal);

  auto predicate = cudf::compute_column(*written_table, filter_expression);
  EXPECT_EQ(predicate->view().type().id(), cudf::type_id::BOOL8)
    << "Predicate filter should return a boolean";
  auto expected = cudf::apply_boolean_mask(*written_table, *predicate);
  // To make sure AST filters out some elements
  EXPECT_LT(expected->num_rows(), written_table->num_rows());

  cudf::io::parquet_reader_options read_opts =
    cudf::io::parquet_reader_options::builder(cudf::io::source_info{filepath})
      .filter(filter_expression);
  auto result = cudf::io::read_parquet(read_opts);

  CUDF_TEST_EXPECT_TABLES_EQUAL(*result.tbl, *expected);
}

auto create_parquet_with_stats(std::string const& filename)
{
  auto col0 = testdata::ascending<uint32_t>();
  auto col1 = testdata::descending<int64_t>();
  auto col2 = testdata::unordered<double>();

  auto const expected = table_view{{col0, col1, col2}};

  cudf::io::table_input_metadata expected_metadata(expected);
  expected_metadata.column_metadata[0].set_name("col_uint32");
  expected_metadata.column_metadata[1].set_name("col_int64");
  expected_metadata.column_metadata[2].set_name("col_double");

  auto const filepath = temp_env->get_temp_filepath(filename);
  const cudf::io::parquet_writer_options out_opts =
    cudf::io::parquet_writer_options::builder(cudf::io::sink_info{filepath}, expected)
      .metadata(std::move(expected_metadata))
      .row_group_size_rows(8000)
      .stats_level(cudf::io::statistics_freq::STATISTICS_ROWGROUP);
  cudf::io::write_parquet(out_opts);

  std::vector<std::unique_ptr<column>> columns;
  columns.push_back(col0.release());
  columns.push_back(col1.release());
  columns.push_back(col2.release());

  return std::pair{cudf::table{std::move(columns)}, filepath};
}

TEST_F(ParquetReaderTest, FilterIdentity)
{
  auto [src, filepath] = create_parquet_with_stats("FilterIdentity.parquet");

  // Filtering AST - identity function, always true.
  auto literal_value     = cudf::numeric_scalar<bool>(true);
  auto literal           = cudf::ast::literal(literal_value);
  auto filter_expression = cudf::ast::operation(cudf::ast::ast_operator::IDENTITY, literal);

  cudf::io::parquet_reader_options read_opts =
    cudf::io::parquet_reader_options::builder(cudf::io::source_info{filepath})
      .filter(filter_expression);
  auto result = cudf::io::read_parquet(read_opts);

  cudf::io::parquet_reader_options read_opts2 =
    cudf::io::parquet_reader_options::builder(cudf::io::source_info{filepath});
  auto result2 = cudf::io::read_parquet(read_opts2);

  CUDF_TEST_EXPECT_TABLES_EQUAL(*result.tbl, *result2.tbl);
}

TEST_F(ParquetReaderTest, FilterReferenceExpression)
{
  auto [src, filepath] = create_parquet_with_stats("FilterReferenceExpression.parquet");
  // Filtering AST - table[0] < 150
  auto literal_value     = cudf::numeric_scalar<uint32_t>(150);
  auto literal           = cudf::ast::literal(literal_value);
  auto col_ref_0         = cudf::ast::column_reference(0);
  auto filter_expression = cudf::ast::operation(cudf::ast::ast_operator::LESS, col_ref_0, literal);

  // Expected result
  auto predicate = cudf::compute_column(src, filter_expression);
  auto expected  = cudf::apply_boolean_mask(src, *predicate);

  cudf::io::parquet_reader_options read_opts =
    cudf::io::parquet_reader_options::builder(cudf::io::source_info{filepath})
      .filter(filter_expression);
  auto result = cudf::io::read_parquet(read_opts);
  CUDF_TEST_EXPECT_TABLES_EQUAL(*result.tbl, *expected);
}

TEST_F(ParquetReaderTest, FilterNamedExpression)
{
  auto [src, filepath] = create_parquet_with_stats("NamedExpression.parquet");
  // Filtering AST - table["col_uint32"] < 150
  auto literal_value  = cudf::numeric_scalar<uint32_t>(150);
  auto literal        = cudf::ast::literal(literal_value);
  auto col_name_0     = cudf::ast::column_name_reference("col_uint32");
  auto parquet_filter = cudf::ast::operation(cudf::ast::ast_operator::LESS, col_name_0, literal);
  auto col_ref_0      = cudf::ast::column_reference(0);
  auto table_filter   = cudf::ast::operation(cudf::ast::ast_operator::LESS, col_ref_0, literal);

  // Expected result
  auto predicate = cudf::compute_column(src, table_filter);
  auto expected  = cudf::apply_boolean_mask(src, *predicate);

  cudf::io::parquet_reader_options read_opts =
    cudf::io::parquet_reader_options::builder(cudf::io::source_info{filepath})
      .filter(parquet_filter);
  auto result = cudf::io::read_parquet(read_opts);

  // tests
  CUDF_TEST_EXPECT_TABLES_EQUAL(*result.tbl, *expected);
}

// Test for Types - numeric, chrono, string.
template <typename T>
struct ParquetReaderPredicatePushdownTest : public ParquetReaderTest {};

// These chrono types are not supported because parquet writer does not have a type to represent
// them.
using UnsupportedChronoTypes =
  cudf::test::Types<cudf::timestamp_s, cudf::duration_D, cudf::duration_s>;
// Also fixed point types unsupported, because AST does not support them yet.
using SupportedTestTypes = cudf::test::RemoveIf<cudf::test::ContainedIn<UnsupportedChronoTypes>,
                                                cudf::test::ComparableTypes>;

TYPED_TEST_SUITE(ParquetReaderPredicatePushdownTest, SupportedTestTypes);

template <typename T>
auto create_parquet_typed_with_stats(std::string const& filename)
{
  auto col0 = testdata::ascending<T>();
  auto col1 = testdata::descending<T>();
  auto col2 = testdata::unordered<T>();

  auto const written_table = table_view{{col0, col1, col2}};
  auto const filepath      = temp_env->get_temp_filepath("FilterTyped.parquet");
  {
    cudf::io::table_input_metadata expected_metadata(written_table);
    expected_metadata.column_metadata[0].set_name("col0");
    expected_metadata.column_metadata[1].set_name("col1");
    expected_metadata.column_metadata[2].set_name("col2");

    const cudf::io::parquet_writer_options out_opts =
      cudf::io::parquet_writer_options::builder(cudf::io::sink_info{filepath}, written_table)
        .metadata(std::move(expected_metadata))
        .row_group_size_rows(8000);
    cudf::io::write_parquet(out_opts);
  }

  std::vector<std::unique_ptr<column>> columns;
  columns.push_back(col0.release());
  columns.push_back(col1.release());
  columns.push_back(col2.release());

  return std::pair{cudf::table{std::move(columns)}, filepath};
}

TYPED_TEST(ParquetReaderPredicatePushdownTest, FilterTyped)
{
  using T = TypeParam;

  auto const [src, filepath] = create_parquet_typed_with_stats<T>("FilterTyped.parquet");
  auto const written_table   = src.view();

  // Filtering AST
  auto literal_value = []() {
    if constexpr (cudf::is_timestamp<T>()) {
      // table[0] < 10000 timestamp days/seconds/milliseconds/microseconds/nanoseconds
      return cudf::timestamp_scalar<T>(T(typename T::duration(10000)));  // i (0-20,000)
    } else if constexpr (cudf::is_duration<T>()) {
      // table[0] < 10000 day/seconds/milliseconds/microseconds/nanoseconds
      return cudf::duration_scalar<T>(T(10000));  // i (0-20,000)
    } else if constexpr (std::is_same_v<T, cudf::string_view>) {
      // table[0] < "000010000"
      return cudf::string_scalar("000010000");  // i (0-20,000)
    } else {
      // table[0] < 0 or 100u
      return cudf::numeric_scalar<T>((100 - 100 * std::is_signed_v<T>));  // i/100 (-100-100/ 0-200)
    }
  }();
  auto literal           = cudf::ast::literal(literal_value);
  auto col_name_0        = cudf::ast::column_name_reference("col0");
  auto filter_expression = cudf::ast::operation(cudf::ast::ast_operator::LESS, col_name_0, literal);
  auto col_ref_0         = cudf::ast::column_reference(0);
  auto ref_filter        = cudf::ast::operation(cudf::ast::ast_operator::LESS, col_ref_0, literal);

  // Expected result
  auto predicate = cudf::compute_column(written_table, ref_filter);
  EXPECT_EQ(predicate->view().type().id(), cudf::type_id::BOOL8)
    << "Predicate filter should return a boolean";
  auto expected = cudf::apply_boolean_mask(written_table, *predicate);

  // Reading with Predicate Pushdown
  cudf::io::parquet_reader_options read_opts =
    cudf::io::parquet_reader_options::builder(cudf::io::source_info{filepath})
      .filter(filter_expression);
  auto result       = cudf::io::read_parquet(read_opts);
  auto result_table = result.tbl->view();

  // tests
  EXPECT_EQ(int(written_table.column(0).type().id()), int(result_table.column(0).type().id()))
    << "col0 type mismatch";
  // To make sure AST filters out some elements
  EXPECT_LT(expected->num_rows(), written_table.num_rows());
  EXPECT_EQ(result_table.num_rows(), expected->num_rows());
  EXPECT_EQ(result_table.num_columns(), expected->num_columns());
  CUDF_TEST_EXPECT_TABLES_EQUAL(expected->view(), result_table);
}

TEST_F(ParquetReaderTest, FilterMultiple1)
{
  using T = cudf::string_view;

  auto const [src, filepath] = create_parquet_typed_with_stats<T>("FilterMultiple1.parquet");
  auto const written_table   = src.view();

  // Filtering AST - 10000 < table[0] < 12000
  std::string const low  = "000010000";
  std::string const high = "000012000";
  auto lov               = cudf::string_scalar(low, true);
  auto hiv               = cudf::string_scalar(high, true);
  auto filter_col        = cudf::ast::column_reference(0);
  auto lo_lit            = cudf::ast::literal(lov);
  auto hi_lit            = cudf::ast::literal(hiv);
  auto expr_1 = cudf::ast::operation(cudf::ast::ast_operator::GREATER_EQUAL, filter_col, lo_lit);
  auto expr_2 = cudf::ast::operation(cudf::ast::ast_operator::LESS, filter_col, hi_lit);
  auto expr_3 = cudf::ast::operation(cudf::ast::ast_operator::LOGICAL_AND, expr_1, expr_2);

  // Expected result
  auto predicate = cudf::compute_column(written_table, expr_3);
  auto expected  = cudf::apply_boolean_mask(written_table, *predicate);

  auto si                  = cudf::io::source_info(filepath);
  auto builder             = cudf::io::parquet_reader_options::builder(si).filter(expr_3);
  auto table_with_metadata = cudf::io::read_parquet(builder);
  auto result              = table_with_metadata.tbl->view();

  // tests
  CUDF_TEST_EXPECT_TABLES_EQUAL(expected->view(), result);
}

TEST_F(ParquetReaderTest, FilterMultiple2)
{
  // multiple conditions on same column.
  using T = cudf::string_view;

  auto const [src, filepath] = create_parquet_typed_with_stats<T>("FilterMultiple2.parquet");
  auto const written_table   = src.view();
  // 0-8000, 8001-16000, 16001-20000

  // Filtering AST
  // (table[0] >= "000010000" AND table[0] < "000012000") OR
  // (table[0] >= "000017000" AND table[0] < "000019000")
  std::string const low1  = "000010000";
  std::string const high1 = "000012000";
  auto lov                = cudf::string_scalar(low1, true);
  auto hiv                = cudf::string_scalar(high1, true);
  auto filter_col         = cudf::ast::column_reference(0);
  auto lo_lit             = cudf::ast::literal(lov);
  auto hi_lit             = cudf::ast::literal(hiv);
  auto expr_1 = cudf::ast::operation(cudf::ast::ast_operator::GREATER_EQUAL, filter_col, lo_lit);
  auto expr_2 = cudf::ast::operation(cudf::ast::ast_operator::LESS, filter_col, hi_lit);
  auto expr_3 = cudf::ast::operation(cudf::ast::ast_operator::LOGICAL_AND, expr_1, expr_2);
  std::string const low2  = "000017000";
  std::string const high2 = "000019000";
  auto lov2               = cudf::string_scalar(low2, true);
  auto hiv2               = cudf::string_scalar(high2, true);
  auto lo_lit2            = cudf::ast::literal(lov2);
  auto hi_lit2            = cudf::ast::literal(hiv2);
  auto expr_4 = cudf::ast::operation(cudf::ast::ast_operator::GREATER_EQUAL, filter_col, lo_lit2);
  auto expr_5 = cudf::ast::operation(cudf::ast::ast_operator::LESS, filter_col, hi_lit2);
  auto expr_6 = cudf::ast::operation(cudf::ast::ast_operator::LOGICAL_AND, expr_4, expr_5);
  auto expr_7 = cudf::ast::operation(cudf::ast::ast_operator::LOGICAL_OR, expr_3, expr_6);

  // Expected result
  auto predicate = cudf::compute_column(written_table, expr_7);
  auto expected  = cudf::apply_boolean_mask(written_table, *predicate);

  auto si                  = cudf::io::source_info(filepath);
  auto builder             = cudf::io::parquet_reader_options::builder(si).filter(expr_7);
  auto table_with_metadata = cudf::io::read_parquet(builder);
  auto result              = table_with_metadata.tbl->view();

  // tests
  CUDF_TEST_EXPECT_TABLES_EQUAL(expected->view(), result);
}

TEST_F(ParquetReaderTest, FilterMultiple3)
{
  // multiple conditions with reference to multiple columns.
  // index and name references mixed.
  using T                    = uint32_t;
  auto const [src, filepath] = create_parquet_typed_with_stats<T>("FilterMultiple3.parquet");
  auto const written_table   = src.view();

  // Filtering AST - (table[0] >= 70 AND table[0] < 90) OR (table[1] >= 100 AND table[1] < 120)
  // row groups min, max:
  // table[0] 0-80, 81-160, 161-200.
  // table[1] 200-121, 120-41, 40-0.
  auto filter_col1  = cudf::ast::column_reference(0);
  auto filter_col2  = cudf::ast::column_name_reference("col1");
  T constexpr low1  = 70;
  T constexpr high1 = 90;
  T constexpr low2  = 100;
  T constexpr high2 = 120;
  auto lov          = cudf::numeric_scalar(low1, true);
  auto hiv          = cudf::numeric_scalar(high1, true);
  auto lo_lit1      = cudf::ast::literal(lov);
  auto hi_lit1      = cudf::ast::literal(hiv);
  auto expr_1  = cudf::ast::operation(cudf::ast::ast_operator::GREATER_EQUAL, filter_col1, lo_lit1);
  auto expr_2  = cudf::ast::operation(cudf::ast::ast_operator::LESS, filter_col1, hi_lit1);
  auto expr_3  = cudf::ast::operation(cudf::ast::ast_operator::LOGICAL_AND, expr_1, expr_2);
  auto lov2    = cudf::numeric_scalar(low2, true);
  auto hiv2    = cudf::numeric_scalar(high2, true);
  auto lo_lit2 = cudf::ast::literal(lov2);
  auto hi_lit2 = cudf::ast::literal(hiv2);
  auto expr_4  = cudf::ast::operation(cudf::ast::ast_operator::GREATER_EQUAL, filter_col2, lo_lit2);
  auto expr_5  = cudf::ast::operation(cudf::ast::ast_operator::LESS, filter_col2, hi_lit2);
  auto expr_6  = cudf::ast::operation(cudf::ast::ast_operator::LOGICAL_AND, expr_4, expr_5);
  // expression to test
  auto expr_7 = cudf::ast::operation(cudf::ast::ast_operator::LOGICAL_OR, expr_3, expr_6);

  // Expected result
  auto filter_col2_ref = cudf::ast::column_reference(1);
  auto expr_4_ref =
    cudf::ast::operation(cudf::ast::ast_operator::GREATER_EQUAL, filter_col2_ref, lo_lit2);
  auto expr_5_ref = cudf::ast::operation(cudf::ast::ast_operator::LESS, filter_col2_ref, hi_lit2);
  auto expr_6_ref =
    cudf::ast::operation(cudf::ast::ast_operator::LOGICAL_AND, expr_4_ref, expr_5_ref);
  auto expr_7_ref = cudf::ast::operation(cudf::ast::ast_operator::LOGICAL_OR, expr_3, expr_6_ref);
  auto predicate  = cudf::compute_column(written_table, expr_7_ref);
  auto expected   = cudf::apply_boolean_mask(written_table, *predicate);

  auto si                  = cudf::io::source_info(filepath);
  auto builder             = cudf::io::parquet_reader_options::builder(si).filter(expr_7);
  auto table_with_metadata = cudf::io::read_parquet(builder);
  auto result              = table_with_metadata.tbl->view();

  // tests
  CUDF_TEST_EXPECT_TABLES_EQUAL(expected->view(), result);
}

TEST_F(ParquetReaderTest, FilterSupported)
{
  using T                    = uint32_t;
  auto const [src, filepath] = create_parquet_typed_with_stats<T>("FilterSupported.parquet");
  auto const written_table   = src.view();

  // Filtering AST - ((table[0] > 70 AND table[0] <= 90) OR (table[1] >= 100 AND table[1] < 120))
  //              AND (table[1] != 110)
  // row groups min, max:
  // table[0] 0-80, 81-160, 161-200.
  // table[1] 200-121, 120-41, 40-0.
  auto filter_col1       = cudf::ast::column_reference(0);
  auto filter_col2       = cudf::ast::column_reference(1);
  T constexpr low1       = 70;
  T constexpr high1      = 90;
  T constexpr low2       = 100;
  T constexpr high2      = 120;
  T constexpr skip_value = 110;
  auto lov               = cudf::numeric_scalar(low1, true);
  auto hiv               = cudf::numeric_scalar(high1, true);
  auto lo_lit1           = cudf::ast::literal(lov);
  auto hi_lit1           = cudf::ast::literal(hiv);
  auto expr_1  = cudf::ast::operation(cudf::ast::ast_operator::GREATER, filter_col1, lo_lit1);
  auto expr_2  = cudf::ast::operation(cudf::ast::ast_operator::LESS_EQUAL, filter_col1, hi_lit1);
  auto expr_3  = cudf::ast::operation(cudf::ast::ast_operator::LOGICAL_AND, expr_1, expr_2);
  auto lov2    = cudf::numeric_scalar(low2, true);
  auto hiv2    = cudf::numeric_scalar(high2, true);
  auto lo_lit2 = cudf::ast::literal(lov2);
  auto hi_lit2 = cudf::ast::literal(hiv2);
  auto expr_4  = cudf::ast::operation(cudf::ast::ast_operator::GREATER_EQUAL, filter_col2, lo_lit2);
  auto expr_5  = cudf::ast::operation(cudf::ast::ast_operator::LESS, filter_col2, hi_lit2);
  auto expr_6  = cudf::ast::operation(cudf::ast::ast_operator::LOGICAL_AND, expr_4, expr_5);
  auto expr_7  = cudf::ast::operation(cudf::ast::ast_operator::LOGICAL_OR, expr_3, expr_6);
  auto skip_ov = cudf::numeric_scalar(skip_value, true);
  auto skip_lit = cudf::ast::literal(skip_ov);
  auto expr_8   = cudf::ast::operation(cudf::ast::ast_operator::NOT_EQUAL, filter_col2, skip_lit);
  auto expr_9   = cudf::ast::operation(cudf::ast::ast_operator::LOGICAL_AND, expr_7, expr_8);

  // Expected result
  auto predicate = cudf::compute_column(written_table, expr_9);
  auto expected  = cudf::apply_boolean_mask(written_table, *predicate);

  auto si                  = cudf::io::source_info(filepath);
  auto builder             = cudf::io::parquet_reader_options::builder(si).filter(expr_9);
  auto table_with_metadata = cudf::io::read_parquet(builder);
  auto result              = table_with_metadata.tbl->view();

  // tests
  CUDF_TEST_EXPECT_TABLES_EQUAL(expected->view(), result);
}

TEST_F(ParquetReaderTest, FilterSupported2)
{
  using T                 = uint32_t;
  constexpr auto num_rows = 4000;
  auto elements0 =
    cudf::detail::make_counting_transform_iterator(0, [](auto i) { return i / 2000; });
  auto elements1 =
    cudf::detail::make_counting_transform_iterator(0, [](auto i) { return i / 1000; });
  auto elements2 =
    cudf::detail::make_counting_transform_iterator(0, [](auto i) { return i / 500; });
  auto col0 = cudf::test::fixed_width_column_wrapper<T>(elements0, elements0 + num_rows);
  auto col1 = cudf::test::fixed_width_column_wrapper<T>(elements1, elements1 + num_rows);
  auto col2 = cudf::test::fixed_width_column_wrapper<T>(elements2, elements2 + num_rows);
  auto const written_table = table_view{{col0, col1, col2}};
  auto const filepath      = temp_env->get_temp_filepath("FilterSupported2.parquet");
  {
    const cudf::io::parquet_writer_options out_opts =
      cudf::io::parquet_writer_options::builder(cudf::io::sink_info{filepath}, written_table)
        .row_group_size_rows(1000);
    cudf::io::write_parquet(out_opts);
  }
  auto si          = cudf::io::source_info(filepath);
  auto filter_col0 = cudf::ast::column_reference(0);
  auto filter_col1 = cudf::ast::column_reference(1);
  auto filter_col2 = cudf::ast::column_reference(2);
  auto s_value     = cudf::numeric_scalar<T>(1, true);
  auto lit_value   = cudf::ast::literal(s_value);

  auto test_expr = [&](auto& expr) {
    // Expected result
    auto predicate = cudf::compute_column(written_table, expr);
    auto expected  = cudf::apply_boolean_mask(written_table, *predicate);

    // tests
    auto builder             = cudf::io::parquet_reader_options::builder(si).filter(expr);
    auto table_with_metadata = cudf::io::read_parquet(builder);
    auto result              = table_with_metadata.tbl->view();

    CUDF_TEST_EXPECT_TABLES_EQUAL(expected->view(), result);
  };

  // row groups min, max:
  // table[0] 0-0, 0-0, 1-1, 1-1
  // table[1] 0-0, 1-1, 2-2, 3-3
  // table[2] 0-1, 2-3, 4-5, 6-7

  // Filtering AST -   table[i] == 1
  {
    auto expr0 = cudf::ast::operation(cudf::ast::ast_operator::EQUAL, filter_col0, lit_value);
    test_expr(expr0);

    auto expr1 = cudf::ast::operation(cudf::ast::ast_operator::EQUAL, filter_col1, lit_value);
    test_expr(expr1);

    auto expr2 = cudf::ast::operation(cudf::ast::ast_operator::EQUAL, filter_col2, lit_value);
    test_expr(expr2);
  }
  // Filtering AST -   table[i] != 1
  {
    auto expr0 = cudf::ast::operation(cudf::ast::ast_operator::NOT_EQUAL, filter_col0, lit_value);
    test_expr(expr0);

    auto expr1 = cudf::ast::operation(cudf::ast::ast_operator::NOT_EQUAL, filter_col1, lit_value);
    test_expr(expr1);

    auto expr2 = cudf::ast::operation(cudf::ast::ast_operator::NOT_EQUAL, filter_col2, lit_value);
    test_expr(expr2);
  }
}

// Error types - type mismatch, invalid column name, invalid literal type, invalid operator,
// non-bool filter output type.
TEST_F(ParquetReaderTest, FilterErrors)
{
  using T                    = uint32_t;
  auto const [src, filepath] = create_parquet_typed_with_stats<T>("FilterErrors.parquet");
  auto const written_table   = src.view();
  auto si                    = cudf::io::source_info(filepath);

  // Filtering AST - invalid column index
  {
    auto filter_col1 = cudf::ast::column_reference(3);
    T constexpr low  = 100;
    auto lov         = cudf::numeric_scalar(low, true);
    auto low_lot     = cudf::ast::literal(lov);
    auto expr        = cudf::ast::operation(cudf::ast::ast_operator::LESS, filter_col1, low_lot);

    auto builder = cudf::io::parquet_reader_options::builder(si).filter(expr);
    EXPECT_THROW(cudf::io::read_parquet(builder), cudf::logic_error);
  }

  // Filtering AST - invalid column name
  {
    auto filter_col1 = cudf::ast::column_name_reference("col3");
    T constexpr low  = 100;
    auto lov         = cudf::numeric_scalar(low, true);
    auto low_lot     = cudf::ast::literal(lov);
    auto expr        = cudf::ast::operation(cudf::ast::ast_operator::LESS, filter_col1, low_lot);
    auto builder     = cudf::io::parquet_reader_options::builder(si).filter(expr);
    EXPECT_THROW(cudf::io::read_parquet(builder), cudf::logic_error);
  }

  // Filtering AST - incompatible literal type
  {
    auto filter_col1      = cudf::ast::column_name_reference("col0");
    auto filter_col2      = cudf::ast::column_reference(1);
    int64_t constexpr low = 100;
    auto lov              = cudf::numeric_scalar(low, true);
    auto low_lot          = cudf::ast::literal(lov);
    auto expr1    = cudf::ast::operation(cudf::ast::ast_operator::LESS, filter_col1, low_lot);
    auto expr2    = cudf::ast::operation(cudf::ast::ast_operator::LESS, filter_col2, low_lot);
    auto builder1 = cudf::io::parquet_reader_options::builder(si).filter(expr1);
    EXPECT_THROW(cudf::io::read_parquet(builder1), cudf::logic_error);

    auto builder2 = cudf::io::parquet_reader_options::builder(si).filter(expr2);
    EXPECT_THROW(cudf::io::read_parquet(builder2), cudf::logic_error);
  }

  // Filtering AST - "table[0] + 110" is invalid filter expression
  {
    auto filter_col1      = cudf::ast::column_reference(0);
    T constexpr add_value = 110;
    auto add_v            = cudf::numeric_scalar(add_value, true);
    auto add_lit          = cudf::ast::literal(add_v);
    auto expr_8 = cudf::ast::operation(cudf::ast::ast_operator::ADD, filter_col1, add_lit);

    auto si      = cudf::io::source_info(filepath);
    auto builder = cudf::io::parquet_reader_options::builder(si).filter(expr_8);
    EXPECT_THROW(cudf::io::read_parquet(builder), cudf::logic_error);

    // Expected result throw to show that the filter expression is invalid,
    // not a limitation of the parquet predicate pushdown.
    auto predicate = cudf::compute_column(written_table, expr_8);
    EXPECT_THROW(cudf::apply_boolean_mask(written_table, *predicate), cudf::logic_error);
  }

  // Filtering AST - INT64(table[0] < 100) non-bool expression
  {
    auto filter_col1 = cudf::ast::column_reference(0);
    T constexpr low  = 100;
    auto lov         = cudf::numeric_scalar(low, true);
    auto low_lot     = cudf::ast::literal(lov);
    auto bool_expr   = cudf::ast::operation(cudf::ast::ast_operator::LESS, filter_col1, low_lot);
    auto cast        = cudf::ast::operation(cudf::ast::ast_operator::CAST_TO_INT64, bool_expr);

    auto builder = cudf::io::parquet_reader_options::builder(si).filter(cast);
    EXPECT_THROW(cudf::io::read_parquet(builder), cudf::logic_error);
    EXPECT_NO_THROW(cudf::compute_column(written_table, cast));
    auto predicate = cudf::compute_column(written_table, cast);
    EXPECT_NE(predicate->view().type().id(), cudf::type_id::BOOL8);
  }
}

// Filter without stats information in file.
TEST_F(ParquetReaderTest, FilterNoStats)
{
  using T                 = uint32_t;
  constexpr auto num_rows = 16000;
  auto elements =
    cudf::detail::make_counting_transform_iterator(0, [](auto i) { return i / 1000; });
  auto col0 = cudf::test::fixed_width_column_wrapper<T>(elements, elements + num_rows);
  auto const written_table = table_view{{col0}};
  auto const filepath      = temp_env->get_temp_filepath("FilterNoStats.parquet");
  {
    const cudf::io::parquet_writer_options out_opts =
      cudf::io::parquet_writer_options::builder(cudf::io::sink_info{filepath}, written_table)
        .row_group_size_rows(8000)
        .stats_level(cudf::io::statistics_freq::STATISTICS_NONE);
    cudf::io::write_parquet(out_opts);
  }
  auto si          = cudf::io::source_info(filepath);
  auto filter_col0 = cudf::ast::column_reference(0);
  auto s_value     = cudf::numeric_scalar<T>(1, true);
  auto lit_value   = cudf::ast::literal(s_value);

  // row groups min, max:
  // table[0] 0-0, 1-1, 2-2, 3-3
  // Filtering AST - table[0] > 1
  auto expr = cudf::ast::operation(cudf::ast::ast_operator::GREATER, filter_col0, lit_value);

  // Expected result
  auto predicate = cudf::compute_column(written_table, expr);
  auto expected  = cudf::apply_boolean_mask(written_table, *predicate);

  // tests
  auto builder             = cudf::io::parquet_reader_options::builder(si).filter(expr);
  auto table_with_metadata = cudf::io::read_parquet(builder);
  auto result              = table_with_metadata.tbl->view();

  CUDF_TEST_EXPECT_TABLES_EQUAL(expected->view(), result);
}

// Filter for float column with NaN values
TEST_F(ParquetReaderTest, FilterFloatNAN)
{
  constexpr auto num_rows = 24000;
  auto elements           = cudf::detail::make_counting_transform_iterator(
    0, [num_rows](auto i) { return i > num_rows / 2 ? NAN : i; });
  auto col0 = cudf::test::fixed_width_column_wrapper<float>(elements, elements + num_rows);
  auto col1 = cudf::test::fixed_width_column_wrapper<double>(elements, elements + num_rows);

  auto const written_table = table_view{{col0, col1}};
  auto const filepath      = temp_env->get_temp_filepath("FilterFloatNAN.parquet");
  {
    const cudf::io::parquet_writer_options out_opts =
      cudf::io::parquet_writer_options::builder(cudf::io::sink_info{filepath}, written_table)
        .row_group_size_rows(8000);
    cudf::io::write_parquet(out_opts);
  }
  auto si          = cudf::io::source_info(filepath);
  auto filter_col0 = cudf::ast::column_reference(0);
  auto filter_col1 = cudf::ast::column_reference(1);
  auto s0_value    = cudf::numeric_scalar<float>(NAN, true);
  auto lit0_value  = cudf::ast::literal(s0_value);
  auto s1_value    = cudf::numeric_scalar<double>(NAN, true);
  auto lit1_value  = cudf::ast::literal(s1_value);

  // row groups min, max:
  // table[0] 0-0, 1-1, 2-2, 3-3
  // Filtering AST - table[0] == NAN, table[1] != NAN
  auto expr_eq  = cudf::ast::operation(cudf::ast::ast_operator::EQUAL, filter_col0, lit0_value);
  auto expr_neq = cudf::ast::operation(cudf::ast::ast_operator::NOT_EQUAL, filter_col1, lit1_value);

  // Expected result
  auto predicate0 = cudf::compute_column(written_table, expr_eq);
  auto expected0  = cudf::apply_boolean_mask(written_table, *predicate0);
  auto predicate1 = cudf::compute_column(written_table, expr_neq);
  auto expected1  = cudf::apply_boolean_mask(written_table, *predicate1);

  // tests
  auto builder0             = cudf::io::parquet_reader_options::builder(si).filter(expr_eq);
  auto table_with_metadata0 = cudf::io::read_parquet(builder0);
  auto result0              = table_with_metadata0.tbl->view();
  auto builder1             = cudf::io::parquet_reader_options::builder(si).filter(expr_neq);
  auto table_with_metadata1 = cudf::io::read_parquet(builder1);
  auto result1              = table_with_metadata1.tbl->view();

  CUDF_TEST_EXPECT_TABLES_EQUAL(expected0->view(), result0);
  CUDF_TEST_EXPECT_TABLES_EQUAL(expected1->view(), result1);
}

TEST_F(ParquetWriterTest, TimestampMicrosINT96NoOverflow)
{
  using namespace cuda::std::chrono;
  using namespace cudf::io;

  column_wrapper<cudf::timestamp_us> big_ts_col{
    sys_days{year{3023} / month{7} / day{14}} + 7h + 38min + 45s + 418688us,
    sys_days{year{723} / month{3} / day{21}} + 14h + 20min + 13s + microseconds{781ms}};

  table_view expected({big_ts_col});
  auto filepath = temp_env->get_temp_filepath("BigINT96Timestamp.parquet");

  auto const out_opts =
    parquet_writer_options::builder(sink_info{filepath}, expected).int96_timestamps(true).build();
  write_parquet(out_opts);

  auto const in_opts = parquet_reader_options::builder(source_info(filepath))
                         .timestamp_type(cudf::data_type(cudf::type_id::TIMESTAMP_MICROSECONDS))
                         .build();
  auto const result = read_parquet(in_opts);

  CUDF_TEST_EXPECT_TABLES_EQUAL(expected, result.tbl->view());
}

TEST_F(ParquetWriterTest, PreserveNullability)
{
  constexpr auto num_rows = 100;

  auto const col0_data = random_values<int32_t>(num_rows);
  auto const col1_data = random_values<int32_t>(num_rows);

  auto const col0_validity = cudf::test::iterators::no_nulls();
  auto const col1_validity =
    cudf::detail::make_counting_transform_iterator(0, [](auto i) { return i % 2 == 0; });

  column_wrapper<int32_t> col0{col0_data.begin(), col0_data.end(), col0_validity};
  column_wrapper<int32_t> col1{col1_data.begin(), col1_data.end(), col1_validity};
  auto const col2 = make_parquet_list_list_col<int>(0, num_rows, 5, 8, true);

  auto const expected = table_view{{col0, col1, *col2}};

  cudf::io::table_input_metadata expected_metadata(expected);
  expected_metadata.column_metadata[0].set_name("mandatory");
  expected_metadata.column_metadata[0].set_nullability(false);
  expected_metadata.column_metadata[1].set_name("optional");
  expected_metadata.column_metadata[1].set_nullability(true);
  expected_metadata.column_metadata[2].set_name("lists");
  expected_metadata.column_metadata[2].set_nullability(true);
  // offsets is a cudf thing that's not part of the parquet schema so it won't have nullability set
  expected_metadata.column_metadata[2].child(0).set_name("offsets");
  expected_metadata.column_metadata[2].child(1).set_name("element");
  expected_metadata.column_metadata[2].child(1).set_nullability(false);
  expected_metadata.column_metadata[2].child(1).child(0).set_name("offsets");
  expected_metadata.column_metadata[2].child(1).child(1).set_name("element");
  expected_metadata.column_metadata[2].child(1).child(1).set_nullability(true);

  auto const filepath = temp_env->get_temp_filepath("PreserveNullability.parquet");
  cudf::io::parquet_writer_options out_opts =
    cudf::io::parquet_writer_options::builder(cudf::io::sink_info{filepath}, expected)
      .metadata(expected_metadata);

  cudf::io::write_parquet(out_opts);

  cudf::io::parquet_reader_options const in_opts =
    cudf::io::parquet_reader_options::builder(cudf::io::source_info{filepath});
  auto const result        = cudf::io::read_parquet(in_opts);
  auto const read_metadata = cudf::io::table_input_metadata{result.metadata};

  // test that expected_metadata matches read_metadata
  std::function<void(cudf::io::column_in_metadata, cudf::io::column_in_metadata)>
    compare_names_and_nullability = [&](auto lhs, auto rhs) {
      EXPECT_EQ(lhs.get_name(), rhs.get_name());
      ASSERT_EQ(lhs.is_nullability_defined(), rhs.is_nullability_defined());
      if (lhs.is_nullability_defined()) { EXPECT_EQ(lhs.nullable(), rhs.nullable()); }
      ASSERT_EQ(lhs.num_children(), rhs.num_children());
      for (int i = 0; i < lhs.num_children(); ++i) {
        compare_names_and_nullability(lhs.child(i), rhs.child(i));
      }
    };

  ASSERT_EQ(expected_metadata.column_metadata.size(), read_metadata.column_metadata.size());

  for (size_t i = 0; i < expected_metadata.column_metadata.size(); ++i) {
    compare_names_and_nullability(expected_metadata.column_metadata[i],
                                  read_metadata.column_metadata[i]);
  }
}

TEST_P(ParquetV2Test, CheckEncodings)
{
  using cudf::io::parquet::Encoding;
  constexpr auto num_rows = 100'000;
  auto const is_v2        = GetParam();

  auto const validity = cudf::test::iterators::no_nulls();
  // data should be PLAIN for v1, RLE for V2
  auto col0_data =
    cudf::detail::make_counting_transform_iterator(0, [](auto i) -> bool { return i % 2 == 0; });
  // data should be PLAIN for both
  auto col1_data = random_values<int32_t>(num_rows);
  // data should be PLAIN_DICTIONARY for v1, PLAIN and RLE_DICTIONARY for v2
  auto col2_data = cudf::detail::make_counting_transform_iterator(0, [](auto i) { return 1; });

  cudf::test::fixed_width_column_wrapper<bool> col0{col0_data, col0_data + num_rows, validity};
  column_wrapper<int32_t> col1{col1_data.begin(), col1_data.end(), validity};
  column_wrapper<int32_t> col2{col2_data, col2_data + num_rows, validity};

  auto expected = table_view{{col0, col1, col2}};

  auto const filename = is_v2 ? "CheckEncodingsV2.parquet" : "CheckEncodingsV1.parquet";
  auto filepath       = temp_env->get_temp_filepath(filename);
  cudf::io::parquet_writer_options out_opts =
    cudf::io::parquet_writer_options::builder(cudf::io::sink_info{filepath}, expected)
      .max_page_size_rows(num_rows)
      .write_v2_headers(is_v2);
  cudf::io::write_parquet(out_opts);

  // make sure the expected encodings are present
  auto contains = [](auto const& vec, auto const& enc) {
    return std::find(vec.begin(), vec.end(), enc) != vec.end();
  };

  auto const source = cudf::io::datasource::create(filepath);
  cudf::io::parquet::FileMetaData fmd;

  read_footer(source, &fmd);
  auto const& chunk0_enc = fmd.row_groups[0].columns[0].meta_data.encodings;
  auto const& chunk1_enc = fmd.row_groups[0].columns[1].meta_data.encodings;
  auto const& chunk2_enc = fmd.row_groups[0].columns[2].meta_data.encodings;
  if (is_v2) {
    // col0 should have RLE for rep/def and data
    EXPECT_TRUE(chunk0_enc.size() == 1);
    EXPECT_TRUE(contains(chunk0_enc, Encoding::RLE));
    // col1 should have RLE for rep/def and PLAIN for data
    EXPECT_TRUE(chunk1_enc.size() == 2);
    EXPECT_TRUE(contains(chunk1_enc, Encoding::RLE));
    EXPECT_TRUE(contains(chunk1_enc, Encoding::PLAIN));
    // col2 should have RLE for rep/def, PLAIN for dict, and RLE_DICTIONARY for data
    EXPECT_TRUE(chunk2_enc.size() == 3);
    EXPECT_TRUE(contains(chunk2_enc, Encoding::RLE));
    EXPECT_TRUE(contains(chunk2_enc, Encoding::PLAIN));
    EXPECT_TRUE(contains(chunk2_enc, Encoding::RLE_DICTIONARY));
  } else {
    // col0 should have RLE for rep/def and PLAIN for data
    EXPECT_TRUE(chunk0_enc.size() == 2);
    EXPECT_TRUE(contains(chunk0_enc, Encoding::RLE));
    EXPECT_TRUE(contains(chunk0_enc, Encoding::PLAIN));
    // col1 should have RLE for rep/def and PLAIN for data
    EXPECT_TRUE(chunk1_enc.size() == 2);
    EXPECT_TRUE(contains(chunk1_enc, Encoding::RLE));
    EXPECT_TRUE(contains(chunk1_enc, Encoding::PLAIN));
    // col2 should have RLE for rep/def and PLAIN_DICTIONARY for data and dict
    EXPECT_TRUE(chunk2_enc.size() == 2);
    EXPECT_TRUE(contains(chunk2_enc, Encoding::RLE));
    EXPECT_TRUE(contains(chunk2_enc, Encoding::PLAIN_DICTIONARY));
  }
>>>>>>> dcac6cc6
}

CUDF_TEST_PROGRAM_MAIN()<|MERGE_RESOLUTION|>--- conflicted
+++ resolved
@@ -5928,7 +5928,6 @@
   EXPECT_NO_THROW(cudf::io::write_parquet(out_opts));
 }
 
-<<<<<<< HEAD
 TEST_F(ParquetReaderTest, RepeatedNoAnnotations)
 {
   unsigned char repeated_bytes[] = {
@@ -6009,7 +6008,8 @@
   cudf::test::print(result.tbl->view().column(1));
 
   CUDF_TEST_EXPECT_TABLES_EQUAL(result.tbl->view(), expected);
-=======
+}
+
 TEST_F(ParquetReaderTest, FilterSimple)
 {
   srand(31337);
@@ -6812,7 +6812,6 @@
     EXPECT_TRUE(contains(chunk2_enc, Encoding::RLE));
     EXPECT_TRUE(contains(chunk2_enc, Encoding::PLAIN_DICTIONARY));
   }
->>>>>>> dcac6cc6
 }
 
 CUDF_TEST_PROGRAM_MAIN()