--- conflicted
+++ resolved
@@ -2633,14 +2633,11 @@
     0, [string_per_row](cudf::size_type idx) { return idx * string_per_row; });
   cudf::test::fixed_width_column_wrapper<cudf::offset_type> offsets(offset_iter,
                                                                     offset_iter + num_rows + 1);
-<<<<<<< HEAD
-=======
 
   auto _c3_valids =
     cudf::detail::make_counting_transform_iterator(0, [&](int index) { return index % 200; });
   std::vector<bool> c3_valids(num_rows);
   std::copy(_c3_valids, _c3_valids + num_rows, c3_valids.begin());
->>>>>>> fb0922f9
   auto _c3_list =
     cudf::make_lists_column(num_rows,
                             offsets.release(),
@@ -2654,11 +2651,7 @@
   c3_children.push_back(std::move(c3_list));
   c3_children.push_back(c3_ints.release());
   c3_children.push_back(c3_floats.release());
-<<<<<<< HEAD
-  cudf::test::structs_column_wrapper _c3(std::move(c3_children));
-=======
   cudf::test::structs_column_wrapper _c3(std::move(c3_children), c3_valids);
->>>>>>> fb0922f9
   auto c3 = cudf::purge_nonempty_nulls(static_cast<cudf::structs_column_view>(_c3));
 
   // write it out
