/*
 * Copyright (c) 2019-2022, NVIDIA CORPORATION.
 *
 * Licensed under the Apache License, Version 2.0 (the "License");
 * you may not use this file except in compliance with the License.
 * You may obtain a copy of the License at
 *
 *     http://www.apache.org/licenses/LICENSE-2.0
 *
 * Unless required by applicable law or agreed to in writing, software
 * distributed under the License is distributed on an "AS IS" BASIS,
 * WITHOUT WARRANTIES OR CONDITIONS OF ANY KIND, either express or implied.
 * See the License for the specific language governing permissions and
 * limitations under the License.
 */

#include <cudf_test/base_fixture.hpp>
#include <cudf_test/column_utilities.hpp>
#include <cudf_test/column_wrapper.hpp>
#include <cudf_test/cudf_gtest.hpp>
#include <cudf_test/io_metadata_utilities.hpp>
#include <cudf_test/iterator_utilities.hpp>
#include <cudf_test/table_utilities.hpp>
#include <cudf_test/type_lists.hpp>

#include <cudf/concatenate.hpp>
#include <cudf/copying.hpp>
#include <cudf/detail/iterator.cuh>
#include <cudf/fixed_point/fixed_point.hpp>
#include <cudf/io/data_sink.hpp>
#include <cudf/io/datasource.hpp>
#include <cudf/io/parquet.hpp>
#include <cudf/strings/strings_column_view.hpp>
#include <cudf/table/table.hpp>
#include <cudf/table/table_view.hpp>
#include <cudf/utilities/span.hpp>

#include <src/io/parquet/compact_protocol_reader.hpp>
#include <src/io/parquet/parquet.hpp>

#include <rmm/cuda_stream_view.hpp>

#include <thrust/iterator/counting_iterator.h>

#include <fstream>
#include <type_traits>

namespace cudf_io = cudf::io;

template <typename T, typename SourceElementT = T>
using column_wrapper =
  typename std::conditional<std::is_same_v<T, cudf::string_view>,
                            cudf::test::strings_column_wrapper,
                            cudf::test::fixed_width_column_wrapper<T, SourceElementT>>::type;
using column     = cudf::column;
using table      = cudf::table;
using table_view = cudf::table_view;

// Global environment for temporary files
auto const temp_env = static_cast<cudf::test::TempDirTestEnvironment*>(
  ::testing::AddGlobalTestEnvironment(new cudf::test::TempDirTestEnvironment));

template <typename T, typename Elements>
std::unique_ptr<cudf::table> create_fixed_table(cudf::size_type num_columns,
                                                cudf::size_type num_rows,
                                                bool include_validity,
                                                Elements elements)
{
  auto valids = cudf::detail::make_counting_transform_iterator(
    0, [](auto i) { return i % 2 == 0 ? true : false; });
  std::vector<cudf::test::fixed_width_column_wrapper<T>> src_cols(num_columns);
  for (int idx = 0; idx < num_columns; idx++) {
    if (include_validity) {
      src_cols[idx] =
        cudf::test::fixed_width_column_wrapper<T>(elements, elements + num_rows, valids);
    } else {
      src_cols[idx] = cudf::test::fixed_width_column_wrapper<T>(elements, elements + num_rows);
    }
  }
  std::vector<std::unique_ptr<cudf::column>> columns(num_columns);
  std::transform(src_cols.begin(),
                 src_cols.end(),
                 columns.begin(),
                 [](cudf::test::fixed_width_column_wrapper<T>& in) {
                   auto ret = in.release();
                   // pre-cache the null count
                   [[maybe_unused]] auto const nulls = ret->has_nulls();
                   return ret;
                 });
  return std::make_unique<cudf::table>(std::move(columns));
}

template <typename T>
std::unique_ptr<cudf::table> create_random_fixed_table(cudf::size_type num_columns,
                                                       cudf::size_type num_rows,
                                                       bool include_validity)
{
  auto rand_elements =
    cudf::detail::make_counting_transform_iterator(0, [](T i) { return rand(); });
  return create_fixed_table<T>(num_columns, num_rows, include_validity, rand_elements);
}

template <typename T>
std::unique_ptr<cudf::table> create_compressible_fixed_table(cudf::size_type num_columns,
                                                             cudf::size_type num_rows,
                                                             cudf::size_type period,
                                                             bool include_validity)
{
  auto compressible_elements =
    cudf::detail::make_counting_transform_iterator(0, [period](T i) { return i / period; });
  return create_fixed_table<T>(num_columns, num_rows, include_validity, compressible_elements);
}

// this function replicates the "list_gen" function in
// python/cudf/cudf/tests/test_parquet.py
template <typename T>
std::unique_ptr<cudf::column> make_parquet_list_col(
  int skip_rows, int num_rows, int lists_per_row, int list_size, bool include_validity)
{
  auto valids =
    cudf::detail::make_counting_transform_iterator(0, [](auto i) { return i % 2 == 0 ? 1 : 0; });

  // root list
  std::vector<int> row_offsets(num_rows + 1);
  int row_offset_count = 0;
  {
    int offset = 0;
    for (int idx = 0; idx < (num_rows) + 1; idx++) {
      row_offsets[row_offset_count] = offset;
      if (!include_validity || valids[idx]) { offset += lists_per_row; }
      row_offset_count++;
    }
  }
  cudf::test::fixed_width_column_wrapper<int> offsets(row_offsets.begin(),
                                                      row_offsets.begin() + row_offset_count);

  // child list
  std::vector<int> child_row_offsets((num_rows * lists_per_row) + 1);
  int child_row_offset_count = 0;
  {
    int offset = 0;
    for (int idx = 0; idx < (num_rows * lists_per_row); idx++) {
      int row_index = idx / lists_per_row;
      if (include_validity && !valids[row_index]) { continue; }

      child_row_offsets[child_row_offset_count] = offset;
      offset += list_size;
      child_row_offset_count++;
    }
    child_row_offsets[child_row_offset_count++] = offset;
  }
  cudf::test::fixed_width_column_wrapper<int> child_offsets(
    child_row_offsets.begin(), child_row_offsets.begin() + child_row_offset_count);

  // child values
  std::vector<T> child_values(num_rows * lists_per_row * list_size);
  T first_child_value_index = skip_rows * lists_per_row * list_size;
  int child_value_count     = 0;
  {
    for (int idx = 0; idx < (num_rows * lists_per_row * list_size); idx++) {
      int row_index = idx / (lists_per_row * list_size);

      int val = first_child_value_index;
      first_child_value_index++;

      if (include_validity && !valids[row_index]) { continue; }

      child_values[child_value_count] = val;
      child_value_count++;
    }
  }
  // validity by value instead of index
  auto valids2 = cudf::detail::make_counting_transform_iterator(
    0, [list_size](auto i) { return (i % list_size) % 2 == 0 ? 1 : 0; });
  auto child_data = include_validity
                      ? cudf::test::fixed_width_column_wrapper<T>(
                          child_values.begin(), child_values.begin() + child_value_count, valids2)
                      : cudf::test::fixed_width_column_wrapper<T>(
                          child_values.begin(), child_values.begin() + child_value_count);

  int child_offsets_size = static_cast<cudf::column_view>(child_offsets).size() - 1;
  auto child             = cudf::make_lists_column(
    child_offsets_size, child_offsets.release(), child_data.release(), 0, rmm::device_buffer{});

  int offsets_size = static_cast<cudf::column_view>(offsets).size() - 1;
  return include_validity
           ? cudf::make_lists_column(
               offsets_size,
               offsets.release(),
               std::move(child),
               cudf::UNKNOWN_NULL_COUNT,
               cudf::test::detail::make_null_mask(valids, valids + offsets_size))
           : cudf::make_lists_column(
               offsets_size, offsets.release(), std::move(child), 0, rmm::device_buffer{});
}

// given a datasource pointing to a parquet file, read the footer
// of the file to populate the FileMetaData pointed to by file_meta_data.
// throws cudf::logic_error if the file or metadata is invalid.
void read_footer(const std::unique_ptr<cudf::io::datasource>& source,
                 cudf::io::parquet::FileMetaData* file_meta_data)
{
  constexpr auto header_len = sizeof(cudf::io::parquet::file_header_s);
  constexpr auto ender_len  = sizeof(cudf::io::parquet::file_ender_s);

  const auto len           = source->size();
  const auto header_buffer = source->host_read(0, header_len);
  const auto header =
    reinterpret_cast<const cudf::io::parquet::file_header_s*>(header_buffer->data());
  const auto ender_buffer = source->host_read(len - ender_len, ender_len);
  const auto ender = reinterpret_cast<const cudf::io::parquet::file_ender_s*>(ender_buffer->data());

  // checks for valid header, footer, and file length
  CUDF_EXPECTS(len > header_len + ender_len, "Incorrect data source");
  CUDF_EXPECTS(header->magic == cudf::io::parquet::parquet_magic &&
                 ender->magic == cudf::io::parquet::parquet_magic,
               "Corrupted header or footer");
  CUDF_EXPECTS(ender->footer_len != 0 && ender->footer_len <= (len - header_len - ender_len),
               "Incorrect footer length");

  // parquet files end with 4-byte footer_length and 4-byte magic == "PAR1"
  // seek backwards from the end of the file (footer_length + 8 bytes of ender)
  const auto footer_buffer =
    source->host_read(len - ender->footer_len - ender_len, ender->footer_len);
  cudf::io::parquet::CompactProtocolReader cp(footer_buffer->data(), ender->footer_len);

  // returns true on success
  bool res = cp.read(file_meta_data);
  CUDF_EXPECTS(res, "Cannot parse file metadata");
}

// read column index from datasource at location indicated by chunk,
// parse and return as a ColumnIndex struct.
// throws cudf::logic_error if the chunk data is invalid.
cudf::io::parquet::ColumnIndex read_column_index(
  const std::unique_ptr<cudf::io::datasource>& source, const cudf::io::parquet::ColumnChunk& chunk)
{
  CUDF_EXPECTS(chunk.column_index_offset > 0, "Cannot find column index");
  CUDF_EXPECTS(chunk.column_index_length > 0, "Invalid column index length");

  cudf::io::parquet::ColumnIndex colidx;
  const auto ci_buf = source->host_read(chunk.column_index_offset, chunk.column_index_length);
  cudf::io::parquet::CompactProtocolReader cp(ci_buf->data(), ci_buf->size());
  bool res = cp.read(&colidx);
  CUDF_EXPECTS(res, "Cannot parse column index");
  return colidx;
}

// read offset index from datasource at location indicated by chunk,
// parse and return as an OffsetIndex struct.
// throws cudf::logic_error if the chunk data is invalid.
cudf::io::parquet::OffsetIndex read_offset_index(
  const std::unique_ptr<cudf::io::datasource>& source, const cudf::io::parquet::ColumnChunk& chunk)
{
  CUDF_EXPECTS(chunk.offset_index_offset > 0, "Cannot find offset index");
  CUDF_EXPECTS(chunk.offset_index_length > 0, "Invalid offset index length");

  cudf::io::parquet::OffsetIndex offidx;
  const auto oi_buf = source->host_read(chunk.offset_index_offset, chunk.offset_index_length);
  cudf::io::parquet::CompactProtocolReader cp(oi_buf->data(), oi_buf->size());
  bool res = cp.read(&offidx);
  CUDF_EXPECTS(res, "Cannot parse offset index");
  return offidx;
}

// parse the statistics_blob on chunk and return as a Statistics struct.
// throws cudf::logic_error if the chunk statistics_blob is invalid.
cudf::io::parquet::Statistics parse_statistics(const cudf::io::parquet::ColumnChunk& chunk)
{
  auto& stats_blob = chunk.meta_data.statistics_blob;
  CUDF_EXPECTS(stats_blob.size() > 0, "Invalid statistics length");

  cudf::io::parquet::Statistics stats;
  cudf::io::parquet::CompactProtocolReader cp(stats_blob.data(), stats_blob.size());
  bool res = cp.read(&stats);
  CUDF_EXPECTS(res, "Cannot parse column statistics");
  return stats;
}

// read page header from datasource at location indicated by page_loc,
// parse and return as a PageHeader struct.
// throws cudf::logic_error if the page_loc data is invalid.
cudf::io::parquet::PageHeader read_page_header(const std::unique_ptr<cudf::io::datasource>& source,
                                               const cudf::io::parquet::PageLocation& page_loc)
{
  CUDF_EXPECTS(page_loc.offset > 0, "Cannot find page header");
  CUDF_EXPECTS(page_loc.compressed_page_size > 0, "Invalid page header length");

  cudf::io::parquet::PageHeader page_hdr;
  const auto page_buf = source->host_read(page_loc.offset, page_loc.compressed_page_size);
  cudf::io::parquet::CompactProtocolReader cp(page_buf->data(), page_buf->size());
  bool res = cp.read(&page_hdr);
  CUDF_EXPECTS(res, "Cannot parse page header");
  return page_hdr;
}

// Base test fixture for tests
struct ParquetWriterTest : public cudf::test::BaseFixture {
};

// Base test fixture for tests
struct ParquetReaderTest : public cudf::test::BaseFixture {
};

// Base test fixture for "stress" tests
struct ParquetWriterStressTest : public cudf::test::BaseFixture {
};

// Typed test fixture for numeric type tests
template <typename T>
struct ParquetWriterNumericTypeTest : public ParquetWriterTest {
  auto type() { return cudf::data_type{cudf::type_to_id<T>()}; }
};

// Typed test fixture for comparable type tests
template <typename T>
struct ParquetWriterComparableTypeTest : public ParquetWriterTest {
  auto type() { return cudf::data_type{cudf::type_to_id<T>()}; }
};

// Typed test fixture for timestamp type tests
template <typename T>
struct ParquetWriterChronoTypeTest : public ParquetWriterTest {
  auto type() { return cudf::data_type{cudf::type_to_id<T>()}; }
};

// Typed test fixture for timestamp type tests
template <typename T>
struct ParquetWriterTimestampTypeTest : public ParquetWriterTest {
  auto type() { return cudf::data_type{cudf::type_to_id<T>()}; }
};

// Typed test fixture for all types
template <typename T>
struct ParquetWriterSchemaTest : public ParquetWriterTest {
  auto type() { return cudf::data_type{cudf::type_to_id<T>()}; }
};

// Declare typed test cases
// TODO: Replace with `NumericTypes` when unsigned support is added. Issue #5352
using SupportedTypes = cudf::test::Types<int8_t, int16_t, int32_t, int64_t, bool, float, double>;
TYPED_TEST_SUITE(ParquetWriterNumericTypeTest, SupportedTypes);
using ComparableAndFixedTypes =
  cudf::test::Concat<cudf::test::ComparableTypes, cudf::test::FixedPointTypes>;
TYPED_TEST_SUITE(ParquetWriterComparableTypeTest, ComparableAndFixedTypes);
TYPED_TEST_SUITE(ParquetWriterChronoTypeTest, cudf::test::ChronoTypes);
using SupportedTimestampTypes =
  cudf::test::Types<cudf::timestamp_ms, cudf::timestamp_us, cudf::timestamp_ns>;
TYPED_TEST_SUITE(ParquetWriterTimestampTypeTest, SupportedTimestampTypes);
TYPED_TEST_SUITE(ParquetWriterSchemaTest, cudf::test::AllTypes);

// Base test fixture for chunked writer tests
struct ParquetChunkedWriterTest : public cudf::test::BaseFixture {
};

// Typed test fixture for numeric type tests
template <typename T>
struct ParquetChunkedWriterNumericTypeTest : public ParquetChunkedWriterTest {
  auto type() { return cudf::data_type{cudf::type_to_id<T>()}; }
};

// Declare typed test cases
TYPED_TEST_SUITE(ParquetChunkedWriterNumericTypeTest, SupportedTypes);

namespace {
// Generates a vector of uniform random values of type T
template <typename T>
inline auto random_values(size_t size)
{
  std::vector<T> values(size);

  using T1 = T;
  using uniform_distribution =
    typename std::conditional_t<std::is_same_v<T1, bool>,
                                std::bernoulli_distribution,
                                std::conditional_t<std::is_floating_point_v<T1>,
                                                   std::uniform_real_distribution<T1>,
                                                   std::uniform_int_distribution<T1>>>;

  static constexpr auto seed = 0xf00d;
  static std::mt19937 engine{seed};
  static uniform_distribution dist{};
  std::generate_n(values.begin(), size, [&]() { return T{dist(engine)}; });

  return values;
}

}  // namespace

TYPED_TEST(ParquetWriterNumericTypeTest, SingleColumn)
{
  auto sequence =
    cudf::detail::make_counting_transform_iterator(0, [](auto i) { return TypeParam(i % 400); });
  auto validity = cudf::detail::make_counting_transform_iterator(0, [](auto i) { return true; });

  constexpr auto num_rows = 800;
  column_wrapper<TypeParam> col(sequence, sequence + num_rows, validity);

  std::vector<std::unique_ptr<column>> cols;
  cols.push_back(col.release());
  auto expected = std::make_unique<table>(std::move(cols));
  EXPECT_EQ(1, expected->num_columns());

  auto filepath = temp_env->get_temp_filepath("SingleColumn.parquet");
  cudf_io::parquet_writer_options out_opts =
    cudf_io::parquet_writer_options::builder(cudf_io::sink_info{filepath}, expected->view());
  cudf_io::write_parquet(out_opts);

  cudf_io::parquet_reader_options in_opts =
    cudf_io::parquet_reader_options::builder(cudf_io::source_info{filepath});
  auto result = cudf_io::read_parquet(in_opts);

  CUDF_TEST_EXPECT_TABLES_EQUAL(expected->view(), result.tbl->view());
}

TYPED_TEST(ParquetWriterNumericTypeTest, SingleColumnWithNulls)
{
  auto sequence =
    cudf::detail::make_counting_transform_iterator(0, [](auto i) { return TypeParam(i); });
  auto validity = cudf::detail::make_counting_transform_iterator(0, [](auto i) { return (i % 2); });

  constexpr auto num_rows = 100;
  column_wrapper<TypeParam> col(sequence, sequence + num_rows, validity);

  std::vector<std::unique_ptr<column>> cols;
  cols.push_back(col.release());
  auto expected = std::make_unique<table>(std::move(cols));
  EXPECT_EQ(1, expected->num_columns());

  auto filepath = temp_env->get_temp_filepath("SingleColumnWithNulls.parquet");
  cudf_io::parquet_writer_options out_opts =
    cudf_io::parquet_writer_options::builder(cudf_io::sink_info{filepath}, expected->view());
  cudf_io::write_parquet(out_opts);

  cudf_io::parquet_reader_options in_opts =
    cudf_io::parquet_reader_options::builder(cudf_io::source_info{filepath});
  auto result = cudf_io::read_parquet(in_opts);

  CUDF_TEST_EXPECT_TABLES_EQUAL(expected->view(), result.tbl->view());
}

TYPED_TEST(ParquetWriterChronoTypeTest, Chronos)
{
  auto sequence = cudf::detail::make_counting_transform_iterator(
    0, [](auto i) { return ((std::rand() / 10000) * 1000); });
  auto validity = cudf::detail::make_counting_transform_iterator(0, [](auto i) { return true; });

  constexpr auto num_rows = 100;
  column_wrapper<TypeParam, typename decltype(sequence)::value_type> col(
    sequence, sequence + num_rows, validity);

  std::vector<std::unique_ptr<column>> cols;
  cols.push_back(col.release());
  auto expected = std::make_unique<table>(std::move(cols));
  EXPECT_EQ(1, expected->num_columns());

  auto filepath = temp_env->get_temp_filepath("Chronos.parquet");
  cudf_io::parquet_writer_options out_opts =
    cudf_io::parquet_writer_options::builder(cudf_io::sink_info{filepath}, expected->view());
  cudf_io::write_parquet(out_opts);

  cudf_io::parquet_reader_options in_opts =
    cudf_io::parquet_reader_options::builder(cudf_io::source_info{filepath})
      .timestamp_type(this->type());
  auto result = cudf_io::read_parquet(in_opts);

  CUDF_TEST_EXPECT_TABLES_EQUAL(expected->view(), result.tbl->view());
}

TYPED_TEST(ParquetWriterChronoTypeTest, ChronosWithNulls)
{
  auto sequence = cudf::detail::make_counting_transform_iterator(
    0, [](auto i) { return ((std::rand() / 10000) * 1000); });
  auto validity =
    cudf::detail::make_counting_transform_iterator(0, [](auto i) { return (i > 30) && (i < 60); });

  constexpr auto num_rows = 100;
  column_wrapper<TypeParam, typename decltype(sequence)::value_type> col(
    sequence, sequence + num_rows, validity);

  std::vector<std::unique_ptr<column>> cols;
  cols.push_back(col.release());
  auto expected = std::make_unique<table>(std::move(cols));
  EXPECT_EQ(1, expected->num_columns());

  auto filepath = temp_env->get_temp_filepath("ChronosWithNulls.parquet");
  cudf_io::parquet_writer_options out_opts =
    cudf_io::parquet_writer_options::builder(cudf_io::sink_info{filepath}, expected->view());
  cudf_io::write_parquet(out_opts);

  cudf_io::parquet_reader_options in_opts =
    cudf_io::parquet_reader_options::builder(cudf_io::source_info{filepath})
      .timestamp_type(this->type());
  auto result = cudf_io::read_parquet(in_opts);

  CUDF_TEST_EXPECT_TABLES_EQUAL(expected->view(), result.tbl->view());
}

TYPED_TEST(ParquetWriterTimestampTypeTest, TimestampOverflow)
{
  constexpr int64_t max = std::numeric_limits<int64_t>::max();
  auto sequence = cudf::detail::make_counting_transform_iterator(0, [](auto i) { return max - i; });
  auto validity = cudf::detail::make_counting_transform_iterator(0, [](auto i) { return true; });

  constexpr auto num_rows = 100;
  column_wrapper<TypeParam, typename decltype(sequence)::value_type> col(
    sequence, sequence + num_rows, validity);
  table_view expected({col});

  auto filepath = temp_env->get_temp_filepath("ParquetTimestampOverflow.parquet");
  cudf_io::parquet_writer_options out_opts =
    cudf_io::parquet_writer_options::builder(cudf_io::sink_info{filepath}, expected);
  cudf_io::write_parquet(out_opts);

  cudf_io::parquet_reader_options in_opts =
    cudf_io::parquet_reader_options::builder(cudf_io::source_info{filepath})
      .timestamp_type(this->type());
  auto result = cudf_io::read_parquet(in_opts);

  CUDF_TEST_EXPECT_TABLES_EQUAL(expected, result.tbl->view());
}

TEST_F(ParquetWriterTest, MultiColumn)
{
  constexpr auto num_rows = 100000;

  // auto col0_data = random_values<bool>(num_rows);
  auto col1_data = random_values<int8_t>(num_rows);
  auto col2_data = random_values<int16_t>(num_rows);
  auto col3_data = random_values<int32_t>(num_rows);
  auto col4_data = random_values<float>(num_rows);
  auto col5_data = random_values<double>(num_rows);
  auto col6_vals = random_values<int16_t>(num_rows);
  auto col7_vals = random_values<int32_t>(num_rows);
  auto col8_vals = random_values<int64_t>(num_rows);
  auto col6_data = cudf::detail::make_counting_transform_iterator(0, [col6_vals](auto i) {
    return numeric::decimal32{col6_vals[i], numeric::scale_type{5}};
  });
  auto col7_data = cudf::detail::make_counting_transform_iterator(0, [col7_vals](auto i) {
    return numeric::decimal64{col7_vals[i], numeric::scale_type{-5}};
  });
  auto col8_data = cudf::detail::make_counting_transform_iterator(0, [col8_vals](auto i) {
    return numeric::decimal128{col8_vals[i], numeric::scale_type{-6}};
  });
  auto validity  = cudf::detail::make_counting_transform_iterator(0, [](auto i) { return true; });

  // column_wrapper<bool> col0{
  //    col0_data.begin(), col0_data.end(), validity};
  column_wrapper<int8_t> col1{col1_data.begin(), col1_data.end(), validity};
  column_wrapper<int16_t> col2{col2_data.begin(), col2_data.end(), validity};
  column_wrapper<int32_t> col3{col3_data.begin(), col3_data.end(), validity};
  column_wrapper<float> col4{col4_data.begin(), col4_data.end(), validity};
  column_wrapper<double> col5{col5_data.begin(), col5_data.end(), validity};
  column_wrapper<numeric::decimal32> col6{col6_data, col6_data + num_rows, validity};
  column_wrapper<numeric::decimal64> col7{col7_data, col7_data + num_rows, validity};
  column_wrapper<numeric::decimal128> col8{col8_data, col8_data + num_rows, validity};

  std::vector<std::unique_ptr<column>> cols;
  // cols.push_back(col0.release());
  cols.push_back(col1.release());
  cols.push_back(col2.release());
  cols.push_back(col3.release());
  cols.push_back(col4.release());
  cols.push_back(col5.release());
  cols.push_back(col6.release());
  cols.push_back(col7.release());
  cols.push_back(col8.release());
  auto expected = std::make_unique<table>(std::move(cols));

  cudf_io::table_input_metadata expected_metadata(*expected);
  // expected_metadata.column_metadata[0].set_name( "bools");
  expected_metadata.column_metadata[0].set_name("int8s");
  expected_metadata.column_metadata[1].set_name("int16s");
  expected_metadata.column_metadata[2].set_name("int32s");
  expected_metadata.column_metadata[3].set_name("floats");
  expected_metadata.column_metadata[4].set_name("doubles");
  expected_metadata.column_metadata[5].set_name("decimal32s").set_decimal_precision(10);
  expected_metadata.column_metadata[6].set_name("decimal64s").set_decimal_precision(20);
  expected_metadata.column_metadata[7].set_name("decimal128s").set_decimal_precision(40);

  auto filepath = temp_env->get_temp_filepath("MultiColumn.parquet");
  cudf_io::parquet_writer_options out_opts =
    cudf_io::parquet_writer_options::builder(cudf_io::sink_info{filepath}, expected->view())
      .metadata(&expected_metadata);
  cudf_io::write_parquet(out_opts);

  cudf_io::parquet_reader_options in_opts =
    cudf_io::parquet_reader_options::builder(cudf_io::source_info{filepath});
  auto result = cudf_io::read_parquet(in_opts);

  CUDF_TEST_EXPECT_TABLES_EQUAL(expected->view(), result.tbl->view());
  cudf::test::expect_metadata_equal(expected_metadata, result.metadata);
}

TEST_F(ParquetWriterTest, MultiColumnWithNulls)
{
  constexpr auto num_rows = 100;

  // auto col0_data = random_values<bool>(num_rows);
  auto col1_data = random_values<int8_t>(num_rows);
  auto col2_data = random_values<int16_t>(num_rows);
  auto col3_data = random_values<int32_t>(num_rows);
  auto col4_data = random_values<float>(num_rows);
  auto col5_data = random_values<double>(num_rows);
  auto col6_vals = random_values<int32_t>(num_rows);
  auto col7_vals = random_values<int64_t>(num_rows);
  auto col6_data = cudf::detail::make_counting_transform_iterator(0, [col6_vals](auto i) {
    return numeric::decimal32{col6_vals[i], numeric::scale_type{-2}};
  });
  auto col7_data = cudf::detail::make_counting_transform_iterator(0, [col7_vals](auto i) {
    return numeric::decimal64{col7_vals[i], numeric::scale_type{-8}};
  });
  // auto col0_mask = cudf::detail::make_counting_transform_iterator(
  //    0, [](auto i) { return (i % 2); });
  auto col1_mask =
    cudf::detail::make_counting_transform_iterator(0, [](auto i) { return (i < 10); });
  auto col2_mask = cudf::detail::make_counting_transform_iterator(0, [](auto i) { return true; });
  auto col3_mask =
    cudf::detail::make_counting_transform_iterator(0, [](auto i) { return (i == (num_rows - 1)); });
  auto col4_mask =
    cudf::detail::make_counting_transform_iterator(0, [](auto i) { return (i >= 40 && i <= 60); });
  auto col5_mask =
    cudf::detail::make_counting_transform_iterator(0, [](auto i) { return (i > 80); });
  auto col6_mask =
    cudf::detail::make_counting_transform_iterator(0, [](auto i) { return (i % 5); });
  auto col7_mask =
    cudf::detail::make_counting_transform_iterator(0, [](auto i) { return (i != 55); });

  // column_wrapper<bool> col0{
  //    col0_data.begin(), col0_data.end(), col0_mask};
  column_wrapper<int8_t> col1{col1_data.begin(), col1_data.end(), col1_mask};
  column_wrapper<int16_t> col2{col2_data.begin(), col2_data.end(), col2_mask};
  column_wrapper<int32_t> col3{col3_data.begin(), col3_data.end(), col3_mask};
  column_wrapper<float> col4{col4_data.begin(), col4_data.end(), col4_mask};
  column_wrapper<double> col5{col5_data.begin(), col5_data.end(), col5_mask};
  column_wrapper<numeric::decimal32> col6{col6_data, col6_data + num_rows, col6_mask};
  column_wrapper<numeric::decimal64> col7{col7_data, col7_data + num_rows, col7_mask};

  std::vector<std::unique_ptr<column>> cols;
  // cols.push_back(col0.release());
  cols.push_back(col1.release());
  cols.push_back(col2.release());
  cols.push_back(col3.release());
  cols.push_back(col4.release());
  cols.push_back(col5.release());
  cols.push_back(col6.release());
  cols.push_back(col7.release());
  auto expected = std::make_unique<table>(std::move(cols));
  EXPECT_EQ(7, expected->num_columns());

  cudf_io::table_input_metadata expected_metadata(*expected);
  // expected_metadata.column_names.emplace_back("bools");
  expected_metadata.column_metadata[0].set_name("int8s");
  expected_metadata.column_metadata[1].set_name("int16s");
  expected_metadata.column_metadata[2].set_name("int32s");
  expected_metadata.column_metadata[3].set_name("floats");
  expected_metadata.column_metadata[4].set_name("doubles");
  expected_metadata.column_metadata[5].set_name("decimal32s").set_decimal_precision(9);
  expected_metadata.column_metadata[6].set_name("decimal64s").set_decimal_precision(20);

  auto filepath = temp_env->get_temp_filepath("MultiColumnWithNulls.parquet");
  cudf_io::parquet_writer_options out_opts =
    cudf_io::parquet_writer_options::builder(cudf_io::sink_info{filepath}, expected->view())
      .metadata(&expected_metadata);

  cudf_io::write_parquet(out_opts);

  cudf_io::parquet_reader_options in_opts =
    cudf_io::parquet_reader_options::builder(cudf_io::source_info{filepath});
  auto result = cudf_io::read_parquet(in_opts);

  CUDF_TEST_EXPECT_TABLES_EQUAL(expected->view(), result.tbl->view());
  // TODO: Need to be able to return metadata in tree form from reader so they can be compared.
  // Unfortunately the closest thing to a hierarchical schema is column_name_info which does not
  // have any tests for it c++ or python.
  cudf::test::expect_metadata_equal(expected_metadata, result.metadata);
}

TEST_F(ParquetWriterTest, Strings)
{
  std::vector<const char*> strings{
    "Monday", "Wȅdnȅsday", "Friday", "Monday", "Friday", "Friday", "Friday", "Funday"};
  const auto num_rows = strings.size();

  auto seq_col0 = random_values<int>(num_rows);
  auto seq_col2 = random_values<float>(num_rows);
  auto validity = cudf::detail::make_counting_transform_iterator(0, [](auto i) { return true; });

  column_wrapper<int> col0{seq_col0.begin(), seq_col0.end(), validity};
  column_wrapper<cudf::string_view> col1{strings.begin(), strings.end()};
  column_wrapper<float> col2{seq_col2.begin(), seq_col2.end(), validity};

  std::vector<std::unique_ptr<column>> cols;
  cols.push_back(col0.release());
  cols.push_back(col1.release());
  cols.push_back(col2.release());
  auto expected = std::make_unique<table>(std::move(cols));
  EXPECT_EQ(3, expected->num_columns());

  cudf_io::table_input_metadata expected_metadata(*expected);
  expected_metadata.column_metadata[0].set_name("col_other");
  expected_metadata.column_metadata[1].set_name("col_string");
  expected_metadata.column_metadata[2].set_name("col_another");

  auto filepath = temp_env->get_temp_filepath("Strings.parquet");
  cudf_io::parquet_writer_options out_opts =
    cudf_io::parquet_writer_options::builder(cudf_io::sink_info{filepath}, expected->view())
      .metadata(&expected_metadata);
  cudf_io::write_parquet(out_opts);

  cudf_io::parquet_reader_options in_opts =
    cudf_io::parquet_reader_options::builder(cudf_io::source_info{filepath});
  auto result = cudf_io::read_parquet(in_opts);

  CUDF_TEST_EXPECT_TABLES_EQUAL(expected->view(), result.tbl->view());
  cudf::test::expect_metadata_equal(expected_metadata, result.metadata);
}

TEST_F(ParquetWriterTest, StringsAsBinary)
{
  std::vector<const char*> unicode_strings{
    "Monday", "Wȅdnȅsday", "Friday", "Monday", "Friday", "Friday", "Friday", "Funday"};
  std::vector<const char*> ascii_strings{
    "Monday", "Wednesday", "Friday", "Monday", "Friday", "Friday", "Friday", "Funday"};

  column_wrapper<cudf::string_view> col0{ascii_strings.begin(), ascii_strings.end()};
  column_wrapper<cudf::string_view> col1{unicode_strings.begin(), unicode_strings.end()};
  column_wrapper<cudf::string_view> col2{ascii_strings.begin(), ascii_strings.end()};
  cudf::test::lists_column_wrapper<int8_t> col3{{'M', 'o', 'n', 'd', 'a', 'y'},
                                                {'W', 'e', 'd', 'n', 'e', 's', 'd', 'a', 'y'},
                                                {'F', 'r', 'i', 'd', 'a', 'y'},
                                                {'M', 'o', 'n', 'd', 'a', 'y'},
                                                {'F', 'r', 'i', 'd', 'a', 'y'},
                                                {'F', 'r', 'i', 'd', 'a', 'y'},
                                                {'F', 'r', 'i', 'd', 'a', 'y'},
                                                {'F', 'u', 'n', 'd', 'a', 'y'}};
  cudf::test::lists_column_wrapper<int8_t> col4{
    {'M', 'o', 'n', 'd', 'a', 'y'},
    {'W', -56, -123, 'd', 'n', -56, -123, 's', 'd', 'a', 'y'},
    {'F', 'r', 'i', 'd', 'a', 'y'},
    {'M', 'o', 'n', 'd', 'a', 'y'},
    {'F', 'r', 'i', 'd', 'a', 'y'},
    {'F', 'r', 'i', 'd', 'a', 'y'},
    {'F', 'r', 'i', 'd', 'a', 'y'},
    {'F', 'u', 'n', 'd', 'a', 'y'}};

  std::vector<std::unique_ptr<column>> cols;
  cols.push_back(col0.release());
  cols.push_back(col1.release());
  cols.push_back(col2.release());
  cols.push_back(col3.release());
  cols.push_back(col4.release());
  auto write_tbl = std::make_unique<table>(std::move(cols));
  EXPECT_EQ(5, write_tbl->num_columns());

  cudf_io::table_input_metadata expected_metadata(*write_tbl);
  expected_metadata.column_metadata[0].set_name("col_single").set_output_as_binary(true);
  expected_metadata.column_metadata[1].set_name("col_string").set_output_as_binary(true);
  expected_metadata.column_metadata[2].set_name("col_another").set_output_as_binary(true);
  expected_metadata.column_metadata[3].set_name("col_binary");
  expected_metadata.column_metadata[4].set_name("col_binary");

  auto filepath = temp_env->get_temp_filepath("BinaryStrings.parquet");
  cudf_io::parquet_writer_options out_opts =
    cudf_io::parquet_writer_options::builder(cudf_io::sink_info{filepath}, write_tbl->view())
      .metadata(&expected_metadata);
  cudf_io::write_parquet(out_opts);

  cudf_io::parquet_reader_options in_opts =
    cudf_io::parquet_reader_options::builder(cudf_io::source_info{filepath})
      .convert_binary_to_strings({false, false, false, false, false, false, false, false, false});
  auto result = cudf_io::read_parquet(in_opts);

  auto original_cols = write_tbl->release();
  original_cols[0]   = std::make_unique<column>(original_cols[3]->view());
  original_cols[2]   = std::make_unique<column>(original_cols[3]->view());
  original_cols[1]   = std::make_unique<column>(original_cols[4]->view());
  auto expected      = cudf::table(std::move(original_cols));

  CUDF_TEST_EXPECT_TABLES_EQUAL(expected.view(), result.tbl->view());
  cudf::test::expect_metadata_equal(expected_metadata, result.metadata);
}

TEST_F(ParquetWriterTest, SlicedTable)
{
  // This test checks for writing zero copy, offsetted views into existing cudf tables

  std::vector<const char*> strings{
    "Monday", "Wȅdnȅsday", "Friday", "Monday", "Friday", "Friday", "Friday", "Funday"};
  const auto num_rows = strings.size();

  auto seq_col0 = random_values<int>(num_rows);
  auto seq_col2 = random_values<float>(num_rows);
  auto validity =
    cudf::detail::make_counting_transform_iterator(0, [](auto i) { return i % 3 != 0; });

  column_wrapper<int> col0{seq_col0.begin(), seq_col0.end(), validity};
  column_wrapper<cudf::string_view> col1{strings.begin(), strings.end()};
  column_wrapper<float> col2{seq_col2.begin(), seq_col2.end(), validity};

  using lcw = cudf::test::lists_column_wrapper<uint64_t>;
  lcw col3{{9, 8}, {7, 6, 5}, {}, {4}, {3, 2, 1, 0}, {20, 21, 22, 23, 24}, {}, {66, 666}};

  // [[[NULL,2,NULL,4]], [[NULL,6,NULL], [8,9]]]
  // [NULL, [[13],[14,15,16]],  NULL]
  // [NULL, [], NULL, [[]]]
  // NULL
  // [[[NULL,2,NULL,4]], [[NULL,6,NULL], [8,9]]]
  // [NULL, [[13],[14,15,16]],  NULL]
  // [[[]]]
  // [NULL, [], NULL, [[]]]
  auto valids  = cudf::detail::make_counting_transform_iterator(0, [](auto i) { return i % 2; });
  auto valids2 = cudf::detail::make_counting_transform_iterator(0, [](auto i) { return i != 3; });
  lcw col4{{
             {{{{1, 2, 3, 4}, valids}}, {{{5, 6, 7}, valids}, {8, 9}}},
             {{{{10, 11}, {12}}, {{13}, {14, 15, 16}}, {{17, 18}}}, valids},
             {{lcw{lcw{}}, lcw{}, lcw{}, lcw{lcw{}}}, valids},
             lcw{lcw{lcw{}}},
             {{{{1, 2, 3, 4}, valids}}, {{{5, 6, 7}, valids}, {8, 9}}},
             {{{{10, 11}, {12}}, {{13}, {14, 15, 16}}, {{17, 18}}}, valids},
             lcw{lcw{lcw{}}},
             {{lcw{lcw{}}, lcw{}, lcw{}, lcw{lcw{}}}, valids},
           },
           valids2};

  // Struct column
  auto ages_col = cudf::test::fixed_width_column_wrapper<int32_t>{
    {48, 27, 25, 31, 351, 351, 29, 15}, {1, 1, 1, 1, 1, 0, 1, 1}};

  auto col5 = cudf::test::structs_column_wrapper{{ages_col}, {1, 1, 1, 1, 0, 1, 1, 1}};

  // Struct/List mixed column

  // []
  // [NULL, 2, NULL]
  // [4, 5]
  // NULL
  // []
  // [7, 8, 9]
  // [10]
  // [11, 12]
  lcw land{{{}, {{1, 2, 3}, valids}, {4, 5}, {}, {}, {7, 8, 9}, {10}, {11, 12}}, valids2};

  // []
  // [[1, 2, 3], [], [4, 5], [], [0, 6, 0]]
  // [[7, 8], []]
  // [[]]
  // [[]]
  // [[], [], []]
  // [[10]]
  // [[13, 14], [15]]
  lcw flats{lcw{},
            {{1, 2, 3}, {}, {4, 5}, {}, {0, 6, 0}},
            {{7, 8}, {}},
            lcw{lcw{}},
            lcw{lcw{}},
            lcw{lcw{}, lcw{}, lcw{}},
            {lcw{10}},
            {{13, 14}, {15}}};

  auto struct_1 = cudf::test::structs_column_wrapper{land, flats};
  auto is_human = cudf::test::fixed_width_column_wrapper<bool>{
    {true, true, false, false, true, false, true, false}};
  auto col6 = cudf::test::structs_column_wrapper{{is_human, struct_1}};

  auto expected = table_view({col0, col1, col2, col3, col4, col5, col6});

  // auto expected_slice = expected;
  auto expected_slice = cudf::slice(expected, {2, static_cast<cudf::size_type>(num_rows) - 1});

  cudf_io::table_input_metadata expected_metadata(expected_slice);
  expected_metadata.column_metadata[0].set_name("col_other");
  expected_metadata.column_metadata[1].set_name("col_string");
  expected_metadata.column_metadata[2].set_name("col_another");
  expected_metadata.column_metadata[3].set_name("col_list");
  expected_metadata.column_metadata[4].set_name("col_multi_level_list");
  expected_metadata.column_metadata[5].set_name("col_struct");
  expected_metadata.column_metadata[5].set_name("col_struct_list");
  expected_metadata.column_metadata[6].child(0).set_name("human?");
  expected_metadata.column_metadata[6].child(1).set_name("particulars");
  expected_metadata.column_metadata[6].child(1).child(0).set_name("land");
  expected_metadata.column_metadata[6].child(1).child(1).set_name("flats");

  auto filepath = temp_env->get_temp_filepath("SlicedTable.parquet");
  cudf_io::parquet_writer_options out_opts =
    cudf_io::parquet_writer_options::builder(cudf_io::sink_info{filepath}, expected_slice)
      .metadata(&expected_metadata);
  cudf_io::write_parquet(out_opts);

  cudf_io::parquet_reader_options in_opts =
    cudf_io::parquet_reader_options::builder(cudf_io::source_info{filepath});
  auto result = cudf_io::read_parquet(in_opts);

  CUDF_TEST_EXPECT_TABLES_EQUAL(expected_slice, result.tbl->view());
  cudf::test::expect_metadata_equal(expected_metadata, result.metadata);
}

TEST_F(ParquetWriterTest, ListColumn)
{
  auto valids  = cudf::detail::make_counting_transform_iterator(0, [](auto i) { return i % 2; });
  auto valids2 = cudf::detail::make_counting_transform_iterator(0, [](auto i) { return i != 3; });

  using lcw = cudf::test::lists_column_wrapper<int32_t>;

  // [NULL, 2, NULL]
  // []
  // [4, 5]
  // NULL
  lcw col0{{{{1, 2, 3}, valids}, {}, {4, 5}, {}}, valids2};

  // [[1, 2, 3], [], [4, 5], [], [0, 6, 0]]
  // [[7, 8]]
  // []
  // [[]]
  lcw col1{{{1, 2, 3}, {}, {4, 5}, {}, {0, 6, 0}}, {{7, 8}}, lcw{}, lcw{lcw{}}};

  // [[1, 2, 3], [], [4, 5], NULL, [0, 6, 0]]
  // [[7, 8]]
  // []
  // [[]]
  lcw col2{{{{1, 2, 3}, {}, {4, 5}, {}, {0, 6, 0}}, valids2}, {{7, 8}}, lcw{}, lcw{lcw{}}};

  // [[1, 2, 3], [], [4, 5], NULL, [NULL, 6, NULL]]
  // [[7, 8]]
  // []
  // [[]]
  using dlcw = cudf::test::lists_column_wrapper<double>;
  dlcw col3{{{{1., 2., 3.}, {}, {4., 5.}, {}, {{0., 6., 0.}, valids}}, valids2},
            {{7., 8.}},
            dlcw{},
            dlcw{dlcw{}}};

  // TODO: uint16_t lists are not read properly in parquet reader
  // [[1, 2, 3], [], [4, 5], NULL, [0, 6, 0]]
  // [[7, 8]]
  // []
  // NULL
  // using ui16lcw = cudf::test::lists_column_wrapper<uint16_t>;
  // cudf::test::lists_column_wrapper<uint16_t> col4{
  //   {{{{1, 2, 3}, {}, {4, 5}, {}, {0, 6, 0}}, valids2}, {{7, 8}}, ui16lcw{}, ui16lcw{ui16lcw{}}},
  //   valids2};

  // [[1, 2, 3], [], [4, 5], NULL, [NULL, 6, NULL]]
  // [[7, 8]]
  // []
  // NULL
  lcw col5{
    {{{{1, 2, 3}, {}, {4, 5}, {}, {{0, 6, 0}, valids}}, valids2}, {{7, 8}}, lcw{}, lcw{lcw{}}},
    valids2};

  using strlcw = cudf::test::lists_column_wrapper<cudf::string_view>;
  cudf::test::lists_column_wrapper<cudf::string_view> col6{
    {{"Monday", "Monday", "Friday"}, {}, {"Monday", "Friday"}, {}, {"Sunday", "Funday"}},
    {{"bee", "sting"}},
    strlcw{},
    strlcw{strlcw{}}};

  // [[[NULL,2,NULL,4]], [[NULL,6,NULL], [8,9]]]
  // [NULL, [[13],[14,15,16]],  NULL]
  // [NULL, [], NULL, [[]]]
  // NULL
  lcw col7{{
             {{{{1, 2, 3, 4}, valids}}, {{{5, 6, 7}, valids}, {8, 9}}},
             {{{{10, 11}, {12}}, {{13}, {14, 15, 16}}, {{17, 18}}}, valids},
             {{lcw{lcw{}}, lcw{}, lcw{}, lcw{lcw{}}}, valids},
             lcw{lcw{lcw{}}},
           },
           valids2};

  table_view expected({col0, col1, col2, col3, /* col4, */ col5, col6, col7});

  cudf_io::table_input_metadata expected_metadata(expected);
  expected_metadata.column_metadata[0].set_name("col_list_int_0");
  expected_metadata.column_metadata[1].set_name("col_list_list_int_1");
  expected_metadata.column_metadata[2].set_name("col_list_list_int_nullable_2");
  expected_metadata.column_metadata[3].set_name("col_list_list_nullable_double_nullable_3");
  // expected_metadata.column_metadata[0].set_name("col_list_list_uint16_4");
  expected_metadata.column_metadata[4].set_name("col_list_nullable_list_nullable_int_nullable_5");
  expected_metadata.column_metadata[5].set_name("col_list_list_string_6");
  expected_metadata.column_metadata[6].set_name("col_list_list_list_7");

  auto filepath = temp_env->get_temp_filepath("ListColumn.parquet");
  auto out_opts = cudf_io::parquet_writer_options::builder(cudf_io::sink_info{filepath}, expected)
                    .metadata(&expected_metadata)
                    .compression(cudf_io::compression_type::NONE);

  cudf_io::write_parquet(out_opts);

  auto in_opts = cudf_io::parquet_reader_options::builder(cudf_io::source_info{filepath});
  auto result  = cudf_io::read_parquet(in_opts);

  CUDF_TEST_EXPECT_TABLES_EQUAL(expected, result.tbl->view());
  cudf::test::expect_metadata_equal(expected_metadata, result.metadata);
}

TEST_F(ParquetWriterTest, MultiIndex)
{
  constexpr auto num_rows = 100;

  auto col1_data = random_values<int8_t>(num_rows);
  auto col2_data = random_values<int16_t>(num_rows);
  auto col3_data = random_values<int32_t>(num_rows);
  auto col4_data = random_values<float>(num_rows);
  auto col5_data = random_values<double>(num_rows);
  auto validity  = cudf::detail::make_counting_transform_iterator(0, [](auto i) { return true; });

  column_wrapper<int8_t> col1{col1_data.begin(), col1_data.end(), validity};
  column_wrapper<int16_t> col2{col2_data.begin(), col2_data.end(), validity};
  column_wrapper<int32_t> col3{col3_data.begin(), col3_data.end(), validity};
  column_wrapper<float> col4{col4_data.begin(), col4_data.end(), validity};
  column_wrapper<double> col5{col5_data.begin(), col5_data.end(), validity};

  std::vector<std::unique_ptr<column>> cols;
  cols.push_back(col1.release());
  cols.push_back(col2.release());
  cols.push_back(col3.release());
  cols.push_back(col4.release());
  cols.push_back(col5.release());
  auto expected = std::make_unique<table>(std::move(cols));
  EXPECT_EQ(5, expected->num_columns());

  cudf_io::table_input_metadata expected_metadata(*expected);
  expected_metadata.column_metadata[0].set_name("int8s");
  expected_metadata.column_metadata[1].set_name("int16s");
  expected_metadata.column_metadata[2].set_name("int32s");
  expected_metadata.column_metadata[3].set_name("floats");
  expected_metadata.column_metadata[4].set_name("doubles");

  auto filepath = temp_env->get_temp_filepath("MultiIndex.parquet");
  cudf_io::parquet_writer_options out_opts =
    cudf_io::parquet_writer_options::builder(cudf_io::sink_info{filepath}, expected->view())
      .metadata(&expected_metadata)
      .key_value_metadata(
        {{{"pandas", "\"index_columns\": [\"int8s\", \"int16s\"], \"column1\": [\"int32s\"]"}}});
  cudf_io::write_parquet(out_opts);

  cudf_io::parquet_reader_options in_opts =
    cudf_io::parquet_reader_options::builder(cudf_io::source_info{filepath})
      .use_pandas_metadata(true)
      .columns({"int32s", "floats", "doubles"});
  auto result = cudf_io::read_parquet(in_opts);

  CUDF_TEST_EXPECT_TABLES_EQUAL(expected->view(), result.tbl->view());
  cudf::test::expect_metadata_equal(expected_metadata, result.metadata);
}

TEST_F(ParquetWriterTest, HostBuffer)
{
  constexpr auto num_rows = 100 << 10;
  const auto seq_col      = random_values<int>(num_rows);
  const auto validity =
    cudf::detail::make_counting_transform_iterator(0, [](auto i) { return true; });
  column_wrapper<int> col{seq_col.begin(), seq_col.end(), validity};

  std::vector<std::unique_ptr<column>> cols;
  cols.push_back(col.release());
  const auto expected = std::make_unique<table>(std::move(cols));
  EXPECT_EQ(1, expected->num_columns());

  cudf_io::table_input_metadata expected_metadata(*expected);
  expected_metadata.column_metadata[0].set_name("col_other");

  std::vector<char> out_buffer;
  cudf_io::parquet_writer_options out_opts =
    cudf_io::parquet_writer_options::builder(cudf_io::sink_info(&out_buffer), expected->view())
      .metadata(&expected_metadata);
  cudf_io::write_parquet(out_opts);
  cudf_io::parquet_reader_options in_opts = cudf_io::parquet_reader_options::builder(
    cudf_io::source_info(out_buffer.data(), out_buffer.size()));
  const auto result = cudf_io::read_parquet(in_opts);

  CUDF_TEST_EXPECT_TABLES_EQUAL(expected->view(), result.tbl->view());
  cudf::test::expect_metadata_equal(expected_metadata, result.metadata);
}

TEST_F(ParquetWriterTest, NonNullable)
{
  srand(31337);
  auto expected = create_random_fixed_table<int>(9, 9, false);

  auto filepath = temp_env->get_temp_filepath("NonNullable.parquet");
  cudf_io::parquet_writer_options args =
    cudf_io::parquet_writer_options::builder(cudf_io::sink_info{filepath}, *expected);
  cudf_io::write_parquet(args);

  cudf_io::parquet_reader_options read_opts =
    cudf_io::parquet_reader_options::builder(cudf_io::source_info{filepath});
  auto result = cudf_io::read_parquet(read_opts);

  CUDF_TEST_EXPECT_TABLES_EQUAL(*result.tbl, *expected);
}

TEST_F(ParquetWriterTest, Struct)
{
  // Struct<is_human:bool, Struct<names:string, ages:int>>

  auto names = {"Samuel Vimes",
                "Carrot Ironfoundersson",
                "Angua von Uberwald",
                "Cheery Littlebottom",
                "Detritus",
                "Mr Slant"};

  // `Name` column has all valid values.
  auto names_col = cudf::test::strings_column_wrapper{names.begin(), names.end()};

  auto ages_col =
    cudf::test::fixed_width_column_wrapper<int32_t>{{48, 27, 25, 31, 351, 351}, {1, 1, 1, 1, 1, 0}};

  auto struct_1 = cudf::test::structs_column_wrapper{{names_col, ages_col}, {1, 1, 1, 1, 0, 1}};

  auto is_human_col = cudf::test::fixed_width_column_wrapper<bool>{
    {true, true, false, false, false, false}, {1, 1, 0, 1, 1, 0}};

  auto struct_2 =
    cudf::test::structs_column_wrapper{{is_human_col, struct_1}, {0, 1, 1, 1, 1, 1}}.release();

  auto expected = table_view({*struct_2});

  auto filepath = temp_env->get_temp_filepath("Struct.parquet");
  cudf_io::parquet_writer_options args =
    cudf_io::parquet_writer_options::builder(cudf_io::sink_info{filepath}, expected);
  cudf_io::write_parquet(args);

  cudf_io::parquet_reader_options read_args =
    cudf_io::parquet_reader_options::builder(cudf_io::source_info(filepath));
  cudf_io::read_parquet(read_args);
}

TEST_F(ParquetWriterTest, StructOfList)
{
  // Struct<is_human:bool,
  //        Struct<weight:float,
  //               ages:int,
  //               land_unit:List<int>>,
  //               flats:List<List<int>>
  //              >
  //       >

  auto weights_col = cudf::test::fixed_width_column_wrapper<float>{1.1, 2.4, 5.3, 8.0, 9.6, 6.9};

  auto ages_col =
    cudf::test::fixed_width_column_wrapper<int32_t>{{48, 27, 25, 31, 351, 351}, {1, 1, 1, 1, 1, 0}};

  auto valids  = cudf::detail::make_counting_transform_iterator(0, [](auto i) { return i % 2; });
  auto valids2 = cudf::detail::make_counting_transform_iterator(0, [](auto i) { return i != 3; });

  using lcw = cudf::test::lists_column_wrapper<int32_t>;

  // []
  // [NULL, 2, NULL]
  // [4, 5]
  // NULL
  // []
  // [7, 8, 9]
  lcw land_unit{{{}, {{1, 2, 3}, valids}, {4, 5}, {}, {}, {7, 8, 9}}, valids2};

  // []
  // [[1, 2, 3], [], [4, 5], [], [0, 6, 0]]
  // [[7, 8], []]
  // [[]]
  // [[]]
  // [[], [], []]
  lcw flats{lcw{},
            {{1, 2, 3}, {}, {4, 5}, {}, {0, 6, 0}},
            {{7, 8}, {}},
            lcw{lcw{}},
            lcw{lcw{}},
            lcw{lcw{}, lcw{}, lcw{}}};

  auto struct_1 = cudf::test::structs_column_wrapper{{weights_col, ages_col, land_unit, flats},
                                                     {1, 1, 1, 1, 0, 1}};

  auto is_human_col = cudf::test::fixed_width_column_wrapper<bool>{
    {true, true, false, false, false, false}, {1, 1, 0, 1, 1, 0}};

  auto struct_2 =
    cudf::test::structs_column_wrapper{{is_human_col, struct_1}, {0, 1, 1, 1, 1, 1}}.release();

  auto expected = table_view({*struct_2});

  cudf_io::table_input_metadata expected_metadata(expected);
  expected_metadata.column_metadata[0].set_name("being");
  expected_metadata.column_metadata[0].child(0).set_name("human?");
  expected_metadata.column_metadata[0].child(1).set_name("particulars");
  expected_metadata.column_metadata[0].child(1).child(0).set_name("weight");
  expected_metadata.column_metadata[0].child(1).child(1).set_name("age");
  expected_metadata.column_metadata[0].child(1).child(2).set_name("land_unit");
  expected_metadata.column_metadata[0].child(1).child(3).set_name("flats");

  auto filepath = temp_env->get_temp_filepath("StructOfList.parquet");
  cudf_io::parquet_writer_options args =
    cudf_io::parquet_writer_options::builder(cudf_io::sink_info{filepath}, expected)
      .metadata(&expected_metadata);
  cudf_io::write_parquet(args);

  cudf_io::parquet_reader_options read_args =
    cudf_io::parquet_reader_options::builder(cudf_io::source_info(filepath));
  const auto result = cudf_io::read_parquet(read_args);

  CUDF_TEST_EXPECT_TABLES_EQUAL(expected, result.tbl->view());
  cudf::test::expect_metadata_equal(expected_metadata, result.metadata);
}

TEST_F(ParquetWriterTest, ListOfStruct)
{
  // List<Struct<is_human:bool,
  //             Struct<weight:float,
  //                    ages:int,
  //                   >
  //            >
  //     >

  auto weight_col = cudf::test::fixed_width_column_wrapper<float>{1.1, 2.4, 5.3, 8.0, 9.6, 6.9};

  auto ages_col =
    cudf::test::fixed_width_column_wrapper<int32_t>{{48, 27, 25, 31, 351, 351}, {1, 1, 1, 1, 1, 0}};

  auto struct_1 = cudf::test::structs_column_wrapper{{weight_col, ages_col}, {1, 1, 1, 1, 0, 1}};

  auto is_human_col = cudf::test::fixed_width_column_wrapper<bool>{
    {true, true, false, false, false, false}, {1, 1, 0, 1, 1, 0}};

  auto struct_2 =
    cudf::test::structs_column_wrapper{{is_human_col, struct_1}, {0, 1, 1, 1, 1, 1}}.release();

  auto list_offsets_column =
    cudf::test::fixed_width_column_wrapper<cudf::size_type>{0, 2, 5, 5, 6}.release();
  auto num_list_rows = list_offsets_column->size() - 1;

  auto list_col = cudf::make_lists_column(num_list_rows,
                                          std::move(list_offsets_column),
                                          std::move(struct_2),
                                          cudf::UNKNOWN_NULL_COUNT,
                                          {});

  auto expected = table_view({*list_col});

  cudf_io::table_input_metadata expected_metadata(expected);
  expected_metadata.column_metadata[0].set_name("family");
  expected_metadata.column_metadata[0].child(1).child(0).set_name("human?");
  expected_metadata.column_metadata[0].child(1).child(1).set_name("particulars");
  expected_metadata.column_metadata[0].child(1).child(1).child(0).set_name("weight");
  expected_metadata.column_metadata[0].child(1).child(1).child(1).set_name("age");

  auto filepath = temp_env->get_temp_filepath("ListOfStruct.parquet");
  cudf_io::parquet_writer_options args =
    cudf_io::parquet_writer_options::builder(cudf_io::sink_info{filepath}, expected)
      .metadata(&expected_metadata);
  cudf_io::write_parquet(args);

  cudf_io::parquet_reader_options read_args =
    cudf_io::parquet_reader_options::builder(cudf_io::source_info(filepath));
  const auto result = cudf_io::read_parquet(read_args);

  CUDF_TEST_EXPECT_TABLES_EQUAL(expected, result.tbl->view());
  cudf::test::expect_metadata_equal(expected_metadata, result.metadata);
}

// custom data sink that supports device writes. uses plain file io.
class custom_test_data_sink : public cudf::io::data_sink {
 public:
  explicit custom_test_data_sink(std::string const& filepath)
  {
    outfile_.open(filepath, std::ios::out | std::ios::binary | std::ios::trunc);
    CUDF_EXPECTS(outfile_.is_open(), "Cannot open output file");
  }

  virtual ~custom_test_data_sink() { flush(); }

  void host_write(void const* data, size_t size) override
  {
    outfile_.write(static_cast<char const*>(data), size);
  }

  [[nodiscard]] bool supports_device_write() const override { return true; }

  void device_write(void const* gpu_data, size_t size, rmm::cuda_stream_view stream) override
  {
    this->device_write_async(gpu_data, size, stream).get();
  }

  std::future<void> device_write_async(void const* gpu_data,
                                       size_t size,
                                       rmm::cuda_stream_view stream) override
  {
    return std::async(std::launch::deferred, [=] {
      char* ptr = nullptr;
      CUDF_CUDA_TRY(cudaMallocHost(&ptr, size));
      CUDF_CUDA_TRY(cudaMemcpyAsync(ptr, gpu_data, size, cudaMemcpyDeviceToHost, stream.value()));
      stream.synchronize();
      outfile_.write(ptr, size);
      CUDF_CUDA_TRY(cudaFreeHost(ptr));
    });
  }

  void flush() override { outfile_.flush(); }

  size_t bytes_written() override { return outfile_.tellp(); }

 private:
  std::ofstream outfile_;
};

TEST_F(ParquetWriterTest, CustomDataSink)
{
  auto filepath = temp_env->get_temp_filepath("CustomDataSink.parquet");
  custom_test_data_sink custom_sink(filepath);

  namespace cudf_io = cudf::io;

  srand(31337);
  auto expected = create_random_fixed_table<int>(5, 10, false);

  // write out using the custom sink
  {
    cudf_io::parquet_writer_options args =
      cudf_io::parquet_writer_options::builder(cudf_io::sink_info{&custom_sink}, *expected);
    cudf_io::write_parquet(args);
  }

  // write out using a memmapped sink
  std::vector<char> buf_sink;
  {
    cudf_io::parquet_writer_options args =
      cudf_io::parquet_writer_options::builder(cudf_io::sink_info{&buf_sink}, *expected);
    cudf_io::write_parquet(args);
  }

  // read them back in and make sure everything matches

  cudf_io::parquet_reader_options custom_args =
    cudf_io::parquet_reader_options::builder(cudf_io::source_info{filepath});
  auto custom_tbl = cudf_io::read_parquet(custom_args);
  CUDF_TEST_EXPECT_TABLES_EQUAL(custom_tbl.tbl->view(), expected->view());

  cudf_io::parquet_reader_options buf_args = cudf_io::parquet_reader_options::builder(
    cudf_io::source_info{buf_sink.data(), buf_sink.size()});
  auto buf_tbl = cudf_io::read_parquet(buf_args);
  CUDF_TEST_EXPECT_TABLES_EQUAL(buf_tbl.tbl->view(), expected->view());
}

TEST_F(ParquetWriterTest, DeviceWriteLargeishFile)
{
  auto filepath = temp_env->get_temp_filepath("DeviceWriteLargeishFile.parquet");
  custom_test_data_sink custom_sink(filepath);

  namespace cudf_io = cudf::io;

  // exercises multiple rowgroups
  srand(31337);
  auto expected = create_random_fixed_table<int>(4, 4 * 1024 * 1024, false);

  // write out using the custom sink (which uses device writes)
  cudf_io::parquet_writer_options args =
    cudf_io::parquet_writer_options::builder(cudf_io::sink_info{&custom_sink}, *expected);
  cudf_io::write_parquet(args);

  cudf_io::parquet_reader_options custom_args =
    cudf_io::parquet_reader_options::builder(cudf_io::source_info{filepath});
  auto custom_tbl = cudf_io::read_parquet(custom_args);
  CUDF_TEST_EXPECT_TABLES_EQUAL(custom_tbl.tbl->view(), expected->view());
}

TEST_F(ParquetWriterTest, PartitionedWrite)
{
  auto source = create_compressible_fixed_table<int>(16, 4 * 1024 * 1024, 1000, false);

  auto filepath1 = temp_env->get_temp_filepath("PartitionedWrite1.parquet");
  auto filepath2 = temp_env->get_temp_filepath("PartitionedWrite2.parquet");

  auto partition1 = cudf::io::partition_info{10, 1024 * 1024};
  auto partition2 = cudf::io::partition_info{20 * 1024 + 7, 3 * 1024 * 1024};

  auto expected1 =
    cudf::slice(*source, {partition1.start_row, partition1.start_row + partition1.num_rows});
  auto expected2 =
    cudf::slice(*source, {partition2.start_row, partition2.start_row + partition2.num_rows});

  cudf_io::parquet_writer_options args =
    cudf_io::parquet_writer_options::builder(
      cudf_io::sink_info(std::vector<std::string>{filepath1, filepath2}), *source)
      .partitions({partition1, partition2})
      .compression(cudf_io::compression_type::NONE);
  cudf_io::write_parquet(args);

  auto result1 = cudf_io::read_parquet(
    cudf_io::parquet_reader_options::builder(cudf_io::source_info(filepath1)));
  CUDF_TEST_EXPECT_TABLES_EQUAL(expected1, result1.tbl->view());

  auto result2 = cudf_io::read_parquet(
    cudf_io::parquet_reader_options::builder(cudf_io::source_info(filepath2)));
  CUDF_TEST_EXPECT_TABLES_EQUAL(expected2, result2.tbl->view());
}

TEST_F(ParquetWriterTest, PartitionedWriteEmptyPartitions)
{
  auto source = create_random_fixed_table<int>(4, 4, false);

  auto filepath1 = temp_env->get_temp_filepath("PartitionedWrite1.parquet");
  auto filepath2 = temp_env->get_temp_filepath("PartitionedWrite2.parquet");

  auto partition1 = cudf::io::partition_info{1, 0};
  auto partition2 = cudf::io::partition_info{1, 0};

  auto expected1 =
    cudf::slice(*source, {partition1.start_row, partition1.start_row + partition1.num_rows});
  auto expected2 =
    cudf::slice(*source, {partition2.start_row, partition2.start_row + partition2.num_rows});

  cudf_io::parquet_writer_options args =
    cudf_io::parquet_writer_options::builder(
      cudf_io::sink_info(std::vector<std::string>{filepath1, filepath2}), *source)
      .partitions({partition1, partition2})
      .compression(cudf_io::compression_type::NONE);
  cudf_io::write_parquet(args);

  auto result1 = cudf_io::read_parquet(
    cudf_io::parquet_reader_options::builder(cudf_io::source_info(filepath1)));
  CUDF_TEST_EXPECT_TABLES_EQUAL(expected1, result1.tbl->view());

  auto result2 = cudf_io::read_parquet(
    cudf_io::parquet_reader_options::builder(cudf_io::source_info(filepath2)));
  CUDF_TEST_EXPECT_TABLES_EQUAL(expected2, result2.tbl->view());
}

TEST_F(ParquetWriterTest, PartitionedWriteEmptyColumns)
{
  auto source = create_random_fixed_table<int>(0, 4, false);

  auto filepath1 = temp_env->get_temp_filepath("PartitionedWrite1.parquet");
  auto filepath2 = temp_env->get_temp_filepath("PartitionedWrite2.parquet");

  auto partition1 = cudf::io::partition_info{1, 0};
  auto partition2 = cudf::io::partition_info{1, 0};

  auto expected1 =
    cudf::slice(*source, {partition1.start_row, partition1.start_row + partition1.num_rows});
  auto expected2 =
    cudf::slice(*source, {partition2.start_row, partition2.start_row + partition2.num_rows});

  cudf_io::parquet_writer_options args =
    cudf_io::parquet_writer_options::builder(
      cudf_io::sink_info(std::vector<std::string>{filepath1, filepath2}), *source)
      .partitions({partition1, partition2})
      .compression(cudf_io::compression_type::NONE);
  cudf_io::write_parquet(args);

  auto result1 = cudf_io::read_parquet(
    cudf_io::parquet_reader_options::builder(cudf_io::source_info(filepath1)));
  CUDF_TEST_EXPECT_TABLES_EQUAL(expected1, result1.tbl->view());

  auto result2 = cudf_io::read_parquet(
    cudf_io::parquet_reader_options::builder(cudf_io::source_info(filepath2)));
  CUDF_TEST_EXPECT_TABLES_EQUAL(expected2, result2.tbl->view());
}

template <typename T>
std::string create_parquet_file(int num_cols)
{
  srand(31337);
  auto const table = create_random_fixed_table<T>(num_cols, 10, true);
  auto const filepath =
    temp_env->get_temp_filepath(typeid(T).name() + std::to_string(num_cols) + ".parquet");
  cudf_io::parquet_writer_options const out_opts =
    cudf_io::parquet_writer_options::builder(cudf_io::sink_info{filepath}, table->view());
  cudf_io::write_parquet(out_opts);
  return filepath;
}

TEST_F(ParquetWriterTest, MultipleMismatchedSources)
{
  auto const int5file = create_parquet_file<int>(5);
  {
    auto const float5file = create_parquet_file<float>(5);
    std::vector<std::string> files{int5file, float5file};
    cudf_io::parquet_reader_options const read_opts =
      cudf_io::parquet_reader_options::builder(cudf_io::source_info{files});
    EXPECT_THROW(cudf_io::read_parquet(read_opts), cudf::logic_error);
  }
  {
    auto const int10file = create_parquet_file<int>(10);
    std::vector<std::string> files{int5file, int10file};
    cudf_io::parquet_reader_options const read_opts =
      cudf_io::parquet_reader_options::builder(cudf_io::source_info{files});
    EXPECT_THROW(cudf_io::read_parquet(read_opts), cudf::logic_error);
  }
}

TEST_F(ParquetWriterTest, Slice)
{
  auto col =
    cudf::test::fixed_width_column_wrapper<int>{{1, 2, 3, 4, 5}, {true, true, true, false, true}};
  std::vector<cudf::size_type> indices{2, 5};
  std::vector<cudf::column_view> result = cudf::slice(col, indices);
  cudf::table_view tbl{result};

  auto filepath = temp_env->get_temp_filepath("Slice.parquet");
  cudf_io::parquet_writer_options out_opts =
    cudf_io::parquet_writer_options::builder(cudf_io::sink_info{filepath}, tbl);
  cudf_io::write_parquet(out_opts);

  cudf_io::parquet_reader_options in_opts =
    cudf_io::parquet_reader_options::builder(cudf_io::source_info{filepath});
  auto read_table = cudf_io::read_parquet(in_opts);

  CUDF_TEST_EXPECT_TABLES_EQUIVALENT(read_table.tbl->view(), tbl);
}

TEST_F(ParquetChunkedWriterTest, SingleTable)
{
  srand(31337);
  auto table1 = create_random_fixed_table<int>(5, 5, true);

  auto filepath = temp_env->get_temp_filepath("ChunkedSingle.parquet");
  cudf_io::chunked_parquet_writer_options args =
    cudf_io::chunked_parquet_writer_options::builder(cudf_io::sink_info{filepath});
  cudf_io::parquet_chunked_writer(args).write(*table1);

  cudf_io::parquet_reader_options read_opts =
    cudf_io::parquet_reader_options::builder(cudf_io::source_info{filepath});
  auto result = cudf_io::read_parquet(read_opts);

  CUDF_TEST_EXPECT_TABLES_EQUAL(*result.tbl, *table1);
}

TEST_F(ParquetChunkedWriterTest, SimpleTable)
{
  srand(31337);
  auto table1 = create_random_fixed_table<int>(5, 5, true);
  auto table2 = create_random_fixed_table<int>(5, 5, true);

  auto full_table = cudf::concatenate(std::vector<table_view>({*table1, *table2}));

  auto filepath = temp_env->get_temp_filepath("ChunkedSimple.parquet");
  cudf_io::chunked_parquet_writer_options args =
    cudf_io::chunked_parquet_writer_options::builder(cudf_io::sink_info{filepath});
  cudf_io::parquet_chunked_writer(args).write(*table1).write(*table2);

  cudf_io::parquet_reader_options read_opts =
    cudf_io::parquet_reader_options::builder(cudf_io::source_info{filepath});
  auto result = cudf_io::read_parquet(read_opts);

  CUDF_TEST_EXPECT_TABLES_EQUAL(*result.tbl, *full_table);
}

TEST_F(ParquetChunkedWriterTest, LargeTables)
{
  srand(31337);
  auto table1 = create_random_fixed_table<int>(512, 4096, true);
  auto table2 = create_random_fixed_table<int>(512, 8192, true);

  auto full_table = cudf::concatenate(std::vector<table_view>({*table1, *table2}));

  auto filepath = temp_env->get_temp_filepath("ChunkedLarge.parquet");
  cudf_io::chunked_parquet_writer_options args =
    cudf_io::chunked_parquet_writer_options::builder(cudf_io::sink_info{filepath});
  auto md = cudf_io::parquet_chunked_writer(args).write(*table1).write(*table2).close();
  CUDF_EXPECTS(!md, "The return value should be null.");

  cudf_io::parquet_reader_options read_opts =
    cudf_io::parquet_reader_options::builder(cudf_io::source_info{filepath});
  auto result = cudf_io::read_parquet(read_opts);

  CUDF_TEST_EXPECT_TABLES_EQUAL(*result.tbl, *full_table);
}

TEST_F(ParquetChunkedWriterTest, ManyTables)
{
  srand(31337);
  std::vector<std::unique_ptr<table>> tables;
  std::vector<table_view> table_views;
  constexpr int num_tables = 96;
  for (int idx = 0; idx < num_tables; idx++) {
    auto tbl = create_random_fixed_table<int>(16, 64, true);
    table_views.push_back(*tbl);
    tables.push_back(std::move(tbl));
  }

  auto expected = cudf::concatenate(table_views);

  auto filepath = temp_env->get_temp_filepath("ChunkedManyTables.parquet");
  cudf_io::chunked_parquet_writer_options args =
    cudf_io::chunked_parquet_writer_options::builder(cudf_io::sink_info{filepath});
  cudf_io::parquet_chunked_writer writer(args);
  std::for_each(table_views.begin(), table_views.end(), [&writer](table_view const& tbl) {
    writer.write(tbl);
  });
  auto md = writer.close({"dummy/path"});
  CUDF_EXPECTS(md, "The returned metadata should not be null.");

  cudf_io::parquet_reader_options read_opts =
    cudf_io::parquet_reader_options::builder(cudf_io::source_info{filepath});
  auto result = cudf_io::read_parquet(read_opts);

  CUDF_TEST_EXPECT_TABLES_EQUAL(*result.tbl, *expected);
}

TEST_F(ParquetChunkedWriterTest, Strings)
{
  std::vector<std::unique_ptr<cudf::column>> cols;

  bool mask1[] = {true, true, false, true, true, true, true};
  std::vector<const char*> h_strings1{"four", "score", "and", "seven", "years", "ago", "abcdefgh"};
  cudf::test::strings_column_wrapper strings1(h_strings1.begin(), h_strings1.end(), mask1);
  cols.push_back(strings1.release());
  cudf::table tbl1(std::move(cols));

  bool mask2[] = {false, true, true, true, true, true, true};
  std::vector<const char*> h_strings2{"ooooo", "ppppppp", "fff", "j", "cccc", "bbb", "zzzzzzzzzzz"};
  cudf::test::strings_column_wrapper strings2(h_strings2.begin(), h_strings2.end(), mask2);
  cols.push_back(strings2.release());
  cudf::table tbl2(std::move(cols));

  auto expected = cudf::concatenate(std::vector<table_view>({tbl1, tbl2}));

  auto filepath = temp_env->get_temp_filepath("ChunkedStrings.parquet");
  cudf_io::chunked_parquet_writer_options args =
    cudf_io::chunked_parquet_writer_options::builder(cudf_io::sink_info{filepath});
  cudf_io::parquet_chunked_writer(args).write(tbl1).write(tbl2);

  cudf_io::parquet_reader_options read_opts =
    cudf_io::parquet_reader_options::builder(cudf_io::source_info{filepath});
  auto result = cudf_io::read_parquet(read_opts);

  CUDF_TEST_EXPECT_TABLES_EQUAL(*result.tbl, *expected);
}

TEST_F(ParquetChunkedWriterTest, ListColumn)
{
  auto valids  = cudf::detail::make_counting_transform_iterator(0, [](auto i) { return i % 2; });
  auto valids2 = cudf::detail::make_counting_transform_iterator(0, [](auto i) { return i != 3; });

  using lcw = cudf::test::lists_column_wrapper<int32_t>;

  // COL0 (Same nullability) ====================
  // [NULL, 2, NULL]
  // []
  // [4, 5]
  // NULL
  lcw col0_tbl0{{{{1, 2, 3}, valids}, {}, {4, 5}, {}}, valids2};

  // [7, 8, 9]
  // []
  // [NULL, 11]
  // NULL
  lcw col0_tbl1{{{7, 8, 9}, {}, {{10, 11}, valids}, {}}, valids2};

  // COL1 (Nullability different in different chunks, test of merging nullability in writer)
  // [NULL, 2, NULL]
  // []
  // [4, 5]
  // []
  lcw col1_tbl0{{{1, 2, 3}, valids}, {}, {4, 5}, {}};

  // [7, 8, 9]
  // []
  // [10, 11]
  // NULL
  lcw col1_tbl1{{{7, 8, 9}, {}, {10, 11}, {}}, valids2};

  // COL2 (non-nested columns to test proper schema construction)
  size_t num_rows_tbl0 = static_cast<cudf::column_view>(col0_tbl0).size();
  size_t num_rows_tbl1 = static_cast<cudf::column_view>(col0_tbl1).size();
  auto seq_col0        = random_values<int>(num_rows_tbl0);
  auto seq_col1        = random_values<int>(num_rows_tbl1);

  column_wrapper<int> col2_tbl0{seq_col0.begin(), seq_col0.end(), valids};
  column_wrapper<int> col2_tbl1{seq_col1.begin(), seq_col1.end(), valids2};

  auto tbl0 = table_view({col0_tbl0, col1_tbl0, col2_tbl0});
  auto tbl1 = table_view({col0_tbl1, col1_tbl1, col2_tbl1});

  auto expected = cudf::concatenate(std::vector<table_view>({tbl0, tbl1}));

  auto filepath = temp_env->get_temp_filepath("ChunkedLists.parquet");
  cudf_io::chunked_parquet_writer_options args =
    cudf_io::chunked_parquet_writer_options::builder(cudf_io::sink_info{filepath});
  cudf_io::parquet_chunked_writer(args).write(tbl0).write(tbl1);

  cudf_io::parquet_reader_options read_opts =
    cudf_io::parquet_reader_options::builder(cudf_io::source_info{filepath});
  auto result = cudf_io::read_parquet(read_opts);

  CUDF_TEST_EXPECT_TABLES_EQUAL(*result.tbl, *expected);
}

TEST_F(ParquetChunkedWriterTest, ListOfStruct)
{
  // Table 1
  auto weight_1   = cudf::test::fixed_width_column_wrapper<float>{{57.5, 51.1, 15.3}};
  auto ages_1     = cudf::test::fixed_width_column_wrapper<int32_t>{{30, 27, 5}};
  auto struct_1_1 = cudf::test::structs_column_wrapper{weight_1, ages_1};
  auto is_human_1 = cudf::test::fixed_width_column_wrapper<bool>{{true, true, false}};
  auto struct_2_1 = cudf::test::structs_column_wrapper{{is_human_1, struct_1_1}};

  auto list_offsets_column_1 =
    cudf::test::fixed_width_column_wrapper<cudf::size_type>{0, 2, 3, 3}.release();
  auto num_list_rows_1 = list_offsets_column_1->size() - 1;

  auto list_col_1 = cudf::make_lists_column(num_list_rows_1,
                                            std::move(list_offsets_column_1),
                                            struct_2_1.release(),
                                            cudf::UNKNOWN_NULL_COUNT,
                                            {});

  auto table_1 = table_view({*list_col_1});

  // Table 2
  auto weight_2   = cudf::test::fixed_width_column_wrapper<float>{{1.1, -1.0, -1.0}};
  auto ages_2     = cudf::test::fixed_width_column_wrapper<int32_t>{{31, 351, 351}, {1, 1, 0}};
  auto struct_1_2 = cudf::test::structs_column_wrapper{{weight_2, ages_2}, {1, 0, 1}};
  auto is_human_2 = cudf::test::fixed_width_column_wrapper<bool>{{false, false, false}, {1, 1, 0}};
  auto struct_2_2 = cudf::test::structs_column_wrapper{{is_human_2, struct_1_2}};

  auto list_offsets_column_2 =
    cudf::test::fixed_width_column_wrapper<cudf::size_type>{0, 1, 2, 3}.release();
  auto num_list_rows_2 = list_offsets_column_2->size() - 1;

  auto list_col_2 = cudf::make_lists_column(num_list_rows_2,
                                            std::move(list_offsets_column_2),
                                            struct_2_2.release(),
                                            cudf::UNKNOWN_NULL_COUNT,
                                            {});

  auto table_2 = table_view({*list_col_2});

  auto full_table = cudf::concatenate(std::vector<table_view>({table_1, table_2}));

  cudf_io::table_input_metadata expected_metadata(table_1);
  expected_metadata.column_metadata[0].set_name("family");
  expected_metadata.column_metadata[0].child(1).set_nullability(false);
  expected_metadata.column_metadata[0].child(1).child(0).set_name("human?");
  expected_metadata.column_metadata[0].child(1).child(1).set_name("particulars");
  expected_metadata.column_metadata[0].child(1).child(1).child(0).set_name("weight");
  expected_metadata.column_metadata[0].child(1).child(1).child(1).set_name("age");

  auto filepath = temp_env->get_temp_filepath("ChunkedListOfStruct.parquet");
  cudf_io::chunked_parquet_writer_options args =
    cudf_io::chunked_parquet_writer_options::builder(cudf_io::sink_info{filepath});
  args.set_metadata(&expected_metadata);
  cudf_io::parquet_chunked_writer(args).write(table_1).write(table_2);

  cudf_io::parquet_reader_options read_opts =
    cudf_io::parquet_reader_options::builder(cudf_io::source_info{filepath});
  auto result = cudf_io::read_parquet(read_opts);

  CUDF_TEST_EXPECT_TABLES_EQUIVALENT(*result.tbl, *full_table);
  cudf::test::expect_metadata_equal(expected_metadata, result.metadata);
}

TEST_F(ParquetChunkedWriterTest, ListOfStructOfStructOfListOfList)
{
  auto valids  = cudf::detail::make_counting_transform_iterator(0, [](auto i) { return i % 2; });
  auto valids2 = cudf::detail::make_counting_transform_iterator(0, [](auto i) { return i != 3; });

  using lcw = cudf::test::lists_column_wrapper<int32_t>;

  // Table 1 ===========================

  // []
  // [NULL, 2, NULL]
  // [4, 5]
  // NULL
  lcw land_1{{{}, {{1, 2, 3}, valids}, {4, 5}, {}}, valids2};

  // []
  // [[1, 2, 3], [], [4, 5], [], [0, 6, 0]]
  // [[7, 8], []]
  // [[]]
  lcw flats_1{lcw{}, {{1, 2, 3}, {}, {4, 5}, {}, {0, 6, 0}}, {{7, 8}, {}}, lcw{lcw{}}};

  auto weight_1   = cudf::test::fixed_width_column_wrapper<float>{{57.5, 51.1, 15.3, 1.1}};
  auto ages_1     = cudf::test::fixed_width_column_wrapper<int32_t>{{30, 27, 5, 31}};
  auto struct_1_1 = cudf::test::structs_column_wrapper{weight_1, ages_1, land_1, flats_1};
  auto is_human_1 = cudf::test::fixed_width_column_wrapper<bool>{{true, true, false, false}};
  auto struct_2_1 = cudf::test::structs_column_wrapper{{is_human_1, struct_1_1}};

  auto list_offsets_column_1 =
    cudf::test::fixed_width_column_wrapper<cudf::size_type>{0, 2, 3, 4}.release();
  auto num_list_rows_1 = list_offsets_column_1->size() - 1;

  auto list_col_1 = cudf::make_lists_column(num_list_rows_1,
                                            std::move(list_offsets_column_1),
                                            struct_2_1.release(),
                                            cudf::UNKNOWN_NULL_COUNT,
                                            {});

  auto table_1 = table_view({*list_col_1});

  // Table 2 ===========================

  // []
  // [7, 8, 9]
  lcw land_2{{}, {7, 8, 9}};

  // [[]]
  // [[], [], []]
  lcw flats_2{lcw{lcw{}}, lcw{lcw{}, lcw{}, lcw{}}};

  auto weight_2   = cudf::test::fixed_width_column_wrapper<float>{{-1.0, -1.0}};
  auto ages_2     = cudf::test::fixed_width_column_wrapper<int32_t>{{351, 351}, {1, 0}};
  auto struct_1_2 = cudf::test::structs_column_wrapper{{weight_2, ages_2, land_2, flats_2}, {0, 1}};
  auto is_human_2 = cudf::test::fixed_width_column_wrapper<bool>{{false, false}, {1, 0}};
  auto struct_2_2 = cudf::test::structs_column_wrapper{{is_human_2, struct_1_2}};

  auto list_offsets_column_2 =
    cudf::test::fixed_width_column_wrapper<cudf::size_type>{0, 1, 2}.release();
  auto num_list_rows_2 = list_offsets_column_2->size() - 1;

  auto list_col_2 = cudf::make_lists_column(num_list_rows_2,
                                            std::move(list_offsets_column_2),
                                            struct_2_2.release(),
                                            cudf::UNKNOWN_NULL_COUNT,
                                            {});

  auto table_2 = table_view({*list_col_2});

  auto full_table = cudf::concatenate(std::vector<table_view>({table_1, table_2}));

  cudf_io::table_input_metadata expected_metadata(table_1);
  expected_metadata.column_metadata[0].set_name("family");
  expected_metadata.column_metadata[0].child(1).set_nullability(false);
  expected_metadata.column_metadata[0].child(1).child(0).set_name("human?");
  expected_metadata.column_metadata[0].child(1).child(1).set_name("particulars");
  expected_metadata.column_metadata[0].child(1).child(1).child(0).set_name("weight");
  expected_metadata.column_metadata[0].child(1).child(1).child(1).set_name("age");
  expected_metadata.column_metadata[0].child(1).child(1).child(2).set_name("land_unit");
  expected_metadata.column_metadata[0].child(1).child(1).child(3).set_name("flats");

  auto filepath = temp_env->get_temp_filepath("ListOfStructOfStructOfListOfList.parquet");
  cudf_io::chunked_parquet_writer_options args =
    cudf_io::chunked_parquet_writer_options::builder(cudf_io::sink_info{filepath});
  args.set_metadata(&expected_metadata);
  cudf_io::parquet_chunked_writer(args).write(table_1).write(table_2);

  cudf_io::parquet_reader_options read_opts =
    cudf_io::parquet_reader_options::builder(cudf_io::source_info{filepath});
  auto result = cudf_io::read_parquet(read_opts);

  CUDF_TEST_EXPECT_TABLES_EQUIVALENT(*result.tbl, *full_table);
  cudf::test::expect_metadata_equal(expected_metadata, result.metadata);

  // We specifically mentioned in input schema that struct_2 is non-nullable across chunked calls.
  auto result_parent_list = result.tbl->get_column(0);
  auto result_struct_2    = result_parent_list.child(cudf::lists_column_view::child_column_index);
  EXPECT_EQ(result_struct_2.nullable(), false);
}

TEST_F(ParquetChunkedWriterTest, MismatchedTypes)
{
  srand(31337);
  auto table1 = create_random_fixed_table<int>(4, 4, true);
  auto table2 = create_random_fixed_table<float>(4, 4, true);

  auto filepath = temp_env->get_temp_filepath("ChunkedMismatchedTypes.parquet");
  cudf_io::chunked_parquet_writer_options args =
    cudf_io::chunked_parquet_writer_options::builder(cudf_io::sink_info{filepath});
  cudf_io::parquet_chunked_writer writer(args);
  writer.write(*table1);
  EXPECT_THROW(writer.write(*table2), cudf::logic_error);
  writer.close();
}

TEST_F(ParquetChunkedWriterTest, ChunkedWriteAfterClosing)
{
  srand(31337);
  auto table = create_random_fixed_table<int>(4, 4, true);

  auto filepath = temp_env->get_temp_filepath("ChunkedWriteAfterClosing.parquet");
  cudf_io::chunked_parquet_writer_options args =
    cudf_io::chunked_parquet_writer_options::builder(cudf_io::sink_info{filepath});
  cudf_io::parquet_chunked_writer writer(args);
  writer.write(*table).close();
  EXPECT_THROW(writer.write(*table), cudf::logic_error);
}

TEST_F(ParquetChunkedWriterTest, ReadingUnclosedFile)
{
  srand(31337);
  auto table = create_random_fixed_table<int>(4, 4, true);

  auto filepath = temp_env->get_temp_filepath("ReadingUnclosedFile.parquet");
  cudf_io::chunked_parquet_writer_options args =
    cudf_io::chunked_parquet_writer_options::builder(cudf_io::sink_info{filepath});
  cudf_io::parquet_chunked_writer writer(args);
  writer.write(*table);

  cudf_io::parquet_reader_options read_opts =
    cudf_io::parquet_reader_options::builder(cudf_io::source_info{filepath});
  EXPECT_THROW(cudf_io::read_parquet(read_opts), cudf::logic_error);
}

TEST_F(ParquetChunkedWriterTest, MismatchedStructure)
{
  srand(31337);
  auto table1 = create_random_fixed_table<int>(4, 4, true);
  auto table2 = create_random_fixed_table<float>(3, 4, true);

  auto filepath = temp_env->get_temp_filepath("ChunkedMismatchedStructure.parquet");
  cudf_io::chunked_parquet_writer_options args =
    cudf_io::chunked_parquet_writer_options::builder(cudf_io::sink_info{filepath});
  cudf_io::parquet_chunked_writer writer(args);
  writer.write(*table1);
  EXPECT_THROW(writer.write(*table2), cudf::logic_error);
  writer.close();
}

TEST_F(ParquetChunkedWriterTest, MismatchedStructureList)
{
  auto valids  = cudf::detail::make_counting_transform_iterator(0, [](auto i) { return i % 2; });
  auto valids2 = cudf::detail::make_counting_transform_iterator(0, [](auto i) { return i != 3; });

  using lcw = cudf::test::lists_column_wrapper<int32_t>;

  // COL0 (mismatched depth) ====================
  // [NULL, 2, NULL]
  // []
  // [4, 5]
  // NULL
  lcw col00{{{{1, 2, 3}, valids}, {}, {4, 5}, {}}, valids2};

  // [[1, 2, 3], [], [4, 5], [], [0, 6, 0]]
  // [[7, 8]]
  // []
  // [[]]
  lcw col01{{{1, 2, 3}, {}, {4, 5}, {}, {0, 6, 0}}, {{7, 8}}, lcw{}, lcw{lcw{}}};

  // COL2 (non-nested columns to test proper schema construction)
  size_t num_rows = static_cast<cudf::column_view>(col00).size();
  auto seq_col0   = random_values<int>(num_rows);
  auto seq_col1   = random_values<int>(num_rows);

  column_wrapper<int> col10{seq_col0.begin(), seq_col0.end(), valids};
  column_wrapper<int> col11{seq_col1.begin(), seq_col1.end(), valids2};

  auto tbl0 = table_view({col00, col10});
  auto tbl1 = table_view({col01, col11});

  auto filepath = temp_env->get_temp_filepath("ChunkedLists.parquet");
  cudf_io::chunked_parquet_writer_options args =
    cudf_io::chunked_parquet_writer_options::builder(cudf_io::sink_info{filepath});
  cudf_io::parquet_chunked_writer writer(args);
  writer.write(tbl0);
  EXPECT_THROW(writer.write(tbl1), cudf::logic_error);
}

TEST_F(ParquetChunkedWriterTest, DifferentNullability)
{
  srand(31337);
  auto table1 = create_random_fixed_table<int>(5, 5, true);
  auto table2 = create_random_fixed_table<int>(5, 5, false);

  auto full_table = cudf::concatenate(std::vector<table_view>({*table1, *table2}));

  auto filepath = temp_env->get_temp_filepath("ChunkedNullable.parquet");
  cudf_io::chunked_parquet_writer_options args =
    cudf_io::chunked_parquet_writer_options::builder(cudf_io::sink_info{filepath});
  cudf_io::parquet_chunked_writer(args).write(*table1).write(*table2);

  cudf_io::parquet_reader_options read_opts =
    cudf_io::parquet_reader_options::builder(cudf_io::source_info{filepath});
  auto result = cudf_io::read_parquet(read_opts);

  CUDF_TEST_EXPECT_TABLES_EQUAL(*result.tbl, *full_table);
}

TEST_F(ParquetChunkedWriterTest, DifferentNullabilityStruct)
{
  // Struct<is_human:bool (non-nullable),
  //        Struct<weight:float>,
  //               age:int
  //              > (nullable)
  //       > (non-nullable)

  // Table 1: is_human and struct_1 are non-nullable but should be nullable when read back.
  auto weight_1   = cudf::test::fixed_width_column_wrapper<float>{{57.5, 51.1, 15.3}};
  auto ages_1     = cudf::test::fixed_width_column_wrapper<int32_t>{{30, 27, 5}};
  auto struct_1_1 = cudf::test::structs_column_wrapper{weight_1, ages_1};
  auto is_human_1 = cudf::test::fixed_width_column_wrapper<bool>{{true, true, false}};
  auto struct_2_1 = cudf::test::structs_column_wrapper{{is_human_1, struct_1_1}};
  auto table_1    = cudf::table_view({struct_2_1});

  // Table 2: struct_1 and is_human are nullable now so if we hadn't assumed worst case (nullable)
  // when writing table_1, we would have wrong pages for it.
  auto weight_2   = cudf::test::fixed_width_column_wrapper<float>{{1.1, -1.0, -1.0}};
  auto ages_2     = cudf::test::fixed_width_column_wrapper<int32_t>{{31, 351, 351}, {1, 1, 0}};
  auto struct_1_2 = cudf::test::structs_column_wrapper{{weight_2, ages_2}, {1, 0, 1}};
  auto is_human_2 = cudf::test::fixed_width_column_wrapper<bool>{{false, false, false}, {1, 1, 0}};
  auto struct_2_2 = cudf::test::structs_column_wrapper{{is_human_2, struct_1_2}};
  auto table_2    = cudf::table_view({struct_2_2});

  auto full_table = cudf::concatenate(std::vector<table_view>({table_1, table_2}));

  cudf_io::table_input_metadata expected_metadata(table_1);
  expected_metadata.column_metadata[0].set_name("being");
  expected_metadata.column_metadata[0].child(0).set_name("human?");
  expected_metadata.column_metadata[0].child(1).set_name("particulars");
  expected_metadata.column_metadata[0].child(1).child(0).set_name("weight");
  expected_metadata.column_metadata[0].child(1).child(1).set_name("age");

  auto filepath = temp_env->get_temp_filepath("ChunkedNullableStruct.parquet");
  cudf_io::chunked_parquet_writer_options args =
    cudf_io::chunked_parquet_writer_options::builder(cudf_io::sink_info{filepath});
  args.set_metadata(&expected_metadata);
  cudf_io::parquet_chunked_writer(args).write(table_1).write(table_2);

  cudf_io::parquet_reader_options read_opts =
    cudf_io::parquet_reader_options::builder(cudf_io::source_info{filepath});
  auto result = cudf_io::read_parquet(read_opts);

  CUDF_TEST_EXPECT_TABLES_EQUIVALENT(*result.tbl, *full_table);
  cudf::test::expect_metadata_equal(expected_metadata, result.metadata);
}

TEST_F(ParquetChunkedWriterTest, ForcedNullability)
{
  srand(31337);
  auto table1 = create_random_fixed_table<int>(5, 5, false);
  auto table2 = create_random_fixed_table<int>(5, 5, false);

  auto full_table = cudf::concatenate(std::vector<table_view>({*table1, *table2}));

  auto filepath = temp_env->get_temp_filepath("ChunkedNoNullable.parquet");

  cudf_io::table_input_metadata metadata(*table1);

  // In the absence of prescribed per-column nullability in metadata, the writer assumes the worst
  // and considers all columns nullable. However cudf::concatenate will not force nulls in case no
  // columns are nullable. To get the expected result, we tell the writer the nullability of all
  // columns in advance.
  for (auto& col_meta : metadata.column_metadata) {
    col_meta.set_nullability(false);
  }

  cudf_io::chunked_parquet_writer_options args =
    cudf_io::chunked_parquet_writer_options::builder(cudf_io::sink_info{filepath})
      .metadata(&metadata);
  cudf_io::parquet_chunked_writer(args).write(*table1).write(*table2);

  cudf_io::parquet_reader_options read_opts =
    cudf_io::parquet_reader_options::builder(cudf_io::source_info{filepath});
  auto result = cudf_io::read_parquet(read_opts);

  CUDF_TEST_EXPECT_TABLES_EQUAL(*result.tbl, *full_table);
}

TEST_F(ParquetChunkedWriterTest, ForcedNullabilityList)
{
  srand(31337);

  auto valids  = cudf::detail::make_counting_transform_iterator(0, [](auto i) { return i % 2; });
  auto valids2 = cudf::detail::make_counting_transform_iterator(0, [](auto i) { return i != 3; });

  using lcw = cudf::test::lists_column_wrapper<int32_t>;

  // COL0 ====================
  // [1, 2, 3]
  // []
  // [4, 5]
  // NULL
  lcw col00{{{1, 2, 3}, {}, {4, 5}, {}}, valids2};

  // [7]
  // []
  // [8, 9, 10, 11]
  // NULL
  lcw col01{{{7}, {}, {8, 9, 10, 11}, {}}, valids2};

  // COL1 (non-nested columns to test proper schema construction)
  size_t num_rows = static_cast<cudf::column_view>(col00).size();
  auto seq_col0   = random_values<int>(num_rows);
  auto seq_col1   = random_values<int>(num_rows);

  column_wrapper<int> col10{seq_col0.begin(), seq_col0.end(), valids};
  column_wrapper<int> col11{seq_col1.begin(), seq_col1.end(), valids2};

  auto table1 = table_view({col00, col10});
  auto table2 = table_view({col01, col11});

  auto full_table = cudf::concatenate(std::vector<table_view>({table1, table2}));

  cudf_io::table_input_metadata metadata(table1);
  metadata.column_metadata[0].set_nullability(true);  // List is nullable at first (root) level
  metadata.column_metadata[0].child(1).set_nullability(
    false);  // non-nullable at second (leaf) level
  metadata.column_metadata[1].set_nullability(true);

  auto filepath = temp_env->get_temp_filepath("ChunkedListNullable.parquet");

  cudf_io::chunked_parquet_writer_options args =
    cudf_io::chunked_parquet_writer_options::builder(cudf_io::sink_info{filepath})
      .metadata(&metadata);
  cudf_io::parquet_chunked_writer(args).write(table1).write(table2);

  cudf_io::parquet_reader_options read_opts =
    cudf_io::parquet_reader_options::builder(cudf_io::source_info{filepath});
  auto result = cudf_io::read_parquet(read_opts);

  CUDF_TEST_EXPECT_TABLES_EQUAL(*result.tbl, *full_table);
}

TEST_F(ParquetChunkedWriterTest, ForcedNullabilityStruct)
{
  // Struct<is_human:bool (non-nullable),
  //        Struct<weight:float>,
  //               age:int
  //              > (nullable)
  //       > (non-nullable)

  // Table 1: is_human and struct_2 are non-nullable and should stay that way when read back.
  auto weight_1   = cudf::test::fixed_width_column_wrapper<float>{{57.5, 51.1, 15.3}};
  auto ages_1     = cudf::test::fixed_width_column_wrapper<int32_t>{{30, 27, 5}};
  auto struct_1_1 = cudf::test::structs_column_wrapper{weight_1, ages_1};
  auto is_human_1 = cudf::test::fixed_width_column_wrapper<bool>{{true, true, false}};
  auto struct_2_1 = cudf::test::structs_column_wrapper{{is_human_1, struct_1_1}};
  auto table_1    = cudf::table_view({struct_2_1});

  auto weight_2   = cudf::test::fixed_width_column_wrapper<float>{{1.1, -1.0, -1.0}};
  auto ages_2     = cudf::test::fixed_width_column_wrapper<int32_t>{{31, 351, 351}, {1, 1, 0}};
  auto struct_1_2 = cudf::test::structs_column_wrapper{{weight_2, ages_2}, {1, 0, 1}};
  auto is_human_2 = cudf::test::fixed_width_column_wrapper<bool>{{false, false, false}};
  auto struct_2_2 = cudf::test::structs_column_wrapper{{is_human_2, struct_1_2}};
  auto table_2    = cudf::table_view({struct_2_2});

  auto full_table = cudf::concatenate(std::vector<table_view>({table_1, table_2}));

  cudf_io::table_input_metadata expected_metadata(table_1);
  expected_metadata.column_metadata[0].set_name("being").set_nullability(false);
  expected_metadata.column_metadata[0].child(0).set_name("human?").set_nullability(false);
  expected_metadata.column_metadata[0].child(1).set_name("particulars");
  expected_metadata.column_metadata[0].child(1).child(0).set_name("weight");
  expected_metadata.column_metadata[0].child(1).child(1).set_name("age");

  auto filepath = temp_env->get_temp_filepath("ChunkedNullableStruct.parquet");
  cudf_io::chunked_parquet_writer_options args =
    cudf_io::chunked_parquet_writer_options::builder(cudf_io::sink_info{filepath});
  args.set_metadata(&expected_metadata);
  cudf_io::parquet_chunked_writer(args).write(table_1).write(table_2);

  cudf_io::parquet_reader_options read_opts =
    cudf_io::parquet_reader_options::builder(cudf_io::source_info{filepath});
  auto result = cudf_io::read_parquet(read_opts);

  CUDF_TEST_EXPECT_TABLES_EQUAL(*result.tbl, *full_table);
  cudf::test::expect_metadata_equal(expected_metadata, result.metadata);
}

TEST_F(ParquetChunkedWriterTest, ReadRowGroups)
{
  srand(31337);
  auto table1 = create_random_fixed_table<int>(5, 5, true);
  auto table2 = create_random_fixed_table<int>(5, 5, true);

  auto full_table = cudf::concatenate(std::vector<table_view>({*table2, *table1, *table2}));

  auto filepath = temp_env->get_temp_filepath("ChunkedRowGroups.parquet");
  cudf_io::chunked_parquet_writer_options args =
    cudf_io::chunked_parquet_writer_options::builder(cudf_io::sink_info{filepath});
  {
    cudf_io::parquet_chunked_writer(args).write(*table1).write(*table2);
  }

  cudf_io::parquet_reader_options read_opts =
    cudf_io::parquet_reader_options::builder(cudf_io::source_info{filepath})
      .row_groups({{1, 0, 1}});
  auto result = cudf_io::read_parquet(read_opts);

  CUDF_TEST_EXPECT_TABLES_EQUAL(*result.tbl, *full_table);
}

TEST_F(ParquetChunkedWriterTest, ReadRowGroupsError)
{
  srand(31337);
  auto table1 = create_random_fixed_table<int>(5, 5, true);

  auto filepath = temp_env->get_temp_filepath("ChunkedRowGroupsError.parquet");
  cudf_io::chunked_parquet_writer_options args =
    cudf_io::chunked_parquet_writer_options::builder(cudf_io::sink_info{filepath});
  cudf_io::parquet_chunked_writer(args).write(*table1);

  cudf_io::parquet_reader_options read_opts =
    cudf_io::parquet_reader_options::builder(cudf_io::source_info{filepath}).row_groups({{0, 1}});
  EXPECT_THROW(cudf_io::read_parquet(read_opts), cudf::logic_error);
  read_opts.set_row_groups({{-1}});
  EXPECT_THROW(cudf_io::read_parquet(read_opts), cudf::logic_error);
  read_opts.set_row_groups({{0}, {0}});
  EXPECT_THROW(cudf_io::read_parquet(read_opts), cudf::logic_error);
}

TEST_F(ParquetWriterTest, DecimalWrite)
{
  constexpr cudf::size_type num_rows = 500;
  auto seq_col0                      = random_values<int32_t>(num_rows);
  auto seq_col1                      = random_values<int64_t>(num_rows);

  auto valids =
    cudf::detail::make_counting_transform_iterator(0, [](auto i) { return i % 2 == 0; });

  auto col0 = cudf::test::fixed_point_column_wrapper<int32_t>{
    seq_col0.begin(), seq_col0.end(), valids, numeric::scale_type{5}};
  auto col1 = cudf::test::fixed_point_column_wrapper<int64_t>{
    seq_col1.begin(), seq_col1.end(), valids, numeric::scale_type{-9}};

  auto table = table_view({col0, col1});

  auto filepath = temp_env->get_temp_filepath("DecimalWrite.parquet");
  cudf_io::parquet_writer_options args =
    cudf_io::parquet_writer_options::builder(cudf_io::sink_info{filepath}, table);

  cudf_io::table_input_metadata expected_metadata(table);

  // verify failure if too small a precision is given
  expected_metadata.column_metadata[0].set_decimal_precision(7);
  expected_metadata.column_metadata[1].set_decimal_precision(1);
  args.set_metadata(&expected_metadata);
  EXPECT_THROW(cudf_io::write_parquet(args), cudf::logic_error);

  // verify success if equal precision is given
  expected_metadata.column_metadata[0].set_decimal_precision(7);
  expected_metadata.column_metadata[1].set_decimal_precision(9);
  args.set_metadata(&expected_metadata);
  cudf_io::write_parquet(args);

  cudf_io::parquet_reader_options read_opts =
    cudf_io::parquet_reader_options::builder(cudf_io::source_info{filepath});
  auto result = cudf_io::read_parquet(read_opts);

  CUDF_TEST_EXPECT_TABLES_EQUAL(*result.tbl, table);
}

TYPED_TEST(ParquetChunkedWriterNumericTypeTest, UnalignedSize)
{
  // write out two 31 row tables and make sure they get
  // read back with all their validity bits in the right place

  using T = TypeParam;

  int num_els = 31;
  std::vector<std::unique_ptr<cudf::column>> cols;

  bool mask[] = {false, true, true, true, true, true, true, true, true, true, true,
                 true,  true, true, true, true, true, true, true, true, true, true,
                 true,  true, true, true, true, true, true, true, true};

  T c1a[num_els];
  std::fill(c1a, c1a + num_els, static_cast<T>(5));
  T c1b[num_els];
  std::fill(c1b, c1b + num_els, static_cast<T>(6));
  column_wrapper<T> c1a_w(c1a, c1a + num_els, mask);
  column_wrapper<T> c1b_w(c1b, c1b + num_els, mask);
  cols.push_back(c1a_w.release());
  cols.push_back(c1b_w.release());
  cudf::table tbl1(std::move(cols));

  T c2a[num_els];
  std::fill(c2a, c2a + num_els, static_cast<T>(8));
  T c2b[num_els];
  std::fill(c2b, c2b + num_els, static_cast<T>(9));
  column_wrapper<T> c2a_w(c2a, c2a + num_els, mask);
  column_wrapper<T> c2b_w(c2b, c2b + num_els, mask);
  cols.push_back(c2a_w.release());
  cols.push_back(c2b_w.release());
  cudf::table tbl2(std::move(cols));

  auto expected = cudf::concatenate(std::vector<table_view>({tbl1, tbl2}));

  auto filepath = temp_env->get_temp_filepath("ChunkedUnalignedSize.parquet");
  cudf_io::chunked_parquet_writer_options args =
    cudf_io::chunked_parquet_writer_options::builder(cudf_io::sink_info{filepath});
  cudf_io::parquet_chunked_writer(args).write(tbl1).write(tbl2);

  cudf_io::parquet_reader_options read_opts =
    cudf_io::parquet_reader_options::builder(cudf_io::source_info{filepath});
  auto result = cudf_io::read_parquet(read_opts);

  CUDF_TEST_EXPECT_TABLES_EQUAL(*result.tbl, *expected);
}

TYPED_TEST(ParquetChunkedWriterNumericTypeTest, UnalignedSize2)
{
  // write out two 33 row tables and make sure they get
  // read back with all their validity bits in the right place

  using T = TypeParam;

  int num_els = 33;
  std::vector<std::unique_ptr<cudf::column>> cols;

  bool mask[] = {false, true, true, true, true, true, true, true, true, true, true,
                 true,  true, true, true, true, true, true, true, true, true, true,
                 true,  true, true, true, true, true, true, true, true, true, true};

  T c1a[num_els];
  std::fill(c1a, c1a + num_els, static_cast<T>(5));
  T c1b[num_els];
  std::fill(c1b, c1b + num_els, static_cast<T>(6));
  column_wrapper<T> c1a_w(c1a, c1a + num_els, mask);
  column_wrapper<T> c1b_w(c1b, c1b + num_els, mask);
  cols.push_back(c1a_w.release());
  cols.push_back(c1b_w.release());
  cudf::table tbl1(std::move(cols));

  T c2a[num_els];
  std::fill(c2a, c2a + num_els, static_cast<T>(8));
  T c2b[num_els];
  std::fill(c2b, c2b + num_els, static_cast<T>(9));
  column_wrapper<T> c2a_w(c2a, c2a + num_els, mask);
  column_wrapper<T> c2b_w(c2b, c2b + num_els, mask);
  cols.push_back(c2a_w.release());
  cols.push_back(c2b_w.release());
  cudf::table tbl2(std::move(cols));

  auto expected = cudf::concatenate(std::vector<table_view>({tbl1, tbl2}));

  auto filepath = temp_env->get_temp_filepath("ChunkedUnalignedSize2.parquet");
  cudf_io::chunked_parquet_writer_options args =
    cudf_io::chunked_parquet_writer_options::builder(cudf_io::sink_info{filepath});
  cudf_io::parquet_chunked_writer(args).write(tbl1).write(tbl2);

  cudf_io::parquet_reader_options read_opts =
    cudf_io::parquet_reader_options::builder(cudf_io::source_info{filepath});
  auto result = cudf_io::read_parquet(read_opts);

  CUDF_TEST_EXPECT_TABLES_EQUAL(*result.tbl, *expected);
}

// custom mem mapped data sink that supports device writes
template <bool supports_device_writes>
class custom_test_memmap_sink : public cudf::io::data_sink {
 public:
  explicit custom_test_memmap_sink(std::vector<char>* mm_writer_buf)
  {
    mm_writer = cudf::io::data_sink::create(mm_writer_buf);
  }

  virtual ~custom_test_memmap_sink() { mm_writer->flush(); }

  void host_write(void const* data, size_t size) override { mm_writer->host_write(data, size); }

  [[nodiscard]] bool supports_device_write() const override { return supports_device_writes; }

  void device_write(void const* gpu_data, size_t size, rmm::cuda_stream_view stream) override
  {
    this->device_write_async(gpu_data, size, stream).get();
  }

  std::future<void> device_write_async(void const* gpu_data,
                                       size_t size,
                                       rmm::cuda_stream_view stream) override
  {
    return std::async(std::launch::deferred, [=] {
      char* ptr = nullptr;
      CUDF_CUDA_TRY(cudaMallocHost(&ptr, size));
      CUDF_CUDA_TRY(cudaMemcpyAsync(ptr, gpu_data, size, cudaMemcpyDeviceToHost, stream.value()));
      stream.synchronize();
      mm_writer->host_write(ptr, size);
      CUDF_CUDA_TRY(cudaFreeHost(ptr));
    });
  }

  void flush() override { mm_writer->flush(); }

  size_t bytes_written() override { return mm_writer->bytes_written(); }

 private:
  std::unique_ptr<data_sink> mm_writer;
};

TEST_F(ParquetWriterStressTest, LargeTableWeakCompression)
{
  std::vector<char> mm_buf;
  mm_buf.reserve(4 * 1024 * 1024 * 16);
  custom_test_memmap_sink<false> custom_sink(&mm_buf);

  namespace cudf_io = cudf::io;

  // exercises multiple rowgroups
  srand(31337);
  auto expected = create_random_fixed_table<int>(16, 4 * 1024 * 1024, false);

  // write out using the custom sink (which uses device writes)
  cudf_io::parquet_writer_options args =
    cudf_io::parquet_writer_options::builder(cudf_io::sink_info{&custom_sink}, *expected);
  cudf_io::write_parquet(args);

  cudf_io::parquet_reader_options custom_args =
    cudf_io::parquet_reader_options::builder(cudf_io::source_info{mm_buf.data(), mm_buf.size()});
  auto custom_tbl = cudf_io::read_parquet(custom_args);
  CUDF_TEST_EXPECT_TABLES_EQUAL(custom_tbl.tbl->view(), expected->view());
}

TEST_F(ParquetWriterStressTest, LargeTableGoodCompression)
{
  std::vector<char> mm_buf;
  mm_buf.reserve(4 * 1024 * 1024 * 16);
  custom_test_memmap_sink<false> custom_sink(&mm_buf);

  namespace cudf_io = cudf::io;

  // exercises multiple rowgroups
  srand(31337);
  auto expected = create_compressible_fixed_table<int>(16, 4 * 1024 * 1024, 128 * 1024, false);

  // write out using the custom sink (which uses device writes)
  cudf_io::parquet_writer_options args =
    cudf_io::parquet_writer_options::builder(cudf_io::sink_info{&custom_sink}, *expected);
  cudf_io::write_parquet(args);

  cudf_io::parquet_reader_options custom_args =
    cudf_io::parquet_reader_options::builder(cudf_io::source_info{mm_buf.data(), mm_buf.size()});
  auto custom_tbl = cudf_io::read_parquet(custom_args);
  CUDF_TEST_EXPECT_TABLES_EQUAL(custom_tbl.tbl->view(), expected->view());
}

TEST_F(ParquetWriterStressTest, LargeTableWithValids)
{
  std::vector<char> mm_buf;
  mm_buf.reserve(4 * 1024 * 1024 * 16);
  custom_test_memmap_sink<false> custom_sink(&mm_buf);

  namespace cudf_io = cudf::io;

  // exercises multiple rowgroups
  srand(31337);
  auto expected = create_compressible_fixed_table<int>(16, 4 * 1024 * 1024, 6, true);

  // write out using the custom sink (which uses device writes)
  cudf_io::parquet_writer_options args =
    cudf_io::parquet_writer_options::builder(cudf_io::sink_info{&custom_sink}, *expected);
  cudf_io::write_parquet(args);

  cudf_io::parquet_reader_options custom_args =
    cudf_io::parquet_reader_options::builder(cudf_io::source_info{mm_buf.data(), mm_buf.size()});
  auto custom_tbl = cudf_io::read_parquet(custom_args);
  CUDF_TEST_EXPECT_TABLES_EQUAL(custom_tbl.tbl->view(), expected->view());
}

TEST_F(ParquetWriterStressTest, DeviceWriteLargeTableWeakCompression)
{
  std::vector<char> mm_buf;
  mm_buf.reserve(4 * 1024 * 1024 * 16);
  custom_test_memmap_sink<true> custom_sink(&mm_buf);

  namespace cudf_io = cudf::io;

  // exercises multiple rowgroups
  srand(31337);
  auto expected = create_random_fixed_table<int>(16, 4 * 1024 * 1024, false);

  // write out using the custom sink (which uses device writes)
  cudf_io::parquet_writer_options args =
    cudf_io::parquet_writer_options::builder(cudf_io::sink_info{&custom_sink}, *expected);
  cudf_io::write_parquet(args);

  cudf_io::parquet_reader_options custom_args =
    cudf_io::parquet_reader_options::builder(cudf_io::source_info{mm_buf.data(), mm_buf.size()});
  auto custom_tbl = cudf_io::read_parquet(custom_args);
  CUDF_TEST_EXPECT_TABLES_EQUAL(custom_tbl.tbl->view(), expected->view());
}

TEST_F(ParquetWriterStressTest, DeviceWriteLargeTableGoodCompression)
{
  std::vector<char> mm_buf;
  mm_buf.reserve(4 * 1024 * 1024 * 16);
  custom_test_memmap_sink<true> custom_sink(&mm_buf);

  namespace cudf_io = cudf::io;

  // exercises multiple rowgroups
  srand(31337);
  auto expected = create_compressible_fixed_table<int>(16, 4 * 1024 * 1024, 128 * 1024, false);

  // write out using the custom sink (which uses device writes)
  cudf_io::parquet_writer_options args =
    cudf_io::parquet_writer_options::builder(cudf_io::sink_info{&custom_sink}, *expected);
  cudf_io::write_parquet(args);

  cudf_io::parquet_reader_options custom_args =
    cudf_io::parquet_reader_options::builder(cudf_io::source_info{mm_buf.data(), mm_buf.size()});
  auto custom_tbl = cudf_io::read_parquet(custom_args);
  CUDF_TEST_EXPECT_TABLES_EQUAL(custom_tbl.tbl->view(), expected->view());
}

TEST_F(ParquetWriterStressTest, DeviceWriteLargeTableWithValids)
{
  std::vector<char> mm_buf;
  mm_buf.reserve(4 * 1024 * 1024 * 16);
  custom_test_memmap_sink<true> custom_sink(&mm_buf);

  namespace cudf_io = cudf::io;

  // exercises multiple rowgroups
  srand(31337);
  auto expected = create_compressible_fixed_table<int>(16, 4 * 1024 * 1024, 6, true);

  // write out using the custom sink (which uses device writes)
  cudf_io::parquet_writer_options args =
    cudf_io::parquet_writer_options::builder(cudf_io::sink_info{&custom_sink}, *expected);
  cudf_io::write_parquet(args);

  cudf_io::parquet_reader_options custom_args =
    cudf_io::parquet_reader_options::builder(cudf_io::source_info{mm_buf.data(), mm_buf.size()});
  auto custom_tbl = cudf_io::read_parquet(custom_args);
  CUDF_TEST_EXPECT_TABLES_EQUAL(custom_tbl.tbl->view(), expected->view());
}

TEST_F(ParquetReaderTest, UserBounds)
{
  // trying to read more rows than there are should result in
  // receiving the properly capped # of rows
  {
    srand(31337);
    auto expected = create_random_fixed_table<int>(4, 4, false);

    auto filepath = temp_env->get_temp_filepath("TooManyRows.parquet");
    cudf_io::parquet_writer_options args =
      cudf_io::parquet_writer_options::builder(cudf_io::sink_info{filepath}, *expected);
    cudf_io::write_parquet(args);

    // attempt to read more rows than there actually are
    cudf_io::parquet_reader_options read_opts =
      cudf_io::parquet_reader_options::builder(cudf_io::source_info{filepath}).num_rows(16);
    auto result = cudf_io::read_parquet(read_opts);

    // we should only get back 4 rows
    EXPECT_EQ(result.tbl->view().column(0).size(), 4);
  }

  // trying to read past the end of the # of actual rows should result
  // in empty columns.
  {
    srand(31337);
    auto expected = create_random_fixed_table<int>(4, 4, false);

    auto filepath = temp_env->get_temp_filepath("PastBounds.parquet");
    cudf_io::parquet_writer_options args =
      cudf_io::parquet_writer_options::builder(cudf_io::sink_info{filepath}, *expected);
    cudf_io::write_parquet(args);

    // attempt to read more rows than there actually are
    cudf_io::parquet_reader_options read_opts =
      cudf_io::parquet_reader_options::builder(cudf_io::source_info{filepath}).skip_rows(4);
    auto result = cudf_io::read_parquet(read_opts);

    // we should get empty columns back
    EXPECT_EQ(result.tbl->view().num_columns(), 4);
    EXPECT_EQ(result.tbl->view().column(0).size(), 0);
  }

  // trying to read 0 rows should result in reading the whole file
  // at the moment we get back 4.  when that bug gets fixed, this
  // test can be flipped.
  {
    srand(31337);
    auto expected = create_random_fixed_table<int>(4, 4, false);

    auto filepath = temp_env->get_temp_filepath("ZeroRows.parquet");
    cudf_io::parquet_writer_options args =
      cudf_io::parquet_writer_options::builder(cudf_io::sink_info{filepath}, *expected);
    cudf_io::write_parquet(args);

    // attempt to read more rows than there actually are
    cudf_io::parquet_reader_options read_opts =
      cudf_io::parquet_reader_options::builder(cudf_io::source_info{filepath}).num_rows(0);
    auto result = cudf_io::read_parquet(read_opts);

    EXPECT_EQ(result.tbl->view().num_columns(), 4);
    EXPECT_EQ(result.tbl->view().column(0).size(), 0);
  }

  // trying to read 0 rows past the end of the # of actual rows should result
  // in empty columns.
  {
    srand(31337);
    auto expected = create_random_fixed_table<int>(4, 4, false);

    auto filepath = temp_env->get_temp_filepath("ZeroRowsPastBounds.parquet");
    cudf_io::parquet_writer_options args =
      cudf_io::parquet_writer_options::builder(cudf_io::sink_info{filepath}, *expected);
    cudf_io::write_parquet(args);

    // attempt to read more rows than there actually are
    cudf_io::parquet_reader_options read_opts =
      cudf_io::parquet_reader_options::builder(cudf_io::source_info{filepath})
        .skip_rows(4)
        .num_rows(0);
    auto result = cudf_io::read_parquet(read_opts);

    // we should get empty columns back
    EXPECT_EQ(result.tbl->view().num_columns(), 4);
    EXPECT_EQ(result.tbl->view().column(0).size(), 0);
  }
}

TEST_F(ParquetReaderTest, UserBoundsWithNulls)
{
  // clang-format off
  cudf::test::fixed_width_column_wrapper<float> col{{1,1,1,1,1,1,1,1, 2,2,2,2,2,2,2,2, 3,3,3,3,3,3,3,3, 4,4,4,4,4,4,4,4,  5,5,5,5,5,5,5,5, 6,6,6,6,6,6,6,6, 7,7,7,7,7,7,7,7, 8,8,8,8,8,8,8,8}
                                                   ,{1,1,1,0,0,0,1,1, 1,1,1,1,1,1,1,1, 0,0,0,0,0,0,0,0, 1,1,1,1,1,1,0,0,  1,0,1,1,1,1,1,1, 1,1,1,1,1,1,1,1, 1,1,1,1,1,1,1,1, 1,1,1,1,1,1,1,0}};
  // clang-format on
  cudf::table_view tbl({col});
  auto filepath = temp_env->get_temp_filepath("UserBoundsWithNulls.parquet");
  cudf_io::parquet_writer_options out_args =
    cudf_io::parquet_writer_options::builder(cudf_io::sink_info{filepath}, tbl);
  cudf_io::write_parquet(out_args);

  // skip_rows / num_rows
  // clang-format off
  std::vector<std::pair<int, int>> params{ {-1, -1}, {1, 3}, {3, -1},
                                           {31, -1}, {32, -1}, {33, -1},
                                           {31, 5}, {32, 5}, {33, 5},
                                           {-1, 7}, {-1, 31}, {-1, 32}, {-1, 33},
                                           {62, -1}, {63, -1},
                                           {62, 2}, {63, 1}};
  // clang-format on
  for (auto p : params) {
    cudf_io::parquet_reader_options read_args =
      cudf::io::parquet_reader_options::builder(cudf_io::source_info{filepath});
    if (p.first >= 0) { read_args.set_skip_rows(p.first); }
    if (p.second >= 0) { read_args.set_num_rows(p.second); }
    auto result = cudf_io::read_parquet(read_args);

    p.first  = p.first < 0 ? 0 : p.first;
    p.second = p.second < 0 ? static_cast<cudf::column_view>(col).size() - p.first : p.second;
    std::vector<cudf::size_type> slice_indices{p.first, p.first + p.second};
    auto expected = cudf::slice(col, slice_indices);

    CUDF_TEST_EXPECT_COLUMNS_EQUAL(result.tbl->get_column(0), expected[0]);
  }
}

TEST_F(ParquetReaderTest, UserBoundsWithNullsLarge)
{
  constexpr int num_rows = 30 * 1000000;

  std::mt19937 gen(6747);
  std::bernoulli_distribution bn(0.7f);
  auto valids =
    cudf::detail::make_counting_transform_iterator(0, [&](int index) { return bn(gen); });
  auto values = thrust::make_counting_iterator(0);

  cudf::test::fixed_width_column_wrapper<int> col(values, values + num_rows, valids);

  // this file will have row groups of 1,000,000 each
  cudf::table_view tbl({col});
  auto filepath = temp_env->get_temp_filepath("UserBoundsWithNullsLarge.parquet");
  cudf_io::parquet_writer_options out_args =
    cudf_io::parquet_writer_options::builder(cudf_io::sink_info{filepath}, tbl);
  cudf_io::write_parquet(out_args);

  // skip_rows / num_rows
  // clang-format off
  std::vector<std::pair<int, int>> params{ {-1, -1}, {31, -1}, {32, -1}, {33, -1}, {1613470, -1}, {1999999, -1},
                                           {31, 1}, {32, 1}, {33, 1},
                                           // deliberately span some row group boundaries
                                           {999000, 1001}, {999000, 2000}, {2999999, 2}, {13999997, -1},
                                           {16785678, 3}, {22996176, 31},
                                           {24001231, 17}, {29000001, 989999}, {29999999, 1} };
  // clang-format on
  for (auto p : params) {
    cudf_io::parquet_reader_options read_args =
      cudf::io::parquet_reader_options::builder(cudf_io::source_info{filepath});
    if (p.first >= 0) { read_args.set_skip_rows(p.first); }
    if (p.second >= 0) { read_args.set_num_rows(p.second); }
    auto result = cudf_io::read_parquet(read_args);

    p.first  = p.first < 0 ? 0 : p.first;
    p.second = p.second < 0 ? static_cast<cudf::column_view>(col).size() - p.first : p.second;
    std::vector<cudf::size_type> slice_indices{p.first, p.first + p.second};
    auto expected = cudf::slice(col, slice_indices);

    CUDF_TEST_EXPECT_COLUMNS_EQUAL(result.tbl->get_column(0), expected[0]);
  }
}

TEST_F(ParquetReaderTest, ListUserBoundsWithNullsLarge)
{
  constexpr int num_rows = 5 * 1000000;
  auto colp              = make_parquet_list_col<int>(0, num_rows, 5, 8, true);
  cudf::column_view col  = *colp;

  // this file will have row groups of 1,000,000 each
  cudf::table_view tbl({col});
  auto filepath = temp_env->get_temp_filepath("ListUserBoundsWithNullsLarge.parquet");
  cudf_io::parquet_writer_options out_args =
    cudf_io::parquet_writer_options::builder(cudf_io::sink_info{filepath}, tbl);
  cudf_io::write_parquet(out_args);

  // skip_rows / num_rows
  // clang-format off
  std::vector<std::pair<int, int>> params{ {-1, -1}, {31, -1}, {32, -1}, {33, -1}, {161470, -1}, {4499997, -1},
                                           {31, 1}, {32, 1}, {33, 1},
                                           // deliberately span some row group boundaries
                                           {999000, 1001}, {999000, 2000}, {2999999, 2},
                                           {1678567, 3}, {4299676, 31},
                                           {4001231, 17}, {1900000, 989999}, {4999999, 1} };
  // clang-format on
  for (auto p : params) {
    cudf_io::parquet_reader_options read_args =
      cudf::io::parquet_reader_options::builder(cudf_io::source_info{filepath});
    if (p.first >= 0) { read_args.set_skip_rows(p.first); }
    if (p.second >= 0) { read_args.set_num_rows(p.second); }
    auto result = cudf_io::read_parquet(read_args);

    p.first  = p.first < 0 ? 0 : p.first;
    p.second = p.second < 0 ? static_cast<cudf::column_view>(col).size() - p.first : p.second;
    std::vector<cudf::size_type> slice_indices{p.first, p.first + p.second};
    auto expected = cudf::slice(col, slice_indices);

    CUDF_TEST_EXPECT_COLUMNS_EQUAL(result.tbl->get_column(0), expected[0]);
  }
}

TEST_F(ParquetReaderTest, ReorderedColumns)
{
  {
    auto a = cudf::test::strings_column_wrapper{{"a", "", "c"}, {true, false, true}};
    auto b = cudf::test::fixed_width_column_wrapper<int>{1, 2, 3};

    cudf::table_view tbl{{a, b}};
    auto filepath = temp_env->get_temp_filepath("ReorderedColumns.parquet");
    cudf_io::table_input_metadata md(tbl);
    md.column_metadata[0].set_name("a");
    md.column_metadata[1].set_name("b");
    cudf_io::parquet_writer_options opts =
      cudf_io::parquet_writer_options::builder(cudf_io::sink_info{filepath}, tbl).metadata(&md);
    cudf_io::write_parquet(opts);

    // read them out of order
    cudf_io::parquet_reader_options read_opts =
      cudf_io::parquet_reader_options::builder(cudf_io::source_info{filepath}).columns({"b", "a"});
    auto result = cudf_io::read_parquet(read_opts);

    CUDF_TEST_EXPECT_COLUMNS_EQUAL(result.tbl->view().column(0), b);
    CUDF_TEST_EXPECT_COLUMNS_EQUAL(result.tbl->view().column(1), a);
  }

  {
    auto a = cudf::test::fixed_width_column_wrapper<int>{1, 2, 3};
    auto b = cudf::test::strings_column_wrapper{{"a", "", "c"}, {true, false, true}};

    cudf::table_view tbl{{a, b}};
    auto filepath = temp_env->get_temp_filepath("ReorderedColumns2.parquet");
    cudf_io::table_input_metadata md(tbl);
    md.column_metadata[0].set_name("a");
    md.column_metadata[1].set_name("b");
    cudf_io::parquet_writer_options opts =
      cudf_io::parquet_writer_options::builder(cudf_io::sink_info{filepath}, tbl).metadata(&md);
    cudf_io::write_parquet(opts);

    // read them out of order
    cudf_io::parquet_reader_options read_opts =
      cudf_io::parquet_reader_options::builder(cudf_io::source_info{filepath}).columns({"b", "a"});
    auto result = cudf_io::read_parquet(read_opts);

    CUDF_TEST_EXPECT_COLUMNS_EQUAL(result.tbl->view().column(0), b);
    CUDF_TEST_EXPECT_COLUMNS_EQUAL(result.tbl->view().column(1), a);
  }

  auto a = cudf::test::fixed_width_column_wrapper<int>{1, 2, 3, 10, 20, 30};
  auto b = cudf::test::strings_column_wrapper{{"a", "", "c", "cats", "dogs", "owls"},
                                              {true, false, true, true, false, true}};
  auto c = cudf::test::fixed_width_column_wrapper<int>{{15, 16, 17, 25, 26, 32},
                                                       {false, true, true, true, true, false}};
  auto d = cudf::test::strings_column_wrapper{"ducks", "sheep", "cows", "fish", "birds", "ants"};

  cudf::table_view tbl{{a, b, c, d}};
  auto filepath = temp_env->get_temp_filepath("ReorderedColumns3.parquet");
  cudf_io::table_input_metadata md(tbl);
  md.column_metadata[0].set_name("a");
  md.column_metadata[1].set_name("b");
  md.column_metadata[2].set_name("c");
  md.column_metadata[3].set_name("d");
  cudf_io::parquet_writer_options opts =
    cudf_io::parquet_writer_options::builder(cudf_io::sink_info{filepath}, tbl).metadata(&md);
  cudf_io::write_parquet(opts);

  {
    // read them out of order
    cudf_io::parquet_reader_options read_opts =
      cudf_io::parquet_reader_options::builder(cudf_io::source_info{filepath})
        .columns({"d", "a", "b", "c"});
    auto result = cudf_io::read_parquet(read_opts);

    CUDF_TEST_EXPECT_COLUMNS_EQUAL(result.tbl->view().column(0), d);
    CUDF_TEST_EXPECT_COLUMNS_EQUAL(result.tbl->view().column(1), a);
    CUDF_TEST_EXPECT_COLUMNS_EQUAL(result.tbl->view().column(2), b);
    CUDF_TEST_EXPECT_COLUMNS_EQUAL(result.tbl->view().column(3), c);
  }

  {
    // read them out of order
    cudf_io::parquet_reader_options read_opts =
      cudf_io::parquet_reader_options::builder(cudf_io::source_info{filepath})
        .columns({"c", "d", "a", "b"});
    auto result = cudf_io::read_parquet(read_opts);

    CUDF_TEST_EXPECT_COLUMNS_EQUAL(result.tbl->view().column(0), c);
    CUDF_TEST_EXPECT_COLUMNS_EQUAL(result.tbl->view().column(1), d);
    CUDF_TEST_EXPECT_COLUMNS_EQUAL(result.tbl->view().column(2), a);
    CUDF_TEST_EXPECT_COLUMNS_EQUAL(result.tbl->view().column(3), b);
  }

  {
    // read them out of order
    cudf_io::parquet_reader_options read_opts =
      cudf_io::parquet_reader_options::builder(cudf_io::source_info{filepath})
        .columns({"d", "c", "b", "a"});
    auto result = cudf_io::read_parquet(read_opts);

    CUDF_TEST_EXPECT_COLUMNS_EQUAL(result.tbl->view().column(0), d);
    CUDF_TEST_EXPECT_COLUMNS_EQUAL(result.tbl->view().column(1), c);
    CUDF_TEST_EXPECT_COLUMNS_EQUAL(result.tbl->view().column(2), b);
    CUDF_TEST_EXPECT_COLUMNS_EQUAL(result.tbl->view().column(3), a);
  }
}

TEST_F(ParquetReaderTest, SelectNestedColumn)
{
  // Struct<is_human:bool,
  //        Struct<weight:float,
  //               ages:int,
  //               land_unit:List<int>>,
  //               flats:List<List<int>>
  //              >
  //       >

  auto weights_col = cudf::test::fixed_width_column_wrapper<float>{1.1, 2.4, 5.3, 8.0, 9.6, 6.9};

  auto ages_col =
    cudf::test::fixed_width_column_wrapper<int32_t>{{48, 27, 25, 31, 351, 351}, {1, 1, 1, 1, 1, 0}};

  auto struct_1 = cudf::test::structs_column_wrapper{{weights_col, ages_col}, {1, 1, 1, 1, 0, 1}};

  auto is_human_col = cudf::test::fixed_width_column_wrapper<bool>{
    {true, true, false, false, false, false}, {1, 1, 0, 1, 1, 0}};

  auto struct_2 =
    cudf::test::structs_column_wrapper{{is_human_col, struct_1}, {0, 1, 1, 1, 1, 1}}.release();

  auto input = table_view({*struct_2});

  cudf_io::table_input_metadata input_metadata(input);
  input_metadata.column_metadata[0].set_name("being");
  input_metadata.column_metadata[0].child(0).set_name("human?");
  input_metadata.column_metadata[0].child(1).set_name("particulars");
  input_metadata.column_metadata[0].child(1).child(0).set_name("weight");
  input_metadata.column_metadata[0].child(1).child(1).set_name("age");

  auto filepath = temp_env->get_temp_filepath("SelectNestedColumn.parquet");
  cudf_io::parquet_writer_options args =
    cudf_io::parquet_writer_options::builder(cudf_io::sink_info{filepath}, input)
      .metadata(&input_metadata);
  cudf_io::write_parquet(args);

  {  // Test selecting a single leaf from the table
    cudf_io::parquet_reader_options read_args =
      cudf_io::parquet_reader_options::builder(cudf_io::source_info(filepath))
        .columns({"being.particulars.age"});
    const auto result = cudf_io::read_parquet(read_args);

    auto expect_ages_col = cudf::test::fixed_width_column_wrapper<int32_t>{
      {48, 27, 25, 31, 351, 351}, {1, 1, 1, 1, 1, 0}};
    auto expect_s_1 = cudf::test::structs_column_wrapper{{expect_ages_col}, {1, 1, 1, 1, 0, 1}};
    auto expect_s_2 =
      cudf::test::structs_column_wrapper{{expect_s_1}, {0, 1, 1, 1, 1, 1}}.release();
    auto expected = table_view({*expect_s_2});

    cudf_io::table_input_metadata expected_metadata(expected);
    expected_metadata.column_metadata[0].set_name("being");
    expected_metadata.column_metadata[0].child(0).set_name("particulars");
    expected_metadata.column_metadata[0].child(0).child(0).set_name("age");

    CUDF_TEST_EXPECT_TABLES_EQUAL(expected, result.tbl->view());
    cudf::test::expect_metadata_equal(expected_metadata, result.metadata);
  }

  {  // Test selecting a non-leaf and expecting all hierarchy from that node onwards
    cudf_io::parquet_reader_options read_args =
      cudf_io::parquet_reader_options::builder(cudf_io::source_info(filepath))
        .columns({"being.particulars"});
    const auto result = cudf_io::read_parquet(read_args);

    auto expected_weights_col =
      cudf::test::fixed_width_column_wrapper<float>{1.1, 2.4, 5.3, 8.0, 9.6, 6.9};

    auto expected_ages_col = cudf::test::fixed_width_column_wrapper<int32_t>{
      {48, 27, 25, 31, 351, 351}, {1, 1, 1, 1, 1, 0}};

    auto expected_s_1 = cudf::test::structs_column_wrapper{
      {expected_weights_col, expected_ages_col}, {1, 1, 1, 1, 0, 1}};

    auto expect_s_2 =
      cudf::test::structs_column_wrapper{{expected_s_1}, {0, 1, 1, 1, 1, 1}}.release();
    auto expected = table_view({*expect_s_2});

    cudf_io::table_input_metadata expected_metadata(expected);
    expected_metadata.column_metadata[0].set_name("being");
    expected_metadata.column_metadata[0].child(0).set_name("particulars");
    expected_metadata.column_metadata[0].child(0).child(0).set_name("weight");
    expected_metadata.column_metadata[0].child(0).child(1).set_name("age");

    CUDF_TEST_EXPECT_TABLES_EQUAL(expected, result.tbl->view());
    cudf::test::expect_metadata_equal(expected_metadata, result.metadata);
  }

  {  // Test selecting struct children out of order
    cudf_io::parquet_reader_options read_args =
      cudf_io::parquet_reader_options::builder(cudf_io::source_info(filepath))
        .columns({"being.particulars.age", "being.particulars.weight", "being.human?"});
    const auto result = cudf_io::read_parquet(read_args);

    auto expected_weights_col =
      cudf::test::fixed_width_column_wrapper<float>{1.1, 2.4, 5.3, 8.0, 9.6, 6.9};

    auto expected_ages_col = cudf::test::fixed_width_column_wrapper<int32_t>{
      {48, 27, 25, 31, 351, 351}, {1, 1, 1, 1, 1, 0}};

    auto expected_is_human_col = cudf::test::fixed_width_column_wrapper<bool>{
      {true, true, false, false, false, false}, {1, 1, 0, 1, 1, 0}};

    auto expect_s_1 = cudf::test::structs_column_wrapper{{expected_ages_col, expected_weights_col},
                                                         {1, 1, 1, 1, 0, 1}};

    auto expect_s_2 =
      cudf::test::structs_column_wrapper{{expect_s_1, expected_is_human_col}, {0, 1, 1, 1, 1, 1}}
        .release();

    auto expected = table_view({*expect_s_2});

    cudf_io::table_input_metadata expected_metadata(expected);
    expected_metadata.column_metadata[0].set_name("being");
    expected_metadata.column_metadata[0].child(0).set_name("particulars");
    expected_metadata.column_metadata[0].child(0).child(0).set_name("age");
    expected_metadata.column_metadata[0].child(0).child(1).set_name("weight");
    expected_metadata.column_metadata[0].child(1).set_name("human?");

    CUDF_TEST_EXPECT_TABLES_EQUAL(expected, result.tbl->view());
    cudf::test::expect_metadata_equal(expected_metadata, result.metadata);
  }
}

TEST_F(ParquetReaderTest, DecimalRead)
{
  {
    /* We could add a dataset to include this file, but we don't want tests in cudf to have data.
       This test is a temporary test until python gains the ability to write decimal, so we're
       embedding
       a parquet file directly into the code here to prevent issues with finding the file */
    const unsigned char decimals_parquet[] = {
      0x50, 0x41, 0x52, 0x31, 0x15, 0x00, 0x15, 0xb0, 0x03, 0x15, 0xb8, 0x03, 0x2c, 0x15, 0x6a,
      0x15, 0x00, 0x15, 0x06, 0x15, 0x08, 0x1c, 0x36, 0x02, 0x28, 0x04, 0x7f, 0x96, 0x98, 0x00,
      0x18, 0x04, 0x81, 0x69, 0x67, 0xff, 0x00, 0x00, 0x00, 0xd8, 0x01, 0xf0, 0xd7, 0x04, 0x00,
      0x00, 0x00, 0x64, 0x01, 0x03, 0x06, 0x68, 0x12, 0xdc, 0xff, 0xbd, 0x18, 0xfd, 0xff, 0x64,
      0x13, 0x80, 0x00, 0xb3, 0x5d, 0x62, 0x00, 0x90, 0x35, 0xa9, 0xff, 0xa2, 0xde, 0xe3, 0xff,
      0xe9, 0xbf, 0x96, 0xff, 0x1f, 0x8a, 0x98, 0xff, 0xb1, 0x50, 0x34, 0x00, 0x88, 0x24, 0x59,
      0x00, 0x2a, 0x33, 0xbe, 0xff, 0xd5, 0x16, 0xbc, 0xff, 0x13, 0x50, 0x8d, 0xff, 0xcb, 0x63,
      0x2d, 0x00, 0x80, 0x8f, 0xbe, 0xff, 0x82, 0x40, 0x10, 0x00, 0x84, 0x68, 0x70, 0xff, 0x9b,
      0x69, 0x78, 0x00, 0x14, 0x6c, 0x10, 0x00, 0x50, 0xd9, 0xe1, 0xff, 0xaa, 0xcd, 0x6a, 0x00,
      0xcf, 0xb1, 0x28, 0x00, 0x77, 0x57, 0x8d, 0x00, 0xee, 0x05, 0x79, 0x00, 0xf0, 0x15, 0xeb,
      0xff, 0x02, 0xe2, 0x06, 0x00, 0x87, 0x43, 0x86, 0x00, 0xf8, 0x2d, 0x2e, 0x00, 0xee, 0x2e,
      0x98, 0xff, 0x39, 0xcb, 0x4d, 0x00, 0x1e, 0x6b, 0xea, 0xff, 0x80, 0x8e, 0x6c, 0xff, 0x97,
      0x25, 0x26, 0x00, 0x4d, 0x0d, 0x0a, 0x00, 0xca, 0x64, 0x7f, 0x00, 0xf4, 0xbe, 0xa1, 0xff,
      0xe2, 0x12, 0x6c, 0xff, 0xbd, 0x77, 0xae, 0xff, 0xf9, 0x4b, 0x36, 0x00, 0xb0, 0xe3, 0x79,
      0xff, 0xa2, 0x2a, 0x29, 0x00, 0xcd, 0x06, 0xbc, 0xff, 0x2d, 0xa3, 0x7e, 0x00, 0xa9, 0x08,
      0xa1, 0xff, 0xbf, 0x81, 0xd0, 0xff, 0x4f, 0x03, 0x73, 0x00, 0xb0, 0x99, 0x0c, 0x00, 0xbd,
      0x6f, 0xf8, 0xff, 0x6b, 0x02, 0x05, 0x00, 0xc1, 0xe1, 0xba, 0xff, 0x81, 0x69, 0x67, 0xff,
      0x7f, 0x96, 0x98, 0x00, 0x15, 0x00, 0x15, 0xd0, 0x06, 0x15, 0xda, 0x06, 0x2c, 0x15, 0x6a,
      0x15, 0x00, 0x15, 0x06, 0x15, 0x08, 0x1c, 0x36, 0x02, 0x28, 0x08, 0xff, 0x3f, 0x7a, 0x10,
      0xf3, 0x5a, 0x00, 0x00, 0x18, 0x08, 0x01, 0xc0, 0x85, 0xef, 0x0c, 0xa5, 0xff, 0xff, 0x00,
      0x00, 0x00, 0xa8, 0x03, 0xf4, 0xa7, 0x01, 0x04, 0x00, 0x00, 0x00, 0x64, 0x01, 0x03, 0x06,
      0x55, 0x6f, 0xc5, 0xe4, 0x9f, 0x1a, 0x00, 0x00, 0x47, 0x89, 0x0a, 0xe8, 0x58, 0xf0, 0xff,
      0xff, 0x63, 0xee, 0x21, 0xdd, 0xdd, 0xca, 0xff, 0xff, 0xbe, 0x6f, 0x3b, 0xaa, 0xe9, 0x3d,
      0x00, 0x00, 0xd6, 0x91, 0x2a, 0xb7, 0x08, 0x02, 0x00, 0x00, 0x75, 0x45, 0x2c, 0xd7, 0x76,
      0x0c, 0x00, 0x00, 0x54, 0x49, 0x92, 0x44, 0x9c, 0xbf, 0xff, 0xff, 0x41, 0xa9, 0x6d, 0xec,
      0x7a, 0xd0, 0xff, 0xff, 0x27, 0xa0, 0x23, 0x41, 0x44, 0xc1, 0xff, 0xff, 0x18, 0xd4, 0xe1,
      0x30, 0xd3, 0xe0, 0xff, 0xff, 0x59, 0xac, 0x14, 0xf4, 0xec, 0x58, 0x00, 0x00, 0x2c, 0x17,
      0x29, 0x57, 0x44, 0x13, 0x00, 0x00, 0xa2, 0x0d, 0x4a, 0xcc, 0x63, 0xff, 0xff, 0xff, 0x81,
      0x33, 0xbc, 0xda, 0xd5, 0xda, 0xff, 0xff, 0x4c, 0x05, 0xf4, 0x78, 0x19, 0xea, 0xff, 0xff,
      0x06, 0x71, 0x25, 0xde, 0x5a, 0xaf, 0xff, 0xff, 0x95, 0x32, 0x5f, 0x76, 0x98, 0xb3, 0xff,
      0xff, 0xf1, 0x34, 0x3c, 0xbf, 0xa8, 0xbe, 0xff, 0xff, 0x27, 0x73, 0x40, 0x0c, 0x7d, 0xcd,
      0xff, 0xff, 0x68, 0xa9, 0xc2, 0xe9, 0x2c, 0x03, 0x00, 0x00, 0x3f, 0x79, 0xd9, 0x04, 0x8c,
      0xe5, 0xff, 0xff, 0x91, 0xb4, 0x9b, 0xe3, 0x8f, 0x21, 0x00, 0x00, 0xb8, 0x20, 0xc8, 0xc2,
      0x4d, 0xa6, 0xff, 0xff, 0x47, 0xfa, 0xde, 0x36, 0x4a, 0xf3, 0xff, 0xff, 0x72, 0x80, 0x94,
      0x59, 0xdd, 0x4e, 0x00, 0x00, 0x29, 0xe4, 0xd6, 0x43, 0xb0, 0xf0, 0xff, 0xff, 0x68, 0x36,
      0xbc, 0x2d, 0xd1, 0xa9, 0xff, 0xff, 0xbc, 0xe4, 0xbe, 0xd7, 0xed, 0x1b, 0x00, 0x00, 0x02,
      0x8b, 0xcb, 0xd7, 0xed, 0x47, 0x00, 0x00, 0x3c, 0x06, 0xe4, 0xda, 0xc7, 0x47, 0x00, 0x00,
      0xf3, 0x39, 0x55, 0x28, 0x97, 0xba, 0xff, 0xff, 0x07, 0x79, 0x38, 0x4e, 0xe0, 0x21, 0x00,
      0x00, 0xde, 0xed, 0x1c, 0x23, 0x09, 0x49, 0x00, 0x00, 0x49, 0x46, 0x49, 0x5d, 0x8f, 0x34,
      0x00, 0x00, 0x38, 0x18, 0x50, 0xf6, 0xa1, 0x11, 0x00, 0x00, 0xdf, 0xb8, 0x19, 0x14, 0xd1,
      0xe1, 0xff, 0xff, 0x2c, 0x56, 0x72, 0x93, 0x64, 0x3f, 0x00, 0x00, 0x1c, 0xe0, 0xbe, 0x87,
      0x7d, 0xf9, 0xff, 0xff, 0x73, 0x0e, 0x3c, 0x01, 0x91, 0xf9, 0xff, 0xff, 0xb2, 0x37, 0x85,
      0x81, 0x5f, 0x54, 0x00, 0x00, 0x58, 0x44, 0xb0, 0x1a, 0xac, 0xbb, 0xff, 0xff, 0x36, 0xbf,
      0xbe, 0x5e, 0x22, 0xff, 0xff, 0xff, 0x06, 0x20, 0xa0, 0x23, 0x0d, 0x3b, 0x00, 0x00, 0x19,
      0xc6, 0x49, 0x0a, 0x00, 0xcf, 0xff, 0xff, 0x4f, 0xcd, 0xc6, 0x95, 0x4b, 0xf1, 0xff, 0xff,
      0xa3, 0x59, 0xaf, 0x65, 0xec, 0xe9, 0xff, 0xff, 0x58, 0xef, 0x05, 0x50, 0x63, 0xe4, 0xff,
      0xff, 0xc7, 0x6a, 0x9e, 0xf1, 0x69, 0x20, 0x00, 0x00, 0xd1, 0xb3, 0xc9, 0x14, 0xb2, 0x29,
      0x00, 0x00, 0x1d, 0x48, 0x16, 0x70, 0xf0, 0x40, 0x00, 0x00, 0x01, 0xc0, 0x85, 0xef, 0x0c,
      0xa5, 0xff, 0xff, 0xff, 0x3f, 0x7a, 0x10, 0xf3, 0x5a, 0x00, 0x00, 0x15, 0x00, 0x15, 0x90,
      0x0d, 0x15, 0x9a, 0x0d, 0x2c, 0x15, 0x6a, 0x15, 0x00, 0x15, 0x06, 0x15, 0x08, 0x1c, 0x36,
      0x02, 0x28, 0x10, 0x4b, 0x3b, 0x4c, 0xa8, 0x5a, 0x86, 0xc4, 0x7a, 0x09, 0x8a, 0x22, 0x3f,
      0xff, 0xff, 0xff, 0xff, 0x18, 0x10, 0xb4, 0xc4, 0xb3, 0x57, 0xa5, 0x79, 0x3b, 0x85, 0xf6,
      0x75, 0xdd, 0xc0, 0x00, 0x00, 0x00, 0x01, 0x00, 0x00, 0x00, 0xc8, 0x06, 0xf4, 0x47, 0x03,
      0x04, 0x00, 0x00, 0x00, 0x64, 0x01, 0x03, 0x06, 0x05, 0x49, 0xf7, 0xfc, 0x89, 0x3d, 0x3e,
      0x20, 0x07, 0x72, 0x3e, 0xa1, 0x66, 0x81, 0x67, 0x80, 0x23, 0x78, 0x06, 0x68, 0x0e, 0x78,
      0xf5, 0x08, 0xed, 0x20, 0xcd, 0x0e, 0x7f, 0x9c, 0x70, 0xa0, 0xb9, 0x16, 0x44, 0xb2, 0x41,
      0x62, 0xba, 0x82, 0xad, 0xe1, 0x12, 0x9b, 0xa6, 0x53, 0x8d, 0x20, 0x27, 0xd5, 0x84, 0x63,
      0xb8, 0x07, 0x4b, 0x5b, 0xa4, 0x1c, 0xa4, 0x1c, 0x17, 0xbf, 0x4b, 0x00, 0x24, 0x04, 0x56,
      0xa8, 0x52, 0xaf, 0x33, 0xf7, 0xad, 0x7c, 0xc8, 0x83, 0x25, 0x13, 0xaf, 0x80, 0x25, 0x6f,
      0xbd, 0xd1, 0x15, 0x69, 0x64, 0x20, 0x7b, 0xd7, 0x33, 0xba, 0x66, 0x29, 0x8a, 0x00, 0xda,
      0x42, 0x07, 0x2c, 0x6c, 0x39, 0x76, 0x9f, 0xdc, 0x17, 0xad, 0xb6, 0x58, 0xdf, 0x5f, 0x00,
      0x18, 0x3a, 0xae, 0x1c, 0xd6, 0x5f, 0x9d, 0x78, 0x8d, 0x73, 0xdd, 0x3e, 0xd6, 0x18, 0x33,
      0x40, 0xe4, 0x36, 0xde, 0xb0, 0xb7, 0x33, 0x2a, 0x6b, 0x08, 0x03, 0x6c, 0x6d, 0x8f, 0x13,
      0x93, 0xd0, 0xd7, 0x87, 0x62, 0x63, 0x53, 0xfb, 0xd8, 0xbb, 0xc9, 0x54, 0x90, 0xd6, 0xa9,
      0x8f, 0xc8, 0x60, 0xbd, 0xec, 0x75, 0x23, 0x9a, 0x21, 0xec, 0xe4, 0x86, 0x43, 0xd7, 0xc1,
      0x88, 0xdc, 0x82, 0x00, 0x32, 0x79, 0xc9, 0x2b, 0x70, 0x85, 0xb7, 0x25, 0xa1, 0xcc, 0x7d,
      0x0b, 0x29, 0x03, 0xea, 0x80, 0xff, 0x9b, 0xf3, 0x24, 0x7f, 0xd1, 0xff, 0xf0, 0x22, 0x65,
      0x85, 0x99, 0x17, 0x63, 0xc2, 0xc0, 0xb7, 0x62, 0x05, 0xda, 0x7a, 0xa0, 0xc3, 0x2a, 0x6f,
      0x1f, 0xee, 0x1f, 0x31, 0xa8, 0x42, 0x80, 0xe4, 0xb7, 0x6c, 0xf6, 0xac, 0x47, 0xb0, 0x17,
      0x69, 0xcb, 0xff, 0x66, 0x8a, 0xd6, 0x25, 0x00, 0xf3, 0xcf, 0x0a, 0xaf, 0xf8, 0x92, 0x8a,
      0xa0, 0xdf, 0x71, 0x13, 0x8d, 0x9d, 0xff, 0x7e, 0xe0, 0x0a, 0x52, 0xf1, 0x97, 0x01, 0xa9,
      0x73, 0x27, 0xfd, 0x63, 0x58, 0x00, 0x32, 0xa6, 0xf6, 0x78, 0xb8, 0xe4, 0xfd, 0x20, 0x7c,
      0x90, 0xee, 0xad, 0x8c, 0xc9, 0x71, 0x35, 0x66, 0x71, 0x3c, 0xe0, 0xe4, 0x0b, 0xbb, 0xa0,
      0x50, 0xe9, 0xf2, 0x81, 0x1d, 0x3a, 0x95, 0x94, 0x00, 0xd5, 0x49, 0x00, 0x07, 0xdf, 0x21,
      0x53, 0x36, 0x8d, 0x9e, 0xd9, 0xa5, 0x52, 0x4d, 0x0d, 0x29, 0x74, 0xf0, 0x40, 0xbd, 0xda,
      0x63, 0x4e, 0xdd, 0x91, 0x8e, 0xa6, 0xa7, 0xf6, 0x78, 0x58, 0x3b, 0x0a, 0x5c, 0x60, 0x3c,
      0x15, 0x34, 0xf8, 0x2c, 0x21, 0xe3, 0x56, 0x1b, 0x9e, 0xd9, 0x56, 0xd3, 0x13, 0x2e, 0x80,
      0x2c, 0x36, 0xda, 0x1d, 0xc8, 0xfb, 0x52, 0xee, 0x17, 0xb3, 0x2b, 0xf3, 0xd2, 0xeb, 0x29,
      0xa0, 0x37, 0xa0, 0x12, 0xce, 0x1c, 0x50, 0x6a, 0xf4, 0x11, 0xcd, 0x96, 0x88, 0x3f, 0x43,
      0x78, 0xc0, 0x2c, 0x53, 0x6c, 0xa6, 0xdf, 0xb9, 0x9e, 0x93, 0xd4, 0x1e, 0xa9, 0x7f, 0x67,
      0xa6, 0xc1, 0x80, 0x46, 0x0f, 0x63, 0x7d, 0x15, 0xf2, 0x4c, 0xc5, 0xda, 0x11, 0x9a, 0x20,
      0x67, 0x27, 0xe8, 0x00, 0xec, 0x03, 0x1d, 0x15, 0xa7, 0x92, 0xb3, 0x1f, 0xda, 0x20, 0x92,
      0xd8, 0x00, 0xfb, 0x06, 0x80, 0xeb, 0x4b, 0x0c, 0xc1, 0x1f, 0x49, 0x40, 0x06, 0x8d, 0x8a,
      0xf8, 0x34, 0xb1, 0x0c, 0x1d, 0x20, 0xd0, 0x47, 0xe5, 0xb1, 0x7e, 0xf7, 0xe4, 0xb4, 0x7e,
      0x9c, 0x84, 0x18, 0x61, 0x32, 0x4f, 0xc0, 0xc2, 0xb2, 0xcc, 0x63, 0xf6, 0xe1, 0x16, 0xd6,
      0xd9, 0x4b, 0x74, 0x13, 0x01, 0xa1, 0xe2, 0x00, 0xb7, 0x9e, 0xc1, 0x3a, 0xc5, 0xaf, 0xe8,
      0x54, 0x07, 0x2a, 0x20, 0xfd, 0x2c, 0x6f, 0xb9, 0x80, 0x18, 0x92, 0x87, 0xa0, 0x81, 0x24,
      0x60, 0x47, 0x17, 0x4f, 0xbc, 0xbe, 0xf5, 0x03, 0x69, 0x80, 0xe3, 0x10, 0x54, 0xd6, 0x68,
      0x7d, 0x75, 0xd3, 0x0a, 0x45, 0x38, 0x9e, 0xa9, 0xfd, 0x05, 0x40, 0xd2, 0x1e, 0x6f, 0x5c,
      0x30, 0x10, 0xfe, 0x9b, 0x9f, 0x6d, 0xc0, 0x9d, 0x6c, 0x17, 0x7d, 0x00, 0x09, 0xb6, 0x8a,
      0x31, 0x8e, 0x1b, 0x6b, 0x84, 0x1e, 0x79, 0xce, 0x10, 0x55, 0x59, 0x6a, 0x40, 0x16, 0xdc,
      0x9a, 0xcf, 0x4d, 0xb0, 0x8f, 0xac, 0xe3, 0x8d, 0xee, 0xd2, 0xef, 0x01, 0x8c, 0xe0, 0x2b,
      0x24, 0xe5, 0xb4, 0xe1, 0x86, 0x72, 0x00, 0x30, 0x07, 0xce, 0x02, 0x23, 0x41, 0x33, 0x40,
      0xf0, 0x9b, 0xc2, 0x2d, 0x30, 0xec, 0x3b, 0x17, 0xb2, 0x8f, 0x64, 0x7d, 0xcd, 0x70, 0x9e,
      0x80, 0x22, 0xb5, 0xdf, 0x6d, 0x2a, 0x43, 0xd4, 0x2b, 0x5a, 0xf6, 0x96, 0xa6, 0xea, 0x91,
      0x62, 0x80, 0x39, 0xf2, 0x5a, 0x8e, 0xc0, 0xb9, 0x29, 0x99, 0x17, 0xe7, 0x35, 0x2c, 0xf6,
      0x4d, 0x18, 0x00, 0x48, 0x10, 0x85, 0xb4, 0x3f, 0x89, 0x60, 0x49, 0x6e, 0xf0, 0xcd, 0x9d,
      0x92, 0xeb, 0x96, 0x80, 0xcf, 0xf9, 0xf1, 0x46, 0x1d, 0xc0, 0x49, 0xb3, 0x36, 0x2e, 0x24,
      0xc8, 0xdb, 0x41, 0x72, 0x20, 0xf5, 0xde, 0x5c, 0xf9, 0x4a, 0x6e, 0xa0, 0x0b, 0x13, 0xfc,
      0x2d, 0x17, 0x07, 0x16, 0x5e, 0x00, 0x3c, 0x54, 0x41, 0x0e, 0xa2, 0x0d, 0xf3, 0x48, 0x12,
      0x2e, 0x7c, 0xab, 0x3c, 0x59, 0x1c, 0x40, 0xca, 0xb0, 0x71, 0xc7, 0x29, 0xf0, 0xbb, 0x9f,
      0xf4, 0x3f, 0x25, 0x49, 0xad, 0xc2, 0x8f, 0x80, 0x04, 0x38, 0x6d, 0x35, 0x02, 0xca, 0xe6,
      0x02, 0x83, 0x89, 0x4e, 0x74, 0xdb, 0x08, 0x5a, 0x80, 0x13, 0x99, 0xd4, 0x26, 0xc1, 0x27,
      0xce, 0xb0, 0x98, 0x99, 0xca, 0xf6, 0x3e, 0x50, 0x49, 0xd0, 0xbf, 0xcb, 0x6f, 0xbe, 0x5b,
      0x92, 0x63, 0xde, 0x94, 0xd3, 0x8f, 0x07, 0x06, 0x0f, 0x2b, 0x80, 0x36, 0xf1, 0x77, 0xf6,
      0x29, 0x33, 0x13, 0xa9, 0x4a, 0x55, 0x3d, 0x6c, 0xca, 0xdb, 0x4e, 0x40, 0xc4, 0x95, 0x54,
      0xf4, 0xe2, 0x8c, 0x1b, 0xa0, 0xfe, 0x30, 0x50, 0x9d, 0x62, 0xbc, 0x5c, 0x00, 0xb4, 0xc4,
      0xb3, 0x57, 0xa5, 0x79, 0x3b, 0x85, 0xf6, 0x75, 0xdd, 0xc0, 0x00, 0x00, 0x00, 0x01, 0x4b,
      0x3b, 0x4c, 0xa8, 0x5a, 0x86, 0xc4, 0x7a, 0x09, 0x8a, 0x22, 0x3f, 0xff, 0xff, 0xff, 0xff,
      0x15, 0x02, 0x19, 0x4c, 0x48, 0x0c, 0x73, 0x70, 0x61, 0x72, 0x6b, 0x5f, 0x73, 0x63, 0x68,
      0x65, 0x6d, 0x61, 0x15, 0x06, 0x00, 0x15, 0x02, 0x25, 0x02, 0x18, 0x06, 0x64, 0x65, 0x63,
      0x37, 0x70, 0x34, 0x25, 0x0a, 0x15, 0x08, 0x15, 0x0e, 0x00, 0x15, 0x04, 0x25, 0x02, 0x18,
      0x07, 0x64, 0x65, 0x63, 0x31, 0x34, 0x70, 0x35, 0x25, 0x0a, 0x15, 0x0a, 0x15, 0x1c, 0x00,
      0x15, 0x0e, 0x15, 0x20, 0x15, 0x02, 0x18, 0x08, 0x64, 0x65, 0x63, 0x33, 0x38, 0x70, 0x31,
      0x38, 0x25, 0x0a, 0x15, 0x24, 0x15, 0x4c, 0x00, 0x16, 0x6a, 0x19, 0x1c, 0x19, 0x3c, 0x26,
      0x08, 0x1c, 0x15, 0x02, 0x19, 0x35, 0x06, 0x08, 0x00, 0x19, 0x18, 0x06, 0x64, 0x65, 0x63,
      0x37, 0x70, 0x34, 0x15, 0x02, 0x16, 0x6a, 0x16, 0xf6, 0x03, 0x16, 0xfe, 0x03, 0x26, 0x08,
      0x3c, 0x36, 0x02, 0x28, 0x04, 0x7f, 0x96, 0x98, 0x00, 0x18, 0x04, 0x81, 0x69, 0x67, 0xff,
      0x00, 0x19, 0x1c, 0x15, 0x00, 0x15, 0x00, 0x15, 0x02, 0x00, 0x00, 0x00, 0x26, 0x86, 0x04,
      0x1c, 0x15, 0x04, 0x19, 0x35, 0x06, 0x08, 0x00, 0x19, 0x18, 0x07, 0x64, 0x65, 0x63, 0x31,
      0x34, 0x70, 0x35, 0x15, 0x02, 0x16, 0x6a, 0x16, 0xa6, 0x07, 0x16, 0xb0, 0x07, 0x26, 0x86,
      0x04, 0x3c, 0x36, 0x02, 0x28, 0x08, 0xff, 0x3f, 0x7a, 0x10, 0xf3, 0x5a, 0x00, 0x00, 0x18,
      0x08, 0x01, 0xc0, 0x85, 0xef, 0x0c, 0xa5, 0xff, 0xff, 0x00, 0x19, 0x1c, 0x15, 0x00, 0x15,
      0x00, 0x15, 0x02, 0x00, 0x00, 0x00, 0x26, 0xb6, 0x0b, 0x1c, 0x15, 0x0e, 0x19, 0x35, 0x06,
      0x08, 0x00, 0x19, 0x18, 0x08, 0x64, 0x65, 0x63, 0x33, 0x38, 0x70, 0x31, 0x38, 0x15, 0x02,
      0x16, 0x6a, 0x16, 0x86, 0x0e, 0x16, 0x90, 0x0e, 0x26, 0xb6, 0x0b, 0x3c, 0x36, 0x02, 0x28,
      0x10, 0x4b, 0x3b, 0x4c, 0xa8, 0x5a, 0x86, 0xc4, 0x7a, 0x09, 0x8a, 0x22, 0x3f, 0xff, 0xff,
      0xff, 0xff, 0x18, 0x10, 0xb4, 0xc4, 0xb3, 0x57, 0xa5, 0x79, 0x3b, 0x85, 0xf6, 0x75, 0xdd,
      0xc0, 0x00, 0x00, 0x00, 0x01, 0x00, 0x19, 0x1c, 0x15, 0x00, 0x15, 0x00, 0x15, 0x02, 0x00,
      0x00, 0x00, 0x16, 0xa2, 0x19, 0x16, 0x6a, 0x00, 0x19, 0x2c, 0x18, 0x18, 0x6f, 0x72, 0x67,
      0x2e, 0x61, 0x70, 0x61, 0x63, 0x68, 0x65, 0x2e, 0x73, 0x70, 0x61, 0x72, 0x6b, 0x2e, 0x76,
      0x65, 0x72, 0x73, 0x69, 0x6f, 0x6e, 0x18, 0x05, 0x33, 0x2e, 0x30, 0x2e, 0x31, 0x00, 0x18,
      0x29, 0x6f, 0x72, 0x67, 0x2e, 0x61, 0x70, 0x61, 0x63, 0x68, 0x65, 0x2e, 0x73, 0x70, 0x61,
      0x72, 0x6b, 0x2e, 0x73, 0x71, 0x6c, 0x2e, 0x70, 0x61, 0x72, 0x71, 0x75, 0x65, 0x74, 0x2e,
      0x72, 0x6f, 0x77, 0x2e, 0x6d, 0x65, 0x74, 0x61, 0x64, 0x61, 0x74, 0x61, 0x18, 0xf4, 0x01,
      0x7b, 0x22, 0x74, 0x79, 0x70, 0x65, 0x22, 0x3a, 0x22, 0x73, 0x74, 0x72, 0x75, 0x63, 0x74,
      0x22, 0x2c, 0x22, 0x66, 0x69, 0x65, 0x6c, 0x64, 0x73, 0x22, 0x3a, 0x5b, 0x7b, 0x22, 0x6e,
      0x61, 0x6d, 0x65, 0x22, 0x3a, 0x22, 0x64, 0x65, 0x63, 0x37, 0x70, 0x34, 0x22, 0x2c, 0x22,
      0x74, 0x79, 0x70, 0x65, 0x22, 0x3a, 0x22, 0x64, 0x65, 0x63, 0x69, 0x6d, 0x61, 0x6c, 0x28,
      0x37, 0x2c, 0x34, 0x29, 0x22, 0x2c, 0x22, 0x6e, 0x75, 0x6c, 0x6c, 0x61, 0x62, 0x6c, 0x65,
      0x22, 0x3a, 0x74, 0x72, 0x75, 0x65, 0x2c, 0x22, 0x6d, 0x65, 0x74, 0x61, 0x64, 0x61, 0x74,
      0x61, 0x22, 0x3a, 0x7b, 0x7d, 0x7d, 0x2c, 0x7b, 0x22, 0x6e, 0x61, 0x6d, 0x65, 0x22, 0x3a,
      0x22, 0x64, 0x65, 0x63, 0x31, 0x34, 0x70, 0x35, 0x22, 0x2c, 0x22, 0x74, 0x79, 0x70, 0x65,
      0x22, 0x3a, 0x22, 0x64, 0x65, 0x63, 0x69, 0x6d, 0x61, 0x6c, 0x28, 0x31, 0x34, 0x2c, 0x35,
      0x29, 0x22, 0x2c, 0x22, 0x6e, 0x75, 0x6c, 0x6c, 0x61, 0x62, 0x6c, 0x65, 0x22, 0x3a, 0x74,
      0x72, 0x75, 0x65, 0x2c, 0x22, 0x6d, 0x65, 0x74, 0x61, 0x64, 0x61, 0x74, 0x61, 0x22, 0x3a,
      0x7b, 0x7d, 0x7d, 0x2c, 0x7b, 0x22, 0x6e, 0x61, 0x6d, 0x65, 0x22, 0x3a, 0x22, 0x64, 0x65,
      0x63, 0x33, 0x38, 0x70, 0x31, 0x38, 0x22, 0x2c, 0x22, 0x74, 0x79, 0x70, 0x65, 0x22, 0x3a,
      0x22, 0x64, 0x65, 0x63, 0x69, 0x6d, 0x61, 0x6c, 0x28, 0x33, 0x38, 0x2c, 0x31, 0x38, 0x29,
      0x22, 0x2c, 0x22, 0x6e, 0x75, 0x6c, 0x6c, 0x61, 0x62, 0x6c, 0x65, 0x22, 0x3a, 0x74, 0x72,
      0x75, 0x65, 0x2c, 0x22, 0x6d, 0x65, 0x74, 0x61, 0x64, 0x61, 0x74, 0x61, 0x22, 0x3a, 0x7b,
      0x7d, 0x7d, 0x5d, 0x7d, 0x00, 0x18, 0x4a, 0x70, 0x61, 0x72, 0x71, 0x75, 0x65, 0x74, 0x2d,
      0x6d, 0x72, 0x20, 0x76, 0x65, 0x72, 0x73, 0x69, 0x6f, 0x6e, 0x20, 0x31, 0x2e, 0x31, 0x30,
      0x2e, 0x31, 0x20, 0x28, 0x62, 0x75, 0x69, 0x6c, 0x64, 0x20, 0x61, 0x38, 0x39, 0x64, 0x66,
      0x38, 0x66, 0x39, 0x39, 0x33, 0x32, 0x62, 0x36, 0x65, 0x66, 0x36, 0x36, 0x33, 0x33, 0x64,
      0x30, 0x36, 0x30, 0x36, 0x39, 0x65, 0x35, 0x30, 0x63, 0x39, 0x62, 0x37, 0x39, 0x37, 0x30,
      0x62, 0x65, 0x62, 0x64, 0x31, 0x29, 0x19, 0x3c, 0x1c, 0x00, 0x00, 0x1c, 0x00, 0x00, 0x1c,
      0x00, 0x00, 0x00, 0xd3, 0x02, 0x00, 0x00, 0x50, 0x41, 0x52, 0x31};
    unsigned int decimals_parquet_len = 2366;

    cudf_io::parquet_reader_options read_opts = cudf_io::parquet_reader_options::builder(
      cudf_io::source_info{reinterpret_cast<const char*>(decimals_parquet), decimals_parquet_len});
    auto result = cudf_io::read_parquet(read_opts);

    auto validity =
      cudf::detail::make_counting_transform_iterator(0, [](auto i) { return i != 50; });

    EXPECT_EQ(result.tbl->view().num_columns(), 3);

    int32_t col0_data[] = {
      -2354584, -190275,  8393572,  6446515,  -5687920, -1843550, -6897687, -6780385, 3428529,
      5842056,  -4312278, -4450603, -7516141, 2974667,  -4288640, 1065090,  -9410428, 7891355,
      1076244,  -1975984, 6999466,  2666959,  9262967,  7931374,  -1370640, 451074,   8799111,
      3026424,  -6803730, 5098297,  -1414370, -9662848, 2499991,  658765,   8348874,  -6177036,
      -9694494, -5343299, 3558393,  -8789072, 2697890,  -4454707, 8299309,  -6223703, -3112513,
      7537487,  825776,   -495683,  328299,   -4529727, 0,        -9999999, 9999999};

    EXPECT_EQ(static_cast<std::size_t>(result.tbl->view().column(0).size()),
              sizeof(col0_data) / sizeof(col0_data[0]));
    cudf::test::fixed_point_column_wrapper<int32_t> col0(
      std::begin(col0_data), std::end(col0_data), validity, numeric::scale_type{-4});
    CUDF_TEST_EXPECT_COLUMNS_EQUAL(result.tbl->view().column(0), col0);

    int64_t col1_data[] = {29274040266581,  -17210335917753, -58420730139037,
                           68073792696254,  2236456014294,   13704555677045,
                           -70797090469548, -52248605513407, -68976081919961,
                           -34277313883112, 97774730521689,  21184241014572,
                           -670882460254,   -40862944054399, -24079852370612,
                           -88670167797498, -84007574359403, -71843004533519,
                           -55538016554201, 3491435293032,   -29085437167297,
                           36901882672273,  -98622066122568, -13974902998457,
                           86712597643378,  -16835133643735, -94759096142232,
                           30708340810940,  79086853262082,  78923696440892,
                           -76316597208589, 37247268714759,  80303592631774,
                           57790350050889,  19387319851064,  -33186875066145,
                           69701203023404,  -7157433049060,  -7073790423437,
                           92769171617714,  -75127120182184, -951893180618,
                           64927618310150,  -53875897154023, -16168039035569,
                           -24273449166429, -30359781249192, 35639397345991,
                           45844829680593,  71401416837149,  0,
                           -99999999999999, 99999999999999};

    EXPECT_EQ(static_cast<std::size_t>(result.tbl->view().column(1).size()),
              sizeof(col1_data) / sizeof(col1_data[0]));
    cudf::test::fixed_point_column_wrapper<int64_t> col1(
      std::begin(col1_data), std::end(col1_data), validity, numeric::scale_type{-5});
    CUDF_TEST_EXPECT_COLUMNS_EQUAL(result.tbl->view().column(1), col1);

    cudf_io::parquet_reader_options read_strict_opts = read_opts;
    read_strict_opts.set_columns({"dec7p4", "dec14p5"});
    EXPECT_NO_THROW(cudf_io::read_parquet(read_strict_opts));
  }
  {
    // dec7p3: Decimal(precision=7, scale=3) backed by FIXED_LENGTH_BYTE_ARRAY(length = 4)
    // dec12p11: Decimal(precision=12, scale=11) backed by FIXED_LENGTH_BYTE_ARRAY(length = 6)
    // dec20p1: Decimal(precision=20, scale=1) backed by FIXED_LENGTH_BYTE_ARRAY(length = 9)
    const unsigned char fixed_len_bytes_decimal_parquet[] = {
      0x50, 0x41, 0x52, 0x31, 0x15, 0x00, 0x15, 0xA8, 0x01, 0x15, 0xAE, 0x01, 0x2C, 0x15, 0x28,
      0x15, 0x00, 0x15, 0x06, 0x15, 0x08, 0x1C, 0x36, 0x02, 0x28, 0x04, 0x00, 0x97, 0x45, 0x72,
      0x18, 0x04, 0x00, 0x01, 0x81, 0x3B, 0x00, 0x00, 0x00, 0x54, 0xF0, 0x53, 0x04, 0x00, 0x00,
      0x00, 0x26, 0x01, 0x03, 0x00, 0x00, 0x61, 0x10, 0xCF, 0x00, 0x0A, 0xA9, 0x08, 0x00, 0x77,
      0x58, 0x6F, 0x00, 0x6B, 0xEE, 0xA4, 0x00, 0x92, 0xF8, 0x94, 0x00, 0x2E, 0x18, 0xD4, 0x00,
      0x4F, 0x45, 0x33, 0x00, 0x97, 0x45, 0x72, 0x00, 0x0D, 0xC2, 0x75, 0x00, 0x76, 0xAA, 0xAA,
      0x00, 0x30, 0x9F, 0x86, 0x00, 0x4B, 0x9D, 0xB1, 0x00, 0x4E, 0x4B, 0x3B, 0x00, 0x01, 0x81,
      0x3B, 0x00, 0x22, 0xD4, 0x53, 0x00, 0x72, 0xC4, 0xAF, 0x00, 0x43, 0x9B, 0x72, 0x00, 0x1D,
      0x91, 0xC3, 0x00, 0x45, 0x27, 0x48, 0x15, 0x00, 0x15, 0xF4, 0x01, 0x15, 0xFA, 0x01, 0x2C,
      0x15, 0x28, 0x15, 0x00, 0x15, 0x06, 0x15, 0x08, 0x1C, 0x36, 0x02, 0x28, 0x06, 0x00, 0xD5,
      0xD7, 0x31, 0x99, 0xA6, 0x18, 0x06, 0xFF, 0x17, 0x2B, 0x5A, 0xF0, 0x01, 0x00, 0x00, 0x00,
      0x7A, 0xF0, 0x79, 0x04, 0x00, 0x00, 0x00, 0x24, 0x01, 0x03, 0x02, 0x00, 0x54, 0x23, 0xCF,
      0x13, 0x0A, 0x00, 0x07, 0x22, 0xB1, 0x21, 0x7E, 0x00, 0x64, 0x19, 0xD6, 0xD2, 0xA5, 0x00,
      0x61, 0x7F, 0xF6, 0xB9, 0xB0, 0x00, 0xD0, 0x7F, 0x9C, 0xA9, 0xE9, 0x00, 0x65, 0x58, 0xF0,
      0xAD, 0xFB, 0x00, 0xBC, 0x61, 0xE2, 0x03, 0xDA, 0xFF, 0x17, 0x2B, 0x5A, 0xF0, 0x01, 0x00,
      0x63, 0x4B, 0x4C, 0xFE, 0x45, 0x00, 0x7A, 0xA0, 0xD8, 0xD1, 0xC0, 0x00, 0xC0, 0x63, 0xF7,
      0x9D, 0x0A, 0x00, 0x88, 0x22, 0x0F, 0x1B, 0x25, 0x00, 0x1A, 0x80, 0x56, 0x34, 0xC7, 0x00,
      0x5F, 0x48, 0x61, 0x09, 0x7C, 0x00, 0x61, 0xEF, 0x92, 0x42, 0x2F, 0x00, 0xD5, 0xD7, 0x31,
      0x99, 0xA6, 0xFF, 0x17, 0x2B, 0x5A, 0xF0, 0x01, 0x00, 0x71, 0xDD, 0xE2, 0x22, 0x7B, 0x00,
      0x54, 0xBF, 0xAE, 0xE9, 0x3C, 0x15, 0x00, 0x15, 0xD4, 0x02, 0x15, 0xDC, 0x02, 0x2C, 0x15,
      0x28, 0x15, 0x00, 0x15, 0x06, 0x15, 0x08, 0x1C, 0x36, 0x04, 0x28, 0x09, 0x00, 0x7D, 0xFE,
      0x02, 0xDA, 0xB2, 0x62, 0xA3, 0xFB, 0x18, 0x09, 0x00, 0x03, 0x9C, 0xCD, 0x5A, 0xAC, 0xBB,
      0xF1, 0xE3, 0x00, 0x00, 0x00, 0xAA, 0x01, 0xF0, 0xA9, 0x04, 0x00, 0x00, 0x00, 0x07, 0xBF,
      0xBF, 0x0F, 0x00, 0x7D, 0xFE, 0x02, 0xDA, 0xB2, 0x62, 0xA3, 0xFB, 0x00, 0x7D, 0x9A, 0xCB,
      0xDA, 0x4B, 0x10, 0x8B, 0xAC, 0x00, 0x20, 0xBA, 0x97, 0x87, 0x2E, 0x3B, 0x4E, 0x04, 0x00,
      0x15, 0xBB, 0xC2, 0xDF, 0x2D, 0x25, 0x08, 0xB6, 0x00, 0x5C, 0x67, 0x0E, 0x36, 0x30, 0xF1,
      0xAC, 0xA4, 0x00, 0x44, 0xF1, 0x8E, 0xFB, 0x17, 0x5E, 0xE1, 0x96, 0x00, 0x64, 0x69, 0xF9,
      0x66, 0x3F, 0x11, 0xED, 0xB9, 0x00, 0x45, 0xB5, 0xDA, 0x14, 0x9C, 0xA3, 0xFA, 0x64, 0x00,
      0x26, 0x5F, 0xDE, 0xD7, 0x67, 0x95, 0xEF, 0xB1, 0x00, 0x35, 0xDB, 0x9B, 0x88, 0x46, 0xD0,
      0xA1, 0x0E, 0x00, 0x45, 0xA9, 0x92, 0x8E, 0x89, 0xD1, 0xAC, 0x4C, 0x00, 0x4C, 0xF1, 0xCB,
      0x27, 0x82, 0x3A, 0x7D, 0xB7, 0x00, 0x64, 0xD3, 0xD2, 0x2F, 0x9C, 0x83, 0x16, 0x75, 0x00,
      0x15, 0xDF, 0xC2, 0xA9, 0x63, 0xB8, 0x33, 0x65, 0x00, 0x27, 0x40, 0x28, 0x97, 0x05, 0x8E,
      0xE3, 0x46, 0x00, 0x03, 0x9C, 0xCD, 0x5A, 0xAC, 0xBB, 0xF1, 0xE3, 0x00, 0x22, 0x23, 0xF5,
      0xE8, 0x9D, 0x55, 0xD4, 0x9C, 0x00, 0x25, 0xB9, 0xD8, 0x87, 0x2D, 0xF1, 0xF2, 0x17, 0x15,
      0x02, 0x19, 0x4C, 0x48, 0x0C, 0x73, 0x70, 0x61, 0x72, 0x6B, 0x5F, 0x73, 0x63, 0x68, 0x65,
      0x6D, 0x61, 0x15, 0x06, 0x00, 0x15, 0x0E, 0x15, 0x08, 0x15, 0x02, 0x18, 0x06, 0x64, 0x65,
      0x63, 0x37, 0x70, 0x33, 0x25, 0x0A, 0x15, 0x06, 0x15, 0x0E, 0x00, 0x15, 0x0E, 0x15, 0x0C,
      0x15, 0x02, 0x18, 0x08, 0x64, 0x65, 0x63, 0x31, 0x32, 0x70, 0x31, 0x31, 0x25, 0x0A, 0x15,
      0x16, 0x15, 0x18, 0x00, 0x15, 0x0E, 0x15, 0x12, 0x15, 0x02, 0x18, 0x07, 0x64, 0x65, 0x63,
      0x32, 0x30, 0x70, 0x31, 0x25, 0x0A, 0x15, 0x02, 0x15, 0x28, 0x00, 0x16, 0x28, 0x19, 0x1C,
      0x19, 0x3C, 0x26, 0x08, 0x1C, 0x15, 0x0E, 0x19, 0x35, 0x06, 0x08, 0x00, 0x19, 0x18, 0x06,
      0x64, 0x65, 0x63, 0x37, 0x70, 0x33, 0x15, 0x02, 0x16, 0x28, 0x16, 0xEE, 0x01, 0x16, 0xF4,
      0x01, 0x26, 0x08, 0x3C, 0x36, 0x02, 0x28, 0x04, 0x00, 0x97, 0x45, 0x72, 0x18, 0x04, 0x00,
      0x01, 0x81, 0x3B, 0x00, 0x19, 0x1C, 0x15, 0x00, 0x15, 0x00, 0x15, 0x02, 0x00, 0x00, 0x00,
      0x26, 0xFC, 0x01, 0x1C, 0x15, 0x0E, 0x19, 0x35, 0x06, 0x08, 0x00, 0x19, 0x18, 0x08, 0x64,
      0x65, 0x63, 0x31, 0x32, 0x70, 0x31, 0x31, 0x15, 0x02, 0x16, 0x28, 0x16, 0xC2, 0x02, 0x16,
      0xC8, 0x02, 0x26, 0xFC, 0x01, 0x3C, 0x36, 0x02, 0x28, 0x06, 0x00, 0xD5, 0xD7, 0x31, 0x99,
      0xA6, 0x18, 0x06, 0xFF, 0x17, 0x2B, 0x5A, 0xF0, 0x01, 0x00, 0x19, 0x1C, 0x15, 0x00, 0x15,
      0x00, 0x15, 0x02, 0x00, 0x00, 0x00, 0x26, 0xC4, 0x04, 0x1C, 0x15, 0x0E, 0x19, 0x35, 0x06,
      0x08, 0x00, 0x19, 0x18, 0x07, 0x64, 0x65, 0x63, 0x32, 0x30, 0x70, 0x31, 0x15, 0x02, 0x16,
      0x28, 0x16, 0xAE, 0x03, 0x16, 0xB6, 0x03, 0x26, 0xC4, 0x04, 0x3C, 0x36, 0x04, 0x28, 0x09,
      0x00, 0x7D, 0xFE, 0x02, 0xDA, 0xB2, 0x62, 0xA3, 0xFB, 0x18, 0x09, 0x00, 0x03, 0x9C, 0xCD,
      0x5A, 0xAC, 0xBB, 0xF1, 0xE3, 0x00, 0x19, 0x1C, 0x15, 0x00, 0x15, 0x00, 0x15, 0x02, 0x00,
      0x00, 0x00, 0x16, 0xDE, 0x07, 0x16, 0x28, 0x00, 0x19, 0x2C, 0x18, 0x18, 0x6F, 0x72, 0x67,
      0x2E, 0x61, 0x70, 0x61, 0x63, 0x68, 0x65, 0x2E, 0x73, 0x70, 0x61, 0x72, 0x6B, 0x2E, 0x76,
      0x65, 0x72, 0x73, 0x69, 0x6F, 0x6E, 0x18, 0x05, 0x33, 0x2E, 0x30, 0x2E, 0x31, 0x00, 0x18,
      0x29, 0x6F, 0x72, 0x67, 0x2E, 0x61, 0x70, 0x61, 0x63, 0x68, 0x65, 0x2E, 0x73, 0x70, 0x61,
      0x72, 0x6B, 0x2E, 0x73, 0x71, 0x6C, 0x2E, 0x70, 0x61, 0x72, 0x71, 0x75, 0x65, 0x74, 0x2E,
      0x72, 0x6F, 0x77, 0x2E, 0x6D, 0x65, 0x74, 0x61, 0x64, 0x61, 0x74, 0x61, 0x18, 0xF4, 0x01,
      0x7B, 0x22, 0x74, 0x79, 0x70, 0x65, 0x22, 0x3A, 0x22, 0x73, 0x74, 0x72, 0x75, 0x63, 0x74,
      0x22, 0x2C, 0x22, 0x66, 0x69, 0x65, 0x6C, 0x64, 0x73, 0x22, 0x3A, 0x5B, 0x7B, 0x22, 0x6E,
      0x61, 0x6D, 0x65, 0x22, 0x3A, 0x22, 0x64, 0x65, 0x63, 0x37, 0x70, 0x33, 0x22, 0x2C, 0x22,
      0x74, 0x79, 0x70, 0x65, 0x22, 0x3A, 0x22, 0x64, 0x65, 0x63, 0x69, 0x6D, 0x61, 0x6C, 0x28,
      0x37, 0x2C, 0x33, 0x29, 0x22, 0x2C, 0x22, 0x6E, 0x75, 0x6C, 0x6C, 0x61, 0x62, 0x6C, 0x65,
      0x22, 0x3A, 0x74, 0x72, 0x75, 0x65, 0x2C, 0x22, 0x6D, 0x65, 0x74, 0x61, 0x64, 0x61, 0x74,
      0x61, 0x22, 0x3A, 0x7B, 0x7D, 0x7D, 0x2C, 0x7B, 0x22, 0x6E, 0x61, 0x6D, 0x65, 0x22, 0x3A,
      0x22, 0x64, 0x65, 0x63, 0x31, 0x32, 0x70, 0x31, 0x31, 0x22, 0x2C, 0x22, 0x74, 0x79, 0x70,
      0x65, 0x22, 0x3A, 0x22, 0x64, 0x65, 0x63, 0x69, 0x6D, 0x61, 0x6C, 0x28, 0x31, 0x32, 0x2C,
      0x31, 0x31, 0x29, 0x22, 0x2C, 0x22, 0x6E, 0x75, 0x6C, 0x6C, 0x61, 0x62, 0x6C, 0x65, 0x22,
      0x3A, 0x74, 0x72, 0x75, 0x65, 0x2C, 0x22, 0x6D, 0x65, 0x74, 0x61, 0x64, 0x61, 0x74, 0x61,
      0x22, 0x3A, 0x7B, 0x7D, 0x7D, 0x2C, 0x7B, 0x22, 0x6E, 0x61, 0x6D, 0x65, 0x22, 0x3A, 0x22,
      0x64, 0x65, 0x63, 0x32, 0x30, 0x70, 0x31, 0x22, 0x2C, 0x22, 0x74, 0x79, 0x70, 0x65, 0x22,
      0x3A, 0x22, 0x64, 0x65, 0x63, 0x69, 0x6D, 0x61, 0x6C, 0x28, 0x32, 0x30, 0x2C, 0x31, 0x29,
      0x22, 0x2C, 0x22, 0x6E, 0x75, 0x6C, 0x6C, 0x61, 0x62, 0x6C, 0x65, 0x22, 0x3A, 0x74, 0x72,
      0x75, 0x65, 0x2C, 0x22, 0x6D, 0x65, 0x74, 0x61, 0x64, 0x61, 0x74, 0x61, 0x22, 0x3A, 0x7B,
      0x7D, 0x7D, 0x5D, 0x7D, 0x00, 0x18, 0x4A, 0x70, 0x61, 0x72, 0x71, 0x75, 0x65, 0x74, 0x2D,
      0x6D, 0x72, 0x20, 0x76, 0x65, 0x72, 0x73, 0x69, 0x6F, 0x6E, 0x20, 0x31, 0x2E, 0x31, 0x30,
      0x2E, 0x31, 0x20, 0x28, 0x62, 0x75, 0x69, 0x6C, 0x64, 0x20, 0x61, 0x38, 0x39, 0x64, 0x66,
      0x38, 0x66, 0x39, 0x39, 0x33, 0x32, 0x62, 0x36, 0x65, 0x66, 0x36, 0x36, 0x33, 0x33, 0x64,
      0x30, 0x36, 0x30, 0x36, 0x39, 0x65, 0x35, 0x30, 0x63, 0x39, 0x62, 0x37, 0x39, 0x37, 0x30,
      0x62, 0x65, 0x62, 0x64, 0x31, 0x29, 0x19, 0x3C, 0x1C, 0x00, 0x00, 0x1C, 0x00, 0x00, 0x1C,
      0x00, 0x00, 0x00, 0xC5, 0x02, 0x00, 0x00, 0x50, 0x41, 0x52, 0x31,
    };

    unsigned int parquet_len = 1226;

    cudf_io::parquet_reader_options read_opts =
      cudf_io::parquet_reader_options::builder(cudf_io::source_info{
        reinterpret_cast<const char*>(fixed_len_bytes_decimal_parquet), parquet_len});
    auto result = cudf_io::read_parquet(read_opts);
    EXPECT_EQ(result.tbl->view().num_columns(), 3);

    auto validity_c0    = cudf::test::iterators::nulls_at({19});
    int32_t col0_data[] = {6361295, 698632,  7821423, 7073444, 9631892, 3021012, 5195059,
                           9913714, 901749,  7776938, 3186566, 4955569, 5131067, 98619,
                           2282579, 7521455, 4430706, 1937859, 4532040, 0};

    EXPECT_EQ(static_cast<std::size_t>(result.tbl->view().column(0).size()),
              sizeof(col0_data) / sizeof(col0_data[0]));
    cudf::test::fixed_point_column_wrapper<int32_t> col0(
      std::begin(col0_data), std::end(col0_data), validity_c0, numeric::scale_type{-3});
    CUDF_TEST_EXPECT_COLUMNS_EQUAL(result.tbl->view().column(0), col0);

    auto validity_c1    = cudf::test::iterators::nulls_at({18});
    int64_t col1_data[] = {361378026250,
                           30646804862,
                           429930238629,
                           418758703536,
                           895494171113,
                           435283865083,
                           809096053722,
                           -999999999999,
                           426465099333,
                           526684574144,
                           826310892810,
                           584686967589,
                           113822282951,
                           409236212092,
                           420631167535,
                           918438386086,
                           -999999999999,
                           489053889147,
                           0,
                           363993164092};

    EXPECT_EQ(static_cast<std::size_t>(result.tbl->view().column(1).size()),
              sizeof(col1_data) / sizeof(col1_data[0]));
    cudf::test::fixed_point_column_wrapper<int64_t> col1(
      std::begin(col1_data), std::end(col1_data), validity_c1, numeric::scale_type{-11});
    CUDF_TEST_EXPECT_COLUMNS_EQUAL(result.tbl->view().column(1), col1);

    auto validity_c2       = cudf::test::iterators::nulls_at({6, 14});
    __int128_t col2_data[] = {9078697037144433659,
                              9050770539577117612,
                              2358363961733893636,
                              1566059559232276662,
                              6658306200002735268,
                              4967909073046397334,
                              0,
                              7235588493887532473,
                              5023160741463849572,
                              2765173712965988273,
                              3880866513515749646,
                              5019704400576359500,
                              5544435986818825655,
                              7265381725809874549,
                              0,
                              1576192427381240677,
                              2828305195087094598,
                              260308667809395171,
                              2460080200895288476,
                              2718441925197820439};

    EXPECT_EQ(static_cast<std::size_t>(result.tbl->view().column(2).size()),
              sizeof(col2_data) / sizeof(col2_data[0]));
    cudf::test::fixed_point_column_wrapper<__int128_t> col2(
      std::begin(col2_data), std::end(col2_data), validity_c2, numeric::scale_type{-1});
    CUDF_TEST_EXPECT_COLUMNS_EQUAL(result.tbl->view().column(2), col2);
  }
}

TEST_F(ParquetReaderTest, EmptyOutput)
{
  cudf::test::fixed_width_column_wrapper<int> c0;
  cudf::test::strings_column_wrapper c1;
  cudf::test::fixed_point_column_wrapper<int> c2({}, numeric::scale_type{2});
  cudf::test::lists_column_wrapper<float> _c3{{{1, 2}, {3, 4}}, {{5, 6}, {7, 8}}};
  auto c3 = cudf::empty_like(_c3);

  cudf::test::fixed_width_column_wrapper<int> sc0;
  cudf::test::strings_column_wrapper sc1;
  cudf::test::lists_column_wrapper<int> _sc2{{1, 2}};
  std::vector<std::unique_ptr<cudf::column>> struct_children;
  struct_children.push_back(sc0.release());
  struct_children.push_back(sc1.release());
  struct_children.push_back(cudf::empty_like(_sc2));
  cudf::test::structs_column_wrapper c4(std::move(struct_children));

  table_view expected({c0, c1, c2, *c3, c4});

  // set precision on the decimal column
  cudf_io::table_input_metadata expected_metadata(expected);
  expected_metadata.column_metadata[2].set_decimal_precision(1);

  auto filepath = temp_env->get_temp_filepath("EmptyOutput.parquet");
  cudf_io::parquet_writer_options out_args =
    cudf_io::parquet_writer_options::builder(cudf_io::sink_info{filepath}, expected);
  out_args.set_metadata(&expected_metadata);
  cudf_io::write_parquet(out_args);

  cudf_io::parquet_reader_options read_args =
    cudf::io::parquet_reader_options::builder(cudf_io::source_info{filepath});
  auto result = cudf_io::read_parquet(read_args);

  CUDF_TEST_EXPECT_TABLES_EQUAL(expected, result.tbl->view());
}

TEST_F(ParquetWriterTest, RowGroupSizeInvalid)
{
  const auto unused_table = std::make_unique<table>();
  std::vector<char> out_buffer;

  EXPECT_THROW(
    cudf_io::parquet_writer_options::builder(cudf_io::sink_info(&out_buffer), unused_table->view())
      .row_group_size_rows(4999),
    cudf::logic_error);
  EXPECT_THROW(
    cudf_io::parquet_writer_options::builder(cudf_io::sink_info(&out_buffer), unused_table->view())
      .max_page_size_rows(4999),
    cudf::logic_error);
  EXPECT_THROW(
    cudf_io::parquet_writer_options::builder(cudf_io::sink_info(&out_buffer), unused_table->view())
      .row_group_size_bytes(3 << 10),
    cudf::logic_error);
  EXPECT_THROW(
    cudf_io::parquet_writer_options::builder(cudf_io::sink_info(&out_buffer), unused_table->view())
      .max_page_size_bytes(3 << 10),
    cudf::logic_error);

  EXPECT_THROW(cudf_io::chunked_parquet_writer_options::builder(cudf_io::sink_info(&out_buffer))
                 .row_group_size_rows(4999),
               cudf::logic_error);
  EXPECT_THROW(cudf_io::chunked_parquet_writer_options::builder(cudf_io::sink_info(&out_buffer))
                 .max_page_size_rows(4999),
               cudf::logic_error);
  EXPECT_THROW(cudf_io::chunked_parquet_writer_options::builder(cudf_io::sink_info(&out_buffer))
                 .row_group_size_bytes(3 << 10),
               cudf::logic_error);
  EXPECT_THROW(cudf_io::chunked_parquet_writer_options::builder(cudf_io::sink_info(&out_buffer))
                 .max_page_size_bytes(3 << 10),
               cudf::logic_error);
}

TEST_F(ParquetWriterTest, RowGroupPageSizeMatch)
{
  const auto unused_table = std::make_unique<table>();
  std::vector<char> out_buffer;

  auto options =
    cudf_io::parquet_writer_options::builder(cudf_io::sink_info(&out_buffer), unused_table->view())
      .row_group_size_bytes(128 * 1024)
      .max_page_size_bytes(512 * 1024)
      .row_group_size_rows(10000)
      .max_page_size_rows(20000)
      .build();
  EXPECT_EQ(options.get_row_group_size_bytes(), options.get_max_page_size_bytes());
  EXPECT_EQ(options.get_row_group_size_rows(), options.get_max_page_size_rows());
}

TEST_F(ParquetChunkedWriterTest, RowGroupPageSizeMatch)
{
  std::vector<char> out_buffer;

  auto options = cudf_io::chunked_parquet_writer_options::builder(cudf_io::sink_info(&out_buffer))
                   .row_group_size_bytes(128 * 1024)
                   .max_page_size_bytes(512 * 1024)
                   .row_group_size_rows(10000)
                   .max_page_size_rows(20000)
                   .build();
  EXPECT_EQ(options.get_row_group_size_bytes(), options.get_max_page_size_bytes());
  EXPECT_EQ(options.get_row_group_size_rows(), options.get_max_page_size_rows());
}

TEST_F(ParquetWriterTest, EmptyList)
{
  auto L1 = cudf::make_lists_column(0,
                                    cudf::make_empty_column(cudf::data_type(cudf::type_id::INT32)),
                                    cudf::make_empty_column(cudf::data_type{cudf::type_id::INT64}),
                                    0,
                                    {});
  auto L0 = cudf::make_lists_column(
    3, cudf::test::fixed_width_column_wrapper<int32_t>{0, 0, 0, 0}.release(), std::move(L1), 0, {});

  auto filepath = temp_env->get_temp_filepath("EmptyList.parquet");
  cudf::io::write_parquet(cudf::io::parquet_writer_options_builder(cudf::io::sink_info(filepath),
                                                                   cudf::table_view({*L0})));

  auto result = cudf_io::read_parquet(
    cudf::io::parquet_reader_options_builder(cudf::io::source_info(filepath)));

  using lcw     = cudf::test::lists_column_wrapper<int64_t>;
  auto expected = lcw{lcw{}, lcw{}, lcw{}};
  CUDF_TEST_EXPECT_COLUMNS_EQUAL(result.tbl->view().column(0), expected);
}

TEST_F(ParquetWriterTest, DeepEmptyList)
{
  // Make a list column LLLi st only L is valid and LLi are all null. This tests whether we can
  // handle multiple nullptr offsets

  auto L2 = cudf::make_lists_column(0,
                                    cudf::make_empty_column(cudf::data_type(cudf::type_id::INT32)),
                                    cudf::make_empty_column(cudf::data_type{cudf::type_id::INT64}),
                                    0,
                                    {});
  auto L1 = cudf::make_lists_column(
    0, cudf::make_empty_column(cudf::data_type(cudf::type_id::INT32)), std::move(L2), 0, {});
  auto L0 = cudf::make_lists_column(
    3, cudf::test::fixed_width_column_wrapper<int32_t>{0, 0, 0, 0}.release(), std::move(L1), 0, {});

  auto filepath = temp_env->get_temp_filepath("DeepEmptyList.parquet");
  cudf::io::write_parquet(cudf::io::parquet_writer_options_builder(cudf::io::sink_info(filepath),
                                                                   cudf::table_view({*L0})));

  auto result = cudf_io::read_parquet(
    cudf::io::parquet_reader_options_builder(cudf::io::source_info(filepath)));

  CUDF_TEST_EXPECT_COLUMNS_EQUAL(result.tbl->view().column(0), *L0);
}

TEST_F(ParquetWriterTest, EmptyListWithStruct)
{
  auto L2 = cudf::make_lists_column(0,
                                    cudf::make_empty_column(cudf::data_type(cudf::type_id::INT32)),
                                    cudf::make_empty_column(cudf::data_type{cudf::type_id::INT64}),
                                    0,
                                    {});

  auto children = std::vector<std::unique_ptr<cudf::column>>{};
  children.push_back(std::move(L2));
  auto S2 = cudf::make_structs_column(0, std::move(children), 0, {});
  auto L1 = cudf::make_lists_column(
    0, cudf::make_empty_column(cudf::data_type(cudf::type_id::INT32)), std::move(S2), 0, {});
  auto L0 = cudf::make_lists_column(
    3, cudf::test::fixed_width_column_wrapper<int32_t>{0, 0, 0, 0}.release(), std::move(L1), 0, {});

  auto filepath = temp_env->get_temp_filepath("EmptyListWithStruct.parquet");
  cudf::io::write_parquet(cudf::io::parquet_writer_options_builder(cudf::io::sink_info(filepath),
                                                                   cudf::table_view({*L0})));
  auto result = cudf_io::read_parquet(
    cudf::io::parquet_reader_options_builder(cudf::io::source_info(filepath)));

  CUDF_TEST_EXPECT_COLUMNS_EQUAL(result.tbl->view().column(0), *L0);
}

TEST_F(ParquetWriterTest, CheckPageRows)
{
  auto sequence = thrust::make_counting_iterator(0);
  auto validity = cudf::detail::make_counting_transform_iterator(0, [](auto i) { return true; });

  constexpr auto page_rows = 5000;
  constexpr auto num_rows  = 2 * page_rows;
  column_wrapper<int> col(sequence, sequence + num_rows, validity);

  std::vector<std::unique_ptr<column>> cols;
  cols.push_back(col.release());
  auto expected = std::make_unique<table>(std::move(cols));
  EXPECT_EQ(1, expected->num_columns());

  auto const filepath = temp_env->get_temp_filepath("CheckPageRows.parquet");
  const cudf::io::parquet_writer_options out_opts =
    cudf::io::parquet_writer_options::builder(cudf::io::sink_info{filepath}, expected->view())
      .max_page_size_rows(page_rows);
  cudf::io::write_parquet(out_opts);

  // check first page header and make sure it has only page_rows values
  auto const source = cudf::io::datasource::create(filepath);
  cudf::io::parquet::FileMetaData fmd;

  read_footer(source, &fmd);
  CUDF_EXPECTS(fmd.row_groups.size() > 0, "No row groups found");
  CUDF_EXPECTS(fmd.row_groups[0].columns.size() == 1, "Invalid number of columns");
  auto const& first_chunk = fmd.row_groups[0].columns[0].meta_data;
  CUDF_EXPECTS(first_chunk.data_page_offset > 0, "Invalid location for first data page");

  // read first data page header.  sizeof(PageHeader) is not exact, but the thrift encoded
  // version should be smaller than size of the struct.
  auto const ph = read_page_header(
    source, {first_chunk.data_page_offset, sizeof(cudf::io::parquet::PageHeader), 0});

  EXPECT_EQ(ph.data_page_header.num_values, page_rows);
}

TEST_F(ParquetWriterTest, Decimal128Stats)
{
  // check that decimal128 min and max statistics are written in network byte order
  // this is negative, so should be the min
  std::vector<uint8_t> expected_min{
    0xa1, 0xb2, 0xc3, 0xd4, 0xe5, 0xf6, 0, 0, 0, 0, 0, 0, 0, 0, 0, 0};
  std::vector<uint8_t> expected_max{
    0, 0, 0, 0, 0, 0, 0, 0, 0, 0, 0xa1, 0xb2, 0xc3, 0xd4, 0xe5, 0xf6};

  __int128_t val0 = 0xa1b2c3d4e5f6ULL;
  __int128_t val1 = val0 << 80;
  column_wrapper<numeric::decimal128> col0{{numeric::decimal128(val0, numeric::scale_type{0}),
                                            numeric::decimal128(val1, numeric::scale_type{0})}};

  std::vector<std::unique_ptr<column>> cols;
  cols.push_back(col0.release());
  auto expected = std::make_unique<table>(std::move(cols));

  auto const filepath = temp_env->get_temp_filepath("Decimal128Stats.parquet");
  const cudf::io::parquet_writer_options out_opts =
    cudf::io::parquet_writer_options::builder(cudf::io::sink_info{filepath}, expected->view());
  cudf::io::write_parquet(out_opts);

  auto const source = cudf::io::datasource::create(filepath);
  cudf::io::parquet::FileMetaData fmd;

  read_footer(source, &fmd);

  auto const stats = parse_statistics(fmd.row_groups[0].columns[0]);

  EXPECT_EQ(expected_min, stats.min_value);
  EXPECT_EQ(expected_max, stats.max_value);
}

// =============================================================================
// ---- test data for stats sort order tests
// need at least 3 pages, and min page count is 5000, so need at least 15000 values.
// use 20000 to be safe.
static constexpr int num_ordered_rows            = 20000;
static constexpr int page_size_for_ordered_tests = 5000;

namespace {
namespace testdata {
// ----- most numerics. scale by 100 so all values fit in a single byte

template <typename T>
std::enable_if_t<std::is_arithmetic_v<T> && !std::is_same_v<T, bool>,
                 cudf::test::fixed_width_column_wrapper<T>>
ascending()
{
  int start = std::is_signed_v<T> ? -num_ordered_rows / 2 : 0;
  auto elements =
    cudf::detail::make_counting_transform_iterator(start, [](auto i) { return i / 100; });
  return cudf::test::fixed_width_column_wrapper<T>(elements, elements + num_ordered_rows);
}

template <typename T>
std::enable_if_t<std::is_arithmetic_v<T> && !std::is_same_v<T, bool>,
                 cudf::test::fixed_width_column_wrapper<T>>
descending()
{
  if (std::is_signed_v<T>) {
    auto elements = cudf::detail::make_counting_transform_iterator(-num_ordered_rows / 2,
                                                                   [](auto i) { return -i / 100; });
    return cudf::test::fixed_width_column_wrapper<T>(elements, elements + num_ordered_rows);
  } else {
    auto elements = cudf::detail::make_counting_transform_iterator(
      0, [](auto i) { return (num_ordered_rows - i) / 100; });
    return cudf::test::fixed_width_column_wrapper<T>(elements, elements + num_ordered_rows);
  }
}

template <typename T>
std::enable_if_t<std::is_arithmetic_v<T> && !std::is_same_v<T, bool>,
                 cudf::test::fixed_width_column_wrapper<T>>
unordered()
{
  if (std::is_signed_v<T>) {
    auto elements = cudf::detail::make_counting_transform_iterator(
      -num_ordered_rows / 2, [](auto i) { return (i % 2 ? i : -i) / 100; });
    return cudf::test::fixed_width_column_wrapper<T>(elements, elements + num_ordered_rows);
  } else {
    auto elements = cudf::detail::make_counting_transform_iterator(
      0, [](auto i) { return (i % 2 ? i : num_ordered_rows - i) / 100; });
    return cudf::test::fixed_width_column_wrapper<T>(elements, elements + num_ordered_rows);
  }
}

// ----- bool

template <typename T>
std::enable_if_t<std::is_same_v<T, bool>, cudf::test::fixed_width_column_wrapper<bool>> ascending()
{
  auto elements = cudf::detail::make_counting_transform_iterator(
    0, [](auto i) { return i < num_ordered_rows / 2 ? false : true; });
  return cudf::test::fixed_width_column_wrapper<bool>(elements, elements + num_ordered_rows);
}

template <typename T>
std::enable_if_t<std::is_same_v<T, bool>, cudf::test::fixed_width_column_wrapper<bool>> descending()
{
  auto elements = cudf::detail::make_counting_transform_iterator(
    0, [](auto i) { return i < num_ordered_rows / 2 ? true : false; });
  return cudf::test::fixed_width_column_wrapper<bool>(elements, elements + num_ordered_rows);
}

template <typename T>
std::enable_if_t<std::is_same_v<T, bool>, cudf::test::fixed_width_column_wrapper<bool>> unordered()
{
  auto elements = cudf::detail::make_counting_transform_iterator(0, [](auto i) {
    switch (i / page_size_for_ordered_tests) {
      case 0: return true;
      case 1: return false;
      case 2: return true;
      default: return false;
    }
  });
  return cudf::test::fixed_width_column_wrapper<bool>(elements, elements + num_ordered_rows);
}

// ----- fixed point types

template <typename T>
std::enable_if_t<cudf::is_fixed_point<T>(), cudf::test::fixed_width_column_wrapper<T>> ascending()
{
  auto elements = cudf::detail::make_counting_transform_iterator(
    -num_ordered_rows / 2, [](auto i) { return T(i, numeric::scale_type{0}); });
  return cudf::test::fixed_width_column_wrapper<T>(elements, elements + num_ordered_rows);
}

template <typename T>
std::enable_if_t<cudf::is_fixed_point<T>(), cudf::test::fixed_width_column_wrapper<T>> descending()
{
  auto elements = cudf::detail::make_counting_transform_iterator(
    -num_ordered_rows / 2, [](auto i) { return T(-i, numeric::scale_type{0}); });
  return cudf::test::fixed_width_column_wrapper<T>(elements, elements + num_ordered_rows);
}

template <typename T>
std::enable_if_t<cudf::is_fixed_point<T>(), cudf::test::fixed_width_column_wrapper<T>> unordered()
{
  auto elements = cudf::detail::make_counting_transform_iterator(
    -num_ordered_rows / 2, [](auto i) { return T(i % 2 ? i : -i, numeric::scale_type{0}); });
  return cudf::test::fixed_width_column_wrapper<T>(elements, elements + num_ordered_rows);
}

// ----- chrono types
// ----- timstamp

template <typename T>
std::enable_if_t<cudf::is_timestamp<T>(), cudf::test::fixed_width_column_wrapper<T>> ascending()
{
  auto elements = cudf::detail::make_counting_transform_iterator(
    0, [](auto i) { return T(typename T::duration(i)); });
  return cudf::test::fixed_width_column_wrapper<T>(elements, elements + num_ordered_rows);
}

template <typename T>
std::enable_if_t<cudf::is_timestamp<T>(), cudf::test::fixed_width_column_wrapper<T>> descending()
{
  auto elements = cudf::detail::make_counting_transform_iterator(
    0, [](auto i) { return T(typename T::duration(num_ordered_rows - i)); });
  return cudf::test::fixed_width_column_wrapper<T>(elements, elements + num_ordered_rows);
}

template <typename T>
std::enable_if_t<cudf::is_timestamp<T>(), cudf::test::fixed_width_column_wrapper<T>> unordered()
{
  auto elements = cudf::detail::make_counting_transform_iterator(
    0, [](auto i) { return T(typename T::duration(i % 2 ? i : num_ordered_rows - i)); });
  return cudf::test::fixed_width_column_wrapper<T>(elements, elements + num_ordered_rows);
}

// ----- duration

template <typename T>
std::enable_if_t<cudf::is_duration<T>(), cudf::test::fixed_width_column_wrapper<T>> ascending()
{
  auto elements = cudf::detail::make_counting_transform_iterator(0, [](auto i) { return T(i); });
  return cudf::test::fixed_width_column_wrapper<T>(elements, elements + num_ordered_rows);
}

template <typename T>
std::enable_if_t<cudf::is_duration<T>(), cudf::test::fixed_width_column_wrapper<T>> descending()
{
  auto elements = cudf::detail::make_counting_transform_iterator(
    0, [](auto i) { return T(num_ordered_rows - i); });
  return cudf::test::fixed_width_column_wrapper<T>(elements, elements + num_ordered_rows);
}

template <typename T>
std::enable_if_t<cudf::is_duration<T>(), cudf::test::fixed_width_column_wrapper<T>> unordered()
{
  auto elements = cudf::detail::make_counting_transform_iterator(
    0, [](auto i) { return T(i % 2 ? i : num_ordered_rows - i); });
  return cudf::test::fixed_width_column_wrapper<T>(elements, elements + num_ordered_rows);
}

// ----- string_view

template <typename T>
std::enable_if_t<std::is_same_v<T, cudf::string_view>, cudf::test::strings_column_wrapper>
ascending()
{
  char buf[10];
  auto elements = cudf::detail::make_counting_transform_iterator(0, [&buf](auto i) {
    sprintf(buf, "%09d", i);
    return std::string(buf);
  });
  return cudf::test::strings_column_wrapper(elements, elements + num_ordered_rows);
}

template <typename T>
std::enable_if_t<std::is_same_v<T, cudf::string_view>, cudf::test::strings_column_wrapper>
descending()
{
  char buf[10];
  auto elements = cudf::detail::make_counting_transform_iterator(0, [&buf](auto i) {
    sprintf(buf, "%09d", num_ordered_rows - i);
    return std::string(buf);
  });
  return cudf::test::strings_column_wrapper(elements, elements + num_ordered_rows);
}

template <typename T>
std::enable_if_t<std::is_same_v<T, cudf::string_view>, cudf::test::strings_column_wrapper>
unordered()
{
  char buf[10];
  auto elements = cudf::detail::make_counting_transform_iterator(0, [&buf](auto i) {
    sprintf(buf, "%09d", (i % 2 == 0) ? i : (num_ordered_rows - i));
    return std::string(buf);
  });
  return cudf::test::strings_column_wrapper(elements, elements + num_ordered_rows);
}

}  // namespace testdata
}  // anonymous namespace

TYPED_TEST(ParquetWriterComparableTypeTest, ThreeColumnSorted)
{
  using T = TypeParam;

  auto col1 = testdata::ascending<T>();
  auto col2 = testdata::descending<T>();
  auto col3 = testdata::unordered<T>();

  std::vector<std::unique_ptr<column>> cols;
  cols.push_back(col1.release());
  cols.push_back(col2.release());
  cols.push_back(col3.release());
  auto const expected = std::make_unique<table>(std::move(cols));

  auto const filepath = temp_env->get_temp_filepath("ThreeColumnSorted.parquet");
  const cudf::io::parquet_writer_options out_opts =
    cudf::io::parquet_writer_options::builder(cudf::io::sink_info{filepath}, expected->view())
      .max_page_size_rows(page_size_for_ordered_tests)
      .stats_level(cudf::io::statistics_freq::STATISTICS_COLUMN);
  cudf::io::write_parquet(out_opts);

  auto const source = cudf::io::datasource::create(filepath);
  cudf::io::parquet::FileMetaData fmd;

  read_footer(source, &fmd);
  CUDF_EXPECTS(fmd.row_groups.size() > 0, "No row groups found");

  auto const& columns = fmd.row_groups[0].columns;
  CUDF_EXPECTS(columns.size() == static_cast<size_t>(expected->num_columns()),
               "Invalid number of columns");

  // now check that the boundary order for chunk 1 is ascending,
  // chunk 2 is descending, and chunk 3 is unordered
  cudf::io::parquet::BoundaryOrder expected_orders[] = {
    cudf::io::parquet::BoundaryOrder::ASCENDING,
    cudf::io::parquet::BoundaryOrder::DESCENDING,
    cudf::io::parquet::BoundaryOrder::UNORDERED};

  for (std::size_t i = 0; i < columns.size(); i++) {
    auto const ci = read_column_index(source, columns[i]);
    EXPECT_EQ(ci.boundary_order, expected_orders[i]);
  }
}

// utility functions for column index tests

// compare two values.  return -1 if v1 < v2,
// 0 if v1 == v2, and 1 if v1 > v2.
template <typename T>
int32_t compare(T& v1, T& v2)
{
  return (v1 > v2) - (v1 < v2);
}

// compare two binary statistics blobs based on their physical
// and converted types. returns -1 if v1 < v2, 0 if v1 == v2, and
// 1 if v1 > v2.
int32_t compare_binary(const std::vector<uint8_t>& v1,
                       const std::vector<uint8_t>& v2,
                       cudf::io::parquet::Type ptype,
                       cudf::io::parquet::ConvertedType ctype)
{
  switch (ptype) {
    case cudf::io::parquet::INT32:
      switch (ctype) {
        case cudf::io::parquet::UINT_8:
        case cudf::io::parquet::UINT_16:
        case cudf::io::parquet::UINT_32:
          return compare(*(reinterpret_cast<const uint32_t*>(v1.data())),
                         *(reinterpret_cast<const uint32_t*>(v2.data())));
        default:
          return compare(*(reinterpret_cast<const int32_t*>(v1.data())),
                         *(reinterpret_cast<const int32_t*>(v2.data())));
      }

    case cudf::io::parquet::INT64:
      if (ctype == cudf::io::parquet::UINT_64) {
        return compare(*(reinterpret_cast<const uint64_t*>(v1.data())),
                       *(reinterpret_cast<const uint64_t*>(v2.data())));
      }
      return compare(*(reinterpret_cast<const int64_t*>(v1.data())),
                     *(reinterpret_cast<const int64_t*>(v2.data())));

    case cudf::io::parquet::FLOAT:
      return compare(*(reinterpret_cast<const float*>(v1.data())),
                     *(reinterpret_cast<const float*>(v2.data())));

    case cudf::io::parquet::DOUBLE:
      return compare(*(reinterpret_cast<const double*>(v1.data())),
                     *(reinterpret_cast<const double*>(v2.data())));

    case cudf::io::parquet::BYTE_ARRAY: {
      int32_t v1sz = v1.size();
      int32_t v2sz = v2.size();
      int32_t ret  = memcmp(v1.data(), v2.data(), std::min(v1sz, v2sz));
      if (ret != 0 or v1sz == v2sz) { return ret; }
      return v1sz - v2sz;
    }

    default: CUDF_FAIL("Invalid type in compare_binary");
  }

  return 0;
}

TEST_F(ParquetWriterTest, CheckColumnOffsetIndex)
{
  constexpr auto num_rows = 100000;

  // fixed length strings
  auto str1_elements = cudf::detail::make_counting_transform_iterator(0, [](auto i) {
    char buf[30];
    sprintf(buf, "%012d", i);
    return std::string(buf);
  });
  auto col0          = cudf::test::strings_column_wrapper(str1_elements, str1_elements + num_rows);

  auto col1_data = random_values<int8_t>(num_rows);
  auto col2_data = random_values<int16_t>(num_rows);
  auto col3_data = random_values<int32_t>(num_rows);
  auto col4_data = random_values<uint64_t>(num_rows);
  auto col5_data = random_values<float>(num_rows);
  auto col6_data = random_values<double>(num_rows);

  auto col1 = cudf::test::fixed_width_column_wrapper<int8_t>(col1_data.begin(), col1_data.end());
  auto col2 = cudf::test::fixed_width_column_wrapper<int16_t>(col2_data.begin(), col2_data.end());
  auto col3 = cudf::test::fixed_width_column_wrapper<int32_t>(col3_data.begin(), col3_data.end());
  auto col4 = cudf::test::fixed_width_column_wrapper<uint64_t>(col4_data.begin(), col4_data.end());
  auto col5 = cudf::test::fixed_width_column_wrapper<float>(col5_data.begin(), col5_data.end());
  auto col6 = cudf::test::fixed_width_column_wrapper<double>(col6_data.begin(), col6_data.end());

  // mixed length strings
  auto str2_elements = cudf::detail::make_counting_transform_iterator(0, [](auto i) {
    char buf[30];
    sprintf(buf, "%d", i);
    return std::string(buf);
  });
  auto col7          = cudf::test::strings_column_wrapper(str2_elements, str2_elements + num_rows);

  std::vector<std::unique_ptr<column>> cols;
  cols.push_back(col0.release());
  cols.push_back(col1.release());
  cols.push_back(col2.release());
  cols.push_back(col3.release());
  cols.push_back(col4.release());
  cols.push_back(col5.release());
  cols.push_back(col6.release());
  cols.push_back(col7.release());
  auto const expected = std::make_unique<table>(std::move(cols));

  auto const filepath = temp_env->get_temp_filepath("CheckColumnOffsetIndex.parquet");
  const cudf::io::parquet_writer_options out_opts =
    cudf::io::parquet_writer_options::builder(cudf::io::sink_info{filepath}, expected->view())
      .stats_level(cudf::io::statistics_freq::STATISTICS_COLUMN)
      .max_page_size_rows(20000);
  cudf::io::write_parquet(out_opts);

  auto const source = cudf::io::datasource::create(filepath);
  cudf::io::parquet::FileMetaData fmd;

  read_footer(source, &fmd);

  for (size_t r = 0; r < fmd.row_groups.size(); r++) {
    auto const& rg = fmd.row_groups[r];
    for (size_t c = 0; c < rg.columns.size(); c++) {
      auto const& chunk = rg.columns[c];

      // loop over offsets, read each page header, make sure it's a data page and that
      // the first row index is correct
      auto const oi = read_offset_index(source, chunk);

      int64_t num_vals = 0;
      for (size_t o = 0; o < oi.page_locations.size(); o++) {
        auto const& page_loc = oi.page_locations[o];
        auto const ph        = read_page_header(source, page_loc);
        EXPECT_EQ(ph.type, cudf::io::parquet::PageType::DATA_PAGE);
        EXPECT_EQ(page_loc.first_row_index, num_vals);
        num_vals += ph.data_page_header.num_values;
      }

      // loop over page stats from the column index. check that stats.min <= page.min
      // and stats.max >= page.max for each page.
      auto const ci    = read_column_index(source, chunk);
      auto const stats = parse_statistics(chunk);

      // schema indexing starts at 1
      auto const ptype = fmd.schema[c + 1].type;
      auto const ctype = fmd.schema[c + 1].converted_type;
      for (size_t p = 0; p < ci.min_values.size(); p++) {
        // null_pages should always be false
        EXPECT_FALSE(ci.null_pages[p]);
        // null_counts should always be 0
        EXPECT_EQ(ci.null_counts[p], 0);
        EXPECT_TRUE(compare_binary(stats.min_value, ci.min_values[p], ptype, ctype) <= 0);
      }
      for (size_t p = 0; p < ci.max_values.size(); p++)
        EXPECT_TRUE(compare_binary(stats.max_value, ci.max_values[p], ptype, ctype) >= 0);
    }
  }
}

TEST_F(ParquetWriterTest, CheckColumnOffsetIndexNulls)
{
  constexpr auto num_rows = 100000;

  // fixed length strings
  auto str1_elements = cudf::detail::make_counting_transform_iterator(0, [](auto i) {
    char buf[30];
    sprintf(buf, "%012d", i);
    return std::string(buf);
  });
  auto col0          = cudf::test::strings_column_wrapper(str1_elements, str1_elements + num_rows);

  auto col1_data = random_values<int8_t>(num_rows);
  auto col2_data = random_values<int16_t>(num_rows);
  auto col3_data = random_values<int32_t>(num_rows);
  auto col4_data = random_values<uint64_t>(num_rows);
  auto col5_data = random_values<float>(num_rows);
  auto col6_data = random_values<double>(num_rows);

  auto valids =
    cudf::detail::make_counting_transform_iterator(0, [](auto i) { return i % 2 == 0; });

  // add null values for all but first column
  auto col1 =
    cudf::test::fixed_width_column_wrapper<int8_t>(col1_data.begin(), col1_data.end(), valids);
  auto col2 =
    cudf::test::fixed_width_column_wrapper<int16_t>(col2_data.begin(), col2_data.end(), valids);
  auto col3 =
    cudf::test::fixed_width_column_wrapper<int32_t>(col3_data.begin(), col3_data.end(), valids);
  auto col4 =
    cudf::test::fixed_width_column_wrapper<uint64_t>(col4_data.begin(), col4_data.end(), valids);
  auto col5 =
    cudf::test::fixed_width_column_wrapper<float>(col5_data.begin(), col5_data.end(), valids);
  auto col6 =
    cudf::test::fixed_width_column_wrapper<double>(col6_data.begin(), col6_data.end(), valids);

  // mixed length strings
  auto str2_elements = cudf::detail::make_counting_transform_iterator(0, [](auto i) {
    char buf[30];
    sprintf(buf, "%d", i);
    return std::string(buf);
  });
  auto col7 = cudf::test::strings_column_wrapper(str2_elements, str2_elements + num_rows, valids);

  std::vector<std::unique_ptr<column>> cols;
  cols.push_back(col0.release());
  cols.push_back(col1.release());
  cols.push_back(col2.release());
  cols.push_back(col3.release());
  cols.push_back(col4.release());
  cols.push_back(col5.release());
  cols.push_back(col6.release());
  cols.push_back(col7.release());
  auto expected = std::make_unique<table>(std::move(cols));

  auto const filepath = temp_env->get_temp_filepath("CheckColumnOffsetIndexNulls.parquet");
  const cudf::io::parquet_writer_options out_opts =
    cudf::io::parquet_writer_options::builder(cudf::io::sink_info{filepath}, expected->view())
      .stats_level(cudf::io::statistics_freq::STATISTICS_COLUMN)
      .max_page_size_rows(20000);
  cudf::io::write_parquet(out_opts);

  auto const source = cudf::io::datasource::create(filepath);
  cudf::io::parquet::FileMetaData fmd;

  read_footer(source, &fmd);

  for (size_t r = 0; r < fmd.row_groups.size(); r++) {
    auto const& rg = fmd.row_groups[r];
    for (size_t c = 0; c < rg.columns.size(); c++) {
      auto const& chunk = rg.columns[c];

      // loop over offsets, read each page header, make sure it's a data page and that
      // the first row index is correct
      auto const oi = read_offset_index(source, chunk);

      int64_t num_vals = 0;
      for (size_t o = 0; o < oi.page_locations.size(); o++) {
        auto const& page_loc = oi.page_locations[o];
        auto const ph        = read_page_header(source, page_loc);
        EXPECT_EQ(ph.type, cudf::io::parquet::PageType::DATA_PAGE);
        EXPECT_EQ(page_loc.first_row_index, num_vals);
        num_vals += ph.data_page_header.num_values;
      }

      // loop over page stats from the column index. check that stats.min <= page.min
      // and stats.max >= page.max for each page.
      auto const ci    = read_column_index(source, chunk);
      auto const stats = parse_statistics(chunk);

      // schema indexing starts at 1
      auto const ptype = fmd.schema[c + 1].type;
      auto const ctype = fmd.schema[c + 1].converted_type;
      for (size_t p = 0; p < ci.min_values.size(); p++) {
        EXPECT_FALSE(ci.null_pages[p]);
        if (c > 0) {  // first column has no nulls
          EXPECT_GT(ci.null_counts[p], 0);
        } else {
          EXPECT_EQ(ci.null_counts[p], 0);
        }
        EXPECT_TRUE(compare_binary(stats.min_value, ci.min_values[p], ptype, ctype) <= 0);
      }
      for (size_t p = 0; p < ci.max_values.size(); p++) {
        EXPECT_TRUE(compare_binary(stats.max_value, ci.max_values[p], ptype, ctype) >= 0);
      }
    }
  }
}

TEST_F(ParquetWriterTest, CheckColumnOffsetIndexNullColumn)
{
  constexpr auto num_rows = 100000;

  // fixed length strings
  auto str1_elements = cudf::detail::make_counting_transform_iterator(0, [](auto i) {
    char buf[30];
    sprintf(buf, "%012d", i);
    return std::string(buf);
  });
  auto col0          = cudf::test::strings_column_wrapper(str1_elements, str1_elements + num_rows);

  auto col1_data = random_values<int32_t>(num_rows);
  auto col2_data = random_values<int32_t>(num_rows);

  // col1 is all nulls
  auto valids = cudf::detail::make_counting_transform_iterator(0, [](auto i) { return false; });
  auto col1 =
    cudf::test::fixed_width_column_wrapper<int32_t>(col1_data.begin(), col1_data.end(), valids);
  auto col2 = cudf::test::fixed_width_column_wrapper<int32_t>(col2_data.begin(), col2_data.end());

  // mixed length strings
  auto str2_elements = cudf::detail::make_counting_transform_iterator(0, [](auto i) {
    char buf[30];
    sprintf(buf, "%d", i);
    return std::string(buf);
  });
  auto col3          = cudf::test::strings_column_wrapper(str2_elements, str2_elements + num_rows);

  std::vector<std::unique_ptr<column>> cols;
  cols.push_back(col0.release());
  cols.push_back(col1.release());
  cols.push_back(col2.release());
  cols.push_back(col3.release());
  auto expected = std::make_unique<table>(std::move(cols));

  auto const filepath = temp_env->get_temp_filepath("CheckColumnOffsetIndexNullColumn.parquet");
  const cudf::io::parquet_writer_options out_opts =
    cudf::io::parquet_writer_options::builder(cudf::io::sink_info{filepath}, expected->view())
      .stats_level(cudf::io::statistics_freq::STATISTICS_COLUMN)
      .max_page_size_rows(20000);
  cudf::io::write_parquet(out_opts);

  auto const source = cudf::io::datasource::create(filepath);
  cudf::io::parquet::FileMetaData fmd;

  read_footer(source, &fmd);

  for (size_t r = 0; r < fmd.row_groups.size(); r++) {
    auto const& rg = fmd.row_groups[r];
    for (size_t c = 0; c < rg.columns.size(); c++) {
      auto const& chunk = rg.columns[c];

      // loop over offsets, read each page header, make sure it's a data page and that
      // the first row index is correct
      auto const oi = read_offset_index(source, chunk);

      int64_t num_vals = 0;
      for (size_t o = 0; o < oi.page_locations.size(); o++) {
        auto const& page_loc = oi.page_locations[o];
        auto const ph        = read_page_header(source, page_loc);
        EXPECT_EQ(ph.type, cudf::io::parquet::PageType::DATA_PAGE);
        EXPECT_EQ(page_loc.first_row_index, num_vals);
        num_vals += ph.data_page_header.num_values;
      }

      // loop over page stats from the column index. check that stats.min <= page.min
      // and stats.max >= page.max for each non-empty page.
      auto const ci    = read_column_index(source, chunk);
      auto const stats = parse_statistics(chunk);

      // schema indexing starts at 1
      auto const ptype = fmd.schema[c + 1].type;
      auto const ctype = fmd.schema[c + 1].converted_type;
      for (size_t p = 0; p < ci.min_values.size(); p++) {
        // check tnat null_pages is true for column 1
        if (c == 1) {
          EXPECT_TRUE(ci.null_pages[p]);
          EXPECT_GT(ci.null_counts[p], 0);
        }
        if (not ci.null_pages[p]) {
          EXPECT_EQ(ci.null_counts[p], 0);
          EXPECT_TRUE(compare_binary(stats.min_value, ci.min_values[p], ptype, ctype) <= 0);
        }
      }
      for (size_t p = 0; p < ci.max_values.size(); p++) {
        if (not ci.null_pages[p]) {
          EXPECT_TRUE(compare_binary(stats.max_value, ci.max_values[p], ptype, ctype) >= 0);
        }
      }
    }
  }
}

TEST_F(ParquetWriterTest, CheckColumnOffsetIndexStruct)
{
  auto c0 = testdata::ascending<uint32_t>();

  auto sc0 = testdata::ascending<cudf::string_view>();
  auto sc1 = testdata::descending<int32_t>();
  auto sc2 = testdata::unordered<int64_t>();

  std::vector<std::unique_ptr<cudf::column>> struct_children;
  struct_children.push_back(sc0.release());
  struct_children.push_back(sc1.release());
  struct_children.push_back(sc2.release());
  cudf::test::structs_column_wrapper c1(std::move(struct_children));

  auto listgen = cudf::detail::make_counting_transform_iterator(
    0, [](auto i) { return i % 2 == 0 ? i / 2 : num_ordered_rows - (i / 2); });
  auto list =
    cudf::test::fixed_width_column_wrapper<int32_t>(listgen, listgen + 2 * num_ordered_rows);
  auto offgen = cudf::detail::make_counting_transform_iterator(0, [](auto i) { return i * 2; });
  auto offsets =
    cudf::test::fixed_width_column_wrapper<int32_t>(offgen, offgen + num_ordered_rows + 1);

  auto c2 = cudf::make_lists_column(num_ordered_rows, offsets.release(), list.release(), 0, {});

  table_view expected({c0, c1, *c2});

  auto const filepath = temp_env->get_temp_filepath("CheckColumnOffsetIndexStruct.parquet");
  const cudf::io::parquet_writer_options out_opts =
    cudf::io::parquet_writer_options::builder(cudf::io::sink_info{filepath}, expected)
      .stats_level(cudf::io::statistics_freq::STATISTICS_COLUMN)
      .max_page_size_rows(page_size_for_ordered_tests);
  cudf::io::write_parquet(out_opts);

  auto const source = cudf::io::datasource::create(filepath);
  cudf::io::parquet::FileMetaData fmd;

  read_footer(source, &fmd);

  // hard coded schema indices.
  // TODO find a way to do this without magic
  size_t colidxs[] = {1, 3, 4, 5, 8};
  for (size_t r = 0; r < fmd.row_groups.size(); r++) {
    auto const& rg = fmd.row_groups[r];
    for (size_t c = 0; c < rg.columns.size(); c++) {
      size_t colidx     = colidxs[c];
      auto const& chunk = rg.columns[c];

      // loop over offsets, read each page header, make sure it's a data page and that
      // the first row index is correct
      auto const oi = read_offset_index(source, chunk);

      int64_t num_vals = 0;
      for (size_t o = 0; o < oi.page_locations.size(); o++) {
        auto const& page_loc = oi.page_locations[o];
        auto const ph        = read_page_header(source, page_loc);
        EXPECT_EQ(ph.type, cudf::io::parquet::PageType::DATA_PAGE);
        // last column has 2 values per row
        EXPECT_EQ(page_loc.first_row_index * (c == rg.columns.size() - 1 ? 2 : 1), num_vals);
        num_vals += ph.data_page_header.num_values;
      }

      // loop over page stats from the column index. check that stats.min <= page.min
      // and stats.max >= page.max for each page.
      auto const ci    = read_column_index(source, chunk);
      auto const stats = parse_statistics(chunk);

      auto const ptype = fmd.schema[colidx].type;
      auto const ctype = fmd.schema[colidx].converted_type;
      for (size_t p = 0; p < ci.min_values.size(); p++) {
        EXPECT_TRUE(compare_binary(stats.min_value, ci.min_values[p], ptype, ctype) <= 0);
      }
      for (size_t p = 0; p < ci.max_values.size(); p++) {
        EXPECT_TRUE(compare_binary(stats.max_value, ci.max_values[p], ptype, ctype) >= 0);
      }
    }
  }
}

TEST_F(ParquetReaderTest, EmptyColumnsParam)
{
  srand(31337);
  auto const expected = create_random_fixed_table<int>(2, 4, false);

  std::vector<char> out_buffer;
  cudf_io::parquet_writer_options args =
    cudf_io::parquet_writer_options::builder(cudf_io::sink_info{&out_buffer}, *expected);
  cudf_io::write_parquet(args);

  cudf_io::parquet_reader_options read_opts =
    cudf_io::parquet_reader_options::builder(
      cudf_io::source_info{out_buffer.data(), out_buffer.size()})
      .columns({});
  auto const result = cudf_io::read_parquet(read_opts);

  EXPECT_EQ(result.tbl->num_columns(), 0);
  EXPECT_EQ(result.tbl->num_rows(), 0);
}

TEST_F(ParquetReaderTest, BinaryAsStrings)
{
  std::vector<const char*> strings{
    "Monday", "Wednesday", "Friday", "Monday", "Friday", "Friday", "Friday", "Funday"};
  const auto num_rows = strings.size();

  auto seq_col0 = random_values<int>(num_rows);
  auto seq_col2 = random_values<float>(num_rows);
<<<<<<< HEAD
  auto seq_col3 = random_values<int8_t>(num_rows);
  auto validity = cudf::test::iterators::no_nulls();

  column_wrapper<int> int_col{seq_col0.begin(), seq_col0.end(), validity};
  column_wrapper<cudf::string_view> string_col{strings.begin(), strings.end()};
  column_wrapper<float> float_col{seq_col2.begin(), seq_col2.end(), validity};
  cudf::test::lists_column_wrapper<int8_t> list_int_col{
    {'M', 'o', 'n', 'd', 'a', 'y'},
    {'W', 'e', 'd', 'n', 'e', 's', 'd', 'a', 'y'},
    {'F', 'r', 'i', 'd', 'a', 'y'},
    {'M', 'o', 'n', 'd', 'a', 'y'},
    {'F', 'r', 'i', 'd', 'a', 'y'},
    {'F', 'r', 'i', 'd', 'a', 'y'},
    {'F', 'r', 'i', 'd', 'a', 'y'},
    {'F', 'u', 'n', 'd', 'a', 'y'}};

  std::vector<std::unique_ptr<column>> cols;
  cols.push_back(std::make_unique<cudf::column>(static_cast<cudf::column_view>(int_col)));
  cols.push_back(std::make_unique<cudf::column>(static_cast<cudf::column_view>(string_col)));
  cols.push_back(std::make_unique<cudf::column>(static_cast<cudf::column_view>(float_col)));
  cols.push_back(std::make_unique<cudf::column>(static_cast<cudf::column_view>(string_col)));
  cols.push_back(std::make_unique<cudf::column>(static_cast<cudf::column_view>(list_int_col)));
  auto ouput = std::make_unique<table>(std::move(cols));
  EXPECT_EQ(5, ouput->num_columns());
  cudf_io::table_input_metadata ouput_metadata(*ouput);
  ouput_metadata.column_metadata[0].set_name("col_other");
  ouput_metadata.column_metadata[1].set_name("col_string");
  ouput_metadata.column_metadata[2].set_name("col_float");
  ouput_metadata.column_metadata[3].set_name("col_string2").set_output_as_binary(true);
  ouput_metadata.column_metadata[4].set_name("col_binary").set_output_as_binary(true);

  auto filepath = temp_env->get_temp_filepath("BinaryReadStrings.parquet");
  cudf_io::parquet_writer_options out_opts =
    cudf_io::parquet_writer_options::builder(cudf_io::sink_info{filepath}, ouput->view())
      .metadata(&ouput_metadata);
  cudf_io::write_parquet(out_opts);

  cols.clear();
  cols.push_back(std::make_unique<cudf::column>(static_cast<cudf::column_view>(int_col)));
  cols.push_back(std::make_unique<cudf::column>(static_cast<cudf::column_view>(string_col)));
  cols.push_back(std::make_unique<cudf::column>(static_cast<cudf::column_view>(float_col)));
  cols.push_back(std::make_unique<cudf::column>(static_cast<cudf::column_view>(string_col)));
  cols.push_back(std::make_unique<cudf::column>(static_cast<cudf::column_view>(string_col)));
  auto expected_string = std::make_unique<table>(std::move(cols));
  EXPECT_EQ(5, expected_string->num_columns());
  cols.clear();
  cols.push_back(std::make_unique<cudf::column>(static_cast<cudf::column_view>(int_col)));
  cols.push_back(std::make_unique<cudf::column>(static_cast<cudf::column_view>(string_col)));
  cols.push_back(std::make_unique<cudf::column>(static_cast<cudf::column_view>(float_col)));
  cols.push_back(std::make_unique<cudf::column>(static_cast<cudf::column_view>(list_int_col)));
  cols.push_back(std::make_unique<cudf::column>(static_cast<cudf::column_view>(list_int_col)));
  auto expected_mixed = std::make_unique<table>(std::move(cols));
  EXPECT_EQ(5, expected_mixed->num_columns());

  cudf_io::parquet_reader_options in_opts =
    cudf_io::parquet_reader_options::builder(cudf_io::source_info{filepath})
      .convert_binary_to_strings({true, true, true, true, true});
  auto result = cudf_io::read_parquet(in_opts);

  CUDF_TEST_EXPECT_TABLES_EQUAL(expected_string->view(), result.tbl->view());

  cudf_io::parquet_reader_options default_in_opts =
    cudf_io::parquet_reader_options::builder(cudf_io::source_info{filepath});
  result = cudf_io::read_parquet(default_in_opts);

  CUDF_TEST_EXPECT_TABLES_EQUAL(expected_string->view(), result.tbl->view());

  cudf_io::parquet_reader_options mixed_in_opts =
    cudf_io::parquet_reader_options::builder(cudf_io::source_info{filepath})
      .convert_binary_to_strings({true, true, true, false, false});
  result = cudf_io::read_parquet(mixed_in_opts);

  CUDF_TEST_EXPECT_TABLES_EQUAL(expected_mixed->view(), result.tbl->view());
}

TEST_F(ParquetReaderTest, NestedByteArray)
{
  constexpr auto num_rows = 8;

  auto seq_col0 = random_values<int>(num_rows);
  auto seq_col2 = random_values<float>(num_rows);
  auto seq_col3 = random_values<int8_t>(num_rows);
  auto const validity = cudf::test::iterators::no_nulls();

  column_wrapper<int> int_col{seq_col0.begin(), seq_col0.end(), validity};
  column_wrapper<float> float_col{seq_col2.begin(), seq_col2.end(), validity};
  cudf::test::lists_column_wrapper<int8_t> list_list_int_col{
    {{'M', 'o', 'n', 'd', 'a', 'y'},
     {'W', 'e', 'd', 'n', 'e', 's', 'd', 'a', 'y'},
     {'F', 'r', 'i', 'd', 'a', 'y'}},
    {{'M', 'o', 'n', 'd', 'a', 'y'}, {'F', 'r', 'i', 'd', 'a', 'y'}},
    {{'M', 'o', 'n', 'd', 'a', 'y'},
     {'W', 'e', 'd', 'n', 'e', 's', 'd', 'a', 'y'},
     {'F', 'r', 'i', 'd', 'a', 'y'}},
    {{'F', 'r', 'i', 'd', 'a', 'y'},
     {'F', 'r', 'i', 'd', 'a', 'y'},
     {'F', 'u', 'n', 'd', 'a', 'y'}},
    {{'M', 'o', 'n', 'd', 'a', 'y'},
     {'W', 'e', 'd', 'n', 'e', 's', 'd', 'a', 'y'},
     {'F', 'r', 'i', 'd', 'a', 'y'}},
    {{'F', 'r', 'i', 'd', 'a', 'y'},
     {'F', 'r', 'i', 'd', 'a', 'y'},
     {'F', 'u', 'n', 'd', 'a', 'y'}},
    {{'M', 'o', 'n', 'd', 'a', 'y'},
     {'W', 'e', 'd', 'n', 'e', 's', 'd', 'a', 'y'},
     {'F', 'r', 'i', 'd', 'a', 'y'}},
    {{'M', 'o', 'n', 'd', 'a', 'y'}, {'F', 'r', 'i', 'd', 'a', 'y'}}};

  auto const expected = table_view{{int_col, float_col, list_list_int_col}};
  EXPECT_EQ(3, expected->num_columns());
  cudf_io::table_input_metadata ouput_metadata(*expected);
  ouput_metadata.column_metadata[0].set_name("col_other");
  ouput_metadata.column_metadata[1].set_name("col_float");
  ouput_metadata.column_metadata[2].set_name("col_binary").set_output_as_binary(true);

  auto filepath = temp_env->get_temp_filepath("NestedByteArray.parquet");
  cudf_io::parquet_writer_options out_opts =
    cudf_io::parquet_writer_options::builder(cudf_io::sink_info{filepath}, expected->view())
      .metadata(&ouput_metadata);
=======
  auto validity = cudf::test::iterators::no_nulls();

  column_wrapper<int> col0{seq_col0.begin(), seq_col0.end(), validity};
  column_wrapper<cudf::string_view> col1{strings.begin(), strings.end()};
  column_wrapper<float> col2{seq_col2.begin(), seq_col2.end(), validity};

  std::vector<std::unique_ptr<column>> cols;
  cols.push_back(col0.release());
  cols.push_back(col1.release());
  cols.push_back(col2.release());
  auto expected = std::make_unique<table>(std::move(cols));
  EXPECT_EQ(3, expected->num_columns());

  cudf_io::table_input_metadata expected_metadata(*expected);
  expected_metadata.column_metadata[0].set_name("col_other");
  expected_metadata.column_metadata[1].set_name("col_string").set_output_as_binary(true);
  expected_metadata.column_metadata[2].set_name("col_another");

  auto filepath = temp_env->get_temp_filepath("BinaryReadStrings.parquet");
  cudf_io::parquet_writer_options out_opts =
    cudf_io::parquet_writer_options::builder(cudf_io::sink_info{filepath}, expected->view())
      .metadata(&expected_metadata);
>>>>>>> eb2e93f5
  cudf_io::write_parquet(out_opts);

  cudf_io::parquet_reader_options in_opts =
    cudf_io::parquet_reader_options::builder(cudf_io::source_info{filepath})
      .convert_binary_to_strings({true, true, true, true, true, true, true, true});
  auto result = cudf_io::read_parquet(in_opts);

  CUDF_TEST_EXPECT_TABLES_EQUAL(expected->view(), result.tbl->view());
<<<<<<< HEAD
}

TEST_F(ParquetWriterTest, ByteArrayStats)
{
  // check that byte array min and max statistics are written as expected. If a byte array is
  // written as a string, max utf8 is 0xf7bfbfbf and so the minimum value will be set to that value
  // instead of a potential minimum higher than that.
  std::vector<uint8_t> expected_col0_min{0xf0};
  std::vector<uint8_t> expected_col0_max{0xf0, 0xf5, 0xf5};
  std::vector<uint8_t> expected_col1_min{0xfe, 0xfe, 0xfe};
  std::vector<uint8_t> expected_col1_max{0xfe, 0xfe, 0xfe};

  cudf::test::lists_column_wrapper<uint8_t> list_int_col0{
    {0xf0}, {0xf0, 0xf5, 0xf3}, {0xf0, 0xf5, 0xf5}};
  cudf::test::lists_column_wrapper<uint8_t> list_int_col1{
    {0xfe, 0xfe, 0xfe}, {0xfe, 0xfe, 0xfe}, {0xfe, 0xfe, 0xfe}};

  std::vector<std::unique_ptr<column>> cols;
  cols.push_back(list_int_col0.release());
  cols.push_back(list_int_col1.release());
  auto expected = std::make_unique<table>(std::move(cols));
  EXPECT_EQ(2, expected->num_columns());
  cudf_io::table_input_metadata ouput_metadata(*expected);
  ouput_metadata.column_metadata[0].set_name("col_binary0").set_output_as_binary(true);
  ouput_metadata.column_metadata[1].set_name("col_binary1").set_output_as_binary(true);

  auto filepath = temp_env->get_temp_filepath("ByteArrayStats.parquet");
  cudf_io::parquet_writer_options out_opts =
    cudf_io::parquet_writer_options::builder(cudf_io::sink_info{filepath}, expected->view())
      .metadata(&ouput_metadata);
  cudf_io::write_parquet(out_opts);

  cudf_io::parquet_reader_options in_opts =
    cudf_io::parquet_reader_options::builder(cudf_io::source_info{filepath})
      .convert_binary_to_strings({true, true});
  auto result = cudf_io::read_parquet(in_opts);

  auto source = cudf_io::datasource::create(filepath);
  cudf_io::parquet::FileMetaData fmd;

  read_footer(source, &fmd);

  auto const stats0 = parse_statistics(fmd.row_groups[0].columns[0]);
  auto const stats1 = parse_statistics(fmd.row_groups[0].columns[1]);

  EXPECT_EQ(expected_col0_min, stats0.min_value);
  EXPECT_EQ(expected_col0_max, stats0.max_value);
  EXPECT_EQ(expected_col1_min, stats1.min_value);
  EXPECT_EQ(expected_col1_max, stats1.max_value);
=======

  // test default options result the same as all true
  cudf_io::parquet_reader_options binary_in_default_opts =
    cudf_io::parquet_reader_options::builder(cudf_io::source_info{filepath});
  result = cudf_io::read_parquet(binary_in_default_opts);

  CUDF_TEST_EXPECT_TABLES_EQUAL(expected->view(), result.tbl->view());

  // test all false results in binary
  cudf_io::parquet_reader_options binary_in_opts =
    cudf_io::parquet_reader_options::builder(cudf_io::source_info{filepath})
      .convert_binary_to_strings({false, false, false, false, false, false, false, false});
  result = cudf_io::read_parquet(binary_in_opts);

  auto original_cols = expected->release();
  original_cols[1] =
    cudf::test::lists_column_wrapper<int8_t>{{'M', 'o', 'n', 'd', 'a', 'y'},
                                             {'W', 'e', 'd', 'n', 'e', 's', 'd', 'a', 'y'},
                                             {'F', 'r', 'i', 'd', 'a', 'y'},
                                             {'M', 'o', 'n', 'd', 'a', 'y'},
                                             {'F', 'r', 'i', 'd', 'a', 'y'},
                                             {'F', 'r', 'i', 'd', 'a', 'y'},
                                             {'F', 'r', 'i', 'd', 'a', 'y'},
                                             {'F', 'u', 'n', 'd', 'a', 'y'}}
      .release();
  expected = std::make_unique<cudf::table>(std::move(original_cols));

  CUDF_TEST_EXPECT_TABLES_EQUAL(expected->view(), result.tbl->view());
>>>>>>> eb2e93f5
}

CUDF_TEST_PROGRAM_MAIN()<|MERGE_RESOLUTION|>--- conflicted
+++ resolved
@@ -4288,7 +4288,6 @@
 
   auto seq_col0 = random_values<int>(num_rows);
   auto seq_col2 = random_values<float>(num_rows);
-<<<<<<< HEAD
   auto seq_col3 = random_values<int8_t>(num_rows);
   auto validity = cudf::test::iterators::no_nulls();
 
@@ -4368,9 +4367,9 @@
 {
   constexpr auto num_rows = 8;
 
-  auto seq_col0 = random_values<int>(num_rows);
-  auto seq_col2 = random_values<float>(num_rows);
-  auto seq_col3 = random_values<int8_t>(num_rows);
+  auto seq_col0       = random_values<int>(num_rows);
+  auto seq_col2       = random_values<float>(num_rows);
+  auto seq_col3       = random_values<int8_t>(num_rows);
   auto const validity = cudf::test::iterators::no_nulls();
 
   column_wrapper<int> int_col{seq_col0.begin(), seq_col0.end(), validity};
@@ -4408,30 +4407,6 @@
   cudf_io::parquet_writer_options out_opts =
     cudf_io::parquet_writer_options::builder(cudf_io::sink_info{filepath}, expected->view())
       .metadata(&ouput_metadata);
-=======
-  auto validity = cudf::test::iterators::no_nulls();
-
-  column_wrapper<int> col0{seq_col0.begin(), seq_col0.end(), validity};
-  column_wrapper<cudf::string_view> col1{strings.begin(), strings.end()};
-  column_wrapper<float> col2{seq_col2.begin(), seq_col2.end(), validity};
-
-  std::vector<std::unique_ptr<column>> cols;
-  cols.push_back(col0.release());
-  cols.push_back(col1.release());
-  cols.push_back(col2.release());
-  auto expected = std::make_unique<table>(std::move(cols));
-  EXPECT_EQ(3, expected->num_columns());
-
-  cudf_io::table_input_metadata expected_metadata(*expected);
-  expected_metadata.column_metadata[0].set_name("col_other");
-  expected_metadata.column_metadata[1].set_name("col_string").set_output_as_binary(true);
-  expected_metadata.column_metadata[2].set_name("col_another");
-
-  auto filepath = temp_env->get_temp_filepath("BinaryReadStrings.parquet");
-  cudf_io::parquet_writer_options out_opts =
-    cudf_io::parquet_writer_options::builder(cudf_io::sink_info{filepath}, expected->view())
-      .metadata(&expected_metadata);
->>>>>>> eb2e93f5
   cudf_io::write_parquet(out_opts);
 
   cudf_io::parquet_reader_options in_opts =
@@ -4440,7 +4415,6 @@
   auto result = cudf_io::read_parquet(in_opts);
 
   CUDF_TEST_EXPECT_TABLES_EQUAL(expected->view(), result.tbl->view());
-<<<<<<< HEAD
 }
 
 TEST_F(ParquetWriterTest, ByteArrayStats)
@@ -4490,36 +4464,6 @@
   EXPECT_EQ(expected_col0_max, stats0.max_value);
   EXPECT_EQ(expected_col1_min, stats1.min_value);
   EXPECT_EQ(expected_col1_max, stats1.max_value);
-=======
-
-  // test default options result the same as all true
-  cudf_io::parquet_reader_options binary_in_default_opts =
-    cudf_io::parquet_reader_options::builder(cudf_io::source_info{filepath});
-  result = cudf_io::read_parquet(binary_in_default_opts);
-
-  CUDF_TEST_EXPECT_TABLES_EQUAL(expected->view(), result.tbl->view());
-
-  // test all false results in binary
-  cudf_io::parquet_reader_options binary_in_opts =
-    cudf_io::parquet_reader_options::builder(cudf_io::source_info{filepath})
-      .convert_binary_to_strings({false, false, false, false, false, false, false, false});
-  result = cudf_io::read_parquet(binary_in_opts);
-
-  auto original_cols = expected->release();
-  original_cols[1] =
-    cudf::test::lists_column_wrapper<int8_t>{{'M', 'o', 'n', 'd', 'a', 'y'},
-                                             {'W', 'e', 'd', 'n', 'e', 's', 'd', 'a', 'y'},
-                                             {'F', 'r', 'i', 'd', 'a', 'y'},
-                                             {'M', 'o', 'n', 'd', 'a', 'y'},
-                                             {'F', 'r', 'i', 'd', 'a', 'y'},
-                                             {'F', 'r', 'i', 'd', 'a', 'y'},
-                                             {'F', 'r', 'i', 'd', 'a', 'y'},
-                                             {'F', 'u', 'n', 'd', 'a', 'y'}}
-      .release();
-  expected = std::make_unique<cudf::table>(std::move(original_cols));
-
-  CUDF_TEST_EXPECT_TABLES_EQUAL(expected->view(), result.tbl->view());
->>>>>>> eb2e93f5
 }
 
 CUDF_TEST_PROGRAM_MAIN()