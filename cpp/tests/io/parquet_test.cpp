/*
 * Copyright (c) 2019-2023, NVIDIA CORPORATION.
 *
 * Licensed under the Apache License, Version 2.0 (the "License");
 * you may not use this file except in compliance with the License.
 * You may obtain a copy of the License at
 *
 *     http://www.apache.org/licenses/LICENSE-2.0
 *
 * Unless required by applicable law or agreed to in writing, software
 * distributed under the License is distributed on an "AS IS" BASIS,
 * WITHOUT WARRANTIES OR CONDITIONS OF ANY KIND, either express or implied.
 * See the License for the specific language governing permissions and
 * limitations under the License.
 */

#include <cudf_test/base_fixture.hpp>
#include <cudf_test/column_utilities.hpp>
#include <cudf_test/column_wrapper.hpp>
#include <cudf_test/cudf_gtest.hpp>
#include <cudf_test/io_metadata_utilities.hpp>
#include <cudf_test/iterator_utilities.hpp>
#include <cudf_test/table_utilities.hpp>
#include <cudf_test/type_lists.hpp>

#include <cudf/concatenate.hpp>
#include <cudf/copying.hpp>
#include <cudf/detail/iterator.cuh>
#include <cudf/fixed_point/fixed_point.hpp>
#include <cudf/io/data_sink.hpp>
#include <cudf/io/datasource.hpp>
#include <cudf/io/parquet.hpp>
#include <cudf/io/parquet_metadata.hpp>
#include <cudf/stream_compaction.hpp>
#include <cudf/strings/strings_column_view.hpp>
#include <cudf/table/table.hpp>
#include <cudf/table/table_view.hpp>
#include <cudf/transform.hpp>
#include <cudf/unary.hpp>
#include <cudf/utilities/span.hpp>
#include <cudf/wrappers/timestamps.hpp>

#include <src/io/parquet/compact_protocol_reader.hpp>
#include <src/io/parquet/parquet.hpp>
#include <src/io/parquet/parquet_gpu.hpp>

#include <rmm/cuda_stream_view.hpp>

#include <thrust/iterator/counting_iterator.h>

#include <fstream>
#include <random>
#include <type_traits>

template <typename T, typename SourceElementT = T>
using column_wrapper =
  typename std::conditional<std::is_same_v<T, cudf::string_view>,
                            cudf::test::strings_column_wrapper,
                            cudf::test::fixed_width_column_wrapper<T, SourceElementT>>::type;
using column     = cudf::column;
using table      = cudf::table;
using table_view = cudf::table_view;

// Global environment for temporary files
auto const temp_env = static_cast<cudf::test::TempDirTestEnvironment*>(
  ::testing::AddGlobalTestEnvironment(new cudf::test::TempDirTestEnvironment));

template <typename T, typename Elements>
std::unique_ptr<cudf::table> create_fixed_table(cudf::size_type num_columns,
                                                cudf::size_type num_rows,
                                                bool include_validity,
                                                Elements elements)
{
  auto valids =
    cudf::detail::make_counting_transform_iterator(0, [](auto i) { return i % 2 == 0; });
  std::vector<cudf::test::fixed_width_column_wrapper<T>> src_cols(num_columns);
  for (int idx = 0; idx < num_columns; idx++) {
    if (include_validity) {
      src_cols[idx] =
        cudf::test::fixed_width_column_wrapper<T>(elements, elements + num_rows, valids);
    } else {
      src_cols[idx] = cudf::test::fixed_width_column_wrapper<T>(elements, elements + num_rows);
    }
  }
  std::vector<std::unique_ptr<cudf::column>> columns(num_columns);
  std::transform(src_cols.begin(),
                 src_cols.end(),
                 columns.begin(),
                 [](cudf::test::fixed_width_column_wrapper<T>& in) {
                   auto ret = in.release();
                   // pre-cache the null count
                   [[maybe_unused]] auto const nulls = ret->has_nulls();
                   return ret;
                 });
  return std::make_unique<cudf::table>(std::move(columns));
}

template <typename T>
std::unique_ptr<cudf::table> create_random_fixed_table(cudf::size_type num_columns,
                                                       cudf::size_type num_rows,
                                                       bool include_validity)
{
  auto rand_elements =
    cudf::detail::make_counting_transform_iterator(0, [](T i) { return rand(); });
  return create_fixed_table<T>(num_columns, num_rows, include_validity, rand_elements);
}

template <typename T>
std::unique_ptr<cudf::table> create_compressible_fixed_table(cudf::size_type num_columns,
                                                             cudf::size_type num_rows,
                                                             cudf::size_type period,
                                                             bool include_validity)
{
  auto compressible_elements =
    cudf::detail::make_counting_transform_iterator(0, [period](T i) { return i / period; });
  return create_fixed_table<T>(num_columns, num_rows, include_validity, compressible_elements);
}

// this function replicates the "list_gen" function in
// python/cudf/cudf/tests/test_parquet.py
template <typename T>
std::unique_ptr<cudf::column> make_parquet_list_list_col(
  int skip_rows, int num_rows, int lists_per_row, int list_size, bool include_validity)
{
  auto valids =
    cudf::detail::make_counting_transform_iterator(0, [](auto i) { return i % 2 == 0 ? 1 : 0; });

  // root list
  std::vector<int> row_offsets(num_rows + 1);
  int row_offset_count = 0;
  {
    int offset = 0;
    for (int idx = 0; idx < (num_rows) + 1; idx++) {
      row_offsets[row_offset_count] = offset;
      if (!include_validity || valids[idx]) { offset += lists_per_row; }
      row_offset_count++;
    }
  }
  cudf::test::fixed_width_column_wrapper<int> offsets(row_offsets.begin(),
                                                      row_offsets.begin() + row_offset_count);

  // child list
  std::vector<int> child_row_offsets((num_rows * lists_per_row) + 1);
  int child_row_offset_count = 0;
  {
    int offset = 0;
    for (int idx = 0; idx < (num_rows * lists_per_row); idx++) {
      int row_index = idx / lists_per_row;
      if (include_validity && !valids[row_index]) { continue; }

      child_row_offsets[child_row_offset_count] = offset;
      offset += list_size;
      child_row_offset_count++;
    }
    child_row_offsets[child_row_offset_count++] = offset;
  }
  cudf::test::fixed_width_column_wrapper<int> child_offsets(
    child_row_offsets.begin(), child_row_offsets.begin() + child_row_offset_count);

  // child values
  std::vector<T> child_values(num_rows * lists_per_row * list_size);
  T first_child_value_index = skip_rows * lists_per_row * list_size;
  int child_value_count     = 0;
  {
    for (int idx = 0; idx < (num_rows * lists_per_row * list_size); idx++) {
      int row_index = idx / (lists_per_row * list_size);

      int val = first_child_value_index;
      first_child_value_index++;

      if (include_validity && !valids[row_index]) { continue; }

      child_values[child_value_count] = val;
      child_value_count++;
    }
  }
  // validity by value instead of index
  auto valids2 = cudf::detail::make_counting_transform_iterator(
    0, [list_size](auto i) { return (i % list_size) % 2 == 0 ? 1 : 0; });
  auto child_data = include_validity
                      ? cudf::test::fixed_width_column_wrapper<T>(
                          child_values.begin(), child_values.begin() + child_value_count, valids2)
                      : cudf::test::fixed_width_column_wrapper<T>(
                          child_values.begin(), child_values.begin() + child_value_count);

  int child_offsets_size = static_cast<cudf::column_view>(child_offsets).size() - 1;
  auto child             = cudf::make_lists_column(
    child_offsets_size, child_offsets.release(), child_data.release(), 0, rmm::device_buffer{});

  int offsets_size             = static_cast<cudf::column_view>(offsets).size() - 1;
  auto [null_mask, null_count] = cudf::test::detail::make_null_mask(valids, valids + offsets_size);
  return include_validity
           ? cudf::make_lists_column(
               offsets_size, offsets.release(), std::move(child), null_count, std::move(null_mask))
           : cudf::make_lists_column(
               offsets_size, offsets.release(), std::move(child), 0, rmm::device_buffer{});
}

// given a datasource pointing to a parquet file, read the footer
// of the file to populate the FileMetaData pointed to by file_meta_data.
// throws cudf::logic_error if the file or metadata is invalid.
void read_footer(std::unique_ptr<cudf::io::datasource> const& source,
                 cudf::io::parquet::FileMetaData* file_meta_data)
{
  constexpr auto header_len = sizeof(cudf::io::parquet::file_header_s);
  constexpr auto ender_len  = sizeof(cudf::io::parquet::file_ender_s);

  auto const len           = source->size();
  auto const header_buffer = source->host_read(0, header_len);
  auto const header =
    reinterpret_cast<cudf::io::parquet::file_header_s const*>(header_buffer->data());
  auto const ender_buffer = source->host_read(len - ender_len, ender_len);
  auto const ender = reinterpret_cast<cudf::io::parquet::file_ender_s const*>(ender_buffer->data());

  // checks for valid header, footer, and file length
  ASSERT_GT(len, header_len + ender_len);
  ASSERT_TRUE(header->magic == cudf::io::parquet::parquet_magic &&
              ender->magic == cudf::io::parquet::parquet_magic);
  ASSERT_TRUE(ender->footer_len != 0 && ender->footer_len <= (len - header_len - ender_len));

  // parquet files end with 4-byte footer_length and 4-byte magic == "PAR1"
  // seek backwards from the end of the file (footer_length + 8 bytes of ender)
  auto const footer_buffer =
    source->host_read(len - ender->footer_len - ender_len, ender->footer_len);
  cudf::io::parquet::CompactProtocolReader cp(footer_buffer->data(), ender->footer_len);

  // returns true on success
  bool res = cp.read(file_meta_data);
  ASSERT_TRUE(res);
}

// returns the number of bits used for dictionary encoding data at the given page location.
// this assumes the data is uncompressed.
// throws cudf::logic_error if the page_loc data is invalid.
int read_dict_bits(std::unique_ptr<cudf::io::datasource> const& source,
                   cudf::io::parquet::PageLocation const& page_loc)
{
  CUDF_EXPECTS(page_loc.offset > 0, "Cannot find page header");
  CUDF_EXPECTS(page_loc.compressed_page_size > 0, "Invalid page header length");

  cudf::io::parquet::PageHeader page_hdr;
  auto const page_buf = source->host_read(page_loc.offset, page_loc.compressed_page_size);
  cudf::io::parquet::CompactProtocolReader cp(page_buf->data(), page_buf->size());
  bool res = cp.read(&page_hdr);
  CUDF_EXPECTS(res, "Cannot parse page header");

  // cp should be pointing at the start of page data now. the first byte
  // should be the encoding bit size
  return cp.getb();
}

// read column index from datasource at location indicated by chunk,
// parse and return as a ColumnIndex struct.
// throws cudf::logic_error if the chunk data is invalid.
cudf::io::parquet::ColumnIndex read_column_index(
  std::unique_ptr<cudf::io::datasource> const& source, cudf::io::parquet::ColumnChunk const& chunk)
{
  CUDF_EXPECTS(chunk.column_index_offset > 0, "Cannot find column index");
  CUDF_EXPECTS(chunk.column_index_length > 0, "Invalid column index length");

  cudf::io::parquet::ColumnIndex colidx;
  auto const ci_buf = source->host_read(chunk.column_index_offset, chunk.column_index_length);
  cudf::io::parquet::CompactProtocolReader cp(ci_buf->data(), ci_buf->size());
  bool res = cp.read(&colidx);
  CUDF_EXPECTS(res, "Cannot parse column index");
  return colidx;
}

// read offset index from datasource at location indicated by chunk,
// parse and return as an OffsetIndex struct.
// throws cudf::logic_error if the chunk data is invalid.
cudf::io::parquet::OffsetIndex read_offset_index(
  std::unique_ptr<cudf::io::datasource> const& source, cudf::io::parquet::ColumnChunk const& chunk)
{
  CUDF_EXPECTS(chunk.offset_index_offset > 0, "Cannot find offset index");
  CUDF_EXPECTS(chunk.offset_index_length > 0, "Invalid offset index length");

  cudf::io::parquet::OffsetIndex offidx;
  auto const oi_buf = source->host_read(chunk.offset_index_offset, chunk.offset_index_length);
  cudf::io::parquet::CompactProtocolReader cp(oi_buf->data(), oi_buf->size());
  bool res = cp.read(&offidx);
  CUDF_EXPECTS(res, "Cannot parse offset index");
  return offidx;
}

// Return as a Statistics from the column chunk
cudf::io::parquet::Statistics const& get_statistics(cudf::io::parquet::ColumnChunk const& chunk)
{
  return chunk.meta_data.statistics;
}

// read page header from datasource at location indicated by page_loc,
// parse and return as a PageHeader struct.
// throws cudf::logic_error if the page_loc data is invalid.
cudf::io::parquet::PageHeader read_page_header(std::unique_ptr<cudf::io::datasource> const& source,
                                               cudf::io::parquet::PageLocation const& page_loc)
{
  CUDF_EXPECTS(page_loc.offset > 0, "Cannot find page header");
  CUDF_EXPECTS(page_loc.compressed_page_size > 0, "Invalid page header length");

  cudf::io::parquet::PageHeader page_hdr;
  auto const page_buf = source->host_read(page_loc.offset, page_loc.compressed_page_size);
  cudf::io::parquet::CompactProtocolReader cp(page_buf->data(), page_buf->size());
  bool res = cp.read(&page_hdr);
  CUDF_EXPECTS(res, "Cannot parse page header");
  return page_hdr;
}

// Base test fixture for tests
struct ParquetWriterTest : public cudf::test::BaseFixture {};

// Base test fixture for tests
struct ParquetReaderTest : public cudf::test::BaseFixture {};

// Base test fixture for "stress" tests
struct ParquetWriterStressTest : public cudf::test::BaseFixture {};

// Typed test fixture for numeric type tests
template <typename T>
struct ParquetWriterNumericTypeTest : public ParquetWriterTest {
  auto type() { return cudf::data_type{cudf::type_to_id<T>()}; }
};

// Typed test fixture for comparable type tests
template <typename T>
struct ParquetWriterComparableTypeTest : public ParquetWriterTest {
  auto type() { return cudf::data_type{cudf::type_to_id<T>()}; }
};

// Typed test fixture for timestamp type tests
template <typename T>
struct ParquetWriterChronoTypeTest : public ParquetWriterTest {
  auto type() { return cudf::data_type{cudf::type_to_id<T>()}; }
};

// Typed test fixture for timestamp type tests
template <typename T>
struct ParquetWriterTimestampTypeTest : public ParquetWriterTest {
  auto type() { return cudf::data_type{cudf::type_to_id<T>()}; }
};

// Typed test fixture for all types
template <typename T>
struct ParquetWriterSchemaTest : public ParquetWriterTest {
  auto type() { return cudf::data_type{cudf::type_to_id<T>()}; }
};

template <typename T>
struct ParquetReaderSourceTest : public ParquetReaderTest {};

// Declare typed test cases
// TODO: Replace with `NumericTypes` when unsigned support is added. Issue #5352
using SupportedTypes = cudf::test::Types<int8_t, int16_t, int32_t, int64_t, bool, float, double>;
TYPED_TEST_SUITE(ParquetWriterNumericTypeTest, SupportedTypes);
using ComparableAndFixedTypes =
  cudf::test::Concat<cudf::test::ComparableTypes, cudf::test::FixedPointTypes>;
TYPED_TEST_SUITE(ParquetWriterComparableTypeTest, ComparableAndFixedTypes);
TYPED_TEST_SUITE(ParquetWriterChronoTypeTest, cudf::test::ChronoTypes);
using SupportedTimestampTypes =
  cudf::test::Types<cudf::timestamp_ms, cudf::timestamp_us, cudf::timestamp_ns>;
TYPED_TEST_SUITE(ParquetWriterTimestampTypeTest, SupportedTimestampTypes);
TYPED_TEST_SUITE(ParquetWriterSchemaTest, cudf::test::AllTypes);
using ByteLikeTypes = cudf::test::Types<int8_t, char, uint8_t, unsigned char, std::byte>;
TYPED_TEST_SUITE(ParquetReaderSourceTest, ByteLikeTypes);

// Base test fixture for chunked writer tests
struct ParquetChunkedWriterTest : public cudf::test::BaseFixture {};

// Typed test fixture for numeric type tests
template <typename T>
struct ParquetChunkedWriterNumericTypeTest : public ParquetChunkedWriterTest {
  auto type() { return cudf::data_type{cudf::type_to_id<T>()}; }
};

// Declare typed test cases
TYPED_TEST_SUITE(ParquetChunkedWriterNumericTypeTest, SupportedTypes);

// Base test fixture for size-parameterized tests
class ParquetSizedTest : public ::cudf::test::BaseFixtureWithParam<int> {};

// test the allowed bit widths for dictionary encoding
// values chosen to trigger 1, 2, 3, 4, 5, 6, 8, 10, 12, 16, 20, and 24 bit dictionaries
INSTANTIATE_TEST_SUITE_P(ParquetDictionaryTest,
                         ParquetSizedTest,
                         testing::Range(1, 25),
                         testing::PrintToStringParamName());

// Base test fixture for V2 header tests
class ParquetV2Test : public ::cudf::test::BaseFixtureWithParam<bool> {};
INSTANTIATE_TEST_SUITE_P(ParquetV2ReadWriteTest,
                         ParquetV2Test,
                         testing::Bool(),
                         testing::PrintToStringParamName());

namespace {
// Generates a vector of uniform random values of type T
template <typename T>
inline auto random_values(size_t size)
{
  std::vector<T> values(size);

  using T1 = T;
  using uniform_distribution =
    typename std::conditional_t<std::is_same_v<T1, bool>,
                                std::bernoulli_distribution,
                                std::conditional_t<std::is_floating_point_v<T1>,
                                                   std::uniform_real_distribution<T1>,
                                                   std::uniform_int_distribution<T1>>>;

  static constexpr auto seed = 0xf00d;
  static std::mt19937 engine{seed};
  static uniform_distribution dist{};
  std::generate_n(values.begin(), size, [&]() { return T{dist(engine)}; });

  return values;
}

}  // namespace

TYPED_TEST(ParquetWriterNumericTypeTest, SingleColumn)
{
  auto sequence =
    cudf::detail::make_counting_transform_iterator(0, [](auto i) { return TypeParam(i % 400); });
  auto validity = cudf::detail::make_counting_transform_iterator(0, [](auto i) { return true; });

  constexpr auto num_rows = 800;
  column_wrapper<TypeParam> col(sequence, sequence + num_rows, validity);

  auto expected = table_view{{col}};

  auto filepath = temp_env->get_temp_filepath("SingleColumn.parquet");
  cudf::io::parquet_writer_options out_opts =
    cudf::io::parquet_writer_options::builder(cudf::io::sink_info{filepath}, expected);
  cudf::io::write_parquet(out_opts);

  cudf::io::parquet_reader_options in_opts =
    cudf::io::parquet_reader_options::builder(cudf::io::source_info{filepath});
  auto result = cudf::io::read_parquet(in_opts);

  CUDF_TEST_EXPECT_TABLES_EQUAL(expected, result.tbl->view());
}

TYPED_TEST(ParquetWriterNumericTypeTest, SingleColumnWithNulls)
{
  auto sequence =
    cudf::detail::make_counting_transform_iterator(0, [](auto i) { return TypeParam(i); });
  auto validity = cudf::detail::make_counting_transform_iterator(0, [](auto i) { return (i % 2); });

  constexpr auto num_rows = 100;
  column_wrapper<TypeParam> col(sequence, sequence + num_rows, validity);

  auto expected = table_view{{col}};

  auto filepath = temp_env->get_temp_filepath("SingleColumnWithNulls.parquet");
  cudf::io::parquet_writer_options out_opts =
    cudf::io::parquet_writer_options::builder(cudf::io::sink_info{filepath}, expected);
  cudf::io::write_parquet(out_opts);

  cudf::io::parquet_reader_options in_opts =
    cudf::io::parquet_reader_options::builder(cudf::io::source_info{filepath});
  auto result = cudf::io::read_parquet(in_opts);

  CUDF_TEST_EXPECT_TABLES_EQUAL(expected, result.tbl->view());
}

template <typename mask_op_t>
void test_durations(mask_op_t mask_op)
{
  std::default_random_engine generator;
  std::uniform_int_distribution<int> distribution_d(0, 30);
  auto sequence_d = cudf::detail::make_counting_transform_iterator(
    0, [&](auto i) { return distribution_d(generator); });

  std::uniform_int_distribution<int> distribution_s(0, 86400);
  auto sequence_s = cudf::detail::make_counting_transform_iterator(
    0, [&](auto i) { return distribution_s(generator); });

  std::uniform_int_distribution<int> distribution(0, 86400 * 1000);
  auto sequence = cudf::detail::make_counting_transform_iterator(
    0, [&](auto i) { return distribution(generator); });

  auto mask = cudf::detail::make_counting_transform_iterator(0, mask_op);

  constexpr auto num_rows = 100;
  // Durations longer than a day are not exactly valid, but cudf should be able to round trip
  auto durations_d = cudf::test::fixed_width_column_wrapper<cudf::duration_D, int64_t>(
    sequence_d, sequence_d + num_rows, mask);
  auto durations_s = cudf::test::fixed_width_column_wrapper<cudf::duration_s, int64_t>(
    sequence_s, sequence_s + num_rows, mask);
  auto durations_ms = cudf::test::fixed_width_column_wrapper<cudf::duration_ms, int64_t>(
    sequence, sequence + num_rows, mask);
  auto durations_us = cudf::test::fixed_width_column_wrapper<cudf::duration_us, int64_t>(
    sequence, sequence + num_rows, mask);
  auto durations_ns = cudf::test::fixed_width_column_wrapper<cudf::duration_ns, int64_t>(
    sequence, sequence + num_rows, mask);

  auto expected = table_view{{durations_d, durations_s, durations_ms, durations_us, durations_ns}};

  auto filepath = temp_env->get_temp_filepath("Durations.parquet");
  cudf::io::parquet_writer_options out_opts =
    cudf::io::parquet_writer_options::builder(cudf::io::sink_info{filepath}, expected);
  cudf::io::write_parquet(out_opts);

  cudf::io::parquet_reader_options in_opts =
    cudf::io::parquet_reader_options::builder(cudf::io::source_info{filepath});
  auto result = cudf::io::read_parquet(in_opts);

  auto durations_d_got =
    cudf::cast(result.tbl->view().column(0), cudf::data_type{cudf::type_id::DURATION_DAYS});
  CUDF_TEST_EXPECT_COLUMNS_EQUAL(durations_d, durations_d_got->view());

  auto durations_s_got =
    cudf::cast(result.tbl->view().column(1), cudf::data_type{cudf::type_id::DURATION_SECONDS});
  CUDF_TEST_EXPECT_COLUMNS_EQUAL(durations_s, durations_s_got->view());

  CUDF_TEST_EXPECT_COLUMNS_EQUAL(durations_ms, result.tbl->view().column(2));
  CUDF_TEST_EXPECT_COLUMNS_EQUAL(durations_us, result.tbl->view().column(3));
  CUDF_TEST_EXPECT_COLUMNS_EQUAL(durations_ns, result.tbl->view().column(4));
}

TEST_F(ParquetWriterTest, Durations)
{
  test_durations([](auto i) { return true; });
  test_durations([](auto i) { return (i % 2) != 0; });
  test_durations([](auto i) { return (i % 3) != 0; });
  test_durations([](auto i) { return false; });
}

TYPED_TEST(ParquetWriterTimestampTypeTest, Timestamps)
{
  auto sequence = cudf::detail::make_counting_transform_iterator(
    0, [](auto i) { return ((std::rand() / 10000) * 1000); });
  auto validity = cudf::detail::make_counting_transform_iterator(0, [](auto i) { return true; });

  constexpr auto num_rows = 100;
  column_wrapper<TypeParam, typename decltype(sequence)::value_type> col(
    sequence, sequence + num_rows, validity);

  auto expected = table_view{{col}};

  auto filepath = temp_env->get_temp_filepath("Timestamps.parquet");
  cudf::io::parquet_writer_options out_opts =
    cudf::io::parquet_writer_options::builder(cudf::io::sink_info{filepath}, expected);
  cudf::io::write_parquet(out_opts);

  cudf::io::parquet_reader_options in_opts =
    cudf::io::parquet_reader_options::builder(cudf::io::source_info{filepath})
      .timestamp_type(this->type());
  auto result = cudf::io::read_parquet(in_opts);

  CUDF_TEST_EXPECT_TABLES_EQUAL(expected, result.tbl->view());
}

TYPED_TEST(ParquetWriterTimestampTypeTest, TimestampsWithNulls)
{
  auto sequence = cudf::detail::make_counting_transform_iterator(
    0, [](auto i) { return ((std::rand() / 10000) * 1000); });
  auto validity =
    cudf::detail::make_counting_transform_iterator(0, [](auto i) { return (i > 30) && (i < 60); });

  constexpr auto num_rows = 100;
  column_wrapper<TypeParam, typename decltype(sequence)::value_type> col(
    sequence, sequence + num_rows, validity);

  auto expected = table_view{{col}};

  auto filepath = temp_env->get_temp_filepath("TimestampsWithNulls.parquet");
  cudf::io::parquet_writer_options out_opts =
    cudf::io::parquet_writer_options::builder(cudf::io::sink_info{filepath}, expected);
  cudf::io::write_parquet(out_opts);

  cudf::io::parquet_reader_options in_opts =
    cudf::io::parquet_reader_options::builder(cudf::io::source_info{filepath})
      .timestamp_type(this->type());
  auto result = cudf::io::read_parquet(in_opts);

  CUDF_TEST_EXPECT_TABLES_EQUAL(expected, result.tbl->view());
}

TYPED_TEST(ParquetWriterTimestampTypeTest, TimestampOverflow)
{
  constexpr int64_t max = std::numeric_limits<int64_t>::max();
  auto sequence = cudf::detail::make_counting_transform_iterator(0, [](auto i) { return max - i; });
  auto validity = cudf::detail::make_counting_transform_iterator(0, [](auto i) { return true; });

  constexpr auto num_rows = 100;
  column_wrapper<TypeParam, typename decltype(sequence)::value_type> col(
    sequence, sequence + num_rows, validity);
  table_view expected({col});

  auto filepath = temp_env->get_temp_filepath("ParquetTimestampOverflow.parquet");
  cudf::io::parquet_writer_options out_opts =
    cudf::io::parquet_writer_options::builder(cudf::io::sink_info{filepath}, expected);
  cudf::io::write_parquet(out_opts);

  cudf::io::parquet_reader_options in_opts =
    cudf::io::parquet_reader_options::builder(cudf::io::source_info{filepath})
      .timestamp_type(this->type());
  auto result = cudf::io::read_parquet(in_opts);

  CUDF_TEST_EXPECT_TABLES_EQUAL(expected, result.tbl->view());
}

TEST_P(ParquetV2Test, MultiColumn)
{
  constexpr auto num_rows = 100000;
  auto const is_v2        = GetParam();

  // auto col0_data = random_values<bool>(num_rows);
  auto col1_data = random_values<int8_t>(num_rows);
  auto col2_data = random_values<int16_t>(num_rows);
  auto col3_data = random_values<int32_t>(num_rows);
  auto col4_data = random_values<float>(num_rows);
  auto col5_data = random_values<double>(num_rows);
  auto col6_vals = random_values<int16_t>(num_rows);
  auto col7_vals = random_values<int32_t>(num_rows);
  auto col8_vals = random_values<int64_t>(num_rows);
  auto col6_data = cudf::detail::make_counting_transform_iterator(0, [col6_vals](auto i) {
    return numeric::decimal32{col6_vals[i], numeric::scale_type{5}};
  });
  auto col7_data = cudf::detail::make_counting_transform_iterator(0, [col7_vals](auto i) {
    return numeric::decimal64{col7_vals[i], numeric::scale_type{-5}};
  });
  auto col8_data = cudf::detail::make_counting_transform_iterator(0, [col8_vals](auto i) {
    return numeric::decimal128{col8_vals[i], numeric::scale_type{-6}};
  });
  auto validity  = cudf::detail::make_counting_transform_iterator(0, [](auto i) { return true; });

  // column_wrapper<bool> col0{
  //    col0_data.begin(), col0_data.end(), validity};
  column_wrapper<int8_t> col1{col1_data.begin(), col1_data.end(), validity};
  column_wrapper<int16_t> col2{col2_data.begin(), col2_data.end(), validity};
  column_wrapper<int32_t> col3{col3_data.begin(), col3_data.end(), validity};
  column_wrapper<float> col4{col4_data.begin(), col4_data.end(), validity};
  column_wrapper<double> col5{col5_data.begin(), col5_data.end(), validity};
  column_wrapper<numeric::decimal32> col6{col6_data, col6_data + num_rows, validity};
  column_wrapper<numeric::decimal64> col7{col7_data, col7_data + num_rows, validity};
  column_wrapper<numeric::decimal128> col8{col8_data, col8_data + num_rows, validity};

  auto expected = table_view{{col1, col2, col3, col4, col5, col6, col7, col8}};

  cudf::io::table_input_metadata expected_metadata(expected);
  // expected_metadata.column_metadata[0].set_name( "bools");
  expected_metadata.column_metadata[0].set_name("int8s");
  expected_metadata.column_metadata[1].set_name("int16s");
  expected_metadata.column_metadata[2].set_name("int32s");
  expected_metadata.column_metadata[3].set_name("floats");
  expected_metadata.column_metadata[4].set_name("doubles");
  expected_metadata.column_metadata[5].set_name("decimal32s").set_decimal_precision(10);
  expected_metadata.column_metadata[6].set_name("decimal64s").set_decimal_precision(20);
  expected_metadata.column_metadata[7].set_name("decimal128s").set_decimal_precision(40);

  auto filepath = temp_env->get_temp_filepath("MultiColumn.parquet");
  cudf::io::parquet_writer_options out_opts =
    cudf::io::parquet_writer_options::builder(cudf::io::sink_info{filepath}, expected)
      .write_v2_headers(is_v2)
      .metadata(expected_metadata);
  cudf::io::write_parquet(out_opts);

  cudf::io::parquet_reader_options in_opts =
    cudf::io::parquet_reader_options::builder(cudf::io::source_info{filepath});
  auto result = cudf::io::read_parquet(in_opts);

  CUDF_TEST_EXPECT_TABLES_EQUAL(expected, result.tbl->view());
  cudf::test::expect_metadata_equal(expected_metadata, result.metadata);
}

TEST_P(ParquetV2Test, MultiColumnWithNulls)
{
  constexpr auto num_rows = 100;
  auto const is_v2        = GetParam();

  // auto col0_data = random_values<bool>(num_rows);
  auto col1_data = random_values<int8_t>(num_rows);
  auto col2_data = random_values<int16_t>(num_rows);
  auto col3_data = random_values<int32_t>(num_rows);
  auto col4_data = random_values<float>(num_rows);
  auto col5_data = random_values<double>(num_rows);
  auto col6_vals = random_values<int32_t>(num_rows);
  auto col7_vals = random_values<int64_t>(num_rows);
  auto col6_data = cudf::detail::make_counting_transform_iterator(0, [col6_vals](auto i) {
    return numeric::decimal32{col6_vals[i], numeric::scale_type{-2}};
  });
  auto col7_data = cudf::detail::make_counting_transform_iterator(0, [col7_vals](auto i) {
    return numeric::decimal64{col7_vals[i], numeric::scale_type{-8}};
  });
  // auto col0_mask = cudf::detail::make_counting_transform_iterator(
  //    0, [](auto i) { return (i % 2); });
  auto col1_mask =
    cudf::detail::make_counting_transform_iterator(0, [](auto i) { return (i < 10); });
  auto col2_mask = cudf::detail::make_counting_transform_iterator(0, [](auto i) { return true; });
  auto col3_mask =
    cudf::detail::make_counting_transform_iterator(0, [](auto i) { return (i == (num_rows - 1)); });
  auto col4_mask =
    cudf::detail::make_counting_transform_iterator(0, [](auto i) { return (i >= 40 && i <= 60); });
  auto col5_mask =
    cudf::detail::make_counting_transform_iterator(0, [](auto i) { return (i > 80); });
  auto col6_mask =
    cudf::detail::make_counting_transform_iterator(0, [](auto i) { return (i % 5); });
  auto col7_mask =
    cudf::detail::make_counting_transform_iterator(0, [](auto i) { return (i != 55); });

  // column_wrapper<bool> col0{
  //    col0_data.begin(), col0_data.end(), col0_mask};
  column_wrapper<int8_t> col1{col1_data.begin(), col1_data.end(), col1_mask};
  column_wrapper<int16_t> col2{col2_data.begin(), col2_data.end(), col2_mask};
  column_wrapper<int32_t> col3{col3_data.begin(), col3_data.end(), col3_mask};
  column_wrapper<float> col4{col4_data.begin(), col4_data.end(), col4_mask};
  column_wrapper<double> col5{col5_data.begin(), col5_data.end(), col5_mask};
  column_wrapper<numeric::decimal32> col6{col6_data, col6_data + num_rows, col6_mask};
  column_wrapper<numeric::decimal64> col7{col7_data, col7_data + num_rows, col7_mask};

  auto expected = table_view{{/*col0, */ col1, col2, col3, col4, col5, col6, col7}};

  cudf::io::table_input_metadata expected_metadata(expected);
  // expected_metadata.column_names.emplace_back("bools");
  expected_metadata.column_metadata[0].set_name("int8s");
  expected_metadata.column_metadata[1].set_name("int16s");
  expected_metadata.column_metadata[2].set_name("int32s");
  expected_metadata.column_metadata[3].set_name("floats");
  expected_metadata.column_metadata[4].set_name("doubles");
  expected_metadata.column_metadata[5].set_name("decimal32s").set_decimal_precision(9);
  expected_metadata.column_metadata[6].set_name("decimal64s").set_decimal_precision(20);

  auto filepath = temp_env->get_temp_filepath("MultiColumnWithNulls.parquet");
  cudf::io::parquet_writer_options out_opts =
    cudf::io::parquet_writer_options::builder(cudf::io::sink_info{filepath}, expected)
      .write_v2_headers(is_v2)
      .metadata(expected_metadata);

  cudf::io::write_parquet(out_opts);

  cudf::io::parquet_reader_options in_opts =
    cudf::io::parquet_reader_options::builder(cudf::io::source_info{filepath});
  auto result = cudf::io::read_parquet(in_opts);

  CUDF_TEST_EXPECT_TABLES_EQUAL(expected, result.tbl->view());
  // TODO: Need to be able to return metadata in tree form from reader so they can be compared.
  // Unfortunately the closest thing to a hierarchical schema is column_name_info which does not
  // have any tests for it c++ or python.
  cudf::test::expect_metadata_equal(expected_metadata, result.metadata);
}

TEST_P(ParquetV2Test, Strings)
{
  auto const is_v2 = GetParam();

  std::vector<char const*> strings{
    "Monday", "Wȅdnȅsday", "Friday", "Monday", "Friday", "Friday", "Friday", "Funday"};
  auto const num_rows = strings.size();

  auto seq_col0 = random_values<int>(num_rows);
  auto seq_col2 = random_values<float>(num_rows);
  auto validity = cudf::detail::make_counting_transform_iterator(0, [](auto i) { return true; });

  column_wrapper<int> col0{seq_col0.begin(), seq_col0.end(), validity};
  column_wrapper<cudf::string_view> col1{strings.begin(), strings.end()};
  column_wrapper<float> col2{seq_col2.begin(), seq_col2.end(), validity};

  auto expected = table_view{{col0, col1, col2}};

  cudf::io::table_input_metadata expected_metadata(expected);
  expected_metadata.column_metadata[0].set_name("col_other");
  expected_metadata.column_metadata[1].set_name("col_string");
  expected_metadata.column_metadata[2].set_name("col_another");

  auto filepath = temp_env->get_temp_filepath("Strings.parquet");
  cudf::io::parquet_writer_options out_opts =
    cudf::io::parquet_writer_options::builder(cudf::io::sink_info{filepath}, expected)
      .write_v2_headers(is_v2)
      .metadata(expected_metadata);
  cudf::io::write_parquet(out_opts);

  cudf::io::parquet_reader_options in_opts =
    cudf::io::parquet_reader_options::builder(cudf::io::source_info{filepath});
  auto result = cudf::io::read_parquet(in_opts);

  CUDF_TEST_EXPECT_TABLES_EQUAL(expected, result.tbl->view());
  cudf::test::expect_metadata_equal(expected_metadata, result.metadata);
}

TEST_F(ParquetWriterTest, StringsAsBinary)
{
  std::vector<char const*> unicode_strings{
    "Monday", "Wȅdnȅsday", "Friday", "Monday", "Friday", "Friday", "Friday", "Funday"};
  std::vector<char const*> ascii_strings{
    "Monday", "Wednesday", "Friday", "Monday", "Friday", "Friday", "Friday", "Funday"};

  column_wrapper<cudf::string_view> col0{ascii_strings.begin(), ascii_strings.end()};
  column_wrapper<cudf::string_view> col1{unicode_strings.begin(), unicode_strings.end()};
  column_wrapper<cudf::string_view> col2{ascii_strings.begin(), ascii_strings.end()};
  cudf::test::lists_column_wrapper<uint8_t> col3{{'M', 'o', 'n', 'd', 'a', 'y'},
                                                 {'W', 'e', 'd', 'n', 'e', 's', 'd', 'a', 'y'},
                                                 {'F', 'r', 'i', 'd', 'a', 'y'},
                                                 {'M', 'o', 'n', 'd', 'a', 'y'},
                                                 {'F', 'r', 'i', 'd', 'a', 'y'},
                                                 {'F', 'r', 'i', 'd', 'a', 'y'},
                                                 {'F', 'r', 'i', 'd', 'a', 'y'},
                                                 {'F', 'u', 'n', 'd', 'a', 'y'}};
  cudf::test::lists_column_wrapper<uint8_t> col4{
    {'M', 'o', 'n', 'd', 'a', 'y'},
    {'W', 200, 133, 'd', 'n', 200, 133, 's', 'd', 'a', 'y'},
    {'F', 'r', 'i', 'd', 'a', 'y'},
    {'M', 'o', 'n', 'd', 'a', 'y'},
    {'F', 'r', 'i', 'd', 'a', 'y'},
    {'F', 'r', 'i', 'd', 'a', 'y'},
    {'F', 'r', 'i', 'd', 'a', 'y'},
    {'F', 'u', 'n', 'd', 'a', 'y'}};

  auto write_tbl = table_view{{col0, col1, col2, col3, col4}};

  cudf::io::table_input_metadata expected_metadata(write_tbl);
  expected_metadata.column_metadata[0].set_name("col_single").set_output_as_binary(true);
  expected_metadata.column_metadata[1].set_name("col_string").set_output_as_binary(true);
  expected_metadata.column_metadata[2].set_name("col_another").set_output_as_binary(true);
  expected_metadata.column_metadata[3].set_name("col_binary");
  expected_metadata.column_metadata[4].set_name("col_binary");

  auto filepath = temp_env->get_temp_filepath("BinaryStrings.parquet");
  cudf::io::parquet_writer_options out_opts =
    cudf::io::parquet_writer_options::builder(cudf::io::sink_info{filepath}, write_tbl)
      .metadata(expected_metadata);
  cudf::io::write_parquet(out_opts);

  cudf::io::parquet_reader_options in_opts =
    cudf::io::parquet_reader_options::builder(cudf::io::source_info{filepath})
      .set_column_schema(
        {cudf::io::reader_column_schema().set_convert_binary_to_strings(false),
         cudf::io::reader_column_schema().set_convert_binary_to_strings(false),
         cudf::io::reader_column_schema().set_convert_binary_to_strings(false),
         cudf::io::reader_column_schema().add_child(cudf::io::reader_column_schema()),
         cudf::io::reader_column_schema().add_child(cudf::io::reader_column_schema())});
  auto result   = cudf::io::read_parquet(in_opts);
  auto expected = table_view{{col3, col4, col3, col3, col4}};

  CUDF_TEST_EXPECT_TABLES_EQUAL(expected, result.tbl->view());
  cudf::test::expect_metadata_equal(expected_metadata, result.metadata);
}

TEST_P(ParquetV2Test, SlicedTable)
{
  // This test checks for writing zero copy, offsetted views into existing cudf tables

  std::vector<char const*> strings{
    "Monday", "Wȅdnȅsday", "Friday", "Monday", "Friday", "Friday", "Friday", "Funday"};
  auto const num_rows = strings.size();
  auto const is_v2    = GetParam();

  auto seq_col0 = random_values<int>(num_rows);
  auto seq_col2 = random_values<float>(num_rows);
  auto validity =
    cudf::detail::make_counting_transform_iterator(0, [](auto i) { return i % 3 != 0; });

  column_wrapper<int> col0{seq_col0.begin(), seq_col0.end(), validity};
  column_wrapper<cudf::string_view> col1{strings.begin(), strings.end()};
  column_wrapper<float> col2{seq_col2.begin(), seq_col2.end(), validity};

  using lcw = cudf::test::lists_column_wrapper<uint64_t>;
  lcw col3{{9, 8}, {7, 6, 5}, {}, {4}, {3, 2, 1, 0}, {20, 21, 22, 23, 24}, {}, {66, 666}};

  // [[[NULL,2,NULL,4]], [[NULL,6,NULL], [8,9]]]
  // [NULL, [[13],[14,15,16]],  NULL]
  // [NULL, [], NULL, [[]]]
  // NULL
  // [[[NULL,2,NULL,4]], [[NULL,6,NULL], [8,9]]]
  // [NULL, [[13],[14,15,16]],  NULL]
  // [[[]]]
  // [NULL, [], NULL, [[]]]
  auto valids  = cudf::detail::make_counting_transform_iterator(0, [](auto i) { return i % 2; });
  auto valids2 = cudf::detail::make_counting_transform_iterator(0, [](auto i) { return i != 3; });
  lcw col4{{
             {{{{1, 2, 3, 4}, valids}}, {{{5, 6, 7}, valids}, {8, 9}}},
             {{{{10, 11}, {12}}, {{13}, {14, 15, 16}}, {{17, 18}}}, valids},
             {{lcw{lcw{}}, lcw{}, lcw{}, lcw{lcw{}}}, valids},
             lcw{lcw{lcw{}}},
             {{{{1, 2, 3, 4}, valids}}, {{{5, 6, 7}, valids}, {8, 9}}},
             {{{{10, 11}, {12}}, {{13}, {14, 15, 16}}, {{17, 18}}}, valids},
             lcw{lcw{lcw{}}},
             {{lcw{lcw{}}, lcw{}, lcw{}, lcw{lcw{}}}, valids},
           },
           valids2};

  // Struct column
  auto ages_col = cudf::test::fixed_width_column_wrapper<int32_t>{
    {48, 27, 25, 31, 351, 351, 29, 15}, {1, 1, 1, 1, 1, 0, 1, 1}};

  auto col5 = cudf::test::structs_column_wrapper{{ages_col}, {1, 1, 1, 1, 0, 1, 1, 1}};

  // Struct/List mixed column

  // []
  // [NULL, 2, NULL]
  // [4, 5]
  // NULL
  // []
  // [7, 8, 9]
  // [10]
  // [11, 12]
  lcw land{{{}, {{1, 2, 3}, valids}, {4, 5}, {}, {}, {7, 8, 9}, {10}, {11, 12}}, valids2};

  // []
  // [[1, 2, 3], [], [4, 5], [], [0, 6, 0]]
  // [[7, 8], []]
  // [[]]
  // [[]]
  // [[], [], []]
  // [[10]]
  // [[13, 14], [15]]
  lcw flats{lcw{},
            {{1, 2, 3}, {}, {4, 5}, {}, {0, 6, 0}},
            {{7, 8}, {}},
            lcw{lcw{}},
            lcw{lcw{}},
            lcw{lcw{}, lcw{}, lcw{}},
            {lcw{10}},
            {{13, 14}, {15}}};

  auto struct_1 = cudf::test::structs_column_wrapper{land, flats};
  auto is_human = cudf::test::fixed_width_column_wrapper<bool>{
    {true, true, false, false, true, false, true, false}};
  auto col6 = cudf::test::structs_column_wrapper{{is_human, struct_1}};

  auto expected = table_view({col0, col1, col2, col3, col4, col5, col6});

  // auto expected_slice = expected;
  auto expected_slice = cudf::slice(expected, {2, static_cast<cudf::size_type>(num_rows) - 1});

  cudf::io::table_input_metadata expected_metadata(expected_slice);
  expected_metadata.column_metadata[0].set_name("col_other");
  expected_metadata.column_metadata[1].set_name("col_string");
  expected_metadata.column_metadata[2].set_name("col_another");
  expected_metadata.column_metadata[3].set_name("col_list");
  expected_metadata.column_metadata[4].set_name("col_multi_level_list");
  expected_metadata.column_metadata[5].set_name("col_struct");
  expected_metadata.column_metadata[5].set_name("col_struct_list");
  expected_metadata.column_metadata[6].child(0).set_name("human?");
  expected_metadata.column_metadata[6].child(1).set_name("particulars");
  expected_metadata.column_metadata[6].child(1).child(0).set_name("land");
  expected_metadata.column_metadata[6].child(1).child(1).set_name("flats");

  auto filepath = temp_env->get_temp_filepath("SlicedTable.parquet");
  cudf::io::parquet_writer_options out_opts =
    cudf::io::parquet_writer_options::builder(cudf::io::sink_info{filepath}, expected_slice)
      .write_v2_headers(is_v2)
      .metadata(expected_metadata);
  cudf::io::write_parquet(out_opts);

  cudf::io::parquet_reader_options in_opts =
    cudf::io::parquet_reader_options::builder(cudf::io::source_info{filepath});
  auto result = cudf::io::read_parquet(in_opts);

  CUDF_TEST_EXPECT_TABLES_EQUIVALENT(expected_slice, result.tbl->view());
  cudf::test::expect_metadata_equal(expected_metadata, result.metadata);
}

TEST_P(ParquetV2Test, ListColumn)
{
  auto const is_v2 = GetParam();

  auto valids  = cudf::detail::make_counting_transform_iterator(0, [](auto i) { return i % 2; });
  auto valids2 = cudf::detail::make_counting_transform_iterator(0, [](auto i) { return i != 3; });

  using lcw = cudf::test::lists_column_wrapper<int32_t>;

  // [NULL, 2, NULL]
  // []
  // [4, 5]
  // NULL
  lcw col0{{{{1, 2, 3}, valids}, {}, {4, 5}, {}}, valids2};

  // [[1, 2, 3], [], [4, 5], [], [0, 6, 0]]
  // [[7, 8]]
  // []
  // [[]]
  lcw col1{{{1, 2, 3}, {}, {4, 5}, {}, {0, 6, 0}}, {{7, 8}}, lcw{}, lcw{lcw{}}};

  // [[1, 2, 3], [], [4, 5], NULL, [0, 6, 0]]
  // [[7, 8]]
  // []
  // [[]]
  lcw col2{{{{1, 2, 3}, {}, {4, 5}, {}, {0, 6, 0}}, valids2}, {{7, 8}}, lcw{}, lcw{lcw{}}};

  // [[1, 2, 3], [], [4, 5], NULL, [NULL, 6, NULL]]
  // [[7, 8]]
  // []
  // [[]]
  using dlcw = cudf::test::lists_column_wrapper<double>;
  dlcw col3{{{{1., 2., 3.}, {}, {4., 5.}, {}, {{0., 6., 0.}, valids}}, valids2},
            {{7., 8.}},
            dlcw{},
            dlcw{dlcw{}}};

  // TODO: uint16_t lists are not read properly in parquet reader
  // [[1, 2, 3], [], [4, 5], NULL, [0, 6, 0]]
  // [[7, 8]]
  // []
  // NULL
  // using ui16lcw = cudf::test::lists_column_wrapper<uint16_t>;
  // cudf::test::lists_column_wrapper<uint16_t> col4{
  //   {{{{1, 2, 3}, {}, {4, 5}, {}, {0, 6, 0}}, valids2}, {{7, 8}}, ui16lcw{}, ui16lcw{ui16lcw{}}},
  //   valids2};

  // [[1, 2, 3], [], [4, 5], NULL, [NULL, 6, NULL]]
  // [[7, 8]]
  // []
  // NULL
  lcw col5{
    {{{{1, 2, 3}, {}, {4, 5}, {}, {{0, 6, 0}, valids}}, valids2}, {{7, 8}}, lcw{}, lcw{lcw{}}},
    valids2};

  using strlcw = cudf::test::lists_column_wrapper<cudf::string_view>;
  cudf::test::lists_column_wrapper<cudf::string_view> col6{
    {{"Monday", "Monday", "Friday"}, {}, {"Monday", "Friday"}, {}, {"Sunday", "Funday"}},
    {{"bee", "sting"}},
    strlcw{},
    strlcw{strlcw{}}};

  // [[[NULL,2,NULL,4]], [[NULL,6,NULL], [8,9]]]
  // [NULL, [[13],[14,15,16]],  NULL]
  // [NULL, [], NULL, [[]]]
  // NULL
  lcw col7{{
             {{{{1, 2, 3, 4}, valids}}, {{{5, 6, 7}, valids}, {8, 9}}},
             {{{{10, 11}, {12}}, {{13}, {14, 15, 16}}, {{17, 18}}}, valids},
             {{lcw{lcw{}}, lcw{}, lcw{}, lcw{lcw{}}}, valids},
             lcw{lcw{lcw{}}},
           },
           valids2};

  table_view expected({col0, col1, col2, col3, /* col4, */ col5, col6, col7});

  cudf::io::table_input_metadata expected_metadata(expected);
  expected_metadata.column_metadata[0].set_name("col_list_int_0");
  expected_metadata.column_metadata[1].set_name("col_list_list_int_1");
  expected_metadata.column_metadata[2].set_name("col_list_list_int_nullable_2");
  expected_metadata.column_metadata[3].set_name("col_list_list_nullable_double_nullable_3");
  // expected_metadata.column_metadata[0].set_name("col_list_list_uint16_4");
  expected_metadata.column_metadata[4].set_name("col_list_nullable_list_nullable_int_nullable_5");
  expected_metadata.column_metadata[5].set_name("col_list_list_string_6");
  expected_metadata.column_metadata[6].set_name("col_list_list_list_7");

  auto filepath = temp_env->get_temp_filepath("ListColumn.parquet");
  auto out_opts = cudf::io::parquet_writer_options::builder(cudf::io::sink_info{filepath}, expected)
                    .write_v2_headers(is_v2)
                    .metadata(expected_metadata)
                    .compression(cudf::io::compression_type::NONE);

  cudf::io::write_parquet(out_opts);

  auto in_opts = cudf::io::parquet_reader_options::builder(cudf::io::source_info{filepath});
  auto result  = cudf::io::read_parquet(in_opts);

  CUDF_TEST_EXPECT_TABLES_EQUAL(expected, result.tbl->view());
  cudf::test::expect_metadata_equal(expected_metadata, result.metadata);
}

TEST_F(ParquetWriterTest, MultiIndex)
{
  constexpr auto num_rows = 100;

  auto col0_data = random_values<int8_t>(num_rows);
  auto col1_data = random_values<int16_t>(num_rows);
  auto col2_data = random_values<int32_t>(num_rows);
  auto col3_data = random_values<float>(num_rows);
  auto col4_data = random_values<double>(num_rows);
  auto validity  = cudf::detail::make_counting_transform_iterator(0, [](auto i) { return true; });

  column_wrapper<int8_t> col0{col0_data.begin(), col0_data.end(), validity};
  column_wrapper<int16_t> col1{col1_data.begin(), col1_data.end(), validity};
  column_wrapper<int32_t> col2{col2_data.begin(), col2_data.end(), validity};
  column_wrapper<float> col3{col3_data.begin(), col3_data.end(), validity};
  column_wrapper<double> col4{col4_data.begin(), col4_data.end(), validity};

  auto expected = table_view{{col0, col1, col2, col3, col4}};

  cudf::io::table_input_metadata expected_metadata(expected);
  expected_metadata.column_metadata[0].set_name("int8s");
  expected_metadata.column_metadata[1].set_name("int16s");
  expected_metadata.column_metadata[2].set_name("int32s");
  expected_metadata.column_metadata[3].set_name("floats");
  expected_metadata.column_metadata[4].set_name("doubles");

  auto filepath = temp_env->get_temp_filepath("MultiIndex.parquet");
  cudf::io::parquet_writer_options out_opts =
    cudf::io::parquet_writer_options::builder(cudf::io::sink_info{filepath}, expected)
      .metadata(expected_metadata)
      .key_value_metadata(
        {{{"pandas", "\"index_columns\": [\"int8s\", \"int16s\"], \"column1\": [\"int32s\"]"}}});
  cudf::io::write_parquet(out_opts);

  cudf::io::parquet_reader_options in_opts =
    cudf::io::parquet_reader_options::builder(cudf::io::source_info{filepath})
      .use_pandas_metadata(true)
      .columns({"int32s", "floats", "doubles"});
  auto result = cudf::io::read_parquet(in_opts);

  CUDF_TEST_EXPECT_TABLES_EQUAL(expected, result.tbl->view());
  cudf::test::expect_metadata_equal(expected_metadata, result.metadata);
}

TEST_F(ParquetWriterTest, BufferSource)
{
  constexpr auto num_rows = 100 << 10;
  auto const seq_col      = random_values<int>(num_rows);
  auto const validity =
    cudf::detail::make_counting_transform_iterator(0, [](auto i) { return true; });
  column_wrapper<int> col{seq_col.begin(), seq_col.end(), validity};

  auto const expected = table_view{{col}};

  cudf::io::table_input_metadata expected_metadata(expected);
  expected_metadata.column_metadata[0].set_name("col_other");

  std::vector<char> out_buffer;
  cudf::io::parquet_writer_options out_opts =
    cudf::io::parquet_writer_options::builder(cudf::io::sink_info(&out_buffer), expected)
      .metadata(expected_metadata);
  cudf::io::write_parquet(out_opts);

  // host buffer
  {
    cudf::io::parquet_reader_options in_opts = cudf::io::parquet_reader_options::builder(
      cudf::io::source_info(out_buffer.data(), out_buffer.size()));
    auto const result = cudf::io::read_parquet(in_opts);

    CUDF_TEST_EXPECT_TABLES_EQUAL(expected, result.tbl->view());
    cudf::test::expect_metadata_equal(expected_metadata, result.metadata);
  }

  // device buffer
  {
    auto const d_input = cudf::detail::make_device_uvector_sync(
      cudf::host_span<uint8_t const>{reinterpret_cast<uint8_t const*>(out_buffer.data()),
                                     out_buffer.size()},
      cudf::get_default_stream(),
      rmm::mr::get_current_device_resource());
    auto const d_buffer = cudf::device_span<std::byte const>(
      reinterpret_cast<std::byte const*>(d_input.data()), d_input.size());
    cudf::io::parquet_reader_options in_opts =
      cudf::io::parquet_reader_options::builder(cudf::io::source_info(d_buffer));
    auto const result = cudf::io::read_parquet(in_opts);

    CUDF_TEST_EXPECT_TABLES_EQUAL(expected, result.tbl->view());
    cudf::test::expect_metadata_equal(expected_metadata, result.metadata);
  }
}

TEST_F(ParquetWriterTest, ManyFragments)
{
  srand(31337);
  auto const expected = create_random_fixed_table<int>(10, 6'000'000, false);

  auto const filepath = temp_env->get_temp_filepath("ManyFragments.parquet");
  cudf::io::parquet_writer_options const args =
    cudf::io::parquet_writer_options::builder(cudf::io::sink_info{filepath}, *expected)
      .max_page_size_bytes(8 * 1024);
  cudf::io::write_parquet(args);

  cudf::io::parquet_reader_options const read_opts =
    cudf::io::parquet_reader_options::builder(cudf::io::source_info{filepath});
  auto const result = cudf::io::read_parquet(read_opts);

  CUDF_TEST_EXPECT_TABLES_EQUAL(*result.tbl, *expected);
}

TEST_F(ParquetWriterTest, NonNullable)
{
  srand(31337);
  auto expected = create_random_fixed_table<int>(9, 9, false);

  auto filepath = temp_env->get_temp_filepath("NonNullable.parquet");
  cudf::io::parquet_writer_options args =
    cudf::io::parquet_writer_options::builder(cudf::io::sink_info{filepath}, *expected);
  cudf::io::write_parquet(args);

  cudf::io::parquet_reader_options read_opts =
    cudf::io::parquet_reader_options::builder(cudf::io::source_info{filepath});
  auto result = cudf::io::read_parquet(read_opts);

  CUDF_TEST_EXPECT_TABLES_EQUAL(*result.tbl, *expected);
}

TEST_F(ParquetWriterTest, Struct)
{
  // Struct<is_human:bool, Struct<names:string, ages:int>>

  auto names = {"Samuel Vimes",
                "Carrot Ironfoundersson",
                "Angua von Uberwald",
                "Cheery Littlebottom",
                "Detritus",
                "Mr Slant"};

  // `Name` column has all valid values.
  auto names_col = cudf::test::strings_column_wrapper{names.begin(), names.end()};

  auto ages_col =
    cudf::test::fixed_width_column_wrapper<int32_t>{{48, 27, 25, 31, 351, 351}, {1, 1, 1, 1, 1, 0}};

  auto struct_1 = cudf::test::structs_column_wrapper{{names_col, ages_col}, {1, 1, 1, 1, 0, 1}};

  auto is_human_col = cudf::test::fixed_width_column_wrapper<bool>{
    {true, true, false, false, false, false}, {1, 1, 0, 1, 1, 0}};

  auto struct_2 =
    cudf::test::structs_column_wrapper{{is_human_col, struct_1}, {0, 1, 1, 1, 1, 1}}.release();

  auto expected = table_view({*struct_2});

  auto filepath = temp_env->get_temp_filepath("Struct.parquet");
  cudf::io::parquet_writer_options args =
    cudf::io::parquet_writer_options::builder(cudf::io::sink_info{filepath}, expected);
  cudf::io::write_parquet(args);

  cudf::io::parquet_reader_options read_args =
    cudf::io::parquet_reader_options::builder(cudf::io::source_info(filepath));
  cudf::io::read_parquet(read_args);
}

TEST_P(ParquetV2Test, StructOfList)
{
  auto const is_v2 = GetParam();

  // Struct<is_human:bool,
  //        Struct<weight:float,
  //               ages:int,
  //               land_unit:List<int>>,
  //               flats:List<List<int>>
  //              >
  //       >

  auto weights_col = cudf::test::fixed_width_column_wrapper<float>{1.1, 2.4, 5.3, 8.0, 9.6, 6.9};

  auto ages_col =
    cudf::test::fixed_width_column_wrapper<int32_t>{{48, 27, 25, 31, 351, 351}, {1, 1, 1, 1, 1, 0}};

  auto valids  = cudf::detail::make_counting_transform_iterator(0, [](auto i) { return i % 2; });
  auto valids2 = cudf::detail::make_counting_transform_iterator(0, [](auto i) { return i != 3; });

  using lcw = cudf::test::lists_column_wrapper<int32_t>;

  // []
  // [NULL, 2, NULL]
  // [4, 5]
  // NULL
  // []
  // [7, 8, 9]
  lcw land_unit{{{}, {{1, 2, 3}, valids}, {4, 5}, {}, {}, {7, 8, 9}}, valids2};

  // []
  // [[1, 2, 3], [], [4, 5], [], [0, 6, 0]]
  // [[7, 8], []]
  // [[]]
  // [[]]
  // [[], [], []]
  lcw flats{lcw{},
            {{1, 2, 3}, {}, {4, 5}, {}, {0, 6, 0}},
            {{7, 8}, {}},
            lcw{lcw{}},
            lcw{lcw{}},
            lcw{lcw{}, lcw{}, lcw{}}};

  auto struct_1 = cudf::test::structs_column_wrapper{{weights_col, ages_col, land_unit, flats},
                                                     {1, 1, 1, 1, 0, 1}};

  auto is_human_col = cudf::test::fixed_width_column_wrapper<bool>{
    {true, true, false, false, false, false}, {1, 1, 0, 1, 1, 0}};

  auto struct_2 =
    cudf::test::structs_column_wrapper{{is_human_col, struct_1}, {0, 1, 1, 1, 1, 1}}.release();

  auto expected = table_view({*struct_2});

  cudf::io::table_input_metadata expected_metadata(expected);
  expected_metadata.column_metadata[0].set_name("being");
  expected_metadata.column_metadata[0].child(0).set_name("human?");
  expected_metadata.column_metadata[0].child(1).set_name("particulars");
  expected_metadata.column_metadata[0].child(1).child(0).set_name("weight");
  expected_metadata.column_metadata[0].child(1).child(1).set_name("age");
  expected_metadata.column_metadata[0].child(1).child(2).set_name("land_unit");
  expected_metadata.column_metadata[0].child(1).child(3).set_name("flats");

  auto filepath = temp_env->get_temp_filepath("StructOfList.parquet");
  cudf::io::parquet_writer_options args =
    cudf::io::parquet_writer_options::builder(cudf::io::sink_info{filepath}, expected)
      .write_v2_headers(is_v2)
      .metadata(expected_metadata);
  cudf::io::write_parquet(args);

  cudf::io::parquet_reader_options read_args =
    cudf::io::parquet_reader_options::builder(cudf::io::source_info(filepath));
  auto const result = cudf::io::read_parquet(read_args);

  CUDF_TEST_EXPECT_TABLES_EQUAL(expected, result.tbl->view());
  cudf::test::expect_metadata_equal(expected_metadata, result.metadata);
}

TEST_P(ParquetV2Test, ListOfStruct)
{
  auto const is_v2 = GetParam();

  // List<Struct<is_human:bool,
  //             Struct<weight:float,
  //                    ages:int,
  //                   >
  //            >
  //     >

  auto weight_col = cudf::test::fixed_width_column_wrapper<float>{1.1, 2.4, 5.3, 8.0, 9.6, 6.9};

  auto ages_col =
    cudf::test::fixed_width_column_wrapper<int32_t>{{48, 27, 25, 31, 351, 351}, {1, 1, 1, 1, 1, 0}};

  auto struct_1 = cudf::test::structs_column_wrapper{{weight_col, ages_col}, {1, 1, 1, 1, 0, 1}};

  auto is_human_col = cudf::test::fixed_width_column_wrapper<bool>{
    {true, true, false, false, false, false}, {1, 1, 0, 1, 1, 0}};

  auto struct_2 =
    cudf::test::structs_column_wrapper{{is_human_col, struct_1}, {0, 1, 1, 1, 1, 1}}.release();

  auto list_offsets_column =
    cudf::test::fixed_width_column_wrapper<cudf::size_type>{0, 2, 5, 5, 6}.release();
  auto num_list_rows = list_offsets_column->size() - 1;

  auto list_col = cudf::make_lists_column(
    num_list_rows, std::move(list_offsets_column), std::move(struct_2), 0, {});

  auto expected = table_view({*list_col});

  cudf::io::table_input_metadata expected_metadata(expected);
  expected_metadata.column_metadata[0].set_name("family");
  expected_metadata.column_metadata[0].child(1).child(0).set_name("human?");
  expected_metadata.column_metadata[0].child(1).child(1).set_name("particulars");
  expected_metadata.column_metadata[0].child(1).child(1).child(0).set_name("weight");
  expected_metadata.column_metadata[0].child(1).child(1).child(1).set_name("age");

  auto filepath = temp_env->get_temp_filepath("ListOfStruct.parquet");
  cudf::io::parquet_writer_options args =
    cudf::io::parquet_writer_options::builder(cudf::io::sink_info{filepath}, expected)
      .write_v2_headers(is_v2)
      .metadata(expected_metadata);
  cudf::io::write_parquet(args);

  cudf::io::parquet_reader_options read_args =
    cudf::io::parquet_reader_options::builder(cudf::io::source_info(filepath));
  auto const result = cudf::io::read_parquet(read_args);

  CUDF_TEST_EXPECT_TABLES_EQUAL(expected, result.tbl->view());
  cudf::test::expect_metadata_equal(expected_metadata, result.metadata);
}

// custom data sink that supports device writes. uses plain file io.
class custom_test_data_sink : public cudf::io::data_sink {
 public:
  explicit custom_test_data_sink(std::string const& filepath)
  {
    outfile_.open(filepath, std::ios::out | std::ios::binary | std::ios::trunc);
    CUDF_EXPECTS(outfile_.is_open(), "Cannot open output file");
  }

  virtual ~custom_test_data_sink() { flush(); }

  void host_write(void const* data, size_t size) override
  {
    outfile_.write(static_cast<char const*>(data), size);
  }

  [[nodiscard]] bool supports_device_write() const override { return true; }

  void device_write(void const* gpu_data, size_t size, rmm::cuda_stream_view stream) override
  {
    this->device_write_async(gpu_data, size, stream).get();
  }

  std::future<void> device_write_async(void const* gpu_data,
                                       size_t size,
                                       rmm::cuda_stream_view stream) override
  {
    return std::async(std::launch::deferred, [=] {
      char* ptr = nullptr;
      CUDF_CUDA_TRY(cudaMallocHost(&ptr, size));
      CUDF_CUDA_TRY(cudaMemcpyAsync(ptr, gpu_data, size, cudaMemcpyDefault, stream.value()));
      stream.synchronize();
      outfile_.write(ptr, size);
      CUDF_CUDA_TRY(cudaFreeHost(ptr));
    });
  }

  void flush() override { outfile_.flush(); }

  size_t bytes_written() override { return outfile_.tellp(); }

 private:
  std::ofstream outfile_;
};

TEST_F(ParquetWriterTest, CustomDataSink)
{
  auto filepath = temp_env->get_temp_filepath("CustomDataSink.parquet");
  custom_test_data_sink custom_sink(filepath);

  srand(31337);
  auto expected = create_random_fixed_table<int>(5, 10, false);

  // write out using the custom sink
  {
    cudf::io::parquet_writer_options args =
      cudf::io::parquet_writer_options::builder(cudf::io::sink_info{&custom_sink}, *expected);
    cudf::io::write_parquet(args);
  }

  // write out using a memmapped sink
  std::vector<char> buf_sink;
  {
    cudf::io::parquet_writer_options args =
      cudf::io::parquet_writer_options::builder(cudf::io::sink_info{&buf_sink}, *expected);
    cudf::io::write_parquet(args);
  }

  // read them back in and make sure everything matches

  cudf::io::parquet_reader_options custom_args =
    cudf::io::parquet_reader_options::builder(cudf::io::source_info{filepath});
  auto custom_tbl = cudf::io::read_parquet(custom_args);
  CUDF_TEST_EXPECT_TABLES_EQUAL(custom_tbl.tbl->view(), expected->view());

  cudf::io::parquet_reader_options buf_args = cudf::io::parquet_reader_options::builder(
    cudf::io::source_info{buf_sink.data(), buf_sink.size()});
  auto buf_tbl = cudf::io::read_parquet(buf_args);
  CUDF_TEST_EXPECT_TABLES_EQUAL(buf_tbl.tbl->view(), expected->view());
}

TEST_F(ParquetWriterTest, DeviceWriteLargeishFile)
{
  auto filepath = temp_env->get_temp_filepath("DeviceWriteLargeishFile.parquet");
  custom_test_data_sink custom_sink(filepath);

  // exercises multiple rowgroups
  srand(31337);
  auto expected = create_random_fixed_table<int>(4, 4 * 1024 * 1024, false);

  // write out using the custom sink (which uses device writes)
  cudf::io::parquet_writer_options args =
    cudf::io::parquet_writer_options::builder(cudf::io::sink_info{&custom_sink}, *expected);
  cudf::io::write_parquet(args);

  cudf::io::parquet_reader_options custom_args =
    cudf::io::parquet_reader_options::builder(cudf::io::source_info{filepath});
  auto custom_tbl = cudf::io::read_parquet(custom_args);
  CUDF_TEST_EXPECT_TABLES_EQUAL(custom_tbl.tbl->view(), expected->view());
}

TEST_F(ParquetWriterTest, PartitionedWrite)
{
  auto source = create_compressible_fixed_table<int>(16, 4 * 1024 * 1024, 1000, false);

  auto filepath1 = temp_env->get_temp_filepath("PartitionedWrite1.parquet");
  auto filepath2 = temp_env->get_temp_filepath("PartitionedWrite2.parquet");

  auto partition1 = cudf::io::partition_info{10, 1024 * 1024};
  auto partition2 = cudf::io::partition_info{20 * 1024 + 7, 3 * 1024 * 1024};

  auto expected1 =
    cudf::slice(*source, {partition1.start_row, partition1.start_row + partition1.num_rows});
  auto expected2 =
    cudf::slice(*source, {partition2.start_row, partition2.start_row + partition2.num_rows});

  cudf::io::parquet_writer_options args =
    cudf::io::parquet_writer_options::builder(
      cudf::io::sink_info(std::vector<std::string>{filepath1, filepath2}), *source)
      .partitions({partition1, partition2})
      .compression(cudf::io::compression_type::NONE);
  cudf::io::write_parquet(args);

  auto result1 = cudf::io::read_parquet(
    cudf::io::parquet_reader_options::builder(cudf::io::source_info(filepath1)));
  CUDF_TEST_EXPECT_TABLES_EQUAL(expected1, result1.tbl->view());

  auto result2 = cudf::io::read_parquet(
    cudf::io::parquet_reader_options::builder(cudf::io::source_info(filepath2)));
  CUDF_TEST_EXPECT_TABLES_EQUAL(expected2, result2.tbl->view());
}

TEST_P(ParquetV2Test, PartitionedWriteEmptyPartitions)
{
  auto const is_v2 = GetParam();

  auto source = create_random_fixed_table<int>(4, 4, false);

  auto filepath1 = temp_env->get_temp_filepath("PartitionedWrite1.parquet");
  auto filepath2 = temp_env->get_temp_filepath("PartitionedWrite2.parquet");

  auto partition1 = cudf::io::partition_info{1, 0};
  auto partition2 = cudf::io::partition_info{1, 0};

  auto expected1 =
    cudf::slice(*source, {partition1.start_row, partition1.start_row + partition1.num_rows});
  auto expected2 =
    cudf::slice(*source, {partition2.start_row, partition2.start_row + partition2.num_rows});

  cudf::io::parquet_writer_options args =
    cudf::io::parquet_writer_options::builder(
      cudf::io::sink_info(std::vector<std::string>{filepath1, filepath2}), *source)
      .partitions({partition1, partition2})
      .write_v2_headers(is_v2)
      .compression(cudf::io::compression_type::NONE);
  cudf::io::write_parquet(args);

  auto result1 = cudf::io::read_parquet(
    cudf::io::parquet_reader_options::builder(cudf::io::source_info(filepath1)));
  CUDF_TEST_EXPECT_TABLES_EQUAL(expected1, result1.tbl->view());

  auto result2 = cudf::io::read_parquet(
    cudf::io::parquet_reader_options::builder(cudf::io::source_info(filepath2)));
  CUDF_TEST_EXPECT_TABLES_EQUAL(expected2, result2.tbl->view());
}

TEST_P(ParquetV2Test, PartitionedWriteEmptyColumns)
{
  auto const is_v2 = GetParam();

  auto source = create_random_fixed_table<int>(0, 4, false);

  auto filepath1 = temp_env->get_temp_filepath("PartitionedWrite1.parquet");
  auto filepath2 = temp_env->get_temp_filepath("PartitionedWrite2.parquet");

  auto partition1 = cudf::io::partition_info{1, 0};
  auto partition2 = cudf::io::partition_info{1, 0};

  auto expected1 =
    cudf::slice(*source, {partition1.start_row, partition1.start_row + partition1.num_rows});
  auto expected2 =
    cudf::slice(*source, {partition2.start_row, partition2.start_row + partition2.num_rows});

  cudf::io::parquet_writer_options args =
    cudf::io::parquet_writer_options::builder(
      cudf::io::sink_info(std::vector<std::string>{filepath1, filepath2}), *source)
      .partitions({partition1, partition2})
      .write_v2_headers(is_v2)
      .compression(cudf::io::compression_type::NONE);
  cudf::io::write_parquet(args);

  auto result1 = cudf::io::read_parquet(
    cudf::io::parquet_reader_options::builder(cudf::io::source_info(filepath1)));
  CUDF_TEST_EXPECT_TABLES_EQUAL(expected1, result1.tbl->view());

  auto result2 = cudf::io::read_parquet(
    cudf::io::parquet_reader_options::builder(cudf::io::source_info(filepath2)));
  CUDF_TEST_EXPECT_TABLES_EQUAL(expected2, result2.tbl->view());
}

template <typename T>
std::string create_parquet_file(int num_cols)
{
  srand(31337);
  auto const table = create_random_fixed_table<T>(num_cols, 10, true);
  auto const filepath =
    temp_env->get_temp_filepath(typeid(T).name() + std::to_string(num_cols) + ".parquet");
  cudf::io::parquet_writer_options const out_opts =
    cudf::io::parquet_writer_options::builder(cudf::io::sink_info{filepath}, table->view());
  cudf::io::write_parquet(out_opts);
  return filepath;
}

TEST_F(ParquetWriterTest, MultipleMismatchedSources)
{
  auto const int5file = create_parquet_file<int>(5);
  {
    auto const float5file = create_parquet_file<float>(5);
    std::vector<std::string> files{int5file, float5file};
    cudf::io::parquet_reader_options const read_opts =
      cudf::io::parquet_reader_options::builder(cudf::io::source_info{files});
    EXPECT_THROW(cudf::io::read_parquet(read_opts), cudf::logic_error);
  }
  {
    auto const int10file = create_parquet_file<int>(10);
    std::vector<std::string> files{int5file, int10file};
    cudf::io::parquet_reader_options const read_opts =
      cudf::io::parquet_reader_options::builder(cudf::io::source_info{files});
    EXPECT_THROW(cudf::io::read_parquet(read_opts), cudf::logic_error);
  }
}

TEST_F(ParquetWriterTest, Slice)
{
  auto col =
    cudf::test::fixed_width_column_wrapper<int>{{1, 2, 3, 4, 5}, {true, true, true, false, true}};
  std::vector<cudf::size_type> indices{2, 5};
  std::vector<cudf::column_view> result = cudf::slice(col, indices);
  cudf::table_view tbl{result};

  auto filepath = temp_env->get_temp_filepath("Slice.parquet");
  cudf::io::parquet_writer_options out_opts =
    cudf::io::parquet_writer_options::builder(cudf::io::sink_info{filepath}, tbl);
  cudf::io::write_parquet(out_opts);

  cudf::io::parquet_reader_options in_opts =
    cudf::io::parquet_reader_options::builder(cudf::io::source_info{filepath});
  auto read_table = cudf::io::read_parquet(in_opts);

  CUDF_TEST_EXPECT_TABLES_EQUIVALENT(read_table.tbl->view(), tbl);
}

TEST_F(ParquetChunkedWriterTest, SingleTable)
{
  srand(31337);
  auto table1 = create_random_fixed_table<int>(5, 5, true);

  auto filepath = temp_env->get_temp_filepath("ChunkedSingle.parquet");
  cudf::io::chunked_parquet_writer_options args =
    cudf::io::chunked_parquet_writer_options::builder(cudf::io::sink_info{filepath});
  cudf::io::parquet_chunked_writer(args).write(*table1);

  cudf::io::parquet_reader_options read_opts =
    cudf::io::parquet_reader_options::builder(cudf::io::source_info{filepath});
  auto result = cudf::io::read_parquet(read_opts);

  CUDF_TEST_EXPECT_TABLES_EQUAL(*result.tbl, *table1);
}

TEST_F(ParquetChunkedWriterTest, SimpleTable)
{
  srand(31337);
  auto table1 = create_random_fixed_table<int>(5, 5, true);
  auto table2 = create_random_fixed_table<int>(5, 5, true);

  auto full_table = cudf::concatenate(std::vector<table_view>({*table1, *table2}));

  auto filepath = temp_env->get_temp_filepath("ChunkedSimple.parquet");
  cudf::io::chunked_parquet_writer_options args =
    cudf::io::chunked_parquet_writer_options::builder(cudf::io::sink_info{filepath});
  cudf::io::parquet_chunked_writer(args).write(*table1).write(*table2);

  cudf::io::parquet_reader_options read_opts =
    cudf::io::parquet_reader_options::builder(cudf::io::source_info{filepath});
  auto result = cudf::io::read_parquet(read_opts);

  CUDF_TEST_EXPECT_TABLES_EQUAL(*result.tbl, *full_table);
}

TEST_F(ParquetChunkedWriterTest, LargeTables)
{
  srand(31337);
  auto table1 = create_random_fixed_table<int>(512, 4096, true);
  auto table2 = create_random_fixed_table<int>(512, 8192, true);

  auto full_table = cudf::concatenate(std::vector<table_view>({*table1, *table2}));

  auto filepath = temp_env->get_temp_filepath("ChunkedLarge.parquet");
  cudf::io::chunked_parquet_writer_options args =
    cudf::io::chunked_parquet_writer_options::builder(cudf::io::sink_info{filepath});
  auto md = cudf::io::parquet_chunked_writer(args).write(*table1).write(*table2).close();
  ASSERT_EQ(md, nullptr);

  cudf::io::parquet_reader_options read_opts =
    cudf::io::parquet_reader_options::builder(cudf::io::source_info{filepath});
  auto result = cudf::io::read_parquet(read_opts);

  CUDF_TEST_EXPECT_TABLES_EQUAL(*result.tbl, *full_table);
}

TEST_F(ParquetChunkedWriterTest, ManyTables)
{
  srand(31337);
  std::vector<std::unique_ptr<table>> tables;
  std::vector<table_view> table_views;
  constexpr int num_tables = 96;
  for (int idx = 0; idx < num_tables; idx++) {
    auto tbl = create_random_fixed_table<int>(16, 64, true);
    table_views.push_back(*tbl);
    tables.push_back(std::move(tbl));
  }

  auto expected = cudf::concatenate(table_views);

  auto filepath = temp_env->get_temp_filepath("ChunkedManyTables.parquet");
  cudf::io::chunked_parquet_writer_options args =
    cudf::io::chunked_parquet_writer_options::builder(cudf::io::sink_info{filepath});
  cudf::io::parquet_chunked_writer writer(args);
  std::for_each(table_views.begin(), table_views.end(), [&writer](table_view const& tbl) {
    writer.write(tbl);
  });
  auto md = writer.close({"dummy/path"});
  ASSERT_NE(md, nullptr);

  cudf::io::parquet_reader_options read_opts =
    cudf::io::parquet_reader_options::builder(cudf::io::source_info{filepath});
  auto result = cudf::io::read_parquet(read_opts);

  CUDF_TEST_EXPECT_TABLES_EQUAL(*result.tbl, *expected);
}

TEST_F(ParquetChunkedWriterTest, Strings)
{
  std::vector<std::unique_ptr<cudf::column>> cols;

  bool mask1[] = {true, true, false, true, true, true, true};
  std::vector<char const*> h_strings1{"four", "score", "and", "seven", "years", "ago", "abcdefgh"};
  cudf::test::strings_column_wrapper strings1(h_strings1.begin(), h_strings1.end(), mask1);
  cols.push_back(strings1.release());
  cudf::table tbl1(std::move(cols));

  bool mask2[] = {false, true, true, true, true, true, true};
  std::vector<char const*> h_strings2{"ooooo", "ppppppp", "fff", "j", "cccc", "bbb", "zzzzzzzzzzz"};
  cudf::test::strings_column_wrapper strings2(h_strings2.begin(), h_strings2.end(), mask2);
  cols.push_back(strings2.release());
  cudf::table tbl2(std::move(cols));

  auto expected = cudf::concatenate(std::vector<table_view>({tbl1, tbl2}));

  auto filepath = temp_env->get_temp_filepath("ChunkedStrings.parquet");
  cudf::io::chunked_parquet_writer_options args =
    cudf::io::chunked_parquet_writer_options::builder(cudf::io::sink_info{filepath});
  cudf::io::parquet_chunked_writer(args).write(tbl1).write(tbl2);

  cudf::io::parquet_reader_options read_opts =
    cudf::io::parquet_reader_options::builder(cudf::io::source_info{filepath});
  auto result = cudf::io::read_parquet(read_opts);

  CUDF_TEST_EXPECT_TABLES_EQUAL(*result.tbl, *expected);
}

TEST_F(ParquetChunkedWriterTest, ListColumn)
{
  auto valids  = cudf::detail::make_counting_transform_iterator(0, [](auto i) { return i % 2; });
  auto valids2 = cudf::detail::make_counting_transform_iterator(0, [](auto i) { return i != 3; });

  using lcw = cudf::test::lists_column_wrapper<int32_t>;

  // COL0 (Same nullability) ====================
  // [NULL, 2, NULL]
  // []
  // [4, 5]
  // NULL
  lcw col0_tbl0{{{{1, 2, 3}, valids}, {}, {4, 5}, {}}, valids2};

  // [7, 8, 9]
  // []
  // [NULL, 11]
  // NULL
  lcw col0_tbl1{{{7, 8, 9}, {}, {{10, 11}, valids}, {}}, valids2};

  // COL1 (Nullability different in different chunks, test of merging nullability in writer)
  // [NULL, 2, NULL]
  // []
  // [4, 5]
  // []
  lcw col1_tbl0{{{1, 2, 3}, valids}, {}, {4, 5}, {}};

  // [7, 8, 9]
  // []
  // [10, 11]
  // NULL
  lcw col1_tbl1{{{7, 8, 9}, {}, {10, 11}, {}}, valids2};

  // COL2 (non-nested columns to test proper schema construction)
  size_t num_rows_tbl0 = static_cast<cudf::column_view>(col0_tbl0).size();
  size_t num_rows_tbl1 = static_cast<cudf::column_view>(col0_tbl1).size();
  auto seq_col0        = random_values<int>(num_rows_tbl0);
  auto seq_col1        = random_values<int>(num_rows_tbl1);

  column_wrapper<int> col2_tbl0{seq_col0.begin(), seq_col0.end(), valids};
  column_wrapper<int> col2_tbl1{seq_col1.begin(), seq_col1.end(), valids2};

  auto tbl0 = table_view({col0_tbl0, col1_tbl0, col2_tbl0});
  auto tbl1 = table_view({col0_tbl1, col1_tbl1, col2_tbl1});

  auto expected = cudf::concatenate(std::vector<table_view>({tbl0, tbl1}));

  auto filepath = temp_env->get_temp_filepath("ChunkedLists.parquet");
  cudf::io::chunked_parquet_writer_options args =
    cudf::io::chunked_parquet_writer_options::builder(cudf::io::sink_info{filepath});
  cudf::io::parquet_chunked_writer(args).write(tbl0).write(tbl1);

  cudf::io::parquet_reader_options read_opts =
    cudf::io::parquet_reader_options::builder(cudf::io::source_info{filepath});
  auto result = cudf::io::read_parquet(read_opts);

  CUDF_TEST_EXPECT_TABLES_EQUAL(*result.tbl, *expected);
}

TEST_F(ParquetChunkedWriterTest, ListOfStruct)
{
  // Table 1
  auto weight_1   = cudf::test::fixed_width_column_wrapper<float>{{57.5, 51.1, 15.3}};
  auto ages_1     = cudf::test::fixed_width_column_wrapper<int32_t>{{30, 27, 5}};
  auto struct_1_1 = cudf::test::structs_column_wrapper{weight_1, ages_1};
  auto is_human_1 = cudf::test::fixed_width_column_wrapper<bool>{{true, true, false}};
  auto struct_2_1 = cudf::test::structs_column_wrapper{{is_human_1, struct_1_1}};

  auto list_offsets_column_1 =
    cudf::test::fixed_width_column_wrapper<cudf::size_type>{0, 2, 3, 3}.release();
  auto num_list_rows_1 = list_offsets_column_1->size() - 1;

  auto list_col_1 = cudf::make_lists_column(
    num_list_rows_1, std::move(list_offsets_column_1), struct_2_1.release(), 0, {});

  auto table_1 = table_view({*list_col_1});

  // Table 2
  auto weight_2   = cudf::test::fixed_width_column_wrapper<float>{{1.1, -1.0, -1.0}};
  auto ages_2     = cudf::test::fixed_width_column_wrapper<int32_t>{{31, 351, 351}, {1, 1, 0}};
  auto struct_1_2 = cudf::test::structs_column_wrapper{{weight_2, ages_2}, {1, 0, 1}};
  auto is_human_2 = cudf::test::fixed_width_column_wrapper<bool>{{false, false, false}, {1, 1, 0}};
  auto struct_2_2 = cudf::test::structs_column_wrapper{{is_human_2, struct_1_2}};

  auto list_offsets_column_2 =
    cudf::test::fixed_width_column_wrapper<cudf::size_type>{0, 1, 2, 3}.release();
  auto num_list_rows_2 = list_offsets_column_2->size() - 1;

  auto list_col_2 = cudf::make_lists_column(
    num_list_rows_2, std::move(list_offsets_column_2), struct_2_2.release(), 0, {});

  auto table_2 = table_view({*list_col_2});

  auto full_table = cudf::concatenate(std::vector<table_view>({table_1, table_2}));

  cudf::io::table_input_metadata expected_metadata(table_1);
  expected_metadata.column_metadata[0].set_name("family");
  expected_metadata.column_metadata[0].child(1).set_nullability(false);
  expected_metadata.column_metadata[0].child(1).child(0).set_name("human?");
  expected_metadata.column_metadata[0].child(1).child(1).set_name("particulars");
  expected_metadata.column_metadata[0].child(1).child(1).child(0).set_name("weight");
  expected_metadata.column_metadata[0].child(1).child(1).child(1).set_name("age");

  auto filepath = temp_env->get_temp_filepath("ChunkedListOfStruct.parquet");
  cudf::io::chunked_parquet_writer_options args =
    cudf::io::chunked_parquet_writer_options::builder(cudf::io::sink_info{filepath});
  args.set_metadata(expected_metadata);
  cudf::io::parquet_chunked_writer(args).write(table_1).write(table_2);

  cudf::io::parquet_reader_options read_opts =
    cudf::io::parquet_reader_options::builder(cudf::io::source_info{filepath});
  auto result = cudf::io::read_parquet(read_opts);

  CUDF_TEST_EXPECT_TABLES_EQUIVALENT(*result.tbl, *full_table);
  cudf::test::expect_metadata_equal(expected_metadata, result.metadata);
}

TEST_F(ParquetChunkedWriterTest, ListOfStructOfStructOfListOfList)
{
  auto valids  = cudf::detail::make_counting_transform_iterator(0, [](auto i) { return i % 2; });
  auto valids2 = cudf::detail::make_counting_transform_iterator(0, [](auto i) { return i != 3; });

  using lcw = cudf::test::lists_column_wrapper<int32_t>;

  // Table 1 ===========================

  // []
  // [NULL, 2, NULL]
  // [4, 5]
  // NULL
  lcw land_1{{{}, {{1, 2, 3}, valids}, {4, 5}, {}}, valids2};

  // []
  // [[1, 2, 3], [], [4, 5], [], [0, 6, 0]]
  // [[7, 8], []]
  // [[]]
  lcw flats_1{lcw{}, {{1, 2, 3}, {}, {4, 5}, {}, {0, 6, 0}}, {{7, 8}, {}}, lcw{lcw{}}};

  auto weight_1   = cudf::test::fixed_width_column_wrapper<float>{{57.5, 51.1, 15.3, 1.1}};
  auto ages_1     = cudf::test::fixed_width_column_wrapper<int32_t>{{30, 27, 5, 31}};
  auto struct_1_1 = cudf::test::structs_column_wrapper{weight_1, ages_1, land_1, flats_1};
  auto is_human_1 = cudf::test::fixed_width_column_wrapper<bool>{{true, true, false, false}};
  auto struct_2_1 = cudf::test::structs_column_wrapper{{is_human_1, struct_1_1}};

  auto list_offsets_column_1 =
    cudf::test::fixed_width_column_wrapper<cudf::size_type>{0, 2, 3, 4}.release();
  auto num_list_rows_1 = list_offsets_column_1->size() - 1;

  auto list_col_1 = cudf::make_lists_column(
    num_list_rows_1, std::move(list_offsets_column_1), struct_2_1.release(), 0, {});

  auto table_1 = table_view({*list_col_1});

  // Table 2 ===========================

  // []
  // [7, 8, 9]
  lcw land_2{{}, {7, 8, 9}};

  // [[]]
  // [[], [], []]
  lcw flats_2{lcw{lcw{}}, lcw{lcw{}, lcw{}, lcw{}}};

  auto weight_2   = cudf::test::fixed_width_column_wrapper<float>{{-1.0, -1.0}};
  auto ages_2     = cudf::test::fixed_width_column_wrapper<int32_t>{{351, 351}, {1, 0}};
  auto struct_1_2 = cudf::test::structs_column_wrapper{{weight_2, ages_2, land_2, flats_2}, {0, 1}};
  auto is_human_2 = cudf::test::fixed_width_column_wrapper<bool>{{false, false}, {1, 0}};
  auto struct_2_2 = cudf::test::structs_column_wrapper{{is_human_2, struct_1_2}};

  auto list_offsets_column_2 =
    cudf::test::fixed_width_column_wrapper<cudf::size_type>{0, 1, 2}.release();
  auto num_list_rows_2 = list_offsets_column_2->size() - 1;

  auto list_col_2 = cudf::make_lists_column(
    num_list_rows_2, std::move(list_offsets_column_2), struct_2_2.release(), 0, {});

  auto table_2 = table_view({*list_col_2});

  auto full_table = cudf::concatenate(std::vector<table_view>({table_1, table_2}));

  cudf::io::table_input_metadata expected_metadata(table_1);
  expected_metadata.column_metadata[0].set_name("family");
  expected_metadata.column_metadata[0].child(1).set_nullability(false);
  expected_metadata.column_metadata[0].child(1).child(0).set_name("human?");
  expected_metadata.column_metadata[0].child(1).child(1).set_name("particulars");
  expected_metadata.column_metadata[0].child(1).child(1).child(0).set_name("weight");
  expected_metadata.column_metadata[0].child(1).child(1).child(1).set_name("age");
  expected_metadata.column_metadata[0].child(1).child(1).child(2).set_name("land_unit");
  expected_metadata.column_metadata[0].child(1).child(1).child(3).set_name("flats");

  auto filepath = temp_env->get_temp_filepath("ListOfStructOfStructOfListOfList.parquet");
  cudf::io::chunked_parquet_writer_options args =
    cudf::io::chunked_parquet_writer_options::builder(cudf::io::sink_info{filepath});
  args.set_metadata(expected_metadata);
  cudf::io::parquet_chunked_writer(args).write(table_1).write(table_2);

  cudf::io::parquet_reader_options read_opts =
    cudf::io::parquet_reader_options::builder(cudf::io::source_info{filepath});
  auto result = cudf::io::read_parquet(read_opts);

  CUDF_TEST_EXPECT_TABLES_EQUIVALENT(*result.tbl, *full_table);
  cudf::test::expect_metadata_equal(expected_metadata, result.metadata);

  // We specifically mentioned in input schema that struct_2 is non-nullable across chunked calls.
  auto result_parent_list = result.tbl->get_column(0);
  auto result_struct_2    = result_parent_list.child(cudf::lists_column_view::child_column_index);
  EXPECT_EQ(result_struct_2.nullable(), false);
}

TEST_F(ParquetChunkedWriterTest, MismatchedTypes)
{
  srand(31337);
  auto table1 = create_random_fixed_table<int>(4, 4, true);
  auto table2 = create_random_fixed_table<float>(4, 4, true);

  auto filepath = temp_env->get_temp_filepath("ChunkedMismatchedTypes.parquet");
  cudf::io::chunked_parquet_writer_options args =
    cudf::io::chunked_parquet_writer_options::builder(cudf::io::sink_info{filepath});
  cudf::io::parquet_chunked_writer writer(args);
  writer.write(*table1);
  EXPECT_THROW(writer.write(*table2), cudf::logic_error);
  writer.close();
}

TEST_F(ParquetChunkedWriterTest, ChunkedWriteAfterClosing)
{
  srand(31337);
  auto table = create_random_fixed_table<int>(4, 4, true);

  auto filepath = temp_env->get_temp_filepath("ChunkedWriteAfterClosing.parquet");
  cudf::io::chunked_parquet_writer_options args =
    cudf::io::chunked_parquet_writer_options::builder(cudf::io::sink_info{filepath});
  cudf::io::parquet_chunked_writer writer(args);
  writer.write(*table).close();
  EXPECT_THROW(writer.write(*table), cudf::logic_error);
}

TEST_F(ParquetChunkedWriterTest, ReadingUnclosedFile)
{
  srand(31337);
  auto table = create_random_fixed_table<int>(4, 4, true);

  auto filepath = temp_env->get_temp_filepath("ReadingUnclosedFile.parquet");
  cudf::io::chunked_parquet_writer_options args =
    cudf::io::chunked_parquet_writer_options::builder(cudf::io::sink_info{filepath});
  cudf::io::parquet_chunked_writer writer(args);
  writer.write(*table);

  cudf::io::parquet_reader_options read_opts =
    cudf::io::parquet_reader_options::builder(cudf::io::source_info{filepath});
  EXPECT_THROW(cudf::io::read_parquet(read_opts), cudf::logic_error);
}

TEST_F(ParquetChunkedWriterTest, MismatchedStructure)
{
  srand(31337);
  auto table1 = create_random_fixed_table<int>(4, 4, true);
  auto table2 = create_random_fixed_table<float>(3, 4, true);

  auto filepath = temp_env->get_temp_filepath("ChunkedMismatchedStructure.parquet");
  cudf::io::chunked_parquet_writer_options args =
    cudf::io::chunked_parquet_writer_options::builder(cudf::io::sink_info{filepath});
  cudf::io::parquet_chunked_writer writer(args);
  writer.write(*table1);
  EXPECT_THROW(writer.write(*table2), cudf::logic_error);
  writer.close();
}

TEST_F(ParquetChunkedWriterTest, MismatchedStructureList)
{
  auto valids  = cudf::detail::make_counting_transform_iterator(0, [](auto i) { return i % 2; });
  auto valids2 = cudf::detail::make_counting_transform_iterator(0, [](auto i) { return i != 3; });

  using lcw = cudf::test::lists_column_wrapper<int32_t>;

  // COL0 (mismatched depth) ====================
  // [NULL, 2, NULL]
  // []
  // [4, 5]
  // NULL
  lcw col00{{{{1, 2, 3}, valids}, {}, {4, 5}, {}}, valids2};

  // [[1, 2, 3], [], [4, 5], [], [0, 6, 0]]
  // [[7, 8]]
  // []
  // [[]]
  lcw col01{{{1, 2, 3}, {}, {4, 5}, {}, {0, 6, 0}}, {{7, 8}}, lcw{}, lcw{lcw{}}};

  // COL2 (non-nested columns to test proper schema construction)
  size_t num_rows = static_cast<cudf::column_view>(col00).size();
  auto seq_col0   = random_values<int>(num_rows);
  auto seq_col1   = random_values<int>(num_rows);

  column_wrapper<int> col10{seq_col0.begin(), seq_col0.end(), valids};
  column_wrapper<int> col11{seq_col1.begin(), seq_col1.end(), valids2};

  auto tbl0 = table_view({col00, col10});
  auto tbl1 = table_view({col01, col11});

  auto filepath = temp_env->get_temp_filepath("ChunkedLists.parquet");
  cudf::io::chunked_parquet_writer_options args =
    cudf::io::chunked_parquet_writer_options::builder(cudf::io::sink_info{filepath});
  cudf::io::parquet_chunked_writer writer(args);
  writer.write(tbl0);
  EXPECT_THROW(writer.write(tbl1), cudf::logic_error);
}

TEST_F(ParquetChunkedWriterTest, DifferentNullability)
{
  srand(31337);
  auto table1 = create_random_fixed_table<int>(5, 5, true);
  auto table2 = create_random_fixed_table<int>(5, 5, false);

  auto full_table = cudf::concatenate(std::vector<table_view>({*table1, *table2}));

  auto filepath = temp_env->get_temp_filepath("ChunkedNullable.parquet");
  cudf::io::chunked_parquet_writer_options args =
    cudf::io::chunked_parquet_writer_options::builder(cudf::io::sink_info{filepath});
  cudf::io::parquet_chunked_writer(args).write(*table1).write(*table2);

  cudf::io::parquet_reader_options read_opts =
    cudf::io::parquet_reader_options::builder(cudf::io::source_info{filepath});
  auto result = cudf::io::read_parquet(read_opts);

  CUDF_TEST_EXPECT_TABLES_EQUAL(*result.tbl, *full_table);
}

TEST_F(ParquetChunkedWriterTest, DifferentNullabilityStruct)
{
  // Struct<is_human:bool (non-nullable),
  //        Struct<weight:float>,
  //               age:int
  //              > (nullable)
  //       > (non-nullable)

  // Table 1: is_human and struct_1 are non-nullable but should be nullable when read back.
  auto weight_1   = cudf::test::fixed_width_column_wrapper<float>{{57.5, 51.1, 15.3}};
  auto ages_1     = cudf::test::fixed_width_column_wrapper<int32_t>{{30, 27, 5}};
  auto struct_1_1 = cudf::test::structs_column_wrapper{weight_1, ages_1};
  auto is_human_1 = cudf::test::fixed_width_column_wrapper<bool>{{true, true, false}};
  auto struct_2_1 = cudf::test::structs_column_wrapper{{is_human_1, struct_1_1}};
  auto table_1    = cudf::table_view({struct_2_1});

  // Table 2: struct_1 and is_human are nullable now so if we hadn't assumed worst case (nullable)
  // when writing table_1, we would have wrong pages for it.
  auto weight_2   = cudf::test::fixed_width_column_wrapper<float>{{1.1, -1.0, -1.0}};
  auto ages_2     = cudf::test::fixed_width_column_wrapper<int32_t>{{31, 351, 351}, {1, 1, 0}};
  auto struct_1_2 = cudf::test::structs_column_wrapper{{weight_2, ages_2}, {1, 0, 1}};
  auto is_human_2 = cudf::test::fixed_width_column_wrapper<bool>{{false, false, false}, {1, 1, 0}};
  auto struct_2_2 = cudf::test::structs_column_wrapper{{is_human_2, struct_1_2}};
  auto table_2    = cudf::table_view({struct_2_2});

  auto full_table = cudf::concatenate(std::vector<table_view>({table_1, table_2}));

  cudf::io::table_input_metadata expected_metadata(table_1);
  expected_metadata.column_metadata[0].set_name("being");
  expected_metadata.column_metadata[0].child(0).set_name("human?");
  expected_metadata.column_metadata[0].child(1).set_name("particulars");
  expected_metadata.column_metadata[0].child(1).child(0).set_name("weight");
  expected_metadata.column_metadata[0].child(1).child(1).set_name("age");

  auto filepath = temp_env->get_temp_filepath("ChunkedNullableStruct.parquet");
  cudf::io::chunked_parquet_writer_options args =
    cudf::io::chunked_parquet_writer_options::builder(cudf::io::sink_info{filepath});
  args.set_metadata(expected_metadata);
  cudf::io::parquet_chunked_writer(args).write(table_1).write(table_2);

  cudf::io::parquet_reader_options read_opts =
    cudf::io::parquet_reader_options::builder(cudf::io::source_info{filepath});
  auto result = cudf::io::read_parquet(read_opts);

  CUDF_TEST_EXPECT_TABLES_EQUIVALENT(*result.tbl, *full_table);
  cudf::test::expect_metadata_equal(expected_metadata, result.metadata);
}

TEST_F(ParquetChunkedWriterTest, ForcedNullability)
{
  srand(31337);
  auto table1 = create_random_fixed_table<int>(5, 5, false);
  auto table2 = create_random_fixed_table<int>(5, 5, false);

  auto full_table = cudf::concatenate(std::vector<table_view>({*table1, *table2}));

  auto filepath = temp_env->get_temp_filepath("ChunkedNoNullable.parquet");

  cudf::io::table_input_metadata metadata(*table1);

  // In the absence of prescribed per-column nullability in metadata, the writer assumes the worst
  // and considers all columns nullable. However cudf::concatenate will not force nulls in case no
  // columns are nullable. To get the expected result, we tell the writer the nullability of all
  // columns in advance.
  for (auto& col_meta : metadata.column_metadata) {
    col_meta.set_nullability(false);
  }

  cudf::io::chunked_parquet_writer_options args =
    cudf::io::chunked_parquet_writer_options::builder(cudf::io::sink_info{filepath})
      .metadata(std::move(metadata));
  cudf::io::parquet_chunked_writer(args).write(*table1).write(*table2);

  cudf::io::parquet_reader_options read_opts =
    cudf::io::parquet_reader_options::builder(cudf::io::source_info{filepath});
  auto result = cudf::io::read_parquet(read_opts);

  CUDF_TEST_EXPECT_TABLES_EQUAL(*result.tbl, *full_table);
}

TEST_F(ParquetChunkedWriterTest, ForcedNullabilityList)
{
  srand(31337);

  auto valids  = cudf::detail::make_counting_transform_iterator(0, [](auto i) { return i % 2; });
  auto valids2 = cudf::detail::make_counting_transform_iterator(0, [](auto i) { return i != 3; });

  using lcw = cudf::test::lists_column_wrapper<int32_t>;

  // COL0 ====================
  // [1, 2, 3]
  // []
  // [4, 5]
  // NULL
  lcw col00{{{1, 2, 3}, {}, {4, 5}, {}}, valids2};

  // [7]
  // []
  // [8, 9, 10, 11]
  // NULL
  lcw col01{{{7}, {}, {8, 9, 10, 11}, {}}, valids2};

  // COL1 (non-nested columns to test proper schema construction)
  size_t num_rows = static_cast<cudf::column_view>(col00).size();
  auto seq_col0   = random_values<int>(num_rows);
  auto seq_col1   = random_values<int>(num_rows);

  column_wrapper<int> col10{seq_col0.begin(), seq_col0.end(), valids};
  column_wrapper<int> col11{seq_col1.begin(), seq_col1.end(), valids2};

  auto table1 = table_view({col00, col10});
  auto table2 = table_view({col01, col11});

  auto full_table = cudf::concatenate(std::vector<table_view>({table1, table2}));

  cudf::io::table_input_metadata metadata(table1);
  metadata.column_metadata[0].set_nullability(true);  // List is nullable at first (root) level
  metadata.column_metadata[0].child(1).set_nullability(
    false);  // non-nullable at second (leaf) level
  metadata.column_metadata[1].set_nullability(true);

  auto filepath = temp_env->get_temp_filepath("ChunkedListNullable.parquet");

  cudf::io::chunked_parquet_writer_options args =
    cudf::io::chunked_parquet_writer_options::builder(cudf::io::sink_info{filepath})
      .metadata(std::move(metadata));
  cudf::io::parquet_chunked_writer(args).write(table1).write(table2);

  cudf::io::parquet_reader_options read_opts =
    cudf::io::parquet_reader_options::builder(cudf::io::source_info{filepath});
  auto result = cudf::io::read_parquet(read_opts);

  CUDF_TEST_EXPECT_TABLES_EQUAL(*result.tbl, *full_table);
}

TEST_F(ParquetChunkedWriterTest, ForcedNullabilityStruct)
{
  // Struct<is_human:bool (non-nullable),
  //        Struct<weight:float>,
  //               age:int
  //              > (nullable)
  //       > (non-nullable)

  // Table 1: is_human and struct_2 are non-nullable and should stay that way when read back.
  auto weight_1   = cudf::test::fixed_width_column_wrapper<float>{{57.5, 51.1, 15.3}};
  auto ages_1     = cudf::test::fixed_width_column_wrapper<int32_t>{{30, 27, 5}};
  auto struct_1_1 = cudf::test::structs_column_wrapper{weight_1, ages_1};
  auto is_human_1 = cudf::test::fixed_width_column_wrapper<bool>{{true, true, false}};
  auto struct_2_1 = cudf::test::structs_column_wrapper{{is_human_1, struct_1_1}};
  auto table_1    = cudf::table_view({struct_2_1});

  auto weight_2   = cudf::test::fixed_width_column_wrapper<float>{{1.1, -1.0, -1.0}};
  auto ages_2     = cudf::test::fixed_width_column_wrapper<int32_t>{{31, 351, 351}, {1, 1, 0}};
  auto struct_1_2 = cudf::test::structs_column_wrapper{{weight_2, ages_2}, {1, 0, 1}};
  auto is_human_2 = cudf::test::fixed_width_column_wrapper<bool>{{false, false, false}};
  auto struct_2_2 = cudf::test::structs_column_wrapper{{is_human_2, struct_1_2}};
  auto table_2    = cudf::table_view({struct_2_2});

  auto full_table = cudf::concatenate(std::vector<table_view>({table_1, table_2}));

  cudf::io::table_input_metadata expected_metadata(table_1);
  expected_metadata.column_metadata[0].set_name("being").set_nullability(false);
  expected_metadata.column_metadata[0].child(0).set_name("human?").set_nullability(false);
  expected_metadata.column_metadata[0].child(1).set_name("particulars");
  expected_metadata.column_metadata[0].child(1).child(0).set_name("weight");
  expected_metadata.column_metadata[0].child(1).child(1).set_name("age");

  auto filepath = temp_env->get_temp_filepath("ChunkedNullableStruct.parquet");
  cudf::io::chunked_parquet_writer_options args =
    cudf::io::chunked_parquet_writer_options::builder(cudf::io::sink_info{filepath});
  args.set_metadata(expected_metadata);
  cudf::io::parquet_chunked_writer(args).write(table_1).write(table_2);

  cudf::io::parquet_reader_options read_opts =
    cudf::io::parquet_reader_options::builder(cudf::io::source_info{filepath});
  auto result = cudf::io::read_parquet(read_opts);

  CUDF_TEST_EXPECT_TABLES_EQUAL(*result.tbl, *full_table);
  cudf::test::expect_metadata_equal(expected_metadata, result.metadata);
}

TEST_F(ParquetChunkedWriterTest, ReadRowGroups)
{
  srand(31337);
  auto table1 = create_random_fixed_table<int>(5, 5, true);
  auto table2 = create_random_fixed_table<int>(5, 5, true);

  auto full_table = cudf::concatenate(std::vector<table_view>({*table2, *table1, *table2}));

  auto filepath = temp_env->get_temp_filepath("ChunkedRowGroups.parquet");
  cudf::io::chunked_parquet_writer_options args =
    cudf::io::chunked_parquet_writer_options::builder(cudf::io::sink_info{filepath});
  {
    cudf::io::parquet_chunked_writer(args).write(*table1).write(*table2);
  }

  cudf::io::parquet_reader_options read_opts =
    cudf::io::parquet_reader_options::builder(cudf::io::source_info{filepath})
      .row_groups({{1, 0, 1}});
  auto result = cudf::io::read_parquet(read_opts);

  CUDF_TEST_EXPECT_TABLES_EQUAL(*result.tbl, *full_table);
}

TEST_F(ParquetChunkedWriterTest, ReadRowGroupsError)
{
  srand(31337);
  auto table1 = create_random_fixed_table<int>(5, 5, true);

  auto filepath = temp_env->get_temp_filepath("ChunkedRowGroupsError.parquet");
  cudf::io::chunked_parquet_writer_options args =
    cudf::io::chunked_parquet_writer_options::builder(cudf::io::sink_info{filepath});
  cudf::io::parquet_chunked_writer(args).write(*table1);

  cudf::io::parquet_reader_options read_opts =
    cudf::io::parquet_reader_options::builder(cudf::io::source_info{filepath}).row_groups({{0, 1}});
  EXPECT_THROW(cudf::io::read_parquet(read_opts), cudf::logic_error);
  read_opts.set_row_groups({{-1}});
  EXPECT_THROW(cudf::io::read_parquet(read_opts), cudf::logic_error);
  read_opts.set_row_groups({{0}, {0}});
  EXPECT_THROW(cudf::io::read_parquet(read_opts), cudf::logic_error);
}

TEST_F(ParquetWriterTest, DecimalWrite)
{
  constexpr cudf::size_type num_rows = 500;
  auto seq_col0                      = random_values<int32_t>(num_rows);
  auto seq_col1                      = random_values<int64_t>(num_rows);

  auto valids =
    cudf::detail::make_counting_transform_iterator(0, [](auto i) { return i % 2 == 0; });

  auto col0 = cudf::test::fixed_point_column_wrapper<int32_t>{
    seq_col0.begin(), seq_col0.end(), valids, numeric::scale_type{5}};
  auto col1 = cudf::test::fixed_point_column_wrapper<int64_t>{
    seq_col1.begin(), seq_col1.end(), valids, numeric::scale_type{-9}};

  auto table = table_view({col0, col1});

  auto filepath = temp_env->get_temp_filepath("DecimalWrite.parquet");
  cudf::io::parquet_writer_options args =
    cudf::io::parquet_writer_options::builder(cudf::io::sink_info{filepath}, table);

  cudf::io::table_input_metadata expected_metadata(table);

  // verify failure if too small a precision is given
  expected_metadata.column_metadata[0].set_decimal_precision(7);
  expected_metadata.column_metadata[1].set_decimal_precision(1);
  args.set_metadata(expected_metadata);
  EXPECT_THROW(cudf::io::write_parquet(args), cudf::logic_error);

  // verify success if equal precision is given
  expected_metadata.column_metadata[0].set_decimal_precision(7);
  expected_metadata.column_metadata[1].set_decimal_precision(9);
  args.set_metadata(std::move(expected_metadata));
  cudf::io::write_parquet(args);

  cudf::io::parquet_reader_options read_opts =
    cudf::io::parquet_reader_options::builder(cudf::io::source_info{filepath});
  auto result = cudf::io::read_parquet(read_opts);

  CUDF_TEST_EXPECT_TABLES_EQUAL(*result.tbl, table);
}

TYPED_TEST(ParquetChunkedWriterNumericTypeTest, UnalignedSize)
{
  // write out two 31 row tables and make sure they get
  // read back with all their validity bits in the right place

  using T = TypeParam;

  int num_els = 31;
  std::vector<std::unique_ptr<cudf::column>> cols;

  bool mask[] = {false, true, true, true, true, true, true, true, true, true, true,
                 true,  true, true, true, true, true, true, true, true, true, true,

                 true,  true, true, true, true, true, true, true, true};
  T c1a[num_els];
  std::fill(c1a, c1a + num_els, static_cast<T>(5));
  T c1b[num_els];
  std::fill(c1b, c1b + num_els, static_cast<T>(6));
  column_wrapper<T> c1a_w(c1a, c1a + num_els, mask);
  column_wrapper<T> c1b_w(c1b, c1b + num_els, mask);
  cols.push_back(c1a_w.release());
  cols.push_back(c1b_w.release());
  cudf::table tbl1(std::move(cols));

  T c2a[num_els];
  std::fill(c2a, c2a + num_els, static_cast<T>(8));
  T c2b[num_els];
  std::fill(c2b, c2b + num_els, static_cast<T>(9));
  column_wrapper<T> c2a_w(c2a, c2a + num_els, mask);
  column_wrapper<T> c2b_w(c2b, c2b + num_els, mask);
  cols.push_back(c2a_w.release());
  cols.push_back(c2b_w.release());
  cudf::table tbl2(std::move(cols));

  auto expected = cudf::concatenate(std::vector<table_view>({tbl1, tbl2}));

  auto filepath = temp_env->get_temp_filepath("ChunkedUnalignedSize.parquet");
  cudf::io::chunked_parquet_writer_options args =
    cudf::io::chunked_parquet_writer_options::builder(cudf::io::sink_info{filepath});
  cudf::io::parquet_chunked_writer(args).write(tbl1).write(tbl2);

  cudf::io::parquet_reader_options read_opts =
    cudf::io::parquet_reader_options::builder(cudf::io::source_info{filepath});
  auto result = cudf::io::read_parquet(read_opts);

  CUDF_TEST_EXPECT_TABLES_EQUAL(*result.tbl, *expected);
}

TYPED_TEST(ParquetChunkedWriterNumericTypeTest, UnalignedSize2)
{
  // write out two 33 row tables and make sure they get
  // read back with all their validity bits in the right place

  using T = TypeParam;

  int num_els = 33;
  std::vector<std::unique_ptr<cudf::column>> cols;

  bool mask[] = {false, true, true, true, true, true, true, true, true, true, true,
                 true,  true, true, true, true, true, true, true, true, true, true,
                 true,  true, true, true, true, true, true, true, true, true, true};

  T c1a[num_els];
  std::fill(c1a, c1a + num_els, static_cast<T>(5));
  T c1b[num_els];
  std::fill(c1b, c1b + num_els, static_cast<T>(6));
  column_wrapper<T> c1a_w(c1a, c1a + num_els, mask);
  column_wrapper<T> c1b_w(c1b, c1b + num_els, mask);
  cols.push_back(c1a_w.release());
  cols.push_back(c1b_w.release());
  cudf::table tbl1(std::move(cols));

  T c2a[num_els];
  std::fill(c2a, c2a + num_els, static_cast<T>(8));
  T c2b[num_els];
  std::fill(c2b, c2b + num_els, static_cast<T>(9));
  column_wrapper<T> c2a_w(c2a, c2a + num_els, mask);
  column_wrapper<T> c2b_w(c2b, c2b + num_els, mask);
  cols.push_back(c2a_w.release());
  cols.push_back(c2b_w.release());
  cudf::table tbl2(std::move(cols));

  auto expected = cudf::concatenate(std::vector<table_view>({tbl1, tbl2}));

  auto filepath = temp_env->get_temp_filepath("ChunkedUnalignedSize2.parquet");
  cudf::io::chunked_parquet_writer_options args =
    cudf::io::chunked_parquet_writer_options::builder(cudf::io::sink_info{filepath});
  cudf::io::parquet_chunked_writer(args).write(tbl1).write(tbl2);

  cudf::io::parquet_reader_options read_opts =
    cudf::io::parquet_reader_options::builder(cudf::io::source_info{filepath});
  auto result = cudf::io::read_parquet(read_opts);

  CUDF_TEST_EXPECT_TABLES_EQUAL(*result.tbl, *expected);
}

// custom mem mapped data sink that supports device writes
template <bool supports_device_writes>
class custom_test_memmap_sink : public cudf::io::data_sink {
 public:
  explicit custom_test_memmap_sink(std::vector<char>* mm_writer_buf)
  {
    mm_writer = cudf::io::data_sink::create(mm_writer_buf);
  }

  virtual ~custom_test_memmap_sink() { mm_writer->flush(); }

  void host_write(void const* data, size_t size) override { mm_writer->host_write(data, size); }

  [[nodiscard]] bool supports_device_write() const override { return supports_device_writes; }

  void device_write(void const* gpu_data, size_t size, rmm::cuda_stream_view stream) override
  {
    this->device_write_async(gpu_data, size, stream).get();
  }

  std::future<void> device_write_async(void const* gpu_data,
                                       size_t size,
                                       rmm::cuda_stream_view stream) override
  {
    return std::async(std::launch::deferred, [=] {
      char* ptr = nullptr;
      CUDF_CUDA_TRY(cudaMallocHost(&ptr, size));
      CUDF_CUDA_TRY(cudaMemcpyAsync(ptr, gpu_data, size, cudaMemcpyDefault, stream.value()));
      stream.synchronize();
      mm_writer->host_write(ptr, size);
      CUDF_CUDA_TRY(cudaFreeHost(ptr));
    });
  }

  void flush() override { mm_writer->flush(); }

  size_t bytes_written() override { return mm_writer->bytes_written(); }

 private:
  std::unique_ptr<data_sink> mm_writer;
};

TEST_F(ParquetWriterStressTest, LargeTableWeakCompression)
{
  std::vector<char> mm_buf;
  mm_buf.reserve(4 * 1024 * 1024 * 16);
  custom_test_memmap_sink<false> custom_sink(&mm_buf);

  // exercises multiple rowgroups
  srand(31337);
  auto expected = create_random_fixed_table<int>(16, 4 * 1024 * 1024, false);

  // write out using the custom sink (which uses device writes)
  cudf::io::parquet_writer_options args =
    cudf::io::parquet_writer_options::builder(cudf::io::sink_info{&custom_sink}, *expected);
  cudf::io::write_parquet(args);

  cudf::io::parquet_reader_options custom_args =
    cudf::io::parquet_reader_options::builder(cudf::io::source_info{mm_buf.data(), mm_buf.size()});
  auto custom_tbl = cudf::io::read_parquet(custom_args);
  CUDF_TEST_EXPECT_TABLES_EQUAL(custom_tbl.tbl->view(), expected->view());
}

TEST_F(ParquetWriterStressTest, LargeTableGoodCompression)
{
  std::vector<char> mm_buf;
  mm_buf.reserve(4 * 1024 * 1024 * 16);
  custom_test_memmap_sink<false> custom_sink(&mm_buf);

  // exercises multiple rowgroups
  srand(31337);
  auto expected = create_compressible_fixed_table<int>(16, 4 * 1024 * 1024, 128 * 1024, false);

  // write out using the custom sink (which uses device writes)
  cudf::io::parquet_writer_options args =
    cudf::io::parquet_writer_options::builder(cudf::io::sink_info{&custom_sink}, *expected);
  cudf::io::write_parquet(args);

  cudf::io::parquet_reader_options custom_args =
    cudf::io::parquet_reader_options::builder(cudf::io::source_info{mm_buf.data(), mm_buf.size()});
  auto custom_tbl = cudf::io::read_parquet(custom_args);
  CUDF_TEST_EXPECT_TABLES_EQUAL(custom_tbl.tbl->view(), expected->view());
}

TEST_F(ParquetWriterStressTest, LargeTableWithValids)
{
  std::vector<char> mm_buf;
  mm_buf.reserve(4 * 1024 * 1024 * 16);
  custom_test_memmap_sink<false> custom_sink(&mm_buf);

  // exercises multiple rowgroups
  srand(31337);
  auto expected = create_compressible_fixed_table<int>(16, 4 * 1024 * 1024, 6, true);

  // write out using the custom sink (which uses device writes)
  cudf::io::parquet_writer_options args =
    cudf::io::parquet_writer_options::builder(cudf::io::sink_info{&custom_sink}, *expected);
  cudf::io::write_parquet(args);

  cudf::io::parquet_reader_options custom_args =
    cudf::io::parquet_reader_options::builder(cudf::io::source_info{mm_buf.data(), mm_buf.size()});
  auto custom_tbl = cudf::io::read_parquet(custom_args);
  CUDF_TEST_EXPECT_TABLES_EQUAL(custom_tbl.tbl->view(), expected->view());
}

TEST_F(ParquetWriterStressTest, DeviceWriteLargeTableWeakCompression)
{
  std::vector<char> mm_buf;
  mm_buf.reserve(4 * 1024 * 1024 * 16);
  custom_test_memmap_sink<true> custom_sink(&mm_buf);

  // exercises multiple rowgroups
  srand(31337);
  auto expected = create_random_fixed_table<int>(16, 4 * 1024 * 1024, false);

  // write out using the custom sink (which uses device writes)
  cudf::io::parquet_writer_options args =
    cudf::io::parquet_writer_options::builder(cudf::io::sink_info{&custom_sink}, *expected);
  cudf::io::write_parquet(args);

  cudf::io::parquet_reader_options custom_args =
    cudf::io::parquet_reader_options::builder(cudf::io::source_info{mm_buf.data(), mm_buf.size()});
  auto custom_tbl = cudf::io::read_parquet(custom_args);
  CUDF_TEST_EXPECT_TABLES_EQUAL(custom_tbl.tbl->view(), expected->view());
}

TEST_F(ParquetWriterStressTest, DeviceWriteLargeTableGoodCompression)
{
  std::vector<char> mm_buf;
  mm_buf.reserve(4 * 1024 * 1024 * 16);
  custom_test_memmap_sink<true> custom_sink(&mm_buf);

  // exercises multiple rowgroups
  srand(31337);
  auto expected = create_compressible_fixed_table<int>(16, 4 * 1024 * 1024, 128 * 1024, false);

  // write out using the custom sink (which uses device writes)
  cudf::io::parquet_writer_options args =
    cudf::io::parquet_writer_options::builder(cudf::io::sink_info{&custom_sink}, *expected);
  cudf::io::write_parquet(args);

  cudf::io::parquet_reader_options custom_args =
    cudf::io::parquet_reader_options::builder(cudf::io::source_info{mm_buf.data(), mm_buf.size()});
  auto custom_tbl = cudf::io::read_parquet(custom_args);
  CUDF_TEST_EXPECT_TABLES_EQUAL(custom_tbl.tbl->view(), expected->view());
}

TEST_F(ParquetWriterStressTest, DeviceWriteLargeTableWithValids)
{
  std::vector<char> mm_buf;
  mm_buf.reserve(4 * 1024 * 1024 * 16);
  custom_test_memmap_sink<true> custom_sink(&mm_buf);

  // exercises multiple rowgroups
  srand(31337);
  auto expected = create_compressible_fixed_table<int>(16, 4 * 1024 * 1024, 6, true);

  // write out using the custom sink (which uses device writes)
  cudf::io::parquet_writer_options args =
    cudf::io::parquet_writer_options::builder(cudf::io::sink_info{&custom_sink}, *expected);
  cudf::io::write_parquet(args);

  cudf::io::parquet_reader_options custom_args =
    cudf::io::parquet_reader_options::builder(cudf::io::source_info{mm_buf.data(), mm_buf.size()});
  auto custom_tbl = cudf::io::read_parquet(custom_args);
  CUDF_TEST_EXPECT_TABLES_EQUAL(custom_tbl.tbl->view(), expected->view());
}

TEST_F(ParquetReaderTest, UserBounds)
{
  // trying to read more rows than there are should result in
  // receiving the properly capped # of rows
  {
    srand(31337);
    auto expected = create_random_fixed_table<int>(4, 4, false);

    auto filepath = temp_env->get_temp_filepath("TooManyRows.parquet");
    cudf::io::parquet_writer_options args =
      cudf::io::parquet_writer_options::builder(cudf::io::sink_info{filepath}, *expected);
    cudf::io::write_parquet(args);

    // attempt to read more rows than there actually are
    cudf::io::parquet_reader_options read_opts =
      cudf::io::parquet_reader_options::builder(cudf::io::source_info{filepath}).num_rows(16);
    auto result = cudf::io::read_parquet(read_opts);

    // we should only get back 4 rows
    EXPECT_EQ(result.tbl->view().column(0).size(), 4);
  }

  // trying to read past the end of the # of actual rows should result
  // in empty columns.
  {
    srand(31337);
    auto expected = create_random_fixed_table<int>(4, 4, false);

    auto filepath = temp_env->get_temp_filepath("PastBounds.parquet");
    cudf::io::parquet_writer_options args =
      cudf::io::parquet_writer_options::builder(cudf::io::sink_info{filepath}, *expected);
    cudf::io::write_parquet(args);

    // attempt to read more rows than there actually are
    cudf::io::parquet_reader_options read_opts =
      cudf::io::parquet_reader_options::builder(cudf::io::source_info{filepath}).skip_rows(4);
    auto result = cudf::io::read_parquet(read_opts);

    // we should get empty columns back
    EXPECT_EQ(result.tbl->view().num_columns(), 4);
    EXPECT_EQ(result.tbl->view().column(0).size(), 0);
  }

  // trying to read 0 rows should result in empty columns
  {
    srand(31337);
    auto expected = create_random_fixed_table<int>(4, 4, false);

    auto filepath = temp_env->get_temp_filepath("ZeroRows.parquet");
    cudf::io::parquet_writer_options args =
      cudf::io::parquet_writer_options::builder(cudf::io::sink_info{filepath}, *expected);
    cudf::io::write_parquet(args);

    // attempt to read more rows than there actually are
    cudf::io::parquet_reader_options read_opts =
      cudf::io::parquet_reader_options::builder(cudf::io::source_info{filepath}).num_rows(0);
    auto result = cudf::io::read_parquet(read_opts);

    EXPECT_EQ(result.tbl->view().num_columns(), 4);
    EXPECT_EQ(result.tbl->view().column(0).size(), 0);
  }

  // trying to read 0 rows past the end of the # of actual rows should result
  // in empty columns.
  {
    srand(31337);
    auto expected = create_random_fixed_table<int>(4, 4, false);

    auto filepath = temp_env->get_temp_filepath("ZeroRowsPastBounds.parquet");
    cudf::io::parquet_writer_options args =
      cudf::io::parquet_writer_options::builder(cudf::io::sink_info{filepath}, *expected);
    cudf::io::write_parquet(args);

    // attempt to read more rows than there actually are
    cudf::io::parquet_reader_options read_opts =
      cudf::io::parquet_reader_options::builder(cudf::io::source_info{filepath})
        .skip_rows(4)
        .num_rows(0);
    auto result = cudf::io::read_parquet(read_opts);

    // we should get empty columns back
    EXPECT_EQ(result.tbl->view().num_columns(), 4);
    EXPECT_EQ(result.tbl->view().column(0).size(), 0);
  }
}

TEST_F(ParquetReaderTest, UserBoundsWithNulls)
{
  // clang-format off
  cudf::test::fixed_width_column_wrapper<float> col{{1,1,1,1,1,1,1,1, 2,2,2,2,2,2,2,2, 3,3,3,3,3,3,3,3, 4,4,4,4,4,4,4,4,  5,5,5,5,5,5,5,5, 6,6,6,6,6,6,6,6, 7,7,7,7,7,7,7,7, 8,8,8,8,8,8,8,8}
                                                   ,{1,1,1,0,0,0,1,1, 1,1,1,1,1,1,1,1, 0,0,0,0,0,0,0,0, 1,1,1,1,1,1,0,0,  1,0,1,1,1,1,1,1, 1,1,1,1,1,1,1,1, 1,1,1,1,1,1,1,1, 1,1,1,1,1,1,1,0}};
  // clang-format on
  cudf::table_view tbl({col});
  auto filepath = temp_env->get_temp_filepath("UserBoundsWithNulls.parquet");
  cudf::io::parquet_writer_options out_args =
    cudf::io::parquet_writer_options::builder(cudf::io::sink_info{filepath}, tbl);
  cudf::io::write_parquet(out_args);

  // skip_rows / num_rows
  // clang-format off
  std::vector<std::pair<int, int>> params{ {-1, -1}, {1, 3}, {3, -1},
                                           {31, -1}, {32, -1}, {33, -1},
                                           {31, 5}, {32, 5}, {33, 5},
                                           {-1, 7}, {-1, 31}, {-1, 32}, {-1, 33},
                                           {62, -1}, {63, -1},
                                           {62, 2}, {63, 1}};
  // clang-format on
  for (auto p : params) {
    cudf::io::parquet_reader_options read_args =
      cudf::io::parquet_reader_options::builder(cudf::io::source_info{filepath});
    if (p.first >= 0) { read_args.set_skip_rows(p.first); }
    if (p.second >= 0) { read_args.set_num_rows(p.second); }
    auto result = cudf::io::read_parquet(read_args);

    p.first  = p.first < 0 ? 0 : p.first;
    p.second = p.second < 0 ? static_cast<cudf::column_view>(col).size() - p.first : p.second;
    std::vector<cudf::size_type> slice_indices{p.first, p.first + p.second};
    auto expected = cudf::slice(col, slice_indices);

    CUDF_TEST_EXPECT_COLUMNS_EQUAL(result.tbl->get_column(0), expected[0]);
  }
}

TEST_F(ParquetReaderTest, UserBoundsWithNullsMixedTypes)
{
  constexpr int num_rows = 32 * 1024;

  std::mt19937 gen(6542);
  std::bernoulli_distribution bn(0.7f);
  auto valids =
    cudf::detail::make_counting_transform_iterator(0, [&](int index) { return bn(gen); });
  auto values = thrust::make_counting_iterator(0);

  // int64
  cudf::test::fixed_width_column_wrapper<int64_t> c0(values, values + num_rows, valids);

  // list<float>
  constexpr int floats_per_row = 4;
  auto c1_offset_iter          = cudf::detail::make_counting_transform_iterator(
    0, [floats_per_row](cudf::size_type idx) { return idx * floats_per_row; });
  cudf::test::fixed_width_column_wrapper<cudf::size_type> c1_offsets(c1_offset_iter,
                                                                     c1_offset_iter + num_rows + 1);
  cudf::test::fixed_width_column_wrapper<float> c1_floats(
    values, values + (num_rows * floats_per_row), valids);
  auto [null_mask, null_count] = cudf::test::detail::make_null_mask(valids, valids + num_rows);

  auto _c1 = cudf::make_lists_column(
    num_rows, c1_offsets.release(), c1_floats.release(), null_count, std::move(null_mask));
  auto c1 = cudf::purge_nonempty_nulls(*_c1);

  // list<list<int>>
  auto c2 = make_parquet_list_list_col<int>(0, num_rows, 5, 8, true);

  // struct<list<string>, int, float>
  std::vector<std::string> strings{
    "abc", "x", "bananas", "gpu", "minty", "backspace", "", "cayenne", "turbine", "soft"};
  std::uniform_int_distribution<int> uni(0, strings.size() - 1);
  auto string_iter = cudf::detail::make_counting_transform_iterator(
    0, [&](cudf::size_type idx) { return strings[uni(gen)]; });
  constexpr int string_per_row  = 3;
  constexpr int num_string_rows = num_rows * string_per_row;
  cudf::test::strings_column_wrapper string_col{string_iter, string_iter + num_string_rows};
  auto offset_iter = cudf::detail::make_counting_transform_iterator(
    0, [string_per_row](cudf::size_type idx) { return idx * string_per_row; });
  cudf::test::fixed_width_column_wrapper<cudf::size_type> offsets(offset_iter,
                                                                  offset_iter + num_rows + 1);

  auto _c3_valids =
    cudf::detail::make_counting_transform_iterator(0, [&](int index) { return index % 200; });
  std::vector<bool> c3_valids(num_rows);
  std::copy(_c3_valids, _c3_valids + num_rows, c3_valids.begin());
  std::tie(null_mask, null_count) = cudf::test::detail::make_null_mask(valids, valids + num_rows);
  auto _c3_list                   = cudf::make_lists_column(
    num_rows, offsets.release(), string_col.release(), null_count, std::move(null_mask));
  auto c3_list = cudf::purge_nonempty_nulls(*_c3_list);
  cudf::test::fixed_width_column_wrapper<int> c3_ints(values, values + num_rows, valids);
  cudf::test::fixed_width_column_wrapper<float> c3_floats(values, values + num_rows, valids);
  std::vector<std::unique_ptr<cudf::column>> c3_children;
  c3_children.push_back(std::move(c3_list));
  c3_children.push_back(c3_ints.release());
  c3_children.push_back(c3_floats.release());
  cudf::test::structs_column_wrapper _c3(std::move(c3_children), c3_valids);
  auto c3 = cudf::purge_nonempty_nulls(_c3);

  // write it out
  cudf::table_view tbl({c0, *c1, *c2, *c3});
  auto filepath = temp_env->get_temp_filepath("UserBoundsWithNullsMixedTypes.parquet");
  cudf::io::parquet_writer_options out_args =
    cudf::io::parquet_writer_options::builder(cudf::io::sink_info{filepath}, tbl);
  cudf::io::write_parquet(out_args);

  // read it back
  std::vector<std::pair<int, int>> params{
    {-1, -1}, {0, num_rows}, {1, num_rows - 1}, {num_rows - 1, 1}, {517, 22000}};
  for (auto p : params) {
    cudf::io::parquet_reader_options read_args =
      cudf::io::parquet_reader_options::builder(cudf::io::source_info{filepath});
    if (p.first >= 0) { read_args.set_skip_rows(p.first); }
    if (p.second >= 0) { read_args.set_num_rows(p.second); }
    auto result = cudf::io::read_parquet(read_args);

    p.first  = p.first < 0 ? 0 : p.first;
    p.second = p.second < 0 ? num_rows - p.first : p.second;
    std::vector<cudf::size_type> slice_indices{p.first, p.first + p.second};
    auto expected = cudf::slice(tbl, slice_indices);

    CUDF_TEST_EXPECT_TABLES_EQUAL(*result.tbl, expected[0]);
  }
}

TEST_F(ParquetReaderTest, UserBoundsWithNullsLarge)
{
  constexpr int num_rows = 30 * 1000000;

  std::mt19937 gen(6747);
  std::bernoulli_distribution bn(0.7f);
  auto valids =
    cudf::detail::make_counting_transform_iterator(0, [&](int index) { return bn(gen); });
  auto values = thrust::make_counting_iterator(0);

  cudf::test::fixed_width_column_wrapper<int> col(values, values + num_rows, valids);

  // this file will have row groups of 1,000,000 each
  cudf::table_view tbl({col});
  auto filepath = temp_env->get_temp_filepath("UserBoundsWithNullsLarge.parquet");
  cudf::io::parquet_writer_options out_args =
    cudf::io::parquet_writer_options::builder(cudf::io::sink_info{filepath}, tbl);
  cudf::io::write_parquet(out_args);

  // skip_rows / num_rows
  // clang-format off
  std::vector<std::pair<int, int>> params{ {-1, -1}, {31, -1}, {32, -1}, {33, -1}, {1613470, -1}, {1999999, -1},
                                           {31, 1}, {32, 1}, {33, 1},
                                           // deliberately span some row group boundaries
                                           {999000, 1001}, {999000, 2000}, {2999999, 2}, {13999997, -1},
                                           {16785678, 3}, {22996176, 31},
                                           {24001231, 17}, {29000001, 989999}, {29999999, 1} };
  // clang-format on
  for (auto p : params) {
    cudf::io::parquet_reader_options read_args =
      cudf::io::parquet_reader_options::builder(cudf::io::source_info{filepath});
    if (p.first >= 0) { read_args.set_skip_rows(p.first); }
    if (p.second >= 0) { read_args.set_num_rows(p.second); }
    auto result = cudf::io::read_parquet(read_args);

    p.first  = p.first < 0 ? 0 : p.first;
    p.second = p.second < 0 ? static_cast<cudf::column_view>(col).size() - p.first : p.second;
    std::vector<cudf::size_type> slice_indices{p.first, p.first + p.second};
    auto expected = cudf::slice(col, slice_indices);

    CUDF_TEST_EXPECT_COLUMNS_EQUAL(result.tbl->get_column(0), expected[0]);
  }
}

TEST_F(ParquetReaderTest, ListUserBoundsWithNullsLarge)
{
  constexpr int num_rows = 5 * 1000000;
  auto colp              = make_parquet_list_list_col<int>(0, num_rows, 5, 8, true);
  cudf::column_view col  = *colp;

  // this file will have row groups of 1,000,000 each
  cudf::table_view tbl({col});
  auto filepath = temp_env->get_temp_filepath("ListUserBoundsWithNullsLarge.parquet");
  cudf::io::parquet_writer_options out_args =
    cudf::io::parquet_writer_options::builder(cudf::io::sink_info{filepath}, tbl);
  cudf::io::write_parquet(out_args);

  // skip_rows / num_rows
  // clang-format off
  std::vector<std::pair<int, int>> params{ {-1, -1}, {31, -1}, {32, -1}, {33, -1}, {161470, -1}, {4499997, -1},
                                           {31, 1}, {32, 1}, {33, 1},
                                           // deliberately span some row group boundaries
                                           {999000, 1001}, {999000, 2000}, {2999999, 2},
                                           {1678567, 3}, {4299676, 31},
                                           {4001231, 17}, {1900000, 989999}, {4999999, 1} };
  // clang-format on
  for (auto p : params) {
    cudf::io::parquet_reader_options read_args =
      cudf::io::parquet_reader_options::builder(cudf::io::source_info{filepath});
    if (p.first >= 0) { read_args.set_skip_rows(p.first); }
    if (p.second >= 0) { read_args.set_num_rows(p.second); }
    auto result = cudf::io::read_parquet(read_args);

    p.first  = p.first < 0 ? 0 : p.first;
    p.second = p.second < 0 ? static_cast<cudf::column_view>(col).size() - p.first : p.second;
    std::vector<cudf::size_type> slice_indices{p.first, p.first + p.second};
    auto expected = cudf::slice(col, slice_indices);

    CUDF_TEST_EXPECT_COLUMNS_EQUAL(result.tbl->get_column(0), expected[0]);
  }
}

TEST_F(ParquetReaderTest, ReorderedColumns)
{
  {
    auto a = cudf::test::strings_column_wrapper{{"a", "", "c"}, {true, false, true}};
    auto b = cudf::test::fixed_width_column_wrapper<int>{1, 2, 3};

    cudf::table_view tbl{{a, b}};
    auto filepath = temp_env->get_temp_filepath("ReorderedColumns.parquet");
    cudf::io::table_input_metadata md(tbl);
    md.column_metadata[0].set_name("a");
    md.column_metadata[1].set_name("b");
    cudf::io::parquet_writer_options opts =
      cudf::io::parquet_writer_options::builder(cudf::io::sink_info{filepath}, tbl).metadata(md);
    cudf::io::write_parquet(opts);

    // read them out of order
    cudf::io::parquet_reader_options read_opts =
      cudf::io::parquet_reader_options::builder(cudf::io::source_info{filepath})
        .columns({"b", "a"});
    auto result = cudf::io::read_parquet(read_opts);

    CUDF_TEST_EXPECT_COLUMNS_EQUAL(result.tbl->view().column(0), b);
    CUDF_TEST_EXPECT_COLUMNS_EQUAL(result.tbl->view().column(1), a);
  }

  {
    auto a = cudf::test::fixed_width_column_wrapper<int>{1, 2, 3};
    auto b = cudf::test::strings_column_wrapper{{"a", "", "c"}, {true, false, true}};

    cudf::table_view tbl{{a, b}};
    auto filepath = temp_env->get_temp_filepath("ReorderedColumns2.parquet");
    cudf::io::table_input_metadata md(tbl);
    md.column_metadata[0].set_name("a");
    md.column_metadata[1].set_name("b");
    cudf::io::parquet_writer_options opts =
      cudf::io::parquet_writer_options::builder(cudf::io::sink_info{filepath}, tbl).metadata(md);
    cudf::io::write_parquet(opts);

    // read them out of order
    cudf::io::parquet_reader_options read_opts =
      cudf::io::parquet_reader_options::builder(cudf::io::source_info{filepath})
        .columns({"b", "a"});
    auto result = cudf::io::read_parquet(read_opts);

    CUDF_TEST_EXPECT_COLUMNS_EQUAL(result.tbl->view().column(0), b);
    CUDF_TEST_EXPECT_COLUMNS_EQUAL(result.tbl->view().column(1), a);
  }

  auto a = cudf::test::fixed_width_column_wrapper<int>{1, 2, 3, 10, 20, 30};
  auto b = cudf::test::strings_column_wrapper{{"a", "", "c", "cats", "dogs", "owls"},
                                              {true, false, true, true, false, true}};
  auto c = cudf::test::fixed_width_column_wrapper<int>{{15, 16, 17, 25, 26, 32},
                                                       {false, true, true, true, true, false}};
  auto d = cudf::test::strings_column_wrapper{"ducks", "sheep", "cows", "fish", "birds", "ants"};

  cudf::table_view tbl{{a, b, c, d}};
  auto filepath = temp_env->get_temp_filepath("ReorderedColumns3.parquet");
  cudf::io::table_input_metadata md(tbl);
  md.column_metadata[0].set_name("a");
  md.column_metadata[1].set_name("b");
  md.column_metadata[2].set_name("c");
  md.column_metadata[3].set_name("d");
  cudf::io::parquet_writer_options opts =
    cudf::io::parquet_writer_options::builder(cudf::io::sink_info{filepath}, tbl)
      .metadata(std::move(md));
  cudf::io::write_parquet(opts);

  {
    // read them out of order
    cudf::io::parquet_reader_options read_opts =
      cudf::io::parquet_reader_options::builder(cudf::io::source_info{filepath})
        .columns({"d", "a", "b", "c"});
    auto result = cudf::io::read_parquet(read_opts);

    CUDF_TEST_EXPECT_COLUMNS_EQUAL(result.tbl->view().column(0), d);
    CUDF_TEST_EXPECT_COLUMNS_EQUAL(result.tbl->view().column(1), a);
    CUDF_TEST_EXPECT_COLUMNS_EQUAL(result.tbl->view().column(2), b);
    CUDF_TEST_EXPECT_COLUMNS_EQUAL(result.tbl->view().column(3), c);
  }

  {
    // read them out of order
    cudf::io::parquet_reader_options read_opts =
      cudf::io::parquet_reader_options::builder(cudf::io::source_info{filepath})
        .columns({"c", "d", "a", "b"});
    auto result = cudf::io::read_parquet(read_opts);

    CUDF_TEST_EXPECT_COLUMNS_EQUAL(result.tbl->view().column(0), c);
    CUDF_TEST_EXPECT_COLUMNS_EQUAL(result.tbl->view().column(1), d);
    CUDF_TEST_EXPECT_COLUMNS_EQUAL(result.tbl->view().column(2), a);
    CUDF_TEST_EXPECT_COLUMNS_EQUAL(result.tbl->view().column(3), b);
  }

  {
    // read them out of order
    cudf::io::parquet_reader_options read_opts =
      cudf::io::parquet_reader_options::builder(cudf::io::source_info{filepath})
        .columns({"d", "c", "b", "a"});
    auto result = cudf::io::read_parquet(read_opts);

    CUDF_TEST_EXPECT_COLUMNS_EQUAL(result.tbl->view().column(0), d);
    CUDF_TEST_EXPECT_COLUMNS_EQUAL(result.tbl->view().column(1), c);
    CUDF_TEST_EXPECT_COLUMNS_EQUAL(result.tbl->view().column(2), b);
    CUDF_TEST_EXPECT_COLUMNS_EQUAL(result.tbl->view().column(3), a);
  }
}

TEST_F(ParquetReaderTest, SelectNestedColumn)
{
  // Struct<is_human:bool,
  //        Struct<weight:float,
  //               ages:int,
  //               land_unit:List<int>>,
  //               flats:List<List<int>>
  //              >
  //       >

  auto weights_col = cudf::test::fixed_width_column_wrapper<float>{1.1, 2.4, 5.3, 8.0, 9.6, 6.9};

  auto ages_col =
    cudf::test::fixed_width_column_wrapper<int32_t>{{48, 27, 25, 31, 351, 351}, {1, 1, 1, 1, 1, 0}};

  auto struct_1 = cudf::test::structs_column_wrapper{{weights_col, ages_col}, {1, 1, 1, 1, 0, 1}};

  auto is_human_col = cudf::test::fixed_width_column_wrapper<bool>{
    {true, true, false, false, false, false}, {1, 1, 0, 1, 1, 0}};

  auto struct_2 =
    cudf::test::structs_column_wrapper{{is_human_col, struct_1}, {0, 1, 1, 1, 1, 1}}.release();

  auto input = table_view({*struct_2});

  cudf::io::table_input_metadata input_metadata(input);
  input_metadata.column_metadata[0].set_name("being");
  input_metadata.column_metadata[0].child(0).set_name("human?");
  input_metadata.column_metadata[0].child(1).set_name("particulars");
  input_metadata.column_metadata[0].child(1).child(0).set_name("weight");
  input_metadata.column_metadata[0].child(1).child(1).set_name("age");

  auto filepath = temp_env->get_temp_filepath("SelectNestedColumn.parquet");
  cudf::io::parquet_writer_options args =
    cudf::io::parquet_writer_options::builder(cudf::io::sink_info{filepath}, input)
      .metadata(std::move(input_metadata));
  cudf::io::write_parquet(args);

  {  // Test selecting a single leaf from the table
    cudf::io::parquet_reader_options read_args =
      cudf::io::parquet_reader_options::builder(cudf::io::source_info(filepath))
        .columns({"being.particulars.age"});
    auto const result = cudf::io::read_parquet(read_args);

    auto expect_ages_col = cudf::test::fixed_width_column_wrapper<int32_t>{
      {48, 27, 25, 31, 351, 351}, {1, 1, 1, 1, 1, 0}};
    auto expect_s_1 = cudf::test::structs_column_wrapper{{expect_ages_col}, {1, 1, 1, 1, 0, 1}};
    auto expect_s_2 =
      cudf::test::structs_column_wrapper{{expect_s_1}, {0, 1, 1, 1, 1, 1}}.release();
    auto expected = table_view({*expect_s_2});

    cudf::io::table_input_metadata expected_metadata(expected);
    expected_metadata.column_metadata[0].set_name("being");
    expected_metadata.column_metadata[0].child(0).set_name("particulars");
    expected_metadata.column_metadata[0].child(0).child(0).set_name("age");

    CUDF_TEST_EXPECT_TABLES_EQUAL(expected, result.tbl->view());
    cudf::test::expect_metadata_equal(expected_metadata, result.metadata);
  }

  {  // Test selecting a non-leaf and expecting all hierarchy from that node onwards
    cudf::io::parquet_reader_options read_args =
      cudf::io::parquet_reader_options::builder(cudf::io::source_info(filepath))
        .columns({"being.particulars"});
    auto const result = cudf::io::read_parquet(read_args);

    auto expected_weights_col =
      cudf::test::fixed_width_column_wrapper<float>{1.1, 2.4, 5.3, 8.0, 9.6, 6.9};

    auto expected_ages_col = cudf::test::fixed_width_column_wrapper<int32_t>{
      {48, 27, 25, 31, 351, 351}, {1, 1, 1, 1, 1, 0}};

    auto expected_s_1 = cudf::test::structs_column_wrapper{
      {expected_weights_col, expected_ages_col}, {1, 1, 1, 1, 0, 1}};

    auto expect_s_2 =
      cudf::test::structs_column_wrapper{{expected_s_1}, {0, 1, 1, 1, 1, 1}}.release();
    auto expected = table_view({*expect_s_2});

    cudf::io::table_input_metadata expected_metadata(expected);
    expected_metadata.column_metadata[0].set_name("being");
    expected_metadata.column_metadata[0].child(0).set_name("particulars");
    expected_metadata.column_metadata[0].child(0).child(0).set_name("weight");
    expected_metadata.column_metadata[0].child(0).child(1).set_name("age");

    CUDF_TEST_EXPECT_TABLES_EQUAL(expected, result.tbl->view());
    cudf::test::expect_metadata_equal(expected_metadata, result.metadata);
  }

  {  // Test selecting struct children out of order
    cudf::io::parquet_reader_options read_args =
      cudf::io::parquet_reader_options::builder(cudf::io::source_info(filepath))
        .columns({"being.particulars.age", "being.particulars.weight", "being.human?"});
    auto const result = cudf::io::read_parquet(read_args);

    auto expected_weights_col =
      cudf::test::fixed_width_column_wrapper<float>{1.1, 2.4, 5.3, 8.0, 9.6, 6.9};

    auto expected_ages_col = cudf::test::fixed_width_column_wrapper<int32_t>{
      {48, 27, 25, 31, 351, 351}, {1, 1, 1, 1, 1, 0}};

    auto expected_is_human_col = cudf::test::fixed_width_column_wrapper<bool>{
      {true, true, false, false, false, false}, {1, 1, 0, 1, 1, 0}};

    auto expect_s_1 = cudf::test::structs_column_wrapper{{expected_ages_col, expected_weights_col},
                                                         {1, 1, 1, 1, 0, 1}};

    auto expect_s_2 =
      cudf::test::structs_column_wrapper{{expect_s_1, expected_is_human_col}, {0, 1, 1, 1, 1, 1}}
        .release();

    auto expected = table_view({*expect_s_2});

    cudf::io::table_input_metadata expected_metadata(expected);
    expected_metadata.column_metadata[0].set_name("being");
    expected_metadata.column_metadata[0].child(0).set_name("particulars");
    expected_metadata.column_metadata[0].child(0).child(0).set_name("age");
    expected_metadata.column_metadata[0].child(0).child(1).set_name("weight");
    expected_metadata.column_metadata[0].child(1).set_name("human?");

    CUDF_TEST_EXPECT_TABLES_EQUAL(expected, result.tbl->view());
    cudf::test::expect_metadata_equal(expected_metadata, result.metadata);
  }
}

TEST_F(ParquetReaderTest, DecimalRead)
{
  {
    /* We could add a dataset to include this file, but we don't want tests in cudf to have data.
       This test is a temporary test until python gains the ability to write decimal, so we're
       embedding
       a parquet file directly into the code here to prevent issues with finding the file */
    unsigned char const decimals_parquet[] = {
      0x50, 0x41, 0x52, 0x31, 0x15, 0x00, 0x15, 0xb0, 0x03, 0x15, 0xb8, 0x03, 0x2c, 0x15, 0x6a,
      0x15, 0x00, 0x15, 0x06, 0x15, 0x08, 0x1c, 0x36, 0x02, 0x28, 0x04, 0x7f, 0x96, 0x98, 0x00,
      0x18, 0x04, 0x81, 0x69, 0x67, 0xff, 0x00, 0x00, 0x00, 0xd8, 0x01, 0xf0, 0xd7, 0x04, 0x00,
      0x00, 0x00, 0x64, 0x01, 0x03, 0x06, 0x68, 0x12, 0xdc, 0xff, 0xbd, 0x18, 0xfd, 0xff, 0x64,
      0x13, 0x80, 0x00, 0xb3, 0x5d, 0x62, 0x00, 0x90, 0x35, 0xa9, 0xff, 0xa2, 0xde, 0xe3, 0xff,
      0xe9, 0xbf, 0x96, 0xff, 0x1f, 0x8a, 0x98, 0xff, 0xb1, 0x50, 0x34, 0x00, 0x88, 0x24, 0x59,
      0x00, 0x2a, 0x33, 0xbe, 0xff, 0xd5, 0x16, 0xbc, 0xff, 0x13, 0x50, 0x8d, 0xff, 0xcb, 0x63,
      0x2d, 0x00, 0x80, 0x8f, 0xbe, 0xff, 0x82, 0x40, 0x10, 0x00, 0x84, 0x68, 0x70, 0xff, 0x9b,
      0x69, 0x78, 0x00, 0x14, 0x6c, 0x10, 0x00, 0x50, 0xd9, 0xe1, 0xff, 0xaa, 0xcd, 0x6a, 0x00,
      0xcf, 0xb1, 0x28, 0x00, 0x77, 0x57, 0x8d, 0x00, 0xee, 0x05, 0x79, 0x00, 0xf0, 0x15, 0xeb,
      0xff, 0x02, 0xe2, 0x06, 0x00, 0x87, 0x43, 0x86, 0x00, 0xf8, 0x2d, 0x2e, 0x00, 0xee, 0x2e,
      0x98, 0xff, 0x39, 0xcb, 0x4d, 0x00, 0x1e, 0x6b, 0xea, 0xff, 0x80, 0x8e, 0x6c, 0xff, 0x97,
      0x25, 0x26, 0x00, 0x4d, 0x0d, 0x0a, 0x00, 0xca, 0x64, 0x7f, 0x00, 0xf4, 0xbe, 0xa1, 0xff,
      0xe2, 0x12, 0x6c, 0xff, 0xbd, 0x77, 0xae, 0xff, 0xf9, 0x4b, 0x36, 0x00, 0xb0, 0xe3, 0x79,
      0xff, 0xa2, 0x2a, 0x29, 0x00, 0xcd, 0x06, 0xbc, 0xff, 0x2d, 0xa3, 0x7e, 0x00, 0xa9, 0x08,
      0xa1, 0xff, 0xbf, 0x81, 0xd0, 0xff, 0x4f, 0x03, 0x73, 0x00, 0xb0, 0x99, 0x0c, 0x00, 0xbd,
      0x6f, 0xf8, 0xff, 0x6b, 0x02, 0x05, 0x00, 0xc1, 0xe1, 0xba, 0xff, 0x81, 0x69, 0x67, 0xff,
      0x7f, 0x96, 0x98, 0x00, 0x15, 0x00, 0x15, 0xd0, 0x06, 0x15, 0xda, 0x06, 0x2c, 0x15, 0x6a,
      0x15, 0x00, 0x15, 0x06, 0x15, 0x08, 0x1c, 0x36, 0x02, 0x28, 0x08, 0xff, 0x3f, 0x7a, 0x10,
      0xf3, 0x5a, 0x00, 0x00, 0x18, 0x08, 0x01, 0xc0, 0x85, 0xef, 0x0c, 0xa5, 0xff, 0xff, 0x00,
      0x00, 0x00, 0xa8, 0x03, 0xf4, 0xa7, 0x01, 0x04, 0x00, 0x00, 0x00, 0x64, 0x01, 0x03, 0x06,
      0x55, 0x6f, 0xc5, 0xe4, 0x9f, 0x1a, 0x00, 0x00, 0x47, 0x89, 0x0a, 0xe8, 0x58, 0xf0, 0xff,
      0xff, 0x63, 0xee, 0x21, 0xdd, 0xdd, 0xca, 0xff, 0xff, 0xbe, 0x6f, 0x3b, 0xaa, 0xe9, 0x3d,
      0x00, 0x00, 0xd6, 0x91, 0x2a, 0xb7, 0x08, 0x02, 0x00, 0x00, 0x75, 0x45, 0x2c, 0xd7, 0x76,
      0x0c, 0x00, 0x00, 0x54, 0x49, 0x92, 0x44, 0x9c, 0xbf, 0xff, 0xff, 0x41, 0xa9, 0x6d, 0xec,
      0x7a, 0xd0, 0xff, 0xff, 0x27, 0xa0, 0x23, 0x41, 0x44, 0xc1, 0xff, 0xff, 0x18, 0xd4, 0xe1,
      0x30, 0xd3, 0xe0, 0xff, 0xff, 0x59, 0xac, 0x14, 0xf4, 0xec, 0x58, 0x00, 0x00, 0x2c, 0x17,
      0x29, 0x57, 0x44, 0x13, 0x00, 0x00, 0xa2, 0x0d, 0x4a, 0xcc, 0x63, 0xff, 0xff, 0xff, 0x81,
      0x33, 0xbc, 0xda, 0xd5, 0xda, 0xff, 0xff, 0x4c, 0x05, 0xf4, 0x78, 0x19, 0xea, 0xff, 0xff,
      0x06, 0x71, 0x25, 0xde, 0x5a, 0xaf, 0xff, 0xff, 0x95, 0x32, 0x5f, 0x76, 0x98, 0xb3, 0xff,
      0xff, 0xf1, 0x34, 0x3c, 0xbf, 0xa8, 0xbe, 0xff, 0xff, 0x27, 0x73, 0x40, 0x0c, 0x7d, 0xcd,
      0xff, 0xff, 0x68, 0xa9, 0xc2, 0xe9, 0x2c, 0x03, 0x00, 0x00, 0x3f, 0x79, 0xd9, 0x04, 0x8c,
      0xe5, 0xff, 0xff, 0x91, 0xb4, 0x9b, 0xe3, 0x8f, 0x21, 0x00, 0x00, 0xb8, 0x20, 0xc8, 0xc2,
      0x4d, 0xa6, 0xff, 0xff, 0x47, 0xfa, 0xde, 0x36, 0x4a, 0xf3, 0xff, 0xff, 0x72, 0x80, 0x94,
      0x59, 0xdd, 0x4e, 0x00, 0x00, 0x29, 0xe4, 0xd6, 0x43, 0xb0, 0xf0, 0xff, 0xff, 0x68, 0x36,
      0xbc, 0x2d, 0xd1, 0xa9, 0xff, 0xff, 0xbc, 0xe4, 0xbe, 0xd7, 0xed, 0x1b, 0x00, 0x00, 0x02,
      0x8b, 0xcb, 0xd7, 0xed, 0x47, 0x00, 0x00, 0x3c, 0x06, 0xe4, 0xda, 0xc7, 0x47, 0x00, 0x00,
      0xf3, 0x39, 0x55, 0x28, 0x97, 0xba, 0xff, 0xff, 0x07, 0x79, 0x38, 0x4e, 0xe0, 0x21, 0x00,
      0x00, 0xde, 0xed, 0x1c, 0x23, 0x09, 0x49, 0x00, 0x00, 0x49, 0x46, 0x49, 0x5d, 0x8f, 0x34,
      0x00, 0x00, 0x38, 0x18, 0x50, 0xf6, 0xa1, 0x11, 0x00, 0x00, 0xdf, 0xb8, 0x19, 0x14, 0xd1,
      0xe1, 0xff, 0xff, 0x2c, 0x56, 0x72, 0x93, 0x64, 0x3f, 0x00, 0x00, 0x1c, 0xe0, 0xbe, 0x87,
      0x7d, 0xf9, 0xff, 0xff, 0x73, 0x0e, 0x3c, 0x01, 0x91, 0xf9, 0xff, 0xff, 0xb2, 0x37, 0x85,
      0x81, 0x5f, 0x54, 0x00, 0x00, 0x58, 0x44, 0xb0, 0x1a, 0xac, 0xbb, 0xff, 0xff, 0x36, 0xbf,
      0xbe, 0x5e, 0x22, 0xff, 0xff, 0xff, 0x06, 0x20, 0xa0, 0x23, 0x0d, 0x3b, 0x00, 0x00, 0x19,
      0xc6, 0x49, 0x0a, 0x00, 0xcf, 0xff, 0xff, 0x4f, 0xcd, 0xc6, 0x95, 0x4b, 0xf1, 0xff, 0xff,
      0xa3, 0x59, 0xaf, 0x65, 0xec, 0xe9, 0xff, 0xff, 0x58, 0xef, 0x05, 0x50, 0x63, 0xe4, 0xff,
      0xff, 0xc7, 0x6a, 0x9e, 0xf1, 0x69, 0x20, 0x00, 0x00, 0xd1, 0xb3, 0xc9, 0x14, 0xb2, 0x29,
      0x00, 0x00, 0x1d, 0x48, 0x16, 0x70, 0xf0, 0x40, 0x00, 0x00, 0x01, 0xc0, 0x85, 0xef, 0x0c,
      0xa5, 0xff, 0xff, 0xff, 0x3f, 0x7a, 0x10, 0xf3, 0x5a, 0x00, 0x00, 0x15, 0x00, 0x15, 0x90,
      0x0d, 0x15, 0x9a, 0x0d, 0x2c, 0x15, 0x6a, 0x15, 0x00, 0x15, 0x06, 0x15, 0x08, 0x1c, 0x36,
      0x02, 0x28, 0x10, 0x4b, 0x3b, 0x4c, 0xa8, 0x5a, 0x86, 0xc4, 0x7a, 0x09, 0x8a, 0x22, 0x3f,
      0xff, 0xff, 0xff, 0xff, 0x18, 0x10, 0xb4, 0xc4, 0xb3, 0x57, 0xa5, 0x79, 0x3b, 0x85, 0xf6,
      0x75, 0xdd, 0xc0, 0x00, 0x00, 0x00, 0x01, 0x00, 0x00, 0x00, 0xc8, 0x06, 0xf4, 0x47, 0x03,
      0x04, 0x00, 0x00, 0x00, 0x64, 0x01, 0x03, 0x06, 0x05, 0x49, 0xf7, 0xfc, 0x89, 0x3d, 0x3e,
      0x20, 0x07, 0x72, 0x3e, 0xa1, 0x66, 0x81, 0x67, 0x80, 0x23, 0x78, 0x06, 0x68, 0x0e, 0x78,
      0xf5, 0x08, 0xed, 0x20, 0xcd, 0x0e, 0x7f, 0x9c, 0x70, 0xa0, 0xb9, 0x16, 0x44, 0xb2, 0x41,
      0x62, 0xba, 0x82, 0xad, 0xe1, 0x12, 0x9b, 0xa6, 0x53, 0x8d, 0x20, 0x27, 0xd5, 0x84, 0x63,
      0xb8, 0x07, 0x4b, 0x5b, 0xa4, 0x1c, 0xa4, 0x1c, 0x17, 0xbf, 0x4b, 0x00, 0x24, 0x04, 0x56,
      0xa8, 0x52, 0xaf, 0x33, 0xf7, 0xad, 0x7c, 0xc8, 0x83, 0x25, 0x13, 0xaf, 0x80, 0x25, 0x6f,
      0xbd, 0xd1, 0x15, 0x69, 0x64, 0x20, 0x7b, 0xd7, 0x33, 0xba, 0x66, 0x29, 0x8a, 0x00, 0xda,
      0x42, 0x07, 0x2c, 0x6c, 0x39, 0x76, 0x9f, 0xdc, 0x17, 0xad, 0xb6, 0x58, 0xdf, 0x5f, 0x00,
      0x18, 0x3a, 0xae, 0x1c, 0xd6, 0x5f, 0x9d, 0x78, 0x8d, 0x73, 0xdd, 0x3e, 0xd6, 0x18, 0x33,
      0x40, 0xe4, 0x36, 0xde, 0xb0, 0xb7, 0x33, 0x2a, 0x6b, 0x08, 0x03, 0x6c, 0x6d, 0x8f, 0x13,
      0x93, 0xd0, 0xd7, 0x87, 0x62, 0x63, 0x53, 0xfb, 0xd8, 0xbb, 0xc9, 0x54, 0x90, 0xd6, 0xa9,
      0x8f, 0xc8, 0x60, 0xbd, 0xec, 0x75, 0x23, 0x9a, 0x21, 0xec, 0xe4, 0x86, 0x43, 0xd7, 0xc1,
      0x88, 0xdc, 0x82, 0x00, 0x32, 0x79, 0xc9, 0x2b, 0x70, 0x85, 0xb7, 0x25, 0xa1, 0xcc, 0x7d,
      0x0b, 0x29, 0x03, 0xea, 0x80, 0xff, 0x9b, 0xf3, 0x24, 0x7f, 0xd1, 0xff, 0xf0, 0x22, 0x65,
      0x85, 0x99, 0x17, 0x63, 0xc2, 0xc0, 0xb7, 0x62, 0x05, 0xda, 0x7a, 0xa0, 0xc3, 0x2a, 0x6f,
      0x1f, 0xee, 0x1f, 0x31, 0xa8, 0x42, 0x80, 0xe4, 0xb7, 0x6c, 0xf6, 0xac, 0x47, 0xb0, 0x17,
      0x69, 0xcb, 0xff, 0x66, 0x8a, 0xd6, 0x25, 0x00, 0xf3, 0xcf, 0x0a, 0xaf, 0xf8, 0x92, 0x8a,
      0xa0, 0xdf, 0x71, 0x13, 0x8d, 0x9d, 0xff, 0x7e, 0xe0, 0x0a, 0x52, 0xf1, 0x97, 0x01, 0xa9,
      0x73, 0x27, 0xfd, 0x63, 0x58, 0x00, 0x32, 0xa6, 0xf6, 0x78, 0xb8, 0xe4, 0xfd, 0x20, 0x7c,
      0x90, 0xee, 0xad, 0x8c, 0xc9, 0x71, 0x35, 0x66, 0x71, 0x3c, 0xe0, 0xe4, 0x0b, 0xbb, 0xa0,
      0x50, 0xe9, 0xf2, 0x81, 0x1d, 0x3a, 0x95, 0x94, 0x00, 0xd5, 0x49, 0x00, 0x07, 0xdf, 0x21,
      0x53, 0x36, 0x8d, 0x9e, 0xd9, 0xa5, 0x52, 0x4d, 0x0d, 0x29, 0x74, 0xf0, 0x40, 0xbd, 0xda,
      0x63, 0x4e, 0xdd, 0x91, 0x8e, 0xa6, 0xa7, 0xf6, 0x78, 0x58, 0x3b, 0x0a, 0x5c, 0x60, 0x3c,
      0x15, 0x34, 0xf8, 0x2c, 0x21, 0xe3, 0x56, 0x1b, 0x9e, 0xd9, 0x56, 0xd3, 0x13, 0x2e, 0x80,
      0x2c, 0x36, 0xda, 0x1d, 0xc8, 0xfb, 0x52, 0xee, 0x17, 0xb3, 0x2b, 0xf3, 0xd2, 0xeb, 0x29,
      0xa0, 0x37, 0xa0, 0x12, 0xce, 0x1c, 0x50, 0x6a, 0xf4, 0x11, 0xcd, 0x96, 0x88, 0x3f, 0x43,
      0x78, 0xc0, 0x2c, 0x53, 0x6c, 0xa6, 0xdf, 0xb9, 0x9e, 0x93, 0xd4, 0x1e, 0xa9, 0x7f, 0x67,
      0xa6, 0xc1, 0x80, 0x46, 0x0f, 0x63, 0x7d, 0x15, 0xf2, 0x4c, 0xc5, 0xda, 0x11, 0x9a, 0x20,
      0x67, 0x27, 0xe8, 0x00, 0xec, 0x03, 0x1d, 0x15, 0xa7, 0x92, 0xb3, 0x1f, 0xda, 0x20, 0x92,
      0xd8, 0x00, 0xfb, 0x06, 0x80, 0xeb, 0x4b, 0x0c, 0xc1, 0x1f, 0x49, 0x40, 0x06, 0x8d, 0x8a,
      0xf8, 0x34, 0xb1, 0x0c, 0x1d, 0x20, 0xd0, 0x47, 0xe5, 0xb1, 0x7e, 0xf7, 0xe4, 0xb4, 0x7e,
      0x9c, 0x84, 0x18, 0x61, 0x32, 0x4f, 0xc0, 0xc2, 0xb2, 0xcc, 0x63, 0xf6, 0xe1, 0x16, 0xd6,
      0xd9, 0x4b, 0x74, 0x13, 0x01, 0xa1, 0xe2, 0x00, 0xb7, 0x9e, 0xc1, 0x3a, 0xc5, 0xaf, 0xe8,
      0x54, 0x07, 0x2a, 0x20, 0xfd, 0x2c, 0x6f, 0xb9, 0x80, 0x18, 0x92, 0x87, 0xa0, 0x81, 0x24,
      0x60, 0x47, 0x17, 0x4f, 0xbc, 0xbe, 0xf5, 0x03, 0x69, 0x80, 0xe3, 0x10, 0x54, 0xd6, 0x68,
      0x7d, 0x75, 0xd3, 0x0a, 0x45, 0x38, 0x9e, 0xa9, 0xfd, 0x05, 0x40, 0xd2, 0x1e, 0x6f, 0x5c,
      0x30, 0x10, 0xfe, 0x9b, 0x9f, 0x6d, 0xc0, 0x9d, 0x6c, 0x17, 0x7d, 0x00, 0x09, 0xb6, 0x8a,
      0x31, 0x8e, 0x1b, 0x6b, 0x84, 0x1e, 0x79, 0xce, 0x10, 0x55, 0x59, 0x6a, 0x40, 0x16, 0xdc,
      0x9a, 0xcf, 0x4d, 0xb0, 0x8f, 0xac, 0xe3, 0x8d, 0xee, 0xd2, 0xef, 0x01, 0x8c, 0xe0, 0x2b,
      0x24, 0xe5, 0xb4, 0xe1, 0x86, 0x72, 0x00, 0x30, 0x07, 0xce, 0x02, 0x23, 0x41, 0x33, 0x40,
      0xf0, 0x9b, 0xc2, 0x2d, 0x30, 0xec, 0x3b, 0x17, 0xb2, 0x8f, 0x64, 0x7d, 0xcd, 0x70, 0x9e,
      0x80, 0x22, 0xb5, 0xdf, 0x6d, 0x2a, 0x43, 0xd4, 0x2b, 0x5a, 0xf6, 0x96, 0xa6, 0xea, 0x91,
      0x62, 0x80, 0x39, 0xf2, 0x5a, 0x8e, 0xc0, 0xb9, 0x29, 0x99, 0x17, 0xe7, 0x35, 0x2c, 0xf6,
      0x4d, 0x18, 0x00, 0x48, 0x10, 0x85, 0xb4, 0x3f, 0x89, 0x60, 0x49, 0x6e, 0xf0, 0xcd, 0x9d,
      0x92, 0xeb, 0x96, 0x80, 0xcf, 0xf9, 0xf1, 0x46, 0x1d, 0xc0, 0x49, 0xb3, 0x36, 0x2e, 0x24,
      0xc8, 0xdb, 0x41, 0x72, 0x20, 0xf5, 0xde, 0x5c, 0xf9, 0x4a, 0x6e, 0xa0, 0x0b, 0x13, 0xfc,
      0x2d, 0x17, 0x07, 0x16, 0x5e, 0x00, 0x3c, 0x54, 0x41, 0x0e, 0xa2, 0x0d, 0xf3, 0x48, 0x12,
      0x2e, 0x7c, 0xab, 0x3c, 0x59, 0x1c, 0x40, 0xca, 0xb0, 0x71, 0xc7, 0x29, 0xf0, 0xbb, 0x9f,
      0xf4, 0x3f, 0x25, 0x49, 0xad, 0xc2, 0x8f, 0x80, 0x04, 0x38, 0x6d, 0x35, 0x02, 0xca, 0xe6,
      0x02, 0x83, 0x89, 0x4e, 0x74, 0xdb, 0x08, 0x5a, 0x80, 0x13, 0x99, 0xd4, 0x26, 0xc1, 0x27,
      0xce, 0xb0, 0x98, 0x99, 0xca, 0xf6, 0x3e, 0x50, 0x49, 0xd0, 0xbf, 0xcb, 0x6f, 0xbe, 0x5b,
      0x92, 0x63, 0xde, 0x94, 0xd3, 0x8f, 0x07, 0x06, 0x0f, 0x2b, 0x80, 0x36, 0xf1, 0x77, 0xf6,
      0x29, 0x33, 0x13, 0xa9, 0x4a, 0x55, 0x3d, 0x6c, 0xca, 0xdb, 0x4e, 0x40, 0xc4, 0x95, 0x54,
      0xf4, 0xe2, 0x8c, 0x1b, 0xa0, 0xfe, 0x30, 0x50, 0x9d, 0x62, 0xbc, 0x5c, 0x00, 0xb4, 0xc4,
      0xb3, 0x57, 0xa5, 0x79, 0x3b, 0x85, 0xf6, 0x75, 0xdd, 0xc0, 0x00, 0x00, 0x00, 0x01, 0x4b,
      0x3b, 0x4c, 0xa8, 0x5a, 0x86, 0xc4, 0x7a, 0x09, 0x8a, 0x22, 0x3f, 0xff, 0xff, 0xff, 0xff,
      0x15, 0x02, 0x19, 0x4c, 0x48, 0x0c, 0x73, 0x70, 0x61, 0x72, 0x6b, 0x5f, 0x73, 0x63, 0x68,
      0x65, 0x6d, 0x61, 0x15, 0x06, 0x00, 0x15, 0x02, 0x25, 0x02, 0x18, 0x06, 0x64, 0x65, 0x63,
      0x37, 0x70, 0x34, 0x25, 0x0a, 0x15, 0x08, 0x15, 0x0e, 0x00, 0x15, 0x04, 0x25, 0x02, 0x18,
      0x07, 0x64, 0x65, 0x63, 0x31, 0x34, 0x70, 0x35, 0x25, 0x0a, 0x15, 0x0a, 0x15, 0x1c, 0x00,
      0x15, 0x0e, 0x15, 0x20, 0x15, 0x02, 0x18, 0x08, 0x64, 0x65, 0x63, 0x33, 0x38, 0x70, 0x31,
      0x38, 0x25, 0x0a, 0x15, 0x24, 0x15, 0x4c, 0x00, 0x16, 0x6a, 0x19, 0x1c, 0x19, 0x3c, 0x26,
      0x08, 0x1c, 0x15, 0x02, 0x19, 0x35, 0x06, 0x08, 0x00, 0x19, 0x18, 0x06, 0x64, 0x65, 0x63,
      0x37, 0x70, 0x34, 0x15, 0x02, 0x16, 0x6a, 0x16, 0xf6, 0x03, 0x16, 0xfe, 0x03, 0x26, 0x08,
      0x3c, 0x36, 0x02, 0x28, 0x04, 0x7f, 0x96, 0x98, 0x00, 0x18, 0x04, 0x81, 0x69, 0x67, 0xff,
      0x00, 0x19, 0x1c, 0x15, 0x00, 0x15, 0x00, 0x15, 0x02, 0x00, 0x00, 0x00, 0x26, 0x86, 0x04,
      0x1c, 0x15, 0x04, 0x19, 0x35, 0x06, 0x08, 0x00, 0x19, 0x18, 0x07, 0x64, 0x65, 0x63, 0x31,
      0x34, 0x70, 0x35, 0x15, 0x02, 0x16, 0x6a, 0x16, 0xa6, 0x07, 0x16, 0xb0, 0x07, 0x26, 0x86,
      0x04, 0x3c, 0x36, 0x02, 0x28, 0x08, 0xff, 0x3f, 0x7a, 0x10, 0xf3, 0x5a, 0x00, 0x00, 0x18,
      0x08, 0x01, 0xc0, 0x85, 0xef, 0x0c, 0xa5, 0xff, 0xff, 0x00, 0x19, 0x1c, 0x15, 0x00, 0x15,
      0x00, 0x15, 0x02, 0x00, 0x00, 0x00, 0x26, 0xb6, 0x0b, 0x1c, 0x15, 0x0e, 0x19, 0x35, 0x06,
      0x08, 0x00, 0x19, 0x18, 0x08, 0x64, 0x65, 0x63, 0x33, 0x38, 0x70, 0x31, 0x38, 0x15, 0x02,
      0x16, 0x6a, 0x16, 0x86, 0x0e, 0x16, 0x90, 0x0e, 0x26, 0xb6, 0x0b, 0x3c, 0x36, 0x02, 0x28,
      0x10, 0x4b, 0x3b, 0x4c, 0xa8, 0x5a, 0x86, 0xc4, 0x7a, 0x09, 0x8a, 0x22, 0x3f, 0xff, 0xff,
      0xff, 0xff, 0x18, 0x10, 0xb4, 0xc4, 0xb3, 0x57, 0xa5, 0x79, 0x3b, 0x85, 0xf6, 0x75, 0xdd,
      0xc0, 0x00, 0x00, 0x00, 0x01, 0x00, 0x19, 0x1c, 0x15, 0x00, 0x15, 0x00, 0x15, 0x02, 0x00,
      0x00, 0x00, 0x16, 0xa2, 0x19, 0x16, 0x6a, 0x00, 0x19, 0x2c, 0x18, 0x18, 0x6f, 0x72, 0x67,
      0x2e, 0x61, 0x70, 0x61, 0x63, 0x68, 0x65, 0x2e, 0x73, 0x70, 0x61, 0x72, 0x6b, 0x2e, 0x76,
      0x65, 0x72, 0x73, 0x69, 0x6f, 0x6e, 0x18, 0x05, 0x33, 0x2e, 0x30, 0x2e, 0x31, 0x00, 0x18,
      0x29, 0x6f, 0x72, 0x67, 0x2e, 0x61, 0x70, 0x61, 0x63, 0x68, 0x65, 0x2e, 0x73, 0x70, 0x61,
      0x72, 0x6b, 0x2e, 0x73, 0x71, 0x6c, 0x2e, 0x70, 0x61, 0x72, 0x71, 0x75, 0x65, 0x74, 0x2e,
      0x72, 0x6f, 0x77, 0x2e, 0x6d, 0x65, 0x74, 0x61, 0x64, 0x61, 0x74, 0x61, 0x18, 0xf4, 0x01,
      0x7b, 0x22, 0x74, 0x79, 0x70, 0x65, 0x22, 0x3a, 0x22, 0x73, 0x74, 0x72, 0x75, 0x63, 0x74,
      0x22, 0x2c, 0x22, 0x66, 0x69, 0x65, 0x6c, 0x64, 0x73, 0x22, 0x3a, 0x5b, 0x7b, 0x22, 0x6e,
      0x61, 0x6d, 0x65, 0x22, 0x3a, 0x22, 0x64, 0x65, 0x63, 0x37, 0x70, 0x34, 0x22, 0x2c, 0x22,
      0x74, 0x79, 0x70, 0x65, 0x22, 0x3a, 0x22, 0x64, 0x65, 0x63, 0x69, 0x6d, 0x61, 0x6c, 0x28,
      0x37, 0x2c, 0x34, 0x29, 0x22, 0x2c, 0x22, 0x6e, 0x75, 0x6c, 0x6c, 0x61, 0x62, 0x6c, 0x65,
      0x22, 0x3a, 0x74, 0x72, 0x75, 0x65, 0x2c, 0x22, 0x6d, 0x65, 0x74, 0x61, 0x64, 0x61, 0x74,
      0x61, 0x22, 0x3a, 0x7b, 0x7d, 0x7d, 0x2c, 0x7b, 0x22, 0x6e, 0x61, 0x6d, 0x65, 0x22, 0x3a,
      0x22, 0x64, 0x65, 0x63, 0x31, 0x34, 0x70, 0x35, 0x22, 0x2c, 0x22, 0x74, 0x79, 0x70, 0x65,
      0x22, 0x3a, 0x22, 0x64, 0x65, 0x63, 0x69, 0x6d, 0x61, 0x6c, 0x28, 0x31, 0x34, 0x2c, 0x35,
      0x29, 0x22, 0x2c, 0x22, 0x6e, 0x75, 0x6c, 0x6c, 0x61, 0x62, 0x6c, 0x65, 0x22, 0x3a, 0x74,
      0x72, 0x75, 0x65, 0x2c, 0x22, 0x6d, 0x65, 0x74, 0x61, 0x64, 0x61, 0x74, 0x61, 0x22, 0x3a,
      0x7b, 0x7d, 0x7d, 0x2c, 0x7b, 0x22, 0x6e, 0x61, 0x6d, 0x65, 0x22, 0x3a, 0x22, 0x64, 0x65,
      0x63, 0x33, 0x38, 0x70, 0x31, 0x38, 0x22, 0x2c, 0x22, 0x74, 0x79, 0x70, 0x65, 0x22, 0x3a,
      0x22, 0x64, 0x65, 0x63, 0x69, 0x6d, 0x61, 0x6c, 0x28, 0x33, 0x38, 0x2c, 0x31, 0x38, 0x29,
      0x22, 0x2c, 0x22, 0x6e, 0x75, 0x6c, 0x6c, 0x61, 0x62, 0x6c, 0x65, 0x22, 0x3a, 0x74, 0x72,
      0x75, 0x65, 0x2c, 0x22, 0x6d, 0x65, 0x74, 0x61, 0x64, 0x61, 0x74, 0x61, 0x22, 0x3a, 0x7b,
      0x7d, 0x7d, 0x5d, 0x7d, 0x00, 0x18, 0x4a, 0x70, 0x61, 0x72, 0x71, 0x75, 0x65, 0x74, 0x2d,
      0x6d, 0x72, 0x20, 0x76, 0x65, 0x72, 0x73, 0x69, 0x6f, 0x6e, 0x20, 0x31, 0x2e, 0x31, 0x30,
      0x2e, 0x31, 0x20, 0x28, 0x62, 0x75, 0x69, 0x6c, 0x64, 0x20, 0x61, 0x38, 0x39, 0x64, 0x66,
      0x38, 0x66, 0x39, 0x39, 0x33, 0x32, 0x62, 0x36, 0x65, 0x66, 0x36, 0x36, 0x33, 0x33, 0x64,
      0x30, 0x36, 0x30, 0x36, 0x39, 0x65, 0x35, 0x30, 0x63, 0x39, 0x62, 0x37, 0x39, 0x37, 0x30,
      0x62, 0x65, 0x62, 0x64, 0x31, 0x29, 0x19, 0x3c, 0x1c, 0x00, 0x00, 0x1c, 0x00, 0x00, 0x1c,
      0x00, 0x00, 0x00, 0xd3, 0x02, 0x00, 0x00, 0x50, 0x41, 0x52, 0x31};
    unsigned int decimals_parquet_len = 2366;

    cudf::io::parquet_reader_options read_opts = cudf::io::parquet_reader_options::builder(
      cudf::io::source_info{reinterpret_cast<char const*>(decimals_parquet), decimals_parquet_len});
    auto result = cudf::io::read_parquet(read_opts);

    auto validity =
      cudf::detail::make_counting_transform_iterator(0, [](auto i) { return i != 50; });

    EXPECT_EQ(result.tbl->view().num_columns(), 3);

    int32_t col0_data[] = {
      -2354584, -190275,  8393572,  6446515,  -5687920, -1843550, -6897687, -6780385, 3428529,
      5842056,  -4312278, -4450603, -7516141, 2974667,  -4288640, 1065090,  -9410428, 7891355,
      1076244,  -1975984, 6999466,  2666959,  9262967,  7931374,  -1370640, 451074,   8799111,
      3026424,  -6803730, 5098297,  -1414370, -9662848, 2499991,  658765,   8348874,  -6177036,
      -9694494, -5343299, 3558393,  -8789072, 2697890,  -4454707, 8299309,  -6223703, -3112513,
      7537487,  825776,   -495683,  328299,   -4529727, 0,        -9999999, 9999999};

    EXPECT_EQ(static_cast<std::size_t>(result.tbl->view().column(0).size()),
              sizeof(col0_data) / sizeof(col0_data[0]));
    cudf::test::fixed_point_column_wrapper<int32_t> col0(
      std::begin(col0_data), std::end(col0_data), validity, numeric::scale_type{-4});
    CUDF_TEST_EXPECT_COLUMNS_EQUAL(result.tbl->view().column(0), col0);

    int64_t col1_data[] = {29274040266581,  -17210335917753, -58420730139037,
                           68073792696254,  2236456014294,   13704555677045,
                           -70797090469548, -52248605513407, -68976081919961,
                           -34277313883112, 97774730521689,  21184241014572,
                           -670882460254,   -40862944054399, -24079852370612,
                           -88670167797498, -84007574359403, -71843004533519,
                           -55538016554201, 3491435293032,   -29085437167297,
                           36901882672273,  -98622066122568, -13974902998457,
                           86712597643378,  -16835133643735, -94759096142232,
                           30708340810940,  79086853262082,  78923696440892,
                           -76316597208589, 37247268714759,  80303592631774,
                           57790350050889,  19387319851064,  -33186875066145,
                           69701203023404,  -7157433049060,  -7073790423437,
                           92769171617714,  -75127120182184, -951893180618,
                           64927618310150,  -53875897154023, -16168039035569,
                           -24273449166429, -30359781249192, 35639397345991,
                           45844829680593,  71401416837149,  0,
                           -99999999999999, 99999999999999};

    EXPECT_EQ(static_cast<std::size_t>(result.tbl->view().column(1).size()),
              sizeof(col1_data) / sizeof(col1_data[0]));
    cudf::test::fixed_point_column_wrapper<int64_t> col1(
      std::begin(col1_data), std::end(col1_data), validity, numeric::scale_type{-5});
    CUDF_TEST_EXPECT_COLUMNS_EQUAL(result.tbl->view().column(1), col1);

    cudf::io::parquet_reader_options read_strict_opts = read_opts;
    read_strict_opts.set_columns({"dec7p4", "dec14p5"});
    EXPECT_NO_THROW(cudf::io::read_parquet(read_strict_opts));
  }
  {
    // dec7p3: Decimal(precision=7, scale=3) backed by FIXED_LENGTH_BYTE_ARRAY(length = 4)
    // dec12p11: Decimal(precision=12, scale=11) backed by FIXED_LENGTH_BYTE_ARRAY(length = 6)
    // dec20p1: Decimal(precision=20, scale=1) backed by FIXED_LENGTH_BYTE_ARRAY(length = 9)
    unsigned char const fixed_len_bytes_decimal_parquet[] = {
      0x50, 0x41, 0x52, 0x31, 0x15, 0x00, 0x15, 0xA8, 0x01, 0x15, 0xAE, 0x01, 0x2C, 0x15, 0x28,
      0x15, 0x00, 0x15, 0x06, 0x15, 0x08, 0x1C, 0x36, 0x02, 0x28, 0x04, 0x00, 0x97, 0x45, 0x72,
      0x18, 0x04, 0x00, 0x01, 0x81, 0x3B, 0x00, 0x00, 0x00, 0x54, 0xF0, 0x53, 0x04, 0x00, 0x00,
      0x00, 0x26, 0x01, 0x03, 0x00, 0x00, 0x61, 0x10, 0xCF, 0x00, 0x0A, 0xA9, 0x08, 0x00, 0x77,
      0x58, 0x6F, 0x00, 0x6B, 0xEE, 0xA4, 0x00, 0x92, 0xF8, 0x94, 0x00, 0x2E, 0x18, 0xD4, 0x00,
      0x4F, 0x45, 0x33, 0x00, 0x97, 0x45, 0x72, 0x00, 0x0D, 0xC2, 0x75, 0x00, 0x76, 0xAA, 0xAA,
      0x00, 0x30, 0x9F, 0x86, 0x00, 0x4B, 0x9D, 0xB1, 0x00, 0x4E, 0x4B, 0x3B, 0x00, 0x01, 0x81,
      0x3B, 0x00, 0x22, 0xD4, 0x53, 0x00, 0x72, 0xC4, 0xAF, 0x00, 0x43, 0x9B, 0x72, 0x00, 0x1D,
      0x91, 0xC3, 0x00, 0x45, 0x27, 0x48, 0x15, 0x00, 0x15, 0xF4, 0x01, 0x15, 0xFA, 0x01, 0x2C,
      0x15, 0x28, 0x15, 0x00, 0x15, 0x06, 0x15, 0x08, 0x1C, 0x36, 0x02, 0x28, 0x06, 0x00, 0xD5,
      0xD7, 0x31, 0x99, 0xA6, 0x18, 0x06, 0xFF, 0x17, 0x2B, 0x5A, 0xF0, 0x01, 0x00, 0x00, 0x00,
      0x7A, 0xF0, 0x79, 0x04, 0x00, 0x00, 0x00, 0x24, 0x01, 0x03, 0x02, 0x00, 0x54, 0x23, 0xCF,
      0x13, 0x0A, 0x00, 0x07, 0x22, 0xB1, 0x21, 0x7E, 0x00, 0x64, 0x19, 0xD6, 0xD2, 0xA5, 0x00,
      0x61, 0x7F, 0xF6, 0xB9, 0xB0, 0x00, 0xD0, 0x7F, 0x9C, 0xA9, 0xE9, 0x00, 0x65, 0x58, 0xF0,
      0xAD, 0xFB, 0x00, 0xBC, 0x61, 0xE2, 0x03, 0xDA, 0xFF, 0x17, 0x2B, 0x5A, 0xF0, 0x01, 0x00,
      0x63, 0x4B, 0x4C, 0xFE, 0x45, 0x00, 0x7A, 0xA0, 0xD8, 0xD1, 0xC0, 0x00, 0xC0, 0x63, 0xF7,
      0x9D, 0x0A, 0x00, 0x88, 0x22, 0x0F, 0x1B, 0x25, 0x00, 0x1A, 0x80, 0x56, 0x34, 0xC7, 0x00,
      0x5F, 0x48, 0x61, 0x09, 0x7C, 0x00, 0x61, 0xEF, 0x92, 0x42, 0x2F, 0x00, 0xD5, 0xD7, 0x31,
      0x99, 0xA6, 0xFF, 0x17, 0x2B, 0x5A, 0xF0, 0x01, 0x00, 0x71, 0xDD, 0xE2, 0x22, 0x7B, 0x00,
      0x54, 0xBF, 0xAE, 0xE9, 0x3C, 0x15, 0x00, 0x15, 0xD4, 0x02, 0x15, 0xDC, 0x02, 0x2C, 0x15,
      0x28, 0x15, 0x00, 0x15, 0x06, 0x15, 0x08, 0x1C, 0x36, 0x04, 0x28, 0x09, 0x00, 0x7D, 0xFE,
      0x02, 0xDA, 0xB2, 0x62, 0xA3, 0xFB, 0x18, 0x09, 0x00, 0x03, 0x9C, 0xCD, 0x5A, 0xAC, 0xBB,
      0xF1, 0xE3, 0x00, 0x00, 0x00, 0xAA, 0x01, 0xF0, 0xA9, 0x04, 0x00, 0x00, 0x00, 0x07, 0xBF,
      0xBF, 0x0F, 0x00, 0x7D, 0xFE, 0x02, 0xDA, 0xB2, 0x62, 0xA3, 0xFB, 0x00, 0x7D, 0x9A, 0xCB,
      0xDA, 0x4B, 0x10, 0x8B, 0xAC, 0x00, 0x20, 0xBA, 0x97, 0x87, 0x2E, 0x3B, 0x4E, 0x04, 0x00,
      0x15, 0xBB, 0xC2, 0xDF, 0x2D, 0x25, 0x08, 0xB6, 0x00, 0x5C, 0x67, 0x0E, 0x36, 0x30, 0xF1,
      0xAC, 0xA4, 0x00, 0x44, 0xF1, 0x8E, 0xFB, 0x17, 0x5E, 0xE1, 0x96, 0x00, 0x64, 0x69, 0xF9,
      0x66, 0x3F, 0x11, 0xED, 0xB9, 0x00, 0x45, 0xB5, 0xDA, 0x14, 0x9C, 0xA3, 0xFA, 0x64, 0x00,
      0x26, 0x5F, 0xDE, 0xD7, 0x67, 0x95, 0xEF, 0xB1, 0x00, 0x35, 0xDB, 0x9B, 0x88, 0x46, 0xD0,
      0xA1, 0x0E, 0x00, 0x45, 0xA9, 0x92, 0x8E, 0x89, 0xD1, 0xAC, 0x4C, 0x00, 0x4C, 0xF1, 0xCB,
      0x27, 0x82, 0x3A, 0x7D, 0xB7, 0x00, 0x64, 0xD3, 0xD2, 0x2F, 0x9C, 0x83, 0x16, 0x75, 0x00,
      0x15, 0xDF, 0xC2, 0xA9, 0x63, 0xB8, 0x33, 0x65, 0x00, 0x27, 0x40, 0x28, 0x97, 0x05, 0x8E,
      0xE3, 0x46, 0x00, 0x03, 0x9C, 0xCD, 0x5A, 0xAC, 0xBB, 0xF1, 0xE3, 0x00, 0x22, 0x23, 0xF5,
      0xE8, 0x9D, 0x55, 0xD4, 0x9C, 0x00, 0x25, 0xB9, 0xD8, 0x87, 0x2D, 0xF1, 0xF2, 0x17, 0x15,
      0x02, 0x19, 0x4C, 0x48, 0x0C, 0x73, 0x70, 0x61, 0x72, 0x6B, 0x5F, 0x73, 0x63, 0x68, 0x65,
      0x6D, 0x61, 0x15, 0x06, 0x00, 0x15, 0x0E, 0x15, 0x08, 0x15, 0x02, 0x18, 0x06, 0x64, 0x65,
      0x63, 0x37, 0x70, 0x33, 0x25, 0x0A, 0x15, 0x06, 0x15, 0x0E, 0x00, 0x15, 0x0E, 0x15, 0x0C,
      0x15, 0x02, 0x18, 0x08, 0x64, 0x65, 0x63, 0x31, 0x32, 0x70, 0x31, 0x31, 0x25, 0x0A, 0x15,
      0x16, 0x15, 0x18, 0x00, 0x15, 0x0E, 0x15, 0x12, 0x15, 0x02, 0x18, 0x07, 0x64, 0x65, 0x63,
      0x32, 0x30, 0x70, 0x31, 0x25, 0x0A, 0x15, 0x02, 0x15, 0x28, 0x00, 0x16, 0x28, 0x19, 0x1C,
      0x19, 0x3C, 0x26, 0x08, 0x1C, 0x15, 0x0E, 0x19, 0x35, 0x06, 0x08, 0x00, 0x19, 0x18, 0x06,
      0x64, 0x65, 0x63, 0x37, 0x70, 0x33, 0x15, 0x02, 0x16, 0x28, 0x16, 0xEE, 0x01, 0x16, 0xF4,
      0x01, 0x26, 0x08, 0x3C, 0x36, 0x02, 0x28, 0x04, 0x00, 0x97, 0x45, 0x72, 0x18, 0x04, 0x00,
      0x01, 0x81, 0x3B, 0x00, 0x19, 0x1C, 0x15, 0x00, 0x15, 0x00, 0x15, 0x02, 0x00, 0x00, 0x00,
      0x26, 0xFC, 0x01, 0x1C, 0x15, 0x0E, 0x19, 0x35, 0x06, 0x08, 0x00, 0x19, 0x18, 0x08, 0x64,
      0x65, 0x63, 0x31, 0x32, 0x70, 0x31, 0x31, 0x15, 0x02, 0x16, 0x28, 0x16, 0xC2, 0x02, 0x16,
      0xC8, 0x02, 0x26, 0xFC, 0x01, 0x3C, 0x36, 0x02, 0x28, 0x06, 0x00, 0xD5, 0xD7, 0x31, 0x99,
      0xA6, 0x18, 0x06, 0xFF, 0x17, 0x2B, 0x5A, 0xF0, 0x01, 0x00, 0x19, 0x1C, 0x15, 0x00, 0x15,
      0x00, 0x15, 0x02, 0x00, 0x00, 0x00, 0x26, 0xC4, 0x04, 0x1C, 0x15, 0x0E, 0x19, 0x35, 0x06,
      0x08, 0x00, 0x19, 0x18, 0x07, 0x64, 0x65, 0x63, 0x32, 0x30, 0x70, 0x31, 0x15, 0x02, 0x16,
      0x28, 0x16, 0xAE, 0x03, 0x16, 0xB6, 0x03, 0x26, 0xC4, 0x04, 0x3C, 0x36, 0x04, 0x28, 0x09,
      0x00, 0x7D, 0xFE, 0x02, 0xDA, 0xB2, 0x62, 0xA3, 0xFB, 0x18, 0x09, 0x00, 0x03, 0x9C, 0xCD,
      0x5A, 0xAC, 0xBB, 0xF1, 0xE3, 0x00, 0x19, 0x1C, 0x15, 0x00, 0x15, 0x00, 0x15, 0x02, 0x00,
      0x00, 0x00, 0x16, 0xDE, 0x07, 0x16, 0x28, 0x00, 0x19, 0x2C, 0x18, 0x18, 0x6F, 0x72, 0x67,
      0x2E, 0x61, 0x70, 0x61, 0x63, 0x68, 0x65, 0x2E, 0x73, 0x70, 0x61, 0x72, 0x6B, 0x2E, 0x76,
      0x65, 0x72, 0x73, 0x69, 0x6F, 0x6E, 0x18, 0x05, 0x33, 0x2E, 0x30, 0x2E, 0x31, 0x00, 0x18,
      0x29, 0x6F, 0x72, 0x67, 0x2E, 0x61, 0x70, 0x61, 0x63, 0x68, 0x65, 0x2E, 0x73, 0x70, 0x61,
      0x72, 0x6B, 0x2E, 0x73, 0x71, 0x6C, 0x2E, 0x70, 0x61, 0x72, 0x71, 0x75, 0x65, 0x74, 0x2E,
      0x72, 0x6F, 0x77, 0x2E, 0x6D, 0x65, 0x74, 0x61, 0x64, 0x61, 0x74, 0x61, 0x18, 0xF4, 0x01,
      0x7B, 0x22, 0x74, 0x79, 0x70, 0x65, 0x22, 0x3A, 0x22, 0x73, 0x74, 0x72, 0x75, 0x63, 0x74,
      0x22, 0x2C, 0x22, 0x66, 0x69, 0x65, 0x6C, 0x64, 0x73, 0x22, 0x3A, 0x5B, 0x7B, 0x22, 0x6E,
      0x61, 0x6D, 0x65, 0x22, 0x3A, 0x22, 0x64, 0x65, 0x63, 0x37, 0x70, 0x33, 0x22, 0x2C, 0x22,
      0x74, 0x79, 0x70, 0x65, 0x22, 0x3A, 0x22, 0x64, 0x65, 0x63, 0x69, 0x6D, 0x61, 0x6C, 0x28,
      0x37, 0x2C, 0x33, 0x29, 0x22, 0x2C, 0x22, 0x6E, 0x75, 0x6C, 0x6C, 0x61, 0x62, 0x6C, 0x65,
      0x22, 0x3A, 0x74, 0x72, 0x75, 0x65, 0x2C, 0x22, 0x6D, 0x65, 0x74, 0x61, 0x64, 0x61, 0x74,
      0x61, 0x22, 0x3A, 0x7B, 0x7D, 0x7D, 0x2C, 0x7B, 0x22, 0x6E, 0x61, 0x6D, 0x65, 0x22, 0x3A,
      0x22, 0x64, 0x65, 0x63, 0x31, 0x32, 0x70, 0x31, 0x31, 0x22, 0x2C, 0x22, 0x74, 0x79, 0x70,
      0x65, 0x22, 0x3A, 0x22, 0x64, 0x65, 0x63, 0x69, 0x6D, 0x61, 0x6C, 0x28, 0x31, 0x32, 0x2C,
      0x31, 0x31, 0x29, 0x22, 0x2C, 0x22, 0x6E, 0x75, 0x6C, 0x6C, 0x61, 0x62, 0x6C, 0x65, 0x22,
      0x3A, 0x74, 0x72, 0x75, 0x65, 0x2C, 0x22, 0x6D, 0x65, 0x74, 0x61, 0x64, 0x61, 0x74, 0x61,
      0x22, 0x3A, 0x7B, 0x7D, 0x7D, 0x2C, 0x7B, 0x22, 0x6E, 0x61, 0x6D, 0x65, 0x22, 0x3A, 0x22,
      0x64, 0x65, 0x63, 0x32, 0x30, 0x70, 0x31, 0x22, 0x2C, 0x22, 0x74, 0x79, 0x70, 0x65, 0x22,
      0x3A, 0x22, 0x64, 0x65, 0x63, 0x69, 0x6D, 0x61, 0x6C, 0x28, 0x32, 0x30, 0x2C, 0x31, 0x29,
      0x22, 0x2C, 0x22, 0x6E, 0x75, 0x6C, 0x6C, 0x61, 0x62, 0x6C, 0x65, 0x22, 0x3A, 0x74, 0x72,
      0x75, 0x65, 0x2C, 0x22, 0x6D, 0x65, 0x74, 0x61, 0x64, 0x61, 0x74, 0x61, 0x22, 0x3A, 0x7B,
      0x7D, 0x7D, 0x5D, 0x7D, 0x00, 0x18, 0x4A, 0x70, 0x61, 0x72, 0x71, 0x75, 0x65, 0x74, 0x2D,
      0x6D, 0x72, 0x20, 0x76, 0x65, 0x72, 0x73, 0x69, 0x6F, 0x6E, 0x20, 0x31, 0x2E, 0x31, 0x30,
      0x2E, 0x31, 0x20, 0x28, 0x62, 0x75, 0x69, 0x6C, 0x64, 0x20, 0x61, 0x38, 0x39, 0x64, 0x66,
      0x38, 0x66, 0x39, 0x39, 0x33, 0x32, 0x62, 0x36, 0x65, 0x66, 0x36, 0x36, 0x33, 0x33, 0x64,
      0x30, 0x36, 0x30, 0x36, 0x39, 0x65, 0x35, 0x30, 0x63, 0x39, 0x62, 0x37, 0x39, 0x37, 0x30,
      0x62, 0x65, 0x62, 0x64, 0x31, 0x29, 0x19, 0x3C, 0x1C, 0x00, 0x00, 0x1C, 0x00, 0x00, 0x1C,
      0x00, 0x00, 0x00, 0xC5, 0x02, 0x00, 0x00, 0x50, 0x41, 0x52, 0x31,
    };

    unsigned int parquet_len = 1226;

    cudf::io::parquet_reader_options read_opts =
      cudf::io::parquet_reader_options::builder(cudf::io::source_info{
        reinterpret_cast<char const*>(fixed_len_bytes_decimal_parquet), parquet_len});
    auto result = cudf::io::read_parquet(read_opts);
    EXPECT_EQ(result.tbl->view().num_columns(), 3);

    auto validity_c0    = cudf::test::iterators::nulls_at({19});
    int32_t col0_data[] = {6361295, 698632,  7821423, 7073444, 9631892, 3021012, 5195059,
                           9913714, 901749,  7776938, 3186566, 4955569, 5131067, 98619,
                           2282579, 7521455, 4430706, 1937859, 4532040, 0};

    EXPECT_EQ(static_cast<std::size_t>(result.tbl->view().column(0).size()),
              sizeof(col0_data) / sizeof(col0_data[0]));
    cudf::test::fixed_point_column_wrapper<int32_t> col0(
      std::begin(col0_data), std::end(col0_data), validity_c0, numeric::scale_type{-3});
    CUDF_TEST_EXPECT_COLUMNS_EQUAL(result.tbl->view().column(0), col0);

    auto validity_c1    = cudf::test::iterators::nulls_at({18});
    int64_t col1_data[] = {361378026250,
                           30646804862,
                           429930238629,
                           418758703536,
                           895494171113,
                           435283865083,
                           809096053722,
                           -999999999999,
                           426465099333,
                           526684574144,
                           826310892810,
                           584686967589,
                           113822282951,
                           409236212092,
                           420631167535,
                           918438386086,
                           -999999999999,
                           489053889147,
                           0,
                           363993164092};

    EXPECT_EQ(static_cast<std::size_t>(result.tbl->view().column(1).size()),
              sizeof(col1_data) / sizeof(col1_data[0]));
    cudf::test::fixed_point_column_wrapper<int64_t> col1(
      std::begin(col1_data), std::end(col1_data), validity_c1, numeric::scale_type{-11});
    CUDF_TEST_EXPECT_COLUMNS_EQUAL(result.tbl->view().column(1), col1);

    auto validity_c2       = cudf::test::iterators::nulls_at({6, 14});
    __int128_t col2_data[] = {9078697037144433659,
                              9050770539577117612,
                              2358363961733893636,
                              1566059559232276662,
                              6658306200002735268,
                              4967909073046397334,
                              0,
                              7235588493887532473,
                              5023160741463849572,
                              2765173712965988273,
                              3880866513515749646,
                              5019704400576359500,
                              5544435986818825655,
                              7265381725809874549,
                              0,
                              1576192427381240677,
                              2828305195087094598,
                              260308667809395171,
                              2460080200895288476,
                              2718441925197820439};

    EXPECT_EQ(static_cast<std::size_t>(result.tbl->view().column(2).size()),
              sizeof(col2_data) / sizeof(col2_data[0]));
    cudf::test::fixed_point_column_wrapper<__int128_t> col2(
      std::begin(col2_data), std::end(col2_data), validity_c2, numeric::scale_type{-1});
    CUDF_TEST_EXPECT_COLUMNS_EQUAL(result.tbl->view().column(2), col2);
  }
}

TEST_F(ParquetReaderTest, EmptyOutput)
{
  cudf::test::fixed_width_column_wrapper<int> c0;
  cudf::test::strings_column_wrapper c1;
  cudf::test::fixed_point_column_wrapper<int> c2({}, numeric::scale_type{2});
  cudf::test::lists_column_wrapper<float> _c3{{{1, 2}, {3, 4}}, {{5, 6}, {7, 8}}};
  auto c3 = cudf::empty_like(_c3);

  cudf::test::fixed_width_column_wrapper<int> sc0;
  cudf::test::strings_column_wrapper sc1;
  cudf::test::lists_column_wrapper<int> _sc2{{1, 2}};
  std::vector<std::unique_ptr<cudf::column>> struct_children;
  struct_children.push_back(sc0.release());
  struct_children.push_back(sc1.release());
  struct_children.push_back(cudf::empty_like(_sc2));
  cudf::test::structs_column_wrapper c4(std::move(struct_children));

  table_view expected({c0, c1, c2, *c3, c4});

  // set precision on the decimal column
  cudf::io::table_input_metadata expected_metadata(expected);
  expected_metadata.column_metadata[2].set_decimal_precision(1);

  auto filepath = temp_env->get_temp_filepath("EmptyOutput.parquet");
  cudf::io::parquet_writer_options out_args =
    cudf::io::parquet_writer_options::builder(cudf::io::sink_info{filepath}, expected);
  out_args.set_metadata(std::move(expected_metadata));
  cudf::io::write_parquet(out_args);

  cudf::io::parquet_reader_options read_args =
    cudf::io::parquet_reader_options::builder(cudf::io::source_info{filepath});
  auto result = cudf::io::read_parquet(read_args);

  CUDF_TEST_EXPECT_TABLES_EQUAL(expected, result.tbl->view());
}

TEST_F(ParquetWriterTest, RowGroupSizeInvalid)
{
  auto const unused_table = std::make_unique<table>();
  std::vector<char> out_buffer;

  EXPECT_THROW(cudf::io::parquet_writer_options::builder(cudf::io::sink_info(&out_buffer),
                                                         unused_table->view())
                 .row_group_size_rows(0),
               cudf::logic_error);
  EXPECT_THROW(cudf::io::parquet_writer_options::builder(cudf::io::sink_info(&out_buffer),
                                                         unused_table->view())
                 .max_page_size_rows(0),
               cudf::logic_error);
  EXPECT_THROW(cudf::io::parquet_writer_options::builder(cudf::io::sink_info(&out_buffer),
                                                         unused_table->view())
                 .row_group_size_bytes(3 << 8),
               cudf::logic_error);
  EXPECT_THROW(cudf::io::parquet_writer_options::builder(cudf::io::sink_info(&out_buffer),
                                                         unused_table->view())
                 .max_page_size_bytes(3 << 8),
               cudf::logic_error);
  EXPECT_THROW(cudf::io::parquet_writer_options::builder(cudf::io::sink_info(&out_buffer),
                                                         unused_table->view())
                 .max_page_size_bytes(0xFFFF'FFFFUL),
               cudf::logic_error);

  EXPECT_THROW(cudf::io::chunked_parquet_writer_options::builder(cudf::io::sink_info(&out_buffer))
                 .row_group_size_rows(0),
               cudf::logic_error);
  EXPECT_THROW(cudf::io::chunked_parquet_writer_options::builder(cudf::io::sink_info(&out_buffer))
                 .max_page_size_rows(0),
               cudf::logic_error);
  EXPECT_THROW(cudf::io::chunked_parquet_writer_options::builder(cudf::io::sink_info(&out_buffer))
                 .row_group_size_bytes(3 << 8),
               cudf::logic_error);
  EXPECT_THROW(cudf::io::chunked_parquet_writer_options::builder(cudf::io::sink_info(&out_buffer))
                 .max_page_size_bytes(3 << 8),
               cudf::logic_error);
  EXPECT_THROW(cudf::io::chunked_parquet_writer_options::builder(cudf::io::sink_info(&out_buffer))
                 .max_page_size_bytes(0xFFFF'FFFFUL),
               cudf::logic_error);
}

TEST_F(ParquetWriterTest, RowGroupPageSizeMatch)
{
  auto const unused_table = std::make_unique<table>();
  std::vector<char> out_buffer;

  auto options = cudf::io::parquet_writer_options::builder(cudf::io::sink_info(&out_buffer),
                                                           unused_table->view())
                   .row_group_size_bytes(128 * 1024)
                   .max_page_size_bytes(512 * 1024)
                   .row_group_size_rows(10000)
                   .max_page_size_rows(20000)
                   .build();
  EXPECT_EQ(options.get_row_group_size_bytes(), options.get_max_page_size_bytes());
  EXPECT_EQ(options.get_row_group_size_rows(), options.get_max_page_size_rows());
}

TEST_F(ParquetChunkedWriterTest, RowGroupPageSizeMatch)
{
  std::vector<char> out_buffer;

  auto options = cudf::io::chunked_parquet_writer_options::builder(cudf::io::sink_info(&out_buffer))
                   .row_group_size_bytes(128 * 1024)
                   .max_page_size_bytes(512 * 1024)
                   .row_group_size_rows(10000)
                   .max_page_size_rows(20000)
                   .build();
  EXPECT_EQ(options.get_row_group_size_bytes(), options.get_max_page_size_bytes());
  EXPECT_EQ(options.get_row_group_size_rows(), options.get_max_page_size_rows());
}

TEST_F(ParquetWriterTest, EmptyList)
{
  auto L1 = cudf::make_lists_column(0,
                                    cudf::make_empty_column(cudf::data_type(cudf::type_id::INT32)),
                                    cudf::make_empty_column(cudf::data_type{cudf::type_id::INT64}),
                                    0,
                                    {});
  auto L0 = cudf::make_lists_column(
    3, cudf::test::fixed_width_column_wrapper<int32_t>{0, 0, 0, 0}.release(), std::move(L1), 0, {});

  auto filepath = temp_env->get_temp_filepath("EmptyList.parquet");
  cudf::io::write_parquet(cudf::io::parquet_writer_options_builder(cudf::io::sink_info(filepath),
                                                                   cudf::table_view({*L0})));

  auto result = cudf::io::read_parquet(
    cudf::io::parquet_reader_options_builder(cudf::io::source_info(filepath)));

  using lcw     = cudf::test::lists_column_wrapper<int64_t>;
  auto expected = lcw{lcw{}, lcw{}, lcw{}};
  CUDF_TEST_EXPECT_COLUMNS_EQUAL(result.tbl->view().column(0), expected);
}

TEST_F(ParquetWriterTest, DeepEmptyList)
{
  // Make a list column LLLi st only L is valid and LLi are all null. This tests whether we can
  // handle multiple nullptr offsets

  auto L2 = cudf::make_lists_column(0,
                                    cudf::make_empty_column(cudf::data_type(cudf::type_id::INT32)),
                                    cudf::make_empty_column(cudf::data_type{cudf::type_id::INT64}),
                                    0,
                                    {});
  auto L1 = cudf::make_lists_column(
    0, cudf::make_empty_column(cudf::data_type(cudf::type_id::INT32)), std::move(L2), 0, {});
  auto L0 = cudf::make_lists_column(
    3, cudf::test::fixed_width_column_wrapper<int32_t>{0, 0, 0, 0}.release(), std::move(L1), 0, {});

  auto filepath = temp_env->get_temp_filepath("DeepEmptyList.parquet");
  cudf::io::write_parquet(cudf::io::parquet_writer_options_builder(cudf::io::sink_info(filepath),
                                                                   cudf::table_view({*L0})));

  auto result = cudf::io::read_parquet(
    cudf::io::parquet_reader_options_builder(cudf::io::source_info(filepath)));

  CUDF_TEST_EXPECT_COLUMNS_EQUAL(result.tbl->view().column(0), *L0);
}

TEST_F(ParquetWriterTest, EmptyListWithStruct)
{
  auto L2 = cudf::make_lists_column(0,
                                    cudf::make_empty_column(cudf::data_type(cudf::type_id::INT32)),
                                    cudf::make_empty_column(cudf::data_type{cudf::type_id::INT64}),
                                    0,
                                    {});

  auto children = std::vector<std::unique_ptr<cudf::column>>{};
  children.push_back(std::move(L2));
  auto S2 = cudf::make_structs_column(0, std::move(children), 0, {});
  auto L1 = cudf::make_lists_column(
    0, cudf::make_empty_column(cudf::data_type(cudf::type_id::INT32)), std::move(S2), 0, {});
  auto L0 = cudf::make_lists_column(
    3, cudf::test::fixed_width_column_wrapper<int32_t>{0, 0, 0, 0}.release(), std::move(L1), 0, {});

  auto filepath = temp_env->get_temp_filepath("EmptyListWithStruct.parquet");
  cudf::io::write_parquet(cudf::io::parquet_writer_options_builder(cudf::io::sink_info(filepath),
                                                                   cudf::table_view({*L0})));
  auto result = cudf::io::read_parquet(
    cudf::io::parquet_reader_options_builder(cudf::io::source_info(filepath)));

  CUDF_TEST_EXPECT_COLUMNS_EQUAL(result.tbl->view().column(0), *L0);
}

TEST_F(ParquetWriterTest, CheckPageRows)
{
  auto sequence = thrust::make_counting_iterator(0);
  auto validity = cudf::detail::make_counting_transform_iterator(0, [](auto i) { return true; });

  constexpr auto page_rows = 5000;
  constexpr auto num_rows  = 2 * page_rows;
  column_wrapper<int> col(sequence, sequence + num_rows, validity);

  auto expected = table_view{{col}};

  auto const filepath = temp_env->get_temp_filepath("CheckPageRows.parquet");
  const cudf::io::parquet_writer_options out_opts =
    cudf::io::parquet_writer_options::builder(cudf::io::sink_info{filepath}, expected)
      .max_page_size_rows(page_rows);
  cudf::io::write_parquet(out_opts);

  // check first page header and make sure it has only page_rows values
  auto const source = cudf::io::datasource::create(filepath);
  cudf::io::parquet::FileMetaData fmd;

  read_footer(source, &fmd);
  ASSERT_GT(fmd.row_groups.size(), 0);
  ASSERT_EQ(fmd.row_groups[0].columns.size(), 1);
  auto const& first_chunk = fmd.row_groups[0].columns[0].meta_data;
  ASSERT_GT(first_chunk.data_page_offset, 0);

  // read first data page header.  sizeof(PageHeader) is not exact, but the thrift encoded
  // version should be smaller than size of the struct.
  auto const ph = read_page_header(
    source, {first_chunk.data_page_offset, sizeof(cudf::io::parquet::PageHeader), 0});

  EXPECT_EQ(ph.data_page_header.num_values, page_rows);
}

TEST_F(ParquetWriterTest, CheckPageRowsAdjusted)
{
  // enough for a few pages with the default 20'000 rows/page
  constexpr auto rows_per_page = 20'000;
  constexpr auto num_rows      = 3 * rows_per_page;
  const std::string s1(32, 'a');
  auto col0_elements =
    cudf::detail::make_counting_transform_iterator(0, [&](auto i) { return s1; });
  auto col0 = cudf::test::strings_column_wrapper(col0_elements, col0_elements + num_rows);

  auto const expected = table_view{{col0}};

  auto const filepath = temp_env->get_temp_filepath("CheckPageRowsAdjusted.parquet");
  const cudf::io::parquet_writer_options out_opts =
    cudf::io::parquet_writer_options::builder(cudf::io::sink_info{filepath}, expected)
      .max_page_size_rows(rows_per_page);
  cudf::io::write_parquet(out_opts);

  // check first page header and make sure it has only page_rows values
  auto const source = cudf::io::datasource::create(filepath);
  cudf::io::parquet::FileMetaData fmd;

  read_footer(source, &fmd);
  ASSERT_GT(fmd.row_groups.size(), 0);
  ASSERT_EQ(fmd.row_groups[0].columns.size(), 1);
  auto const& first_chunk = fmd.row_groups[0].columns[0].meta_data;
  ASSERT_GT(first_chunk.data_page_offset, 0);

  // read first data page header.  sizeof(PageHeader) is not exact, but the thrift encoded
  // version should be smaller than size of the struct.
  auto const ph = read_page_header(
    source, {first_chunk.data_page_offset, sizeof(cudf::io::parquet::PageHeader), 0});

  EXPECT_LE(ph.data_page_header.num_values, rows_per_page);
}

TEST_F(ParquetWriterTest, CheckPageRowsTooSmall)
{
  constexpr auto rows_per_page = 1'000;
  constexpr auto fragment_size = 5'000;
  constexpr auto num_rows      = 3 * rows_per_page;
  const std::string s1(32, 'a');
  auto col0_elements =
    cudf::detail::make_counting_transform_iterator(0, [&](auto i) { return s1; });
  auto col0 = cudf::test::strings_column_wrapper(col0_elements, col0_elements + num_rows);

  auto const expected = table_view{{col0}};

  auto const filepath = temp_env->get_temp_filepath("CheckPageRowsTooSmall.parquet");
  const cudf::io::parquet_writer_options out_opts =
    cudf::io::parquet_writer_options::builder(cudf::io::sink_info{filepath}, expected)
      .max_page_fragment_size(fragment_size)
      .max_page_size_rows(rows_per_page);
  cudf::io::write_parquet(out_opts);

  // check that file is written correctly when rows/page < fragment size
  auto const source = cudf::io::datasource::create(filepath);
  cudf::io::parquet::FileMetaData fmd;

  read_footer(source, &fmd);
  ASSERT_TRUE(fmd.row_groups.size() > 0);
  ASSERT_TRUE(fmd.row_groups[0].columns.size() == 1);
  auto const& first_chunk = fmd.row_groups[0].columns[0].meta_data;
  ASSERT_TRUE(first_chunk.data_page_offset > 0);

  // read first data page header.  sizeof(PageHeader) is not exact, but the thrift encoded
  // version should be smaller than size of the struct.
  auto const ph = read_page_header(
    source, {first_chunk.data_page_offset, sizeof(cudf::io::parquet::PageHeader), 0});

  // there should be only one page since the fragment size is larger than rows_per_page
  EXPECT_EQ(ph.data_page_header.num_values, num_rows);
}

TEST_F(ParquetWriterTest, Decimal128Stats)
{
  // check that decimal128 min and max statistics are written in network byte order
  // this is negative, so should be the min
  std::vector<uint8_t> expected_min{
    0xa1, 0xb2, 0xc3, 0xd4, 0xe5, 0xf6, 0, 0, 0, 0, 0, 0, 0, 0, 0, 0};
  std::vector<uint8_t> expected_max{
    0, 0, 0, 0, 0, 0, 0, 0, 0, 0, 0xa1, 0xb2, 0xc3, 0xd4, 0xe5, 0xf6};

  __int128_t val0 = 0xa1b2'c3d4'e5f6ULL;
  __int128_t val1 = val0 << 80;
  column_wrapper<numeric::decimal128> col0{{numeric::decimal128(val0, numeric::scale_type{0}),
                                            numeric::decimal128(val1, numeric::scale_type{0})}};

  auto expected = table_view{{col0}};

  auto const filepath = temp_env->get_temp_filepath("Decimal128Stats.parquet");
  const cudf::io::parquet_writer_options out_opts =
    cudf::io::parquet_writer_options::builder(cudf::io::sink_info{filepath}, expected);
  cudf::io::write_parquet(out_opts);

  auto const source = cudf::io::datasource::create(filepath);
  cudf::io::parquet::FileMetaData fmd;

  read_footer(source, &fmd);

  auto const stats = get_statistics(fmd.row_groups[0].columns[0]);

  EXPECT_EQ(expected_min, stats.min_value);
  EXPECT_EQ(expected_max, stats.max_value);
}

// =============================================================================
// ---- test data for stats sort order tests
// need at least 3 pages, and min page count is 5000, so need at least 15000 values.
// use 20000 to be safe.
static constexpr int num_ordered_rows            = 20000;
static constexpr int page_size_for_ordered_tests = 5000;

namespace {
namespace testdata {
// ----- most numerics. scale by 100 so all values fit in a single byte

template <typename T>
std::enable_if_t<std::is_arithmetic_v<T> && !std::is_same_v<T, bool>,
                 cudf::test::fixed_width_column_wrapper<T>>
ascending()
{
  int start = std::is_signed_v<T> ? -num_ordered_rows / 2 : 0;
  auto elements =
    cudf::detail::make_counting_transform_iterator(start, [](auto i) { return i / 100; });
  return cudf::test::fixed_width_column_wrapper<T>(elements, elements + num_ordered_rows);
}

template <typename T>
std::enable_if_t<std::is_arithmetic_v<T> && !std::is_same_v<T, bool>,
                 cudf::test::fixed_width_column_wrapper<T>>
descending()
{
  if (std::is_signed_v<T>) {
    auto elements = cudf::detail::make_counting_transform_iterator(-num_ordered_rows / 2,
                                                                   [](auto i) { return -i / 100; });
    return cudf::test::fixed_width_column_wrapper<T>(elements, elements + num_ordered_rows);
  } else {
    auto elements = cudf::detail::make_counting_transform_iterator(
      0, [](auto i) { return (num_ordered_rows - i) / 100; });
    return cudf::test::fixed_width_column_wrapper<T>(elements, elements + num_ordered_rows);
  }
}

template <typename T>
std::enable_if_t<std::is_arithmetic_v<T> && !std::is_same_v<T, bool>,
                 cudf::test::fixed_width_column_wrapper<T>>
unordered()
{
  if (std::is_signed_v<T>) {
    auto elements = cudf::detail::make_counting_transform_iterator(
      -num_ordered_rows / 2, [](auto i) { return (i % 2 ? i : -i) / 100; });
    return cudf::test::fixed_width_column_wrapper<T>(elements, elements + num_ordered_rows);
  } else {
    auto elements = cudf::detail::make_counting_transform_iterator(
      0, [](auto i) { return (i % 2 ? i : num_ordered_rows - i) / 100; });
    return cudf::test::fixed_width_column_wrapper<T>(elements, elements + num_ordered_rows);
  }
}

// ----- bool

template <typename T>
std::enable_if_t<std::is_same_v<T, bool>, cudf::test::fixed_width_column_wrapper<bool>> ascending()
{
  auto elements = cudf::detail::make_counting_transform_iterator(
    0, [](auto i) { return i >= num_ordered_rows / 2; });
  return cudf::test::fixed_width_column_wrapper<bool>(elements, elements + num_ordered_rows);
}

template <typename T>
std::enable_if_t<std::is_same_v<T, bool>, cudf::test::fixed_width_column_wrapper<bool>> descending()
{
  auto elements = cudf::detail::make_counting_transform_iterator(
    0, [](auto i) { return i < num_ordered_rows / 2; });
  return cudf::test::fixed_width_column_wrapper<bool>(elements, elements + num_ordered_rows);
}

template <typename T>
std::enable_if_t<std::is_same_v<T, bool>, cudf::test::fixed_width_column_wrapper<bool>> unordered()
{
  auto elements = cudf::detail::make_counting_transform_iterator(0, [](auto i) {
    switch (i / page_size_for_ordered_tests) {
      case 0: return true;
      case 1: return false;
      case 2: return true;
      default: return false;
    }
  });
  return cudf::test::fixed_width_column_wrapper<bool>(elements, elements + num_ordered_rows);
}

// ----- fixed point types

template <typename T>
std::enable_if_t<cudf::is_fixed_point<T>(), cudf::test::fixed_width_column_wrapper<T>> ascending()
{
  auto elements = cudf::detail::make_counting_transform_iterator(
    -num_ordered_rows / 2, [](auto i) { return T(i, numeric::scale_type{0}); });
  return cudf::test::fixed_width_column_wrapper<T>(elements, elements + num_ordered_rows);
}

template <typename T>
std::enable_if_t<cudf::is_fixed_point<T>(), cudf::test::fixed_width_column_wrapper<T>> descending()
{
  auto elements = cudf::detail::make_counting_transform_iterator(
    -num_ordered_rows / 2, [](auto i) { return T(-i, numeric::scale_type{0}); });
  return cudf::test::fixed_width_column_wrapper<T>(elements, elements + num_ordered_rows);
}

template <typename T>
std::enable_if_t<cudf::is_fixed_point<T>(), cudf::test::fixed_width_column_wrapper<T>> unordered()
{
  auto elements = cudf::detail::make_counting_transform_iterator(
    -num_ordered_rows / 2, [](auto i) { return T(i % 2 ? i : -i, numeric::scale_type{0}); });
  return cudf::test::fixed_width_column_wrapper<T>(elements, elements + num_ordered_rows);
}

// ----- chrono types
// ----- timstamp

template <typename T>
std::enable_if_t<cudf::is_timestamp<T>(), cudf::test::fixed_width_column_wrapper<T>> ascending()
{
  auto elements = cudf::detail::make_counting_transform_iterator(
    0, [](auto i) { return T(typename T::duration(i)); });
  return cudf::test::fixed_width_column_wrapper<T>(elements, elements + num_ordered_rows);
}

template <typename T>
std::enable_if_t<cudf::is_timestamp<T>(), cudf::test::fixed_width_column_wrapper<T>> descending()
{
  auto elements = cudf::detail::make_counting_transform_iterator(
    0, [](auto i) { return T(typename T::duration(num_ordered_rows - i)); });
  return cudf::test::fixed_width_column_wrapper<T>(elements, elements + num_ordered_rows);
}

template <typename T>
std::enable_if_t<cudf::is_timestamp<T>(), cudf::test::fixed_width_column_wrapper<T>> unordered()
{
  auto elements = cudf::detail::make_counting_transform_iterator(
    0, [](auto i) { return T(typename T::duration(i % 2 ? i : num_ordered_rows - i)); });
  return cudf::test::fixed_width_column_wrapper<T>(elements, elements + num_ordered_rows);
}

// ----- duration

template <typename T>
std::enable_if_t<cudf::is_duration<T>(), cudf::test::fixed_width_column_wrapper<T>> ascending()
{
  auto elements = cudf::detail::make_counting_transform_iterator(0, [](auto i) { return T(i); });
  return cudf::test::fixed_width_column_wrapper<T>(elements, elements + num_ordered_rows);
}

template <typename T>
std::enable_if_t<cudf::is_duration<T>(), cudf::test::fixed_width_column_wrapper<T>> descending()
{
  auto elements = cudf::detail::make_counting_transform_iterator(
    0, [](auto i) { return T(num_ordered_rows - i); });
  return cudf::test::fixed_width_column_wrapper<T>(elements, elements + num_ordered_rows);
}

template <typename T>
std::enable_if_t<cudf::is_duration<T>(), cudf::test::fixed_width_column_wrapper<T>> unordered()
{
  auto elements = cudf::detail::make_counting_transform_iterator(
    0, [](auto i) { return T(i % 2 ? i : num_ordered_rows - i); });
  return cudf::test::fixed_width_column_wrapper<T>(elements, elements + num_ordered_rows);
}

// ----- string_view

template <typename T>
std::enable_if_t<std::is_same_v<T, cudf::string_view>, cudf::test::strings_column_wrapper>
ascending()
{
  char buf[10];
  auto elements = cudf::detail::make_counting_transform_iterator(0, [&buf](auto i) {
    sprintf(buf, "%09d", i);
    return std::string(buf);
  });
  return cudf::test::strings_column_wrapper(elements, elements + num_ordered_rows);
}

template <typename T>
std::enable_if_t<std::is_same_v<T, cudf::string_view>, cudf::test::strings_column_wrapper>
descending()
{
  char buf[10];
  auto elements = cudf::detail::make_counting_transform_iterator(0, [&buf](auto i) {
    sprintf(buf, "%09d", num_ordered_rows - i);
    return std::string(buf);
  });
  return cudf::test::strings_column_wrapper(elements, elements + num_ordered_rows);
}

template <typename T>
std::enable_if_t<std::is_same_v<T, cudf::string_view>, cudf::test::strings_column_wrapper>
unordered()
{
  char buf[10];
  auto elements = cudf::detail::make_counting_transform_iterator(0, [&buf](auto i) {
    sprintf(buf, "%09d", (i % 2 == 0) ? i : (num_ordered_rows - i));
    return std::string(buf);
  });
  return cudf::test::strings_column_wrapper(elements, elements + num_ordered_rows);
}

}  // namespace testdata
}  // anonymous namespace

TYPED_TEST(ParquetWriterComparableTypeTest, ThreeColumnSorted)
{
  using T = TypeParam;

  auto col0 = testdata::ascending<T>();
  auto col1 = testdata::descending<T>();
  auto col2 = testdata::unordered<T>();

  auto const expected = table_view{{col0, col1, col2}};

  auto const filepath = temp_env->get_temp_filepath("ThreeColumnSorted.parquet");
  const cudf::io::parquet_writer_options out_opts =
    cudf::io::parquet_writer_options::builder(cudf::io::sink_info{filepath}, expected)
      .max_page_size_rows(page_size_for_ordered_tests)
      .stats_level(cudf::io::statistics_freq::STATISTICS_COLUMN);
  cudf::io::write_parquet(out_opts);

  auto const source = cudf::io::datasource::create(filepath);
  cudf::io::parquet::FileMetaData fmd;

  read_footer(source, &fmd);
  ASSERT_GT(fmd.row_groups.size(), 0);

  auto const& columns = fmd.row_groups[0].columns;
  ASSERT_EQ(columns.size(), static_cast<size_t>(expected.num_columns()));

  // now check that the boundary order for chunk 1 is ascending,
  // chunk 2 is descending, and chunk 3 is unordered
  cudf::io::parquet::BoundaryOrder expected_orders[] = {
    cudf::io::parquet::BoundaryOrder::ASCENDING,
    cudf::io::parquet::BoundaryOrder::DESCENDING,
    cudf::io::parquet::BoundaryOrder::UNORDERED};

  for (std::size_t i = 0; i < columns.size(); i++) {
    auto const ci = read_column_index(source, columns[i]);
    EXPECT_EQ(ci.boundary_order, expected_orders[i]);
  }
}

// utility functions for column index tests

// compare two values.  return -1 if v1 < v2,
// 0 if v1 == v2, and 1 if v1 > v2.
template <typename T>
int32_t compare(T& v1, T& v2)
{
  return (v1 > v2) - (v1 < v2);
}

// compare two binary statistics blobs based on their physical
// and converted types. returns -1 if v1 < v2, 0 if v1 == v2, and
// 1 if v1 > v2.
int32_t compare_binary(std::vector<uint8_t> const& v1,
                       std::vector<uint8_t> const& v2,
                       cudf::io::parquet::Type ptype,
                       cudf::io::parquet::ConvertedType ctype)
{
  switch (ptype) {
    case cudf::io::parquet::INT32:
      switch (ctype) {
        case cudf::io::parquet::UINT_8:
        case cudf::io::parquet::UINT_16:
        case cudf::io::parquet::UINT_32:
          return compare(*(reinterpret_cast<uint32_t const*>(v1.data())),
                         *(reinterpret_cast<uint32_t const*>(v2.data())));
        default:
          return compare(*(reinterpret_cast<int32_t const*>(v1.data())),
                         *(reinterpret_cast<int32_t const*>(v2.data())));
      }

    case cudf::io::parquet::INT64:
      if (ctype == cudf::io::parquet::UINT_64) {
        return compare(*(reinterpret_cast<uint64_t const*>(v1.data())),
                       *(reinterpret_cast<uint64_t const*>(v2.data())));
      }
      return compare(*(reinterpret_cast<int64_t const*>(v1.data())),
                     *(reinterpret_cast<int64_t const*>(v2.data())));

    case cudf::io::parquet::FLOAT:
      return compare(*(reinterpret_cast<float const*>(v1.data())),
                     *(reinterpret_cast<float const*>(v2.data())));

    case cudf::io::parquet::DOUBLE:
      return compare(*(reinterpret_cast<double const*>(v1.data())),
                     *(reinterpret_cast<double const*>(v2.data())));

    case cudf::io::parquet::BYTE_ARRAY: {
      int32_t v1sz = v1.size();
      int32_t v2sz = v2.size();
      int32_t ret  = memcmp(v1.data(), v2.data(), std::min(v1sz, v2sz));
      if (ret != 0 or v1sz == v2sz) { return ret; }
      return v1sz - v2sz;
    }

    default: CUDF_FAIL("Invalid type in compare_binary");
  }

  return 0;
}

TEST_P(ParquetV2Test, LargeColumnIndex)
{
  // create a file large enough to be written in 2 batches (currently 1GB per batch)
  // pick fragment size that num_rows is divisible by, so we'll get equal sized row groups
  const std::string s1(1000, 'a');
  const std::string s2(1000, 'b');
  constexpr auto num_rows  = 512 * 1024;
  constexpr auto frag_size = num_rows / 128;
  auto const is_v2         = GetParam();

  auto col0_elements = cudf::detail::make_counting_transform_iterator(
    0, [&](auto i) { return (i < num_rows) ? s1 : s2; });
  auto col0 = cudf::test::strings_column_wrapper(col0_elements, col0_elements + 2 * num_rows);

  auto const expected = table_view{{col0, col0}};

  auto const filepath = temp_env->get_temp_filepath("LargeColumnIndex.parquet");
  const cudf::io::parquet_writer_options out_opts =
    cudf::io::parquet_writer_options::builder(cudf::io::sink_info{filepath}, expected)
      .stats_level(cudf::io::statistics_freq::STATISTICS_COLUMN)
      .compression(cudf::io::compression_type::NONE)
      .dictionary_policy(cudf::io::dictionary_policy::NEVER)
      .write_v2_headers(is_v2)
      .max_page_fragment_size(frag_size)
      .row_group_size_bytes(1024 * 1024 * 1024)
      .row_group_size_rows(num_rows);
  cudf::io::write_parquet(out_opts);

  auto const source = cudf::io::datasource::create(filepath);
  cudf::io::parquet::FileMetaData fmd;

  read_footer(source, &fmd);

  for (auto const& rg : fmd.row_groups) {
    for (size_t c = 0; c < rg.columns.size(); c++) {
      auto const& chunk = rg.columns[c];

      auto const ci    = read_column_index(source, chunk);
      auto const stats = get_statistics(chunk);

      // check trunc(page.min) <= stats.min && trun(page.max) >= stats.max
      auto const ptype = fmd.schema[c + 1].type;
      auto const ctype = fmd.schema[c + 1].converted_type;
      EXPECT_TRUE(compare_binary(ci.min_values[0], stats.min_value, ptype, ctype) <= 0);
      EXPECT_TRUE(compare_binary(ci.max_values[0], stats.max_value, ptype, ctype) >= 0);
    }
  }
}

TEST_P(ParquetV2Test, CheckColumnOffsetIndex)
{
  constexpr auto num_rows = 100000;
  auto const is_v2        = GetParam();
  auto const expected_hdr_type =
    is_v2 ? cudf::io::parquet::PageType::DATA_PAGE_V2 : cudf::io::parquet::PageType::DATA_PAGE;

  // fixed length strings
  auto str1_elements = cudf::detail::make_counting_transform_iterator(0, [](auto i) {
    char buf[30];
    sprintf(buf, "%012d", i);
    return std::string(buf);
  });
  auto col0          = cudf::test::strings_column_wrapper(str1_elements, str1_elements + num_rows);

  auto col1_data = random_values<int8_t>(num_rows);
  auto col2_data = random_values<int16_t>(num_rows);
  auto col3_data = random_values<int32_t>(num_rows);
  auto col4_data = random_values<uint64_t>(num_rows);
  auto col5_data = random_values<float>(num_rows);
  auto col6_data = random_values<double>(num_rows);

  auto col1 = cudf::test::fixed_width_column_wrapper<int8_t>(col1_data.begin(), col1_data.end());
  auto col2 = cudf::test::fixed_width_column_wrapper<int16_t>(col2_data.begin(), col2_data.end());
  auto col3 = cudf::test::fixed_width_column_wrapper<int32_t>(col3_data.begin(), col3_data.end());
  auto col4 = cudf::test::fixed_width_column_wrapper<uint64_t>(col4_data.begin(), col4_data.end());
  auto col5 = cudf::test::fixed_width_column_wrapper<float>(col5_data.begin(), col5_data.end());
  auto col6 = cudf::test::fixed_width_column_wrapper<double>(col6_data.begin(), col6_data.end());

  // mixed length strings
  auto str2_elements = cudf::detail::make_counting_transform_iterator(0, [](auto i) {
    char buf[30];
    sprintf(buf, "%d", i);
    return std::string(buf);
  });
  auto col7          = cudf::test::strings_column_wrapper(str2_elements, str2_elements + num_rows);

  auto const expected = table_view{{col0, col1, col2, col3, col4, col5, col6, col7}};

  auto const filepath = temp_env->get_temp_filepath("CheckColumnOffsetIndex.parquet");
  const cudf::io::parquet_writer_options out_opts =
    cudf::io::parquet_writer_options::builder(cudf::io::sink_info{filepath}, expected)
      .stats_level(cudf::io::statistics_freq::STATISTICS_COLUMN)
      .write_v2_headers(is_v2)
      .max_page_size_rows(20000);
  cudf::io::write_parquet(out_opts);

  auto const source = cudf::io::datasource::create(filepath);
  cudf::io::parquet::FileMetaData fmd;

  read_footer(source, &fmd);

  for (size_t r = 0; r < fmd.row_groups.size(); r++) {
    auto const& rg = fmd.row_groups[r];
    for (size_t c = 0; c < rg.columns.size(); c++) {
      auto const& chunk = rg.columns[c];

      // loop over offsets, read each page header, make sure it's a data page and that
      // the first row index is correct
      auto const oi = read_offset_index(source, chunk);

      int64_t num_vals = 0;
      for (size_t o = 0; o < oi.page_locations.size(); o++) {
        auto const& page_loc = oi.page_locations[o];
        auto const ph        = read_page_header(source, page_loc);
        EXPECT_EQ(ph.type, expected_hdr_type);
        EXPECT_EQ(page_loc.first_row_index, num_vals);
        num_vals += is_v2 ? ph.data_page_header_v2.num_rows : ph.data_page_header.num_values;
      }

      // loop over page stats from the column index. check that stats.min <= page.min
      // and stats.max >= page.max for each page.
      auto const ci    = read_column_index(source, chunk);
      auto const stats = get_statistics(chunk);

      // schema indexing starts at 1
      auto const ptype = fmd.schema[c + 1].type;
      auto const ctype = fmd.schema[c + 1].converted_type;
      for (size_t p = 0; p < ci.min_values.size(); p++) {
        // null_pages should always be false
        EXPECT_FALSE(ci.null_pages[p]);
        // null_counts should always be 0
        EXPECT_EQ(ci.null_counts[p], 0);
        EXPECT_TRUE(compare_binary(stats.min_value, ci.min_values[p], ptype, ctype) <= 0);
      }
      for (size_t p = 0; p < ci.max_values.size(); p++)
        EXPECT_TRUE(compare_binary(stats.max_value, ci.max_values[p], ptype, ctype) >= 0);
    }
  }
}

TEST_P(ParquetV2Test, CheckColumnOffsetIndexNulls)
{
  constexpr auto num_rows = 100000;
  auto const is_v2        = GetParam();
  auto const expected_hdr_type =
    is_v2 ? cudf::io::parquet::PageType::DATA_PAGE_V2 : cudf::io::parquet::PageType::DATA_PAGE;

  // fixed length strings
  auto str1_elements = cudf::detail::make_counting_transform_iterator(0, [](auto i) {
    char buf[30];
    sprintf(buf, "%012d", i);
    return std::string(buf);
  });
  auto col0          = cudf::test::strings_column_wrapper(str1_elements, str1_elements + num_rows);

  auto col1_data = random_values<int8_t>(num_rows);
  auto col2_data = random_values<int16_t>(num_rows);
  auto col3_data = random_values<int32_t>(num_rows);
  auto col4_data = random_values<uint64_t>(num_rows);
  auto col5_data = random_values<float>(num_rows);
  auto col6_data = random_values<double>(num_rows);

  auto valids =
    cudf::detail::make_counting_transform_iterator(0, [](auto i) { return i % 2 == 0; });

  // add null values for all but first column
  auto col1 =
    cudf::test::fixed_width_column_wrapper<int8_t>(col1_data.begin(), col1_data.end(), valids);
  auto col2 =
    cudf::test::fixed_width_column_wrapper<int16_t>(col2_data.begin(), col2_data.end(), valids);
  auto col3 =
    cudf::test::fixed_width_column_wrapper<int32_t>(col3_data.begin(), col3_data.end(), valids);
  auto col4 =
    cudf::test::fixed_width_column_wrapper<uint64_t>(col4_data.begin(), col4_data.end(), valids);
  auto col5 =
    cudf::test::fixed_width_column_wrapper<float>(col5_data.begin(), col5_data.end(), valids);
  auto col6 =
    cudf::test::fixed_width_column_wrapper<double>(col6_data.begin(), col6_data.end(), valids);

  // mixed length strings
  auto str2_elements = cudf::detail::make_counting_transform_iterator(0, [](auto i) {
    char buf[30];
    sprintf(buf, "%d", i);
    return std::string(buf);
  });
  auto col7 = cudf::test::strings_column_wrapper(str2_elements, str2_elements + num_rows, valids);

  auto expected = table_view{{col0, col1, col2, col3, col4, col5, col6, col7}};

  auto const filepath = temp_env->get_temp_filepath("CheckColumnOffsetIndexNulls.parquet");
  const cudf::io::parquet_writer_options out_opts =
    cudf::io::parquet_writer_options::builder(cudf::io::sink_info{filepath}, expected)
      .stats_level(cudf::io::statistics_freq::STATISTICS_COLUMN)
      .write_v2_headers(is_v2)
      .max_page_size_rows(20000);
  cudf::io::write_parquet(out_opts);

  auto const source = cudf::io::datasource::create(filepath);
  cudf::io::parquet::FileMetaData fmd;

  read_footer(source, &fmd);

  for (size_t r = 0; r < fmd.row_groups.size(); r++) {
    auto const& rg = fmd.row_groups[r];
    for (size_t c = 0; c < rg.columns.size(); c++) {
      auto const& chunk = rg.columns[c];

      // loop over offsets, read each page header, make sure it's a data page and that
      // the first row index is correct
      auto const oi = read_offset_index(source, chunk);

      int64_t num_vals = 0;
      for (size_t o = 0; o < oi.page_locations.size(); o++) {
        auto const& page_loc = oi.page_locations[o];
        auto const ph        = read_page_header(source, page_loc);
        EXPECT_EQ(ph.type, expected_hdr_type);
        EXPECT_EQ(page_loc.first_row_index, num_vals);
        num_vals += is_v2 ? ph.data_page_header_v2.num_rows : ph.data_page_header.num_values;
      }

      // loop over page stats from the column index. check that stats.min <= page.min
      // and stats.max >= page.max for each page.
      auto const ci    = read_column_index(source, chunk);
      auto const stats = get_statistics(chunk);

      // should be half nulls, except no nulls in column 0
      EXPECT_EQ(stats.null_count, c == 0 ? 0 : num_rows / 2);

      // schema indexing starts at 1
      auto const ptype = fmd.schema[c + 1].type;
      auto const ctype = fmd.schema[c + 1].converted_type;
      for (size_t p = 0; p < ci.min_values.size(); p++) {
        EXPECT_FALSE(ci.null_pages[p]);
        if (c > 0) {  // first column has no nulls
          EXPECT_GT(ci.null_counts[p], 0);
        } else {
          EXPECT_EQ(ci.null_counts[p], 0);
        }
        EXPECT_TRUE(compare_binary(stats.min_value, ci.min_values[p], ptype, ctype) <= 0);
      }
      for (size_t p = 0; p < ci.max_values.size(); p++) {
        EXPECT_TRUE(compare_binary(stats.max_value, ci.max_values[p], ptype, ctype) >= 0);
      }
    }
  }
}

TEST_P(ParquetV2Test, CheckColumnOffsetIndexNullColumn)
{
  constexpr auto num_rows = 100000;
  auto const is_v2        = GetParam();
  auto const expected_hdr_type =
    is_v2 ? cudf::io::parquet::PageType::DATA_PAGE_V2 : cudf::io::parquet::PageType::DATA_PAGE;

  // fixed length strings
  auto str1_elements = cudf::detail::make_counting_transform_iterator(0, [](auto i) {
    char buf[30];
    sprintf(buf, "%012d", i);
    return std::string(buf);
  });
  auto col0          = cudf::test::strings_column_wrapper(str1_elements, str1_elements + num_rows);

  auto col1_data = random_values<int32_t>(num_rows);
  auto col2_data = random_values<int32_t>(num_rows);

  // col1 is all nulls
  auto valids = cudf::detail::make_counting_transform_iterator(0, [](auto i) { return false; });
  auto col1 =
    cudf::test::fixed_width_column_wrapper<int32_t>(col1_data.begin(), col1_data.end(), valids);
  auto col2 = cudf::test::fixed_width_column_wrapper<int32_t>(col2_data.begin(), col2_data.end());

  // mixed length strings
  auto str2_elements = cudf::detail::make_counting_transform_iterator(0, [](auto i) {
    char buf[30];
    sprintf(buf, "%d", i);
    return std::string(buf);
  });
  auto col3          = cudf::test::strings_column_wrapper(str2_elements, str2_elements + num_rows);

  auto expected = table_view{{col0, col1, col2, col3}};

  auto const filepath = temp_env->get_temp_filepath("CheckColumnOffsetIndexNullColumn.parquet");
  const cudf::io::parquet_writer_options out_opts =
    cudf::io::parquet_writer_options::builder(cudf::io::sink_info{filepath}, expected)
      .stats_level(cudf::io::statistics_freq::STATISTICS_COLUMN)
      .write_v2_headers(is_v2)
      .max_page_size_rows(20000);
  cudf::io::write_parquet(out_opts);

  auto const source = cudf::io::datasource::create(filepath);
  cudf::io::parquet::FileMetaData fmd;

  read_footer(source, &fmd);

  for (size_t r = 0; r < fmd.row_groups.size(); r++) {
    auto const& rg = fmd.row_groups[r];
    for (size_t c = 0; c < rg.columns.size(); c++) {
      auto const& chunk = rg.columns[c];

      // loop over offsets, read each page header, make sure it's a data page and that
      // the first row index is correct
      auto const oi = read_offset_index(source, chunk);

      int64_t num_vals = 0;
      for (size_t o = 0; o < oi.page_locations.size(); o++) {
        auto const& page_loc = oi.page_locations[o];
        auto const ph        = read_page_header(source, page_loc);
        EXPECT_EQ(ph.type, expected_hdr_type);
        EXPECT_EQ(page_loc.first_row_index, num_vals);
        num_vals += is_v2 ? ph.data_page_header_v2.num_rows : ph.data_page_header.num_values;
      }

      // loop over page stats from the column index. check that stats.min <= page.min
      // and stats.max >= page.max for each non-empty page.
      auto const ci    = read_column_index(source, chunk);
      auto const stats = get_statistics(chunk);

      // there should be no nulls except column 1 which is all nulls
      EXPECT_EQ(stats.null_count, c == 1 ? num_rows : 0);

      // schema indexing starts at 1
      auto const ptype = fmd.schema[c + 1].type;
      auto const ctype = fmd.schema[c + 1].converted_type;
      for (size_t p = 0; p < ci.min_values.size(); p++) {
        // check tnat null_pages is true for column 1
        if (c == 1) {
          EXPECT_TRUE(ci.null_pages[p]);
          EXPECT_GT(ci.null_counts[p], 0);
        }
        if (not ci.null_pages[p]) {
          EXPECT_EQ(ci.null_counts[p], 0);
          EXPECT_TRUE(compare_binary(stats.min_value, ci.min_values[p], ptype, ctype) <= 0);
        }
      }
      for (size_t p = 0; p < ci.max_values.size(); p++) {
        if (not ci.null_pages[p]) {
          EXPECT_TRUE(compare_binary(stats.max_value, ci.max_values[p], ptype, ctype) >= 0);
        }
      }
    }
  }
}

TEST_P(ParquetV2Test, CheckColumnOffsetIndexStruct)
{
  auto const is_v2 = GetParam();
  auto const expected_hdr_type =
    is_v2 ? cudf::io::parquet::PageType::DATA_PAGE_V2 : cudf::io::parquet::PageType::DATA_PAGE;

  auto c0 = testdata::ascending<uint32_t>();

  auto sc0 = testdata::ascending<cudf::string_view>();
  auto sc1 = testdata::descending<int32_t>();
  auto sc2 = testdata::unordered<int64_t>();

  std::vector<std::unique_ptr<cudf::column>> struct_children;
  struct_children.push_back(sc0.release());
  struct_children.push_back(sc1.release());
  struct_children.push_back(sc2.release());
  cudf::test::structs_column_wrapper c1(std::move(struct_children));

  auto listgen = cudf::detail::make_counting_transform_iterator(
    0, [](auto i) { return i % 2 == 0 ? i / 2 : num_ordered_rows - (i / 2); });
  auto list =
    cudf::test::fixed_width_column_wrapper<int32_t>(listgen, listgen + 2 * num_ordered_rows);
  auto offgen = cudf::detail::make_counting_transform_iterator(0, [](auto i) { return i * 2; });
  auto offsets =
    cudf::test::fixed_width_column_wrapper<int32_t>(offgen, offgen + num_ordered_rows + 1);

  auto c2 = cudf::make_lists_column(num_ordered_rows, offsets.release(), list.release(), 0, {});

  table_view expected({c0, c1, *c2});

  auto const filepath = temp_env->get_temp_filepath("CheckColumnOffsetIndexStruct.parquet");
  const cudf::io::parquet_writer_options out_opts =
    cudf::io::parquet_writer_options::builder(cudf::io::sink_info{filepath}, expected)
      .stats_level(cudf::io::statistics_freq::STATISTICS_COLUMN)
      .write_v2_headers(is_v2)
      .max_page_size_rows(page_size_for_ordered_tests);
  cudf::io::write_parquet(out_opts);

  auto const source = cudf::io::datasource::create(filepath);
  cudf::io::parquet::FileMetaData fmd;

  read_footer(source, &fmd);

  // hard coded schema indices.
  // TODO find a way to do this without magic
  size_t const colidxs[] = {1, 3, 4, 5, 8};
  for (size_t r = 0; r < fmd.row_groups.size(); r++) {
    auto const& rg = fmd.row_groups[r];
    for (size_t c = 0; c < rg.columns.size(); c++) {
      size_t colidx     = colidxs[c];
      auto const& chunk = rg.columns[c];

      // loop over offsets, read each page header, make sure it's a data page and that
      // the first row index is correct
      auto const oi = read_offset_index(source, chunk);

      int64_t num_vals = 0;
      for (size_t o = 0; o < oi.page_locations.size(); o++) {
        auto const& page_loc = oi.page_locations[o];
        auto const ph        = read_page_header(source, page_loc);
        EXPECT_EQ(ph.type, expected_hdr_type);
        EXPECT_EQ(page_loc.first_row_index, num_vals);
        // last column has 2 values per row
        num_vals += is_v2 ? ph.data_page_header_v2.num_rows
                          : ph.data_page_header.num_values / (c == rg.columns.size() - 1 ? 2 : 1);
      }

      // loop over page stats from the column index. check that stats.min <= page.min
      // and stats.max >= page.max for each page.
      auto const ci    = read_column_index(source, chunk);
      auto const stats = get_statistics(chunk);

      auto const ptype = fmd.schema[colidx].type;
      auto const ctype = fmd.schema[colidx].converted_type;
      for (size_t p = 0; p < ci.min_values.size(); p++) {
        EXPECT_TRUE(compare_binary(stats.min_value, ci.min_values[p], ptype, ctype) <= 0);
      }
      for (size_t p = 0; p < ci.max_values.size(); p++) {
        EXPECT_TRUE(compare_binary(stats.max_value, ci.max_values[p], ptype, ctype) >= 0);
      }
    }
  }
}

TEST_P(ParquetV2Test, CheckColumnOffsetIndexStructNulls)
{
  auto const is_v2 = GetParam();
  auto const expected_hdr_type =
    is_v2 ? cudf::io::parquet::PageType::DATA_PAGE_V2 : cudf::io::parquet::PageType::DATA_PAGE;

  auto validity2 =
    cudf::detail::make_counting_transform_iterator(0, [](cudf::size_type i) { return i % 2; });
  auto validity3 = cudf::detail::make_counting_transform_iterator(
    0, [](cudf::size_type i) { return (i % 3) != 0; });
  auto validity4 = cudf::detail::make_counting_transform_iterator(
    0, [](cudf::size_type i) { return (i % 4) != 0; });
  auto validity5 = cudf::detail::make_counting_transform_iterator(
    0, [](cudf::size_type i) { return (i % 5) != 0; });

  auto c0 = testdata::ascending<uint32_t>();

  auto col1_data = random_values<int32_t>(num_ordered_rows);
  auto col2_data = random_values<int32_t>(num_ordered_rows);
  auto col3_data = random_values<int32_t>(num_ordered_rows);

  // col1 is all nulls
  auto col1 =
    cudf::test::fixed_width_column_wrapper<int32_t>(col1_data.begin(), col1_data.end(), validity2);
  auto col2 =
    cudf::test::fixed_width_column_wrapper<int32_t>(col2_data.begin(), col2_data.end(), validity3);
  auto col3 =
    cudf::test::fixed_width_column_wrapper<int32_t>(col2_data.begin(), col2_data.end(), validity4);

  std::vector<std::unique_ptr<cudf::column>> struct_children;
  struct_children.push_back(col1.release());
  struct_children.push_back(col2.release());
  struct_children.push_back(col3.release());
  auto struct_validity = std::vector<bool>(validity5, validity5 + num_ordered_rows);
  cudf::test::structs_column_wrapper c1(std::move(struct_children), struct_validity);
  table_view expected({c0, c1});

  auto const filepath = temp_env->get_temp_filepath("CheckColumnOffsetIndexStructNulls.parquet");
  const cudf::io::parquet_writer_options out_opts =
    cudf::io::parquet_writer_options::builder(cudf::io::sink_info{filepath}, expected)
      .stats_level(cudf::io::statistics_freq::STATISTICS_COLUMN)
      .write_v2_headers(is_v2)
      .max_page_size_rows(page_size_for_ordered_tests);
  cudf::io::write_parquet(out_opts);

  auto const source = cudf::io::datasource::create(filepath);
  cudf::io::parquet::FileMetaData fmd;

  read_footer(source, &fmd);

  for (size_t r = 0; r < fmd.row_groups.size(); r++) {
    auto const& rg = fmd.row_groups[r];
    for (size_t c = 0; c < rg.columns.size(); c++) {
      auto const& chunk = rg.columns[c];

      // loop over offsets, read each page header, make sure it's a data page and that
      // the first row index is correct
      auto const oi = read_offset_index(source, chunk);
      auto const ci = read_column_index(source, chunk);

      int64_t num_vals = 0;
      for (size_t o = 0; o < oi.page_locations.size(); o++) {
        auto const& page_loc = oi.page_locations[o];
        auto const ph        = read_page_header(source, page_loc);
        EXPECT_EQ(ph.type, expected_hdr_type);
        EXPECT_EQ(page_loc.first_row_index, num_vals);
        num_vals += is_v2 ? ph.data_page_header_v2.num_rows : ph.data_page_header.num_values;
        // check that null counts match
        if (is_v2) { EXPECT_EQ(ci.null_counts[o], ph.data_page_header_v2.num_nulls); }
      }
    }
  }
}

TEST_P(ParquetV2Test, CheckColumnIndexListWithNulls)
{
  auto const is_v2 = GetParam();
  auto const expected_hdr_type =
    is_v2 ? cudf::io::parquet::PageType::DATA_PAGE_V2 : cudf::io::parquet::PageType::DATA_PAGE;

  using cudf::test::iterators::null_at;
  using cudf::test::iterators::nulls_at;
  using lcw = cudf::test::lists_column_wrapper<int32_t>;

  // 4 nulls
  // [NULL, 2, NULL]
  // []
  // [4, 5]
  // NULL
  lcw col0{{{{1, 2, 3}, nulls_at({0, 2})}, {}, {4, 5}, {}}, null_at(3)};

  // 4 nulls
  // [[1, 2, 3], [], [4, 5], [], [0, 6, 0]]
  // [[7, 8]]
  // []
  // [[]]
  lcw col1{{{1, 2, 3}, {}, {4, 5}, {}, {0, 6, 0}}, {{7, 8}}, lcw{}, lcw{lcw{}}};

  // 4 nulls
  // [[1, 2, 3], [], [4, 5], NULL, [0, 6, 0]]
  // [[7, 8]]
  // []
  // [[]]
  lcw col2{{{{1, 2, 3}, {}, {4, 5}, {}, {0, 6, 0}}, null_at(3)}, {{7, 8}}, lcw{}, lcw{lcw{}}};

  // 6 nulls
  // [[1, 2, 3], [], [4, 5], NULL, [NULL, 6, NULL]]
  // [[7, 8]]
  // []
  // [[]]
  using dlcw = cudf::test::lists_column_wrapper<double>;
  dlcw col3{{{{1., 2., 3.}, {}, {4., 5.}, {}, {{0., 6., 0.}, nulls_at({0, 2})}}, null_at(3)},
            {{7., 8.}},
            dlcw{},
            dlcw{dlcw{}}};

  // 4 nulls
  // [[1, 2, 3], [], [4, 5], NULL, [0, 6, 0]]
  // [[7, 8]]
  // []
  // NULL
  using ui16lcw = cudf::test::lists_column_wrapper<uint16_t>;
  cudf::test::lists_column_wrapper<uint16_t> col4{
    {{{{1, 2, 3}, {}, {4, 5}, {}, {0, 6, 0}}, null_at(3)}, {{7, 8}}, ui16lcw{}, ui16lcw{ui16lcw{}}},
    null_at(3)};

  // 6 nulls
  // [[1, 2, 3], [], [4, 5], NULL, [NULL, 6, NULL]]
  // [[7, 8]]
  // []
  // NULL
  lcw col5{{{{{1, 2, 3}, {}, {4, 5}, {}, {{0, 6, 0}, nulls_at({0, 2})}}, null_at(3)},
            {{7, 8}},
            lcw{},
            lcw{lcw{}}},
           null_at(3)};

  // 4 nulls
  using strlcw = cudf::test::lists_column_wrapper<cudf::string_view>;
  cudf::test::lists_column_wrapper<cudf::string_view> col6{
    {{"Monday", "Monday", "Friday"}, {}, {"Monday", "Friday"}, {}, {"Sunday", "Funday"}},
    {{"bee", "sting"}},
    strlcw{},
    strlcw{strlcw{}}};

  // 11 nulls
  // [[[NULL,2,NULL,4]], [[NULL,6,NULL], [8,9]]]
  // [NULL, [[13],[14,15,16]],  NULL]
  // [NULL, [], NULL, [[]]]
  // NULL
  lcw col7{{
             {{{{1, 2, 3, 4}, nulls_at({0, 2})}}, {{{5, 6, 7}, nulls_at({0, 2})}, {8, 9}}},
             {{{{10, 11}, {12}}, {{13}, {14, 15, 16}}, {{17, 18}}}, nulls_at({0, 2})},
             {{lcw{lcw{}}, lcw{}, lcw{}, lcw{lcw{}}}, nulls_at({0, 2})},
             lcw{lcw{lcw{}}},
           },
           null_at(3)};

  table_view expected({col0, col1, col2, col3, col4, col5, col6, col7});

  int64_t const expected_null_counts[] = {4, 4, 4, 6, 4, 6, 4, 11};

  auto const filepath = temp_env->get_temp_filepath("ColumnIndexListWithNulls.parquet");
  auto out_opts = cudf::io::parquet_writer_options::builder(cudf::io::sink_info{filepath}, expected)
                    .stats_level(cudf::io::statistics_freq::STATISTICS_COLUMN)
                    .write_v2_headers(is_v2)
                    .compression(cudf::io::compression_type::NONE);

  cudf::io::write_parquet(out_opts);

  auto const source = cudf::io::datasource::create(filepath);
  cudf::io::parquet::FileMetaData fmd;

  read_footer(source, &fmd);

  for (size_t r = 0; r < fmd.row_groups.size(); r++) {
    auto const& rg = fmd.row_groups[r];
    for (size_t c = 0; c < rg.columns.size(); c++) {
      auto const& chunk = rg.columns[c];

      // loop over offsets, read each page header, make sure it's a data page and that
      // the first row index is correct
      auto const oi = read_offset_index(source, chunk);

      for (size_t o = 0; o < oi.page_locations.size(); o++) {
        auto const& page_loc = oi.page_locations[o];
        auto const ph        = read_page_header(source, page_loc);
        EXPECT_EQ(ph.type, expected_hdr_type);
        // check null counts in V2 header
        if (is_v2) { EXPECT_EQ(ph.data_page_header_v2.num_nulls, expected_null_counts[c]); }
      }

      // check null counts in column chunk stats and page indexes
      auto const ci    = read_column_index(source, chunk);
      auto const stats = get_statistics(chunk);
      EXPECT_EQ(stats.null_count, expected_null_counts[c]);

      // should only be one page
      EXPECT_FALSE(ci.null_pages[0]);
      EXPECT_EQ(ci.null_counts[0], expected_null_counts[c]);
    }
  }
}

TEST_F(ParquetWriterTest, CheckColumnIndexTruncation)
{
  char const* coldata[] = {
    // in-range 7 bit.  should truncate to "yyyyyyyz"
    "yyyyyyyyy",
    // max 7 bit. should truncate to "x7fx7fx7fx7fx7fx7fx7fx80", since it's
    // considered binary, not UTF-8.  If UTF-8 it should not truncate.
    "\x7f\x7f\x7f\x7f\x7f\x7f\x7f\x7f\x7f",
    // max binary.  this should not truncate
    "\xff\xff\xff\xff\xff\xff\xff\xff\xff",
    // in-range 2-byte UTF8 (U+00E9). should truncate to "éééê"
    "ééééé",
    // max 2-byte UTF8 (U+07FF). should not truncate
    "߿߿߿߿߿",
    // in-range 3-byte UTF8 (U+0800). should truncate to "ࠀࠁ"
    "ࠀࠀࠀ",
    // max 3-byte UTF8 (U+FFFF). should not truncate
    "\xef\xbf\xbf\xef\xbf\xbf\xef\xbf\xbf",
    // in-range 4-byte UTF8 (U+10000). should truncate to "𐀀𐀁"
    "𐀀𐀀𐀀",
    // max unicode (U+10FFFF). should truncate to \xf4\x8f\xbf\xbf\xf4\x90\x80\x80,
    // which is no longer valid unicode, but is still ok UTF-8???
    "\xf4\x8f\xbf\xbf\xf4\x8f\xbf\xbf\xf4\x8f\xbf\xbf",
    // max 4-byte UTF8 (U+1FFFFF). should not truncate
    "\xf7\xbf\xbf\xbf\xf7\xbf\xbf\xbf\xf7\xbf\xbf\xbf"};

  // NOTE: UTF8 min is initialized with 0xf7bfbfbf. Binary values larger
  // than that will not become minimum value (when written as UTF-8).
  char const* truncated_min[] = {"yyyyyyyy",
                                 "\x7f\x7f\x7f\x7f\x7f\x7f\x7f\x7f",
                                 "\xf7\xbf\xbf\xbf",
                                 "éééé",
                                 "߿߿߿߿",
                                 "ࠀࠀ",
                                 "\xef\xbf\xbf\xef\xbf\xbf",
                                 "𐀀𐀀",
                                 "\xf4\x8f\xbf\xbf\xf4\x8f\xbf\xbf",
                                 "\xf7\xbf\xbf\xbf"};

  char const* truncated_max[] = {"yyyyyyyz",
                                 "\x7f\x7f\x7f\x7f\x7f\x7f\x7f\x80",
                                 "\xff\xff\xff\xff\xff\xff\xff\xff\xff",
                                 "éééê",
                                 "߿߿߿߿߿",
                                 "ࠀࠁ",
                                 "\xef\xbf\xbf\xef\xbf\xbf\xef\xbf\xbf",
                                 "𐀀𐀁",
                                 "\xf4\x8f\xbf\xbf\xf4\x90\x80\x80",
                                 "\xf7\xbf\xbf\xbf\xf7\xbf\xbf\xbf\xf7\xbf\xbf\xbf"};

  auto cols = [&]() {
    using string_wrapper = column_wrapper<cudf::string_view>;
    std::vector<std::unique_ptr<column>> cols;
    for (auto const str : coldata) {
      cols.push_back(string_wrapper{str}.release());
    }
    return cols;
  }();
  auto expected = std::make_unique<table>(std::move(cols));

  auto const filepath = temp_env->get_temp_filepath("CheckColumnIndexTruncation.parquet");
  cudf::io::parquet_writer_options out_opts =
    cudf::io::parquet_writer_options::builder(cudf::io::sink_info{filepath}, expected->view())
      .stats_level(cudf::io::statistics_freq::STATISTICS_COLUMN)
      .column_index_truncate_length(8);
  cudf::io::write_parquet(out_opts);

  auto const source = cudf::io::datasource::create(filepath);
  cudf::io::parquet::FileMetaData fmd;

  read_footer(source, &fmd);

  for (size_t r = 0; r < fmd.row_groups.size(); r++) {
    auto const& rg = fmd.row_groups[r];
    for (size_t c = 0; c < rg.columns.size(); c++) {
      auto const& chunk = rg.columns[c];

      auto const ci    = read_column_index(source, chunk);
      auto const stats = get_statistics(chunk);

      // check trunc(page.min) <= stats.min && trun(page.max) >= stats.max
      auto const ptype = fmd.schema[c + 1].type;
      auto const ctype = fmd.schema[c + 1].converted_type;
      EXPECT_TRUE(compare_binary(ci.min_values[0], stats.min_value, ptype, ctype) <= 0);
      EXPECT_TRUE(compare_binary(ci.max_values[0], stats.max_value, ptype, ctype) >= 0);

      // check that truncated values == expected
      EXPECT_EQ(memcmp(ci.min_values[0].data(), truncated_min[c], ci.min_values[0].size()), 0);
      EXPECT_EQ(memcmp(ci.max_values[0].data(), truncated_max[c], ci.max_values[0].size()), 0);
    }
  }
}

TEST_F(ParquetWriterTest, BinaryColumnIndexTruncation)
{
  std::vector<uint8_t> truncated_min[] = {{0xfe, 0xfe, 0xfe, 0xfe, 0xfe, 0xfe, 0xfe, 0xfe},
                                          {0xfe, 0xff, 0xff, 0xff, 0xff, 0xff, 0xff, 0xff},
                                          {0xff, 0xff, 0xff, 0xff, 0xff, 0xff, 0xff, 0xff}};

  std::vector<uint8_t> truncated_max[] = {{0xfe, 0xfe, 0xfe, 0xfe, 0xfe, 0xfe, 0xfe, 0xff},
                                          {0xff},
                                          {0xff, 0xff, 0xff, 0xff, 0xff, 0xff, 0xff, 0xff, 0xff}};

  cudf::test::lists_column_wrapper<uint8_t> col0{
    {0xfe, 0xfe, 0xfe, 0xfe, 0xfe, 0xfe, 0xfe, 0xfe, 0xfe}};
  cudf::test::lists_column_wrapper<uint8_t> col1{
    {0xfe, 0xff, 0xff, 0xff, 0xff, 0xff, 0xff, 0xff, 0xff}};
  cudf::test::lists_column_wrapper<uint8_t> col2{
    {0xff, 0xff, 0xff, 0xff, 0xff, 0xff, 0xff, 0xff, 0xff}};

  auto expected = table_view{{col0, col1, col2}};

  cudf::io::table_input_metadata output_metadata(expected);
  output_metadata.column_metadata[0].set_name("col_binary0").set_output_as_binary(true);
  output_metadata.column_metadata[1].set_name("col_binary1").set_output_as_binary(true);
  output_metadata.column_metadata[2].set_name("col_binary2").set_output_as_binary(true);

  auto const filepath = temp_env->get_temp_filepath("BinaryColumnIndexTruncation.parquet");
  cudf::io::parquet_writer_options out_opts =
    cudf::io::parquet_writer_options::builder(cudf::io::sink_info{filepath}, expected)
      .metadata(std::move(output_metadata))
      .stats_level(cudf::io::statistics_freq::STATISTICS_COLUMN)
      .column_index_truncate_length(8);
  cudf::io::write_parquet(out_opts);

  auto const source = cudf::io::datasource::create(filepath);
  cudf::io::parquet::FileMetaData fmd;

  read_footer(source, &fmd);

  for (size_t r = 0; r < fmd.row_groups.size(); r++) {
    auto const& rg = fmd.row_groups[r];
    for (size_t c = 0; c < rg.columns.size(); c++) {
      auto const& chunk = rg.columns[c];

      auto const ci    = read_column_index(source, chunk);
      auto const stats = get_statistics(chunk);

      // check trunc(page.min) <= stats.min && trun(page.max) >= stats.max
      auto const ptype = fmd.schema[c + 1].type;
      auto const ctype = fmd.schema[c + 1].converted_type;
      EXPECT_TRUE(compare_binary(ci.min_values[0], stats.min_value, ptype, ctype) <= 0);
      EXPECT_TRUE(compare_binary(ci.max_values[0], stats.max_value, ptype, ctype) >= 0);

      // check that truncated values == expected
      EXPECT_EQ(ci.min_values[0], truncated_min[c]);
      EXPECT_EQ(ci.max_values[0], truncated_max[c]);
    }
  }
}

TEST_F(ParquetReaderTest, EmptyColumnsParam)
{
  srand(31337);
  auto const expected = create_random_fixed_table<int>(2, 4, false);

  std::vector<char> out_buffer;
  cudf::io::parquet_writer_options args =
    cudf::io::parquet_writer_options::builder(cudf::io::sink_info{&out_buffer}, *expected);
  cudf::io::write_parquet(args);

  cudf::io::parquet_reader_options read_opts =
    cudf::io::parquet_reader_options::builder(
      cudf::io::source_info{out_buffer.data(), out_buffer.size()})
      .columns({});
  auto const result = cudf::io::read_parquet(read_opts);

  EXPECT_EQ(result.tbl->num_columns(), 0);
  EXPECT_EQ(result.tbl->num_rows(), 0);
}

TEST_F(ParquetReaderTest, BinaryAsStrings)
{
  std::vector<char const*> strings{
    "Monday", "Wednesday", "Friday", "Monday", "Friday", "Friday", "Friday", "Funday"};
  auto const num_rows = strings.size();

  auto seq_col0 = random_values<int>(num_rows);
  auto seq_col2 = random_values<float>(num_rows);
  auto seq_col3 = random_values<uint8_t>(num_rows);
  auto validity = cudf::test::iterators::no_nulls();

  column_wrapper<int> int_col{seq_col0.begin(), seq_col0.end(), validity};
  column_wrapper<cudf::string_view> string_col{strings.begin(), strings.end()};
  column_wrapper<float> float_col{seq_col2.begin(), seq_col2.end(), validity};
  cudf::test::lists_column_wrapper<uint8_t> list_int_col{
    {'M', 'o', 'n', 'd', 'a', 'y'},
    {'W', 'e', 'd', 'n', 'e', 's', 'd', 'a', 'y'},
    {'F', 'r', 'i', 'd', 'a', 'y'},
    {'M', 'o', 'n', 'd', 'a', 'y'},
    {'F', 'r', 'i', 'd', 'a', 'y'},
    {'F', 'r', 'i', 'd', 'a', 'y'},
    {'F', 'r', 'i', 'd', 'a', 'y'},
    {'F', 'u', 'n', 'd', 'a', 'y'}};

  auto output = table_view{{int_col, string_col, float_col, string_col, list_int_col}};
  cudf::io::table_input_metadata output_metadata(output);
  output_metadata.column_metadata[0].set_name("col_other");
  output_metadata.column_metadata[1].set_name("col_string");
  output_metadata.column_metadata[2].set_name("col_float");
  output_metadata.column_metadata[3].set_name("col_string2").set_output_as_binary(true);
  output_metadata.column_metadata[4].set_name("col_binary").set_output_as_binary(true);

  auto filepath = temp_env->get_temp_filepath("BinaryReadStrings.parquet");
  cudf::io::parquet_writer_options out_opts =
    cudf::io::parquet_writer_options::builder(cudf::io::sink_info{filepath}, output)
      .metadata(std::move(output_metadata));
  cudf::io::write_parquet(out_opts);

  auto expected_string = table_view{{int_col, string_col, float_col, string_col, string_col}};
  auto expected_mixed  = table_view{{int_col, string_col, float_col, list_int_col, list_int_col}};

  cudf::io::parquet_reader_options in_opts =
    cudf::io::parquet_reader_options::builder(cudf::io::source_info{filepath})
      .set_column_schema({{}, {}, {}, {}, {}});
  auto result = cudf::io::read_parquet(in_opts);

  CUDF_TEST_EXPECT_TABLES_EQUAL(expected_string, result.tbl->view());

  cudf::io::parquet_reader_options default_in_opts =
    cudf::io::parquet_reader_options::builder(cudf::io::source_info{filepath});
  result = cudf::io::read_parquet(default_in_opts);

  CUDF_TEST_EXPECT_TABLES_EQUAL(expected_string, result.tbl->view());

  std::vector<cudf::io::reader_column_schema> md{
    {},
    {},
    {},
    cudf::io::reader_column_schema().set_convert_binary_to_strings(false),
    cudf::io::reader_column_schema().set_convert_binary_to_strings(false)};

  cudf::io::parquet_reader_options mixed_in_opts =
    cudf::io::parquet_reader_options::builder(cudf::io::source_info{filepath})
      .set_column_schema(md);
  result = cudf::io::read_parquet(mixed_in_opts);

  CUDF_TEST_EXPECT_TABLES_EQUAL(expected_mixed, result.tbl->view());
}

TEST_F(ParquetReaderTest, NestedByteArray)
{
  constexpr auto num_rows = 8;

  auto seq_col0       = random_values<int>(num_rows);
  auto seq_col2       = random_values<float>(num_rows);
  auto seq_col3       = random_values<uint8_t>(num_rows);
  auto const validity = cudf::test::iterators::no_nulls();

  column_wrapper<int> int_col{seq_col0.begin(), seq_col0.end(), validity};
  column_wrapper<float> float_col{seq_col2.begin(), seq_col2.end(), validity};
  cudf::test::lists_column_wrapper<uint8_t> list_list_int_col{
    {{'M', 'o', 'n', 'd', 'a', 'y'},
     {'W', 'e', 'd', 'n', 'e', 's', 'd', 'a', 'y'},
     {'F', 'r', 'i', 'd', 'a', 'y'}},
    {{'M', 'o', 'n', 'd', 'a', 'y'}, {'F', 'r', 'i', 'd', 'a', 'y'}},
    {{'M', 'o', 'n', 'd', 'a', 'y'},
     {'W', 'e', 'd', 'n', 'e', 's', 'd', 'a', 'y'},
     {'F', 'r', 'i', 'd', 'a', 'y'}},
    {{'F', 'r', 'i', 'd', 'a', 'y'},
     {'F', 'r', 'i', 'd', 'a', 'y'},
     {'F', 'u', 'n', 'd', 'a', 'y'}},
    {{'M', 'o', 'n', 'd', 'a', 'y'},
     {'W', 'e', 'd', 'n', 'e', 's', 'd', 'a', 'y'},
     {'F', 'r', 'i', 'd', 'a', 'y'}},
    {{'F', 'r', 'i', 'd', 'a', 'y'},
     {'F', 'r', 'i', 'd', 'a', 'y'},
     {'F', 'u', 'n', 'd', 'a', 'y'}},
    {{'M', 'o', 'n', 'd', 'a', 'y'},
     {'W', 'e', 'd', 'n', 'e', 's', 'd', 'a', 'y'},
     {'F', 'r', 'i', 'd', 'a', 'y'}},
    {{'M', 'o', 'n', 'd', 'a', 'y'}, {'F', 'r', 'i', 'd', 'a', 'y'}}};

  auto const expected = table_view{{int_col, float_col, list_list_int_col}};
  cudf::io::table_input_metadata output_metadata(expected);
  output_metadata.column_metadata[0].set_name("col_other");
  output_metadata.column_metadata[1].set_name("col_float");
  output_metadata.column_metadata[2].set_name("col_binary").child(1).set_output_as_binary(true);

  auto filepath = temp_env->get_temp_filepath("NestedByteArray.parquet");
  cudf::io::parquet_writer_options out_opts =
    cudf::io::parquet_writer_options::builder(cudf::io::sink_info{filepath}, expected)
      .metadata(std::move(output_metadata));
  cudf::io::write_parquet(out_opts);

  auto source = cudf::io::datasource::create(filepath);
  cudf::io::parquet::FileMetaData fmd;

  read_footer(source, &fmd);
  EXPECT_EQ(fmd.schema[5].type, cudf::io::parquet::Type::BYTE_ARRAY);

  std::vector<cudf::io::reader_column_schema> md{
    {},
    {},
    cudf::io::reader_column_schema().add_child(
      cudf::io::reader_column_schema().set_convert_binary_to_strings(false))};

  cudf::io::parquet_reader_options in_opts =
    cudf::io::parquet_reader_options::builder(cudf::io::source_info{filepath})
      .set_column_schema(md);
  auto result = cudf::io::read_parquet(in_opts);

  CUDF_TEST_EXPECT_TABLES_EQUAL(expected, result.tbl->view());
}

TEST_F(ParquetWriterTest, ByteArrayStats)
{
  // check that byte array min and max statistics are written as expected. If a byte array is
  // written as a string, max utf8 is 0xf7bfbfbf and so the minimum value will be set to that value
  // instead of a potential minimum higher than that.
  std::vector<uint8_t> expected_col0_min{0xf0};
  std::vector<uint8_t> expected_col0_max{0xf0, 0xf5, 0xf5};
  std::vector<uint8_t> expected_col1_min{0xfe, 0xfe, 0xfe};
  std::vector<uint8_t> expected_col1_max{0xfe, 0xfe, 0xfe};

  cudf::test::lists_column_wrapper<uint8_t> list_int_col0{
    {0xf0}, {0xf0, 0xf5, 0xf3}, {0xf0, 0xf5, 0xf5}};
  cudf::test::lists_column_wrapper<uint8_t> list_int_col1{
    {0xfe, 0xfe, 0xfe}, {0xfe, 0xfe, 0xfe}, {0xfe, 0xfe, 0xfe}};

  auto expected = table_view{{list_int_col0, list_int_col1}};
  cudf::io::table_input_metadata output_metadata(expected);
  output_metadata.column_metadata[0].set_name("col_binary0").set_output_as_binary(true);
  output_metadata.column_metadata[1].set_name("col_binary1").set_output_as_binary(true);

  auto filepath = temp_env->get_temp_filepath("ByteArrayStats.parquet");
  cudf::io::parquet_writer_options out_opts =
    cudf::io::parquet_writer_options::builder(cudf::io::sink_info{filepath}, expected)
      .metadata(std::move(output_metadata));
  cudf::io::write_parquet(out_opts);

  cudf::io::parquet_reader_options in_opts =
    cudf::io::parquet_reader_options::builder(cudf::io::source_info{filepath})
      .set_column_schema({{}, {}});
  auto result = cudf::io::read_parquet(in_opts);

  auto source = cudf::io::datasource::create(filepath);
  cudf::io::parquet::FileMetaData fmd;

  read_footer(source, &fmd);

  EXPECT_EQ(fmd.schema[1].type, cudf::io::parquet::Type::BYTE_ARRAY);
  EXPECT_EQ(fmd.schema[2].type, cudf::io::parquet::Type::BYTE_ARRAY);

  auto const stats0 = get_statistics(fmd.row_groups[0].columns[0]);
  auto const stats1 = get_statistics(fmd.row_groups[0].columns[1]);

  EXPECT_EQ(expected_col0_min, stats0.min_value);
  EXPECT_EQ(expected_col0_max, stats0.max_value);
  EXPECT_EQ(expected_col1_min, stats1.min_value);
  EXPECT_EQ(expected_col1_max, stats1.max_value);
}

TEST_F(ParquetReaderTest, StructByteArray)
{
  constexpr auto num_rows = 100;

  auto seq_col0       = random_values<uint8_t>(num_rows);
  auto const validity = cudf::test::iterators::no_nulls();

  column_wrapper<uint8_t> int_col{seq_col0.begin(), seq_col0.end(), validity};
  cudf::test::lists_column_wrapper<uint8_t> list_of_int{{seq_col0.begin(), seq_col0.begin() + 50},
                                                        {seq_col0.begin() + 50, seq_col0.end()}};
  auto struct_col = cudf::test::structs_column_wrapper{{list_of_int}, validity};

  auto const expected = table_view{{struct_col}};
  EXPECT_EQ(1, expected.num_columns());
  cudf::io::table_input_metadata output_metadata(expected);
  output_metadata.column_metadata[0]
    .set_name("struct_binary")
    .child(0)
    .set_name("a")
    .set_output_as_binary(true);

  auto filepath = temp_env->get_temp_filepath("StructByteArray.parquet");
  cudf::io::parquet_writer_options out_opts =
    cudf::io::parquet_writer_options::builder(cudf::io::sink_info{filepath}, expected)
      .metadata(std::move(output_metadata));
  cudf::io::write_parquet(out_opts);

  std::vector<cudf::io::reader_column_schema> md{cudf::io::reader_column_schema().add_child(
    cudf::io::reader_column_schema().set_convert_binary_to_strings(false))};

  cudf::io::parquet_reader_options in_opts =
    cudf::io::parquet_reader_options::builder(cudf::io::source_info{filepath})
      .set_column_schema(md);
  auto result = cudf::io::read_parquet(in_opts);

  CUDF_TEST_EXPECT_TABLES_EQUAL(expected, result.tbl->view());
}

TEST_F(ParquetReaderTest, NestingOptimizationTest)
{
  // test nesting levels > cudf::io::parquet::gpu::max_cacheable_nesting_decode_info deep.
  constexpr cudf::size_type num_nesting_levels = 16;
  static_assert(num_nesting_levels > cudf::io::parquet::gpu::max_cacheable_nesting_decode_info);
  constexpr cudf::size_type rows_per_level = 2;

  constexpr cudf::size_type num_values = (1 << num_nesting_levels) * rows_per_level;
  auto value_iter                      = thrust::make_counting_iterator(0);
  auto validity =
    cudf::detail::make_counting_transform_iterator(0, [](cudf::size_type i) { return i % 2; });
  cudf::test::fixed_width_column_wrapper<int> values(value_iter, value_iter + num_values, validity);

  // ~256k values with num_nesting_levels = 16
  int total_values_produced = num_values;
  auto prev_col             = values.release();
  for (int idx = 0; idx < num_nesting_levels; idx++) {
    auto const depth    = num_nesting_levels - idx;
    auto const num_rows = (1 << (num_nesting_levels - idx));

    auto offsets_iter = cudf::detail::make_counting_transform_iterator(
      0, [depth, rows_per_level](cudf::size_type i) { return i * rows_per_level; });
    total_values_produced += (num_rows + 1);

    cudf::test::fixed_width_column_wrapper<cudf::size_type> offsets(offsets_iter,
                                                                    offsets_iter + num_rows + 1);
    auto c   = cudf::make_lists_column(num_rows, offsets.release(), std::move(prev_col), 0, {});
    prev_col = std::move(c);
  }
  auto const& expect = prev_col;

  auto filepath = temp_env->get_temp_filepath("NestingDecodeCache.parquet");
  cudf::io::parquet_writer_options opts =
    cudf::io::parquet_writer_options::builder(cudf::io::sink_info{filepath}, table_view{{*expect}});
  cudf::io::write_parquet(opts);

  cudf::io::parquet_reader_options in_opts =
    cudf::io::parquet_reader_options::builder(cudf::io::source_info{filepath});
  auto result = cudf::io::read_parquet(in_opts);

  CUDF_TEST_EXPECT_COLUMNS_EQUAL(*expect, result.tbl->get_column(0));
}

TEST_F(ParquetWriterTest, SingleValueDictionaryTest)
{
  constexpr unsigned int expected_bits = 1;
  constexpr unsigned int nrows         = 1'000'000U;

  auto elements = cudf::detail::make_counting_transform_iterator(
    0, [](auto i) { return "a unique string value suffixed with 1"; });
  auto const col0     = cudf::test::strings_column_wrapper(elements, elements + nrows);
  auto const expected = table_view{{col0}};

  auto const filepath = temp_env->get_temp_filepath("SingleValueDictionaryTest.parquet");
  // set row group size so that there will be only one row group
  // no compression so we can easily read page data
  cudf::io::parquet_writer_options out_opts =
    cudf::io::parquet_writer_options::builder(cudf::io::sink_info{filepath}, expected)
      .compression(cudf::io::compression_type::NONE)
      .stats_level(cudf::io::statistics_freq::STATISTICS_COLUMN)
      .row_group_size_rows(nrows);
  cudf::io::write_parquet(out_opts);

  cudf::io::parquet_reader_options default_in_opts =
    cudf::io::parquet_reader_options::builder(cudf::io::source_info{filepath});
  auto const result = cudf::io::read_parquet(default_in_opts);

  CUDF_TEST_EXPECT_TABLES_EQUAL(expected, result.tbl->view());

  // make sure dictionary was used
  auto const source = cudf::io::datasource::create(filepath);
  cudf::io::parquet::FileMetaData fmd;

  read_footer(source, &fmd);
  auto used_dict = [&fmd]() {
    for (auto enc : fmd.row_groups[0].columns[0].meta_data.encodings) {
      if (enc == cudf::io::parquet::Encoding::PLAIN_DICTIONARY or
          enc == cudf::io::parquet::Encoding::RLE_DICTIONARY) {
        return true;
      }
    }
    return false;
  };
  EXPECT_TRUE(used_dict());

  // and check that the correct number of bits was used
  auto const oi    = read_offset_index(source, fmd.row_groups[0].columns[0]);
  auto const nbits = read_dict_bits(source, oi.page_locations[0]);
  EXPECT_EQ(nbits, expected_bits);
}

TEST_F(ParquetWriterTest, DictionaryNeverTest)
{
  constexpr unsigned int nrows = 1'000U;

  // only one value, so would normally use dictionary
  auto elements = cudf::detail::make_counting_transform_iterator(
    0, [](auto i) { return "a unique string value suffixed with 1"; });
  auto const col0     = cudf::test::strings_column_wrapper(elements, elements + nrows);
  auto const expected = table_view{{col0}};

  auto const filepath = temp_env->get_temp_filepath("DictionaryNeverTest.parquet");
  // no compression so we can easily read page data
  cudf::io::parquet_writer_options out_opts =
    cudf::io::parquet_writer_options::builder(cudf::io::sink_info{filepath}, expected)
      .compression(cudf::io::compression_type::NONE)
      .dictionary_policy(cudf::io::dictionary_policy::NEVER);
  cudf::io::write_parquet(out_opts);

  cudf::io::parquet_reader_options default_in_opts =
    cudf::io::parquet_reader_options::builder(cudf::io::source_info{filepath});
  auto const result = cudf::io::read_parquet(default_in_opts);

  CUDF_TEST_EXPECT_TABLES_EQUAL(expected, result.tbl->view());

  // make sure dictionary was not used
  auto const source = cudf::io::datasource::create(filepath);
  cudf::io::parquet::FileMetaData fmd;

  read_footer(source, &fmd);
  auto used_dict = [&fmd]() {
    for (auto enc : fmd.row_groups[0].columns[0].meta_data.encodings) {
      if (enc == cudf::io::parquet::Encoding::PLAIN_DICTIONARY or
          enc == cudf::io::parquet::Encoding::RLE_DICTIONARY) {
        return true;
      }
    }
    return false;
  };
  EXPECT_FALSE(used_dict());
}

TEST_F(ParquetWriterTest, DictionaryAdaptiveTest)
{
  constexpr unsigned int nrows = 65'536U;
  // cardinality is chosen to result in a dictionary > 1MB in size
  constexpr unsigned int cardinality = 32'768U;

  // single value will have a small dictionary
  auto elements0 = cudf::detail::make_counting_transform_iterator(
    0, [](auto i) { return "a unique string value suffixed with 1"; });
  auto const col0 = cudf::test::strings_column_wrapper(elements0, elements0 + nrows);

  // high cardinality will have a large dictionary
  auto elements1  = cudf::detail::make_counting_transform_iterator(0, [cardinality](auto i) {
    return "a unique string value suffixed with " + std::to_string(i % cardinality);
  });
  auto const col1 = cudf::test::strings_column_wrapper(elements1, elements1 + nrows);

  auto const expected = table_view{{col0, col1}};

  auto const filepath = temp_env->get_temp_filepath("DictionaryAdaptiveTest.parquet");
  // no compression so we can easily read page data
  cudf::io::parquet_writer_options out_opts =
    cudf::io::parquet_writer_options::builder(cudf::io::sink_info{filepath}, expected)
      .compression(cudf::io::compression_type::ZSTD)
      .dictionary_policy(cudf::io::dictionary_policy::ADAPTIVE);
  cudf::io::write_parquet(out_opts);

  cudf::io::parquet_reader_options default_in_opts =
    cudf::io::parquet_reader_options::builder(cudf::io::source_info{filepath});
  auto const result = cudf::io::read_parquet(default_in_opts);

  CUDF_TEST_EXPECT_TABLES_EQUAL(expected, result.tbl->view());

  // make sure dictionary was used as expected. col0 should use one,
  // col1 should not.
  auto const source = cudf::io::datasource::create(filepath);
  cudf::io::parquet::FileMetaData fmd;

  read_footer(source, &fmd);
  auto used_dict = [&fmd](int col) {
    for (auto enc : fmd.row_groups[0].columns[col].meta_data.encodings) {
      if (enc == cudf::io::parquet::Encoding::PLAIN_DICTIONARY or
          enc == cudf::io::parquet::Encoding::RLE_DICTIONARY) {
        return true;
      }
    }
    return false;
  };
  EXPECT_TRUE(used_dict(0));
  EXPECT_FALSE(used_dict(1));
}

TEST_F(ParquetWriterTest, DictionaryAlwaysTest)
{
  constexpr unsigned int nrows = 65'536U;
  // cardinality is chosen to result in a dictionary > 1MB in size
  constexpr unsigned int cardinality = 32'768U;

  // single value will have a small dictionary
  auto elements0 = cudf::detail::make_counting_transform_iterator(
    0, [](auto i) { return "a unique string value suffixed with 1"; });
  auto const col0 = cudf::test::strings_column_wrapper(elements0, elements0 + nrows);

  // high cardinality will have a large dictionary
  auto elements1  = cudf::detail::make_counting_transform_iterator(0, [cardinality](auto i) {
    return "a unique string value suffixed with " + std::to_string(i % cardinality);
  });
  auto const col1 = cudf::test::strings_column_wrapper(elements1, elements1 + nrows);

  auto const expected = table_view{{col0, col1}};

  auto const filepath = temp_env->get_temp_filepath("DictionaryAlwaysTest.parquet");
  // no compression so we can easily read page data
  cudf::io::parquet_writer_options out_opts =
    cudf::io::parquet_writer_options::builder(cudf::io::sink_info{filepath}, expected)
      .compression(cudf::io::compression_type::ZSTD)
      .dictionary_policy(cudf::io::dictionary_policy::ALWAYS);
  cudf::io::write_parquet(out_opts);

  cudf::io::parquet_reader_options default_in_opts =
    cudf::io::parquet_reader_options::builder(cudf::io::source_info{filepath});
  auto const result = cudf::io::read_parquet(default_in_opts);

  CUDF_TEST_EXPECT_TABLES_EQUAL(expected, result.tbl->view());

  // make sure dictionary was used for both columns
  auto const source = cudf::io::datasource::create(filepath);
  cudf::io::parquet::FileMetaData fmd;

  read_footer(source, &fmd);
  auto used_dict = [&fmd](int col) {
    for (auto enc : fmd.row_groups[0].columns[col].meta_data.encodings) {
      if (enc == cudf::io::parquet::Encoding::PLAIN_DICTIONARY or
          enc == cudf::io::parquet::Encoding::RLE_DICTIONARY) {
        return true;
      }
    }
    return false;
  };
  EXPECT_TRUE(used_dict(0));
  EXPECT_TRUE(used_dict(1));
}

TEST_F(ParquetWriterTest, DictionaryPageSizeEst)
{
  // one page
  constexpr unsigned int nrows = 20'000U;

  // this test is creating a pattern of repeating then non-repeating values to trigger
  // a "worst-case" for page size estimation in the presence of a dictionary. have confirmed
  // that this fails for values over 16 in the final term of `max_RLE_page_size()`.
  // The output of the iterator will be 'CCCCCRRRRRCCCCCRRRRR...` where 'C' is a changing
  // value, and 'R' repeats. The encoder will turn this into a literal run of 8 values
  // (`CCCCCRRR`) followed by a repeated run of 2 (`RR`). This pattern then repeats, getting
  // as close as possible to a condition of repeated 8 value literal runs.
  auto elements0  = cudf::detail::make_counting_transform_iterator(0, [](auto i) {
    if ((i / 5) % 2 == 1) {
      return std::string("non-unique string");
    } else {
      return "a unique string value suffixed with " + std::to_string(i);
    }
  });
  auto const col0 = cudf::test::strings_column_wrapper(elements0, elements0 + nrows);

  auto const expected = table_view{{col0}};

  auto const filepath = temp_env->get_temp_filepath("DictionaryPageSizeEst.parquet");
  cudf::io::parquet_writer_options out_opts =
    cudf::io::parquet_writer_options::builder(cudf::io::sink_info{filepath}, expected)
      .compression(cudf::io::compression_type::ZSTD)
      .dictionary_policy(cudf::io::dictionary_policy::ALWAYS);
  cudf::io::write_parquet(out_opts);

  cudf::io::parquet_reader_options default_in_opts =
    cudf::io::parquet_reader_options::builder(cudf::io::source_info{filepath});
  auto const result = cudf::io::read_parquet(default_in_opts);

  CUDF_TEST_EXPECT_TABLES_EQUAL(expected, result.tbl->view());
}

TEST_P(ParquetSizedTest, DictionaryTest)
{
  unsigned int const cardinality = (1 << (GetParam() - 1)) + 1;
  unsigned int const nrows       = std::max(cardinality * 3 / 2, 3'000'000U);

  auto elements       = cudf::detail::make_counting_transform_iterator(0, [cardinality](auto i) {
    return "a unique string value suffixed with " + std::to_string(i % cardinality);
  });
  auto const col0     = cudf::test::strings_column_wrapper(elements, elements + nrows);
  auto const expected = table_view{{col0}};

  auto const filepath = temp_env->get_temp_filepath("DictionaryTest.parquet");
  // set row group size so that there will be only one row group
  // no compression so we can easily read page data
  cudf::io::parquet_writer_options out_opts =
    cudf::io::parquet_writer_options::builder(cudf::io::sink_info{filepath}, expected)
      .compression(cudf::io::compression_type::NONE)
      .stats_level(cudf::io::statistics_freq::STATISTICS_COLUMN)
      .dictionary_policy(cudf::io::dictionary_policy::ALWAYS)
      .row_group_size_rows(nrows)
      .row_group_size_bytes(512 * 1024 * 1024);
  cudf::io::write_parquet(out_opts);

  cudf::io::parquet_reader_options default_in_opts =
    cudf::io::parquet_reader_options::builder(cudf::io::source_info{filepath});
  auto const result = cudf::io::read_parquet(default_in_opts);

  CUDF_TEST_EXPECT_TABLES_EQUAL(expected, result.tbl->view());

  // make sure dictionary was used
  auto const source = cudf::io::datasource::create(filepath);
  cudf::io::parquet::FileMetaData fmd;

  read_footer(source, &fmd);
  auto used_dict = [&fmd]() {
    for (auto enc : fmd.row_groups[0].columns[0].meta_data.encodings) {
      if (enc == cudf::io::parquet::Encoding::PLAIN_DICTIONARY or
          enc == cudf::io::parquet::Encoding::RLE_DICTIONARY) {
        return true;
      }
    }
    return false;
  };
  EXPECT_TRUE(used_dict());

  // and check that the correct number of bits was used
  auto const oi    = read_offset_index(source, fmd.row_groups[0].columns[0]);
  auto const nbits = read_dict_bits(source, oi.page_locations[0]);
  EXPECT_EQ(nbits, GetParam());
}

TYPED_TEST(ParquetReaderSourceTest, BufferSourceTypes)
{
  using T = TypeParam;

  srand(31337);
  auto table = create_random_fixed_table<int>(5, 5, true);

  std::vector<char> out_buffer;
  cudf::io::parquet_writer_options out_opts =
    cudf::io::parquet_writer_options::builder(cudf::io::sink_info(&out_buffer), *table);
  cudf::io::write_parquet(out_opts);

  {
    cudf::io::parquet_reader_options in_opts =
      cudf::io::parquet_reader_options::builder(cudf::io::source_info(
        cudf::host_span<T>(reinterpret_cast<T*>(out_buffer.data()), out_buffer.size())));
    auto const result = cudf::io::read_parquet(in_opts);

    CUDF_TEST_EXPECT_TABLES_EQUAL(*table, result.tbl->view());
  }

  {
    cudf::io::parquet_reader_options in_opts =
      cudf::io::parquet_reader_options::builder(cudf::io::source_info(cudf::host_span<T const>(
        reinterpret_cast<T const*>(out_buffer.data()), out_buffer.size())));
    auto const result = cudf::io::read_parquet(in_opts);

    CUDF_TEST_EXPECT_TABLES_EQUAL(*table, result.tbl->view());
  }
}

TYPED_TEST(ParquetReaderSourceTest, BufferSourceArrayTypes)
{
  using T = TypeParam;

  srand(31337);
  auto table = create_random_fixed_table<int>(5, 5, true);

  std::vector<char> out_buffer;
  cudf::io::parquet_writer_options out_opts =
    cudf::io::parquet_writer_options::builder(cudf::io::sink_info(&out_buffer), *table);
  cudf::io::write_parquet(out_opts);

  auto full_table = cudf::concatenate(std::vector<table_view>({*table, *table}));

  {
    auto spans = std::vector<cudf::host_span<T>>{
      cudf::host_span<T>(reinterpret_cast<T*>(out_buffer.data()), out_buffer.size()),
      cudf::host_span<T>(reinterpret_cast<T*>(out_buffer.data()), out_buffer.size())};
    cudf::io::parquet_reader_options in_opts = cudf::io::parquet_reader_options::builder(
      cudf::io::source_info(cudf::host_span<cudf::host_span<T>>(spans.data(), spans.size())));
    auto const result = cudf::io::read_parquet(in_opts);

    CUDF_TEST_EXPECT_TABLES_EQUAL(*full_table, result.tbl->view());
  }

  {
    auto spans = std::vector<cudf::host_span<T const>>{
      cudf::host_span<T const>(reinterpret_cast<T const*>(out_buffer.data()), out_buffer.size()),
      cudf::host_span<T const>(reinterpret_cast<T const*>(out_buffer.data()), out_buffer.size())};
    cudf::io::parquet_reader_options in_opts = cudf::io::parquet_reader_options::builder(
      cudf::io::source_info(cudf::host_span<cudf::host_span<T const>>(spans.data(), spans.size())));
    auto const result = cudf::io::read_parquet(in_opts);

    CUDF_TEST_EXPECT_TABLES_EQUAL(*full_table, result.tbl->view());
  }
}

TEST_F(ParquetWriterTest, UserNullability)
{
  auto weight_col = cudf::test::fixed_width_column_wrapper<float>{{57.5, 51.1, 15.3}};
  auto ages_col   = cudf::test::fixed_width_column_wrapper<int32_t>{{30, 27, 5}};
  auto struct_col = cudf::test::structs_column_wrapper{weight_col, ages_col};

  auto expected = table_view({struct_col});

  cudf::io::table_input_metadata expected_metadata(expected);
  expected_metadata.column_metadata[0].set_nullability(false);
  expected_metadata.column_metadata[0].child(0).set_nullability(true);

  auto filepath = temp_env->get_temp_filepath("SingleWriteNullable.parquet");
  cudf::io::parquet_writer_options write_opts =
    cudf::io::parquet_writer_options::builder(cudf::io::sink_info{filepath}, expected)
      .metadata(std::move(expected_metadata));
  cudf::io::write_parquet(write_opts);

  cudf::io::parquet_reader_options read_opts =
    cudf::io::parquet_reader_options::builder(cudf::io::source_info{filepath});
  auto result = cudf::io::read_parquet(read_opts);

  EXPECT_FALSE(result.tbl->view().column(0).nullable());
  EXPECT_TRUE(result.tbl->view().column(0).child(0).nullable());
  EXPECT_FALSE(result.tbl->view().column(0).child(1).nullable());
}

TEST_F(ParquetWriterTest, UserNullabilityInvalid)
{
  auto valids =
    cudf::detail::make_counting_transform_iterator(0, [&](int index) { return index % 2; });
  auto col      = cudf::test::fixed_width_column_wrapper<double>{{57.5, 51.1, 15.3}, valids};
  auto expected = table_view({col});

  auto filepath = temp_env->get_temp_filepath("SingleWriteNullableInvalid.parquet");
  cudf::io::parquet_writer_options write_opts =
    cudf::io::parquet_writer_options::builder(cudf::io::sink_info{filepath}, expected);
  // Should work without the nullability option
  EXPECT_NO_THROW(cudf::io::write_parquet(write_opts));

  cudf::io::table_input_metadata expected_metadata(expected);
  expected_metadata.column_metadata[0].set_nullability(false);
  write_opts.set_metadata(std::move(expected_metadata));
  // Can't write a column with nulls as not nullable
  EXPECT_THROW(cudf::io::write_parquet(write_opts), cudf::logic_error);
}

TEST_F(ParquetReaderTest, SingleLevelLists)
{
  unsigned char list_bytes[] = {
    0x50, 0x41, 0x52, 0x31, 0x15, 0x00, 0x15, 0x28, 0x15, 0x28, 0x15, 0xa7, 0xce, 0x91, 0x8c, 0x06,
    0x1c, 0x15, 0x04, 0x15, 0x00, 0x15, 0x06, 0x15, 0x06, 0x00, 0x00, 0x02, 0x00, 0x00, 0x00, 0x03,
    0x02, 0x02, 0x00, 0x00, 0x00, 0x03, 0x03, 0x00, 0x00, 0x00, 0x00, 0x01, 0x00, 0x00, 0x00, 0x15,
    0x02, 0x19, 0x3c, 0x48, 0x0c, 0x73, 0x70, 0x61, 0x72, 0x6b, 0x5f, 0x73, 0x63, 0x68, 0x65, 0x6d,
    0x61, 0x15, 0x02, 0x00, 0x35, 0x00, 0x18, 0x01, 0x66, 0x15, 0x02, 0x15, 0x06, 0x4c, 0x3c, 0x00,
    0x00, 0x00, 0x15, 0x02, 0x25, 0x04, 0x18, 0x05, 0x61, 0x72, 0x72, 0x61, 0x79, 0x00, 0x16, 0x02,
    0x19, 0x1c, 0x19, 0x1c, 0x26, 0x08, 0x1c, 0x15, 0x02, 0x19, 0x25, 0x00, 0x06, 0x19, 0x28, 0x01,
    0x66, 0x05, 0x61, 0x72, 0x72, 0x61, 0x79, 0x15, 0x00, 0x16, 0x04, 0x16, 0x56, 0x16, 0x56, 0x26,
    0x08, 0x3c, 0x18, 0x04, 0x01, 0x00, 0x00, 0x00, 0x18, 0x04, 0x00, 0x00, 0x00, 0x00, 0x16, 0x00,
    0x28, 0x04, 0x01, 0x00, 0x00, 0x00, 0x18, 0x04, 0x00, 0x00, 0x00, 0x00, 0x00, 0x19, 0x1c, 0x15,
    0x00, 0x15, 0x00, 0x15, 0x02, 0x00, 0x00, 0x00, 0x16, 0x56, 0x16, 0x02, 0x26, 0x08, 0x16, 0x56,
    0x14, 0x00, 0x00, 0x28, 0x13, 0x52, 0x41, 0x50, 0x49, 0x44, 0x53, 0x20, 0x53, 0x70, 0x61, 0x72,
    0x6b, 0x20, 0x50, 0x6c, 0x75, 0x67, 0x69, 0x6e, 0x19, 0x1c, 0x1c, 0x00, 0x00, 0x00, 0x9f, 0x00,
    0x00, 0x00, 0x50, 0x41, 0x52, 0x31};

  // read single level list reproducing parquet file
  cudf::io::parquet_reader_options read_opts = cudf::io::parquet_reader_options::builder(
    cudf::io::source_info{reinterpret_cast<char const*>(list_bytes), sizeof(list_bytes)});
  auto table = cudf::io::read_parquet(read_opts);

  auto const c0 = table.tbl->get_column(0);
  EXPECT_TRUE(c0.type().id() == cudf::type_id::LIST);

  auto const lc    = cudf::lists_column_view(c0);
  auto const child = lc.child();
  EXPECT_TRUE(child.type().id() == cudf::type_id::INT32);
}

TEST_F(ParquetReaderTest, ChunkedSingleLevelLists)
{
  unsigned char list_bytes[] = {
    0x50, 0x41, 0x52, 0x31, 0x15, 0x00, 0x15, 0x28, 0x15, 0x28, 0x15, 0xa7, 0xce, 0x91, 0x8c, 0x06,
    0x1c, 0x15, 0x04, 0x15, 0x00, 0x15, 0x06, 0x15, 0x06, 0x00, 0x00, 0x02, 0x00, 0x00, 0x00, 0x03,
    0x02, 0x02, 0x00, 0x00, 0x00, 0x03, 0x03, 0x00, 0x00, 0x00, 0x00, 0x01, 0x00, 0x00, 0x00, 0x15,
    0x02, 0x19, 0x3c, 0x48, 0x0c, 0x73, 0x70, 0x61, 0x72, 0x6b, 0x5f, 0x73, 0x63, 0x68, 0x65, 0x6d,
    0x61, 0x15, 0x02, 0x00, 0x35, 0x00, 0x18, 0x01, 0x66, 0x15, 0x02, 0x15, 0x06, 0x4c, 0x3c, 0x00,
    0x00, 0x00, 0x15, 0x02, 0x25, 0x04, 0x18, 0x05, 0x61, 0x72, 0x72, 0x61, 0x79, 0x00, 0x16, 0x02,
    0x19, 0x1c, 0x19, 0x1c, 0x26, 0x08, 0x1c, 0x15, 0x02, 0x19, 0x25, 0x00, 0x06, 0x19, 0x28, 0x01,
    0x66, 0x05, 0x61, 0x72, 0x72, 0x61, 0x79, 0x15, 0x00, 0x16, 0x04, 0x16, 0x56, 0x16, 0x56, 0x26,
    0x08, 0x3c, 0x18, 0x04, 0x01, 0x00, 0x00, 0x00, 0x18, 0x04, 0x00, 0x00, 0x00, 0x00, 0x16, 0x00,
    0x28, 0x04, 0x01, 0x00, 0x00, 0x00, 0x18, 0x04, 0x00, 0x00, 0x00, 0x00, 0x00, 0x19, 0x1c, 0x15,
    0x00, 0x15, 0x00, 0x15, 0x02, 0x00, 0x00, 0x00, 0x16, 0x56, 0x16, 0x02, 0x26, 0x08, 0x16, 0x56,
    0x14, 0x00, 0x00, 0x28, 0x13, 0x52, 0x41, 0x50, 0x49, 0x44, 0x53, 0x20, 0x53, 0x70, 0x61, 0x72,
    0x6b, 0x20, 0x50, 0x6c, 0x75, 0x67, 0x69, 0x6e, 0x19, 0x1c, 0x1c, 0x00, 0x00, 0x00, 0x9f, 0x00,
    0x00, 0x00, 0x50, 0x41, 0x52, 0x31};

  auto reader = cudf::io::chunked_parquet_reader(
    1L << 31,
    cudf::io::parquet_reader_options::builder(
      cudf::io::source_info{reinterpret_cast<char const*>(list_bytes), sizeof(list_bytes)}));
  int iterations = 0;
  while (reader.has_next() && iterations < 10) {
    auto chunk = reader.read_chunk();
  }
  EXPECT_TRUE(iterations < 10);
}

TEST_F(ParquetWriterTest, CompStats)
{
  auto table = create_random_fixed_table<int>(1, 100000, true);

  auto const stats = std::make_shared<cudf::io::writer_compression_statistics>();

  std::vector<char> unused_buffer;
  cudf::io::parquet_writer_options opts =
    cudf::io::parquet_writer_options::builder(cudf::io::sink_info{&unused_buffer}, table->view())
      .compression_statistics(stats);
  cudf::io::write_parquet(opts);

  EXPECT_NE(stats->num_compressed_bytes(), 0);
  EXPECT_EQ(stats->num_failed_bytes(), 0);
  EXPECT_EQ(stats->num_skipped_bytes(), 0);
  EXPECT_FALSE(std::isnan(stats->compression_ratio()));
}

TEST_F(ParquetChunkedWriterTest, CompStats)
{
  auto table = create_random_fixed_table<int>(1, 100000, true);

  auto const stats = std::make_shared<cudf::io::writer_compression_statistics>();

  std::vector<char> unused_buffer;
  cudf::io::chunked_parquet_writer_options opts =
    cudf::io::chunked_parquet_writer_options::builder(cudf::io::sink_info{&unused_buffer})
      .compression_statistics(stats);
  cudf::io::parquet_chunked_writer(opts).write(*table);

  EXPECT_NE(stats->num_compressed_bytes(), 0);
  EXPECT_EQ(stats->num_failed_bytes(), 0);
  EXPECT_EQ(stats->num_skipped_bytes(), 0);
  EXPECT_FALSE(std::isnan(stats->compression_ratio()));

  auto const single_table_comp_stats = *stats;
  cudf::io::parquet_chunked_writer(opts).write(*table);

  EXPECT_EQ(stats->compression_ratio(), single_table_comp_stats.compression_ratio());
  EXPECT_EQ(stats->num_compressed_bytes(), 2 * single_table_comp_stats.num_compressed_bytes());

  EXPECT_EQ(stats->num_failed_bytes(), 0);
  EXPECT_EQ(stats->num_skipped_bytes(), 0);
}

void expect_compression_stats_empty(std::shared_ptr<cudf::io::writer_compression_statistics> stats)
{
  EXPECT_EQ(stats->num_compressed_bytes(), 0);
  EXPECT_EQ(stats->num_failed_bytes(), 0);
  EXPECT_EQ(stats->num_skipped_bytes(), 0);
  EXPECT_TRUE(std::isnan(stats->compression_ratio()));
}

TEST_F(ParquetWriterTest, CompStatsEmptyTable)
{
  auto table_no_rows = create_random_fixed_table<int>(20, 0, false);

  auto const stats = std::make_shared<cudf::io::writer_compression_statistics>();

  std::vector<char> unused_buffer;
  cudf::io::parquet_writer_options opts =
    cudf::io::parquet_writer_options::builder(cudf::io::sink_info{&unused_buffer},
                                              table_no_rows->view())
      .compression_statistics(stats);
  cudf::io::write_parquet(opts);

  expect_compression_stats_empty(stats);
}

TEST_F(ParquetChunkedWriterTest, CompStatsEmptyTable)
{
  auto table_no_rows = create_random_fixed_table<int>(20, 0, false);

  auto const stats = std::make_shared<cudf::io::writer_compression_statistics>();

  std::vector<char> unused_buffer;
  cudf::io::chunked_parquet_writer_options opts =
    cudf::io::chunked_parquet_writer_options::builder(cudf::io::sink_info{&unused_buffer})
      .compression_statistics(stats);
  cudf::io::parquet_chunked_writer(opts).write(*table_no_rows);

  expect_compression_stats_empty(stats);
}

TEST_F(ParquetReaderTest, ReorderedReadMultipleFiles)
{
  constexpr auto num_rows    = 50'000;
  constexpr auto cardinality = 20'000;

  // table 1
  auto str1 = cudf::detail::make_counting_transform_iterator(
    0, [](auto i) { return "cat " + std::to_string(i % cardinality); });
  auto cols1 = cudf::test::strings_column_wrapper(str1, str1 + num_rows);

  auto int1 =
    cudf::detail::make_counting_transform_iterator(0, [](auto i) { return i % cardinality; });
  auto coli1 = cudf::test::fixed_width_column_wrapper<int>(int1, int1 + num_rows);

  auto const expected1 = table_view{{cols1, coli1}};
  auto const swapped1  = table_view{{coli1, cols1}};

  auto const filepath1 = temp_env->get_temp_filepath("LargeReorderedRead1.parquet");
  auto out_opts1 =
    cudf::io::parquet_writer_options::builder(cudf::io::sink_info{filepath1}, expected1)
      .compression(cudf::io::compression_type::NONE);
  cudf::io::write_parquet(out_opts1);

  // table 2
  auto str2 = cudf::detail::make_counting_transform_iterator(
    0, [](auto i) { return "dog " + std::to_string(i % cardinality); });
  auto cols2 = cudf::test::strings_column_wrapper(str2, str2 + num_rows);

  auto int2 = cudf::detail::make_counting_transform_iterator(
    0, [](auto i) { return (i % cardinality) + cardinality; });
  auto coli2 = cudf::test::fixed_width_column_wrapper<int>(int2, int2 + num_rows);

  auto const expected2 = table_view{{cols2, coli2}};
  auto const swapped2  = table_view{{coli2, cols2}};

  auto const filepath2 = temp_env->get_temp_filepath("LargeReorderedRead2.parquet");
  auto out_opts2 =
    cudf::io::parquet_writer_options::builder(cudf::io::sink_info{filepath2}, expected2)
      .compression(cudf::io::compression_type::NONE);
  cudf::io::write_parquet(out_opts2);

  // read in both files swapping the columns
  auto read_opts =
    cudf::io::parquet_reader_options::builder(cudf::io::source_info{{filepath1, filepath2}})
      .columns({"_col1", "_col0"});
  auto result = cudf::io::read_parquet(read_opts);
  auto sliced = cudf::slice(result.tbl->view(), {0, num_rows, num_rows, 2 * num_rows});
  CUDF_TEST_EXPECT_TABLES_EQUAL(sliced[0], swapped1);
  CUDF_TEST_EXPECT_TABLES_EQUAL(sliced[1], swapped2);
}

// Test fixture for metadata tests
struct ParquetMetadataReaderTest : public cudf::test::BaseFixture {
  std::string print(cudf::io::parquet_column_schema schema, int depth = 0)
  {
    std::string child_str;
    for (auto const& child : schema.children()) {
      child_str += print(child, depth + 1);
    }
    return std::string(depth, ' ') + schema.name() + "\n" + child_str;
  }
};

TEST_F(ParquetMetadataReaderTest, TestBasic)
{
  auto const num_rows = 1200;

  auto ints   = random_values<int>(num_rows);
  auto floats = random_values<float>(num_rows);
  column_wrapper<int> int_col(ints.begin(), ints.end());
  column_wrapper<float> float_col(floats.begin(), floats.end());

  table_view expected({int_col, float_col});

  cudf::io::table_input_metadata expected_metadata(expected);
  expected_metadata.column_metadata[0].set_name("int_col");
  expected_metadata.column_metadata[1].set_name("float_col");

  auto filepath = temp_env->get_temp_filepath("MetadataTest.parquet");
  cudf::io::parquet_writer_options out_opts =
    cudf::io::parquet_writer_options::builder(cudf::io::sink_info{filepath}, expected)
      .metadata(std::move(expected_metadata));
  cudf::io::write_parquet(out_opts);

  auto meta = read_parquet_metadata(cudf::io::source_info{filepath});
  EXPECT_EQ(meta.num_rows(), num_rows);

  std::string expected_schema = R"(schema
 int_col
 float_col
)";
  EXPECT_EQ(expected_schema, print(meta.schema().root()));

  EXPECT_EQ(meta.schema().root().name(), "schema");
  EXPECT_EQ(meta.schema().root().type_kind(), cudf::io::parquet::TypeKind::UNDEFINED_TYPE);
  ASSERT_EQ(meta.schema().root().num_children(), 2);

  EXPECT_EQ(meta.schema().root().child(0).name(), "int_col");
  EXPECT_EQ(meta.schema().root().child(1).name(), "float_col");
}

TEST_F(ParquetMetadataReaderTest, TestNested)
{
  auto const num_rows       = 1200;
  auto const lists_per_row  = 4;
  auto const num_child_rows = num_rows * lists_per_row;

  auto keys = random_values<int>(num_child_rows);
  auto vals = random_values<float>(num_child_rows);
  column_wrapper<int> keys_col(keys.begin(), keys.end());
  column_wrapper<float> vals_col(vals.begin(), vals.end());
  auto s_col = cudf::test::structs_column_wrapper({keys_col, vals_col}).release();

  std::vector<int> row_offsets(num_rows + 1);
  for (int idx = 0; idx < num_rows + 1; ++idx) {
    row_offsets[idx] = idx * lists_per_row;
  }
  column_wrapper<int> offsets(row_offsets.begin(), row_offsets.end());

  auto list_col =
    cudf::make_lists_column(num_rows, offsets.release(), std::move(s_col), 0, rmm::device_buffer{});

  table_view expected({*list_col, *list_col});

  cudf::io::table_input_metadata expected_metadata(expected);
  expected_metadata.column_metadata[0].set_name("maps");
  expected_metadata.column_metadata[0].set_list_column_as_map();
  expected_metadata.column_metadata[1].set_name("lists");
  expected_metadata.column_metadata[1].child(1).child(0).set_name("int_field");
  expected_metadata.column_metadata[1].child(1).child(1).set_name("float_field");

  auto filepath = temp_env->get_temp_filepath("MetadataTest.orc");
  cudf::io::parquet_writer_options out_opts =
    cudf::io::parquet_writer_options::builder(cudf::io::sink_info{filepath}, expected)
      .metadata(std::move(expected_metadata));
  cudf::io::write_parquet(out_opts);

  auto meta = read_parquet_metadata(cudf::io::source_info{filepath});
  EXPECT_EQ(meta.num_rows(), num_rows);

  std::string expected_schema = R"(schema
 maps
  key_value
   key
   value
 lists
  list
   element
    int_field
    float_field
)";
  EXPECT_EQ(expected_schema, print(meta.schema().root()));

  EXPECT_EQ(meta.schema().root().name(), "schema");
  EXPECT_EQ(meta.schema().root().type_kind(),
            cudf::io::parquet::TypeKind::UNDEFINED_TYPE);  // struct
  ASSERT_EQ(meta.schema().root().num_children(), 2);

  auto const& out_map_col = meta.schema().root().child(0);
  EXPECT_EQ(out_map_col.name(), "maps");
  EXPECT_EQ(out_map_col.type_kind(), cudf::io::parquet::TypeKind::UNDEFINED_TYPE);  // map

  ASSERT_EQ(out_map_col.num_children(), 1);
  EXPECT_EQ(out_map_col.child(0).name(), "key_value");  // key_value (named in parquet writer)
  ASSERT_EQ(out_map_col.child(0).num_children(), 2);
  EXPECT_EQ(out_map_col.child(0).child(0).name(), "key");    // key (named in parquet writer)
  EXPECT_EQ(out_map_col.child(0).child(1).name(), "value");  // value (named in parquet writer)
  EXPECT_EQ(out_map_col.child(0).child(0).type_kind(), cudf::io::parquet::TypeKind::INT32);  // int
  EXPECT_EQ(out_map_col.child(0).child(1).type_kind(),
            cudf::io::parquet::TypeKind::FLOAT);  // float

  auto const& out_list_col = meta.schema().root().child(1);
  EXPECT_EQ(out_list_col.name(), "lists");
  EXPECT_EQ(out_list_col.type_kind(), cudf::io::parquet::TypeKind::UNDEFINED_TYPE);  // list
  // TODO repetition type?
  ASSERT_EQ(out_list_col.num_children(), 1);
  EXPECT_EQ(out_list_col.child(0).name(), "list");  // list (named in parquet writer)
  ASSERT_EQ(out_list_col.child(0).num_children(), 1);

  auto const& out_list_struct_col = out_list_col.child(0).child(0);
  EXPECT_EQ(out_list_struct_col.name(), "element");  // elements (named in parquet writer)
  EXPECT_EQ(out_list_struct_col.type_kind(),
            cudf::io::parquet::TypeKind::UNDEFINED_TYPE);  // struct
  ASSERT_EQ(out_list_struct_col.num_children(), 2);

  auto const& out_int_col = out_list_struct_col.child(0);
  EXPECT_EQ(out_int_col.name(), "int_field");
  EXPECT_EQ(out_int_col.type_kind(), cudf::io::parquet::TypeKind::INT32);

  auto const& out_float_col = out_list_struct_col.child(1);
  EXPECT_EQ(out_float_col.name(), "float_field");
  EXPECT_EQ(out_float_col.type_kind(), cudf::io::parquet::TypeKind::FLOAT);
}

TEST_F(ParquetWriterTest, NoNullsAsNonNullable)
{
  auto valids = cudf::detail::make_counting_transform_iterator(0, [](auto i) { return true; });
  column_wrapper<int32_t> col{{1, 2, 3}, valids};
  table_view expected({col});

  cudf::io::table_input_metadata expected_metadata(expected);
  expected_metadata.column_metadata[0].set_nullability(false);

  auto filepath = temp_env->get_temp_filepath("NonNullable.parquet");
  cudf::io::parquet_writer_options out_opts =
    cudf::io::parquet_writer_options::builder(cudf::io::sink_info{filepath}, expected)
      .metadata(std::move(expected_metadata));
  // Writer should be able to write a column without nulls as non-nullable
  EXPECT_NO_THROW(cudf::io::write_parquet(out_opts));
}

<<<<<<< HEAD
TEST_F(ParquetReaderTest, RepeatedNoAnnotations)
{
  unsigned char repeated_bytes[] = {
    0x50, 0x41, 0x52, 0x31, 0x15, 0x04, 0x15, 0x30, 0x15, 0x30, 0x4c, 0x15, 0x0c, 0x15, 0x00, 0x12,
    0x00, 0x00, 0x01, 0x00, 0x00, 0x00, 0x02, 0x00, 0x00, 0x00, 0x03, 0x00, 0x00, 0x00, 0x04, 0x00,
    0x00, 0x00, 0x05, 0x00, 0x00, 0x00, 0x06, 0x00, 0x00, 0x00, 0x15, 0x00, 0x15, 0x0a, 0x15, 0x0a,
    0x2c, 0x15, 0x0c, 0x15, 0x10, 0x15, 0x06, 0x15, 0x06, 0x00, 0x00, 0x03, 0x03, 0x88, 0xc6, 0x02,
    0x26, 0x80, 0x01, 0x1c, 0x15, 0x02, 0x19, 0x25, 0x00, 0x10, 0x19, 0x18, 0x02, 0x69, 0x64, 0x15,
    0x00, 0x16, 0x0c, 0x16, 0x78, 0x16, 0x78, 0x26, 0x54, 0x26, 0x08, 0x00, 0x00, 0x15, 0x04, 0x15,
    0x40, 0x15, 0x40, 0x4c, 0x15, 0x08, 0x15, 0x00, 0x12, 0x00, 0x00, 0xe3, 0x0c, 0x23, 0x4b, 0x01,
    0x00, 0x00, 0x00, 0xc7, 0x35, 0x3a, 0x42, 0x00, 0x00, 0x00, 0x00, 0x8e, 0x6b, 0x74, 0x84, 0x00,
    0x00, 0x00, 0x00, 0x55, 0xa1, 0xae, 0xc6, 0x00, 0x00, 0x00, 0x00, 0x15, 0x00, 0x15, 0x22, 0x15,
    0x22, 0x2c, 0x15, 0x10, 0x15, 0x10, 0x15, 0x06, 0x15, 0x06, 0x00, 0x00, 0x02, 0x00, 0x00, 0x00,
    0x03, 0xc0, 0x03, 0x00, 0x00, 0x00, 0x03, 0x90, 0xaa, 0x02, 0x03, 0x94, 0x03, 0x26, 0xda, 0x02,
    0x1c, 0x15, 0x04, 0x19, 0x25, 0x00, 0x10, 0x19, 0x38, 0x0c, 0x70, 0x68, 0x6f, 0x6e, 0x65, 0x4e,
    0x75, 0x6d, 0x62, 0x65, 0x72, 0x73, 0x05, 0x70, 0x68, 0x6f, 0x6e, 0x65, 0x06, 0x6e, 0x75, 0x6d,
    0x62, 0x65, 0x72, 0x15, 0x00, 0x16, 0x10, 0x16, 0xa0, 0x01, 0x16, 0xa0, 0x01, 0x26, 0x96, 0x02,
    0x26, 0xba, 0x01, 0x00, 0x00, 0x15, 0x04, 0x15, 0x24, 0x15, 0x24, 0x4c, 0x15, 0x04, 0x15, 0x00,
    0x12, 0x00, 0x00, 0x04, 0x00, 0x00, 0x00, 0x68, 0x6f, 0x6d, 0x65, 0x06, 0x00, 0x00, 0x00, 0x6d,
    0x6f, 0x62, 0x69, 0x6c, 0x65, 0x15, 0x00, 0x15, 0x20, 0x15, 0x20, 0x2c, 0x15, 0x10, 0x15, 0x10,
    0x15, 0x06, 0x15, 0x06, 0x00, 0x00, 0x02, 0x00, 0x00, 0x00, 0x03, 0xc0, 0x03, 0x00, 0x00, 0x00,
    0x03, 0x90, 0xef, 0x01, 0x03, 0x04, 0x26, 0xcc, 0x04, 0x1c, 0x15, 0x0c, 0x19, 0x25, 0x00, 0x10,
    0x19, 0x38, 0x0c, 0x70, 0x68, 0x6f, 0x6e, 0x65, 0x4e, 0x75, 0x6d, 0x62, 0x65, 0x72, 0x73, 0x05,
    0x70, 0x68, 0x6f, 0x6e, 0x65, 0x04, 0x6b, 0x69, 0x6e, 0x64, 0x15, 0x00, 0x16, 0x10, 0x16, 0x82,
    0x01, 0x16, 0x82, 0x01, 0x26, 0x8a, 0x04, 0x26, 0xca, 0x03, 0x00, 0x00, 0x15, 0x02, 0x19, 0x6c,
    0x48, 0x04, 0x75, 0x73, 0x65, 0x72, 0x15, 0x04, 0x00, 0x15, 0x02, 0x25, 0x00, 0x18, 0x02, 0x69,
    0x64, 0x00, 0x35, 0x02, 0x18, 0x0c, 0x70, 0x68, 0x6f, 0x6e, 0x65, 0x4e, 0x75, 0x6d, 0x62, 0x65,
    0x72, 0x73, 0x15, 0x02, 0x00, 0x35, 0x04, 0x18, 0x05, 0x70, 0x68, 0x6f, 0x6e, 0x65, 0x15, 0x04,
    0x00, 0x15, 0x04, 0x25, 0x00, 0x18, 0x06, 0x6e, 0x75, 0x6d, 0x62, 0x65, 0x72, 0x00, 0x15, 0x0c,
    0x25, 0x02, 0x18, 0x04, 0x6b, 0x69, 0x6e, 0x64, 0x25, 0x00, 0x00, 0x16, 0x00, 0x19, 0x1c, 0x19,
    0x3c, 0x26, 0x80, 0x01, 0x1c, 0x15, 0x02, 0x19, 0x25, 0x00, 0x10, 0x19, 0x18, 0x02, 0x69, 0x64,
    0x15, 0x00, 0x16, 0x0c, 0x16, 0x78, 0x16, 0x78, 0x26, 0x54, 0x26, 0x08, 0x00, 0x00, 0x26, 0xda,
    0x02, 0x1c, 0x15, 0x04, 0x19, 0x25, 0x00, 0x10, 0x19, 0x38, 0x0c, 0x70, 0x68, 0x6f, 0x6e, 0x65,
    0x4e, 0x75, 0x6d, 0x62, 0x65, 0x72, 0x73, 0x05, 0x70, 0x68, 0x6f, 0x6e, 0x65, 0x06, 0x6e, 0x75,
    0x6d, 0x62, 0x65, 0x72, 0x15, 0x00, 0x16, 0x10, 0x16, 0xa0, 0x01, 0x16, 0xa0, 0x01, 0x26, 0x96,
    0x02, 0x26, 0xba, 0x01, 0x00, 0x00, 0x26, 0xcc, 0x04, 0x1c, 0x15, 0x0c, 0x19, 0x25, 0x00, 0x10,
    0x19, 0x38, 0x0c, 0x70, 0x68, 0x6f, 0x6e, 0x65, 0x4e, 0x75, 0x6d, 0x62, 0x65, 0x72, 0x73, 0x05,
    0x70, 0x68, 0x6f, 0x6e, 0x65, 0x04, 0x6b, 0x69, 0x6e, 0x64, 0x15, 0x00, 0x16, 0x10, 0x16, 0x82,
    0x01, 0x16, 0x82, 0x01, 0x26, 0x8a, 0x04, 0x26, 0xca, 0x03, 0x00, 0x00, 0x16, 0x9a, 0x03, 0x16,
    0x0c, 0x00, 0x28, 0x49, 0x70, 0x61, 0x72, 0x71, 0x75, 0x65, 0x74, 0x2d, 0x72, 0x73, 0x20, 0x76,
    0x65, 0x72, 0x73, 0x69, 0x6f, 0x6e, 0x20, 0x30, 0x2e, 0x33, 0x2e, 0x30, 0x20, 0x28, 0x62, 0x75,
    0x69, 0x6c, 0x64, 0x20, 0x62, 0x34, 0x35, 0x63, 0x65, 0x37, 0x63, 0x62, 0x61, 0x32, 0x31, 0x39,
    0x39, 0x66, 0x32, 0x32, 0x64, 0x39, 0x33, 0x32, 0x36, 0x39, 0x63, 0x31, 0x35, 0x30, 0x64, 0x38,
    0x61, 0x38, 0x33, 0x39, 0x31, 0x36, 0x63, 0x36, 0x39, 0x62, 0x35, 0x65, 0x29, 0x00, 0x32, 0x01,
    0x00, 0x00, 0x50, 0x41, 0x52, 0x31};

  auto read_opts = cudf::io::parquet_reader_options::builder(
    cudf::io::source_info{reinterpret_cast<char const*>(repeated_bytes), sizeof(repeated_bytes)});
  auto result = cudf::io::read_parquet(read_opts);

  EXPECT_EQ(result.tbl->view().column(0).size(), 6);
  EXPECT_EQ(result.tbl->view().num_columns(), 2);

  column_wrapper<int32_t> col0{1, 2, 3, 4, 5, 6};
  column_wrapper<int64_t> child0{{5555555555l, 1111111111l, 1111111111l, 2222222222l, 3333333333l}};
  cudf::test::strings_column_wrapper child1{{"-", "home", "home", "-", "mobile"}, {0, 1, 1, 0, 1}};
  auto struct_col = cudf::test::structs_column_wrapper{{child0, child1}};

  auto list_offsets_column =
    cudf::test::fixed_width_column_wrapper<cudf::size_type>{0, 0, 0, 0, 1, 2, 5}.release();
  auto num_list_rows = list_offsets_column->size() - 1;

  auto mask = cudf::create_null_mask(6, cudf::mask_state::ALL_VALID);
  cudf::set_null_mask(static_cast<cudf::bitmask_type*>(mask.data()), 0, 2, false);

  auto list_col = cudf::make_lists_column(
    num_list_rows, std::move(list_offsets_column), struct_col.release(), 2, std::move(mask));

  std::vector<std::unique_ptr<cudf::column>> struct_children;
  struct_children.push_back(std::move(list_col));

  auto outer_struct =
    cudf::test::structs_column_wrapper{{std::move(struct_children)}, {0, 0, 1, 1, 1, 1}};
  table_view expected{{col0, outer_struct}};

  CUDF_TEST_EXPECT_TABLES_EQUAL(result.tbl->view(), expected);
=======
TEST_F(ParquetReaderTest, FilterSimple)
{
  srand(31337);
  auto written_table = create_random_fixed_table<int>(9, 9, false);

  auto filepath = temp_env->get_temp_filepath("FilterSimple.parquet");
  cudf::io::parquet_writer_options args =
    cudf::io::parquet_writer_options::builder(cudf::io::sink_info{filepath}, *written_table);
  cudf::io::write_parquet(args);

  // Filtering AST - table[0] < RAND_MAX/2
  auto literal_value     = cudf::numeric_scalar<decltype(RAND_MAX)>(RAND_MAX / 2);
  auto literal           = cudf::ast::literal(literal_value);
  auto col_ref_0         = cudf::ast::column_reference(0);
  auto filter_expression = cudf::ast::operation(cudf::ast::ast_operator::LESS, col_ref_0, literal);

  auto predicate = cudf::compute_column(*written_table, filter_expression);
  EXPECT_EQ(predicate->view().type().id(), cudf::type_id::BOOL8)
    << "Predicate filter should return a boolean";
  auto expected = cudf::apply_boolean_mask(*written_table, *predicate);
  // To make sure AST filters out some elements
  EXPECT_LT(expected->num_rows(), written_table->num_rows());

  cudf::io::parquet_reader_options read_opts =
    cudf::io::parquet_reader_options::builder(cudf::io::source_info{filepath})
      .filter(filter_expression);
  auto result = cudf::io::read_parquet(read_opts);

  CUDF_TEST_EXPECT_TABLES_EQUAL(*result.tbl, *expected);
}

auto create_parquet_with_stats(std::string const& filename)
{
  auto col0 = testdata::ascending<uint32_t>();
  auto col1 = testdata::descending<int64_t>();
  auto col2 = testdata::unordered<double>();

  auto const expected = table_view{{col0, col1, col2}};

  cudf::io::table_input_metadata expected_metadata(expected);
  expected_metadata.column_metadata[0].set_name("col_uint32");
  expected_metadata.column_metadata[1].set_name("col_int64");
  expected_metadata.column_metadata[2].set_name("col_double");

  auto const filepath = temp_env->get_temp_filepath(filename);
  const cudf::io::parquet_writer_options out_opts =
    cudf::io::parquet_writer_options::builder(cudf::io::sink_info{filepath}, expected)
      .metadata(std::move(expected_metadata))
      .row_group_size_rows(8000)
      .stats_level(cudf::io::statistics_freq::STATISTICS_ROWGROUP);
  cudf::io::write_parquet(out_opts);

  std::vector<std::unique_ptr<column>> columns;
  columns.push_back(col0.release());
  columns.push_back(col1.release());
  columns.push_back(col2.release());

  return std::pair{cudf::table{std::move(columns)}, filepath};
}

TEST_F(ParquetReaderTest, FilterIdentity)
{
  auto [src, filepath] = create_parquet_with_stats("FilterIdentity.parquet");

  // Filtering AST - identity function, always true.
  auto literal_value     = cudf::numeric_scalar<bool>(true);
  auto literal           = cudf::ast::literal(literal_value);
  auto filter_expression = cudf::ast::operation(cudf::ast::ast_operator::IDENTITY, literal);

  cudf::io::parquet_reader_options read_opts =
    cudf::io::parquet_reader_options::builder(cudf::io::source_info{filepath})
      .filter(filter_expression);
  auto result = cudf::io::read_parquet(read_opts);

  cudf::io::parquet_reader_options read_opts2 =
    cudf::io::parquet_reader_options::builder(cudf::io::source_info{filepath});
  auto result2 = cudf::io::read_parquet(read_opts2);

  CUDF_TEST_EXPECT_TABLES_EQUAL(*result.tbl, *result2.tbl);
}

TEST_F(ParquetReaderTest, FilterReferenceExpression)
{
  auto [src, filepath] = create_parquet_with_stats("FilterReferenceExpression.parquet");
  // Filtering AST - table[0] < 150
  auto literal_value     = cudf::numeric_scalar<uint32_t>(150);
  auto literal           = cudf::ast::literal(literal_value);
  auto col_ref_0         = cudf::ast::column_reference(0);
  auto filter_expression = cudf::ast::operation(cudf::ast::ast_operator::LESS, col_ref_0, literal);

  // Expected result
  auto predicate = cudf::compute_column(src, filter_expression);
  auto expected  = cudf::apply_boolean_mask(src, *predicate);

  cudf::io::parquet_reader_options read_opts =
    cudf::io::parquet_reader_options::builder(cudf::io::source_info{filepath})
      .filter(filter_expression);
  auto result = cudf::io::read_parquet(read_opts);
  CUDF_TEST_EXPECT_TABLES_EQUAL(*result.tbl, *expected);
}

TEST_F(ParquetReaderTest, FilterNamedExpression)
{
  auto [src, filepath] = create_parquet_with_stats("NamedExpression.parquet");
  // Filtering AST - table["col_uint32"] < 150
  auto literal_value  = cudf::numeric_scalar<uint32_t>(150);
  auto literal        = cudf::ast::literal(literal_value);
  auto col_name_0     = cudf::ast::column_name_reference("col_uint32");
  auto parquet_filter = cudf::ast::operation(cudf::ast::ast_operator::LESS, col_name_0, literal);
  auto col_ref_0      = cudf::ast::column_reference(0);
  auto table_filter   = cudf::ast::operation(cudf::ast::ast_operator::LESS, col_ref_0, literal);

  // Expected result
  auto predicate = cudf::compute_column(src, table_filter);
  auto expected  = cudf::apply_boolean_mask(src, *predicate);

  cudf::io::parquet_reader_options read_opts =
    cudf::io::parquet_reader_options::builder(cudf::io::source_info{filepath})
      .filter(parquet_filter);
  auto result = cudf::io::read_parquet(read_opts);

  // tests
  CUDF_TEST_EXPECT_TABLES_EQUAL(*result.tbl, *expected);
}

// Test for Types - numeric, chrono, string.
template <typename T>
struct ParquetReaderPredicatePushdownTest : public ParquetReaderTest {};

// These chrono types are not supported because parquet writer does not have a type to represent
// them.
using UnsupportedChronoTypes =
  cudf::test::Types<cudf::timestamp_s, cudf::duration_D, cudf::duration_s>;
// Also fixed point types unsupported, because AST does not support them yet.
using SupportedTestTypes = cudf::test::RemoveIf<cudf::test::ContainedIn<UnsupportedChronoTypes>,
                                                cudf::test::ComparableTypes>;

TYPED_TEST_SUITE(ParquetReaderPredicatePushdownTest, SupportedTestTypes);

template <typename T>
auto create_parquet_typed_with_stats(std::string const& filename)
{
  auto col0 = testdata::ascending<T>();
  auto col1 = testdata::descending<T>();
  auto col2 = testdata::unordered<T>();

  auto const written_table = table_view{{col0, col1, col2}};
  auto const filepath      = temp_env->get_temp_filepath("FilterTyped.parquet");
  {
    cudf::io::table_input_metadata expected_metadata(written_table);
    expected_metadata.column_metadata[0].set_name("col0");
    expected_metadata.column_metadata[1].set_name("col1");
    expected_metadata.column_metadata[2].set_name("col2");

    const cudf::io::parquet_writer_options out_opts =
      cudf::io::parquet_writer_options::builder(cudf::io::sink_info{filepath}, written_table)
        .metadata(std::move(expected_metadata))
        .row_group_size_rows(8000);
    cudf::io::write_parquet(out_opts);
  }

  std::vector<std::unique_ptr<column>> columns;
  columns.push_back(col0.release());
  columns.push_back(col1.release());
  columns.push_back(col2.release());

  return std::pair{cudf::table{std::move(columns)}, filepath};
}

TYPED_TEST(ParquetReaderPredicatePushdownTest, FilterTyped)
{
  using T = TypeParam;

  auto const [src, filepath] = create_parquet_typed_with_stats<T>("FilterTyped.parquet");
  auto const written_table   = src.view();

  // Filtering AST
  auto literal_value = []() {
    if constexpr (cudf::is_timestamp<T>()) {
      // table[0] < 10000 timestamp days/seconds/milliseconds/microseconds/nanoseconds
      return cudf::timestamp_scalar<T>(T(typename T::duration(10000)));  // i (0-20,000)
    } else if constexpr (cudf::is_duration<T>()) {
      // table[0] < 10000 day/seconds/milliseconds/microseconds/nanoseconds
      return cudf::duration_scalar<T>(T(10000));  // i (0-20,000)
    } else if constexpr (std::is_same_v<T, cudf::string_view>) {
      // table[0] < "000010000"
      return cudf::string_scalar("000010000");  // i (0-20,000)
    } else {
      // table[0] < 0 or 100u
      return cudf::numeric_scalar<T>((100 - 100 * std::is_signed_v<T>));  // i/100 (-100-100/ 0-200)
    }
  }();
  auto literal           = cudf::ast::literal(literal_value);
  auto col_name_0        = cudf::ast::column_name_reference("col0");
  auto filter_expression = cudf::ast::operation(cudf::ast::ast_operator::LESS, col_name_0, literal);
  auto col_ref_0         = cudf::ast::column_reference(0);
  auto ref_filter        = cudf::ast::operation(cudf::ast::ast_operator::LESS, col_ref_0, literal);

  // Expected result
  auto predicate = cudf::compute_column(written_table, ref_filter);
  EXPECT_EQ(predicate->view().type().id(), cudf::type_id::BOOL8)
    << "Predicate filter should return a boolean";
  auto expected = cudf::apply_boolean_mask(written_table, *predicate);

  // Reading with Predicate Pushdown
  cudf::io::parquet_reader_options read_opts =
    cudf::io::parquet_reader_options::builder(cudf::io::source_info{filepath})
      .filter(filter_expression);
  auto result       = cudf::io::read_parquet(read_opts);
  auto result_table = result.tbl->view();

  // tests
  EXPECT_EQ(int(written_table.column(0).type().id()), int(result_table.column(0).type().id()))
    << "col0 type mismatch";
  // To make sure AST filters out some elements
  EXPECT_LT(expected->num_rows(), written_table.num_rows());
  EXPECT_EQ(result_table.num_rows(), expected->num_rows());
  EXPECT_EQ(result_table.num_columns(), expected->num_columns());
  CUDF_TEST_EXPECT_TABLES_EQUAL(expected->view(), result_table);
}

TEST_F(ParquetReaderTest, FilterMultiple1)
{
  using T = cudf::string_view;

  auto const [src, filepath] = create_parquet_typed_with_stats<T>("FilterMultiple1.parquet");
  auto const written_table   = src.view();

  // Filtering AST - 10000 < table[0] < 12000
  std::string const low  = "000010000";
  std::string const high = "000012000";
  auto lov               = cudf::string_scalar(low, true);
  auto hiv               = cudf::string_scalar(high, true);
  auto filter_col        = cudf::ast::column_reference(0);
  auto lo_lit            = cudf::ast::literal(lov);
  auto hi_lit            = cudf::ast::literal(hiv);
  auto expr_1 = cudf::ast::operation(cudf::ast::ast_operator::GREATER_EQUAL, filter_col, lo_lit);
  auto expr_2 = cudf::ast::operation(cudf::ast::ast_operator::LESS, filter_col, hi_lit);
  auto expr_3 = cudf::ast::operation(cudf::ast::ast_operator::LOGICAL_AND, expr_1, expr_2);

  // Expected result
  auto predicate = cudf::compute_column(written_table, expr_3);
  auto expected  = cudf::apply_boolean_mask(written_table, *predicate);

  auto si                  = cudf::io::source_info(filepath);
  auto builder             = cudf::io::parquet_reader_options::builder(si).filter(expr_3);
  auto table_with_metadata = cudf::io::read_parquet(builder);
  auto result              = table_with_metadata.tbl->view();

  // tests
  CUDF_TEST_EXPECT_TABLES_EQUAL(expected->view(), result);
}

TEST_F(ParquetReaderTest, FilterMultiple2)
{
  // multiple conditions on same column.
  using T = cudf::string_view;

  auto const [src, filepath] = create_parquet_typed_with_stats<T>("FilterMultiple2.parquet");
  auto const written_table   = src.view();
  // 0-8000, 8001-16000, 16001-20000

  // Filtering AST
  // (table[0] >= "000010000" AND table[0] < "000012000") OR
  // (table[0] >= "000017000" AND table[0] < "000019000")
  std::string const low1  = "000010000";
  std::string const high1 = "000012000";
  auto lov                = cudf::string_scalar(low1, true);
  auto hiv                = cudf::string_scalar(high1, true);
  auto filter_col         = cudf::ast::column_reference(0);
  auto lo_lit             = cudf::ast::literal(lov);
  auto hi_lit             = cudf::ast::literal(hiv);
  auto expr_1 = cudf::ast::operation(cudf::ast::ast_operator::GREATER_EQUAL, filter_col, lo_lit);
  auto expr_2 = cudf::ast::operation(cudf::ast::ast_operator::LESS, filter_col, hi_lit);
  auto expr_3 = cudf::ast::operation(cudf::ast::ast_operator::LOGICAL_AND, expr_1, expr_2);
  std::string const low2  = "000017000";
  std::string const high2 = "000019000";
  auto lov2               = cudf::string_scalar(low2, true);
  auto hiv2               = cudf::string_scalar(high2, true);
  auto lo_lit2            = cudf::ast::literal(lov2);
  auto hi_lit2            = cudf::ast::literal(hiv2);
  auto expr_4 = cudf::ast::operation(cudf::ast::ast_operator::GREATER_EQUAL, filter_col, lo_lit2);
  auto expr_5 = cudf::ast::operation(cudf::ast::ast_operator::LESS, filter_col, hi_lit2);
  auto expr_6 = cudf::ast::operation(cudf::ast::ast_operator::LOGICAL_AND, expr_4, expr_5);
  auto expr_7 = cudf::ast::operation(cudf::ast::ast_operator::LOGICAL_OR, expr_3, expr_6);

  // Expected result
  auto predicate = cudf::compute_column(written_table, expr_7);
  auto expected  = cudf::apply_boolean_mask(written_table, *predicate);

  auto si                  = cudf::io::source_info(filepath);
  auto builder             = cudf::io::parquet_reader_options::builder(si).filter(expr_7);
  auto table_with_metadata = cudf::io::read_parquet(builder);
  auto result              = table_with_metadata.tbl->view();

  // tests
  CUDF_TEST_EXPECT_TABLES_EQUAL(expected->view(), result);
}

TEST_F(ParquetReaderTest, FilterMultiple3)
{
  // multiple conditions with reference to multiple columns.
  // index and name references mixed.
  using T                    = uint32_t;
  auto const [src, filepath] = create_parquet_typed_with_stats<T>("FilterMultiple3.parquet");
  auto const written_table   = src.view();

  // Filtering AST - (table[0] >= 70 AND table[0] < 90) OR (table[1] >= 100 AND table[1] < 120)
  // row groups min, max:
  // table[0] 0-80, 81-160, 161-200.
  // table[1] 200-121, 120-41, 40-0.
  auto filter_col1  = cudf::ast::column_reference(0);
  auto filter_col2  = cudf::ast::column_name_reference("col1");
  T constexpr low1  = 70;
  T constexpr high1 = 90;
  T constexpr low2  = 100;
  T constexpr high2 = 120;
  auto lov          = cudf::numeric_scalar(low1, true);
  auto hiv          = cudf::numeric_scalar(high1, true);
  auto lo_lit1      = cudf::ast::literal(lov);
  auto hi_lit1      = cudf::ast::literal(hiv);
  auto expr_1  = cudf::ast::operation(cudf::ast::ast_operator::GREATER_EQUAL, filter_col1, lo_lit1);
  auto expr_2  = cudf::ast::operation(cudf::ast::ast_operator::LESS, filter_col1, hi_lit1);
  auto expr_3  = cudf::ast::operation(cudf::ast::ast_operator::LOGICAL_AND, expr_1, expr_2);
  auto lov2    = cudf::numeric_scalar(low2, true);
  auto hiv2    = cudf::numeric_scalar(high2, true);
  auto lo_lit2 = cudf::ast::literal(lov2);
  auto hi_lit2 = cudf::ast::literal(hiv2);
  auto expr_4  = cudf::ast::operation(cudf::ast::ast_operator::GREATER_EQUAL, filter_col2, lo_lit2);
  auto expr_5  = cudf::ast::operation(cudf::ast::ast_operator::LESS, filter_col2, hi_lit2);
  auto expr_6  = cudf::ast::operation(cudf::ast::ast_operator::LOGICAL_AND, expr_4, expr_5);
  // expression to test
  auto expr_7 = cudf::ast::operation(cudf::ast::ast_operator::LOGICAL_OR, expr_3, expr_6);

  // Expected result
  auto filter_col2_ref = cudf::ast::column_reference(1);
  auto expr_4_ref =
    cudf::ast::operation(cudf::ast::ast_operator::GREATER_EQUAL, filter_col2_ref, lo_lit2);
  auto expr_5_ref = cudf::ast::operation(cudf::ast::ast_operator::LESS, filter_col2_ref, hi_lit2);
  auto expr_6_ref =
    cudf::ast::operation(cudf::ast::ast_operator::LOGICAL_AND, expr_4_ref, expr_5_ref);
  auto expr_7_ref = cudf::ast::operation(cudf::ast::ast_operator::LOGICAL_OR, expr_3, expr_6_ref);
  auto predicate  = cudf::compute_column(written_table, expr_7_ref);
  auto expected   = cudf::apply_boolean_mask(written_table, *predicate);

  auto si                  = cudf::io::source_info(filepath);
  auto builder             = cudf::io::parquet_reader_options::builder(si).filter(expr_7);
  auto table_with_metadata = cudf::io::read_parquet(builder);
  auto result              = table_with_metadata.tbl->view();

  // tests
  CUDF_TEST_EXPECT_TABLES_EQUAL(expected->view(), result);
}

TEST_F(ParquetReaderTest, FilterSupported)
{
  using T                    = uint32_t;
  auto const [src, filepath] = create_parquet_typed_with_stats<T>("FilterSupported.parquet");
  auto const written_table   = src.view();

  // Filtering AST - ((table[0] > 70 AND table[0] <= 90) OR (table[1] >= 100 AND table[1] < 120))
  //              AND (table[1] != 110)
  // row groups min, max:
  // table[0] 0-80, 81-160, 161-200.
  // table[1] 200-121, 120-41, 40-0.
  auto filter_col1       = cudf::ast::column_reference(0);
  auto filter_col2       = cudf::ast::column_reference(1);
  T constexpr low1       = 70;
  T constexpr high1      = 90;
  T constexpr low2       = 100;
  T constexpr high2      = 120;
  T constexpr skip_value = 110;
  auto lov               = cudf::numeric_scalar(low1, true);
  auto hiv               = cudf::numeric_scalar(high1, true);
  auto lo_lit1           = cudf::ast::literal(lov);
  auto hi_lit1           = cudf::ast::literal(hiv);
  auto expr_1  = cudf::ast::operation(cudf::ast::ast_operator::GREATER, filter_col1, lo_lit1);
  auto expr_2  = cudf::ast::operation(cudf::ast::ast_operator::LESS_EQUAL, filter_col1, hi_lit1);
  auto expr_3  = cudf::ast::operation(cudf::ast::ast_operator::LOGICAL_AND, expr_1, expr_2);
  auto lov2    = cudf::numeric_scalar(low2, true);
  auto hiv2    = cudf::numeric_scalar(high2, true);
  auto lo_lit2 = cudf::ast::literal(lov2);
  auto hi_lit2 = cudf::ast::literal(hiv2);
  auto expr_4  = cudf::ast::operation(cudf::ast::ast_operator::GREATER_EQUAL, filter_col2, lo_lit2);
  auto expr_5  = cudf::ast::operation(cudf::ast::ast_operator::LESS, filter_col2, hi_lit2);
  auto expr_6  = cudf::ast::operation(cudf::ast::ast_operator::LOGICAL_AND, expr_4, expr_5);
  auto expr_7  = cudf::ast::operation(cudf::ast::ast_operator::LOGICAL_OR, expr_3, expr_6);
  auto skip_ov = cudf::numeric_scalar(skip_value, true);
  auto skip_lit = cudf::ast::literal(skip_ov);
  auto expr_8   = cudf::ast::operation(cudf::ast::ast_operator::NOT_EQUAL, filter_col2, skip_lit);
  auto expr_9   = cudf::ast::operation(cudf::ast::ast_operator::LOGICAL_AND, expr_7, expr_8);

  // Expected result
  auto predicate = cudf::compute_column(written_table, expr_9);
  auto expected  = cudf::apply_boolean_mask(written_table, *predicate);

  auto si                  = cudf::io::source_info(filepath);
  auto builder             = cudf::io::parquet_reader_options::builder(si).filter(expr_9);
  auto table_with_metadata = cudf::io::read_parquet(builder);
  auto result              = table_with_metadata.tbl->view();

  // tests
  CUDF_TEST_EXPECT_TABLES_EQUAL(expected->view(), result);
}

TEST_F(ParquetReaderTest, FilterSupported2)
{
  using T                 = uint32_t;
  constexpr auto num_rows = 4000;
  auto elements0 =
    cudf::detail::make_counting_transform_iterator(0, [](auto i) { return i / 2000; });
  auto elements1 =
    cudf::detail::make_counting_transform_iterator(0, [](auto i) { return i / 1000; });
  auto elements2 =
    cudf::detail::make_counting_transform_iterator(0, [](auto i) { return i / 500; });
  auto col0 = cudf::test::fixed_width_column_wrapper<T>(elements0, elements0 + num_rows);
  auto col1 = cudf::test::fixed_width_column_wrapper<T>(elements1, elements1 + num_rows);
  auto col2 = cudf::test::fixed_width_column_wrapper<T>(elements2, elements2 + num_rows);
  auto const written_table = table_view{{col0, col1, col2}};
  auto const filepath      = temp_env->get_temp_filepath("FilterSupported2.parquet");
  {
    const cudf::io::parquet_writer_options out_opts =
      cudf::io::parquet_writer_options::builder(cudf::io::sink_info{filepath}, written_table)
        .row_group_size_rows(1000);
    cudf::io::write_parquet(out_opts);
  }
  auto si          = cudf::io::source_info(filepath);
  auto filter_col0 = cudf::ast::column_reference(0);
  auto filter_col1 = cudf::ast::column_reference(1);
  auto filter_col2 = cudf::ast::column_reference(2);
  auto s_value     = cudf::numeric_scalar<T>(1, true);
  auto lit_value   = cudf::ast::literal(s_value);

  auto test_expr = [&](auto& expr) {
    // Expected result
    auto predicate = cudf::compute_column(written_table, expr);
    auto expected  = cudf::apply_boolean_mask(written_table, *predicate);

    // tests
    auto builder             = cudf::io::parquet_reader_options::builder(si).filter(expr);
    auto table_with_metadata = cudf::io::read_parquet(builder);
    auto result              = table_with_metadata.tbl->view();

    CUDF_TEST_EXPECT_TABLES_EQUAL(expected->view(), result);
  };

  // row groups min, max:
  // table[0] 0-0, 0-0, 1-1, 1-1
  // table[1] 0-0, 1-1, 2-2, 3-3
  // table[2] 0-1, 2-3, 4-5, 6-7

  // Filtering AST -   table[i] == 1
  {
    auto expr0 = cudf::ast::operation(cudf::ast::ast_operator::EQUAL, filter_col0, lit_value);
    test_expr(expr0);

    auto expr1 = cudf::ast::operation(cudf::ast::ast_operator::EQUAL, filter_col1, lit_value);
    test_expr(expr1);

    auto expr2 = cudf::ast::operation(cudf::ast::ast_operator::EQUAL, filter_col2, lit_value);
    test_expr(expr2);
  }
  // Filtering AST -   table[i] != 1
  {
    auto expr0 = cudf::ast::operation(cudf::ast::ast_operator::NOT_EQUAL, filter_col0, lit_value);
    test_expr(expr0);

    auto expr1 = cudf::ast::operation(cudf::ast::ast_operator::NOT_EQUAL, filter_col1, lit_value);
    test_expr(expr1);

    auto expr2 = cudf::ast::operation(cudf::ast::ast_operator::NOT_EQUAL, filter_col2, lit_value);
    test_expr(expr2);
  }
}

// Error types - type mismatch, invalid column name, invalid literal type, invalid operator,
// non-bool filter output type.
TEST_F(ParquetReaderTest, FilterErrors)
{
  using T                    = uint32_t;
  auto const [src, filepath] = create_parquet_typed_with_stats<T>("FilterErrors.parquet");
  auto const written_table   = src.view();
  auto si                    = cudf::io::source_info(filepath);

  // Filtering AST - invalid column index
  {
    auto filter_col1 = cudf::ast::column_reference(3);
    T constexpr low  = 100;
    auto lov         = cudf::numeric_scalar(low, true);
    auto low_lot     = cudf::ast::literal(lov);
    auto expr        = cudf::ast::operation(cudf::ast::ast_operator::LESS, filter_col1, low_lot);

    auto builder = cudf::io::parquet_reader_options::builder(si).filter(expr);
    EXPECT_THROW(cudf::io::read_parquet(builder), cudf::logic_error);
  }

  // Filtering AST - invalid column name
  {
    auto filter_col1 = cudf::ast::column_name_reference("col3");
    T constexpr low  = 100;
    auto lov         = cudf::numeric_scalar(low, true);
    auto low_lot     = cudf::ast::literal(lov);
    auto expr        = cudf::ast::operation(cudf::ast::ast_operator::LESS, filter_col1, low_lot);
    auto builder     = cudf::io::parquet_reader_options::builder(si).filter(expr);
    EXPECT_THROW(cudf::io::read_parquet(builder), cudf::logic_error);
  }

  // Filtering AST - incompatible literal type
  {
    auto filter_col1      = cudf::ast::column_name_reference("col0");
    auto filter_col2      = cudf::ast::column_reference(1);
    int64_t constexpr low = 100;
    auto lov              = cudf::numeric_scalar(low, true);
    auto low_lot          = cudf::ast::literal(lov);
    auto expr1    = cudf::ast::operation(cudf::ast::ast_operator::LESS, filter_col1, low_lot);
    auto expr2    = cudf::ast::operation(cudf::ast::ast_operator::LESS, filter_col2, low_lot);
    auto builder1 = cudf::io::parquet_reader_options::builder(si).filter(expr1);
    EXPECT_THROW(cudf::io::read_parquet(builder1), cudf::logic_error);

    auto builder2 = cudf::io::parquet_reader_options::builder(si).filter(expr2);
    EXPECT_THROW(cudf::io::read_parquet(builder2), cudf::logic_error);
  }

  // Filtering AST - "table[0] + 110" is invalid filter expression
  {
    auto filter_col1      = cudf::ast::column_reference(0);
    T constexpr add_value = 110;
    auto add_v            = cudf::numeric_scalar(add_value, true);
    auto add_lit          = cudf::ast::literal(add_v);
    auto expr_8 = cudf::ast::operation(cudf::ast::ast_operator::ADD, filter_col1, add_lit);

    auto si      = cudf::io::source_info(filepath);
    auto builder = cudf::io::parquet_reader_options::builder(si).filter(expr_8);
    EXPECT_THROW(cudf::io::read_parquet(builder), cudf::logic_error);

    // Expected result throw to show that the filter expression is invalid,
    // not a limitation of the parquet predicate pushdown.
    auto predicate = cudf::compute_column(written_table, expr_8);
    EXPECT_THROW(cudf::apply_boolean_mask(written_table, *predicate), cudf::logic_error);
  }

  // Filtering AST - INT64(table[0] < 100) non-bool expression
  {
    auto filter_col1 = cudf::ast::column_reference(0);
    T constexpr low  = 100;
    auto lov         = cudf::numeric_scalar(low, true);
    auto low_lot     = cudf::ast::literal(lov);
    auto bool_expr   = cudf::ast::operation(cudf::ast::ast_operator::LESS, filter_col1, low_lot);
    auto cast        = cudf::ast::operation(cudf::ast::ast_operator::CAST_TO_INT64, bool_expr);

    auto builder = cudf::io::parquet_reader_options::builder(si).filter(cast);
    EXPECT_THROW(cudf::io::read_parquet(builder), cudf::logic_error);
    EXPECT_NO_THROW(cudf::compute_column(written_table, cast));
    auto predicate = cudf::compute_column(written_table, cast);
    EXPECT_NE(predicate->view().type().id(), cudf::type_id::BOOL8);
  }
}

// Filter without stats information in file.
TEST_F(ParquetReaderTest, FilterNoStats)
{
  using T                 = uint32_t;
  constexpr auto num_rows = 16000;
  auto elements =
    cudf::detail::make_counting_transform_iterator(0, [](auto i) { return i / 1000; });
  auto col0 = cudf::test::fixed_width_column_wrapper<T>(elements, elements + num_rows);
  auto const written_table = table_view{{col0}};
  auto const filepath      = temp_env->get_temp_filepath("FilterNoStats.parquet");
  {
    const cudf::io::parquet_writer_options out_opts =
      cudf::io::parquet_writer_options::builder(cudf::io::sink_info{filepath}, written_table)
        .row_group_size_rows(8000)
        .stats_level(cudf::io::statistics_freq::STATISTICS_NONE);
    cudf::io::write_parquet(out_opts);
  }
  auto si          = cudf::io::source_info(filepath);
  auto filter_col0 = cudf::ast::column_reference(0);
  auto s_value     = cudf::numeric_scalar<T>(1, true);
  auto lit_value   = cudf::ast::literal(s_value);

  // row groups min, max:
  // table[0] 0-0, 1-1, 2-2, 3-3
  // Filtering AST - table[0] > 1
  auto expr = cudf::ast::operation(cudf::ast::ast_operator::GREATER, filter_col0, lit_value);

  // Expected result
  auto predicate = cudf::compute_column(written_table, expr);
  auto expected  = cudf::apply_boolean_mask(written_table, *predicate);

  // tests
  auto builder             = cudf::io::parquet_reader_options::builder(si).filter(expr);
  auto table_with_metadata = cudf::io::read_parquet(builder);
  auto result              = table_with_metadata.tbl->view();

  CUDF_TEST_EXPECT_TABLES_EQUAL(expected->view(), result);
}

// Filter for float column with NaN values
TEST_F(ParquetReaderTest, FilterFloatNAN)
{
  constexpr auto num_rows = 24000;
  auto elements           = cudf::detail::make_counting_transform_iterator(
    0, [num_rows](auto i) { return i > num_rows / 2 ? NAN : i; });
  auto col0 = cudf::test::fixed_width_column_wrapper<float>(elements, elements + num_rows);
  auto col1 = cudf::test::fixed_width_column_wrapper<double>(elements, elements + num_rows);

  auto const written_table = table_view{{col0, col1}};
  auto const filepath      = temp_env->get_temp_filepath("FilterFloatNAN.parquet");
  {
    const cudf::io::parquet_writer_options out_opts =
      cudf::io::parquet_writer_options::builder(cudf::io::sink_info{filepath}, written_table)
        .row_group_size_rows(8000);
    cudf::io::write_parquet(out_opts);
  }
  auto si          = cudf::io::source_info(filepath);
  auto filter_col0 = cudf::ast::column_reference(0);
  auto filter_col1 = cudf::ast::column_reference(1);
  auto s0_value    = cudf::numeric_scalar<float>(NAN, true);
  auto lit0_value  = cudf::ast::literal(s0_value);
  auto s1_value    = cudf::numeric_scalar<double>(NAN, true);
  auto lit1_value  = cudf::ast::literal(s1_value);

  // row groups min, max:
  // table[0] 0-0, 1-1, 2-2, 3-3
  // Filtering AST - table[0] == NAN, table[1] != NAN
  auto expr_eq  = cudf::ast::operation(cudf::ast::ast_operator::EQUAL, filter_col0, lit0_value);
  auto expr_neq = cudf::ast::operation(cudf::ast::ast_operator::NOT_EQUAL, filter_col1, lit1_value);

  // Expected result
  auto predicate0 = cudf::compute_column(written_table, expr_eq);
  auto expected0  = cudf::apply_boolean_mask(written_table, *predicate0);
  auto predicate1 = cudf::compute_column(written_table, expr_neq);
  auto expected1  = cudf::apply_boolean_mask(written_table, *predicate1);

  // tests
  auto builder0             = cudf::io::parquet_reader_options::builder(si).filter(expr_eq);
  auto table_with_metadata0 = cudf::io::read_parquet(builder0);
  auto result0              = table_with_metadata0.tbl->view();
  auto builder1             = cudf::io::parquet_reader_options::builder(si).filter(expr_neq);
  auto table_with_metadata1 = cudf::io::read_parquet(builder1);
  auto result1              = table_with_metadata1.tbl->view();

  CUDF_TEST_EXPECT_TABLES_EQUAL(expected0->view(), result0);
  CUDF_TEST_EXPECT_TABLES_EQUAL(expected1->view(), result1);
}

TEST_F(ParquetWriterTest, TimestampMicrosINT96NoOverflow)
{
  using namespace cuda::std::chrono;
  using namespace cudf::io;

  column_wrapper<cudf::timestamp_us> big_ts_col{
    sys_days{year{3023} / month{7} / day{14}} + 7h + 38min + 45s + 418688us,
    sys_days{year{723} / month{3} / day{21}} + 14h + 20min + 13s + microseconds{781ms}};

  table_view expected({big_ts_col});
  auto filepath = temp_env->get_temp_filepath("BigINT96Timestamp.parquet");

  auto const out_opts =
    parquet_writer_options::builder(sink_info{filepath}, expected).int96_timestamps(true).build();
  write_parquet(out_opts);

  auto const in_opts = parquet_reader_options::builder(source_info(filepath))
                         .timestamp_type(cudf::data_type(cudf::type_id::TIMESTAMP_MICROSECONDS))
                         .build();
  auto const result = read_parquet(in_opts);

  CUDF_TEST_EXPECT_TABLES_EQUAL(expected, result.tbl->view());
}

TEST_F(ParquetWriterTest, PreserveNullability)
{
  constexpr auto num_rows = 100;

  auto const col0_data = random_values<int32_t>(num_rows);
  auto const col1_data = random_values<int32_t>(num_rows);

  auto const col0_validity = cudf::test::iterators::no_nulls();
  auto const col1_validity =
    cudf::detail::make_counting_transform_iterator(0, [](auto i) { return i % 2 == 0; });

  column_wrapper<int32_t> col0{col0_data.begin(), col0_data.end(), col0_validity};
  column_wrapper<int32_t> col1{col1_data.begin(), col1_data.end(), col1_validity};
  auto const col2 = make_parquet_list_list_col<int>(0, num_rows, 5, 8, true);

  auto const expected = table_view{{col0, col1, *col2}};

  cudf::io::table_input_metadata expected_metadata(expected);
  expected_metadata.column_metadata[0].set_name("mandatory");
  expected_metadata.column_metadata[0].set_nullability(false);
  expected_metadata.column_metadata[1].set_name("optional");
  expected_metadata.column_metadata[1].set_nullability(true);
  expected_metadata.column_metadata[2].set_name("lists");
  expected_metadata.column_metadata[2].set_nullability(true);
  // offsets is a cudf thing that's not part of the parquet schema so it won't have nullability set
  expected_metadata.column_metadata[2].child(0).set_name("offsets");
  expected_metadata.column_metadata[2].child(1).set_name("element");
  expected_metadata.column_metadata[2].child(1).set_nullability(false);
  expected_metadata.column_metadata[2].child(1).child(0).set_name("offsets");
  expected_metadata.column_metadata[2].child(1).child(1).set_name("element");
  expected_metadata.column_metadata[2].child(1).child(1).set_nullability(true);

  auto const filepath = temp_env->get_temp_filepath("PreserveNullability.parquet");
  cudf::io::parquet_writer_options out_opts =
    cudf::io::parquet_writer_options::builder(cudf::io::sink_info{filepath}, expected)
      .metadata(expected_metadata);

  cudf::io::write_parquet(out_opts);

  cudf::io::parquet_reader_options const in_opts =
    cudf::io::parquet_reader_options::builder(cudf::io::source_info{filepath});
  auto const result        = cudf::io::read_parquet(in_opts);
  auto const read_metadata = cudf::io::table_input_metadata{result.metadata};

  // test that expected_metadata matches read_metadata
  std::function<void(cudf::io::column_in_metadata, cudf::io::column_in_metadata)>
    compare_names_and_nullability = [&](auto lhs, auto rhs) {
      EXPECT_EQ(lhs.get_name(), rhs.get_name());
      ASSERT_EQ(lhs.is_nullability_defined(), rhs.is_nullability_defined());
      if (lhs.is_nullability_defined()) { EXPECT_EQ(lhs.nullable(), rhs.nullable()); }
      ASSERT_EQ(lhs.num_children(), rhs.num_children());
      for (int i = 0; i < lhs.num_children(); ++i) {
        compare_names_and_nullability(lhs.child(i), rhs.child(i));
      }
    };

  ASSERT_EQ(expected_metadata.column_metadata.size(), read_metadata.column_metadata.size());

  for (size_t i = 0; i < expected_metadata.column_metadata.size(); ++i) {
    compare_names_and_nullability(expected_metadata.column_metadata[i],
                                  read_metadata.column_metadata[i]);
  }
}

TEST_P(ParquetV2Test, CheckEncodings)
{
  using cudf::io::parquet::Encoding;
  constexpr auto num_rows = 100'000;
  auto const is_v2        = GetParam();

  auto const validity = cudf::test::iterators::no_nulls();
  // data should be PLAIN for v1, RLE for V2
  auto col0_data =
    cudf::detail::make_counting_transform_iterator(0, [](auto i) -> bool { return i % 2 == 0; });
  // data should be PLAIN for both
  auto col1_data = random_values<int32_t>(num_rows);
  // data should be PLAIN_DICTIONARY for v1, PLAIN and RLE_DICTIONARY for v2
  auto col2_data = cudf::detail::make_counting_transform_iterator(0, [](auto i) { return 1; });

  cudf::test::fixed_width_column_wrapper<bool> col0{col0_data, col0_data + num_rows, validity};
  column_wrapper<int32_t> col1{col1_data.begin(), col1_data.end(), validity};
  column_wrapper<int32_t> col2{col2_data, col2_data + num_rows, validity};

  auto expected = table_view{{col0, col1, col2}};

  auto const filename = is_v2 ? "CheckEncodingsV2.parquet" : "CheckEncodingsV1.parquet";
  auto filepath       = temp_env->get_temp_filepath(filename);
  cudf::io::parquet_writer_options out_opts =
    cudf::io::parquet_writer_options::builder(cudf::io::sink_info{filepath}, expected)
      .max_page_size_rows(num_rows)
      .write_v2_headers(is_v2);
  cudf::io::write_parquet(out_opts);

  // make sure the expected encodings are present
  auto contains = [](auto const& vec, auto const& enc) {
    return std::find(vec.begin(), vec.end(), enc) != vec.end();
  };

  auto const source = cudf::io::datasource::create(filepath);
  cudf::io::parquet::FileMetaData fmd;

  read_footer(source, &fmd);
  auto const& chunk0_enc = fmd.row_groups[0].columns[0].meta_data.encodings;
  auto const& chunk1_enc = fmd.row_groups[0].columns[1].meta_data.encodings;
  auto const& chunk2_enc = fmd.row_groups[0].columns[2].meta_data.encodings;
  if (is_v2) {
    // col0 should have RLE for rep/def and data
    EXPECT_TRUE(chunk0_enc.size() == 1);
    EXPECT_TRUE(contains(chunk0_enc, Encoding::RLE));
    // col1 should have RLE for rep/def and PLAIN for data
    EXPECT_TRUE(chunk1_enc.size() == 2);
    EXPECT_TRUE(contains(chunk1_enc, Encoding::RLE));
    EXPECT_TRUE(contains(chunk1_enc, Encoding::PLAIN));
    // col2 should have RLE for rep/def, PLAIN for dict, and RLE_DICTIONARY for data
    EXPECT_TRUE(chunk2_enc.size() == 3);
    EXPECT_TRUE(contains(chunk2_enc, Encoding::RLE));
    EXPECT_TRUE(contains(chunk2_enc, Encoding::PLAIN));
    EXPECT_TRUE(contains(chunk2_enc, Encoding::RLE_DICTIONARY));
  } else {
    // col0 should have RLE for rep/def and PLAIN for data
    EXPECT_TRUE(chunk0_enc.size() == 2);
    EXPECT_TRUE(contains(chunk0_enc, Encoding::RLE));
    EXPECT_TRUE(contains(chunk0_enc, Encoding::PLAIN));
    // col1 should have RLE for rep/def and PLAIN for data
    EXPECT_TRUE(chunk1_enc.size() == 2);
    EXPECT_TRUE(contains(chunk1_enc, Encoding::RLE));
    EXPECT_TRUE(contains(chunk1_enc, Encoding::PLAIN));
    // col2 should have RLE for rep/def and PLAIN_DICTIONARY for data and dict
    EXPECT_TRUE(chunk2_enc.size() == 2);
    EXPECT_TRUE(contains(chunk2_enc, Encoding::RLE));
    EXPECT_TRUE(contains(chunk2_enc, Encoding::PLAIN_DICTIONARY));
  }
>>>>>>> 2e1a17d6
}

CUDF_TEST_PROGRAM_MAIN()<|MERGE_RESOLUTION|>--- conflicted
+++ resolved
@@ -5928,7 +5928,810 @@
   EXPECT_NO_THROW(cudf::io::write_parquet(out_opts));
 }
 
-<<<<<<< HEAD
+TEST_F(ParquetReaderTest, FilterSimple)
+{
+  srand(31337);
+  auto written_table = create_random_fixed_table<int>(9, 9, false);
+
+  auto filepath = temp_env->get_temp_filepath("FilterSimple.parquet");
+  cudf::io::parquet_writer_options args =
+    cudf::io::parquet_writer_options::builder(cudf::io::sink_info{filepath}, *written_table);
+  cudf::io::write_parquet(args);
+
+  // Filtering AST - table[0] < RAND_MAX/2
+  auto literal_value     = cudf::numeric_scalar<decltype(RAND_MAX)>(RAND_MAX / 2);
+  auto literal           = cudf::ast::literal(literal_value);
+  auto col_ref_0         = cudf::ast::column_reference(0);
+  auto filter_expression = cudf::ast::operation(cudf::ast::ast_operator::LESS, col_ref_0, literal);
+
+  auto predicate = cudf::compute_column(*written_table, filter_expression);
+  EXPECT_EQ(predicate->view().type().id(), cudf::type_id::BOOL8)
+    << "Predicate filter should return a boolean";
+  auto expected = cudf::apply_boolean_mask(*written_table, *predicate);
+  // To make sure AST filters out some elements
+  EXPECT_LT(expected->num_rows(), written_table->num_rows());
+
+  cudf::io::parquet_reader_options read_opts =
+    cudf::io::parquet_reader_options::builder(cudf::io::source_info{filepath})
+      .filter(filter_expression);
+  auto result = cudf::io::read_parquet(read_opts);
+
+  CUDF_TEST_EXPECT_TABLES_EQUAL(*result.tbl, *expected);
+}
+
+auto create_parquet_with_stats(std::string const& filename)
+{
+  auto col0 = testdata::ascending<uint32_t>();
+  auto col1 = testdata::descending<int64_t>();
+  auto col2 = testdata::unordered<double>();
+
+  auto const expected = table_view{{col0, col1, col2}};
+
+  cudf::io::table_input_metadata expected_metadata(expected);
+  expected_metadata.column_metadata[0].set_name("col_uint32");
+  expected_metadata.column_metadata[1].set_name("col_int64");
+  expected_metadata.column_metadata[2].set_name("col_double");
+
+  auto const filepath = temp_env->get_temp_filepath(filename);
+  const cudf::io::parquet_writer_options out_opts =
+    cudf::io::parquet_writer_options::builder(cudf::io::sink_info{filepath}, expected)
+      .metadata(std::move(expected_metadata))
+      .row_group_size_rows(8000)
+      .stats_level(cudf::io::statistics_freq::STATISTICS_ROWGROUP);
+  cudf::io::write_parquet(out_opts);
+
+  std::vector<std::unique_ptr<column>> columns;
+  columns.push_back(col0.release());
+  columns.push_back(col1.release());
+  columns.push_back(col2.release());
+
+  return std::pair{cudf::table{std::move(columns)}, filepath};
+}
+
+TEST_F(ParquetReaderTest, FilterIdentity)
+{
+  auto [src, filepath] = create_parquet_with_stats("FilterIdentity.parquet");
+
+  // Filtering AST - identity function, always true.
+  auto literal_value     = cudf::numeric_scalar<bool>(true);
+  auto literal           = cudf::ast::literal(literal_value);
+  auto filter_expression = cudf::ast::operation(cudf::ast::ast_operator::IDENTITY, literal);
+
+  cudf::io::parquet_reader_options read_opts =
+    cudf::io::parquet_reader_options::builder(cudf::io::source_info{filepath})
+      .filter(filter_expression);
+  auto result = cudf::io::read_parquet(read_opts);
+
+  cudf::io::parquet_reader_options read_opts2 =
+    cudf::io::parquet_reader_options::builder(cudf::io::source_info{filepath});
+  auto result2 = cudf::io::read_parquet(read_opts2);
+
+  CUDF_TEST_EXPECT_TABLES_EQUAL(*result.tbl, *result2.tbl);
+}
+
+TEST_F(ParquetReaderTest, FilterReferenceExpression)
+{
+  auto [src, filepath] = create_parquet_with_stats("FilterReferenceExpression.parquet");
+  // Filtering AST - table[0] < 150
+  auto literal_value     = cudf::numeric_scalar<uint32_t>(150);
+  auto literal           = cudf::ast::literal(literal_value);
+  auto col_ref_0         = cudf::ast::column_reference(0);
+  auto filter_expression = cudf::ast::operation(cudf::ast::ast_operator::LESS, col_ref_0, literal);
+
+  // Expected result
+  auto predicate = cudf::compute_column(src, filter_expression);
+  auto expected  = cudf::apply_boolean_mask(src, *predicate);
+
+  cudf::io::parquet_reader_options read_opts =
+    cudf::io::parquet_reader_options::builder(cudf::io::source_info{filepath})
+      .filter(filter_expression);
+  auto result = cudf::io::read_parquet(read_opts);
+  CUDF_TEST_EXPECT_TABLES_EQUAL(*result.tbl, *expected);
+}
+
+TEST_F(ParquetReaderTest, FilterNamedExpression)
+{
+  auto [src, filepath] = create_parquet_with_stats("NamedExpression.parquet");
+  // Filtering AST - table["col_uint32"] < 150
+  auto literal_value  = cudf::numeric_scalar<uint32_t>(150);
+  auto literal        = cudf::ast::literal(literal_value);
+  auto col_name_0     = cudf::ast::column_name_reference("col_uint32");
+  auto parquet_filter = cudf::ast::operation(cudf::ast::ast_operator::LESS, col_name_0, literal);
+  auto col_ref_0      = cudf::ast::column_reference(0);
+  auto table_filter   = cudf::ast::operation(cudf::ast::ast_operator::LESS, col_ref_0, literal);
+
+  // Expected result
+  auto predicate = cudf::compute_column(src, table_filter);
+  auto expected  = cudf::apply_boolean_mask(src, *predicate);
+
+  cudf::io::parquet_reader_options read_opts =
+    cudf::io::parquet_reader_options::builder(cudf::io::source_info{filepath})
+      .filter(parquet_filter);
+  auto result = cudf::io::read_parquet(read_opts);
+
+  // tests
+  CUDF_TEST_EXPECT_TABLES_EQUAL(*result.tbl, *expected);
+}
+
+// Test for Types - numeric, chrono, string.
+template <typename T>
+struct ParquetReaderPredicatePushdownTest : public ParquetReaderTest {};
+
+// These chrono types are not supported because parquet writer does not have a type to represent
+// them.
+using UnsupportedChronoTypes =
+  cudf::test::Types<cudf::timestamp_s, cudf::duration_D, cudf::duration_s>;
+// Also fixed point types unsupported, because AST does not support them yet.
+using SupportedTestTypes = cudf::test::RemoveIf<cudf::test::ContainedIn<UnsupportedChronoTypes>,
+                                                cudf::test::ComparableTypes>;
+
+TYPED_TEST_SUITE(ParquetReaderPredicatePushdownTest, SupportedTestTypes);
+
+template <typename T>
+auto create_parquet_typed_with_stats(std::string const& filename)
+{
+  auto col0 = testdata::ascending<T>();
+  auto col1 = testdata::descending<T>();
+  auto col2 = testdata::unordered<T>();
+
+  auto const written_table = table_view{{col0, col1, col2}};
+  auto const filepath      = temp_env->get_temp_filepath("FilterTyped.parquet");
+  {
+    cudf::io::table_input_metadata expected_metadata(written_table);
+    expected_metadata.column_metadata[0].set_name("col0");
+    expected_metadata.column_metadata[1].set_name("col1");
+    expected_metadata.column_metadata[2].set_name("col2");
+
+    const cudf::io::parquet_writer_options out_opts =
+      cudf::io::parquet_writer_options::builder(cudf::io::sink_info{filepath}, written_table)
+        .metadata(std::move(expected_metadata))
+        .row_group_size_rows(8000);
+    cudf::io::write_parquet(out_opts);
+  }
+
+  std::vector<std::unique_ptr<column>> columns;
+  columns.push_back(col0.release());
+  columns.push_back(col1.release());
+  columns.push_back(col2.release());
+
+  return std::pair{cudf::table{std::move(columns)}, filepath};
+}
+
+TYPED_TEST(ParquetReaderPredicatePushdownTest, FilterTyped)
+{
+  using T = TypeParam;
+
+  auto const [src, filepath] = create_parquet_typed_with_stats<T>("FilterTyped.parquet");
+  auto const written_table   = src.view();
+
+  // Filtering AST
+  auto literal_value = []() {
+    if constexpr (cudf::is_timestamp<T>()) {
+      // table[0] < 10000 timestamp days/seconds/milliseconds/microseconds/nanoseconds
+      return cudf::timestamp_scalar<T>(T(typename T::duration(10000)));  // i (0-20,000)
+    } else if constexpr (cudf::is_duration<T>()) {
+      // table[0] < 10000 day/seconds/milliseconds/microseconds/nanoseconds
+      return cudf::duration_scalar<T>(T(10000));  // i (0-20,000)
+    } else if constexpr (std::is_same_v<T, cudf::string_view>) {
+      // table[0] < "000010000"
+      return cudf::string_scalar("000010000");  // i (0-20,000)
+    } else {
+      // table[0] < 0 or 100u
+      return cudf::numeric_scalar<T>((100 - 100 * std::is_signed_v<T>));  // i/100 (-100-100/ 0-200)
+    }
+  }();
+  auto literal           = cudf::ast::literal(literal_value);
+  auto col_name_0        = cudf::ast::column_name_reference("col0");
+  auto filter_expression = cudf::ast::operation(cudf::ast::ast_operator::LESS, col_name_0, literal);
+  auto col_ref_0         = cudf::ast::column_reference(0);
+  auto ref_filter        = cudf::ast::operation(cudf::ast::ast_operator::LESS, col_ref_0, literal);
+
+  // Expected result
+  auto predicate = cudf::compute_column(written_table, ref_filter);
+  EXPECT_EQ(predicate->view().type().id(), cudf::type_id::BOOL8)
+    << "Predicate filter should return a boolean";
+  auto expected = cudf::apply_boolean_mask(written_table, *predicate);
+
+  // Reading with Predicate Pushdown
+  cudf::io::parquet_reader_options read_opts =
+    cudf::io::parquet_reader_options::builder(cudf::io::source_info{filepath})
+      .filter(filter_expression);
+  auto result       = cudf::io::read_parquet(read_opts);
+  auto result_table = result.tbl->view();
+
+  // tests
+  EXPECT_EQ(int(written_table.column(0).type().id()), int(result_table.column(0).type().id()))
+    << "col0 type mismatch";
+  // To make sure AST filters out some elements
+  EXPECT_LT(expected->num_rows(), written_table.num_rows());
+  EXPECT_EQ(result_table.num_rows(), expected->num_rows());
+  EXPECT_EQ(result_table.num_columns(), expected->num_columns());
+  CUDF_TEST_EXPECT_TABLES_EQUAL(expected->view(), result_table);
+}
+
+TEST_F(ParquetReaderTest, FilterMultiple1)
+{
+  using T = cudf::string_view;
+
+  auto const [src, filepath] = create_parquet_typed_with_stats<T>("FilterMultiple1.parquet");
+  auto const written_table   = src.view();
+
+  // Filtering AST - 10000 < table[0] < 12000
+  std::string const low  = "000010000";
+  std::string const high = "000012000";
+  auto lov               = cudf::string_scalar(low, true);
+  auto hiv               = cudf::string_scalar(high, true);
+  auto filter_col        = cudf::ast::column_reference(0);
+  auto lo_lit            = cudf::ast::literal(lov);
+  auto hi_lit            = cudf::ast::literal(hiv);
+  auto expr_1 = cudf::ast::operation(cudf::ast::ast_operator::GREATER_EQUAL, filter_col, lo_lit);
+  auto expr_2 = cudf::ast::operation(cudf::ast::ast_operator::LESS, filter_col, hi_lit);
+  auto expr_3 = cudf::ast::operation(cudf::ast::ast_operator::LOGICAL_AND, expr_1, expr_2);
+
+  // Expected result
+  auto predicate = cudf::compute_column(written_table, expr_3);
+  auto expected  = cudf::apply_boolean_mask(written_table, *predicate);
+
+  auto si                  = cudf::io::source_info(filepath);
+  auto builder             = cudf::io::parquet_reader_options::builder(si).filter(expr_3);
+  auto table_with_metadata = cudf::io::read_parquet(builder);
+  auto result              = table_with_metadata.tbl->view();
+
+  // tests
+  CUDF_TEST_EXPECT_TABLES_EQUAL(expected->view(), result);
+}
+
+TEST_F(ParquetReaderTest, FilterMultiple2)
+{
+  // multiple conditions on same column.
+  using T = cudf::string_view;
+
+  auto const [src, filepath] = create_parquet_typed_with_stats<T>("FilterMultiple2.parquet");
+  auto const written_table   = src.view();
+  // 0-8000, 8001-16000, 16001-20000
+
+  // Filtering AST
+  // (table[0] >= "000010000" AND table[0] < "000012000") OR
+  // (table[0] >= "000017000" AND table[0] < "000019000")
+  std::string const low1  = "000010000";
+  std::string const high1 = "000012000";
+  auto lov                = cudf::string_scalar(low1, true);
+  auto hiv                = cudf::string_scalar(high1, true);
+  auto filter_col         = cudf::ast::column_reference(0);
+  auto lo_lit             = cudf::ast::literal(lov);
+  auto hi_lit             = cudf::ast::literal(hiv);
+  auto expr_1 = cudf::ast::operation(cudf::ast::ast_operator::GREATER_EQUAL, filter_col, lo_lit);
+  auto expr_2 = cudf::ast::operation(cudf::ast::ast_operator::LESS, filter_col, hi_lit);
+  auto expr_3 = cudf::ast::operation(cudf::ast::ast_operator::LOGICAL_AND, expr_1, expr_2);
+  std::string const low2  = "000017000";
+  std::string const high2 = "000019000";
+  auto lov2               = cudf::string_scalar(low2, true);
+  auto hiv2               = cudf::string_scalar(high2, true);
+  auto lo_lit2            = cudf::ast::literal(lov2);
+  auto hi_lit2            = cudf::ast::literal(hiv2);
+  auto expr_4 = cudf::ast::operation(cudf::ast::ast_operator::GREATER_EQUAL, filter_col, lo_lit2);
+  auto expr_5 = cudf::ast::operation(cudf::ast::ast_operator::LESS, filter_col, hi_lit2);
+  auto expr_6 = cudf::ast::operation(cudf::ast::ast_operator::LOGICAL_AND, expr_4, expr_5);
+  auto expr_7 = cudf::ast::operation(cudf::ast::ast_operator::LOGICAL_OR, expr_3, expr_6);
+
+  // Expected result
+  auto predicate = cudf::compute_column(written_table, expr_7);
+  auto expected  = cudf::apply_boolean_mask(written_table, *predicate);
+
+  auto si                  = cudf::io::source_info(filepath);
+  auto builder             = cudf::io::parquet_reader_options::builder(si).filter(expr_7);
+  auto table_with_metadata = cudf::io::read_parquet(builder);
+  auto result              = table_with_metadata.tbl->view();
+
+  // tests
+  CUDF_TEST_EXPECT_TABLES_EQUAL(expected->view(), result);
+}
+
+TEST_F(ParquetReaderTest, FilterMultiple3)
+{
+  // multiple conditions with reference to multiple columns.
+  // index and name references mixed.
+  using T                    = uint32_t;
+  auto const [src, filepath] = create_parquet_typed_with_stats<T>("FilterMultiple3.parquet");
+  auto const written_table   = src.view();
+
+  // Filtering AST - (table[0] >= 70 AND table[0] < 90) OR (table[1] >= 100 AND table[1] < 120)
+  // row groups min, max:
+  // table[0] 0-80, 81-160, 161-200.
+  // table[1] 200-121, 120-41, 40-0.
+  auto filter_col1  = cudf::ast::column_reference(0);
+  auto filter_col2  = cudf::ast::column_name_reference("col1");
+  T constexpr low1  = 70;
+  T constexpr high1 = 90;
+  T constexpr low2  = 100;
+  T constexpr high2 = 120;
+  auto lov          = cudf::numeric_scalar(low1, true);
+  auto hiv          = cudf::numeric_scalar(high1, true);
+  auto lo_lit1      = cudf::ast::literal(lov);
+  auto hi_lit1      = cudf::ast::literal(hiv);
+  auto expr_1  = cudf::ast::operation(cudf::ast::ast_operator::GREATER_EQUAL, filter_col1, lo_lit1);
+  auto expr_2  = cudf::ast::operation(cudf::ast::ast_operator::LESS, filter_col1, hi_lit1);
+  auto expr_3  = cudf::ast::operation(cudf::ast::ast_operator::LOGICAL_AND, expr_1, expr_2);
+  auto lov2    = cudf::numeric_scalar(low2, true);
+  auto hiv2    = cudf::numeric_scalar(high2, true);
+  auto lo_lit2 = cudf::ast::literal(lov2);
+  auto hi_lit2 = cudf::ast::literal(hiv2);
+  auto expr_4  = cudf::ast::operation(cudf::ast::ast_operator::GREATER_EQUAL, filter_col2, lo_lit2);
+  auto expr_5  = cudf::ast::operation(cudf::ast::ast_operator::LESS, filter_col2, hi_lit2);
+  auto expr_6  = cudf::ast::operation(cudf::ast::ast_operator::LOGICAL_AND, expr_4, expr_5);
+  // expression to test
+  auto expr_7 = cudf::ast::operation(cudf::ast::ast_operator::LOGICAL_OR, expr_3, expr_6);
+
+  // Expected result
+  auto filter_col2_ref = cudf::ast::column_reference(1);
+  auto expr_4_ref =
+    cudf::ast::operation(cudf::ast::ast_operator::GREATER_EQUAL, filter_col2_ref, lo_lit2);
+  auto expr_5_ref = cudf::ast::operation(cudf::ast::ast_operator::LESS, filter_col2_ref, hi_lit2);
+  auto expr_6_ref =
+    cudf::ast::operation(cudf::ast::ast_operator::LOGICAL_AND, expr_4_ref, expr_5_ref);
+  auto expr_7_ref = cudf::ast::operation(cudf::ast::ast_operator::LOGICAL_OR, expr_3, expr_6_ref);
+  auto predicate  = cudf::compute_column(written_table, expr_7_ref);
+  auto expected   = cudf::apply_boolean_mask(written_table, *predicate);
+
+  auto si                  = cudf::io::source_info(filepath);
+  auto builder             = cudf::io::parquet_reader_options::builder(si).filter(expr_7);
+  auto table_with_metadata = cudf::io::read_parquet(builder);
+  auto result              = table_with_metadata.tbl->view();
+
+  // tests
+  CUDF_TEST_EXPECT_TABLES_EQUAL(expected->view(), result);
+}
+
+TEST_F(ParquetReaderTest, FilterSupported)
+{
+  using T                    = uint32_t;
+  auto const [src, filepath] = create_parquet_typed_with_stats<T>("FilterSupported.parquet");
+  auto const written_table   = src.view();
+
+  // Filtering AST - ((table[0] > 70 AND table[0] <= 90) OR (table[1] >= 100 AND table[1] < 120))
+  //              AND (table[1] != 110)
+  // row groups min, max:
+  // table[0] 0-80, 81-160, 161-200.
+  // table[1] 200-121, 120-41, 40-0.
+  auto filter_col1       = cudf::ast::column_reference(0);
+  auto filter_col2       = cudf::ast::column_reference(1);
+  T constexpr low1       = 70;
+  T constexpr high1      = 90;
+  T constexpr low2       = 100;
+  T constexpr high2      = 120;
+  T constexpr skip_value = 110;
+  auto lov               = cudf::numeric_scalar(low1, true);
+  auto hiv               = cudf::numeric_scalar(high1, true);
+  auto lo_lit1           = cudf::ast::literal(lov);
+  auto hi_lit1           = cudf::ast::literal(hiv);
+  auto expr_1  = cudf::ast::operation(cudf::ast::ast_operator::GREATER, filter_col1, lo_lit1);
+  auto expr_2  = cudf::ast::operation(cudf::ast::ast_operator::LESS_EQUAL, filter_col1, hi_lit1);
+  auto expr_3  = cudf::ast::operation(cudf::ast::ast_operator::LOGICAL_AND, expr_1, expr_2);
+  auto lov2    = cudf::numeric_scalar(low2, true);
+  auto hiv2    = cudf::numeric_scalar(high2, true);
+  auto lo_lit2 = cudf::ast::literal(lov2);
+  auto hi_lit2 = cudf::ast::literal(hiv2);
+  auto expr_4  = cudf::ast::operation(cudf::ast::ast_operator::GREATER_EQUAL, filter_col2, lo_lit2);
+  auto expr_5  = cudf::ast::operation(cudf::ast::ast_operator::LESS, filter_col2, hi_lit2);
+  auto expr_6  = cudf::ast::operation(cudf::ast::ast_operator::LOGICAL_AND, expr_4, expr_5);
+  auto expr_7  = cudf::ast::operation(cudf::ast::ast_operator::LOGICAL_OR, expr_3, expr_6);
+  auto skip_ov = cudf::numeric_scalar(skip_value, true);
+  auto skip_lit = cudf::ast::literal(skip_ov);
+  auto expr_8   = cudf::ast::operation(cudf::ast::ast_operator::NOT_EQUAL, filter_col2, skip_lit);
+  auto expr_9   = cudf::ast::operation(cudf::ast::ast_operator::LOGICAL_AND, expr_7, expr_8);
+
+  // Expected result
+  auto predicate = cudf::compute_column(written_table, expr_9);
+  auto expected  = cudf::apply_boolean_mask(written_table, *predicate);
+
+  auto si                  = cudf::io::source_info(filepath);
+  auto builder             = cudf::io::parquet_reader_options::builder(si).filter(expr_9);
+  auto table_with_metadata = cudf::io::read_parquet(builder);
+  auto result              = table_with_metadata.tbl->view();
+
+  // tests
+  CUDF_TEST_EXPECT_TABLES_EQUAL(expected->view(), result);
+}
+
+TEST_F(ParquetReaderTest, FilterSupported2)
+{
+  using T                 = uint32_t;
+  constexpr auto num_rows = 4000;
+  auto elements0 =
+    cudf::detail::make_counting_transform_iterator(0, [](auto i) { return i / 2000; });
+  auto elements1 =
+    cudf::detail::make_counting_transform_iterator(0, [](auto i) { return i / 1000; });
+  auto elements2 =
+    cudf::detail::make_counting_transform_iterator(0, [](auto i) { return i / 500; });
+  auto col0 = cudf::test::fixed_width_column_wrapper<T>(elements0, elements0 + num_rows);
+  auto col1 = cudf::test::fixed_width_column_wrapper<T>(elements1, elements1 + num_rows);
+  auto col2 = cudf::test::fixed_width_column_wrapper<T>(elements2, elements2 + num_rows);
+  auto const written_table = table_view{{col0, col1, col2}};
+  auto const filepath      = temp_env->get_temp_filepath("FilterSupported2.parquet");
+  {
+    const cudf::io::parquet_writer_options out_opts =
+      cudf::io::parquet_writer_options::builder(cudf::io::sink_info{filepath}, written_table)
+        .row_group_size_rows(1000);
+    cudf::io::write_parquet(out_opts);
+  }
+  auto si          = cudf::io::source_info(filepath);
+  auto filter_col0 = cudf::ast::column_reference(0);
+  auto filter_col1 = cudf::ast::column_reference(1);
+  auto filter_col2 = cudf::ast::column_reference(2);
+  auto s_value     = cudf::numeric_scalar<T>(1, true);
+  auto lit_value   = cudf::ast::literal(s_value);
+
+  auto test_expr = [&](auto& expr) {
+    // Expected result
+    auto predicate = cudf::compute_column(written_table, expr);
+    auto expected  = cudf::apply_boolean_mask(written_table, *predicate);
+
+    // tests
+    auto builder             = cudf::io::parquet_reader_options::builder(si).filter(expr);
+    auto table_with_metadata = cudf::io::read_parquet(builder);
+    auto result              = table_with_metadata.tbl->view();
+
+    CUDF_TEST_EXPECT_TABLES_EQUAL(expected->view(), result);
+  };
+
+  // row groups min, max:
+  // table[0] 0-0, 0-0, 1-1, 1-1
+  // table[1] 0-0, 1-1, 2-2, 3-3
+  // table[2] 0-1, 2-3, 4-5, 6-7
+
+  // Filtering AST -   table[i] == 1
+  {
+    auto expr0 = cudf::ast::operation(cudf::ast::ast_operator::EQUAL, filter_col0, lit_value);
+    test_expr(expr0);
+
+    auto expr1 = cudf::ast::operation(cudf::ast::ast_operator::EQUAL, filter_col1, lit_value);
+    test_expr(expr1);
+
+    auto expr2 = cudf::ast::operation(cudf::ast::ast_operator::EQUAL, filter_col2, lit_value);
+    test_expr(expr2);
+  }
+  // Filtering AST -   table[i] != 1
+  {
+    auto expr0 = cudf::ast::operation(cudf::ast::ast_operator::NOT_EQUAL, filter_col0, lit_value);
+    test_expr(expr0);
+
+    auto expr1 = cudf::ast::operation(cudf::ast::ast_operator::NOT_EQUAL, filter_col1, lit_value);
+    test_expr(expr1);
+
+    auto expr2 = cudf::ast::operation(cudf::ast::ast_operator::NOT_EQUAL, filter_col2, lit_value);
+    test_expr(expr2);
+  }
+}
+
+// Error types - type mismatch, invalid column name, invalid literal type, invalid operator,
+// non-bool filter output type.
+TEST_F(ParquetReaderTest, FilterErrors)
+{
+  using T                    = uint32_t;
+  auto const [src, filepath] = create_parquet_typed_with_stats<T>("FilterErrors.parquet");
+  auto const written_table   = src.view();
+  auto si                    = cudf::io::source_info(filepath);
+
+  // Filtering AST - invalid column index
+  {
+    auto filter_col1 = cudf::ast::column_reference(3);
+    T constexpr low  = 100;
+    auto lov         = cudf::numeric_scalar(low, true);
+    auto low_lot     = cudf::ast::literal(lov);
+    auto expr        = cudf::ast::operation(cudf::ast::ast_operator::LESS, filter_col1, low_lot);
+
+    auto builder = cudf::io::parquet_reader_options::builder(si).filter(expr);
+    EXPECT_THROW(cudf::io::read_parquet(builder), cudf::logic_error);
+  }
+
+  // Filtering AST - invalid column name
+  {
+    auto filter_col1 = cudf::ast::column_name_reference("col3");
+    T constexpr low  = 100;
+    auto lov         = cudf::numeric_scalar(low, true);
+    auto low_lot     = cudf::ast::literal(lov);
+    auto expr        = cudf::ast::operation(cudf::ast::ast_operator::LESS, filter_col1, low_lot);
+    auto builder     = cudf::io::parquet_reader_options::builder(si).filter(expr);
+    EXPECT_THROW(cudf::io::read_parquet(builder), cudf::logic_error);
+  }
+
+  // Filtering AST - incompatible literal type
+  {
+    auto filter_col1      = cudf::ast::column_name_reference("col0");
+    auto filter_col2      = cudf::ast::column_reference(1);
+    int64_t constexpr low = 100;
+    auto lov              = cudf::numeric_scalar(low, true);
+    auto low_lot          = cudf::ast::literal(lov);
+    auto expr1    = cudf::ast::operation(cudf::ast::ast_operator::LESS, filter_col1, low_lot);
+    auto expr2    = cudf::ast::operation(cudf::ast::ast_operator::LESS, filter_col2, low_lot);
+    auto builder1 = cudf::io::parquet_reader_options::builder(si).filter(expr1);
+    EXPECT_THROW(cudf::io::read_parquet(builder1), cudf::logic_error);
+
+    auto builder2 = cudf::io::parquet_reader_options::builder(si).filter(expr2);
+    EXPECT_THROW(cudf::io::read_parquet(builder2), cudf::logic_error);
+  }
+
+  // Filtering AST - "table[0] + 110" is invalid filter expression
+  {
+    auto filter_col1      = cudf::ast::column_reference(0);
+    T constexpr add_value = 110;
+    auto add_v            = cudf::numeric_scalar(add_value, true);
+    auto add_lit          = cudf::ast::literal(add_v);
+    auto expr_8 = cudf::ast::operation(cudf::ast::ast_operator::ADD, filter_col1, add_lit);
+
+    auto si      = cudf::io::source_info(filepath);
+    auto builder = cudf::io::parquet_reader_options::builder(si).filter(expr_8);
+    EXPECT_THROW(cudf::io::read_parquet(builder), cudf::logic_error);
+
+    // Expected result throw to show that the filter expression is invalid,
+    // not a limitation of the parquet predicate pushdown.
+    auto predicate = cudf::compute_column(written_table, expr_8);
+    EXPECT_THROW(cudf::apply_boolean_mask(written_table, *predicate), cudf::logic_error);
+  }
+
+  // Filtering AST - INT64(table[0] < 100) non-bool expression
+  {
+    auto filter_col1 = cudf::ast::column_reference(0);
+    T constexpr low  = 100;
+    auto lov         = cudf::numeric_scalar(low, true);
+    auto low_lot     = cudf::ast::literal(lov);
+    auto bool_expr   = cudf::ast::operation(cudf::ast::ast_operator::LESS, filter_col1, low_lot);
+    auto cast        = cudf::ast::operation(cudf::ast::ast_operator::CAST_TO_INT64, bool_expr);
+
+    auto builder = cudf::io::parquet_reader_options::builder(si).filter(cast);
+    EXPECT_THROW(cudf::io::read_parquet(builder), cudf::logic_error);
+    EXPECT_NO_THROW(cudf::compute_column(written_table, cast));
+    auto predicate = cudf::compute_column(written_table, cast);
+    EXPECT_NE(predicate->view().type().id(), cudf::type_id::BOOL8);
+  }
+}
+
+// Filter without stats information in file.
+TEST_F(ParquetReaderTest, FilterNoStats)
+{
+  using T                 = uint32_t;
+  constexpr auto num_rows = 16000;
+  auto elements =
+    cudf::detail::make_counting_transform_iterator(0, [](auto i) { return i / 1000; });
+  auto col0 = cudf::test::fixed_width_column_wrapper<T>(elements, elements + num_rows);
+  auto const written_table = table_view{{col0}};
+  auto const filepath      = temp_env->get_temp_filepath("FilterNoStats.parquet");
+  {
+    const cudf::io::parquet_writer_options out_opts =
+      cudf::io::parquet_writer_options::builder(cudf::io::sink_info{filepath}, written_table)
+        .row_group_size_rows(8000)
+        .stats_level(cudf::io::statistics_freq::STATISTICS_NONE);
+    cudf::io::write_parquet(out_opts);
+  }
+  auto si          = cudf::io::source_info(filepath);
+  auto filter_col0 = cudf::ast::column_reference(0);
+  auto s_value     = cudf::numeric_scalar<T>(1, true);
+  auto lit_value   = cudf::ast::literal(s_value);
+
+  // row groups min, max:
+  // table[0] 0-0, 1-1, 2-2, 3-3
+  // Filtering AST - table[0] > 1
+  auto expr = cudf::ast::operation(cudf::ast::ast_operator::GREATER, filter_col0, lit_value);
+
+  // Expected result
+  auto predicate = cudf::compute_column(written_table, expr);
+  auto expected  = cudf::apply_boolean_mask(written_table, *predicate);
+
+  // tests
+  auto builder             = cudf::io::parquet_reader_options::builder(si).filter(expr);
+  auto table_with_metadata = cudf::io::read_parquet(builder);
+  auto result              = table_with_metadata.tbl->view();
+
+  CUDF_TEST_EXPECT_TABLES_EQUAL(expected->view(), result);
+}
+
+// Filter for float column with NaN values
+TEST_F(ParquetReaderTest, FilterFloatNAN)
+{
+  constexpr auto num_rows = 24000;
+  auto elements           = cudf::detail::make_counting_transform_iterator(
+    0, [num_rows](auto i) { return i > num_rows / 2 ? NAN : i; });
+  auto col0 = cudf::test::fixed_width_column_wrapper<float>(elements, elements + num_rows);
+  auto col1 = cudf::test::fixed_width_column_wrapper<double>(elements, elements + num_rows);
+
+  auto const written_table = table_view{{col0, col1}};
+  auto const filepath      = temp_env->get_temp_filepath("FilterFloatNAN.parquet");
+  {
+    const cudf::io::parquet_writer_options out_opts =
+      cudf::io::parquet_writer_options::builder(cudf::io::sink_info{filepath}, written_table)
+        .row_group_size_rows(8000);
+    cudf::io::write_parquet(out_opts);
+  }
+  auto si          = cudf::io::source_info(filepath);
+  auto filter_col0 = cudf::ast::column_reference(0);
+  auto filter_col1 = cudf::ast::column_reference(1);
+  auto s0_value    = cudf::numeric_scalar<float>(NAN, true);
+  auto lit0_value  = cudf::ast::literal(s0_value);
+  auto s1_value    = cudf::numeric_scalar<double>(NAN, true);
+  auto lit1_value  = cudf::ast::literal(s1_value);
+
+  // row groups min, max:
+  // table[0] 0-0, 1-1, 2-2, 3-3
+  // Filtering AST - table[0] == NAN, table[1] != NAN
+  auto expr_eq  = cudf::ast::operation(cudf::ast::ast_operator::EQUAL, filter_col0, lit0_value);
+  auto expr_neq = cudf::ast::operation(cudf::ast::ast_operator::NOT_EQUAL, filter_col1, lit1_value);
+
+  // Expected result
+  auto predicate0 = cudf::compute_column(written_table, expr_eq);
+  auto expected0  = cudf::apply_boolean_mask(written_table, *predicate0);
+  auto predicate1 = cudf::compute_column(written_table, expr_neq);
+  auto expected1  = cudf::apply_boolean_mask(written_table, *predicate1);
+
+  // tests
+  auto builder0             = cudf::io::parquet_reader_options::builder(si).filter(expr_eq);
+  auto table_with_metadata0 = cudf::io::read_parquet(builder0);
+  auto result0              = table_with_metadata0.tbl->view();
+  auto builder1             = cudf::io::parquet_reader_options::builder(si).filter(expr_neq);
+  auto table_with_metadata1 = cudf::io::read_parquet(builder1);
+  auto result1              = table_with_metadata1.tbl->view();
+
+  CUDF_TEST_EXPECT_TABLES_EQUAL(expected0->view(), result0);
+  CUDF_TEST_EXPECT_TABLES_EQUAL(expected1->view(), result1);
+}
+
+TEST_F(ParquetWriterTest, TimestampMicrosINT96NoOverflow)
+{
+  using namespace cuda::std::chrono;
+  using namespace cudf::io;
+
+  column_wrapper<cudf::timestamp_us> big_ts_col{
+    sys_days{year{3023} / month{7} / day{14}} + 7h + 38min + 45s + 418688us,
+    sys_days{year{723} / month{3} / day{21}} + 14h + 20min + 13s + microseconds{781ms}};
+
+  table_view expected({big_ts_col});
+  auto filepath = temp_env->get_temp_filepath("BigINT96Timestamp.parquet");
+
+  auto const out_opts =
+    parquet_writer_options::builder(sink_info{filepath}, expected).int96_timestamps(true).build();
+  write_parquet(out_opts);
+
+  auto const in_opts = parquet_reader_options::builder(source_info(filepath))
+                         .timestamp_type(cudf::data_type(cudf::type_id::TIMESTAMP_MICROSECONDS))
+                         .build();
+  auto const result = read_parquet(in_opts);
+
+  CUDF_TEST_EXPECT_TABLES_EQUAL(expected, result.tbl->view());
+}
+
+TEST_F(ParquetWriterTest, PreserveNullability)
+{
+  constexpr auto num_rows = 100;
+
+  auto const col0_data = random_values<int32_t>(num_rows);
+  auto const col1_data = random_values<int32_t>(num_rows);
+
+  auto const col0_validity = cudf::test::iterators::no_nulls();
+  auto const col1_validity =
+    cudf::detail::make_counting_transform_iterator(0, [](auto i) { return i % 2 == 0; });
+
+  column_wrapper<int32_t> col0{col0_data.begin(), col0_data.end(), col0_validity};
+  column_wrapper<int32_t> col1{col1_data.begin(), col1_data.end(), col1_validity};
+  auto const col2 = make_parquet_list_list_col<int>(0, num_rows, 5, 8, true);
+
+  auto const expected = table_view{{col0, col1, *col2}};
+
+  cudf::io::table_input_metadata expected_metadata(expected);
+  expected_metadata.column_metadata[0].set_name("mandatory");
+  expected_metadata.column_metadata[0].set_nullability(false);
+  expected_metadata.column_metadata[1].set_name("optional");
+  expected_metadata.column_metadata[1].set_nullability(true);
+  expected_metadata.column_metadata[2].set_name("lists");
+  expected_metadata.column_metadata[2].set_nullability(true);
+  // offsets is a cudf thing that's not part of the parquet schema so it won't have nullability set
+  expected_metadata.column_metadata[2].child(0).set_name("offsets");
+  expected_metadata.column_metadata[2].child(1).set_name("element");
+  expected_metadata.column_metadata[2].child(1).set_nullability(false);
+  expected_metadata.column_metadata[2].child(1).child(0).set_name("offsets");
+  expected_metadata.column_metadata[2].child(1).child(1).set_name("element");
+  expected_metadata.column_metadata[2].child(1).child(1).set_nullability(true);
+
+  auto const filepath = temp_env->get_temp_filepath("PreserveNullability.parquet");
+  cudf::io::parquet_writer_options out_opts =
+    cudf::io::parquet_writer_options::builder(cudf::io::sink_info{filepath}, expected)
+      .metadata(expected_metadata);
+
+  cudf::io::write_parquet(out_opts);
+
+  cudf::io::parquet_reader_options const in_opts =
+    cudf::io::parquet_reader_options::builder(cudf::io::source_info{filepath});
+  auto const result        = cudf::io::read_parquet(in_opts);
+  auto const read_metadata = cudf::io::table_input_metadata{result.metadata};
+
+  // test that expected_metadata matches read_metadata
+  std::function<void(cudf::io::column_in_metadata, cudf::io::column_in_metadata)>
+    compare_names_and_nullability = [&](auto lhs, auto rhs) {
+      EXPECT_EQ(lhs.get_name(), rhs.get_name());
+      ASSERT_EQ(lhs.is_nullability_defined(), rhs.is_nullability_defined());
+      if (lhs.is_nullability_defined()) { EXPECT_EQ(lhs.nullable(), rhs.nullable()); }
+      ASSERT_EQ(lhs.num_children(), rhs.num_children());
+      for (int i = 0; i < lhs.num_children(); ++i) {
+        compare_names_and_nullability(lhs.child(i), rhs.child(i));
+      }
+    };
+
+  ASSERT_EQ(expected_metadata.column_metadata.size(), read_metadata.column_metadata.size());
+
+  for (size_t i = 0; i < expected_metadata.column_metadata.size(); ++i) {
+    compare_names_and_nullability(expected_metadata.column_metadata[i],
+                                  read_metadata.column_metadata[i]);
+  }
+}
+
+TEST_P(ParquetV2Test, CheckEncodings)
+{
+  using cudf::io::parquet::Encoding;
+  constexpr auto num_rows = 100'000;
+  auto const is_v2        = GetParam();
+
+  auto const validity = cudf::test::iterators::no_nulls();
+  // data should be PLAIN for v1, RLE for V2
+  auto col0_data =
+    cudf::detail::make_counting_transform_iterator(0, [](auto i) -> bool { return i % 2 == 0; });
+  // data should be PLAIN for both
+  auto col1_data = random_values<int32_t>(num_rows);
+  // data should be PLAIN_DICTIONARY for v1, PLAIN and RLE_DICTIONARY for v2
+  auto col2_data = cudf::detail::make_counting_transform_iterator(0, [](auto i) { return 1; });
+
+  cudf::test::fixed_width_column_wrapper<bool> col0{col0_data, col0_data + num_rows, validity};
+  column_wrapper<int32_t> col1{col1_data.begin(), col1_data.end(), validity};
+  column_wrapper<int32_t> col2{col2_data, col2_data + num_rows, validity};
+
+  auto expected = table_view{{col0, col1, col2}};
+
+  auto const filename = is_v2 ? "CheckEncodingsV2.parquet" : "CheckEncodingsV1.parquet";
+  auto filepath       = temp_env->get_temp_filepath(filename);
+  cudf::io::parquet_writer_options out_opts =
+    cudf::io::parquet_writer_options::builder(cudf::io::sink_info{filepath}, expected)
+      .max_page_size_rows(num_rows)
+      .write_v2_headers(is_v2);
+  cudf::io::write_parquet(out_opts);
+
+  // make sure the expected encodings are present
+  auto contains = [](auto const& vec, auto const& enc) {
+    return std::find(vec.begin(), vec.end(), enc) != vec.end();
+  };
+
+  auto const source = cudf::io::datasource::create(filepath);
+  cudf::io::parquet::FileMetaData fmd;
+
+  read_footer(source, &fmd);
+  auto const& chunk0_enc = fmd.row_groups[0].columns[0].meta_data.encodings;
+  auto const& chunk1_enc = fmd.row_groups[0].columns[1].meta_data.encodings;
+  auto const& chunk2_enc = fmd.row_groups[0].columns[2].meta_data.encodings;
+  if (is_v2) {
+    // col0 should have RLE for rep/def and data
+    EXPECT_TRUE(chunk0_enc.size() == 1);
+    EXPECT_TRUE(contains(chunk0_enc, Encoding::RLE));
+    // col1 should have RLE for rep/def and PLAIN for data
+    EXPECT_TRUE(chunk1_enc.size() == 2);
+    EXPECT_TRUE(contains(chunk1_enc, Encoding::RLE));
+    EXPECT_TRUE(contains(chunk1_enc, Encoding::PLAIN));
+    // col2 should have RLE for rep/def, PLAIN for dict, and RLE_DICTIONARY for data
+    EXPECT_TRUE(chunk2_enc.size() == 3);
+    EXPECT_TRUE(contains(chunk2_enc, Encoding::RLE));
+    EXPECT_TRUE(contains(chunk2_enc, Encoding::PLAIN));
+    EXPECT_TRUE(contains(chunk2_enc, Encoding::RLE_DICTIONARY));
+  } else {
+    // col0 should have RLE for rep/def and PLAIN for data
+    EXPECT_TRUE(chunk0_enc.size() == 2);
+    EXPECT_TRUE(contains(chunk0_enc, Encoding::RLE));
+    EXPECT_TRUE(contains(chunk0_enc, Encoding::PLAIN));
+    // col1 should have RLE for rep/def and PLAIN for data
+    EXPECT_TRUE(chunk1_enc.size() == 2);
+    EXPECT_TRUE(contains(chunk1_enc, Encoding::RLE));
+    EXPECT_TRUE(contains(chunk1_enc, Encoding::PLAIN));
+    // col2 should have RLE for rep/def and PLAIN_DICTIONARY for data and dict
+    EXPECT_TRUE(chunk2_enc.size() == 2);
+    EXPECT_TRUE(contains(chunk2_enc, Encoding::RLE));
+    EXPECT_TRUE(contains(chunk2_enc, Encoding::PLAIN_DICTIONARY));
+  }
+}
+
 TEST_F(ParquetReaderTest, RepeatedNoAnnotations)
 {
   unsigned char repeated_bytes[] = {
@@ -6005,810 +6808,6 @@
   table_view expected{{col0, outer_struct}};
 
   CUDF_TEST_EXPECT_TABLES_EQUAL(result.tbl->view(), expected);
-=======
-TEST_F(ParquetReaderTest, FilterSimple)
-{
-  srand(31337);
-  auto written_table = create_random_fixed_table<int>(9, 9, false);
-
-  auto filepath = temp_env->get_temp_filepath("FilterSimple.parquet");
-  cudf::io::parquet_writer_options args =
-    cudf::io::parquet_writer_options::builder(cudf::io::sink_info{filepath}, *written_table);
-  cudf::io::write_parquet(args);
-
-  // Filtering AST - table[0] < RAND_MAX/2
-  auto literal_value     = cudf::numeric_scalar<decltype(RAND_MAX)>(RAND_MAX / 2);
-  auto literal           = cudf::ast::literal(literal_value);
-  auto col_ref_0         = cudf::ast::column_reference(0);
-  auto filter_expression = cudf::ast::operation(cudf::ast::ast_operator::LESS, col_ref_0, literal);
-
-  auto predicate = cudf::compute_column(*written_table, filter_expression);
-  EXPECT_EQ(predicate->view().type().id(), cudf::type_id::BOOL8)
-    << "Predicate filter should return a boolean";
-  auto expected = cudf::apply_boolean_mask(*written_table, *predicate);
-  // To make sure AST filters out some elements
-  EXPECT_LT(expected->num_rows(), written_table->num_rows());
-
-  cudf::io::parquet_reader_options read_opts =
-    cudf::io::parquet_reader_options::builder(cudf::io::source_info{filepath})
-      .filter(filter_expression);
-  auto result = cudf::io::read_parquet(read_opts);
-
-  CUDF_TEST_EXPECT_TABLES_EQUAL(*result.tbl, *expected);
-}
-
-auto create_parquet_with_stats(std::string const& filename)
-{
-  auto col0 = testdata::ascending<uint32_t>();
-  auto col1 = testdata::descending<int64_t>();
-  auto col2 = testdata::unordered<double>();
-
-  auto const expected = table_view{{col0, col1, col2}};
-
-  cudf::io::table_input_metadata expected_metadata(expected);
-  expected_metadata.column_metadata[0].set_name("col_uint32");
-  expected_metadata.column_metadata[1].set_name("col_int64");
-  expected_metadata.column_metadata[2].set_name("col_double");
-
-  auto const filepath = temp_env->get_temp_filepath(filename);
-  const cudf::io::parquet_writer_options out_opts =
-    cudf::io::parquet_writer_options::builder(cudf::io::sink_info{filepath}, expected)
-      .metadata(std::move(expected_metadata))
-      .row_group_size_rows(8000)
-      .stats_level(cudf::io::statistics_freq::STATISTICS_ROWGROUP);
-  cudf::io::write_parquet(out_opts);
-
-  std::vector<std::unique_ptr<column>> columns;
-  columns.push_back(col0.release());
-  columns.push_back(col1.release());
-  columns.push_back(col2.release());
-
-  return std::pair{cudf::table{std::move(columns)}, filepath};
-}
-
-TEST_F(ParquetReaderTest, FilterIdentity)
-{
-  auto [src, filepath] = create_parquet_with_stats("FilterIdentity.parquet");
-
-  // Filtering AST - identity function, always true.
-  auto literal_value     = cudf::numeric_scalar<bool>(true);
-  auto literal           = cudf::ast::literal(literal_value);
-  auto filter_expression = cudf::ast::operation(cudf::ast::ast_operator::IDENTITY, literal);
-
-  cudf::io::parquet_reader_options read_opts =
-    cudf::io::parquet_reader_options::builder(cudf::io::source_info{filepath})
-      .filter(filter_expression);
-  auto result = cudf::io::read_parquet(read_opts);
-
-  cudf::io::parquet_reader_options read_opts2 =
-    cudf::io::parquet_reader_options::builder(cudf::io::source_info{filepath});
-  auto result2 = cudf::io::read_parquet(read_opts2);
-
-  CUDF_TEST_EXPECT_TABLES_EQUAL(*result.tbl, *result2.tbl);
-}
-
-TEST_F(ParquetReaderTest, FilterReferenceExpression)
-{
-  auto [src, filepath] = create_parquet_with_stats("FilterReferenceExpression.parquet");
-  // Filtering AST - table[0] < 150
-  auto literal_value     = cudf::numeric_scalar<uint32_t>(150);
-  auto literal           = cudf::ast::literal(literal_value);
-  auto col_ref_0         = cudf::ast::column_reference(0);
-  auto filter_expression = cudf::ast::operation(cudf::ast::ast_operator::LESS, col_ref_0, literal);
-
-  // Expected result
-  auto predicate = cudf::compute_column(src, filter_expression);
-  auto expected  = cudf::apply_boolean_mask(src, *predicate);
-
-  cudf::io::parquet_reader_options read_opts =
-    cudf::io::parquet_reader_options::builder(cudf::io::source_info{filepath})
-      .filter(filter_expression);
-  auto result = cudf::io::read_parquet(read_opts);
-  CUDF_TEST_EXPECT_TABLES_EQUAL(*result.tbl, *expected);
-}
-
-TEST_F(ParquetReaderTest, FilterNamedExpression)
-{
-  auto [src, filepath] = create_parquet_with_stats("NamedExpression.parquet");
-  // Filtering AST - table["col_uint32"] < 150
-  auto literal_value  = cudf::numeric_scalar<uint32_t>(150);
-  auto literal        = cudf::ast::literal(literal_value);
-  auto col_name_0     = cudf::ast::column_name_reference("col_uint32");
-  auto parquet_filter = cudf::ast::operation(cudf::ast::ast_operator::LESS, col_name_0, literal);
-  auto col_ref_0      = cudf::ast::column_reference(0);
-  auto table_filter   = cudf::ast::operation(cudf::ast::ast_operator::LESS, col_ref_0, literal);
-
-  // Expected result
-  auto predicate = cudf::compute_column(src, table_filter);
-  auto expected  = cudf::apply_boolean_mask(src, *predicate);
-
-  cudf::io::parquet_reader_options read_opts =
-    cudf::io::parquet_reader_options::builder(cudf::io::source_info{filepath})
-      .filter(parquet_filter);
-  auto result = cudf::io::read_parquet(read_opts);
-
-  // tests
-  CUDF_TEST_EXPECT_TABLES_EQUAL(*result.tbl, *expected);
-}
-
-// Test for Types - numeric, chrono, string.
-template <typename T>
-struct ParquetReaderPredicatePushdownTest : public ParquetReaderTest {};
-
-// These chrono types are not supported because parquet writer does not have a type to represent
-// them.
-using UnsupportedChronoTypes =
-  cudf::test::Types<cudf::timestamp_s, cudf::duration_D, cudf::duration_s>;
-// Also fixed point types unsupported, because AST does not support them yet.
-using SupportedTestTypes = cudf::test::RemoveIf<cudf::test::ContainedIn<UnsupportedChronoTypes>,
-                                                cudf::test::ComparableTypes>;
-
-TYPED_TEST_SUITE(ParquetReaderPredicatePushdownTest, SupportedTestTypes);
-
-template <typename T>
-auto create_parquet_typed_with_stats(std::string const& filename)
-{
-  auto col0 = testdata::ascending<T>();
-  auto col1 = testdata::descending<T>();
-  auto col2 = testdata::unordered<T>();
-
-  auto const written_table = table_view{{col0, col1, col2}};
-  auto const filepath      = temp_env->get_temp_filepath("FilterTyped.parquet");
-  {
-    cudf::io::table_input_metadata expected_metadata(written_table);
-    expected_metadata.column_metadata[0].set_name("col0");
-    expected_metadata.column_metadata[1].set_name("col1");
-    expected_metadata.column_metadata[2].set_name("col2");
-
-    const cudf::io::parquet_writer_options out_opts =
-      cudf::io::parquet_writer_options::builder(cudf::io::sink_info{filepath}, written_table)
-        .metadata(std::move(expected_metadata))
-        .row_group_size_rows(8000);
-    cudf::io::write_parquet(out_opts);
-  }
-
-  std::vector<std::unique_ptr<column>> columns;
-  columns.push_back(col0.release());
-  columns.push_back(col1.release());
-  columns.push_back(col2.release());
-
-  return std::pair{cudf::table{std::move(columns)}, filepath};
-}
-
-TYPED_TEST(ParquetReaderPredicatePushdownTest, FilterTyped)
-{
-  using T = TypeParam;
-
-  auto const [src, filepath] = create_parquet_typed_with_stats<T>("FilterTyped.parquet");
-  auto const written_table   = src.view();
-
-  // Filtering AST
-  auto literal_value = []() {
-    if constexpr (cudf::is_timestamp<T>()) {
-      // table[0] < 10000 timestamp days/seconds/milliseconds/microseconds/nanoseconds
-      return cudf::timestamp_scalar<T>(T(typename T::duration(10000)));  // i (0-20,000)
-    } else if constexpr (cudf::is_duration<T>()) {
-      // table[0] < 10000 day/seconds/milliseconds/microseconds/nanoseconds
-      return cudf::duration_scalar<T>(T(10000));  // i (0-20,000)
-    } else if constexpr (std::is_same_v<T, cudf::string_view>) {
-      // table[0] < "000010000"
-      return cudf::string_scalar("000010000");  // i (0-20,000)
-    } else {
-      // table[0] < 0 or 100u
-      return cudf::numeric_scalar<T>((100 - 100 * std::is_signed_v<T>));  // i/100 (-100-100/ 0-200)
-    }
-  }();
-  auto literal           = cudf::ast::literal(literal_value);
-  auto col_name_0        = cudf::ast::column_name_reference("col0");
-  auto filter_expression = cudf::ast::operation(cudf::ast::ast_operator::LESS, col_name_0, literal);
-  auto col_ref_0         = cudf::ast::column_reference(0);
-  auto ref_filter        = cudf::ast::operation(cudf::ast::ast_operator::LESS, col_ref_0, literal);
-
-  // Expected result
-  auto predicate = cudf::compute_column(written_table, ref_filter);
-  EXPECT_EQ(predicate->view().type().id(), cudf::type_id::BOOL8)
-    << "Predicate filter should return a boolean";
-  auto expected = cudf::apply_boolean_mask(written_table, *predicate);
-
-  // Reading with Predicate Pushdown
-  cudf::io::parquet_reader_options read_opts =
-    cudf::io::parquet_reader_options::builder(cudf::io::source_info{filepath})
-      .filter(filter_expression);
-  auto result       = cudf::io::read_parquet(read_opts);
-  auto result_table = result.tbl->view();
-
-  // tests
-  EXPECT_EQ(int(written_table.column(0).type().id()), int(result_table.column(0).type().id()))
-    << "col0 type mismatch";
-  // To make sure AST filters out some elements
-  EXPECT_LT(expected->num_rows(), written_table.num_rows());
-  EXPECT_EQ(result_table.num_rows(), expected->num_rows());
-  EXPECT_EQ(result_table.num_columns(), expected->num_columns());
-  CUDF_TEST_EXPECT_TABLES_EQUAL(expected->view(), result_table);
-}
-
-TEST_F(ParquetReaderTest, FilterMultiple1)
-{
-  using T = cudf::string_view;
-
-  auto const [src, filepath] = create_parquet_typed_with_stats<T>("FilterMultiple1.parquet");
-  auto const written_table   = src.view();
-
-  // Filtering AST - 10000 < table[0] < 12000
-  std::string const low  = "000010000";
-  std::string const high = "000012000";
-  auto lov               = cudf::string_scalar(low, true);
-  auto hiv               = cudf::string_scalar(high, true);
-  auto filter_col        = cudf::ast::column_reference(0);
-  auto lo_lit            = cudf::ast::literal(lov);
-  auto hi_lit            = cudf::ast::literal(hiv);
-  auto expr_1 = cudf::ast::operation(cudf::ast::ast_operator::GREATER_EQUAL, filter_col, lo_lit);
-  auto expr_2 = cudf::ast::operation(cudf::ast::ast_operator::LESS, filter_col, hi_lit);
-  auto expr_3 = cudf::ast::operation(cudf::ast::ast_operator::LOGICAL_AND, expr_1, expr_2);
-
-  // Expected result
-  auto predicate = cudf::compute_column(written_table, expr_3);
-  auto expected  = cudf::apply_boolean_mask(written_table, *predicate);
-
-  auto si                  = cudf::io::source_info(filepath);
-  auto builder             = cudf::io::parquet_reader_options::builder(si).filter(expr_3);
-  auto table_with_metadata = cudf::io::read_parquet(builder);
-  auto result              = table_with_metadata.tbl->view();
-
-  // tests
-  CUDF_TEST_EXPECT_TABLES_EQUAL(expected->view(), result);
-}
-
-TEST_F(ParquetReaderTest, FilterMultiple2)
-{
-  // multiple conditions on same column.
-  using T = cudf::string_view;
-
-  auto const [src, filepath] = create_parquet_typed_with_stats<T>("FilterMultiple2.parquet");
-  auto const written_table   = src.view();
-  // 0-8000, 8001-16000, 16001-20000
-
-  // Filtering AST
-  // (table[0] >= "000010000" AND table[0] < "000012000") OR
-  // (table[0] >= "000017000" AND table[0] < "000019000")
-  std::string const low1  = "000010000";
-  std::string const high1 = "000012000";
-  auto lov                = cudf::string_scalar(low1, true);
-  auto hiv                = cudf::string_scalar(high1, true);
-  auto filter_col         = cudf::ast::column_reference(0);
-  auto lo_lit             = cudf::ast::literal(lov);
-  auto hi_lit             = cudf::ast::literal(hiv);
-  auto expr_1 = cudf::ast::operation(cudf::ast::ast_operator::GREATER_EQUAL, filter_col, lo_lit);
-  auto expr_2 = cudf::ast::operation(cudf::ast::ast_operator::LESS, filter_col, hi_lit);
-  auto expr_3 = cudf::ast::operation(cudf::ast::ast_operator::LOGICAL_AND, expr_1, expr_2);
-  std::string const low2  = "000017000";
-  std::string const high2 = "000019000";
-  auto lov2               = cudf::string_scalar(low2, true);
-  auto hiv2               = cudf::string_scalar(high2, true);
-  auto lo_lit2            = cudf::ast::literal(lov2);
-  auto hi_lit2            = cudf::ast::literal(hiv2);
-  auto expr_4 = cudf::ast::operation(cudf::ast::ast_operator::GREATER_EQUAL, filter_col, lo_lit2);
-  auto expr_5 = cudf::ast::operation(cudf::ast::ast_operator::LESS, filter_col, hi_lit2);
-  auto expr_6 = cudf::ast::operation(cudf::ast::ast_operator::LOGICAL_AND, expr_4, expr_5);
-  auto expr_7 = cudf::ast::operation(cudf::ast::ast_operator::LOGICAL_OR, expr_3, expr_6);
-
-  // Expected result
-  auto predicate = cudf::compute_column(written_table, expr_7);
-  auto expected  = cudf::apply_boolean_mask(written_table, *predicate);
-
-  auto si                  = cudf::io::source_info(filepath);
-  auto builder             = cudf::io::parquet_reader_options::builder(si).filter(expr_7);
-  auto table_with_metadata = cudf::io::read_parquet(builder);
-  auto result              = table_with_metadata.tbl->view();
-
-  // tests
-  CUDF_TEST_EXPECT_TABLES_EQUAL(expected->view(), result);
-}
-
-TEST_F(ParquetReaderTest, FilterMultiple3)
-{
-  // multiple conditions with reference to multiple columns.
-  // index and name references mixed.
-  using T                    = uint32_t;
-  auto const [src, filepath] = create_parquet_typed_with_stats<T>("FilterMultiple3.parquet");
-  auto const written_table   = src.view();
-
-  // Filtering AST - (table[0] >= 70 AND table[0] < 90) OR (table[1] >= 100 AND table[1] < 120)
-  // row groups min, max:
-  // table[0] 0-80, 81-160, 161-200.
-  // table[1] 200-121, 120-41, 40-0.
-  auto filter_col1  = cudf::ast::column_reference(0);
-  auto filter_col2  = cudf::ast::column_name_reference("col1");
-  T constexpr low1  = 70;
-  T constexpr high1 = 90;
-  T constexpr low2  = 100;
-  T constexpr high2 = 120;
-  auto lov          = cudf::numeric_scalar(low1, true);
-  auto hiv          = cudf::numeric_scalar(high1, true);
-  auto lo_lit1      = cudf::ast::literal(lov);
-  auto hi_lit1      = cudf::ast::literal(hiv);
-  auto expr_1  = cudf::ast::operation(cudf::ast::ast_operator::GREATER_EQUAL, filter_col1, lo_lit1);
-  auto expr_2  = cudf::ast::operation(cudf::ast::ast_operator::LESS, filter_col1, hi_lit1);
-  auto expr_3  = cudf::ast::operation(cudf::ast::ast_operator::LOGICAL_AND, expr_1, expr_2);
-  auto lov2    = cudf::numeric_scalar(low2, true);
-  auto hiv2    = cudf::numeric_scalar(high2, true);
-  auto lo_lit2 = cudf::ast::literal(lov2);
-  auto hi_lit2 = cudf::ast::literal(hiv2);
-  auto expr_4  = cudf::ast::operation(cudf::ast::ast_operator::GREATER_EQUAL, filter_col2, lo_lit2);
-  auto expr_5  = cudf::ast::operation(cudf::ast::ast_operator::LESS, filter_col2, hi_lit2);
-  auto expr_6  = cudf::ast::operation(cudf::ast::ast_operator::LOGICAL_AND, expr_4, expr_5);
-  // expression to test
-  auto expr_7 = cudf::ast::operation(cudf::ast::ast_operator::LOGICAL_OR, expr_3, expr_6);
-
-  // Expected result
-  auto filter_col2_ref = cudf::ast::column_reference(1);
-  auto expr_4_ref =
-    cudf::ast::operation(cudf::ast::ast_operator::GREATER_EQUAL, filter_col2_ref, lo_lit2);
-  auto expr_5_ref = cudf::ast::operation(cudf::ast::ast_operator::LESS, filter_col2_ref, hi_lit2);
-  auto expr_6_ref =
-    cudf::ast::operation(cudf::ast::ast_operator::LOGICAL_AND, expr_4_ref, expr_5_ref);
-  auto expr_7_ref = cudf::ast::operation(cudf::ast::ast_operator::LOGICAL_OR, expr_3, expr_6_ref);
-  auto predicate  = cudf::compute_column(written_table, expr_7_ref);
-  auto expected   = cudf::apply_boolean_mask(written_table, *predicate);
-
-  auto si                  = cudf::io::source_info(filepath);
-  auto builder             = cudf::io::parquet_reader_options::builder(si).filter(expr_7);
-  auto table_with_metadata = cudf::io::read_parquet(builder);
-  auto result              = table_with_metadata.tbl->view();
-
-  // tests
-  CUDF_TEST_EXPECT_TABLES_EQUAL(expected->view(), result);
-}
-
-TEST_F(ParquetReaderTest, FilterSupported)
-{
-  using T                    = uint32_t;
-  auto const [src, filepath] = create_parquet_typed_with_stats<T>("FilterSupported.parquet");
-  auto const written_table   = src.view();
-
-  // Filtering AST - ((table[0] > 70 AND table[0] <= 90) OR (table[1] >= 100 AND table[1] < 120))
-  //              AND (table[1] != 110)
-  // row groups min, max:
-  // table[0] 0-80, 81-160, 161-200.
-  // table[1] 200-121, 120-41, 40-0.
-  auto filter_col1       = cudf::ast::column_reference(0);
-  auto filter_col2       = cudf::ast::column_reference(1);
-  T constexpr low1       = 70;
-  T constexpr high1      = 90;
-  T constexpr low2       = 100;
-  T constexpr high2      = 120;
-  T constexpr skip_value = 110;
-  auto lov               = cudf::numeric_scalar(low1, true);
-  auto hiv               = cudf::numeric_scalar(high1, true);
-  auto lo_lit1           = cudf::ast::literal(lov);
-  auto hi_lit1           = cudf::ast::literal(hiv);
-  auto expr_1  = cudf::ast::operation(cudf::ast::ast_operator::GREATER, filter_col1, lo_lit1);
-  auto expr_2  = cudf::ast::operation(cudf::ast::ast_operator::LESS_EQUAL, filter_col1, hi_lit1);
-  auto expr_3  = cudf::ast::operation(cudf::ast::ast_operator::LOGICAL_AND, expr_1, expr_2);
-  auto lov2    = cudf::numeric_scalar(low2, true);
-  auto hiv2    = cudf::numeric_scalar(high2, true);
-  auto lo_lit2 = cudf::ast::literal(lov2);
-  auto hi_lit2 = cudf::ast::literal(hiv2);
-  auto expr_4  = cudf::ast::operation(cudf::ast::ast_operator::GREATER_EQUAL, filter_col2, lo_lit2);
-  auto expr_5  = cudf::ast::operation(cudf::ast::ast_operator::LESS, filter_col2, hi_lit2);
-  auto expr_6  = cudf::ast::operation(cudf::ast::ast_operator::LOGICAL_AND, expr_4, expr_5);
-  auto expr_7  = cudf::ast::operation(cudf::ast::ast_operator::LOGICAL_OR, expr_3, expr_6);
-  auto skip_ov = cudf::numeric_scalar(skip_value, true);
-  auto skip_lit = cudf::ast::literal(skip_ov);
-  auto expr_8   = cudf::ast::operation(cudf::ast::ast_operator::NOT_EQUAL, filter_col2, skip_lit);
-  auto expr_9   = cudf::ast::operation(cudf::ast::ast_operator::LOGICAL_AND, expr_7, expr_8);
-
-  // Expected result
-  auto predicate = cudf::compute_column(written_table, expr_9);
-  auto expected  = cudf::apply_boolean_mask(written_table, *predicate);
-
-  auto si                  = cudf::io::source_info(filepath);
-  auto builder             = cudf::io::parquet_reader_options::builder(si).filter(expr_9);
-  auto table_with_metadata = cudf::io::read_parquet(builder);
-  auto result              = table_with_metadata.tbl->view();
-
-  // tests
-  CUDF_TEST_EXPECT_TABLES_EQUAL(expected->view(), result);
-}
-
-TEST_F(ParquetReaderTest, FilterSupported2)
-{
-  using T                 = uint32_t;
-  constexpr auto num_rows = 4000;
-  auto elements0 =
-    cudf::detail::make_counting_transform_iterator(0, [](auto i) { return i / 2000; });
-  auto elements1 =
-    cudf::detail::make_counting_transform_iterator(0, [](auto i) { return i / 1000; });
-  auto elements2 =
-    cudf::detail::make_counting_transform_iterator(0, [](auto i) { return i / 500; });
-  auto col0 = cudf::test::fixed_width_column_wrapper<T>(elements0, elements0 + num_rows);
-  auto col1 = cudf::test::fixed_width_column_wrapper<T>(elements1, elements1 + num_rows);
-  auto col2 = cudf::test::fixed_width_column_wrapper<T>(elements2, elements2 + num_rows);
-  auto const written_table = table_view{{col0, col1, col2}};
-  auto const filepath      = temp_env->get_temp_filepath("FilterSupported2.parquet");
-  {
-    const cudf::io::parquet_writer_options out_opts =
-      cudf::io::parquet_writer_options::builder(cudf::io::sink_info{filepath}, written_table)
-        .row_group_size_rows(1000);
-    cudf::io::write_parquet(out_opts);
-  }
-  auto si          = cudf::io::source_info(filepath);
-  auto filter_col0 = cudf::ast::column_reference(0);
-  auto filter_col1 = cudf::ast::column_reference(1);
-  auto filter_col2 = cudf::ast::column_reference(2);
-  auto s_value     = cudf::numeric_scalar<T>(1, true);
-  auto lit_value   = cudf::ast::literal(s_value);
-
-  auto test_expr = [&](auto& expr) {
-    // Expected result
-    auto predicate = cudf::compute_column(written_table, expr);
-    auto expected  = cudf::apply_boolean_mask(written_table, *predicate);
-
-    // tests
-    auto builder             = cudf::io::parquet_reader_options::builder(si).filter(expr);
-    auto table_with_metadata = cudf::io::read_parquet(builder);
-    auto result              = table_with_metadata.tbl->view();
-
-    CUDF_TEST_EXPECT_TABLES_EQUAL(expected->view(), result);
-  };
-
-  // row groups min, max:
-  // table[0] 0-0, 0-0, 1-1, 1-1
-  // table[1] 0-0, 1-1, 2-2, 3-3
-  // table[2] 0-1, 2-3, 4-5, 6-7
-
-  // Filtering AST -   table[i] == 1
-  {
-    auto expr0 = cudf::ast::operation(cudf::ast::ast_operator::EQUAL, filter_col0, lit_value);
-    test_expr(expr0);
-
-    auto expr1 = cudf::ast::operation(cudf::ast::ast_operator::EQUAL, filter_col1, lit_value);
-    test_expr(expr1);
-
-    auto expr2 = cudf::ast::operation(cudf::ast::ast_operator::EQUAL, filter_col2, lit_value);
-    test_expr(expr2);
-  }
-  // Filtering AST -   table[i] != 1
-  {
-    auto expr0 = cudf::ast::operation(cudf::ast::ast_operator::NOT_EQUAL, filter_col0, lit_value);
-    test_expr(expr0);
-
-    auto expr1 = cudf::ast::operation(cudf::ast::ast_operator::NOT_EQUAL, filter_col1, lit_value);
-    test_expr(expr1);
-
-    auto expr2 = cudf::ast::operation(cudf::ast::ast_operator::NOT_EQUAL, filter_col2, lit_value);
-    test_expr(expr2);
-  }
-}
-
-// Error types - type mismatch, invalid column name, invalid literal type, invalid operator,
-// non-bool filter output type.
-TEST_F(ParquetReaderTest, FilterErrors)
-{
-  using T                    = uint32_t;
-  auto const [src, filepath] = create_parquet_typed_with_stats<T>("FilterErrors.parquet");
-  auto const written_table   = src.view();
-  auto si                    = cudf::io::source_info(filepath);
-
-  // Filtering AST - invalid column index
-  {
-    auto filter_col1 = cudf::ast::column_reference(3);
-    T constexpr low  = 100;
-    auto lov         = cudf::numeric_scalar(low, true);
-    auto low_lot     = cudf::ast::literal(lov);
-    auto expr        = cudf::ast::operation(cudf::ast::ast_operator::LESS, filter_col1, low_lot);
-
-    auto builder = cudf::io::parquet_reader_options::builder(si).filter(expr);
-    EXPECT_THROW(cudf::io::read_parquet(builder), cudf::logic_error);
-  }
-
-  // Filtering AST - invalid column name
-  {
-    auto filter_col1 = cudf::ast::column_name_reference("col3");
-    T constexpr low  = 100;
-    auto lov         = cudf::numeric_scalar(low, true);
-    auto low_lot     = cudf::ast::literal(lov);
-    auto expr        = cudf::ast::operation(cudf::ast::ast_operator::LESS, filter_col1, low_lot);
-    auto builder     = cudf::io::parquet_reader_options::builder(si).filter(expr);
-    EXPECT_THROW(cudf::io::read_parquet(builder), cudf::logic_error);
-  }
-
-  // Filtering AST - incompatible literal type
-  {
-    auto filter_col1      = cudf::ast::column_name_reference("col0");
-    auto filter_col2      = cudf::ast::column_reference(1);
-    int64_t constexpr low = 100;
-    auto lov              = cudf::numeric_scalar(low, true);
-    auto low_lot          = cudf::ast::literal(lov);
-    auto expr1    = cudf::ast::operation(cudf::ast::ast_operator::LESS, filter_col1, low_lot);
-    auto expr2    = cudf::ast::operation(cudf::ast::ast_operator::LESS, filter_col2, low_lot);
-    auto builder1 = cudf::io::parquet_reader_options::builder(si).filter(expr1);
-    EXPECT_THROW(cudf::io::read_parquet(builder1), cudf::logic_error);
-
-    auto builder2 = cudf::io::parquet_reader_options::builder(si).filter(expr2);
-    EXPECT_THROW(cudf::io::read_parquet(builder2), cudf::logic_error);
-  }
-
-  // Filtering AST - "table[0] + 110" is invalid filter expression
-  {
-    auto filter_col1      = cudf::ast::column_reference(0);
-    T constexpr add_value = 110;
-    auto add_v            = cudf::numeric_scalar(add_value, true);
-    auto add_lit          = cudf::ast::literal(add_v);
-    auto expr_8 = cudf::ast::operation(cudf::ast::ast_operator::ADD, filter_col1, add_lit);
-
-    auto si      = cudf::io::source_info(filepath);
-    auto builder = cudf::io::parquet_reader_options::builder(si).filter(expr_8);
-    EXPECT_THROW(cudf::io::read_parquet(builder), cudf::logic_error);
-
-    // Expected result throw to show that the filter expression is invalid,
-    // not a limitation of the parquet predicate pushdown.
-    auto predicate = cudf::compute_column(written_table, expr_8);
-    EXPECT_THROW(cudf::apply_boolean_mask(written_table, *predicate), cudf::logic_error);
-  }
-
-  // Filtering AST - INT64(table[0] < 100) non-bool expression
-  {
-    auto filter_col1 = cudf::ast::column_reference(0);
-    T constexpr low  = 100;
-    auto lov         = cudf::numeric_scalar(low, true);
-    auto low_lot     = cudf::ast::literal(lov);
-    auto bool_expr   = cudf::ast::operation(cudf::ast::ast_operator::LESS, filter_col1, low_lot);
-    auto cast        = cudf::ast::operation(cudf::ast::ast_operator::CAST_TO_INT64, bool_expr);
-
-    auto builder = cudf::io::parquet_reader_options::builder(si).filter(cast);
-    EXPECT_THROW(cudf::io::read_parquet(builder), cudf::logic_error);
-    EXPECT_NO_THROW(cudf::compute_column(written_table, cast));
-    auto predicate = cudf::compute_column(written_table, cast);
-    EXPECT_NE(predicate->view().type().id(), cudf::type_id::BOOL8);
-  }
-}
-
-// Filter without stats information in file.
-TEST_F(ParquetReaderTest, FilterNoStats)
-{
-  using T                 = uint32_t;
-  constexpr auto num_rows = 16000;
-  auto elements =
-    cudf::detail::make_counting_transform_iterator(0, [](auto i) { return i / 1000; });
-  auto col0 = cudf::test::fixed_width_column_wrapper<T>(elements, elements + num_rows);
-  auto const written_table = table_view{{col0}};
-  auto const filepath      = temp_env->get_temp_filepath("FilterNoStats.parquet");
-  {
-    const cudf::io::parquet_writer_options out_opts =
-      cudf::io::parquet_writer_options::builder(cudf::io::sink_info{filepath}, written_table)
-        .row_group_size_rows(8000)
-        .stats_level(cudf::io::statistics_freq::STATISTICS_NONE);
-    cudf::io::write_parquet(out_opts);
-  }
-  auto si          = cudf::io::source_info(filepath);
-  auto filter_col0 = cudf::ast::column_reference(0);
-  auto s_value     = cudf::numeric_scalar<T>(1, true);
-  auto lit_value   = cudf::ast::literal(s_value);
-
-  // row groups min, max:
-  // table[0] 0-0, 1-1, 2-2, 3-3
-  // Filtering AST - table[0] > 1
-  auto expr = cudf::ast::operation(cudf::ast::ast_operator::GREATER, filter_col0, lit_value);
-
-  // Expected result
-  auto predicate = cudf::compute_column(written_table, expr);
-  auto expected  = cudf::apply_boolean_mask(written_table, *predicate);
-
-  // tests
-  auto builder             = cudf::io::parquet_reader_options::builder(si).filter(expr);
-  auto table_with_metadata = cudf::io::read_parquet(builder);
-  auto result              = table_with_metadata.tbl->view();
-
-  CUDF_TEST_EXPECT_TABLES_EQUAL(expected->view(), result);
-}
-
-// Filter for float column with NaN values
-TEST_F(ParquetReaderTest, FilterFloatNAN)
-{
-  constexpr auto num_rows = 24000;
-  auto elements           = cudf::detail::make_counting_transform_iterator(
-    0, [num_rows](auto i) { return i > num_rows / 2 ? NAN : i; });
-  auto col0 = cudf::test::fixed_width_column_wrapper<float>(elements, elements + num_rows);
-  auto col1 = cudf::test::fixed_width_column_wrapper<double>(elements, elements + num_rows);
-
-  auto const written_table = table_view{{col0, col1}};
-  auto const filepath      = temp_env->get_temp_filepath("FilterFloatNAN.parquet");
-  {
-    const cudf::io::parquet_writer_options out_opts =
-      cudf::io::parquet_writer_options::builder(cudf::io::sink_info{filepath}, written_table)
-        .row_group_size_rows(8000);
-    cudf::io::write_parquet(out_opts);
-  }
-  auto si          = cudf::io::source_info(filepath);
-  auto filter_col0 = cudf::ast::column_reference(0);
-  auto filter_col1 = cudf::ast::column_reference(1);
-  auto s0_value    = cudf::numeric_scalar<float>(NAN, true);
-  auto lit0_value  = cudf::ast::literal(s0_value);
-  auto s1_value    = cudf::numeric_scalar<double>(NAN, true);
-  auto lit1_value  = cudf::ast::literal(s1_value);
-
-  // row groups min, max:
-  // table[0] 0-0, 1-1, 2-2, 3-3
-  // Filtering AST - table[0] == NAN, table[1] != NAN
-  auto expr_eq  = cudf::ast::operation(cudf::ast::ast_operator::EQUAL, filter_col0, lit0_value);
-  auto expr_neq = cudf::ast::operation(cudf::ast::ast_operator::NOT_EQUAL, filter_col1, lit1_value);
-
-  // Expected result
-  auto predicate0 = cudf::compute_column(written_table, expr_eq);
-  auto expected0  = cudf::apply_boolean_mask(written_table, *predicate0);
-  auto predicate1 = cudf::compute_column(written_table, expr_neq);
-  auto expected1  = cudf::apply_boolean_mask(written_table, *predicate1);
-
-  // tests
-  auto builder0             = cudf::io::parquet_reader_options::builder(si).filter(expr_eq);
-  auto table_with_metadata0 = cudf::io::read_parquet(builder0);
-  auto result0              = table_with_metadata0.tbl->view();
-  auto builder1             = cudf::io::parquet_reader_options::builder(si).filter(expr_neq);
-  auto table_with_metadata1 = cudf::io::read_parquet(builder1);
-  auto result1              = table_with_metadata1.tbl->view();
-
-  CUDF_TEST_EXPECT_TABLES_EQUAL(expected0->view(), result0);
-  CUDF_TEST_EXPECT_TABLES_EQUAL(expected1->view(), result1);
-}
-
-TEST_F(ParquetWriterTest, TimestampMicrosINT96NoOverflow)
-{
-  using namespace cuda::std::chrono;
-  using namespace cudf::io;
-
-  column_wrapper<cudf::timestamp_us> big_ts_col{
-    sys_days{year{3023} / month{7} / day{14}} + 7h + 38min + 45s + 418688us,
-    sys_days{year{723} / month{3} / day{21}} + 14h + 20min + 13s + microseconds{781ms}};
-
-  table_view expected({big_ts_col});
-  auto filepath = temp_env->get_temp_filepath("BigINT96Timestamp.parquet");
-
-  auto const out_opts =
-    parquet_writer_options::builder(sink_info{filepath}, expected).int96_timestamps(true).build();
-  write_parquet(out_opts);
-
-  auto const in_opts = parquet_reader_options::builder(source_info(filepath))
-                         .timestamp_type(cudf::data_type(cudf::type_id::TIMESTAMP_MICROSECONDS))
-                         .build();
-  auto const result = read_parquet(in_opts);
-
-  CUDF_TEST_EXPECT_TABLES_EQUAL(expected, result.tbl->view());
-}
-
-TEST_F(ParquetWriterTest, PreserveNullability)
-{
-  constexpr auto num_rows = 100;
-
-  auto const col0_data = random_values<int32_t>(num_rows);
-  auto const col1_data = random_values<int32_t>(num_rows);
-
-  auto const col0_validity = cudf::test::iterators::no_nulls();
-  auto const col1_validity =
-    cudf::detail::make_counting_transform_iterator(0, [](auto i) { return i % 2 == 0; });
-
-  column_wrapper<int32_t> col0{col0_data.begin(), col0_data.end(), col0_validity};
-  column_wrapper<int32_t> col1{col1_data.begin(), col1_data.end(), col1_validity};
-  auto const col2 = make_parquet_list_list_col<int>(0, num_rows, 5, 8, true);
-
-  auto const expected = table_view{{col0, col1, *col2}};
-
-  cudf::io::table_input_metadata expected_metadata(expected);
-  expected_metadata.column_metadata[0].set_name("mandatory");
-  expected_metadata.column_metadata[0].set_nullability(false);
-  expected_metadata.column_metadata[1].set_name("optional");
-  expected_metadata.column_metadata[1].set_nullability(true);
-  expected_metadata.column_metadata[2].set_name("lists");
-  expected_metadata.column_metadata[2].set_nullability(true);
-  // offsets is a cudf thing that's not part of the parquet schema so it won't have nullability set
-  expected_metadata.column_metadata[2].child(0).set_name("offsets");
-  expected_metadata.column_metadata[2].child(1).set_name("element");
-  expected_metadata.column_metadata[2].child(1).set_nullability(false);
-  expected_metadata.column_metadata[2].child(1).child(0).set_name("offsets");
-  expected_metadata.column_metadata[2].child(1).child(1).set_name("element");
-  expected_metadata.column_metadata[2].child(1).child(1).set_nullability(true);
-
-  auto const filepath = temp_env->get_temp_filepath("PreserveNullability.parquet");
-  cudf::io::parquet_writer_options out_opts =
-    cudf::io::parquet_writer_options::builder(cudf::io::sink_info{filepath}, expected)
-      .metadata(expected_metadata);
-
-  cudf::io::write_parquet(out_opts);
-
-  cudf::io::parquet_reader_options const in_opts =
-    cudf::io::parquet_reader_options::builder(cudf::io::source_info{filepath});
-  auto const result        = cudf::io::read_parquet(in_opts);
-  auto const read_metadata = cudf::io::table_input_metadata{result.metadata};
-
-  // test that expected_metadata matches read_metadata
-  std::function<void(cudf::io::column_in_metadata, cudf::io::column_in_metadata)>
-    compare_names_and_nullability = [&](auto lhs, auto rhs) {
-      EXPECT_EQ(lhs.get_name(), rhs.get_name());
-      ASSERT_EQ(lhs.is_nullability_defined(), rhs.is_nullability_defined());
-      if (lhs.is_nullability_defined()) { EXPECT_EQ(lhs.nullable(), rhs.nullable()); }
-      ASSERT_EQ(lhs.num_children(), rhs.num_children());
-      for (int i = 0; i < lhs.num_children(); ++i) {
-        compare_names_and_nullability(lhs.child(i), rhs.child(i));
-      }
-    };
-
-  ASSERT_EQ(expected_metadata.column_metadata.size(), read_metadata.column_metadata.size());
-
-  for (size_t i = 0; i < expected_metadata.column_metadata.size(); ++i) {
-    compare_names_and_nullability(expected_metadata.column_metadata[i],
-                                  read_metadata.column_metadata[i]);
-  }
-}
-
-TEST_P(ParquetV2Test, CheckEncodings)
-{
-  using cudf::io::parquet::Encoding;
-  constexpr auto num_rows = 100'000;
-  auto const is_v2        = GetParam();
-
-  auto const validity = cudf::test::iterators::no_nulls();
-  // data should be PLAIN for v1, RLE for V2
-  auto col0_data =
-    cudf::detail::make_counting_transform_iterator(0, [](auto i) -> bool { return i % 2 == 0; });
-  // data should be PLAIN for both
-  auto col1_data = random_values<int32_t>(num_rows);
-  // data should be PLAIN_DICTIONARY for v1, PLAIN and RLE_DICTIONARY for v2
-  auto col2_data = cudf::detail::make_counting_transform_iterator(0, [](auto i) { return 1; });
-
-  cudf::test::fixed_width_column_wrapper<bool> col0{col0_data, col0_data + num_rows, validity};
-  column_wrapper<int32_t> col1{col1_data.begin(), col1_data.end(), validity};
-  column_wrapper<int32_t> col2{col2_data, col2_data + num_rows, validity};
-
-  auto expected = table_view{{col0, col1, col2}};
-
-  auto const filename = is_v2 ? "CheckEncodingsV2.parquet" : "CheckEncodingsV1.parquet";
-  auto filepath       = temp_env->get_temp_filepath(filename);
-  cudf::io::parquet_writer_options out_opts =
-    cudf::io::parquet_writer_options::builder(cudf::io::sink_info{filepath}, expected)
-      .max_page_size_rows(num_rows)
-      .write_v2_headers(is_v2);
-  cudf::io::write_parquet(out_opts);
-
-  // make sure the expected encodings are present
-  auto contains = [](auto const& vec, auto const& enc) {
-    return std::find(vec.begin(), vec.end(), enc) != vec.end();
-  };
-
-  auto const source = cudf::io::datasource::create(filepath);
-  cudf::io::parquet::FileMetaData fmd;
-
-  read_footer(source, &fmd);
-  auto const& chunk0_enc = fmd.row_groups[0].columns[0].meta_data.encodings;
-  auto const& chunk1_enc = fmd.row_groups[0].columns[1].meta_data.encodings;
-  auto const& chunk2_enc = fmd.row_groups[0].columns[2].meta_data.encodings;
-  if (is_v2) {
-    // col0 should have RLE for rep/def and data
-    EXPECT_TRUE(chunk0_enc.size() == 1);
-    EXPECT_TRUE(contains(chunk0_enc, Encoding::RLE));
-    // col1 should have RLE for rep/def and PLAIN for data
-    EXPECT_TRUE(chunk1_enc.size() == 2);
-    EXPECT_TRUE(contains(chunk1_enc, Encoding::RLE));
-    EXPECT_TRUE(contains(chunk1_enc, Encoding::PLAIN));
-    // col2 should have RLE for rep/def, PLAIN for dict, and RLE_DICTIONARY for data
-    EXPECT_TRUE(chunk2_enc.size() == 3);
-    EXPECT_TRUE(contains(chunk2_enc, Encoding::RLE));
-    EXPECT_TRUE(contains(chunk2_enc, Encoding::PLAIN));
-    EXPECT_TRUE(contains(chunk2_enc, Encoding::RLE_DICTIONARY));
-  } else {
-    // col0 should have RLE for rep/def and PLAIN for data
-    EXPECT_TRUE(chunk0_enc.size() == 2);
-    EXPECT_TRUE(contains(chunk0_enc, Encoding::RLE));
-    EXPECT_TRUE(contains(chunk0_enc, Encoding::PLAIN));
-    // col1 should have RLE for rep/def and PLAIN for data
-    EXPECT_TRUE(chunk1_enc.size() == 2);
-    EXPECT_TRUE(contains(chunk1_enc, Encoding::RLE));
-    EXPECT_TRUE(contains(chunk1_enc, Encoding::PLAIN));
-    // col2 should have RLE for rep/def and PLAIN_DICTIONARY for data and dict
-    EXPECT_TRUE(chunk2_enc.size() == 2);
-    EXPECT_TRUE(contains(chunk2_enc, Encoding::RLE));
-    EXPECT_TRUE(contains(chunk2_enc, Encoding::PLAIN_DICTIONARY));
-  }
->>>>>>> 2e1a17d6
 }
 
 CUDF_TEST_PROGRAM_MAIN()