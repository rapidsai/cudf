--- conflicted
+++ resolved
@@ -5765,28 +5765,6 @@
   EXPECT_NO_THROW(cudf::io::write_parquet(out_opts));
 }
 
-<<<<<<< HEAD
-TEST_F(ParquetWriterTest, TimestampMicrosINT96NoOverflow)
-{
-  using namespace cudf::io;
-
-  // used to be corrupted by round-tripping via INT96
-  // 3023-07-14T07:38:45.418688Z
-  column_wrapper<cudf::timestamp_us> big_ts_col{33246229125418688};
-  table_view expected({big_ts_col});
-  auto filepath = temp_env->get_temp_filepath("BigINT96Timestamp.parquet");
-
-  auto const out_opts =
-    parquet_writer_options::builder(sink_info{filepath}, expected).int96_timestamps(true).build();
-  write_parquet(out_opts);
-
-  auto const in_opts = parquet_reader_options::builder(source_info(filepath))
-                         .timestamp_type(cudf::data_type(cudf::type_id::TIMESTAMP_MICROSECONDS))
-                         .build();
-  auto const result = read_parquet(in_opts);
-
-  CUDF_TEST_EXPECT_TABLES_EQUAL(expected, result.tbl->view());
-=======
 TEST_F(ParquetReaderTest, FilterSimple)
 {
   srand(31337);
@@ -6432,7 +6410,28 @@
 
   CUDF_TEST_EXPECT_TABLES_EQUAL(expected0->view(), result0);
   CUDF_TEST_EXPECT_TABLES_EQUAL(expected1->view(), result1);
->>>>>>> 7746af42
+}
+
+TEST_F(ParquetWriterTest, TimestampMicrosINT96NoOverflow)
+{
+  using namespace cudf::io;
+
+  // used to be corrupted by round-tripping via INT96
+  // 3023-07-14T07:38:45.418688Z
+  column_wrapper<cudf::timestamp_us> big_ts_col{33246229125418688};
+  table_view expected({big_ts_col});
+  auto filepath = temp_env->get_temp_filepath("BigINT96Timestamp.parquet");
+
+  auto const out_opts =
+    parquet_writer_options::builder(sink_info{filepath}, expected).int96_timestamps(true).build();
+  write_parquet(out_opts);
+
+  auto const in_opts = parquet_reader_options::builder(source_info(filepath))
+                         .timestamp_type(cudf::data_type(cudf::type_id::TIMESTAMP_MICROSECONDS))
+                         .build();
+  auto const result = read_parquet(in_opts);
+
+  CUDF_TEST_EXPECT_TABLES_EQUAL(expected, result.tbl->view());
 }
 
 CUDF_TEST_PROGRAM_MAIN()