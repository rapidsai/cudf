/*
 * Copyright (c) 2019-2021, NVIDIA CORPORATION.
 *
 * Licensed under the Apache License, Version 2.0 (the "License");
 * you may not use this file except in compliance with the License.
 * You may obtain a copy of the License at
 *
 *     http://www.apache.org/licenses/LICENSE-2.0
 *
 * Unless required by applicable law or agreed to in writing, software
 * distributed under the License is distributed on an "AS IS" BASIS,
 * WITHOUT WARRANTIES OR CONDITIONS OF ANY KIND, either express or implied.
 * See the License for the specific language governing permissions and
 * limitations under the License.
 */

#include <cudf/concatenate.hpp>
#include <cudf/copying.hpp>
#include <cudf/detail/iterator.cuh>
#include <cudf/fixed_point/fixed_point.hpp>
#include <cudf/io/data_sink.hpp>
#include <cudf/io/parquet.hpp>
#include <cudf/strings/strings_column_view.hpp>
#include <cudf/table/table.hpp>
#include <cudf/table/table_view.hpp>
#include <cudf_test/base_fixture.hpp>
#include <cudf_test/column_utilities.hpp>
#include <cudf_test/column_wrapper.hpp>
#include <cudf_test/cudf_gtest.hpp>
#include <cudf_test/table_utilities.hpp>
#include <cudf_test/type_lists.hpp>

#include <rmm/cuda_stream_view.hpp>

#include <fstream>
#include <type_traits>

namespace cudf_io = cudf::io;

template <typename T, typename SourceElementT = T>
using column_wrapper =
  typename std::conditional<std::is_same<T, cudf::string_view>::value,
                            cudf::test::strings_column_wrapper,
                            cudf::test::fixed_width_column_wrapper<T, SourceElementT>>::type;
using column     = cudf::column;
using table      = cudf::table;
using table_view = cudf::table_view;

// Global environment for temporary files
auto const temp_env = static_cast<cudf::test::TempDirTestEnvironment*>(
  ::testing::AddGlobalTestEnvironment(new cudf::test::TempDirTestEnvironment));

template <typename T, typename Elements>
std::unique_ptr<cudf::table> create_fixed_table(cudf::size_type num_columns,
                                                cudf::size_type num_rows,
                                                bool include_validity,
                                                Elements elements)
{
  auto valids = cudf::detail::make_counting_transform_iterator(
    0, [](auto i) { return i % 2 == 0 ? true : false; });
  std::vector<cudf::test::fixed_width_column_wrapper<T>> src_cols(num_columns);
  for (int idx = 0; idx < num_columns; idx++) {
    if (include_validity) {
      src_cols[idx] =
        cudf::test::fixed_width_column_wrapper<T>(elements, elements + num_rows, valids);
    } else {
      src_cols[idx] = cudf::test::fixed_width_column_wrapper<T>(elements, elements + num_rows);
    }
  }
  std::vector<std::unique_ptr<cudf::column>> columns(num_columns);
  std::transform(src_cols.begin(),
                 src_cols.end(),
                 columns.begin(),
                 [](cudf::test::fixed_width_column_wrapper<T>& in) {
                   auto ret = in.release();
                   ret->has_nulls();
                   return ret;
                 });
  return std::make_unique<cudf::table>(std::move(columns));
}

template <typename T>
std::unique_ptr<cudf::table> create_random_fixed_table(cudf::size_type num_columns,
                                                       cudf::size_type num_rows,
                                                       bool include_validity)
{
  auto rand_elements =
    cudf::detail::make_counting_transform_iterator(0, [](T i) { return rand(); });
  return create_fixed_table<T>(num_columns, num_rows, include_validity, rand_elements);
}

template <typename T>
std::unique_ptr<cudf::table> create_compressible_fixed_table(cudf::size_type num_columns,
                                                             cudf::size_type num_rows,
                                                             cudf::size_type period,
                                                             bool include_validity)
{
  auto compressible_elements =
    cudf::detail::make_counting_transform_iterator(0, [period](T i) { return i / period; });
  return create_fixed_table<T>(num_columns, num_rows, include_validity, compressible_elements);
}

// Base test fixture for tests
struct ParquetWriterTest : public cudf::test::BaseFixture {
};

// Base test fixture for tests
struct ParquetReaderTest : public cudf::test::BaseFixture {
};

// Base test fixture for "stress" tests
struct ParquetWriterStressTest : public cudf::test::BaseFixture {
};

// Typed test fixture for numeric type tests
template <typename T>
struct ParquetWriterNumericTypeTest : public ParquetWriterTest {
  auto type() { return cudf::data_type{cudf::type_to_id<T>()}; }
};

// Typed test fixture for timestamp type tests
template <typename T>
struct ParquetWriterChronoTypeTest : public ParquetWriterTest {
  auto type() { return cudf::data_type{cudf::type_to_id<T>()}; }
};

// Declare typed test cases
// TODO: Replace with `NumericTypes` when unsigned support is added. Issue #5352
using SupportedTypes = cudf::test::Types<int8_t, int16_t, int32_t, int64_t, bool, float, double>;
TYPED_TEST_CASE(ParquetWriterNumericTypeTest, SupportedTypes);
// using SupportedChronoTypes = cudf::test::Concat<cudf::test::ChronoTypes,
// cudf::test::DurationTypes>;
using SupportedChronoTypes = cudf::test::DurationTypes;
TYPED_TEST_CASE(ParquetWriterChronoTypeTest, SupportedChronoTypes);

// Base test fixture for chunked writer tests
struct ParquetChunkedWriterTest : public cudf::test::BaseFixture {
};

// Typed test fixture for numeric type tests
template <typename T>
struct ParquetChunkedWriterNumericTypeTest : public ParquetChunkedWriterTest {
  auto type() { return cudf::data_type{cudf::type_to_id<T>()}; }
};

// Declare typed test cases
TYPED_TEST_CASE(ParquetChunkedWriterNumericTypeTest, SupportedTypes);

namespace {
// Generates a vector of uniform random values of type T
template <typename T>
inline auto random_values(size_t size)
{
  std::vector<T> values(size);

  using T1 = T;
  using uniform_distribution =
    typename std::conditional_t<std::is_same<T1, bool>::value,
                                std::bernoulli_distribution,
                                std::conditional_t<std::is_floating_point<T1>::value,
                                                   std::uniform_real_distribution<T1>,
                                                   std::uniform_int_distribution<T1>>>;

  static constexpr auto seed = 0xf00d;
  static std::mt19937 engine{seed};
  static uniform_distribution dist{};
  std::generate_n(values.begin(), size, [&]() { return T{dist(engine)}; });

  return values;
}

}  // namespace

TYPED_TEST(ParquetWriterNumericTypeTest, SingleColumn)
{
  auto sequence =
    cudf::detail::make_counting_transform_iterator(0, [](auto i) { return TypeParam(i); });
  auto validity = cudf::detail::make_counting_transform_iterator(0, [](auto i) { return true; });

  constexpr auto num_rows = 100;
  column_wrapper<TypeParam> col(sequence, sequence + num_rows, validity);

  std::vector<std::unique_ptr<column>> cols;
  cols.push_back(col.release());
  auto expected = std::make_unique<table>(std::move(cols));
  EXPECT_EQ(1, expected->num_columns());

  auto filepath = temp_env->get_temp_filepath("SingleColumn.parquet");
  cudf_io::parquet_writer_options out_opts =
    cudf_io::parquet_writer_options::builder(cudf_io::sink_info{filepath}, expected->view());
  cudf_io::write_parquet(out_opts);

  cudf_io::parquet_reader_options in_opts =
    cudf_io::parquet_reader_options::builder(cudf_io::source_info{filepath});
  auto result = cudf_io::read_parquet(in_opts);

  CUDF_TEST_EXPECT_TABLES_EQUAL(expected->view(), result.tbl->view());
}

TYPED_TEST(ParquetWriterNumericTypeTest, SingleColumnWithNulls)
{
  auto sequence =
    cudf::detail::make_counting_transform_iterator(0, [](auto i) { return TypeParam(i); });
  auto validity = cudf::detail::make_counting_transform_iterator(0, [](auto i) { return (i % 2); });

  constexpr auto num_rows = 100;
  column_wrapper<TypeParam> col(sequence, sequence + num_rows, validity);

  std::vector<std::unique_ptr<column>> cols;
  cols.push_back(col.release());
  auto expected = std::make_unique<table>(std::move(cols));
  EXPECT_EQ(1, expected->num_columns());

  auto filepath = temp_env->get_temp_filepath("SingleColumnWithNulls.parquet");
  cudf_io::parquet_writer_options out_opts =
    cudf_io::parquet_writer_options::builder(cudf_io::sink_info{filepath}, expected->view());
  cudf_io::write_parquet(out_opts);

  cudf_io::parquet_reader_options in_opts =
    cudf_io::parquet_reader_options::builder(cudf_io::source_info{filepath});
  auto result = cudf_io::read_parquet(in_opts);

  CUDF_TEST_EXPECT_TABLES_EQUAL(expected->view(), result.tbl->view());
}

TYPED_TEST(ParquetWriterChronoTypeTest, Chronos)
{
  auto sequence = cudf::detail::make_counting_transform_iterator(
    0, [](auto i) { return ((std::rand() / 10000) * 1000); });
  auto validity = cudf::detail::make_counting_transform_iterator(0, [](auto i) { return true; });

  constexpr auto num_rows = 100;
  column_wrapper<TypeParam, typename decltype(sequence)::value_type> col(
    sequence, sequence + num_rows, validity);

  std::vector<std::unique_ptr<column>> cols;
  cols.push_back(col.release());
  auto expected = std::make_unique<table>(std::move(cols));
  EXPECT_EQ(1, expected->num_columns());

  auto filepath = temp_env->get_temp_filepath("Chronos.parquet");
  cudf_io::parquet_writer_options out_opts =
    cudf_io::parquet_writer_options::builder(cudf_io::sink_info{filepath}, expected->view());
  cudf_io::write_parquet(out_opts);

  cudf_io::parquet_reader_options in_opts =
    cudf_io::parquet_reader_options::builder(cudf_io::source_info{filepath})
      .timestamp_type(this->type());
  auto result = cudf_io::read_parquet(in_opts);

  CUDF_TEST_EXPECT_TABLES_EQUAL(expected->view(), result.tbl->view());
}

TYPED_TEST(ParquetWriterChronoTypeTest, ChronosWithNulls)
{
  auto sequence = cudf::detail::make_counting_transform_iterator(
    0, [](auto i) { return ((std::rand() / 10000) * 1000); });
  auto validity =
    cudf::detail::make_counting_transform_iterator(0, [](auto i) { return (i > 30) && (i < 60); });

  constexpr auto num_rows = 100;
  column_wrapper<TypeParam, typename decltype(sequence)::value_type> col(
    sequence, sequence + num_rows, validity);

  std::vector<std::unique_ptr<column>> cols;
  cols.push_back(col.release());
  auto expected = std::make_unique<table>(std::move(cols));
  EXPECT_EQ(1, expected->num_columns());

  auto filepath = temp_env->get_temp_filepath("ChronosWithNulls.parquet");
  cudf_io::parquet_writer_options out_opts =
    cudf_io::parquet_writer_options::builder(cudf_io::sink_info{filepath}, expected->view());
  cudf_io::write_parquet(out_opts);

  cudf_io::parquet_reader_options in_opts =
    cudf_io::parquet_reader_options::builder(cudf_io::source_info{filepath})
      .timestamp_type(this->type());
  auto result = cudf_io::read_parquet(in_opts);

  CUDF_TEST_EXPECT_TABLES_EQUAL(expected->view(), result.tbl->view());
}

TEST_F(ParquetWriterTest, MultiColumn)
{
  constexpr auto num_rows = 100;

  // auto col0_data = random_values<bool>(num_rows);
  auto col1_data = random_values<int8_t>(num_rows);
  auto col2_data = random_values<int16_t>(num_rows);
  auto col3_data = random_values<int32_t>(num_rows);
  auto col4_data = random_values<float>(num_rows);
  auto col5_data = random_values<double>(num_rows);
  auto col6_vals = random_values<int32_t>(num_rows);
  auto col7_vals = random_values<int64_t>(num_rows);
  auto col6_data = cudf::detail::make_counting_transform_iterator(0, [col6_vals](auto i) {
    return numeric::decimal32{col6_vals[i], numeric::scale_type{5}};
  });
  auto col7_data = cudf::detail::make_counting_transform_iterator(0, [col7_vals](auto i) {
    return numeric::decimal64{col7_vals[i], numeric::scale_type{-5}};
  });
  auto validity  = cudf::detail::make_counting_transform_iterator(0, [](auto i) { return true; });

  // column_wrapper<bool> col0{
  //    col0_data.begin(), col0_data.end(), validity};
  column_wrapper<int8_t> col1{col1_data.begin(), col1_data.end(), validity};
  column_wrapper<int16_t> col2{col2_data.begin(), col2_data.end(), validity};
  column_wrapper<int32_t> col3{col3_data.begin(), col3_data.end(), validity};
  column_wrapper<float> col4{col4_data.begin(), col4_data.end(), validity};
  column_wrapper<double> col5{col5_data.begin(), col5_data.end(), validity};
  column_wrapper<numeric::decimal32> col6{col6_data, col6_data + num_rows, validity};
  column_wrapper<numeric::decimal64> col7{col7_data, col7_data + num_rows, validity};

  std::vector<std::unique_ptr<column>> cols;
  // cols.push_back(col0.release());
  cols.push_back(col1.release());
  cols.push_back(col2.release());
  cols.push_back(col3.release());
  cols.push_back(col4.release());
  cols.push_back(col5.release());
  cols.push_back(col6.release());
  cols.push_back(col7.release());
  auto expected = std::make_unique<table>(std::move(cols));
  EXPECT_EQ(7, expected->num_columns());

  cudf_io::table_input_metadata expected_metadata(*expected);
  // expected_metadata.column_metadata[0].name = "bools";
  expected_metadata.column_metadata[0].name              = "int8s";
  expected_metadata.column_metadata[1].name              = "int16s";
  expected_metadata.column_metadata[2].name              = "int32s";
  expected_metadata.column_metadata[3].name              = "floats";
  expected_metadata.column_metadata[4].name              = "doubles";
  expected_metadata.column_metadata[5].name              = "decimal32s";
  expected_metadata.column_metadata[5].decimal_precision = 10;
  expected_metadata.column_metadata[6].name              = "decimal64s";
  expected_metadata.column_metadata[6].decimal_precision = 20;

  auto filepath = temp_env->get_temp_filepath("MultiColumn.parquet");
  cudf_io::parquet_writer_options out_opts =
    cudf_io::parquet_writer_options::builder(cudf_io::sink_info{filepath}, expected->view())
      .input_schema(&expected_metadata);
  cudf_io::write_parquet(out_opts);

  cudf_io::parquet_reader_options in_opts =
    cudf_io::parquet_reader_options::builder(cudf_io::source_info{filepath});
  auto result = cudf_io::read_parquet(in_opts);

  CUDF_TEST_EXPECT_TABLES_EQUAL(expected->view(), result.tbl->view());
  // EXPECT_EQ(expected_metadata.column_names, result.metadata.column_names);
}

TEST_F(ParquetWriterTest, MultiColumnWithNulls)
{
  constexpr auto num_rows = 100;

  // auto col0_data = random_values<bool>(num_rows);
  auto col1_data = random_values<int8_t>(num_rows);
  auto col2_data = random_values<int16_t>(num_rows);
  auto col3_data = random_values<int32_t>(num_rows);
  auto col4_data = random_values<float>(num_rows);
  auto col5_data = random_values<double>(num_rows);
  auto col6_vals = random_values<int32_t>(num_rows);
  auto col7_vals = random_values<int64_t>(num_rows);
  auto col6_data = cudf::detail::make_counting_transform_iterator(0, [col6_vals](auto i) {
    return numeric::decimal32{col6_vals[i], numeric::scale_type{-2}};
  });
  auto col7_data = cudf::detail::make_counting_transform_iterator(0, [col7_vals](auto i) {
    return numeric::decimal64{col7_vals[i], numeric::scale_type{-8}};
  });
  // auto col0_mask = cudf::detail::make_counting_transform_iterator(
  //    0, [](auto i) { return (i % 2); });
  auto col1_mask =
    cudf::detail::make_counting_transform_iterator(0, [](auto i) { return (i < 10); });
  auto col2_mask = cudf::detail::make_counting_transform_iterator(0, [](auto i) { return true; });
  auto col3_mask =
    cudf::detail::make_counting_transform_iterator(0, [](auto i) { return (i == (num_rows - 1)); });
  auto col4_mask =
    cudf::detail::make_counting_transform_iterator(0, [](auto i) { return (i >= 40 || i <= 60); });
  auto col5_mask =
    cudf::detail::make_counting_transform_iterator(0, [](auto i) { return (i > 80); });
  auto col6_mask =
    cudf::detail::make_counting_transform_iterator(0, [](auto i) { return (i % 5); });
  auto col7_mask =
    cudf::detail::make_counting_transform_iterator(0, [](auto i) { return (i != 55); });

  // column_wrapper<bool> col0{
  //    col0_data.begin(), col0_data.end(), col0_mask};
  column_wrapper<int8_t> col1{col1_data.begin(), col1_data.end(), col1_mask};
  column_wrapper<int16_t> col2{col2_data.begin(), col2_data.end(), col2_mask};
  column_wrapper<int32_t> col3{col3_data.begin(), col3_data.end(), col3_mask};
  column_wrapper<float> col4{col4_data.begin(), col4_data.end(), col4_mask};
  column_wrapper<double> col5{col5_data.begin(), col5_data.end(), col5_mask};
  column_wrapper<numeric::decimal32> col6{col6_data, col6_data + num_rows, col6_mask};
  column_wrapper<numeric::decimal64> col7{col7_data, col7_data + num_rows, col7_mask};

  std::vector<std::unique_ptr<column>> cols;
  // cols.push_back(col0.release());
  cols.push_back(col1.release());
  cols.push_back(col2.release());
  cols.push_back(col3.release());
  cols.push_back(col4.release());
  cols.push_back(col5.release());
  cols.push_back(col6.release());
  cols.push_back(col7.release());
  auto expected = std::make_unique<table>(std::move(cols));
  EXPECT_EQ(7, expected->num_columns());

  cudf_io::table_input_metadata expected_metadata(*expected);
  // expected_metadata.column_names.emplace_back("bools");
  expected_metadata.column_metadata[0].name              = "int8s";
  expected_metadata.column_metadata[1].name              = "int16s";
  expected_metadata.column_metadata[2].name              = "int32s";
  expected_metadata.column_metadata[3].name              = "floats";
  expected_metadata.column_metadata[4].name              = "doubles";
  expected_metadata.column_metadata[5].name              = "decimal32s";
  expected_metadata.column_metadata[5].decimal_precision = 9;
  expected_metadata.column_metadata[6].name              = "decimal64s";
  expected_metadata.column_metadata[6].decimal_precision = 20;

  auto filepath = temp_env->get_temp_filepath("MultiColumnWithNulls.parquet");
  cudf_io::parquet_writer_options out_opts =
    cudf_io::parquet_writer_options::builder(cudf_io::sink_info{filepath}, expected->view())
      .input_schema(&expected_metadata);

  cudf_io::write_parquet(out_opts);

  cudf_io::parquet_reader_options in_opts =
    cudf_io::parquet_reader_options::builder(cudf_io::source_info{filepath});
  auto result = cudf_io::read_parquet(in_opts);

  CUDF_TEST_EXPECT_TABLES_EQUAL(expected->view(), result.tbl->view());
  // TODO: Need to be able to return metadata in tree form from reader so they can be compared.
  // Unfortunately the closest thing to a heirarchical schema is column_name_info which does not
  // have any tests for it c++ or python.
  // EXPECT_EQ(expected_metadata.column_names, result.metadata.column_names);
}

TEST_F(ParquetWriterTest, Strings)
{
  std::vector<const char*> strings{
    "Monday", "Wȅdnȅsday", "Friday", "Monday", "Friday", "Friday", "Friday", "Funday"};
  const auto num_rows = strings.size();

  auto seq_col0 = random_values<int>(num_rows);
  auto seq_col2 = random_values<float>(num_rows);
  auto validity = cudf::detail::make_counting_transform_iterator(0, [](auto i) { return true; });

  column_wrapper<int> col0{seq_col0.begin(), seq_col0.end(), validity};
  column_wrapper<cudf::string_view> col1{strings.begin(), strings.end()};
  column_wrapper<float> col2{seq_col2.begin(), seq_col2.end(), validity};

  cudf_io::table_metadata expected_metadata;
  expected_metadata.column_names.emplace_back("col_other");
  expected_metadata.column_names.emplace_back("col_string");
  expected_metadata.column_names.emplace_back("col_another");

  std::vector<std::unique_ptr<column>> cols;
  cols.push_back(col0.release());
  cols.push_back(col1.release());
  cols.push_back(col2.release());
  auto expected = std::make_unique<table>(std::move(cols));
  EXPECT_EQ(3, expected->num_columns());

  auto filepath = temp_env->get_temp_filepath("Strings.parquet");
  cudf_io::parquet_writer_options out_opts =
    cudf_io::parquet_writer_options::builder(cudf_io::sink_info{filepath}, expected->view())
      .metadata(&expected_metadata);
  cudf_io::write_parquet(out_opts);

  cudf_io::parquet_reader_options in_opts =
    cudf_io::parquet_reader_options::builder(cudf_io::source_info{filepath});
  auto result = cudf_io::read_parquet(in_opts);

  CUDF_TEST_EXPECT_TABLES_EQUAL(expected->view(), result.tbl->view());
  EXPECT_EQ(expected_metadata.column_names, result.metadata.column_names);
}

TEST_F(ParquetWriterTest, SlicedTable)
{
  // This test checks for writing zero copy, offseted views into existing cudf tables

  std::vector<const char*> strings{
    "Monday", "Wȅdnȅsday", "Friday", "Monday", "Friday", "Friday", "Friday", "Funday"};
  const auto num_rows = strings.size();

  auto seq_col0 = random_values<int>(num_rows);
  auto seq_col2 = random_values<float>(num_rows);
<<<<<<< HEAD
  auto validity =
    cudf::test::make_counting_transform_iterator(0, [](auto i) { return i % 3 != 0; });
=======
  auto validity = cudf::detail::make_counting_transform_iterator(0, [](auto i) { return true; });
>>>>>>> 7526be71

  column_wrapper<int> col0{seq_col0.begin(), seq_col0.end(), validity};
  column_wrapper<cudf::string_view> col1{strings.begin(), strings.end()};
  column_wrapper<float> col2{seq_col2.begin(), seq_col2.end(), validity};

  using lcw = cudf::test::lists_column_wrapper<uint64_t>;
  lcw col3{{9, 8}, {7, 6, 5}, {}, {4}, {3, 2, 1, 0}, {20, 21, 22, 23, 24}, {}, {66, 666}};

  // [[[NULL,2,NULL,4]], [[NULL,6,NULL], [8,9]]]
  // [NULL, [[13],[14,15,16]],  NULL]
  // [NULL, [], NULL, [[]]]
  // NULL
  // [[[NULL,2,NULL,4]], [[NULL,6,NULL], [8,9]]]
  // [NULL, [[13],[14,15,16]],  NULL]
  // [[[]]]
  // [NULL, [], NULL, [[]]]
  auto valids  = cudf::detail::make_counting_transform_iterator(0, [](auto i) { return i % 2; });
  auto valids2 = cudf::detail::make_counting_transform_iterator(0, [](auto i) { return i != 3; });
  lcw col4{{
             {{{{1, 2, 3, 4}, valids}}, {{{5, 6, 7}, valids}, {8, 9}}},
             {{{{10, 11}, {12}}, {{13}, {14, 15, 16}}, {{17, 18}}}, valids},
             {{lcw{lcw{}}, lcw{}, lcw{}, lcw{lcw{}}}, valids},
             lcw{lcw{lcw{}}},
             {{{{1, 2, 3, 4}, valids}}, {{{5, 6, 7}, valids}, {8, 9}}},
             {{{{10, 11}, {12}}, {{13}, {14, 15, 16}}, {{17, 18}}}, valids},
             lcw{lcw{lcw{}}},
             {{lcw{lcw{}}, lcw{}, lcw{}, lcw{lcw{}}}, valids},
           },
           valids2};

  // Struct column
  auto ages_col = cudf::test::fixed_width_column_wrapper<int32_t>{
    {48, 27, 25, 31, 351, 351, 29, 15}, {1, 1, 1, 1, 1, 0, 1, 1}};

  auto col5 = cudf::test::structs_column_wrapper{{ages_col}, {1, 1, 1, 1, 0, 1, 1, 1}};

  // Struct/List mixed column

  // []
  // [NULL, 2, NULL]
  // [4, 5]
  // NULL
  // []
  // [7, 8, 9]
  // [10]
  // [11, 12]
  lcw land{{{}, {{1, 2, 3}, valids}, {4, 5}, {}, {}, {7, 8, 9}, {10}, {11, 12}}, valids2};

  // []
  // [[1, 2, 3], [], [4, 5], [], [0, 6, 0]]
  // [[7, 8], []]
  // [[]]
  // [[]]
  // [[], [], []]
  // [[10]]
  // [[13, 14], [15]]
  lcw flats{lcw{},
            {{1, 2, 3}, {}, {4, 5}, {}, {0, 6, 0}},
            {{7, 8}, {}},
            lcw{lcw{}},
            lcw{lcw{}},
            lcw{lcw{}, lcw{}, lcw{}},
            {lcw{10}},
            {{13, 14}, {15}}};

  auto struct_1 = cudf::test::structs_column_wrapper{land, flats};
  auto is_human = cudf::test::fixed_width_column_wrapper<bool>{
    {true, true, false, false, true, false, true, false}};
  auto col6 = cudf::test::structs_column_wrapper{{is_human, struct_1}};

  auto expected = table_view({col0, /* col1, */ col2, col3, col4, col5, col6});

  // auto expected_slice = expected;
  auto expected_slice = cudf::slice(expected, {2, static_cast<cudf::size_type>(num_rows) - 1});

  cudf_io::table_input_metadata expected_metadata(expected_slice);
  expected_metadata.column_metadata[0].name = "col_other";
  // expected_metadata.column_metadata[1].name                         = "col_string";
  expected_metadata.column_metadata[1].name                         = "col_another";
  expected_metadata.column_metadata[2].name                         = "col_list";
  expected_metadata.column_metadata[3].name                         = "col_multi_level_list";
  expected_metadata.column_metadata[4].name                         = "col_struct";
  expected_metadata.column_metadata[4].name                         = "col_struct_list";
  expected_metadata.column_metadata[5].children[0].name             = "human?";
  expected_metadata.column_metadata[5].children[1].name             = "particulars";
  expected_metadata.column_metadata[5].children[1].children[0].name = "land";
  expected_metadata.column_metadata[5].children[1].children[1].name = "flats";

  auto filepath = ("SlicedTable.parquet");
  cudf_io::parquet_writer_options out_opts =
    cudf_io::parquet_writer_options::builder(cudf_io::sink_info{filepath}, expected_slice)
      .input_schema(&expected_metadata);
  cudf_io::write_parquet(out_opts);

  cudf_io::parquet_reader_options in_opts =
    cudf_io::parquet_reader_options::builder(cudf_io::source_info{filepath});
  auto result = cudf_io::read_parquet(in_opts);

  CUDF_TEST_EXPECT_TABLES_EQUAL(expected_slice, result.tbl->view());
  // EXPECT_EQ(expected_metadata.column_names, result.metadata.column_names);
}

TEST_F(ParquetWriterTest, ListColumn)
{
  auto valids  = cudf::detail::make_counting_transform_iterator(0, [](auto i) { return i % 2; });
  auto valids2 = cudf::detail::make_counting_transform_iterator(0, [](auto i) { return i != 3; });

  using lcw = cudf::test::lists_column_wrapper<int32_t>;

  // [NULL, 2, NULL]
  // []
  // [4, 5]
  // NULL
  lcw col0{{{{1, 2, 3}, valids}, {}, {4, 5}, {}}, valids2};

  // [[1, 2, 3], [], [4, 5], [], [0, 6, 0]]
  // [[7, 8]]
  // []
  // [[]]
  lcw col1{{{1, 2, 3}, {}, {4, 5}, {}, {0, 6, 0}}, {{7, 8}}, lcw{}, lcw{lcw{}}};

  // [[1, 2, 3], [], [4, 5], NULL, [0, 6, 0]]
  // [[7, 8]]
  // []
  // [[]]
  lcw col2{{{{1, 2, 3}, {}, {4, 5}, {}, {0, 6, 0}}, valids2}, {{7, 8}}, lcw{}, lcw{lcw{}}};

  // [[1, 2, 3], [], [4, 5], NULL, [NULL, 6, NULL]]
  // [[7, 8]]
  // []
  // [[]]
  using dlcw = cudf::test::lists_column_wrapper<double>;
  dlcw col3{{{{1., 2., 3.}, {}, {4., 5.}, {}, {{0., 6., 0.}, valids}}, valids2},
            {{7., 8.}},
            dlcw{},
            dlcw{dlcw{}}};

  // TODO: uint16_t lists are not read properly in parquet reader
  // [[1, 2, 3], [], [4, 5], NULL, [0, 6, 0]]
  // [[7, 8]]
  // []
  // NULL
  // using ui16lcw = cudf::test::lists_column_wrapper<uint16_t>;
  // cudf::test::lists_column_wrapper<uint16_t> col4{
  //   {{{{1, 2, 3}, {}, {4, 5}, {}, {0, 6, 0}}, valids2}, {{7, 8}}, ui16lcw{}, ui16lcw{ui16lcw{}}},
  //   valids2};

  // [[1, 2, 3], [], [4, 5], NULL, [NULL, 6, NULL]]
  // [[7, 8]]
  // []
  // NULL
  lcw col5{
    {{{{1, 2, 3}, {}, {4, 5}, {}, {{0, 6, 0}, valids}}, valids2}, {{7, 8}}, lcw{}, lcw{lcw{}}},
    valids2};

  using strlcw = cudf::test::lists_column_wrapper<cudf::string_view>;
  cudf::test::lists_column_wrapper<cudf::string_view> col6{
    {{"Monday", "Monday", "Friday"}, {}, {"Monday", "Friday"}, {}, {"Sunday", "Funday"}},
    {{"bee", "sting"}},
    strlcw{},
    strlcw{strlcw{}}};

  // [[[NULL,2,NULL,4]], [[NULL,6,NULL], [8,9]]]
  // [NULL, [[13],[14,15,16]],  NULL]
  // [NULL, [], NULL, [[]]]
  // NULL
  lcw col7{{
             {{{{1, 2, 3, 4}, valids}}, {{{5, 6, 7}, valids}, {8, 9}}},
             {{{{10, 11}, {12}}, {{13}, {14, 15, 16}}, {{17, 18}}}, valids},
             {{lcw{lcw{}}, lcw{}, lcw{}, lcw{lcw{}}}, valids},
             lcw{lcw{lcw{}}},
           },
           valids2};

  cudf_io::table_metadata expected_metadata;
  expected_metadata.column_names.emplace_back("col_list_int_0");
  expected_metadata.column_names.emplace_back("col_list_list_int_1");
  expected_metadata.column_names.emplace_back("col_list_list_int_nullable_2");
  expected_metadata.column_names.emplace_back("col_list_list_nullable_double_nullable_3");
  // expected_metadata.column_names.emplace_back("col_list_list_uint16_4");
  expected_metadata.column_names.emplace_back("col_list_nullable_list_nullable_int_nullable_5");
  expected_metadata.column_names.emplace_back("col_list_list_string_6");
  expected_metadata.column_names.emplace_back("col_list_list_list_7");

  table_view expected({col0, col1, col2, col3, /* col4, */ col5, /*col6  ,*/ col7});

  auto filepath = temp_env->get_temp_filepath("ListColumn.parquet");
  auto out_opts = cudf_io::parquet_writer_options::builder(cudf_io::sink_info{filepath}, expected)
                    .metadata(&expected_metadata)
                    .compression(cudf_io::compression_type::NONE);

  cudf_io::write_parquet(out_opts);

  auto in_opts = cudf_io::parquet_reader_options::builder(cudf_io::source_info{filepath});
  auto result  = cudf_io::read_parquet(in_opts);

  CUDF_TEST_EXPECT_TABLES_EQUAL(expected, result.tbl->view());
  // EXPECT_EQ(expected_metadata.column_names, result.metadata.column_names);
}

// TODO(cp): remove. This has served its purpose.
TEST_F(ParquetWriterTest, ListColumn2)
{
  auto valids  = cudf::test::make_counting_transform_iterator(0, [](auto i) { return i % 2; });
  auto valids2 = cudf::test::make_counting_transform_iterator(0, [](auto i) { return i != 3; });

  using lcw = cudf::test::lists_column_wrapper<int32_t>;

  // [NULL, 2, NULL]
  // []
  // [4, 5]
  // NULL
  lcw col0{{{{1, 2, 3}, valids}, {}, {4, 5}, {}}, valids2};

  // [[1, 2, 3], [], [4, 5], [], [0, 6, 0]]
  // [[7, 8]]
  // []
  // [[]]
  lcw col1{{{1, 2, 3}, {}, {4, 5}, {}, {0, 6, 0}}, {{7, 8}}, lcw{}, lcw{lcw{}}};

  table_view expected({col0, col1});
  cudf_io::table_input_metadata expected_metadata(expected);
  expected_metadata.column_metadata[0].name = "col_list_int_0";
  expected_metadata.column_metadata[1].name = "col_list_list_int_1";

  auto filepath = ("ListColumn.parquet");
  auto out_opts = cudf_io::parquet_writer_options::builder(cudf_io::sink_info{filepath}, expected)
                    .input_schema(&expected_metadata)
                    .compression(cudf_io::compression_type::NONE);

  cudf_io::write_parquet(out_opts);

  auto in_opts = cudf_io::parquet_reader_options::builder(cudf_io::source_info{filepath});
  auto result  = cudf_io::read_parquet(in_opts);

  CUDF_TEST_EXPECT_TABLES_EQUAL(expected, result.tbl->view());
  // EXPECT_EQ(expected_metadata.column_names, result.metadata.column_names);
}

TEST_F(ParquetWriterTest, MultiIndex)
{
  constexpr auto num_rows = 100;

  auto col1_data = random_values<int8_t>(num_rows);
  auto col2_data = random_values<int16_t>(num_rows);
  auto col3_data = random_values<int32_t>(num_rows);
  auto col4_data = random_values<float>(num_rows);
  auto col5_data = random_values<double>(num_rows);
  auto validity  = cudf::detail::make_counting_transform_iterator(0, [](auto i) { return true; });

  column_wrapper<int8_t> col1{col1_data.begin(), col1_data.end(), validity};
  column_wrapper<int16_t> col2{col2_data.begin(), col2_data.end(), validity};
  column_wrapper<int32_t> col3{col3_data.begin(), col3_data.end(), validity};
  column_wrapper<float> col4{col4_data.begin(), col4_data.end(), validity};
  column_wrapper<double> col5{col5_data.begin(), col5_data.end(), validity};

  std::vector<std::unique_ptr<column>> cols;
  cols.push_back(col1.release());
  cols.push_back(col2.release());
  cols.push_back(col3.release());
  cols.push_back(col4.release());
  cols.push_back(col5.release());
  auto expected = std::make_unique<table>(std::move(cols));
  EXPECT_EQ(5, expected->num_columns());

  cudf_io::table_input_metadata expected_metadata(*expected);
  expected_metadata.column_metadata[0].name = "int8s";
  expected_metadata.column_metadata[1].name = "int16s";
  expected_metadata.column_metadata[2].name = "int32s";
  expected_metadata.column_metadata[3].name = "floats";
  expected_metadata.column_metadata[4].name = "doubles";
  expected_metadata.user_data.insert(
    {"pandas", "\"index_columns\": [\"floats\", \"doubles\"], \"column1\": [\"int8s\"]"});

  auto filepath = temp_env->get_temp_filepath("MultiIndex.parquet");
  cudf_io::parquet_writer_options out_opts =
    cudf_io::parquet_writer_options::builder(cudf_io::sink_info{filepath}, expected->view())
      .input_schema(&expected_metadata);
  cudf_io::write_parquet(out_opts);

  cudf_io::parquet_reader_options in_opts =
    cudf_io::parquet_reader_options::builder(cudf_io::source_info{filepath})
      .use_pandas_metadata(true)
      .columns({"int8s", "int16s", "int32s"});
  auto result = cudf_io::read_parquet(in_opts);

  CUDF_TEST_EXPECT_TABLES_EQUAL(expected->view(), result.tbl->view());
  // EXPECT_EQ(expected_metadata.column_names, result.metadata.column_names);
}

TEST_F(ParquetWriterTest, HostBuffer)
{
  constexpr auto num_rows = 100 << 10;
  const auto seq_col      = random_values<int>(num_rows);
  const auto validity =
    cudf::detail::make_counting_transform_iterator(0, [](auto i) { return true; });
  column_wrapper<int> col{seq_col.begin(), seq_col.end(), validity};

  std::vector<std::unique_ptr<column>> cols;
  cols.push_back(col.release());
  const auto expected = std::make_unique<table>(std::move(cols));
  EXPECT_EQ(1, expected->num_columns());

  cudf_io::table_input_metadata expected_metadata(*expected);
  expected_metadata.column_metadata[0].name = "col_other";

  std::vector<char> out_buffer;
  cudf_io::parquet_writer_options out_opts =
    cudf_io::parquet_writer_options::builder(cudf_io::sink_info(&out_buffer), expected->view())
      .input_schema(&expected_metadata);
  cudf_io::write_parquet(out_opts);
  cudf_io::parquet_reader_options in_opts = cudf_io::parquet_reader_options::builder(
    cudf_io::source_info(out_buffer.data(), out_buffer.size()));
  const auto result = cudf_io::read_parquet(in_opts);

  CUDF_TEST_EXPECT_TABLES_EQUAL(expected->view(), result.tbl->view());
  // EXPECT_EQ(expected_metadata.column_names, result.metadata.column_names);
}

TEST_F(ParquetWriterTest, NonNullable)
{
  srand(31337);
  auto expected = create_random_fixed_table<int>(9, 9, false);

  auto filepath = temp_env->get_temp_filepath("NonNullable.parquet");
  cudf_io::parquet_writer_options args =
    cudf_io::parquet_writer_options::builder(cudf_io::sink_info{filepath}, *expected);
  cudf_io::write_parquet(args);

  cudf_io::parquet_reader_options read_opts =
    cudf_io::parquet_reader_options::builder(cudf_io::source_info{filepath});
  auto result = cudf_io::read_parquet(read_opts);

  CUDF_TEST_EXPECT_TABLES_EQUAL(*result.tbl, *expected);
}

TEST_F(ParquetWriterTest, Struct)
{
  // Struct<is_human:bool, Struct<names:string, ages:int>>

  // auto names = {"Samuel Vimes",
  //               "Carrot Ironfoundersson",
  //               "Angua von Uberwald",
  //               "Cheery Littlebottom",
  //               "Detritus",
  //               "Mr Slant"};

  // // `Name` column has all valid values.
  // auto names_col = cudf::test::strings_column_wrapper{names.begin(), names.end()};

  auto names_col = cudf::test::fixed_width_column_wrapper<float>{1.1, 2.4, 5.3, 8.0, 9.6, 6.9};

  auto ages_col =
    cudf::test::fixed_width_column_wrapper<int32_t>{{48, 27, 25, 31, 351, 351}, {1, 1, 1, 1, 1, 0}};

  auto struct_1 = cudf::test::structs_column_wrapper{{names_col, ages_col}, {1, 1, 1, 1, 0, 1}};

  auto is_human_col = cudf::test::fixed_width_column_wrapper<bool>{
    {true, true, false, false, false, false}, {1, 1, 0, 1, 1, 0}};

  auto struct_2 =
    cudf::test::structs_column_wrapper{{is_human_col, struct_1}, {0, 1, 1, 1, 1, 1}}.release();

  auto expected = table_view({*struct_2});

  auto filepath = ("Struct.parquet");
  cudf_io::parquet_writer_options args =
    cudf_io::parquet_writer_options::builder(cudf_io::sink_info{filepath}, expected);
  cudf_io::write_parquet(args);

  cudf_io::parquet_reader_options read_args =
    cudf_io::parquet_reader_options::builder(cudf_io::source_info(filepath));
  cudf_io::read_parquet(read_args);
}

TEST_F(ParquetWriterTest, StructOfList)
{
  // Struct<is_human:bool,
  //        Struct<weight:float,
  //               ages:int,
  //               land_unit:List<int>>,
  //               flats:List<List<int>>
  //              >
  //       >

  auto names_col = cudf::test::fixed_width_column_wrapper<float>{1.1, 2.4, 5.3, 8.0, 9.6, 6.9};

  auto ages_col =
    cudf::test::fixed_width_column_wrapper<int32_t>{{48, 27, 25, 31, 351, 351}, {1, 1, 1, 1, 1, 0}};

  auto valids  = cudf::test::make_counting_transform_iterator(0, [](auto i) { return i % 2; });
  auto valids2 = cudf::test::make_counting_transform_iterator(0, [](auto i) { return i != 3; });

  using lcw = cudf::test::lists_column_wrapper<int32_t>;

  // []
  // [NULL, 2, NULL]
  // [4, 5]
  // NULL
  // []
  // [7, 8, 9]
  lcw land_unit{{{}, {{1, 2, 3}, valids}, {4, 5}, {}, {}, {7, 8, 9}}, valids2};

  // []
  // [[1, 2, 3], [], [4, 5], [], [0, 6, 0]]
  // [[7, 8], []]
  // [[]]
  // [[]]
  // [[], [], []]
  lcw flats{lcw{},
            {{1, 2, 3}, {}, {4, 5}, {}, {0, 6, 0}},
            {{7, 8}, {}},
            lcw{lcw{}},
            lcw{lcw{}},
            lcw{lcw{}, lcw{}, lcw{}}};

  auto struct_1 =
    cudf::test::structs_column_wrapper{{names_col, ages_col, land_unit, flats}, {1, 1, 1, 1, 0, 1}};

  auto is_human_col = cudf::test::fixed_width_column_wrapper<bool>{
    {true, true, false, false, false, false}, {1, 1, 0, 1, 1, 0}};

  auto struct_2 =
    cudf::test::structs_column_wrapper{{is_human_col, struct_1}, {0, 1, 1, 1, 1, 1}}.release();

  // cudf::test::print(struct_2->child(1).child(2));

  auto expected = table_view({*struct_2});

  cudf_io::table_input_metadata expected_metadata(expected);
  expected_metadata.column_metadata[0].name                         = "being";
  expected_metadata.column_metadata[0].children[0].name             = "human?";
  expected_metadata.column_metadata[0].children[1].name             = "particulars";
  expected_metadata.column_metadata[0].children[1].children[0].name = "weight";
  expected_metadata.column_metadata[0].children[1].children[1].name = "age";
  expected_metadata.column_metadata[0].children[1].children[2].name = "land_unit";
  expected_metadata.column_metadata[0].children[1].children[3].name = "flats";

  auto filepath = ("StructOfList.parquet");
  cudf_io::parquet_writer_options args =
    cudf_io::parquet_writer_options::builder(cudf_io::sink_info{filepath}, expected)
      .input_schema(&expected_metadata);
  cudf_io::write_parquet(args);

  cudf_io::parquet_reader_options read_args =
    cudf_io::parquet_reader_options::builder(cudf_io::source_info(filepath));
  cudf_io::read_parquet(read_args);
}

TEST_F(ParquetWriterTest, ListOfStruct)
{
  // List<Struct<is_human:bool,
  //             Struct<weight:float,
  //                    ages:int,
  //                   >
  //            >
  //     >

  auto weight_col = cudf::test::fixed_width_column_wrapper<float>{1.1, 2.4, 5.3, 8.0, 9.6, 6.9};

  auto ages_col =
    cudf::test::fixed_width_column_wrapper<int32_t>{{48, 27, 25, 31, 351, 351}, {1, 1, 1, 1, 1, 0}};

  auto struct_1 = cudf::test::structs_column_wrapper{{weight_col, ages_col}, {1, 1, 1, 1, 0, 1}};

  auto is_human_col = cudf::test::fixed_width_column_wrapper<bool>{
    {true, true, false, false, false, false}, {1, 1, 0, 1, 1, 0}};

  auto struct_2 =
    cudf::test::structs_column_wrapper{{is_human_col, struct_1}, {0, 1, 1, 1, 1, 1}}.release();

  auto list_offsets_column =
    cudf::test::fixed_width_column_wrapper<cudf::size_type>{0, 2, 5, 5, 6}.release();
  auto num_list_rows = list_offsets_column->size() - 1;

  auto list_col = cudf::make_lists_column(num_list_rows,
                                          std::move(list_offsets_column),
                                          std::move(struct_2),
                                          cudf::UNKNOWN_NULL_COUNT,
                                          {});

  auto expected = table_view({*list_col});

  cudf_io::table_input_metadata expected_metadata(expected);
  expected_metadata.column_metadata[0].name                                     = "family";
  expected_metadata.column_metadata[0].children[0].children[0].name             = "human?";
  expected_metadata.column_metadata[0].children[0].children[1].name             = "particulars";
  expected_metadata.column_metadata[0].children[0].children[1].children[0].name = "weight";
  expected_metadata.column_metadata[0].children[0].children[1].children[1].name = "age";

  auto filepath = ("ListOfStruct.parquet");
  cudf_io::parquet_writer_options args =
    cudf_io::parquet_writer_options::builder(cudf_io::sink_info{filepath}, expected)
      .input_schema(&expected_metadata);
  cudf_io::write_parquet(args);

  cudf_io::parquet_reader_options read_args =
    cudf_io::parquet_reader_options::builder(cudf_io::source_info(filepath));
  cudf_io::read_parquet(read_args);
}

// custom data sink that supports device writes. uses plain file io.
class custom_test_data_sink : public cudf::io::data_sink {
 public:
  explicit custom_test_data_sink(std::string const& filepath)
  {
    outfile_.open(filepath, std::ios::out | std::ios::binary | std::ios::trunc);
    CUDF_EXPECTS(outfile_.is_open(), "Cannot open output file");
  }

  virtual ~custom_test_data_sink() { flush(); }

  void host_write(void const* data, size_t size) override
  {
    outfile_.write(static_cast<char const*>(data), size);
  }

  bool supports_device_write() const override { return true; }

  void device_write(void const* gpu_data, size_t size, rmm::cuda_stream_view stream) override
  {
    char* ptr = nullptr;
    CUDA_TRY(cudaMallocHost(&ptr, size));
    CUDA_TRY(cudaMemcpyAsync(ptr, gpu_data, size, cudaMemcpyDeviceToHost, stream.value()));
    stream.synchronize();
    outfile_.write(ptr, size);
    CUDA_TRY(cudaFreeHost(ptr));
  }

  void flush() override { outfile_.flush(); }

  size_t bytes_written() override { return outfile_.tellp(); }

 private:
  std::ofstream outfile_;
};

TEST_F(ParquetWriterTest, CustomDataSink)
{
  auto filepath = temp_env->get_temp_filepath("CustomDataSink.parquet");
  custom_test_data_sink custom_sink(filepath);

  namespace cudf_io = cudf::io;

  srand(31337);
  auto expected = create_random_fixed_table<int>(5, 10, false);

  // write out using the custom sink
  {
    cudf_io::parquet_writer_options args =
      cudf_io::parquet_writer_options::builder(cudf_io::sink_info{&custom_sink}, *expected);
    cudf_io::write_parquet(args);
  }

  // write out using a memmapped sink
  std::vector<char> buf_sink;
  {
    cudf_io::parquet_writer_options args =
      cudf_io::parquet_writer_options::builder(cudf_io::sink_info{&buf_sink}, *expected);
    cudf_io::write_parquet(args);
  }

  // read them back in and make sure everything matches

  cudf_io::parquet_reader_options custom_args =
    cudf_io::parquet_reader_options::builder(cudf_io::source_info{filepath});
  auto custom_tbl = cudf_io::read_parquet(custom_args);
  CUDF_TEST_EXPECT_TABLES_EQUAL(custom_tbl.tbl->view(), expected->view());

  cudf_io::parquet_reader_options buf_args = cudf_io::parquet_reader_options::builder(
    cudf_io::source_info{buf_sink.data(), buf_sink.size()});
  auto buf_tbl = cudf_io::read_parquet(buf_args);
  CUDF_TEST_EXPECT_TABLES_EQUAL(buf_tbl.tbl->view(), expected->view());
}

TEST_F(ParquetWriterTest, DeviceWriteLargeishFile)
{
  auto filepath = temp_env->get_temp_filepath("DeviceWriteLargeishFile.parquet");
  custom_test_data_sink custom_sink(filepath);

  namespace cudf_io = cudf::io;

  // exercises multiple rowgroups
  srand(31337);
  auto expected = create_random_fixed_table<int>(4, 4 * 1024 * 1024, false);

  // write out using the custom sink (which uses device writes)
  cudf_io::parquet_writer_options args =
    cudf_io::parquet_writer_options::builder(cudf_io::sink_info{&custom_sink}, *expected);
  cudf_io::write_parquet(args);

  cudf_io::parquet_reader_options custom_args =
    cudf_io::parquet_reader_options::builder(cudf_io::source_info{filepath});
  auto custom_tbl = cudf_io::read_parquet(custom_args);
  CUDF_TEST_EXPECT_TABLES_EQUAL(custom_tbl.tbl->view(), expected->view());
}
template <typename T>
std::string create_parquet_file(int num_cols)
{
  srand(31337);
  auto const table = create_random_fixed_table<T>(num_cols, 10, true);
  auto const filepath =
    temp_env->get_temp_filepath(typeid(T).name() + std::to_string(num_cols) + ".parquet");
  cudf_io::parquet_writer_options const out_opts =
    cudf_io::parquet_writer_options::builder(cudf_io::sink_info{filepath}, table->view());
  cudf_io::write_parquet(out_opts);
  return filepath;
}

TEST_F(ParquetWriterTest, MultipleMismatchedSources)
{
  auto const int5file = create_parquet_file<int>(5);
  {
    auto const float5file = create_parquet_file<float>(5);
    std::vector<std::string> files{int5file, float5file};
    cudf_io::parquet_reader_options const read_opts =
      cudf_io::parquet_reader_options::builder(cudf_io::source_info{files});
    EXPECT_THROW(cudf_io::read_parquet(read_opts), cudf::logic_error);
  }
  {
    auto const int10file = create_parquet_file<int>(10);
    std::vector<std::string> files{int5file, int10file};
    cudf_io::parquet_reader_options const read_opts =
      cudf_io::parquet_reader_options::builder(cudf_io::source_info{files});
    EXPECT_THROW(cudf_io::read_parquet(read_opts), cudf::logic_error);
  }
}

TEST_F(ParquetWriterTest, Slice)
{
  auto col =
    cudf::test::fixed_width_column_wrapper<int>{{1, 2, 3, 4, 5}, {true, true, true, false, true}};
  std::vector<cudf::size_type> indices{2, 5};
  std::vector<cudf::column_view> result = cudf::slice(col, indices);
  cudf::table_view tbl{result};

  auto filepath = temp_env->get_temp_filepath("Slice.parquet");
  cudf_io::parquet_writer_options out_opts =
    cudf_io::parquet_writer_options::builder(cudf_io::sink_info{filepath}, tbl);
  cudf_io::write_parquet(out_opts);

  cudf_io::parquet_reader_options in_opts =
    cudf_io::parquet_reader_options::builder(cudf_io::source_info{filepath});
  auto read_table = cudf_io::read_parquet(in_opts);

  CUDF_TEST_EXPECT_TABLES_EQUIVALENT(read_table.tbl->view(), tbl);
}

TEST_F(ParquetChunkedWriterTest, SingleTable)
{
  srand(31337);
  auto table1 = create_random_fixed_table<int>(5, 5, true);

  auto filepath = temp_env->get_temp_filepath("ChunkedSingle.parquet");
  cudf_io::chunked_parquet_writer_options args =
    cudf_io::chunked_parquet_writer_options::builder(cudf_io::sink_info{filepath});
  cudf_io::parquet_chunked_writer(args).write(*table1);

  cudf_io::parquet_reader_options read_opts =
    cudf_io::parquet_reader_options::builder(cudf_io::source_info{filepath});
  auto result = cudf_io::read_parquet(read_opts);

  CUDF_TEST_EXPECT_TABLES_EQUAL(*result.tbl, *table1);
}

TEST_F(ParquetChunkedWriterTest, SimpleTable)
{
  srand(31337);
  auto table1 = create_random_fixed_table<int>(5, 5, true);
  auto table2 = create_random_fixed_table<int>(5, 5, true);

  auto full_table = cudf::concatenate({*table1, *table2});

  auto filepath = temp_env->get_temp_filepath("ChunkedSimple.parquet");
  cudf_io::chunked_parquet_writer_options args =
    cudf_io::chunked_parquet_writer_options::builder(cudf_io::sink_info{filepath});
  cudf_io::parquet_chunked_writer(args).write(*table1).write(*table2);

  cudf_io::parquet_reader_options read_opts =
    cudf_io::parquet_reader_options::builder(cudf_io::source_info{filepath});
  auto result = cudf_io::read_parquet(read_opts);

  CUDF_TEST_EXPECT_TABLES_EQUAL(*result.tbl, *full_table);
}

TEST_F(ParquetChunkedWriterTest, LargeTables)
{
  srand(31337);
  auto table1 = create_random_fixed_table<int>(512, 4096, true);
  auto table2 = create_random_fixed_table<int>(512, 8192, true);

  auto full_table = cudf::concatenate({*table1, *table2});

  auto filepath = temp_env->get_temp_filepath("ChunkedLarge.parquet");
  cudf_io::chunked_parquet_writer_options args =
    cudf_io::chunked_parquet_writer_options::builder(cudf_io::sink_info{filepath});
  auto md = cudf_io::parquet_chunked_writer(args).write(*table1).write(*table2).close();
  CUDF_EXPECTS(!md, "The return value should be null.");

  cudf_io::parquet_reader_options read_opts =
    cudf_io::parquet_reader_options::builder(cudf_io::source_info{filepath});
  auto result = cudf_io::read_parquet(read_opts);

  CUDF_TEST_EXPECT_TABLES_EQUAL(*result.tbl, *full_table);
}

TEST_F(ParquetChunkedWriterTest, ManyTables)
{
  srand(31337);
  std::vector<std::unique_ptr<table>> tables;
  std::vector<table_view> table_views;
  constexpr int num_tables = 96;
  for (int idx = 0; idx < num_tables; idx++) {
    auto tbl = create_random_fixed_table<int>(16, 64, true);
    table_views.push_back(*tbl);
    tables.push_back(std::move(tbl));
  }

  auto expected = cudf::concatenate(table_views);

  auto filepath = temp_env->get_temp_filepath("ChunkedManyTables.parquet");
  cudf_io::chunked_parquet_writer_options args =
    cudf_io::chunked_parquet_writer_options::builder(cudf_io::sink_info{filepath});
  cudf_io::parquet_chunked_writer writer(args);
  std::for_each(table_views.begin(), table_views.end(), [&writer](table_view const& tbl) {
    writer.write(tbl);
  });
  auto md = writer.close("dummy/path");
  CUDF_EXPECTS(md, "The returned metadata should not be null.");

  cudf_io::parquet_reader_options read_opts =
    cudf_io::parquet_reader_options::builder(cudf_io::source_info{filepath});
  auto result = cudf_io::read_parquet(read_opts);

  CUDF_TEST_EXPECT_TABLES_EQUAL(*result.tbl, *expected);
}

TEST_F(ParquetChunkedWriterTest, Strings)
{
  std::vector<std::unique_ptr<cudf::column>> cols;

  bool mask1[] = {1, 1, 0, 1, 1, 1, 1};
  std::vector<const char*> h_strings1{"four", "score", "and", "seven", "years", "ago", "abcdefgh"};
  cudf::test::strings_column_wrapper strings1(h_strings1.begin(), h_strings1.end(), mask1);
  cols.push_back(strings1.release());
  cudf::table tbl1(std::move(cols));

  bool mask2[] = {0, 1, 1, 1, 1, 1, 1};
  std::vector<const char*> h_strings2{"ooooo", "ppppppp", "fff", "j", "cccc", "bbb", "zzzzzzzzzzz"};
  cudf::test::strings_column_wrapper strings2(h_strings2.begin(), h_strings2.end(), mask2);
  cols.push_back(strings2.release());
  cudf::table tbl2(std::move(cols));

  auto expected = cudf::concatenate({tbl1, tbl2});

  auto filepath = temp_env->get_temp_filepath("ChunkedStrings.parquet");
  cudf_io::chunked_parquet_writer_options args =
    cudf_io::chunked_parquet_writer_options::builder(cudf_io::sink_info{filepath});
  cudf_io::parquet_chunked_writer(args).write(tbl1).write(tbl2);

  cudf_io::parquet_reader_options read_opts =
    cudf_io::parquet_reader_options::builder(cudf_io::source_info{filepath});
  auto result = cudf_io::read_parquet(read_opts);

  CUDF_TEST_EXPECT_TABLES_EQUAL(*result.tbl, *expected);
}

TEST_F(ParquetChunkedWriterTest, ListColumn)
{
  auto valids  = cudf::detail::make_counting_transform_iterator(0, [](auto i) { return i % 2; });
  auto valids2 = cudf::detail::make_counting_transform_iterator(0, [](auto i) { return i != 3; });

  using lcw = cudf::test::lists_column_wrapper<int32_t>;

  // COL0 (Same nullability) ====================
  // [NULL, 2, NULL]
  // []
  // [4, 5]
  // NULL
  lcw col0_tbl0{{{{1, 2, 3}, valids}, {}, {4, 5}, {}}, valids2};

  // [7, 8, 9]
  // []
  // [NULL, 11]
  // NULL
  lcw col0_tbl1{{{7, 8, 9}, {}, {{10, 11}, valids}, {}}, valids2};

  // COL1 (Nullability different in different chunks, test of merging nullability in writer)
  // [NULL, 2, NULL]
  // []
  // [4, 5]
  // []
  lcw col1_tbl0{{{1, 2, 3}, valids}, {}, {4, 5}, {}};

  // [7, 8, 9]
  // []
  // [10, 11]
  // NULL
  lcw col1_tbl1{{{7, 8, 9}, {}, {10, 11}, {}}, valids2};

  // COL2 (non-nested columns to test proper schema construction)
  size_t num_rows_tbl0 = static_cast<cudf::column_view>(col0_tbl0).size();
  size_t num_rows_tbl1 = static_cast<cudf::column_view>(col0_tbl1).size();
  auto seq_col0        = random_values<int>(num_rows_tbl0);
  auto seq_col1        = random_values<int>(num_rows_tbl1);

  column_wrapper<int> col2_tbl0{seq_col0.begin(), seq_col0.end(), valids};
  column_wrapper<int> col2_tbl1{seq_col1.begin(), seq_col1.end(), valids2};

  auto tbl0 = table_view({col0_tbl0, col1_tbl0, col2_tbl0});
  auto tbl1 = table_view({col0_tbl1, col1_tbl1, col2_tbl1});

  auto expected = cudf::concatenate({tbl0, tbl1});

  auto filepath = temp_env->get_temp_filepath("ChunkedLists.parquet");
  cudf_io::chunked_parquet_writer_options args =
    cudf_io::chunked_parquet_writer_options::builder(cudf_io::sink_info{filepath});
  cudf_io::parquet_chunked_writer(args).write(tbl0).write(tbl1);

  cudf_io::parquet_reader_options read_opts =
    cudf_io::parquet_reader_options::builder(cudf_io::source_info{filepath});
  auto result = cudf_io::read_parquet(read_opts);

  CUDF_TEST_EXPECT_TABLES_EQUAL(*result.tbl, *expected);
}

TEST_F(ParquetChunkedWriterTest, ListOfStruct)
{
  // Table 1
  auto weight_1   = cudf::test::fixed_width_column_wrapper<float>{{57.5, 51.1, 15.3}};
  auto ages_1     = cudf::test::fixed_width_column_wrapper<int32_t>{{30, 27, 5}};
  auto struct_1_1 = cudf::test::structs_column_wrapper{weight_1, ages_1};
  auto is_human_1 = cudf::test::fixed_width_column_wrapper<bool>{{true, true, false}};
  auto struct_2_1 = cudf::test::structs_column_wrapper{{is_human_1, struct_1_1}};

  auto list_offsets_column_1 =
    cudf::test::fixed_width_column_wrapper<cudf::size_type>{0, 2, 3, 3}.release();
  auto num_list_rows_1 = list_offsets_column_1->size() - 1;

  auto list_col_1 = cudf::make_lists_column(num_list_rows_1,
                                            std::move(list_offsets_column_1),
                                            struct_2_1.release(),
                                            cudf::UNKNOWN_NULL_COUNT,
                                            {});

  auto table_1 = table_view({*list_col_1});

  // Table 2
  auto weight_2   = cudf::test::fixed_width_column_wrapper<float>{{1.1, -1.0, -1.0}};
  auto ages_2     = cudf::test::fixed_width_column_wrapper<int32_t>{{31, 351, 351}, {1, 1, 0}};
  auto struct_1_2 = cudf::test::structs_column_wrapper{{weight_2, ages_2}, {1, 0, 1}};
  auto is_human_2 = cudf::test::fixed_width_column_wrapper<bool>{{false, false, false}, {1, 1, 0}};
  auto struct_2_2 = cudf::test::structs_column_wrapper{{is_human_2, struct_1_2}};

  auto list_offsets_column_2 =
    cudf::test::fixed_width_column_wrapper<cudf::size_type>{0, 1, 2, 3}.release();
  auto num_list_rows_2 = list_offsets_column_2->size() - 1;

  auto list_col_2 = cudf::make_lists_column(num_list_rows_2,
                                            std::move(list_offsets_column_2),
                                            struct_2_2.release(),
                                            cudf::UNKNOWN_NULL_COUNT,
                                            {});

  auto table_2 = table_view({*list_col_2});

  auto full_table = cudf::concatenate({table_1, table_2});

  cudf_io::table_input_metadata expected_metadata(table_1);
  expected_metadata.column_metadata[0].name                                     = "family";
  expected_metadata.column_metadata[0].children[0].nullable                     = false;
  expected_metadata.column_metadata[0].children[0].children[0].name             = "human?";
  expected_metadata.column_metadata[0].children[0].children[1].name             = "particulars";
  expected_metadata.column_metadata[0].children[0].children[1].children[0].name = "weight";
  expected_metadata.column_metadata[0].children[0].children[1].children[1].name = "age";

  auto filepath = ("ChunkedListOfStruct.parquet");
  cudf_io::chunked_parquet_writer_options args =
    cudf_io::chunked_parquet_writer_options::builder(cudf_io::sink_info{filepath});
  args.set_input_metadata(&expected_metadata);
  cudf_io::parquet_chunked_writer(args).write(table_1).write(table_2);

  cudf_io::parquet_reader_options read_opts =
    cudf_io::parquet_reader_options::builder(cudf_io::source_info{filepath});
  auto result = cudf_io::read_parquet(read_opts);

  CUDF_TEST_EXPECT_TABLES_EQUIVALENT(*result.tbl, *full_table);
}

TEST_F(ParquetChunkedWriterTest, ListOfStructOfStructOfListOfList)
{
  auto valids  = cudf::test::make_counting_transform_iterator(0, [](auto i) { return i % 2; });
  auto valids2 = cudf::test::make_counting_transform_iterator(0, [](auto i) { return i != 3; });

  using lcw = cudf::test::lists_column_wrapper<int32_t>;

  // Table 1 ===========================

  // []
  // [NULL, 2, NULL]
  // [4, 5]
  // NULL
  lcw land_1{{{}, {{1, 2, 3}, valids}, {4, 5}, {}}, valids2};

  // []
  // [[1, 2, 3], [], [4, 5], [], [0, 6, 0]]
  // [[7, 8], []]
  // [[]]
  lcw flats_1{lcw{}, {{1, 2, 3}, {}, {4, 5}, {}, {0, 6, 0}}, {{7, 8}, {}}, lcw{lcw{}}};

  auto weight_1   = cudf::test::fixed_width_column_wrapper<float>{{57.5, 51.1, 15.3, 1.1}};
  auto ages_1     = cudf::test::fixed_width_column_wrapper<int32_t>{{30, 27, 5, 31}};
  auto struct_1_1 = cudf::test::structs_column_wrapper{weight_1, ages_1, land_1, flats_1};
  auto is_human_1 = cudf::test::fixed_width_column_wrapper<bool>{{true, true, false, false}};
  auto struct_2_1 = cudf::test::structs_column_wrapper{{is_human_1, struct_1_1}};

  auto list_offsets_column_1 =
    cudf::test::fixed_width_column_wrapper<cudf::size_type>{0, 2, 3, 4}.release();
  auto num_list_rows_1 = list_offsets_column_1->size() - 1;

  auto list_col_1 = cudf::make_lists_column(num_list_rows_1,
                                            std::move(list_offsets_column_1),
                                            struct_2_1.release(),
                                            cudf::UNKNOWN_NULL_COUNT,
                                            {});

  auto table_1 = table_view({*list_col_1});

  // Table 2 ===========================

  // []
  // [7, 8, 9]
  lcw land_2{{}, {7, 8, 9}};

  // [[]]
  // [[], [], []]
  lcw flats_2{lcw{lcw{}}, lcw{lcw{}, lcw{}, lcw{}}};

  auto weight_2   = cudf::test::fixed_width_column_wrapper<float>{{-1.0, -1.0}};
  auto ages_2     = cudf::test::fixed_width_column_wrapper<int32_t>{{351, 351}, {1, 0}};
  auto struct_1_2 = cudf::test::structs_column_wrapper{{weight_2, ages_2, land_2, flats_2}, {0, 1}};
  auto is_human_2 = cudf::test::fixed_width_column_wrapper<bool>{{false, false}, {1, 0}};
  auto struct_2_2 = cudf::test::structs_column_wrapper{{is_human_2, struct_1_2}};

  auto list_offsets_column_2 =
    cudf::test::fixed_width_column_wrapper<cudf::size_type>{0, 1, 2}.release();
  auto num_list_rows_2 = list_offsets_column_2->size() - 1;

  auto list_col_2 = cudf::make_lists_column(num_list_rows_2,
                                            std::move(list_offsets_column_2),
                                            struct_2_2.release(),
                                            cudf::UNKNOWN_NULL_COUNT,
                                            {});

  auto table_2 = table_view({*list_col_2});

  auto full_table = cudf::concatenate({table_1, table_2});

  cudf_io::table_input_metadata expected_metadata(table_1);
  expected_metadata.column_metadata[0].name                                     = "family";
  expected_metadata.column_metadata[0].children[0].nullable                     = false;
  expected_metadata.column_metadata[0].children[0].children[0].name             = "human?";
  expected_metadata.column_metadata[0].children[0].children[1].name             = "particulars";
  expected_metadata.column_metadata[0].children[0].children[1].children[0].name = "weight";
  expected_metadata.column_metadata[0].children[0].children[1].children[1].name = "age";
  expected_metadata.column_metadata[0].children[0].children[1].children[2].name = "land_unit";
  expected_metadata.column_metadata[0].children[0].children[1].children[3].name = "flats";

  auto filepath = ("ListOfStructOfStructOfListOfList.parquet");
  cudf_io::chunked_parquet_writer_options args =
    cudf_io::chunked_parquet_writer_options::builder(cudf_io::sink_info{filepath});
  args.set_input_metadata(&expected_metadata);
  cudf_io::parquet_chunked_writer(args).write(table_1).write(table_2);

  cudf_io::parquet_reader_options read_opts =
    cudf_io::parquet_reader_options::builder(cudf_io::source_info{filepath});
  auto result = cudf_io::read_parquet(read_opts);

  CUDF_TEST_EXPECT_TABLES_EQUIVALENT(*result.tbl, *full_table);

  // We specifically mentioned in input schema that struct_2 is non-nullable across chunked calls.
  auto result_parent_list = result.tbl->get_column(0);
  auto result_struct_2    = result_parent_list.child(cudf::lists_column_view::child_column_index);
  EXPECT_EQ(result_struct_2.nullable(), false);
}

TEST_F(ParquetChunkedWriterTest, MismatchedTypes)
{
  srand(31337);
  auto table1 = create_random_fixed_table<int>(4, 4, true);
  auto table2 = create_random_fixed_table<float>(4, 4, true);

  auto filepath = temp_env->get_temp_filepath("ChunkedMismatchedTypes.parquet");
  cudf_io::chunked_parquet_writer_options args =
    cudf_io::chunked_parquet_writer_options::builder(cudf_io::sink_info{filepath});
  cudf_io::parquet_chunked_writer writer(args);
  writer.write(*table1);
  EXPECT_THROW(writer.write(*table2), cudf::logic_error);
  writer.close();
}

TEST_F(ParquetChunkedWriterTest, ChunkedWriteAfterClosing)
{
  srand(31337);
  auto table = create_random_fixed_table<int>(4, 4, true);

  auto filepath = temp_env->get_temp_filepath("ChunkedWriteAfterClosing.parquet");
  cudf_io::chunked_parquet_writer_options args =
    cudf_io::chunked_parquet_writer_options::builder(cudf_io::sink_info{filepath});
  cudf_io::parquet_chunked_writer writer(args);
  writer.write(*table).close();
  EXPECT_THROW(writer.write(*table), cudf::logic_error);
}

TEST_F(ParquetChunkedWriterTest, ReadingUnclosedFile)
{
  srand(31337);
  auto table = create_random_fixed_table<int>(4, 4, true);

  auto filepath = temp_env->get_temp_filepath("ReadingUnlosedFile.parquet");
  cudf_io::chunked_parquet_writer_options args =
    cudf_io::chunked_parquet_writer_options::builder(cudf_io::sink_info{filepath});
  cudf_io::parquet_chunked_writer writer(args);
  writer.write(*table);

  cudf_io::parquet_reader_options read_opts =
    cudf_io::parquet_reader_options::builder(cudf_io::source_info{filepath});
  EXPECT_THROW(cudf_io::read_parquet(read_opts), cudf::logic_error);
}

TEST_F(ParquetChunkedWriterTest, MismatchedStructure)
{
  srand(31337);
  auto table1 = create_random_fixed_table<int>(4, 4, true);
  auto table2 = create_random_fixed_table<float>(3, 4, true);

  auto filepath = temp_env->get_temp_filepath("ChunkedMismatchedStructure.parquet");
  cudf_io::chunked_parquet_writer_options args =
    cudf_io::chunked_parquet_writer_options::builder(cudf_io::sink_info{filepath});
  cudf_io::parquet_chunked_writer writer(args);
  writer.write(*table1);
  EXPECT_THROW(writer.write(*table2), cudf::logic_error);
  writer.close();
}

TEST_F(ParquetChunkedWriterTest, MismatchedStructureList)
{
  auto valids  = cudf::detail::make_counting_transform_iterator(0, [](auto i) { return i % 2; });
  auto valids2 = cudf::detail::make_counting_transform_iterator(0, [](auto i) { return i != 3; });

  using lcw = cudf::test::lists_column_wrapper<int32_t>;

  // COL0 (mismatched depth) ====================
  // [NULL, 2, NULL]
  // []
  // [4, 5]
  // NULL
  lcw col00{{{{1, 2, 3}, valids}, {}, {4, 5}, {}}, valids2};

  // [[1, 2, 3], [], [4, 5], [], [0, 6, 0]]
  // [[7, 8]]
  // []
  // [[]]
  lcw col01{{{1, 2, 3}, {}, {4, 5}, {}, {0, 6, 0}}, {{7, 8}}, lcw{}, lcw{lcw{}}};

  // COL2 (non-nested columns to test proper schema construction)
  size_t num_rows = static_cast<cudf::column_view>(col00).size();
  auto seq_col0   = random_values<int>(num_rows);
  auto seq_col1   = random_values<int>(num_rows);

  column_wrapper<int> col10{seq_col0.begin(), seq_col0.end(), valids};
  column_wrapper<int> col11{seq_col1.begin(), seq_col1.end(), valids2};

  auto tbl0 = table_view({col00, col10});
  auto tbl1 = table_view({col01, col11});

  auto filepath = temp_env->get_temp_filepath("ChunkedLists.parquet");
  cudf_io::chunked_parquet_writer_options args =
    cudf_io::chunked_parquet_writer_options::builder(cudf_io::sink_info{filepath});
  cudf_io::parquet_chunked_writer writer(args);
  writer.write(tbl0);
  CUDF_EXPECT_THROW_MESSAGE(writer.write(tbl1),
                            "Mismatch in schema between multiple calls to write_chunk");
}

TEST_F(ParquetChunkedWriterTest, DifferentNullability)
{
  srand(31337);
  auto table1 = create_random_fixed_table<int>(5, 5, true);
  auto table2 = create_random_fixed_table<int>(5, 5, false);

  auto full_table = cudf::concatenate({*table1, *table2});

  auto filepath = temp_env->get_temp_filepath("ChunkedNullable.parquet");
  cudf_io::chunked_parquet_writer_options args =
    cudf_io::chunked_parquet_writer_options::builder(cudf_io::sink_info{filepath});
  cudf_io::parquet_chunked_writer(args).write(*table1).write(*table2);

  cudf_io::parquet_reader_options read_opts =
    cudf_io::parquet_reader_options::builder(cudf_io::source_info{filepath});
  auto result = cudf_io::read_parquet(read_opts);

  CUDF_TEST_EXPECT_TABLES_EQUAL(*result.tbl, *full_table);
}

TEST_F(ParquetChunkedWriterTest, DifferentNullabilityStruct)
{
  // Struct<is_human:bool (non-nullable),
  //        Struct<weight:float>,
  //               age:int
  //              > (nullable)
  //       > (non-nullable)

  // Table 1: is_human and struct_1 are non-nullable but should be nullable when read back.
  auto weight_1   = cudf::test::fixed_width_column_wrapper<float>{{57.5, 51.1, 15.3}};
  auto ages_1     = cudf::test::fixed_width_column_wrapper<int32_t>{{30, 27, 5}};
  auto struct_1_1 = cudf::test::structs_column_wrapper{weight_1, ages_1};
  auto is_human_1 = cudf::test::fixed_width_column_wrapper<bool>{{true, true, false}};
  auto struct_2_1 = cudf::test::structs_column_wrapper{{is_human_1, struct_1_1}};
  auto table_1    = cudf::table_view({struct_2_1});

  // Table 2: struct_1 and is_human are nullable now so if we hadn't assumed worst case (nullable)
  // when writing table_1, we would have wrong pages for it.
  auto weight_2   = cudf::test::fixed_width_column_wrapper<float>{{1.1, -1.0, -1.0}};
  auto ages_2     = cudf::test::fixed_width_column_wrapper<int32_t>{{31, 351, 351}, {1, 1, 0}};
  auto struct_1_2 = cudf::test::structs_column_wrapper{{weight_2, ages_2}, {1, 0, 1}};
  auto is_human_2 = cudf::test::fixed_width_column_wrapper<bool>{{false, false, false}, {1, 1, 0}};
  auto struct_2_2 = cudf::test::structs_column_wrapper{{is_human_2, struct_1_2}};
  auto table_2    = cudf::table_view({struct_2_2});

  auto full_table = cudf::concatenate({table_1, table_2});

  cudf_io::table_input_metadata expected_metadata(table_1);
  expected_metadata.column_metadata[0].name                         = "being";
  expected_metadata.column_metadata[0].children[0].name             = "human?";
  expected_metadata.column_metadata[0].children[1].name             = "particulars";
  expected_metadata.column_metadata[0].children[1].children[0].name = "weight";
  expected_metadata.column_metadata[0].children[1].children[1].name = "age";

  auto filepath = ("ChunkedNullableStruct.parquet");
  cudf_io::chunked_parquet_writer_options args =
    cudf_io::chunked_parquet_writer_options::builder(cudf_io::sink_info{filepath});
  args.set_input_metadata(&expected_metadata);
  cudf_io::parquet_chunked_writer(args).write(table_1).write(table_2);

  cudf_io::parquet_reader_options read_opts =
    cudf_io::parquet_reader_options::builder(cudf_io::source_info{filepath});
  auto result = cudf_io::read_parquet(read_opts);

  CUDF_TEST_EXPECT_TABLES_EQUIVALENT(*result.tbl, *full_table);
}

TEST_F(ParquetChunkedWriterTest, ForcedNullability)
{
  srand(31337);
  auto table1 = create_random_fixed_table<int>(5, 5, false);
  auto table2 = create_random_fixed_table<int>(5, 5, false);

  auto full_table = cudf::concatenate({*table1, *table2});

  auto filepath = temp_env->get_temp_filepath("ChunkedNoNullable.parquet");

  cudf_io::table_input_metadata metadata(*table1);

  // In the absence of prescribed per-column nullability in metadata, the writer assumes the worst
  // and considers all columns nullable. However cudf::concatenate will not force nulls in case no
  // columns are nullable. To get the expected result, we tell the writer the nullability of all
  // columns in advance.
  for (auto& col_meta : metadata.column_metadata) { col_meta.nullable = false; }

  cudf_io::chunked_parquet_writer_options args =
    cudf_io::chunked_parquet_writer_options::builder(cudf_io::sink_info{filepath})
      .table_metadata(&metadata);
  cudf_io::parquet_chunked_writer(args).write(*table1).write(*table2);

  cudf_io::parquet_reader_options read_opts =
    cudf_io::parquet_reader_options::builder(cudf_io::source_info{filepath});
  auto result = cudf_io::read_parquet(read_opts);

  CUDF_TEST_EXPECT_TABLES_EQUAL(*result.tbl, *full_table);
}

TEST_F(ParquetChunkedWriterTest, ForcedNullabilityList)
{
  srand(31337);

  auto valids  = cudf::detail::make_counting_transform_iterator(0, [](auto i) { return i % 2; });
  auto valids2 = cudf::detail::make_counting_transform_iterator(0, [](auto i) { return i != 3; });

  using lcw = cudf::test::lists_column_wrapper<int32_t>;

  // COL0 ====================
  // [1, 2, 3]
  // []
  // [4, 5]
  // NULL
  lcw col00{{{1, 2, 3}, {}, {4, 5}, {}}, valids2};

  // [7]
  // []
  // [8, 9, 10, 11]
  // NULL
  lcw col01{{{7}, {}, {8, 9, 10, 11}, {}}, valids2};

  // COL1 (non-nested columns to test proper schema construction)
  size_t num_rows = static_cast<cudf::column_view>(col00).size();
  auto seq_col0   = random_values<int>(num_rows);
  auto seq_col1   = random_values<int>(num_rows);

  column_wrapper<int> col10{seq_col0.begin(), seq_col0.end(), valids};
  column_wrapper<int> col11{seq_col1.begin(), seq_col1.end(), valids2};

  auto table1 = table_view({col00, col10});
  auto table2 = table_view({col01, col11});

  auto full_table = cudf::concatenate({table1, table2});

  cudf_io::table_input_metadata metadata(table1);
  metadata.column_metadata[0].nullable = true;  // List is nullable at first (root) level
  metadata.column_metadata[0].children[0].nullable = false;  // non-nullable at second (leaf) level
  metadata.column_metadata[1].nullable             = true;

  auto filepath = temp_env->get_temp_filepath("ChunkedListNullable.parquet");

  cudf_io::chunked_parquet_writer_options args =
    cudf_io::chunked_parquet_writer_options::builder(cudf_io::sink_info{filepath})
      .table_metadata(&metadata);
  cudf_io::parquet_chunked_writer(args).write(table1).write(table2);

  cudf_io::parquet_reader_options read_opts =
    cudf_io::parquet_reader_options::builder(cudf_io::source_info{filepath});
  auto result = cudf_io::read_parquet(read_opts);

  CUDF_TEST_EXPECT_TABLES_EQUAL(*result.tbl, *full_table);
}

TEST_F(ParquetChunkedWriterTest, ForcedNullabilityStruct)
{
  // Struct<is_human:bool (non-nullable),
  //        Struct<weight:float>,
  //               age:int
  //              > (nullable)
  //       > (non-nullable)

  // Table 1: is_human and struct_2 are non-nullable and should stay that way when read back.
  auto weight_1   = cudf::test::fixed_width_column_wrapper<float>{{57.5, 51.1, 15.3}};
  auto ages_1     = cudf::test::fixed_width_column_wrapper<int32_t>{{30, 27, 5}};
  auto struct_1_1 = cudf::test::structs_column_wrapper{weight_1, ages_1};
  auto is_human_1 = cudf::test::fixed_width_column_wrapper<bool>{{true, true, false}};
  auto struct_2_1 = cudf::test::structs_column_wrapper{{is_human_1, struct_1_1}};
  auto table_1    = cudf::table_view({struct_2_1});

  auto weight_2   = cudf::test::fixed_width_column_wrapper<float>{{1.1, -1.0, -1.0}};
  auto ages_2     = cudf::test::fixed_width_column_wrapper<int32_t>{{31, 351, 351}, {1, 1, 0}};
  auto struct_1_2 = cudf::test::structs_column_wrapper{{weight_2, ages_2}, {1, 0, 1}};
  auto is_human_2 = cudf::test::fixed_width_column_wrapper<bool>{{false, false, false}};
  auto struct_2_2 = cudf::test::structs_column_wrapper{{is_human_2, struct_1_2}};
  auto table_2    = cudf::table_view({struct_2_2});

  auto full_table = cudf::concatenate({table_1, table_2});

  cudf_io::table_input_metadata expected_metadata(table_1);
  expected_metadata.column_metadata[0].name                         = "being";
  expected_metadata.column_metadata[0].nullable                     = false;
  expected_metadata.column_metadata[0].children[0].name             = "human?";
  expected_metadata.column_metadata[0].children[0].nullable         = false;
  expected_metadata.column_metadata[0].children[1].name             = "particulars";
  expected_metadata.column_metadata[0].children[1].children[0].name = "weight";
  expected_metadata.column_metadata[0].children[1].children[1].name = "age";

  auto filepath = ("ChunkedNullableStruct.parquet");
  cudf_io::chunked_parquet_writer_options args =
    cudf_io::chunked_parquet_writer_options::builder(cudf_io::sink_info{filepath});
  args.set_input_metadata(&expected_metadata);
  cudf_io::parquet_chunked_writer(args).write(table_1).write(table_2);

  cudf_io::parquet_reader_options read_opts =
    cudf_io::parquet_reader_options::builder(cudf_io::source_info{filepath});
  auto result = cudf_io::read_parquet(read_opts);

  CUDF_TEST_EXPECT_TABLES_EQUAL(*result.tbl, *full_table);
}

TEST_F(ParquetChunkedWriterTest, ReadRowGroups)
{
  srand(31337);
  auto table1 = create_random_fixed_table<int>(5, 5, true);
  auto table2 = create_random_fixed_table<int>(5, 5, true);

  auto full_table = cudf::concatenate({*table2, *table1, *table2});

  auto filepath = temp_env->get_temp_filepath("ChunkedRowGroups.parquet");
  cudf_io::chunked_parquet_writer_options args =
    cudf_io::chunked_parquet_writer_options::builder(cudf_io::sink_info{filepath});
  {
    cudf_io::parquet_chunked_writer(args).write(*table1).write(*table2);
  }

  cudf_io::parquet_reader_options read_opts =
    cudf_io::parquet_reader_options::builder(cudf_io::source_info{filepath})
      .row_groups({{1, 0, 1}});
  auto result = cudf_io::read_parquet(read_opts);

  CUDF_TEST_EXPECT_TABLES_EQUAL(*result.tbl, *full_table);
}

TEST_F(ParquetChunkedWriterTest, ReadRowGroupsError)
{
  srand(31337);
  auto table1 = create_random_fixed_table<int>(5, 5, true);

  auto filepath = temp_env->get_temp_filepath("ChunkedRowGroupsError.parquet");
  cudf_io::chunked_parquet_writer_options args =
    cudf_io::chunked_parquet_writer_options::builder(cudf_io::sink_info{filepath});
  cudf_io::parquet_chunked_writer(args).write(*table1);

  cudf_io::parquet_reader_options read_opts =
    cudf_io::parquet_reader_options::builder(cudf_io::source_info{filepath}).row_groups({{0, 1}});
  EXPECT_THROW(cudf_io::read_parquet(read_opts), cudf::logic_error);
  read_opts.set_row_groups({{-1}});
  EXPECT_THROW(cudf_io::read_parquet(read_opts), cudf::logic_error);
  read_opts.set_row_groups({{0}, {0}});
  EXPECT_THROW(cudf_io::read_parquet(read_opts), cudf::logic_error);
}

TEST_F(ParquetWriterTest, DecimalWrite)
{
  constexpr cudf::size_type num_rows = 500;
  auto seq_col0                      = random_values<int32_t>(num_rows);
  auto seq_col1                      = random_values<int64_t>(num_rows);

  auto valids =
    cudf::detail::make_counting_transform_iterator(0, [](auto i) { return i % 2 == 0; });

  auto col0 = cudf::test::fixed_point_column_wrapper<int32_t>{
    seq_col0.begin(), seq_col0.end(), valids, numeric::scale_type{5}};
  auto col1 = cudf::test::fixed_point_column_wrapper<int64_t>{
    seq_col1.begin(), seq_col1.end(), valids, numeric::scale_type{-9}};

  auto table = table_view({col0, col1});

  auto filepath = temp_env->get_temp_filepath("DecimalWrite.parquet");
  cudf_io::parquet_writer_options args =
    cudf_io::parquet_writer_options::builder(cudf_io::sink_info{filepath}, table);

  // verify failure if no decimal precision given
  EXPECT_THROW(cudf_io::write_parquet(args), cudf::logic_error);

  cudf_io::table_input_metadata expected_metadata(table);

  // verify failure if too small a precision is given
  expected_metadata.column_metadata[0].decimal_precision = 7;
  expected_metadata.column_metadata[1].decimal_precision = 1;
  args.set_input_metadata(&expected_metadata);
  EXPECT_THROW(cudf_io::write_parquet(args), cudf::logic_error);

  // verify sucess if equal precision is given
  expected_metadata.column_metadata[0].decimal_precision = 7;
  expected_metadata.column_metadata[1].decimal_precision = 9;
  args.set_input_metadata(&expected_metadata);
  cudf_io::write_parquet(args);

  cudf_io::parquet_reader_options read_opts =
    cudf_io::parquet_reader_options::builder(cudf_io::source_info{filepath});
  auto result = cudf_io::read_parquet(read_opts);

  CUDF_TEST_EXPECT_TABLES_EQUAL(*result.tbl, table);
}

TYPED_TEST(ParquetChunkedWriterNumericTypeTest, UnalignedSize)
{
  // write out two 31 row tables and make sure they get
  // read back with all their validity bits in the right place

  using T = TypeParam;

  int num_els = 31;
  std::vector<std::unique_ptr<cudf::column>> cols;

  bool mask[] = {0, 1, 1, 1, 1, 1, 1, 1, 1, 1, 1, 1, 1, 1, 1, 1,
                 1, 1, 1, 1, 1, 1, 1, 1, 1, 1, 1, 1, 1, 1, 1};

  T c1a[num_els];
  std::fill(c1a, c1a + num_els, static_cast<T>(5));
  T c1b[num_els];
  std::fill(c1b, c1b + num_els, static_cast<T>(6));
  column_wrapper<T> c1a_w(c1a, c1a + num_els, mask);
  column_wrapper<T> c1b_w(c1b, c1b + num_els, mask);
  cols.push_back(c1a_w.release());
  cols.push_back(c1b_w.release());
  cudf::table tbl1(std::move(cols));

  T c2a[num_els];
  std::fill(c2a, c2a + num_els, static_cast<T>(8));
  T c2b[num_els];
  std::fill(c2b, c2b + num_els, static_cast<T>(9));
  column_wrapper<T> c2a_w(c2a, c2a + num_els, mask);
  column_wrapper<T> c2b_w(c2b, c2b + num_els, mask);
  cols.push_back(c2a_w.release());
  cols.push_back(c2b_w.release());
  cudf::table tbl2(std::move(cols));

  auto expected = cudf::concatenate({tbl1, tbl2});

  auto filepath = temp_env->get_temp_filepath("ChunkedUnalignedSize.parquet");
  cudf_io::chunked_parquet_writer_options args =
    cudf_io::chunked_parquet_writer_options::builder(cudf_io::sink_info{filepath});
  cudf_io::parquet_chunked_writer(args).write(tbl1).write(tbl2);

  cudf_io::parquet_reader_options read_opts =
    cudf_io::parquet_reader_options::builder(cudf_io::source_info{filepath});
  auto result = cudf_io::read_parquet(read_opts);

  CUDF_TEST_EXPECT_TABLES_EQUAL(*result.tbl, *expected);
}

TYPED_TEST(ParquetChunkedWriterNumericTypeTest, UnalignedSize2)
{
  // write out two 33 row tables and make sure they get
  // read back with all their validity bits in the right place

  using T = TypeParam;

  int num_els = 33;
  std::vector<std::unique_ptr<cudf::column>> cols;

  bool mask[] = {0, 1, 1, 1, 1, 1, 1, 1, 1, 1, 1, 1, 1, 1, 1, 1, 1,
                 1, 1, 1, 1, 1, 1, 1, 1, 1, 1, 1, 1, 1, 1, 1, 1};

  T c1a[num_els];
  std::fill(c1a, c1a + num_els, static_cast<T>(5));
  T c1b[num_els];
  std::fill(c1b, c1b + num_els, static_cast<T>(6));
  column_wrapper<T> c1a_w(c1a, c1a + num_els, mask);
  column_wrapper<T> c1b_w(c1b, c1b + num_els, mask);
  cols.push_back(c1a_w.release());
  cols.push_back(c1b_w.release());
  cudf::table tbl1(std::move(cols));

  T c2a[num_els];
  std::fill(c2a, c2a + num_els, static_cast<T>(8));
  T c2b[num_els];
  std::fill(c2b, c2b + num_els, static_cast<T>(9));
  column_wrapper<T> c2a_w(c2a, c2a + num_els, mask);
  column_wrapper<T> c2b_w(c2b, c2b + num_els, mask);
  cols.push_back(c2a_w.release());
  cols.push_back(c2b_w.release());
  cudf::table tbl2(std::move(cols));

  auto expected = cudf::concatenate({tbl1, tbl2});

  auto filepath = temp_env->get_temp_filepath("ChunkedUnalignedSize2.parquet");
  cudf_io::chunked_parquet_writer_options args =
    cudf_io::chunked_parquet_writer_options::builder(cudf_io::sink_info{filepath});
  cudf_io::parquet_chunked_writer(args).write(tbl1).write(tbl2);

  cudf_io::parquet_reader_options read_opts =
    cudf_io::parquet_reader_options::builder(cudf_io::source_info{filepath});
  auto result = cudf_io::read_parquet(read_opts);

  CUDF_TEST_EXPECT_TABLES_EQUAL(*result.tbl, *expected);
}

// custom mem mapped data sink that supports device writes
template <bool supports_device_writes>
class custom_test_memmap_sink : public cudf::io::data_sink {
 public:
  explicit custom_test_memmap_sink(std::vector<char>* mm_writer_buf)
  {
    mm_writer = cudf::io::data_sink::create(mm_writer_buf);
  }

  virtual ~custom_test_memmap_sink() { mm_writer->flush(); }

  void host_write(void const* data, size_t size) override { mm_writer->host_write(data, size); }

  bool supports_device_write() const override { return supports_device_writes; }

  void device_write(void const* gpu_data, size_t size, rmm::cuda_stream_view stream) override
  {
    char* ptr = nullptr;
    CUDA_TRY(cudaMallocHost(&ptr, size));
    CUDA_TRY(cudaMemcpyAsync(ptr, gpu_data, size, cudaMemcpyDeviceToHost, stream.value()));
    stream.synchronize();
    mm_writer->host_write(ptr, size);
    CUDA_TRY(cudaFreeHost(ptr));
  }

  void flush() override { mm_writer->flush(); }

  size_t bytes_written() override { return mm_writer->bytes_written(); }

 private:
  std::unique_ptr<data_sink> mm_writer;
};

TEST_F(ParquetWriterStressTest, LargeTableWeakCompression)
{
  std::vector<char> mm_buf;
  mm_buf.reserve(4 * 1024 * 1024 * 16);
  custom_test_memmap_sink<false> custom_sink(&mm_buf);

  namespace cudf_io = cudf::io;

  // exercises multiple rowgroups
  srand(31337);
  auto expected = create_random_fixed_table<int>(16, 4 * 1024 * 1024, false);

  // write out using the custom sink (which uses device writes)
  cudf_io::parquet_writer_options args =
    cudf_io::parquet_writer_options::builder(cudf_io::sink_info{&custom_sink}, *expected);
  cudf_io::write_parquet(args);

  cudf_io::parquet_reader_options custom_args =
    cudf_io::parquet_reader_options::builder(cudf_io::source_info{mm_buf.data(), mm_buf.size()});
  auto custom_tbl = cudf_io::read_parquet(custom_args);
  CUDF_TEST_EXPECT_TABLES_EQUAL(custom_tbl.tbl->view(), expected->view());
}

TEST_F(ParquetWriterStressTest, LargeTableGoodCompression)
{
  std::vector<char> mm_buf;
  mm_buf.reserve(4 * 1024 * 1024 * 16);
  custom_test_memmap_sink<false> custom_sink(&mm_buf);

  namespace cudf_io = cudf::io;

  // exercises multiple rowgroups
  srand(31337);
  auto expected = create_compressible_fixed_table<int>(16, 4 * 1024 * 1024, 128 * 1024, false);

  // write out using the custom sink (which uses device writes)
  cudf_io::parquet_writer_options args =
    cudf_io::parquet_writer_options::builder(cudf_io::sink_info{&custom_sink}, *expected);
  cudf_io::write_parquet(args);

  cudf_io::parquet_reader_options custom_args =
    cudf_io::parquet_reader_options::builder(cudf_io::source_info{mm_buf.data(), mm_buf.size()});
  auto custom_tbl = cudf_io::read_parquet(custom_args);
  CUDF_TEST_EXPECT_TABLES_EQUAL(custom_tbl.tbl->view(), expected->view());
}

TEST_F(ParquetWriterStressTest, LargeTableWithValids)
{
  std::vector<char> mm_buf;
  mm_buf.reserve(4 * 1024 * 1024 * 16);
  custom_test_memmap_sink<false> custom_sink(&mm_buf);

  namespace cudf_io = cudf::io;

  // exercises multiple rowgroups
  srand(31337);
  auto expected = create_compressible_fixed_table<int>(16, 4 * 1024 * 1024, 6, true);

  // write out using the custom sink (which uses device writes)
  cudf_io::parquet_writer_options args =
    cudf_io::parquet_writer_options::builder(cudf_io::sink_info{&custom_sink}, *expected);
  cudf_io::write_parquet(args);

  cudf_io::parquet_reader_options custom_args =
    cudf_io::parquet_reader_options::builder(cudf_io::source_info{mm_buf.data(), mm_buf.size()});
  auto custom_tbl = cudf_io::read_parquet(custom_args);
  CUDF_TEST_EXPECT_TABLES_EQUAL(custom_tbl.tbl->view(), expected->view());
}

TEST_F(ParquetWriterStressTest, DeviceWriteLargeTableWeakCompression)
{
  std::vector<char> mm_buf;
  mm_buf.reserve(4 * 1024 * 1024 * 16);
  custom_test_memmap_sink<true> custom_sink(&mm_buf);

  namespace cudf_io = cudf::io;

  // exercises multiple rowgroups
  srand(31337);
  auto expected = create_random_fixed_table<int>(16, 4 * 1024 * 1024, false);

  // write out using the custom sink (which uses device writes)
  cudf_io::parquet_writer_options args =
    cudf_io::parquet_writer_options::builder(cudf_io::sink_info{&custom_sink}, *expected);
  cudf_io::write_parquet(args);

  cudf_io::parquet_reader_options custom_args =
    cudf_io::parquet_reader_options::builder(cudf_io::source_info{mm_buf.data(), mm_buf.size()});
  auto custom_tbl = cudf_io::read_parquet(custom_args);
  CUDF_TEST_EXPECT_TABLES_EQUAL(custom_tbl.tbl->view(), expected->view());
}

TEST_F(ParquetWriterStressTest, DeviceWriteLargeTableGoodCompression)
{
  std::vector<char> mm_buf;
  mm_buf.reserve(4 * 1024 * 1024 * 16);
  custom_test_memmap_sink<true> custom_sink(&mm_buf);

  namespace cudf_io = cudf::io;

  // exercises multiple rowgroups
  srand(31337);
  auto expected = create_compressible_fixed_table<int>(16, 4 * 1024 * 1024, 128 * 1024, false);

  // write out using the custom sink (which uses device writes)
  cudf_io::parquet_writer_options args =
    cudf_io::parquet_writer_options::builder(cudf_io::sink_info{&custom_sink}, *expected);
  cudf_io::write_parquet(args);

  cudf_io::parquet_reader_options custom_args =
    cudf_io::parquet_reader_options::builder(cudf_io::source_info{mm_buf.data(), mm_buf.size()});
  auto custom_tbl = cudf_io::read_parquet(custom_args);
  CUDF_TEST_EXPECT_TABLES_EQUAL(custom_tbl.tbl->view(), expected->view());
}

TEST_F(ParquetWriterStressTest, DeviceWriteLargeTableWithValids)
{
  std::vector<char> mm_buf;
  mm_buf.reserve(4 * 1024 * 1024 * 16);
  custom_test_memmap_sink<true> custom_sink(&mm_buf);

  namespace cudf_io = cudf::io;

  // exercises multiple rowgroups
  srand(31337);
  auto expected = create_compressible_fixed_table<int>(16, 4 * 1024 * 1024, 6, true);

  // write out using the custom sink (which uses device writes)
  cudf_io::parquet_writer_options args =
    cudf_io::parquet_writer_options::builder(cudf_io::sink_info{&custom_sink}, *expected);
  cudf_io::write_parquet(args);

  cudf_io::parquet_reader_options custom_args =
    cudf_io::parquet_reader_options::builder(cudf_io::source_info{mm_buf.data(), mm_buf.size()});
  auto custom_tbl = cudf_io::read_parquet(custom_args);
  CUDF_TEST_EXPECT_TABLES_EQUAL(custom_tbl.tbl->view(), expected->view());
}

TEST_F(ParquetReaderTest, UserBounds)
{
  // trying to read more rows than there are should result in
  // receiving the properly capped # of rows
  {
    srand(31337);
    auto expected = create_random_fixed_table<int>(4, 4, false);

    auto filepath = temp_env->get_temp_filepath("TooManyRows.parquet");
    cudf_io::parquet_writer_options args =
      cudf_io::parquet_writer_options::builder(cudf_io::sink_info{filepath}, *expected);
    cudf_io::write_parquet(args);

    // attempt to read more rows than there actually are
    cudf_io::parquet_reader_options read_opts =
      cudf_io::parquet_reader_options::builder(cudf_io::source_info{filepath}).num_rows(16);
    auto result = cudf_io::read_parquet(read_opts);

    // we should only get back 4 rows
    EXPECT_EQ(result.tbl->view().column(0).size(), 4);
  }

  // trying to read past the end of the # of actual rows should result
  // in empty columns.
  {
    srand(31337);
    auto expected = create_random_fixed_table<int>(4, 4, false);

    auto filepath = temp_env->get_temp_filepath("PastBounds.parquet");
    cudf_io::parquet_writer_options args =
      cudf_io::parquet_writer_options::builder(cudf_io::sink_info{filepath}, *expected);
    cudf_io::write_parquet(args);

    // attempt to read more rows than there actually are
    cudf_io::parquet_reader_options read_opts =
      cudf_io::parquet_reader_options::builder(cudf_io::source_info{filepath}).skip_rows(4);
    auto result = cudf_io::read_parquet(read_opts);

    // we should get empty columns back
    EXPECT_EQ(result.tbl->view().num_columns(), 4);
    EXPECT_EQ(result.tbl->view().column(0).size(), 0);
  }

  // trying to read 0 rows should result in reading the whole file
  // at the moment we get back 4.  when that bug gets fixed, this
  // test can be flipped.
  {
    srand(31337);
    auto expected = create_random_fixed_table<int>(4, 4, false);

    auto filepath = temp_env->get_temp_filepath("ZeroRows.parquet");
    cudf_io::parquet_writer_options args =
      cudf_io::parquet_writer_options::builder(cudf_io::sink_info{filepath}, *expected);
    cudf_io::write_parquet(args);

    // attempt to read more rows than there actually are
    cudf_io::parquet_reader_options read_opts =
      cudf_io::parquet_reader_options::builder(cudf_io::source_info{filepath}).num_rows(0);
    auto result = cudf_io::read_parquet(read_opts);

    EXPECT_EQ(result.tbl->view().num_columns(), 4);
    EXPECT_EQ(result.tbl->view().column(0).size(), 0);
  }

  // trying to read 0 rows past the end of the # of actual rows should result
  // in empty columns.
  {
    srand(31337);
    auto expected = create_random_fixed_table<int>(4, 4, false);

    auto filepath = temp_env->get_temp_filepath("ZeroRowsPastBounds.parquet");
    cudf_io::parquet_writer_options args =
      cudf_io::parquet_writer_options::builder(cudf_io::sink_info{filepath}, *expected);
    cudf_io::write_parquet(args);

    // attempt to read more rows than there actually are
    cudf_io::parquet_reader_options read_opts =
      cudf_io::parquet_reader_options::builder(cudf_io::source_info{filepath})
        .skip_rows(4)
        .num_rows(0);
    auto result = cudf_io::read_parquet(read_opts);

    // we should get empty columns back
    EXPECT_EQ(result.tbl->view().num_columns(), 4);
    EXPECT_EQ(result.tbl->view().column(0).size(), 0);
  }
}

TEST_F(ParquetReaderTest, ReorderedColumns)
{
  {
    auto a = cudf::test::strings_column_wrapper{{"a", "", "c"}, {true, false, true}};
    auto b = cudf::test::fixed_width_column_wrapper<int>{1, 2, 3};

    cudf::table_view tbl{{a, b}};
    auto filepath = temp_env->get_temp_filepath("ReorderedColumns.parquet");
    cudf_io::table_input_metadata md(tbl);
    md.column_metadata[0].name = "a";
    md.column_metadata[1].name = "b";
    cudf_io::parquet_writer_options opts =
      cudf_io::parquet_writer_options::builder(cudf_io::sink_info{filepath}, tbl).input_schema(&md);
    cudf_io::write_parquet(opts);

    // read them out of order
    cudf_io::parquet_reader_options read_opts =
      cudf_io::parquet_reader_options::builder(cudf_io::source_info{filepath}).columns({"b", "a"});
    auto result = cudf_io::read_parquet(read_opts);

    cudf::test::expect_columns_equal(result.tbl->view().column(0), b);
    cudf::test::expect_columns_equal(result.tbl->view().column(1), a);
  }

  {
    auto a = cudf::test::fixed_width_column_wrapper<int>{1, 2, 3};
    auto b = cudf::test::strings_column_wrapper{{"a", "", "c"}, {true, false, true}};

    cudf::table_view tbl{{a, b}};
    auto filepath = temp_env->get_temp_filepath("ReorderedColumns2.parquet");
    cudf_io::table_input_metadata md(tbl);
    md.column_metadata[0].name = "a";
    md.column_metadata[1].name = "b";
    cudf_io::parquet_writer_options opts =
      cudf_io::parquet_writer_options::builder(cudf_io::sink_info{filepath}, tbl).input_schema(&md);
    cudf_io::write_parquet(opts);

    // read them out of order
    cudf_io::parquet_reader_options read_opts =
      cudf_io::parquet_reader_options::builder(cudf_io::source_info{filepath}).columns({"b", "a"});
    auto result = cudf_io::read_parquet(read_opts);

    cudf::test::expect_columns_equal(result.tbl->view().column(0), b);
    cudf::test::expect_columns_equal(result.tbl->view().column(1), a);
  }

  auto a = cudf::test::fixed_width_column_wrapper<int>{1, 2, 3, 10, 20, 30};
  auto b = cudf::test::strings_column_wrapper{{"a", "", "c", "cats", "dogs", "owls"},
                                              {true, false, true, true, false, true}};
  auto c = cudf::test::fixed_width_column_wrapper<int>{{15, 16, 17, 25, 26, 32},
                                                       {false, true, true, true, true, false}};
  auto d = cudf::test::strings_column_wrapper{"ducks", "sheep", "cows", "fish", "birds", "ants"};

  cudf::table_view tbl{{a, b, c, d}};
  auto filepath = temp_env->get_temp_filepath("ReorderedColumns3.parquet");
  cudf_io::table_input_metadata md(tbl);
  md.column_metadata[0].name = "a";
  md.column_metadata[1].name = "b";
  md.column_metadata[2].name = "c";
  md.column_metadata[3].name = "d";
  cudf_io::parquet_writer_options opts =
    cudf_io::parquet_writer_options::builder(cudf_io::sink_info{filepath}, tbl).input_schema(&md);
  cudf_io::write_parquet(opts);

  {
    // read them out of order
    cudf_io::parquet_reader_options read_opts =
      cudf_io::parquet_reader_options::builder(cudf_io::source_info{filepath})
        .columns({"d", "a", "b", "c"});
    auto result = cudf_io::read_parquet(read_opts);

    cudf::test::expect_columns_equal(result.tbl->view().column(0), d);
    cudf::test::expect_columns_equal(result.tbl->view().column(1), a);
    cudf::test::expect_columns_equal(result.tbl->view().column(2), b);
    cudf::test::expect_columns_equal(result.tbl->view().column(3), c);
  }

  {
    // read them out of order
    cudf_io::parquet_reader_options read_opts =
      cudf_io::parquet_reader_options::builder(cudf_io::source_info{filepath})
        .columns({"c", "d", "a", "b"});
    auto result = cudf_io::read_parquet(read_opts);

    cudf::test::expect_columns_equal(result.tbl->view().column(0), c);
    cudf::test::expect_columns_equal(result.tbl->view().column(1), d);
    cudf::test::expect_columns_equal(result.tbl->view().column(2), a);
    cudf::test::expect_columns_equal(result.tbl->view().column(3), b);
  }

  {
    // read them out of order
    cudf_io::parquet_reader_options read_opts =
      cudf_io::parquet_reader_options::builder(cudf_io::source_info{filepath})
        .columns({"d", "c", "b", "a"});
    auto result = cudf_io::read_parquet(read_opts);

    cudf::test::expect_columns_equal(result.tbl->view().column(0), d);
    cudf::test::expect_columns_equal(result.tbl->view().column(1), c);
    cudf::test::expect_columns_equal(result.tbl->view().column(2), b);
    cudf::test::expect_columns_equal(result.tbl->view().column(3), a);
  }
}

TEST_F(ParquetReaderTest, DecimalRead)
{
  {
    /* We could add a dataset to include this file, but we don't want tests in cudf to have data.
       This test is a temporary test until python gains the ability to write decimal, so we're
       embedding
       a parquet file directly into the code here to prevent issues with finding the file */
    const unsigned char decimals_parquet[] = {
      0x50, 0x41, 0x52, 0x31, 0x15, 0x00, 0x15, 0xb0, 0x03, 0x15, 0xb8, 0x03, 0x2c, 0x15, 0x6a,
      0x15, 0x00, 0x15, 0x06, 0x15, 0x08, 0x1c, 0x36, 0x02, 0x28, 0x04, 0x7f, 0x96, 0x98, 0x00,
      0x18, 0x04, 0x81, 0x69, 0x67, 0xff, 0x00, 0x00, 0x00, 0xd8, 0x01, 0xf0, 0xd7, 0x04, 0x00,
      0x00, 0x00, 0x64, 0x01, 0x03, 0x06, 0x68, 0x12, 0xdc, 0xff, 0xbd, 0x18, 0xfd, 0xff, 0x64,
      0x13, 0x80, 0x00, 0xb3, 0x5d, 0x62, 0x00, 0x90, 0x35, 0xa9, 0xff, 0xa2, 0xde, 0xe3, 0xff,
      0xe9, 0xbf, 0x96, 0xff, 0x1f, 0x8a, 0x98, 0xff, 0xb1, 0x50, 0x34, 0x00, 0x88, 0x24, 0x59,
      0x00, 0x2a, 0x33, 0xbe, 0xff, 0xd5, 0x16, 0xbc, 0xff, 0x13, 0x50, 0x8d, 0xff, 0xcb, 0x63,
      0x2d, 0x00, 0x80, 0x8f, 0xbe, 0xff, 0x82, 0x40, 0x10, 0x00, 0x84, 0x68, 0x70, 0xff, 0x9b,
      0x69, 0x78, 0x00, 0x14, 0x6c, 0x10, 0x00, 0x50, 0xd9, 0xe1, 0xff, 0xaa, 0xcd, 0x6a, 0x00,
      0xcf, 0xb1, 0x28, 0x00, 0x77, 0x57, 0x8d, 0x00, 0xee, 0x05, 0x79, 0x00, 0xf0, 0x15, 0xeb,
      0xff, 0x02, 0xe2, 0x06, 0x00, 0x87, 0x43, 0x86, 0x00, 0xf8, 0x2d, 0x2e, 0x00, 0xee, 0x2e,
      0x98, 0xff, 0x39, 0xcb, 0x4d, 0x00, 0x1e, 0x6b, 0xea, 0xff, 0x80, 0x8e, 0x6c, 0xff, 0x97,
      0x25, 0x26, 0x00, 0x4d, 0x0d, 0x0a, 0x00, 0xca, 0x64, 0x7f, 0x00, 0xf4, 0xbe, 0xa1, 0xff,
      0xe2, 0x12, 0x6c, 0xff, 0xbd, 0x77, 0xae, 0xff, 0xf9, 0x4b, 0x36, 0x00, 0xb0, 0xe3, 0x79,
      0xff, 0xa2, 0x2a, 0x29, 0x00, 0xcd, 0x06, 0xbc, 0xff, 0x2d, 0xa3, 0x7e, 0x00, 0xa9, 0x08,
      0xa1, 0xff, 0xbf, 0x81, 0xd0, 0xff, 0x4f, 0x03, 0x73, 0x00, 0xb0, 0x99, 0x0c, 0x00, 0xbd,
      0x6f, 0xf8, 0xff, 0x6b, 0x02, 0x05, 0x00, 0xc1, 0xe1, 0xba, 0xff, 0x81, 0x69, 0x67, 0xff,
      0x7f, 0x96, 0x98, 0x00, 0x15, 0x00, 0x15, 0xd0, 0x06, 0x15, 0xda, 0x06, 0x2c, 0x15, 0x6a,
      0x15, 0x00, 0x15, 0x06, 0x15, 0x08, 0x1c, 0x36, 0x02, 0x28, 0x08, 0xff, 0x3f, 0x7a, 0x10,
      0xf3, 0x5a, 0x00, 0x00, 0x18, 0x08, 0x01, 0xc0, 0x85, 0xef, 0x0c, 0xa5, 0xff, 0xff, 0x00,
      0x00, 0x00, 0xa8, 0x03, 0xf4, 0xa7, 0x01, 0x04, 0x00, 0x00, 0x00, 0x64, 0x01, 0x03, 0x06,
      0x55, 0x6f, 0xc5, 0xe4, 0x9f, 0x1a, 0x00, 0x00, 0x47, 0x89, 0x0a, 0xe8, 0x58, 0xf0, 0xff,
      0xff, 0x63, 0xee, 0x21, 0xdd, 0xdd, 0xca, 0xff, 0xff, 0xbe, 0x6f, 0x3b, 0xaa, 0xe9, 0x3d,
      0x00, 0x00, 0xd6, 0x91, 0x2a, 0xb7, 0x08, 0x02, 0x00, 0x00, 0x75, 0x45, 0x2c, 0xd7, 0x76,
      0x0c, 0x00, 0x00, 0x54, 0x49, 0x92, 0x44, 0x9c, 0xbf, 0xff, 0xff, 0x41, 0xa9, 0x6d, 0xec,
      0x7a, 0xd0, 0xff, 0xff, 0x27, 0xa0, 0x23, 0x41, 0x44, 0xc1, 0xff, 0xff, 0x18, 0xd4, 0xe1,
      0x30, 0xd3, 0xe0, 0xff, 0xff, 0x59, 0xac, 0x14, 0xf4, 0xec, 0x58, 0x00, 0x00, 0x2c, 0x17,
      0x29, 0x57, 0x44, 0x13, 0x00, 0x00, 0xa2, 0x0d, 0x4a, 0xcc, 0x63, 0xff, 0xff, 0xff, 0x81,
      0x33, 0xbc, 0xda, 0xd5, 0xda, 0xff, 0xff, 0x4c, 0x05, 0xf4, 0x78, 0x19, 0xea, 0xff, 0xff,
      0x06, 0x71, 0x25, 0xde, 0x5a, 0xaf, 0xff, 0xff, 0x95, 0x32, 0x5f, 0x76, 0x98, 0xb3, 0xff,
      0xff, 0xf1, 0x34, 0x3c, 0xbf, 0xa8, 0xbe, 0xff, 0xff, 0x27, 0x73, 0x40, 0x0c, 0x7d, 0xcd,
      0xff, 0xff, 0x68, 0xa9, 0xc2, 0xe9, 0x2c, 0x03, 0x00, 0x00, 0x3f, 0x79, 0xd9, 0x04, 0x8c,
      0xe5, 0xff, 0xff, 0x91, 0xb4, 0x9b, 0xe3, 0x8f, 0x21, 0x00, 0x00, 0xb8, 0x20, 0xc8, 0xc2,
      0x4d, 0xa6, 0xff, 0xff, 0x47, 0xfa, 0xde, 0x36, 0x4a, 0xf3, 0xff, 0xff, 0x72, 0x80, 0x94,
      0x59, 0xdd, 0x4e, 0x00, 0x00, 0x29, 0xe4, 0xd6, 0x43, 0xb0, 0xf0, 0xff, 0xff, 0x68, 0x36,
      0xbc, 0x2d, 0xd1, 0xa9, 0xff, 0xff, 0xbc, 0xe4, 0xbe, 0xd7, 0xed, 0x1b, 0x00, 0x00, 0x02,
      0x8b, 0xcb, 0xd7, 0xed, 0x47, 0x00, 0x00, 0x3c, 0x06, 0xe4, 0xda, 0xc7, 0x47, 0x00, 0x00,
      0xf3, 0x39, 0x55, 0x28, 0x97, 0xba, 0xff, 0xff, 0x07, 0x79, 0x38, 0x4e, 0xe0, 0x21, 0x00,
      0x00, 0xde, 0xed, 0x1c, 0x23, 0x09, 0x49, 0x00, 0x00, 0x49, 0x46, 0x49, 0x5d, 0x8f, 0x34,
      0x00, 0x00, 0x38, 0x18, 0x50, 0xf6, 0xa1, 0x11, 0x00, 0x00, 0xdf, 0xb8, 0x19, 0x14, 0xd1,
      0xe1, 0xff, 0xff, 0x2c, 0x56, 0x72, 0x93, 0x64, 0x3f, 0x00, 0x00, 0x1c, 0xe0, 0xbe, 0x87,
      0x7d, 0xf9, 0xff, 0xff, 0x73, 0x0e, 0x3c, 0x01, 0x91, 0xf9, 0xff, 0xff, 0xb2, 0x37, 0x85,
      0x81, 0x5f, 0x54, 0x00, 0x00, 0x58, 0x44, 0xb0, 0x1a, 0xac, 0xbb, 0xff, 0xff, 0x36, 0xbf,
      0xbe, 0x5e, 0x22, 0xff, 0xff, 0xff, 0x06, 0x20, 0xa0, 0x23, 0x0d, 0x3b, 0x00, 0x00, 0x19,
      0xc6, 0x49, 0x0a, 0x00, 0xcf, 0xff, 0xff, 0x4f, 0xcd, 0xc6, 0x95, 0x4b, 0xf1, 0xff, 0xff,
      0xa3, 0x59, 0xaf, 0x65, 0xec, 0xe9, 0xff, 0xff, 0x58, 0xef, 0x05, 0x50, 0x63, 0xe4, 0xff,
      0xff, 0xc7, 0x6a, 0x9e, 0xf1, 0x69, 0x20, 0x00, 0x00, 0xd1, 0xb3, 0xc9, 0x14, 0xb2, 0x29,
      0x00, 0x00, 0x1d, 0x48, 0x16, 0x70, 0xf0, 0x40, 0x00, 0x00, 0x01, 0xc0, 0x85, 0xef, 0x0c,
      0xa5, 0xff, 0xff, 0xff, 0x3f, 0x7a, 0x10, 0xf3, 0x5a, 0x00, 0x00, 0x15, 0x00, 0x15, 0x90,
      0x0d, 0x15, 0x9a, 0x0d, 0x2c, 0x15, 0x6a, 0x15, 0x00, 0x15, 0x06, 0x15, 0x08, 0x1c, 0x36,
      0x02, 0x28, 0x10, 0x4b, 0x3b, 0x4c, 0xa8, 0x5a, 0x86, 0xc4, 0x7a, 0x09, 0x8a, 0x22, 0x3f,
      0xff, 0xff, 0xff, 0xff, 0x18, 0x10, 0xb4, 0xc4, 0xb3, 0x57, 0xa5, 0x79, 0x3b, 0x85, 0xf6,
      0x75, 0xdd, 0xc0, 0x00, 0x00, 0x00, 0x01, 0x00, 0x00, 0x00, 0xc8, 0x06, 0xf4, 0x47, 0x03,
      0x04, 0x00, 0x00, 0x00, 0x64, 0x01, 0x03, 0x06, 0x05, 0x49, 0xf7, 0xfc, 0x89, 0x3d, 0x3e,
      0x20, 0x07, 0x72, 0x3e, 0xa1, 0x66, 0x81, 0x67, 0x80, 0x23, 0x78, 0x06, 0x68, 0x0e, 0x78,
      0xf5, 0x08, 0xed, 0x20, 0xcd, 0x0e, 0x7f, 0x9c, 0x70, 0xa0, 0xb9, 0x16, 0x44, 0xb2, 0x41,
      0x62, 0xba, 0x82, 0xad, 0xe1, 0x12, 0x9b, 0xa6, 0x53, 0x8d, 0x20, 0x27, 0xd5, 0x84, 0x63,
      0xb8, 0x07, 0x4b, 0x5b, 0xa4, 0x1c, 0xa4, 0x1c, 0x17, 0xbf, 0x4b, 0x00, 0x24, 0x04, 0x56,
      0xa8, 0x52, 0xaf, 0x33, 0xf7, 0xad, 0x7c, 0xc8, 0x83, 0x25, 0x13, 0xaf, 0x80, 0x25, 0x6f,
      0xbd, 0xd1, 0x15, 0x69, 0x64, 0x20, 0x7b, 0xd7, 0x33, 0xba, 0x66, 0x29, 0x8a, 0x00, 0xda,
      0x42, 0x07, 0x2c, 0x6c, 0x39, 0x76, 0x9f, 0xdc, 0x17, 0xad, 0xb6, 0x58, 0xdf, 0x5f, 0x00,
      0x18, 0x3a, 0xae, 0x1c, 0xd6, 0x5f, 0x9d, 0x78, 0x8d, 0x73, 0xdd, 0x3e, 0xd6, 0x18, 0x33,
      0x40, 0xe4, 0x36, 0xde, 0xb0, 0xb7, 0x33, 0x2a, 0x6b, 0x08, 0x03, 0x6c, 0x6d, 0x8f, 0x13,
      0x93, 0xd0, 0xd7, 0x87, 0x62, 0x63, 0x53, 0xfb, 0xd8, 0xbb, 0xc9, 0x54, 0x90, 0xd6, 0xa9,
      0x8f, 0xc8, 0x60, 0xbd, 0xec, 0x75, 0x23, 0x9a, 0x21, 0xec, 0xe4, 0x86, 0x43, 0xd7, 0xc1,
      0x88, 0xdc, 0x82, 0x00, 0x32, 0x79, 0xc9, 0x2b, 0x70, 0x85, 0xb7, 0x25, 0xa1, 0xcc, 0x7d,
      0x0b, 0x29, 0x03, 0xea, 0x80, 0xff, 0x9b, 0xf3, 0x24, 0x7f, 0xd1, 0xff, 0xf0, 0x22, 0x65,
      0x85, 0x99, 0x17, 0x63, 0xc2, 0xc0, 0xb7, 0x62, 0x05, 0xda, 0x7a, 0xa0, 0xc3, 0x2a, 0x6f,
      0x1f, 0xee, 0x1f, 0x31, 0xa8, 0x42, 0x80, 0xe4, 0xb7, 0x6c, 0xf6, 0xac, 0x47, 0xb0, 0x17,
      0x69, 0xcb, 0xff, 0x66, 0x8a, 0xd6, 0x25, 0x00, 0xf3, 0xcf, 0x0a, 0xaf, 0xf8, 0x92, 0x8a,
      0xa0, 0xdf, 0x71, 0x13, 0x8d, 0x9d, 0xff, 0x7e, 0xe0, 0x0a, 0x52, 0xf1, 0x97, 0x01, 0xa9,
      0x73, 0x27, 0xfd, 0x63, 0x58, 0x00, 0x32, 0xa6, 0xf6, 0x78, 0xb8, 0xe4, 0xfd, 0x20, 0x7c,
      0x90, 0xee, 0xad, 0x8c, 0xc9, 0x71, 0x35, 0x66, 0x71, 0x3c, 0xe0, 0xe4, 0x0b, 0xbb, 0xa0,
      0x50, 0xe9, 0xf2, 0x81, 0x1d, 0x3a, 0x95, 0x94, 0x00, 0xd5, 0x49, 0x00, 0x07, 0xdf, 0x21,
      0x53, 0x36, 0x8d, 0x9e, 0xd9, 0xa5, 0x52, 0x4d, 0x0d, 0x29, 0x74, 0xf0, 0x40, 0xbd, 0xda,
      0x63, 0x4e, 0xdd, 0x91, 0x8e, 0xa6, 0xa7, 0xf6, 0x78, 0x58, 0x3b, 0x0a, 0x5c, 0x60, 0x3c,
      0x15, 0x34, 0xf8, 0x2c, 0x21, 0xe3, 0x56, 0x1b, 0x9e, 0xd9, 0x56, 0xd3, 0x13, 0x2e, 0x80,
      0x2c, 0x36, 0xda, 0x1d, 0xc8, 0xfb, 0x52, 0xee, 0x17, 0xb3, 0x2b, 0xf3, 0xd2, 0xeb, 0x29,
      0xa0, 0x37, 0xa0, 0x12, 0xce, 0x1c, 0x50, 0x6a, 0xf4, 0x11, 0xcd, 0x96, 0x88, 0x3f, 0x43,
      0x78, 0xc0, 0x2c, 0x53, 0x6c, 0xa6, 0xdf, 0xb9, 0x9e, 0x93, 0xd4, 0x1e, 0xa9, 0x7f, 0x67,
      0xa6, 0xc1, 0x80, 0x46, 0x0f, 0x63, 0x7d, 0x15, 0xf2, 0x4c, 0xc5, 0xda, 0x11, 0x9a, 0x20,
      0x67, 0x27, 0xe8, 0x00, 0xec, 0x03, 0x1d, 0x15, 0xa7, 0x92, 0xb3, 0x1f, 0xda, 0x20, 0x92,
      0xd8, 0x00, 0xfb, 0x06, 0x80, 0xeb, 0x4b, 0x0c, 0xc1, 0x1f, 0x49, 0x40, 0x06, 0x8d, 0x8a,
      0xf8, 0x34, 0xb1, 0x0c, 0x1d, 0x20, 0xd0, 0x47, 0xe5, 0xb1, 0x7e, 0xf7, 0xe4, 0xb4, 0x7e,
      0x9c, 0x84, 0x18, 0x61, 0x32, 0x4f, 0xc0, 0xc2, 0xb2, 0xcc, 0x63, 0xf6, 0xe1, 0x16, 0xd6,
      0xd9, 0x4b, 0x74, 0x13, 0x01, 0xa1, 0xe2, 0x00, 0xb7, 0x9e, 0xc1, 0x3a, 0xc5, 0xaf, 0xe8,
      0x54, 0x07, 0x2a, 0x20, 0xfd, 0x2c, 0x6f, 0xb9, 0x80, 0x18, 0x92, 0x87, 0xa0, 0x81, 0x24,
      0x60, 0x47, 0x17, 0x4f, 0xbc, 0xbe, 0xf5, 0x03, 0x69, 0x80, 0xe3, 0x10, 0x54, 0xd6, 0x68,
      0x7d, 0x75, 0xd3, 0x0a, 0x45, 0x38, 0x9e, 0xa9, 0xfd, 0x05, 0x40, 0xd2, 0x1e, 0x6f, 0x5c,
      0x30, 0x10, 0xfe, 0x9b, 0x9f, 0x6d, 0xc0, 0x9d, 0x6c, 0x17, 0x7d, 0x00, 0x09, 0xb6, 0x8a,
      0x31, 0x8e, 0x1b, 0x6b, 0x84, 0x1e, 0x79, 0xce, 0x10, 0x55, 0x59, 0x6a, 0x40, 0x16, 0xdc,
      0x9a, 0xcf, 0x4d, 0xb0, 0x8f, 0xac, 0xe3, 0x8d, 0xee, 0xd2, 0xef, 0x01, 0x8c, 0xe0, 0x2b,
      0x24, 0xe5, 0xb4, 0xe1, 0x86, 0x72, 0x00, 0x30, 0x07, 0xce, 0x02, 0x23, 0x41, 0x33, 0x40,
      0xf0, 0x9b, 0xc2, 0x2d, 0x30, 0xec, 0x3b, 0x17, 0xb2, 0x8f, 0x64, 0x7d, 0xcd, 0x70, 0x9e,
      0x80, 0x22, 0xb5, 0xdf, 0x6d, 0x2a, 0x43, 0xd4, 0x2b, 0x5a, 0xf6, 0x96, 0xa6, 0xea, 0x91,
      0x62, 0x80, 0x39, 0xf2, 0x5a, 0x8e, 0xc0, 0xb9, 0x29, 0x99, 0x17, 0xe7, 0x35, 0x2c, 0xf6,
      0x4d, 0x18, 0x00, 0x48, 0x10, 0x85, 0xb4, 0x3f, 0x89, 0x60, 0x49, 0x6e, 0xf0, 0xcd, 0x9d,
      0x92, 0xeb, 0x96, 0x80, 0xcf, 0xf9, 0xf1, 0x46, 0x1d, 0xc0, 0x49, 0xb3, 0x36, 0x2e, 0x24,
      0xc8, 0xdb, 0x41, 0x72, 0x20, 0xf5, 0xde, 0x5c, 0xf9, 0x4a, 0x6e, 0xa0, 0x0b, 0x13, 0xfc,
      0x2d, 0x17, 0x07, 0x16, 0x5e, 0x00, 0x3c, 0x54, 0x41, 0x0e, 0xa2, 0x0d, 0xf3, 0x48, 0x12,
      0x2e, 0x7c, 0xab, 0x3c, 0x59, 0x1c, 0x40, 0xca, 0xb0, 0x71, 0xc7, 0x29, 0xf0, 0xbb, 0x9f,
      0xf4, 0x3f, 0x25, 0x49, 0xad, 0xc2, 0x8f, 0x80, 0x04, 0x38, 0x6d, 0x35, 0x02, 0xca, 0xe6,
      0x02, 0x83, 0x89, 0x4e, 0x74, 0xdb, 0x08, 0x5a, 0x80, 0x13, 0x99, 0xd4, 0x26, 0xc1, 0x27,
      0xce, 0xb0, 0x98, 0x99, 0xca, 0xf6, 0x3e, 0x50, 0x49, 0xd0, 0xbf, 0xcb, 0x6f, 0xbe, 0x5b,
      0x92, 0x63, 0xde, 0x94, 0xd3, 0x8f, 0x07, 0x06, 0x0f, 0x2b, 0x80, 0x36, 0xf1, 0x77, 0xf6,
      0x29, 0x33, 0x13, 0xa9, 0x4a, 0x55, 0x3d, 0x6c, 0xca, 0xdb, 0x4e, 0x40, 0xc4, 0x95, 0x54,
      0xf4, 0xe2, 0x8c, 0x1b, 0xa0, 0xfe, 0x30, 0x50, 0x9d, 0x62, 0xbc, 0x5c, 0x00, 0xb4, 0xc4,
      0xb3, 0x57, 0xa5, 0x79, 0x3b, 0x85, 0xf6, 0x75, 0xdd, 0xc0, 0x00, 0x00, 0x00, 0x01, 0x4b,
      0x3b, 0x4c, 0xa8, 0x5a, 0x86, 0xc4, 0x7a, 0x09, 0x8a, 0x22, 0x3f, 0xff, 0xff, 0xff, 0xff,
      0x15, 0x02, 0x19, 0x4c, 0x48, 0x0c, 0x73, 0x70, 0x61, 0x72, 0x6b, 0x5f, 0x73, 0x63, 0x68,
      0x65, 0x6d, 0x61, 0x15, 0x06, 0x00, 0x15, 0x02, 0x25, 0x02, 0x18, 0x06, 0x64, 0x65, 0x63,
      0x37, 0x70, 0x34, 0x25, 0x0a, 0x15, 0x08, 0x15, 0x0e, 0x00, 0x15, 0x04, 0x25, 0x02, 0x18,
      0x07, 0x64, 0x65, 0x63, 0x31, 0x34, 0x70, 0x35, 0x25, 0x0a, 0x15, 0x0a, 0x15, 0x1c, 0x00,
      0x15, 0x0e, 0x15, 0x20, 0x15, 0x02, 0x18, 0x08, 0x64, 0x65, 0x63, 0x33, 0x38, 0x70, 0x31,
      0x38, 0x25, 0x0a, 0x15, 0x24, 0x15, 0x4c, 0x00, 0x16, 0x6a, 0x19, 0x1c, 0x19, 0x3c, 0x26,
      0x08, 0x1c, 0x15, 0x02, 0x19, 0x35, 0x06, 0x08, 0x00, 0x19, 0x18, 0x06, 0x64, 0x65, 0x63,
      0x37, 0x70, 0x34, 0x15, 0x02, 0x16, 0x6a, 0x16, 0xf6, 0x03, 0x16, 0xfe, 0x03, 0x26, 0x08,
      0x3c, 0x36, 0x02, 0x28, 0x04, 0x7f, 0x96, 0x98, 0x00, 0x18, 0x04, 0x81, 0x69, 0x67, 0xff,
      0x00, 0x19, 0x1c, 0x15, 0x00, 0x15, 0x00, 0x15, 0x02, 0x00, 0x00, 0x00, 0x26, 0x86, 0x04,
      0x1c, 0x15, 0x04, 0x19, 0x35, 0x06, 0x08, 0x00, 0x19, 0x18, 0x07, 0x64, 0x65, 0x63, 0x31,
      0x34, 0x70, 0x35, 0x15, 0x02, 0x16, 0x6a, 0x16, 0xa6, 0x07, 0x16, 0xb0, 0x07, 0x26, 0x86,
      0x04, 0x3c, 0x36, 0x02, 0x28, 0x08, 0xff, 0x3f, 0x7a, 0x10, 0xf3, 0x5a, 0x00, 0x00, 0x18,
      0x08, 0x01, 0xc0, 0x85, 0xef, 0x0c, 0xa5, 0xff, 0xff, 0x00, 0x19, 0x1c, 0x15, 0x00, 0x15,
      0x00, 0x15, 0x02, 0x00, 0x00, 0x00, 0x26, 0xb6, 0x0b, 0x1c, 0x15, 0x0e, 0x19, 0x35, 0x06,
      0x08, 0x00, 0x19, 0x18, 0x08, 0x64, 0x65, 0x63, 0x33, 0x38, 0x70, 0x31, 0x38, 0x15, 0x02,
      0x16, 0x6a, 0x16, 0x86, 0x0e, 0x16, 0x90, 0x0e, 0x26, 0xb6, 0x0b, 0x3c, 0x36, 0x02, 0x28,
      0x10, 0x4b, 0x3b, 0x4c, 0xa8, 0x5a, 0x86, 0xc4, 0x7a, 0x09, 0x8a, 0x22, 0x3f, 0xff, 0xff,
      0xff, 0xff, 0x18, 0x10, 0xb4, 0xc4, 0xb3, 0x57, 0xa5, 0x79, 0x3b, 0x85, 0xf6, 0x75, 0xdd,
      0xc0, 0x00, 0x00, 0x00, 0x01, 0x00, 0x19, 0x1c, 0x15, 0x00, 0x15, 0x00, 0x15, 0x02, 0x00,
      0x00, 0x00, 0x16, 0xa2, 0x19, 0x16, 0x6a, 0x00, 0x19, 0x2c, 0x18, 0x18, 0x6f, 0x72, 0x67,
      0x2e, 0x61, 0x70, 0x61, 0x63, 0x68, 0x65, 0x2e, 0x73, 0x70, 0x61, 0x72, 0x6b, 0x2e, 0x76,
      0x65, 0x72, 0x73, 0x69, 0x6f, 0x6e, 0x18, 0x05, 0x33, 0x2e, 0x30, 0x2e, 0x31, 0x00, 0x18,
      0x29, 0x6f, 0x72, 0x67, 0x2e, 0x61, 0x70, 0x61, 0x63, 0x68, 0x65, 0x2e, 0x73, 0x70, 0x61,
      0x72, 0x6b, 0x2e, 0x73, 0x71, 0x6c, 0x2e, 0x70, 0x61, 0x72, 0x71, 0x75, 0x65, 0x74, 0x2e,
      0x72, 0x6f, 0x77, 0x2e, 0x6d, 0x65, 0x74, 0x61, 0x64, 0x61, 0x74, 0x61, 0x18, 0xf4, 0x01,
      0x7b, 0x22, 0x74, 0x79, 0x70, 0x65, 0x22, 0x3a, 0x22, 0x73, 0x74, 0x72, 0x75, 0x63, 0x74,
      0x22, 0x2c, 0x22, 0x66, 0x69, 0x65, 0x6c, 0x64, 0x73, 0x22, 0x3a, 0x5b, 0x7b, 0x22, 0x6e,
      0x61, 0x6d, 0x65, 0x22, 0x3a, 0x22, 0x64, 0x65, 0x63, 0x37, 0x70, 0x34, 0x22, 0x2c, 0x22,
      0x74, 0x79, 0x70, 0x65, 0x22, 0x3a, 0x22, 0x64, 0x65, 0x63, 0x69, 0x6d, 0x61, 0x6c, 0x28,
      0x37, 0x2c, 0x34, 0x29, 0x22, 0x2c, 0x22, 0x6e, 0x75, 0x6c, 0x6c, 0x61, 0x62, 0x6c, 0x65,
      0x22, 0x3a, 0x74, 0x72, 0x75, 0x65, 0x2c, 0x22, 0x6d, 0x65, 0x74, 0x61, 0x64, 0x61, 0x74,
      0x61, 0x22, 0x3a, 0x7b, 0x7d, 0x7d, 0x2c, 0x7b, 0x22, 0x6e, 0x61, 0x6d, 0x65, 0x22, 0x3a,
      0x22, 0x64, 0x65, 0x63, 0x31, 0x34, 0x70, 0x35, 0x22, 0x2c, 0x22, 0x74, 0x79, 0x70, 0x65,
      0x22, 0x3a, 0x22, 0x64, 0x65, 0x63, 0x69, 0x6d, 0x61, 0x6c, 0x28, 0x31, 0x34, 0x2c, 0x35,
      0x29, 0x22, 0x2c, 0x22, 0x6e, 0x75, 0x6c, 0x6c, 0x61, 0x62, 0x6c, 0x65, 0x22, 0x3a, 0x74,
      0x72, 0x75, 0x65, 0x2c, 0x22, 0x6d, 0x65, 0x74, 0x61, 0x64, 0x61, 0x74, 0x61, 0x22, 0x3a,
      0x7b, 0x7d, 0x7d, 0x2c, 0x7b, 0x22, 0x6e, 0x61, 0x6d, 0x65, 0x22, 0x3a, 0x22, 0x64, 0x65,
      0x63, 0x33, 0x38, 0x70, 0x31, 0x38, 0x22, 0x2c, 0x22, 0x74, 0x79, 0x70, 0x65, 0x22, 0x3a,
      0x22, 0x64, 0x65, 0x63, 0x69, 0x6d, 0x61, 0x6c, 0x28, 0x33, 0x38, 0x2c, 0x31, 0x38, 0x29,
      0x22, 0x2c, 0x22, 0x6e, 0x75, 0x6c, 0x6c, 0x61, 0x62, 0x6c, 0x65, 0x22, 0x3a, 0x74, 0x72,
      0x75, 0x65, 0x2c, 0x22, 0x6d, 0x65, 0x74, 0x61, 0x64, 0x61, 0x74, 0x61, 0x22, 0x3a, 0x7b,
      0x7d, 0x7d, 0x5d, 0x7d, 0x00, 0x18, 0x4a, 0x70, 0x61, 0x72, 0x71, 0x75, 0x65, 0x74, 0x2d,
      0x6d, 0x72, 0x20, 0x76, 0x65, 0x72, 0x73, 0x69, 0x6f, 0x6e, 0x20, 0x31, 0x2e, 0x31, 0x30,
      0x2e, 0x31, 0x20, 0x28, 0x62, 0x75, 0x69, 0x6c, 0x64, 0x20, 0x61, 0x38, 0x39, 0x64, 0x66,
      0x38, 0x66, 0x39, 0x39, 0x33, 0x32, 0x62, 0x36, 0x65, 0x66, 0x36, 0x36, 0x33, 0x33, 0x64,
      0x30, 0x36, 0x30, 0x36, 0x39, 0x65, 0x35, 0x30, 0x63, 0x39, 0x62, 0x37, 0x39, 0x37, 0x30,
      0x62, 0x65, 0x62, 0x64, 0x31, 0x29, 0x19, 0x3c, 0x1c, 0x00, 0x00, 0x1c, 0x00, 0x00, 0x1c,
      0x00, 0x00, 0x00, 0xd3, 0x02, 0x00, 0x00, 0x50, 0x41, 0x52, 0x31};
    unsigned int decimals_parquet_len = 2366;

    cudf_io::parquet_reader_options read_opts = cudf_io::parquet_reader_options::builder(
      cudf_io::source_info{reinterpret_cast<const char*>(decimals_parquet), decimals_parquet_len});
    auto result = cudf_io::read_parquet(read_opts);

    auto validity =
      cudf::detail::make_counting_transform_iterator(0, [](auto i) { return i != 50; });

    EXPECT_EQ(result.tbl->view().num_columns(), 3);

    int32_t col0_data[] = {
      -2354584, -190275,  8393572,  6446515,  -5687920, -1843550, -6897687, -6780385, 3428529,
      5842056,  -4312278, -4450603, -7516141, 2974667,  -4288640, 1065090,  -9410428, 7891355,
      1076244,  -1975984, 6999466,  2666959,  9262967,  7931374,  -1370640, 451074,   8799111,
      3026424,  -6803730, 5098297,  -1414370, -9662848, 2499991,  658765,   8348874,  -6177036,
      -9694494, -5343299, 3558393,  -8789072, 2697890,  -4454707, 8299309,  -6223703, -3112513,
      7537487,  825776,   -495683,  328299,   -4529727, 0,        -9999999, 9999999};

    EXPECT_EQ(static_cast<std::size_t>(result.tbl->view().column(0).size()),
              sizeof(col0_data) / sizeof(col0_data[0]));
    cudf::test::fixed_point_column_wrapper<int32_t> col0(
      std::begin(col0_data), std::end(col0_data), validity, numeric::scale_type{-4});
    cudf::test::expect_columns_equal(result.tbl->view().column(0), col0);

    int64_t col1_data[] = {29274040266581,  -17210335917753, -58420730139037,
                           68073792696254,  2236456014294,   13704555677045,
                           -70797090469548, -52248605513407, -68976081919961,
                           -34277313883112, 97774730521689,  21184241014572,
                           -670882460254,   -40862944054399, -24079852370612,
                           -88670167797498, -84007574359403, -71843004533519,
                           -55538016554201, 3491435293032,   -29085437167297,
                           36901882672273,  -98622066122568, -13974902998457,
                           86712597643378,  -16835133643735, -94759096142232,
                           30708340810940,  79086853262082,  78923696440892,
                           -76316597208589, 37247268714759,  80303592631774,
                           57790350050889,  19387319851064,  -33186875066145,
                           69701203023404,  -7157433049060,  -7073790423437,
                           92769171617714,  -75127120182184, -951893180618,
                           64927618310150,  -53875897154023, -16168039035569,
                           -24273449166429, -30359781249192, 35639397345991,
                           45844829680593,  71401416837149,  0,
                           -99999999999999, 99999999999999};

    EXPECT_EQ(static_cast<std::size_t>(result.tbl->view().column(1).size()),
              sizeof(col1_data) / sizeof(col1_data[0]));
    cudf::test::fixed_point_column_wrapper<int64_t> col1(
      std::begin(col1_data), std::end(col1_data), validity, numeric::scale_type{-5});
    cudf::test::expect_columns_equal(result.tbl->view().column(1), col1);

    cudf_io::parquet_reader_options read_strict_opts = read_opts;
    read_strict_opts.set_strict_decimal_types(true);
    read_strict_opts.set_columns({"dec7p4", "dec14p5"});
    EXPECT_NO_THROW(cudf_io::read_parquet(read_strict_opts));
  }
  {
    // dec7p3: Decimal(precision=7, scale=3) backed by FIXED_LENGTH_BYTE_ARRAY(length = 4)
    // dec12p11: Decimal(precision=12, scale=11) backed by FIXED_LENGTH_BYTE_ARRAY(length = 6)
    // dec20p1: Decimal(precision=20, scale=1) backed by FIXED_LENGTH_BYTE_ARRAY(length = 9)
    const unsigned char fixed_len_bytes_decimal_parquet[] = {
      0x50, 0x41, 0x52, 0x31, 0x15, 0x00, 0x15, 0xA8, 0x01, 0x15, 0xAE, 0x01, 0x2C, 0x15, 0x28,
      0x15, 0x00, 0x15, 0x06, 0x15, 0x08, 0x1C, 0x36, 0x02, 0x28, 0x04, 0x00, 0x97, 0x45, 0x72,
      0x18, 0x04, 0x00, 0x01, 0x81, 0x3B, 0x00, 0x00, 0x00, 0x54, 0xF0, 0x53, 0x04, 0x00, 0x00,
      0x00, 0x26, 0x01, 0x03, 0x00, 0x00, 0x61, 0x10, 0xCF, 0x00, 0x0A, 0xA9, 0x08, 0x00, 0x77,
      0x58, 0x6F, 0x00, 0x6B, 0xEE, 0xA4, 0x00, 0x92, 0xF8, 0x94, 0x00, 0x2E, 0x18, 0xD4, 0x00,
      0x4F, 0x45, 0x33, 0x00, 0x97, 0x45, 0x72, 0x00, 0x0D, 0xC2, 0x75, 0x00, 0x76, 0xAA, 0xAA,
      0x00, 0x30, 0x9F, 0x86, 0x00, 0x4B, 0x9D, 0xB1, 0x00, 0x4E, 0x4B, 0x3B, 0x00, 0x01, 0x81,
      0x3B, 0x00, 0x22, 0xD4, 0x53, 0x00, 0x72, 0xC4, 0xAF, 0x00, 0x43, 0x9B, 0x72, 0x00, 0x1D,
      0x91, 0xC3, 0x00, 0x45, 0x27, 0x48, 0x15, 0x00, 0x15, 0xF4, 0x01, 0x15, 0xFA, 0x01, 0x2C,
      0x15, 0x28, 0x15, 0x00, 0x15, 0x06, 0x15, 0x08, 0x1C, 0x36, 0x02, 0x28, 0x06, 0x00, 0xD5,
      0xD7, 0x31, 0x99, 0xA6, 0x18, 0x06, 0xFF, 0x17, 0x2B, 0x5A, 0xF0, 0x01, 0x00, 0x00, 0x00,
      0x7A, 0xF0, 0x79, 0x04, 0x00, 0x00, 0x00, 0x24, 0x01, 0x03, 0x02, 0x00, 0x54, 0x23, 0xCF,
      0x13, 0x0A, 0x00, 0x07, 0x22, 0xB1, 0x21, 0x7E, 0x00, 0x64, 0x19, 0xD6, 0xD2, 0xA5, 0x00,
      0x61, 0x7F, 0xF6, 0xB9, 0xB0, 0x00, 0xD0, 0x7F, 0x9C, 0xA9, 0xE9, 0x00, 0x65, 0x58, 0xF0,
      0xAD, 0xFB, 0x00, 0xBC, 0x61, 0xE2, 0x03, 0xDA, 0xFF, 0x17, 0x2B, 0x5A, 0xF0, 0x01, 0x00,
      0x63, 0x4B, 0x4C, 0xFE, 0x45, 0x00, 0x7A, 0xA0, 0xD8, 0xD1, 0xC0, 0x00, 0xC0, 0x63, 0xF7,
      0x9D, 0x0A, 0x00, 0x88, 0x22, 0x0F, 0x1B, 0x25, 0x00, 0x1A, 0x80, 0x56, 0x34, 0xC7, 0x00,
      0x5F, 0x48, 0x61, 0x09, 0x7C, 0x00, 0x61, 0xEF, 0x92, 0x42, 0x2F, 0x00, 0xD5, 0xD7, 0x31,
      0x99, 0xA6, 0xFF, 0x17, 0x2B, 0x5A, 0xF0, 0x01, 0x00, 0x71, 0xDD, 0xE2, 0x22, 0x7B, 0x00,
      0x54, 0xBF, 0xAE, 0xE9, 0x3C, 0x15, 0x00, 0x15, 0xD4, 0x02, 0x15, 0xDC, 0x02, 0x2C, 0x15,
      0x28, 0x15, 0x00, 0x15, 0x06, 0x15, 0x08, 0x1C, 0x36, 0x04, 0x28, 0x09, 0x00, 0x7D, 0xFE,
      0x02, 0xDA, 0xB2, 0x62, 0xA3, 0xFB, 0x18, 0x09, 0x00, 0x03, 0x9C, 0xCD, 0x5A, 0xAC, 0xBB,
      0xF1, 0xE3, 0x00, 0x00, 0x00, 0xAA, 0x01, 0xF0, 0xA9, 0x04, 0x00, 0x00, 0x00, 0x07, 0xBF,
      0xBF, 0x0F, 0x00, 0x7D, 0xFE, 0x02, 0xDA, 0xB2, 0x62, 0xA3, 0xFB, 0x00, 0x7D, 0x9A, 0xCB,
      0xDA, 0x4B, 0x10, 0x8B, 0xAC, 0x00, 0x20, 0xBA, 0x97, 0x87, 0x2E, 0x3B, 0x4E, 0x04, 0x00,
      0x15, 0xBB, 0xC2, 0xDF, 0x2D, 0x25, 0x08, 0xB6, 0x00, 0x5C, 0x67, 0x0E, 0x36, 0x30, 0xF1,
      0xAC, 0xA4, 0x00, 0x44, 0xF1, 0x8E, 0xFB, 0x17, 0x5E, 0xE1, 0x96, 0x00, 0x64, 0x69, 0xF9,
      0x66, 0x3F, 0x11, 0xED, 0xB9, 0x00, 0x45, 0xB5, 0xDA, 0x14, 0x9C, 0xA3, 0xFA, 0x64, 0x00,
      0x26, 0x5F, 0xDE, 0xD7, 0x67, 0x95, 0xEF, 0xB1, 0x00, 0x35, 0xDB, 0x9B, 0x88, 0x46, 0xD0,
      0xA1, 0x0E, 0x00, 0x45, 0xA9, 0x92, 0x8E, 0x89, 0xD1, 0xAC, 0x4C, 0x00, 0x4C, 0xF1, 0xCB,
      0x27, 0x82, 0x3A, 0x7D, 0xB7, 0x00, 0x64, 0xD3, 0xD2, 0x2F, 0x9C, 0x83, 0x16, 0x75, 0x00,
      0x15, 0xDF, 0xC2, 0xA9, 0x63, 0xB8, 0x33, 0x65, 0x00, 0x27, 0x40, 0x28, 0x97, 0x05, 0x8E,
      0xE3, 0x46, 0x00, 0x03, 0x9C, 0xCD, 0x5A, 0xAC, 0xBB, 0xF1, 0xE3, 0x00, 0x22, 0x23, 0xF5,
      0xE8, 0x9D, 0x55, 0xD4, 0x9C, 0x00, 0x25, 0xB9, 0xD8, 0x87, 0x2D, 0xF1, 0xF2, 0x17, 0x15,
      0x02, 0x19, 0x4C, 0x48, 0x0C, 0x73, 0x70, 0x61, 0x72, 0x6B, 0x5F, 0x73, 0x63, 0x68, 0x65,
      0x6D, 0x61, 0x15, 0x06, 0x00, 0x15, 0x0E, 0x15, 0x08, 0x15, 0x02, 0x18, 0x06, 0x64, 0x65,
      0x63, 0x37, 0x70, 0x33, 0x25, 0x0A, 0x15, 0x06, 0x15, 0x0E, 0x00, 0x15, 0x0E, 0x15, 0x0C,
      0x15, 0x02, 0x18, 0x08, 0x64, 0x65, 0x63, 0x31, 0x32, 0x70, 0x31, 0x31, 0x25, 0x0A, 0x15,
      0x16, 0x15, 0x18, 0x00, 0x15, 0x0E, 0x15, 0x12, 0x15, 0x02, 0x18, 0x07, 0x64, 0x65, 0x63,
      0x32, 0x30, 0x70, 0x31, 0x25, 0x0A, 0x15, 0x02, 0x15, 0x28, 0x00, 0x16, 0x28, 0x19, 0x1C,
      0x19, 0x3C, 0x26, 0x08, 0x1C, 0x15, 0x0E, 0x19, 0x35, 0x06, 0x08, 0x00, 0x19, 0x18, 0x06,
      0x64, 0x65, 0x63, 0x37, 0x70, 0x33, 0x15, 0x02, 0x16, 0x28, 0x16, 0xEE, 0x01, 0x16, 0xF4,
      0x01, 0x26, 0x08, 0x3C, 0x36, 0x02, 0x28, 0x04, 0x00, 0x97, 0x45, 0x72, 0x18, 0x04, 0x00,
      0x01, 0x81, 0x3B, 0x00, 0x19, 0x1C, 0x15, 0x00, 0x15, 0x00, 0x15, 0x02, 0x00, 0x00, 0x00,
      0x26, 0xFC, 0x01, 0x1C, 0x15, 0x0E, 0x19, 0x35, 0x06, 0x08, 0x00, 0x19, 0x18, 0x08, 0x64,
      0x65, 0x63, 0x31, 0x32, 0x70, 0x31, 0x31, 0x15, 0x02, 0x16, 0x28, 0x16, 0xC2, 0x02, 0x16,
      0xC8, 0x02, 0x26, 0xFC, 0x01, 0x3C, 0x36, 0x02, 0x28, 0x06, 0x00, 0xD5, 0xD7, 0x31, 0x99,
      0xA6, 0x18, 0x06, 0xFF, 0x17, 0x2B, 0x5A, 0xF0, 0x01, 0x00, 0x19, 0x1C, 0x15, 0x00, 0x15,
      0x00, 0x15, 0x02, 0x00, 0x00, 0x00, 0x26, 0xC4, 0x04, 0x1C, 0x15, 0x0E, 0x19, 0x35, 0x06,
      0x08, 0x00, 0x19, 0x18, 0x07, 0x64, 0x65, 0x63, 0x32, 0x30, 0x70, 0x31, 0x15, 0x02, 0x16,
      0x28, 0x16, 0xAE, 0x03, 0x16, 0xB6, 0x03, 0x26, 0xC4, 0x04, 0x3C, 0x36, 0x04, 0x28, 0x09,
      0x00, 0x7D, 0xFE, 0x02, 0xDA, 0xB2, 0x62, 0xA3, 0xFB, 0x18, 0x09, 0x00, 0x03, 0x9C, 0xCD,
      0x5A, 0xAC, 0xBB, 0xF1, 0xE3, 0x00, 0x19, 0x1C, 0x15, 0x00, 0x15, 0x00, 0x15, 0x02, 0x00,
      0x00, 0x00, 0x16, 0xDE, 0x07, 0x16, 0x28, 0x00, 0x19, 0x2C, 0x18, 0x18, 0x6F, 0x72, 0x67,
      0x2E, 0x61, 0x70, 0x61, 0x63, 0x68, 0x65, 0x2E, 0x73, 0x70, 0x61, 0x72, 0x6B, 0x2E, 0x76,
      0x65, 0x72, 0x73, 0x69, 0x6F, 0x6E, 0x18, 0x05, 0x33, 0x2E, 0x30, 0x2E, 0x31, 0x00, 0x18,
      0x29, 0x6F, 0x72, 0x67, 0x2E, 0x61, 0x70, 0x61, 0x63, 0x68, 0x65, 0x2E, 0x73, 0x70, 0x61,
      0x72, 0x6B, 0x2E, 0x73, 0x71, 0x6C, 0x2E, 0x70, 0x61, 0x72, 0x71, 0x75, 0x65, 0x74, 0x2E,
      0x72, 0x6F, 0x77, 0x2E, 0x6D, 0x65, 0x74, 0x61, 0x64, 0x61, 0x74, 0x61, 0x18, 0xF4, 0x01,
      0x7B, 0x22, 0x74, 0x79, 0x70, 0x65, 0x22, 0x3A, 0x22, 0x73, 0x74, 0x72, 0x75, 0x63, 0x74,
      0x22, 0x2C, 0x22, 0x66, 0x69, 0x65, 0x6C, 0x64, 0x73, 0x22, 0x3A, 0x5B, 0x7B, 0x22, 0x6E,
      0x61, 0x6D, 0x65, 0x22, 0x3A, 0x22, 0x64, 0x65, 0x63, 0x37, 0x70, 0x33, 0x22, 0x2C, 0x22,
      0x74, 0x79, 0x70, 0x65, 0x22, 0x3A, 0x22, 0x64, 0x65, 0x63, 0x69, 0x6D, 0x61, 0x6C, 0x28,
      0x37, 0x2C, 0x33, 0x29, 0x22, 0x2C, 0x22, 0x6E, 0x75, 0x6C, 0x6C, 0x61, 0x62, 0x6C, 0x65,
      0x22, 0x3A, 0x74, 0x72, 0x75, 0x65, 0x2C, 0x22, 0x6D, 0x65, 0x74, 0x61, 0x64, 0x61, 0x74,
      0x61, 0x22, 0x3A, 0x7B, 0x7D, 0x7D, 0x2C, 0x7B, 0x22, 0x6E, 0x61, 0x6D, 0x65, 0x22, 0x3A,
      0x22, 0x64, 0x65, 0x63, 0x31, 0x32, 0x70, 0x31, 0x31, 0x22, 0x2C, 0x22, 0x74, 0x79, 0x70,
      0x65, 0x22, 0x3A, 0x22, 0x64, 0x65, 0x63, 0x69, 0x6D, 0x61, 0x6C, 0x28, 0x31, 0x32, 0x2C,
      0x31, 0x31, 0x29, 0x22, 0x2C, 0x22, 0x6E, 0x75, 0x6C, 0x6C, 0x61, 0x62, 0x6C, 0x65, 0x22,
      0x3A, 0x74, 0x72, 0x75, 0x65, 0x2C, 0x22, 0x6D, 0x65, 0x74, 0x61, 0x64, 0x61, 0x74, 0x61,
      0x22, 0x3A, 0x7B, 0x7D, 0x7D, 0x2C, 0x7B, 0x22, 0x6E, 0x61, 0x6D, 0x65, 0x22, 0x3A, 0x22,
      0x64, 0x65, 0x63, 0x32, 0x30, 0x70, 0x31, 0x22, 0x2C, 0x22, 0x74, 0x79, 0x70, 0x65, 0x22,
      0x3A, 0x22, 0x64, 0x65, 0x63, 0x69, 0x6D, 0x61, 0x6C, 0x28, 0x32, 0x30, 0x2C, 0x31, 0x29,
      0x22, 0x2C, 0x22, 0x6E, 0x75, 0x6C, 0x6C, 0x61, 0x62, 0x6C, 0x65, 0x22, 0x3A, 0x74, 0x72,
      0x75, 0x65, 0x2C, 0x22, 0x6D, 0x65, 0x74, 0x61, 0x64, 0x61, 0x74, 0x61, 0x22, 0x3A, 0x7B,
      0x7D, 0x7D, 0x5D, 0x7D, 0x00, 0x18, 0x4A, 0x70, 0x61, 0x72, 0x71, 0x75, 0x65, 0x74, 0x2D,
      0x6D, 0x72, 0x20, 0x76, 0x65, 0x72, 0x73, 0x69, 0x6F, 0x6E, 0x20, 0x31, 0x2E, 0x31, 0x30,
      0x2E, 0x31, 0x20, 0x28, 0x62, 0x75, 0x69, 0x6C, 0x64, 0x20, 0x61, 0x38, 0x39, 0x64, 0x66,
      0x38, 0x66, 0x39, 0x39, 0x33, 0x32, 0x62, 0x36, 0x65, 0x66, 0x36, 0x36, 0x33, 0x33, 0x64,
      0x30, 0x36, 0x30, 0x36, 0x39, 0x65, 0x35, 0x30, 0x63, 0x39, 0x62, 0x37, 0x39, 0x37, 0x30,
      0x62, 0x65, 0x62, 0x64, 0x31, 0x29, 0x19, 0x3C, 0x1C, 0x00, 0x00, 0x1C, 0x00, 0x00, 0x1C,
      0x00, 0x00, 0x00, 0xC5, 0x02, 0x00, 0x00, 0x50, 0x41, 0x52, 0x31,
    };

    unsigned int parquet_len = 1226;

    cudf_io::parquet_reader_options read_opts =
      cudf_io::parquet_reader_options::builder(cudf_io::source_info{
        reinterpret_cast<const char*>(fixed_len_bytes_decimal_parquet), parquet_len});
    read_opts.set_strict_decimal_types(true);
    read_opts.set_columns({"dec7p3", "dec12p11"});
    auto result = cudf_io::read_parquet(read_opts);
    EXPECT_EQ(result.tbl->view().num_columns(), 2);

    auto validity_c0 =
      cudf::detail::make_counting_transform_iterator(0, [](auto i) { return i != 19; });
    int64_t col0_data[] = {6361295, 698632,  7821423, 7073444, 9631892, 3021012, 5195059,
                           9913714, 901749,  7776938, 3186566, 4955569, 5131067, 98619,
                           2282579, 7521455, 4430706, 1937859, 4532040, 0};

    EXPECT_EQ(static_cast<std::size_t>(result.tbl->view().column(0).size()),
              sizeof(col0_data) / sizeof(col0_data[0]));
    cudf::test::fixed_point_column_wrapper<int64_t> col0(
      std::begin(col0_data), std::end(col0_data), validity_c0, numeric::scale_type{-3});
    cudf::test::expect_columns_equal(result.tbl->view().column(0), col0);

    auto validity_c1 =
      cudf::detail::make_counting_transform_iterator(0, [](auto i) { return i != 18; });
    int64_t col1_data[] = {361378026250,
                           30646804862,
                           429930238629,
                           418758703536,
                           895494171113,
                           435283865083,
                           809096053722,
                           -999999999999,
                           426465099333,
                           526684574144,
                           826310892810,
                           584686967589,
                           113822282951,
                           409236212092,
                           420631167535,
                           918438386086,
                           -999999999999,
                           489053889147,
                           0,
                           363993164092};

    EXPECT_EQ(static_cast<std::size_t>(result.tbl->view().column(1).size()),
              sizeof(col1_data) / sizeof(col1_data[0]));
    cudf::test::fixed_point_column_wrapper<int64_t> col1(
      std::begin(col1_data), std::end(col1_data), validity_c1, numeric::scale_type{-11});
    cudf::test::expect_columns_equal(result.tbl->view().column(1), col1);

    read_opts.set_columns({"dec20p1"});
    EXPECT_THROW(cudf_io::read_parquet(read_opts), cudf::logic_error);
  }
}

CUDF_TEST_PROGRAM_MAIN()<|MERGE_RESOLUTION|>--- conflicted
+++ resolved
@@ -484,12 +484,8 @@
 
   auto seq_col0 = random_values<int>(num_rows);
   auto seq_col2 = random_values<float>(num_rows);
-<<<<<<< HEAD
   auto validity =
-    cudf::test::make_counting_transform_iterator(0, [](auto i) { return i % 3 != 0; });
-=======
-  auto validity = cudf::detail::make_counting_transform_iterator(0, [](auto i) { return true; });
->>>>>>> 7526be71
+    cudf::detail::make_counting_transform_iterator(0, [](auto i) { return i % 3 != 0; });
 
   column_wrapper<int> col0{seq_col0.begin(), seq_col0.end(), validity};
   column_wrapper<cudf::string_view> col1{strings.begin(), strings.end()};
@@ -693,8 +689,8 @@
 // TODO(cp): remove. This has served its purpose.
 TEST_F(ParquetWriterTest, ListColumn2)
 {
-  auto valids  = cudf::test::make_counting_transform_iterator(0, [](auto i) { return i % 2; });
-  auto valids2 = cudf::test::make_counting_transform_iterator(0, [](auto i) { return i != 3; });
+  auto valids  = cudf::detail::make_counting_transform_iterator(0, [](auto i) { return i % 2; });
+  auto valids2 = cudf::detail::make_counting_transform_iterator(0, [](auto i) { return i != 3; });
 
   using lcw = cudf::test::lists_column_wrapper<int32_t>;
 
@@ -880,8 +876,8 @@
   auto ages_col =
     cudf::test::fixed_width_column_wrapper<int32_t>{{48, 27, 25, 31, 351, 351}, {1, 1, 1, 1, 1, 0}};
 
-  auto valids  = cudf::test::make_counting_transform_iterator(0, [](auto i) { return i % 2; });
-  auto valids2 = cudf::test::make_counting_transform_iterator(0, [](auto i) { return i != 3; });
+  auto valids  = cudf::detail::make_counting_transform_iterator(0, [](auto i) { return i % 2; });
+  auto valids2 = cudf::detail::make_counting_transform_iterator(0, [](auto i) { return i != 3; });
 
   using lcw = cudf::test::lists_column_wrapper<int32_t>;
 
@@ -1381,8 +1377,8 @@
 
 TEST_F(ParquetChunkedWriterTest, ListOfStructOfStructOfListOfList)
 {
-  auto valids  = cudf::test::make_counting_transform_iterator(0, [](auto i) { return i % 2; });
-  auto valids2 = cudf::test::make_counting_transform_iterator(0, [](auto i) { return i != 3; });
+  auto valids  = cudf::detail::make_counting_transform_iterator(0, [](auto i) { return i % 2; });
+  auto valids2 = cudf::detail::make_counting_transform_iterator(0, [](auto i) { return i != 3; });
 
   using lcw = cudf::test::lists_column_wrapper<int32_t>;
 
