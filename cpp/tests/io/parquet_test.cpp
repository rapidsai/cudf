/*
 * Copyright (c) 2019-2023, NVIDIA CORPORATION.
 *
 * Licensed under the Apache License, Version 2.0 (the "License");
 * you may not use this file except in compliance with the License.
 * You may obtain a copy of the License at
 *
 *     http://www.apache.org/licenses/LICENSE-2.0
 *
 * Unless required by applicable law or agreed to in writing, software
 * distributed under the License is distributed on an "AS IS" BASIS,
 * WITHOUT WARRANTIES OR CONDITIONS OF ANY KIND, either express or implied.
 * See the License for the specific language governing permissions and
 * limitations under the License.
 */

#include <cudf_test/base_fixture.hpp>
#include <cudf_test/column_utilities.hpp>
#include <cudf_test/column_wrapper.hpp>
#include <cudf_test/cudf_gtest.hpp>
#include <cudf_test/io_metadata_utilities.hpp>
#include <cudf_test/iterator_utilities.hpp>
#include <cudf_test/table_utilities.hpp>
#include <cudf_test/type_lists.hpp>

#include <cudf/concatenate.hpp>
#include <cudf/copying.hpp>
#include <cudf/detail/iterator.cuh>
#include <cudf/fixed_point/fixed_point.hpp>
#include <cudf/io/data_sink.hpp>
#include <cudf/io/datasource.hpp>
#include <cudf/io/parquet.hpp>
#include <cudf/io/parquet_metadata.hpp>
#include <cudf/stream_compaction.hpp>
#include <cudf/strings/strings_column_view.hpp>
#include <cudf/table/table.hpp>
#include <cudf/table/table_view.hpp>
#include <cudf/transform.hpp>
#include <cudf/unary.hpp>
#include <cudf/utilities/span.hpp>
#include <cudf/wrappers/timestamps.hpp>

#include <src/io/parquet/compact_protocol_reader.hpp>
#include <src/io/parquet/parquet.hpp>
#include <src/io/parquet/parquet_gpu.hpp>

#include <rmm/cuda_stream_view.hpp>

#include <thrust/iterator/counting_iterator.h>

#include <fstream>
#include <random>
#include <type_traits>

template <typename T, typename SourceElementT = T>
using column_wrapper =
  typename std::conditional<std::is_same_v<T, cudf::string_view>,
                            cudf::test::strings_column_wrapper,
                            cudf::test::fixed_width_column_wrapper<T, SourceElementT>>::type;
using column     = cudf::column;
using table      = cudf::table;
using table_view = cudf::table_view;

// Global environment for temporary files
auto const temp_env = static_cast<cudf::test::TempDirTestEnvironment*>(
  ::testing::AddGlobalTestEnvironment(new cudf::test::TempDirTestEnvironment));

template <typename T, typename Elements>
std::unique_ptr<cudf::table> create_fixed_table(cudf::size_type num_columns,
                                                cudf::size_type num_rows,
                                                bool include_validity,
                                                Elements elements)
{
  auto valids =
    cudf::detail::make_counting_transform_iterator(0, [](auto i) { return i % 2 == 0; });
  std::vector<cudf::test::fixed_width_column_wrapper<T>> src_cols(num_columns);
  for (int idx = 0; idx < num_columns; idx++) {
    if (include_validity) {
      src_cols[idx] =
        cudf::test::fixed_width_column_wrapper<T>(elements, elements + num_rows, valids);
    } else {
      src_cols[idx] = cudf::test::fixed_width_column_wrapper<T>(elements, elements + num_rows);
    }
  }
  std::vector<std::unique_ptr<cudf::column>> columns(num_columns);
  std::transform(src_cols.begin(),
                 src_cols.end(),
                 columns.begin(),
                 [](cudf::test::fixed_width_column_wrapper<T>& in) {
                   auto ret = in.release();
                   // pre-cache the null count
                   [[maybe_unused]] auto const nulls = ret->has_nulls();
                   return ret;
                 });
  return std::make_unique<cudf::table>(std::move(columns));
}

template <typename T>
std::unique_ptr<cudf::table> create_random_fixed_table(cudf::size_type num_columns,
                                                       cudf::size_type num_rows,
                                                       bool include_validity)
{
  auto rand_elements =
    cudf::detail::make_counting_transform_iterator(0, [](T i) { return rand(); });
  return create_fixed_table<T>(num_columns, num_rows, include_validity, rand_elements);
}

template <typename T>
std::unique_ptr<cudf::table> create_compressible_fixed_table(cudf::size_type num_columns,
                                                             cudf::size_type num_rows,
                                                             cudf::size_type period,
                                                             bool include_validity)
{
  auto compressible_elements =
    cudf::detail::make_counting_transform_iterator(0, [period](T i) { return i / period; });
  return create_fixed_table<T>(num_columns, num_rows, include_validity, compressible_elements);
}

// this function replicates the "list_gen" function in
// python/cudf/cudf/tests/test_parquet.py
template <typename T>
std::unique_ptr<cudf::column> make_parquet_list_list_col(
  int skip_rows, int num_rows, int lists_per_row, int list_size, bool include_validity)
{
  auto valids =
    cudf::detail::make_counting_transform_iterator(0, [](auto i) { return i % 2 == 0 ? 1 : 0; });

  // root list
  std::vector<int> row_offsets(num_rows + 1);
  int row_offset_count = 0;
  {
    int offset = 0;
    for (int idx = 0; idx < (num_rows) + 1; idx++) {
      row_offsets[row_offset_count] = offset;
      if (!include_validity || valids[idx]) { offset += lists_per_row; }
      row_offset_count++;
    }
  }
  cudf::test::fixed_width_column_wrapper<int> offsets(row_offsets.begin(),
                                                      row_offsets.begin() + row_offset_count);

  // child list
  std::vector<int> child_row_offsets((num_rows * lists_per_row) + 1);
  int child_row_offset_count = 0;
  {
    int offset = 0;
    for (int idx = 0; idx < (num_rows * lists_per_row); idx++) {
      int row_index = idx / lists_per_row;
      if (include_validity && !valids[row_index]) { continue; }

      child_row_offsets[child_row_offset_count] = offset;
      offset += list_size;
      child_row_offset_count++;
    }
    child_row_offsets[child_row_offset_count++] = offset;
  }
  cudf::test::fixed_width_column_wrapper<int> child_offsets(
    child_row_offsets.begin(), child_row_offsets.begin() + child_row_offset_count);

  // child values
  std::vector<T> child_values(num_rows * lists_per_row * list_size);
  T first_child_value_index = skip_rows * lists_per_row * list_size;
  int child_value_count     = 0;
  {
    for (int idx = 0; idx < (num_rows * lists_per_row * list_size); idx++) {
      int row_index = idx / (lists_per_row * list_size);

      int val = first_child_value_index;
      first_child_value_index++;

      if (include_validity && !valids[row_index]) { continue; }

      child_values[child_value_count] = val;
      child_value_count++;
    }
  }
  // validity by value instead of index
  auto valids2 = cudf::detail::make_counting_transform_iterator(
    0, [list_size](auto i) { return (i % list_size) % 2 == 0 ? 1 : 0; });
  auto child_data = include_validity
                      ? cudf::test::fixed_width_column_wrapper<T>(
                          child_values.begin(), child_values.begin() + child_value_count, valids2)
                      : cudf::test::fixed_width_column_wrapper<T>(
                          child_values.begin(), child_values.begin() + child_value_count);

  int child_offsets_size = static_cast<cudf::column_view>(child_offsets).size() - 1;
  auto child             = cudf::make_lists_column(
    child_offsets_size, child_offsets.release(), child_data.release(), 0, rmm::device_buffer{});

  int offsets_size             = static_cast<cudf::column_view>(offsets).size() - 1;
  auto [null_mask, null_count] = cudf::test::detail::make_null_mask(valids, valids + offsets_size);
  return include_validity
           ? cudf::make_lists_column(
               offsets_size, offsets.release(), std::move(child), null_count, std::move(null_mask))
           : cudf::make_lists_column(
               offsets_size, offsets.release(), std::move(child), 0, rmm::device_buffer{});
}

// given a datasource pointing to a parquet file, read the footer
// of the file to populate the FileMetaData pointed to by file_meta_data.
// throws cudf::logic_error if the file or metadata is invalid.
void read_footer(std::unique_ptr<cudf::io::datasource> const& source,
                 cudf::io::parquet::detail::FileMetaData* file_meta_data)
{
  constexpr auto header_len = sizeof(cudf::io::parquet::detail::file_header_s);
  constexpr auto ender_len  = sizeof(cudf::io::parquet::detail::file_ender_s);

  auto const len           = source->size();
  auto const header_buffer = source->host_read(0, header_len);
  auto const header =
    reinterpret_cast<cudf::io::parquet::detail::file_header_s const*>(header_buffer->data());
  auto const ender_buffer = source->host_read(len - ender_len, ender_len);
  auto const ender =
    reinterpret_cast<cudf::io::parquet::detail::file_ender_s const*>(ender_buffer->data());

  // checks for valid header, footer, and file length
  ASSERT_GT(len, header_len + ender_len);
  ASSERT_TRUE(header->magic == cudf::io::parquet::detail::parquet_magic &&
              ender->magic == cudf::io::parquet::detail::parquet_magic);
  ASSERT_TRUE(ender->footer_len != 0 && ender->footer_len <= (len - header_len - ender_len));

  // parquet files end with 4-byte footer_length and 4-byte magic == "PAR1"
  // seek backwards from the end of the file (footer_length + 8 bytes of ender)
  auto const footer_buffer =
    source->host_read(len - ender->footer_len - ender_len, ender->footer_len);
  cudf::io::parquet::detail::CompactProtocolReader cp(footer_buffer->data(), ender->footer_len);

  // returns true on success
  bool res = cp.read(file_meta_data);
  ASSERT_TRUE(res);
}

// returns the number of bits used for dictionary encoding data at the given page location.
// this assumes the data is uncompressed.
// throws cudf::logic_error if the page_loc data is invalid.
int read_dict_bits(std::unique_ptr<cudf::io::datasource> const& source,
                   cudf::io::parquet::detail::PageLocation const& page_loc)
{
  CUDF_EXPECTS(page_loc.offset > 0, "Cannot find page header");
  CUDF_EXPECTS(page_loc.compressed_page_size > 0, "Invalid page header length");

  cudf::io::parquet::detail::PageHeader page_hdr;
  auto const page_buf = source->host_read(page_loc.offset, page_loc.compressed_page_size);
  cudf::io::parquet::detail::CompactProtocolReader cp(page_buf->data(), page_buf->size());
  bool res = cp.read(&page_hdr);
  CUDF_EXPECTS(res, "Cannot parse page header");

  // cp should be pointing at the start of page data now. the first byte
  // should be the encoding bit size
  return cp.getb();
}

// read column index from datasource at location indicated by chunk,
// parse and return as a ColumnIndex struct.
// throws cudf::logic_error if the chunk data is invalid.
cudf::io::parquet::detail::ColumnIndex read_column_index(
  std::unique_ptr<cudf::io::datasource> const& source,
  cudf::io::parquet::detail::ColumnChunk const& chunk)
{
  CUDF_EXPECTS(chunk.column_index_offset > 0, "Cannot find column index");
  CUDF_EXPECTS(chunk.column_index_length > 0, "Invalid column index length");

  cudf::io::parquet::detail::ColumnIndex colidx;
  auto const ci_buf = source->host_read(chunk.column_index_offset, chunk.column_index_length);
  cudf::io::parquet::detail::CompactProtocolReader cp(ci_buf->data(), ci_buf->size());
  bool res = cp.read(&colidx);
  CUDF_EXPECTS(res, "Cannot parse column index");
  return colidx;
}

// read offset index from datasource at location indicated by chunk,
// parse and return as an OffsetIndex struct.
// throws cudf::logic_error if the chunk data is invalid.
cudf::io::parquet::detail::OffsetIndex read_offset_index(
  std::unique_ptr<cudf::io::datasource> const& source,
  cudf::io::parquet::detail::ColumnChunk const& chunk)
{
  CUDF_EXPECTS(chunk.offset_index_offset > 0, "Cannot find offset index");
  CUDF_EXPECTS(chunk.offset_index_length > 0, "Invalid offset index length");

  cudf::io::parquet::detail::OffsetIndex offidx;
  auto const oi_buf = source->host_read(chunk.offset_index_offset, chunk.offset_index_length);
  cudf::io::parquet::detail::CompactProtocolReader cp(oi_buf->data(), oi_buf->size());
  bool res = cp.read(&offidx);
  CUDF_EXPECTS(res, "Cannot parse offset index");
  return offidx;
}

// Return as a Statistics from the column chunk
cudf::io::parquet::detail::Statistics const& get_statistics(
  cudf::io::parquet::detail::ColumnChunk const& chunk)
{
  return chunk.meta_data.statistics;
}

// read page header from datasource at location indicated by page_loc,
// parse and return as a PageHeader struct.
// throws cudf::logic_error if the page_loc data is invalid.
cudf::io::parquet::detail::PageHeader read_page_header(
  std::unique_ptr<cudf::io::datasource> const& source,
  cudf::io::parquet::detail::PageLocation const& page_loc)
{
  CUDF_EXPECTS(page_loc.offset > 0, "Cannot find page header");
  CUDF_EXPECTS(page_loc.compressed_page_size > 0, "Invalid page header length");

  cudf::io::parquet::detail::PageHeader page_hdr;
  auto const page_buf = source->host_read(page_loc.offset, page_loc.compressed_page_size);
  cudf::io::parquet::detail::CompactProtocolReader cp(page_buf->data(), page_buf->size());
  bool res = cp.read(&page_hdr);
  CUDF_EXPECTS(res, "Cannot parse page header");
  return page_hdr;
}

// Base test fixture for tests
struct ParquetWriterTest : public cudf::test::BaseFixture {};

// Base test fixture for tests
struct ParquetReaderTest : public cudf::test::BaseFixture {};

// Base test fixture for "stress" tests
struct ParquetWriterStressTest : public cudf::test::BaseFixture {};

// Typed test fixture for numeric type tests
template <typename T>
struct ParquetWriterNumericTypeTest : public ParquetWriterTest {
  auto type() { return cudf::data_type{cudf::type_to_id<T>()}; }
};

// Typed test fixture for comparable type tests
template <typename T>
struct ParquetWriterComparableTypeTest : public ParquetWriterTest {
  auto type() { return cudf::data_type{cudf::type_to_id<T>()}; }
};

// Typed test fixture for timestamp type tests
template <typename T>
struct ParquetWriterChronoTypeTest : public ParquetWriterTest {
  auto type() { return cudf::data_type{cudf::type_to_id<T>()}; }
};

// Typed test fixture for timestamp type tests
template <typename T>
struct ParquetWriterTimestampTypeTest : public ParquetWriterTest {
  auto type() { return cudf::data_type{cudf::type_to_id<T>()}; }
};

// Typed test fixture for all types
template <typename T>
struct ParquetWriterSchemaTest : public ParquetWriterTest {
  auto type() { return cudf::data_type{cudf::type_to_id<T>()}; }
};

template <typename T>
struct ParquetReaderSourceTest : public ParquetReaderTest {};

template <typename T>
struct ParquetWriterDeltaTest : public ParquetWriterTest {};

// Declare typed test cases
// TODO: Replace with `NumericTypes` when unsigned support is added. Issue #5352
using SupportedTypes = cudf::test::Types<int8_t, int16_t, int32_t, int64_t, bool, float, double>;
TYPED_TEST_SUITE(ParquetWriterNumericTypeTest, SupportedTypes);
using ComparableAndFixedTypes =
  cudf::test::Concat<cudf::test::ComparableTypes, cudf::test::FixedPointTypes>;
TYPED_TEST_SUITE(ParquetWriterComparableTypeTest, ComparableAndFixedTypes);
TYPED_TEST_SUITE(ParquetWriterChronoTypeTest, cudf::test::ChronoTypes);
using SupportedTimestampTypes =
  cudf::test::Types<cudf::timestamp_ms, cudf::timestamp_us, cudf::timestamp_ns>;
TYPED_TEST_SUITE(ParquetWriterTimestampTypeTest, SupportedTimestampTypes);
TYPED_TEST_SUITE(ParquetWriterSchemaTest, cudf::test::AllTypes);
using ByteLikeTypes = cudf::test::Types<int8_t, char, uint8_t, unsigned char, std::byte>;
TYPED_TEST_SUITE(ParquetReaderSourceTest, ByteLikeTypes);

// Base test fixture for chunked writer tests
struct ParquetChunkedWriterTest : public cudf::test::BaseFixture {};

// Typed test fixture for numeric type tests
template <typename T>
struct ParquetChunkedWriterNumericTypeTest : public ParquetChunkedWriterTest {
  auto type() { return cudf::data_type{cudf::type_to_id<T>()}; }
};

// Declare typed test cases
TYPED_TEST_SUITE(ParquetChunkedWriterNumericTypeTest, SupportedTypes);

// Base test fixture for size-parameterized tests
class ParquetSizedTest : public ::cudf::test::BaseFixtureWithParam<int> {};

// test the allowed bit widths for dictionary encoding
INSTANTIATE_TEST_SUITE_P(ParquetDictionaryTest,
                         ParquetSizedTest,
                         testing::Range(1, 25),
                         testing::PrintToStringParamName());

// Base test fixture for V2 header tests
class ParquetV2Test : public ::cudf::test::BaseFixtureWithParam<bool> {};
INSTANTIATE_TEST_SUITE_P(ParquetV2ReadWriteTest,
                         ParquetV2Test,
                         testing::Bool(),
                         testing::PrintToStringParamName());

namespace {
// Generates a vector of uniform random values of type T
template <typename T>
inline auto random_values(size_t size)
{
  std::vector<T> values(size);

  using T1 = T;
  using uniform_distribution =
    typename std::conditional_t<std::is_same_v<T1, bool>,
                                std::bernoulli_distribution,
                                std::conditional_t<std::is_floating_point_v<T1>,
                                                   std::uniform_real_distribution<T1>,
                                                   std::uniform_int_distribution<T1>>>;

  static constexpr auto seed = 0xf00d;
  static std::mt19937 engine{seed};
  static uniform_distribution dist{};
  std::generate_n(values.begin(), size, [&]() { return T{dist(engine)}; });

  return values;
}

}  // namespace

TYPED_TEST(ParquetWriterNumericTypeTest, SingleColumn)
{
  auto sequence =
    cudf::detail::make_counting_transform_iterator(0, [](auto i) { return TypeParam(i % 400); });
  auto validity = cudf::detail::make_counting_transform_iterator(0, [](auto i) { return true; });

  constexpr auto num_rows = 800;
  column_wrapper<TypeParam> col(sequence, sequence + num_rows, validity);

  auto expected = table_view{{col}};

  auto filepath = temp_env->get_temp_filepath("SingleColumn.parquet");
  cudf::io::parquet_writer_options out_opts =
    cudf::io::parquet_writer_options::builder(cudf::io::sink_info{filepath}, expected);
  cudf::io::write_parquet(out_opts);

  cudf::io::parquet_reader_options in_opts =
    cudf::io::parquet_reader_options::builder(cudf::io::source_info{filepath});
  auto result = cudf::io::read_parquet(in_opts);

  CUDF_TEST_EXPECT_TABLES_EQUAL(expected, result.tbl->view());
}

TYPED_TEST(ParquetWriterNumericTypeTest, SingleColumnWithNulls)
{
  auto sequence =
    cudf::detail::make_counting_transform_iterator(0, [](auto i) { return TypeParam(i); });
  auto validity = cudf::detail::make_counting_transform_iterator(0, [](auto i) { return (i % 2); });

  constexpr auto num_rows = 100;
  column_wrapper<TypeParam> col(sequence, sequence + num_rows, validity);

  auto expected = table_view{{col}};

  auto filepath = temp_env->get_temp_filepath("SingleColumnWithNulls.parquet");
  cudf::io::parquet_writer_options out_opts =
    cudf::io::parquet_writer_options::builder(cudf::io::sink_info{filepath}, expected);
  cudf::io::write_parquet(out_opts);

  cudf::io::parquet_reader_options in_opts =
    cudf::io::parquet_reader_options::builder(cudf::io::source_info{filepath});
  auto result = cudf::io::read_parquet(in_opts);

  CUDF_TEST_EXPECT_TABLES_EQUAL(expected, result.tbl->view());
}

template <typename mask_op_t>
void test_durations(mask_op_t mask_op)
{
  std::default_random_engine generator;
  std::uniform_int_distribution<int> distribution_d(0, 30);
  auto sequence_d = cudf::detail::make_counting_transform_iterator(
    0, [&](auto i) { return distribution_d(generator); });

  std::uniform_int_distribution<int> distribution_s(0, 86400);
  auto sequence_s = cudf::detail::make_counting_transform_iterator(
    0, [&](auto i) { return distribution_s(generator); });

  std::uniform_int_distribution<int> distribution(0, 86400 * 1000);
  auto sequence = cudf::detail::make_counting_transform_iterator(
    0, [&](auto i) { return distribution(generator); });

  auto mask = cudf::detail::make_counting_transform_iterator(0, mask_op);

  constexpr auto num_rows = 100;
  // Durations longer than a day are not exactly valid, but cudf should be able to round trip
  auto durations_d = cudf::test::fixed_width_column_wrapper<cudf::duration_D, int64_t>(
    sequence_d, sequence_d + num_rows, mask);
  auto durations_s = cudf::test::fixed_width_column_wrapper<cudf::duration_s, int64_t>(
    sequence_s, sequence_s + num_rows, mask);
  auto durations_ms = cudf::test::fixed_width_column_wrapper<cudf::duration_ms, int64_t>(
    sequence, sequence + num_rows, mask);
  auto durations_us = cudf::test::fixed_width_column_wrapper<cudf::duration_us, int64_t>(
    sequence, sequence + num_rows, mask);
  auto durations_ns = cudf::test::fixed_width_column_wrapper<cudf::duration_ns, int64_t>(
    sequence, sequence + num_rows, mask);

  auto expected = table_view{{durations_d, durations_s, durations_ms, durations_us, durations_ns}};

  auto filepath = temp_env->get_temp_filepath("Durations.parquet");
  cudf::io::parquet_writer_options out_opts =
    cudf::io::parquet_writer_options::builder(cudf::io::sink_info{filepath}, expected);
  cudf::io::write_parquet(out_opts);

  cudf::io::parquet_reader_options in_opts =
    cudf::io::parquet_reader_options::builder(cudf::io::source_info{filepath});
  auto result = cudf::io::read_parquet(in_opts);

  auto durations_d_got =
    cudf::cast(result.tbl->view().column(0), cudf::data_type{cudf::type_id::DURATION_DAYS});
  CUDF_TEST_EXPECT_COLUMNS_EQUAL(durations_d, durations_d_got->view());

  auto durations_s_got =
    cudf::cast(result.tbl->view().column(1), cudf::data_type{cudf::type_id::DURATION_SECONDS});
  CUDF_TEST_EXPECT_COLUMNS_EQUAL(durations_s, durations_s_got->view());

  CUDF_TEST_EXPECT_COLUMNS_EQUAL(durations_ms, result.tbl->view().column(2));
  CUDF_TEST_EXPECT_COLUMNS_EQUAL(durations_us, result.tbl->view().column(3));
  CUDF_TEST_EXPECT_COLUMNS_EQUAL(durations_ns, result.tbl->view().column(4));
}

TEST_F(ParquetWriterTest, Durations)
{
  test_durations([](auto i) { return true; });
  test_durations([](auto i) { return (i % 2) != 0; });
  test_durations([](auto i) { return (i % 3) != 0; });
  test_durations([](auto i) { return false; });
}

TYPED_TEST(ParquetWriterTimestampTypeTest, Timestamps)
{
  auto sequence = cudf::detail::make_counting_transform_iterator(
    0, [](auto i) { return ((std::rand() / 10000) * 1000); });
  auto validity = cudf::detail::make_counting_transform_iterator(0, [](auto i) { return true; });

  constexpr auto num_rows = 100;
  column_wrapper<TypeParam, typename decltype(sequence)::value_type> col(
    sequence, sequence + num_rows, validity);

  auto expected = table_view{{col}};

  auto filepath = temp_env->get_temp_filepath("Timestamps.parquet");
  cudf::io::parquet_writer_options out_opts =
    cudf::io::parquet_writer_options::builder(cudf::io::sink_info{filepath}, expected);
  cudf::io::write_parquet(out_opts);

  cudf::io::parquet_reader_options in_opts =
    cudf::io::parquet_reader_options::builder(cudf::io::source_info{filepath})
      .timestamp_type(this->type());
  auto result = cudf::io::read_parquet(in_opts);

  CUDF_TEST_EXPECT_TABLES_EQUAL(expected, result.tbl->view());
}

TYPED_TEST(ParquetWriterTimestampTypeTest, TimestampsWithNulls)
{
  auto sequence = cudf::detail::make_counting_transform_iterator(
    0, [](auto i) { return ((std::rand() / 10000) * 1000); });
  auto validity =
    cudf::detail::make_counting_transform_iterator(0, [](auto i) { return (i > 30) && (i < 60); });

  constexpr auto num_rows = 100;
  column_wrapper<TypeParam, typename decltype(sequence)::value_type> col(
    sequence, sequence + num_rows, validity);

  auto expected = table_view{{col}};

  auto filepath = temp_env->get_temp_filepath("TimestampsWithNulls.parquet");
  cudf::io::parquet_writer_options out_opts =
    cudf::io::parquet_writer_options::builder(cudf::io::sink_info{filepath}, expected);
  cudf::io::write_parquet(out_opts);

  cudf::io::parquet_reader_options in_opts =
    cudf::io::parquet_reader_options::builder(cudf::io::source_info{filepath})
      .timestamp_type(this->type());
  auto result = cudf::io::read_parquet(in_opts);

  CUDF_TEST_EXPECT_TABLES_EQUAL(expected, result.tbl->view());
}

TYPED_TEST(ParquetWriterTimestampTypeTest, TimestampOverflow)
{
  constexpr int64_t max = std::numeric_limits<int64_t>::max();
  auto sequence = cudf::detail::make_counting_transform_iterator(0, [](auto i) { return max - i; });
  auto validity = cudf::detail::make_counting_transform_iterator(0, [](auto i) { return true; });

  constexpr auto num_rows = 100;
  column_wrapper<TypeParam, typename decltype(sequence)::value_type> col(
    sequence, sequence + num_rows, validity);
  table_view expected({col});

  auto filepath = temp_env->get_temp_filepath("ParquetTimestampOverflow.parquet");
  cudf::io::parquet_writer_options out_opts =
    cudf::io::parquet_writer_options::builder(cudf::io::sink_info{filepath}, expected);
  cudf::io::write_parquet(out_opts);

  cudf::io::parquet_reader_options in_opts =
    cudf::io::parquet_reader_options::builder(cudf::io::source_info{filepath})
      .timestamp_type(this->type());
  auto result = cudf::io::read_parquet(in_opts);

  CUDF_TEST_EXPECT_TABLES_EQUAL(expected, result.tbl->view());
}

TEST_P(ParquetV2Test, MultiColumn)
{
  constexpr auto num_rows = 100000;
  auto const is_v2        = GetParam();

  // auto col0_data = random_values<bool>(num_rows);
  auto col1_data = random_values<int8_t>(num_rows);
  auto col2_data = random_values<int16_t>(num_rows);
  auto col3_data = random_values<int32_t>(num_rows);
  auto col4_data = random_values<float>(num_rows);
  auto col5_data = random_values<double>(num_rows);
  auto col6_vals = random_values<int16_t>(num_rows);
  auto col7_vals = random_values<int32_t>(num_rows);
  auto col8_vals = random_values<int64_t>(num_rows);
  auto col6_data = cudf::detail::make_counting_transform_iterator(0, [col6_vals](auto i) {
    return numeric::decimal32{col6_vals[i], numeric::scale_type{5}};
  });
  auto col7_data = cudf::detail::make_counting_transform_iterator(0, [col7_vals](auto i) {
    return numeric::decimal64{col7_vals[i], numeric::scale_type{-5}};
  });
  auto col8_data = cudf::detail::make_counting_transform_iterator(0, [col8_vals](auto i) {
    return numeric::decimal128{col8_vals[i], numeric::scale_type{-6}};
  });
  auto validity  = cudf::detail::make_counting_transform_iterator(0, [](auto i) { return true; });

  // column_wrapper<bool> col0{
  //    col0_data.begin(), col0_data.end(), validity};
  column_wrapper<int8_t> col1{col1_data.begin(), col1_data.end(), validity};
  column_wrapper<int16_t> col2{col2_data.begin(), col2_data.end(), validity};
  column_wrapper<int32_t> col3{col3_data.begin(), col3_data.end(), validity};
  column_wrapper<float> col4{col4_data.begin(), col4_data.end(), validity};
  column_wrapper<double> col5{col5_data.begin(), col5_data.end(), validity};
  column_wrapper<numeric::decimal32> col6{col6_data, col6_data + num_rows, validity};
  column_wrapper<numeric::decimal64> col7{col7_data, col7_data + num_rows, validity};
  column_wrapper<numeric::decimal128> col8{col8_data, col8_data + num_rows, validity};

  auto expected = table_view{{col1, col2, col3, col4, col5, col6, col7, col8}};

  cudf::io::table_input_metadata expected_metadata(expected);
  // expected_metadata.column_metadata[0].set_name( "bools");
  expected_metadata.column_metadata[0].set_name("int8s");
  expected_metadata.column_metadata[1].set_name("int16s");
  expected_metadata.column_metadata[2].set_name("int32s");
  expected_metadata.column_metadata[3].set_name("floats");
  expected_metadata.column_metadata[4].set_name("doubles");
  expected_metadata.column_metadata[5].set_name("decimal32s").set_decimal_precision(10);
  expected_metadata.column_metadata[6].set_name("decimal64s").set_decimal_precision(20);
  expected_metadata.column_metadata[7].set_name("decimal128s").set_decimal_precision(40);

  auto filepath = temp_env->get_temp_filepath("MultiColumn.parquet");
  cudf::io::parquet_writer_options out_opts =
    cudf::io::parquet_writer_options::builder(cudf::io::sink_info{filepath}, expected)
      .write_v2_headers(is_v2)
      .metadata(expected_metadata);
  cudf::io::write_parquet(out_opts);

  cudf::io::parquet_reader_options in_opts =
    cudf::io::parquet_reader_options::builder(cudf::io::source_info{filepath});
  auto result = cudf::io::read_parquet(in_opts);

  CUDF_TEST_EXPECT_TABLES_EQUAL(expected, result.tbl->view());
  cudf::test::expect_metadata_equal(expected_metadata, result.metadata);
}

TEST_P(ParquetV2Test, MultiColumnWithNulls)
{
  constexpr auto num_rows = 100;
  auto const is_v2        = GetParam();

  // auto col0_data = random_values<bool>(num_rows);
  auto col1_data = random_values<int8_t>(num_rows);
  auto col2_data = random_values<int16_t>(num_rows);
  auto col3_data = random_values<int32_t>(num_rows);
  auto col4_data = random_values<float>(num_rows);
  auto col5_data = random_values<double>(num_rows);
  auto col6_vals = random_values<int32_t>(num_rows);
  auto col7_vals = random_values<int64_t>(num_rows);
  auto col6_data = cudf::detail::make_counting_transform_iterator(0, [col6_vals](auto i) {
    return numeric::decimal32{col6_vals[i], numeric::scale_type{-2}};
  });
  auto col7_data = cudf::detail::make_counting_transform_iterator(0, [col7_vals](auto i) {
    return numeric::decimal64{col7_vals[i], numeric::scale_type{-8}};
  });
  // auto col0_mask = cudf::detail::make_counting_transform_iterator(
  //    0, [](auto i) { return (i % 2); });
  auto col1_mask =
    cudf::detail::make_counting_transform_iterator(0, [](auto i) { return (i < 10); });
  auto col2_mask = cudf::detail::make_counting_transform_iterator(0, [](auto i) { return true; });
  auto col3_mask =
    cudf::detail::make_counting_transform_iterator(0, [](auto i) { return (i == (num_rows - 1)); });
  auto col4_mask =
    cudf::detail::make_counting_transform_iterator(0, [](auto i) { return (i >= 40 && i <= 60); });
  auto col5_mask =
    cudf::detail::make_counting_transform_iterator(0, [](auto i) { return (i > 80); });
  auto col6_mask =
    cudf::detail::make_counting_transform_iterator(0, [](auto i) { return (i % 5); });
  auto col7_mask =
    cudf::detail::make_counting_transform_iterator(0, [](auto i) { return (i != 55); });

  // column_wrapper<bool> col0{
  //    col0_data.begin(), col0_data.end(), col0_mask};
  column_wrapper<int8_t> col1{col1_data.begin(), col1_data.end(), col1_mask};
  column_wrapper<int16_t> col2{col2_data.begin(), col2_data.end(), col2_mask};
  column_wrapper<int32_t> col3{col3_data.begin(), col3_data.end(), col3_mask};
  column_wrapper<float> col4{col4_data.begin(), col4_data.end(), col4_mask};
  column_wrapper<double> col5{col5_data.begin(), col5_data.end(), col5_mask};
  column_wrapper<numeric::decimal32> col6{col6_data, col6_data + num_rows, col6_mask};
  column_wrapper<numeric::decimal64> col7{col7_data, col7_data + num_rows, col7_mask};

  auto expected = table_view{{/*col0, */ col1, col2, col3, col4, col5, col6, col7}};

  cudf::io::table_input_metadata expected_metadata(expected);
  // expected_metadata.column_names.emplace_back("bools");
  expected_metadata.column_metadata[0].set_name("int8s");
  expected_metadata.column_metadata[1].set_name("int16s");
  expected_metadata.column_metadata[2].set_name("int32s");
  expected_metadata.column_metadata[3].set_name("floats");
  expected_metadata.column_metadata[4].set_name("doubles");
  expected_metadata.column_metadata[5].set_name("decimal32s").set_decimal_precision(9);
  expected_metadata.column_metadata[6].set_name("decimal64s").set_decimal_precision(20);

  auto filepath = temp_env->get_temp_filepath("MultiColumnWithNulls.parquet");
  cudf::io::parquet_writer_options out_opts =
    cudf::io::parquet_writer_options::builder(cudf::io::sink_info{filepath}, expected)
      .write_v2_headers(is_v2)
      .metadata(expected_metadata);

  cudf::io::write_parquet(out_opts);

  cudf::io::parquet_reader_options in_opts =
    cudf::io::parquet_reader_options::builder(cudf::io::source_info{filepath});
  auto result = cudf::io::read_parquet(in_opts);

  CUDF_TEST_EXPECT_TABLES_EQUAL(expected, result.tbl->view());
  // TODO: Need to be able to return metadata in tree form from reader so they can be compared.
  // Unfortunately the closest thing to a hierarchical schema is column_name_info which does not
  // have any tests for it c++ or python.
  cudf::test::expect_metadata_equal(expected_metadata, result.metadata);
}

TEST_P(ParquetV2Test, Strings)
{
  auto const is_v2 = GetParam();

  std::vector<char const*> strings{
    "Monday", "Wȅdnȅsday", "Friday", "Monday", "Friday", "Friday", "Friday", "Funday"};
  auto const num_rows = strings.size();

  auto seq_col0 = random_values<int>(num_rows);
  auto seq_col2 = random_values<float>(num_rows);
  auto validity = cudf::detail::make_counting_transform_iterator(0, [](auto i) { return true; });

  column_wrapper<int> col0{seq_col0.begin(), seq_col0.end(), validity};
  column_wrapper<cudf::string_view> col1{strings.begin(), strings.end()};
  column_wrapper<float> col2{seq_col2.begin(), seq_col2.end(), validity};

  auto expected = table_view{{col0, col1, col2}};

  cudf::io::table_input_metadata expected_metadata(expected);
  expected_metadata.column_metadata[0].set_name("col_other");
  expected_metadata.column_metadata[1].set_name("col_string");
  expected_metadata.column_metadata[2].set_name("col_another");

  auto filepath = temp_env->get_temp_filepath("Strings.parquet");
  cudf::io::parquet_writer_options out_opts =
    cudf::io::parquet_writer_options::builder(cudf::io::sink_info{filepath}, expected)
      .write_v2_headers(is_v2)
      .metadata(expected_metadata);
  cudf::io::write_parquet(out_opts);

  cudf::io::parquet_reader_options in_opts =
    cudf::io::parquet_reader_options::builder(cudf::io::source_info{filepath});
  auto result = cudf::io::read_parquet(in_opts);

  CUDF_TEST_EXPECT_TABLES_EQUAL(expected, result.tbl->view());
  cudf::test::expect_metadata_equal(expected_metadata, result.metadata);
}

TEST_F(ParquetWriterTest, StringsAsBinary)
{
  std::vector<char const*> unicode_strings{
    "Monday", "Wȅdnȅsday", "Friday", "Monday", "Friday", "Friday", "Friday", "Funday"};
  std::vector<char const*> ascii_strings{
    "Monday", "Wednesday", "Friday", "Monday", "Friday", "Friday", "Friday", "Funday"};

  column_wrapper<cudf::string_view> col0{ascii_strings.begin(), ascii_strings.end()};
  column_wrapper<cudf::string_view> col1{unicode_strings.begin(), unicode_strings.end()};
  column_wrapper<cudf::string_view> col2{ascii_strings.begin(), ascii_strings.end()};
  cudf::test::lists_column_wrapper<uint8_t> col3{{'M', 'o', 'n', 'd', 'a', 'y'},
                                                 {'W', 'e', 'd', 'n', 'e', 's', 'd', 'a', 'y'},
                                                 {'F', 'r', 'i', 'd', 'a', 'y'},
                                                 {'M', 'o', 'n', 'd', 'a', 'y'},
                                                 {'F', 'r', 'i', 'd', 'a', 'y'},
                                                 {'F', 'r', 'i', 'd', 'a', 'y'},
                                                 {'F', 'r', 'i', 'd', 'a', 'y'},
                                                 {'F', 'u', 'n', 'd', 'a', 'y'}};
  cudf::test::lists_column_wrapper<uint8_t> col4{
    {'M', 'o', 'n', 'd', 'a', 'y'},
    {'W', 200, 133, 'd', 'n', 200, 133, 's', 'd', 'a', 'y'},
    {'F', 'r', 'i', 'd', 'a', 'y'},
    {'M', 'o', 'n', 'd', 'a', 'y'},
    {'F', 'r', 'i', 'd', 'a', 'y'},
    {'F', 'r', 'i', 'd', 'a', 'y'},
    {'F', 'r', 'i', 'd', 'a', 'y'},
    {'F', 'u', 'n', 'd', 'a', 'y'}};

  auto write_tbl = table_view{{col0, col1, col2, col3, col4}};

  cudf::io::table_input_metadata expected_metadata(write_tbl);
  expected_metadata.column_metadata[0].set_name("col_single").set_output_as_binary(true);
  expected_metadata.column_metadata[1].set_name("col_string").set_output_as_binary(true);
  expected_metadata.column_metadata[2].set_name("col_another").set_output_as_binary(true);
  expected_metadata.column_metadata[3].set_name("col_binary");
  expected_metadata.column_metadata[4].set_name("col_binary");

  auto filepath = temp_env->get_temp_filepath("BinaryStrings.parquet");
  cudf::io::parquet_writer_options out_opts =
    cudf::io::parquet_writer_options::builder(cudf::io::sink_info{filepath}, write_tbl)
      .metadata(expected_metadata);
  cudf::io::write_parquet(out_opts);

  cudf::io::parquet_reader_options in_opts =
    cudf::io::parquet_reader_options::builder(cudf::io::source_info{filepath})
      .set_column_schema(
        {cudf::io::reader_column_schema().set_convert_binary_to_strings(false),
         cudf::io::reader_column_schema().set_convert_binary_to_strings(false),
         cudf::io::reader_column_schema().set_convert_binary_to_strings(false),
         cudf::io::reader_column_schema().add_child(cudf::io::reader_column_schema()),
         cudf::io::reader_column_schema().add_child(cudf::io::reader_column_schema())});
  auto result   = cudf::io::read_parquet(in_opts);
  auto expected = table_view{{col3, col4, col3, col3, col4}};

  CUDF_TEST_EXPECT_TABLES_EQUAL(expected, result.tbl->view());
  cudf::test::expect_metadata_equal(expected_metadata, result.metadata);
}

TEST_P(ParquetV2Test, SlicedTable)
{
  // This test checks for writing zero copy, offsetted views into existing cudf tables

  std::vector<char const*> strings{
    "Monday", "Wȅdnȅsday", "Friday", "Monday", "Friday", "Friday", "Friday", "Funday"};
  auto const num_rows = strings.size();
  auto const is_v2    = GetParam();

  auto seq_col0 = random_values<int>(num_rows);
  auto seq_col2 = random_values<float>(num_rows);
  auto validity =
    cudf::detail::make_counting_transform_iterator(0, [](auto i) { return i % 3 != 0; });

  column_wrapper<int> col0{seq_col0.begin(), seq_col0.end(), validity};
  column_wrapper<cudf::string_view> col1{strings.begin(), strings.end()};
  column_wrapper<float> col2{seq_col2.begin(), seq_col2.end(), validity};

  using lcw = cudf::test::lists_column_wrapper<uint64_t>;
  lcw col3{{9, 8}, {7, 6, 5}, {}, {4}, {3, 2, 1, 0}, {20, 21, 22, 23, 24}, {}, {66, 666}};

  // [[[NULL,2,NULL,4]], [[NULL,6,NULL], [8,9]]]
  // [NULL, [[13],[14,15,16]],  NULL]
  // [NULL, [], NULL, [[]]]
  // NULL
  // [[[NULL,2,NULL,4]], [[NULL,6,NULL], [8,9]]]
  // [NULL, [[13],[14,15,16]],  NULL]
  // [[[]]]
  // [NULL, [], NULL, [[]]]
  auto valids  = cudf::detail::make_counting_transform_iterator(0, [](auto i) { return i % 2; });
  auto valids2 = cudf::detail::make_counting_transform_iterator(0, [](auto i) { return i != 3; });
  lcw col4{{
             {{{{1, 2, 3, 4}, valids}}, {{{5, 6, 7}, valids}, {8, 9}}},
             {{{{10, 11}, {12}}, {{13}, {14, 15, 16}}, {{17, 18}}}, valids},
             {{lcw{lcw{}}, lcw{}, lcw{}, lcw{lcw{}}}, valids},
             lcw{lcw{lcw{}}},
             {{{{1, 2, 3, 4}, valids}}, {{{5, 6, 7}, valids}, {8, 9}}},
             {{{{10, 11}, {12}}, {{13}, {14, 15, 16}}, {{17, 18}}}, valids},
             lcw{lcw{lcw{}}},
             {{lcw{lcw{}}, lcw{}, lcw{}, lcw{lcw{}}}, valids},
           },
           valids2};

  // Struct column
  auto ages_col = cudf::test::fixed_width_column_wrapper<int32_t>{
    {48, 27, 25, 31, 351, 351, 29, 15}, {1, 1, 1, 1, 1, 0, 1, 1}};

  auto col5 = cudf::test::structs_column_wrapper{{ages_col}, {1, 1, 1, 1, 0, 1, 1, 1}};

  // Struct/List mixed column

  // []
  // [NULL, 2, NULL]
  // [4, 5]
  // NULL
  // []
  // [7, 8, 9]
  // [10]
  // [11, 12]
  lcw land{{{}, {{1, 2, 3}, valids}, {4, 5}, {}, {}, {7, 8, 9}, {10}, {11, 12}}, valids2};

  // []
  // [[1, 2, 3], [], [4, 5], [], [0, 6, 0]]
  // [[7, 8], []]
  // [[]]
  // [[]]
  // [[], [], []]
  // [[10]]
  // [[13, 14], [15]]
  lcw flats{lcw{},
            {{1, 2, 3}, {}, {4, 5}, {}, {0, 6, 0}},
            {{7, 8}, {}},
            lcw{lcw{}},
            lcw{lcw{}},
            lcw{lcw{}, lcw{}, lcw{}},
            {lcw{10}},
            {{13, 14}, {15}}};

  auto struct_1 = cudf::test::structs_column_wrapper{land, flats};
  auto is_human = cudf::test::fixed_width_column_wrapper<bool>{
    {true, true, false, false, true, false, true, false}};
  auto col6 = cudf::test::structs_column_wrapper{{is_human, struct_1}};

  auto expected = table_view({col0, col1, col2, col3, col4, col5, col6});

  // auto expected_slice = expected;
  auto expected_slice = cudf::slice(expected, {2, static_cast<cudf::size_type>(num_rows) - 1});

  cudf::io::table_input_metadata expected_metadata(expected_slice);
  expected_metadata.column_metadata[0].set_name("col_other");
  expected_metadata.column_metadata[1].set_name("col_string");
  expected_metadata.column_metadata[2].set_name("col_another");
  expected_metadata.column_metadata[3].set_name("col_list");
  expected_metadata.column_metadata[4].set_name("col_multi_level_list");
  expected_metadata.column_metadata[5].set_name("col_struct");
  expected_metadata.column_metadata[5].set_name("col_struct_list");
  expected_metadata.column_metadata[6].child(0).set_name("human?");
  expected_metadata.column_metadata[6].child(1).set_name("particulars");
  expected_metadata.column_metadata[6].child(1).child(0).set_name("land");
  expected_metadata.column_metadata[6].child(1).child(1).set_name("flats");

  auto filepath = temp_env->get_temp_filepath("SlicedTable.parquet");
  cudf::io::parquet_writer_options out_opts =
    cudf::io::parquet_writer_options::builder(cudf::io::sink_info{filepath}, expected_slice)
      .write_v2_headers(is_v2)
      .metadata(expected_metadata);
  cudf::io::write_parquet(out_opts);

  cudf::io::parquet_reader_options in_opts =
    cudf::io::parquet_reader_options::builder(cudf::io::source_info{filepath});
  auto result = cudf::io::read_parquet(in_opts);

  CUDF_TEST_EXPECT_TABLES_EQUIVALENT(expected_slice, result.tbl->view());
  cudf::test::expect_metadata_equal(expected_metadata, result.metadata);
}

TEST_P(ParquetV2Test, ListColumn)
{
  auto const is_v2 = GetParam();

  auto valids  = cudf::detail::make_counting_transform_iterator(0, [](auto i) { return i % 2; });
  auto valids2 = cudf::detail::make_counting_transform_iterator(0, [](auto i) { return i != 3; });

  using lcw = cudf::test::lists_column_wrapper<int32_t>;

  // [NULL, 2, NULL]
  // []
  // [4, 5]
  // NULL
  lcw col0{{{{1, 2, 3}, valids}, {}, {4, 5}, {}}, valids2};

  // [[1, 2, 3], [], [4, 5], [], [0, 6, 0]]
  // [[7, 8]]
  // []
  // [[]]
  lcw col1{{{1, 2, 3}, {}, {4, 5}, {}, {0, 6, 0}}, {{7, 8}}, lcw{}, lcw{lcw{}}};

  // [[1, 2, 3], [], [4, 5], NULL, [0, 6, 0]]
  // [[7, 8]]
  // []
  // [[]]
  lcw col2{{{{1, 2, 3}, {}, {4, 5}, {}, {0, 6, 0}}, valids2}, {{7, 8}}, lcw{}, lcw{lcw{}}};

  // [[1, 2, 3], [], [4, 5], NULL, [NULL, 6, NULL]]
  // [[7, 8]]
  // []
  // [[]]
  using dlcw = cudf::test::lists_column_wrapper<double>;
  dlcw col3{{{{1., 2., 3.}, {}, {4., 5.}, {}, {{0., 6., 0.}, valids}}, valids2},
            {{7., 8.}},
            dlcw{},
            dlcw{dlcw{}}};

  // TODO: uint16_t lists are not read properly in parquet reader
  // [[1, 2, 3], [], [4, 5], NULL, [0, 6, 0]]
  // [[7, 8]]
  // []
  // NULL
  // using ui16lcw = cudf::test::lists_column_wrapper<uint16_t>;
  // cudf::test::lists_column_wrapper<uint16_t> col4{
  //   {{{{1, 2, 3}, {}, {4, 5}, {}, {0, 6, 0}}, valids2}, {{7, 8}}, ui16lcw{}, ui16lcw{ui16lcw{}}},
  //   valids2};

  // [[1, 2, 3], [], [4, 5], NULL, [NULL, 6, NULL]]
  // [[7, 8]]
  // []
  // NULL
  lcw col5{
    {{{{1, 2, 3}, {}, {4, 5}, {}, {{0, 6, 0}, valids}}, valids2}, {{7, 8}}, lcw{}, lcw{lcw{}}},
    valids2};

  using strlcw = cudf::test::lists_column_wrapper<cudf::string_view>;
  cudf::test::lists_column_wrapper<cudf::string_view> col6{
    {{"Monday", "Monday", "Friday"}, {}, {"Monday", "Friday"}, {}, {"Sunday", "Funday"}},
    {{"bee", "sting"}},
    strlcw{},
    strlcw{strlcw{}}};

  // [[[NULL,2,NULL,4]], [[NULL,6,NULL], [8,9]]]
  // [NULL, [[13],[14,15,16]],  NULL]
  // [NULL, [], NULL, [[]]]
  // NULL
  lcw col7{{
             {{{{1, 2, 3, 4}, valids}}, {{{5, 6, 7}, valids}, {8, 9}}},
             {{{{10, 11}, {12}}, {{13}, {14, 15, 16}}, {{17, 18}}}, valids},
             {{lcw{lcw{}}, lcw{}, lcw{}, lcw{lcw{}}}, valids},
             lcw{lcw{lcw{}}},
           },
           valids2};

  table_view expected({col0, col1, col2, col3, /* col4, */ col5, col6, col7});

  cudf::io::table_input_metadata expected_metadata(expected);
  expected_metadata.column_metadata[0].set_name("col_list_int_0");
  expected_metadata.column_metadata[1].set_name("col_list_list_int_1");
  expected_metadata.column_metadata[2].set_name("col_list_list_int_nullable_2");
  expected_metadata.column_metadata[3].set_name("col_list_list_nullable_double_nullable_3");
  // expected_metadata.column_metadata[0].set_name("col_list_list_uint16_4");
  expected_metadata.column_metadata[4].set_name("col_list_nullable_list_nullable_int_nullable_5");
  expected_metadata.column_metadata[5].set_name("col_list_list_string_6");
  expected_metadata.column_metadata[6].set_name("col_list_list_list_7");

  auto filepath = temp_env->get_temp_filepath("ListColumn.parquet");
  auto out_opts = cudf::io::parquet_writer_options::builder(cudf::io::sink_info{filepath}, expected)
                    .write_v2_headers(is_v2)
                    .metadata(expected_metadata)
                    .compression(cudf::io::compression_type::NONE);

  cudf::io::write_parquet(out_opts);

  auto in_opts = cudf::io::parquet_reader_options::builder(cudf::io::source_info{filepath});
  auto result  = cudf::io::read_parquet(in_opts);

  CUDF_TEST_EXPECT_TABLES_EQUAL(expected, result.tbl->view());
  cudf::test::expect_metadata_equal(expected_metadata, result.metadata);
}

TEST_F(ParquetWriterTest, MultiIndex)
{
  constexpr auto num_rows = 100;

  auto col0_data = random_values<int8_t>(num_rows);
  auto col1_data = random_values<int16_t>(num_rows);
  auto col2_data = random_values<int32_t>(num_rows);
  auto col3_data = random_values<float>(num_rows);
  auto col4_data = random_values<double>(num_rows);
  auto validity  = cudf::detail::make_counting_transform_iterator(0, [](auto i) { return true; });

  column_wrapper<int8_t> col0{col0_data.begin(), col0_data.end(), validity};
  column_wrapper<int16_t> col1{col1_data.begin(), col1_data.end(), validity};
  column_wrapper<int32_t> col2{col2_data.begin(), col2_data.end(), validity};
  column_wrapper<float> col3{col3_data.begin(), col3_data.end(), validity};
  column_wrapper<double> col4{col4_data.begin(), col4_data.end(), validity};

  auto expected = table_view{{col0, col1, col2, col3, col4}};

  cudf::io::table_input_metadata expected_metadata(expected);
  expected_metadata.column_metadata[0].set_name("int8s");
  expected_metadata.column_metadata[1].set_name("int16s");
  expected_metadata.column_metadata[2].set_name("int32s");
  expected_metadata.column_metadata[3].set_name("floats");
  expected_metadata.column_metadata[4].set_name("doubles");

  auto filepath = temp_env->get_temp_filepath("MultiIndex.parquet");
  cudf::io::parquet_writer_options out_opts =
    cudf::io::parquet_writer_options::builder(cudf::io::sink_info{filepath}, expected)
      .metadata(expected_metadata)
      .key_value_metadata(
        {{{"pandas", "\"index_columns\": [\"int8s\", \"int16s\"], \"column1\": [\"int32s\"]"}}});
  cudf::io::write_parquet(out_opts);

  cudf::io::parquet_reader_options in_opts =
    cudf::io::parquet_reader_options::builder(cudf::io::source_info{filepath})
      .use_pandas_metadata(true)
      .columns({"int32s", "floats", "doubles"});
  auto result = cudf::io::read_parquet(in_opts);

  CUDF_TEST_EXPECT_TABLES_EQUAL(expected, result.tbl->view());
  cudf::test::expect_metadata_equal(expected_metadata, result.metadata);
}

TEST_F(ParquetWriterTest, BufferSource)
{
  constexpr auto num_rows = 100 << 10;
  auto const seq_col      = random_values<int>(num_rows);
  auto const validity =
    cudf::detail::make_counting_transform_iterator(0, [](auto i) { return true; });
  column_wrapper<int> col{seq_col.begin(), seq_col.end(), validity};

  auto const expected = table_view{{col}};

  cudf::io::table_input_metadata expected_metadata(expected);
  expected_metadata.column_metadata[0].set_name("col_other");

  std::vector<char> out_buffer;
  cudf::io::parquet_writer_options out_opts =
    cudf::io::parquet_writer_options::builder(cudf::io::sink_info(&out_buffer), expected)
      .metadata(expected_metadata);
  cudf::io::write_parquet(out_opts);

  // host buffer
  {
    cudf::io::parquet_reader_options in_opts = cudf::io::parquet_reader_options::builder(
      cudf::io::source_info(out_buffer.data(), out_buffer.size()));
    auto const result = cudf::io::read_parquet(in_opts);

    CUDF_TEST_EXPECT_TABLES_EQUAL(expected, result.tbl->view());
    cudf::test::expect_metadata_equal(expected_metadata, result.metadata);
  }

  // device buffer
  {
    auto const d_input = cudf::detail::make_device_uvector_sync(
      cudf::host_span<uint8_t const>{reinterpret_cast<uint8_t const*>(out_buffer.data()),
                                     out_buffer.size()},
      cudf::get_default_stream(),
      rmm::mr::get_current_device_resource());
    auto const d_buffer = cudf::device_span<std::byte const>(
      reinterpret_cast<std::byte const*>(d_input.data()), d_input.size());
    cudf::io::parquet_reader_options in_opts =
      cudf::io::parquet_reader_options::builder(cudf::io::source_info(d_buffer));
    auto const result = cudf::io::read_parquet(in_opts);

    CUDF_TEST_EXPECT_TABLES_EQUAL(expected, result.tbl->view());
    cudf::test::expect_metadata_equal(expected_metadata, result.metadata);
  }
}

TEST_F(ParquetWriterTest, ManyFragments)
{
  srand(31337);
  auto const expected = create_random_fixed_table<int>(10, 6'000'000, false);

  auto const filepath = temp_env->get_temp_filepath("ManyFragments.parquet");
  cudf::io::parquet_writer_options const args =
    cudf::io::parquet_writer_options::builder(cudf::io::sink_info{filepath}, *expected)
      .max_page_size_bytes(8 * 1024);
  cudf::io::write_parquet(args);

  cudf::io::parquet_reader_options const read_opts =
    cudf::io::parquet_reader_options::builder(cudf::io::source_info{filepath});
  auto const result = cudf::io::read_parquet(read_opts);

  CUDF_TEST_EXPECT_TABLES_EQUAL(*result.tbl, *expected);
}

TEST_F(ParquetWriterTest, NonNullable)
{
  srand(31337);
  auto expected = create_random_fixed_table<int>(9, 9, false);

  auto filepath = temp_env->get_temp_filepath("NonNullable.parquet");
  cudf::io::parquet_writer_options args =
    cudf::io::parquet_writer_options::builder(cudf::io::sink_info{filepath}, *expected);
  cudf::io::write_parquet(args);

  cudf::io::parquet_reader_options read_opts =
    cudf::io::parquet_reader_options::builder(cudf::io::source_info{filepath});
  auto result = cudf::io::read_parquet(read_opts);

  CUDF_TEST_EXPECT_TABLES_EQUAL(*result.tbl, *expected);
}

TEST_F(ParquetWriterTest, Struct)
{
  // Struct<is_human:bool, Struct<names:string, ages:int>>

  auto names = {"Samuel Vimes",
                "Carrot Ironfoundersson",
                "Angua von Uberwald",
                "Cheery Littlebottom",
                "Detritus",
                "Mr Slant"};

  // `Name` column has all valid values.
  auto names_col = cudf::test::strings_column_wrapper{names.begin(), names.end()};

  auto ages_col =
    cudf::test::fixed_width_column_wrapper<int32_t>{{48, 27, 25, 31, 351, 351}, {1, 1, 1, 1, 1, 0}};

  auto struct_1 = cudf::test::structs_column_wrapper{{names_col, ages_col}, {1, 1, 1, 1, 0, 1}};

  auto is_human_col = cudf::test::fixed_width_column_wrapper<bool>{
    {true, true, false, false, false, false}, {1, 1, 0, 1, 1, 0}};

  auto struct_2 =
    cudf::test::structs_column_wrapper{{is_human_col, struct_1}, {0, 1, 1, 1, 1, 1}}.release();

  auto expected = table_view({*struct_2});

  auto filepath = temp_env->get_temp_filepath("Struct.parquet");
  cudf::io::parquet_writer_options args =
    cudf::io::parquet_writer_options::builder(cudf::io::sink_info{filepath}, expected);
  cudf::io::write_parquet(args);

  cudf::io::parquet_reader_options read_args =
    cudf::io::parquet_reader_options::builder(cudf::io::source_info(filepath));
  cudf::io::read_parquet(read_args);
}

TEST_P(ParquetV2Test, StructOfList)
{
  auto const is_v2 = GetParam();

  // Struct<is_human:bool,
  //        Struct<weight:float,
  //               ages:int,
  //               land_unit:List<int>>,
  //               flats:List<List<int>>
  //              >
  //       >

  auto weights_col = cudf::test::fixed_width_column_wrapper<float>{1.1, 2.4, 5.3, 8.0, 9.6, 6.9};

  auto ages_col =
    cudf::test::fixed_width_column_wrapper<int32_t>{{48, 27, 25, 31, 351, 351}, {1, 1, 1, 1, 1, 0}};

  auto valids  = cudf::detail::make_counting_transform_iterator(0, [](auto i) { return i % 2; });
  auto valids2 = cudf::detail::make_counting_transform_iterator(0, [](auto i) { return i != 3; });

  using lcw = cudf::test::lists_column_wrapper<int32_t>;

  // []
  // [NULL, 2, NULL]
  // [4, 5]
  // NULL
  // []
  // [7, 8, 9]
  lcw land_unit{{{}, {{1, 2, 3}, valids}, {4, 5}, {}, {}, {7, 8, 9}}, valids2};

  // []
  // [[1, 2, 3], [], [4, 5], [], [0, 6, 0]]
  // [[7, 8], []]
  // [[]]
  // [[]]
  // [[], [], []]
  lcw flats{lcw{},
            {{1, 2, 3}, {}, {4, 5}, {}, {0, 6, 0}},
            {{7, 8}, {}},
            lcw{lcw{}},
            lcw{lcw{}},
            lcw{lcw{}, lcw{}, lcw{}}};

  auto struct_1 = cudf::test::structs_column_wrapper{{weights_col, ages_col, land_unit, flats},
                                                     {1, 1, 1, 1, 0, 1}};

  auto is_human_col = cudf::test::fixed_width_column_wrapper<bool>{
    {true, true, false, false, false, false}, {1, 1, 0, 1, 1, 0}};

  auto struct_2 =
    cudf::test::structs_column_wrapper{{is_human_col, struct_1}, {0, 1, 1, 1, 1, 1}}.release();

  auto expected = table_view({*struct_2});

  cudf::io::table_input_metadata expected_metadata(expected);
  expected_metadata.column_metadata[0].set_name("being");
  expected_metadata.column_metadata[0].child(0).set_name("human?");
  expected_metadata.column_metadata[0].child(1).set_name("particulars");
  expected_metadata.column_metadata[0].child(1).child(0).set_name("weight");
  expected_metadata.column_metadata[0].child(1).child(1).set_name("age");
  expected_metadata.column_metadata[0].child(1).child(2).set_name("land_unit");
  expected_metadata.column_metadata[0].child(1).child(3).set_name("flats");

  auto filepath = temp_env->get_temp_filepath("StructOfList.parquet");
  cudf::io::parquet_writer_options args =
    cudf::io::parquet_writer_options::builder(cudf::io::sink_info{filepath}, expected)
      .write_v2_headers(is_v2)
      .metadata(expected_metadata);
  cudf::io::write_parquet(args);

  cudf::io::parquet_reader_options read_args =
    cudf::io::parquet_reader_options::builder(cudf::io::source_info(filepath));
  auto const result = cudf::io::read_parquet(read_args);

  CUDF_TEST_EXPECT_TABLES_EQUAL(expected, result.tbl->view());
  cudf::test::expect_metadata_equal(expected_metadata, result.metadata);
}

TEST_P(ParquetV2Test, ListOfStruct)
{
  auto const is_v2 = GetParam();

  // List<Struct<is_human:bool,
  //             Struct<weight:float,
  //                    ages:int,
  //                   >
  //            >
  //     >

  auto weight_col = cudf::test::fixed_width_column_wrapper<float>{1.1, 2.4, 5.3, 8.0, 9.6, 6.9};

  auto ages_col =
    cudf::test::fixed_width_column_wrapper<int32_t>{{48, 27, 25, 31, 351, 351}, {1, 1, 1, 1, 1, 0}};

  auto struct_1 = cudf::test::structs_column_wrapper{{weight_col, ages_col}, {1, 1, 1, 1, 0, 1}};

  auto is_human_col = cudf::test::fixed_width_column_wrapper<bool>{
    {true, true, false, false, false, false}, {1, 1, 0, 1, 1, 0}};

  auto struct_2 =
    cudf::test::structs_column_wrapper{{is_human_col, struct_1}, {0, 1, 1, 1, 1, 1}}.release();

  auto list_offsets_column =
    cudf::test::fixed_width_column_wrapper<cudf::size_type>{0, 2, 5, 5, 6}.release();
  auto num_list_rows = list_offsets_column->size() - 1;

  auto list_col = cudf::make_lists_column(
    num_list_rows, std::move(list_offsets_column), std::move(struct_2), 0, {});

  auto expected = table_view({*list_col});

  cudf::io::table_input_metadata expected_metadata(expected);
  expected_metadata.column_metadata[0].set_name("family");
  expected_metadata.column_metadata[0].child(1).child(0).set_name("human?");
  expected_metadata.column_metadata[0].child(1).child(1).set_name("particulars");
  expected_metadata.column_metadata[0].child(1).child(1).child(0).set_name("weight");
  expected_metadata.column_metadata[0].child(1).child(1).child(1).set_name("age");

  auto filepath = temp_env->get_temp_filepath("ListOfStruct.parquet");
  cudf::io::parquet_writer_options args =
    cudf::io::parquet_writer_options::builder(cudf::io::sink_info{filepath}, expected)
      .write_v2_headers(is_v2)
      .metadata(expected_metadata);
  cudf::io::write_parquet(args);

  cudf::io::parquet_reader_options read_args =
    cudf::io::parquet_reader_options::builder(cudf::io::source_info(filepath));
  auto const result = cudf::io::read_parquet(read_args);

  CUDF_TEST_EXPECT_TABLES_EQUAL(expected, result.tbl->view());
  cudf::test::expect_metadata_equal(expected_metadata, result.metadata);
}

// custom data sink that supports device writes. uses plain file io.
class custom_test_data_sink : public cudf::io::data_sink {
 public:
  explicit custom_test_data_sink(std::string const& filepath)
  {
    outfile_.open(filepath, std::ios::out | std::ios::binary | std::ios::trunc);
    CUDF_EXPECTS(outfile_.is_open(), "Cannot open output file");
  }

  virtual ~custom_test_data_sink() { flush(); }

  void host_write(void const* data, size_t size) override
  {
    outfile_.write(static_cast<char const*>(data), size);
  }

  [[nodiscard]] bool supports_device_write() const override { return true; }

  void device_write(void const* gpu_data, size_t size, rmm::cuda_stream_view stream) override
  {
    this->device_write_async(gpu_data, size, stream).get();
  }

  std::future<void> device_write_async(void const* gpu_data,
                                       size_t size,
                                       rmm::cuda_stream_view stream) override
  {
    return std::async(std::launch::deferred, [=] {
      char* ptr = nullptr;
      CUDF_CUDA_TRY(cudaMallocHost(&ptr, size));
      CUDF_CUDA_TRY(cudaMemcpyAsync(ptr, gpu_data, size, cudaMemcpyDefault, stream.value()));
      stream.synchronize();
      outfile_.write(ptr, size);
      CUDF_CUDA_TRY(cudaFreeHost(ptr));
    });
  }

  void flush() override { outfile_.flush(); }

  size_t bytes_written() override { return outfile_.tellp(); }

 private:
  std::ofstream outfile_;
};

TEST_F(ParquetWriterTest, CustomDataSink)
{
  auto filepath = temp_env->get_temp_filepath("CustomDataSink.parquet");
  custom_test_data_sink custom_sink(filepath);

  srand(31337);
  auto expected = create_random_fixed_table<int>(5, 10, false);

  // write out using the custom sink
  {
    cudf::io::parquet_writer_options args =
      cudf::io::parquet_writer_options::builder(cudf::io::sink_info{&custom_sink}, *expected);
    cudf::io::write_parquet(args);
  }

  // write out using a memmapped sink
  std::vector<char> buf_sink;
  {
    cudf::io::parquet_writer_options args =
      cudf::io::parquet_writer_options::builder(cudf::io::sink_info{&buf_sink}, *expected);
    cudf::io::write_parquet(args);
  }

  // read them back in and make sure everything matches

  cudf::io::parquet_reader_options custom_args =
    cudf::io::parquet_reader_options::builder(cudf::io::source_info{filepath});
  auto custom_tbl = cudf::io::read_parquet(custom_args);
  CUDF_TEST_EXPECT_TABLES_EQUAL(custom_tbl.tbl->view(), expected->view());

  cudf::io::parquet_reader_options buf_args = cudf::io::parquet_reader_options::builder(
    cudf::io::source_info{buf_sink.data(), buf_sink.size()});
  auto buf_tbl = cudf::io::read_parquet(buf_args);
  CUDF_TEST_EXPECT_TABLES_EQUAL(buf_tbl.tbl->view(), expected->view());
}

TEST_F(ParquetWriterTest, DeviceWriteLargeishFile)
{
  auto filepath = temp_env->get_temp_filepath("DeviceWriteLargeishFile.parquet");
  custom_test_data_sink custom_sink(filepath);

  // exercises multiple rowgroups
  srand(31337);
  auto expected = create_random_fixed_table<int>(4, 4 * 1024 * 1024, false);

  // write out using the custom sink (which uses device writes)
  cudf::io::parquet_writer_options args =
    cudf::io::parquet_writer_options::builder(cudf::io::sink_info{&custom_sink}, *expected);
  cudf::io::write_parquet(args);

  cudf::io::parquet_reader_options custom_args =
    cudf::io::parquet_reader_options::builder(cudf::io::source_info{filepath});
  auto custom_tbl = cudf::io::read_parquet(custom_args);
  CUDF_TEST_EXPECT_TABLES_EQUAL(custom_tbl.tbl->view(), expected->view());
}

TEST_F(ParquetWriterTest, PartitionedWrite)
{
  auto source = create_compressible_fixed_table<int>(16, 4 * 1024 * 1024, 1000, false);

  auto filepath1 = temp_env->get_temp_filepath("PartitionedWrite1.parquet");
  auto filepath2 = temp_env->get_temp_filepath("PartitionedWrite2.parquet");

  auto partition1 = cudf::io::partition_info{10, 1024 * 1024};
  auto partition2 = cudf::io::partition_info{20 * 1024 + 7, 3 * 1024 * 1024};

  auto expected1 =
    cudf::slice(*source, {partition1.start_row, partition1.start_row + partition1.num_rows});
  auto expected2 =
    cudf::slice(*source, {partition2.start_row, partition2.start_row + partition2.num_rows});

  cudf::io::parquet_writer_options args =
    cudf::io::parquet_writer_options::builder(
      cudf::io::sink_info(std::vector<std::string>{filepath1, filepath2}), *source)
      .partitions({partition1, partition2})
      .compression(cudf::io::compression_type::NONE);
  cudf::io::write_parquet(args);

  auto result1 = cudf::io::read_parquet(
    cudf::io::parquet_reader_options::builder(cudf::io::source_info(filepath1)));
  CUDF_TEST_EXPECT_TABLES_EQUAL(expected1, result1.tbl->view());

  auto result2 = cudf::io::read_parquet(
    cudf::io::parquet_reader_options::builder(cudf::io::source_info(filepath2)));
  CUDF_TEST_EXPECT_TABLES_EQUAL(expected2, result2.tbl->view());
}

TEST_P(ParquetV2Test, PartitionedWriteEmptyPartitions)
{
  auto const is_v2 = GetParam();

  auto source = create_random_fixed_table<int>(4, 4, false);

  auto filepath1 = temp_env->get_temp_filepath("PartitionedWrite1.parquet");
  auto filepath2 = temp_env->get_temp_filepath("PartitionedWrite2.parquet");

  auto partition1 = cudf::io::partition_info{1, 0};
  auto partition2 = cudf::io::partition_info{1, 0};

  auto expected1 =
    cudf::slice(*source, {partition1.start_row, partition1.start_row + partition1.num_rows});
  auto expected2 =
    cudf::slice(*source, {partition2.start_row, partition2.start_row + partition2.num_rows});

  cudf::io::parquet_writer_options args =
    cudf::io::parquet_writer_options::builder(
      cudf::io::sink_info(std::vector<std::string>{filepath1, filepath2}), *source)
      .partitions({partition1, partition2})
      .write_v2_headers(is_v2)
      .compression(cudf::io::compression_type::NONE);
  cudf::io::write_parquet(args);

  auto result1 = cudf::io::read_parquet(
    cudf::io::parquet_reader_options::builder(cudf::io::source_info(filepath1)));
  CUDF_TEST_EXPECT_TABLES_EQUAL(expected1, result1.tbl->view());

  auto result2 = cudf::io::read_parquet(
    cudf::io::parquet_reader_options::builder(cudf::io::source_info(filepath2)));
  CUDF_TEST_EXPECT_TABLES_EQUAL(expected2, result2.tbl->view());
}

TEST_P(ParquetV2Test, PartitionedWriteEmptyColumns)
{
  auto const is_v2 = GetParam();

  auto source = create_random_fixed_table<int>(0, 4, false);

  auto filepath1 = temp_env->get_temp_filepath("PartitionedWrite1.parquet");
  auto filepath2 = temp_env->get_temp_filepath("PartitionedWrite2.parquet");

  auto partition1 = cudf::io::partition_info{1, 0};
  auto partition2 = cudf::io::partition_info{1, 0};

  auto expected1 =
    cudf::slice(*source, {partition1.start_row, partition1.start_row + partition1.num_rows});
  auto expected2 =
    cudf::slice(*source, {partition2.start_row, partition2.start_row + partition2.num_rows});

  cudf::io::parquet_writer_options args =
    cudf::io::parquet_writer_options::builder(
      cudf::io::sink_info(std::vector<std::string>{filepath1, filepath2}), *source)
      .partitions({partition1, partition2})
      .write_v2_headers(is_v2)
      .compression(cudf::io::compression_type::NONE);
  cudf::io::write_parquet(args);

  auto result1 = cudf::io::read_parquet(
    cudf::io::parquet_reader_options::builder(cudf::io::source_info(filepath1)));
  CUDF_TEST_EXPECT_TABLES_EQUAL(expected1, result1.tbl->view());

  auto result2 = cudf::io::read_parquet(
    cudf::io::parquet_reader_options::builder(cudf::io::source_info(filepath2)));
  CUDF_TEST_EXPECT_TABLES_EQUAL(expected2, result2.tbl->view());
}

template <typename T>
std::string create_parquet_file(int num_cols)
{
  srand(31337);
  auto const table = create_random_fixed_table<T>(num_cols, 10, true);
  auto const filepath =
    temp_env->get_temp_filepath(typeid(T).name() + std::to_string(num_cols) + ".parquet");
  cudf::io::parquet_writer_options const out_opts =
    cudf::io::parquet_writer_options::builder(cudf::io::sink_info{filepath}, table->view());
  cudf::io::write_parquet(out_opts);
  return filepath;
}

TEST_F(ParquetWriterTest, MultipleMismatchedSources)
{
  auto const int5file = create_parquet_file<int>(5);
  {
    auto const float5file = create_parquet_file<float>(5);
    std::vector<std::string> files{int5file, float5file};
    cudf::io::parquet_reader_options const read_opts =
      cudf::io::parquet_reader_options::builder(cudf::io::source_info{files});
    EXPECT_THROW(cudf::io::read_parquet(read_opts), cudf::logic_error);
  }
  {
    auto const int10file = create_parquet_file<int>(10);
    std::vector<std::string> files{int5file, int10file};
    cudf::io::parquet_reader_options const read_opts =
      cudf::io::parquet_reader_options::builder(cudf::io::source_info{files});
    EXPECT_THROW(cudf::io::read_parquet(read_opts), cudf::logic_error);
  }
}

TEST_F(ParquetWriterTest, Slice)
{
  auto col =
    cudf::test::fixed_width_column_wrapper<int>{{1, 2, 3, 4, 5}, {true, true, true, false, true}};
  std::vector<cudf::size_type> indices{2, 5};
  std::vector<cudf::column_view> result = cudf::slice(col, indices);
  cudf::table_view tbl{result};

  auto filepath = temp_env->get_temp_filepath("Slice.parquet");
  cudf::io::parquet_writer_options out_opts =
    cudf::io::parquet_writer_options::builder(cudf::io::sink_info{filepath}, tbl);
  cudf::io::write_parquet(out_opts);

  cudf::io::parquet_reader_options in_opts =
    cudf::io::parquet_reader_options::builder(cudf::io::source_info{filepath});
  auto read_table = cudf::io::read_parquet(in_opts);

  CUDF_TEST_EXPECT_TABLES_EQUIVALENT(read_table.tbl->view(), tbl);
}

TEST_F(ParquetChunkedWriterTest, SingleTable)
{
  srand(31337);
  auto table1 = create_random_fixed_table<int>(5, 5, true);

  auto filepath = temp_env->get_temp_filepath("ChunkedSingle.parquet");
  cudf::io::chunked_parquet_writer_options args =
    cudf::io::chunked_parquet_writer_options::builder(cudf::io::sink_info{filepath});
  cudf::io::parquet_chunked_writer(args).write(*table1);

  cudf::io::parquet_reader_options read_opts =
    cudf::io::parquet_reader_options::builder(cudf::io::source_info{filepath});
  auto result = cudf::io::read_parquet(read_opts);

  CUDF_TEST_EXPECT_TABLES_EQUAL(*result.tbl, *table1);
}

TEST_F(ParquetChunkedWriterTest, SimpleTable)
{
  srand(31337);
  auto table1 = create_random_fixed_table<int>(5, 5, true);
  auto table2 = create_random_fixed_table<int>(5, 5, true);

  auto full_table = cudf::concatenate(std::vector<table_view>({*table1, *table2}));

  auto filepath = temp_env->get_temp_filepath("ChunkedSimple.parquet");
  cudf::io::chunked_parquet_writer_options args =
    cudf::io::chunked_parquet_writer_options::builder(cudf::io::sink_info{filepath});
  cudf::io::parquet_chunked_writer(args).write(*table1).write(*table2);

  cudf::io::parquet_reader_options read_opts =
    cudf::io::parquet_reader_options::builder(cudf::io::source_info{filepath});
  auto result = cudf::io::read_parquet(read_opts);

  CUDF_TEST_EXPECT_TABLES_EQUAL(*result.tbl, *full_table);
}

TEST_F(ParquetChunkedWriterTest, LargeTables)
{
  srand(31337);
  auto table1 = create_random_fixed_table<int>(512, 4096, true);
  auto table2 = create_random_fixed_table<int>(512, 8192, true);

  auto full_table = cudf::concatenate(std::vector<table_view>({*table1, *table2}));

  auto filepath = temp_env->get_temp_filepath("ChunkedLarge.parquet");
  cudf::io::chunked_parquet_writer_options args =
    cudf::io::chunked_parquet_writer_options::builder(cudf::io::sink_info{filepath});
  auto md = cudf::io::parquet_chunked_writer(args).write(*table1).write(*table2).close();
  ASSERT_EQ(md, nullptr);

  cudf::io::parquet_reader_options read_opts =
    cudf::io::parquet_reader_options::builder(cudf::io::source_info{filepath});
  auto result = cudf::io::read_parquet(read_opts);

  CUDF_TEST_EXPECT_TABLES_EQUAL(*result.tbl, *full_table);
}

TEST_F(ParquetChunkedWriterTest, ManyTables)
{
  srand(31337);
  std::vector<std::unique_ptr<table>> tables;
  std::vector<table_view> table_views;
  constexpr int num_tables = 96;
  for (int idx = 0; idx < num_tables; idx++) {
    auto tbl = create_random_fixed_table<int>(16, 64, true);
    table_views.push_back(*tbl);
    tables.push_back(std::move(tbl));
  }

  auto expected = cudf::concatenate(table_views);

  auto filepath = temp_env->get_temp_filepath("ChunkedManyTables.parquet");
  cudf::io::chunked_parquet_writer_options args =
    cudf::io::chunked_parquet_writer_options::builder(cudf::io::sink_info{filepath});
  cudf::io::parquet_chunked_writer writer(args);
  std::for_each(table_views.begin(), table_views.end(), [&writer](table_view const& tbl) {
    writer.write(tbl);
  });
  auto md = writer.close({"dummy/path"});
  ASSERT_NE(md, nullptr);

  cudf::io::parquet_reader_options read_opts =
    cudf::io::parquet_reader_options::builder(cudf::io::source_info{filepath});
  auto result = cudf::io::read_parquet(read_opts);

  CUDF_TEST_EXPECT_TABLES_EQUAL(*result.tbl, *expected);
}

TEST_F(ParquetChunkedWriterTest, Strings)
{
  std::vector<std::unique_ptr<cudf::column>> cols;

  bool mask1[] = {true, true, false, true, true, true, true};
  std::vector<char const*> h_strings1{"four", "score", "and", "seven", "years", "ago", "abcdefgh"};
  cudf::test::strings_column_wrapper strings1(h_strings1.begin(), h_strings1.end(), mask1);
  cols.push_back(strings1.release());
  cudf::table tbl1(std::move(cols));

  bool mask2[] = {false, true, true, true, true, true, true};
  std::vector<char const*> h_strings2{"ooooo", "ppppppp", "fff", "j", "cccc", "bbb", "zzzzzzzzzzz"};
  cudf::test::strings_column_wrapper strings2(h_strings2.begin(), h_strings2.end(), mask2);
  cols.push_back(strings2.release());
  cudf::table tbl2(std::move(cols));

  auto expected = cudf::concatenate(std::vector<table_view>({tbl1, tbl2}));

  auto filepath = temp_env->get_temp_filepath("ChunkedStrings.parquet");
  cudf::io::chunked_parquet_writer_options args =
    cudf::io::chunked_parquet_writer_options::builder(cudf::io::sink_info{filepath});
  cudf::io::parquet_chunked_writer(args).write(tbl1).write(tbl2);

  cudf::io::parquet_reader_options read_opts =
    cudf::io::parquet_reader_options::builder(cudf::io::source_info{filepath});
  auto result = cudf::io::read_parquet(read_opts);

  CUDF_TEST_EXPECT_TABLES_EQUAL(*result.tbl, *expected);
}

TEST_F(ParquetChunkedWriterTest, ListColumn)
{
  auto valids  = cudf::detail::make_counting_transform_iterator(0, [](auto i) { return i % 2; });
  auto valids2 = cudf::detail::make_counting_transform_iterator(0, [](auto i) { return i != 3; });

  using lcw = cudf::test::lists_column_wrapper<int32_t>;

  // COL0 (Same nullability) ====================
  // [NULL, 2, NULL]
  // []
  // [4, 5]
  // NULL
  lcw col0_tbl0{{{{1, 2, 3}, valids}, {}, {4, 5}, {}}, valids2};

  // [7, 8, 9]
  // []
  // [NULL, 11]
  // NULL
  lcw col0_tbl1{{{7, 8, 9}, {}, {{10, 11}, valids}, {}}, valids2};

  // COL1 (Nullability different in different chunks, test of merging nullability in writer)
  // [NULL, 2, NULL]
  // []
  // [4, 5]
  // []
  lcw col1_tbl0{{{1, 2, 3}, valids}, {}, {4, 5}, {}};

  // [7, 8, 9]
  // []
  // [10, 11]
  // NULL
  lcw col1_tbl1{{{7, 8, 9}, {}, {10, 11}, {}}, valids2};

  // COL2 (non-nested columns to test proper schema construction)
  size_t num_rows_tbl0 = static_cast<cudf::column_view>(col0_tbl0).size();
  size_t num_rows_tbl1 = static_cast<cudf::column_view>(col0_tbl1).size();
  auto seq_col0        = random_values<int>(num_rows_tbl0);
  auto seq_col1        = random_values<int>(num_rows_tbl1);

  column_wrapper<int> col2_tbl0{seq_col0.begin(), seq_col0.end(), valids};
  column_wrapper<int> col2_tbl1{seq_col1.begin(), seq_col1.end(), valids2};

  auto tbl0 = table_view({col0_tbl0, col1_tbl0, col2_tbl0});
  auto tbl1 = table_view({col0_tbl1, col1_tbl1, col2_tbl1});

  auto expected = cudf::concatenate(std::vector<table_view>({tbl0, tbl1}));

  auto filepath = temp_env->get_temp_filepath("ChunkedLists.parquet");
  cudf::io::chunked_parquet_writer_options args =
    cudf::io::chunked_parquet_writer_options::builder(cudf::io::sink_info{filepath});
  cudf::io::parquet_chunked_writer(args).write(tbl0).write(tbl1);

  cudf::io::parquet_reader_options read_opts =
    cudf::io::parquet_reader_options::builder(cudf::io::source_info{filepath});
  auto result = cudf::io::read_parquet(read_opts);

  CUDF_TEST_EXPECT_TABLES_EQUAL(*result.tbl, *expected);
}

TEST_F(ParquetChunkedWriterTest, ListOfStruct)
{
  // Table 1
  auto weight_1   = cudf::test::fixed_width_column_wrapper<float>{{57.5, 51.1, 15.3}};
  auto ages_1     = cudf::test::fixed_width_column_wrapper<int32_t>{{30, 27, 5}};
  auto struct_1_1 = cudf::test::structs_column_wrapper{weight_1, ages_1};
  auto is_human_1 = cudf::test::fixed_width_column_wrapper<bool>{{true, true, false}};
  auto struct_2_1 = cudf::test::structs_column_wrapper{{is_human_1, struct_1_1}};

  auto list_offsets_column_1 =
    cudf::test::fixed_width_column_wrapper<cudf::size_type>{0, 2, 3, 3}.release();
  auto num_list_rows_1 = list_offsets_column_1->size() - 1;

  auto list_col_1 = cudf::make_lists_column(
    num_list_rows_1, std::move(list_offsets_column_1), struct_2_1.release(), 0, {});

  auto table_1 = table_view({*list_col_1});

  // Table 2
  auto weight_2   = cudf::test::fixed_width_column_wrapper<float>{{1.1, -1.0, -1.0}};
  auto ages_2     = cudf::test::fixed_width_column_wrapper<int32_t>{{31, 351, 351}, {1, 1, 0}};
  auto struct_1_2 = cudf::test::structs_column_wrapper{{weight_2, ages_2}, {1, 0, 1}};
  auto is_human_2 = cudf::test::fixed_width_column_wrapper<bool>{{false, false, false}, {1, 1, 0}};
  auto struct_2_2 = cudf::test::structs_column_wrapper{{is_human_2, struct_1_2}};

  auto list_offsets_column_2 =
    cudf::test::fixed_width_column_wrapper<cudf::size_type>{0, 1, 2, 3}.release();
  auto num_list_rows_2 = list_offsets_column_2->size() - 1;

  auto list_col_2 = cudf::make_lists_column(
    num_list_rows_2, std::move(list_offsets_column_2), struct_2_2.release(), 0, {});

  auto table_2 = table_view({*list_col_2});

  auto full_table = cudf::concatenate(std::vector<table_view>({table_1, table_2}));

  cudf::io::table_input_metadata expected_metadata(table_1);
  expected_metadata.column_metadata[0].set_name("family");
  expected_metadata.column_metadata[0].child(1).set_nullability(false);
  expected_metadata.column_metadata[0].child(1).child(0).set_name("human?");
  expected_metadata.column_metadata[0].child(1).child(1).set_name("particulars");
  expected_metadata.column_metadata[0].child(1).child(1).child(0).set_name("weight");
  expected_metadata.column_metadata[0].child(1).child(1).child(1).set_name("age");

  auto filepath = temp_env->get_temp_filepath("ChunkedListOfStruct.parquet");
  cudf::io::chunked_parquet_writer_options args =
    cudf::io::chunked_parquet_writer_options::builder(cudf::io::sink_info{filepath});
  args.set_metadata(expected_metadata);
  cudf::io::parquet_chunked_writer(args).write(table_1).write(table_2);

  cudf::io::parquet_reader_options read_opts =
    cudf::io::parquet_reader_options::builder(cudf::io::source_info{filepath});
  auto result = cudf::io::read_parquet(read_opts);

  CUDF_TEST_EXPECT_TABLES_EQUIVALENT(*result.tbl, *full_table);
  cudf::test::expect_metadata_equal(expected_metadata, result.metadata);
}

TEST_F(ParquetChunkedWriterTest, ListOfStructOfStructOfListOfList)
{
  auto valids  = cudf::detail::make_counting_transform_iterator(0, [](auto i) { return i % 2; });
  auto valids2 = cudf::detail::make_counting_transform_iterator(0, [](auto i) { return i != 3; });

  using lcw = cudf::test::lists_column_wrapper<int32_t>;

  // Table 1 ===========================

  // []
  // [NULL, 2, NULL]
  // [4, 5]
  // NULL
  lcw land_1{{{}, {{1, 2, 3}, valids}, {4, 5}, {}}, valids2};

  // []
  // [[1, 2, 3], [], [4, 5], [], [0, 6, 0]]
  // [[7, 8], []]
  // [[]]
  lcw flats_1{lcw{}, {{1, 2, 3}, {}, {4, 5}, {}, {0, 6, 0}}, {{7, 8}, {}}, lcw{lcw{}}};

  auto weight_1   = cudf::test::fixed_width_column_wrapper<float>{{57.5, 51.1, 15.3, 1.1}};
  auto ages_1     = cudf::test::fixed_width_column_wrapper<int32_t>{{30, 27, 5, 31}};
  auto struct_1_1 = cudf::test::structs_column_wrapper{weight_1, ages_1, land_1, flats_1};
  auto is_human_1 = cudf::test::fixed_width_column_wrapper<bool>{{true, true, false, false}};
  auto struct_2_1 = cudf::test::structs_column_wrapper{{is_human_1, struct_1_1}};

  auto list_offsets_column_1 =
    cudf::test::fixed_width_column_wrapper<cudf::size_type>{0, 2, 3, 4}.release();
  auto num_list_rows_1 = list_offsets_column_1->size() - 1;

  auto list_col_1 = cudf::make_lists_column(
    num_list_rows_1, std::move(list_offsets_column_1), struct_2_1.release(), 0, {});

  auto table_1 = table_view({*list_col_1});

  // Table 2 ===========================

  // []
  // [7, 8, 9]
  lcw land_2{{}, {7, 8, 9}};

  // [[]]
  // [[], [], []]
  lcw flats_2{lcw{lcw{}}, lcw{lcw{}, lcw{}, lcw{}}};

  auto weight_2   = cudf::test::fixed_width_column_wrapper<float>{{-1.0, -1.0}};
  auto ages_2     = cudf::test::fixed_width_column_wrapper<int32_t>{{351, 351}, {1, 0}};
  auto struct_1_2 = cudf::test::structs_column_wrapper{{weight_2, ages_2, land_2, flats_2}, {0, 1}};
  auto is_human_2 = cudf::test::fixed_width_column_wrapper<bool>{{false, false}, {1, 0}};
  auto struct_2_2 = cudf::test::structs_column_wrapper{{is_human_2, struct_1_2}};

  auto list_offsets_column_2 =
    cudf::test::fixed_width_column_wrapper<cudf::size_type>{0, 1, 2}.release();
  auto num_list_rows_2 = list_offsets_column_2->size() - 1;

  auto list_col_2 = cudf::make_lists_column(
    num_list_rows_2, std::move(list_offsets_column_2), struct_2_2.release(), 0, {});

  auto table_2 = table_view({*list_col_2});

  auto full_table = cudf::concatenate(std::vector<table_view>({table_1, table_2}));

  cudf::io::table_input_metadata expected_metadata(table_1);
  expected_metadata.column_metadata[0].set_name("family");
  expected_metadata.column_metadata[0].child(1).set_nullability(false);
  expected_metadata.column_metadata[0].child(1).child(0).set_name("human?");
  expected_metadata.column_metadata[0].child(1).child(1).set_name("particulars");
  expected_metadata.column_metadata[0].child(1).child(1).child(0).set_name("weight");
  expected_metadata.column_metadata[0].child(1).child(1).child(1).set_name("age");
  expected_metadata.column_metadata[0].child(1).child(1).child(2).set_name("land_unit");
  expected_metadata.column_metadata[0].child(1).child(1).child(3).set_name("flats");

  auto filepath = temp_env->get_temp_filepath("ListOfStructOfStructOfListOfList.parquet");
  cudf::io::chunked_parquet_writer_options args =
    cudf::io::chunked_parquet_writer_options::builder(cudf::io::sink_info{filepath});
  args.set_metadata(expected_metadata);
  cudf::io::parquet_chunked_writer(args).write(table_1).write(table_2);

  cudf::io::parquet_reader_options read_opts =
    cudf::io::parquet_reader_options::builder(cudf::io::source_info{filepath});
  auto result = cudf::io::read_parquet(read_opts);

  CUDF_TEST_EXPECT_TABLES_EQUIVALENT(*result.tbl, *full_table);
  cudf::test::expect_metadata_equal(expected_metadata, result.metadata);

  // We specifically mentioned in input schema that struct_2 is non-nullable across chunked calls.
  auto result_parent_list = result.tbl->get_column(0);
  auto result_struct_2    = result_parent_list.child(cudf::lists_column_view::child_column_index);
  EXPECT_EQ(result_struct_2.nullable(), false);
}

TEST_F(ParquetChunkedWriterTest, MismatchedTypes)
{
  srand(31337);
  auto table1 = create_random_fixed_table<int>(4, 4, true);
  auto table2 = create_random_fixed_table<float>(4, 4, true);

  auto filepath = temp_env->get_temp_filepath("ChunkedMismatchedTypes.parquet");
  cudf::io::chunked_parquet_writer_options args =
    cudf::io::chunked_parquet_writer_options::builder(cudf::io::sink_info{filepath});
  cudf::io::parquet_chunked_writer writer(args);
  writer.write(*table1);
  EXPECT_THROW(writer.write(*table2), cudf::logic_error);
  writer.close();
}

TEST_F(ParquetChunkedWriterTest, ChunkedWriteAfterClosing)
{
  srand(31337);
  auto table = create_random_fixed_table<int>(4, 4, true);

  auto filepath = temp_env->get_temp_filepath("ChunkedWriteAfterClosing.parquet");
  cudf::io::chunked_parquet_writer_options args =
    cudf::io::chunked_parquet_writer_options::builder(cudf::io::sink_info{filepath});
  cudf::io::parquet_chunked_writer writer(args);
  writer.write(*table).close();
  EXPECT_THROW(writer.write(*table), cudf::logic_error);
}

TEST_F(ParquetChunkedWriterTest, ReadingUnclosedFile)
{
  srand(31337);
  auto table = create_random_fixed_table<int>(4, 4, true);

  auto filepath = temp_env->get_temp_filepath("ReadingUnclosedFile.parquet");
  cudf::io::chunked_parquet_writer_options args =
    cudf::io::chunked_parquet_writer_options::builder(cudf::io::sink_info{filepath});
  cudf::io::parquet_chunked_writer writer(args);
  writer.write(*table);

  cudf::io::parquet_reader_options read_opts =
    cudf::io::parquet_reader_options::builder(cudf::io::source_info{filepath});
  EXPECT_THROW(cudf::io::read_parquet(read_opts), cudf::logic_error);
}

TEST_F(ParquetChunkedWriterTest, MismatchedStructure)
{
  srand(31337);
  auto table1 = create_random_fixed_table<int>(4, 4, true);
  auto table2 = create_random_fixed_table<float>(3, 4, true);

  auto filepath = temp_env->get_temp_filepath("ChunkedMismatchedStructure.parquet");
  cudf::io::chunked_parquet_writer_options args =
    cudf::io::chunked_parquet_writer_options::builder(cudf::io::sink_info{filepath});
  cudf::io::parquet_chunked_writer writer(args);
  writer.write(*table1);
  EXPECT_THROW(writer.write(*table2), cudf::logic_error);
  writer.close();
}

TEST_F(ParquetChunkedWriterTest, MismatchedStructureList)
{
  auto valids  = cudf::detail::make_counting_transform_iterator(0, [](auto i) { return i % 2; });
  auto valids2 = cudf::detail::make_counting_transform_iterator(0, [](auto i) { return i != 3; });

  using lcw = cudf::test::lists_column_wrapper<int32_t>;

  // COL0 (mismatched depth) ====================
  // [NULL, 2, NULL]
  // []
  // [4, 5]
  // NULL
  lcw col00{{{{1, 2, 3}, valids}, {}, {4, 5}, {}}, valids2};

  // [[1, 2, 3], [], [4, 5], [], [0, 6, 0]]
  // [[7, 8]]
  // []
  // [[]]
  lcw col01{{{1, 2, 3}, {}, {4, 5}, {}, {0, 6, 0}}, {{7, 8}}, lcw{}, lcw{lcw{}}};

  // COL2 (non-nested columns to test proper schema construction)
  size_t num_rows = static_cast<cudf::column_view>(col00).size();
  auto seq_col0   = random_values<int>(num_rows);
  auto seq_col1   = random_values<int>(num_rows);

  column_wrapper<int> col10{seq_col0.begin(), seq_col0.end(), valids};
  column_wrapper<int> col11{seq_col1.begin(), seq_col1.end(), valids2};

  auto tbl0 = table_view({col00, col10});
  auto tbl1 = table_view({col01, col11});

  auto filepath = temp_env->get_temp_filepath("ChunkedLists.parquet");
  cudf::io::chunked_parquet_writer_options args =
    cudf::io::chunked_parquet_writer_options::builder(cudf::io::sink_info{filepath});
  cudf::io::parquet_chunked_writer writer(args);
  writer.write(tbl0);
  EXPECT_THROW(writer.write(tbl1), cudf::logic_error);
}

TEST_F(ParquetChunkedWriterTest, DifferentNullability)
{
  srand(31337);
  auto table1 = create_random_fixed_table<int>(5, 5, true);
  auto table2 = create_random_fixed_table<int>(5, 5, false);

  auto full_table = cudf::concatenate(std::vector<table_view>({*table1, *table2}));

  auto filepath = temp_env->get_temp_filepath("ChunkedNullable.parquet");
  cudf::io::chunked_parquet_writer_options args =
    cudf::io::chunked_parquet_writer_options::builder(cudf::io::sink_info{filepath});
  cudf::io::parquet_chunked_writer(args).write(*table1).write(*table2);

  cudf::io::parquet_reader_options read_opts =
    cudf::io::parquet_reader_options::builder(cudf::io::source_info{filepath});
  auto result = cudf::io::read_parquet(read_opts);

  CUDF_TEST_EXPECT_TABLES_EQUAL(*result.tbl, *full_table);
}

TEST_F(ParquetChunkedWriterTest, DifferentNullabilityStruct)
{
  // Struct<is_human:bool (non-nullable),
  //        Struct<weight:float>,
  //               age:int
  //              > (nullable)
  //       > (non-nullable)

  // Table 1: is_human and struct_1 are non-nullable but should be nullable when read back.
  auto weight_1   = cudf::test::fixed_width_column_wrapper<float>{{57.5, 51.1, 15.3}};
  auto ages_1     = cudf::test::fixed_width_column_wrapper<int32_t>{{30, 27, 5}};
  auto struct_1_1 = cudf::test::structs_column_wrapper{weight_1, ages_1};
  auto is_human_1 = cudf::test::fixed_width_column_wrapper<bool>{{true, true, false}};
  auto struct_2_1 = cudf::test::structs_column_wrapper{{is_human_1, struct_1_1}};
  auto table_1    = cudf::table_view({struct_2_1});

  // Table 2: struct_1 and is_human are nullable now so if we hadn't assumed worst case (nullable)
  // when writing table_1, we would have wrong pages for it.
  auto weight_2   = cudf::test::fixed_width_column_wrapper<float>{{1.1, -1.0, -1.0}};
  auto ages_2     = cudf::test::fixed_width_column_wrapper<int32_t>{{31, 351, 351}, {1, 1, 0}};
  auto struct_1_2 = cudf::test::structs_column_wrapper{{weight_2, ages_2}, {1, 0, 1}};
  auto is_human_2 = cudf::test::fixed_width_column_wrapper<bool>{{false, false, false}, {1, 1, 0}};
  auto struct_2_2 = cudf::test::structs_column_wrapper{{is_human_2, struct_1_2}};
  auto table_2    = cudf::table_view({struct_2_2});

  auto full_table = cudf::concatenate(std::vector<table_view>({table_1, table_2}));

  cudf::io::table_input_metadata expected_metadata(table_1);
  expected_metadata.column_metadata[0].set_name("being");
  expected_metadata.column_metadata[0].child(0).set_name("human?");
  expected_metadata.column_metadata[0].child(1).set_name("particulars");
  expected_metadata.column_metadata[0].child(1).child(0).set_name("weight");
  expected_metadata.column_metadata[0].child(1).child(1).set_name("age");

  auto filepath = temp_env->get_temp_filepath("ChunkedNullableStruct.parquet");
  cudf::io::chunked_parquet_writer_options args =
    cudf::io::chunked_parquet_writer_options::builder(cudf::io::sink_info{filepath});
  args.set_metadata(expected_metadata);
  cudf::io::parquet_chunked_writer(args).write(table_1).write(table_2);

  cudf::io::parquet_reader_options read_opts =
    cudf::io::parquet_reader_options::builder(cudf::io::source_info{filepath});
  auto result = cudf::io::read_parquet(read_opts);

  CUDF_TEST_EXPECT_TABLES_EQUIVALENT(*result.tbl, *full_table);
  cudf::test::expect_metadata_equal(expected_metadata, result.metadata);
}

TEST_F(ParquetChunkedWriterTest, ForcedNullability)
{
  srand(31337);
  auto table1 = create_random_fixed_table<int>(5, 5, false);
  auto table2 = create_random_fixed_table<int>(5, 5, false);

  auto full_table = cudf::concatenate(std::vector<table_view>({*table1, *table2}));

  auto filepath = temp_env->get_temp_filepath("ChunkedNoNullable.parquet");

  cudf::io::table_input_metadata metadata(*table1);

  // In the absence of prescribed per-column nullability in metadata, the writer assumes the worst
  // and considers all columns nullable. However cudf::concatenate will not force nulls in case no
  // columns are nullable. To get the expected result, we tell the writer the nullability of all
  // columns in advance.
  for (auto& col_meta : metadata.column_metadata) {
    col_meta.set_nullability(false);
  }

  cudf::io::chunked_parquet_writer_options args =
    cudf::io::chunked_parquet_writer_options::builder(cudf::io::sink_info{filepath})
      .metadata(std::move(metadata));
  cudf::io::parquet_chunked_writer(args).write(*table1).write(*table2);

  cudf::io::parquet_reader_options read_opts =
    cudf::io::parquet_reader_options::builder(cudf::io::source_info{filepath});
  auto result = cudf::io::read_parquet(read_opts);

  CUDF_TEST_EXPECT_TABLES_EQUAL(*result.tbl, *full_table);
}

TEST_F(ParquetChunkedWriterTest, ForcedNullabilityList)
{
  srand(31337);

  auto valids  = cudf::detail::make_counting_transform_iterator(0, [](auto i) { return i % 2; });
  auto valids2 = cudf::detail::make_counting_transform_iterator(0, [](auto i) { return i != 3; });

  using lcw = cudf::test::lists_column_wrapper<int32_t>;

  // COL0 ====================
  // [1, 2, 3]
  // []
  // [4, 5]
  // NULL
  lcw col00{{{1, 2, 3}, {}, {4, 5}, {}}, valids2};

  // [7]
  // []
  // [8, 9, 10, 11]
  // NULL
  lcw col01{{{7}, {}, {8, 9, 10, 11}, {}}, valids2};

  // COL1 (non-nested columns to test proper schema construction)
  size_t num_rows = static_cast<cudf::column_view>(col00).size();
  auto seq_col0   = random_values<int>(num_rows);
  auto seq_col1   = random_values<int>(num_rows);

  column_wrapper<int> col10{seq_col0.begin(), seq_col0.end(), valids};
  column_wrapper<int> col11{seq_col1.begin(), seq_col1.end(), valids2};

  auto table1 = table_view({col00, col10});
  auto table2 = table_view({col01, col11});

  auto full_table = cudf::concatenate(std::vector<table_view>({table1, table2}));

  cudf::io::table_input_metadata metadata(table1);
  metadata.column_metadata[0].set_nullability(true);  // List is nullable at first (root) level
  metadata.column_metadata[0].child(1).set_nullability(
    false);  // non-nullable at second (leaf) level
  metadata.column_metadata[1].set_nullability(true);

  auto filepath = temp_env->get_temp_filepath("ChunkedListNullable.parquet");

  cudf::io::chunked_parquet_writer_options args =
    cudf::io::chunked_parquet_writer_options::builder(cudf::io::sink_info{filepath})
      .metadata(std::move(metadata));
  cudf::io::parquet_chunked_writer(args).write(table1).write(table2);

  cudf::io::parquet_reader_options read_opts =
    cudf::io::parquet_reader_options::builder(cudf::io::source_info{filepath});
  auto result = cudf::io::read_parquet(read_opts);

  CUDF_TEST_EXPECT_TABLES_EQUAL(*result.tbl, *full_table);
}

TEST_F(ParquetChunkedWriterTest, ForcedNullabilityStruct)
{
  // Struct<is_human:bool (non-nullable),
  //        Struct<weight:float>,
  //               age:int
  //              > (nullable)
  //       > (non-nullable)

  // Table 1: is_human and struct_2 are non-nullable and should stay that way when read back.
  auto weight_1   = cudf::test::fixed_width_column_wrapper<float>{{57.5, 51.1, 15.3}};
  auto ages_1     = cudf::test::fixed_width_column_wrapper<int32_t>{{30, 27, 5}};
  auto struct_1_1 = cudf::test::structs_column_wrapper{weight_1, ages_1};
  auto is_human_1 = cudf::test::fixed_width_column_wrapper<bool>{{true, true, false}};
  auto struct_2_1 = cudf::test::structs_column_wrapper{{is_human_1, struct_1_1}};
  auto table_1    = cudf::table_view({struct_2_1});

  auto weight_2   = cudf::test::fixed_width_column_wrapper<float>{{1.1, -1.0, -1.0}};
  auto ages_2     = cudf::test::fixed_width_column_wrapper<int32_t>{{31, 351, 351}, {1, 1, 0}};
  auto struct_1_2 = cudf::test::structs_column_wrapper{{weight_2, ages_2}, {1, 0, 1}};
  auto is_human_2 = cudf::test::fixed_width_column_wrapper<bool>{{false, false, false}};
  auto struct_2_2 = cudf::test::structs_column_wrapper{{is_human_2, struct_1_2}};
  auto table_2    = cudf::table_view({struct_2_2});

  auto full_table = cudf::concatenate(std::vector<table_view>({table_1, table_2}));

  cudf::io::table_input_metadata expected_metadata(table_1);
  expected_metadata.column_metadata[0].set_name("being").set_nullability(false);
  expected_metadata.column_metadata[0].child(0).set_name("human?").set_nullability(false);
  expected_metadata.column_metadata[0].child(1).set_name("particulars");
  expected_metadata.column_metadata[0].child(1).child(0).set_name("weight");
  expected_metadata.column_metadata[0].child(1).child(1).set_name("age");

  auto filepath = temp_env->get_temp_filepath("ChunkedNullableStruct.parquet");
  cudf::io::chunked_parquet_writer_options args =
    cudf::io::chunked_parquet_writer_options::builder(cudf::io::sink_info{filepath});
  args.set_metadata(expected_metadata);
  cudf::io::parquet_chunked_writer(args).write(table_1).write(table_2);

  cudf::io::parquet_reader_options read_opts =
    cudf::io::parquet_reader_options::builder(cudf::io::source_info{filepath});
  auto result = cudf::io::read_parquet(read_opts);

  CUDF_TEST_EXPECT_TABLES_EQUAL(*result.tbl, *full_table);
  cudf::test::expect_metadata_equal(expected_metadata, result.metadata);
}

TEST_F(ParquetChunkedWriterTest, ReadRowGroups)
{
  srand(31337);
  auto table1 = create_random_fixed_table<int>(5, 5, true);
  auto table2 = create_random_fixed_table<int>(5, 5, true);

  auto full_table = cudf::concatenate(std::vector<table_view>({*table2, *table1, *table2}));

  auto filepath = temp_env->get_temp_filepath("ChunkedRowGroups.parquet");
  cudf::io::chunked_parquet_writer_options args =
    cudf::io::chunked_parquet_writer_options::builder(cudf::io::sink_info{filepath});
  {
    cudf::io::parquet_chunked_writer(args).write(*table1).write(*table2);
  }

  cudf::io::parquet_reader_options read_opts =
    cudf::io::parquet_reader_options::builder(cudf::io::source_info{filepath})
      .row_groups({{1, 0, 1}});
  auto result = cudf::io::read_parquet(read_opts);

  CUDF_TEST_EXPECT_TABLES_EQUAL(*result.tbl, *full_table);
}

TEST_F(ParquetChunkedWriterTest, ReadRowGroupsError)
{
  srand(31337);
  auto table1 = create_random_fixed_table<int>(5, 5, true);

  auto filepath = temp_env->get_temp_filepath("ChunkedRowGroupsError.parquet");
  cudf::io::chunked_parquet_writer_options args =
    cudf::io::chunked_parquet_writer_options::builder(cudf::io::sink_info{filepath});
  cudf::io::parquet_chunked_writer(args).write(*table1);

  cudf::io::parquet_reader_options read_opts =
    cudf::io::parquet_reader_options::builder(cudf::io::source_info{filepath}).row_groups({{0, 1}});
  EXPECT_THROW(cudf::io::read_parquet(read_opts), cudf::logic_error);
  read_opts.set_row_groups({{-1}});
  EXPECT_THROW(cudf::io::read_parquet(read_opts), cudf::logic_error);
  read_opts.set_row_groups({{0}, {0}});
  EXPECT_THROW(cudf::io::read_parquet(read_opts), cudf::logic_error);
}

TEST_F(ParquetWriterTest, DecimalWrite)
{
  constexpr cudf::size_type num_rows = 500;
  auto seq_col0                      = random_values<int32_t>(num_rows);
  auto seq_col1                      = random_values<int64_t>(num_rows);

  auto valids =
    cudf::detail::make_counting_transform_iterator(0, [](auto i) { return i % 2 == 0; });

  auto col0 = cudf::test::fixed_point_column_wrapper<int32_t>{
    seq_col0.begin(), seq_col0.end(), valids, numeric::scale_type{5}};
  auto col1 = cudf::test::fixed_point_column_wrapper<int64_t>{
    seq_col1.begin(), seq_col1.end(), valids, numeric::scale_type{-9}};

  auto table = table_view({col0, col1});

  auto filepath = temp_env->get_temp_filepath("DecimalWrite.parquet");
  cudf::io::parquet_writer_options args =
    cudf::io::parquet_writer_options::builder(cudf::io::sink_info{filepath}, table);

  cudf::io::table_input_metadata expected_metadata(table);

  // verify failure if too small a precision is given
  expected_metadata.column_metadata[0].set_decimal_precision(7);
  expected_metadata.column_metadata[1].set_decimal_precision(1);
  args.set_metadata(expected_metadata);
  EXPECT_THROW(cudf::io::write_parquet(args), cudf::logic_error);

  // verify success if equal precision is given
  expected_metadata.column_metadata[0].set_decimal_precision(7);
  expected_metadata.column_metadata[1].set_decimal_precision(9);
  args.set_metadata(std::move(expected_metadata));
  cudf::io::write_parquet(args);

  cudf::io::parquet_reader_options read_opts =
    cudf::io::parquet_reader_options::builder(cudf::io::source_info{filepath});
  auto result = cudf::io::read_parquet(read_opts);

  CUDF_TEST_EXPECT_TABLES_EQUAL(*result.tbl, table);
}

TYPED_TEST(ParquetChunkedWriterNumericTypeTest, UnalignedSize)
{
  // write out two 31 row tables and make sure they get
  // read back with all their validity bits in the right place

  using T = TypeParam;

  int num_els = 31;
  std::vector<std::unique_ptr<cudf::column>> cols;

  bool mask[] = {false, true, true, true, true, true, true, true, true, true, true,
                 true,  true, true, true, true, true, true, true, true, true, true,

                 true,  true, true, true, true, true, true, true, true};
  T c1a[num_els];
  std::fill(c1a, c1a + num_els, static_cast<T>(5));
  T c1b[num_els];
  std::fill(c1b, c1b + num_els, static_cast<T>(6));
  column_wrapper<T> c1a_w(c1a, c1a + num_els, mask);
  column_wrapper<T> c1b_w(c1b, c1b + num_els, mask);
  cols.push_back(c1a_w.release());
  cols.push_back(c1b_w.release());
  cudf::table tbl1(std::move(cols));

  T c2a[num_els];
  std::fill(c2a, c2a + num_els, static_cast<T>(8));
  T c2b[num_els];
  std::fill(c2b, c2b + num_els, static_cast<T>(9));
  column_wrapper<T> c2a_w(c2a, c2a + num_els, mask);
  column_wrapper<T> c2b_w(c2b, c2b + num_els, mask);
  cols.push_back(c2a_w.release());
  cols.push_back(c2b_w.release());
  cudf::table tbl2(std::move(cols));

  auto expected = cudf::concatenate(std::vector<table_view>({tbl1, tbl2}));

  auto filepath = temp_env->get_temp_filepath("ChunkedUnalignedSize.parquet");
  cudf::io::chunked_parquet_writer_options args =
    cudf::io::chunked_parquet_writer_options::builder(cudf::io::sink_info{filepath});
  cudf::io::parquet_chunked_writer(args).write(tbl1).write(tbl2);

  cudf::io::parquet_reader_options read_opts =
    cudf::io::parquet_reader_options::builder(cudf::io::source_info{filepath});
  auto result = cudf::io::read_parquet(read_opts);

  CUDF_TEST_EXPECT_TABLES_EQUAL(*result.tbl, *expected);
}

TYPED_TEST(ParquetChunkedWriterNumericTypeTest, UnalignedSize2)
{
  // write out two 33 row tables and make sure they get
  // read back with all their validity bits in the right place

  using T = TypeParam;

  int num_els = 33;
  std::vector<std::unique_ptr<cudf::column>> cols;

  bool mask[] = {false, true, true, true, true, true, true, true, true, true, true,
                 true,  true, true, true, true, true, true, true, true, true, true,
                 true,  true, true, true, true, true, true, true, true, true, true};

  T c1a[num_els];
  std::fill(c1a, c1a + num_els, static_cast<T>(5));
  T c1b[num_els];
  std::fill(c1b, c1b + num_els, static_cast<T>(6));
  column_wrapper<T> c1a_w(c1a, c1a + num_els, mask);
  column_wrapper<T> c1b_w(c1b, c1b + num_els, mask);
  cols.push_back(c1a_w.release());
  cols.push_back(c1b_w.release());
  cudf::table tbl1(std::move(cols));

  T c2a[num_els];
  std::fill(c2a, c2a + num_els, static_cast<T>(8));
  T c2b[num_els];
  std::fill(c2b, c2b + num_els, static_cast<T>(9));
  column_wrapper<T> c2a_w(c2a, c2a + num_els, mask);
  column_wrapper<T> c2b_w(c2b, c2b + num_els, mask);
  cols.push_back(c2a_w.release());
  cols.push_back(c2b_w.release());
  cudf::table tbl2(std::move(cols));

  auto expected = cudf::concatenate(std::vector<table_view>({tbl1, tbl2}));

  auto filepath = temp_env->get_temp_filepath("ChunkedUnalignedSize2.parquet");
  cudf::io::chunked_parquet_writer_options args =
    cudf::io::chunked_parquet_writer_options::builder(cudf::io::sink_info{filepath});
  cudf::io::parquet_chunked_writer(args).write(tbl1).write(tbl2);

  cudf::io::parquet_reader_options read_opts =
    cudf::io::parquet_reader_options::builder(cudf::io::source_info{filepath});
  auto result = cudf::io::read_parquet(read_opts);

  CUDF_TEST_EXPECT_TABLES_EQUAL(*result.tbl, *expected);
}

// custom mem mapped data sink that supports device writes
template <bool supports_device_writes>
class custom_test_memmap_sink : public cudf::io::data_sink {
 public:
  explicit custom_test_memmap_sink(std::vector<char>* mm_writer_buf)
  {
    mm_writer = cudf::io::data_sink::create(mm_writer_buf);
  }

  virtual ~custom_test_memmap_sink() { mm_writer->flush(); }

  void host_write(void const* data, size_t size) override { mm_writer->host_write(data, size); }

  [[nodiscard]] bool supports_device_write() const override { return supports_device_writes; }

  void device_write(void const* gpu_data, size_t size, rmm::cuda_stream_view stream) override
  {
    this->device_write_async(gpu_data, size, stream).get();
  }

  std::future<void> device_write_async(void const* gpu_data,
                                       size_t size,
                                       rmm::cuda_stream_view stream) override
  {
    return std::async(std::launch::deferred, [=] {
      char* ptr = nullptr;
      CUDF_CUDA_TRY(cudaMallocHost(&ptr, size));
      CUDF_CUDA_TRY(cudaMemcpyAsync(ptr, gpu_data, size, cudaMemcpyDefault, stream.value()));
      stream.synchronize();
      mm_writer->host_write(ptr, size);
      CUDF_CUDA_TRY(cudaFreeHost(ptr));
    });
  }

  void flush() override { mm_writer->flush(); }

  size_t bytes_written() override { return mm_writer->bytes_written(); }

 private:
  std::unique_ptr<data_sink> mm_writer;
};

TEST_F(ParquetWriterStressTest, LargeTableWeakCompression)
{
  std::vector<char> mm_buf;
  mm_buf.reserve(4 * 1024 * 1024 * 16);
  custom_test_memmap_sink<false> custom_sink(&mm_buf);

  // exercises multiple rowgroups
  srand(31337);
  auto expected = create_random_fixed_table<int>(16, 4 * 1024 * 1024, false);

  // write out using the custom sink (which uses device writes)
  cudf::io::parquet_writer_options args =
    cudf::io::parquet_writer_options::builder(cudf::io::sink_info{&custom_sink}, *expected);
  cudf::io::write_parquet(args);

  cudf::io::parquet_reader_options custom_args =
    cudf::io::parquet_reader_options::builder(cudf::io::source_info{mm_buf.data(), mm_buf.size()});
  auto custom_tbl = cudf::io::read_parquet(custom_args);
  CUDF_TEST_EXPECT_TABLES_EQUAL(custom_tbl.tbl->view(), expected->view());
}

TEST_F(ParquetWriterStressTest, LargeTableGoodCompression)
{
  std::vector<char> mm_buf;
  mm_buf.reserve(4 * 1024 * 1024 * 16);
  custom_test_memmap_sink<false> custom_sink(&mm_buf);

  // exercises multiple rowgroups
  srand(31337);
  auto expected = create_compressible_fixed_table<int>(16, 4 * 1024 * 1024, 128 * 1024, false);

  // write out using the custom sink (which uses device writes)
  cudf::io::parquet_writer_options args =
    cudf::io::parquet_writer_options::builder(cudf::io::sink_info{&custom_sink}, *expected);
  cudf::io::write_parquet(args);

  cudf::io::parquet_reader_options custom_args =
    cudf::io::parquet_reader_options::builder(cudf::io::source_info{mm_buf.data(), mm_buf.size()});
  auto custom_tbl = cudf::io::read_parquet(custom_args);
  CUDF_TEST_EXPECT_TABLES_EQUAL(custom_tbl.tbl->view(), expected->view());
}

TEST_F(ParquetWriterStressTest, LargeTableWithValids)
{
  std::vector<char> mm_buf;
  mm_buf.reserve(4 * 1024 * 1024 * 16);
  custom_test_memmap_sink<false> custom_sink(&mm_buf);

  // exercises multiple rowgroups
  srand(31337);
  auto expected = create_compressible_fixed_table<int>(16, 4 * 1024 * 1024, 6, true);

  // write out using the custom sink (which uses device writes)
  cudf::io::parquet_writer_options args =
    cudf::io::parquet_writer_options::builder(cudf::io::sink_info{&custom_sink}, *expected);
  cudf::io::write_parquet(args);

  cudf::io::parquet_reader_options custom_args =
    cudf::io::parquet_reader_options::builder(cudf::io::source_info{mm_buf.data(), mm_buf.size()});
  auto custom_tbl = cudf::io::read_parquet(custom_args);
  CUDF_TEST_EXPECT_TABLES_EQUAL(custom_tbl.tbl->view(), expected->view());
}

TEST_F(ParquetWriterStressTest, DeviceWriteLargeTableWeakCompression)
{
  std::vector<char> mm_buf;
  mm_buf.reserve(4 * 1024 * 1024 * 16);
  custom_test_memmap_sink<true> custom_sink(&mm_buf);

  // exercises multiple rowgroups
  srand(31337);
  auto expected = create_random_fixed_table<int>(16, 4 * 1024 * 1024, false);

  // write out using the custom sink (which uses device writes)
  cudf::io::parquet_writer_options args =
    cudf::io::parquet_writer_options::builder(cudf::io::sink_info{&custom_sink}, *expected);
  cudf::io::write_parquet(args);

  cudf::io::parquet_reader_options custom_args =
    cudf::io::parquet_reader_options::builder(cudf::io::source_info{mm_buf.data(), mm_buf.size()});
  auto custom_tbl = cudf::io::read_parquet(custom_args);
  CUDF_TEST_EXPECT_TABLES_EQUAL(custom_tbl.tbl->view(), expected->view());
}

TEST_F(ParquetWriterStressTest, DeviceWriteLargeTableGoodCompression)
{
  std::vector<char> mm_buf;
  mm_buf.reserve(4 * 1024 * 1024 * 16);
  custom_test_memmap_sink<true> custom_sink(&mm_buf);

  // exercises multiple rowgroups
  srand(31337);
  auto expected = create_compressible_fixed_table<int>(16, 4 * 1024 * 1024, 128 * 1024, false);

  // write out using the custom sink (which uses device writes)
  cudf::io::parquet_writer_options args =
    cudf::io::parquet_writer_options::builder(cudf::io::sink_info{&custom_sink}, *expected);
  cudf::io::write_parquet(args);

  cudf::io::parquet_reader_options custom_args =
    cudf::io::parquet_reader_options::builder(cudf::io::source_info{mm_buf.data(), mm_buf.size()});
  auto custom_tbl = cudf::io::read_parquet(custom_args);
  CUDF_TEST_EXPECT_TABLES_EQUAL(custom_tbl.tbl->view(), expected->view());
}

TEST_F(ParquetWriterStressTest, DeviceWriteLargeTableWithValids)
{
  std::vector<char> mm_buf;
  mm_buf.reserve(4 * 1024 * 1024 * 16);
  custom_test_memmap_sink<true> custom_sink(&mm_buf);

  // exercises multiple rowgroups
  srand(31337);
  auto expected = create_compressible_fixed_table<int>(16, 4 * 1024 * 1024, 6, true);

  // write out using the custom sink (which uses device writes)
  cudf::io::parquet_writer_options args =
    cudf::io::parquet_writer_options::builder(cudf::io::sink_info{&custom_sink}, *expected);
  cudf::io::write_parquet(args);

  cudf::io::parquet_reader_options custom_args =
    cudf::io::parquet_reader_options::builder(cudf::io::source_info{mm_buf.data(), mm_buf.size()});
  auto custom_tbl = cudf::io::read_parquet(custom_args);
  CUDF_TEST_EXPECT_TABLES_EQUAL(custom_tbl.tbl->view(), expected->view());
}

TEST_F(ParquetReaderTest, UserBounds)
{
  // trying to read more rows than there are should result in
  // receiving the properly capped # of rows
  {
    srand(31337);
    auto expected = create_random_fixed_table<int>(4, 4, false);

    auto filepath = temp_env->get_temp_filepath("TooManyRows.parquet");
    cudf::io::parquet_writer_options args =
      cudf::io::parquet_writer_options::builder(cudf::io::sink_info{filepath}, *expected);
    cudf::io::write_parquet(args);

    // attempt to read more rows than there actually are
    cudf::io::parquet_reader_options read_opts =
      cudf::io::parquet_reader_options::builder(cudf::io::source_info{filepath}).num_rows(16);
    auto result = cudf::io::read_parquet(read_opts);

    // we should only get back 4 rows
    EXPECT_EQ(result.tbl->view().column(0).size(), 4);
  }

  // trying to read past the end of the # of actual rows should result
  // in empty columns.
  {
    srand(31337);
    auto expected = create_random_fixed_table<int>(4, 4, false);

    auto filepath = temp_env->get_temp_filepath("PastBounds.parquet");
    cudf::io::parquet_writer_options args =
      cudf::io::parquet_writer_options::builder(cudf::io::sink_info{filepath}, *expected);
    cudf::io::write_parquet(args);

    // attempt to read more rows than there actually are
    cudf::io::parquet_reader_options read_opts =
      cudf::io::parquet_reader_options::builder(cudf::io::source_info{filepath}).skip_rows(4);
    auto result = cudf::io::read_parquet(read_opts);

    // we should get empty columns back
    EXPECT_EQ(result.tbl->view().num_columns(), 4);
    EXPECT_EQ(result.tbl->view().column(0).size(), 0);
  }

  // trying to read 0 rows should result in empty columns
  {
    srand(31337);
    auto expected = create_random_fixed_table<int>(4, 4, false);

    auto filepath = temp_env->get_temp_filepath("ZeroRows.parquet");
    cudf::io::parquet_writer_options args =
      cudf::io::parquet_writer_options::builder(cudf::io::sink_info{filepath}, *expected);
    cudf::io::write_parquet(args);

    // attempt to read more rows than there actually are
    cudf::io::parquet_reader_options read_opts =
      cudf::io::parquet_reader_options::builder(cudf::io::source_info{filepath}).num_rows(0);
    auto result = cudf::io::read_parquet(read_opts);

    EXPECT_EQ(result.tbl->view().num_columns(), 4);
    EXPECT_EQ(result.tbl->view().column(0).size(), 0);
  }

  // trying to read 0 rows past the end of the # of actual rows should result
  // in empty columns.
  {
    srand(31337);
    auto expected = create_random_fixed_table<int>(4, 4, false);

    auto filepath = temp_env->get_temp_filepath("ZeroRowsPastBounds.parquet");
    cudf::io::parquet_writer_options args =
      cudf::io::parquet_writer_options::builder(cudf::io::sink_info{filepath}, *expected);
    cudf::io::write_parquet(args);

    // attempt to read more rows than there actually are
    cudf::io::parquet_reader_options read_opts =
      cudf::io::parquet_reader_options::builder(cudf::io::source_info{filepath})
        .skip_rows(4)
        .num_rows(0);
    auto result = cudf::io::read_parquet(read_opts);

    // we should get empty columns back
    EXPECT_EQ(result.tbl->view().num_columns(), 4);
    EXPECT_EQ(result.tbl->view().column(0).size(), 0);
  }
}

TEST_F(ParquetReaderTest, UserBoundsWithNulls)
{
  // clang-format off
  cudf::test::fixed_width_column_wrapper<float> col{{1,1,1,1,1,1,1,1, 2,2,2,2,2,2,2,2, 3,3,3,3,3,3,3,3, 4,4,4,4,4,4,4,4,  5,5,5,5,5,5,5,5, 6,6,6,6,6,6,6,6, 7,7,7,7,7,7,7,7, 8,8,8,8,8,8,8,8}
                                                   ,{1,1,1,0,0,0,1,1, 1,1,1,1,1,1,1,1, 0,0,0,0,0,0,0,0, 1,1,1,1,1,1,0,0,  1,0,1,1,1,1,1,1, 1,1,1,1,1,1,1,1, 1,1,1,1,1,1,1,1, 1,1,1,1,1,1,1,0}};
  // clang-format on
  cudf::table_view tbl({col});
  auto filepath = temp_env->get_temp_filepath("UserBoundsWithNulls.parquet");
  cudf::io::parquet_writer_options out_args =
    cudf::io::parquet_writer_options::builder(cudf::io::sink_info{filepath}, tbl);
  cudf::io::write_parquet(out_args);

  // skip_rows / num_rows
  // clang-format off
  std::vector<std::pair<int, int>> params{ {-1, -1}, {1, 3}, {3, -1},
                                           {31, -1}, {32, -1}, {33, -1},
                                           {31, 5}, {32, 5}, {33, 5},
                                           {-1, 7}, {-1, 31}, {-1, 32}, {-1, 33},
                                           {62, -1}, {63, -1},
                                           {62, 2}, {63, 1}};
  // clang-format on
  for (auto p : params) {
    cudf::io::parquet_reader_options read_args =
      cudf::io::parquet_reader_options::builder(cudf::io::source_info{filepath});
    if (p.first >= 0) { read_args.set_skip_rows(p.first); }
    if (p.second >= 0) { read_args.set_num_rows(p.second); }
    auto result = cudf::io::read_parquet(read_args);

    p.first  = p.first < 0 ? 0 : p.first;
    p.second = p.second < 0 ? static_cast<cudf::column_view>(col).size() - p.first : p.second;
    std::vector<cudf::size_type> slice_indices{p.first, p.first + p.second};
    auto expected = cudf::slice(col, slice_indices);

    CUDF_TEST_EXPECT_COLUMNS_EQUAL(result.tbl->get_column(0), expected[0]);
  }
}

TEST_F(ParquetReaderTest, UserBoundsWithNullsMixedTypes)
{
  constexpr int num_rows = 32 * 1024;

  std::mt19937 gen(6542);
  std::bernoulli_distribution bn(0.7f);
  auto valids =
    cudf::detail::make_counting_transform_iterator(0, [&](int index) { return bn(gen); });
  auto values = thrust::make_counting_iterator(0);

  // int64
  cudf::test::fixed_width_column_wrapper<int64_t> c0(values, values + num_rows, valids);

  // list<float>
  constexpr int floats_per_row = 4;
  auto c1_offset_iter          = cudf::detail::make_counting_transform_iterator(
    0, [floats_per_row](cudf::size_type idx) { return idx * floats_per_row; });
  cudf::test::fixed_width_column_wrapper<cudf::size_type> c1_offsets(c1_offset_iter,
                                                                     c1_offset_iter + num_rows + 1);
  cudf::test::fixed_width_column_wrapper<float> c1_floats(
    values, values + (num_rows * floats_per_row), valids);
  auto [null_mask, null_count] = cudf::test::detail::make_null_mask(valids, valids + num_rows);

  auto _c1 = cudf::make_lists_column(
    num_rows, c1_offsets.release(), c1_floats.release(), null_count, std::move(null_mask));
  auto c1 = cudf::purge_nonempty_nulls(*_c1);

  // list<list<int>>
  auto c2 = make_parquet_list_list_col<int>(0, num_rows, 5, 8, true);

  // struct<list<string>, int, float>
  std::vector<std::string> strings{
    "abc", "x", "bananas", "gpu", "minty", "backspace", "", "cayenne", "turbine", "soft"};
  std::uniform_int_distribution<int> uni(0, strings.size() - 1);
  auto string_iter = cudf::detail::make_counting_transform_iterator(
    0, [&](cudf::size_type idx) { return strings[uni(gen)]; });
  constexpr int string_per_row  = 3;
  constexpr int num_string_rows = num_rows * string_per_row;
  cudf::test::strings_column_wrapper string_col{string_iter, string_iter + num_string_rows};
  auto offset_iter = cudf::detail::make_counting_transform_iterator(
    0, [string_per_row](cudf::size_type idx) { return idx * string_per_row; });
  cudf::test::fixed_width_column_wrapper<cudf::size_type> offsets(offset_iter,
                                                                  offset_iter + num_rows + 1);

  auto _c3_valids =
    cudf::detail::make_counting_transform_iterator(0, [&](int index) { return index % 200; });
  std::vector<bool> c3_valids(num_rows);
  std::copy(_c3_valids, _c3_valids + num_rows, c3_valids.begin());
  std::tie(null_mask, null_count) = cudf::test::detail::make_null_mask(valids, valids + num_rows);
  auto _c3_list                   = cudf::make_lists_column(
    num_rows, offsets.release(), string_col.release(), null_count, std::move(null_mask));
  auto c3_list = cudf::purge_nonempty_nulls(*_c3_list);
  cudf::test::fixed_width_column_wrapper<int> c3_ints(values, values + num_rows, valids);
  cudf::test::fixed_width_column_wrapper<float> c3_floats(values, values + num_rows, valids);
  std::vector<std::unique_ptr<cudf::column>> c3_children;
  c3_children.push_back(std::move(c3_list));
  c3_children.push_back(c3_ints.release());
  c3_children.push_back(c3_floats.release());
  cudf::test::structs_column_wrapper _c3(std::move(c3_children), c3_valids);
  auto c3 = cudf::purge_nonempty_nulls(_c3);

  // write it out
  cudf::table_view tbl({c0, *c1, *c2, *c3});
  auto filepath = temp_env->get_temp_filepath("UserBoundsWithNullsMixedTypes.parquet");
  cudf::io::parquet_writer_options out_args =
    cudf::io::parquet_writer_options::builder(cudf::io::sink_info{filepath}, tbl);
  cudf::io::write_parquet(out_args);

  // read it back
  std::vector<std::pair<int, int>> params{
    {-1, -1}, {0, num_rows}, {1, num_rows - 1}, {num_rows - 1, 1}, {517, 22000}};
  for (auto p : params) {
    cudf::io::parquet_reader_options read_args =
      cudf::io::parquet_reader_options::builder(cudf::io::source_info{filepath});
    if (p.first >= 0) { read_args.set_skip_rows(p.first); }
    if (p.second >= 0) { read_args.set_num_rows(p.second); }
    auto result = cudf::io::read_parquet(read_args);

    p.first  = p.first < 0 ? 0 : p.first;
    p.second = p.second < 0 ? num_rows - p.first : p.second;
    std::vector<cudf::size_type> slice_indices{p.first, p.first + p.second};
    auto expected = cudf::slice(tbl, slice_indices);

    CUDF_TEST_EXPECT_TABLES_EQUAL(*result.tbl, expected[0]);
  }
}

TEST_F(ParquetReaderTest, UserBoundsWithNullsLarge)
{
  constexpr int num_rows = 30 * 1000000;

  std::mt19937 gen(6747);
  std::bernoulli_distribution bn(0.7f);
  auto valids =
    cudf::detail::make_counting_transform_iterator(0, [&](int index) { return bn(gen); });
  auto values = thrust::make_counting_iterator(0);

  cudf::test::fixed_width_column_wrapper<int> col(values, values + num_rows, valids);

  // this file will have row groups of 1,000,000 each
  cudf::table_view tbl({col});
  auto filepath = temp_env->get_temp_filepath("UserBoundsWithNullsLarge.parquet");
  cudf::io::parquet_writer_options out_args =
    cudf::io::parquet_writer_options::builder(cudf::io::sink_info{filepath}, tbl);
  cudf::io::write_parquet(out_args);

  // skip_rows / num_rows
  // clang-format off
  std::vector<std::pair<int, int>> params{ {-1, -1}, {31, -1}, {32, -1}, {33, -1}, {1613470, -1}, {1999999, -1},
                                           {31, 1}, {32, 1}, {33, 1},
                                           // deliberately span some row group boundaries
                                           {999000, 1001}, {999000, 2000}, {2999999, 2}, {13999997, -1},
                                           {16785678, 3}, {22996176, 31},
                                           {24001231, 17}, {29000001, 989999}, {29999999, 1} };
  // clang-format on
  for (auto p : params) {
    cudf::io::parquet_reader_options read_args =
      cudf::io::parquet_reader_options::builder(cudf::io::source_info{filepath});
    if (p.first >= 0) { read_args.set_skip_rows(p.first); }
    if (p.second >= 0) { read_args.set_num_rows(p.second); }
    auto result = cudf::io::read_parquet(read_args);

    p.first  = p.first < 0 ? 0 : p.first;
    p.second = p.second < 0 ? static_cast<cudf::column_view>(col).size() - p.first : p.second;
    std::vector<cudf::size_type> slice_indices{p.first, p.first + p.second};
    auto expected = cudf::slice(col, slice_indices);

    CUDF_TEST_EXPECT_COLUMNS_EQUAL(result.tbl->get_column(0), expected[0]);
  }
}

TEST_F(ParquetReaderTest, ListUserBoundsWithNullsLarge)
{
  constexpr int num_rows = 5 * 1000000;
  auto colp              = make_parquet_list_list_col<int>(0, num_rows, 5, 8, true);
  cudf::column_view col  = *colp;

  // this file will have row groups of 1,000,000 each
  cudf::table_view tbl({col});
  auto filepath = temp_env->get_temp_filepath("ListUserBoundsWithNullsLarge.parquet");
  cudf::io::parquet_writer_options out_args =
    cudf::io::parquet_writer_options::builder(cudf::io::sink_info{filepath}, tbl);
  cudf::io::write_parquet(out_args);

  // skip_rows / num_rows
  // clang-format off
  std::vector<std::pair<int, int>> params{ {-1, -1}, {31, -1}, {32, -1}, {33, -1}, {161470, -1}, {4499997, -1},
                                           {31, 1}, {32, 1}, {33, 1},
                                           // deliberately span some row group boundaries
                                           {999000, 1001}, {999000, 2000}, {2999999, 2},
                                           {1678567, 3}, {4299676, 31},
                                           {4001231, 17}, {1900000, 989999}, {4999999, 1} };
  // clang-format on
  for (auto p : params) {
    cudf::io::parquet_reader_options read_args =
      cudf::io::parquet_reader_options::builder(cudf::io::source_info{filepath});
    if (p.first >= 0) { read_args.set_skip_rows(p.first); }
    if (p.second >= 0) { read_args.set_num_rows(p.second); }
    auto result = cudf::io::read_parquet(read_args);

    p.first  = p.first < 0 ? 0 : p.first;
    p.second = p.second < 0 ? static_cast<cudf::column_view>(col).size() - p.first : p.second;
    std::vector<cudf::size_type> slice_indices{p.first, p.first + p.second};
    auto expected = cudf::slice(col, slice_indices);

    CUDF_TEST_EXPECT_COLUMNS_EQUAL(result.tbl->get_column(0), expected[0]);
  }
}

TEST_F(ParquetReaderTest, ReorderedColumns)
{
  {
    auto a = cudf::test::strings_column_wrapper{{"a", "", "c"}, {true, false, true}};
    auto b = cudf::test::fixed_width_column_wrapper<int>{1, 2, 3};

    cudf::table_view tbl{{a, b}};
    auto filepath = temp_env->get_temp_filepath("ReorderedColumns.parquet");
    cudf::io::table_input_metadata md(tbl);
    md.column_metadata[0].set_name("a");
    md.column_metadata[1].set_name("b");
    cudf::io::parquet_writer_options opts =
      cudf::io::parquet_writer_options::builder(cudf::io::sink_info{filepath}, tbl).metadata(md);
    cudf::io::write_parquet(opts);

    // read them out of order
    cudf::io::parquet_reader_options read_opts =
      cudf::io::parquet_reader_options::builder(cudf::io::source_info{filepath})
        .columns({"b", "a"});
    auto result = cudf::io::read_parquet(read_opts);

    CUDF_TEST_EXPECT_COLUMNS_EQUAL(result.tbl->view().column(0), b);
    CUDF_TEST_EXPECT_COLUMNS_EQUAL(result.tbl->view().column(1), a);
  }

  {
    auto a = cudf::test::fixed_width_column_wrapper<int>{1, 2, 3};
    auto b = cudf::test::strings_column_wrapper{{"a", "", "c"}, {true, false, true}};

    cudf::table_view tbl{{a, b}};
    auto filepath = temp_env->get_temp_filepath("ReorderedColumns2.parquet");
    cudf::io::table_input_metadata md(tbl);
    md.column_metadata[0].set_name("a");
    md.column_metadata[1].set_name("b");
    cudf::io::parquet_writer_options opts =
      cudf::io::parquet_writer_options::builder(cudf::io::sink_info{filepath}, tbl).metadata(md);
    cudf::io::write_parquet(opts);

    // read them out of order
    cudf::io::parquet_reader_options read_opts =
      cudf::io::parquet_reader_options::builder(cudf::io::source_info{filepath})
        .columns({"b", "a"});
    auto result = cudf::io::read_parquet(read_opts);

    CUDF_TEST_EXPECT_COLUMNS_EQUAL(result.tbl->view().column(0), b);
    CUDF_TEST_EXPECT_COLUMNS_EQUAL(result.tbl->view().column(1), a);
  }

  auto a = cudf::test::fixed_width_column_wrapper<int>{1, 2, 3, 10, 20, 30};
  auto b = cudf::test::strings_column_wrapper{{"a", "", "c", "cats", "dogs", "owls"},
                                              {true, false, true, true, false, true}};
  auto c = cudf::test::fixed_width_column_wrapper<int>{{15, 16, 17, 25, 26, 32},
                                                       {false, true, true, true, true, false}};
  auto d = cudf::test::strings_column_wrapper{"ducks", "sheep", "cows", "fish", "birds", "ants"};

  cudf::table_view tbl{{a, b, c, d}};
  auto filepath = temp_env->get_temp_filepath("ReorderedColumns3.parquet");
  cudf::io::table_input_metadata md(tbl);
  md.column_metadata[0].set_name("a");
  md.column_metadata[1].set_name("b");
  md.column_metadata[2].set_name("c");
  md.column_metadata[3].set_name("d");
  cudf::io::parquet_writer_options opts =
    cudf::io::parquet_writer_options::builder(cudf::io::sink_info{filepath}, tbl)
      .metadata(std::move(md));
  cudf::io::write_parquet(opts);

  {
    // read them out of order
    cudf::io::parquet_reader_options read_opts =
      cudf::io::parquet_reader_options::builder(cudf::io::source_info{filepath})
        .columns({"d", "a", "b", "c"});
    auto result = cudf::io::read_parquet(read_opts);

    CUDF_TEST_EXPECT_COLUMNS_EQUAL(result.tbl->view().column(0), d);
    CUDF_TEST_EXPECT_COLUMNS_EQUAL(result.tbl->view().column(1), a);
    CUDF_TEST_EXPECT_COLUMNS_EQUAL(result.tbl->view().column(2), b);
    CUDF_TEST_EXPECT_COLUMNS_EQUAL(result.tbl->view().column(3), c);
  }

  {
    // read them out of order
    cudf::io::parquet_reader_options read_opts =
      cudf::io::parquet_reader_options::builder(cudf::io::source_info{filepath})
        .columns({"c", "d", "a", "b"});
    auto result = cudf::io::read_parquet(read_opts);

    CUDF_TEST_EXPECT_COLUMNS_EQUAL(result.tbl->view().column(0), c);
    CUDF_TEST_EXPECT_COLUMNS_EQUAL(result.tbl->view().column(1), d);
    CUDF_TEST_EXPECT_COLUMNS_EQUAL(result.tbl->view().column(2), a);
    CUDF_TEST_EXPECT_COLUMNS_EQUAL(result.tbl->view().column(3), b);
  }

  {
    // read them out of order
    cudf::io::parquet_reader_options read_opts =
      cudf::io::parquet_reader_options::builder(cudf::io::source_info{filepath})
        .columns({"d", "c", "b", "a"});
    auto result = cudf::io::read_parquet(read_opts);

    CUDF_TEST_EXPECT_COLUMNS_EQUAL(result.tbl->view().column(0), d);
    CUDF_TEST_EXPECT_COLUMNS_EQUAL(result.tbl->view().column(1), c);
    CUDF_TEST_EXPECT_COLUMNS_EQUAL(result.tbl->view().column(2), b);
    CUDF_TEST_EXPECT_COLUMNS_EQUAL(result.tbl->view().column(3), a);
  }
}

TEST_F(ParquetReaderTest, SelectNestedColumn)
{
  // Struct<is_human:bool,
  //        Struct<weight:float,
  //               ages:int,
  //               land_unit:List<int>>,
  //               flats:List<List<int>>
  //              >
  //       >

  auto weights_col = cudf::test::fixed_width_column_wrapper<float>{1.1, 2.4, 5.3, 8.0, 9.6, 6.9};

  auto ages_col =
    cudf::test::fixed_width_column_wrapper<int32_t>{{48, 27, 25, 31, 351, 351}, {1, 1, 1, 1, 1, 0}};

  auto struct_1 = cudf::test::structs_column_wrapper{{weights_col, ages_col}, {1, 1, 1, 1, 0, 1}};

  auto is_human_col = cudf::test::fixed_width_column_wrapper<bool>{
    {true, true, false, false, false, false}, {1, 1, 0, 1, 1, 0}};

  auto struct_2 =
    cudf::test::structs_column_wrapper{{is_human_col, struct_1}, {0, 1, 1, 1, 1, 1}}.release();

  auto input = table_view({*struct_2});

  cudf::io::table_input_metadata input_metadata(input);
  input_metadata.column_metadata[0].set_name("being");
  input_metadata.column_metadata[0].child(0).set_name("human?");
  input_metadata.column_metadata[0].child(1).set_name("particulars");
  input_metadata.column_metadata[0].child(1).child(0).set_name("weight");
  input_metadata.column_metadata[0].child(1).child(1).set_name("age");

  auto filepath = temp_env->get_temp_filepath("SelectNestedColumn.parquet");
  cudf::io::parquet_writer_options args =
    cudf::io::parquet_writer_options::builder(cudf::io::sink_info{filepath}, input)
      .metadata(std::move(input_metadata));
  cudf::io::write_parquet(args);

  {  // Test selecting a single leaf from the table
    cudf::io::parquet_reader_options read_args =
      cudf::io::parquet_reader_options::builder(cudf::io::source_info(filepath))
        .columns({"being.particulars.age"});
    auto const result = cudf::io::read_parquet(read_args);

    auto expect_ages_col = cudf::test::fixed_width_column_wrapper<int32_t>{
      {48, 27, 25, 31, 351, 351}, {1, 1, 1, 1, 1, 0}};
    auto expect_s_1 = cudf::test::structs_column_wrapper{{expect_ages_col}, {1, 1, 1, 1, 0, 1}};
    auto expect_s_2 =
      cudf::test::structs_column_wrapper{{expect_s_1}, {0, 1, 1, 1, 1, 1}}.release();
    auto expected = table_view({*expect_s_2});

    cudf::io::table_input_metadata expected_metadata(expected);
    expected_metadata.column_metadata[0].set_name("being");
    expected_metadata.column_metadata[0].child(0).set_name("particulars");
    expected_metadata.column_metadata[0].child(0).child(0).set_name("age");

    CUDF_TEST_EXPECT_TABLES_EQUAL(expected, result.tbl->view());
    cudf::test::expect_metadata_equal(expected_metadata, result.metadata);
  }

  {  // Test selecting a non-leaf and expecting all hierarchy from that node onwards
    cudf::io::parquet_reader_options read_args =
      cudf::io::parquet_reader_options::builder(cudf::io::source_info(filepath))
        .columns({"being.particulars"});
    auto const result = cudf::io::read_parquet(read_args);

    auto expected_weights_col =
      cudf::test::fixed_width_column_wrapper<float>{1.1, 2.4, 5.3, 8.0, 9.6, 6.9};

    auto expected_ages_col = cudf::test::fixed_width_column_wrapper<int32_t>{
      {48, 27, 25, 31, 351, 351}, {1, 1, 1, 1, 1, 0}};

    auto expected_s_1 = cudf::test::structs_column_wrapper{
      {expected_weights_col, expected_ages_col}, {1, 1, 1, 1, 0, 1}};

    auto expect_s_2 =
      cudf::test::structs_column_wrapper{{expected_s_1}, {0, 1, 1, 1, 1, 1}}.release();
    auto expected = table_view({*expect_s_2});

    cudf::io::table_input_metadata expected_metadata(expected);
    expected_metadata.column_metadata[0].set_name("being");
    expected_metadata.column_metadata[0].child(0).set_name("particulars");
    expected_metadata.column_metadata[0].child(0).child(0).set_name("weight");
    expected_metadata.column_metadata[0].child(0).child(1).set_name("age");

    CUDF_TEST_EXPECT_TABLES_EQUAL(expected, result.tbl->view());
    cudf::test::expect_metadata_equal(expected_metadata, result.metadata);
  }

  {  // Test selecting struct children out of order
    cudf::io::parquet_reader_options read_args =
      cudf::io::parquet_reader_options::builder(cudf::io::source_info(filepath))
        .columns({"being.particulars.age", "being.particulars.weight", "being.human?"});
    auto const result = cudf::io::read_parquet(read_args);

    auto expected_weights_col =
      cudf::test::fixed_width_column_wrapper<float>{1.1, 2.4, 5.3, 8.0, 9.6, 6.9};

    auto expected_ages_col = cudf::test::fixed_width_column_wrapper<int32_t>{
      {48, 27, 25, 31, 351, 351}, {1, 1, 1, 1, 1, 0}};

    auto expected_is_human_col = cudf::test::fixed_width_column_wrapper<bool>{
      {true, true, false, false, false, false}, {1, 1, 0, 1, 1, 0}};

    auto expect_s_1 = cudf::test::structs_column_wrapper{{expected_ages_col, expected_weights_col},
                                                         {1, 1, 1, 1, 0, 1}};

    auto expect_s_2 =
      cudf::test::structs_column_wrapper{{expect_s_1, expected_is_human_col}, {0, 1, 1, 1, 1, 1}}
        .release();

    auto expected = table_view({*expect_s_2});

    cudf::io::table_input_metadata expected_metadata(expected);
    expected_metadata.column_metadata[0].set_name("being");
    expected_metadata.column_metadata[0].child(0).set_name("particulars");
    expected_metadata.column_metadata[0].child(0).child(0).set_name("age");
    expected_metadata.column_metadata[0].child(0).child(1).set_name("weight");
    expected_metadata.column_metadata[0].child(1).set_name("human?");

    CUDF_TEST_EXPECT_TABLES_EQUAL(expected, result.tbl->view());
    cudf::test::expect_metadata_equal(expected_metadata, result.metadata);
  }
}

TEST_F(ParquetReaderTest, DecimalRead)
{
  {
    /* We could add a dataset to include this file, but we don't want tests in cudf to have data.
       This test is a temporary test until python gains the ability to write decimal, so we're
       embedding
       a parquet file directly into the code here to prevent issues with finding the file */
    unsigned char const decimals_parquet[] = {
      0x50, 0x41, 0x52, 0x31, 0x15, 0x00, 0x15, 0xb0, 0x03, 0x15, 0xb8, 0x03, 0x2c, 0x15, 0x6a,
      0x15, 0x00, 0x15, 0x06, 0x15, 0x08, 0x1c, 0x36, 0x02, 0x28, 0x04, 0x7f, 0x96, 0x98, 0x00,
      0x18, 0x04, 0x81, 0x69, 0x67, 0xff, 0x00, 0x00, 0x00, 0xd8, 0x01, 0xf0, 0xd7, 0x04, 0x00,
      0x00, 0x00, 0x64, 0x01, 0x03, 0x06, 0x68, 0x12, 0xdc, 0xff, 0xbd, 0x18, 0xfd, 0xff, 0x64,
      0x13, 0x80, 0x00, 0xb3, 0x5d, 0x62, 0x00, 0x90, 0x35, 0xa9, 0xff, 0xa2, 0xde, 0xe3, 0xff,
      0xe9, 0xbf, 0x96, 0xff, 0x1f, 0x8a, 0x98, 0xff, 0xb1, 0x50, 0x34, 0x00, 0x88, 0x24, 0x59,
      0x00, 0x2a, 0x33, 0xbe, 0xff, 0xd5, 0x16, 0xbc, 0xff, 0x13, 0x50, 0x8d, 0xff, 0xcb, 0x63,
      0x2d, 0x00, 0x80, 0x8f, 0xbe, 0xff, 0x82, 0x40, 0x10, 0x00, 0x84, 0x68, 0x70, 0xff, 0x9b,
      0x69, 0x78, 0x00, 0x14, 0x6c, 0x10, 0x00, 0x50, 0xd9, 0xe1, 0xff, 0xaa, 0xcd, 0x6a, 0x00,
      0xcf, 0xb1, 0x28, 0x00, 0x77, 0x57, 0x8d, 0x00, 0xee, 0x05, 0x79, 0x00, 0xf0, 0x15, 0xeb,
      0xff, 0x02, 0xe2, 0x06, 0x00, 0x87, 0x43, 0x86, 0x00, 0xf8, 0x2d, 0x2e, 0x00, 0xee, 0x2e,
      0x98, 0xff, 0x39, 0xcb, 0x4d, 0x00, 0x1e, 0x6b, 0xea, 0xff, 0x80, 0x8e, 0x6c, 0xff, 0x97,
      0x25, 0x26, 0x00, 0x4d, 0x0d, 0x0a, 0x00, 0xca, 0x64, 0x7f, 0x00, 0xf4, 0xbe, 0xa1, 0xff,
      0xe2, 0x12, 0x6c, 0xff, 0xbd, 0x77, 0xae, 0xff, 0xf9, 0x4b, 0x36, 0x00, 0xb0, 0xe3, 0x79,
      0xff, 0xa2, 0x2a, 0x29, 0x00, 0xcd, 0x06, 0xbc, 0xff, 0x2d, 0xa3, 0x7e, 0x00, 0xa9, 0x08,
      0xa1, 0xff, 0xbf, 0x81, 0xd0, 0xff, 0x4f, 0x03, 0x73, 0x00, 0xb0, 0x99, 0x0c, 0x00, 0xbd,
      0x6f, 0xf8, 0xff, 0x6b, 0x02, 0x05, 0x00, 0xc1, 0xe1, 0xba, 0xff, 0x81, 0x69, 0x67, 0xff,
      0x7f, 0x96, 0x98, 0x00, 0x15, 0x00, 0x15, 0xd0, 0x06, 0x15, 0xda, 0x06, 0x2c, 0x15, 0x6a,
      0x15, 0x00, 0x15, 0x06, 0x15, 0x08, 0x1c, 0x36, 0x02, 0x28, 0x08, 0xff, 0x3f, 0x7a, 0x10,
      0xf3, 0x5a, 0x00, 0x00, 0x18, 0x08, 0x01, 0xc0, 0x85, 0xef, 0x0c, 0xa5, 0xff, 0xff, 0x00,
      0x00, 0x00, 0xa8, 0x03, 0xf4, 0xa7, 0x01, 0x04, 0x00, 0x00, 0x00, 0x64, 0x01, 0x03, 0x06,
      0x55, 0x6f, 0xc5, 0xe4, 0x9f, 0x1a, 0x00, 0x00, 0x47, 0x89, 0x0a, 0xe8, 0x58, 0xf0, 0xff,
      0xff, 0x63, 0xee, 0x21, 0xdd, 0xdd, 0xca, 0xff, 0xff, 0xbe, 0x6f, 0x3b, 0xaa, 0xe9, 0x3d,
      0x00, 0x00, 0xd6, 0x91, 0x2a, 0xb7, 0x08, 0x02, 0x00, 0x00, 0x75, 0x45, 0x2c, 0xd7, 0x76,
      0x0c, 0x00, 0x00, 0x54, 0x49, 0x92, 0x44, 0x9c, 0xbf, 0xff, 0xff, 0x41, 0xa9, 0x6d, 0xec,
      0x7a, 0xd0, 0xff, 0xff, 0x27, 0xa0, 0x23, 0x41, 0x44, 0xc1, 0xff, 0xff, 0x18, 0xd4, 0xe1,
      0x30, 0xd3, 0xe0, 0xff, 0xff, 0x59, 0xac, 0x14, 0xf4, 0xec, 0x58, 0x00, 0x00, 0x2c, 0x17,
      0x29, 0x57, 0x44, 0x13, 0x00, 0x00, 0xa2, 0x0d, 0x4a, 0xcc, 0x63, 0xff, 0xff, 0xff, 0x81,
      0x33, 0xbc, 0xda, 0xd5, 0xda, 0xff, 0xff, 0x4c, 0x05, 0xf4, 0x78, 0x19, 0xea, 0xff, 0xff,
      0x06, 0x71, 0x25, 0xde, 0x5a, 0xaf, 0xff, 0xff, 0x95, 0x32, 0x5f, 0x76, 0x98, 0xb3, 0xff,
      0xff, 0xf1, 0x34, 0x3c, 0xbf, 0xa8, 0xbe, 0xff, 0xff, 0x27, 0x73, 0x40, 0x0c, 0x7d, 0xcd,
      0xff, 0xff, 0x68, 0xa9, 0xc2, 0xe9, 0x2c, 0x03, 0x00, 0x00, 0x3f, 0x79, 0xd9, 0x04, 0x8c,
      0xe5, 0xff, 0xff, 0x91, 0xb4, 0x9b, 0xe3, 0x8f, 0x21, 0x00, 0x00, 0xb8, 0x20, 0xc8, 0xc2,
      0x4d, 0xa6, 0xff, 0xff, 0x47, 0xfa, 0xde, 0x36, 0x4a, 0xf3, 0xff, 0xff, 0x72, 0x80, 0x94,
      0x59, 0xdd, 0x4e, 0x00, 0x00, 0x29, 0xe4, 0xd6, 0x43, 0xb0, 0xf0, 0xff, 0xff, 0x68, 0x36,
      0xbc, 0x2d, 0xd1, 0xa9, 0xff, 0xff, 0xbc, 0xe4, 0xbe, 0xd7, 0xed, 0x1b, 0x00, 0x00, 0x02,
      0x8b, 0xcb, 0xd7, 0xed, 0x47, 0x00, 0x00, 0x3c, 0x06, 0xe4, 0xda, 0xc7, 0x47, 0x00, 0x00,
      0xf3, 0x39, 0x55, 0x28, 0x97, 0xba, 0xff, 0xff, 0x07, 0x79, 0x38, 0x4e, 0xe0, 0x21, 0x00,
      0x00, 0xde, 0xed, 0x1c, 0x23, 0x09, 0x49, 0x00, 0x00, 0x49, 0x46, 0x49, 0x5d, 0x8f, 0x34,
      0x00, 0x00, 0x38, 0x18, 0x50, 0xf6, 0xa1, 0x11, 0x00, 0x00, 0xdf, 0xb8, 0x19, 0x14, 0xd1,
      0xe1, 0xff, 0xff, 0x2c, 0x56, 0x72, 0x93, 0x64, 0x3f, 0x00, 0x00, 0x1c, 0xe0, 0xbe, 0x87,
      0x7d, 0xf9, 0xff, 0xff, 0x73, 0x0e, 0x3c, 0x01, 0x91, 0xf9, 0xff, 0xff, 0xb2, 0x37, 0x85,
      0x81, 0x5f, 0x54, 0x00, 0x00, 0x58, 0x44, 0xb0, 0x1a, 0xac, 0xbb, 0xff, 0xff, 0x36, 0xbf,
      0xbe, 0x5e, 0x22, 0xff, 0xff, 0xff, 0x06, 0x20, 0xa0, 0x23, 0x0d, 0x3b, 0x00, 0x00, 0x19,
      0xc6, 0x49, 0x0a, 0x00, 0xcf, 0xff, 0xff, 0x4f, 0xcd, 0xc6, 0x95, 0x4b, 0xf1, 0xff, 0xff,
      0xa3, 0x59, 0xaf, 0x65, 0xec, 0xe9, 0xff, 0xff, 0x58, 0xef, 0x05, 0x50, 0x63, 0xe4, 0xff,
      0xff, 0xc7, 0x6a, 0x9e, 0xf1, 0x69, 0x20, 0x00, 0x00, 0xd1, 0xb3, 0xc9, 0x14, 0xb2, 0x29,
      0x00, 0x00, 0x1d, 0x48, 0x16, 0x70, 0xf0, 0x40, 0x00, 0x00, 0x01, 0xc0, 0x85, 0xef, 0x0c,
      0xa5, 0xff, 0xff, 0xff, 0x3f, 0x7a, 0x10, 0xf3, 0x5a, 0x00, 0x00, 0x15, 0x00, 0x15, 0x90,
      0x0d, 0x15, 0x9a, 0x0d, 0x2c, 0x15, 0x6a, 0x15, 0x00, 0x15, 0x06, 0x15, 0x08, 0x1c, 0x36,
      0x02, 0x28, 0x10, 0x4b, 0x3b, 0x4c, 0xa8, 0x5a, 0x86, 0xc4, 0x7a, 0x09, 0x8a, 0x22, 0x3f,
      0xff, 0xff, 0xff, 0xff, 0x18, 0x10, 0xb4, 0xc4, 0xb3, 0x57, 0xa5, 0x79, 0x3b, 0x85, 0xf6,
      0x75, 0xdd, 0xc0, 0x00, 0x00, 0x00, 0x01, 0x00, 0x00, 0x00, 0xc8, 0x06, 0xf4, 0x47, 0x03,
      0x04, 0x00, 0x00, 0x00, 0x64, 0x01, 0x03, 0x06, 0x05, 0x49, 0xf7, 0xfc, 0x89, 0x3d, 0x3e,
      0x20, 0x07, 0x72, 0x3e, 0xa1, 0x66, 0x81, 0x67, 0x80, 0x23, 0x78, 0x06, 0x68, 0x0e, 0x78,
      0xf5, 0x08, 0xed, 0x20, 0xcd, 0x0e, 0x7f, 0x9c, 0x70, 0xa0, 0xb9, 0x16, 0x44, 0xb2, 0x41,
      0x62, 0xba, 0x82, 0xad, 0xe1, 0x12, 0x9b, 0xa6, 0x53, 0x8d, 0x20, 0x27, 0xd5, 0x84, 0x63,
      0xb8, 0x07, 0x4b, 0x5b, 0xa4, 0x1c, 0xa4, 0x1c, 0x17, 0xbf, 0x4b, 0x00, 0x24, 0x04, 0x56,
      0xa8, 0x52, 0xaf, 0x33, 0xf7, 0xad, 0x7c, 0xc8, 0x83, 0x25, 0x13, 0xaf, 0x80, 0x25, 0x6f,
      0xbd, 0xd1, 0x15, 0x69, 0x64, 0x20, 0x7b, 0xd7, 0x33, 0xba, 0x66, 0x29, 0x8a, 0x00, 0xda,
      0x42, 0x07, 0x2c, 0x6c, 0x39, 0x76, 0x9f, 0xdc, 0x17, 0xad, 0xb6, 0x58, 0xdf, 0x5f, 0x00,
      0x18, 0x3a, 0xae, 0x1c, 0xd6, 0x5f, 0x9d, 0x78, 0x8d, 0x73, 0xdd, 0x3e, 0xd6, 0x18, 0x33,
      0x40, 0xe4, 0x36, 0xde, 0xb0, 0xb7, 0x33, 0x2a, 0x6b, 0x08, 0x03, 0x6c, 0x6d, 0x8f, 0x13,
      0x93, 0xd0, 0xd7, 0x87, 0x62, 0x63, 0x53, 0xfb, 0xd8, 0xbb, 0xc9, 0x54, 0x90, 0xd6, 0xa9,
      0x8f, 0xc8, 0x60, 0xbd, 0xec, 0x75, 0x23, 0x9a, 0x21, 0xec, 0xe4, 0x86, 0x43, 0xd7, 0xc1,
      0x88, 0xdc, 0x82, 0x00, 0x32, 0x79, 0xc9, 0x2b, 0x70, 0x85, 0xb7, 0x25, 0xa1, 0xcc, 0x7d,
      0x0b, 0x29, 0x03, 0xea, 0x80, 0xff, 0x9b, 0xf3, 0x24, 0x7f, 0xd1, 0xff, 0xf0, 0x22, 0x65,
      0x85, 0x99, 0x17, 0x63, 0xc2, 0xc0, 0xb7, 0x62, 0x05, 0xda, 0x7a, 0xa0, 0xc3, 0x2a, 0x6f,
      0x1f, 0xee, 0x1f, 0x31, 0xa8, 0x42, 0x80, 0xe4, 0xb7, 0x6c, 0xf6, 0xac, 0x47, 0xb0, 0x17,
      0x69, 0xcb, 0xff, 0x66, 0x8a, 0xd6, 0x25, 0x00, 0xf3, 0xcf, 0x0a, 0xaf, 0xf8, 0x92, 0x8a,
      0xa0, 0xdf, 0x71, 0x13, 0x8d, 0x9d, 0xff, 0x7e, 0xe0, 0x0a, 0x52, 0xf1, 0x97, 0x01, 0xa9,
      0x73, 0x27, 0xfd, 0x63, 0x58, 0x00, 0x32, 0xa6, 0xf6, 0x78, 0xb8, 0xe4, 0xfd, 0x20, 0x7c,
      0x90, 0xee, 0xad, 0x8c, 0xc9, 0x71, 0x35, 0x66, 0x71, 0x3c, 0xe0, 0xe4, 0x0b, 0xbb, 0xa0,
      0x50, 0xe9, 0xf2, 0x81, 0x1d, 0x3a, 0x95, 0x94, 0x00, 0xd5, 0x49, 0x00, 0x07, 0xdf, 0x21,
      0x53, 0x36, 0x8d, 0x9e, 0xd9, 0xa5, 0x52, 0x4d, 0x0d, 0x29, 0x74, 0xf0, 0x40, 0xbd, 0xda,
      0x63, 0x4e, 0xdd, 0x91, 0x8e, 0xa6, 0xa7, 0xf6, 0x78, 0x58, 0x3b, 0x0a, 0x5c, 0x60, 0x3c,
      0x15, 0x34, 0xf8, 0x2c, 0x21, 0xe3, 0x56, 0x1b, 0x9e, 0xd9, 0x56, 0xd3, 0x13, 0x2e, 0x80,
      0x2c, 0x36, 0xda, 0x1d, 0xc8, 0xfb, 0x52, 0xee, 0x17, 0xb3, 0x2b, 0xf3, 0xd2, 0xeb, 0x29,
      0xa0, 0x37, 0xa0, 0x12, 0xce, 0x1c, 0x50, 0x6a, 0xf4, 0x11, 0xcd, 0x96, 0x88, 0x3f, 0x43,
      0x78, 0xc0, 0x2c, 0x53, 0x6c, 0xa6, 0xdf, 0xb9, 0x9e, 0x93, 0xd4, 0x1e, 0xa9, 0x7f, 0x67,
      0xa6, 0xc1, 0x80, 0x46, 0x0f, 0x63, 0x7d, 0x15, 0xf2, 0x4c, 0xc5, 0xda, 0x11, 0x9a, 0x20,
      0x67, 0x27, 0xe8, 0x00, 0xec, 0x03, 0x1d, 0x15, 0xa7, 0x92, 0xb3, 0x1f, 0xda, 0x20, 0x92,
      0xd8, 0x00, 0xfb, 0x06, 0x80, 0xeb, 0x4b, 0x0c, 0xc1, 0x1f, 0x49, 0x40, 0x06, 0x8d, 0x8a,
      0xf8, 0x34, 0xb1, 0x0c, 0x1d, 0x20, 0xd0, 0x47, 0xe5, 0xb1, 0x7e, 0xf7, 0xe4, 0xb4, 0x7e,
      0x9c, 0x84, 0x18, 0x61, 0x32, 0x4f, 0xc0, 0xc2, 0xb2, 0xcc, 0x63, 0xf6, 0xe1, 0x16, 0xd6,
      0xd9, 0x4b, 0x74, 0x13, 0x01, 0xa1, 0xe2, 0x00, 0xb7, 0x9e, 0xc1, 0x3a, 0xc5, 0xaf, 0xe8,
      0x54, 0x07, 0x2a, 0x20, 0xfd, 0x2c, 0x6f, 0xb9, 0x80, 0x18, 0x92, 0x87, 0xa0, 0x81, 0x24,
      0x60, 0x47, 0x17, 0x4f, 0xbc, 0xbe, 0xf5, 0x03, 0x69, 0x80, 0xe3, 0x10, 0x54, 0xd6, 0x68,
      0x7d, 0x75, 0xd3, 0x0a, 0x45, 0x38, 0x9e, 0xa9, 0xfd, 0x05, 0x40, 0xd2, 0x1e, 0x6f, 0x5c,
      0x30, 0x10, 0xfe, 0x9b, 0x9f, 0x6d, 0xc0, 0x9d, 0x6c, 0x17, 0x7d, 0x00, 0x09, 0xb6, 0x8a,
      0x31, 0x8e, 0x1b, 0x6b, 0x84, 0x1e, 0x79, 0xce, 0x10, 0x55, 0x59, 0x6a, 0x40, 0x16, 0xdc,
      0x9a, 0xcf, 0x4d, 0xb0, 0x8f, 0xac, 0xe3, 0x8d, 0xee, 0xd2, 0xef, 0x01, 0x8c, 0xe0, 0x2b,
      0x24, 0xe5, 0xb4, 0xe1, 0x86, 0x72, 0x00, 0x30, 0x07, 0xce, 0x02, 0x23, 0x41, 0x33, 0x40,
      0xf0, 0x9b, 0xc2, 0x2d, 0x30, 0xec, 0x3b, 0x17, 0xb2, 0x8f, 0x64, 0x7d, 0xcd, 0x70, 0x9e,
      0x80, 0x22, 0xb5, 0xdf, 0x6d, 0x2a, 0x43, 0xd4, 0x2b, 0x5a, 0xf6, 0x96, 0xa6, 0xea, 0x91,
      0x62, 0x80, 0x39, 0xf2, 0x5a, 0x8e, 0xc0, 0xb9, 0x29, 0x99, 0x17, 0xe7, 0x35, 0x2c, 0xf6,
      0x4d, 0x18, 0x00, 0x48, 0x10, 0x85, 0xb4, 0x3f, 0x89, 0x60, 0x49, 0x6e, 0xf0, 0xcd, 0x9d,
      0x92, 0xeb, 0x96, 0x80, 0xcf, 0xf9, 0xf1, 0x46, 0x1d, 0xc0, 0x49, 0xb3, 0x36, 0x2e, 0x24,
      0xc8, 0xdb, 0x41, 0x72, 0x20, 0xf5, 0xde, 0x5c, 0xf9, 0x4a, 0x6e, 0xa0, 0x0b, 0x13, 0xfc,
      0x2d, 0x17, 0x07, 0x16, 0x5e, 0x00, 0x3c, 0x54, 0x41, 0x0e, 0xa2, 0x0d, 0xf3, 0x48, 0x12,
      0x2e, 0x7c, 0xab, 0x3c, 0x59, 0x1c, 0x40, 0xca, 0xb0, 0x71, 0xc7, 0x29, 0xf0, 0xbb, 0x9f,
      0xf4, 0x3f, 0x25, 0x49, 0xad, 0xc2, 0x8f, 0x80, 0x04, 0x38, 0x6d, 0x35, 0x02, 0xca, 0xe6,
      0x02, 0x83, 0x89, 0x4e, 0x74, 0xdb, 0x08, 0x5a, 0x80, 0x13, 0x99, 0xd4, 0x26, 0xc1, 0x27,
      0xce, 0xb0, 0x98, 0x99, 0xca, 0xf6, 0x3e, 0x50, 0x49, 0xd0, 0xbf, 0xcb, 0x6f, 0xbe, 0x5b,
      0x92, 0x63, 0xde, 0x94, 0xd3, 0x8f, 0x07, 0x06, 0x0f, 0x2b, 0x80, 0x36, 0xf1, 0x77, 0xf6,
      0x29, 0x33, 0x13, 0xa9, 0x4a, 0x55, 0x3d, 0x6c, 0xca, 0xdb, 0x4e, 0x40, 0xc4, 0x95, 0x54,
      0xf4, 0xe2, 0x8c, 0x1b, 0xa0, 0xfe, 0x30, 0x50, 0x9d, 0x62, 0xbc, 0x5c, 0x00, 0xb4, 0xc4,
      0xb3, 0x57, 0xa5, 0x79, 0x3b, 0x85, 0xf6, 0x75, 0xdd, 0xc0, 0x00, 0x00, 0x00, 0x01, 0x4b,
      0x3b, 0x4c, 0xa8, 0x5a, 0x86, 0xc4, 0x7a, 0x09, 0x8a, 0x22, 0x3f, 0xff, 0xff, 0xff, 0xff,
      0x15, 0x02, 0x19, 0x4c, 0x48, 0x0c, 0x73, 0x70, 0x61, 0x72, 0x6b, 0x5f, 0x73, 0x63, 0x68,
      0x65, 0x6d, 0x61, 0x15, 0x06, 0x00, 0x15, 0x02, 0x25, 0x02, 0x18, 0x06, 0x64, 0x65, 0x63,
      0x37, 0x70, 0x34, 0x25, 0x0a, 0x15, 0x08, 0x15, 0x0e, 0x00, 0x15, 0x04, 0x25, 0x02, 0x18,
      0x07, 0x64, 0x65, 0x63, 0x31, 0x34, 0x70, 0x35, 0x25, 0x0a, 0x15, 0x0a, 0x15, 0x1c, 0x00,
      0x15, 0x0e, 0x15, 0x20, 0x15, 0x02, 0x18, 0x08, 0x64, 0x65, 0x63, 0x33, 0x38, 0x70, 0x31,
      0x38, 0x25, 0x0a, 0x15, 0x24, 0x15, 0x4c, 0x00, 0x16, 0x6a, 0x19, 0x1c, 0x19, 0x3c, 0x26,
      0x08, 0x1c, 0x15, 0x02, 0x19, 0x35, 0x06, 0x08, 0x00, 0x19, 0x18, 0x06, 0x64, 0x65, 0x63,
      0x37, 0x70, 0x34, 0x15, 0x02, 0x16, 0x6a, 0x16, 0xf6, 0x03, 0x16, 0xfe, 0x03, 0x26, 0x08,
      0x3c, 0x36, 0x02, 0x28, 0x04, 0x7f, 0x96, 0x98, 0x00, 0x18, 0x04, 0x81, 0x69, 0x67, 0xff,
      0x00, 0x19, 0x1c, 0x15, 0x00, 0x15, 0x00, 0x15, 0x02, 0x00, 0x00, 0x00, 0x26, 0x86, 0x04,
      0x1c, 0x15, 0x04, 0x19, 0x35, 0x06, 0x08, 0x00, 0x19, 0x18, 0x07, 0x64, 0x65, 0x63, 0x31,
      0x34, 0x70, 0x35, 0x15, 0x02, 0x16, 0x6a, 0x16, 0xa6, 0x07, 0x16, 0xb0, 0x07, 0x26, 0x86,
      0x04, 0x3c, 0x36, 0x02, 0x28, 0x08, 0xff, 0x3f, 0x7a, 0x10, 0xf3, 0x5a, 0x00, 0x00, 0x18,
      0x08, 0x01, 0xc0, 0x85, 0xef, 0x0c, 0xa5, 0xff, 0xff, 0x00, 0x19, 0x1c, 0x15, 0x00, 0x15,
      0x00, 0x15, 0x02, 0x00, 0x00, 0x00, 0x26, 0xb6, 0x0b, 0x1c, 0x15, 0x0e, 0x19, 0x35, 0x06,
      0x08, 0x00, 0x19, 0x18, 0x08, 0x64, 0x65, 0x63, 0x33, 0x38, 0x70, 0x31, 0x38, 0x15, 0x02,
      0x16, 0x6a, 0x16, 0x86, 0x0e, 0x16, 0x90, 0x0e, 0x26, 0xb6, 0x0b, 0x3c, 0x36, 0x02, 0x28,
      0x10, 0x4b, 0x3b, 0x4c, 0xa8, 0x5a, 0x86, 0xc4, 0x7a, 0x09, 0x8a, 0x22, 0x3f, 0xff, 0xff,
      0xff, 0xff, 0x18, 0x10, 0xb4, 0xc4, 0xb3, 0x57, 0xa5, 0x79, 0x3b, 0x85, 0xf6, 0x75, 0xdd,
      0xc0, 0x00, 0x00, 0x00, 0x01, 0x00, 0x19, 0x1c, 0x15, 0x00, 0x15, 0x00, 0x15, 0x02, 0x00,
      0x00, 0x00, 0x16, 0xa2, 0x19, 0x16, 0x6a, 0x00, 0x19, 0x2c, 0x18, 0x18, 0x6f, 0x72, 0x67,
      0x2e, 0x61, 0x70, 0x61, 0x63, 0x68, 0x65, 0x2e, 0x73, 0x70, 0x61, 0x72, 0x6b, 0x2e, 0x76,
      0x65, 0x72, 0x73, 0x69, 0x6f, 0x6e, 0x18, 0x05, 0x33, 0x2e, 0x30, 0x2e, 0x31, 0x00, 0x18,
      0x29, 0x6f, 0x72, 0x67, 0x2e, 0x61, 0x70, 0x61, 0x63, 0x68, 0x65, 0x2e, 0x73, 0x70, 0x61,
      0x72, 0x6b, 0x2e, 0x73, 0x71, 0x6c, 0x2e, 0x70, 0x61, 0x72, 0x71, 0x75, 0x65, 0x74, 0x2e,
      0x72, 0x6f, 0x77, 0x2e, 0x6d, 0x65, 0x74, 0x61, 0x64, 0x61, 0x74, 0x61, 0x18, 0xf4, 0x01,
      0x7b, 0x22, 0x74, 0x79, 0x70, 0x65, 0x22, 0x3a, 0x22, 0x73, 0x74, 0x72, 0x75, 0x63, 0x74,
      0x22, 0x2c, 0x22, 0x66, 0x69, 0x65, 0x6c, 0x64, 0x73, 0x22, 0x3a, 0x5b, 0x7b, 0x22, 0x6e,
      0x61, 0x6d, 0x65, 0x22, 0x3a, 0x22, 0x64, 0x65, 0x63, 0x37, 0x70, 0x34, 0x22, 0x2c, 0x22,
      0x74, 0x79, 0x70, 0x65, 0x22, 0x3a, 0x22, 0x64, 0x65, 0x63, 0x69, 0x6d, 0x61, 0x6c, 0x28,
      0x37, 0x2c, 0x34, 0x29, 0x22, 0x2c, 0x22, 0x6e, 0x75, 0x6c, 0x6c, 0x61, 0x62, 0x6c, 0x65,
      0x22, 0x3a, 0x74, 0x72, 0x75, 0x65, 0x2c, 0x22, 0x6d, 0x65, 0x74, 0x61, 0x64, 0x61, 0x74,
      0x61, 0x22, 0x3a, 0x7b, 0x7d, 0x7d, 0x2c, 0x7b, 0x22, 0x6e, 0x61, 0x6d, 0x65, 0x22, 0x3a,
      0x22, 0x64, 0x65, 0x63, 0x31, 0x34, 0x70, 0x35, 0x22, 0x2c, 0x22, 0x74, 0x79, 0x70, 0x65,
      0x22, 0x3a, 0x22, 0x64, 0x65, 0x63, 0x69, 0x6d, 0x61, 0x6c, 0x28, 0x31, 0x34, 0x2c, 0x35,
      0x29, 0x22, 0x2c, 0x22, 0x6e, 0x75, 0x6c, 0x6c, 0x61, 0x62, 0x6c, 0x65, 0x22, 0x3a, 0x74,
      0x72, 0x75, 0x65, 0x2c, 0x22, 0x6d, 0x65, 0x74, 0x61, 0x64, 0x61, 0x74, 0x61, 0x22, 0x3a,
      0x7b, 0x7d, 0x7d, 0x2c, 0x7b, 0x22, 0x6e, 0x61, 0x6d, 0x65, 0x22, 0x3a, 0x22, 0x64, 0x65,
      0x63, 0x33, 0x38, 0x70, 0x31, 0x38, 0x22, 0x2c, 0x22, 0x74, 0x79, 0x70, 0x65, 0x22, 0x3a,
      0x22, 0x64, 0x65, 0x63, 0x69, 0x6d, 0x61, 0x6c, 0x28, 0x33, 0x38, 0x2c, 0x31, 0x38, 0x29,
      0x22, 0x2c, 0x22, 0x6e, 0x75, 0x6c, 0x6c, 0x61, 0x62, 0x6c, 0x65, 0x22, 0x3a, 0x74, 0x72,
      0x75, 0x65, 0x2c, 0x22, 0x6d, 0x65, 0x74, 0x61, 0x64, 0x61, 0x74, 0x61, 0x22, 0x3a, 0x7b,
      0x7d, 0x7d, 0x5d, 0x7d, 0x00, 0x18, 0x4a, 0x70, 0x61, 0x72, 0x71, 0x75, 0x65, 0x74, 0x2d,
      0x6d, 0x72, 0x20, 0x76, 0x65, 0x72, 0x73, 0x69, 0x6f, 0x6e, 0x20, 0x31, 0x2e, 0x31, 0x30,
      0x2e, 0x31, 0x20, 0x28, 0x62, 0x75, 0x69, 0x6c, 0x64, 0x20, 0x61, 0x38, 0x39, 0x64, 0x66,
      0x38, 0x66, 0x39, 0x39, 0x33, 0x32, 0x62, 0x36, 0x65, 0x66, 0x36, 0x36, 0x33, 0x33, 0x64,
      0x30, 0x36, 0x30, 0x36, 0x39, 0x65, 0x35, 0x30, 0x63, 0x39, 0x62, 0x37, 0x39, 0x37, 0x30,
      0x62, 0x65, 0x62, 0x64, 0x31, 0x29, 0x19, 0x3c, 0x1c, 0x00, 0x00, 0x1c, 0x00, 0x00, 0x1c,
      0x00, 0x00, 0x00, 0xd3, 0x02, 0x00, 0x00, 0x50, 0x41, 0x52, 0x31};
    unsigned int decimals_parquet_len = 2366;

    cudf::io::parquet_reader_options read_opts = cudf::io::parquet_reader_options::builder(
      cudf::io::source_info{reinterpret_cast<char const*>(decimals_parquet), decimals_parquet_len});
    auto result = cudf::io::read_parquet(read_opts);

    auto validity =
      cudf::detail::make_counting_transform_iterator(0, [](auto i) { return i != 50; });

    EXPECT_EQ(result.tbl->view().num_columns(), 3);

    int32_t col0_data[] = {
      -2354584, -190275,  8393572,  6446515,  -5687920, -1843550, -6897687, -6780385, 3428529,
      5842056,  -4312278, -4450603, -7516141, 2974667,  -4288640, 1065090,  -9410428, 7891355,
      1076244,  -1975984, 6999466,  2666959,  9262967,  7931374,  -1370640, 451074,   8799111,
      3026424,  -6803730, 5098297,  -1414370, -9662848, 2499991,  658765,   8348874,  -6177036,
      -9694494, -5343299, 3558393,  -8789072, 2697890,  -4454707, 8299309,  -6223703, -3112513,
      7537487,  825776,   -495683,  328299,   -4529727, 0,        -9999999, 9999999};

    EXPECT_EQ(static_cast<std::size_t>(result.tbl->view().column(0).size()),
              sizeof(col0_data) / sizeof(col0_data[0]));
    cudf::test::fixed_point_column_wrapper<int32_t> col0(
      std::begin(col0_data), std::end(col0_data), validity, numeric::scale_type{-4});
    CUDF_TEST_EXPECT_COLUMNS_EQUAL(result.tbl->view().column(0), col0);

    int64_t col1_data[] = {29274040266581,  -17210335917753, -58420730139037,
                           68073792696254,  2236456014294,   13704555677045,
                           -70797090469548, -52248605513407, -68976081919961,
                           -34277313883112, 97774730521689,  21184241014572,
                           -670882460254,   -40862944054399, -24079852370612,
                           -88670167797498, -84007574359403, -71843004533519,
                           -55538016554201, 3491435293032,   -29085437167297,
                           36901882672273,  -98622066122568, -13974902998457,
                           86712597643378,  -16835133643735, -94759096142232,
                           30708340810940,  79086853262082,  78923696440892,
                           -76316597208589, 37247268714759,  80303592631774,
                           57790350050889,  19387319851064,  -33186875066145,
                           69701203023404,  -7157433049060,  -7073790423437,
                           92769171617714,  -75127120182184, -951893180618,
                           64927618310150,  -53875897154023, -16168039035569,
                           -24273449166429, -30359781249192, 35639397345991,
                           45844829680593,  71401416837149,  0,
                           -99999999999999, 99999999999999};

    EXPECT_EQ(static_cast<std::size_t>(result.tbl->view().column(1).size()),
              sizeof(col1_data) / sizeof(col1_data[0]));
    cudf::test::fixed_point_column_wrapper<int64_t> col1(
      std::begin(col1_data), std::end(col1_data), validity, numeric::scale_type{-5});
    CUDF_TEST_EXPECT_COLUMNS_EQUAL(result.tbl->view().column(1), col1);

    cudf::io::parquet_reader_options read_strict_opts = read_opts;
    read_strict_opts.set_columns({"dec7p4", "dec14p5"});
    EXPECT_NO_THROW(cudf::io::read_parquet(read_strict_opts));
  }
  {
    // dec7p3: Decimal(precision=7, scale=3) backed by FIXED_LENGTH_BYTE_ARRAY(length = 4)
    // dec12p11: Decimal(precision=12, scale=11) backed by FIXED_LENGTH_BYTE_ARRAY(length = 6)
    // dec20p1: Decimal(precision=20, scale=1) backed by FIXED_LENGTH_BYTE_ARRAY(length = 9)
    unsigned char const fixed_len_bytes_decimal_parquet[] = {
      0x50, 0x41, 0x52, 0x31, 0x15, 0x00, 0x15, 0xA8, 0x01, 0x15, 0xAE, 0x01, 0x2C, 0x15, 0x28,
      0x15, 0x00, 0x15, 0x06, 0x15, 0x08, 0x1C, 0x36, 0x02, 0x28, 0x04, 0x00, 0x97, 0x45, 0x72,
      0x18, 0x04, 0x00, 0x01, 0x81, 0x3B, 0x00, 0x00, 0x00, 0x54, 0xF0, 0x53, 0x04, 0x00, 0x00,
      0x00, 0x26, 0x01, 0x03, 0x00, 0x00, 0x61, 0x10, 0xCF, 0x00, 0x0A, 0xA9, 0x08, 0x00, 0x77,
      0x58, 0x6F, 0x00, 0x6B, 0xEE, 0xA4, 0x00, 0x92, 0xF8, 0x94, 0x00, 0x2E, 0x18, 0xD4, 0x00,
      0x4F, 0x45, 0x33, 0x00, 0x97, 0x45, 0x72, 0x00, 0x0D, 0xC2, 0x75, 0x00, 0x76, 0xAA, 0xAA,
      0x00, 0x30, 0x9F, 0x86, 0x00, 0x4B, 0x9D, 0xB1, 0x00, 0x4E, 0x4B, 0x3B, 0x00, 0x01, 0x81,
      0x3B, 0x00, 0x22, 0xD4, 0x53, 0x00, 0x72, 0xC4, 0xAF, 0x00, 0x43, 0x9B, 0x72, 0x00, 0x1D,
      0x91, 0xC3, 0x00, 0x45, 0x27, 0x48, 0x15, 0x00, 0x15, 0xF4, 0x01, 0x15, 0xFA, 0x01, 0x2C,
      0x15, 0x28, 0x15, 0x00, 0x15, 0x06, 0x15, 0x08, 0x1C, 0x36, 0x02, 0x28, 0x06, 0x00, 0xD5,
      0xD7, 0x31, 0x99, 0xA6, 0x18, 0x06, 0xFF, 0x17, 0x2B, 0x5A, 0xF0, 0x01, 0x00, 0x00, 0x00,
      0x7A, 0xF0, 0x79, 0x04, 0x00, 0x00, 0x00, 0x24, 0x01, 0x03, 0x02, 0x00, 0x54, 0x23, 0xCF,
      0x13, 0x0A, 0x00, 0x07, 0x22, 0xB1, 0x21, 0x7E, 0x00, 0x64, 0x19, 0xD6, 0xD2, 0xA5, 0x00,
      0x61, 0x7F, 0xF6, 0xB9, 0xB0, 0x00, 0xD0, 0x7F, 0x9C, 0xA9, 0xE9, 0x00, 0x65, 0x58, 0xF0,
      0xAD, 0xFB, 0x00, 0xBC, 0x61, 0xE2, 0x03, 0xDA, 0xFF, 0x17, 0x2B, 0x5A, 0xF0, 0x01, 0x00,
      0x63, 0x4B, 0x4C, 0xFE, 0x45, 0x00, 0x7A, 0xA0, 0xD8, 0xD1, 0xC0, 0x00, 0xC0, 0x63, 0xF7,
      0x9D, 0x0A, 0x00, 0x88, 0x22, 0x0F, 0x1B, 0x25, 0x00, 0x1A, 0x80, 0x56, 0x34, 0xC7, 0x00,
      0x5F, 0x48, 0x61, 0x09, 0x7C, 0x00, 0x61, 0xEF, 0x92, 0x42, 0x2F, 0x00, 0xD5, 0xD7, 0x31,
      0x99, 0xA6, 0xFF, 0x17, 0x2B, 0x5A, 0xF0, 0x01, 0x00, 0x71, 0xDD, 0xE2, 0x22, 0x7B, 0x00,
      0x54, 0xBF, 0xAE, 0xE9, 0x3C, 0x15, 0x00, 0x15, 0xD4, 0x02, 0x15, 0xDC, 0x02, 0x2C, 0x15,
      0x28, 0x15, 0x00, 0x15, 0x06, 0x15, 0x08, 0x1C, 0x36, 0x04, 0x28, 0x09, 0x00, 0x7D, 0xFE,
      0x02, 0xDA, 0xB2, 0x62, 0xA3, 0xFB, 0x18, 0x09, 0x00, 0x03, 0x9C, 0xCD, 0x5A, 0xAC, 0xBB,
      0xF1, 0xE3, 0x00, 0x00, 0x00, 0xAA, 0x01, 0xF0, 0xA9, 0x04, 0x00, 0x00, 0x00, 0x07, 0xBF,
      0xBF, 0x0F, 0x00, 0x7D, 0xFE, 0x02, 0xDA, 0xB2, 0x62, 0xA3, 0xFB, 0x00, 0x7D, 0x9A, 0xCB,
      0xDA, 0x4B, 0x10, 0x8B, 0xAC, 0x00, 0x20, 0xBA, 0x97, 0x87, 0x2E, 0x3B, 0x4E, 0x04, 0x00,
      0x15, 0xBB, 0xC2, 0xDF, 0x2D, 0x25, 0x08, 0xB6, 0x00, 0x5C, 0x67, 0x0E, 0x36, 0x30, 0xF1,
      0xAC, 0xA4, 0x00, 0x44, 0xF1, 0x8E, 0xFB, 0x17, 0x5E, 0xE1, 0x96, 0x00, 0x64, 0x69, 0xF9,
      0x66, 0x3F, 0x11, 0xED, 0xB9, 0x00, 0x45, 0xB5, 0xDA, 0x14, 0x9C, 0xA3, 0xFA, 0x64, 0x00,
      0x26, 0x5F, 0xDE, 0xD7, 0x67, 0x95, 0xEF, 0xB1, 0x00, 0x35, 0xDB, 0x9B, 0x88, 0x46, 0xD0,
      0xA1, 0x0E, 0x00, 0x45, 0xA9, 0x92, 0x8E, 0x89, 0xD1, 0xAC, 0x4C, 0x00, 0x4C, 0xF1, 0xCB,
      0x27, 0x82, 0x3A, 0x7D, 0xB7, 0x00, 0x64, 0xD3, 0xD2, 0x2F, 0x9C, 0x83, 0x16, 0x75, 0x00,
      0x15, 0xDF, 0xC2, 0xA9, 0x63, 0xB8, 0x33, 0x65, 0x00, 0x27, 0x40, 0x28, 0x97, 0x05, 0x8E,
      0xE3, 0x46, 0x00, 0x03, 0x9C, 0xCD, 0x5A, 0xAC, 0xBB, 0xF1, 0xE3, 0x00, 0x22, 0x23, 0xF5,
      0xE8, 0x9D, 0x55, 0xD4, 0x9C, 0x00, 0x25, 0xB9, 0xD8, 0x87, 0x2D, 0xF1, 0xF2, 0x17, 0x15,
      0x02, 0x19, 0x4C, 0x48, 0x0C, 0x73, 0x70, 0x61, 0x72, 0x6B, 0x5F, 0x73, 0x63, 0x68, 0x65,
      0x6D, 0x61, 0x15, 0x06, 0x00, 0x15, 0x0E, 0x15, 0x08, 0x15, 0x02, 0x18, 0x06, 0x64, 0x65,
      0x63, 0x37, 0x70, 0x33, 0x25, 0x0A, 0x15, 0x06, 0x15, 0x0E, 0x00, 0x15, 0x0E, 0x15, 0x0C,
      0x15, 0x02, 0x18, 0x08, 0x64, 0x65, 0x63, 0x31, 0x32, 0x70, 0x31, 0x31, 0x25, 0x0A, 0x15,
      0x16, 0x15, 0x18, 0x00, 0x15, 0x0E, 0x15, 0x12, 0x15, 0x02, 0x18, 0x07, 0x64, 0x65, 0x63,
      0x32, 0x30, 0x70, 0x31, 0x25, 0x0A, 0x15, 0x02, 0x15, 0x28, 0x00, 0x16, 0x28, 0x19, 0x1C,
      0x19, 0x3C, 0x26, 0x08, 0x1C, 0x15, 0x0E, 0x19, 0x35, 0x06, 0x08, 0x00, 0x19, 0x18, 0x06,
      0x64, 0x65, 0x63, 0x37, 0x70, 0x33, 0x15, 0x02, 0x16, 0x28, 0x16, 0xEE, 0x01, 0x16, 0xF4,
      0x01, 0x26, 0x08, 0x3C, 0x36, 0x02, 0x28, 0x04, 0x00, 0x97, 0x45, 0x72, 0x18, 0x04, 0x00,
      0x01, 0x81, 0x3B, 0x00, 0x19, 0x1C, 0x15, 0x00, 0x15, 0x00, 0x15, 0x02, 0x00, 0x00, 0x00,
      0x26, 0xFC, 0x01, 0x1C, 0x15, 0x0E, 0x19, 0x35, 0x06, 0x08, 0x00, 0x19, 0x18, 0x08, 0x64,
      0x65, 0x63, 0x31, 0x32, 0x70, 0x31, 0x31, 0x15, 0x02, 0x16, 0x28, 0x16, 0xC2, 0x02, 0x16,
      0xC8, 0x02, 0x26, 0xFC, 0x01, 0x3C, 0x36, 0x02, 0x28, 0x06, 0x00, 0xD5, 0xD7, 0x31, 0x99,
      0xA6, 0x18, 0x06, 0xFF, 0x17, 0x2B, 0x5A, 0xF0, 0x01, 0x00, 0x19, 0x1C, 0x15, 0x00, 0x15,
      0x00, 0x15, 0x02, 0x00, 0x00, 0x00, 0x26, 0xC4, 0x04, 0x1C, 0x15, 0x0E, 0x19, 0x35, 0x06,
      0x08, 0x00, 0x19, 0x18, 0x07, 0x64, 0x65, 0x63, 0x32, 0x30, 0x70, 0x31, 0x15, 0x02, 0x16,
      0x28, 0x16, 0xAE, 0x03, 0x16, 0xB6, 0x03, 0x26, 0xC4, 0x04, 0x3C, 0x36, 0x04, 0x28, 0x09,
      0x00, 0x7D, 0xFE, 0x02, 0xDA, 0xB2, 0x62, 0xA3, 0xFB, 0x18, 0x09, 0x00, 0x03, 0x9C, 0xCD,
      0x5A, 0xAC, 0xBB, 0xF1, 0xE3, 0x00, 0x19, 0x1C, 0x15, 0x00, 0x15, 0x00, 0x15, 0x02, 0x00,
      0x00, 0x00, 0x16, 0xDE, 0x07, 0x16, 0x28, 0x00, 0x19, 0x2C, 0x18, 0x18, 0x6F, 0x72, 0x67,
      0x2E, 0x61, 0x70, 0x61, 0x63, 0x68, 0x65, 0x2E, 0x73, 0x70, 0x61, 0x72, 0x6B, 0x2E, 0x76,
      0x65, 0x72, 0x73, 0x69, 0x6F, 0x6E, 0x18, 0x05, 0x33, 0x2E, 0x30, 0x2E, 0x31, 0x00, 0x18,
      0x29, 0x6F, 0x72, 0x67, 0x2E, 0x61, 0x70, 0x61, 0x63, 0x68, 0x65, 0x2E, 0x73, 0x70, 0x61,
      0x72, 0x6B, 0x2E, 0x73, 0x71, 0x6C, 0x2E, 0x70, 0x61, 0x72, 0x71, 0x75, 0x65, 0x74, 0x2E,
      0x72, 0x6F, 0x77, 0x2E, 0x6D, 0x65, 0x74, 0x61, 0x64, 0x61, 0x74, 0x61, 0x18, 0xF4, 0x01,
      0x7B, 0x22, 0x74, 0x79, 0x70, 0x65, 0x22, 0x3A, 0x22, 0x73, 0x74, 0x72, 0x75, 0x63, 0x74,
      0x22, 0x2C, 0x22, 0x66, 0x69, 0x65, 0x6C, 0x64, 0x73, 0x22, 0x3A, 0x5B, 0x7B, 0x22, 0x6E,
      0x61, 0x6D, 0x65, 0x22, 0x3A, 0x22, 0x64, 0x65, 0x63, 0x37, 0x70, 0x33, 0x22, 0x2C, 0x22,
      0x74, 0x79, 0x70, 0x65, 0x22, 0x3A, 0x22, 0x64, 0x65, 0x63, 0x69, 0x6D, 0x61, 0x6C, 0x28,
      0x37, 0x2C, 0x33, 0x29, 0x22, 0x2C, 0x22, 0x6E, 0x75, 0x6C, 0x6C, 0x61, 0x62, 0x6C, 0x65,
      0x22, 0x3A, 0x74, 0x72, 0x75, 0x65, 0x2C, 0x22, 0x6D, 0x65, 0x74, 0x61, 0x64, 0x61, 0x74,
      0x61, 0x22, 0x3A, 0x7B, 0x7D, 0x7D, 0x2C, 0x7B, 0x22, 0x6E, 0x61, 0x6D, 0x65, 0x22, 0x3A,
      0x22, 0x64, 0x65, 0x63, 0x31, 0x32, 0x70, 0x31, 0x31, 0x22, 0x2C, 0x22, 0x74, 0x79, 0x70,
      0x65, 0x22, 0x3A, 0x22, 0x64, 0x65, 0x63, 0x69, 0x6D, 0x61, 0x6C, 0x28, 0x31, 0x32, 0x2C,
      0x31, 0x31, 0x29, 0x22, 0x2C, 0x22, 0x6E, 0x75, 0x6C, 0x6C, 0x61, 0x62, 0x6C, 0x65, 0x22,
      0x3A, 0x74, 0x72, 0x75, 0x65, 0x2C, 0x22, 0x6D, 0x65, 0x74, 0x61, 0x64, 0x61, 0x74, 0x61,
      0x22, 0x3A, 0x7B, 0x7D, 0x7D, 0x2C, 0x7B, 0x22, 0x6E, 0x61, 0x6D, 0x65, 0x22, 0x3A, 0x22,
      0x64, 0x65, 0x63, 0x32, 0x30, 0x70, 0x31, 0x22, 0x2C, 0x22, 0x74, 0x79, 0x70, 0x65, 0x22,
      0x3A, 0x22, 0x64, 0x65, 0x63, 0x69, 0x6D, 0x61, 0x6C, 0x28, 0x32, 0x30, 0x2C, 0x31, 0x29,
      0x22, 0x2C, 0x22, 0x6E, 0x75, 0x6C, 0x6C, 0x61, 0x62, 0x6C, 0x65, 0x22, 0x3A, 0x74, 0x72,
      0x75, 0x65, 0x2C, 0x22, 0x6D, 0x65, 0x74, 0x61, 0x64, 0x61, 0x74, 0x61, 0x22, 0x3A, 0x7B,
      0x7D, 0x7D, 0x5D, 0x7D, 0x00, 0x18, 0x4A, 0x70, 0x61, 0x72, 0x71, 0x75, 0x65, 0x74, 0x2D,
      0x6D, 0x72, 0x20, 0x76, 0x65, 0x72, 0x73, 0x69, 0x6F, 0x6E, 0x20, 0x31, 0x2E, 0x31, 0x30,
      0x2E, 0x31, 0x20, 0x28, 0x62, 0x75, 0x69, 0x6C, 0x64, 0x20, 0x61, 0x38, 0x39, 0x64, 0x66,
      0x38, 0x66, 0x39, 0x39, 0x33, 0x32, 0x62, 0x36, 0x65, 0x66, 0x36, 0x36, 0x33, 0x33, 0x64,
      0x30, 0x36, 0x30, 0x36, 0x39, 0x65, 0x35, 0x30, 0x63, 0x39, 0x62, 0x37, 0x39, 0x37, 0x30,
      0x62, 0x65, 0x62, 0x64, 0x31, 0x29, 0x19, 0x3C, 0x1C, 0x00, 0x00, 0x1C, 0x00, 0x00, 0x1C,
      0x00, 0x00, 0x00, 0xC5, 0x02, 0x00, 0x00, 0x50, 0x41, 0x52, 0x31,
    };

    unsigned int parquet_len = 1226;

    cudf::io::parquet_reader_options read_opts =
      cudf::io::parquet_reader_options::builder(cudf::io::source_info{
        reinterpret_cast<char const*>(fixed_len_bytes_decimal_parquet), parquet_len});
    auto result = cudf::io::read_parquet(read_opts);
    EXPECT_EQ(result.tbl->view().num_columns(), 3);

    auto validity_c0    = cudf::test::iterators::nulls_at({19});
    int32_t col0_data[] = {6361295, 698632,  7821423, 7073444, 9631892, 3021012, 5195059,
                           9913714, 901749,  7776938, 3186566, 4955569, 5131067, 98619,
                           2282579, 7521455, 4430706, 1937859, 4532040, 0};

    EXPECT_EQ(static_cast<std::size_t>(result.tbl->view().column(0).size()),
              sizeof(col0_data) / sizeof(col0_data[0]));
    cudf::test::fixed_point_column_wrapper<int32_t> col0(
      std::begin(col0_data), std::end(col0_data), validity_c0, numeric::scale_type{-3});
    CUDF_TEST_EXPECT_COLUMNS_EQUAL(result.tbl->view().column(0), col0);

    auto validity_c1    = cudf::test::iterators::nulls_at({18});
    int64_t col1_data[] = {361378026250,
                           30646804862,
                           429930238629,
                           418758703536,
                           895494171113,
                           435283865083,
                           809096053722,
                           -999999999999,
                           426465099333,
                           526684574144,
                           826310892810,
                           584686967589,
                           113822282951,
                           409236212092,
                           420631167535,
                           918438386086,
                           -999999999999,
                           489053889147,
                           0,
                           363993164092};

    EXPECT_EQ(static_cast<std::size_t>(result.tbl->view().column(1).size()),
              sizeof(col1_data) / sizeof(col1_data[0]));
    cudf::test::fixed_point_column_wrapper<int64_t> col1(
      std::begin(col1_data), std::end(col1_data), validity_c1, numeric::scale_type{-11});
    CUDF_TEST_EXPECT_COLUMNS_EQUAL(result.tbl->view().column(1), col1);

    auto validity_c2       = cudf::test::iterators::nulls_at({6, 14});
    __int128_t col2_data[] = {9078697037144433659,
                              9050770539577117612,
                              2358363961733893636,
                              1566059559232276662,
                              6658306200002735268,
                              4967909073046397334,
                              0,
                              7235588493887532473,
                              5023160741463849572,
                              2765173712965988273,
                              3880866513515749646,
                              5019704400576359500,
                              5544435986818825655,
                              7265381725809874549,
                              0,
                              1576192427381240677,
                              2828305195087094598,
                              260308667809395171,
                              2460080200895288476,
                              2718441925197820439};

    EXPECT_EQ(static_cast<std::size_t>(result.tbl->view().column(2).size()),
              sizeof(col2_data) / sizeof(col2_data[0]));
    cudf::test::fixed_point_column_wrapper<__int128_t> col2(
      std::begin(col2_data), std::end(col2_data), validity_c2, numeric::scale_type{-1});
    CUDF_TEST_EXPECT_COLUMNS_EQUAL(result.tbl->view().column(2), col2);
  }
}

TEST_F(ParquetReaderTest, EmptyOutput)
{
  cudf::test::fixed_width_column_wrapper<int> c0;
  cudf::test::strings_column_wrapper c1;
  cudf::test::fixed_point_column_wrapper<int> c2({}, numeric::scale_type{2});
  cudf::test::lists_column_wrapper<float> _c3{{{1, 2}, {3, 4}}, {{5, 6}, {7, 8}}};
  auto c3 = cudf::empty_like(_c3);

  cudf::test::fixed_width_column_wrapper<int> sc0;
  cudf::test::strings_column_wrapper sc1;
  cudf::test::lists_column_wrapper<int> _sc2{{1, 2}};
  std::vector<std::unique_ptr<cudf::column>> struct_children;
  struct_children.push_back(sc0.release());
  struct_children.push_back(sc1.release());
  struct_children.push_back(cudf::empty_like(_sc2));
  cudf::test::structs_column_wrapper c4(std::move(struct_children));

  table_view expected({c0, c1, c2, *c3, c4});

  // set precision on the decimal column
  cudf::io::table_input_metadata expected_metadata(expected);
  expected_metadata.column_metadata[2].set_decimal_precision(1);

  auto filepath = temp_env->get_temp_filepath("EmptyOutput.parquet");
  cudf::io::parquet_writer_options out_args =
    cudf::io::parquet_writer_options::builder(cudf::io::sink_info{filepath}, expected);
  out_args.set_metadata(std::move(expected_metadata));
  cudf::io::write_parquet(out_args);

  cudf::io::parquet_reader_options read_args =
    cudf::io::parquet_reader_options::builder(cudf::io::source_info{filepath});
  auto result = cudf::io::read_parquet(read_args);

  CUDF_TEST_EXPECT_TABLES_EQUAL(expected, result.tbl->view());
}

TEST_F(ParquetWriterTest, RowGroupSizeInvalid)
{
  auto const unused_table = std::make_unique<table>();
  std::vector<char> out_buffer;

  EXPECT_THROW(cudf::io::parquet_writer_options::builder(cudf::io::sink_info(&out_buffer),
                                                         unused_table->view())
                 .row_group_size_rows(0),
               cudf::logic_error);
  EXPECT_THROW(cudf::io::parquet_writer_options::builder(cudf::io::sink_info(&out_buffer),
                                                         unused_table->view())
                 .max_page_size_rows(0),
               cudf::logic_error);
  EXPECT_THROW(cudf::io::parquet_writer_options::builder(cudf::io::sink_info(&out_buffer),
                                                         unused_table->view())
                 .row_group_size_bytes(3 << 8),
               cudf::logic_error);
  EXPECT_THROW(cudf::io::parquet_writer_options::builder(cudf::io::sink_info(&out_buffer),
                                                         unused_table->view())
                 .max_page_size_bytes(3 << 8),
               cudf::logic_error);
  EXPECT_THROW(cudf::io::parquet_writer_options::builder(cudf::io::sink_info(&out_buffer),
                                                         unused_table->view())
                 .max_page_size_bytes(0xFFFF'FFFFUL),
               cudf::logic_error);

  EXPECT_THROW(cudf::io::chunked_parquet_writer_options::builder(cudf::io::sink_info(&out_buffer))
                 .row_group_size_rows(0),
               cudf::logic_error);
  EXPECT_THROW(cudf::io::chunked_parquet_writer_options::builder(cudf::io::sink_info(&out_buffer))
                 .max_page_size_rows(0),
               cudf::logic_error);
  EXPECT_THROW(cudf::io::chunked_parquet_writer_options::builder(cudf::io::sink_info(&out_buffer))
                 .row_group_size_bytes(3 << 8),
               cudf::logic_error);
  EXPECT_THROW(cudf::io::chunked_parquet_writer_options::builder(cudf::io::sink_info(&out_buffer))
                 .max_page_size_bytes(3 << 8),
               cudf::logic_error);
  EXPECT_THROW(cudf::io::chunked_parquet_writer_options::builder(cudf::io::sink_info(&out_buffer))
                 .max_page_size_bytes(0xFFFF'FFFFUL),
               cudf::logic_error);
}

TEST_F(ParquetWriterTest, RowGroupPageSizeMatch)
{
  auto const unused_table = std::make_unique<table>();
  std::vector<char> out_buffer;

  auto options = cudf::io::parquet_writer_options::builder(cudf::io::sink_info(&out_buffer),
                                                           unused_table->view())
                   .row_group_size_bytes(128 * 1024)
                   .max_page_size_bytes(512 * 1024)
                   .row_group_size_rows(10000)
                   .max_page_size_rows(20000)
                   .build();
  EXPECT_EQ(options.get_row_group_size_bytes(), options.get_max_page_size_bytes());
  EXPECT_EQ(options.get_row_group_size_rows(), options.get_max_page_size_rows());
}

TEST_F(ParquetChunkedWriterTest, RowGroupPageSizeMatch)
{
  std::vector<char> out_buffer;

  auto options = cudf::io::chunked_parquet_writer_options::builder(cudf::io::sink_info(&out_buffer))
                   .row_group_size_bytes(128 * 1024)
                   .max_page_size_bytes(512 * 1024)
                   .row_group_size_rows(10000)
                   .max_page_size_rows(20000)
                   .build();
  EXPECT_EQ(options.get_row_group_size_bytes(), options.get_max_page_size_bytes());
  EXPECT_EQ(options.get_row_group_size_rows(), options.get_max_page_size_rows());
}

TEST_F(ParquetWriterTest, EmptyList)
{
  auto L1 = cudf::make_lists_column(0,
                                    cudf::make_empty_column(cudf::data_type(cudf::type_id::INT32)),
                                    cudf::make_empty_column(cudf::data_type{cudf::type_id::INT64}),
                                    0,
                                    {});
  auto L0 = cudf::make_lists_column(
    3, cudf::test::fixed_width_column_wrapper<int32_t>{0, 0, 0, 0}.release(), std::move(L1), 0, {});

  auto filepath = temp_env->get_temp_filepath("EmptyList.parquet");
  cudf::io::write_parquet(cudf::io::parquet_writer_options_builder(cudf::io::sink_info(filepath),
                                                                   cudf::table_view({*L0})));

  auto result = cudf::io::read_parquet(
    cudf::io::parquet_reader_options_builder(cudf::io::source_info(filepath)));

  using lcw     = cudf::test::lists_column_wrapper<int64_t>;
  auto expected = lcw{lcw{}, lcw{}, lcw{}};
  CUDF_TEST_EXPECT_COLUMNS_EQUAL(result.tbl->view().column(0), expected);
}

TEST_F(ParquetWriterTest, DeepEmptyList)
{
  // Make a list column LLLi st only L is valid and LLi are all null. This tests whether we can
  // handle multiple nullptr offsets

  auto L2 = cudf::make_lists_column(0,
                                    cudf::make_empty_column(cudf::data_type(cudf::type_id::INT32)),
                                    cudf::make_empty_column(cudf::data_type{cudf::type_id::INT64}),
                                    0,
                                    {});
  auto L1 = cudf::make_lists_column(
    0, cudf::make_empty_column(cudf::data_type(cudf::type_id::INT32)), std::move(L2), 0, {});
  auto L0 = cudf::make_lists_column(
    3, cudf::test::fixed_width_column_wrapper<int32_t>{0, 0, 0, 0}.release(), std::move(L1), 0, {});

  auto filepath = temp_env->get_temp_filepath("DeepEmptyList.parquet");
  cudf::io::write_parquet(cudf::io::parquet_writer_options_builder(cudf::io::sink_info(filepath),
                                                                   cudf::table_view({*L0})));

  auto result = cudf::io::read_parquet(
    cudf::io::parquet_reader_options_builder(cudf::io::source_info(filepath)));

  CUDF_TEST_EXPECT_COLUMNS_EQUAL(result.tbl->view().column(0), *L0);
}

TEST_F(ParquetWriterTest, EmptyListWithStruct)
{
  auto L2 = cudf::make_lists_column(0,
                                    cudf::make_empty_column(cudf::data_type(cudf::type_id::INT32)),
                                    cudf::make_empty_column(cudf::data_type{cudf::type_id::INT64}),
                                    0,
                                    {});

  auto children = std::vector<std::unique_ptr<cudf::column>>{};
  children.push_back(std::move(L2));
  auto S2 = cudf::make_structs_column(0, std::move(children), 0, {});
  auto L1 = cudf::make_lists_column(
    0, cudf::make_empty_column(cudf::data_type(cudf::type_id::INT32)), std::move(S2), 0, {});
  auto L0 = cudf::make_lists_column(
    3, cudf::test::fixed_width_column_wrapper<int32_t>{0, 0, 0, 0}.release(), std::move(L1), 0, {});

  auto filepath = temp_env->get_temp_filepath("EmptyListWithStruct.parquet");
  cudf::io::write_parquet(cudf::io::parquet_writer_options_builder(cudf::io::sink_info(filepath),
                                                                   cudf::table_view({*L0})));
  auto result = cudf::io::read_parquet(
    cudf::io::parquet_reader_options_builder(cudf::io::source_info(filepath)));

  CUDF_TEST_EXPECT_COLUMNS_EQUAL(result.tbl->view().column(0), *L0);
}

TEST_F(ParquetWriterTest, CheckPageRows)
{
  auto sequence = thrust::make_counting_iterator(0);
  auto validity = cudf::detail::make_counting_transform_iterator(0, [](auto i) { return true; });

  constexpr auto page_rows = 5000;
  constexpr auto num_rows  = 2 * page_rows;
  column_wrapper<int> col(sequence, sequence + num_rows, validity);

  auto expected = table_view{{col}};

  auto const filepath = temp_env->get_temp_filepath("CheckPageRows.parquet");
  const cudf::io::parquet_writer_options out_opts =
    cudf::io::parquet_writer_options::builder(cudf::io::sink_info{filepath}, expected)
      .max_page_size_rows(page_rows);
  cudf::io::write_parquet(out_opts);

  // check first page header and make sure it has only page_rows values
  auto const source = cudf::io::datasource::create(filepath);
  cudf::io::parquet::detail::FileMetaData fmd;

  read_footer(source, &fmd);
  ASSERT_GT(fmd.row_groups.size(), 0);
  ASSERT_EQ(fmd.row_groups[0].columns.size(), 1);
  auto const& first_chunk = fmd.row_groups[0].columns[0].meta_data;
  ASSERT_GT(first_chunk.data_page_offset, 0);

  // read first data page header.  sizeof(PageHeader) is not exact, but the thrift encoded
  // version should be smaller than size of the struct.
  auto const ph = read_page_header(
    source, {first_chunk.data_page_offset, sizeof(cudf::io::parquet::detail::PageHeader), 0});

  EXPECT_EQ(ph.data_page_header.num_values, page_rows);
}

TEST_F(ParquetWriterTest, CheckPageRowsAdjusted)
{
  // enough for a few pages with the default 20'000 rows/page
  constexpr auto rows_per_page = 20'000;
  constexpr auto num_rows      = 3 * rows_per_page;
  const std::string s1(32, 'a');
  auto col0_elements =
    cudf::detail::make_counting_transform_iterator(0, [&](auto i) { return s1; });
  auto col0 = cudf::test::strings_column_wrapper(col0_elements, col0_elements + num_rows);

  auto const expected = table_view{{col0}};

  auto const filepath = temp_env->get_temp_filepath("CheckPageRowsAdjusted.parquet");
  const cudf::io::parquet_writer_options out_opts =
    cudf::io::parquet_writer_options::builder(cudf::io::sink_info{filepath}, expected)
      .max_page_size_rows(rows_per_page);
  cudf::io::write_parquet(out_opts);

  // check first page header and make sure it has only page_rows values
  auto const source = cudf::io::datasource::create(filepath);
  cudf::io::parquet::detail::FileMetaData fmd;

  read_footer(source, &fmd);
  ASSERT_GT(fmd.row_groups.size(), 0);
  ASSERT_EQ(fmd.row_groups[0].columns.size(), 1);
  auto const& first_chunk = fmd.row_groups[0].columns[0].meta_data;
  ASSERT_GT(first_chunk.data_page_offset, 0);

  // read first data page header.  sizeof(PageHeader) is not exact, but the thrift encoded
  // version should be smaller than size of the struct.
  auto const ph = read_page_header(
    source, {first_chunk.data_page_offset, sizeof(cudf::io::parquet::detail::PageHeader), 0});

  EXPECT_LE(ph.data_page_header.num_values, rows_per_page);
}

TEST_F(ParquetWriterTest, CheckPageRowsTooSmall)
{
  constexpr auto rows_per_page = 1'000;
  constexpr auto fragment_size = 5'000;
  constexpr auto num_rows      = 3 * rows_per_page;
  const std::string s1(32, 'a');
  auto col0_elements =
    cudf::detail::make_counting_transform_iterator(0, [&](auto i) { return s1; });
  auto col0 = cudf::test::strings_column_wrapper(col0_elements, col0_elements + num_rows);

  auto const expected = table_view{{col0}};

  auto const filepath = temp_env->get_temp_filepath("CheckPageRowsTooSmall.parquet");
  const cudf::io::parquet_writer_options out_opts =
    cudf::io::parquet_writer_options::builder(cudf::io::sink_info{filepath}, expected)
      .max_page_fragment_size(fragment_size)
      .max_page_size_rows(rows_per_page);
  cudf::io::write_parquet(out_opts);

  // check that file is written correctly when rows/page < fragment size
  auto const source = cudf::io::datasource::create(filepath);
  cudf::io::parquet::detail::FileMetaData fmd;

  read_footer(source, &fmd);
  ASSERT_TRUE(fmd.row_groups.size() > 0);
  ASSERT_TRUE(fmd.row_groups[0].columns.size() == 1);
  auto const& first_chunk = fmd.row_groups[0].columns[0].meta_data;
  ASSERT_TRUE(first_chunk.data_page_offset > 0);

  // read first data page header.  sizeof(PageHeader) is not exact, but the thrift encoded
  // version should be smaller than size of the struct.
  auto const ph = read_page_header(
    source, {first_chunk.data_page_offset, sizeof(cudf::io::parquet::detail::PageHeader), 0});

  // there should be only one page since the fragment size is larger than rows_per_page
  EXPECT_EQ(ph.data_page_header.num_values, num_rows);
}

TEST_F(ParquetWriterTest, Decimal128Stats)
{
  // check that decimal128 min and max statistics are written in network byte order
  // this is negative, so should be the min
  std::vector<uint8_t> expected_min{
    0xa1, 0xb2, 0xc3, 0xd4, 0xe5, 0xf6, 0, 0, 0, 0, 0, 0, 0, 0, 0, 0};
  std::vector<uint8_t> expected_max{
    0, 0, 0, 0, 0, 0, 0, 0, 0, 0, 0xa1, 0xb2, 0xc3, 0xd4, 0xe5, 0xf6};

  __int128_t val0 = 0xa1b2'c3d4'e5f6ULL;
  __int128_t val1 = val0 << 80;
  column_wrapper<numeric::decimal128> col0{{numeric::decimal128(val0, numeric::scale_type{0}),
                                            numeric::decimal128(val1, numeric::scale_type{0})}};

  auto expected = table_view{{col0}};

  auto const filepath = temp_env->get_temp_filepath("Decimal128Stats.parquet");
  const cudf::io::parquet_writer_options out_opts =
    cudf::io::parquet_writer_options::builder(cudf::io::sink_info{filepath}, expected);
  cudf::io::write_parquet(out_opts);

  auto const source = cudf::io::datasource::create(filepath);
  cudf::io::parquet::detail::FileMetaData fmd;

  read_footer(source, &fmd);

  auto const stats = get_statistics(fmd.row_groups[0].columns[0]);

  EXPECT_EQ(expected_min, stats.min_value);
  EXPECT_EQ(expected_max, stats.max_value);
}

// =============================================================================
// ---- test data for stats sort order tests
// need at least 3 pages, and min page count is 5000, so need at least 15000 values.
// use 20000 to be safe.
static constexpr int num_ordered_rows            = 20000;
static constexpr int page_size_for_ordered_tests = 5000;

namespace {
namespace testdata {
// ----- most numerics. scale by 100 so all values fit in a single byte

template <typename T>
std::enable_if_t<std::is_arithmetic_v<T> && !std::is_same_v<T, bool>,
                 cudf::test::fixed_width_column_wrapper<T>>
ascending()
{
  int start = std::is_signed_v<T> ? -num_ordered_rows / 2 : 0;
  auto elements =
    cudf::detail::make_counting_transform_iterator(start, [](auto i) { return i / 100; });
  return cudf::test::fixed_width_column_wrapper<T>(elements, elements + num_ordered_rows);
}

template <typename T>
std::enable_if_t<std::is_arithmetic_v<T> && !std::is_same_v<T, bool>,
                 cudf::test::fixed_width_column_wrapper<T>>
descending()
{
  if (std::is_signed_v<T>) {
    auto elements = cudf::detail::make_counting_transform_iterator(-num_ordered_rows / 2,
                                                                   [](auto i) { return -i / 100; });
    return cudf::test::fixed_width_column_wrapper<T>(elements, elements + num_ordered_rows);
  } else {
    auto elements = cudf::detail::make_counting_transform_iterator(
      0, [](auto i) { return (num_ordered_rows - i) / 100; });
    return cudf::test::fixed_width_column_wrapper<T>(elements, elements + num_ordered_rows);
  }
}

template <typename T>
std::enable_if_t<std::is_arithmetic_v<T> && !std::is_same_v<T, bool>,
                 cudf::test::fixed_width_column_wrapper<T>>
unordered()
{
  if (std::is_signed_v<T>) {
    auto elements = cudf::detail::make_counting_transform_iterator(
      -num_ordered_rows / 2, [](auto i) { return (i % 2 ? i : -i) / 100; });
    return cudf::test::fixed_width_column_wrapper<T>(elements, elements + num_ordered_rows);
  } else {
    auto elements = cudf::detail::make_counting_transform_iterator(
      0, [](auto i) { return (i % 2 ? i : num_ordered_rows - i) / 100; });
    return cudf::test::fixed_width_column_wrapper<T>(elements, elements + num_ordered_rows);
  }
}

// ----- bool

template <typename T>
std::enable_if_t<std::is_same_v<T, bool>, cudf::test::fixed_width_column_wrapper<bool>> ascending()
{
  auto elements = cudf::detail::make_counting_transform_iterator(
    0, [](auto i) { return i >= num_ordered_rows / 2; });
  return cudf::test::fixed_width_column_wrapper<bool>(elements, elements + num_ordered_rows);
}

template <typename T>
std::enable_if_t<std::is_same_v<T, bool>, cudf::test::fixed_width_column_wrapper<bool>> descending()
{
  auto elements = cudf::detail::make_counting_transform_iterator(
    0, [](auto i) { return i < num_ordered_rows / 2; });
  return cudf::test::fixed_width_column_wrapper<bool>(elements, elements + num_ordered_rows);
}

template <typename T>
std::enable_if_t<std::is_same_v<T, bool>, cudf::test::fixed_width_column_wrapper<bool>> unordered()
{
  auto elements = cudf::detail::make_counting_transform_iterator(0, [](auto i) {
    switch (i / page_size_for_ordered_tests) {
      case 0: return true;
      case 1: return false;
      case 2: return true;
      default: return false;
    }
  });
  return cudf::test::fixed_width_column_wrapper<bool>(elements, elements + num_ordered_rows);
}

// ----- fixed point types

template <typename T>
std::enable_if_t<cudf::is_fixed_point<T>(), cudf::test::fixed_width_column_wrapper<T>> ascending()
{
  auto elements = cudf::detail::make_counting_transform_iterator(
    -num_ordered_rows / 2, [](auto i) { return T(i, numeric::scale_type{0}); });
  return cudf::test::fixed_width_column_wrapper<T>(elements, elements + num_ordered_rows);
}

template <typename T>
std::enable_if_t<cudf::is_fixed_point<T>(), cudf::test::fixed_width_column_wrapper<T>> descending()
{
  auto elements = cudf::detail::make_counting_transform_iterator(
    -num_ordered_rows / 2, [](auto i) { return T(-i, numeric::scale_type{0}); });
  return cudf::test::fixed_width_column_wrapper<T>(elements, elements + num_ordered_rows);
}

template <typename T>
std::enable_if_t<cudf::is_fixed_point<T>(), cudf::test::fixed_width_column_wrapper<T>> unordered()
{
  auto elements = cudf::detail::make_counting_transform_iterator(
    -num_ordered_rows / 2, [](auto i) { return T(i % 2 ? i : -i, numeric::scale_type{0}); });
  return cudf::test::fixed_width_column_wrapper<T>(elements, elements + num_ordered_rows);
}

// ----- chrono types
// ----- timstamp

template <typename T>
std::enable_if_t<cudf::is_timestamp<T>(), cudf::test::fixed_width_column_wrapper<T>> ascending()
{
  auto elements = cudf::detail::make_counting_transform_iterator(
    0, [](auto i) { return T(typename T::duration(i)); });
  return cudf::test::fixed_width_column_wrapper<T>(elements, elements + num_ordered_rows);
}

template <typename T>
std::enable_if_t<cudf::is_timestamp<T>(), cudf::test::fixed_width_column_wrapper<T>> descending()
{
  auto elements = cudf::detail::make_counting_transform_iterator(
    0, [](auto i) { return T(typename T::duration(num_ordered_rows - i)); });
  return cudf::test::fixed_width_column_wrapper<T>(elements, elements + num_ordered_rows);
}

template <typename T>
std::enable_if_t<cudf::is_timestamp<T>(), cudf::test::fixed_width_column_wrapper<T>> unordered()
{
  auto elements = cudf::detail::make_counting_transform_iterator(
    0, [](auto i) { return T(typename T::duration(i % 2 ? i : num_ordered_rows - i)); });
  return cudf::test::fixed_width_column_wrapper<T>(elements, elements + num_ordered_rows);
}

// ----- duration

template <typename T>
std::enable_if_t<cudf::is_duration<T>(), cudf::test::fixed_width_column_wrapper<T>> ascending()
{
  auto elements = cudf::detail::make_counting_transform_iterator(0, [](auto i) { return T(i); });
  return cudf::test::fixed_width_column_wrapper<T>(elements, elements + num_ordered_rows);
}

template <typename T>
std::enable_if_t<cudf::is_duration<T>(), cudf::test::fixed_width_column_wrapper<T>> descending()
{
  auto elements = cudf::detail::make_counting_transform_iterator(
    0, [](auto i) { return T(num_ordered_rows - i); });
  return cudf::test::fixed_width_column_wrapper<T>(elements, elements + num_ordered_rows);
}

template <typename T>
std::enable_if_t<cudf::is_duration<T>(), cudf::test::fixed_width_column_wrapper<T>> unordered()
{
  auto elements = cudf::detail::make_counting_transform_iterator(
    0, [](auto i) { return T(i % 2 ? i : num_ordered_rows - i); });
  return cudf::test::fixed_width_column_wrapper<T>(elements, elements + num_ordered_rows);
}

// ----- string_view

template <typename T>
std::enable_if_t<std::is_same_v<T, cudf::string_view>, cudf::test::strings_column_wrapper>
ascending()
{
  char buf[10];
  auto elements = cudf::detail::make_counting_transform_iterator(0, [&buf](auto i) {
    sprintf(buf, "%09d", i);
    return std::string(buf);
  });
  return cudf::test::strings_column_wrapper(elements, elements + num_ordered_rows);
}

template <typename T>
std::enable_if_t<std::is_same_v<T, cudf::string_view>, cudf::test::strings_column_wrapper>
descending()
{
  char buf[10];
  auto elements = cudf::detail::make_counting_transform_iterator(0, [&buf](auto i) {
    sprintf(buf, "%09d", num_ordered_rows - i);
    return std::string(buf);
  });
  return cudf::test::strings_column_wrapper(elements, elements + num_ordered_rows);
}

template <typename T>
std::enable_if_t<std::is_same_v<T, cudf::string_view>, cudf::test::strings_column_wrapper>
unordered()
{
  char buf[10];
  auto elements = cudf::detail::make_counting_transform_iterator(0, [&buf](auto i) {
    sprintf(buf, "%09d", (i % 2 == 0) ? i : (num_ordered_rows - i));
    return std::string(buf);
  });
  return cudf::test::strings_column_wrapper(elements, elements + num_ordered_rows);
}

}  // namespace testdata
}  // anonymous namespace

TYPED_TEST(ParquetWriterComparableTypeTest, ThreeColumnSorted)
{
  using T = TypeParam;

  auto col0 = testdata::ascending<T>();
  auto col1 = testdata::descending<T>();
  auto col2 = testdata::unordered<T>();

  auto const expected = table_view{{col0, col1, col2}};

  auto const filepath = temp_env->get_temp_filepath("ThreeColumnSorted.parquet");
  const cudf::io::parquet_writer_options out_opts =
    cudf::io::parquet_writer_options::builder(cudf::io::sink_info{filepath}, expected)
      .max_page_size_rows(page_size_for_ordered_tests)
      .stats_level(cudf::io::statistics_freq::STATISTICS_COLUMN);
  cudf::io::write_parquet(out_opts);

  auto const source = cudf::io::datasource::create(filepath);
  cudf::io::parquet::detail::FileMetaData fmd;

  read_footer(source, &fmd);
  ASSERT_GT(fmd.row_groups.size(), 0);

  auto const& columns = fmd.row_groups[0].columns;
  ASSERT_EQ(columns.size(), static_cast<size_t>(expected.num_columns()));

  // now check that the boundary order for chunk 1 is ascending,
  // chunk 2 is descending, and chunk 3 is unordered
  cudf::io::parquet::detail::BoundaryOrder expected_orders[] = {
    cudf::io::parquet::detail::BoundaryOrder::ASCENDING,
    cudf::io::parquet::detail::BoundaryOrder::DESCENDING,
    cudf::io::parquet::detail::BoundaryOrder::UNORDERED};

  for (std::size_t i = 0; i < columns.size(); i++) {
    auto const ci = read_column_index(source, columns[i]);
    EXPECT_EQ(ci.boundary_order, expected_orders[i]);
  }
}

// utility functions for column index tests

// compare two values.  return -1 if v1 < v2,
// 0 if v1 == v2, and 1 if v1 > v2.
template <typename T>
int32_t compare(T& v1, T& v2)
{
  return (v1 > v2) - (v1 < v2);
}

// compare two binary statistics blobs based on their physical
// and converted types. returns -1 if v1 < v2, 0 if v1 == v2, and
// 1 if v1 > v2.
int32_t compare_binary(std::vector<uint8_t> const& v1,
                       std::vector<uint8_t> const& v2,
                       cudf::io::parquet::detail::Type ptype,
                       cudf::io::parquet::detail::ConvertedType ctype)
{
  switch (ptype) {
    case cudf::io::parquet::detail::INT32:
      switch (ctype) {
        case cudf::io::parquet::detail::UINT_8:
        case cudf::io::parquet::detail::UINT_16:
        case cudf::io::parquet::detail::UINT_32:
          return compare(*(reinterpret_cast<uint32_t const*>(v1.data())),
                         *(reinterpret_cast<uint32_t const*>(v2.data())));
        default:
          return compare(*(reinterpret_cast<int32_t const*>(v1.data())),
                         *(reinterpret_cast<int32_t const*>(v2.data())));
      }

    case cudf::io::parquet::detail::INT64:
      if (ctype == cudf::io::parquet::detail::UINT_64) {
        return compare(*(reinterpret_cast<uint64_t const*>(v1.data())),
                       *(reinterpret_cast<uint64_t const*>(v2.data())));
      }
      return compare(*(reinterpret_cast<int64_t const*>(v1.data())),
                     *(reinterpret_cast<int64_t const*>(v2.data())));

    case cudf::io::parquet::detail::FLOAT:
      return compare(*(reinterpret_cast<float const*>(v1.data())),
                     *(reinterpret_cast<float const*>(v2.data())));

    case cudf::io::parquet::detail::DOUBLE:
      return compare(*(reinterpret_cast<double const*>(v1.data())),
                     *(reinterpret_cast<double const*>(v2.data())));

    case cudf::io::parquet::detail::BYTE_ARRAY: {
      int32_t v1sz = v1.size();
      int32_t v2sz = v2.size();
      int32_t ret  = memcmp(v1.data(), v2.data(), std::min(v1sz, v2sz));
      if (ret != 0 or v1sz == v2sz) { return ret; }
      return v1sz - v2sz;
    }

    default: CUDF_FAIL("Invalid type in compare_binary");
  }

  return 0;
}

TEST_P(ParquetV2Test, LargeColumnIndex)
{
  // create a file large enough to be written in 2 batches (currently 1GB per batch)
  // pick fragment size that num_rows is divisible by, so we'll get equal sized row groups
  const std::string s1(1000, 'a');
  const std::string s2(1000, 'b');
  constexpr auto num_rows  = 512 * 1024;
  constexpr auto frag_size = num_rows / 128;
  auto const is_v2         = GetParam();

  auto col0_elements = cudf::detail::make_counting_transform_iterator(
    0, [&](auto i) { return (i < num_rows) ? s1 : s2; });
  auto col0 = cudf::test::strings_column_wrapper(col0_elements, col0_elements + 2 * num_rows);

  auto const expected = table_view{{col0, col0}};

  auto const filepath = temp_env->get_temp_filepath("LargeColumnIndex.parquet");
  const cudf::io::parquet_writer_options out_opts =
    cudf::io::parquet_writer_options::builder(cudf::io::sink_info{filepath}, expected)
      .stats_level(cudf::io::statistics_freq::STATISTICS_COLUMN)
      .compression(cudf::io::compression_type::NONE)
      .dictionary_policy(cudf::io::dictionary_policy::NEVER)
      .write_v2_headers(is_v2)
      .max_page_fragment_size(frag_size)
      .row_group_size_bytes(1024 * 1024 * 1024)
      .row_group_size_rows(num_rows);
  cudf::io::write_parquet(out_opts);

  auto const source = cudf::io::datasource::create(filepath);
  cudf::io::parquet::detail::FileMetaData fmd;

  read_footer(source, &fmd);

  for (auto const& rg : fmd.row_groups) {
    for (size_t c = 0; c < rg.columns.size(); c++) {
      auto const& chunk = rg.columns[c];

      auto const ci    = read_column_index(source, chunk);
      auto const stats = get_statistics(chunk);

      // check trunc(page.min) <= stats.min && trun(page.max) >= stats.max
      auto const ptype = fmd.schema[c + 1].type;
      auto const ctype = fmd.schema[c + 1].converted_type;
      ASSERT_TRUE(stats.min_value.has_value());
      ASSERT_TRUE(stats.max_value.has_value());
      EXPECT_TRUE(compare_binary(ci.min_values[0], stats.min_value.value(), ptype, ctype) <= 0);
      EXPECT_TRUE(compare_binary(ci.max_values[0], stats.max_value.value(), ptype, ctype) >= 0);
    }
  }
}

TEST_P(ParquetV2Test, CheckColumnOffsetIndex)
{
  constexpr auto num_rows      = 100000;
  auto const is_v2             = GetParam();
  auto const expected_hdr_type = is_v2 ? cudf::io::parquet::detail::PageType::DATA_PAGE_V2
                                       : cudf::io::parquet::detail::PageType::DATA_PAGE;

  // fixed length strings
  auto str1_elements = cudf::detail::make_counting_transform_iterator(0, [](auto i) {
    char buf[30];
    sprintf(buf, "%012d", i);
    return std::string(buf);
  });
  auto col0          = cudf::test::strings_column_wrapper(str1_elements, str1_elements + num_rows);

  auto col1_data = random_values<int8_t>(num_rows);
  auto col2_data = random_values<int16_t>(num_rows);
  auto col3_data = random_values<int32_t>(num_rows);
  auto col4_data = random_values<uint64_t>(num_rows);
  auto col5_data = random_values<float>(num_rows);
  auto col6_data = random_values<double>(num_rows);

  auto col1 = cudf::test::fixed_width_column_wrapper<int8_t>(col1_data.begin(), col1_data.end());
  auto col2 = cudf::test::fixed_width_column_wrapper<int16_t>(col2_data.begin(), col2_data.end());
  auto col3 = cudf::test::fixed_width_column_wrapper<int32_t>(col3_data.begin(), col3_data.end());
  auto col4 = cudf::test::fixed_width_column_wrapper<uint64_t>(col4_data.begin(), col4_data.end());
  auto col5 = cudf::test::fixed_width_column_wrapper<float>(col5_data.begin(), col5_data.end());
  auto col6 = cudf::test::fixed_width_column_wrapper<double>(col6_data.begin(), col6_data.end());

  // mixed length strings
  auto str2_elements = cudf::detail::make_counting_transform_iterator(0, [](auto i) {
    char buf[30];
    sprintf(buf, "%d", i);
    return std::string(buf);
  });
  auto col7          = cudf::test::strings_column_wrapper(str2_elements, str2_elements + num_rows);

  auto const expected = table_view{{col0, col1, col2, col3, col4, col5, col6, col7}};

  auto const filepath = temp_env->get_temp_filepath("CheckColumnOffsetIndex.parquet");
  const cudf::io::parquet_writer_options out_opts =
    cudf::io::parquet_writer_options::builder(cudf::io::sink_info{filepath}, expected)
      .stats_level(cudf::io::statistics_freq::STATISTICS_COLUMN)
      .write_v2_headers(is_v2)
      .max_page_size_rows(20000);
  cudf::io::write_parquet(out_opts);

  auto const source = cudf::io::datasource::create(filepath);
  cudf::io::parquet::detail::FileMetaData fmd;

  read_footer(source, &fmd);

  for (size_t r = 0; r < fmd.row_groups.size(); r++) {
    auto const& rg = fmd.row_groups[r];
    for (size_t c = 0; c < rg.columns.size(); c++) {
      auto const& chunk = rg.columns[c];

      // loop over offsets, read each page header, make sure it's a data page and that
      // the first row index is correct
      auto const oi = read_offset_index(source, chunk);

      int64_t num_vals = 0;
      for (size_t o = 0; o < oi.page_locations.size(); o++) {
        auto const& page_loc = oi.page_locations[o];
        auto const ph        = read_page_header(source, page_loc);
        EXPECT_EQ(ph.type, expected_hdr_type);
        EXPECT_EQ(page_loc.first_row_index, num_vals);
        num_vals += is_v2 ? ph.data_page_header_v2.num_rows : ph.data_page_header.num_values;
      }

      // loop over page stats from the column index. check that stats.min <= page.min
      // and stats.max >= page.max for each page.
      auto const ci    = read_column_index(source, chunk);
      auto const stats = get_statistics(chunk);

      ASSERT_TRUE(stats.min_value.has_value());
      ASSERT_TRUE(stats.max_value.has_value());

      // schema indexing starts at 1
      auto const ptype = fmd.schema[c + 1].type;
      auto const ctype = fmd.schema[c + 1].converted_type;
      for (size_t p = 0; p < ci.min_values.size(); p++) {
        // null_pages should always be false
        EXPECT_FALSE(ci.null_pages[p]);
        // null_counts should always be 0
        EXPECT_EQ(ci.null_counts[p], 0);
        EXPECT_TRUE(compare_binary(stats.min_value.value(), ci.min_values[p], ptype, ctype) <= 0);
      }
      for (size_t p = 0; p < ci.max_values.size(); p++)
        EXPECT_TRUE(compare_binary(stats.max_value.value(), ci.max_values[p], ptype, ctype) >= 0);
    }
  }
}

TEST_P(ParquetV2Test, CheckColumnOffsetIndexNulls)
{
  constexpr auto num_rows      = 100000;
  auto const is_v2             = GetParam();
  auto const expected_hdr_type = is_v2 ? cudf::io::parquet::detail::PageType::DATA_PAGE_V2
                                       : cudf::io::parquet::detail::PageType::DATA_PAGE;

  // fixed length strings
  auto str1_elements = cudf::detail::make_counting_transform_iterator(0, [](auto i) {
    char buf[30];
    sprintf(buf, "%012d", i);
    return std::string(buf);
  });
  auto col0          = cudf::test::strings_column_wrapper(str1_elements, str1_elements + num_rows);

  auto col1_data = random_values<int8_t>(num_rows);
  auto col2_data = random_values<int16_t>(num_rows);
  auto col3_data = random_values<int32_t>(num_rows);
  auto col4_data = random_values<uint64_t>(num_rows);
  auto col5_data = random_values<float>(num_rows);
  auto col6_data = random_values<double>(num_rows);

  auto valids =
    cudf::detail::make_counting_transform_iterator(0, [](auto i) { return i % 2 == 0; });

  // add null values for all but first column
  auto col1 =
    cudf::test::fixed_width_column_wrapper<int8_t>(col1_data.begin(), col1_data.end(), valids);
  auto col2 =
    cudf::test::fixed_width_column_wrapper<int16_t>(col2_data.begin(), col2_data.end(), valids);
  auto col3 =
    cudf::test::fixed_width_column_wrapper<int32_t>(col3_data.begin(), col3_data.end(), valids);
  auto col4 =
    cudf::test::fixed_width_column_wrapper<uint64_t>(col4_data.begin(), col4_data.end(), valids);
  auto col5 =
    cudf::test::fixed_width_column_wrapper<float>(col5_data.begin(), col5_data.end(), valids);
  auto col6 =
    cudf::test::fixed_width_column_wrapper<double>(col6_data.begin(), col6_data.end(), valids);

  // mixed length strings
  auto str2_elements = cudf::detail::make_counting_transform_iterator(0, [](auto i) {
    char buf[30];
    sprintf(buf, "%d", i);
    return std::string(buf);
  });
  auto col7 = cudf::test::strings_column_wrapper(str2_elements, str2_elements + num_rows, valids);

  auto expected = table_view{{col0, col1, col2, col3, col4, col5, col6, col7}};

  auto const filepath = temp_env->get_temp_filepath("CheckColumnOffsetIndexNulls.parquet");
  const cudf::io::parquet_writer_options out_opts =
    cudf::io::parquet_writer_options::builder(cudf::io::sink_info{filepath}, expected)
      .stats_level(cudf::io::statistics_freq::STATISTICS_COLUMN)
      .write_v2_headers(is_v2)
      .max_page_size_rows(20000);
  cudf::io::write_parquet(out_opts);

  auto const source = cudf::io::datasource::create(filepath);
  cudf::io::parquet::detail::FileMetaData fmd;

  read_footer(source, &fmd);

  for (size_t r = 0; r < fmd.row_groups.size(); r++) {
    auto const& rg = fmd.row_groups[r];
    for (size_t c = 0; c < rg.columns.size(); c++) {
      auto const& chunk = rg.columns[c];

      // loop over offsets, read each page header, make sure it's a data page and that
      // the first row index is correct
      auto const oi = read_offset_index(source, chunk);

      int64_t num_vals = 0;
      for (size_t o = 0; o < oi.page_locations.size(); o++) {
        auto const& page_loc = oi.page_locations[o];
        auto const ph        = read_page_header(source, page_loc);
        EXPECT_EQ(ph.type, expected_hdr_type);
        EXPECT_EQ(page_loc.first_row_index, num_vals);
        num_vals += is_v2 ? ph.data_page_header_v2.num_rows : ph.data_page_header.num_values;
      }

      // loop over page stats from the column index. check that stats.min <= page.min
      // and stats.max >= page.max for each page.
      auto const ci    = read_column_index(source, chunk);
      auto const stats = get_statistics(chunk);

      // should be half nulls, except no nulls in column 0
      ASSERT_TRUE(stats.min_value.has_value());
      ASSERT_TRUE(stats.max_value.has_value());
      ASSERT_TRUE(stats.null_count.has_value());
      EXPECT_EQ(stats.null_count.value(), c == 0 ? 0 : num_rows / 2);

      // schema indexing starts at 1
      auto const ptype = fmd.schema[c + 1].type;
      auto const ctype = fmd.schema[c + 1].converted_type;
      for (size_t p = 0; p < ci.min_values.size(); p++) {
        EXPECT_FALSE(ci.null_pages[p]);
        if (c > 0) {  // first column has no nulls
          EXPECT_GT(ci.null_counts[p], 0);
        } else {
          EXPECT_EQ(ci.null_counts[p], 0);
        }
        EXPECT_TRUE(compare_binary(stats.min_value.value(), ci.min_values[p], ptype, ctype) <= 0);
      }
      for (size_t p = 0; p < ci.max_values.size(); p++) {
        EXPECT_TRUE(compare_binary(stats.max_value.value(), ci.max_values[p], ptype, ctype) >= 0);
      }
    }
  }
}

TEST_P(ParquetV2Test, CheckColumnOffsetIndexNullColumn)
{
  constexpr auto num_rows      = 100000;
  auto const is_v2             = GetParam();
  auto const expected_hdr_type = is_v2 ? cudf::io::parquet::detail::PageType::DATA_PAGE_V2
                                       : cudf::io::parquet::detail::PageType::DATA_PAGE;

  // fixed length strings
  auto str1_elements = cudf::detail::make_counting_transform_iterator(0, [](auto i) {
    char buf[30];
    sprintf(buf, "%012d", i);
    return std::string(buf);
  });
  auto col0          = cudf::test::strings_column_wrapper(str1_elements, str1_elements + num_rows);

  auto col1_data = random_values<int32_t>(num_rows);
  auto col2_data = random_values<int32_t>(num_rows);

  // col1 is all nulls
  auto valids = cudf::detail::make_counting_transform_iterator(0, [](auto i) { return false; });
  auto col1 =
    cudf::test::fixed_width_column_wrapper<int32_t>(col1_data.begin(), col1_data.end(), valids);
  auto col2 = cudf::test::fixed_width_column_wrapper<int32_t>(col2_data.begin(), col2_data.end());

  // mixed length strings
  auto str2_elements = cudf::detail::make_counting_transform_iterator(0, [](auto i) {
    char buf[30];
    sprintf(buf, "%d", i);
    return std::string(buf);
  });
  auto col3          = cudf::test::strings_column_wrapper(str2_elements, str2_elements + num_rows);

  auto expected = table_view{{col0, col1, col2, col3}};

  auto const filepath = temp_env->get_temp_filepath("CheckColumnOffsetIndexNullColumn.parquet");
  const cudf::io::parquet_writer_options out_opts =
    cudf::io::parquet_writer_options::builder(cudf::io::sink_info{filepath}, expected)
      .stats_level(cudf::io::statistics_freq::STATISTICS_COLUMN)
      .write_v2_headers(is_v2)
      .max_page_size_rows(20000);
  cudf::io::write_parquet(out_opts);

  auto const source = cudf::io::datasource::create(filepath);
  cudf::io::parquet::detail::FileMetaData fmd;

  read_footer(source, &fmd);

  for (size_t r = 0; r < fmd.row_groups.size(); r++) {
    auto const& rg = fmd.row_groups[r];
    for (size_t c = 0; c < rg.columns.size(); c++) {
      auto const& chunk = rg.columns[c];

      // loop over offsets, read each page header, make sure it's a data page and that
      // the first row index is correct
      auto const oi = read_offset_index(source, chunk);

      int64_t num_vals = 0;
      for (size_t o = 0; o < oi.page_locations.size(); o++) {
        auto const& page_loc = oi.page_locations[o];
        auto const ph        = read_page_header(source, page_loc);
        EXPECT_EQ(ph.type, expected_hdr_type);
        EXPECT_EQ(page_loc.first_row_index, num_vals);
        num_vals += is_v2 ? ph.data_page_header_v2.num_rows : ph.data_page_header.num_values;
      }

      // loop over page stats from the column index. check that stats.min <= page.min
      // and stats.max >= page.max for each non-empty page.
      auto const ci    = read_column_index(source, chunk);
      auto const stats = get_statistics(chunk);

      // there should be no nulls except column 1 which is all nulls
      if (c != 1) {
        ASSERT_TRUE(stats.min_value.has_value());
        ASSERT_TRUE(stats.max_value.has_value());
      }
      ASSERT_TRUE(stats.null_count.has_value());
      EXPECT_EQ(stats.null_count.value(), c == 1 ? num_rows : 0);

      // schema indexing starts at 1
      auto const ptype = fmd.schema[c + 1].type;
      auto const ctype = fmd.schema[c + 1].converted_type;
      for (size_t p = 0; p < ci.min_values.size(); p++) {
        // check tnat null_pages is true for column 1
        if (c == 1) {
          EXPECT_TRUE(ci.null_pages[p]);
          EXPECT_GT(ci.null_counts[p], 0);
        }
        if (not ci.null_pages[p]) {
          EXPECT_EQ(ci.null_counts[p], 0);
          EXPECT_TRUE(compare_binary(stats.min_value.value(), ci.min_values[p], ptype, ctype) <= 0);
        }
      }
      for (size_t p = 0; p < ci.max_values.size(); p++) {
        if (not ci.null_pages[p]) {
          EXPECT_TRUE(compare_binary(stats.max_value.value(), ci.max_values[p], ptype, ctype) >= 0);
        }
      }
    }
  }
}

TEST_P(ParquetV2Test, CheckColumnOffsetIndexStruct)
{
  auto const is_v2             = GetParam();
  auto const expected_hdr_type = is_v2 ? cudf::io::parquet::detail::PageType::DATA_PAGE_V2
                                       : cudf::io::parquet::detail::PageType::DATA_PAGE;

  auto c0 = testdata::ascending<uint32_t>();

  auto sc0 = testdata::ascending<cudf::string_view>();
  auto sc1 = testdata::descending<int32_t>();
  auto sc2 = testdata::unordered<int64_t>();

  std::vector<std::unique_ptr<cudf::column>> struct_children;
  struct_children.push_back(sc0.release());
  struct_children.push_back(sc1.release());
  struct_children.push_back(sc2.release());
  cudf::test::structs_column_wrapper c1(std::move(struct_children));

  auto listgen = cudf::detail::make_counting_transform_iterator(
    0, [](auto i) { return i % 2 == 0 ? i / 2 : num_ordered_rows - (i / 2); });
  auto list =
    cudf::test::fixed_width_column_wrapper<int32_t>(listgen, listgen + 2 * num_ordered_rows);
  auto offgen = cudf::detail::make_counting_transform_iterator(0, [](auto i) { return i * 2; });
  auto offsets =
    cudf::test::fixed_width_column_wrapper<int32_t>(offgen, offgen + num_ordered_rows + 1);

  auto c2 = cudf::make_lists_column(num_ordered_rows, offsets.release(), list.release(), 0, {});

  table_view expected({c0, c1, *c2});

  auto const filepath = temp_env->get_temp_filepath("CheckColumnOffsetIndexStruct.parquet");
  const cudf::io::parquet_writer_options out_opts =
    cudf::io::parquet_writer_options::builder(cudf::io::sink_info{filepath}, expected)
      .stats_level(cudf::io::statistics_freq::STATISTICS_COLUMN)
      .write_v2_headers(is_v2)
      .max_page_size_rows(page_size_for_ordered_tests);
  cudf::io::write_parquet(out_opts);

  auto const source = cudf::io::datasource::create(filepath);
  cudf::io::parquet::detail::FileMetaData fmd;

  read_footer(source, &fmd);

  // hard coded schema indices.
  // TODO find a way to do this without magic
  size_t const colidxs[] = {1, 3, 4, 5, 8};
  for (size_t r = 0; r < fmd.row_groups.size(); r++) {
    auto const& rg = fmd.row_groups[r];
    for (size_t c = 0; c < rg.columns.size(); c++) {
      size_t colidx     = colidxs[c];
      auto const& chunk = rg.columns[c];

      // loop over offsets, read each page header, make sure it's a data page and that
      // the first row index is correct
      auto const oi = read_offset_index(source, chunk);

      int64_t num_vals = 0;
      for (size_t o = 0; o < oi.page_locations.size(); o++) {
        auto const& page_loc = oi.page_locations[o];
        auto const ph        = read_page_header(source, page_loc);
        EXPECT_EQ(ph.type, expected_hdr_type);
        EXPECT_EQ(page_loc.first_row_index, num_vals);
        // last column has 2 values per row
        num_vals += is_v2 ? ph.data_page_header_v2.num_rows
                          : ph.data_page_header.num_values / (c == rg.columns.size() - 1 ? 2 : 1);
      }

      // loop over page stats from the column index. check that stats.min <= page.min
      // and stats.max >= page.max for each page.
      auto const ci    = read_column_index(source, chunk);
      auto const stats = get_statistics(chunk);

      ASSERT_TRUE(stats.min_value.has_value());
      ASSERT_TRUE(stats.max_value.has_value());

      auto const ptype = fmd.schema[colidx].type;
      auto const ctype = fmd.schema[colidx].converted_type;
      for (size_t p = 0; p < ci.min_values.size(); p++) {
        EXPECT_TRUE(compare_binary(stats.min_value.value(), ci.min_values[p], ptype, ctype) <= 0);
      }
      for (size_t p = 0; p < ci.max_values.size(); p++) {
        EXPECT_TRUE(compare_binary(stats.max_value.value(), ci.max_values[p], ptype, ctype) >= 0);
      }
    }
  }
}

TEST_P(ParquetV2Test, CheckColumnOffsetIndexStructNulls)
{
  auto const is_v2             = GetParam();
  auto const expected_hdr_type = is_v2 ? cudf::io::parquet::detail::PageType::DATA_PAGE_V2
                                       : cudf::io::parquet::detail::PageType::DATA_PAGE;

  auto validity2 =
    cudf::detail::make_counting_transform_iterator(0, [](cudf::size_type i) { return i % 2; });
  auto validity3 = cudf::detail::make_counting_transform_iterator(
    0, [](cudf::size_type i) { return (i % 3) != 0; });
  auto validity4 = cudf::detail::make_counting_transform_iterator(
    0, [](cudf::size_type i) { return (i % 4) != 0; });
  auto validity5 = cudf::detail::make_counting_transform_iterator(
    0, [](cudf::size_type i) { return (i % 5) != 0; });

  auto c0 = testdata::ascending<uint32_t>();

  auto col1_data = random_values<int32_t>(num_ordered_rows);
  auto col2_data = random_values<int32_t>(num_ordered_rows);
  auto col3_data = random_values<int32_t>(num_ordered_rows);

  // col1 is all nulls
  auto col1 =
    cudf::test::fixed_width_column_wrapper<int32_t>(col1_data.begin(), col1_data.end(), validity2);
  auto col2 =
    cudf::test::fixed_width_column_wrapper<int32_t>(col2_data.begin(), col2_data.end(), validity3);
  auto col3 =
    cudf::test::fixed_width_column_wrapper<int32_t>(col2_data.begin(), col2_data.end(), validity4);

  std::vector<std::unique_ptr<cudf::column>> struct_children;
  struct_children.push_back(col1.release());
  struct_children.push_back(col2.release());
  struct_children.push_back(col3.release());
  auto struct_validity = std::vector<bool>(validity5, validity5 + num_ordered_rows);
  cudf::test::structs_column_wrapper c1(std::move(struct_children), struct_validity);
  table_view expected({c0, c1});

  auto const filepath = temp_env->get_temp_filepath("CheckColumnOffsetIndexStructNulls.parquet");
  const cudf::io::parquet_writer_options out_opts =
    cudf::io::parquet_writer_options::builder(cudf::io::sink_info{filepath}, expected)
      .stats_level(cudf::io::statistics_freq::STATISTICS_COLUMN)
      .write_v2_headers(is_v2)
      .max_page_size_rows(page_size_for_ordered_tests);
  cudf::io::write_parquet(out_opts);

  auto const source = cudf::io::datasource::create(filepath);
  cudf::io::parquet::detail::FileMetaData fmd;

  read_footer(source, &fmd);

  for (size_t r = 0; r < fmd.row_groups.size(); r++) {
    auto const& rg = fmd.row_groups[r];
    for (size_t c = 0; c < rg.columns.size(); c++) {
      auto const& chunk = rg.columns[c];

      // loop over offsets, read each page header, make sure it's a data page and that
      // the first row index is correct
      auto const oi = read_offset_index(source, chunk);
      auto const ci = read_column_index(source, chunk);

      int64_t num_vals = 0;
      for (size_t o = 0; o < oi.page_locations.size(); o++) {
        auto const& page_loc = oi.page_locations[o];
        auto const ph        = read_page_header(source, page_loc);
        EXPECT_EQ(ph.type, expected_hdr_type);
        EXPECT_EQ(page_loc.first_row_index, num_vals);
        num_vals += is_v2 ? ph.data_page_header_v2.num_rows : ph.data_page_header.num_values;
        // check that null counts match
        if (is_v2) { EXPECT_EQ(ci.null_counts[o], ph.data_page_header_v2.num_nulls); }
      }
    }
  }
}

TEST_P(ParquetV2Test, CheckColumnIndexListWithNulls)
{
  auto const is_v2             = GetParam();
  auto const expected_hdr_type = is_v2 ? cudf::io::parquet::detail::PageType::DATA_PAGE_V2
                                       : cudf::io::parquet::detail::PageType::DATA_PAGE;

  using cudf::test::iterators::null_at;
  using cudf::test::iterators::nulls_at;
  using lcw = cudf::test::lists_column_wrapper<int32_t>;

  // 4 nulls
  // [NULL, 2, NULL]
  // []
  // [4, 5]
  // NULL
  lcw col0{{{{1, 2, 3}, nulls_at({0, 2})}, {}, {4, 5}, {}}, null_at(3)};

  // 4 nulls
  // [[1, 2, 3], [], [4, 5], [], [0, 6, 0]]
  // [[7, 8]]
  // []
  // [[]]
  lcw col1{{{1, 2, 3}, {}, {4, 5}, {}, {0, 6, 0}}, {{7, 8}}, lcw{}, lcw{lcw{}}};

  // 4 nulls
  // [[1, 2, 3], [], [4, 5], NULL, [0, 6, 0]]
  // [[7, 8]]
  // []
  // [[]]
  lcw col2{{{{1, 2, 3}, {}, {4, 5}, {}, {0, 6, 0}}, null_at(3)}, {{7, 8}}, lcw{}, lcw{lcw{}}};

  // 6 nulls
  // [[1, 2, 3], [], [4, 5], NULL, [NULL, 6, NULL]]
  // [[7, 8]]
  // []
  // [[]]
  using dlcw = cudf::test::lists_column_wrapper<double>;
  dlcw col3{{{{1., 2., 3.}, {}, {4., 5.}, {}, {{0., 6., 0.}, nulls_at({0, 2})}}, null_at(3)},
            {{7., 8.}},
            dlcw{},
            dlcw{dlcw{}}};

  // 4 nulls
  // [[1, 2, 3], [], [4, 5], NULL, [0, 6, 0]]
  // [[7, 8]]
  // []
  // NULL
  using ui16lcw = cudf::test::lists_column_wrapper<uint16_t>;
  cudf::test::lists_column_wrapper<uint16_t> col4{
    {{{{1, 2, 3}, {}, {4, 5}, {}, {0, 6, 0}}, null_at(3)}, {{7, 8}}, ui16lcw{}, ui16lcw{ui16lcw{}}},
    null_at(3)};

  // 6 nulls
  // [[1, 2, 3], [], [4, 5], NULL, [NULL, 6, NULL]]
  // [[7, 8]]
  // []
  // NULL
  lcw col5{{{{{1, 2, 3}, {}, {4, 5}, {}, {{0, 6, 0}, nulls_at({0, 2})}}, null_at(3)},
            {{7, 8}},
            lcw{},
            lcw{lcw{}}},
           null_at(3)};

  // 4 nulls
  using strlcw = cudf::test::lists_column_wrapper<cudf::string_view>;
  cudf::test::lists_column_wrapper<cudf::string_view> col6{
    {{"Monday", "Monday", "Friday"}, {}, {"Monday", "Friday"}, {}, {"Sunday", "Funday"}},
    {{"bee", "sting"}},
    strlcw{},
    strlcw{strlcw{}}};

  // 11 nulls
  // [[[NULL,2,NULL,4]], [[NULL,6,NULL], [8,9]]]
  // [NULL, [[13],[14,15,16]],  NULL]
  // [NULL, [], NULL, [[]]]
  // NULL
  lcw col7{{
             {{{{1, 2, 3, 4}, nulls_at({0, 2})}}, {{{5, 6, 7}, nulls_at({0, 2})}, {8, 9}}},
             {{{{10, 11}, {12}}, {{13}, {14, 15, 16}}, {{17, 18}}}, nulls_at({0, 2})},
             {{lcw{lcw{}}, lcw{}, lcw{}, lcw{lcw{}}}, nulls_at({0, 2})},
             lcw{lcw{lcw{}}},
           },
           null_at(3)};

  table_view expected({col0, col1, col2, col3, col4, col5, col6, col7});

  int64_t const expected_null_counts[] = {4, 4, 4, 6, 4, 6, 4, 11};

  auto const filepath = temp_env->get_temp_filepath("ColumnIndexListWithNulls.parquet");
  auto out_opts = cudf::io::parquet_writer_options::builder(cudf::io::sink_info{filepath}, expected)
                    .stats_level(cudf::io::statistics_freq::STATISTICS_COLUMN)
                    .write_v2_headers(is_v2)
                    .compression(cudf::io::compression_type::NONE);

  cudf::io::write_parquet(out_opts);

  auto const source = cudf::io::datasource::create(filepath);
  cudf::io::parquet::detail::FileMetaData fmd;

  read_footer(source, &fmd);

  for (size_t r = 0; r < fmd.row_groups.size(); r++) {
    auto const& rg = fmd.row_groups[r];
    for (size_t c = 0; c < rg.columns.size(); c++) {
      auto const& chunk = rg.columns[c];

      // loop over offsets, read each page header, make sure it's a data page and that
      // the first row index is correct
      auto const oi = read_offset_index(source, chunk);

      for (size_t o = 0; o < oi.page_locations.size(); o++) {
        auto const& page_loc = oi.page_locations[o];
        auto const ph        = read_page_header(source, page_loc);
        EXPECT_EQ(ph.type, expected_hdr_type);
        // check null counts in V2 header
        if (is_v2) { EXPECT_EQ(ph.data_page_header_v2.num_nulls, expected_null_counts[c]); }
      }

      // check null counts in column chunk stats and page indexes
      auto const ci    = read_column_index(source, chunk);
      auto const stats = get_statistics(chunk);
      EXPECT_EQ(stats.null_count, expected_null_counts[c]);

      // should only be one page
      EXPECT_FALSE(ci.null_pages[0]);
      EXPECT_EQ(ci.null_counts[0], expected_null_counts[c]);
    }
  }
}

TEST_F(ParquetWriterTest, CheckColumnIndexTruncation)
{
  char const* coldata[] = {
    // in-range 7 bit.  should truncate to "yyyyyyyz"
    "yyyyyyyyy",
    // max 7 bit. should truncate to "x7fx7fx7fx7fx7fx7fx7fx80", since it's
    // considered binary, not UTF-8.  If UTF-8 it should not truncate.
    "\x7f\x7f\x7f\x7f\x7f\x7f\x7f\x7f\x7f",
    // max binary.  this should not truncate
    "\xff\xff\xff\xff\xff\xff\xff\xff\xff",
    // in-range 2-byte UTF8 (U+00E9). should truncate to "éééê"
    "ééééé",
    // max 2-byte UTF8 (U+07FF). should not truncate
    "߿߿߿߿߿",
    // in-range 3-byte UTF8 (U+0800). should truncate to "ࠀࠁ"
    "ࠀࠀࠀ",
    // max 3-byte UTF8 (U+FFFF). should not truncate
    "\xef\xbf\xbf\xef\xbf\xbf\xef\xbf\xbf",
    // in-range 4-byte UTF8 (U+10000). should truncate to "𐀀𐀁"
    "𐀀𐀀𐀀",
    // max unicode (U+10FFFF). should truncate to \xf4\x8f\xbf\xbf\xf4\x90\x80\x80,
    // which is no longer valid unicode, but is still ok UTF-8???
    "\xf4\x8f\xbf\xbf\xf4\x8f\xbf\xbf\xf4\x8f\xbf\xbf",
    // max 4-byte UTF8 (U+1FFFFF). should not truncate
    "\xf7\xbf\xbf\xbf\xf7\xbf\xbf\xbf\xf7\xbf\xbf\xbf"};

  // NOTE: UTF8 min is initialized with 0xf7bfbfbf. Binary values larger
  // than that will not become minimum value (when written as UTF-8).
  char const* truncated_min[] = {"yyyyyyyy",
                                 "\x7f\x7f\x7f\x7f\x7f\x7f\x7f\x7f",
                                 "\xf7\xbf\xbf\xbf",
                                 "éééé",
                                 "߿߿߿߿",
                                 "ࠀࠀ",
                                 "\xef\xbf\xbf\xef\xbf\xbf",
                                 "𐀀𐀀",
                                 "\xf4\x8f\xbf\xbf\xf4\x8f\xbf\xbf",
                                 "\xf7\xbf\xbf\xbf"};

  char const* truncated_max[] = {"yyyyyyyz",
                                 "\x7f\x7f\x7f\x7f\x7f\x7f\x7f\x80",
                                 "\xff\xff\xff\xff\xff\xff\xff\xff\xff",
                                 "éééê",
                                 "߿߿߿߿߿",
                                 "ࠀࠁ",
                                 "\xef\xbf\xbf\xef\xbf\xbf\xef\xbf\xbf",
                                 "𐀀𐀁",
                                 "\xf4\x8f\xbf\xbf\xf4\x90\x80\x80",
                                 "\xf7\xbf\xbf\xbf\xf7\xbf\xbf\xbf\xf7\xbf\xbf\xbf"};

  auto cols = [&]() {
    using string_wrapper = column_wrapper<cudf::string_view>;
    std::vector<std::unique_ptr<column>> cols;
    for (auto const str : coldata) {
      cols.push_back(string_wrapper{str}.release());
    }
    return cols;
  }();
  auto expected = std::make_unique<table>(std::move(cols));

  auto const filepath = temp_env->get_temp_filepath("CheckColumnIndexTruncation.parquet");
  cudf::io::parquet_writer_options out_opts =
    cudf::io::parquet_writer_options::builder(cudf::io::sink_info{filepath}, expected->view())
      .stats_level(cudf::io::statistics_freq::STATISTICS_COLUMN)
      .column_index_truncate_length(8);
  cudf::io::write_parquet(out_opts);

  auto const source = cudf::io::datasource::create(filepath);
  cudf::io::parquet::detail::FileMetaData fmd;

  read_footer(source, &fmd);

  for (size_t r = 0; r < fmd.row_groups.size(); r++) {
    auto const& rg = fmd.row_groups[r];
    for (size_t c = 0; c < rg.columns.size(); c++) {
      auto const& chunk = rg.columns[c];

      auto const ci    = read_column_index(source, chunk);
      auto const stats = get_statistics(chunk);

      ASSERT_TRUE(stats.min_value.has_value());
      ASSERT_TRUE(stats.max_value.has_value());

      // check trunc(page.min) <= stats.min && trun(page.max) >= stats.max
      auto const ptype = fmd.schema[c + 1].type;
      auto const ctype = fmd.schema[c + 1].converted_type;
      EXPECT_TRUE(compare_binary(ci.min_values[0], stats.min_value.value(), ptype, ctype) <= 0);
      EXPECT_TRUE(compare_binary(ci.max_values[0], stats.max_value.value(), ptype, ctype) >= 0);

      // check that truncated values == expected
      EXPECT_EQ(memcmp(ci.min_values[0].data(), truncated_min[c], ci.min_values[0].size()), 0);
      EXPECT_EQ(memcmp(ci.max_values[0].data(), truncated_max[c], ci.max_values[0].size()), 0);
    }
  }
}

TEST_F(ParquetWriterTest, BinaryColumnIndexTruncation)
{
  std::vector<uint8_t> truncated_min[] = {{0xfe, 0xfe, 0xfe, 0xfe, 0xfe, 0xfe, 0xfe, 0xfe},
                                          {0xfe, 0xff, 0xff, 0xff, 0xff, 0xff, 0xff, 0xff},
                                          {0xff, 0xff, 0xff, 0xff, 0xff, 0xff, 0xff, 0xff}};

  std::vector<uint8_t> truncated_max[] = {{0xfe, 0xfe, 0xfe, 0xfe, 0xfe, 0xfe, 0xfe, 0xff},
                                          {0xff},
                                          {0xff, 0xff, 0xff, 0xff, 0xff, 0xff, 0xff, 0xff, 0xff}};

  cudf::test::lists_column_wrapper<uint8_t> col0{
    {0xfe, 0xfe, 0xfe, 0xfe, 0xfe, 0xfe, 0xfe, 0xfe, 0xfe}};
  cudf::test::lists_column_wrapper<uint8_t> col1{
    {0xfe, 0xff, 0xff, 0xff, 0xff, 0xff, 0xff, 0xff, 0xff}};
  cudf::test::lists_column_wrapper<uint8_t> col2{
    {0xff, 0xff, 0xff, 0xff, 0xff, 0xff, 0xff, 0xff, 0xff}};

  auto expected = table_view{{col0, col1, col2}};

  cudf::io::table_input_metadata output_metadata(expected);
  output_metadata.column_metadata[0].set_name("col_binary0").set_output_as_binary(true);
  output_metadata.column_metadata[1].set_name("col_binary1").set_output_as_binary(true);
  output_metadata.column_metadata[2].set_name("col_binary2").set_output_as_binary(true);

  auto const filepath = temp_env->get_temp_filepath("BinaryColumnIndexTruncation.parquet");
  cudf::io::parquet_writer_options out_opts =
    cudf::io::parquet_writer_options::builder(cudf::io::sink_info{filepath}, expected)
      .metadata(std::move(output_metadata))
      .stats_level(cudf::io::statistics_freq::STATISTICS_COLUMN)
      .column_index_truncate_length(8);
  cudf::io::write_parquet(out_opts);

  auto const source = cudf::io::datasource::create(filepath);
  cudf::io::parquet::detail::FileMetaData fmd;

  read_footer(source, &fmd);

  for (size_t r = 0; r < fmd.row_groups.size(); r++) {
    auto const& rg = fmd.row_groups[r];
    for (size_t c = 0; c < rg.columns.size(); c++) {
      auto const& chunk = rg.columns[c];

      auto const ci    = read_column_index(source, chunk);
      auto const stats = get_statistics(chunk);

      // check trunc(page.min) <= stats.min && trun(page.max) >= stats.max
      auto const ptype = fmd.schema[c + 1].type;
      auto const ctype = fmd.schema[c + 1].converted_type;
      ASSERT_TRUE(stats.min_value.has_value());
      ASSERT_TRUE(stats.max_value.has_value());
      EXPECT_TRUE(compare_binary(ci.min_values[0], stats.min_value.value(), ptype, ctype) <= 0);
      EXPECT_TRUE(compare_binary(ci.max_values[0], stats.max_value.value(), ptype, ctype) >= 0);

      // check that truncated values == expected
      EXPECT_EQ(ci.min_values[0], truncated_min[c]);
      EXPECT_EQ(ci.max_values[0], truncated_max[c]);
    }
  }
}

TEST_F(ParquetReaderTest, EmptyColumnsParam)
{
  srand(31337);
  auto const expected = create_random_fixed_table<int>(2, 4, false);

  std::vector<char> out_buffer;
  cudf::io::parquet_writer_options args =
    cudf::io::parquet_writer_options::builder(cudf::io::sink_info{&out_buffer}, *expected);
  cudf::io::write_parquet(args);

  cudf::io::parquet_reader_options read_opts =
    cudf::io::parquet_reader_options::builder(
      cudf::io::source_info{out_buffer.data(), out_buffer.size()})
      .columns({});
  auto const result = cudf::io::read_parquet(read_opts);

  EXPECT_EQ(result.tbl->num_columns(), 0);
  EXPECT_EQ(result.tbl->num_rows(), 0);
}

TEST_F(ParquetReaderTest, BinaryAsStrings)
{
  std::vector<char const*> strings{
    "Monday", "Wednesday", "Friday", "Monday", "Friday", "Friday", "Friday", "Funday"};
  auto const num_rows = strings.size();

  auto seq_col0 = random_values<int>(num_rows);
  auto seq_col2 = random_values<float>(num_rows);
  auto seq_col3 = random_values<uint8_t>(num_rows);
  auto validity = cudf::test::iterators::no_nulls();

  column_wrapper<int> int_col{seq_col0.begin(), seq_col0.end(), validity};
  column_wrapper<cudf::string_view> string_col{strings.begin(), strings.end()};
  column_wrapper<float> float_col{seq_col2.begin(), seq_col2.end(), validity};
  cudf::test::lists_column_wrapper<uint8_t> list_int_col{
    {'M', 'o', 'n', 'd', 'a', 'y'},
    {'W', 'e', 'd', 'n', 'e', 's', 'd', 'a', 'y'},
    {'F', 'r', 'i', 'd', 'a', 'y'},
    {'M', 'o', 'n', 'd', 'a', 'y'},
    {'F', 'r', 'i', 'd', 'a', 'y'},
    {'F', 'r', 'i', 'd', 'a', 'y'},
    {'F', 'r', 'i', 'd', 'a', 'y'},
    {'F', 'u', 'n', 'd', 'a', 'y'}};

  auto output = table_view{{int_col, string_col, float_col, string_col, list_int_col}};
  cudf::io::table_input_metadata output_metadata(output);
  output_metadata.column_metadata[0].set_name("col_other");
  output_metadata.column_metadata[1].set_name("col_string");
  output_metadata.column_metadata[2].set_name("col_float");
  output_metadata.column_metadata[3].set_name("col_string2").set_output_as_binary(true);
  output_metadata.column_metadata[4].set_name("col_binary").set_output_as_binary(true);

  auto filepath = temp_env->get_temp_filepath("BinaryReadStrings.parquet");
  cudf::io::parquet_writer_options out_opts =
    cudf::io::parquet_writer_options::builder(cudf::io::sink_info{filepath}, output)
      .metadata(std::move(output_metadata));
  cudf::io::write_parquet(out_opts);

  auto expected_string = table_view{{int_col, string_col, float_col, string_col, string_col}};
  auto expected_mixed  = table_view{{int_col, string_col, float_col, list_int_col, list_int_col}};

  cudf::io::parquet_reader_options in_opts =
    cudf::io::parquet_reader_options::builder(cudf::io::source_info{filepath})
      .set_column_schema({{}, {}, {}, {}, {}});
  auto result = cudf::io::read_parquet(in_opts);

  CUDF_TEST_EXPECT_TABLES_EQUAL(expected_string, result.tbl->view());

  cudf::io::parquet_reader_options default_in_opts =
    cudf::io::parquet_reader_options::builder(cudf::io::source_info{filepath});
  result = cudf::io::read_parquet(default_in_opts);

  CUDF_TEST_EXPECT_TABLES_EQUAL(expected_string, result.tbl->view());

  std::vector<cudf::io::reader_column_schema> md{
    {},
    {},
    {},
    cudf::io::reader_column_schema().set_convert_binary_to_strings(false),
    cudf::io::reader_column_schema().set_convert_binary_to_strings(false)};

  cudf::io::parquet_reader_options mixed_in_opts =
    cudf::io::parquet_reader_options::builder(cudf::io::source_info{filepath})
      .set_column_schema(md);
  result = cudf::io::read_parquet(mixed_in_opts);

  CUDF_TEST_EXPECT_TABLES_EQUAL(expected_mixed, result.tbl->view());
}

TEST_F(ParquetReaderTest, NestedByteArray)
{
  constexpr auto num_rows = 8;

  auto seq_col0       = random_values<int>(num_rows);
  auto seq_col2       = random_values<float>(num_rows);
  auto seq_col3       = random_values<uint8_t>(num_rows);
  auto const validity = cudf::test::iterators::no_nulls();

  column_wrapper<int> int_col{seq_col0.begin(), seq_col0.end(), validity};
  column_wrapper<float> float_col{seq_col2.begin(), seq_col2.end(), validity};
  cudf::test::lists_column_wrapper<uint8_t> list_list_int_col{
    {{'M', 'o', 'n', 'd', 'a', 'y'},
     {'W', 'e', 'd', 'n', 'e', 's', 'd', 'a', 'y'},
     {'F', 'r', 'i', 'd', 'a', 'y'}},
    {{'M', 'o', 'n', 'd', 'a', 'y'}, {'F', 'r', 'i', 'd', 'a', 'y'}},
    {{'M', 'o', 'n', 'd', 'a', 'y'},
     {'W', 'e', 'd', 'n', 'e', 's', 'd', 'a', 'y'},
     {'F', 'r', 'i', 'd', 'a', 'y'}},
    {{'F', 'r', 'i', 'd', 'a', 'y'},
     {'F', 'r', 'i', 'd', 'a', 'y'},
     {'F', 'u', 'n', 'd', 'a', 'y'}},
    {{'M', 'o', 'n', 'd', 'a', 'y'},
     {'W', 'e', 'd', 'n', 'e', 's', 'd', 'a', 'y'},
     {'F', 'r', 'i', 'd', 'a', 'y'}},
    {{'F', 'r', 'i', 'd', 'a', 'y'},
     {'F', 'r', 'i', 'd', 'a', 'y'},
     {'F', 'u', 'n', 'd', 'a', 'y'}},
    {{'M', 'o', 'n', 'd', 'a', 'y'},
     {'W', 'e', 'd', 'n', 'e', 's', 'd', 'a', 'y'},
     {'F', 'r', 'i', 'd', 'a', 'y'}},
    {{'M', 'o', 'n', 'd', 'a', 'y'}, {'F', 'r', 'i', 'd', 'a', 'y'}}};

  auto const expected = table_view{{int_col, float_col, list_list_int_col}};
  cudf::io::table_input_metadata output_metadata(expected);
  output_metadata.column_metadata[0].set_name("col_other");
  output_metadata.column_metadata[1].set_name("col_float");
  output_metadata.column_metadata[2].set_name("col_binary").child(1).set_output_as_binary(true);

  auto filepath = temp_env->get_temp_filepath("NestedByteArray.parquet");
  cudf::io::parquet_writer_options out_opts =
    cudf::io::parquet_writer_options::builder(cudf::io::sink_info{filepath}, expected)
      .metadata(std::move(output_metadata));
  cudf::io::write_parquet(out_opts);

  auto source = cudf::io::datasource::create(filepath);
  cudf::io::parquet::detail::FileMetaData fmd;

  read_footer(source, &fmd);
  EXPECT_EQ(fmd.schema[5].type, cudf::io::parquet::detail::Type::BYTE_ARRAY);

  std::vector<cudf::io::reader_column_schema> md{
    {},
    {},
    cudf::io::reader_column_schema().add_child(
      cudf::io::reader_column_schema().set_convert_binary_to_strings(false))};

  cudf::io::parquet_reader_options in_opts =
    cudf::io::parquet_reader_options::builder(cudf::io::source_info{filepath})
      .set_column_schema(md);
  auto result = cudf::io::read_parquet(in_opts);

  CUDF_TEST_EXPECT_TABLES_EQUAL(expected, result.tbl->view());
}

TEST_F(ParquetWriterTest, ByteArrayStats)
{
  // check that byte array min and max statistics are written as expected. If a byte array is
  // written as a string, max utf8 is 0xf7bfbfbf and so the minimum value will be set to that value
  // instead of a potential minimum higher than that.
  std::vector<uint8_t> expected_col0_min{0xf0};
  std::vector<uint8_t> expected_col0_max{0xf0, 0xf5, 0xf5};
  std::vector<uint8_t> expected_col1_min{0xfe, 0xfe, 0xfe};
  std::vector<uint8_t> expected_col1_max{0xfe, 0xfe, 0xfe};

  cudf::test::lists_column_wrapper<uint8_t> list_int_col0{
    {0xf0}, {0xf0, 0xf5, 0xf3}, {0xf0, 0xf5, 0xf5}};
  cudf::test::lists_column_wrapper<uint8_t> list_int_col1{
    {0xfe, 0xfe, 0xfe}, {0xfe, 0xfe, 0xfe}, {0xfe, 0xfe, 0xfe}};

  auto expected = table_view{{list_int_col0, list_int_col1}};
  cudf::io::table_input_metadata output_metadata(expected);
  output_metadata.column_metadata[0].set_name("col_binary0").set_output_as_binary(true);
  output_metadata.column_metadata[1].set_name("col_binary1").set_output_as_binary(true);

  auto filepath = temp_env->get_temp_filepath("ByteArrayStats.parquet");
  cudf::io::parquet_writer_options out_opts =
    cudf::io::parquet_writer_options::builder(cudf::io::sink_info{filepath}, expected)
      .metadata(std::move(output_metadata));
  cudf::io::write_parquet(out_opts);

  cudf::io::parquet_reader_options in_opts =
    cudf::io::parquet_reader_options::builder(cudf::io::source_info{filepath})
      .set_column_schema({{}, {}});
  auto result = cudf::io::read_parquet(in_opts);

  auto source = cudf::io::datasource::create(filepath);
  cudf::io::parquet::detail::FileMetaData fmd;

  read_footer(source, &fmd);

  EXPECT_EQ(fmd.schema[1].type, cudf::io::parquet::detail::Type::BYTE_ARRAY);
  EXPECT_EQ(fmd.schema[2].type, cudf::io::parquet::detail::Type::BYTE_ARRAY);

  auto const stats0 = get_statistics(fmd.row_groups[0].columns[0]);
  auto const stats1 = get_statistics(fmd.row_groups[0].columns[1]);

  EXPECT_EQ(expected_col0_min, stats0.min_value);
  EXPECT_EQ(expected_col0_max, stats0.max_value);
  EXPECT_EQ(expected_col1_min, stats1.min_value);
  EXPECT_EQ(expected_col1_max, stats1.max_value);
}

TEST_F(ParquetReaderTest, StructByteArray)
{
  constexpr auto num_rows = 100;

  auto seq_col0       = random_values<uint8_t>(num_rows);
  auto const validity = cudf::test::iterators::no_nulls();

  column_wrapper<uint8_t> int_col{seq_col0.begin(), seq_col0.end(), validity};
  cudf::test::lists_column_wrapper<uint8_t> list_of_int{{seq_col0.begin(), seq_col0.begin() + 50},
                                                        {seq_col0.begin() + 50, seq_col0.end()}};
  auto struct_col = cudf::test::structs_column_wrapper{{list_of_int}, validity};

  auto const expected = table_view{{struct_col}};
  EXPECT_EQ(1, expected.num_columns());
  cudf::io::table_input_metadata output_metadata(expected);
  output_metadata.column_metadata[0]
    .set_name("struct_binary")
    .child(0)
    .set_name("a")
    .set_output_as_binary(true);

  auto filepath = temp_env->get_temp_filepath("StructByteArray.parquet");
  cudf::io::parquet_writer_options out_opts =
    cudf::io::parquet_writer_options::builder(cudf::io::sink_info{filepath}, expected)
      .metadata(std::move(output_metadata));
  cudf::io::write_parquet(out_opts);

  std::vector<cudf::io::reader_column_schema> md{cudf::io::reader_column_schema().add_child(
    cudf::io::reader_column_schema().set_convert_binary_to_strings(false))};

  cudf::io::parquet_reader_options in_opts =
    cudf::io::parquet_reader_options::builder(cudf::io::source_info{filepath})
      .set_column_schema(md);
  auto result = cudf::io::read_parquet(in_opts);

  CUDF_TEST_EXPECT_TABLES_EQUAL(expected, result.tbl->view());
}

TEST_F(ParquetReaderTest, NestingOptimizationTest)
{
  // test nesting levels > cudf::io::parquet::detail::max_cacheable_nesting_decode_info deep.
  constexpr cudf::size_type num_nesting_levels = 16;
  static_assert(num_nesting_levels > cudf::io::parquet::detail::max_cacheable_nesting_decode_info);
  constexpr cudf::size_type rows_per_level = 2;

  constexpr cudf::size_type num_values = (1 << num_nesting_levels) * rows_per_level;
  auto value_iter                      = thrust::make_counting_iterator(0);
  auto validity =
    cudf::detail::make_counting_transform_iterator(0, [](cudf::size_type i) { return i % 2; });
  cudf::test::fixed_width_column_wrapper<int> values(value_iter, value_iter + num_values, validity);

  // ~256k values with num_nesting_levels = 16
  int total_values_produced = num_values;
  auto prev_col             = values.release();
  for (int idx = 0; idx < num_nesting_levels; idx++) {
    auto const depth    = num_nesting_levels - idx;
    auto const num_rows = (1 << (num_nesting_levels - idx));

    auto offsets_iter = cudf::detail::make_counting_transform_iterator(
      0, [depth, rows_per_level](cudf::size_type i) { return i * rows_per_level; });
    total_values_produced += (num_rows + 1);

    cudf::test::fixed_width_column_wrapper<cudf::size_type> offsets(offsets_iter,
                                                                    offsets_iter + num_rows + 1);
    auto c   = cudf::make_lists_column(num_rows, offsets.release(), std::move(prev_col), 0, {});
    prev_col = std::move(c);
  }
  auto const& expect = prev_col;

  auto filepath = temp_env->get_temp_filepath("NestingDecodeCache.parquet");
  cudf::io::parquet_writer_options opts =
    cudf::io::parquet_writer_options::builder(cudf::io::sink_info{filepath}, table_view{{*expect}});
  cudf::io::write_parquet(opts);

  cudf::io::parquet_reader_options in_opts =
    cudf::io::parquet_reader_options::builder(cudf::io::source_info{filepath});
  auto result = cudf::io::read_parquet(in_opts);

  CUDF_TEST_EXPECT_COLUMNS_EQUAL(*expect, result.tbl->get_column(0));
}

TEST_F(ParquetWriterTest, SingleValueDictionaryTest)
{
  constexpr unsigned int expected_bits = 1;
  constexpr unsigned int nrows         = 1'000'000U;

  auto elements = cudf::detail::make_counting_transform_iterator(
    0, [](auto i) { return "a unique string value suffixed with 1"; });
  auto const col0     = cudf::test::strings_column_wrapper(elements, elements + nrows);
  auto const expected = table_view{{col0}};

  auto const filepath = temp_env->get_temp_filepath("SingleValueDictionaryTest.parquet");
  // set row group size so that there will be only one row group
  // no compression so we can easily read page data
  cudf::io::parquet_writer_options out_opts =
    cudf::io::parquet_writer_options::builder(cudf::io::sink_info{filepath}, expected)
      .compression(cudf::io::compression_type::NONE)
      .stats_level(cudf::io::statistics_freq::STATISTICS_COLUMN)
      .row_group_size_rows(nrows);
  cudf::io::write_parquet(out_opts);

  cudf::io::parquet_reader_options default_in_opts =
    cudf::io::parquet_reader_options::builder(cudf::io::source_info{filepath});
  auto const result = cudf::io::read_parquet(default_in_opts);

  CUDF_TEST_EXPECT_TABLES_EQUAL(expected, result.tbl->view());

  // make sure dictionary was used
  auto const source = cudf::io::datasource::create(filepath);
  cudf::io::parquet::detail::FileMetaData fmd;

  read_footer(source, &fmd);
  auto used_dict = [&fmd]() {
    for (auto enc : fmd.row_groups[0].columns[0].meta_data.encodings) {
      if (enc == cudf::io::parquet::detail::Encoding::PLAIN_DICTIONARY or
          enc == cudf::io::parquet::detail::Encoding::RLE_DICTIONARY) {
        return true;
      }
    }
    return false;
  };
  EXPECT_TRUE(used_dict());

  // and check that the correct number of bits was used
  auto const oi    = read_offset_index(source, fmd.row_groups[0].columns[0]);
  auto const nbits = read_dict_bits(source, oi.page_locations[0]);
  EXPECT_EQ(nbits, expected_bits);
}

TEST_F(ParquetWriterTest, DictionaryNeverTest)
{
  constexpr unsigned int nrows = 1'000U;

  // only one value, so would normally use dictionary
  auto elements = cudf::detail::make_counting_transform_iterator(
    0, [](auto i) { return "a unique string value suffixed with 1"; });
  auto const col0     = cudf::test::strings_column_wrapper(elements, elements + nrows);
  auto const expected = table_view{{col0}};

  auto const filepath = temp_env->get_temp_filepath("DictionaryNeverTest.parquet");
  // no compression so we can easily read page data
  cudf::io::parquet_writer_options out_opts =
    cudf::io::parquet_writer_options::builder(cudf::io::sink_info{filepath}, expected)
      .compression(cudf::io::compression_type::NONE)
      .dictionary_policy(cudf::io::dictionary_policy::NEVER);
  cudf::io::write_parquet(out_opts);

  cudf::io::parquet_reader_options default_in_opts =
    cudf::io::parquet_reader_options::builder(cudf::io::source_info{filepath});
  auto const result = cudf::io::read_parquet(default_in_opts);

  CUDF_TEST_EXPECT_TABLES_EQUAL(expected, result.tbl->view());

  // make sure dictionary was not used
  auto const source = cudf::io::datasource::create(filepath);
  cudf::io::parquet::detail::FileMetaData fmd;

  read_footer(source, &fmd);
  auto used_dict = [&fmd]() {
    for (auto enc : fmd.row_groups[0].columns[0].meta_data.encodings) {
      if (enc == cudf::io::parquet::detail::Encoding::PLAIN_DICTIONARY or
          enc == cudf::io::parquet::detail::Encoding::RLE_DICTIONARY) {
        return true;
      }
    }
    return false;
  };
  EXPECT_FALSE(used_dict());
}

TEST_F(ParquetWriterTest, DictionaryAdaptiveTest)
{
  constexpr unsigned int nrows = 65'536U;
  // cardinality is chosen to result in a dictionary > 1MB in size
  constexpr unsigned int cardinality = 32'768U;

  // single value will have a small dictionary
  auto elements0 = cudf::detail::make_counting_transform_iterator(
    0, [](auto i) { return "a unique string value suffixed with 1"; });
  auto const col0 = cudf::test::strings_column_wrapper(elements0, elements0 + nrows);

  // high cardinality will have a large dictionary
  auto elements1  = cudf::detail::make_counting_transform_iterator(0, [cardinality](auto i) {
    return "a unique string value suffixed with " + std::to_string(i % cardinality);
  });
  auto const col1 = cudf::test::strings_column_wrapper(elements1, elements1 + nrows);

  auto const expected = table_view{{col0, col1}};

  auto const filepath = temp_env->get_temp_filepath("DictionaryAdaptiveTest.parquet");
  // no compression so we can easily read page data
  cudf::io::parquet_writer_options out_opts =
    cudf::io::parquet_writer_options::builder(cudf::io::sink_info{filepath}, expected)
      .compression(cudf::io::compression_type::ZSTD)
      .dictionary_policy(cudf::io::dictionary_policy::ADAPTIVE);
  cudf::io::write_parquet(out_opts);

  cudf::io::parquet_reader_options default_in_opts =
    cudf::io::parquet_reader_options::builder(cudf::io::source_info{filepath});
  auto const result = cudf::io::read_parquet(default_in_opts);

  CUDF_TEST_EXPECT_TABLES_EQUAL(expected, result.tbl->view());

  // make sure dictionary was used as expected. col0 should use one,
  // col1 should not.
  auto const source = cudf::io::datasource::create(filepath);
  cudf::io::parquet::detail::FileMetaData fmd;

  read_footer(source, &fmd);
  auto used_dict = [&fmd](int col) {
    for (auto enc : fmd.row_groups[0].columns[col].meta_data.encodings) {
      if (enc == cudf::io::parquet::detail::Encoding::PLAIN_DICTIONARY or
          enc == cudf::io::parquet::detail::Encoding::RLE_DICTIONARY) {
        return true;
      }
    }
    return false;
  };
  EXPECT_TRUE(used_dict(0));
  EXPECT_FALSE(used_dict(1));
}

TEST_F(ParquetWriterTest, DictionaryAlwaysTest)
{
  constexpr unsigned int nrows = 65'536U;
  // cardinality is chosen to result in a dictionary > 1MB in size
  constexpr unsigned int cardinality = 32'768U;

  // single value will have a small dictionary
  auto elements0 = cudf::detail::make_counting_transform_iterator(
    0, [](auto i) { return "a unique string value suffixed with 1"; });
  auto const col0 = cudf::test::strings_column_wrapper(elements0, elements0 + nrows);

  // high cardinality will have a large dictionary
  auto elements1  = cudf::detail::make_counting_transform_iterator(0, [cardinality](auto i) {
    return "a unique string value suffixed with " + std::to_string(i % cardinality);
  });
  auto const col1 = cudf::test::strings_column_wrapper(elements1, elements1 + nrows);

  auto const expected = table_view{{col0, col1}};

  auto const filepath = temp_env->get_temp_filepath("DictionaryAlwaysTest.parquet");
  // no compression so we can easily read page data
  cudf::io::parquet_writer_options out_opts =
    cudf::io::parquet_writer_options::builder(cudf::io::sink_info{filepath}, expected)
      .compression(cudf::io::compression_type::ZSTD)
      .dictionary_policy(cudf::io::dictionary_policy::ALWAYS);
  cudf::io::write_parquet(out_opts);

  cudf::io::parquet_reader_options default_in_opts =
    cudf::io::parquet_reader_options::builder(cudf::io::source_info{filepath});
  auto const result = cudf::io::read_parquet(default_in_opts);

  CUDF_TEST_EXPECT_TABLES_EQUAL(expected, result.tbl->view());

  // make sure dictionary was used for both columns
  auto const source = cudf::io::datasource::create(filepath);
  cudf::io::parquet::detail::FileMetaData fmd;

  read_footer(source, &fmd);
  auto used_dict = [&fmd](int col) {
    for (auto enc : fmd.row_groups[0].columns[col].meta_data.encodings) {
      if (enc == cudf::io::parquet::detail::Encoding::PLAIN_DICTIONARY or
          enc == cudf::io::parquet::detail::Encoding::RLE_DICTIONARY) {
        return true;
      }
    }
    return false;
  };
  EXPECT_TRUE(used_dict(0));
  EXPECT_TRUE(used_dict(1));
}

TEST_F(ParquetWriterTest, DictionaryPageSizeEst)
{
  // one page
  constexpr unsigned int nrows = 20'000U;

  // this test is creating a pattern of repeating then non-repeating values to trigger
  // a "worst-case" for page size estimation in the presence of a dictionary. have confirmed
  // that this fails for values over 16 in the final term of `max_RLE_page_size()`.
  // The output of the iterator will be 'CCCCCRRRRRCCCCCRRRRR...` where 'C' is a changing
  // value, and 'R' repeats. The encoder will turn this into a literal run of 8 values
  // (`CCCCCRRR`) followed by a repeated run of 2 (`RR`). This pattern then repeats, getting
  // as close as possible to a condition of repeated 8 value literal runs.
  auto elements0  = cudf::detail::make_counting_transform_iterator(0, [](auto i) {
    if ((i / 5) % 2 == 1) {
      return std::string("non-unique string");
    } else {
      return "a unique string value suffixed with " + std::to_string(i);
    }
  });
  auto const col0 = cudf::test::strings_column_wrapper(elements0, elements0 + nrows);

  auto const expected = table_view{{col0}};

  auto const filepath = temp_env->get_temp_filepath("DictionaryPageSizeEst.parquet");
  cudf::io::parquet_writer_options out_opts =
    cudf::io::parquet_writer_options::builder(cudf::io::sink_info{filepath}, expected)
      .compression(cudf::io::compression_type::ZSTD)
      .dictionary_policy(cudf::io::dictionary_policy::ALWAYS);
  cudf::io::write_parquet(out_opts);

  cudf::io::parquet_reader_options default_in_opts =
    cudf::io::parquet_reader_options::builder(cudf::io::source_info{filepath});
  auto const result = cudf::io::read_parquet(default_in_opts);

  CUDF_TEST_EXPECT_TABLES_EQUAL(expected, result.tbl->view());
}

TEST_P(ParquetSizedTest, DictionaryTest)
{
  unsigned int const cardinality = (1 << (GetParam() - 1)) + 1;
  unsigned int const nrows       = std::max(cardinality * 3 / 2, 3'000'000U);

  auto elements       = cudf::detail::make_counting_transform_iterator(0, [cardinality](auto i) {
    return "a unique string value suffixed with " + std::to_string(i % cardinality);
  });
  auto const col0     = cudf::test::strings_column_wrapper(elements, elements + nrows);
  auto const expected = table_view{{col0}};

  auto const filepath = temp_env->get_temp_filepath("DictionaryTest.parquet");
  // set row group size so that there will be only one row group
  // no compression so we can easily read page data
  cudf::io::parquet_writer_options out_opts =
    cudf::io::parquet_writer_options::builder(cudf::io::sink_info{filepath}, expected)
      .compression(cudf::io::compression_type::NONE)
      .stats_level(cudf::io::statistics_freq::STATISTICS_COLUMN)
      .dictionary_policy(cudf::io::dictionary_policy::ALWAYS)
      .row_group_size_rows(nrows)
      .row_group_size_bytes(512 * 1024 * 1024);
  cudf::io::write_parquet(out_opts);

  cudf::io::parquet_reader_options default_in_opts =
    cudf::io::parquet_reader_options::builder(cudf::io::source_info{filepath});
  auto const result = cudf::io::read_parquet(default_in_opts);

  CUDF_TEST_EXPECT_TABLES_EQUAL(expected, result.tbl->view());

  // make sure dictionary was used
  auto const source = cudf::io::datasource::create(filepath);
  cudf::io::parquet::detail::FileMetaData fmd;

  read_footer(source, &fmd);
  auto used_dict = [&fmd]() {
    for (auto enc : fmd.row_groups[0].columns[0].meta_data.encodings) {
      if (enc == cudf::io::parquet::detail::Encoding::PLAIN_DICTIONARY or
          enc == cudf::io::parquet::detail::Encoding::RLE_DICTIONARY) {
        return true;
      }
    }
    return false;
  };
  EXPECT_TRUE(used_dict());

  // and check that the correct number of bits was used
  auto const oi    = read_offset_index(source, fmd.row_groups[0].columns[0]);
  auto const nbits = read_dict_bits(source, oi.page_locations[0]);
  EXPECT_EQ(nbits, GetParam());
}

TYPED_TEST(ParquetReaderSourceTest, BufferSourceTypes)
{
  using T = TypeParam;

  srand(31337);
  auto table = create_random_fixed_table<int>(5, 5, true);

  std::vector<char> out_buffer;
  cudf::io::parquet_writer_options out_opts =
    cudf::io::parquet_writer_options::builder(cudf::io::sink_info(&out_buffer), *table);
  cudf::io::write_parquet(out_opts);

  {
    cudf::io::parquet_reader_options in_opts =
      cudf::io::parquet_reader_options::builder(cudf::io::source_info(
        cudf::host_span<T>(reinterpret_cast<T*>(out_buffer.data()), out_buffer.size())));
    auto const result = cudf::io::read_parquet(in_opts);

    CUDF_TEST_EXPECT_TABLES_EQUAL(*table, result.tbl->view());
  }

  {
    cudf::io::parquet_reader_options in_opts =
      cudf::io::parquet_reader_options::builder(cudf::io::source_info(cudf::host_span<T const>(
        reinterpret_cast<T const*>(out_buffer.data()), out_buffer.size())));
    auto const result = cudf::io::read_parquet(in_opts);

    CUDF_TEST_EXPECT_TABLES_EQUAL(*table, result.tbl->view());
  }
}

TYPED_TEST(ParquetReaderSourceTest, BufferSourceArrayTypes)
{
  using T = TypeParam;

  srand(31337);
  auto table = create_random_fixed_table<int>(5, 5, true);

  std::vector<char> out_buffer;
  cudf::io::parquet_writer_options out_opts =
    cudf::io::parquet_writer_options::builder(cudf::io::sink_info(&out_buffer), *table);
  cudf::io::write_parquet(out_opts);

  auto full_table = cudf::concatenate(std::vector<table_view>({*table, *table}));

  {
    auto spans = std::vector<cudf::host_span<T>>{
      cudf::host_span<T>(reinterpret_cast<T*>(out_buffer.data()), out_buffer.size()),
      cudf::host_span<T>(reinterpret_cast<T*>(out_buffer.data()), out_buffer.size())};
    cudf::io::parquet_reader_options in_opts = cudf::io::parquet_reader_options::builder(
      cudf::io::source_info(cudf::host_span<cudf::host_span<T>>(spans.data(), spans.size())));
    auto const result = cudf::io::read_parquet(in_opts);

    CUDF_TEST_EXPECT_TABLES_EQUAL(*full_table, result.tbl->view());
  }

  {
    auto spans = std::vector<cudf::host_span<T const>>{
      cudf::host_span<T const>(reinterpret_cast<T const*>(out_buffer.data()), out_buffer.size()),
      cudf::host_span<T const>(reinterpret_cast<T const*>(out_buffer.data()), out_buffer.size())};
    cudf::io::parquet_reader_options in_opts = cudf::io::parquet_reader_options::builder(
      cudf::io::source_info(cudf::host_span<cudf::host_span<T const>>(spans.data(), spans.size())));
    auto const result = cudf::io::read_parquet(in_opts);

    CUDF_TEST_EXPECT_TABLES_EQUAL(*full_table, result.tbl->view());
  }
}

TEST_F(ParquetWriterTest, UserNullability)
{
  auto weight_col = cudf::test::fixed_width_column_wrapper<float>{{57.5, 51.1, 15.3}};
  auto ages_col   = cudf::test::fixed_width_column_wrapper<int32_t>{{30, 27, 5}};
  auto struct_col = cudf::test::structs_column_wrapper{weight_col, ages_col};

  auto expected = table_view({struct_col});

  cudf::io::table_input_metadata expected_metadata(expected);
  expected_metadata.column_metadata[0].set_nullability(false);
  expected_metadata.column_metadata[0].child(0).set_nullability(true);

  auto filepath = temp_env->get_temp_filepath("SingleWriteNullable.parquet");
  cudf::io::parquet_writer_options write_opts =
    cudf::io::parquet_writer_options::builder(cudf::io::sink_info{filepath}, expected)
      .metadata(std::move(expected_metadata));
  cudf::io::write_parquet(write_opts);

  cudf::io::parquet_reader_options read_opts =
    cudf::io::parquet_reader_options::builder(cudf::io::source_info{filepath});
  auto result = cudf::io::read_parquet(read_opts);

  EXPECT_FALSE(result.tbl->view().column(0).nullable());
  EXPECT_TRUE(result.tbl->view().column(0).child(0).nullable());
  EXPECT_FALSE(result.tbl->view().column(0).child(1).nullable());
}

TEST_F(ParquetWriterTest, UserNullabilityInvalid)
{
  auto valids =
    cudf::detail::make_counting_transform_iterator(0, [&](int index) { return index % 2; });
  auto col      = cudf::test::fixed_width_column_wrapper<double>{{57.5, 51.1, 15.3}, valids};
  auto expected = table_view({col});

  auto filepath = temp_env->get_temp_filepath("SingleWriteNullableInvalid.parquet");
  cudf::io::parquet_writer_options write_opts =
    cudf::io::parquet_writer_options::builder(cudf::io::sink_info{filepath}, expected);
  // Should work without the nullability option
  EXPECT_NO_THROW(cudf::io::write_parquet(write_opts));

  cudf::io::table_input_metadata expected_metadata(expected);
  expected_metadata.column_metadata[0].set_nullability(false);
  write_opts.set_metadata(std::move(expected_metadata));
  // Can't write a column with nulls as not nullable
  EXPECT_THROW(cudf::io::write_parquet(write_opts), cudf::logic_error);
}

TEST_F(ParquetReaderTest, SingleLevelLists)
{
  unsigned char list_bytes[] = {
    0x50, 0x41, 0x52, 0x31, 0x15, 0x00, 0x15, 0x28, 0x15, 0x28, 0x15, 0xa7, 0xce, 0x91, 0x8c, 0x06,
    0x1c, 0x15, 0x04, 0x15, 0x00, 0x15, 0x06, 0x15, 0x06, 0x00, 0x00, 0x02, 0x00, 0x00, 0x00, 0x03,
    0x02, 0x02, 0x00, 0x00, 0x00, 0x03, 0x03, 0x00, 0x00, 0x00, 0x00, 0x01, 0x00, 0x00, 0x00, 0x15,
    0x02, 0x19, 0x3c, 0x48, 0x0c, 0x73, 0x70, 0x61, 0x72, 0x6b, 0x5f, 0x73, 0x63, 0x68, 0x65, 0x6d,
    0x61, 0x15, 0x02, 0x00, 0x35, 0x00, 0x18, 0x01, 0x66, 0x15, 0x02, 0x15, 0x06, 0x4c, 0x3c, 0x00,
    0x00, 0x00, 0x15, 0x02, 0x25, 0x04, 0x18, 0x05, 0x61, 0x72, 0x72, 0x61, 0x79, 0x00, 0x16, 0x02,
    0x19, 0x1c, 0x19, 0x1c, 0x26, 0x08, 0x1c, 0x15, 0x02, 0x19, 0x25, 0x00, 0x06, 0x19, 0x28, 0x01,
    0x66, 0x05, 0x61, 0x72, 0x72, 0x61, 0x79, 0x15, 0x00, 0x16, 0x04, 0x16, 0x56, 0x16, 0x56, 0x26,
    0x08, 0x3c, 0x18, 0x04, 0x01, 0x00, 0x00, 0x00, 0x18, 0x04, 0x00, 0x00, 0x00, 0x00, 0x16, 0x00,
    0x28, 0x04, 0x01, 0x00, 0x00, 0x00, 0x18, 0x04, 0x00, 0x00, 0x00, 0x00, 0x00, 0x19, 0x1c, 0x15,
    0x00, 0x15, 0x00, 0x15, 0x02, 0x00, 0x00, 0x00, 0x16, 0x56, 0x16, 0x02, 0x26, 0x08, 0x16, 0x56,
    0x14, 0x00, 0x00, 0x28, 0x13, 0x52, 0x41, 0x50, 0x49, 0x44, 0x53, 0x20, 0x53, 0x70, 0x61, 0x72,
    0x6b, 0x20, 0x50, 0x6c, 0x75, 0x67, 0x69, 0x6e, 0x19, 0x1c, 0x1c, 0x00, 0x00, 0x00, 0x9f, 0x00,
    0x00, 0x00, 0x50, 0x41, 0x52, 0x31};

  // read single level list reproducing parquet file
  cudf::io::parquet_reader_options read_opts = cudf::io::parquet_reader_options::builder(
    cudf::io::source_info{reinterpret_cast<char const*>(list_bytes), sizeof(list_bytes)});
  auto table = cudf::io::read_parquet(read_opts);

  auto const c0 = table.tbl->get_column(0);
  EXPECT_TRUE(c0.type().id() == cudf::type_id::LIST);

  auto const lc    = cudf::lists_column_view(c0);
  auto const child = lc.child();
  EXPECT_TRUE(child.type().id() == cudf::type_id::INT32);
}

TEST_F(ParquetReaderTest, ChunkedSingleLevelLists)
{
  unsigned char list_bytes[] = {
    0x50, 0x41, 0x52, 0x31, 0x15, 0x00, 0x15, 0x28, 0x15, 0x28, 0x15, 0xa7, 0xce, 0x91, 0x8c, 0x06,
    0x1c, 0x15, 0x04, 0x15, 0x00, 0x15, 0x06, 0x15, 0x06, 0x00, 0x00, 0x02, 0x00, 0x00, 0x00, 0x03,
    0x02, 0x02, 0x00, 0x00, 0x00, 0x03, 0x03, 0x00, 0x00, 0x00, 0x00, 0x01, 0x00, 0x00, 0x00, 0x15,
    0x02, 0x19, 0x3c, 0x48, 0x0c, 0x73, 0x70, 0x61, 0x72, 0x6b, 0x5f, 0x73, 0x63, 0x68, 0x65, 0x6d,
    0x61, 0x15, 0x02, 0x00, 0x35, 0x00, 0x18, 0x01, 0x66, 0x15, 0x02, 0x15, 0x06, 0x4c, 0x3c, 0x00,
    0x00, 0x00, 0x15, 0x02, 0x25, 0x04, 0x18, 0x05, 0x61, 0x72, 0x72, 0x61, 0x79, 0x00, 0x16, 0x02,
    0x19, 0x1c, 0x19, 0x1c, 0x26, 0x08, 0x1c, 0x15, 0x02, 0x19, 0x25, 0x00, 0x06, 0x19, 0x28, 0x01,
    0x66, 0x05, 0x61, 0x72, 0x72, 0x61, 0x79, 0x15, 0x00, 0x16, 0x04, 0x16, 0x56, 0x16, 0x56, 0x26,
    0x08, 0x3c, 0x18, 0x04, 0x01, 0x00, 0x00, 0x00, 0x18, 0x04, 0x00, 0x00, 0x00, 0x00, 0x16, 0x00,
    0x28, 0x04, 0x01, 0x00, 0x00, 0x00, 0x18, 0x04, 0x00, 0x00, 0x00, 0x00, 0x00, 0x19, 0x1c, 0x15,
    0x00, 0x15, 0x00, 0x15, 0x02, 0x00, 0x00, 0x00, 0x16, 0x56, 0x16, 0x02, 0x26, 0x08, 0x16, 0x56,
    0x14, 0x00, 0x00, 0x28, 0x13, 0x52, 0x41, 0x50, 0x49, 0x44, 0x53, 0x20, 0x53, 0x70, 0x61, 0x72,
    0x6b, 0x20, 0x50, 0x6c, 0x75, 0x67, 0x69, 0x6e, 0x19, 0x1c, 0x1c, 0x00, 0x00, 0x00, 0x9f, 0x00,
    0x00, 0x00, 0x50, 0x41, 0x52, 0x31};

  auto reader = cudf::io::chunked_parquet_reader(
    1L << 31,
    cudf::io::parquet_reader_options::builder(
      cudf::io::source_info{reinterpret_cast<char const*>(list_bytes), sizeof(list_bytes)}));
  int iterations = 0;
  while (reader.has_next() && iterations < 10) {
    auto chunk = reader.read_chunk();
  }
  EXPECT_TRUE(iterations < 10);
}

TEST_F(ParquetWriterTest, CompStats)
{
  auto table = create_random_fixed_table<int>(1, 100000, true);

  auto const stats = std::make_shared<cudf::io::writer_compression_statistics>();

  std::vector<char> unused_buffer;
  cudf::io::parquet_writer_options opts =
    cudf::io::parquet_writer_options::builder(cudf::io::sink_info{&unused_buffer}, table->view())
      .compression_statistics(stats);
  cudf::io::write_parquet(opts);

  EXPECT_NE(stats->num_compressed_bytes(), 0);
  EXPECT_EQ(stats->num_failed_bytes(), 0);
  EXPECT_EQ(stats->num_skipped_bytes(), 0);
  EXPECT_FALSE(std::isnan(stats->compression_ratio()));
}

TEST_F(ParquetChunkedWriterTest, CompStats)
{
  auto table = create_random_fixed_table<int>(1, 100000, true);

  auto const stats = std::make_shared<cudf::io::writer_compression_statistics>();

  std::vector<char> unused_buffer;
  cudf::io::chunked_parquet_writer_options opts =
    cudf::io::chunked_parquet_writer_options::builder(cudf::io::sink_info{&unused_buffer})
      .compression_statistics(stats);
  cudf::io::parquet_chunked_writer(opts).write(*table);

  EXPECT_NE(stats->num_compressed_bytes(), 0);
  EXPECT_EQ(stats->num_failed_bytes(), 0);
  EXPECT_EQ(stats->num_skipped_bytes(), 0);
  EXPECT_FALSE(std::isnan(stats->compression_ratio()));

  auto const single_table_comp_stats = *stats;
  cudf::io::parquet_chunked_writer(opts).write(*table);

  EXPECT_EQ(stats->compression_ratio(), single_table_comp_stats.compression_ratio());
  EXPECT_EQ(stats->num_compressed_bytes(), 2 * single_table_comp_stats.num_compressed_bytes());

  EXPECT_EQ(stats->num_failed_bytes(), 0);
  EXPECT_EQ(stats->num_skipped_bytes(), 0);
}

void expect_compression_stats_empty(std::shared_ptr<cudf::io::writer_compression_statistics> stats)
{
  EXPECT_EQ(stats->num_compressed_bytes(), 0);
  EXPECT_EQ(stats->num_failed_bytes(), 0);
  EXPECT_EQ(stats->num_skipped_bytes(), 0);
  EXPECT_TRUE(std::isnan(stats->compression_ratio()));
}

TEST_F(ParquetWriterTest, CompStatsEmptyTable)
{
  auto table_no_rows = create_random_fixed_table<int>(20, 0, false);

  auto const stats = std::make_shared<cudf::io::writer_compression_statistics>();

  std::vector<char> unused_buffer;
  cudf::io::parquet_writer_options opts =
    cudf::io::parquet_writer_options::builder(cudf::io::sink_info{&unused_buffer},
                                              table_no_rows->view())
      .compression_statistics(stats);
  cudf::io::write_parquet(opts);

  expect_compression_stats_empty(stats);
}

TEST_F(ParquetChunkedWriterTest, CompStatsEmptyTable)
{
  auto table_no_rows = create_random_fixed_table<int>(20, 0, false);

  auto const stats = std::make_shared<cudf::io::writer_compression_statistics>();

  std::vector<char> unused_buffer;
  cudf::io::chunked_parquet_writer_options opts =
    cudf::io::chunked_parquet_writer_options::builder(cudf::io::sink_info{&unused_buffer})
      .compression_statistics(stats);
  cudf::io::parquet_chunked_writer(opts).write(*table_no_rows);

  expect_compression_stats_empty(stats);
}

TEST_F(ParquetReaderTest, ReorderedReadMultipleFiles)
{
  constexpr auto num_rows    = 50'000;
  constexpr auto cardinality = 20'000;

  // table 1
  auto str1 = cudf::detail::make_counting_transform_iterator(
    0, [](auto i) { return "cat " + std::to_string(i % cardinality); });
  auto cols1 = cudf::test::strings_column_wrapper(str1, str1 + num_rows);

  auto int1 =
    cudf::detail::make_counting_transform_iterator(0, [](auto i) { return i % cardinality; });
  auto coli1 = cudf::test::fixed_width_column_wrapper<int>(int1, int1 + num_rows);

  auto const expected1 = table_view{{cols1, coli1}};
  auto const swapped1  = table_view{{coli1, cols1}};

  auto const filepath1 = temp_env->get_temp_filepath("LargeReorderedRead1.parquet");
  auto out_opts1 =
    cudf::io::parquet_writer_options::builder(cudf::io::sink_info{filepath1}, expected1)
      .compression(cudf::io::compression_type::NONE);
  cudf::io::write_parquet(out_opts1);

  // table 2
  auto str2 = cudf::detail::make_counting_transform_iterator(
    0, [](auto i) { return "dog " + std::to_string(i % cardinality); });
  auto cols2 = cudf::test::strings_column_wrapper(str2, str2 + num_rows);

  auto int2 = cudf::detail::make_counting_transform_iterator(
    0, [](auto i) { return (i % cardinality) + cardinality; });
  auto coli2 = cudf::test::fixed_width_column_wrapper<int>(int2, int2 + num_rows);

  auto const expected2 = table_view{{cols2, coli2}};
  auto const swapped2  = table_view{{coli2, cols2}};

  auto const filepath2 = temp_env->get_temp_filepath("LargeReorderedRead2.parquet");
  auto out_opts2 =
    cudf::io::parquet_writer_options::builder(cudf::io::sink_info{filepath2}, expected2)
      .compression(cudf::io::compression_type::NONE);
  cudf::io::write_parquet(out_opts2);

  // read in both files swapping the columns
  auto read_opts =
    cudf::io::parquet_reader_options::builder(cudf::io::source_info{{filepath1, filepath2}})
      .columns({"_col1", "_col0"});
  auto result = cudf::io::read_parquet(read_opts);
  auto sliced = cudf::slice(result.tbl->view(), {0, num_rows, num_rows, 2 * num_rows});
  CUDF_TEST_EXPECT_TABLES_EQUAL(sliced[0], swapped1);
  CUDF_TEST_EXPECT_TABLES_EQUAL(sliced[1], swapped2);
}

// Test fixture for metadata tests
struct ParquetMetadataReaderTest : public cudf::test::BaseFixture {
  std::string print(cudf::io::parquet_column_schema schema, int depth = 0)
  {
    std::string child_str;
    for (auto const& child : schema.children()) {
      child_str += print(child, depth + 1);
    }
    return std::string(depth, ' ') + schema.name() + "\n" + child_str;
  }
};

TEST_F(ParquetMetadataReaderTest, TestBasic)
{
  auto const num_rows = 1200;

  auto ints   = random_values<int>(num_rows);
  auto floats = random_values<float>(num_rows);
  column_wrapper<int> int_col(ints.begin(), ints.end());
  column_wrapper<float> float_col(floats.begin(), floats.end());

  table_view expected({int_col, float_col});

  cudf::io::table_input_metadata expected_metadata(expected);
  expected_metadata.column_metadata[0].set_name("int_col");
  expected_metadata.column_metadata[1].set_name("float_col");

  auto filepath = temp_env->get_temp_filepath("MetadataTest.parquet");
  cudf::io::parquet_writer_options out_opts =
    cudf::io::parquet_writer_options::builder(cudf::io::sink_info{filepath}, expected)
      .metadata(std::move(expected_metadata));
  cudf::io::write_parquet(out_opts);

  auto meta = read_parquet_metadata(cudf::io::source_info{filepath});
  EXPECT_EQ(meta.num_rows(), num_rows);

  std::string expected_schema = R"(schema
 int_col
 float_col
)";
  EXPECT_EQ(expected_schema, print(meta.schema().root()));

  EXPECT_EQ(meta.schema().root().name(), "schema");
  EXPECT_EQ(meta.schema().root().type_kind(), cudf::io::parquet::TypeKind::UNDEFINED_TYPE);
  ASSERT_EQ(meta.schema().root().num_children(), 2);

  EXPECT_EQ(meta.schema().root().child(0).name(), "int_col");
  EXPECT_EQ(meta.schema().root().child(1).name(), "float_col");
}

TEST_F(ParquetMetadataReaderTest, TestNested)
{
  auto const num_rows       = 1200;
  auto const lists_per_row  = 4;
  auto const num_child_rows = num_rows * lists_per_row;

  auto keys = random_values<int>(num_child_rows);
  auto vals = random_values<float>(num_child_rows);
  column_wrapper<int> keys_col(keys.begin(), keys.end());
  column_wrapper<float> vals_col(vals.begin(), vals.end());
  auto s_col = cudf::test::structs_column_wrapper({keys_col, vals_col}).release();

  std::vector<int> row_offsets(num_rows + 1);
  for (int idx = 0; idx < num_rows + 1; ++idx) {
    row_offsets[idx] = idx * lists_per_row;
  }
  column_wrapper<int> offsets(row_offsets.begin(), row_offsets.end());

  auto list_col =
    cudf::make_lists_column(num_rows, offsets.release(), std::move(s_col), 0, rmm::device_buffer{});

  table_view expected({*list_col, *list_col});

  cudf::io::table_input_metadata expected_metadata(expected);
  expected_metadata.column_metadata[0].set_name("maps");
  expected_metadata.column_metadata[0].set_list_column_as_map();
  expected_metadata.column_metadata[1].set_name("lists");
  expected_metadata.column_metadata[1].child(1).child(0).set_name("int_field");
  expected_metadata.column_metadata[1].child(1).child(1).set_name("float_field");

  auto filepath = temp_env->get_temp_filepath("MetadataTest.orc");
  cudf::io::parquet_writer_options out_opts =
    cudf::io::parquet_writer_options::builder(cudf::io::sink_info{filepath}, expected)
      .metadata(std::move(expected_metadata));
  cudf::io::write_parquet(out_opts);

  auto meta = read_parquet_metadata(cudf::io::source_info{filepath});
  EXPECT_EQ(meta.num_rows(), num_rows);

  std::string expected_schema = R"(schema
 maps
  key_value
   key
   value
 lists
  list
   element
    int_field
    float_field
)";
  EXPECT_EQ(expected_schema, print(meta.schema().root()));

  EXPECT_EQ(meta.schema().root().name(), "schema");
  EXPECT_EQ(meta.schema().root().type_kind(),
            cudf::io::parquet::TypeKind::UNDEFINED_TYPE);  // struct
  ASSERT_EQ(meta.schema().root().num_children(), 2);

  auto const& out_map_col = meta.schema().root().child(0);
  EXPECT_EQ(out_map_col.name(), "maps");
  EXPECT_EQ(out_map_col.type_kind(), cudf::io::parquet::TypeKind::UNDEFINED_TYPE);  // map

  ASSERT_EQ(out_map_col.num_children(), 1);
  EXPECT_EQ(out_map_col.child(0).name(), "key_value");  // key_value (named in parquet writer)
  ASSERT_EQ(out_map_col.child(0).num_children(), 2);
  EXPECT_EQ(out_map_col.child(0).child(0).name(), "key");    // key (named in parquet writer)
  EXPECT_EQ(out_map_col.child(0).child(1).name(), "value");  // value (named in parquet writer)
  EXPECT_EQ(out_map_col.child(0).child(0).type_kind(), cudf::io::parquet::TypeKind::INT32);  // int
  EXPECT_EQ(out_map_col.child(0).child(1).type_kind(),
            cudf::io::parquet::TypeKind::FLOAT);  // float

  auto const& out_list_col = meta.schema().root().child(1);
  EXPECT_EQ(out_list_col.name(), "lists");
  EXPECT_EQ(out_list_col.type_kind(), cudf::io::parquet::TypeKind::UNDEFINED_TYPE);  // list
  // TODO repetition type?
  ASSERT_EQ(out_list_col.num_children(), 1);
  EXPECT_EQ(out_list_col.child(0).name(), "list");  // list (named in parquet writer)
  ASSERT_EQ(out_list_col.child(0).num_children(), 1);

  auto const& out_list_struct_col = out_list_col.child(0).child(0);
  EXPECT_EQ(out_list_struct_col.name(), "element");  // elements (named in parquet writer)
  EXPECT_EQ(out_list_struct_col.type_kind(),
            cudf::io::parquet::TypeKind::UNDEFINED_TYPE);  // struct
  ASSERT_EQ(out_list_struct_col.num_children(), 2);

  auto const& out_int_col = out_list_struct_col.child(0);
  EXPECT_EQ(out_int_col.name(), "int_field");
  EXPECT_EQ(out_int_col.type_kind(), cudf::io::parquet::TypeKind::INT32);

  auto const& out_float_col = out_list_struct_col.child(1);
  EXPECT_EQ(out_float_col.name(), "float_field");
  EXPECT_EQ(out_float_col.type_kind(), cudf::io::parquet::TypeKind::FLOAT);
}

TEST_F(ParquetWriterTest, NoNullsAsNonNullable)
{
  auto valids = cudf::detail::make_counting_transform_iterator(0, [](auto i) { return true; });
  column_wrapper<int32_t> col{{1, 2, 3}, valids};
  table_view expected({col});

  cudf::io::table_input_metadata expected_metadata(expected);
  expected_metadata.column_metadata[0].set_nullability(false);

  auto filepath = temp_env->get_temp_filepath("NonNullable.parquet");
  cudf::io::parquet_writer_options out_opts =
    cudf::io::parquet_writer_options::builder(cudf::io::sink_info{filepath}, expected)
      .metadata(std::move(expected_metadata));
  // Writer should be able to write a column without nulls as non-nullable
  EXPECT_NO_THROW(cudf::io::write_parquet(out_opts));
}

TEST_F(ParquetReaderTest, FilterSimple)
{
  srand(31337);
  auto written_table = create_random_fixed_table<int>(9, 9, false);

  auto filepath = temp_env->get_temp_filepath("FilterSimple.parquet");
  cudf::io::parquet_writer_options args =
    cudf::io::parquet_writer_options::builder(cudf::io::sink_info{filepath}, *written_table);
  cudf::io::write_parquet(args);

  // Filtering AST - table[0] < RAND_MAX/2
  auto literal_value     = cudf::numeric_scalar<decltype(RAND_MAX)>(RAND_MAX / 2);
  auto literal           = cudf::ast::literal(literal_value);
  auto col_ref_0         = cudf::ast::column_reference(0);
  auto filter_expression = cudf::ast::operation(cudf::ast::ast_operator::LESS, col_ref_0, literal);

  auto predicate = cudf::compute_column(*written_table, filter_expression);
  EXPECT_EQ(predicate->view().type().id(), cudf::type_id::BOOL8)
    << "Predicate filter should return a boolean";
  auto expected = cudf::apply_boolean_mask(*written_table, *predicate);
  // To make sure AST filters out some elements
  EXPECT_LT(expected->num_rows(), written_table->num_rows());

  cudf::io::parquet_reader_options read_opts =
    cudf::io::parquet_reader_options::builder(cudf::io::source_info{filepath})
      .filter(filter_expression);
  auto result = cudf::io::read_parquet(read_opts);

  CUDF_TEST_EXPECT_TABLES_EQUAL(*result.tbl, *expected);
}

auto create_parquet_with_stats(std::string const& filename)
{
  auto col0 = testdata::ascending<uint32_t>();
  auto col1 = testdata::descending<int64_t>();
  auto col2 = testdata::unordered<double>();

  auto const expected = table_view{{col0, col1, col2}};

  cudf::io::table_input_metadata expected_metadata(expected);
  expected_metadata.column_metadata[0].set_name("col_uint32");
  expected_metadata.column_metadata[1].set_name("col_int64");
  expected_metadata.column_metadata[2].set_name("col_double");

  auto const filepath = temp_env->get_temp_filepath(filename);
  const cudf::io::parquet_writer_options out_opts =
    cudf::io::parquet_writer_options::builder(cudf::io::sink_info{filepath}, expected)
      .metadata(std::move(expected_metadata))
      .row_group_size_rows(8000)
      .stats_level(cudf::io::statistics_freq::STATISTICS_ROWGROUP);
  cudf::io::write_parquet(out_opts);

  std::vector<std::unique_ptr<column>> columns;
  columns.push_back(col0.release());
  columns.push_back(col1.release());
  columns.push_back(col2.release());

  return std::pair{cudf::table{std::move(columns)}, filepath};
}

TEST_F(ParquetReaderTest, FilterIdentity)
{
  auto [src, filepath] = create_parquet_with_stats("FilterIdentity.parquet");

  // Filtering AST - identity function, always true.
  auto literal_value     = cudf::numeric_scalar<bool>(true);
  auto literal           = cudf::ast::literal(literal_value);
  auto filter_expression = cudf::ast::operation(cudf::ast::ast_operator::IDENTITY, literal);

  cudf::io::parquet_reader_options read_opts =
    cudf::io::parquet_reader_options::builder(cudf::io::source_info{filepath})
      .filter(filter_expression);
  auto result = cudf::io::read_parquet(read_opts);

  cudf::io::parquet_reader_options read_opts2 =
    cudf::io::parquet_reader_options::builder(cudf::io::source_info{filepath});
  auto result2 = cudf::io::read_parquet(read_opts2);

  CUDF_TEST_EXPECT_TABLES_EQUAL(*result.tbl, *result2.tbl);
}

TEST_F(ParquetReaderTest, FilterReferenceExpression)
{
  auto [src, filepath] = create_parquet_with_stats("FilterReferenceExpression.parquet");
  // Filtering AST - table[0] < 150
  auto literal_value     = cudf::numeric_scalar<uint32_t>(150);
  auto literal           = cudf::ast::literal(literal_value);
  auto col_ref_0         = cudf::ast::column_reference(0);
  auto filter_expression = cudf::ast::operation(cudf::ast::ast_operator::LESS, col_ref_0, literal);

  // Expected result
  auto predicate = cudf::compute_column(src, filter_expression);
  auto expected  = cudf::apply_boolean_mask(src, *predicate);

  cudf::io::parquet_reader_options read_opts =
    cudf::io::parquet_reader_options::builder(cudf::io::source_info{filepath})
      .filter(filter_expression);
  auto result = cudf::io::read_parquet(read_opts);
  CUDF_TEST_EXPECT_TABLES_EQUAL(*result.tbl, *expected);
}

TEST_F(ParquetReaderTest, FilterNamedExpression)
{
  auto [src, filepath] = create_parquet_with_stats("NamedExpression.parquet");
  // Filtering AST - table["col_uint32"] < 150
  auto literal_value  = cudf::numeric_scalar<uint32_t>(150);
  auto literal        = cudf::ast::literal(literal_value);
  auto col_name_0     = cudf::ast::column_name_reference("col_uint32");
  auto parquet_filter = cudf::ast::operation(cudf::ast::ast_operator::LESS, col_name_0, literal);
  auto col_ref_0      = cudf::ast::column_reference(0);
  auto table_filter   = cudf::ast::operation(cudf::ast::ast_operator::LESS, col_ref_0, literal);

  // Expected result
  auto predicate = cudf::compute_column(src, table_filter);
  auto expected  = cudf::apply_boolean_mask(src, *predicate);

  cudf::io::parquet_reader_options read_opts =
    cudf::io::parquet_reader_options::builder(cudf::io::source_info{filepath})
      .filter(parquet_filter);
  auto result = cudf::io::read_parquet(read_opts);

  // tests
  CUDF_TEST_EXPECT_TABLES_EQUAL(*result.tbl, *expected);
}

// Test for Types - numeric, chrono, string.
template <typename T>
struct ParquetReaderPredicatePushdownTest : public ParquetReaderTest {};

// These chrono types are not supported because parquet writer does not have a type to represent
// them.
using UnsupportedChronoTypes =
  cudf::test::Types<cudf::timestamp_s, cudf::duration_D, cudf::duration_s>;
// Also fixed point types unsupported, because AST does not support them yet.
using SupportedTestTypes = cudf::test::RemoveIf<cudf::test::ContainedIn<UnsupportedChronoTypes>,
                                                cudf::test::ComparableTypes>;

TYPED_TEST_SUITE(ParquetReaderPredicatePushdownTest, SupportedTestTypes);

template <typename T>
auto create_parquet_typed_with_stats(std::string const& filename)
{
  auto col0 = testdata::ascending<T>();
  auto col1 = testdata::descending<T>();
  auto col2 = testdata::unordered<T>();

  auto const written_table = table_view{{col0, col1, col2}};
  auto const filepath      = temp_env->get_temp_filepath("FilterTyped.parquet");
  {
    cudf::io::table_input_metadata expected_metadata(written_table);
    expected_metadata.column_metadata[0].set_name("col0");
    expected_metadata.column_metadata[1].set_name("col1");
    expected_metadata.column_metadata[2].set_name("col2");

    const cudf::io::parquet_writer_options out_opts =
      cudf::io::parquet_writer_options::builder(cudf::io::sink_info{filepath}, written_table)
        .metadata(std::move(expected_metadata))
        .row_group_size_rows(8000);
    cudf::io::write_parquet(out_opts);
  }

  std::vector<std::unique_ptr<column>> columns;
  columns.push_back(col0.release());
  columns.push_back(col1.release());
  columns.push_back(col2.release());

  return std::pair{cudf::table{std::move(columns)}, filepath};
}

TYPED_TEST(ParquetReaderPredicatePushdownTest, FilterTyped)
{
  using T = TypeParam;

  auto const [src, filepath] = create_parquet_typed_with_stats<T>("FilterTyped.parquet");
  auto const written_table   = src.view();

  // Filtering AST
  auto literal_value = []() {
    if constexpr (cudf::is_timestamp<T>()) {
      // table[0] < 10000 timestamp days/seconds/milliseconds/microseconds/nanoseconds
      return cudf::timestamp_scalar<T>(T(typename T::duration(10000)));  // i (0-20,000)
    } else if constexpr (cudf::is_duration<T>()) {
      // table[0] < 10000 day/seconds/milliseconds/microseconds/nanoseconds
      return cudf::duration_scalar<T>(T(10000));  // i (0-20,000)
    } else if constexpr (std::is_same_v<T, cudf::string_view>) {
      // table[0] < "000010000"
      return cudf::string_scalar("000010000");  // i (0-20,000)
    } else {
      // table[0] < 0 or 100u
      return cudf::numeric_scalar<T>((100 - 100 * std::is_signed_v<T>));  // i/100 (-100-100/ 0-200)
    }
  }();
  auto literal           = cudf::ast::literal(literal_value);
  auto col_name_0        = cudf::ast::column_name_reference("col0");
  auto filter_expression = cudf::ast::operation(cudf::ast::ast_operator::LESS, col_name_0, literal);
  auto col_ref_0         = cudf::ast::column_reference(0);
  auto ref_filter        = cudf::ast::operation(cudf::ast::ast_operator::LESS, col_ref_0, literal);

  // Expected result
  auto predicate = cudf::compute_column(written_table, ref_filter);
  EXPECT_EQ(predicate->view().type().id(), cudf::type_id::BOOL8)
    << "Predicate filter should return a boolean";
  auto expected = cudf::apply_boolean_mask(written_table, *predicate);

  // Reading with Predicate Pushdown
  cudf::io::parquet_reader_options read_opts =
    cudf::io::parquet_reader_options::builder(cudf::io::source_info{filepath})
      .filter(filter_expression);
  auto result       = cudf::io::read_parquet(read_opts);
  auto result_table = result.tbl->view();

  // tests
  EXPECT_EQ(int(written_table.column(0).type().id()), int(result_table.column(0).type().id()))
    << "col0 type mismatch";
  // To make sure AST filters out some elements
  EXPECT_LT(expected->num_rows(), written_table.num_rows());
  EXPECT_EQ(result_table.num_rows(), expected->num_rows());
  EXPECT_EQ(result_table.num_columns(), expected->num_columns());
  CUDF_TEST_EXPECT_TABLES_EQUAL(expected->view(), result_table);
}

TEST_F(ParquetReaderTest, FilterMultiple1)
{
  using T = cudf::string_view;

  auto const [src, filepath] = create_parquet_typed_with_stats<T>("FilterMultiple1.parquet");
  auto const written_table   = src.view();

  // Filtering AST - 10000 < table[0] < 12000
  std::string const low  = "000010000";
  std::string const high = "000012000";
  auto lov               = cudf::string_scalar(low, true);
  auto hiv               = cudf::string_scalar(high, true);
  auto filter_col        = cudf::ast::column_reference(0);
  auto lo_lit            = cudf::ast::literal(lov);
  auto hi_lit            = cudf::ast::literal(hiv);
  auto expr_1 = cudf::ast::operation(cudf::ast::ast_operator::GREATER_EQUAL, filter_col, lo_lit);
  auto expr_2 = cudf::ast::operation(cudf::ast::ast_operator::LESS, filter_col, hi_lit);
  auto expr_3 = cudf::ast::operation(cudf::ast::ast_operator::LOGICAL_AND, expr_1, expr_2);

  // Expected result
  auto predicate = cudf::compute_column(written_table, expr_3);
  auto expected  = cudf::apply_boolean_mask(written_table, *predicate);

  auto si                  = cudf::io::source_info(filepath);
  auto builder             = cudf::io::parquet_reader_options::builder(si).filter(expr_3);
  auto table_with_metadata = cudf::io::read_parquet(builder);
  auto result              = table_with_metadata.tbl->view();

  // tests
  CUDF_TEST_EXPECT_TABLES_EQUAL(expected->view(), result);
}

TEST_F(ParquetReaderTest, FilterMultiple2)
{
  // multiple conditions on same column.
  using T = cudf::string_view;

  auto const [src, filepath] = create_parquet_typed_with_stats<T>("FilterMultiple2.parquet");
  auto const written_table   = src.view();
  // 0-8000, 8001-16000, 16001-20000

  // Filtering AST
  // (table[0] >= "000010000" AND table[0] < "000012000") OR
  // (table[0] >= "000017000" AND table[0] < "000019000")
  std::string const low1  = "000010000";
  std::string const high1 = "000012000";
  auto lov                = cudf::string_scalar(low1, true);
  auto hiv                = cudf::string_scalar(high1, true);
  auto filter_col         = cudf::ast::column_reference(0);
  auto lo_lit             = cudf::ast::literal(lov);
  auto hi_lit             = cudf::ast::literal(hiv);
  auto expr_1 = cudf::ast::operation(cudf::ast::ast_operator::GREATER_EQUAL, filter_col, lo_lit);
  auto expr_2 = cudf::ast::operation(cudf::ast::ast_operator::LESS, filter_col, hi_lit);
  auto expr_3 = cudf::ast::operation(cudf::ast::ast_operator::LOGICAL_AND, expr_1, expr_2);
  std::string const low2  = "000017000";
  std::string const high2 = "000019000";
  auto lov2               = cudf::string_scalar(low2, true);
  auto hiv2               = cudf::string_scalar(high2, true);
  auto lo_lit2            = cudf::ast::literal(lov2);
  auto hi_lit2            = cudf::ast::literal(hiv2);
  auto expr_4 = cudf::ast::operation(cudf::ast::ast_operator::GREATER_EQUAL, filter_col, lo_lit2);
  auto expr_5 = cudf::ast::operation(cudf::ast::ast_operator::LESS, filter_col, hi_lit2);
  auto expr_6 = cudf::ast::operation(cudf::ast::ast_operator::LOGICAL_AND, expr_4, expr_5);
  auto expr_7 = cudf::ast::operation(cudf::ast::ast_operator::LOGICAL_OR, expr_3, expr_6);

  // Expected result
  auto predicate = cudf::compute_column(written_table, expr_7);
  auto expected  = cudf::apply_boolean_mask(written_table, *predicate);

  auto si                  = cudf::io::source_info(filepath);
  auto builder             = cudf::io::parquet_reader_options::builder(si).filter(expr_7);
  auto table_with_metadata = cudf::io::read_parquet(builder);
  auto result              = table_with_metadata.tbl->view();

  // tests
  CUDF_TEST_EXPECT_TABLES_EQUAL(expected->view(), result);
}

TEST_F(ParquetReaderTest, FilterMultiple3)
{
  // multiple conditions with reference to multiple columns.
  // index and name references mixed.
  using T                    = uint32_t;
  auto const [src, filepath] = create_parquet_typed_with_stats<T>("FilterMultiple3.parquet");
  auto const written_table   = src.view();

  // Filtering AST - (table[0] >= 70 AND table[0] < 90) OR (table[1] >= 100 AND table[1] < 120)
  // row groups min, max:
  // table[0] 0-80, 81-160, 161-200.
  // table[1] 200-121, 120-41, 40-0.
  auto filter_col1  = cudf::ast::column_reference(0);
  auto filter_col2  = cudf::ast::column_name_reference("col1");
  T constexpr low1  = 70;
  T constexpr high1 = 90;
  T constexpr low2  = 100;
  T constexpr high2 = 120;
  auto lov          = cudf::numeric_scalar(low1, true);
  auto hiv          = cudf::numeric_scalar(high1, true);
  auto lo_lit1      = cudf::ast::literal(lov);
  auto hi_lit1      = cudf::ast::literal(hiv);
  auto expr_1  = cudf::ast::operation(cudf::ast::ast_operator::GREATER_EQUAL, filter_col1, lo_lit1);
  auto expr_2  = cudf::ast::operation(cudf::ast::ast_operator::LESS, filter_col1, hi_lit1);
  auto expr_3  = cudf::ast::operation(cudf::ast::ast_operator::LOGICAL_AND, expr_1, expr_2);
  auto lov2    = cudf::numeric_scalar(low2, true);
  auto hiv2    = cudf::numeric_scalar(high2, true);
  auto lo_lit2 = cudf::ast::literal(lov2);
  auto hi_lit2 = cudf::ast::literal(hiv2);
  auto expr_4  = cudf::ast::operation(cudf::ast::ast_operator::GREATER_EQUAL, filter_col2, lo_lit2);
  auto expr_5  = cudf::ast::operation(cudf::ast::ast_operator::LESS, filter_col2, hi_lit2);
  auto expr_6  = cudf::ast::operation(cudf::ast::ast_operator::LOGICAL_AND, expr_4, expr_5);
  // expression to test
  auto expr_7 = cudf::ast::operation(cudf::ast::ast_operator::LOGICAL_OR, expr_3, expr_6);

  // Expected result
  auto filter_col2_ref = cudf::ast::column_reference(1);
  auto expr_4_ref =
    cudf::ast::operation(cudf::ast::ast_operator::GREATER_EQUAL, filter_col2_ref, lo_lit2);
  auto expr_5_ref = cudf::ast::operation(cudf::ast::ast_operator::LESS, filter_col2_ref, hi_lit2);
  auto expr_6_ref =
    cudf::ast::operation(cudf::ast::ast_operator::LOGICAL_AND, expr_4_ref, expr_5_ref);
  auto expr_7_ref = cudf::ast::operation(cudf::ast::ast_operator::LOGICAL_OR, expr_3, expr_6_ref);
  auto predicate  = cudf::compute_column(written_table, expr_7_ref);
  auto expected   = cudf::apply_boolean_mask(written_table, *predicate);

  auto si                  = cudf::io::source_info(filepath);
  auto builder             = cudf::io::parquet_reader_options::builder(si).filter(expr_7);
  auto table_with_metadata = cudf::io::read_parquet(builder);
  auto result              = table_with_metadata.tbl->view();

  // tests
  CUDF_TEST_EXPECT_TABLES_EQUAL(expected->view(), result);
}

TEST_F(ParquetReaderTest, FilterSupported)
{
  using T                    = uint32_t;
  auto const [src, filepath] = create_parquet_typed_with_stats<T>("FilterSupported.parquet");
  auto const written_table   = src.view();

  // Filtering AST - ((table[0] > 70 AND table[0] <= 90) OR (table[1] >= 100 AND table[1] < 120))
  //              AND (table[1] != 110)
  // row groups min, max:
  // table[0] 0-80, 81-160, 161-200.
  // table[1] 200-121, 120-41, 40-0.
  auto filter_col1       = cudf::ast::column_reference(0);
  auto filter_col2       = cudf::ast::column_reference(1);
  T constexpr low1       = 70;
  T constexpr high1      = 90;
  T constexpr low2       = 100;
  T constexpr high2      = 120;
  T constexpr skip_value = 110;
  auto lov               = cudf::numeric_scalar(low1, true);
  auto hiv               = cudf::numeric_scalar(high1, true);
  auto lo_lit1           = cudf::ast::literal(lov);
  auto hi_lit1           = cudf::ast::literal(hiv);
  auto expr_1  = cudf::ast::operation(cudf::ast::ast_operator::GREATER, filter_col1, lo_lit1);
  auto expr_2  = cudf::ast::operation(cudf::ast::ast_operator::LESS_EQUAL, filter_col1, hi_lit1);
  auto expr_3  = cudf::ast::operation(cudf::ast::ast_operator::LOGICAL_AND, expr_1, expr_2);
  auto lov2    = cudf::numeric_scalar(low2, true);
  auto hiv2    = cudf::numeric_scalar(high2, true);
  auto lo_lit2 = cudf::ast::literal(lov2);
  auto hi_lit2 = cudf::ast::literal(hiv2);
  auto expr_4  = cudf::ast::operation(cudf::ast::ast_operator::GREATER_EQUAL, filter_col2, lo_lit2);
  auto expr_5  = cudf::ast::operation(cudf::ast::ast_operator::LESS, filter_col2, hi_lit2);
  auto expr_6  = cudf::ast::operation(cudf::ast::ast_operator::LOGICAL_AND, expr_4, expr_5);
  auto expr_7  = cudf::ast::operation(cudf::ast::ast_operator::LOGICAL_OR, expr_3, expr_6);
  auto skip_ov = cudf::numeric_scalar(skip_value, true);
  auto skip_lit = cudf::ast::literal(skip_ov);
  auto expr_8   = cudf::ast::operation(cudf::ast::ast_operator::NOT_EQUAL, filter_col2, skip_lit);
  auto expr_9   = cudf::ast::operation(cudf::ast::ast_operator::LOGICAL_AND, expr_7, expr_8);

  // Expected result
  auto predicate = cudf::compute_column(written_table, expr_9);
  auto expected  = cudf::apply_boolean_mask(written_table, *predicate);

  auto si                  = cudf::io::source_info(filepath);
  auto builder             = cudf::io::parquet_reader_options::builder(si).filter(expr_9);
  auto table_with_metadata = cudf::io::read_parquet(builder);
  auto result              = table_with_metadata.tbl->view();

  // tests
  CUDF_TEST_EXPECT_TABLES_EQUAL(expected->view(), result);
}

TEST_F(ParquetReaderTest, FilterSupported2)
{
  using T                 = uint32_t;
  constexpr auto num_rows = 4000;
  auto elements0 =
    cudf::detail::make_counting_transform_iterator(0, [](auto i) { return i / 2000; });
  auto elements1 =
    cudf::detail::make_counting_transform_iterator(0, [](auto i) { return i / 1000; });
  auto elements2 =
    cudf::detail::make_counting_transform_iterator(0, [](auto i) { return i / 500; });
  auto col0 = cudf::test::fixed_width_column_wrapper<T>(elements0, elements0 + num_rows);
  auto col1 = cudf::test::fixed_width_column_wrapper<T>(elements1, elements1 + num_rows);
  auto col2 = cudf::test::fixed_width_column_wrapper<T>(elements2, elements2 + num_rows);
  auto const written_table = table_view{{col0, col1, col2}};
  auto const filepath      = temp_env->get_temp_filepath("FilterSupported2.parquet");
  {
    const cudf::io::parquet_writer_options out_opts =
      cudf::io::parquet_writer_options::builder(cudf::io::sink_info{filepath}, written_table)
        .row_group_size_rows(1000);
    cudf::io::write_parquet(out_opts);
  }
  auto si          = cudf::io::source_info(filepath);
  auto filter_col0 = cudf::ast::column_reference(0);
  auto filter_col1 = cudf::ast::column_reference(1);
  auto filter_col2 = cudf::ast::column_reference(2);
  auto s_value     = cudf::numeric_scalar<T>(1, true);
  auto lit_value   = cudf::ast::literal(s_value);

  auto test_expr = [&](auto& expr) {
    // Expected result
    auto predicate = cudf::compute_column(written_table, expr);
    auto expected  = cudf::apply_boolean_mask(written_table, *predicate);

    // tests
    auto builder             = cudf::io::parquet_reader_options::builder(si).filter(expr);
    auto table_with_metadata = cudf::io::read_parquet(builder);
    auto result              = table_with_metadata.tbl->view();

    CUDF_TEST_EXPECT_TABLES_EQUAL(expected->view(), result);
  };

  // row groups min, max:
  // table[0] 0-0, 0-0, 1-1, 1-1
  // table[1] 0-0, 1-1, 2-2, 3-3
  // table[2] 0-1, 2-3, 4-5, 6-7

  // Filtering AST -   table[i] == 1
  {
    auto expr0 = cudf::ast::operation(cudf::ast::ast_operator::EQUAL, filter_col0, lit_value);
    test_expr(expr0);

    auto expr1 = cudf::ast::operation(cudf::ast::ast_operator::EQUAL, filter_col1, lit_value);
    test_expr(expr1);

    auto expr2 = cudf::ast::operation(cudf::ast::ast_operator::EQUAL, filter_col2, lit_value);
    test_expr(expr2);
  }
  // Filtering AST -   table[i] != 1
  {
    auto expr0 = cudf::ast::operation(cudf::ast::ast_operator::NOT_EQUAL, filter_col0, lit_value);
    test_expr(expr0);

    auto expr1 = cudf::ast::operation(cudf::ast::ast_operator::NOT_EQUAL, filter_col1, lit_value);
    test_expr(expr1);

    auto expr2 = cudf::ast::operation(cudf::ast::ast_operator::NOT_EQUAL, filter_col2, lit_value);
    test_expr(expr2);
  }
}

// Error types - type mismatch, invalid column name, invalid literal type, invalid operator,
// non-bool filter output type.
TEST_F(ParquetReaderTest, FilterErrors)
{
  using T                    = uint32_t;
  auto const [src, filepath] = create_parquet_typed_with_stats<T>("FilterErrors.parquet");
  auto const written_table   = src.view();
  auto si                    = cudf::io::source_info(filepath);

  // Filtering AST - invalid column index
  {
    auto filter_col1 = cudf::ast::column_reference(3);
    T constexpr low  = 100;
    auto lov         = cudf::numeric_scalar(low, true);
    auto low_lot     = cudf::ast::literal(lov);
    auto expr        = cudf::ast::operation(cudf::ast::ast_operator::LESS, filter_col1, low_lot);

    auto builder = cudf::io::parquet_reader_options::builder(si).filter(expr);
    EXPECT_THROW(cudf::io::read_parquet(builder), cudf::logic_error);
  }

  // Filtering AST - invalid column name
  {
    auto filter_col1 = cudf::ast::column_name_reference("col3");
    T constexpr low  = 100;
    auto lov         = cudf::numeric_scalar(low, true);
    auto low_lot     = cudf::ast::literal(lov);
    auto expr        = cudf::ast::operation(cudf::ast::ast_operator::LESS, filter_col1, low_lot);
    auto builder     = cudf::io::parquet_reader_options::builder(si).filter(expr);
    EXPECT_THROW(cudf::io::read_parquet(builder), cudf::logic_error);
  }

  // Filtering AST - incompatible literal type
  {
    auto filter_col1      = cudf::ast::column_name_reference("col0");
    auto filter_col2      = cudf::ast::column_reference(1);
    int64_t constexpr low = 100;
    auto lov              = cudf::numeric_scalar(low, true);
    auto low_lot          = cudf::ast::literal(lov);
    auto expr1    = cudf::ast::operation(cudf::ast::ast_operator::LESS, filter_col1, low_lot);
    auto expr2    = cudf::ast::operation(cudf::ast::ast_operator::LESS, filter_col2, low_lot);
    auto builder1 = cudf::io::parquet_reader_options::builder(si).filter(expr1);
    EXPECT_THROW(cudf::io::read_parquet(builder1), cudf::logic_error);

    auto builder2 = cudf::io::parquet_reader_options::builder(si).filter(expr2);
    EXPECT_THROW(cudf::io::read_parquet(builder2), cudf::logic_error);
  }

  // Filtering AST - "table[0] + 110" is invalid filter expression
  {
    auto filter_col1      = cudf::ast::column_reference(0);
    T constexpr add_value = 110;
    auto add_v            = cudf::numeric_scalar(add_value, true);
    auto add_lit          = cudf::ast::literal(add_v);
    auto expr_8 = cudf::ast::operation(cudf::ast::ast_operator::ADD, filter_col1, add_lit);

    auto si      = cudf::io::source_info(filepath);
    auto builder = cudf::io::parquet_reader_options::builder(si).filter(expr_8);
    EXPECT_THROW(cudf::io::read_parquet(builder), cudf::logic_error);

    // Expected result throw to show that the filter expression is invalid,
    // not a limitation of the parquet predicate pushdown.
    auto predicate = cudf::compute_column(written_table, expr_8);
    EXPECT_THROW(cudf::apply_boolean_mask(written_table, *predicate), cudf::logic_error);
  }

  // Filtering AST - INT64(table[0] < 100) non-bool expression
  {
    auto filter_col1 = cudf::ast::column_reference(0);
    T constexpr low  = 100;
    auto lov         = cudf::numeric_scalar(low, true);
    auto low_lot     = cudf::ast::literal(lov);
    auto bool_expr   = cudf::ast::operation(cudf::ast::ast_operator::LESS, filter_col1, low_lot);
    auto cast        = cudf::ast::operation(cudf::ast::ast_operator::CAST_TO_INT64, bool_expr);

    auto builder = cudf::io::parquet_reader_options::builder(si).filter(cast);
    EXPECT_THROW(cudf::io::read_parquet(builder), cudf::logic_error);
    EXPECT_NO_THROW(cudf::compute_column(written_table, cast));
    auto predicate = cudf::compute_column(written_table, cast);
    EXPECT_NE(predicate->view().type().id(), cudf::type_id::BOOL8);
  }
}

// Filter without stats information in file.
TEST_F(ParquetReaderTest, FilterNoStats)
{
  using T                 = uint32_t;
  constexpr auto num_rows = 16000;
  auto elements =
    cudf::detail::make_counting_transform_iterator(0, [](auto i) { return i / 1000; });
  auto col0 = cudf::test::fixed_width_column_wrapper<T>(elements, elements + num_rows);
  auto const written_table = table_view{{col0}};
  auto const filepath      = temp_env->get_temp_filepath("FilterNoStats.parquet");
  {
    const cudf::io::parquet_writer_options out_opts =
      cudf::io::parquet_writer_options::builder(cudf::io::sink_info{filepath}, written_table)
        .row_group_size_rows(8000)
        .stats_level(cudf::io::statistics_freq::STATISTICS_NONE);
    cudf::io::write_parquet(out_opts);
  }
  auto si          = cudf::io::source_info(filepath);
  auto filter_col0 = cudf::ast::column_reference(0);
  auto s_value     = cudf::numeric_scalar<T>(1, true);
  auto lit_value   = cudf::ast::literal(s_value);

  // row groups min, max:
  // table[0] 0-0, 1-1, 2-2, 3-3
  // Filtering AST - table[0] > 1
  auto expr = cudf::ast::operation(cudf::ast::ast_operator::GREATER, filter_col0, lit_value);

  // Expected result
  auto predicate = cudf::compute_column(written_table, expr);
  auto expected  = cudf::apply_boolean_mask(written_table, *predicate);

  // tests
  auto builder             = cudf::io::parquet_reader_options::builder(si).filter(expr);
  auto table_with_metadata = cudf::io::read_parquet(builder);
  auto result              = table_with_metadata.tbl->view();

  CUDF_TEST_EXPECT_TABLES_EQUAL(expected->view(), result);
}

// Filter for float column with NaN values
TEST_F(ParquetReaderTest, FilterFloatNAN)
{
  constexpr auto num_rows = 24000;
  auto elements           = cudf::detail::make_counting_transform_iterator(
    0, [num_rows](auto i) { return i > num_rows / 2 ? NAN : i; });
  auto col0 = cudf::test::fixed_width_column_wrapper<float>(elements, elements + num_rows);
  auto col1 = cudf::test::fixed_width_column_wrapper<double>(elements, elements + num_rows);

  auto const written_table = table_view{{col0, col1}};
  auto const filepath      = temp_env->get_temp_filepath("FilterFloatNAN.parquet");
  {
    const cudf::io::parquet_writer_options out_opts =
      cudf::io::parquet_writer_options::builder(cudf::io::sink_info{filepath}, written_table)
        .row_group_size_rows(8000);
    cudf::io::write_parquet(out_opts);
  }
  auto si          = cudf::io::source_info(filepath);
  auto filter_col0 = cudf::ast::column_reference(0);
  auto filter_col1 = cudf::ast::column_reference(1);
  auto s0_value    = cudf::numeric_scalar<float>(NAN, true);
  auto lit0_value  = cudf::ast::literal(s0_value);
  auto s1_value    = cudf::numeric_scalar<double>(NAN, true);
  auto lit1_value  = cudf::ast::literal(s1_value);

  // row groups min, max:
  // table[0] 0-0, 1-1, 2-2, 3-3
  // Filtering AST - table[0] == NAN, table[1] != NAN
  auto expr_eq  = cudf::ast::operation(cudf::ast::ast_operator::EQUAL, filter_col0, lit0_value);
  auto expr_neq = cudf::ast::operation(cudf::ast::ast_operator::NOT_EQUAL, filter_col1, lit1_value);

  // Expected result
  auto predicate0 = cudf::compute_column(written_table, expr_eq);
  auto expected0  = cudf::apply_boolean_mask(written_table, *predicate0);
  auto predicate1 = cudf::compute_column(written_table, expr_neq);
  auto expected1  = cudf::apply_boolean_mask(written_table, *predicate1);

  // tests
  auto builder0             = cudf::io::parquet_reader_options::builder(si).filter(expr_eq);
  auto table_with_metadata0 = cudf::io::read_parquet(builder0);
  auto result0              = table_with_metadata0.tbl->view();
  auto builder1             = cudf::io::parquet_reader_options::builder(si).filter(expr_neq);
  auto table_with_metadata1 = cudf::io::read_parquet(builder1);
  auto result1              = table_with_metadata1.tbl->view();

  CUDF_TEST_EXPECT_TABLES_EQUAL(expected0->view(), result0);
  CUDF_TEST_EXPECT_TABLES_EQUAL(expected1->view(), result1);
}

TEST_F(ParquetWriterTest, TimestampMicrosINT96NoOverflow)
{
  using namespace cuda::std::chrono;
  using namespace cudf::io;

  column_wrapper<cudf::timestamp_us> big_ts_col{
    sys_days{year{3023} / month{7} / day{14}} + 7h + 38min + 45s + 418688us,
    sys_days{year{723} / month{3} / day{21}} + 14h + 20min + 13s + microseconds{781ms}};

  table_view expected({big_ts_col});
  auto filepath = temp_env->get_temp_filepath("BigINT96Timestamp.parquet");

  auto const out_opts =
    parquet_writer_options::builder(sink_info{filepath}, expected).int96_timestamps(true).build();
  write_parquet(out_opts);

  auto const in_opts = parquet_reader_options::builder(source_info(filepath))
                         .timestamp_type(cudf::data_type(cudf::type_id::TIMESTAMP_MICROSECONDS))
                         .build();
  auto const result = read_parquet(in_opts);

  CUDF_TEST_EXPECT_TABLES_EQUAL(expected, result.tbl->view());
}

TEST_F(ParquetWriterTest, PreserveNullability)
{
  constexpr auto num_rows = 100;

  auto const col0_data = random_values<int32_t>(num_rows);
  auto const col1_data = random_values<int32_t>(num_rows);

  auto const col0_validity = cudf::test::iterators::no_nulls();
  auto const col1_validity =
    cudf::detail::make_counting_transform_iterator(0, [](auto i) { return i % 2 == 0; });

  column_wrapper<int32_t> col0{col0_data.begin(), col0_data.end(), col0_validity};
  column_wrapper<int32_t> col1{col1_data.begin(), col1_data.end(), col1_validity};
  auto const col2 = make_parquet_list_list_col<int>(0, num_rows, 5, 8, true);

  auto const expected = table_view{{col0, col1, *col2}};

  cudf::io::table_input_metadata expected_metadata(expected);
  expected_metadata.column_metadata[0].set_name("mandatory");
  expected_metadata.column_metadata[0].set_nullability(false);
  expected_metadata.column_metadata[1].set_name("optional");
  expected_metadata.column_metadata[1].set_nullability(true);
  expected_metadata.column_metadata[2].set_name("lists");
  expected_metadata.column_metadata[2].set_nullability(true);
  // offsets is a cudf thing that's not part of the parquet schema so it won't have nullability set
  expected_metadata.column_metadata[2].child(0).set_name("offsets");
  expected_metadata.column_metadata[2].child(1).set_name("element");
  expected_metadata.column_metadata[2].child(1).set_nullability(false);
  expected_metadata.column_metadata[2].child(1).child(0).set_name("offsets");
  expected_metadata.column_metadata[2].child(1).child(1).set_name("element");
  expected_metadata.column_metadata[2].child(1).child(1).set_nullability(true);

  auto const filepath = temp_env->get_temp_filepath("PreserveNullability.parquet");
  cudf::io::parquet_writer_options out_opts =
    cudf::io::parquet_writer_options::builder(cudf::io::sink_info{filepath}, expected)
      .metadata(expected_metadata);

  cudf::io::write_parquet(out_opts);

  cudf::io::parquet_reader_options const in_opts =
    cudf::io::parquet_reader_options::builder(cudf::io::source_info{filepath});
  auto const result        = cudf::io::read_parquet(in_opts);
  auto const read_metadata = cudf::io::table_input_metadata{result.metadata};

  // test that expected_metadata matches read_metadata
  std::function<void(cudf::io::column_in_metadata, cudf::io::column_in_metadata)>
    compare_names_and_nullability = [&](auto lhs, auto rhs) {
      EXPECT_EQ(lhs.get_name(), rhs.get_name());
      ASSERT_EQ(lhs.is_nullability_defined(), rhs.is_nullability_defined());
      if (lhs.is_nullability_defined()) { EXPECT_EQ(lhs.nullable(), rhs.nullable()); }
      ASSERT_EQ(lhs.num_children(), rhs.num_children());
      for (int i = 0; i < lhs.num_children(); ++i) {
        compare_names_and_nullability(lhs.child(i), rhs.child(i));
      }
    };

  ASSERT_EQ(expected_metadata.column_metadata.size(), read_metadata.column_metadata.size());

  for (size_t i = 0; i < expected_metadata.column_metadata.size(); ++i) {
    compare_names_and_nullability(expected_metadata.column_metadata[i],
                                  read_metadata.column_metadata[i]);
  }
}

TEST_P(ParquetV2Test, CheckEncodings)
{
  using cudf::io::parquet::detail::Encoding;
  constexpr auto num_rows = 100'000;
  auto const is_v2        = GetParam();

  auto const validity = cudf::test::iterators::no_nulls();
  // data should be PLAIN for v1, RLE for V2
  auto col0_data =
    cudf::detail::make_counting_transform_iterator(0, [](auto i) -> bool { return i % 2 == 0; });
  // data should be PLAIN for v1, DELTA_BINARY_PACKED for v2
  auto col1_data = random_values<int32_t>(num_rows);
  // data should be PLAIN_DICTIONARY for v1, PLAIN and RLE_DICTIONARY for v2
  auto col2_data = cudf::detail::make_counting_transform_iterator(0, [](auto i) { return 1; });

  cudf::test::fixed_width_column_wrapper<bool> col0{col0_data, col0_data + num_rows, validity};
  column_wrapper<int32_t> col1{col1_data.begin(), col1_data.end(), validity};
  column_wrapper<int32_t> col2{col2_data, col2_data + num_rows, validity};

  auto expected = table_view{{col0, col1, col2}};

  auto const filename = is_v2 ? "CheckEncodingsV2.parquet" : "CheckEncodingsV1.parquet";
  auto filepath       = temp_env->get_temp_filepath(filename);
  cudf::io::parquet_writer_options out_opts =
    cudf::io::parquet_writer_options::builder(cudf::io::sink_info{filepath}, expected)
      .max_page_size_rows(num_rows)
      .write_v2_headers(is_v2);
  cudf::io::write_parquet(out_opts);

  // make sure the expected encodings are present
  auto contains = [](auto const& vec, auto const& enc) {
    return std::find(vec.begin(), vec.end(), enc) != vec.end();
  };

  auto const source = cudf::io::datasource::create(filepath);
  cudf::io::parquet::detail::FileMetaData fmd;

  read_footer(source, &fmd);
  auto const& chunk0_enc = fmd.row_groups[0].columns[0].meta_data.encodings;
  auto const& chunk1_enc = fmd.row_groups[0].columns[1].meta_data.encodings;
  auto const& chunk2_enc = fmd.row_groups[0].columns[2].meta_data.encodings;
  if (is_v2) {
    // col0 should have RLE for rep/def and data
    EXPECT_TRUE(chunk0_enc.size() == 1);
    EXPECT_TRUE(contains(chunk0_enc, Encoding::RLE));
    // col1 should have RLE for rep/def and DELTA_BINARY_PACKED for data
    EXPECT_TRUE(chunk1_enc.size() == 2);
    EXPECT_TRUE(contains(chunk1_enc, Encoding::RLE));
    EXPECT_TRUE(contains(chunk1_enc, Encoding::DELTA_BINARY_PACKED));
    // col2 should have RLE for rep/def, PLAIN for dict, and RLE_DICTIONARY for data
    EXPECT_TRUE(chunk2_enc.size() == 3);
    EXPECT_TRUE(contains(chunk2_enc, Encoding::RLE));
    EXPECT_TRUE(contains(chunk2_enc, Encoding::PLAIN));
    EXPECT_TRUE(contains(chunk2_enc, Encoding::RLE_DICTIONARY));
  } else {
    // col0 should have RLE for rep/def and PLAIN for data
    EXPECT_TRUE(chunk0_enc.size() == 2);
    EXPECT_TRUE(contains(chunk0_enc, Encoding::RLE));
    EXPECT_TRUE(contains(chunk0_enc, Encoding::PLAIN));
    // col1 should have RLE for rep/def and PLAIN for data
    EXPECT_TRUE(chunk1_enc.size() == 2);
    EXPECT_TRUE(contains(chunk1_enc, Encoding::RLE));
    EXPECT_TRUE(contains(chunk1_enc, Encoding::PLAIN));
    // col2 should have RLE for rep/def and PLAIN_DICTIONARY for data and dict
    EXPECT_TRUE(chunk2_enc.size() == 2);
    EXPECT_TRUE(contains(chunk2_enc, Encoding::RLE));
    EXPECT_TRUE(contains(chunk2_enc, Encoding::PLAIN_DICTIONARY));
  }
}

<<<<<<< HEAD
// removing duration_D, duration_s, and timestamp_s as they don't appear to be supported properly.
// see definition of UnsupportedChronoTypes above.
using DeltaDecimalTypes = cudf::test::Types<numeric::decimal32, numeric::decimal64>;
using DeltaBinaryTypes =
  cudf::test::Concat<cudf::test::IntegralTypesNotBool, cudf::test::ChronoTypes, DeltaDecimalTypes>;
using SupportedDeltaTestTypes =
  cudf::test::RemoveIf<cudf::test::ContainedIn<UnsupportedChronoTypes>, DeltaBinaryTypes>;
TYPED_TEST_SUITE(ParquetWriterDeltaTest, SupportedDeltaTestTypes);

TYPED_TEST(ParquetWriterDeltaTest, SupportedDeltaTestTypes)
{
  using T   = TypeParam;
  auto col0 = testdata::ascending<T>();
  auto col1 = testdata::unordered<T>();

  auto const expected = table_view{{col0, col1}};

  auto const filepath = temp_env->get_temp_filepath("DeltaBinaryPacked.parquet");
  cudf::io::parquet_writer_options out_opts =
    cudf::io::parquet_writer_options::builder(cudf::io::sink_info{filepath}, expected)
      .write_v2_headers(true)
      .dictionary_policy(cudf::io::dictionary_policy::NEVER);
  cudf::io::write_parquet(out_opts);

  cudf::io::parquet_reader_options in_opts =
    cudf::io::parquet_reader_options::builder(cudf::io::source_info{filepath});
  auto result = cudf::io::read_parquet(in_opts);
  CUDF_TEST_EXPECT_TABLES_EQUAL(expected, result.tbl->view());
}

TYPED_TEST(ParquetWriterDeltaTest, SupportedDeltaTestTypesSliced)
{
  using T                = TypeParam;
  constexpr int num_rows = 4'000;
  auto col0              = testdata::ascending<T>();
  auto col1              = testdata::unordered<T>();

  auto const expected = table_view{{col0, col1}};
  auto expected_slice = cudf::slice(expected, {num_rows, 2 * num_rows});
  ASSERT_EQ(expected_slice[0].num_rows(), num_rows);

  auto const filepath = temp_env->get_temp_filepath("DeltaBinaryPackedSliced.parquet");
  cudf::io::parquet_writer_options out_opts =
    cudf::io::parquet_writer_options::builder(cudf::io::sink_info{filepath}, expected_slice)
      .write_v2_headers(true)
      .dictionary_policy(cudf::io::dictionary_policy::NEVER);
  cudf::io::write_parquet(out_opts);

  cudf::io::parquet_reader_options in_opts =
    cudf::io::parquet_reader_options::builder(cudf::io::source_info{filepath});
  auto result = cudf::io::read_parquet(in_opts);
  CUDF_TEST_EXPECT_TABLES_EQUAL(expected_slice, result.tbl->view());
}

TYPED_TEST(ParquetWriterDeltaTest, SupportedDeltaListSliced)
{
  using T = TypeParam;

  constexpr int num_slice = 4'000;
  constexpr int num_rows  = 32 * 1024;

  std::mt19937 gen(6542);
  std::bernoulli_distribution bn(0.7f);
  auto valids =
    cudf::detail::make_counting_transform_iterator(0, [&](int index) { return bn(gen); });
  auto values = thrust::make_counting_iterator(0);

  // list<T>
  constexpr int vals_per_row = 4;
  auto c1_offset_iter        = cudf::detail::make_counting_transform_iterator(
    0, [vals_per_row](cudf::size_type idx) { return idx * vals_per_row; });
  cudf::test::fixed_width_column_wrapper<cudf::size_type> c1_offsets(c1_offset_iter,
                                                                     c1_offset_iter + num_rows + 1);
  cudf::test::fixed_width_column_wrapper<T> c1_vals(
    values, values + (num_rows * vals_per_row), valids);
  auto [null_mask, null_count] = cudf::test::detail::make_null_mask(valids, valids + num_rows);

  auto _c1 = cudf::make_lists_column(
    num_rows, c1_offsets.release(), c1_vals.release(), null_count, std::move(null_mask));
  auto c1 = cudf::purge_nonempty_nulls(*_c1);

  auto const expected = table_view{{*c1}};
  auto expected_slice = cudf::slice(expected, {num_slice, 2 * num_slice});
  ASSERT_EQ(expected_slice[0].num_rows(), num_slice);

  auto const filepath = temp_env->get_temp_filepath("DeltaBinaryPackedListSliced.parquet");
  cudf::io::parquet_writer_options out_opts =
    cudf::io::parquet_writer_options::builder(cudf::io::sink_info{filepath}, expected_slice)
      .write_v2_headers(true)
      .dictionary_policy(cudf::io::dictionary_policy::NEVER);
  cudf::io::write_parquet(out_opts);

  cudf::io::parquet_reader_options in_opts =
    cudf::io::parquet_reader_options::builder(cudf::io::source_info{filepath});
  auto result = cudf::io::read_parquet(in_opts);
  CUDF_TEST_EXPECT_TABLES_EQUAL(expected_slice, result.tbl->view());
=======
TEST_F(ParquetWriterTest, EmptyMinStringStatistics)
{
  char const* const min_val = "";
  char const* const max_val = "zzz";
  std::vector<char const*> strings{min_val, max_val, "pining", "for", "the", "fjords"};

  column_wrapper<cudf::string_view> string_col{strings.begin(), strings.end()};
  auto const output   = table_view{{string_col}};
  auto const filepath = temp_env->get_temp_filepath("EmptyMinStringStatistics.parquet");
  cudf::io::parquet_writer_options out_opts =
    cudf::io::parquet_writer_options::builder(cudf::io::sink_info{filepath}, output);
  cudf::io::write_parquet(out_opts);

  auto const source = cudf::io::datasource::create(filepath);
  cudf::io::parquet::detail::FileMetaData fmd;
  read_footer(source, &fmd);

  ASSERT_TRUE(fmd.row_groups.size() > 0);
  ASSERT_TRUE(fmd.row_groups[0].columns.size() > 0);
  auto const& chunk = fmd.row_groups[0].columns[0];
  auto const stats  = get_statistics(chunk);

  ASSERT_TRUE(stats.min_value.has_value());
  ASSERT_TRUE(stats.max_value.has_value());
  auto const min_value = std::string{reinterpret_cast<char const*>(stats.min_value.value().data()),
                                     stats.min_value.value().size()};
  auto const max_value = std::string{reinterpret_cast<char const*>(stats.max_value.value().data()),
                                     stats.max_value.value().size()};
  EXPECT_EQ(min_value, std::string(min_val));
  EXPECT_EQ(max_value, std::string(max_val));
>>>>>>> aa8b0f8e
}

TEST_F(ParquetReaderTest, RepeatedNoAnnotations)
{
  constexpr unsigned char repeated_bytes[] = {
    0x50, 0x41, 0x52, 0x31, 0x15, 0x04, 0x15, 0x30, 0x15, 0x30, 0x4c, 0x15, 0x0c, 0x15, 0x00, 0x12,
    0x00, 0x00, 0x01, 0x00, 0x00, 0x00, 0x02, 0x00, 0x00, 0x00, 0x03, 0x00, 0x00, 0x00, 0x04, 0x00,
    0x00, 0x00, 0x05, 0x00, 0x00, 0x00, 0x06, 0x00, 0x00, 0x00, 0x15, 0x00, 0x15, 0x0a, 0x15, 0x0a,
    0x2c, 0x15, 0x0c, 0x15, 0x10, 0x15, 0x06, 0x15, 0x06, 0x00, 0x00, 0x03, 0x03, 0x88, 0xc6, 0x02,
    0x26, 0x80, 0x01, 0x1c, 0x15, 0x02, 0x19, 0x25, 0x00, 0x10, 0x19, 0x18, 0x02, 0x69, 0x64, 0x15,
    0x00, 0x16, 0x0c, 0x16, 0x78, 0x16, 0x78, 0x26, 0x54, 0x26, 0x08, 0x00, 0x00, 0x15, 0x04, 0x15,
    0x40, 0x15, 0x40, 0x4c, 0x15, 0x08, 0x15, 0x00, 0x12, 0x00, 0x00, 0xe3, 0x0c, 0x23, 0x4b, 0x01,
    0x00, 0x00, 0x00, 0xc7, 0x35, 0x3a, 0x42, 0x00, 0x00, 0x00, 0x00, 0x8e, 0x6b, 0x74, 0x84, 0x00,
    0x00, 0x00, 0x00, 0x55, 0xa1, 0xae, 0xc6, 0x00, 0x00, 0x00, 0x00, 0x15, 0x00, 0x15, 0x22, 0x15,
    0x22, 0x2c, 0x15, 0x10, 0x15, 0x10, 0x15, 0x06, 0x15, 0x06, 0x00, 0x00, 0x02, 0x00, 0x00, 0x00,
    0x03, 0xc0, 0x03, 0x00, 0x00, 0x00, 0x03, 0x90, 0xaa, 0x02, 0x03, 0x94, 0x03, 0x26, 0xda, 0x02,
    0x1c, 0x15, 0x04, 0x19, 0x25, 0x00, 0x10, 0x19, 0x38, 0x0c, 0x70, 0x68, 0x6f, 0x6e, 0x65, 0x4e,
    0x75, 0x6d, 0x62, 0x65, 0x72, 0x73, 0x05, 0x70, 0x68, 0x6f, 0x6e, 0x65, 0x06, 0x6e, 0x75, 0x6d,
    0x62, 0x65, 0x72, 0x15, 0x00, 0x16, 0x10, 0x16, 0xa0, 0x01, 0x16, 0xa0, 0x01, 0x26, 0x96, 0x02,
    0x26, 0xba, 0x01, 0x00, 0x00, 0x15, 0x04, 0x15, 0x24, 0x15, 0x24, 0x4c, 0x15, 0x04, 0x15, 0x00,
    0x12, 0x00, 0x00, 0x04, 0x00, 0x00, 0x00, 0x68, 0x6f, 0x6d, 0x65, 0x06, 0x00, 0x00, 0x00, 0x6d,
    0x6f, 0x62, 0x69, 0x6c, 0x65, 0x15, 0x00, 0x15, 0x20, 0x15, 0x20, 0x2c, 0x15, 0x10, 0x15, 0x10,
    0x15, 0x06, 0x15, 0x06, 0x00, 0x00, 0x02, 0x00, 0x00, 0x00, 0x03, 0xc0, 0x03, 0x00, 0x00, 0x00,
    0x03, 0x90, 0xef, 0x01, 0x03, 0x04, 0x26, 0xcc, 0x04, 0x1c, 0x15, 0x0c, 0x19, 0x25, 0x00, 0x10,
    0x19, 0x38, 0x0c, 0x70, 0x68, 0x6f, 0x6e, 0x65, 0x4e, 0x75, 0x6d, 0x62, 0x65, 0x72, 0x73, 0x05,
    0x70, 0x68, 0x6f, 0x6e, 0x65, 0x04, 0x6b, 0x69, 0x6e, 0x64, 0x15, 0x00, 0x16, 0x10, 0x16, 0x82,
    0x01, 0x16, 0x82, 0x01, 0x26, 0x8a, 0x04, 0x26, 0xca, 0x03, 0x00, 0x00, 0x15, 0x02, 0x19, 0x6c,
    0x48, 0x04, 0x75, 0x73, 0x65, 0x72, 0x15, 0x04, 0x00, 0x15, 0x02, 0x25, 0x00, 0x18, 0x02, 0x69,
    0x64, 0x00, 0x35, 0x02, 0x18, 0x0c, 0x70, 0x68, 0x6f, 0x6e, 0x65, 0x4e, 0x75, 0x6d, 0x62, 0x65,
    0x72, 0x73, 0x15, 0x02, 0x00, 0x35, 0x04, 0x18, 0x05, 0x70, 0x68, 0x6f, 0x6e, 0x65, 0x15, 0x04,
    0x00, 0x15, 0x04, 0x25, 0x00, 0x18, 0x06, 0x6e, 0x75, 0x6d, 0x62, 0x65, 0x72, 0x00, 0x15, 0x0c,
    0x25, 0x02, 0x18, 0x04, 0x6b, 0x69, 0x6e, 0x64, 0x25, 0x00, 0x00, 0x16, 0x00, 0x19, 0x1c, 0x19,
    0x3c, 0x26, 0x80, 0x01, 0x1c, 0x15, 0x02, 0x19, 0x25, 0x00, 0x10, 0x19, 0x18, 0x02, 0x69, 0x64,
    0x15, 0x00, 0x16, 0x0c, 0x16, 0x78, 0x16, 0x78, 0x26, 0x54, 0x26, 0x08, 0x00, 0x00, 0x26, 0xda,
    0x02, 0x1c, 0x15, 0x04, 0x19, 0x25, 0x00, 0x10, 0x19, 0x38, 0x0c, 0x70, 0x68, 0x6f, 0x6e, 0x65,
    0x4e, 0x75, 0x6d, 0x62, 0x65, 0x72, 0x73, 0x05, 0x70, 0x68, 0x6f, 0x6e, 0x65, 0x06, 0x6e, 0x75,
    0x6d, 0x62, 0x65, 0x72, 0x15, 0x00, 0x16, 0x10, 0x16, 0xa0, 0x01, 0x16, 0xa0, 0x01, 0x26, 0x96,
    0x02, 0x26, 0xba, 0x01, 0x00, 0x00, 0x26, 0xcc, 0x04, 0x1c, 0x15, 0x0c, 0x19, 0x25, 0x00, 0x10,
    0x19, 0x38, 0x0c, 0x70, 0x68, 0x6f, 0x6e, 0x65, 0x4e, 0x75, 0x6d, 0x62, 0x65, 0x72, 0x73, 0x05,
    0x70, 0x68, 0x6f, 0x6e, 0x65, 0x04, 0x6b, 0x69, 0x6e, 0x64, 0x15, 0x00, 0x16, 0x10, 0x16, 0x82,
    0x01, 0x16, 0x82, 0x01, 0x26, 0x8a, 0x04, 0x26, 0xca, 0x03, 0x00, 0x00, 0x16, 0x9a, 0x03, 0x16,
    0x0c, 0x00, 0x28, 0x49, 0x70, 0x61, 0x72, 0x71, 0x75, 0x65, 0x74, 0x2d, 0x72, 0x73, 0x20, 0x76,
    0x65, 0x72, 0x73, 0x69, 0x6f, 0x6e, 0x20, 0x30, 0x2e, 0x33, 0x2e, 0x30, 0x20, 0x28, 0x62, 0x75,
    0x69, 0x6c, 0x64, 0x20, 0x62, 0x34, 0x35, 0x63, 0x65, 0x37, 0x63, 0x62, 0x61, 0x32, 0x31, 0x39,
    0x39, 0x66, 0x32, 0x32, 0x64, 0x39, 0x33, 0x32, 0x36, 0x39, 0x63, 0x31, 0x35, 0x30, 0x64, 0x38,
    0x61, 0x38, 0x33, 0x39, 0x31, 0x36, 0x63, 0x36, 0x39, 0x62, 0x35, 0x65, 0x29, 0x00, 0x32, 0x01,
    0x00, 0x00, 0x50, 0x41, 0x52, 0x31};

  auto read_opts = cudf::io::parquet_reader_options::builder(
    cudf::io::source_info{reinterpret_cast<char const*>(repeated_bytes), sizeof(repeated_bytes)});
  auto result = cudf::io::read_parquet(read_opts);

  EXPECT_EQ(result.tbl->view().column(0).size(), 6);
  EXPECT_EQ(result.tbl->view().num_columns(), 2);

  column_wrapper<int32_t> col0{1, 2, 3, 4, 5, 6};
  column_wrapper<int64_t> child0{{5555555555l, 1111111111l, 1111111111l, 2222222222l, 3333333333l}};
  cudf::test::strings_column_wrapper child1{{"-", "home", "home", "-", "mobile"}, {0, 1, 1, 0, 1}};
  auto struct_col = cudf::test::structs_column_wrapper{{child0, child1}};

  auto list_offsets_column =
    cudf::test::fixed_width_column_wrapper<cudf::size_type>{0, 0, 0, 0, 1, 2, 5}.release();
  auto num_list_rows = list_offsets_column->size() - 1;

  auto mask = cudf::create_null_mask(6, cudf::mask_state::ALL_VALID);
  cudf::set_null_mask(static_cast<cudf::bitmask_type*>(mask.data()), 0, 2, false);

  auto list_col = cudf::make_lists_column(
    num_list_rows, std::move(list_offsets_column), struct_col.release(), 2, std::move(mask));

  std::vector<std::unique_ptr<cudf::column>> struct_children;
  struct_children.push_back(std::move(list_col));

  auto outer_struct =
    cudf::test::structs_column_wrapper{{std::move(struct_children)}, {0, 0, 1, 1, 1, 1}};
  table_view expected{{col0, outer_struct}};

  CUDF_TEST_EXPECT_TABLES_EQUAL(result.tbl->view(), expected);
}

CUDF_TEST_PROGRAM_MAIN()<|MERGE_RESOLUTION|>--- conflicted
+++ resolved
@@ -6760,7 +6760,6 @@
   }
 }
 
-<<<<<<< HEAD
 // removing duration_D, duration_s, and timestamp_s as they don't appear to be supported properly.
 // see definition of UnsupportedChronoTypes above.
 using DeltaDecimalTypes = cudf::test::Types<numeric::decimal32, numeric::decimal64>;
@@ -6857,7 +6856,8 @@
     cudf::io::parquet_reader_options::builder(cudf::io::source_info{filepath});
   auto result = cudf::io::read_parquet(in_opts);
   CUDF_TEST_EXPECT_TABLES_EQUAL(expected_slice, result.tbl->view());
-=======
+}
+
 TEST_F(ParquetWriterTest, EmptyMinStringStatistics)
 {
   char const* const min_val = "";
@@ -6888,7 +6888,6 @@
                                      stats.max_value.value().size()};
   EXPECT_EQ(min_value, std::string(min_val));
   EXPECT_EQ(max_value, std::string(max_val));
->>>>>>> aa8b0f8e
 }
 
 TEST_F(ParquetReaderTest, RepeatedNoAnnotations)
