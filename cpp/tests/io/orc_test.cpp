--- conflicted
+++ resolved
@@ -520,10 +520,6 @@
     {48, 27, 25, 31, 351, 351, 29, 15}, {1, 1, 1, 1, 1, 0, 1, 1}};
   auto col5 = cudf::test::structs_column_wrapper{{ages_col}, {1, 1, 1, 1, 0, 1, 1, 1}};
 
-<<<<<<< HEAD
-  auto expected_slice = cudf::slice(
-    expected->view(), std::vector<cudf::size_type>{2, static_cast<cudf::size_type>(num_rows)});
-=======
   table_view expected({col0, col1, col2, col3, col4, col5});
 
   cudf_io::table_input_metadata expected_metadata(expected);
@@ -534,8 +530,8 @@
   expected_metadata.column_metadata[4].set_name("lists");
   expected_metadata.column_metadata[5].set_name("structs");
 
-  auto expected_slice = cudf::slice(expected, {2, static_cast<cudf::size_type>(num_rows)});
->>>>>>> fdb9e3b7
+  auto expected_slice =
+    cudf::slice(expected, std::vector<cudf::size_type>{2, static_cast<cudf::size_type>(num_rows)});
 
   auto filepath = temp_env->get_temp_filepath("SlicedTable.orc");
   cudf_io::orc_writer_options out_opts =
