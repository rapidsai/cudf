--- conflicted
+++ resolved
@@ -2058,7 +2058,6 @@
   EXPECT_EQ(ts6.count[0], 0);
 }
 
-<<<<<<< HEAD
 TEST_P(OrcCompressionTest, Basic)
 {
   constexpr auto num_rows     = 12000;
@@ -2095,7 +2094,6 @@
                                           cudf::io::compression_type::LZ4,
                                           cudf::io::compression_type::ZSTD));
 
-=======
 TEST_F(OrcWriterTest, BounceBufferBug)
 {
   auto sequence = cudf::detail::make_counting_transform_iterator(0, [](auto i) { return i % 100; });
@@ -2112,5 +2110,4 @@
   cudf::io::write_orc(out_opts);
 }
 
->>>>>>> 49c2995b
 CUDF_TEST_PROGRAM_MAIN()