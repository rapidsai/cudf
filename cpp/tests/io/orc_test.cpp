/*
 * Copyright (c) 2019-2021, NVIDIA CORPORATION.
 *
 * Licensed under the Apache License, Version 2.0 (the "License");
 * you may not use this file except in compliance with the License.
 * You may obtain a copy of the License at
 *
 *     http://www.apache.org/licenses/LICENSE-2.0
 *
 * Unless required by applicable law or agreed to in writing, software
 * distributed under the License is distributed on an "AS IS" BASIS,
 * WITHOUT WARRANTIES OR CONDITIONS OF ANY KIND, either express or implied.
 * See the License for the specific language governing permissions and
 * limitations under the License.
 */

#include <cudf_test/base_fixture.hpp>
#include <cudf_test/column_utilities.hpp>
#include <cudf_test/column_wrapper.hpp>
#include <cudf_test/cudf_gtest.hpp>
#include <cudf_test/io_metadata_utilities.hpp>
#include <cudf_test/table_utilities.hpp>
#include <cudf_test/type_lists.hpp>

#include <cudf/concatenate.hpp>
#include <cudf/copying.hpp>
#include <cudf/detail/iterator.cuh>
#include <cudf/io/orc.hpp>
#include <cudf/io/orc_metadata.hpp>
#include <cudf/strings/strings_column_view.hpp>
#include <cudf/table/table.hpp>
#include <cudf/table/table_view.hpp>
#include <cudf/utilities/span.hpp>

#include <type_traits>

namespace cudf_io = cudf::io;

template <typename T, typename SourceElementT = T>
using column_wrapper =
  typename std::conditional<std::is_same_v<T, cudf::string_view>,
                            cudf::test::strings_column_wrapper,
                            cudf::test::fixed_width_column_wrapper<T, SourceElementT>>::type;
using column     = cudf::column;
using table      = cudf::table;
using table_view = cudf::table_view;

// Global environment for temporary files
auto const temp_env = static_cast<cudf::test::TempDirTestEnvironment*>(
  ::testing::AddGlobalTestEnvironment(new cudf::test::TempDirTestEnvironment));

template <typename T>
std::unique_ptr<cudf::table> create_random_fixed_table(cudf::size_type num_columns,
                                                       cudf::size_type num_rows,
                                                       bool include_validity)
{
  auto valids = cudf::detail::make_counting_transform_iterator(
    0, [](auto i) { return i % 2 == 0 ? true : false; });
  std::vector<cudf::test::fixed_width_column_wrapper<T>> src_cols(num_columns);
  for (int idx = 0; idx < num_columns; idx++) {
    auto rand_elements =
      cudf::detail::make_counting_transform_iterator(0, [](T i) { return rand(); });
    if (include_validity) {
      src_cols[idx] =
        cudf::test::fixed_width_column_wrapper<T>(rand_elements, rand_elements + num_rows, valids);
    } else {
      src_cols[idx] =
        cudf::test::fixed_width_column_wrapper<T>(rand_elements, rand_elements + num_rows);
    }
  }
  std::vector<std::unique_ptr<cudf::column>> columns(num_columns);
  std::transform(src_cols.begin(),
                 src_cols.end(),
                 columns.begin(),
                 [](cudf::test::fixed_width_column_wrapper<T>& in) {
                   auto ret = in.release();
                   ret->has_nulls();
                   return ret;
                 });
  return std::make_unique<cudf::table>(std::move(columns));
}

// Base test fixture for tests
struct OrcWriterTest : public cudf::test::BaseFixture {
};

// Typed test fixture for numeric type tests
template <typename T>
struct OrcWriterNumericTypeTest : public OrcWriterTest {
  auto type() { return cudf::data_type{cudf::type_to_id<T>()}; }
};

// Typed test fixture for timestamp type tests
template <typename T>
struct OrcWriterTimestampTypeTest : public OrcWriterTest {
  auto type() { return cudf::data_type{cudf::type_to_id<T>()}; }
};

// Declare typed test cases
// TODO: Replace with `NumericTypes` when unsigned support is added. Issue #5351
using SupportedTypes = cudf::test::Types<int8_t, int16_t, int32_t, int64_t, bool, float, double>;
TYPED_TEST_SUITE(OrcWriterNumericTypeTest, SupportedTypes);
using SupportedTimestampTypes =
  cudf::test::RemoveIf<cudf::test::ContainedIn<cudf::test::Types<cudf::timestamp_D>>,
                       cudf::test::TimestampTypes>;
TYPED_TEST_SUITE(OrcWriterTimestampTypeTest, SupportedTimestampTypes);

// Base test fixture for chunked writer tests
struct OrcChunkedWriterTest : public cudf::test::BaseFixture {
};

// Typed test fixture for numeric type tests
template <typename T>
struct OrcChunkedWriterNumericTypeTest : public OrcChunkedWriterTest {
  auto type() { return cudf::data_type{cudf::type_to_id<T>()}; }
};

// Declare typed test cases
TYPED_TEST_SUITE(OrcChunkedWriterNumericTypeTest, SupportedTypes);

// Test fixture for reader tests
struct OrcReaderTest : public cudf::test::BaseFixture {
};

// Test fixture for statistics tests
struct OrcStatisticsTest : public cudf::test::BaseFixture {
};

namespace {
// Generates a vector of uniform random values of type T
template <typename T>
inline auto random_values(size_t size)
{
  std::vector<T> values(size);

  using T1 = T;
  using uniform_distribution =
    typename std::conditional_t<std::is_same_v<T1, bool>,
                                std::bernoulli_distribution,
                                std::conditional_t<std::is_floating_point<T1>::value,
                                                   std::uniform_real_distribution<T1>,
                                                   std::uniform_int_distribution<T1>>>;

  static constexpr auto seed = 0xf00d;
  static std::mt19937 engine{seed};
  static uniform_distribution dist{};
  std::generate_n(values.begin(), size, [&]() { return T{dist(engine)}; });

  return values;
}

struct SkipRowTest {
  int test_calls;
  SkipRowTest(void) : test_calls(0) {}

  std::unique_ptr<table> get_expected_result(const std::string& filepath,
                                             int skip_rows,
                                             int file_num_rows,
                                             int read_num_rows)
  {
    auto sequence = cudf::detail::make_counting_transform_iterator(0, [](auto i) { return i; });
    auto validity = cudf::detail::make_counting_transform_iterator(0, [](auto i) { return true; });
    column_wrapper<int32_t, typename decltype(sequence)::value_type> input_col(
      sequence, sequence + file_num_rows, validity);
    table_view input_table({input_col});

    cudf_io::orc_writer_options out_opts =
      cudf_io::orc_writer_options::builder(cudf_io::sink_info{filepath}, input_table);
    cudf_io::write_orc(out_opts);

    auto begin_sequence = sequence, end_sequence = sequence;
    if (skip_rows < file_num_rows) {
      begin_sequence += skip_rows;
      end_sequence += std::min(skip_rows + read_num_rows, file_num_rows);
    }
    column_wrapper<int32_t, typename decltype(sequence)::value_type> output_col(
      begin_sequence, end_sequence, validity);
    std::vector<std::unique_ptr<column>> output_cols;
    output_cols.push_back(output_col.release());
    return std::make_unique<table>(std::move(output_cols));
  }

  void test(int skip_rows, int file_num_rows, int read_num_rows)
  {
    auto filepath =
      temp_env->get_temp_filepath("SkipRowTest" + std::to_string(test_calls++) + ".orc");
    auto expected_result = get_expected_result(filepath, skip_rows, file_num_rows, read_num_rows);
    cudf_io::orc_reader_options in_opts =
      cudf_io::orc_reader_options::builder(cudf_io::source_info{filepath})
        .use_index(false)
        .skip_rows(skip_rows)
        .num_rows(read_num_rows);
    auto result = cudf_io::read_orc(in_opts);
    CUDF_TEST_EXPECT_TABLES_EQUAL(expected_result->view(), result.tbl->view());
  }

  void test(int skip_rows, int file_num_rows)
  {
    auto filepath =
      temp_env->get_temp_filepath("SkipRowTest" + std::to_string(test_calls++) + ".orc");
    auto expected_result =
      get_expected_result(filepath, skip_rows, file_num_rows, file_num_rows - skip_rows);
    cudf_io::orc_reader_options in_opts =
      cudf_io::orc_reader_options::builder(cudf_io::source_info{filepath})
        .use_index(false)
        .skip_rows(skip_rows);
    auto result = cudf_io::read_orc(in_opts);
    CUDF_TEST_EXPECT_TABLES_EQUAL(expected_result->view(), result.tbl->view());
  }
};

}  // namespace

TYPED_TEST(OrcWriterNumericTypeTest, SingleColumn)
{
  auto sequence = cudf::detail::make_counting_transform_iterator(0, [](auto i) { return i; });
  auto validity = cudf::detail::make_counting_transform_iterator(0, [](auto i) { return true; });

  constexpr auto num_rows = 100;
  column_wrapper<TypeParam, typename decltype(sequence)::value_type> col(
    sequence, sequence + num_rows, validity);
  table_view expected({col});

  auto filepath = temp_env->get_temp_filepath("OrcSingleColumn.orc");
  cudf_io::orc_writer_options out_opts =
    cudf_io::orc_writer_options::builder(cudf_io::sink_info{filepath}, expected);
  cudf_io::write_orc(out_opts);

  cudf_io::orc_reader_options in_opts =
    cudf_io::orc_reader_options::builder(cudf_io::source_info{filepath}).use_index(false);
  auto result = cudf_io::read_orc(in_opts);

  CUDF_TEST_EXPECT_TABLES_EQUAL(expected, result.tbl->view());
}

TYPED_TEST(OrcWriterNumericTypeTest, SingleColumnWithNulls)
{
  auto sequence = cudf::detail::make_counting_transform_iterator(0, [](auto i) { return i; });
  auto validity = cudf::detail::make_counting_transform_iterator(0, [](auto i) { return (i % 2); });

  constexpr auto num_rows = 100;
  column_wrapper<TypeParam, typename decltype(sequence)::value_type> col(
    sequence, sequence + num_rows, validity);
  table_view expected({col});

  auto filepath = temp_env->get_temp_filepath("OrcSingleColumnWithNulls.orc");
  cudf_io::orc_writer_options out_opts =
    cudf_io::orc_writer_options::builder(cudf_io::sink_info{filepath}, expected);
  cudf_io::write_orc(out_opts);

  cudf_io::orc_reader_options in_opts =
    cudf_io::orc_reader_options::builder(cudf_io::source_info{filepath}).use_index(false);
  auto result = cudf_io::read_orc(in_opts);

  CUDF_TEST_EXPECT_TABLES_EQUAL(expected, result.tbl->view());
}

TYPED_TEST(OrcWriterTimestampTypeTest, Timestamps)
{
  auto sequence =
    cudf::detail::make_counting_transform_iterator(0, [](auto i) { return (std::rand() / 10); });
  auto validity = cudf::detail::make_counting_transform_iterator(0, [](auto i) { return true; });

  constexpr auto num_rows = 100;
  column_wrapper<TypeParam, typename decltype(sequence)::value_type> col(
    sequence, sequence + num_rows, validity);
  table_view expected({col});

  auto filepath = temp_env->get_temp_filepath("OrcTimestamps.orc");
  cudf_io::orc_writer_options out_opts =
    cudf_io::orc_writer_options::builder(cudf_io::sink_info{filepath}, expected);
  cudf_io::write_orc(out_opts);

  cudf_io::orc_reader_options in_opts =
    cudf_io::orc_reader_options::builder(cudf_io::source_info{filepath})
      .use_index(false)
      .timestamp_type(this->type());
  auto result = cudf_io::read_orc(in_opts);

  CUDF_TEST_EXPECT_TABLES_EQUAL(expected, result.tbl->view());
}

TYPED_TEST(OrcWriterTimestampTypeTest, TimestampsWithNulls)
{
  auto sequence =
    cudf::detail::make_counting_transform_iterator(0, [](auto i) { return (std::rand() / 10); });
  auto validity =
    cudf::detail::make_counting_transform_iterator(0, [](auto i) { return (i > 30) && (i < 60); });

  constexpr auto num_rows = 100;
  column_wrapper<TypeParam, typename decltype(sequence)::value_type> col(
    sequence, sequence + num_rows, validity);
  table_view expected({col});

  auto filepath = temp_env->get_temp_filepath("OrcTimestampsWithNulls.orc");
  cudf_io::orc_writer_options out_opts =
    cudf_io::orc_writer_options::builder(cudf_io::sink_info{filepath}, expected);
  cudf_io::write_orc(out_opts);

  cudf_io::orc_reader_options in_opts =
    cudf_io::orc_reader_options::builder(cudf_io::source_info{filepath})
      .use_index(false)
      .timestamp_type(this->type());
  auto result = cudf_io::read_orc(in_opts);

  CUDF_TEST_EXPECT_TABLES_EQUAL(expected, result.tbl->view());
}

TYPED_TEST(OrcWriterTimestampTypeTest, TimestampOverflow)
{
  constexpr int64_t max = std::numeric_limits<int64_t>::max();
  auto sequence = cudf::detail::make_counting_transform_iterator(0, [](auto i) { return max - i; });
  auto validity = cudf::detail::make_counting_transform_iterator(0, [](auto i) { return true; });

  constexpr auto num_rows = 100;
  column_wrapper<TypeParam, typename decltype(sequence)::value_type> col(
    sequence, sequence + num_rows, validity);
  table_view expected({col});

  auto filepath = temp_env->get_temp_filepath("OrcTimestampOverflow.orc");
  cudf_io::orc_writer_options out_opts =
    cudf_io::orc_writer_options::builder(cudf_io::sink_info{filepath}, expected);
  cudf_io::write_orc(out_opts);

  cudf_io::orc_reader_options in_opts =
    cudf_io::orc_reader_options::builder(cudf_io::source_info{filepath})
      .use_index(false)
      .timestamp_type(this->type());
  auto result = cudf_io::read_orc(in_opts);

  CUDF_TEST_EXPECT_TABLES_EQUAL(expected, result.tbl->view());
}

TEST_F(OrcWriterTest, MultiColumn)
{
  constexpr auto num_rows = 10;

  auto col0_data = random_values<bool>(num_rows);
  auto col1_data = random_values<int8_t>(num_rows);
  auto col2_data = random_values<int16_t>(num_rows);
  auto col3_data = random_values<int32_t>(num_rows);
  auto col4_data = random_values<float>(num_rows);
  auto col5_data = random_values<double>(num_rows);
  auto col6_vals = random_values<int64_t>(num_rows);
  auto col6_data = cudf::detail::make_counting_transform_iterator(0, [&](auto i) {
    return numeric::decimal128{col6_vals[i], numeric::scale_type{12}};
  });
  auto col7_data = cudf::detail::make_counting_transform_iterator(0, [&](auto i) {
    return numeric::decimal128{col6_vals[i], numeric::scale_type{-12}};
  });
  auto validity  = cudf::detail::make_counting_transform_iterator(0, [](auto i) { return true; });

  column_wrapper<bool> col0{col0_data.begin(), col0_data.end(), validity};
  column_wrapper<int8_t> col1{col1_data.begin(), col1_data.end(), validity};
  column_wrapper<int16_t> col2{col2_data.begin(), col2_data.end(), validity};
  column_wrapper<int32_t> col3{col3_data.begin(), col3_data.end(), validity};
  column_wrapper<float> col4{col4_data.begin(), col4_data.end(), validity};
  column_wrapper<double> col5{col5_data.begin(), col5_data.end(), validity};
  column_wrapper<numeric::decimal128> col6{col6_data, col6_data + num_rows, validity};
  column_wrapper<numeric::decimal128> col7{col7_data, col7_data + num_rows, validity};

  cudf::test::lists_column_wrapper<int64_t> col8{
    {9, 8}, {7, 6, 5}, {}, {4}, {3, 2, 1, 0}, {20, 21, 22, 23, 24}, {}, {66, 666}, {}, {-1, -2}};

  auto child_col =
    cudf::test::fixed_width_column_wrapper<int32_t>{48, 27, 25, 31, 351, 351, 29, 15, -1, -99};
  auto col9 = cudf::test::structs_column_wrapper{child_col};

  table_view expected({col0, col1, col2, col3, col4, col5, col6, col7, col8, col9});

  cudf_io::table_input_metadata expected_metadata(expected);
  expected_metadata.column_metadata[0].set_name("bools");
  expected_metadata.column_metadata[1].set_name("int8s");
  expected_metadata.column_metadata[2].set_name("int16s");
  expected_metadata.column_metadata[3].set_name("int32s");
  expected_metadata.column_metadata[4].set_name("floats");
  expected_metadata.column_metadata[5].set_name("doubles");
  expected_metadata.column_metadata[6].set_name("decimal_pos_scale");
  expected_metadata.column_metadata[7].set_name("decimal_neg_scale");
  expected_metadata.column_metadata[8].set_name("lists");
  expected_metadata.column_metadata[9].set_name("structs");

  auto filepath = temp_env->get_temp_filepath("OrcMultiColumn.orc");
  cudf_io::orc_writer_options out_opts =
    cudf_io::orc_writer_options::builder(cudf_io::sink_info{filepath}, expected)
      .metadata(&expected_metadata);
  cudf_io::write_orc(out_opts);

  cudf_io::orc_reader_options in_opts =
    cudf_io::orc_reader_options::builder(cudf_io::source_info{filepath}).use_index(false);
  auto result = cudf_io::read_orc(in_opts);

  CUDF_TEST_EXPECT_TABLES_EQUAL(expected, result.tbl->view());
  cudf::test::expect_metadata_equal(expected_metadata, result.metadata);
}

TEST_F(OrcWriterTest, MultiColumnWithNulls)
{
  constexpr auto num_rows = 10;

  auto col0_data = random_values<bool>(num_rows);
  auto col1_data = random_values<int8_t>(num_rows);
  auto col2_data = random_values<int16_t>(num_rows);
  auto col3_data = random_values<int32_t>(num_rows);
  auto col4_data = random_values<float>(num_rows);
  auto col5_data = random_values<double>(num_rows);
  auto col6_vals = random_values<int32_t>(num_rows);
  auto col6_data = cudf::detail::make_counting_transform_iterator(0, [&](auto i) {
    return numeric::decimal64{col6_vals[i], numeric::scale_type{2}};
  });
  auto col0_mask =
    cudf::detail::make_counting_transform_iterator(0, [](auto i) { return (i % 2); });
  auto col1_mask =
    cudf::detail::make_counting_transform_iterator(0, [](auto i) { return (i < 2); });
  auto col2_mask = cudf::detail::make_counting_transform_iterator(0, [](auto i) { return true; });
  auto col3_mask =
    cudf::detail::make_counting_transform_iterator(0, [](auto i) { return (i == (num_rows - 1)); });
  auto col4_mask =
    cudf::detail::make_counting_transform_iterator(0, [](auto i) { return (i >= 4 && i <= 6); });
  auto col5_mask =
    cudf::detail::make_counting_transform_iterator(0, [](auto i) { return (i > 8); });
  auto col6_mask =
    cudf::detail::make_counting_transform_iterator(0, [](auto i) { return (i % 3); });

  column_wrapper<bool> col0{col0_data.begin(), col0_data.end(), col0_mask};
  column_wrapper<int8_t> col1{col1_data.begin(), col1_data.end(), col1_mask};
  column_wrapper<int16_t> col2{col2_data.begin(), col2_data.end(), col2_mask};
  column_wrapper<int32_t> col3{col3_data.begin(), col3_data.end(), col3_mask};
  column_wrapper<float> col4{col4_data.begin(), col4_data.end(), col4_mask};
  column_wrapper<double> col5{col5_data.begin(), col5_data.end(), col5_mask};
  column_wrapper<numeric::decimal64> col6{col6_data, col6_data + num_rows, col6_mask};
  cudf::test::lists_column_wrapper<int32_t> col7{
    {{9, 8}, {7, 6, 5}, {}, {4}, {3, 2, 1, 0}, {20, 21, 22, 23, 24}, {}, {66, 666}, {}, {-1, -2}},
    col0_mask};
  auto ages_col = cudf::test::fixed_width_column_wrapper<int32_t>{
    {48, 27, 25, 31, 351, 351, 29, 15, -1, -99}, {1, 0, 1, 1, 0, 1, 1, 1, 0, 1}};
  auto col8 = cudf::test::structs_column_wrapper{{ages_col}, {0, 1, 1, 0, 1, 1, 0, 1, 1, 0}};
  table_view expected({col0, col1, col2, col3, col4, col5, col6, col7, col8});

  cudf_io::table_input_metadata expected_metadata(expected);
  expected_metadata.column_metadata[0].set_name("bools");
  expected_metadata.column_metadata[1].set_name("int8s");
  expected_metadata.column_metadata[2].set_name("int16s");
  expected_metadata.column_metadata[3].set_name("int32s");
  expected_metadata.column_metadata[4].set_name("floats");
  expected_metadata.column_metadata[5].set_name("doubles");
  expected_metadata.column_metadata[6].set_name("decimal");
  expected_metadata.column_metadata[7].set_name("lists");
  expected_metadata.column_metadata[8].set_name("structs");

  auto filepath = temp_env->get_temp_filepath("OrcMultiColumnWithNulls.orc");
  cudf_io::orc_writer_options out_opts =
    cudf_io::orc_writer_options::builder(cudf_io::sink_info{filepath}, expected)
      .metadata(&expected_metadata);
  cudf_io::write_orc(out_opts);

  cudf_io::orc_reader_options in_opts =
    cudf_io::orc_reader_options::builder(cudf_io::source_info{filepath}).use_index(false);
  auto result = cudf_io::read_orc(in_opts);

  CUDF_TEST_EXPECT_TABLES_EQUAL(expected, result.tbl->view());
  cudf::test::expect_metadata_equal(expected_metadata, result.metadata);
}

TEST_F(OrcWriterTest, ReadZeroRows)
{
  auto sequence = cudf::detail::make_counting_transform_iterator(0, [](auto i) { return i; });
  auto validity = cudf::detail::make_counting_transform_iterator(0, [](auto i) { return true; });

  constexpr auto num_rows = 10;
  column_wrapper<int64_t, typename decltype(sequence)::value_type> col(
    sequence, sequence + num_rows, validity);
  table_view expected({col});

  auto filepath = temp_env->get_temp_filepath("OrcSingleColumn.orc");
  cudf_io::orc_writer_options out_opts =
    cudf_io::orc_writer_options::builder(cudf_io::sink_info{filepath}, expected);
  cudf_io::write_orc(out_opts);

  cudf_io::orc_reader_options in_opts =
    cudf_io::orc_reader_options::builder(cudf_io::source_info{filepath})
      .use_index(false)
      .num_rows(0);
  auto result = cudf_io::read_orc(in_opts);

  EXPECT_EQ(0, result.tbl->num_rows());
  EXPECT_EQ(1, result.tbl->num_columns());
}

TEST_F(OrcWriterTest, Strings)
{
  std::vector<const char*> strings{
    "Monday", "Monday", "Friday", "Monday", "Friday", "Friday", "Friday", "Funday"};
  const auto num_rows = strings.size();

  auto seq_col0 = random_values<int>(num_rows);
  auto seq_col2 = random_values<float>(num_rows);
  auto validity = cudf::detail::make_counting_transform_iterator(0, [](auto i) { return true; });

  column_wrapper<int> col0{seq_col0.begin(), seq_col0.end(), validity};
  column_wrapper<cudf::string_view> col1{strings.begin(), strings.end()};
  column_wrapper<float> col2{seq_col2.begin(), seq_col2.end(), validity};

  table_view expected({col0, col1, col2});

  cudf_io::table_input_metadata expected_metadata(expected);
  expected_metadata.column_metadata[0].set_name("col_other");
  expected_metadata.column_metadata[1].set_name("col_string");
  expected_metadata.column_metadata[2].set_name("col_another");

  auto filepath = temp_env->get_temp_filepath("OrcStrings.orc");
  cudf_io::orc_writer_options out_opts =
    cudf_io::orc_writer_options::builder(cudf_io::sink_info{filepath}, expected)
      .metadata(&expected_metadata);
  cudf_io::write_orc(out_opts);

  cudf_io::orc_reader_options in_opts =
    cudf_io::orc_reader_options::builder(cudf_io::source_info{filepath}).use_index(false);
  auto result = cudf_io::read_orc(in_opts);

  CUDF_TEST_EXPECT_TABLES_EQUAL(expected, result.tbl->view());
  cudf::test::expect_metadata_equal(expected_metadata, result.metadata);
}

TEST_F(OrcWriterTest, SlicedTable)
{
  // This test checks for writing zero copy, offsetted views into existing cudf tables

  std::vector<const char*> strings{
    "Monday", "Monday", "Friday", "Monday", "Friday", "Friday", "Friday", "Funday"};
  const auto num_rows = strings.size();

  auto seq_col0  = random_values<int>(num_rows);
  auto seq_col2  = random_values<float>(num_rows);
  auto vals_col3 = random_values<int32_t>(num_rows);
  auto seq_col3  = cudf::detail::make_counting_transform_iterator(0, [&](auto i) {
    return numeric::decimal64{vals_col3[i], numeric::scale_type{2}};
  });
  auto validity  = cudf::detail::make_counting_transform_iterator(0, [](auto i) { return true; });

  column_wrapper<int> col0{seq_col0.begin(), seq_col0.end(), validity};
  column_wrapper<cudf::string_view> col1{strings.begin(), strings.end()};
  column_wrapper<float> col2{seq_col2.begin(), seq_col2.end(), validity};
  column_wrapper<float> col3{seq_col3, seq_col3 + num_rows, validity};

  using lcw = cudf::test::lists_column_wrapper<int64_t>;
  lcw col4{{9, 8}, {7, 6, 5}, {}, {4}, {3, 2, 1, 0}, {20, 21, 22, 23, 24}, {}, {66, 666}};

  auto ages_col = cudf::test::fixed_width_column_wrapper<int16_t>{
    {48, 27, 25, 31, 351, 351, 29, 15}, {1, 1, 1, 1, 1, 0, 1, 1}};
  auto col5 = cudf::test::structs_column_wrapper{{ages_col}, {1, 1, 1, 1, 0, 1, 1, 1}};

  table_view expected({col0, col1, col2, col3, col4, col5});

  cudf_io::table_input_metadata expected_metadata(expected);
  expected_metadata.column_metadata[0].set_name("col_other");
  expected_metadata.column_metadata[1].set_name("col_string");
  expected_metadata.column_metadata[2].set_name("col_another");
  expected_metadata.column_metadata[3].set_name("col_decimal");
  expected_metadata.column_metadata[4].set_name("lists");
  expected_metadata.column_metadata[5].set_name("structs");

  auto expected_slice = cudf::slice(expected, {2, static_cast<cudf::size_type>(num_rows)});

  auto filepath = temp_env->get_temp_filepath("SlicedTable.orc");
  cudf_io::orc_writer_options out_opts =
    cudf_io::orc_writer_options::builder(cudf_io::sink_info{filepath}, expected_slice)
      .metadata(&expected_metadata);
  cudf_io::write_orc(out_opts);

  cudf_io::orc_reader_options in_opts =
    cudf_io::orc_reader_options::builder(cudf_io::source_info{filepath});
  auto result = cudf_io::read_orc(in_opts);

  CUDF_TEST_EXPECT_TABLES_EQUAL(expected_slice, result.tbl->view());
  cudf::test::expect_metadata_equal(expected_metadata, result.metadata);
}

TEST_F(OrcWriterTest, HostBuffer)
{
  constexpr auto num_rows = 100 << 10;
  const auto seq_col      = random_values<int>(num_rows);
  const auto validity =
    cudf::detail::make_counting_transform_iterator(0, [](auto i) { return true; });
  column_wrapper<int> col{seq_col.begin(), seq_col.end(), validity};

  table_view expected{{col}};

  cudf_io::table_input_metadata expected_metadata(expected);
  expected_metadata.column_metadata[0].set_name("col_other");

  std::vector<char> out_buffer;
  cudf_io::orc_writer_options out_opts =
    cudf_io::orc_writer_options::builder(cudf_io::sink_info(&out_buffer), expected)
      .metadata(&expected_metadata);
  cudf_io::write_orc(out_opts);

  cudf_io::orc_reader_options in_opts =
    cudf_io::orc_reader_options::builder(cudf_io::source_info(out_buffer.data(), out_buffer.size()))
      .use_index(false);
  const auto result = cudf_io::read_orc(in_opts);

  CUDF_TEST_EXPECT_TABLES_EQUAL(expected, result.tbl->view());
  cudf::test::expect_metadata_equal(expected_metadata, result.metadata);
}

TEST_F(OrcWriterTest, negTimestampsNano)
{
  // This is a separate test because ORC format has a bug where writing a timestamp between -1 and 0
  // seconds from UNIX epoch is read as that timestamp + 1 second. We mimic that behavior and so
  // this test has to hardcode test values which are < -1 second.
  // Details: https://github.com/rapidsai/cudf/pull/5529#issuecomment-648768925
  using namespace cudf::test;
  auto timestamps_ns = fixed_width_column_wrapper<cudf::timestamp_ns, cudf::timestamp_ns::rep>{
    -131968727238000000,
    -1530705634500000000,
    -1674638741932929000,
  };
  table_view expected({timestamps_ns});

  auto filepath = temp_env->get_temp_filepath("OrcNegTimestamp.orc");
  cudf_io::orc_writer_options out_opts =
    cudf_io::orc_writer_options::builder(cudf_io::sink_info{filepath}, expected);

  cudf_io::write_orc(out_opts);

  cudf_io::orc_reader_options in_opts =
    cudf_io::orc_reader_options::builder(cudf_io::source_info{filepath}).use_index(false);
  auto result = cudf_io::read_orc(in_opts);

  CUDF_TEST_EXPECT_COLUMNS_EQUAL(
    expected.column(0), result.tbl->view().column(0), cudf::test::debug_output_level::ALL_ERRORS);
  CUDF_TEST_EXPECT_TABLES_EQUAL(expected, result.tbl->view());
}

TEST_F(OrcWriterTest, Slice)
{
  auto col =
    cudf::test::fixed_width_column_wrapper<int>{{1, 2, 3, 4, 5}, {true, true, true, false, true}};
  std::vector<cudf::size_type> indices{2, 5};
  std::vector<cudf::column_view> result = cudf::slice(col, indices);
  cudf::table_view tbl{result};

  auto filepath = temp_env->get_temp_filepath("Slice.orc");
  cudf_io::orc_writer_options out_opts =
    cudf_io::orc_writer_options::builder(cudf_io::sink_info{filepath}, tbl);
  cudf_io::write_orc(out_opts);

  cudf_io::orc_reader_options in_opts =
    cudf_io::orc_reader_options::builder(cudf_io::source_info{filepath});
  auto read_table = cudf_io::read_orc(in_opts);

  CUDF_TEST_EXPECT_TABLES_EQUIVALENT(read_table.tbl->view(), tbl);
}

TEST_F(OrcChunkedWriterTest, SingleTable)
{
  srand(31337);
  auto table1 = create_random_fixed_table<int>(5, 5, true);

  auto filepath = temp_env->get_temp_filepath("ChunkedSingle.orc");
  cudf_io::chunked_orc_writer_options opts =
    cudf_io::chunked_orc_writer_options::builder(cudf_io::sink_info{filepath});
  cudf_io::orc_chunked_writer(opts).write(*table1);

  cudf_io::orc_reader_options read_opts =
    cudf_io::orc_reader_options::builder(cudf_io::source_info{filepath});
  auto result = cudf_io::read_orc(read_opts);

  CUDF_TEST_EXPECT_TABLES_EQUAL(*result.tbl, *table1);
}

TEST_F(OrcChunkedWriterTest, SimpleTable)
{
  srand(31337);
  auto table1 = create_random_fixed_table<int>(5, 5, true);
  auto table2 = create_random_fixed_table<int>(5, 5, true);

  auto full_table = cudf::concatenate(std::vector<table_view>({*table1, *table2}));

  auto filepath = temp_env->get_temp_filepath("ChunkedSimple.orc");
  cudf_io::chunked_orc_writer_options opts =
    cudf_io::chunked_orc_writer_options::builder(cudf_io::sink_info{filepath});
  cudf_io::orc_chunked_writer(opts).write(*table1).write(*table2);

  cudf_io::orc_reader_options read_opts =
    cudf_io::orc_reader_options::builder(cudf_io::source_info{filepath});
  auto result = cudf_io::read_orc(read_opts);

  CUDF_TEST_EXPECT_TABLES_EQUAL(*result.tbl, *full_table);
}

TEST_F(OrcChunkedWriterTest, LargeTables)
{
  srand(31337);
  auto table1 = create_random_fixed_table<int>(512, 4096, true);
  auto table2 = create_random_fixed_table<int>(512, 8192, true);

  auto full_table = cudf::concatenate(std::vector<table_view>({*table1, *table2}));

  auto filepath = temp_env->get_temp_filepath("ChunkedLarge.orc");
  cudf_io::chunked_orc_writer_options opts =
    cudf_io::chunked_orc_writer_options::builder(cudf_io::sink_info{filepath});
  cudf_io::orc_chunked_writer(opts).write(*table1).write(*table2);

  cudf_io::orc_reader_options read_opts =
    cudf_io::orc_reader_options::builder(cudf_io::source_info{filepath});
  auto result = cudf_io::read_orc(read_opts);

  CUDF_TEST_EXPECT_TABLES_EQUAL(*result.tbl, *full_table);
}

TEST_F(OrcChunkedWriterTest, ManyTables)
{
  srand(31337);
  std::vector<std::unique_ptr<table>> tables;
  std::vector<table_view> table_views;
  constexpr int num_tables = 96;
  for (int idx = 0; idx < num_tables; idx++) {
    auto tbl = create_random_fixed_table<int>(16, 64, true);
    table_views.push_back(*tbl);
    tables.push_back(std::move(tbl));
  }

  auto expected = cudf::concatenate(table_views);

  auto filepath = temp_env->get_temp_filepath("ChunkedManyTables.orc");
  cudf_io::chunked_orc_writer_options opts =
    cudf_io::chunked_orc_writer_options::builder(cudf_io::sink_info{filepath});
  cudf_io::orc_chunked_writer writer(opts);
  std::for_each(table_views.begin(), table_views.end(), [&writer](table_view const& tbl) {
    writer.write(tbl);
  });
  writer.close();

  cudf_io::orc_reader_options read_opts =
    cudf_io::orc_reader_options::builder(cudf_io::source_info{filepath});
  auto result = cudf_io::read_orc(read_opts);

  CUDF_TEST_EXPECT_TABLES_EQUAL(*result.tbl, *expected);
}

TEST_F(OrcChunkedWriterTest, Metadata)
{
  std::vector<const char*> strings{
    "Monday", "Tuesday", "THURSDAY", "Wednesday", "Friday", "Sunday", "Saturday"};
  const auto num_rows = strings.size();

  auto seq_col0 = random_values<int>(num_rows);
  auto seq_col2 = random_values<float>(num_rows);
  auto validity = cudf::detail::make_counting_transform_iterator(0, [](auto i) { return true; });

  column_wrapper<int> col0{seq_col0.begin(), seq_col0.end(), validity};
  column_wrapper<cudf::string_view> col1{strings.begin(), strings.end()};
  column_wrapper<float> col2{seq_col2.begin(), seq_col2.end(), validity};

  table_view expected({col0, col1, col2});

  cudf_io::table_input_metadata expected_metadata(expected);
  expected_metadata.column_metadata[0].set_name("col_other");
  expected_metadata.column_metadata[1].set_name("col_string");
  expected_metadata.column_metadata[2].set_name("col_another");

  auto filepath = temp_env->get_temp_filepath("ChunkedMetadata.orc");
  cudf_io::chunked_orc_writer_options opts =
    cudf_io::chunked_orc_writer_options::builder(cudf_io::sink_info{filepath})
      .metadata(&expected_metadata);
  cudf_io::orc_chunked_writer(opts).write(expected).write(expected);

  cudf_io::orc_reader_options read_opts =
    cudf_io::orc_reader_options::builder(cudf_io::source_info{filepath});
  auto result = cudf_io::read_orc(read_opts);

  cudf::test::expect_metadata_equal(expected_metadata, result.metadata);
}

TEST_F(OrcChunkedWriterTest, Strings)
{
  bool mask1[] = {1, 1, 0, 1, 1, 1, 1};
  std::vector<const char*> h_strings1{"four", "score", "and", "seven", "years", "ago", "abcdefgh"};
  cudf::test::strings_column_wrapper strings1(h_strings1.begin(), h_strings1.end(), mask1);
  table_view tbl1({strings1});

  bool mask2[] = {0, 1, 1, 1, 1, 1, 1};
  std::vector<const char*> h_strings2{"ooooo", "ppppppp", "fff", "j", "cccc", "bbb", "zzzzzzzzzzz"};
  cudf::test::strings_column_wrapper strings2(h_strings2.begin(), h_strings2.end(), mask2);
  table_view tbl2({strings2});

  auto expected = cudf::concatenate(std::vector<table_view>({tbl1, tbl2}));

  auto filepath = temp_env->get_temp_filepath("ChunkedStrings.orc");
  cudf_io::chunked_orc_writer_options opts =
    cudf_io::chunked_orc_writer_options::builder(cudf_io::sink_info{filepath});
  cudf_io::orc_chunked_writer(opts).write(tbl1).write(tbl2);

  cudf_io::orc_reader_options read_opts =
    cudf_io::orc_reader_options::builder(cudf_io::source_info{filepath});
  auto result = cudf_io::read_orc(read_opts);

  CUDF_TEST_EXPECT_TABLES_EQUAL(*result.tbl, *expected);
}

TEST_F(OrcChunkedWriterTest, MismatchedTypes)
{
  srand(31337);
  auto table1 = create_random_fixed_table<int>(4, 4, true);
  auto table2 = create_random_fixed_table<float>(4, 4, true);

  auto filepath = temp_env->get_temp_filepath("ChunkedMismatchedTypes.orc");
  cudf_io::chunked_orc_writer_options opts =
    cudf_io::chunked_orc_writer_options::builder(cudf_io::sink_info{filepath});
  cudf_io::orc_chunked_writer writer(opts);
  writer.write(*table1);
  EXPECT_THROW(writer.write(*table2), cudf::logic_error);
}

TEST_F(OrcChunkedWriterTest, ChunkedWritingAfterClosing)
{
  srand(31337);
  auto table1 = create_random_fixed_table<int>(4, 4, true);

  auto filepath = temp_env->get_temp_filepath("ChunkedWritingAfterClosing.orc");
  cudf_io::chunked_orc_writer_options opts =
    cudf_io::chunked_orc_writer_options::builder(cudf_io::sink_info{filepath});
  cudf_io::orc_chunked_writer writer(opts);
  writer.write(*table1);
  writer.close();
  EXPECT_THROW(writer.write(*table1), cudf::logic_error);
}

TEST_F(OrcChunkedWriterTest, MismatchedStructure)
{
  srand(31337);
  auto table1 = create_random_fixed_table<int>(4, 4, true);
  auto table2 = create_random_fixed_table<int>(3, 4, true);

  auto filepath = temp_env->get_temp_filepath("ChunkedMismatchedStructure.orc");
  cudf_io::chunked_orc_writer_options opts =
    cudf_io::chunked_orc_writer_options::builder(cudf_io::sink_info{filepath});
  cudf_io::orc_chunked_writer writer(opts);
  writer.write(*table1);
  EXPECT_THROW(writer.write(*table2), cudf::logic_error);
}

TEST_F(OrcChunkedWriterTest, ReadStripes)
{
  srand(31337);
  auto table1 = create_random_fixed_table<int>(5, 5, true);
  auto table2 = create_random_fixed_table<int>(5, 5, true);

  auto full_table = cudf::concatenate(std::vector<table_view>({*table2, *table1, *table2}));

  auto filepath = temp_env->get_temp_filepath("ChunkedStripes.orc");
  cudf_io::chunked_orc_writer_options opts =
    cudf_io::chunked_orc_writer_options::builder(cudf_io::sink_info{filepath});
  cudf_io::orc_chunked_writer(opts).write(*table1).write(*table2);

  cudf_io::orc_reader_options read_opts =
    cudf_io::orc_reader_options::builder(cudf_io::source_info{filepath}).stripes({{1, 0, 1}});
  auto result = cudf_io::read_orc(read_opts);

  CUDF_TEST_EXPECT_TABLES_EQUAL(*result.tbl, *full_table);
}

TEST_F(OrcChunkedWriterTest, ReadStripesError)
{
  srand(31337);
  auto table1 = create_random_fixed_table<int>(5, 5, true);

  auto filepath = temp_env->get_temp_filepath("ChunkedStripesError.orc");
  cudf_io::chunked_orc_writer_options opts =
    cudf_io::chunked_orc_writer_options::builder(cudf_io::sink_info{filepath});
  cudf_io::orc_chunked_writer(opts).write(*table1);

  cudf_io::orc_reader_options read_opts =
    cudf_io::orc_reader_options::builder(cudf_io::source_info{filepath}).stripes({{0, 1}});
  EXPECT_THROW(cudf_io::read_orc(read_opts), cudf::logic_error);
  read_opts.set_stripes({{-1}});
  EXPECT_THROW(cudf_io::read_orc(read_opts), cudf::logic_error);
}

TYPED_TEST(OrcChunkedWriterNumericTypeTest, UnalignedSize)
{
  // write out two 31 row tables and make sure they get
  // read back with all their validity bits in the right place

  using T = TypeParam;

  int num_els = 31;

  bool mask[] = {0, 1, 1, 1, 1, 1, 1, 1, 1, 1, 1, 1, 1, 1, 1, 1,
                 1, 1, 1, 1, 1, 1, 1, 1, 1, 1, 1, 1, 1, 1, 1};

  T c1a[num_els];
  std::fill(c1a, c1a + num_els, static_cast<T>(5));
  T c1b[num_els];
  std::fill(c1b, c1b + num_els, static_cast<T>(6));
  column_wrapper<T> c1a_w(c1a, c1a + num_els, mask);
  column_wrapper<T> c1b_w(c1b, c1b + num_els, mask);
  table_view tbl1({c1a_w, c1b_w});

  T c2a[num_els];
  std::fill(c2a, c2a + num_els, static_cast<T>(8));
  T c2b[num_els];
  std::fill(c2b, c2b + num_els, static_cast<T>(9));
  column_wrapper<T> c2a_w(c2a, c2a + num_els, mask);
  column_wrapper<T> c2b_w(c2b, c2b + num_els, mask);
  table_view tbl2({c2a_w, c2b_w});

  auto expected = cudf::concatenate(std::vector<table_view>({tbl1, tbl2}));

  auto filepath = temp_env->get_temp_filepath("ChunkedUnalignedSize.orc");
  cudf_io::chunked_orc_writer_options opts =
    cudf_io::chunked_orc_writer_options::builder(cudf_io::sink_info{filepath});
  cudf_io::orc_chunked_writer(opts).write(tbl1).write(tbl2);

  cudf_io::orc_reader_options read_opts =
    cudf_io::orc_reader_options::builder(cudf_io::source_info{filepath});
  auto result = cudf_io::read_orc(read_opts);

  CUDF_TEST_EXPECT_TABLES_EQUAL(*result.tbl, *expected);
}

TYPED_TEST(OrcChunkedWriterNumericTypeTest, UnalignedSize2)
{
  // write out two 33 row tables and make sure they get
  // read back with all their validity bits in the right place

  using T = TypeParam;

  int num_els = 33;

  bool mask[] = {0, 1, 1, 1, 1, 1, 1, 1, 1, 1, 1, 1, 1, 1, 1, 1, 1,
                 1, 1, 1, 1, 1, 1, 1, 1, 1, 1, 1, 1, 1, 1, 1, 1};

  T c1a[num_els];
  std::fill(c1a, c1a + num_els, static_cast<T>(5));
  T c1b[num_els];
  std::fill(c1b, c1b + num_els, static_cast<T>(6));
  column_wrapper<T> c1a_w(c1a, c1a + num_els, mask);
  column_wrapper<T> c1b_w(c1b, c1b + num_els, mask);
  table_view tbl1({c1a_w, c1b_w});

  T c2a[num_els];
  std::fill(c2a, c2a + num_els, static_cast<T>(8));
  T c2b[num_els];
  std::fill(c2b, c2b + num_els, static_cast<T>(9));
  column_wrapper<T> c2a_w(c2a, c2a + num_els, mask);
  column_wrapper<T> c2b_w(c2b, c2b + num_els, mask);
  table_view tbl2({c2a_w, c2b_w});

  auto expected = cudf::concatenate(std::vector<table_view>({tbl1, tbl2}));

  auto filepath = temp_env->get_temp_filepath("ChunkedUnalignedSize2.orc");
  cudf_io::chunked_orc_writer_options opts =
    cudf_io::chunked_orc_writer_options::builder(cudf_io::sink_info{filepath});
  cudf_io::orc_chunked_writer(opts).write(tbl1).write(tbl2);

  cudf_io::orc_reader_options read_opts =
    cudf_io::orc_reader_options::builder(cudf_io::source_info{filepath});
  auto result = cudf_io::read_orc(read_opts);

  CUDF_TEST_EXPECT_TABLES_EQUAL(*result.tbl, *expected);
}

TEST_F(OrcReaderTest, CombinedSkipRowTest)
{
  SkipRowTest skip_row;
  skip_row.test(50, 75);
  skip_row.test(2, 100);
  skip_row.test(2, 100, 50);
  skip_row.test(2, 100, 98);
  skip_row.test(2, 100, 99);
  skip_row.test(2, 100, 100);
  skip_row.test(2, 100, 110);
}

TEST_F(OrcStatisticsTest, Basic)
{
  auto sequence  = cudf::detail::make_counting_transform_iterator(0, [](auto i) { return i; });
  auto validity  = cudf::detail::make_counting_transform_iterator(0, [](auto i) { return i % 2; });
  auto valid_all = cudf::detail::make_counting_transform_iterator(0, [](auto i) { return true; });

  std::vector<const char*> strings{
    "Monday", "Monday", "Friday", "Monday", "Friday", "Friday", "Friday", "Wednesday", "Tuesday"};
  int num_rows = strings.size();

  column_wrapper<int32_t, typename decltype(sequence)::value_type> col1(
    sequence, sequence + num_rows, validity);
  column_wrapper<float, typename decltype(sequence)::value_type> col2(
    sequence, sequence + num_rows, validity);
  column_wrapper<cudf::string_view> col3{strings.begin(), strings.end()};
  column_wrapper<bool, typename decltype(sequence)::value_type> col4(
    sequence, sequence + num_rows, valid_all);
  column_wrapper<cudf::timestamp_s, typename decltype(sequence)::value_type> col5(
    sequence, sequence + num_rows, validity);
  table_view expected({col1, col2, col3, col4, col5});

  auto filepath = temp_env->get_temp_filepath("OrcStatsMerge.orc");

  cudf_io::orc_writer_options out_opts =
    cudf_io::orc_writer_options::builder(cudf_io::sink_info{filepath}, expected);
  cudf_io::write_orc(out_opts);

  auto const stats = cudf_io::read_parsed_orc_statistics(cudf_io::source_info{filepath});

  auto const expected_column_names =
    std::vector<std::string>{"", "_col0", "_col1", "_col2", "_col3", "_col4"};
  EXPECT_EQ(stats.column_names, expected_column_names);

  auto validate_statistics = [&](std::vector<cudf_io::column_statistics> const& stats) {
    auto& s0 = stats[0];
    EXPECT_EQ(*s0.number_of_values, 9ul);

    auto& s1 = stats[1];
    EXPECT_EQ(*s1.number_of_values, 4ul);
    auto& ts1 = std::get<cudf_io::integer_statistics>(s1.type_specific_stats);
    EXPECT_EQ(*ts1.minimum, 1);
    EXPECT_EQ(*ts1.maximum, 7);
    EXPECT_EQ(*ts1.sum, 16);

    auto& s2 = stats[2];
    EXPECT_EQ(*s2.number_of_values, 4ul);
    auto& ts2 = std::get<cudf_io::double_statistics>(s2.type_specific_stats);
    EXPECT_EQ(*ts2.minimum, 1.);
    EXPECT_EQ(*ts2.maximum, 7.);
    // No sum ATM, filed #7087
    ASSERT_FALSE(ts2.sum);

    auto& s3 = stats[3];
    EXPECT_EQ(*s3.number_of_values, 9ul);
    auto& ts3 = std::get<cudf_io::string_statistics>(s3.type_specific_stats);
    EXPECT_EQ(*ts3.minimum, "Friday");
    EXPECT_EQ(*ts3.maximum, "Wednesday");
    EXPECT_EQ(*ts3.sum, 58ul);

    auto& s4 = stats[4];
    EXPECT_EQ(*s4.number_of_values, 9ul);
    EXPECT_EQ(std::get<cudf_io::bucket_statistics>(s4.type_specific_stats).count[0], 8ul);

    auto& s5 = stats[5];
    EXPECT_EQ(*s5.number_of_values, 4ul);
    auto& ts5 = std::get<cudf_io::timestamp_statistics>(s5.type_specific_stats);
    EXPECT_EQ(*ts5.minimum_utc, 1000);
    EXPECT_EQ(*ts5.maximum_utc, 7000);
    ASSERT_FALSE(ts5.minimum);
    ASSERT_FALSE(ts5.maximum);
  };

  validate_statistics(stats.file_stats);
  // There's only one stripe, so column stats are the same as stripe stats
  validate_statistics(stats.stripes_stats[0]);
}

TEST_F(OrcWriterTest, SlicedValidMask)
{
  std::vector<const char*> strings;
  // Need more than 32 elements to reproduce the issue
  for (int i = 0; i < 34; ++i)
    strings.emplace_back("a long string to make sure overflow affects the output");
  // An element is null only to enforce the output column to be nullable
  auto validity = cudf::detail::make_counting_transform_iterator(0, [](auto i) { return i != 32; });

  column_wrapper<cudf::string_view> col{strings.begin(), strings.end(), validity};

  // Bug tested here is easiest to reproduce when column_offset % 32 is 31
  std::vector<cudf::size_type> indices{31, 34};
  auto sliced_col = cudf::slice(static_cast<cudf::column_view>(col), indices);
  cudf::table_view tbl{sliced_col};

  cudf_io::table_input_metadata expected_metadata(tbl);
  expected_metadata.column_metadata[0].set_name("col_string");

  auto filepath = temp_env->get_temp_filepath("OrcStrings.orc");
  cudf_io::orc_writer_options out_opts =
    cudf_io::orc_writer_options::builder(cudf_io::sink_info{filepath}, tbl)
      .metadata(&expected_metadata);
  cudf_io::write_orc(out_opts);

  cudf_io::orc_reader_options in_opts =
    cudf_io::orc_reader_options::builder(cudf_io::source_info{filepath}).use_index(false);
  auto result = cudf_io::read_orc(in_opts);

  CUDF_TEST_EXPECT_TABLES_EQUAL(tbl, result.tbl->view());
  cudf::test::expect_metadata_equal(expected_metadata, result.metadata);
}

TEST_F(OrcReaderTest, SingleInputs)
{
  srand(31533);
  auto table1 = create_random_fixed_table<int>(5, 5, true);

  auto filepath1 = temp_env->get_temp_filepath("SimpleTable1.orc");
  cudf_io::orc_writer_options write_opts =
    cudf_io::orc_writer_options::builder(cudf_io::sink_info{filepath1}, table1->view());
  cudf_io::write_orc(write_opts);

  cudf_io::orc_reader_options read_opts =
    cudf_io::orc_reader_options::builder(cudf_io::source_info{{filepath1}});
  auto result = cudf_io::read_orc(read_opts);

  CUDF_TEST_EXPECT_TABLES_EQUAL(*result.tbl, *table1);
}

TEST_F(OrcReaderTest, MultipleInputs)
{
  srand(31537);
  auto table1 = create_random_fixed_table<int>(5, 5, true);
  auto table2 = create_random_fixed_table<int>(5, 5, true);

  auto full_table = cudf::concatenate(std::vector<table_view>({*table1, *table2}));

  auto const filepath1 = temp_env->get_temp_filepath("SimpleTable1.orc");
  {
    cudf_io::orc_writer_options out_opts =
      cudf_io::orc_writer_options::builder(cudf_io::sink_info{filepath1}, table1->view());
    cudf_io::write_orc(out_opts);
  }

  auto const filepath2 = temp_env->get_temp_filepath("SimpleTable2.orc");
  {
    cudf_io::orc_writer_options out_opts =
      cudf_io::orc_writer_options::builder(cudf_io::sink_info{filepath2}, table2->view());
    cudf_io::write_orc(out_opts);
  }

  cudf_io::orc_reader_options read_opts =
    cudf_io::orc_reader_options::builder(cudf_io::source_info{{filepath1, filepath2}});
  auto result = cudf_io::read_orc(read_opts);

  CUDF_TEST_EXPECT_TABLES_EQUAL(*result.tbl, *full_table);
}

struct OrcWriterTestDecimal : public OrcWriterTest,
                              public ::testing::WithParamInterface<std::tuple<int, int>> {
};

TEST_P(OrcWriterTestDecimal, Decimal64)
{
  auto const num_rows = std::get<0>(GetParam());
  auto const scale    = std::get<1>(GetParam());

  // Using int16_t because scale causes values to overflow if they already require 32 bits
  auto const vals = random_values<int32_t>(num_rows);
  auto data       = cudf::detail::make_counting_transform_iterator(0, [&](auto i) {
    return numeric::decimal64{vals[i], numeric::scale_type{scale}};
  });
  auto mask = cudf::detail::make_counting_transform_iterator(0, [](auto i) { return i % 7 == 0; });
  column_wrapper<numeric::decimal64> col{data, data + num_rows, mask};
  cudf::table_view tbl({static_cast<cudf::column_view>(col)});

  auto filepath = temp_env->get_temp_filepath("Decimal64.orc");
  cudf_io::orc_writer_options out_opts =
    cudf_io::orc_writer_options::builder(cudf_io::sink_info{filepath}, tbl);

  cudf_io::write_orc(out_opts);

  cudf_io::orc_reader_options in_opts =
    cudf_io::orc_reader_options::builder(cudf_io::source_info{filepath});
  auto result = cudf_io::read_orc(in_opts);

  CUDF_TEST_EXPECT_COLUMNS_EQUAL(tbl.column(0), result.tbl->view().column(0));
}

INSTANTIATE_TEST_CASE_P(OrcWriterTest,
                        OrcWriterTestDecimal,
                        ::testing::Combine(::testing::Values(1, 10000, 10001, 34567),
                                           ::testing::Values(-2, 0, 2)));

TEST_F(OrcWriterTest, Decimal32)
{
  constexpr auto num_rows = 12000;

  // Using int16_t because scale causes values to overflow if they already require 32 bits
  auto const vals = random_values<int16_t>(num_rows);
  auto data       = cudf::detail::make_counting_transform_iterator(0, [&vals](auto i) {
    return numeric::decimal32{vals[i], numeric::scale_type{2}};
  });
  auto mask = cudf::detail::make_counting_transform_iterator(0, [](auto i) { return i % 13; });
  column_wrapper<numeric::decimal32> col{data, data + num_rows, mask};
  cudf::table_view expected({col});

  auto filepath = temp_env->get_temp_filepath("Decimal32.orc");
  cudf_io::orc_writer_options out_opts =
    cudf_io::orc_writer_options::builder(cudf_io::sink_info{filepath}, expected);

  cudf_io::write_orc(out_opts);

  cudf_io::orc_reader_options in_opts =
    cudf_io::orc_reader_options::builder(cudf_io::source_info{filepath});
  auto result = cudf_io::read_orc(in_opts);

  CUDF_TEST_EXPECT_COLUMNS_EQUAL(col, result.tbl->view().column(0));
}

TEST_F(OrcStatisticsTest, Overflow)
{
  int num_rows       = 10;
  auto too_large_seq = cudf::detail::make_counting_transform_iterator(
    0, [](auto i) { return i * (std::numeric_limits<int64_t>::max() / 20); });
  auto too_small_seq = cudf::detail::make_counting_transform_iterator(
    0, [](auto i) { return i * (std::numeric_limits<int64_t>::min() / 20); });
  auto not_too_large_seq = cudf::detail::make_counting_transform_iterator(
    0, [](auto i) { return i * (std::numeric_limits<int64_t>::max() / 200); });
  auto not_too_small_seq = cudf::detail::make_counting_transform_iterator(
    0, [](auto i) { return i * (std::numeric_limits<int64_t>::min() / 200); });
  auto validity = cudf::detail::make_counting_transform_iterator(0, [](auto i) { return i % 2; });

  column_wrapper<int64_t, typename decltype(too_large_seq)::value_type> col1(
    too_large_seq, too_large_seq + num_rows, validity);
  column_wrapper<int64_t, typename decltype(too_small_seq)::value_type> col2(
    too_small_seq, too_small_seq + num_rows, validity);
  column_wrapper<int64_t, typename decltype(not_too_large_seq)::value_type> col3(
    not_too_large_seq, not_too_large_seq + num_rows, validity);
  column_wrapper<int64_t, typename decltype(not_too_small_seq)::value_type> col4(
    not_too_small_seq, not_too_small_seq + num_rows, validity);
  table_view tbl({col1, col2, col3, col4});

  auto filepath = temp_env->get_temp_filepath("OrcStatsMerge.orc");

  cudf_io::orc_writer_options out_opts =
    cudf_io::orc_writer_options::builder(cudf_io::sink_info{filepath}, tbl);
  cudf_io::write_orc(out_opts);

  auto const stats = cudf_io::read_parsed_orc_statistics(cudf_io::source_info{filepath});

  auto check_sum_exist = [&](int idx, bool expected) {
    auto const& s  = stats.file_stats[idx];
    auto const& ts = std::get<cudf_io::integer_statistics>(s.type_specific_stats);
    EXPECT_EQ(ts.sum.has_value(), expected);
  };
  check_sum_exist(1, false);
  check_sum_exist(2, false);
  check_sum_exist(3, true);
  check_sum_exist(4, true);
}
struct OrcWriterTestStripes
  : public OrcWriterTest,
    public ::testing::WithParamInterface<std::tuple<size_t, cudf::size_type>> {
};

TEST_P(OrcWriterTestStripes, StripeSize)
{
  constexpr auto num_rows = 1000000;
  auto size_bytes         = std::get<0>(GetParam());
  auto size_rows          = std::get<1>(GetParam());

  const auto seq_col = random_values<int>(num_rows);
  const auto validity =
    cudf::detail::make_counting_transform_iterator(0, [](auto i) { return true; });
  column_wrapper<int64_t> col{seq_col.begin(), seq_col.end(), validity};

  std::vector<std::unique_ptr<column>> cols;
  cols.push_back(col.release());
  const auto expected = std::make_unique<table>(std::move(cols));

  auto validate = [&](std::vector<char> const& orc_buffer) {
    auto const expected_stripe_num =
      std::max<cudf::size_type>(num_rows / size_rows, (num_rows * sizeof(int64_t)) / size_bytes);
    auto const stats = cudf_io::read_parsed_orc_statistics(
      cudf_io::source_info(orc_buffer.data(), orc_buffer.size()));
    EXPECT_EQ(stats.stripes_stats.size(), expected_stripe_num);

    cudf_io::orc_reader_options in_opts =
      cudf_io::orc_reader_options::builder(
        cudf_io::source_info(orc_buffer.data(), orc_buffer.size()))
        .use_index(false);
    auto result = cudf_io::read_orc(in_opts);

    CUDF_TEST_EXPECT_TABLES_EQUAL(expected->view(), result.tbl->view());
  };

  {
    std::vector<char> out_buffer_chunked;
    cudf_io::chunked_orc_writer_options opts =
      cudf_io::chunked_orc_writer_options::builder(cudf_io::sink_info(&out_buffer_chunked))
        .stripe_size_rows(size_rows)
        .stripe_size_bytes(size_bytes);
    cudf_io::orc_chunked_writer(opts).write(expected->view());
    validate(out_buffer_chunked);
  }
  {
    std::vector<char> out_buffer;
    cudf_io::orc_writer_options out_opts =
      cudf_io::orc_writer_options::builder(cudf_io::sink_info(&out_buffer), expected->view())
        .stripe_size_rows(size_rows)
        .stripe_size_bytes(size_bytes);
    cudf_io::write_orc(out_opts);
    validate(out_buffer);
  }
}

INSTANTIATE_TEST_CASE_P(OrcWriterTest,
                        OrcWriterTestStripes,
                        ::testing::Values(std::make_tuple(800000ul, 1000000),
                                          std::make_tuple(2000000ul, 1000000),
                                          std::make_tuple(4000000ul, 1000000),
                                          std::make_tuple(8000000ul, 1000000),
                                          std::make_tuple(8000000ul, 500000),
                                          std::make_tuple(8000000ul, 250000),
                                          std::make_tuple(8000000ul, 100000)));

TEST_F(OrcWriterTest, StripeSizeInvalid)
{
  const auto unused_table = std::make_unique<table>();
  std::vector<char> out_buffer;

  EXPECT_THROW(
    cudf_io::orc_writer_options::builder(cudf_io::sink_info(&out_buffer), unused_table->view())
      .stripe_size_rows(511),
    cudf::logic_error);
  EXPECT_THROW(
    cudf_io::orc_writer_options::builder(cudf_io::sink_info(&out_buffer), unused_table->view())
      .stripe_size_bytes(63 << 10),
    cudf::logic_error);
  EXPECT_THROW(
    cudf_io::orc_writer_options::builder(cudf_io::sink_info(&out_buffer), unused_table->view())
      .row_index_stride(511),
    cudf::logic_error);
}

TEST_F(OrcWriterTest, TestMap)
{
  auto const num_rows       = 1200000;
  auto const lists_per_row  = 4;
  auto const num_child_rows = (num_rows * lists_per_row) / 2;  // half due to validity

  auto keys      = random_values<int>(num_child_rows);
  auto vals      = random_values<float>(num_child_rows);
  auto keys_mask = cudf::detail::make_counting_transform_iterator(0, [](auto i) { return true; });
  auto vals_mask = cudf::detail::make_counting_transform_iterator(0, [](auto i) { return i % 3; });
  column_wrapper<int> keys_col{keys.begin(), keys.end(), keys_mask};
  column_wrapper<float> vals_col{vals.begin(), vals.end(), vals_mask};
  auto struct_col = cudf::test::structs_column_wrapper({keys_col, vals_col}).release();

  auto valids = cudf::detail::make_counting_transform_iterator(0, [](auto i) { return i % 2; });

  std::vector<int> row_offsets(num_rows + 1);
  int offset = 0;
  for (int idx = 0; idx < (num_rows) + 1; ++idx) {
    row_offsets[idx] = offset;
    if (valids[idx]) { offset += lists_per_row; }
  }
  cudf::test::fixed_width_column_wrapper<int> offsets(row_offsets.begin(), row_offsets.end());

  auto num_list_rows = static_cast<cudf::column_view>(offsets).size() - 1;
  auto list_col =
    cudf::make_lists_column(num_list_rows,
                            offsets.release(),
                            std::move(struct_col),
                            cudf::UNKNOWN_NULL_COUNT,
                            cudf::test::detail::make_null_mask(valids, valids + num_list_rows));

  table_view expected({*list_col});

  cudf_io::table_input_metadata expected_metadata(expected);
  expected_metadata.column_metadata[0].set_list_column_as_map();

  auto filepath = temp_env->get_temp_filepath("MapColumn.orc");
  cudf_io::orc_writer_options out_opts =
    cudf_io::orc_writer_options::builder(cudf_io::sink_info{filepath}, expected)
      .metadata(&expected_metadata);
  cudf_io::write_orc(out_opts);

  cudf_io::orc_reader_options in_opts =
    cudf_io::orc_reader_options::builder(cudf_io::source_info{filepath}).use_index(false);
  auto result = cudf_io::read_orc(in_opts);

  CUDF_TEST_EXPECT_TABLES_EQUAL(expected, result.tbl->view());
  cudf::test::expect_metadata_equal(expected_metadata, result.metadata);
}

TEST_F(OrcReaderTest, NestedColumnSelection)
{
  auto const num_rows  = 1000;
  auto child_col1_data = random_values<int32_t>(num_rows);
  auto child_col2_data = random_values<int64_t>(num_rows);
  auto validity = cudf::detail::make_counting_transform_iterator(0, [](auto i) { return i % 3; });
  column_wrapper<int32_t> child_col1 = {child_col1_data.begin(), child_col1_data.end(), validity};
  column_wrapper<int64_t> child_col2 = {child_col2_data.begin(), child_col2_data.end(), validity};
  auto struct_col                    = cudf::test::structs_column_wrapper{child_col1, child_col2};
  table_view expected({struct_col});

  cudf_io::table_input_metadata expected_metadata(expected);
  expected_metadata.column_metadata[0].set_name("struct_s");
  expected_metadata.column_metadata[0].child(0).set_name("field_a");
  expected_metadata.column_metadata[0].child(1).set_name("field_b");

  auto filepath = temp_env->get_temp_filepath("OrcNestedSelection.orc");
  cudf_io::orc_writer_options out_opts =
    cudf_io::orc_writer_options::builder(cudf_io::sink_info{filepath}, expected)
      .metadata(&expected_metadata);
  cudf_io::write_orc(out_opts);

  cudf_io::orc_reader_options in_opts =
    cudf_io::orc_reader_options::builder(cudf_io::source_info{filepath})
      .use_index(false)
      .columns({"struct_s.field_b"});
  auto result = cudf_io::read_orc(in_opts);

  // Verify that only one child column is included in the output table
  ASSERT_EQ(1, result.tbl->view().column(0).num_children());
  // Verify that the first child column is `field_b`
  column_wrapper<int64_t> expected_col = {child_col2_data.begin(), child_col2_data.end(), validity};
  CUDF_TEST_EXPECT_COLUMNS_EQUIVALENT(expected_col, result.tbl->view().column(0).child(0));
  ASSERT_EQ("field_b", result.metadata.schema_info[0].children[0].name);
}

TEST_F(OrcReaderTest, DecimalOptions)
{
  constexpr auto num_rows = 10;
  auto col_vals           = random_values<int64_t>(num_rows);
  auto col_data           = cudf::detail::make_counting_transform_iterator(0, [&](auto i) {
    return numeric::decimal128{col_vals[i], numeric::scale_type{2}};
  });
  auto mask = cudf::detail::make_counting_transform_iterator(0, [](auto i) { return i % 3 == 0; });

  column_wrapper<numeric::decimal128> col{col_data, col_data + num_rows, mask};
  table_view expected({col});

  cudf_io::table_input_metadata expected_metadata(expected);
  expected_metadata.column_metadata[0].set_name("dec");

  auto filepath = temp_env->get_temp_filepath("OrcDecimalOptions.orc");
  cudf_io::orc_writer_options out_opts =
    cudf_io::orc_writer_options::builder(cudf_io::sink_info{filepath}, expected)
      .metadata(&expected_metadata);
  cudf_io::write_orc(out_opts);

  cudf_io::orc_reader_options valid_opts =
    cudf_io::orc_reader_options::builder(cudf_io::source_info{filepath})
      .decimal128_columns({"dec", "fake_name"})
      .decimal_cols_as_float({"decc", "fake_name"});
  // Should not throw, even with "fake name" in both options
  EXPECT_NO_THROW(cudf_io::read_orc(valid_opts));

  cudf_io::orc_reader_options invalid_opts =
    cudf_io::orc_reader_options::builder(cudf_io::source_info{filepath})
      .decimal128_columns({"dec", "fake_name"})
      .decimal_cols_as_float({"dec", "fake_name"});
  // Should throw, options overlap
  EXPECT_THROW(cudf_io::read_orc(invalid_opts), cudf::logic_error);
}

TEST_F(OrcWriterTest, DecimalOptionsNested)
{
  auto const num_rows = 100;

  auto dec_vals  = random_values<int32_t>(num_rows);
  auto keys_data = cudf::detail::make_counting_transform_iterator(0, [&](auto i) {
    return numeric::decimal64{dec_vals[i], numeric::scale_type{2}};
  });
  auto vals_data = cudf::detail::make_counting_transform_iterator(0, [&](auto i) {
    return numeric::decimal128{dec_vals[i], numeric::scale_type{2}};
  });
  auto validity  = cudf::detail::make_counting_transform_iterator(0, [](auto i) { return true; });
  column_wrapper<numeric::decimal64> keys_col{keys_data, keys_data + num_rows, validity};
  column_wrapper<numeric::decimal128> vals_col{vals_data, vals_data + num_rows, validity};

  auto struct_col = cudf::test::structs_column_wrapper({keys_col, vals_col}).release();

  std::vector<int> row_offsets(num_rows + 1);
  std::iota(row_offsets.begin(), row_offsets.end(), 0);
  cudf::test::fixed_width_column_wrapper<int> offsets(row_offsets.begin(), row_offsets.end());

  auto list_col =
    cudf::make_lists_column(num_rows,
                            offsets.release(),
                            std::move(struct_col),
                            cudf::UNKNOWN_NULL_COUNT,
                            cudf::test::detail::make_null_mask(validity, validity + num_rows));

  table_view expected({*list_col});

  cudf_io::table_input_metadata expected_metadata(expected);
  expected_metadata.column_metadata[0].set_name("lists");
  expected_metadata.column_metadata[0].child(1).child(0).set_name("dec64");
  expected_metadata.column_metadata[0].child(1).child(1).set_name("dec128");

  auto filepath = temp_env->get_temp_filepath("OrcMultiColumn.orc");
  cudf_io::orc_writer_options out_opts =
    cudf_io::orc_writer_options::builder(cudf_io::sink_info{filepath}, expected)
      .metadata(&expected_metadata);
  cudf_io::write_orc(out_opts);

  cudf_io::orc_reader_options in_opts =
    cudf_io::orc_reader_options::builder(cudf_io::source_info{filepath})
      .use_index(false)
      .decimal128_columns({"lists.1.dec64"});
  auto result = cudf_io::read_orc(in_opts);

<<<<<<< HEAD
=======
  // Both columns should be read as decimal128
>>>>>>> a21bff4d
  CUDF_TEST_EXPECT_COLUMNS_EQUIVALENT(result.tbl->view().column(0).child(1).child(0),
                                      result.tbl->view().column(0).child(1).child(1));
}

CUDF_TEST_PROGRAM_MAIN()<|MERGE_RESOLUTION|>--- conflicted
+++ resolved
@@ -1489,10 +1489,7 @@
       .decimal128_columns({"lists.1.dec64"});
   auto result = cudf_io::read_orc(in_opts);
 
-<<<<<<< HEAD
-=======
   // Both columns should be read as decimal128
->>>>>>> a21bff4d
   CUDF_TEST_EXPECT_COLUMNS_EQUIVALENT(result.tbl->view().column(0).child(1).child(0),
                                       result.tbl->view().column(0).child(1).child(1));
 }
