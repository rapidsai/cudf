/*
 * Copyright (c) 2023-2024, NVIDIA CORPORATION.
 *
 * Licensed under the Apache License, Version 2.0 (the "License");
 * you may not use this file except in compliance with the License.
 * You may obtain a copy of the License at
 *
 *     http://www.apache.org/licenses/LICENSE-2.0
 *
 * Unless required by applicable law or agreed to in writing, software
 * distributed under the License is distributed on an "AS IS" BASIS,
 * WITHOUT WARRANTIES OR CONDITIONS OF ANY KIND, either express or implied.
 * See the License for the specific language governing permissions and
 * limitations under the License.
 */

#include "parquet_common.hpp"

#include <cudf_test/base_fixture.hpp>
#include <cudf_test/column_wrapper.hpp>
#include <cudf_test/io_metadata_utilities.hpp>
#include <cudf_test/iterator_utilities.hpp>
#include <cudf_test/table_utilities.hpp>

#include <cudf/io/data_sink.hpp>
#include <cudf/io/parquet.hpp>
#include <cudf/io/types.hpp>
#include <cudf/unary.hpp>

#include <src/io/parquet/parquet.hpp>
#include <src/io/parquet/parquet_common.hpp>

#include <fstream>

using cudf::test::iterators::no_nulls;

template <typename mask_op_t>
void test_durations(mask_op_t mask_op, bool use_byte_stream_split, bool arrow_schema)
{
  std::default_random_engine generator;
  std::uniform_int_distribution<int> distribution_d(0, 30);
  auto sequence_d = cudf::detail::make_counting_transform_iterator(
    0, [&](auto i) { return distribution_d(generator); });

  std::uniform_int_distribution<int> distribution_s(0, 86400);
  auto sequence_s = cudf::detail::make_counting_transform_iterator(
    0, [&](auto i) { return distribution_s(generator); });

  std::uniform_int_distribution<int> distribution(0, 86400 * 1000);
  auto sequence = cudf::detail::make_counting_transform_iterator(
    0, [&](auto i) { return distribution(generator); });

  auto mask = cudf::detail::make_counting_transform_iterator(0, mask_op);

  constexpr auto num_rows = 100;
  // Durations longer than a day are not exactly valid, but cudf should be able to round trip
  auto durations_d = cudf::test::fixed_width_column_wrapper<cudf::duration_D, int64_t>(
    sequence_d, sequence_d + num_rows, mask);
  auto durations_s = cudf::test::fixed_width_column_wrapper<cudf::duration_s, int64_t>(
    sequence_s, sequence_s + num_rows, mask);
  auto durations_ms = cudf::test::fixed_width_column_wrapper<cudf::duration_ms, int64_t>(
    sequence, sequence + num_rows, mask);
  auto durations_us = cudf::test::fixed_width_column_wrapper<cudf::duration_us, int64_t>(
    sequence, sequence + num_rows, mask);
  auto durations_ns = cudf::test::fixed_width_column_wrapper<cudf::duration_ns, int64_t>(
    sequence, sequence + num_rows, mask);

  auto expected = table_view{{durations_d, durations_s, durations_ms, durations_us, durations_ns}};

  if (use_byte_stream_split) {
    cudf::io::table_input_metadata expected_metadata(expected);
    for (auto& col_meta : expected_metadata.column_metadata) {
      col_meta.set_encoding(cudf::io::column_encoding::BYTE_STREAM_SPLIT);
    }
  }

  auto filepath = temp_env->get_temp_filepath("Durations.parquet");
  cudf::io::parquet_writer_options out_opts =
    cudf::io::parquet_writer_options::builder(cudf::io::sink_info{filepath}, expected)
      .write_arrow_schema(arrow_schema);

  cudf::io::write_parquet(out_opts);

  cudf::io::parquet_reader_options in_opts =
    cudf::io::parquet_reader_options::builder(cudf::io::source_info{filepath})
      .use_arrow_schema(arrow_schema);
  auto result = cudf::io::read_parquet(in_opts);

  auto durations_d_got =
    cudf::cast(result.tbl->view().column(0), cudf::data_type{cudf::type_id::DURATION_DAYS});
  CUDF_TEST_EXPECT_COLUMNS_EQUAL(durations_d, durations_d_got->view());

  if (arrow_schema) {
    CUDF_TEST_EXPECT_COLUMNS_EQUAL(durations_s, result.tbl->view().column(1));
  } else {
    auto durations_s_got =
      cudf::cast(result.tbl->view().column(1), cudf::data_type{cudf::type_id::DURATION_SECONDS});
    CUDF_TEST_EXPECT_COLUMNS_EQUAL(durations_s, durations_s_got->view());
  }

  CUDF_TEST_EXPECT_COLUMNS_EQUAL(durations_ms, result.tbl->view().column(2));
  CUDF_TEST_EXPECT_COLUMNS_EQUAL(durations_us, result.tbl->view().column(3));
  CUDF_TEST_EXPECT_COLUMNS_EQUAL(durations_ns, result.tbl->view().column(4));
}

TEST_F(ParquetWriterTest, Durations)
{
  test_durations([](auto i) { return true; }, false, false);
  test_durations([](auto i) { return (i % 2) != 0; }, false, false);
  test_durations([](auto i) { return (i % 3) != 0; }, false, false);
  test_durations([](auto i) { return false; }, false, false);

  test_durations([](auto i) { return true; }, false, true);
  test_durations([](auto i) { return (i % 2) != 0; }, false, true);
  test_durations([](auto i) { return (i % 3) != 0; }, false, true);
  test_durations([](auto i) { return false; }, false, true);
}

TEST_F(ParquetWriterTest, MultiIndex)
{
  constexpr auto num_rows = 100;

  auto col0_data = random_values<int8_t>(num_rows);
  auto col1_data = random_values<int16_t>(num_rows);
  auto col2_data = random_values<int32_t>(num_rows);
  auto col3_data = random_values<float>(num_rows);
  auto col4_data = random_values<double>(num_rows);

  column_wrapper<int8_t> col0{col0_data.begin(), col0_data.end(), no_nulls()};
  column_wrapper<int16_t> col1{col1_data.begin(), col1_data.end(), no_nulls()};
  column_wrapper<int32_t> col2{col2_data.begin(), col2_data.end(), no_nulls()};
  column_wrapper<float> col3{col3_data.begin(), col3_data.end(), no_nulls()};
  column_wrapper<double> col4{col4_data.begin(), col4_data.end(), no_nulls()};

  auto expected = table_view{{col0, col1, col2, col3, col4}};

  cudf::io::table_input_metadata expected_metadata(expected);
  expected_metadata.column_metadata[0].set_name("int8s");
  expected_metadata.column_metadata[1].set_name("int16s");
  expected_metadata.column_metadata[2].set_name("int32s");
  expected_metadata.column_metadata[3].set_name("floats");
  expected_metadata.column_metadata[4].set_name("doubles");

  auto filepath = temp_env->get_temp_filepath("MultiIndex.parquet");
  cudf::io::parquet_writer_options out_opts =
    cudf::io::parquet_writer_options::builder(cudf::io::sink_info{filepath}, expected)
      .metadata(expected_metadata)
      .key_value_metadata(
        {{{"pandas", R"("index_columns": ["int8s", "int16s"], "column1": ["int32s"])"}}});
  cudf::io::write_parquet(out_opts);

  cudf::io::parquet_reader_options in_opts =
    cudf::io::parquet_reader_options::builder(cudf::io::source_info{filepath})
      .use_pandas_metadata(true)
      .columns({"int32s", "floats", "doubles"});
  auto result = cudf::io::read_parquet(in_opts);

  CUDF_TEST_EXPECT_TABLES_EQUAL(expected, result.tbl->view());
  cudf::test::expect_metadata_equal(expected_metadata, result.metadata);
}

TEST_F(ParquetWriterTest, BufferSource)
{
  constexpr auto num_rows = 100 << 10;
  auto const seq_col      = random_values<int>(num_rows);
  column_wrapper<int> col{seq_col.begin(), seq_col.end(), no_nulls()};

  auto const expected = table_view{{col}};

  cudf::io::table_input_metadata expected_metadata(expected);
  expected_metadata.column_metadata[0].set_name("col_other");

  std::vector<char> out_buffer;
  cudf::io::parquet_writer_options out_opts =
    cudf::io::parquet_writer_options::builder(cudf::io::sink_info(&out_buffer), expected)
      .metadata(expected_metadata);
  cudf::io::write_parquet(out_opts);

  // host buffer
  {
    cudf::io::parquet_reader_options in_opts = cudf::io::parquet_reader_options::builder(
      cudf::io::source_info(out_buffer.data(), out_buffer.size()));
    auto const result = cudf::io::read_parquet(in_opts);

    CUDF_TEST_EXPECT_TABLES_EQUAL(expected, result.tbl->view());
    cudf::test::expect_metadata_equal(expected_metadata, result.metadata);
  }

  // device buffer
  {
    auto const d_input = cudf::detail::make_device_uvector_sync(
      cudf::host_span<uint8_t const>{reinterpret_cast<uint8_t const*>(out_buffer.data()),
                                     out_buffer.size()},
      cudf::get_default_stream(),
      rmm::mr::get_current_device_resource());
    auto const d_buffer = cudf::device_span<std::byte const>(
      reinterpret_cast<std::byte const*>(d_input.data()), d_input.size());
    cudf::io::parquet_reader_options in_opts =
      cudf::io::parquet_reader_options::builder(cudf::io::source_info(d_buffer));
    auto const result = cudf::io::read_parquet(in_opts);

    CUDF_TEST_EXPECT_TABLES_EQUAL(expected, result.tbl->view());
    cudf::test::expect_metadata_equal(expected_metadata, result.metadata);
  }
}

TEST_F(ParquetWriterTest, ManyFragments)
{
  srand(31337);
  auto const expected = create_random_fixed_table<int>(1, 700'000, false);

  auto const filepath = temp_env->get_temp_filepath("ManyFragments.parquet");
  cudf::io::parquet_writer_options const args =
    cudf::io::parquet_writer_options::builder(cudf::io::sink_info{filepath}, *expected)
      .max_page_size_bytes(8 * 1024)
      .max_page_fragment_size(10);
  cudf::io::write_parquet(args);

  cudf::io::parquet_reader_options const read_opts =
    cudf::io::parquet_reader_options::builder(cudf::io::source_info{filepath});
  auto const result = cudf::io::read_parquet(read_opts);

  CUDF_TEST_EXPECT_TABLES_EQUAL(*result.tbl, *expected);
}

TEST_F(ParquetWriterTest, NonNullable)
{
  srand(31337);
  auto expected = create_random_fixed_table<int>(9, 9, false);

  auto filepath = temp_env->get_temp_filepath("NonNullable.parquet");
  cudf::io::parquet_writer_options args =
    cudf::io::parquet_writer_options::builder(cudf::io::sink_info{filepath}, *expected);
  cudf::io::write_parquet(args);

  cudf::io::parquet_reader_options read_opts =
    cudf::io::parquet_reader_options::builder(cudf::io::source_info{filepath});
  auto result = cudf::io::read_parquet(read_opts);

  CUDF_TEST_EXPECT_TABLES_EQUAL(*result.tbl, *expected);
}

TEST_F(ParquetWriterTest, Struct)
{
  // Struct<is_human:bool, Struct<names:string, ages:int>>

  auto names = {"Samuel Vimes",
                "Carrot Ironfoundersson",
                "Angua von Uberwald",
                "Cheery Littlebottom",
                "Detritus",
                "Mr Slant"};

  // `Name` column has all valid values.
  auto names_col = cudf::test::strings_column_wrapper{names.begin(), names.end()};

  auto ages_col = cudf::test::fixed_width_column_wrapper<int32_t>{
    {48, 27, 25, 31, 351, 351}, {true, true, true, true, true, false}};

  auto struct_1 = cudf::test::structs_column_wrapper{{names_col, ages_col},
                                                     {true, true, true, true, false, true}};

  auto is_human_col = cudf::test::fixed_width_column_wrapper<bool>{
    {true, true, false, false, false, false}, {true, true, false, true, true, false}};

  auto struct_2 = cudf::test::structs_column_wrapper{{is_human_col, struct_1},
                                                     {false, true, true, true, true, true}}
                    .release();

  auto expected = table_view({*struct_2});

  auto filepath = temp_env->get_temp_filepath("Struct.parquet");
  cudf::io::parquet_writer_options args =
    cudf::io::parquet_writer_options::builder(cudf::io::sink_info{filepath}, expected);
  cudf::io::write_parquet(args);

  cudf::io::parquet_reader_options read_args =
    cudf::io::parquet_reader_options::builder(cudf::io::source_info(filepath));
  cudf::io::read_parquet(read_args);
}

// custom data sink that supports device writes. uses plain file io.
class custom_test_data_sink : public cudf::io::data_sink {
 public:
  explicit custom_test_data_sink(std::string const& filepath)
  {
    outfile_.open(filepath, std::ios::out | std::ios::binary | std::ios::trunc);
    CUDF_EXPECTS(outfile_.is_open(), "Cannot open output file");
  }

  ~custom_test_data_sink() override { flush(); }

  void host_write(void const* data, size_t size) override
  {
    outfile_.write(static_cast<char const*>(data), size);
  }

  [[nodiscard]] bool supports_device_write() const override { return true; }

  void device_write(void const* gpu_data, size_t size, rmm::cuda_stream_view stream) override
  {
    this->device_write_async(gpu_data, size, stream).get();
  }

  std::future<void> device_write_async(void const* gpu_data,
                                       size_t size,
                                       rmm::cuda_stream_view stream) override
  {
    return std::async(std::launch::deferred, [=] {
      char* ptr = nullptr;
      CUDF_CUDA_TRY(cudaMallocHost(&ptr, size));
      CUDF_CUDA_TRY(cudaMemcpyAsync(ptr, gpu_data, size, cudaMemcpyDefault, stream.value()));
      stream.synchronize();
      outfile_.write(ptr, size);
      CUDF_CUDA_TRY(cudaFreeHost(ptr));
    });
  }

  void flush() override { outfile_.flush(); }

  size_t bytes_written() override { return outfile_.tellp(); }

 private:
  std::ofstream outfile_;
};

TEST_F(ParquetWriterTest, CustomDataSink)
{
  auto filepath = temp_env->get_temp_filepath("CustomDataSink.parquet");
  custom_test_data_sink custom_sink(filepath);

  srand(31337);
  auto expected = create_random_fixed_table<int>(5, 10, false);

  // write out using the custom sink
  {
    cudf::io::parquet_writer_options args =
      cudf::io::parquet_writer_options::builder(cudf::io::sink_info{&custom_sink}, *expected);
    cudf::io::write_parquet(args);
  }

  // write out using a memmapped sink
  std::vector<char> buf_sink;
  {
    cudf::io::parquet_writer_options args =
      cudf::io::parquet_writer_options::builder(cudf::io::sink_info{&buf_sink}, *expected);
    cudf::io::write_parquet(args);
  }

  // read them back in and make sure everything matches

  cudf::io::parquet_reader_options custom_args =
    cudf::io::parquet_reader_options::builder(cudf::io::source_info{filepath});
  auto custom_tbl = cudf::io::read_parquet(custom_args);
  CUDF_TEST_EXPECT_TABLES_EQUAL(custom_tbl.tbl->view(), expected->view());

  cudf::io::parquet_reader_options buf_args = cudf::io::parquet_reader_options::builder(
    cudf::io::source_info{buf_sink.data(), buf_sink.size()});
  auto buf_tbl = cudf::io::read_parquet(buf_args);
  CUDF_TEST_EXPECT_TABLES_EQUAL(buf_tbl.tbl->view(), expected->view());
}

TEST_F(ParquetWriterTest, DeviceWriteLargeishFile)
{
  auto filepath = temp_env->get_temp_filepath("DeviceWriteLargeishFile.parquet");
  custom_test_data_sink custom_sink(filepath);

  // exercises multiple rowgroups
  srand(31337);
  auto expected = create_random_fixed_table<int>(4, 1024 * 1024, false);

  // write out using the custom sink (which uses device writes)
  cudf::io::parquet_writer_options args =
    cudf::io::parquet_writer_options::builder(cudf::io::sink_info{&custom_sink}, *expected)
      .row_group_size_rows(128 * 1024);
  cudf::io::write_parquet(args);

  cudf::io::parquet_reader_options custom_args =
    cudf::io::parquet_reader_options::builder(cudf::io::source_info{filepath});
  auto custom_tbl = cudf::io::read_parquet(custom_args);
  CUDF_TEST_EXPECT_TABLES_EQUAL(custom_tbl.tbl->view(), expected->view());
}

TEST_F(ParquetWriterTest, PartitionedWrite)
{
  auto source = create_compressible_fixed_table<int>(16, 4 * 1024 * 1024, 1000, false);

  auto filepath1 = temp_env->get_temp_filepath("PartitionedWrite1.parquet");
  auto filepath2 = temp_env->get_temp_filepath("PartitionedWrite2.parquet");

  auto partition1 = cudf::io::partition_info{10, 1024 * 1024};
  auto partition2 = cudf::io::partition_info{20 * 1024 + 7, 3 * 1024 * 1024};

  auto expected1 =
    cudf::slice(*source, {partition1.start_row, partition1.start_row + partition1.num_rows});
  auto expected2 =
    cudf::slice(*source, {partition2.start_row, partition2.start_row + partition2.num_rows});

  cudf::io::parquet_writer_options args =
    cudf::io::parquet_writer_options::builder(
      cudf::io::sink_info(std::vector<std::string>{filepath1, filepath2}), *source)
      .partitions({partition1, partition2})
      .compression(cudf::io::compression_type::NONE);
  cudf::io::write_parquet(args);

  auto result1 = cudf::io::read_parquet(
    cudf::io::parquet_reader_options::builder(cudf::io::source_info(filepath1)));
  CUDF_TEST_EXPECT_TABLES_EQUAL(expected1, result1.tbl->view());

  auto result2 = cudf::io::read_parquet(
    cudf::io::parquet_reader_options::builder(cudf::io::source_info(filepath2)));
  CUDF_TEST_EXPECT_TABLES_EQUAL(expected2, result2.tbl->view());
}

template <typename T>
std::string create_parquet_file(int num_cols)
{
  srand(31337);
  auto const table = create_random_fixed_table<T>(num_cols, 10, true);
  auto const filepath =
    temp_env->get_temp_filepath(typeid(T).name() + std::to_string(num_cols) + ".parquet");
  cudf::io::parquet_writer_options const out_opts =
    cudf::io::parquet_writer_options::builder(cudf::io::sink_info{filepath}, table->view());
  cudf::io::write_parquet(out_opts);
  return filepath;
}

TEST_F(ParquetWriterTest, MultipleMismatchedSources)
{
  auto const int5file = create_parquet_file<int>(5);
  {
    auto const float5file = create_parquet_file<float>(5);
    std::vector<std::string> files{int5file, float5file};
    cudf::io::parquet_reader_options const read_opts =
      cudf::io::parquet_reader_options::builder(cudf::io::source_info{files});
    EXPECT_THROW(cudf::io::read_parquet(read_opts), cudf::logic_error);
  }
  {
    auto const int10file = create_parquet_file<int>(10);
    std::vector<std::string> files{int5file, int10file};
    cudf::io::parquet_reader_options const read_opts =
      cudf::io::parquet_reader_options::builder(cudf::io::source_info{files});
    EXPECT_THROW(cudf::io::read_parquet(read_opts), cudf::logic_error);
  }
}

TEST_F(ParquetWriterTest, Slice)
{
  auto col =
    cudf::test::fixed_width_column_wrapper<int>{{1, 2, 3, 4, 5}, {true, true, true, false, true}};
  std::vector<cudf::size_type> indices{2, 5};
  std::vector<cudf::column_view> result = cudf::slice(col, indices);
  cudf::table_view tbl{result};

  auto filepath = temp_env->get_temp_filepath("Slice.parquet");
  cudf::io::parquet_writer_options out_opts =
    cudf::io::parquet_writer_options::builder(cudf::io::sink_info{filepath}, tbl);
  cudf::io::write_parquet(out_opts);

  cudf::io::parquet_reader_options in_opts =
    cudf::io::parquet_reader_options::builder(cudf::io::source_info{filepath});
  auto read_table = cudf::io::read_parquet(in_opts);

  CUDF_TEST_EXPECT_TABLES_EQUIVALENT(read_table.tbl->view(), tbl);
}

TEST_F(ParquetWriterTest, DecimalWrite)
{
  constexpr cudf::size_type num_rows = 500;
  auto seq_col0                      = random_values<int32_t>(num_rows);
  auto seq_col1                      = random_values<int64_t>(num_rows);

  auto valids =
    cudf::detail::make_counting_transform_iterator(0, [](auto i) { return i % 2 == 0; });

  auto col0 = cudf::test::fixed_point_column_wrapper<int32_t>{
    seq_col0.begin(), seq_col0.end(), valids, numeric::scale_type{5}};
  auto col1 = cudf::test::fixed_point_column_wrapper<int64_t>{
    seq_col1.begin(), seq_col1.end(), valids, numeric::scale_type{-9}};

  auto table = table_view({col0, col1});

  auto filepath = temp_env->get_temp_filepath("DecimalWrite.parquet");
  cudf::io::parquet_writer_options args =
    cudf::io::parquet_writer_options::builder(cudf::io::sink_info{filepath}, table);

  cudf::io::table_input_metadata expected_metadata(table);

  // verify failure if too small a precision is given
  expected_metadata.column_metadata[0].set_decimal_precision(7);
  expected_metadata.column_metadata[1].set_decimal_precision(1);
  args.set_metadata(expected_metadata);
  EXPECT_THROW(cudf::io::write_parquet(args), cudf::logic_error);

  // verify success if equal precision is given
  expected_metadata.column_metadata[0].set_decimal_precision(7);
  expected_metadata.column_metadata[1].set_decimal_precision(9);
  args.set_metadata(std::move(expected_metadata));
  cudf::io::write_parquet(args);

  cudf::io::parquet_reader_options read_opts =
    cudf::io::parquet_reader_options::builder(cudf::io::source_info{filepath});
  auto result = cudf::io::read_parquet(read_opts);

  CUDF_TEST_EXPECT_TABLES_EQUAL(*result.tbl, table);
}

TEST_F(ParquetWriterTest, DecimalWriteWithArrowSchema)
{
  constexpr cudf::size_type num_rows = 500;
  auto seq_col0                      = random_values<int32_t>(num_rows);
  auto seq_col1                      = random_values<int64_t>(num_rows);

  auto valids =
    cudf::detail::make_counting_transform_iterator(0, [](auto i) { return i % 2 == 0; });

  auto col0 = cudf::test::fixed_point_column_wrapper<int32_t>{
    seq_col0.begin(), seq_col0.end(), valids, numeric::scale_type{5}};
  auto col1 = cudf::test::fixed_point_column_wrapper<int64_t>{
    seq_col1.begin(), seq_col1.end(), valids, numeric::scale_type{-9}};

  auto table = table_view({col0, col1});

  auto filepath = temp_env->get_temp_filepath("DecimalWriteWithArrowSchema.parquet");
  cudf::io::parquet_writer_options args =
    cudf::io::parquet_writer_options::builder(cudf::io::sink_info{filepath}, table)
      .write_arrow_schema(true);

  cudf::io::table_input_metadata expected_metadata(table);
  // verify success if equal precision is given
  expected_metadata.column_metadata[0].set_decimal_precision(
    cudf::io::parquet::detail::MAX_DECIMAL32_PRECISION);
  expected_metadata.column_metadata[1].set_decimal_precision(
    cudf::io::parquet::detail::MAX_DECIMAL64_PRECISION);
  args.set_metadata(std::move(expected_metadata));
  cudf::io::write_parquet(args);

  auto expected_col0 = cudf::test::fixed_point_column_wrapper<__int128_t>{
    seq_col0.begin(), seq_col0.end(), valids, numeric::scale_type{5}};
  auto expected_col1 = cudf::test::fixed_point_column_wrapper<__int128_t>{
    seq_col1.begin(), seq_col1.end(), valids, numeric::scale_type{-9}};

  auto expected_table = table_view({expected_col0, expected_col1});

  cudf::io::parquet_reader_options read_opts =
    cudf::io::parquet_reader_options::builder(cudf::io::source_info{filepath});
  auto result = cudf::io::read_parquet(read_opts);

  CUDF_TEST_EXPECT_TABLES_EQUAL(*result.tbl, expected_table);
}

TEST_F(ParquetWriterTest, RowGroupSizeInvalid)
{
  auto const unused_table = std::make_unique<table>();
  std::vector<char> out_buffer;

  EXPECT_THROW(cudf::io::parquet_writer_options::builder(cudf::io::sink_info(&out_buffer),
                                                         unused_table->view())
                 .row_group_size_rows(0),
               cudf::logic_error);
  EXPECT_THROW(cudf::io::parquet_writer_options::builder(cudf::io::sink_info(&out_buffer),
                                                         unused_table->view())
                 .max_page_size_rows(0),
               cudf::logic_error);
  EXPECT_THROW(cudf::io::parquet_writer_options::builder(cudf::io::sink_info(&out_buffer),
                                                         unused_table->view())
                 .row_group_size_bytes(3 << 8),
               cudf::logic_error);
  EXPECT_THROW(cudf::io::parquet_writer_options::builder(cudf::io::sink_info(&out_buffer),
                                                         unused_table->view())
                 .max_page_size_bytes(3 << 8),
               cudf::logic_error);
  EXPECT_THROW(cudf::io::parquet_writer_options::builder(cudf::io::sink_info(&out_buffer),
                                                         unused_table->view())
                 .max_page_size_bytes(0xFFFF'FFFFUL),
               cudf::logic_error);

  EXPECT_THROW(cudf::io::chunked_parquet_writer_options::builder(cudf::io::sink_info(&out_buffer))
                 .row_group_size_rows(0),
               cudf::logic_error);
  EXPECT_THROW(cudf::io::chunked_parquet_writer_options::builder(cudf::io::sink_info(&out_buffer))
                 .max_page_size_rows(0),
               cudf::logic_error);
  EXPECT_THROW(cudf::io::chunked_parquet_writer_options::builder(cudf::io::sink_info(&out_buffer))
                 .row_group_size_bytes(3 << 8),
               cudf::logic_error);
  EXPECT_THROW(cudf::io::chunked_parquet_writer_options::builder(cudf::io::sink_info(&out_buffer))
                 .max_page_size_bytes(3 << 8),
               cudf::logic_error);
  EXPECT_THROW(cudf::io::chunked_parquet_writer_options::builder(cudf::io::sink_info(&out_buffer))
                 .max_page_size_bytes(0xFFFF'FFFFUL),
               cudf::logic_error);
}

TEST_F(ParquetWriterTest, RowGroupPageSizeMatch)
{
  auto const unused_table = std::make_unique<table>();
  std::vector<char> out_buffer;

  auto options = cudf::io::parquet_writer_options::builder(cudf::io::sink_info(&out_buffer),
                                                           unused_table->view())
                   .row_group_size_bytes(128 * 1024)
                   .max_page_size_bytes(512 * 1024)
                   .row_group_size_rows(10000)
                   .max_page_size_rows(20000)
                   .build();
  EXPECT_EQ(options.get_row_group_size_bytes(), options.get_max_page_size_bytes());
  EXPECT_EQ(options.get_row_group_size_rows(), options.get_max_page_size_rows());
}

TEST_F(ParquetWriterTest, EmptyList)
{
  auto L1 = cudf::make_lists_column(0,
                                    cudf::make_empty_column(cudf::data_type(cudf::type_id::INT32)),
                                    cudf::make_empty_column(cudf::data_type{cudf::type_id::INT64}),
                                    0,
                                    {});
  auto L0 = cudf::make_lists_column(
    3, cudf::test::fixed_width_column_wrapper<int32_t>{0, 0, 0, 0}.release(), std::move(L1), 0, {});

  auto filepath = temp_env->get_temp_filepath("EmptyList.parquet");
  cudf::io::write_parquet(cudf::io::parquet_writer_options_builder(cudf::io::sink_info(filepath),
                                                                   cudf::table_view({*L0})));

  auto result = cudf::io::read_parquet(
    cudf::io::parquet_reader_options_builder(cudf::io::source_info(filepath)));

  CUDF_TEST_EXPECT_COLUMNS_EQUAL(result.tbl->view().column(0), L0->view());
}

TEST_F(ParquetWriterTest, DeepEmptyList)
{
  // Make a list column LLLi st only L is valid and LLi are all null. This tests whether we can
  // handle multiple nullptr offsets

  auto L2 = cudf::make_lists_column(0,
                                    cudf::make_empty_column(cudf::data_type(cudf::type_id::INT32)),
                                    cudf::make_empty_column(cudf::data_type{cudf::type_id::INT64}),
                                    0,
                                    {});
  auto L1 = cudf::make_lists_column(
    0, cudf::make_empty_column(cudf::data_type(cudf::type_id::INT32)), std::move(L2), 0, {});
  auto L0 = cudf::make_lists_column(
    3, cudf::test::fixed_width_column_wrapper<int32_t>{0, 0, 0, 0}.release(), std::move(L1), 0, {});

  auto filepath = temp_env->get_temp_filepath("DeepEmptyList.parquet");
  cudf::io::write_parquet(cudf::io::parquet_writer_options_builder(cudf::io::sink_info(filepath),
                                                                   cudf::table_view({*L0})));

  auto result = cudf::io::read_parquet(
    cudf::io::parquet_reader_options_builder(cudf::io::source_info(filepath)));

  CUDF_TEST_EXPECT_COLUMNS_EQUAL(result.tbl->view().column(0), *L0);
}

TEST_F(ParquetWriterTest, EmptyListWithStruct)
{
  auto L2 = cudf::make_lists_column(0,
                                    cudf::make_empty_column(cudf::data_type(cudf::type_id::INT32)),
                                    cudf::make_empty_column(cudf::data_type{cudf::type_id::INT64}),
                                    0,
                                    {});

  auto children = std::vector<std::unique_ptr<cudf::column>>{};
  children.push_back(std::move(L2));
  auto S2 = cudf::make_structs_column(0, std::move(children), 0, {});
  auto L1 = cudf::make_lists_column(
    0, cudf::make_empty_column(cudf::data_type(cudf::type_id::INT32)), std::move(S2), 0, {});
  auto L0 = cudf::make_lists_column(
    3, cudf::test::fixed_width_column_wrapper<int32_t>{0, 0, 0, 0}.release(), std::move(L1), 0, {});

  auto filepath = temp_env->get_temp_filepath("EmptyListWithStruct.parquet");
  cudf::io::write_parquet(cudf::io::parquet_writer_options_builder(cudf::io::sink_info(filepath),
                                                                   cudf::table_view({*L0})));
  auto result = cudf::io::read_parquet(
    cudf::io::parquet_reader_options_builder(cudf::io::source_info(filepath)));

  CUDF_TEST_EXPECT_COLUMNS_EQUAL(result.tbl->view().column(0), *L0);
}

TEST_F(ParquetWriterTest, CheckPageRows)
{
  auto sequence = thrust::make_counting_iterator(0);

  constexpr auto page_rows = 5000;
  constexpr auto num_rows  = 2 * page_rows;
  column_wrapper<int> col(sequence, sequence + num_rows, no_nulls());

  auto expected = table_view{{col}};

  auto const filepath = temp_env->get_temp_filepath("CheckPageRows.parquet");
  const cudf::io::parquet_writer_options out_opts =
    cudf::io::parquet_writer_options::builder(cudf::io::sink_info{filepath}, expected)
      .max_page_size_rows(page_rows);
  cudf::io::write_parquet(out_opts);

  // check first page header and make sure it has only page_rows values
  auto const source = cudf::io::datasource::create(filepath);
  cudf::io::parquet::detail::FileMetaData fmd;

  read_footer(source, &fmd);
  ASSERT_GT(fmd.row_groups.size(), 0);
  ASSERT_EQ(fmd.row_groups[0].columns.size(), 1);
  auto const& first_chunk = fmd.row_groups[0].columns[0].meta_data;
  ASSERT_GT(first_chunk.data_page_offset, 0);

  // read first data page header.  sizeof(PageHeader) is not exact, but the thrift encoded
  // version should be smaller than size of the struct.
  auto const ph = read_page_header(
    source, {first_chunk.data_page_offset, sizeof(cudf::io::parquet::detail::PageHeader), 0});

  EXPECT_EQ(ph.data_page_header.num_values, page_rows);
}

TEST_F(ParquetWriterTest, CheckPageRowsAdjusted)
{
  // enough for a few pages with the default 20'000 rows/page
  constexpr auto rows_per_page = 20'000;
  constexpr auto num_rows      = 3 * rows_per_page;
  const std::string s1(32, 'a');
  auto col0_elements =
    cudf::detail::make_counting_transform_iterator(0, [&](auto i) { return s1; });
  auto col0 = cudf::test::strings_column_wrapper(col0_elements, col0_elements + num_rows);

  auto const expected = table_view{{col0}};

  auto const filepath = temp_env->get_temp_filepath("CheckPageRowsAdjusted.parquet");
  const cudf::io::parquet_writer_options out_opts =
    cudf::io::parquet_writer_options::builder(cudf::io::sink_info{filepath}, expected)
      .max_page_size_rows(rows_per_page);
  cudf::io::write_parquet(out_opts);

  // check first page header and make sure it has only page_rows values
  auto const source = cudf::io::datasource::create(filepath);
  cudf::io::parquet::detail::FileMetaData fmd;

  read_footer(source, &fmd);
  ASSERT_GT(fmd.row_groups.size(), 0);
  ASSERT_EQ(fmd.row_groups[0].columns.size(), 1);
  auto const& first_chunk = fmd.row_groups[0].columns[0].meta_data;
  ASSERT_GT(first_chunk.data_page_offset, 0);

  // read first data page header.  sizeof(PageHeader) is not exact, but the thrift encoded
  // version should be smaller than size of the struct.
  auto const ph = read_page_header(
    source, {first_chunk.data_page_offset, sizeof(cudf::io::parquet::detail::PageHeader), 0});

  EXPECT_LE(ph.data_page_header.num_values, rows_per_page);
}

TEST_F(ParquetWriterTest, CheckPageRowsTooSmall)
{
  constexpr auto rows_per_page = 1'000;
  constexpr auto fragment_size = 5'000;
  constexpr auto num_rows      = 3 * rows_per_page;
  const std::string s1(32, 'a');
  auto col0_elements =
    cudf::detail::make_counting_transform_iterator(0, [&](auto i) { return s1; });
  auto col0 = cudf::test::strings_column_wrapper(col0_elements, col0_elements + num_rows);

  auto const expected = table_view{{col0}};

  auto const filepath = temp_env->get_temp_filepath("CheckPageRowsTooSmall.parquet");
  const cudf::io::parquet_writer_options out_opts =
    cudf::io::parquet_writer_options::builder(cudf::io::sink_info{filepath}, expected)
      .max_page_fragment_size(fragment_size)
      .max_page_size_rows(rows_per_page);
  cudf::io::write_parquet(out_opts);

  // check that file is written correctly when rows/page < fragment size
  auto const source = cudf::io::datasource::create(filepath);
  cudf::io::parquet::detail::FileMetaData fmd;

  read_footer(source, &fmd);
  ASSERT_TRUE(fmd.row_groups.size() > 0);
  ASSERT_TRUE(fmd.row_groups[0].columns.size() == 1);
  auto const& first_chunk = fmd.row_groups[0].columns[0].meta_data;
  ASSERT_TRUE(first_chunk.data_page_offset > 0);

  // read first data page header.  sizeof(PageHeader) is not exact, but the thrift encoded
  // version should be smaller than size of the struct.
  auto const ph = read_page_header(
    source, {first_chunk.data_page_offset, sizeof(cudf::io::parquet::detail::PageHeader), 0});

  // there should be only one page since the fragment size is larger than rows_per_page
  EXPECT_EQ(ph.data_page_header.num_values, num_rows);
}

TEST_F(ParquetWriterTest, Decimal32Stats)
{
  // check that decimal64 min and max statistics are written properly
  std::vector<uint8_t> expected_min{0, 0, 0xb2, 0xa1};
  std::vector<uint8_t> expected_max{0xb2, 0xa1, 0, 0};

  int32_t val0 = 0xa1b2;
  int32_t val1 = val0 << 16;
  column_wrapper<numeric::decimal32> col0{{numeric::decimal32(val0, numeric::scale_type{0}),
                                           numeric::decimal32(val1, numeric::scale_type{0})}};

  auto expected = table_view{{col0}};

  auto const filepath = temp_env->get_temp_filepath("Decimal32Stats.parquet");
  const cudf::io::parquet_writer_options out_opts =
    cudf::io::parquet_writer_options::builder(cudf::io::sink_info{filepath}, expected);
  cudf::io::write_parquet(out_opts);

  auto const source = cudf::io::datasource::create(filepath);
  cudf::io::parquet::detail::FileMetaData fmd;

  read_footer(source, &fmd);

  auto const stats = get_statistics(fmd.row_groups[0].columns[0]);

  EXPECT_EQ(expected_min, stats.min_value);
  EXPECT_EQ(expected_max, stats.max_value);
}

TEST_F(ParquetWriterTest, Decimal64Stats)
{
  // check that decimal64 min and max statistics are written properly
  std::vector<uint8_t> expected_min{0, 0, 0, 0, 0xd4, 0xc3, 0xb2, 0xa1};
  std::vector<uint8_t> expected_max{0xd4, 0xc3, 0xb2, 0xa1, 0, 0, 0, 0};

  int64_t val0 = 0xa1b2'c3d4UL;
  int64_t val1 = val0 << 32;
  column_wrapper<numeric::decimal64> col0{{numeric::decimal64(val0, numeric::scale_type{0}),
                                           numeric::decimal64(val1, numeric::scale_type{0})}};

  auto expected = table_view{{col0}};

  auto const filepath = temp_env->get_temp_filepath("Decimal64Stats.parquet");
  const cudf::io::parquet_writer_options out_opts =
    cudf::io::parquet_writer_options::builder(cudf::io::sink_info{filepath}, expected);
  cudf::io::write_parquet(out_opts);

  auto const source = cudf::io::datasource::create(filepath);
  cudf::io::parquet::detail::FileMetaData fmd;

  read_footer(source, &fmd);

  auto const stats = get_statistics(fmd.row_groups[0].columns[0]);

  EXPECT_EQ(expected_min, stats.min_value);
  EXPECT_EQ(expected_max, stats.max_value);
}

TEST_F(ParquetWriterTest, Decimal128Stats)
{
  // check that decimal128 min and max statistics are written in network byte order
  // this is negative, so should be the min
  std::vector<uint8_t> expected_min{
    0xa1, 0xb2, 0xc3, 0xd4, 0xe5, 0xf6, 0, 0, 0, 0, 0, 0, 0, 0, 0, 0};
  std::vector<uint8_t> expected_max{
    0, 0, 0, 0, 0, 0, 0, 0, 0, 0, 0xa1, 0xb2, 0xc3, 0xd4, 0xe5, 0xf6};

  __int128_t val0 = 0xa1b2'c3d4'e5f6ULL;
  __int128_t val1 = val0 << 80;
  column_wrapper<numeric::decimal128> col0{{numeric::decimal128(val0, numeric::scale_type{0}),
                                            numeric::decimal128(val1, numeric::scale_type{0})}};

  auto expected = table_view{{col0}};

  auto const filepath = temp_env->get_temp_filepath("Decimal128Stats.parquet");
  const cudf::io::parquet_writer_options out_opts =
    cudf::io::parquet_writer_options::builder(cudf::io::sink_info{filepath}, expected);
  cudf::io::write_parquet(out_opts);

  auto const source = cudf::io::datasource::create(filepath);
  cudf::io::parquet::detail::FileMetaData fmd;

  read_footer(source, &fmd);

  auto const stats = get_statistics(fmd.row_groups[0].columns[0]);

  EXPECT_EQ(expected_min, stats.min_value);
  EXPECT_EQ(expected_max, stats.max_value);
}

TEST_F(ParquetWriterTest, CheckColumnIndexTruncation)
{
  char const* coldata[] = {
    // in-range 7 bit.  should truncate to "yyyyyyyz"
    "yyyyyyyyy",
    // max 7 bit. should truncate to "x7fx7fx7fx7fx7fx7fx7fx80", since it's
    // considered binary, not UTF-8.  If UTF-8 it should not truncate.
    "\x7f\x7f\x7f\x7f\x7f\x7f\x7f\x7f\x7f",
    // max binary.  this should not truncate
    "\xff\xff\xff\xff\xff\xff\xff\xff\xff",
    // in-range 2-byte UTF8 (U+00E9). should truncate to "éééê"
    "ééééé",
    // max 2-byte UTF8 (U+07FF). should not truncate
    "߿߿߿߿߿",
    // in-range 3-byte UTF8 (U+0800). should truncate to "ࠀࠁ"
    "ࠀࠀࠀ",
    // max 3-byte UTF8 (U+FFFF). should not truncate
    "\xef\xbf\xbf\xef\xbf\xbf\xef\xbf\xbf",
    // in-range 4-byte UTF8 (U+10000). should truncate to "𐀀𐀁"
    "𐀀𐀀𐀀",
    // max unicode (U+10FFFF). should truncate to \xf4\x8f\xbf\xbf\xf4\x90\x80\x80,
    // which is no longer valid unicode, but is still ok UTF-8???
    "\xf4\x8f\xbf\xbf\xf4\x8f\xbf\xbf\xf4\x8f\xbf\xbf",
    // max 4-byte UTF8 (U+1FFFFF). should not truncate
    "\xf7\xbf\xbf\xbf\xf7\xbf\xbf\xbf\xf7\xbf\xbf\xbf"};

  // NOTE: UTF8 min is initialized with 0xf7bfbfbf. Binary values larger
  // than that will not become minimum value (when written as UTF-8).
  char const* truncated_min[] = {"yyyyyyyy",
                                 "\x7f\x7f\x7f\x7f\x7f\x7f\x7f\x7f",
                                 "\xf7\xbf\xbf\xbf",
                                 "éééé",
                                 "߿߿߿߿",
                                 "ࠀࠀ",
                                 "\xef\xbf\xbf\xef\xbf\xbf",
                                 "𐀀𐀀",
                                 "\xf4\x8f\xbf\xbf\xf4\x8f\xbf\xbf",
                                 "\xf7\xbf\xbf\xbf"};

  char const* truncated_max[] = {"yyyyyyyz",
                                 "\x7f\x7f\x7f\x7f\x7f\x7f\x7f\x80",
                                 "\xff\xff\xff\xff\xff\xff\xff\xff\xff",
                                 "éééê",
                                 "߿߿߿߿߿",
                                 "ࠀࠁ",
                                 "\xef\xbf\xbf\xef\xbf\xbf\xef\xbf\xbf",
                                 "𐀀𐀁",
                                 "\xf4\x8f\xbf\xbf\xf4\x90\x80\x80",
                                 "\xf7\xbf\xbf\xbf\xf7\xbf\xbf\xbf\xf7\xbf\xbf\xbf"};

  auto cols = [&]() {
    using string_wrapper = column_wrapper<cudf::string_view>;
    std::vector<std::unique_ptr<column>> cols;
    for (auto const str : coldata) {
      cols.push_back(string_wrapper{str}.release());
    }
    return cols;
  }();
  auto expected = std::make_unique<table>(std::move(cols));

  auto const filepath = temp_env->get_temp_filepath("CheckColumnIndexTruncation.parquet");
  cudf::io::parquet_writer_options out_opts =
    cudf::io::parquet_writer_options::builder(cudf::io::sink_info{filepath}, expected->view())
      .stats_level(cudf::io::statistics_freq::STATISTICS_COLUMN)
      .column_index_truncate_length(8);
  cudf::io::write_parquet(out_opts);

  auto const source = cudf::io::datasource::create(filepath);
  cudf::io::parquet::detail::FileMetaData fmd;

  read_footer(source, &fmd);

  for (size_t r = 0; r < fmd.row_groups.size(); r++) {
    auto const& rg = fmd.row_groups[r];
    for (size_t c = 0; c < rg.columns.size(); c++) {
      auto const& chunk = rg.columns[c];

      auto const ci    = read_column_index(source, chunk);
      auto const stats = get_statistics(chunk);

      ASSERT_TRUE(stats.min_value.has_value());
      ASSERT_TRUE(stats.max_value.has_value());

      // check that min and max for the column chunk are exact (i.e. not truncated)
      ASSERT_TRUE(stats.is_max_value_exact.has_value());
      EXPECT_TRUE(stats.is_max_value_exact.value());
      ASSERT_TRUE(stats.is_min_value_exact.has_value());
      EXPECT_TRUE(stats.is_min_value_exact.value());

      // check trunc(page.min) <= stats.min && trun(page.max) >= stats.max
      auto const ptype = fmd.schema[c + 1].type;
      auto const ctype = fmd.schema[c + 1].converted_type;
      EXPECT_TRUE(compare_binary(ci.min_values[0], stats.min_value.value(), ptype, ctype) <= 0);
      EXPECT_TRUE(compare_binary(ci.max_values[0], stats.max_value.value(), ptype, ctype) >= 0);

      // check that truncated values == expected
      EXPECT_EQ(memcmp(ci.min_values[0].data(), truncated_min[c], ci.min_values[0].size()), 0);
      EXPECT_EQ(memcmp(ci.max_values[0].data(), truncated_max[c], ci.max_values[0].size()), 0);
    }
  }
}

TEST_F(ParquetWriterTest, BinaryColumnIndexTruncation)
{
  std::vector<uint8_t> truncated_min[] = {{0xfe, 0xfe, 0xfe, 0xfe, 0xfe, 0xfe, 0xfe, 0xfe},
                                          {0xfe, 0xff, 0xff, 0xff, 0xff, 0xff, 0xff, 0xff},
                                          {0xff, 0xff, 0xff, 0xff, 0xff, 0xff, 0xff, 0xff}};

  std::vector<uint8_t> truncated_max[] = {{0xfe, 0xfe, 0xfe, 0xfe, 0xfe, 0xfe, 0xfe, 0xff},
                                          {0xff},
                                          {0xff, 0xff, 0xff, 0xff, 0xff, 0xff, 0xff, 0xff, 0xff}};

  cudf::test::lists_column_wrapper<uint8_t> col0{
    {0xfe, 0xfe, 0xfe, 0xfe, 0xfe, 0xfe, 0xfe, 0xfe, 0xfe}};
  cudf::test::lists_column_wrapper<uint8_t> col1{
    {0xfe, 0xff, 0xff, 0xff, 0xff, 0xff, 0xff, 0xff, 0xff}};
  cudf::test::lists_column_wrapper<uint8_t> col2{
    {0xff, 0xff, 0xff, 0xff, 0xff, 0xff, 0xff, 0xff, 0xff}};

  auto expected = table_view{{col0, col1, col2}};

  cudf::io::table_input_metadata output_metadata(expected);
  output_metadata.column_metadata[0].set_name("col_binary0").set_output_as_binary(true);
  output_metadata.column_metadata[1].set_name("col_binary1").set_output_as_binary(true);
  output_metadata.column_metadata[2].set_name("col_binary2").set_output_as_binary(true);

  auto const filepath = temp_env->get_temp_filepath("BinaryColumnIndexTruncation.parquet");
  cudf::io::parquet_writer_options out_opts =
    cudf::io::parquet_writer_options::builder(cudf::io::sink_info{filepath}, expected)
      .metadata(std::move(output_metadata))
      .stats_level(cudf::io::statistics_freq::STATISTICS_COLUMN)
      .column_index_truncate_length(8);
  cudf::io::write_parquet(out_opts);

  auto const source = cudf::io::datasource::create(filepath);
  cudf::io::parquet::detail::FileMetaData fmd;

  read_footer(source, &fmd);

  for (size_t r = 0; r < fmd.row_groups.size(); r++) {
    auto const& rg = fmd.row_groups[r];
    for (size_t c = 0; c < rg.columns.size(); c++) {
      auto const& chunk = rg.columns[c];

      auto const ci    = read_column_index(source, chunk);
      auto const stats = get_statistics(chunk);

      // check trunc(page.min) <= stats.min && trun(page.max) >= stats.max
      auto const ptype = fmd.schema[c + 1].type;
      auto const ctype = fmd.schema[c + 1].converted_type;
      ASSERT_TRUE(stats.min_value.has_value());
      ASSERT_TRUE(stats.max_value.has_value());
      EXPECT_TRUE(compare_binary(ci.min_values[0], stats.min_value.value(), ptype, ctype) <= 0);
      EXPECT_TRUE(compare_binary(ci.max_values[0], stats.max_value.value(), ptype, ctype) >= 0);

      // check that truncated values == expected
      EXPECT_EQ(ci.min_values[0], truncated_min[c]);
      EXPECT_EQ(ci.max_values[0], truncated_max[c]);
    }
  }
}

TEST_F(ParquetWriterTest, ByteArrayStats)
{
  // check that byte array min and max statistics are written as expected. If a byte array is
  // written as a string, max utf8 is 0xf7bfbfbf and so the minimum value will be set to that value
  // instead of a potential minimum higher than that.
  std::vector<uint8_t> expected_col0_min{0xf0};
  std::vector<uint8_t> expected_col0_max{0xf0, 0xf5, 0xf5};
  std::vector<uint8_t> expected_col1_min{0xfe, 0xfe, 0xfe};
  std::vector<uint8_t> expected_col1_max{0xfe, 0xfe, 0xfe};

  cudf::test::lists_column_wrapper<uint8_t> list_int_col0{
    {0xf0}, {0xf0, 0xf5, 0xf3}, {0xf0, 0xf5, 0xf5}};
  cudf::test::lists_column_wrapper<uint8_t> list_int_col1{
    {0xfe, 0xfe, 0xfe}, {0xfe, 0xfe, 0xfe}, {0xfe, 0xfe, 0xfe}};

  auto expected = table_view{{list_int_col0, list_int_col1}};
  cudf::io::table_input_metadata output_metadata(expected);
  output_metadata.column_metadata[0].set_name("col_binary0").set_output_as_binary(true);
  output_metadata.column_metadata[1].set_name("col_binary1").set_output_as_binary(true);

  auto filepath = temp_env->get_temp_filepath("ByteArrayStats.parquet");
  cudf::io::parquet_writer_options out_opts =
    cudf::io::parquet_writer_options::builder(cudf::io::sink_info{filepath}, expected)
      .metadata(std::move(output_metadata));
  cudf::io::write_parquet(out_opts);

  cudf::io::parquet_reader_options in_opts =
    cudf::io::parquet_reader_options::builder(cudf::io::source_info{filepath})
      .set_column_schema({{}, {}});
  auto result = cudf::io::read_parquet(in_opts);

  auto source = cudf::io::datasource::create(filepath);
  cudf::io::parquet::detail::FileMetaData fmd;

  read_footer(source, &fmd);

  EXPECT_EQ(fmd.schema[1].type, cudf::io::parquet::detail::Type::BYTE_ARRAY);
  EXPECT_EQ(fmd.schema[2].type, cudf::io::parquet::detail::Type::BYTE_ARRAY);

  auto const stats0 = get_statistics(fmd.row_groups[0].columns[0]);
  auto const stats1 = get_statistics(fmd.row_groups[0].columns[1]);

  EXPECT_EQ(expected_col0_min, stats0.min_value);
  EXPECT_EQ(expected_col0_max, stats0.max_value);
  EXPECT_EQ(expected_col1_min, stats1.min_value);
  EXPECT_EQ(expected_col1_max, stats1.max_value);
}

TEST_F(ParquetWriterTest, SingleValueDictionaryTest)
{
  constexpr unsigned int expected_bits = 1;
  constexpr unsigned int nrows         = 1'000'000U;

  auto elements = cudf::detail::make_counting_transform_iterator(
    0, [](auto i) { return "a unique string value suffixed with 1"; });
  auto const col0     = cudf::test::strings_column_wrapper(elements, elements + nrows);
  auto const expected = table_view{{col0}};

  auto const filepath = temp_env->get_temp_filepath("SingleValueDictionaryTest.parquet");
  // set row group size so that there will be only one row group
  // no compression so we can easily read page data
  cudf::io::parquet_writer_options out_opts =
    cudf::io::parquet_writer_options::builder(cudf::io::sink_info{filepath}, expected)
      .compression(cudf::io::compression_type::NONE)
      .stats_level(cudf::io::statistics_freq::STATISTICS_COLUMN)
      .row_group_size_rows(nrows);
  cudf::io::write_parquet(out_opts);

  cudf::io::parquet_reader_options default_in_opts =
    cudf::io::parquet_reader_options::builder(cudf::io::source_info{filepath});
  auto const result = cudf::io::read_parquet(default_in_opts);

  CUDF_TEST_EXPECT_TABLES_EQUAL(expected, result.tbl->view());

  // make sure dictionary was used
  auto const source = cudf::io::datasource::create(filepath);
  cudf::io::parquet::detail::FileMetaData fmd;

  read_footer(source, &fmd);
  auto used_dict = [&fmd]() {
    for (auto enc : fmd.row_groups[0].columns[0].meta_data.encodings) {
      if (enc == cudf::io::parquet::detail::Encoding::PLAIN_DICTIONARY or
          enc == cudf::io::parquet::detail::Encoding::RLE_DICTIONARY) {
        return true;
      }
    }
    return false;
  };
  EXPECT_TRUE(used_dict());

  // and check that the correct number of bits was used
  auto const oi    = read_offset_index(source, fmd.row_groups[0].columns[0]);
  auto const nbits = read_dict_bits(source, oi.page_locations[0]);
  EXPECT_EQ(nbits, expected_bits);
}

TEST_F(ParquetWriterTest, DictionaryNeverTest)
{
  constexpr unsigned int nrows = 1'000U;

  // only one value, so would normally use dictionary
  auto elements = cudf::detail::make_counting_transform_iterator(
    0, [](auto i) { return "a unique string value suffixed with 1"; });
  auto const col0     = cudf::test::strings_column_wrapper(elements, elements + nrows);
  auto const expected = table_view{{col0}};

  auto const filepath = temp_env->get_temp_filepath("DictionaryNeverTest.parquet");
  // no compression so we can easily read page data
  cudf::io::parquet_writer_options out_opts =
    cudf::io::parquet_writer_options::builder(cudf::io::sink_info{filepath}, expected)
      .compression(cudf::io::compression_type::NONE)
      .dictionary_policy(cudf::io::dictionary_policy::NEVER);
  cudf::io::write_parquet(out_opts);

  cudf::io::parquet_reader_options default_in_opts =
    cudf::io::parquet_reader_options::builder(cudf::io::source_info{filepath});
  auto const result = cudf::io::read_parquet(default_in_opts);

  CUDF_TEST_EXPECT_TABLES_EQUAL(expected, result.tbl->view());

  // make sure dictionary was not used
  auto const source = cudf::io::datasource::create(filepath);
  cudf::io::parquet::detail::FileMetaData fmd;

  read_footer(source, &fmd);
  auto used_dict = [&fmd]() {
    for (auto enc : fmd.row_groups[0].columns[0].meta_data.encodings) {
      if (enc == cudf::io::parquet::detail::Encoding::PLAIN_DICTIONARY or
          enc == cudf::io::parquet::detail::Encoding::RLE_DICTIONARY) {
        return true;
      }
    }
    return false;
  };
  EXPECT_FALSE(used_dict());
}

TEST_F(ParquetWriterTest, DictionaryAdaptiveTest)
{
  constexpr unsigned int nrows = 65'536U;
  // cardinality is chosen to result in a dictionary > 1MB in size
  constexpr unsigned int cardinality = 32'768U;

  // single value will have a small dictionary
  auto elements0 = cudf::detail::make_counting_transform_iterator(
    0, [](auto i) { return "a unique string value suffixed with 1"; });
  auto const col0 = cudf::test::strings_column_wrapper(elements0, elements0 + nrows);

  // high cardinality will have a large dictionary
  auto elements1  = cudf::detail::make_counting_transform_iterator(0, [cardinality](auto i) {
    return "a unique string value suffixed with " + std::to_string(i % cardinality);
  });
  auto const col1 = cudf::test::strings_column_wrapper(elements1, elements1 + nrows);

  auto const expected = table_view{{col0, col1}};

  auto const filepath = temp_env->get_temp_filepath("DictionaryAdaptiveTest.parquet");
  cudf::io::parquet_writer_options out_opts =
    cudf::io::parquet_writer_options::builder(cudf::io::sink_info{filepath}, expected)
      .compression(cudf::io::compression_type::ZSTD)
      .dictionary_policy(cudf::io::dictionary_policy::ADAPTIVE);
  cudf::io::write_parquet(out_opts);

  cudf::io::parquet_reader_options default_in_opts =
    cudf::io::parquet_reader_options::builder(cudf::io::source_info{filepath});
  auto const result = cudf::io::read_parquet(default_in_opts);

  CUDF_TEST_EXPECT_TABLES_EQUAL(expected, result.tbl->view());

  // make sure dictionary was used as expected. col0 should use one,
  // col1 should not.
  auto const source = cudf::io::datasource::create(filepath);
  cudf::io::parquet::detail::FileMetaData fmd;

  read_footer(source, &fmd);
  auto used_dict = [&fmd](int col) {
    for (auto enc : fmd.row_groups[0].columns[col].meta_data.encodings) {
      if (enc == cudf::io::parquet::detail::Encoding::PLAIN_DICTIONARY or
          enc == cudf::io::parquet::detail::Encoding::RLE_DICTIONARY) {
        return true;
      }
    }
    return false;
  };
  EXPECT_TRUE(used_dict(0));
  EXPECT_FALSE(used_dict(1));
}

TEST_F(ParquetWriterTest, DictionaryAlwaysTest)
{
  constexpr unsigned int nrows = 65'536U;
  // cardinality is chosen to result in a dictionary > 1MB in size
  constexpr unsigned int cardinality = 32'768U;

  // single value will have a small dictionary
  auto elements0 = cudf::detail::make_counting_transform_iterator(
    0, [](auto i) { return "a unique string value suffixed with 1"; });
  auto const col0 = cudf::test::strings_column_wrapper(elements0, elements0 + nrows);

  // high cardinality will have a large dictionary
  auto elements1  = cudf::detail::make_counting_transform_iterator(0, [cardinality](auto i) {
    return "a unique string value suffixed with " + std::to_string(i % cardinality);
  });
  auto const col1 = cudf::test::strings_column_wrapper(elements1, elements1 + nrows);

  auto const expected = table_view{{col0, col1}};

  auto const filepath = temp_env->get_temp_filepath("DictionaryAlwaysTest.parquet");
  cudf::io::parquet_writer_options out_opts =
    cudf::io::parquet_writer_options::builder(cudf::io::sink_info{filepath}, expected)
      .compression(cudf::io::compression_type::ZSTD)
      .dictionary_policy(cudf::io::dictionary_policy::ALWAYS);
  cudf::io::write_parquet(out_opts);

  cudf::io::parquet_reader_options default_in_opts =
    cudf::io::parquet_reader_options::builder(cudf::io::source_info{filepath});
  auto const result = cudf::io::read_parquet(default_in_opts);

  CUDF_TEST_EXPECT_TABLES_EQUAL(expected, result.tbl->view());

  // make sure dictionary was used for both columns
  auto const source = cudf::io::datasource::create(filepath);
  cudf::io::parquet::detail::FileMetaData fmd;

  read_footer(source, &fmd);
  auto used_dict = [&fmd](int col) {
    for (auto enc : fmd.row_groups[0].columns[col].meta_data.encodings) {
      if (enc == cudf::io::parquet::detail::Encoding::PLAIN_DICTIONARY or
          enc == cudf::io::parquet::detail::Encoding::RLE_DICTIONARY) {
        return true;
      }
    }
    return false;
  };
  EXPECT_TRUE(used_dict(0));
  EXPECT_TRUE(used_dict(1));
}

TEST_F(ParquetWriterTest, DictionaryPageSizeEst)
{
  // one page
  constexpr unsigned int nrows = 20'000U;

  // this test is creating a pattern of repeating then non-repeating values to trigger
  // a "worst-case" for page size estimation in the presence of a dictionary. have confirmed
  // that this fails for values over 16 in the final term of `max_RLE_page_size()`.
  // The output of the iterator will be 'CCCCCRRRRRCCCCCRRRRR...` where 'C' is a changing
  // value, and 'R' repeats. The encoder will turn this into a literal run of 8 values
  // (`CCCCCRRR`) followed by a repeated run of 2 (`RR`). This pattern then repeats, getting
  // as close as possible to a condition of repeated 8 value literal runs.
  auto elements0  = cudf::detail::make_counting_transform_iterator(0, [](auto i) {
    if ((i / 5) % 2 == 1) {
      return std::string("non-unique string");
    } else {
      return "a unique string value suffixed with " + std::to_string(i);
    }
  });
  auto const col0 = cudf::test::strings_column_wrapper(elements0, elements0 + nrows);

  auto const expected = table_view{{col0}};

  auto const filepath = temp_env->get_temp_filepath("DictionaryPageSizeEst.parquet");
  cudf::io::parquet_writer_options out_opts =
    cudf::io::parquet_writer_options::builder(cudf::io::sink_info{filepath}, expected)
      .compression(cudf::io::compression_type::ZSTD)
      .dictionary_policy(cudf::io::dictionary_policy::ALWAYS);
  cudf::io::write_parquet(out_opts);

  cudf::io::parquet_reader_options default_in_opts =
    cudf::io::parquet_reader_options::builder(cudf::io::source_info{filepath});
  auto const result = cudf::io::read_parquet(default_in_opts);

  CUDF_TEST_EXPECT_TABLES_EQUAL(expected, result.tbl->view());
}

TEST_F(ParquetWriterTest, UserNullability)
{
  auto weight_col = cudf::test::fixed_width_column_wrapper<float>{{57.5, 51.1, 15.3}};
  auto ages_col   = cudf::test::fixed_width_column_wrapper<int32_t>{{30, 27, 5}};
  auto struct_col = cudf::test::structs_column_wrapper{weight_col, ages_col};

  auto expected = table_view({struct_col});

  cudf::io::table_input_metadata expected_metadata(expected);
  expected_metadata.column_metadata[0].set_nullability(false);
  expected_metadata.column_metadata[0].child(0).set_nullability(true);

  auto filepath = temp_env->get_temp_filepath("SingleWriteNullable.parquet");
  cudf::io::parquet_writer_options write_opts =
    cudf::io::parquet_writer_options::builder(cudf::io::sink_info{filepath}, expected)
      .metadata(std::move(expected_metadata));
  cudf::io::write_parquet(write_opts);

  cudf::io::parquet_reader_options read_opts =
    cudf::io::parquet_reader_options::builder(cudf::io::source_info{filepath});
  auto result = cudf::io::read_parquet(read_opts);

  EXPECT_FALSE(result.tbl->view().column(0).nullable());
  EXPECT_TRUE(result.tbl->view().column(0).child(0).nullable());
  EXPECT_FALSE(result.tbl->view().column(0).child(1).nullable());
}

TEST_F(ParquetWriterTest, UserNullabilityInvalid)
{
  auto valids =
    cudf::detail::make_counting_transform_iterator(0, [&](int index) { return index % 2; });
  auto col      = cudf::test::fixed_width_column_wrapper<double>{{57.5, 51.1, 15.3}, valids};
  auto expected = table_view({col});

  auto filepath = temp_env->get_temp_filepath("SingleWriteNullableInvalid.parquet");
  cudf::io::parquet_writer_options write_opts =
    cudf::io::parquet_writer_options::builder(cudf::io::sink_info{filepath}, expected);
  // Should work without the nullability option
  EXPECT_NO_THROW(cudf::io::write_parquet(write_opts));

  cudf::io::table_input_metadata expected_metadata(expected);
  expected_metadata.column_metadata[0].set_nullability(false);
  write_opts.set_metadata(std::move(expected_metadata));
  // Can't write a column with nulls as not nullable
  EXPECT_THROW(cudf::io::write_parquet(write_opts), cudf::logic_error);
}

TEST_F(ParquetWriterTest, CompStats)
{
  auto table = create_random_fixed_table<int>(1, 100000, true);

  auto const stats = std::make_shared<cudf::io::writer_compression_statistics>();

  std::vector<char> unused_buffer;
  cudf::io::parquet_writer_options opts =
    cudf::io::parquet_writer_options::builder(cudf::io::sink_info{&unused_buffer}, table->view())
      .compression_statistics(stats);
  cudf::io::write_parquet(opts);

  EXPECT_NE(stats->num_compressed_bytes(), 0);
  EXPECT_EQ(stats->num_failed_bytes(), 0);
  EXPECT_EQ(stats->num_skipped_bytes(), 0);
  EXPECT_FALSE(std::isnan(stats->compression_ratio()));
}

TEST_F(ParquetWriterTest, CompStatsEmptyTable)
{
  auto table_no_rows = create_random_fixed_table<int>(20, 0, false);

  auto const stats = std::make_shared<cudf::io::writer_compression_statistics>();

  std::vector<char> unused_buffer;
  cudf::io::parquet_writer_options opts =
    cudf::io::parquet_writer_options::builder(cudf::io::sink_info{&unused_buffer},
                                              table_no_rows->view())
      .compression_statistics(stats);
  cudf::io::write_parquet(opts);

  expect_compression_stats_empty(stats);
}

TEST_F(ParquetWriterTest, SkipCompression)
{
  constexpr auto page_rows      = 1000;
  constexpr auto row_group_rows = 2 * page_rows;
  constexpr auto num_rows       = 2 * row_group_rows;

  auto sequence = thrust::make_counting_iterator(0);
  column_wrapper<int> col(sequence, sequence + num_rows, no_nulls());

  auto expected          = table_view{{col, col}};
  auto expected_metadata = cudf::io::table_input_metadata{expected};
  expected_metadata.column_metadata[0].set_skip_compression(true);

  auto const filepath = temp_env->get_temp_filepath("SkipCompression.parquet");
  cudf::io::parquet_writer_options out_opts =
    cudf::io::parquet_writer_options::builder(cudf::io::sink_info{filepath}, expected)
      .compression(cudf::io::compression_type::ZSTD)
      .max_page_size_rows(page_rows)
      .row_group_size_rows(row_group_rows)
      .max_page_fragment_size(page_rows)
      .metadata(std::move(expected_metadata));

  cudf::io::write_parquet(out_opts);

  cudf::io::parquet_reader_options read_opts =
    cudf::io::parquet_reader_options::builder(cudf::io::source_info{filepath});
  auto result = cudf::io::read_parquet(read_opts);

  CUDF_TEST_EXPECT_TABLES_EQUAL(*result.tbl, expected);

  // check metadata to make sure column 0 is not compressed and column 1 is
  auto const source = cudf::io::datasource::create(filepath);
  cudf::io::parquet::detail::FileMetaData fmd;
  read_footer(source, &fmd);

  EXPECT_EQ(fmd.row_groups[0].columns[0].meta_data.codec, cudf::io::parquet::detail::UNCOMPRESSED);
  EXPECT_EQ(fmd.row_groups[0].columns[1].meta_data.codec, cudf::io::parquet::detail::ZSTD);
}

TEST_F(ParquetWriterTest, NoNullsAsNonNullable)
{
  column_wrapper<int32_t> col{{1, 2, 3}, no_nulls()};
  table_view expected({col});

  cudf::io::table_input_metadata expected_metadata(expected);
  expected_metadata.column_metadata[0].set_nullability(false);

  auto filepath = temp_env->get_temp_filepath("NonNullable.parquet");
  cudf::io::parquet_writer_options out_opts =
    cudf::io::parquet_writer_options::builder(cudf::io::sink_info{filepath}, expected)
      .metadata(std::move(expected_metadata));
  // Writer should be able to write a column without nulls as non-nullable
  EXPECT_NO_THROW(cudf::io::write_parquet(out_opts));
}

TEST_F(ParquetWriterTest, TimestampMicrosINT96NoOverflow)
{
  using namespace cuda::std::chrono;
  using namespace cudf::io;

  column_wrapper<cudf::timestamp_us> big_ts_col{
    sys_days{year{3023} / month{7} / day{14}} + 7h + 38min + 45s + 418688us,
    sys_days{year{723} / month{3} / day{21}} + 14h + 20min + 13s + microseconds{781ms}};

  table_view expected({big_ts_col});
  auto filepath = temp_env->get_temp_filepath("BigINT96Timestamp.parquet");

  auto const out_opts =
    parquet_writer_options::builder(sink_info{filepath}, expected).int96_timestamps(true).build();
  write_parquet(out_opts);

  auto const in_opts = parquet_reader_options::builder(source_info(filepath))
                         .timestamp_type(cudf::data_type(cudf::type_id::TIMESTAMP_MICROSECONDS))
                         .build();
  auto const result = read_parquet(in_opts);

  CUDF_TEST_EXPECT_TABLES_EQUAL(expected, result.tbl->view());
}

TEST_F(ParquetWriterTest, PreserveNullability)
{
  constexpr auto num_rows = 100;

  auto const col0_data = random_values<int32_t>(num_rows);
  auto const col1_data = random_values<int32_t>(num_rows);

  auto const col0_validity = cudf::test::iterators::no_nulls();
  auto const col1_validity =
    cudf::detail::make_counting_transform_iterator(0, [](auto i) { return i % 2 == 0; });

  column_wrapper<int32_t> col0{col0_data.begin(), col0_data.end(), col0_validity};
  column_wrapper<int32_t> col1{col1_data.begin(), col1_data.end(), col1_validity};
  auto const col2 = make_parquet_list_list_col<int>(0, num_rows, 5, 8, true);

  auto const expected = table_view{{col0, col1, *col2}};

  cudf::io::table_input_metadata expected_metadata(expected);
  expected_metadata.column_metadata[0].set_name("mandatory");
  expected_metadata.column_metadata[0].set_nullability(false);
  expected_metadata.column_metadata[1].set_name("optional");
  expected_metadata.column_metadata[1].set_nullability(true);
  expected_metadata.column_metadata[2].set_name("lists");
  expected_metadata.column_metadata[2].set_nullability(true);
  // offsets is a cudf thing that's not part of the parquet schema so it won't have nullability set
  expected_metadata.column_metadata[2].child(0).set_name("offsets");
  expected_metadata.column_metadata[2].child(1).set_name("element");
  expected_metadata.column_metadata[2].child(1).set_nullability(false);
  expected_metadata.column_metadata[2].child(1).child(0).set_name("offsets");
  expected_metadata.column_metadata[2].child(1).child(1).set_name("element");
  expected_metadata.column_metadata[2].child(1).child(1).set_nullability(true);

  auto const filepath = temp_env->get_temp_filepath("PreserveNullability.parquet");
  cudf::io::parquet_writer_options out_opts =
    cudf::io::parquet_writer_options::builder(cudf::io::sink_info{filepath}, expected)
      .metadata(expected_metadata);

  cudf::io::write_parquet(out_opts);

  cudf::io::parquet_reader_options const in_opts =
    cudf::io::parquet_reader_options::builder(cudf::io::source_info{filepath});
  auto const result        = cudf::io::read_parquet(in_opts);
  auto const read_metadata = cudf::io::table_input_metadata{result.metadata};

  // test that expected_metadata matches read_metadata
  std::function<void(cudf::io::column_in_metadata, cudf::io::column_in_metadata)>
    compare_names_and_nullability = [&](auto lhs, auto rhs) {
      EXPECT_EQ(lhs.get_name(), rhs.get_name());
      ASSERT_EQ(lhs.is_nullability_defined(), rhs.is_nullability_defined());
      if (lhs.is_nullability_defined()) { EXPECT_EQ(lhs.nullable(), rhs.nullable()); }
      ASSERT_EQ(lhs.num_children(), rhs.num_children());
      for (int i = 0; i < lhs.num_children(); ++i) {
        compare_names_and_nullability(lhs.child(i), rhs.child(i));
      }
    };

  ASSERT_EQ(expected_metadata.column_metadata.size(), read_metadata.column_metadata.size());

  for (size_t i = 0; i < expected_metadata.column_metadata.size(); ++i) {
    compare_names_and_nullability(expected_metadata.column_metadata[i],
                                  read_metadata.column_metadata[i]);
  }
}

TEST_F(ParquetWriterTest, EmptyMinStringStatistics)
{
  char const* const min_val = "";
  char const* const max_val = "zzz";
  std::vector<char const*> strings{min_val, max_val, "pining", "for", "the", "fjords"};

  column_wrapper<cudf::string_view> string_col{strings.begin(), strings.end()};
  auto const output   = table_view{{string_col}};
  auto const filepath = temp_env->get_temp_filepath("EmptyMinStringStatistics.parquet");
  cudf::io::parquet_writer_options out_opts =
    cudf::io::parquet_writer_options::builder(cudf::io::sink_info{filepath}, output);
  cudf::io::write_parquet(out_opts);

  auto const source = cudf::io::datasource::create(filepath);
  cudf::io::parquet::detail::FileMetaData fmd;
  read_footer(source, &fmd);

  ASSERT_TRUE(fmd.row_groups.size() > 0);
  ASSERT_TRUE(fmd.row_groups[0].columns.size() > 0);
  auto const& chunk = fmd.row_groups[0].columns[0];
  auto const stats  = get_statistics(chunk);

  ASSERT_TRUE(stats.min_value.has_value());
  ASSERT_TRUE(stats.max_value.has_value());
  auto const min_value = std::string{reinterpret_cast<char const*>(stats.min_value.value().data()),
                                     stats.min_value.value().size()};
  auto const max_value = std::string{reinterpret_cast<char const*>(stats.max_value.value().data()),
                                     stats.max_value.value().size()};
  EXPECT_EQ(min_value, std::string(min_val));
  EXPECT_EQ(max_value, std::string(max_val));
}

TEST_F(ParquetWriterTest, RowGroupMetadata)
{
  using column_type      = int;
  constexpr int num_rows = 1'000;
  auto const ones        = thrust::make_constant_iterator(1);
  auto const col =
    cudf::test::fixed_width_column_wrapper<column_type>{ones, ones + num_rows, no_nulls()};
  auto const table = table_view({col});

  auto const filepath = temp_env->get_temp_filepath("RowGroupMetadata.parquet");
  // force PLAIN encoding to make size calculation easier
  cudf::io::parquet_writer_options opts =
    cudf::io::parquet_writer_options::builder(cudf::io::sink_info{filepath}, table)
      .dictionary_policy(cudf::io::dictionary_policy::NEVER)
      .sorting_columns({{0, false, false}})
      .compression(cudf::io::compression_type::ZSTD);
  cudf::io::write_parquet(opts);

  // check row group metadata to make sure total_byte_size is the uncompressed value
  auto const source = cudf::io::datasource::create(filepath);
  cudf::io::parquet::detail::FileMetaData fmd;
  read_footer(source, &fmd);

  ASSERT_GT(fmd.row_groups.size(), 0);
  EXPECT_GE(fmd.row_groups[0].total_byte_size,
            static_cast<int64_t>(num_rows * sizeof(column_type)));

  // row group file offset should be first page location
  EXPECT_EQ(fmd.row_groups[0].file_offset, fmd.row_groups[0].columns[0].meta_data.data_page_offset);

  // ordinal should be set to 0
  ASSERT_TRUE(fmd.row_groups[0].ordinal.has_value());
  EXPECT_EQ(fmd.row_groups[0].ordinal.value(), 0);

  // only one column, so total_compressed_size should equal compressed size of first chunk
  ASSERT_TRUE(fmd.row_groups[0].total_compressed_size.has_value());
  EXPECT_EQ(fmd.row_groups[0].total_compressed_size.value(),
            fmd.row_groups[0].columns[0].meta_data.total_compressed_size);

  // test that sorting order was written correctly
  ASSERT_TRUE(fmd.row_groups[0].sorting_columns.has_value());
  EXPECT_EQ(fmd.row_groups[0].sorting_columns.value()[0].column_idx, 0);
  EXPECT_FALSE(fmd.row_groups[0].sorting_columns.value()[0].descending);
  EXPECT_FALSE(fmd.row_groups[0].sorting_columns.value()[0].nulls_first);
}

TEST_F(ParquetWriterTest, UserRequestedDictFallback)
{
  constexpr int num_rows = 100;
  constexpr char const* big_string =
    "a "
    "very very very very very very very very very very very very very very very very very very "
    "very very very very very very very very very very very very very very very very very very "
    "very very very very very very very very very very very very very very very very very very "
    "very very very very very very very very very very very very very very very very very very "
    "very very very very very very very very very very very very very very very very very very "
    "very very very very very very very very very very very very very very very very very very "
    "long string";

  auto const max_dict_size = strlen(big_string) * num_rows / 2;

  auto elements1 = cudf::detail::make_counting_transform_iterator(
    0, [big_string](auto i) { return big_string + std::to_string(i); });
  auto const col1  = cudf::test::strings_column_wrapper(elements1, elements1 + num_rows);
  auto const table = table_view({col1});

  cudf::io::table_input_metadata table_metadata(table);
  table_metadata.column_metadata[0]
    .set_name("big_strings")
    .set_encoding(cudf::io::column_encoding::DICTIONARY)
    .set_nullability(false);

  auto const filepath = temp_env->get_temp_filepath("UserRequestedDictFallback.parquet");
  cudf::io::parquet_writer_options opts =
    cudf::io::parquet_writer_options::builder(cudf::io::sink_info{filepath}, table)
      .metadata(table_metadata)
      .max_dictionary_size(max_dict_size);
  cudf::io::write_parquet(opts);

  auto const source = cudf::io::datasource::create(filepath);
  cudf::io::parquet::detail::FileMetaData fmd;
  read_footer(source, &fmd);

  // encoding should have fallen back to PLAIN
  EXPECT_EQ(fmd.row_groups[0].columns[0].meta_data.encodings[0],
            cudf::io::parquet::detail::Encoding::PLAIN);
}

TEST_F(ParquetWriterTest, UserRequestedEncodings)
{
  using cudf::io::column_encoding;
  using cudf::io::parquet::detail::Encoding;
  constexpr int num_rows = 500;
  std::mt19937 engine{31337};

  auto const ones = thrust::make_constant_iterator(1);
  auto const col =
    cudf::test::fixed_width_column_wrapper<int32_t>{ones, ones + num_rows, no_nulls()};

  auto const strings = thrust::make_constant_iterator("string");
  auto const string_col =
    cudf::test::strings_column_wrapper(strings, strings + num_rows, no_nulls());

  // throw in a list to make sure encoding selection works there too
  auto list_col = make_parquet_list_col<int32_t>(engine, num_rows, 5, true);

  auto const table = table_view({col,
                                 col,
                                 col,
                                 col,
                                 col,
                                 col,
                                 string_col,
                                 string_col,
                                 string_col,
                                 string_col,
                                 string_col,
                                 string_col,
                                 *list_col});

  cudf::io::table_input_metadata table_metadata(table);

  auto const set_meta = [&table_metadata](int idx, std::string const& name, column_encoding enc) {
    table_metadata.column_metadata[idx].set_name(name).set_encoding(enc);
  };

  set_meta(0, "int_plain", column_encoding::PLAIN);
  set_meta(1, "int_dict", column_encoding::DICTIONARY);
  set_meta(2, "int_db", column_encoding::DELTA_BINARY_PACKED);
  set_meta(3, "int_dlba", column_encoding::DELTA_LENGTH_BYTE_ARRAY);
  set_meta(4, "int_dba", column_encoding::DELTA_BYTE_ARRAY);
  table_metadata.column_metadata[5].set_name("int_none");

  set_meta(6, "string_plain", column_encoding::PLAIN);
  set_meta(7, "string_dict", column_encoding::DICTIONARY);
  set_meta(8, "string_dlba", column_encoding::DELTA_LENGTH_BYTE_ARRAY);
  set_meta(9, "string_dba", column_encoding::DELTA_BYTE_ARRAY);
  set_meta(10, "string_db", column_encoding::DELTA_BINARY_PACKED);
  table_metadata.column_metadata[11].set_name("string_none");

  for (int i = 0; i < 12; i++) {
    table_metadata.column_metadata[i].set_nullability(false);
  }

  // handle list column separately
  table_metadata.column_metadata[12].set_name("int32_list").set_nullability(true);
  table_metadata.column_metadata[12]
    .child(1)
    .set_encoding(column_encoding::DELTA_BINARY_PACKED)
    .set_nullability(true);

  auto const filepath = temp_env->get_temp_filepath("UserRequestedEncodings.parquet");
  cudf::io::parquet_writer_options opts =
    cudf::io::parquet_writer_options::builder(cudf::io::sink_info{filepath}, table)
      .metadata(table_metadata)
      .stats_level(cudf::io::statistics_freq::STATISTICS_COLUMN)
      .compression(cudf::io::compression_type::ZSTD);
  cudf::io::write_parquet(opts);

  // check page headers to make sure each column is encoded with the appropriate encoder
  auto const source = cudf::io::datasource::create(filepath);
  cudf::io::parquet::detail::FileMetaData fmd;
  read_footer(source, &fmd);

  // no nulls and no repetition, so the only encoding used should be for the data.
  // since we're writing v1, both dict and data pages should use PLAIN_DICTIONARY.
  auto const expect_enc = [&fmd](int idx, cudf::io::parquet::detail::Encoding enc) {
    auto const& col_meta = fmd.row_groups[0].columns[idx].meta_data;
    EXPECT_EQ(col_meta.encodings[0], enc);

    // also check encoding stats are written properly
    ASSERT_TRUE(col_meta.encoding_stats.has_value());
    auto const& enc_stats = col_meta.encoding_stats.value();
    for (auto const& ec : enc_stats) {
      if (ec.page_type == cudf::io::parquet::detail::PageType::DATA_PAGE) {
        EXPECT_EQ(ec.encoding, enc);
        EXPECT_EQ(ec.count, 1);
      }
    }
  };

  // requested plain
  expect_enc(0, Encoding::PLAIN);
  // requested dictionary
  expect_enc(1, Encoding::PLAIN_DICTIONARY);
  // requested delta_binary_packed
  expect_enc(2, Encoding::DELTA_BINARY_PACKED);
  // requested delta_length_byte_array, but should fall back to dictionary
  expect_enc(3, Encoding::PLAIN_DICTIONARY);
  // requested delta_byte_array, but should fall back to dictionary
  expect_enc(4, Encoding::PLAIN_DICTIONARY);
  // no request, should use dictionary
  expect_enc(5, Encoding::PLAIN_DICTIONARY);

  // requested plain
  expect_enc(6, Encoding::PLAIN);
  // requested dictionary
  expect_enc(7, Encoding::PLAIN_DICTIONARY);
  // requested delta_length_byte_array
  expect_enc(8, Encoding::DELTA_LENGTH_BYTE_ARRAY);
  // requested delta_byte_array
  expect_enc(9, Encoding::DELTA_BYTE_ARRAY);
  // requested delta_binary_packed, but should fall back to dictionary
  expect_enc(10, Encoding::PLAIN_DICTIONARY);
  // no request, should use dictionary
  expect_enc(11, Encoding::PLAIN_DICTIONARY);
  // int list requested delta_binary_packed. it's has level data, so have to search for a match.
  auto const encodings = fmd.row_groups[0].columns[12].meta_data.encodings;
  auto const has_delta = std::any_of(encodings.begin(), encodings.end(), [](Encoding enc) {
    return enc == Encoding::DELTA_BINARY_PACKED;
  });
  EXPECT_TRUE(has_delta);
}

TEST_F(ParquetWriterTest, Decimal128DeltaByteArray)
{
  // decimal128 in cuDF maps to FIXED_LEN_BYTE_ARRAY, which is allowed by the spec to use
  // DELTA_BYTE_ARRAY encoding. But this use is not implemented in cuDF.
  __int128_t val0 = 0xa1b2'c3d4'e5f6ULL;
  __int128_t val1 = val0 << 80;
  column_wrapper<numeric::decimal128> col0{{numeric::decimal128(val0, numeric::scale_type{0}),
                                            numeric::decimal128(val1, numeric::scale_type{0})}};

  auto expected = table_view{{col0, col0}};
  cudf::io::table_input_metadata table_metadata(expected);
  table_metadata.column_metadata[0]
    .set_name("decimal128")
    .set_encoding(cudf::io::column_encoding::DELTA_BYTE_ARRAY)
    .set_nullability(false);

  auto const filepath = temp_env->get_temp_filepath("Decimal128DeltaByteArray.parquet");
  const cudf::io::parquet_writer_options out_opts =
    cudf::io::parquet_writer_options::builder(cudf::io::sink_info{filepath}, expected)
      .compression(cudf::io::compression_type::NONE)
      .metadata(table_metadata);
  cudf::io::write_parquet(out_opts);

  auto const source = cudf::io::datasource::create(filepath);
  cudf::io::parquet::detail::FileMetaData fmd;
  read_footer(source, &fmd);

  // make sure DELTA_BYTE_ARRAY was not used
  EXPECT_NE(fmd.row_groups[0].columns[0].meta_data.encodings[0],
            cudf::io::parquet::detail::Encoding::DELTA_BYTE_ARRAY);
}

TEST_F(ParquetWriterTest, DeltaBinaryStartsWithNulls)
{
  // test that the DELTA_BINARY_PACKED writer can properly encode a column that begins with
  // more than 129 nulls
  constexpr int num_rows  = 500;
  constexpr int num_nulls = 150;

  auto const ones = thrust::make_constant_iterator(1);
  auto valids     = cudf::detail::make_counting_transform_iterator(
    0, [num_nulls](auto i) { return i >= num_nulls; });
  auto const col      = cudf::test::fixed_width_column_wrapper<int>{ones, ones + num_rows, valids};
  auto const expected = table_view({col});

  auto const filepath = temp_env->get_temp_filepath("DeltaBinaryStartsWithNulls.parquet");
  cudf::io::parquet_writer_options out_opts =
    cudf::io::parquet_writer_options::builder(cudf::io::sink_info{filepath}, expected)
      .write_v2_headers(true)
      .dictionary_policy(cudf::io::dictionary_policy::NEVER);
  cudf::io::write_parquet(out_opts);

  cudf::io::parquet_reader_options in_opts =
    cudf::io::parquet_reader_options::builder(cudf::io::source_info{filepath});
  auto result = cudf::io::read_parquet(in_opts);
  CUDF_TEST_EXPECT_TABLES_EQUAL(expected, result.tbl->view());
}

std::pair<std::unique_ptr<cudf::table>, cudf::io::table_input_metadata>
make_byte_stream_split_table(bool as_struct)
{
  constexpr auto num_rows = 100;
  std::mt19937 engine{31337};
  auto col0_data = random_values<int32_t>(num_rows);
  auto col1_data = random_values<int64_t>(num_rows);
  auto col2_data = random_values<float>(num_rows);
  auto col3_data = random_values<double>(num_rows);

  column_wrapper<int32_t> col0{col0_data.begin(), col0_data.end(), no_nulls()};
  column_wrapper<int64_t> col1{col1_data.begin(), col1_data.end(), no_nulls()};
  column_wrapper<float> col2{col2_data.begin(), col2_data.end(), no_nulls()};
  column_wrapper<double> col3{col3_data.begin(), col3_data.end(), no_nulls()};

  // throw in a list to make sure both decoders are working
  auto col4 = make_parquet_list_col<int32_t>(engine, num_rows, 5, true);

  std::vector<std::unique_ptr<cudf::column>> columns;
  columns.reserve(5);
  columns.push_back(col0.release());
  columns.push_back(col1.release());
  columns.push_back(col2.release());
  columns.push_back(col3.release());
  columns.push_back(std::move(col4));

  return [&]() -> std::pair<std::unique_ptr<cudf::table>, cudf::io::table_input_metadata> {
    auto const encoding = cudf::io::column_encoding::BYTE_STREAM_SPLIT;

    // make as a nested struct
    if (as_struct) {
      auto valids =
        cudf::detail::make_counting_transform_iterator(0, [](int i) { return i % 2 == 0; });
      auto [null_mask, null_count] = cudf::test::detail::make_null_mask(valids, valids + num_rows);

      std::vector<std::unique_ptr<cudf::column>> table_cols;
      table_cols.push_back(
        cudf::make_structs_column(num_rows, std::move(columns), null_count, std::move(null_mask)));

      auto tbl      = std::make_unique<cudf::table>(std::move(table_cols));
      auto expected = table_view{*tbl};

      cudf::io::table_input_metadata expected_metadata(expected);
      expected_metadata.column_metadata[0].set_name("struct");
      expected_metadata.column_metadata[0].set_encoding(encoding);

      expected_metadata.column_metadata[0].child(0).set_name("int32s");
      expected_metadata.column_metadata[0].child(1).set_name("int64s");
      expected_metadata.column_metadata[0].child(2).set_name("floats");
      expected_metadata.column_metadata[0].child(3).set_name("doubles");
      expected_metadata.column_metadata[0].child(4).set_name("int32list");
      for (int idx = 0; idx <= 3; idx++) {
        expected_metadata.column_metadata[0].child(idx).set_encoding(encoding);
      }
      expected_metadata.column_metadata[0].child(4).child(1).set_encoding(encoding);

      return {std::move(tbl), expected_metadata};
    }
<<<<<<< HEAD

    // make flat
    auto tbl      = std::make_unique<cudf::table>(std::move(columns));
    auto expected = table_view{*tbl};

=======

    // make flat
    auto tbl      = std::make_unique<cudf::table>(std::move(columns));
    auto expected = table_view{*tbl};

>>>>>>> d1588c88
    cudf::io::table_input_metadata expected_metadata(expected);
    expected_metadata.column_metadata[0].set_name("int32s");
    expected_metadata.column_metadata[1].set_name("int64s");
    expected_metadata.column_metadata[2].set_name("floats");
    expected_metadata.column_metadata[3].set_name("doubles");
    expected_metadata.column_metadata[4].set_name("int32list");
    for (int idx = 0; idx <= 3; idx++) {
      expected_metadata.column_metadata[idx].set_encoding(encoding);
    }

    expected_metadata.column_metadata[4].child(1).set_encoding(encoding);
    return {std::move(tbl), expected_metadata};
  }();
}

TEST_F(ParquetWriterTest, ByteStreamSplit)
{
  auto [expected, expected_metadata] = make_byte_stream_split_table(false);

  auto const filepath = temp_env->get_temp_filepath("ByteStreamSplit.parquet");
  cudf::io::parquet_writer_options out_opts =
    cudf::io::parquet_writer_options::builder(cudf::io::sink_info{filepath}, *expected)
      .metadata(expected_metadata);
  cudf::io::write_parquet(out_opts);

  cudf::io::parquet_reader_options in_opts =
    cudf::io::parquet_reader_options::builder(cudf::io::source_info{filepath});
  auto result = cudf::io::read_parquet(in_opts);

  CUDF_TEST_EXPECT_TABLES_EQUAL(*expected, result.tbl->view());
}

TEST_F(ParquetWriterTest, ByteStreamSplitStruct)
{
  auto [expected, expected_metadata] = make_byte_stream_split_table(true);

  auto const filepath = temp_env->get_temp_filepath("ByteStreamSplitStruct.parquet");
  cudf::io::parquet_writer_options out_opts =
    cudf::io::parquet_writer_options::builder(cudf::io::sink_info{filepath}, *expected)
      .metadata(expected_metadata);
  cudf::io::write_parquet(out_opts);

  cudf::io::parquet_reader_options in_opts =
    cudf::io::parquet_reader_options::builder(cudf::io::source_info{filepath});
  auto result = cudf::io::read_parquet(in_opts);

  CUDF_TEST_EXPECT_TABLES_EQUAL(*expected, result.tbl->view());
}

TEST_F(ParquetWriterTest, DecimalByteStreamSplit)
{
  constexpr cudf::size_type num_rows = 100;
  auto seq_col0                      = random_values<int32_t>(num_rows);
  auto seq_col1                      = random_values<int64_t>(num_rows);
  auto seq_col2                      = random_values<__int128_t>(num_rows);

  auto col0 = cudf::test::fixed_point_column_wrapper<int32_t>{
    seq_col0.begin(), seq_col0.end(), no_nulls(), numeric::scale_type{-5}};
  auto col1 = cudf::test::fixed_point_column_wrapper<int64_t>{
    seq_col1.begin(), seq_col1.end(), no_nulls(), numeric::scale_type{-9}};
  auto col2 = cudf::test::fixed_point_column_wrapper<__int128_t>{
    seq_col1.begin(), seq_col1.end(), no_nulls(), numeric::scale_type{-11}};

  auto expected = table_view({col0, col1, col2});
  cudf::io::table_input_metadata expected_metadata(expected);
  expected_metadata.column_metadata[0].set_name("int32s").set_decimal_precision(7);
  expected_metadata.column_metadata[1].set_name("int64s").set_decimal_precision(11);
  expected_metadata.column_metadata[2].set_name("int128s").set_decimal_precision(22);
  for (auto& col_meta : expected_metadata.column_metadata) {
    col_meta.set_encoding(cudf::io::column_encoding::BYTE_STREAM_SPLIT);
  }

  auto const filepath = temp_env->get_temp_filepath("DecimalByteStreamSplit.parquet");
  cudf::io::parquet_writer_options args =
    cudf::io::parquet_writer_options::builder(cudf::io::sink_info{filepath}, expected)
      .metadata(expected_metadata);
  cudf::io::write_parquet(args);

  cudf::io::parquet_reader_options read_opts =
    cudf::io::parquet_reader_options::builder(cudf::io::source_info{filepath});
  auto result = cudf::io::read_parquet(read_opts);

  CUDF_TEST_EXPECT_TABLES_EQUAL(expected, result.tbl->view());
}

TEST_F(ParquetWriterTest, DurationByteStreamSplit)
{
  test_durations([](auto i) { return true; }, true, false);
  test_durations([](auto i) { return (i % 2) != 0; }, true, false);
  test_durations([](auto i) { return (i % 3) != 0; }, true, false);
  test_durations([](auto i) { return false; }, true, false);

  test_durations([](auto i) { return true; }, true, true);
  test_durations([](auto i) { return (i % 2) != 0; }, true, true);
  test_durations([](auto i) { return (i % 3) != 0; }, true, true);
  test_durations([](auto i) { return false; }, true, true);
}

TEST_F(ParquetWriterTest, WriteFixedLenByteArray)
{
  srand(31337);
  using cudf::io::parquet::detail::Encoding;
  constexpr int fixed_width          = 16;
  constexpr cudf::size_type num_rows = 200;
  std::vector<uint8_t> data(num_rows * fixed_width);
  std::vector<cudf::size_type> offsets(num_rows + 1);

  // fill a num_rows X fixed_width array with random numbers and populate offsets array
  int cur_offset = 0;
  for (int i = 0; i < num_rows; i++) {
    offsets[i] = cur_offset;
    for (int j = 0; j < fixed_width; j++, cur_offset++) {
      data[cur_offset] = rand() & 0xff;
    }
  }
  offsets[num_rows] = cur_offset;

  auto data_child = cudf::test::fixed_width_column_wrapper<uint8_t>(data.begin(), data.end());
  auto off_child  = cudf::test::fixed_width_column_wrapper<int32_t>(offsets.begin(), offsets.end());
  auto col = cudf::make_lists_column(num_rows, off_child.release(), data_child.release(), 0, {});

  auto expected = table_view{{*col, *col, *col, *col}};
  cudf::io::table_input_metadata expected_metadata(expected);

  expected_metadata.column_metadata[0]
    .set_name("flba_plain")
    .set_type_length(fixed_width)
    .set_encoding(cudf::io::column_encoding::PLAIN)
    .set_output_as_binary(true);
  expected_metadata.column_metadata[1]
    .set_name("flba_split")
    .set_type_length(fixed_width)
    .set_encoding(cudf::io::column_encoding::BYTE_STREAM_SPLIT)
    .set_output_as_binary(true);
  expected_metadata.column_metadata[2]
    .set_name("flba_delta")
    .set_type_length(fixed_width)
    .set_encoding(cudf::io::column_encoding::DELTA_BYTE_ARRAY)
    .set_output_as_binary(true);
  expected_metadata.column_metadata[3]
    .set_name("flba_dict")
    .set_type_length(fixed_width)
    .set_encoding(cudf::io::column_encoding::DICTIONARY)
    .set_output_as_binary(true);

  auto filepath = temp_env->get_temp_filepath("WriteFixedLenByteArray.parquet");
  cudf::io::parquet_writer_options out_opts =
    cudf::io::parquet_writer_options::builder(cudf::io::sink_info{filepath}, expected)
      .metadata(expected_metadata);
  cudf::io::write_parquet(out_opts);

  cudf::io::parquet_reader_options in_opts =
    cudf::io::parquet_reader_options::builder(cudf::io::source_info{filepath});
  auto result = cudf::io::read_parquet(in_opts);

  CUDF_TEST_EXPECT_TABLES_EQUAL(expected, result.tbl->view());

  // check page headers to make sure each column is encoded with the appropriate encoder
  auto const source = cudf::io::datasource::create(filepath);
  cudf::io::parquet::detail::FileMetaData fmd;
  read_footer(source, &fmd);

  // check that the schema retains the FIXED_LEN_BYTE_ARRAY type
  for (int i = 1; i <= 4; i++) {
    EXPECT_EQ(fmd.schema[i].type, cudf::io::parquet::detail::Type::FIXED_LEN_BYTE_ARRAY);
    EXPECT_EQ(fmd.schema[i].type_length, fixed_width);
  }

  // no nulls and no repetition, so the only encoding used should be for the data.
  auto const expect_enc = [&fmd](int idx, cudf::io::parquet::detail::Encoding enc) {
    EXPECT_EQ(fmd.row_groups[0].columns[idx].meta_data.encodings[0], enc);
  };

  // requested plain
  expect_enc(0, Encoding::PLAIN);
  // requested byte_stream_split
  expect_enc(1, Encoding::BYTE_STREAM_SPLIT);
  // requested delta_byte_array
  expect_enc(2, Encoding::DELTA_BYTE_ARRAY);
  // requested dictionary, but should fall back to plain
  // TODO: update if we get FLBA working with dictionary encoding
  expect_enc(3, Encoding::PLAIN);
}

/////////////////////////////////////////////////////////////
// custom mem mapped data sink that supports device writes
template <bool supports_device_writes>
class custom_test_memmap_sink : public cudf::io::data_sink {
 public:
  explicit custom_test_memmap_sink(std::vector<char>* mm_writer_buf)
  {
    mm_writer = cudf::io::data_sink::create(mm_writer_buf);
  }

  ~custom_test_memmap_sink() override { mm_writer->flush(); }

  void host_write(void const* data, size_t size) override { mm_writer->host_write(data, size); }

  [[nodiscard]] bool supports_device_write() const override { return supports_device_writes; }

  void device_write(void const* gpu_data, size_t size, rmm::cuda_stream_view stream) override
  {
    this->device_write_async(gpu_data, size, stream).get();
  }

  std::future<void> device_write_async(void const* gpu_data,
                                       size_t size,
                                       rmm::cuda_stream_view stream) override
  {
    return std::async(std::launch::deferred, [=] {
      char* ptr = nullptr;
      CUDF_CUDA_TRY(cudaMallocHost(&ptr, size));
      CUDF_CUDA_TRY(cudaMemcpyAsync(ptr, gpu_data, size, cudaMemcpyDefault, stream.value()));
      stream.synchronize();
      mm_writer->host_write(ptr, size);
      CUDF_CUDA_TRY(cudaFreeHost(ptr));
    });
  }

  void flush() override { mm_writer->flush(); }

  size_t bytes_written() override { return mm_writer->bytes_written(); }

 private:
  std::unique_ptr<data_sink> mm_writer;
};

////////////////////////
// Numeric type tests

// Typed test fixture for numeric type tests
template <typename T>
struct ParquetWriterNumericTypeTest : public ParquetWriterTest {
  auto type() { return cudf::data_type{cudf::type_to_id<T>()}; }
};

TYPED_TEST_SUITE(ParquetWriterNumericTypeTest, SupportedTypes);

TYPED_TEST(ParquetWriterNumericTypeTest, SingleColumn)
{
  auto sequence =
    cudf::detail::make_counting_transform_iterator(0, [](auto i) { return TypeParam(i % 400); });

  constexpr auto num_rows = 800;
  column_wrapper<TypeParam> col(sequence, sequence + num_rows, no_nulls());

  auto expected = table_view{{col}};

  auto filepath = temp_env->get_temp_filepath("SingleColumn.parquet");
  cudf::io::parquet_writer_options out_opts =
    cudf::io::parquet_writer_options::builder(cudf::io::sink_info{filepath}, expected);
  cudf::io::write_parquet(out_opts);

  cudf::io::parquet_reader_options in_opts =
    cudf::io::parquet_reader_options::builder(cudf::io::source_info{filepath});
  auto result = cudf::io::read_parquet(in_opts);

  CUDF_TEST_EXPECT_TABLES_EQUAL(expected, result.tbl->view());
}

TYPED_TEST(ParquetWriterNumericTypeTest, SingleColumnWithNulls)
{
  auto sequence =
    cudf::detail::make_counting_transform_iterator(0, [](auto i) { return TypeParam(i); });
  auto validity = cudf::detail::make_counting_transform_iterator(0, [](auto i) { return (i % 2); });

  constexpr auto num_rows = 100;
  column_wrapper<TypeParam> col(sequence, sequence + num_rows, validity);

  auto expected = table_view{{col}};

  auto filepath = temp_env->get_temp_filepath("SingleColumnWithNulls.parquet");
  cudf::io::parquet_writer_options out_opts =
    cudf::io::parquet_writer_options::builder(cudf::io::sink_info{filepath}, expected);
  cudf::io::write_parquet(out_opts);

  cudf::io::parquet_reader_options in_opts =
    cudf::io::parquet_reader_options::builder(cudf::io::source_info{filepath});
  auto result = cudf::io::read_parquet(in_opts);

  CUDF_TEST_EXPECT_TABLES_EQUAL(expected, result.tbl->view());
}

/////////////////////////
// timestamp type tests

// Typed test fixture for timestamp type tests
template <typename T>
struct ParquetWriterTimestampTypeTest : public ParquetWriterTest {
  auto type() { return cudf::data_type{cudf::type_to_id<T>()}; }
};

TYPED_TEST_SUITE(ParquetWriterTimestampTypeTest, SupportedTimestampTypes);

TYPED_TEST(ParquetWriterTimestampTypeTest, Timestamps)
{
  auto sequence = cudf::detail::make_counting_transform_iterator(
    0, [](auto i) { return ((std::rand() / 10000) * 1000); });

  constexpr auto num_rows = 100;
  column_wrapper<TypeParam, typename decltype(sequence)::value_type> col(
    sequence, sequence + num_rows, no_nulls());

  auto expected = table_view{{col}};

  auto filepath = temp_env->get_temp_filepath("Timestamps.parquet");
  cudf::io::parquet_writer_options out_opts =
    cudf::io::parquet_writer_options::builder(cudf::io::sink_info{filepath}, expected);
  cudf::io::write_parquet(out_opts);

  cudf::io::parquet_reader_options in_opts =
    cudf::io::parquet_reader_options::builder(cudf::io::source_info{filepath})
      .timestamp_type(this->type());
  auto result = cudf::io::read_parquet(in_opts);

  CUDF_TEST_EXPECT_TABLES_EQUAL(expected, result.tbl->view());
}

TYPED_TEST(ParquetWriterTimestampTypeTest, TimestampsWithNulls)
{
  auto sequence = cudf::detail::make_counting_transform_iterator(
    0, [](auto i) { return ((std::rand() / 10000) * 1000); });
  auto validity =
    cudf::detail::make_counting_transform_iterator(0, [](auto i) { return (i > 30) && (i < 60); });

  constexpr auto num_rows = 100;
  column_wrapper<TypeParam, typename decltype(sequence)::value_type> col(
    sequence, sequence + num_rows, validity);

  auto expected = table_view{{col}};

  auto filepath = temp_env->get_temp_filepath("TimestampsWithNulls.parquet");
  cudf::io::parquet_writer_options out_opts =
    cudf::io::parquet_writer_options::builder(cudf::io::sink_info{filepath}, expected);
  cudf::io::write_parquet(out_opts);

  cudf::io::parquet_reader_options in_opts =
    cudf::io::parquet_reader_options::builder(cudf::io::source_info{filepath})
      .timestamp_type(this->type());
  auto result = cudf::io::read_parquet(in_opts);

  CUDF_TEST_EXPECT_TABLES_EQUAL(expected, result.tbl->view());
}

TYPED_TEST(ParquetWriterTimestampTypeTest, TimestampOverflow)
{
  constexpr int64_t max = std::numeric_limits<int64_t>::max();
  auto sequence = cudf::detail::make_counting_transform_iterator(0, [](auto i) { return max - i; });

  constexpr auto num_rows = 100;
  column_wrapper<TypeParam, typename decltype(sequence)::value_type> col(
    sequence, sequence + num_rows, no_nulls());
  table_view expected({col});

  auto filepath = temp_env->get_temp_filepath("ParquetTimestampOverflow.parquet");
  cudf::io::parquet_writer_options out_opts =
    cudf::io::parquet_writer_options::builder(cudf::io::sink_info{filepath}, expected);
  cudf::io::write_parquet(out_opts);

  cudf::io::parquet_reader_options in_opts =
    cudf::io::parquet_reader_options::builder(cudf::io::source_info{filepath})
      .timestamp_type(this->type());
  auto result = cudf::io::read_parquet(in_opts);

  CUDF_TEST_EXPECT_TABLES_EQUAL(expected, result.tbl->view());
}

TYPED_TEST(ParquetWriterTimestampTypeTest, TimestampsByteStreamSplit)
{
  srand(42);
  auto sequence = cudf::detail::make_counting_transform_iterator(
    0, [](auto i) { return ((std::rand() / 10000) * 1000); });

  constexpr auto num_rows = 100;
  column_wrapper<TypeParam, typename decltype(sequence)::value_type> col(
    sequence, sequence + num_rows, no_nulls());

  auto expected = table_view{{col}};

  cudf::io::table_input_metadata expected_metadata(expected);
  expected_metadata.column_metadata[0].set_encoding(cudf::io::column_encoding::BYTE_STREAM_SPLIT);

  auto filepath = temp_env->get_temp_filepath("TimestampsByteStreamSplit.parquet");
  cudf::io::parquet_writer_options out_opts =
    cudf::io::parquet_writer_options::builder(cudf::io::sink_info{filepath}, expected)
      .metadata(expected_metadata);
  cudf::io::write_parquet(out_opts);

  cudf::io::parquet_reader_options in_opts =
    cudf::io::parquet_reader_options::builder(cudf::io::source_info{filepath})
      .timestamp_type(this->type());
  auto result = cudf::io::read_parquet(in_opts);

  CUDF_TEST_EXPECT_TABLES_EQUAL(expected, result.tbl->view());
}

//////////////////////////////
// writer stress tests

// Base test fixture for "stress" tests
struct ParquetWriterStressTest : public cudf::test::BaseFixture {};

TEST_F(ParquetWriterStressTest, LargeTableWeakCompression)
{
  std::vector<char> mm_buf;
  mm_buf.reserve(4 * 1024 * 1024 * 16);
  custom_test_memmap_sink<false> custom_sink(&mm_buf);

  // exercises multiple rowgroups
  srand(31337);
  auto expected = create_random_fixed_table<int>(16, 4 * 1024 * 1024, false);

  // write out using the custom sink (which uses device writes)
  cudf::io::parquet_writer_options args =
    cudf::io::parquet_writer_options::builder(cudf::io::sink_info{&custom_sink}, *expected);
  cudf::io::write_parquet(args);

  cudf::io::parquet_reader_options custom_args =
    cudf::io::parquet_reader_options::builder(cudf::io::source_info{mm_buf.data(), mm_buf.size()});
  auto custom_tbl = cudf::io::read_parquet(custom_args);
  CUDF_TEST_EXPECT_TABLES_EQUAL(custom_tbl.tbl->view(), expected->view());
}

TEST_F(ParquetWriterStressTest, LargeTableGoodCompression)
{
  std::vector<char> mm_buf;
  mm_buf.reserve(4 * 1024 * 1024 * 16);
  custom_test_memmap_sink<false> custom_sink(&mm_buf);

  // exercises multiple rowgroups
  srand(31337);
  auto expected = create_compressible_fixed_table<int>(16, 4 * 1024 * 1024, 128 * 1024, false);

  // write out using the custom sink (which uses device writes)
  cudf::io::parquet_writer_options args =
    cudf::io::parquet_writer_options::builder(cudf::io::sink_info{&custom_sink}, *expected);
  cudf::io::write_parquet(args);

  cudf::io::parquet_reader_options custom_args =
    cudf::io::parquet_reader_options::builder(cudf::io::source_info{mm_buf.data(), mm_buf.size()});
  auto custom_tbl = cudf::io::read_parquet(custom_args);
  CUDF_TEST_EXPECT_TABLES_EQUAL(custom_tbl.tbl->view(), expected->view());
}

TEST_F(ParquetWriterStressTest, LargeTableWithValids)
{
  std::vector<char> mm_buf;
  mm_buf.reserve(4 * 1024 * 1024 * 16);
  custom_test_memmap_sink<false> custom_sink(&mm_buf);

  // exercises multiple rowgroups
  srand(31337);
  auto expected = create_compressible_fixed_table<int>(16, 4 * 1024 * 1024, 6, true);

  // write out using the custom sink (which uses device writes)
  cudf::io::parquet_writer_options args =
    cudf::io::parquet_writer_options::builder(cudf::io::sink_info{&custom_sink}, *expected);
  cudf::io::write_parquet(args);

  cudf::io::parquet_reader_options custom_args =
    cudf::io::parquet_reader_options::builder(cudf::io::source_info{mm_buf.data(), mm_buf.size()});
  auto custom_tbl = cudf::io::read_parquet(custom_args);
  CUDF_TEST_EXPECT_TABLES_EQUAL(custom_tbl.tbl->view(), expected->view());
}

TEST_F(ParquetWriterStressTest, DeviceWriteLargeTableWeakCompression)
{
  std::vector<char> mm_buf;
  mm_buf.reserve(4 * 1024 * 1024 * 16);
  custom_test_memmap_sink<true> custom_sink(&mm_buf);

  // exercises multiple rowgroups
  srand(31337);
  auto expected = create_random_fixed_table<int>(16, 4 * 1024 * 1024, false);

  // write out using the custom sink (which uses device writes)
  cudf::io::parquet_writer_options args =
    cudf::io::parquet_writer_options::builder(cudf::io::sink_info{&custom_sink}, *expected);
  cudf::io::write_parquet(args);

  cudf::io::parquet_reader_options custom_args =
    cudf::io::parquet_reader_options::builder(cudf::io::source_info{mm_buf.data(), mm_buf.size()});
  auto custom_tbl = cudf::io::read_parquet(custom_args);
  CUDF_TEST_EXPECT_TABLES_EQUAL(custom_tbl.tbl->view(), expected->view());
}

TEST_F(ParquetWriterStressTest, DeviceWriteLargeTableGoodCompression)
{
  std::vector<char> mm_buf;
  mm_buf.reserve(4 * 1024 * 1024 * 16);
  custom_test_memmap_sink<true> custom_sink(&mm_buf);

  // exercises multiple rowgroups
  srand(31337);
  auto expected = create_compressible_fixed_table<int>(16, 4 * 1024 * 1024, 128 * 1024, false);

  // write out using the custom sink (which uses device writes)
  cudf::io::parquet_writer_options args =
    cudf::io::parquet_writer_options::builder(cudf::io::sink_info{&custom_sink}, *expected);
  cudf::io::write_parquet(args);

  cudf::io::parquet_reader_options custom_args =
    cudf::io::parquet_reader_options::builder(cudf::io::source_info{mm_buf.data(), mm_buf.size()});
  auto custom_tbl = cudf::io::read_parquet(custom_args);
  CUDF_TEST_EXPECT_TABLES_EQUAL(custom_tbl.tbl->view(), expected->view());
}

TEST_F(ParquetWriterStressTest, DeviceWriteLargeTableWithValids)
{
  std::vector<char> mm_buf;
  mm_buf.reserve(4 * 1024 * 1024 * 16);
  custom_test_memmap_sink<true> custom_sink(&mm_buf);

  // exercises multiple rowgroups
  srand(31337);
  auto expected = create_compressible_fixed_table<int>(16, 4 * 1024 * 1024, 6, true);

  // write out using the custom sink (which uses device writes)
  cudf::io::parquet_writer_options args =
    cudf::io::parquet_writer_options::builder(cudf::io::sink_info{&custom_sink}, *expected);
  cudf::io::write_parquet(args);

  cudf::io::parquet_reader_options custom_args =
    cudf::io::parquet_reader_options::builder(cudf::io::source_info{mm_buf.data(), mm_buf.size()});
  auto custom_tbl = cudf::io::read_parquet(custom_args);
  CUDF_TEST_EXPECT_TABLES_EQUAL(custom_tbl.tbl->view(), expected->view());
}<|MERGE_RESOLUTION|>--- conflicted
+++ resolved
@@ -1899,19 +1899,11 @@
 
       return {std::move(tbl), expected_metadata};
     }
-<<<<<<< HEAD
 
     // make flat
     auto tbl      = std::make_unique<cudf::table>(std::move(columns));
     auto expected = table_view{*tbl};
 
-=======
-
-    // make flat
-    auto tbl      = std::make_unique<cudf::table>(std::move(columns));
-    auto expected = table_view{*tbl};
-
->>>>>>> d1588c88
     cudf::io::table_input_metadata expected_metadata(expected);
     expected_metadata.column_metadata[0].set_name("int32s");
     expected_metadata.column_metadata[1].set_name("int64s");
