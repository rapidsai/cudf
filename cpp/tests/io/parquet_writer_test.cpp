/*
 * Copyright (c) 2023-2024, NVIDIA CORPORATION.
 *
 * Licensed under the Apache License, Version 2.0 (the "License");
 * you may not use this file except in compliance with the License.
 * You may obtain a copy of the License at
 *
 *     http://www.apache.org/licenses/LICENSE-2.0
 *
 * Unless required by applicable law or agreed to in writing, software
 * distributed under the License is distributed on an "AS IS" BASIS,
 * WITHOUT WARRANTIES OR CONDITIONS OF ANY KIND, either express or implied.
 * See the License for the specific language governing permissions and
 * limitations under the License.
 */

#include "parquet_common.hpp"

#include <cudf_test/base_fixture.hpp>
#include <cudf_test/column_wrapper.hpp>
#include <cudf_test/io_metadata_utilities.hpp>
#include <cudf_test/iterator_utilities.hpp>
#include <cudf_test/table_utilities.hpp>

#include <cudf/io/data_sink.hpp>
#include <cudf/io/parquet.hpp>
#include <cudf/unary.hpp>

#include <fstream>

using cudf::test::iterators::no_nulls;

template <typename mask_op_t>
void test_durations(mask_op_t mask_op)
{
  std::default_random_engine generator;
  std::uniform_int_distribution<int> distribution_d(0, 30);
  auto sequence_d = cudf::detail::make_counting_transform_iterator(
    0, [&](auto i) { return distribution_d(generator); });

  std::uniform_int_distribution<int> distribution_s(0, 86400);
  auto sequence_s = cudf::detail::make_counting_transform_iterator(
    0, [&](auto i) { return distribution_s(generator); });

  std::uniform_int_distribution<int> distribution(0, 86400 * 1000);
  auto sequence = cudf::detail::make_counting_transform_iterator(
    0, [&](auto i) { return distribution(generator); });

  auto mask = cudf::detail::make_counting_transform_iterator(0, mask_op);

  constexpr auto num_rows = 100;
  // Durations longer than a day are not exactly valid, but cudf should be able to round trip
  auto durations_d = cudf::test::fixed_width_column_wrapper<cudf::duration_D, int64_t>(
    sequence_d, sequence_d + num_rows, mask);
  auto durations_s = cudf::test::fixed_width_column_wrapper<cudf::duration_s, int64_t>(
    sequence_s, sequence_s + num_rows, mask);
  auto durations_ms = cudf::test::fixed_width_column_wrapper<cudf::duration_ms, int64_t>(
    sequence, sequence + num_rows, mask);
  auto durations_us = cudf::test::fixed_width_column_wrapper<cudf::duration_us, int64_t>(
    sequence, sequence + num_rows, mask);
  auto durations_ns = cudf::test::fixed_width_column_wrapper<cudf::duration_ns, int64_t>(
    sequence, sequence + num_rows, mask);

  auto expected = table_view{{durations_d, durations_s, durations_ms, durations_us, durations_ns}};

  auto filepath = temp_env->get_temp_filepath("Durations.parquet");
  cudf::io::parquet_writer_options out_opts =
    cudf::io::parquet_writer_options::builder(cudf::io::sink_info{filepath}, expected);
  cudf::io::write_parquet(out_opts);

  cudf::io::parquet_reader_options in_opts =
    cudf::io::parquet_reader_options::builder(cudf::io::source_info{filepath});
  auto result = cudf::io::read_parquet(in_opts);

  auto durations_d_got =
    cudf::cast(result.tbl->view().column(0), cudf::data_type{cudf::type_id::DURATION_DAYS});
  CUDF_TEST_EXPECT_COLUMNS_EQUAL(durations_d, durations_d_got->view());

  auto durations_s_got =
    cudf::cast(result.tbl->view().column(1), cudf::data_type{cudf::type_id::DURATION_SECONDS});
  CUDF_TEST_EXPECT_COLUMNS_EQUAL(durations_s, durations_s_got->view());

  CUDF_TEST_EXPECT_COLUMNS_EQUAL(durations_ms, result.tbl->view().column(2));
  CUDF_TEST_EXPECT_COLUMNS_EQUAL(durations_us, result.tbl->view().column(3));
  CUDF_TEST_EXPECT_COLUMNS_EQUAL(durations_ns, result.tbl->view().column(4));
}

TEST_F(ParquetWriterTest, Durations)
{
  test_durations([](auto i) { return true; });
  test_durations([](auto i) { return (i % 2) != 0; });
  test_durations([](auto i) { return (i % 3) != 0; });
  test_durations([](auto i) { return false; });
}

TEST_F(ParquetWriterTest, MultiIndex)
{
  constexpr auto num_rows = 100;

  auto col0_data = random_values<int8_t>(num_rows);
  auto col1_data = random_values<int16_t>(num_rows);
  auto col2_data = random_values<int32_t>(num_rows);
  auto col3_data = random_values<float>(num_rows);
  auto col4_data = random_values<double>(num_rows);

  column_wrapper<int8_t> col0{col0_data.begin(), col0_data.end(), no_nulls()};
  column_wrapper<int16_t> col1{col1_data.begin(), col1_data.end(), no_nulls()};
  column_wrapper<int32_t> col2{col2_data.begin(), col2_data.end(), no_nulls()};
  column_wrapper<float> col3{col3_data.begin(), col3_data.end(), no_nulls()};
  column_wrapper<double> col4{col4_data.begin(), col4_data.end(), no_nulls()};

  auto expected = table_view{{col0, col1, col2, col3, col4}};

  cudf::io::table_input_metadata expected_metadata(expected);
  expected_metadata.column_metadata[0].set_name("int8s");
  expected_metadata.column_metadata[1].set_name("int16s");
  expected_metadata.column_metadata[2].set_name("int32s");
  expected_metadata.column_metadata[3].set_name("floats");
  expected_metadata.column_metadata[4].set_name("doubles");

  auto filepath = temp_env->get_temp_filepath("MultiIndex.parquet");
  cudf::io::parquet_writer_options out_opts =
    cudf::io::parquet_writer_options::builder(cudf::io::sink_info{filepath}, expected)
      .metadata(expected_metadata)
      .key_value_metadata(
        {{{"pandas", "\"index_columns\": [\"int8s\", \"int16s\"], \"column1\": [\"int32s\"]"}}});
  cudf::io::write_parquet(out_opts);

  cudf::io::parquet_reader_options in_opts =
    cudf::io::parquet_reader_options::builder(cudf::io::source_info{filepath})
      .use_pandas_metadata(true)
      .columns({"int32s", "floats", "doubles"});
  auto result = cudf::io::read_parquet(in_opts);

  CUDF_TEST_EXPECT_TABLES_EQUAL(expected, result.tbl->view());
  cudf::test::expect_metadata_equal(expected_metadata, result.metadata);
}

TEST_F(ParquetWriterTest, BufferSource)
{
  constexpr auto num_rows = 100 << 10;
  auto const seq_col      = random_values<int>(num_rows);
  column_wrapper<int> col{seq_col.begin(), seq_col.end(), no_nulls()};

  auto const expected = table_view{{col}};

  cudf::io::table_input_metadata expected_metadata(expected);
  expected_metadata.column_metadata[0].set_name("col_other");

  std::vector<char> out_buffer;
  cudf::io::parquet_writer_options out_opts =
    cudf::io::parquet_writer_options::builder(cudf::io::sink_info(&out_buffer), expected)
      .metadata(expected_metadata);
  cudf::io::write_parquet(out_opts);

  // host buffer
  {
    cudf::io::parquet_reader_options in_opts = cudf::io::parquet_reader_options::builder(
      cudf::io::source_info(out_buffer.data(), out_buffer.size()));
    auto const result = cudf::io::read_parquet(in_opts);

    CUDF_TEST_EXPECT_TABLES_EQUAL(expected, result.tbl->view());
    cudf::test::expect_metadata_equal(expected_metadata, result.metadata);
  }

  // device buffer
  {
    auto const d_input = cudf::detail::make_device_uvector_sync(
      cudf::host_span<uint8_t const>{reinterpret_cast<uint8_t const*>(out_buffer.data()),
                                     out_buffer.size()},
      cudf::get_default_stream(),
      rmm::mr::get_current_device_resource());
    auto const d_buffer = cudf::device_span<std::byte const>(
      reinterpret_cast<std::byte const*>(d_input.data()), d_input.size());
    cudf::io::parquet_reader_options in_opts =
      cudf::io::parquet_reader_options::builder(cudf::io::source_info(d_buffer));
    auto const result = cudf::io::read_parquet(in_opts);

    CUDF_TEST_EXPECT_TABLES_EQUAL(expected, result.tbl->view());
    cudf::test::expect_metadata_equal(expected_metadata, result.metadata);
  }
}

TEST_F(ParquetWriterTest, ManyFragments)
{
  srand(31337);
  auto const expected = create_random_fixed_table<int>(1, 700'000, false);

  auto const filepath = temp_env->get_temp_filepath("ManyFragments.parquet");
  cudf::io::parquet_writer_options const args =
    cudf::io::parquet_writer_options::builder(cudf::io::sink_info{filepath}, *expected)
      .max_page_size_bytes(8 * 1024)
      .max_page_fragment_size(10);
  cudf::io::write_parquet(args);

  cudf::io::parquet_reader_options const read_opts =
    cudf::io::parquet_reader_options::builder(cudf::io::source_info{filepath});
  auto const result = cudf::io::read_parquet(read_opts);

  CUDF_TEST_EXPECT_TABLES_EQUAL(*result.tbl, *expected);
}

TEST_F(ParquetWriterTest, NonNullable)
{
  srand(31337);
  auto expected = create_random_fixed_table<int>(9, 9, false);

  auto filepath = temp_env->get_temp_filepath("NonNullable.parquet");
  cudf::io::parquet_writer_options args =
    cudf::io::parquet_writer_options::builder(cudf::io::sink_info{filepath}, *expected);
  cudf::io::write_parquet(args);

  cudf::io::parquet_reader_options read_opts =
    cudf::io::parquet_reader_options::builder(cudf::io::source_info{filepath});
  auto result = cudf::io::read_parquet(read_opts);

  CUDF_TEST_EXPECT_TABLES_EQUAL(*result.tbl, *expected);
}

TEST_F(ParquetWriterTest, Struct)
{
  // Struct<is_human:bool, Struct<names:string, ages:int>>

  auto names = {"Samuel Vimes",
                "Carrot Ironfoundersson",
                "Angua von Uberwald",
                "Cheery Littlebottom",
                "Detritus",
                "Mr Slant"};

  // `Name` column has all valid values.
  auto names_col = cudf::test::strings_column_wrapper{names.begin(), names.end()};

  auto ages_col =
    cudf::test::fixed_width_column_wrapper<int32_t>{{48, 27, 25, 31, 351, 351}, {1, 1, 1, 1, 1, 0}};

  auto struct_1 = cudf::test::structs_column_wrapper{{names_col, ages_col}, {1, 1, 1, 1, 0, 1}};

  auto is_human_col = cudf::test::fixed_width_column_wrapper<bool>{
    {true, true, false, false, false, false}, {1, 1, 0, 1, 1, 0}};

  auto struct_2 =
    cudf::test::structs_column_wrapper{{is_human_col, struct_1}, {0, 1, 1, 1, 1, 1}}.release();

  auto expected = table_view({*struct_2});

  auto filepath = temp_env->get_temp_filepath("Struct.parquet");
  cudf::io::parquet_writer_options args =
    cudf::io::parquet_writer_options::builder(cudf::io::sink_info{filepath}, expected);
  cudf::io::write_parquet(args);

  cudf::io::parquet_reader_options read_args =
    cudf::io::parquet_reader_options::builder(cudf::io::source_info(filepath));
  cudf::io::read_parquet(read_args);
}

// custom data sink that supports device writes. uses plain file io.
class custom_test_data_sink : public cudf::io::data_sink {
 public:
  explicit custom_test_data_sink(std::string const& filepath)
  {
    outfile_.open(filepath, std::ios::out | std::ios::binary | std::ios::trunc);
    CUDF_EXPECTS(outfile_.is_open(), "Cannot open output file");
  }

  virtual ~custom_test_data_sink() { flush(); }

  void host_write(void const* data, size_t size) override
  {
    outfile_.write(static_cast<char const*>(data), size);
  }

  [[nodiscard]] bool supports_device_write() const override { return true; }

  void device_write(void const* gpu_data, size_t size, rmm::cuda_stream_view stream) override
  {
    this->device_write_async(gpu_data, size, stream).get();
  }

  std::future<void> device_write_async(void const* gpu_data,
                                       size_t size,
                                       rmm::cuda_stream_view stream) override
  {
    return std::async(std::launch::deferred, [=] {
      char* ptr = nullptr;
      CUDF_CUDA_TRY(cudaMallocHost(&ptr, size));
      CUDF_CUDA_TRY(cudaMemcpyAsync(ptr, gpu_data, size, cudaMemcpyDefault, stream.value()));
      stream.synchronize();
      outfile_.write(ptr, size);
      CUDF_CUDA_TRY(cudaFreeHost(ptr));
    });
  }

  void flush() override { outfile_.flush(); }

  size_t bytes_written() override { return outfile_.tellp(); }

 private:
  std::ofstream outfile_;
};

TEST_F(ParquetWriterTest, CustomDataSink)
{
  auto filepath = temp_env->get_temp_filepath("CustomDataSink.parquet");
  custom_test_data_sink custom_sink(filepath);

  srand(31337);
  auto expected = create_random_fixed_table<int>(5, 10, false);

  // write out using the custom sink
  {
    cudf::io::parquet_writer_options args =
      cudf::io::parquet_writer_options::builder(cudf::io::sink_info{&custom_sink}, *expected);
    cudf::io::write_parquet(args);
  }

  // write out using a memmapped sink
  std::vector<char> buf_sink;
  {
    cudf::io::parquet_writer_options args =
      cudf::io::parquet_writer_options::builder(cudf::io::sink_info{&buf_sink}, *expected);
    cudf::io::write_parquet(args);
  }

  // read them back in and make sure everything matches

  cudf::io::parquet_reader_options custom_args =
    cudf::io::parquet_reader_options::builder(cudf::io::source_info{filepath});
  auto custom_tbl = cudf::io::read_parquet(custom_args);
  CUDF_TEST_EXPECT_TABLES_EQUAL(custom_tbl.tbl->view(), expected->view());

  cudf::io::parquet_reader_options buf_args = cudf::io::parquet_reader_options::builder(
    cudf::io::source_info{buf_sink.data(), buf_sink.size()});
  auto buf_tbl = cudf::io::read_parquet(buf_args);
  CUDF_TEST_EXPECT_TABLES_EQUAL(buf_tbl.tbl->view(), expected->view());
}

TEST_F(ParquetWriterTest, DeviceWriteLargeishFile)
{
  auto filepath = temp_env->get_temp_filepath("DeviceWriteLargeishFile.parquet");
  custom_test_data_sink custom_sink(filepath);

  // exercises multiple rowgroups
  srand(31337);
  auto expected = create_random_fixed_table<int>(4, 1024 * 1024, false);

  // write out using the custom sink (which uses device writes)
  cudf::io::parquet_writer_options args =
    cudf::io::parquet_writer_options::builder(cudf::io::sink_info{&custom_sink}, *expected)
      .row_group_size_rows(128 * 1024);
  cudf::io::write_parquet(args);

  cudf::io::parquet_reader_options custom_args =
    cudf::io::parquet_reader_options::builder(cudf::io::source_info{filepath});
  auto custom_tbl = cudf::io::read_parquet(custom_args);
  CUDF_TEST_EXPECT_TABLES_EQUAL(custom_tbl.tbl->view(), expected->view());
}

TEST_F(ParquetWriterTest, PartitionedWrite)
{
  auto source = create_compressible_fixed_table<int>(16, 4 * 1024 * 1024, 1000, false);

  auto filepath1 = temp_env->get_temp_filepath("PartitionedWrite1.parquet");
  auto filepath2 = temp_env->get_temp_filepath("PartitionedWrite2.parquet");

  auto partition1 = cudf::io::partition_info{10, 1024 * 1024};
  auto partition2 = cudf::io::partition_info{20 * 1024 + 7, 3 * 1024 * 1024};

  auto expected1 =
    cudf::slice(*source, {partition1.start_row, partition1.start_row + partition1.num_rows});
  auto expected2 =
    cudf::slice(*source, {partition2.start_row, partition2.start_row + partition2.num_rows});

  cudf::io::parquet_writer_options args =
    cudf::io::parquet_writer_options::builder(
      cudf::io::sink_info(std::vector<std::string>{filepath1, filepath2}), *source)
      .partitions({partition1, partition2})
      .compression(cudf::io::compression_type::NONE);
  cudf::io::write_parquet(args);

  auto result1 = cudf::io::read_parquet(
    cudf::io::parquet_reader_options::builder(cudf::io::source_info(filepath1)));
  CUDF_TEST_EXPECT_TABLES_EQUAL(expected1, result1.tbl->view());

  auto result2 = cudf::io::read_parquet(
    cudf::io::parquet_reader_options::builder(cudf::io::source_info(filepath2)));
  CUDF_TEST_EXPECT_TABLES_EQUAL(expected2, result2.tbl->view());
}

template <typename T>
std::string create_parquet_file(int num_cols)
{
  srand(31337);
  auto const table = create_random_fixed_table<T>(num_cols, 10, true);
  auto const filepath =
    temp_env->get_temp_filepath(typeid(T).name() + std::to_string(num_cols) + ".parquet");
  cudf::io::parquet_writer_options const out_opts =
    cudf::io::parquet_writer_options::builder(cudf::io::sink_info{filepath}, table->view());
  cudf::io::write_parquet(out_opts);
  return filepath;
}

TEST_F(ParquetWriterTest, MultipleMismatchedSources)
{
  auto const int5file = create_parquet_file<int>(5);
  {
    auto const float5file = create_parquet_file<float>(5);
    std::vector<std::string> files{int5file, float5file};
    cudf::io::parquet_reader_options const read_opts =
      cudf::io::parquet_reader_options::builder(cudf::io::source_info{files});
    EXPECT_THROW(cudf::io::read_parquet(read_opts), cudf::logic_error);
  }
  {
    auto const int10file = create_parquet_file<int>(10);
    std::vector<std::string> files{int5file, int10file};
    cudf::io::parquet_reader_options const read_opts =
      cudf::io::parquet_reader_options::builder(cudf::io::source_info{files});
    EXPECT_THROW(cudf::io::read_parquet(read_opts), cudf::logic_error);
  }
}

TEST_F(ParquetWriterTest, Slice)
{
  auto col =
    cudf::test::fixed_width_column_wrapper<int>{{1, 2, 3, 4, 5}, {true, true, true, false, true}};
  std::vector<cudf::size_type> indices{2, 5};
  std::vector<cudf::column_view> result = cudf::slice(col, indices);
  cudf::table_view tbl{result};

  auto filepath = temp_env->get_temp_filepath("Slice.parquet");
  cudf::io::parquet_writer_options out_opts =
    cudf::io::parquet_writer_options::builder(cudf::io::sink_info{filepath}, tbl);
  cudf::io::write_parquet(out_opts);

  cudf::io::parquet_reader_options in_opts =
    cudf::io::parquet_reader_options::builder(cudf::io::source_info{filepath});
  auto read_table = cudf::io::read_parquet(in_opts);

  CUDF_TEST_EXPECT_TABLES_EQUIVALENT(read_table.tbl->view(), tbl);
}

TEST_F(ParquetWriterTest, DecimalWrite)
{
  constexpr cudf::size_type num_rows = 500;
  auto seq_col0                      = random_values<int32_t>(num_rows);
  auto seq_col1                      = random_values<int64_t>(num_rows);

  auto valids =
    cudf::detail::make_counting_transform_iterator(0, [](auto i) { return i % 2 == 0; });

  auto col0 = cudf::test::fixed_point_column_wrapper<int32_t>{
    seq_col0.begin(), seq_col0.end(), valids, numeric::scale_type{5}};
  auto col1 = cudf::test::fixed_point_column_wrapper<int64_t>{
    seq_col1.begin(), seq_col1.end(), valids, numeric::scale_type{-9}};

  auto table = table_view({col0, col1});

  auto filepath = temp_env->get_temp_filepath("DecimalWrite.parquet");
  cudf::io::parquet_writer_options args =
    cudf::io::parquet_writer_options::builder(cudf::io::sink_info{filepath}, table);

  cudf::io::table_input_metadata expected_metadata(table);

  // verify failure if too small a precision is given
  expected_metadata.column_metadata[0].set_decimal_precision(7);
  expected_metadata.column_metadata[1].set_decimal_precision(1);
  args.set_metadata(expected_metadata);
  EXPECT_THROW(cudf::io::write_parquet(args), cudf::logic_error);

  // verify success if equal precision is given
  expected_metadata.column_metadata[0].set_decimal_precision(7);
  expected_metadata.column_metadata[1].set_decimal_precision(9);
  args.set_metadata(std::move(expected_metadata));
  cudf::io::write_parquet(args);

  cudf::io::parquet_reader_options read_opts =
    cudf::io::parquet_reader_options::builder(cudf::io::source_info{filepath});
  auto result = cudf::io::read_parquet(read_opts);

  CUDF_TEST_EXPECT_TABLES_EQUAL(*result.tbl, table);
}

TEST_F(ParquetWriterTest, RowGroupSizeInvalid)
{
  auto const unused_table = std::make_unique<table>();
  std::vector<char> out_buffer;

  EXPECT_THROW(cudf::io::parquet_writer_options::builder(cudf::io::sink_info(&out_buffer),
                                                         unused_table->view())
                 .row_group_size_rows(0),
               cudf::logic_error);
  EXPECT_THROW(cudf::io::parquet_writer_options::builder(cudf::io::sink_info(&out_buffer),
                                                         unused_table->view())
                 .max_page_size_rows(0),
               cudf::logic_error);
  EXPECT_THROW(cudf::io::parquet_writer_options::builder(cudf::io::sink_info(&out_buffer),
                                                         unused_table->view())
                 .row_group_size_bytes(3 << 8),
               cudf::logic_error);
  EXPECT_THROW(cudf::io::parquet_writer_options::builder(cudf::io::sink_info(&out_buffer),
                                                         unused_table->view())
                 .max_page_size_bytes(3 << 8),
               cudf::logic_error);
  EXPECT_THROW(cudf::io::parquet_writer_options::builder(cudf::io::sink_info(&out_buffer),
                                                         unused_table->view())
                 .max_page_size_bytes(0xFFFF'FFFFUL),
               cudf::logic_error);

  EXPECT_THROW(cudf::io::chunked_parquet_writer_options::builder(cudf::io::sink_info(&out_buffer))
                 .row_group_size_rows(0),
               cudf::logic_error);
  EXPECT_THROW(cudf::io::chunked_parquet_writer_options::builder(cudf::io::sink_info(&out_buffer))
                 .max_page_size_rows(0),
               cudf::logic_error);
  EXPECT_THROW(cudf::io::chunked_parquet_writer_options::builder(cudf::io::sink_info(&out_buffer))
                 .row_group_size_bytes(3 << 8),
               cudf::logic_error);
  EXPECT_THROW(cudf::io::chunked_parquet_writer_options::builder(cudf::io::sink_info(&out_buffer))
                 .max_page_size_bytes(3 << 8),
               cudf::logic_error);
  EXPECT_THROW(cudf::io::chunked_parquet_writer_options::builder(cudf::io::sink_info(&out_buffer))
                 .max_page_size_bytes(0xFFFF'FFFFUL),
               cudf::logic_error);
}

TEST_F(ParquetWriterTest, RowGroupPageSizeMatch)
{
  auto const unused_table = std::make_unique<table>();
  std::vector<char> out_buffer;

  auto options = cudf::io::parquet_writer_options::builder(cudf::io::sink_info(&out_buffer),
                                                           unused_table->view())
                   .row_group_size_bytes(128 * 1024)
                   .max_page_size_bytes(512 * 1024)
                   .row_group_size_rows(10000)
                   .max_page_size_rows(20000)
                   .build();
  EXPECT_EQ(options.get_row_group_size_bytes(), options.get_max_page_size_bytes());
  EXPECT_EQ(options.get_row_group_size_rows(), options.get_max_page_size_rows());
}

TEST_F(ParquetWriterTest, EmptyList)
{
  auto L1 = cudf::make_lists_column(0,
                                    cudf::make_empty_column(cudf::data_type(cudf::type_id::INT32)),
                                    cudf::make_empty_column(cudf::data_type{cudf::type_id::INT64}),
                                    0,
                                    {});
  auto L0 = cudf::make_lists_column(
    3, cudf::test::fixed_width_column_wrapper<int32_t>{0, 0, 0, 0}.release(), std::move(L1), 0, {});

  auto filepath = temp_env->get_temp_filepath("EmptyList.parquet");
  cudf::io::write_parquet(cudf::io::parquet_writer_options_builder(cudf::io::sink_info(filepath),
                                                                   cudf::table_view({*L0})));

  auto result = cudf::io::read_parquet(
    cudf::io::parquet_reader_options_builder(cudf::io::source_info(filepath)));

  using lcw     = cudf::test::lists_column_wrapper<int64_t>;
  auto expected = lcw{lcw{}, lcw{}, lcw{}};
  CUDF_TEST_EXPECT_COLUMNS_EQUAL(result.tbl->view().column(0), expected);
}

TEST_F(ParquetWriterTest, DeepEmptyList)
{
  // Make a list column LLLi st only L is valid and LLi are all null. This tests whether we can
  // handle multiple nullptr offsets

  auto L2 = cudf::make_lists_column(0,
                                    cudf::make_empty_column(cudf::data_type(cudf::type_id::INT32)),
                                    cudf::make_empty_column(cudf::data_type{cudf::type_id::INT64}),
                                    0,
                                    {});
  auto L1 = cudf::make_lists_column(
    0, cudf::make_empty_column(cudf::data_type(cudf::type_id::INT32)), std::move(L2), 0, {});
  auto L0 = cudf::make_lists_column(
    3, cudf::test::fixed_width_column_wrapper<int32_t>{0, 0, 0, 0}.release(), std::move(L1), 0, {});

  auto filepath = temp_env->get_temp_filepath("DeepEmptyList.parquet");
  cudf::io::write_parquet(cudf::io::parquet_writer_options_builder(cudf::io::sink_info(filepath),
                                                                   cudf::table_view({*L0})));

  auto result = cudf::io::read_parquet(
    cudf::io::parquet_reader_options_builder(cudf::io::source_info(filepath)));

  CUDF_TEST_EXPECT_COLUMNS_EQUAL(result.tbl->view().column(0), *L0);
}

TEST_F(ParquetWriterTest, EmptyListWithStruct)
{
  auto L2 = cudf::make_lists_column(0,
                                    cudf::make_empty_column(cudf::data_type(cudf::type_id::INT32)),
                                    cudf::make_empty_column(cudf::data_type{cudf::type_id::INT64}),
                                    0,
                                    {});

  auto children = std::vector<std::unique_ptr<cudf::column>>{};
  children.push_back(std::move(L2));
  auto S2 = cudf::make_structs_column(0, std::move(children), 0, {});
  auto L1 = cudf::make_lists_column(
    0, cudf::make_empty_column(cudf::data_type(cudf::type_id::INT32)), std::move(S2), 0, {});
  auto L0 = cudf::make_lists_column(
    3, cudf::test::fixed_width_column_wrapper<int32_t>{0, 0, 0, 0}.release(), std::move(L1), 0, {});

  auto filepath = temp_env->get_temp_filepath("EmptyListWithStruct.parquet");
  cudf::io::write_parquet(cudf::io::parquet_writer_options_builder(cudf::io::sink_info(filepath),
                                                                   cudf::table_view({*L0})));
  auto result = cudf::io::read_parquet(
    cudf::io::parquet_reader_options_builder(cudf::io::source_info(filepath)));

  CUDF_TEST_EXPECT_COLUMNS_EQUAL(result.tbl->view().column(0), *L0);
}

TEST_F(ParquetWriterTest, CheckPageRows)
{
  auto sequence = thrust::make_counting_iterator(0);

  constexpr auto page_rows = 5000;
  constexpr auto num_rows  = 2 * page_rows;
  column_wrapper<int> col(sequence, sequence + num_rows, no_nulls());

  auto expected = table_view{{col}};

  auto const filepath = temp_env->get_temp_filepath("CheckPageRows.parquet");
  const cudf::io::parquet_writer_options out_opts =
    cudf::io::parquet_writer_options::builder(cudf::io::sink_info{filepath}, expected)
      .max_page_size_rows(page_rows);
  cudf::io::write_parquet(out_opts);

  // check first page header and make sure it has only page_rows values
  auto const source = cudf::io::datasource::create(filepath);
  cudf::io::parquet::detail::FileMetaData fmd;

  read_footer(source, &fmd);
  ASSERT_GT(fmd.row_groups.size(), 0);
  ASSERT_EQ(fmd.row_groups[0].columns.size(), 1);
  auto const& first_chunk = fmd.row_groups[0].columns[0].meta_data;
  ASSERT_GT(first_chunk.data_page_offset, 0);

  // read first data page header.  sizeof(PageHeader) is not exact, but the thrift encoded
  // version should be smaller than size of the struct.
  auto const ph = read_page_header(
    source, {first_chunk.data_page_offset, sizeof(cudf::io::parquet::detail::PageHeader), 0});

  EXPECT_EQ(ph.data_page_header.num_values, page_rows);
}

TEST_F(ParquetWriterTest, CheckPageRowsAdjusted)
{
  // enough for a few pages with the default 20'000 rows/page
  constexpr auto rows_per_page = 20'000;
  constexpr auto num_rows      = 3 * rows_per_page;
  const std::string s1(32, 'a');
  auto col0_elements =
    cudf::detail::make_counting_transform_iterator(0, [&](auto i) { return s1; });
  auto col0 = cudf::test::strings_column_wrapper(col0_elements, col0_elements + num_rows);

  auto const expected = table_view{{col0}};

  auto const filepath = temp_env->get_temp_filepath("CheckPageRowsAdjusted.parquet");
  const cudf::io::parquet_writer_options out_opts =
    cudf::io::parquet_writer_options::builder(cudf::io::sink_info{filepath}, expected)
      .max_page_size_rows(rows_per_page);
  cudf::io::write_parquet(out_opts);

  // check first page header and make sure it has only page_rows values
  auto const source = cudf::io::datasource::create(filepath);
  cudf::io::parquet::detail::FileMetaData fmd;

  read_footer(source, &fmd);
  ASSERT_GT(fmd.row_groups.size(), 0);
  ASSERT_EQ(fmd.row_groups[0].columns.size(), 1);
  auto const& first_chunk = fmd.row_groups[0].columns[0].meta_data;
  ASSERT_GT(first_chunk.data_page_offset, 0);

  // read first data page header.  sizeof(PageHeader) is not exact, but the thrift encoded
  // version should be smaller than size of the struct.
  auto const ph = read_page_header(
    source, {first_chunk.data_page_offset, sizeof(cudf::io::parquet::detail::PageHeader), 0});

  EXPECT_LE(ph.data_page_header.num_values, rows_per_page);
}

TEST_F(ParquetWriterTest, CheckPageRowsTooSmall)
{
  constexpr auto rows_per_page = 1'000;
  constexpr auto fragment_size = 5'000;
  constexpr auto num_rows      = 3 * rows_per_page;
  const std::string s1(32, 'a');
  auto col0_elements =
    cudf::detail::make_counting_transform_iterator(0, [&](auto i) { return s1; });
  auto col0 = cudf::test::strings_column_wrapper(col0_elements, col0_elements + num_rows);

  auto const expected = table_view{{col0}};

  auto const filepath = temp_env->get_temp_filepath("CheckPageRowsTooSmall.parquet");
  const cudf::io::parquet_writer_options out_opts =
    cudf::io::parquet_writer_options::builder(cudf::io::sink_info{filepath}, expected)
      .max_page_fragment_size(fragment_size)
      .max_page_size_rows(rows_per_page);
  cudf::io::write_parquet(out_opts);

  // check that file is written correctly when rows/page < fragment size
  auto const source = cudf::io::datasource::create(filepath);
  cudf::io::parquet::detail::FileMetaData fmd;

  read_footer(source, &fmd);
  ASSERT_TRUE(fmd.row_groups.size() > 0);
  ASSERT_TRUE(fmd.row_groups[0].columns.size() == 1);
  auto const& first_chunk = fmd.row_groups[0].columns[0].meta_data;
  ASSERT_TRUE(first_chunk.data_page_offset > 0);

  // read first data page header.  sizeof(PageHeader) is not exact, but the thrift encoded
  // version should be smaller than size of the struct.
  auto const ph = read_page_header(
    source, {first_chunk.data_page_offset, sizeof(cudf::io::parquet::detail::PageHeader), 0});

  // there should be only one page since the fragment size is larger than rows_per_page
  EXPECT_EQ(ph.data_page_header.num_values, num_rows);
}

TEST_F(ParquetWriterTest, Decimal128Stats)
{
  // check that decimal128 min and max statistics are written in network byte order
  // this is negative, so should be the min
  std::vector<uint8_t> expected_min{
    0xa1, 0xb2, 0xc3, 0xd4, 0xe5, 0xf6, 0, 0, 0, 0, 0, 0, 0, 0, 0, 0};
  std::vector<uint8_t> expected_max{
    0, 0, 0, 0, 0, 0, 0, 0, 0, 0, 0xa1, 0xb2, 0xc3, 0xd4, 0xe5, 0xf6};

  __int128_t val0 = 0xa1b2'c3d4'e5f6ULL;
  __int128_t val1 = val0 << 80;
  column_wrapper<numeric::decimal128> col0{{numeric::decimal128(val0, numeric::scale_type{0}),
                                            numeric::decimal128(val1, numeric::scale_type{0})}};

  auto expected = table_view{{col0}};

  auto const filepath = temp_env->get_temp_filepath("Decimal128Stats.parquet");
  const cudf::io::parquet_writer_options out_opts =
    cudf::io::parquet_writer_options::builder(cudf::io::sink_info{filepath}, expected);
  cudf::io::write_parquet(out_opts);

  auto const source = cudf::io::datasource::create(filepath);
  cudf::io::parquet::detail::FileMetaData fmd;

  read_footer(source, &fmd);

  auto const stats = get_statistics(fmd.row_groups[0].columns[0]);

  EXPECT_EQ(expected_min, stats.min_value);
  EXPECT_EQ(expected_max, stats.max_value);
}

TEST_F(ParquetWriterTest, CheckColumnIndexTruncation)
{
  char const* coldata[] = {
    // in-range 7 bit.  should truncate to "yyyyyyyz"
    "yyyyyyyyy",
    // max 7 bit. should truncate to "x7fx7fx7fx7fx7fx7fx7fx80", since it's
    // considered binary, not UTF-8.  If UTF-8 it should not truncate.
    "\x7f\x7f\x7f\x7f\x7f\x7f\x7f\x7f\x7f",
    // max binary.  this should not truncate
    "\xff\xff\xff\xff\xff\xff\xff\xff\xff",
    // in-range 2-byte UTF8 (U+00E9). should truncate to "éééê"
    "ééééé",
    // max 2-byte UTF8 (U+07FF). should not truncate
    "߿߿߿߿߿",
    // in-range 3-byte UTF8 (U+0800). should truncate to "ࠀࠁ"
    "ࠀࠀࠀ",
    // max 3-byte UTF8 (U+FFFF). should not truncate
    "\xef\xbf\xbf\xef\xbf\xbf\xef\xbf\xbf",
    // in-range 4-byte UTF8 (U+10000). should truncate to "𐀀𐀁"
    "𐀀𐀀𐀀",
    // max unicode (U+10FFFF). should truncate to \xf4\x8f\xbf\xbf\xf4\x90\x80\x80,
    // which is no longer valid unicode, but is still ok UTF-8???
    "\xf4\x8f\xbf\xbf\xf4\x8f\xbf\xbf\xf4\x8f\xbf\xbf",
    // max 4-byte UTF8 (U+1FFFFF). should not truncate
    "\xf7\xbf\xbf\xbf\xf7\xbf\xbf\xbf\xf7\xbf\xbf\xbf"};

  // NOTE: UTF8 min is initialized with 0xf7bfbfbf. Binary values larger
  // than that will not become minimum value (when written as UTF-8).
  char const* truncated_min[] = {"yyyyyyyy",
                                 "\x7f\x7f\x7f\x7f\x7f\x7f\x7f\x7f",
                                 "\xf7\xbf\xbf\xbf",
                                 "éééé",
                                 "߿߿߿߿",
                                 "ࠀࠀ",
                                 "\xef\xbf\xbf\xef\xbf\xbf",
                                 "𐀀𐀀",
                                 "\xf4\x8f\xbf\xbf\xf4\x8f\xbf\xbf",
                                 "\xf7\xbf\xbf\xbf"};

  char const* truncated_max[] = {"yyyyyyyz",
                                 "\x7f\x7f\x7f\x7f\x7f\x7f\x7f\x80",
                                 "\xff\xff\xff\xff\xff\xff\xff\xff\xff",
                                 "éééê",
                                 "߿߿߿߿߿",
                                 "ࠀࠁ",
                                 "\xef\xbf\xbf\xef\xbf\xbf\xef\xbf\xbf",
                                 "𐀀𐀁",
                                 "\xf4\x8f\xbf\xbf\xf4\x90\x80\x80",
                                 "\xf7\xbf\xbf\xbf\xf7\xbf\xbf\xbf\xf7\xbf\xbf\xbf"};

  auto cols = [&]() {
    using string_wrapper = column_wrapper<cudf::string_view>;
    std::vector<std::unique_ptr<column>> cols;
    for (auto const str : coldata) {
      cols.push_back(string_wrapper{str}.release());
    }
    return cols;
  }();
  auto expected = std::make_unique<table>(std::move(cols));

  auto const filepath = temp_env->get_temp_filepath("CheckColumnIndexTruncation.parquet");
  cudf::io::parquet_writer_options out_opts =
    cudf::io::parquet_writer_options::builder(cudf::io::sink_info{filepath}, expected->view())
      .stats_level(cudf::io::statistics_freq::STATISTICS_COLUMN)
      .column_index_truncate_length(8);
  cudf::io::write_parquet(out_opts);

  auto const source = cudf::io::datasource::create(filepath);
  cudf::io::parquet::detail::FileMetaData fmd;

  read_footer(source, &fmd);

  for (size_t r = 0; r < fmd.row_groups.size(); r++) {
    auto const& rg = fmd.row_groups[r];
    for (size_t c = 0; c < rg.columns.size(); c++) {
      auto const& chunk = rg.columns[c];

      auto const ci    = read_column_index(source, chunk);
      auto const stats = get_statistics(chunk);

      ASSERT_TRUE(stats.min_value.has_value());
      ASSERT_TRUE(stats.max_value.has_value());

      // check trunc(page.min) <= stats.min && trun(page.max) >= stats.max
      auto const ptype = fmd.schema[c + 1].type;
      auto const ctype = fmd.schema[c + 1].converted_type;
      EXPECT_TRUE(compare_binary(ci.min_values[0], stats.min_value.value(), ptype, ctype) <= 0);
      EXPECT_TRUE(compare_binary(ci.max_values[0], stats.max_value.value(), ptype, ctype) >= 0);

      // check that truncated values == expected
      EXPECT_EQ(memcmp(ci.min_values[0].data(), truncated_min[c], ci.min_values[0].size()), 0);
      EXPECT_EQ(memcmp(ci.max_values[0].data(), truncated_max[c], ci.max_values[0].size()), 0);
    }
  }
}

TEST_F(ParquetWriterTest, BinaryColumnIndexTruncation)
{
  std::vector<uint8_t> truncated_min[] = {{0xfe, 0xfe, 0xfe, 0xfe, 0xfe, 0xfe, 0xfe, 0xfe},
                                          {0xfe, 0xff, 0xff, 0xff, 0xff, 0xff, 0xff, 0xff},
                                          {0xff, 0xff, 0xff, 0xff, 0xff, 0xff, 0xff, 0xff}};

  std::vector<uint8_t> truncated_max[] = {{0xfe, 0xfe, 0xfe, 0xfe, 0xfe, 0xfe, 0xfe, 0xff},
                                          {0xff},
                                          {0xff, 0xff, 0xff, 0xff, 0xff, 0xff, 0xff, 0xff, 0xff}};

  cudf::test::lists_column_wrapper<uint8_t> col0{
    {0xfe, 0xfe, 0xfe, 0xfe, 0xfe, 0xfe, 0xfe, 0xfe, 0xfe}};
  cudf::test::lists_column_wrapper<uint8_t> col1{
    {0xfe, 0xff, 0xff, 0xff, 0xff, 0xff, 0xff, 0xff, 0xff}};
  cudf::test::lists_column_wrapper<uint8_t> col2{
    {0xff, 0xff, 0xff, 0xff, 0xff, 0xff, 0xff, 0xff, 0xff}};

  auto expected = table_view{{col0, col1, col2}};

  cudf::io::table_input_metadata output_metadata(expected);
  output_metadata.column_metadata[0].set_name("col_binary0").set_output_as_binary(true);
  output_metadata.column_metadata[1].set_name("col_binary1").set_output_as_binary(true);
  output_metadata.column_metadata[2].set_name("col_binary2").set_output_as_binary(true);

  auto const filepath = temp_env->get_temp_filepath("BinaryColumnIndexTruncation.parquet");
  cudf::io::parquet_writer_options out_opts =
    cudf::io::parquet_writer_options::builder(cudf::io::sink_info{filepath}, expected)
      .metadata(std::move(output_metadata))
      .stats_level(cudf::io::statistics_freq::STATISTICS_COLUMN)
      .column_index_truncate_length(8);
  cudf::io::write_parquet(out_opts);

  auto const source = cudf::io::datasource::create(filepath);
  cudf::io::parquet::detail::FileMetaData fmd;

  read_footer(source, &fmd);

  for (size_t r = 0; r < fmd.row_groups.size(); r++) {
    auto const& rg = fmd.row_groups[r];
    for (size_t c = 0; c < rg.columns.size(); c++) {
      auto const& chunk = rg.columns[c];

      auto const ci    = read_column_index(source, chunk);
      auto const stats = get_statistics(chunk);

      // check trunc(page.min) <= stats.min && trun(page.max) >= stats.max
      auto const ptype = fmd.schema[c + 1].type;
      auto const ctype = fmd.schema[c + 1].converted_type;
      ASSERT_TRUE(stats.min_value.has_value());
      ASSERT_TRUE(stats.max_value.has_value());
      EXPECT_TRUE(compare_binary(ci.min_values[0], stats.min_value.value(), ptype, ctype) <= 0);
      EXPECT_TRUE(compare_binary(ci.max_values[0], stats.max_value.value(), ptype, ctype) >= 0);

      // check that truncated values == expected
      EXPECT_EQ(ci.min_values[0], truncated_min[c]);
      EXPECT_EQ(ci.max_values[0], truncated_max[c]);
    }
  }
}

TEST_F(ParquetWriterTest, ByteArrayStats)
{
  // check that byte array min and max statistics are written as expected. If a byte array is
  // written as a string, max utf8 is 0xf7bfbfbf and so the minimum value will be set to that value
  // instead of a potential minimum higher than that.
  std::vector<uint8_t> expected_col0_min{0xf0};
  std::vector<uint8_t> expected_col0_max{0xf0, 0xf5, 0xf5};
  std::vector<uint8_t> expected_col1_min{0xfe, 0xfe, 0xfe};
  std::vector<uint8_t> expected_col1_max{0xfe, 0xfe, 0xfe};

  cudf::test::lists_column_wrapper<uint8_t> list_int_col0{
    {0xf0}, {0xf0, 0xf5, 0xf3}, {0xf0, 0xf5, 0xf5}};
  cudf::test::lists_column_wrapper<uint8_t> list_int_col1{
    {0xfe, 0xfe, 0xfe}, {0xfe, 0xfe, 0xfe}, {0xfe, 0xfe, 0xfe}};

  auto expected = table_view{{list_int_col0, list_int_col1}};
  cudf::io::table_input_metadata output_metadata(expected);
  output_metadata.column_metadata[0].set_name("col_binary0").set_output_as_binary(true);
  output_metadata.column_metadata[1].set_name("col_binary1").set_output_as_binary(true);

  auto filepath = temp_env->get_temp_filepath("ByteArrayStats.parquet");
  cudf::io::parquet_writer_options out_opts =
    cudf::io::parquet_writer_options::builder(cudf::io::sink_info{filepath}, expected)
      .metadata(std::move(output_metadata));
  cudf::io::write_parquet(out_opts);

  cudf::io::parquet_reader_options in_opts =
    cudf::io::parquet_reader_options::builder(cudf::io::source_info{filepath})
      .set_column_schema({{}, {}});
  auto result = cudf::io::read_parquet(in_opts);

  auto source = cudf::io::datasource::create(filepath);
  cudf::io::parquet::detail::FileMetaData fmd;

  read_footer(source, &fmd);

  EXPECT_EQ(fmd.schema[1].type, cudf::io::parquet::detail::Type::BYTE_ARRAY);
  EXPECT_EQ(fmd.schema[2].type, cudf::io::parquet::detail::Type::BYTE_ARRAY);

  auto const stats0 = get_statistics(fmd.row_groups[0].columns[0]);
  auto const stats1 = get_statistics(fmd.row_groups[0].columns[1]);

  EXPECT_EQ(expected_col0_min, stats0.min_value);
  EXPECT_EQ(expected_col0_max, stats0.max_value);
  EXPECT_EQ(expected_col1_min, stats1.min_value);
  EXPECT_EQ(expected_col1_max, stats1.max_value);
}

TEST_F(ParquetWriterTest, SingleValueDictionaryTest)
{
  constexpr unsigned int expected_bits = 1;
  constexpr unsigned int nrows         = 1'000'000U;

  auto elements = cudf::detail::make_counting_transform_iterator(
    0, [](auto i) { return "a unique string value suffixed with 1"; });
  auto const col0     = cudf::test::strings_column_wrapper(elements, elements + nrows);
  auto const expected = table_view{{col0}};

  auto const filepath = temp_env->get_temp_filepath("SingleValueDictionaryTest.parquet");
  // set row group size so that there will be only one row group
  // no compression so we can easily read page data
  cudf::io::parquet_writer_options out_opts =
    cudf::io::parquet_writer_options::builder(cudf::io::sink_info{filepath}, expected)
      .compression(cudf::io::compression_type::NONE)
      .stats_level(cudf::io::statistics_freq::STATISTICS_COLUMN)
      .row_group_size_rows(nrows);
  cudf::io::write_parquet(out_opts);

  cudf::io::parquet_reader_options default_in_opts =
    cudf::io::parquet_reader_options::builder(cudf::io::source_info{filepath});
  auto const result = cudf::io::read_parquet(default_in_opts);

  CUDF_TEST_EXPECT_TABLES_EQUAL(expected, result.tbl->view());

  // make sure dictionary was used
  auto const source = cudf::io::datasource::create(filepath);
  cudf::io::parquet::detail::FileMetaData fmd;

  read_footer(source, &fmd);
  auto used_dict = [&fmd]() {
    for (auto enc : fmd.row_groups[0].columns[0].meta_data.encodings) {
      if (enc == cudf::io::parquet::detail::Encoding::PLAIN_DICTIONARY or
          enc == cudf::io::parquet::detail::Encoding::RLE_DICTIONARY) {
        return true;
      }
    }
    return false;
  };
  EXPECT_TRUE(used_dict());

  // and check that the correct number of bits was used
  auto const oi    = read_offset_index(source, fmd.row_groups[0].columns[0]);
  auto const nbits = read_dict_bits(source, oi.page_locations[0]);
  EXPECT_EQ(nbits, expected_bits);
}

TEST_F(ParquetWriterTest, DictionaryNeverTest)
{
  constexpr unsigned int nrows = 1'000U;

  // only one value, so would normally use dictionary
  auto elements = cudf::detail::make_counting_transform_iterator(
    0, [](auto i) { return "a unique string value suffixed with 1"; });
  auto const col0     = cudf::test::strings_column_wrapper(elements, elements + nrows);
  auto const expected = table_view{{col0}};

  auto const filepath = temp_env->get_temp_filepath("DictionaryNeverTest.parquet");
  // no compression so we can easily read page data
  cudf::io::parquet_writer_options out_opts =
    cudf::io::parquet_writer_options::builder(cudf::io::sink_info{filepath}, expected)
      .compression(cudf::io::compression_type::NONE)
      .dictionary_policy(cudf::io::dictionary_policy::NEVER);
  cudf::io::write_parquet(out_opts);

  cudf::io::parquet_reader_options default_in_opts =
    cudf::io::parquet_reader_options::builder(cudf::io::source_info{filepath});
  auto const result = cudf::io::read_parquet(default_in_opts);

  CUDF_TEST_EXPECT_TABLES_EQUAL(expected, result.tbl->view());

  // make sure dictionary was not used
  auto const source = cudf::io::datasource::create(filepath);
  cudf::io::parquet::detail::FileMetaData fmd;

  read_footer(source, &fmd);
  auto used_dict = [&fmd]() {
    for (auto enc : fmd.row_groups[0].columns[0].meta_data.encodings) {
      if (enc == cudf::io::parquet::detail::Encoding::PLAIN_DICTIONARY or
          enc == cudf::io::parquet::detail::Encoding::RLE_DICTIONARY) {
        return true;
      }
    }
    return false;
  };
  EXPECT_FALSE(used_dict());
}

TEST_F(ParquetWriterTest, DictionaryAdaptiveTest)
{
  constexpr unsigned int nrows = 65'536U;
  // cardinality is chosen to result in a dictionary > 1MB in size
  constexpr unsigned int cardinality = 32'768U;

  // single value will have a small dictionary
  auto elements0 = cudf::detail::make_counting_transform_iterator(
    0, [](auto i) { return "a unique string value suffixed with 1"; });
  auto const col0 = cudf::test::strings_column_wrapper(elements0, elements0 + nrows);

  // high cardinality will have a large dictionary
  auto elements1  = cudf::detail::make_counting_transform_iterator(0, [cardinality](auto i) {
    return "a unique string value suffixed with " + std::to_string(i % cardinality);
  });
  auto const col1 = cudf::test::strings_column_wrapper(elements1, elements1 + nrows);

  auto const expected = table_view{{col0, col1}};

  auto const filepath = temp_env->get_temp_filepath("DictionaryAdaptiveTest.parquet");
  cudf::io::parquet_writer_options out_opts =
    cudf::io::parquet_writer_options::builder(cudf::io::sink_info{filepath}, expected)
      .compression(cudf::io::compression_type::ZSTD)
      .dictionary_policy(cudf::io::dictionary_policy::ADAPTIVE);
  cudf::io::write_parquet(out_opts);

  cudf::io::parquet_reader_options default_in_opts =
    cudf::io::parquet_reader_options::builder(cudf::io::source_info{filepath});
  auto const result = cudf::io::read_parquet(default_in_opts);

  CUDF_TEST_EXPECT_TABLES_EQUAL(expected, result.tbl->view());

  // make sure dictionary was used as expected. col0 should use one,
  // col1 should not.
  auto const source = cudf::io::datasource::create(filepath);
  cudf::io::parquet::detail::FileMetaData fmd;

  read_footer(source, &fmd);
  auto used_dict = [&fmd](int col) {
    for (auto enc : fmd.row_groups[0].columns[col].meta_data.encodings) {
      if (enc == cudf::io::parquet::detail::Encoding::PLAIN_DICTIONARY or
          enc == cudf::io::parquet::detail::Encoding::RLE_DICTIONARY) {
        return true;
      }
    }
    return false;
  };
  EXPECT_TRUE(used_dict(0));
  EXPECT_FALSE(used_dict(1));
}

TEST_F(ParquetWriterTest, DictionaryAlwaysTest)
{
  constexpr unsigned int nrows = 65'536U;
  // cardinality is chosen to result in a dictionary > 1MB in size
  constexpr unsigned int cardinality = 32'768U;

  // single value will have a small dictionary
  auto elements0 = cudf::detail::make_counting_transform_iterator(
    0, [](auto i) { return "a unique string value suffixed with 1"; });
  auto const col0 = cudf::test::strings_column_wrapper(elements0, elements0 + nrows);

  // high cardinality will have a large dictionary
  auto elements1  = cudf::detail::make_counting_transform_iterator(0, [cardinality](auto i) {
    return "a unique string value suffixed with " + std::to_string(i % cardinality);
  });
  auto const col1 = cudf::test::strings_column_wrapper(elements1, elements1 + nrows);

  auto const expected = table_view{{col0, col1}};

  auto const filepath = temp_env->get_temp_filepath("DictionaryAlwaysTest.parquet");
  cudf::io::parquet_writer_options out_opts =
    cudf::io::parquet_writer_options::builder(cudf::io::sink_info{filepath}, expected)
      .compression(cudf::io::compression_type::ZSTD)
      .dictionary_policy(cudf::io::dictionary_policy::ALWAYS);
  cudf::io::write_parquet(out_opts);

  cudf::io::parquet_reader_options default_in_opts =
    cudf::io::parquet_reader_options::builder(cudf::io::source_info{filepath});
  auto const result = cudf::io::read_parquet(default_in_opts);

  CUDF_TEST_EXPECT_TABLES_EQUAL(expected, result.tbl->view());

  // make sure dictionary was used for both columns
  auto const source = cudf::io::datasource::create(filepath);
  cudf::io::parquet::detail::FileMetaData fmd;

  read_footer(source, &fmd);
  auto used_dict = [&fmd](int col) {
    for (auto enc : fmd.row_groups[0].columns[col].meta_data.encodings) {
      if (enc == cudf::io::parquet::detail::Encoding::PLAIN_DICTIONARY or
          enc == cudf::io::parquet::detail::Encoding::RLE_DICTIONARY) {
        return true;
      }
    }
    return false;
  };
  EXPECT_TRUE(used_dict(0));
  EXPECT_TRUE(used_dict(1));
}

TEST_F(ParquetWriterTest, DictionaryPageSizeEst)
{
  // one page
  constexpr unsigned int nrows = 20'000U;

  // this test is creating a pattern of repeating then non-repeating values to trigger
  // a "worst-case" for page size estimation in the presence of a dictionary. have confirmed
  // that this fails for values over 16 in the final term of `max_RLE_page_size()`.
  // The output of the iterator will be 'CCCCCRRRRRCCCCCRRRRR...` where 'C' is a changing
  // value, and 'R' repeats. The encoder will turn this into a literal run of 8 values
  // (`CCCCCRRR`) followed by a repeated run of 2 (`RR`). This pattern then repeats, getting
  // as close as possible to a condition of repeated 8 value literal runs.
  auto elements0  = cudf::detail::make_counting_transform_iterator(0, [](auto i) {
    if ((i / 5) % 2 == 1) {
      return std::string("non-unique string");
    } else {
      return "a unique string value suffixed with " + std::to_string(i);
    }
  });
  auto const col0 = cudf::test::strings_column_wrapper(elements0, elements0 + nrows);

  auto const expected = table_view{{col0}};

  auto const filepath = temp_env->get_temp_filepath("DictionaryPageSizeEst.parquet");
  cudf::io::parquet_writer_options out_opts =
    cudf::io::parquet_writer_options::builder(cudf::io::sink_info{filepath}, expected)
      .compression(cudf::io::compression_type::ZSTD)
      .dictionary_policy(cudf::io::dictionary_policy::ALWAYS);
  cudf::io::write_parquet(out_opts);

  cudf::io::parquet_reader_options default_in_opts =
    cudf::io::parquet_reader_options::builder(cudf::io::source_info{filepath});
  auto const result = cudf::io::read_parquet(default_in_opts);

  CUDF_TEST_EXPECT_TABLES_EQUAL(expected, result.tbl->view());
}

TEST_F(ParquetWriterTest, UserNullability)
{
  auto weight_col = cudf::test::fixed_width_column_wrapper<float>{{57.5, 51.1, 15.3}};
  auto ages_col   = cudf::test::fixed_width_column_wrapper<int32_t>{{30, 27, 5}};
  auto struct_col = cudf::test::structs_column_wrapper{weight_col, ages_col};

  auto expected = table_view({struct_col});

  cudf::io::table_input_metadata expected_metadata(expected);
  expected_metadata.column_metadata[0].set_nullability(false);
  expected_metadata.column_metadata[0].child(0).set_nullability(true);

  auto filepath = temp_env->get_temp_filepath("SingleWriteNullable.parquet");
  cudf::io::parquet_writer_options write_opts =
    cudf::io::parquet_writer_options::builder(cudf::io::sink_info{filepath}, expected)
      .metadata(std::move(expected_metadata));
  cudf::io::write_parquet(write_opts);

  cudf::io::parquet_reader_options read_opts =
    cudf::io::parquet_reader_options::builder(cudf::io::source_info{filepath});
  auto result = cudf::io::read_parquet(read_opts);

  EXPECT_FALSE(result.tbl->view().column(0).nullable());
  EXPECT_TRUE(result.tbl->view().column(0).child(0).nullable());
  EXPECT_FALSE(result.tbl->view().column(0).child(1).nullable());
}

TEST_F(ParquetWriterTest, UserNullabilityInvalid)
{
  auto valids =
    cudf::detail::make_counting_transform_iterator(0, [&](int index) { return index % 2; });
  auto col      = cudf::test::fixed_width_column_wrapper<double>{{57.5, 51.1, 15.3}, valids};
  auto expected = table_view({col});

  auto filepath = temp_env->get_temp_filepath("SingleWriteNullableInvalid.parquet");
  cudf::io::parquet_writer_options write_opts =
    cudf::io::parquet_writer_options::builder(cudf::io::sink_info{filepath}, expected);
  // Should work without the nullability option
  EXPECT_NO_THROW(cudf::io::write_parquet(write_opts));

  cudf::io::table_input_metadata expected_metadata(expected);
  expected_metadata.column_metadata[0].set_nullability(false);
  write_opts.set_metadata(std::move(expected_metadata));
  // Can't write a column with nulls as not nullable
  EXPECT_THROW(cudf::io::write_parquet(write_opts), cudf::logic_error);
}

TEST_F(ParquetWriterTest, CompStats)
{
  auto table = create_random_fixed_table<int>(1, 100000, true);

  auto const stats = std::make_shared<cudf::io::writer_compression_statistics>();

  std::vector<char> unused_buffer;
  cudf::io::parquet_writer_options opts =
    cudf::io::parquet_writer_options::builder(cudf::io::sink_info{&unused_buffer}, table->view())
      .compression_statistics(stats);
  cudf::io::write_parquet(opts);

  EXPECT_NE(stats->num_compressed_bytes(), 0);
  EXPECT_EQ(stats->num_failed_bytes(), 0);
  EXPECT_EQ(stats->num_skipped_bytes(), 0);
  EXPECT_FALSE(std::isnan(stats->compression_ratio()));
}

TEST_F(ParquetWriterTest, CompStatsEmptyTable)
{
  auto table_no_rows = create_random_fixed_table<int>(20, 0, false);

  auto const stats = std::make_shared<cudf::io::writer_compression_statistics>();

  std::vector<char> unused_buffer;
  cudf::io::parquet_writer_options opts =
    cudf::io::parquet_writer_options::builder(cudf::io::sink_info{&unused_buffer},
                                              table_no_rows->view())
      .compression_statistics(stats);
  cudf::io::write_parquet(opts);

  expect_compression_stats_empty(stats);
}

TEST_F(ParquetWriterTest, NoNullsAsNonNullable)
{
  column_wrapper<int32_t> col{{1, 2, 3}, no_nulls()};
  table_view expected({col});

  cudf::io::table_input_metadata expected_metadata(expected);
  expected_metadata.column_metadata[0].set_nullability(false);

  auto filepath = temp_env->get_temp_filepath("NonNullable.parquet");
  cudf::io::parquet_writer_options out_opts =
    cudf::io::parquet_writer_options::builder(cudf::io::sink_info{filepath}, expected)
      .metadata(std::move(expected_metadata));
  // Writer should be able to write a column without nulls as non-nullable
  EXPECT_NO_THROW(cudf::io::write_parquet(out_opts));
}

TEST_F(ParquetWriterTest, TimestampMicrosINT96NoOverflow)
{
  using namespace cuda::std::chrono;
  using namespace cudf::io;

  column_wrapper<cudf::timestamp_us> big_ts_col{
    sys_days{year{3023} / month{7} / day{14}} + 7h + 38min + 45s + 418688us,
    sys_days{year{723} / month{3} / day{21}} + 14h + 20min + 13s + microseconds{781ms}};

  table_view expected({big_ts_col});
  auto filepath = temp_env->get_temp_filepath("BigINT96Timestamp.parquet");

  auto const out_opts =
    parquet_writer_options::builder(sink_info{filepath}, expected).int96_timestamps(true).build();
  write_parquet(out_opts);

  auto const in_opts = parquet_reader_options::builder(source_info(filepath))
                         .timestamp_type(cudf::data_type(cudf::type_id::TIMESTAMP_MICROSECONDS))
                         .build();
  auto const result = read_parquet(in_opts);

  CUDF_TEST_EXPECT_TABLES_EQUAL(expected, result.tbl->view());
}

TEST_F(ParquetWriterTest, PreserveNullability)
{
  constexpr auto num_rows = 100;

  auto const col0_data = random_values<int32_t>(num_rows);
  auto const col1_data = random_values<int32_t>(num_rows);

  auto const col0_validity = cudf::test::iterators::no_nulls();
  auto const col1_validity =
    cudf::detail::make_counting_transform_iterator(0, [](auto i) { return i % 2 == 0; });

  column_wrapper<int32_t> col0{col0_data.begin(), col0_data.end(), col0_validity};
  column_wrapper<int32_t> col1{col1_data.begin(), col1_data.end(), col1_validity};
  auto const col2 = make_parquet_list_list_col<int>(0, num_rows, 5, 8, true);

  auto const expected = table_view{{col0, col1, *col2}};

  cudf::io::table_input_metadata expected_metadata(expected);
  expected_metadata.column_metadata[0].set_name("mandatory");
  expected_metadata.column_metadata[0].set_nullability(false);
  expected_metadata.column_metadata[1].set_name("optional");
  expected_metadata.column_metadata[1].set_nullability(true);
  expected_metadata.column_metadata[2].set_name("lists");
  expected_metadata.column_metadata[2].set_nullability(true);
  // offsets is a cudf thing that's not part of the parquet schema so it won't have nullability set
  expected_metadata.column_metadata[2].child(0).set_name("offsets");
  expected_metadata.column_metadata[2].child(1).set_name("element");
  expected_metadata.column_metadata[2].child(1).set_nullability(false);
  expected_metadata.column_metadata[2].child(1).child(0).set_name("offsets");
  expected_metadata.column_metadata[2].child(1).child(1).set_name("element");
  expected_metadata.column_metadata[2].child(1).child(1).set_nullability(true);

  auto const filepath = temp_env->get_temp_filepath("PreserveNullability.parquet");
  cudf::io::parquet_writer_options out_opts =
    cudf::io::parquet_writer_options::builder(cudf::io::sink_info{filepath}, expected)
      .metadata(expected_metadata);

  cudf::io::write_parquet(out_opts);

  cudf::io::parquet_reader_options const in_opts =
    cudf::io::parquet_reader_options::builder(cudf::io::source_info{filepath});
  auto const result        = cudf::io::read_parquet(in_opts);
  auto const read_metadata = cudf::io::table_input_metadata{result.metadata};

  // test that expected_metadata matches read_metadata
  std::function<void(cudf::io::column_in_metadata, cudf::io::column_in_metadata)>
    compare_names_and_nullability = [&](auto lhs, auto rhs) {
      EXPECT_EQ(lhs.get_name(), rhs.get_name());
      ASSERT_EQ(lhs.is_nullability_defined(), rhs.is_nullability_defined());
      if (lhs.is_nullability_defined()) { EXPECT_EQ(lhs.nullable(), rhs.nullable()); }
      ASSERT_EQ(lhs.num_children(), rhs.num_children());
      for (int i = 0; i < lhs.num_children(); ++i) {
        compare_names_and_nullability(lhs.child(i), rhs.child(i));
      }
    };

  ASSERT_EQ(expected_metadata.column_metadata.size(), read_metadata.column_metadata.size());

  for (size_t i = 0; i < expected_metadata.column_metadata.size(); ++i) {
    compare_names_and_nullability(expected_metadata.column_metadata[i],
                                  read_metadata.column_metadata[i]);
  }
}

TEST_F(ParquetWriterTest, EmptyMinStringStatistics)
{
  char const* const min_val = "";
  char const* const max_val = "zzz";
  std::vector<char const*> strings{min_val, max_val, "pining", "for", "the", "fjords"};

  column_wrapper<cudf::string_view> string_col{strings.begin(), strings.end()};
  auto const output   = table_view{{string_col}};
  auto const filepath = temp_env->get_temp_filepath("EmptyMinStringStatistics.parquet");
  cudf::io::parquet_writer_options out_opts =
    cudf::io::parquet_writer_options::builder(cudf::io::sink_info{filepath}, output);
  cudf::io::write_parquet(out_opts);

  auto const source = cudf::io::datasource::create(filepath);
  cudf::io::parquet::detail::FileMetaData fmd;
  read_footer(source, &fmd);

  ASSERT_TRUE(fmd.row_groups.size() > 0);
  ASSERT_TRUE(fmd.row_groups[0].columns.size() > 0);
  auto const& chunk = fmd.row_groups[0].columns[0];
  auto const stats  = get_statistics(chunk);

  ASSERT_TRUE(stats.min_value.has_value());
  ASSERT_TRUE(stats.max_value.has_value());
  auto const min_value = std::string{reinterpret_cast<char const*>(stats.min_value.value().data()),
                                     stats.min_value.value().size()};
  auto const max_value = std::string{reinterpret_cast<char const*>(stats.max_value.value().data()),
                                     stats.max_value.value().size()};
  EXPECT_EQ(min_value, std::string(min_val));
  EXPECT_EQ(max_value, std::string(max_val));
}

TEST_F(ParquetWriterTest, RowGroupMetadata)
{
  using column_type      = int;
  constexpr int num_rows = 1'000;
  auto const ones        = thrust::make_constant_iterator(1);
  auto const col =
    cudf::test::fixed_width_column_wrapper<column_type>{ones, ones + num_rows, no_nulls()};
  auto const table = table_view({col});

  auto const filepath = temp_env->get_temp_filepath("RowGroupMetadata.parquet");
  // force PLAIN encoding to make size calculation easier
  cudf::io::parquet_writer_options opts =
    cudf::io::parquet_writer_options::builder(cudf::io::sink_info{filepath}, table)
      .dictionary_policy(cudf::io::dictionary_policy::NEVER)
      .compression(cudf::io::compression_type::ZSTD);
  cudf::io::write_parquet(opts);

  // check row group metadata to make sure total_byte_size is the uncompressed value
  auto const source = cudf::io::datasource::create(filepath);
  cudf::io::parquet::detail::FileMetaData fmd;
  read_footer(source, &fmd);

  ASSERT_GT(fmd.row_groups.size(), 0);
  EXPECT_GE(fmd.row_groups[0].total_byte_size,
            static_cast<int64_t>(num_rows * sizeof(column_type)));
}

<<<<<<< HEAD
TEST_F(ParquetWriterTest, UserRequestedEncodings)
{
  constexpr int num_rows = 500;

  auto const ones = thrust::make_constant_iterator(1);
  auto const col =
    cudf::test::fixed_width_column_wrapper<int32_t>{ones, ones + num_rows, no_nulls()};

  auto const strings = thrust::make_constant_iterator("string");
  auto const string_col =
    cudf::test::strings_column_wrapper(strings, strings + num_rows, no_nulls());

  auto const table = table_view(
    {col, col, col, col, col, string_col, string_col, string_col, string_col, string_col});

  cudf::io::table_input_metadata table_metadata(table);
  table_metadata.column_metadata[0].set_name("int_plain");
  table_metadata.column_metadata[0].set_encoding(cudf::io::parquet_encoding::PLAIN);
  table_metadata.column_metadata[1].set_name("int_dict");
  table_metadata.column_metadata[1].set_encoding(cudf::io::parquet_encoding::DICTIONARY);
  table_metadata.column_metadata[2].set_name("int_delta_binary_packed");
  table_metadata.column_metadata[2].set_encoding(cudf::io::parquet_encoding::DELTA_BINARY_PACKED);
  table_metadata.column_metadata[3].set_name("int_delta_length_byte_array");
  table_metadata.column_metadata[3].set_encoding(
    cudf::io::parquet_encoding::DELTA_LENGTH_BYTE_ARRAY);
  table_metadata.column_metadata[4].set_name("int_bogus");
  table_metadata.column_metadata[4].set_encoding("no such encoding");
  table_metadata.column_metadata[5].set_name("string_plain");
  table_metadata.column_metadata[5].set_encoding(cudf::io::parquet_encoding::PLAIN);
  table_metadata.column_metadata[6].set_name("string_dict");
  table_metadata.column_metadata[6].set_encoding(cudf::io::parquet_encoding::DICTIONARY);
  table_metadata.column_metadata[7].set_name("string_delta_length_byte_array");
  table_metadata.column_metadata[7].set_encoding(
    cudf::io::parquet_encoding::DELTA_LENGTH_BYTE_ARRAY);
  table_metadata.column_metadata[8].set_name("string_delta_binary_packed");
  table_metadata.column_metadata[8].set_encoding(cudf::io::parquet_encoding::DELTA_BINARY_PACKED);
  table_metadata.column_metadata[9].set_name("string_bogus");
  table_metadata.column_metadata[9].set_encoding("no such encoding");

  for (auto& col_meta : table_metadata.column_metadata) {
    col_meta.set_nullability(false);
  }

  auto const filepath = temp_env->get_temp_filepath("UserRequestedEncodings.parquet");
  cudf::io::parquet_writer_options opts =
    cudf::io::parquet_writer_options::builder(cudf::io::sink_info{filepath}, table)
      .metadata(table_metadata)
      .stats_level(cudf::io::statistics_freq::STATISTICS_COLUMN)
      .compression(cudf::io::compression_type::ZSTD);
  cudf::io::write_parquet(opts);

  // check page headers to make sure each column is encoded with the appropriate encoder
  auto const source = cudf::io::datasource::create(filepath);
  cudf::io::parquet::detail::FileMetaData fmd;
  read_footer(source, &fmd);

  // no nulls and no repetition, so the only encoding used should be for the data.
  // since we're writing v1, both dict and data pages should use PLAIN_DICTIONARY.
  // requested plain
  EXPECT_EQ(fmd.row_groups[0].columns[0].meta_data.encodings[0],
            cudf::io::parquet::detail::Encoding::PLAIN);
  // requested dictionary
  EXPECT_EQ(fmd.row_groups[0].columns[1].meta_data.encodings[0],
            cudf::io::parquet::detail::Encoding::PLAIN_DICTIONARY);
  // requested delta_binary_packed
  EXPECT_EQ(fmd.row_groups[0].columns[2].meta_data.encodings[0],
            cudf::io::parquet::detail::Encoding::DELTA_BINARY_PACKED);
  // requested delta_length_byte_array, but should fall back to dictionary
  EXPECT_EQ(fmd.row_groups[0].columns[3].meta_data.encodings[0],
            cudf::io::parquet::detail::Encoding::PLAIN_DICTIONARY);
  // requested nonsense, but should fall back to dictionary
  EXPECT_EQ(fmd.row_groups[0].columns[4].meta_data.encodings[0],
            cudf::io::parquet::detail::Encoding::PLAIN_DICTIONARY);
  // requested plain
  EXPECT_EQ(fmd.row_groups[0].columns[5].meta_data.encodings[0],
            cudf::io::parquet::detail::Encoding::PLAIN);
  // requested dictionary
  EXPECT_EQ(fmd.row_groups[0].columns[6].meta_data.encodings[0],
            cudf::io::parquet::detail::Encoding::PLAIN_DICTIONARY);
  // requested delta_length_byte_array
  EXPECT_EQ(fmd.row_groups[0].columns[7].meta_data.encodings[0],
            cudf::io::parquet::detail::Encoding::DELTA_LENGTH_BYTE_ARRAY);
  // requested delta_binary_packed, but should fall back to dictionary
  EXPECT_EQ(fmd.row_groups[0].columns[8].meta_data.encodings[0],
            cudf::io::parquet::detail::Encoding::PLAIN_DICTIONARY);
  // requested nonsense, but should fall back to dictionary
  EXPECT_EQ(fmd.row_groups[0].columns[9].meta_data.encodings[0],
            cudf::io::parquet::detail::Encoding::PLAIN_DICTIONARY);
=======
TEST_F(ParquetWriterTest, DeltaBinaryStartsWithNulls)
{
  // test that the DELTA_BINARY_PACKED writer can properly encode a column that begins with
  // more than 129 nulls
  constexpr int num_rows  = 500;
  constexpr int num_nulls = 150;

  auto const ones = thrust::make_constant_iterator(1);
  auto valids     = cudf::detail::make_counting_transform_iterator(
    0, [num_nulls](auto i) { return i >= num_nulls; });
  auto const col      = cudf::test::fixed_width_column_wrapper<int>{ones, ones + num_rows, valids};
  auto const expected = table_view({col});

  auto const filepath = temp_env->get_temp_filepath("DeltaBinaryStartsWithNulls.parquet");
  cudf::io::parquet_writer_options out_opts =
    cudf::io::parquet_writer_options::builder(cudf::io::sink_info{filepath}, expected)
      .write_v2_headers(true)
      .dictionary_policy(cudf::io::dictionary_policy::NEVER);
  cudf::io::write_parquet(out_opts);

  cudf::io::parquet_reader_options in_opts =
    cudf::io::parquet_reader_options::builder(cudf::io::source_info{filepath});
  auto result = cudf::io::read_parquet(in_opts);
  CUDF_TEST_EXPECT_TABLES_EQUAL(expected, result.tbl->view());
>>>>>>> 6f6e5212
}

/////////////////////////////////////////////////////////////
// custom mem mapped data sink that supports device writes
template <bool supports_device_writes>
class custom_test_memmap_sink : public cudf::io::data_sink {
 public:
  explicit custom_test_memmap_sink(std::vector<char>* mm_writer_buf)
  {
    mm_writer = cudf::io::data_sink::create(mm_writer_buf);
  }

  virtual ~custom_test_memmap_sink() { mm_writer->flush(); }

  void host_write(void const* data, size_t size) override { mm_writer->host_write(data, size); }

  [[nodiscard]] bool supports_device_write() const override { return supports_device_writes; }

  void device_write(void const* gpu_data, size_t size, rmm::cuda_stream_view stream) override
  {
    this->device_write_async(gpu_data, size, stream).get();
  }

  std::future<void> device_write_async(void const* gpu_data,
                                       size_t size,
                                       rmm::cuda_stream_view stream) override
  {
    return std::async(std::launch::deferred, [=] {
      char* ptr = nullptr;
      CUDF_CUDA_TRY(cudaMallocHost(&ptr, size));
      CUDF_CUDA_TRY(cudaMemcpyAsync(ptr, gpu_data, size, cudaMemcpyDefault, stream.value()));
      stream.synchronize();
      mm_writer->host_write(ptr, size);
      CUDF_CUDA_TRY(cudaFreeHost(ptr));
    });
  }

  void flush() override { mm_writer->flush(); }

  size_t bytes_written() override { return mm_writer->bytes_written(); }

 private:
  std::unique_ptr<data_sink> mm_writer;
};

////////////////////////
// Numeric type tests

// Typed test fixture for numeric type tests
template <typename T>
struct ParquetWriterNumericTypeTest : public ParquetWriterTest {
  auto type() { return cudf::data_type{cudf::type_to_id<T>()}; }
};

TYPED_TEST_SUITE(ParquetWriterNumericTypeTest, SupportedTypes);

TYPED_TEST(ParquetWriterNumericTypeTest, SingleColumn)
{
  auto sequence =
    cudf::detail::make_counting_transform_iterator(0, [](auto i) { return TypeParam(i % 400); });

  constexpr auto num_rows = 800;
  column_wrapper<TypeParam> col(sequence, sequence + num_rows, no_nulls());

  auto expected = table_view{{col}};

  auto filepath = temp_env->get_temp_filepath("SingleColumn.parquet");
  cudf::io::parquet_writer_options out_opts =
    cudf::io::parquet_writer_options::builder(cudf::io::sink_info{filepath}, expected);
  cudf::io::write_parquet(out_opts);

  cudf::io::parquet_reader_options in_opts =
    cudf::io::parquet_reader_options::builder(cudf::io::source_info{filepath});
  auto result = cudf::io::read_parquet(in_opts);

  CUDF_TEST_EXPECT_TABLES_EQUAL(expected, result.tbl->view());
}

TYPED_TEST(ParquetWriterNumericTypeTest, SingleColumnWithNulls)
{
  auto sequence =
    cudf::detail::make_counting_transform_iterator(0, [](auto i) { return TypeParam(i); });
  auto validity = cudf::detail::make_counting_transform_iterator(0, [](auto i) { return (i % 2); });

  constexpr auto num_rows = 100;
  column_wrapper<TypeParam> col(sequence, sequence + num_rows, validity);

  auto expected = table_view{{col}};

  auto filepath = temp_env->get_temp_filepath("SingleColumnWithNulls.parquet");
  cudf::io::parquet_writer_options out_opts =
    cudf::io::parquet_writer_options::builder(cudf::io::sink_info{filepath}, expected);
  cudf::io::write_parquet(out_opts);

  cudf::io::parquet_reader_options in_opts =
    cudf::io::parquet_reader_options::builder(cudf::io::source_info{filepath});
  auto result = cudf::io::read_parquet(in_opts);

  CUDF_TEST_EXPECT_TABLES_EQUAL(expected, result.tbl->view());
}

/////////////////////////
// timestamp type tests

// Typed test fixture for timestamp type tests
template <typename T>
struct ParquetWriterTimestampTypeTest : public ParquetWriterTest {
  auto type() { return cudf::data_type{cudf::type_to_id<T>()}; }
};

TYPED_TEST_SUITE(ParquetWriterTimestampTypeTest, SupportedTimestampTypes);

TYPED_TEST(ParquetWriterTimestampTypeTest, Timestamps)
{
  auto sequence = cudf::detail::make_counting_transform_iterator(
    0, [](auto i) { return ((std::rand() / 10000) * 1000); });

  constexpr auto num_rows = 100;
  column_wrapper<TypeParam, typename decltype(sequence)::value_type> col(
    sequence, sequence + num_rows, no_nulls());

  auto expected = table_view{{col}};

  auto filepath = temp_env->get_temp_filepath("Timestamps.parquet");
  cudf::io::parquet_writer_options out_opts =
    cudf::io::parquet_writer_options::builder(cudf::io::sink_info{filepath}, expected);
  cudf::io::write_parquet(out_opts);

  cudf::io::parquet_reader_options in_opts =
    cudf::io::parquet_reader_options::builder(cudf::io::source_info{filepath})
      .timestamp_type(this->type());
  auto result = cudf::io::read_parquet(in_opts);

  CUDF_TEST_EXPECT_TABLES_EQUAL(expected, result.tbl->view());
}

TYPED_TEST(ParquetWriterTimestampTypeTest, TimestampsWithNulls)
{
  auto sequence = cudf::detail::make_counting_transform_iterator(
    0, [](auto i) { return ((std::rand() / 10000) * 1000); });
  auto validity =
    cudf::detail::make_counting_transform_iterator(0, [](auto i) { return (i > 30) && (i < 60); });

  constexpr auto num_rows = 100;
  column_wrapper<TypeParam, typename decltype(sequence)::value_type> col(
    sequence, sequence + num_rows, validity);

  auto expected = table_view{{col}};

  auto filepath = temp_env->get_temp_filepath("TimestampsWithNulls.parquet");
  cudf::io::parquet_writer_options out_opts =
    cudf::io::parquet_writer_options::builder(cudf::io::sink_info{filepath}, expected);
  cudf::io::write_parquet(out_opts);

  cudf::io::parquet_reader_options in_opts =
    cudf::io::parquet_reader_options::builder(cudf::io::source_info{filepath})
      .timestamp_type(this->type());
  auto result = cudf::io::read_parquet(in_opts);

  CUDF_TEST_EXPECT_TABLES_EQUAL(expected, result.tbl->view());
}

TYPED_TEST(ParquetWriterTimestampTypeTest, TimestampOverflow)
{
  constexpr int64_t max = std::numeric_limits<int64_t>::max();
  auto sequence = cudf::detail::make_counting_transform_iterator(0, [](auto i) { return max - i; });

  constexpr auto num_rows = 100;
  column_wrapper<TypeParam, typename decltype(sequence)::value_type> col(
    sequence, sequence + num_rows, no_nulls());
  table_view expected({col});

  auto filepath = temp_env->get_temp_filepath("ParquetTimestampOverflow.parquet");
  cudf::io::parquet_writer_options out_opts =
    cudf::io::parquet_writer_options::builder(cudf::io::sink_info{filepath}, expected);
  cudf::io::write_parquet(out_opts);

  cudf::io::parquet_reader_options in_opts =
    cudf::io::parquet_reader_options::builder(cudf::io::source_info{filepath})
      .timestamp_type(this->type());
  auto result = cudf::io::read_parquet(in_opts);

  CUDF_TEST_EXPECT_TABLES_EQUAL(expected, result.tbl->view());
}

//////////////////////////////
// writer stress tests

// Base test fixture for "stress" tests
struct ParquetWriterStressTest : public cudf::test::BaseFixture {};

TEST_F(ParquetWriterStressTest, LargeTableWeakCompression)
{
  std::vector<char> mm_buf;
  mm_buf.reserve(4 * 1024 * 1024 * 16);
  custom_test_memmap_sink<false> custom_sink(&mm_buf);

  // exercises multiple rowgroups
  srand(31337);
  auto expected = create_random_fixed_table<int>(16, 4 * 1024 * 1024, false);

  // write out using the custom sink (which uses device writes)
  cudf::io::parquet_writer_options args =
    cudf::io::parquet_writer_options::builder(cudf::io::sink_info{&custom_sink}, *expected);
  cudf::io::write_parquet(args);

  cudf::io::parquet_reader_options custom_args =
    cudf::io::parquet_reader_options::builder(cudf::io::source_info{mm_buf.data(), mm_buf.size()});
  auto custom_tbl = cudf::io::read_parquet(custom_args);
  CUDF_TEST_EXPECT_TABLES_EQUAL(custom_tbl.tbl->view(), expected->view());
}

TEST_F(ParquetWriterStressTest, LargeTableGoodCompression)
{
  std::vector<char> mm_buf;
  mm_buf.reserve(4 * 1024 * 1024 * 16);
  custom_test_memmap_sink<false> custom_sink(&mm_buf);

  // exercises multiple rowgroups
  srand(31337);
  auto expected = create_compressible_fixed_table<int>(16, 4 * 1024 * 1024, 128 * 1024, false);

  // write out using the custom sink (which uses device writes)
  cudf::io::parquet_writer_options args =
    cudf::io::parquet_writer_options::builder(cudf::io::sink_info{&custom_sink}, *expected);
  cudf::io::write_parquet(args);

  cudf::io::parquet_reader_options custom_args =
    cudf::io::parquet_reader_options::builder(cudf::io::source_info{mm_buf.data(), mm_buf.size()});
  auto custom_tbl = cudf::io::read_parquet(custom_args);
  CUDF_TEST_EXPECT_TABLES_EQUAL(custom_tbl.tbl->view(), expected->view());
}

TEST_F(ParquetWriterStressTest, LargeTableWithValids)
{
  std::vector<char> mm_buf;
  mm_buf.reserve(4 * 1024 * 1024 * 16);
  custom_test_memmap_sink<false> custom_sink(&mm_buf);

  // exercises multiple rowgroups
  srand(31337);
  auto expected = create_compressible_fixed_table<int>(16, 4 * 1024 * 1024, 6, true);

  // write out using the custom sink (which uses device writes)
  cudf::io::parquet_writer_options args =
    cudf::io::parquet_writer_options::builder(cudf::io::sink_info{&custom_sink}, *expected);
  cudf::io::write_parquet(args);

  cudf::io::parquet_reader_options custom_args =
    cudf::io::parquet_reader_options::builder(cudf::io::source_info{mm_buf.data(), mm_buf.size()});
  auto custom_tbl = cudf::io::read_parquet(custom_args);
  CUDF_TEST_EXPECT_TABLES_EQUAL(custom_tbl.tbl->view(), expected->view());
}

TEST_F(ParquetWriterStressTest, DeviceWriteLargeTableWeakCompression)
{
  std::vector<char> mm_buf;
  mm_buf.reserve(4 * 1024 * 1024 * 16);
  custom_test_memmap_sink<true> custom_sink(&mm_buf);

  // exercises multiple rowgroups
  srand(31337);
  auto expected = create_random_fixed_table<int>(16, 4 * 1024 * 1024, false);

  // write out using the custom sink (which uses device writes)
  cudf::io::parquet_writer_options args =
    cudf::io::parquet_writer_options::builder(cudf::io::sink_info{&custom_sink}, *expected);
  cudf::io::write_parquet(args);

  cudf::io::parquet_reader_options custom_args =
    cudf::io::parquet_reader_options::builder(cudf::io::source_info{mm_buf.data(), mm_buf.size()});
  auto custom_tbl = cudf::io::read_parquet(custom_args);
  CUDF_TEST_EXPECT_TABLES_EQUAL(custom_tbl.tbl->view(), expected->view());
}

TEST_F(ParquetWriterStressTest, DeviceWriteLargeTableGoodCompression)
{
  std::vector<char> mm_buf;
  mm_buf.reserve(4 * 1024 * 1024 * 16);
  custom_test_memmap_sink<true> custom_sink(&mm_buf);

  // exercises multiple rowgroups
  srand(31337);
  auto expected = create_compressible_fixed_table<int>(16, 4 * 1024 * 1024, 128 * 1024, false);

  // write out using the custom sink (which uses device writes)
  cudf::io::parquet_writer_options args =
    cudf::io::parquet_writer_options::builder(cudf::io::sink_info{&custom_sink}, *expected);
  cudf::io::write_parquet(args);

  cudf::io::parquet_reader_options custom_args =
    cudf::io::parquet_reader_options::builder(cudf::io::source_info{mm_buf.data(), mm_buf.size()});
  auto custom_tbl = cudf::io::read_parquet(custom_args);
  CUDF_TEST_EXPECT_TABLES_EQUAL(custom_tbl.tbl->view(), expected->view());
}

TEST_F(ParquetWriterStressTest, DeviceWriteLargeTableWithValids)
{
  std::vector<char> mm_buf;
  mm_buf.reserve(4 * 1024 * 1024 * 16);
  custom_test_memmap_sink<true> custom_sink(&mm_buf);

  // exercises multiple rowgroups
  srand(31337);
  auto expected = create_compressible_fixed_table<int>(16, 4 * 1024 * 1024, 6, true);

  // write out using the custom sink (which uses device writes)
  cudf::io::parquet_writer_options args =
    cudf::io::parquet_writer_options::builder(cudf::io::sink_info{&custom_sink}, *expected);
  cudf::io::write_parquet(args);

  cudf::io::parquet_reader_options custom_args =
    cudf::io::parquet_reader_options::builder(cudf::io::source_info{mm_buf.data(), mm_buf.size()});
  auto custom_tbl = cudf::io::read_parquet(custom_args);
  CUDF_TEST_EXPECT_TABLES_EQUAL(custom_tbl.tbl->view(), expected->view());
}<|MERGE_RESOLUTION|>--- conflicted
+++ resolved
@@ -1426,7 +1426,6 @@
             static_cast<int64_t>(num_rows * sizeof(column_type)));
 }
 
-<<<<<<< HEAD
 TEST_F(ParquetWriterTest, UserRequestedEncodings)
 {
   constexpr int num_rows = 500;
@@ -1515,7 +1514,8 @@
   // requested nonsense, but should fall back to dictionary
   EXPECT_EQ(fmd.row_groups[0].columns[9].meta_data.encodings[0],
             cudf::io::parquet::detail::Encoding::PLAIN_DICTIONARY);
-=======
+}
+
 TEST_F(ParquetWriterTest, DeltaBinaryStartsWithNulls)
 {
   // test that the DELTA_BINARY_PACKED writer can properly encode a column that begins with
@@ -1540,7 +1540,6 @@
     cudf::io::parquet_reader_options::builder(cudf::io::source_info{filepath});
   auto result = cudf::io::read_parquet(in_opts);
   CUDF_TEST_EXPECT_TABLES_EQUAL(expected, result.tbl->view());
->>>>>>> 6f6e5212
 }
 
 /////////////////////////////////////////////////////////////
