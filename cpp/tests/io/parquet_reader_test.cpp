/*
 * Copyright (c) 2023-2025, NVIDIA CORPORATION.
 *
 * Licensed under the Apache License, Version 2.0 (the "License");
 * you may not use this file except in compliance with the License.
 * You may obtain a copy of the License at
 *
 *     http://www.apache.org/licenses/LICENSE-2.0
 *
 * Unless required by applicable law or agreed to in writing, software
 * distributed under the License is distributed on an "AS IS" BASIS,
 * WITHOUT WARRANTIES OR CONDITIONS OF ANY KIND, either express or implied.
 * See the License for the specific language governing permissions and
 * limitations under the License.
 */

#include "parquet_common.hpp"

#include <cudf_test/base_fixture.hpp>
#include <cudf_test/column_wrapper.hpp>
#include <cudf_test/io_metadata_utilities.hpp>
#include <cudf_test/iterator_utilities.hpp>
#include <cudf_test/table_utilities.hpp>

#include <cudf/column/column.hpp>
#include <cudf/io/parquet.hpp>
#include <cudf/stream_compaction.hpp>
#include <cudf/table/table.hpp>
#include <cudf/table/table_view.hpp>
#include <cudf/transform.hpp>

#include <src/io/parquet/parquet_gpu.hpp>

#include <array>

TEST_F(ParquetReaderTest, UserBounds)
{
  // trying to read more rows than there are should result in
  // receiving the properly capped # of rows
  {
    srand(31337);
    auto expected = create_random_fixed_table<int>(4, 4, false);

    auto filepath = temp_env->get_temp_filepath("TooManyRows.parquet");
    cudf::io::parquet_writer_options args =
      cudf::io::parquet_writer_options::builder(cudf::io::sink_info{filepath}, *expected);
    cudf::io::write_parquet(args);

    // attempt to read more rows than there actually are
    cudf::io::parquet_reader_options read_opts =
      cudf::io::parquet_reader_options::builder(cudf::io::source_info{filepath}).num_rows(16);
    auto result = cudf::io::read_parquet(read_opts);

    // we should only get back 4 rows
    EXPECT_EQ(result.tbl->view().column(0).size(), 4);
  }

  // trying to read past the end of the # of actual rows should result
  // in empty columns.
  {
    srand(31337);
    auto expected = create_random_fixed_table<int>(4, 4, false);

    auto filepath = temp_env->get_temp_filepath("PastBounds.parquet");
    cudf::io::parquet_writer_options args =
      cudf::io::parquet_writer_options::builder(cudf::io::sink_info{filepath}, *expected);
    cudf::io::write_parquet(args);

    // attempt to read more rows than there actually are
    cudf::io::parquet_reader_options read_opts =
      cudf::io::parquet_reader_options::builder(cudf::io::source_info{filepath}).skip_rows(4);
    auto result = cudf::io::read_parquet(read_opts);

    // we should get empty columns back
    EXPECT_EQ(result.tbl->view().num_columns(), 4);
    EXPECT_EQ(result.tbl->view().column(0).size(), 0);
  }

  // trying to read 0 rows should result in empty columns
  {
    srand(31337);
    auto expected = create_random_fixed_table<int>(4, 4, false);

    auto filepath = temp_env->get_temp_filepath("ZeroRows.parquet");
    cudf::io::parquet_writer_options args =
      cudf::io::parquet_writer_options::builder(cudf::io::sink_info{filepath}, *expected);
    cudf::io::write_parquet(args);

    // attempt to read more rows than there actually are
    cudf::io::parquet_reader_options read_opts =
      cudf::io::parquet_reader_options::builder(cudf::io::source_info{filepath}).num_rows(0);
    auto result = cudf::io::read_parquet(read_opts);

    EXPECT_EQ(result.tbl->view().num_columns(), 4);
    EXPECT_EQ(result.tbl->view().column(0).size(), 0);
  }

  // trying to read 0 rows past the end of the # of actual rows should result
  // in empty columns.
  {
    srand(31337);
    auto expected = create_random_fixed_table<int>(4, 4, false);

    auto filepath = temp_env->get_temp_filepath("ZeroRowsPastBounds.parquet");
    cudf::io::parquet_writer_options args =
      cudf::io::parquet_writer_options::builder(cudf::io::sink_info{filepath}, *expected);
    cudf::io::write_parquet(args);

    // attempt to read more rows than there actually are
    cudf::io::parquet_reader_options read_opts =
      cudf::io::parquet_reader_options::builder(cudf::io::source_info{filepath})
        .skip_rows(4)
        .num_rows(0);
    auto result = cudf::io::read_parquet(read_opts);

    // we should get empty columns back
    EXPECT_EQ(result.tbl->view().num_columns(), 4);
    EXPECT_EQ(result.tbl->view().column(0).size(), 0);
  }
}

TEST_F(ParquetReaderTest, UserBoundsWithNulls)
{
  // clang-format off
  cudf::test::fixed_width_column_wrapper<float> col{{1,1,1,1,1,1,1,1, 2,2,2,2,2,2,2,2, 3,3,3,3,3,3,3,3, 4,4,4,4,4,4,4,4,  5,5,5,5,5,5,5,5, 6,6,6,6,6,6,6,6, 7,7,7,7,7,7,7,7, 8,8,8,8,8,8,8,8}
                                                   ,{true,true,true,false,false,false,true,true, true,true,true,true,true,true,true,true, false,false,false,false,false,false,false,false, true,true,true,true,true,true,false,false,  true,false,true,true,true,true,true,true, true,true,true,true,true,true,true,true, true,true,true,true,true,true,true,true, true,true,true,true,true,true,true,false}};
  // clang-format on
  cudf::table_view tbl({col});
  auto filepath = temp_env->get_temp_filepath("UserBoundsWithNulls.parquet");
  cudf::io::parquet_writer_options out_args =
    cudf::io::parquet_writer_options::builder(cudf::io::sink_info{filepath}, tbl);
  cudf::io::write_parquet(out_args);

  // skip_rows / num_rows
  // clang-format off
  std::vector<std::pair<int, int>> params{ {-1, -1}, {1, 3}, {3, -1},
                                           {31, -1}, {32, -1}, {33, -1},
                                           {31, 5}, {32, 5}, {33, 5},
                                           {-1, 7}, {-1, 31}, {-1, 32}, {-1, 33},
                                           {62, -1}, {63, -1},
                                           {62, 2}, {63, 1}};
  // clang-format on
  for (auto p : params) {
    cudf::io::parquet_reader_options read_args =
      cudf::io::parquet_reader_options::builder(cudf::io::source_info{filepath});
    if (p.first >= 0) { read_args.set_skip_rows(p.first); }
    if (p.second >= 0) { read_args.set_num_rows(p.second); }
    auto result = cudf::io::read_parquet(read_args);

    p.first  = p.first < 0 ? 0 : p.first;
    p.second = p.second < 0 ? static_cast<cudf::column_view>(col).size() - p.first : p.second;
    std::vector<cudf::size_type> slice_indices{p.first, p.first + p.second};
    auto expected = cudf::slice(col, slice_indices);

    CUDF_TEST_EXPECT_COLUMNS_EQUAL(result.tbl->get_column(0), expected[0]);
  }
}

TEST_F(ParquetReaderTest, UserBoundsWithNullsMixedTypes)
{
  constexpr int num_rows = 32 * 1024;

  std::mt19937 gen(6542);
  std::bernoulli_distribution bn(0.7f);
  auto valids =
    cudf::detail::make_counting_transform_iterator(0, [&](int index) { return bn(gen); });
  auto values = thrust::make_counting_iterator(0);

  // int64
  cudf::test::fixed_width_column_wrapper<int64_t> c0(values, values + num_rows, valids);

  // list<float>
  constexpr int floats_per_row = 4;
  auto c1_offset_iter          = cudf::detail::make_counting_transform_iterator(
    0, [](cudf::size_type idx) { return idx * floats_per_row; });
  cudf::test::fixed_width_column_wrapper<cudf::size_type> c1_offsets(c1_offset_iter,
                                                                     c1_offset_iter + num_rows + 1);
  cudf::test::fixed_width_column_wrapper<float> c1_floats(
    values, values + (num_rows * floats_per_row), valids);
  auto [null_mask, null_count] = cudf::test::detail::make_null_mask(valids, valids + num_rows);

  auto _c1 = cudf::make_lists_column(
    num_rows, c1_offsets.release(), c1_floats.release(), null_count, std::move(null_mask));
  auto c1 = cudf::purge_nonempty_nulls(*_c1);

  // list<list<int>>
  auto c2 = make_parquet_list_list_col<int>(0, num_rows, 5, 8, true);

  // struct<list<string>, int, float>
  std::vector<std::string> strings{
    "abc", "x", "bananas", "gpu", "minty", "backspace", "", "cayenne", "turbine", "soft"};
  std::uniform_int_distribution<int> uni(0, strings.size() - 1);
  auto string_iter = cudf::detail::make_counting_transform_iterator(
    0, [&](cudf::size_type idx) { return strings[uni(gen)]; });
  constexpr int string_per_row  = 3;
  constexpr int num_string_rows = num_rows * string_per_row;
  cudf::test::strings_column_wrapper string_col{string_iter, string_iter + num_string_rows};
  auto offset_iter = cudf::detail::make_counting_transform_iterator(
    0, [](cudf::size_type idx) { return idx * string_per_row; });
  cudf::test::fixed_width_column_wrapper<cudf::size_type> offsets(offset_iter,
                                                                  offset_iter + num_rows + 1);

  auto _c3_valids =
    cudf::detail::make_counting_transform_iterator(0, [&](int index) { return index % 200; });
  std::vector<bool> c3_valids(num_rows);
  std::copy(_c3_valids, _c3_valids + num_rows, c3_valids.begin());
  std::tie(null_mask, null_count) = cudf::test::detail::make_null_mask(valids, valids + num_rows);
  auto _c3_list                   = cudf::make_lists_column(
    num_rows, offsets.release(), string_col.release(), null_count, std::move(null_mask));
  auto c3_list = cudf::purge_nonempty_nulls(*_c3_list);
  cudf::test::fixed_width_column_wrapper<int> c3_ints(values, values + num_rows, valids);
  cudf::test::fixed_width_column_wrapper<float> c3_floats(values, values + num_rows, valids);
  std::vector<std::unique_ptr<cudf::column>> c3_children;
  c3_children.push_back(std::move(c3_list));
  c3_children.push_back(c3_ints.release());
  c3_children.push_back(c3_floats.release());
  cudf::test::structs_column_wrapper _c3(std::move(c3_children), c3_valids);
  auto c3 = cudf::purge_nonempty_nulls(_c3);

  // write it out
  cudf::table_view tbl({c0, *c1, *c2, *c3});
  auto filepath = temp_env->get_temp_filepath("UserBoundsWithNullsMixedTypes.parquet");
  cudf::io::parquet_writer_options out_args =
    cudf::io::parquet_writer_options::builder(cudf::io::sink_info{filepath}, tbl);
  cudf::io::write_parquet(out_args);

  // read it back
  std::vector<std::pair<int, int>> params{
    {-1, -1}, {0, num_rows}, {1, num_rows - 1}, {num_rows - 1, 1}, {517, 22000}};
  for (auto p : params) {
    cudf::io::parquet_reader_options read_args =
      cudf::io::parquet_reader_options::builder(cudf::io::source_info{filepath});
    if (p.first >= 0) { read_args.set_skip_rows(p.first); }
    if (p.second >= 0) { read_args.set_num_rows(p.second); }
    auto result = cudf::io::read_parquet(read_args);

    p.first  = p.first < 0 ? 0 : p.first;
    p.second = p.second < 0 ? num_rows - p.first : p.second;
    std::vector<cudf::size_type> slice_indices{p.first, p.first + p.second};
    auto expected = cudf::slice(tbl, slice_indices);

    CUDF_TEST_EXPECT_TABLES_EQUAL(*result.tbl, expected[0]);
  }
}

TEST_F(ParquetReaderTest, UserBoundsWithNullsLarge)
{
  constexpr int num_rows = 30 * 10000;

  std::mt19937 gen(6747);
  std::bernoulli_distribution bn(0.7f);
  auto valids =
    cudf::detail::make_counting_transform_iterator(0, [&](int index) { return bn(gen); });
  auto values = thrust::make_counting_iterator(0);

  cudf::test::fixed_width_column_wrapper<int> col(values, values + num_rows, valids);

  // this file will have row groups of 10,000 each
  cudf::table_view tbl({col});
  auto filepath = temp_env->get_temp_filepath("UserBoundsWithNullsLarge.parquet");
  cudf::io::parquet_writer_options out_args =
    cudf::io::parquet_writer_options::builder(cudf::io::sink_info{filepath}, tbl)
      .row_group_size_rows(10000)
      .max_page_size_rows(1000);
  cudf::io::write_parquet(out_args);

  // skip_rows / num_rows
  // clang-format off
  std::vector<std::pair<int, int>> params{ {-1, -1}, {31, -1}, {32, -1}, {33, -1}, {16130, -1}, {19999, -1},
                                           {31, 1}, {32, 1}, {33, 1},
                                           // deliberately span some row group boundaries
                                           {9900, 1001}, {9900, 2000}, {29999, 2}, {139997, -1},
                                           {167878, 3}, {229976, 31},
                                           {240031, 17}, {290001, 9899}, {299999, 1} };
  // clang-format on
  for (auto p : params) {
    cudf::io::parquet_reader_options read_args =
      cudf::io::parquet_reader_options::builder(cudf::io::source_info{filepath});
    if (p.first >= 0) { read_args.set_skip_rows(p.first); }
    if (p.second >= 0) { read_args.set_num_rows(p.second); }
    auto result = cudf::io::read_parquet(read_args);

    p.first  = p.first < 0 ? 0 : p.first;
    p.second = p.second < 0 ? static_cast<cudf::column_view>(col).size() - p.first : p.second;
    std::vector<cudf::size_type> slice_indices{p.first, p.first + p.second};
    auto expected = cudf::slice(col, slice_indices);

    CUDF_TEST_EXPECT_COLUMNS_EQUAL(result.tbl->get_column(0), expected[0]);
  }
}

TEST_F(ParquetReaderTest, ListUserBoundsWithNullsLarge)
{
  constexpr int num_rows = 5 * 10000;
  auto colp              = make_parquet_list_list_col<int>(0, num_rows, 5, 8, true);
  cudf::column_view col  = *colp;

  // this file will have row groups of 10,000 each
  cudf::table_view tbl({col});
  auto filepath = temp_env->get_temp_filepath("ListUserBoundsWithNullsLarge.parquet");
  cudf::io::parquet_writer_options out_args =
    cudf::io::parquet_writer_options::builder(cudf::io::sink_info{filepath}, tbl)
      .row_group_size_rows(10000)
      .max_page_size_rows(1000);
  cudf::io::write_parquet(out_args);

  // skip_rows / num_rows
  // clang-format off
  std::vector<std::pair<int, int>> params{ {-1, -1}, {31, -1}, {32, -1}, {33, -1}, {1670, -1}, {44997, -1},
                                           {31, 1}, {32, 1}, {33, 1},
                                           // deliberately span some row group boundaries
                                           {9900, 1001}, {9900, 2000}, {29999, 2},
                                           {16567, 3}, {42976, 31},
                                           {40231, 17}, {19000, 9899}, {49999, 1} };
  // clang-format on
  for (auto p : params) {
    cudf::io::parquet_reader_options read_args =
      cudf::io::parquet_reader_options::builder(cudf::io::source_info{filepath});
    if (p.first >= 0) { read_args.set_skip_rows(p.first); }
    if (p.second >= 0) { read_args.set_num_rows(p.second); }
    auto result = cudf::io::read_parquet(read_args);

    p.first  = p.first < 0 ? 0 : p.first;
    p.second = p.second < 0 ? static_cast<cudf::column_view>(col).size() - p.first : p.second;
    std::vector<cudf::size_type> slice_indices{p.first, p.first + p.second};
    auto expected = cudf::slice(col, slice_indices);

    CUDF_TEST_EXPECT_COLUMNS_EQUAL(result.tbl->get_column(0), expected[0]);
  }
}

TEST_F(ParquetReaderTest, ReorderedColumns)
{
  {
    auto a = cudf::test::strings_column_wrapper{{"a", "", "c"}, {true, false, true}};
    auto b = cudf::test::fixed_width_column_wrapper<int>{1, 2, 3};

    cudf::table_view tbl{{a, b}};
    auto filepath = temp_env->get_temp_filepath("ReorderedColumns.parquet");
    cudf::io::table_input_metadata md(tbl);
    md.column_metadata[0].set_name("a");
    md.column_metadata[1].set_name("b");
    cudf::io::parquet_writer_options opts =
      cudf::io::parquet_writer_options::builder(cudf::io::sink_info{filepath}, tbl).metadata(md);
    cudf::io::write_parquet(opts);

    // read them out of order
    cudf::io::parquet_reader_options read_opts =
      cudf::io::parquet_reader_options::builder(cudf::io::source_info{filepath})
        .columns({"b", "a"});
    auto result = cudf::io::read_parquet(read_opts);

    CUDF_TEST_EXPECT_COLUMNS_EQUAL(result.tbl->view().column(0), b);
    CUDF_TEST_EXPECT_COLUMNS_EQUAL(result.tbl->view().column(1), a);
  }

  {
    auto a = cudf::test::fixed_width_column_wrapper<int>{1, 2, 3};
    auto b = cudf::test::strings_column_wrapper{{"a", "", "c"}, {true, false, true}};

    cudf::table_view tbl{{a, b}};
    auto filepath = temp_env->get_temp_filepath("ReorderedColumns2.parquet");
    cudf::io::table_input_metadata md(tbl);
    md.column_metadata[0].set_name("a");
    md.column_metadata[1].set_name("b");
    cudf::io::parquet_writer_options opts =
      cudf::io::parquet_writer_options::builder(cudf::io::sink_info{filepath}, tbl).metadata(md);
    cudf::io::write_parquet(opts);

    // read them out of order
    cudf::io::parquet_reader_options read_opts =
      cudf::io::parquet_reader_options::builder(cudf::io::source_info{filepath})
        .columns({"b", "a"});
    auto result = cudf::io::read_parquet(read_opts);

    CUDF_TEST_EXPECT_COLUMNS_EQUAL(result.tbl->view().column(0), b);
    CUDF_TEST_EXPECT_COLUMNS_EQUAL(result.tbl->view().column(1), a);
  }

  auto a = cudf::test::fixed_width_column_wrapper<int>{1, 2, 3, 10, 20, 30};
  auto b = cudf::test::strings_column_wrapper{{"a", "", "c", "cats", "dogs", "owls"},
                                              {true, false, true, true, false, true}};
  auto c = cudf::test::fixed_width_column_wrapper<int>{{15, 16, 17, 25, 26, 32},
                                                       {false, true, true, true, true, false}};
  auto d = cudf::test::strings_column_wrapper{"ducks", "sheep", "cows", "fish", "birds", "ants"};

  cudf::table_view tbl{{a, b, c, d}};
  auto filepath = temp_env->get_temp_filepath("ReorderedColumns3.parquet");
  cudf::io::table_input_metadata md(tbl);
  md.column_metadata[0].set_name("a");
  md.column_metadata[1].set_name("b");
  md.column_metadata[2].set_name("c");
  md.column_metadata[3].set_name("d");
  cudf::io::parquet_writer_options opts =
    cudf::io::parquet_writer_options::builder(cudf::io::sink_info{filepath}, tbl)
      .metadata(std::move(md));
  cudf::io::write_parquet(opts);

  {
    // read them out of order
    cudf::io::parquet_reader_options read_opts =
      cudf::io::parquet_reader_options::builder(cudf::io::source_info{filepath})
        .columns({"d", "a", "b", "c"});
    auto result = cudf::io::read_parquet(read_opts);

    CUDF_TEST_EXPECT_COLUMNS_EQUAL(result.tbl->view().column(0), d);
    CUDF_TEST_EXPECT_COLUMNS_EQUAL(result.tbl->view().column(1), a);
    CUDF_TEST_EXPECT_COLUMNS_EQUAL(result.tbl->view().column(2), b);
    CUDF_TEST_EXPECT_COLUMNS_EQUAL(result.tbl->view().column(3), c);
  }

  {
    // read them out of order
    cudf::io::parquet_reader_options read_opts =
      cudf::io::parquet_reader_options::builder(cudf::io::source_info{filepath})
        .columns({"c", "d", "a", "b"});
    auto result = cudf::io::read_parquet(read_opts);

    CUDF_TEST_EXPECT_COLUMNS_EQUAL(result.tbl->view().column(0), c);
    CUDF_TEST_EXPECT_COLUMNS_EQUAL(result.tbl->view().column(1), d);
    CUDF_TEST_EXPECT_COLUMNS_EQUAL(result.tbl->view().column(2), a);
    CUDF_TEST_EXPECT_COLUMNS_EQUAL(result.tbl->view().column(3), b);
  }

  {
    // read them out of order
    cudf::io::parquet_reader_options read_opts =
      cudf::io::parquet_reader_options::builder(cudf::io::source_info{filepath})
        .columns({"d", "c", "b", "a"});
    auto result = cudf::io::read_parquet(read_opts);

    CUDF_TEST_EXPECT_COLUMNS_EQUAL(result.tbl->view().column(0), d);
    CUDF_TEST_EXPECT_COLUMNS_EQUAL(result.tbl->view().column(1), c);
    CUDF_TEST_EXPECT_COLUMNS_EQUAL(result.tbl->view().column(2), b);
    CUDF_TEST_EXPECT_COLUMNS_EQUAL(result.tbl->view().column(3), a);
  }
}

TEST_F(ParquetReaderTest, SelectNestedColumn)
{
  // Struct<is_human:bool,
  //        Struct<weight:float,
  //               ages:int,
  //               land_unit:List<int>>,
  //               flats:List<List<int>>
  //              >
  //       >

  auto weights_col = cudf::test::fixed_width_column_wrapper<float>{1.1, 2.4, 5.3, 8.0, 9.6, 6.9};

  auto ages_col = cudf::test::fixed_width_column_wrapper<int32_t>{
    {48, 27, 25, 31, 351, 351}, {true, true, true, true, true, false}};

  auto struct_1 = cudf::test::structs_column_wrapper{{weights_col, ages_col},
                                                     {true, true, true, true, false, true}};

  auto is_human_col = cudf::test::fixed_width_column_wrapper<bool>{
    {true, true, false, false, false, false}, {true, true, false, true, true, false}};

  auto struct_2 = cudf::test::structs_column_wrapper{{is_human_col, struct_1},
                                                     {false, true, true, true, true, true}}
                    .release();

  auto input = table_view({*struct_2});

  cudf::io::table_input_metadata input_metadata(input);
  input_metadata.column_metadata[0].set_name("being");
  input_metadata.column_metadata[0].child(0).set_name("human?");
  input_metadata.column_metadata[0].child(1).set_name("particulars");
  input_metadata.column_metadata[0].child(1).child(0).set_name("weight");
  input_metadata.column_metadata[0].child(1).child(1).set_name("age");

  auto filepath = temp_env->get_temp_filepath("SelectNestedColumn.parquet");
  cudf::io::parquet_writer_options args =
    cudf::io::parquet_writer_options::builder(cudf::io::sink_info{filepath}, input)
      .metadata(std::move(input_metadata));
  cudf::io::write_parquet(args);

  {  // Test selecting a single leaf from the table
    cudf::io::parquet_reader_options read_args =
      cudf::io::parquet_reader_options::builder(cudf::io::source_info(filepath))
        .columns({"being.particulars.age"});
    auto const result = cudf::io::read_parquet(read_args);

    auto expect_ages_col = cudf::test::fixed_width_column_wrapper<int32_t>{
      {48, 27, 25, 31, 351, 351}, {true, true, true, true, true, false}};
    auto expect_s_1 =
      cudf::test::structs_column_wrapper{{expect_ages_col}, {true, true, true, true, false, true}};
    auto expect_s_2 =
      cudf::test::structs_column_wrapper{{expect_s_1}, {false, true, true, true, true, true}}
        .release();
    auto expected = table_view({*expect_s_2});

    cudf::io::table_input_metadata expected_metadata(expected);
    expected_metadata.column_metadata[0].set_name("being");
    expected_metadata.column_metadata[0].child(0).set_name("particulars");
    expected_metadata.column_metadata[0].child(0).child(0).set_name("age");

    CUDF_TEST_EXPECT_TABLES_EQUAL(expected, result.tbl->view());
    cudf::test::expect_metadata_equal(expected_metadata, result.metadata);
  }

  {  // Test selecting a non-leaf and expecting all hierarchy from that node onwards
    cudf::io::parquet_reader_options read_args =
      cudf::io::parquet_reader_options::builder(cudf::io::source_info(filepath))
        .columns({"being.particulars"});
    auto const result = cudf::io::read_parquet(read_args);

    auto expected_weights_col =
      cudf::test::fixed_width_column_wrapper<float>{1.1, 2.4, 5.3, 8.0, 9.6, 6.9};

    auto expected_ages_col = cudf::test::fixed_width_column_wrapper<int32_t>{
      {48, 27, 25, 31, 351, 351}, {true, true, true, true, true, false}};

    auto expected_s_1 = cudf::test::structs_column_wrapper{
      {expected_weights_col, expected_ages_col}, {true, true, true, true, false, true}};

    auto expect_s_2 =
      cudf::test::structs_column_wrapper{{expected_s_1}, {false, true, true, true, true, true}}
        .release();
    auto expected = table_view({*expect_s_2});

    cudf::io::table_input_metadata expected_metadata(expected);
    expected_metadata.column_metadata[0].set_name("being");
    expected_metadata.column_metadata[0].child(0).set_name("particulars");
    expected_metadata.column_metadata[0].child(0).child(0).set_name("weight");
    expected_metadata.column_metadata[0].child(0).child(1).set_name("age");

    CUDF_TEST_EXPECT_TABLES_EQUAL(expected, result.tbl->view());
    cudf::test::expect_metadata_equal(expected_metadata, result.metadata);
  }

  {  // Test selecting struct children out of order
    cudf::io::parquet_reader_options read_args =
      cudf::io::parquet_reader_options::builder(cudf::io::source_info(filepath))
        .columns({"being.particulars.age", "being.particulars.weight", "being.human?"});
    auto const result = cudf::io::read_parquet(read_args);

    auto expected_weights_col =
      cudf::test::fixed_width_column_wrapper<float>{1.1, 2.4, 5.3, 8.0, 9.6, 6.9};

    auto expected_ages_col = cudf::test::fixed_width_column_wrapper<int32_t>{
      {48, 27, 25, 31, 351, 351}, {true, true, true, true, true, false}};

    auto expected_is_human_col = cudf::test::fixed_width_column_wrapper<bool>{
      {true, true, false, false, false, false}, {true, true, false, true, true, false}};

    auto expect_s_1 = cudf::test::structs_column_wrapper{{expected_ages_col, expected_weights_col},
                                                         {true, true, true, true, false, true}};

    auto expect_s_2 = cudf::test::structs_column_wrapper{{expect_s_1, expected_is_human_col},
                                                         {false, true, true, true, true, true}}
                        .release();

    auto expected = table_view({*expect_s_2});

    cudf::io::table_input_metadata expected_metadata(expected);
    expected_metadata.column_metadata[0].set_name("being");
    expected_metadata.column_metadata[0].child(0).set_name("particulars");
    expected_metadata.column_metadata[0].child(0).child(0).set_name("age");
    expected_metadata.column_metadata[0].child(0).child(1).set_name("weight");
    expected_metadata.column_metadata[0].child(1).set_name("human?");

    CUDF_TEST_EXPECT_TABLES_EQUAL(expected, result.tbl->view());
    cudf::test::expect_metadata_equal(expected_metadata, result.metadata);
  }
}

TEST_F(ParquetReaderTest, DecimalRead)
{
  {
    /* We could add a dataset to include this file, but we don't want tests in cudf to have data.
       This test is a temporary test until python gains the ability to write decimal, so we're
       embedding
       a parquet file directly into the code here to prevent issues with finding the file */
    constexpr unsigned int decimals_parquet_len = 2366;
    std::array<unsigned char, decimals_parquet_len> const decimals_parquet{
      0x50, 0x41, 0x52, 0x31, 0x15, 0x00, 0x15, 0xb0, 0x03, 0x15, 0xb8, 0x03, 0x2c, 0x15, 0x6a,
      0x15, 0x00, 0x15, 0x06, 0x15, 0x08, 0x1c, 0x36, 0x02, 0x28, 0x04, 0x7f, 0x96, 0x98, 0x00,
      0x18, 0x04, 0x81, 0x69, 0x67, 0xff, 0x00, 0x00, 0x00, 0xd8, 0x01, 0xf0, 0xd7, 0x04, 0x00,
      0x00, 0x00, 0x64, 0x01, 0x03, 0x06, 0x68, 0x12, 0xdc, 0xff, 0xbd, 0x18, 0xfd, 0xff, 0x64,
      0x13, 0x80, 0x00, 0xb3, 0x5d, 0x62, 0x00, 0x90, 0x35, 0xa9, 0xff, 0xa2, 0xde, 0xe3, 0xff,
      0xe9, 0xbf, 0x96, 0xff, 0x1f, 0x8a, 0x98, 0xff, 0xb1, 0x50, 0x34, 0x00, 0x88, 0x24, 0x59,
      0x00, 0x2a, 0x33, 0xbe, 0xff, 0xd5, 0x16, 0xbc, 0xff, 0x13, 0x50, 0x8d, 0xff, 0xcb, 0x63,
      0x2d, 0x00, 0x80, 0x8f, 0xbe, 0xff, 0x82, 0x40, 0x10, 0x00, 0x84, 0x68, 0x70, 0xff, 0x9b,
      0x69, 0x78, 0x00, 0x14, 0x6c, 0x10, 0x00, 0x50, 0xd9, 0xe1, 0xff, 0xaa, 0xcd, 0x6a, 0x00,
      0xcf, 0xb1, 0x28, 0x00, 0x77, 0x57, 0x8d, 0x00, 0xee, 0x05, 0x79, 0x00, 0xf0, 0x15, 0xeb,
      0xff, 0x02, 0xe2, 0x06, 0x00, 0x87, 0x43, 0x86, 0x00, 0xf8, 0x2d, 0x2e, 0x00, 0xee, 0x2e,
      0x98, 0xff, 0x39, 0xcb, 0x4d, 0x00, 0x1e, 0x6b, 0xea, 0xff, 0x80, 0x8e, 0x6c, 0xff, 0x97,
      0x25, 0x26, 0x00, 0x4d, 0x0d, 0x0a, 0x00, 0xca, 0x64, 0x7f, 0x00, 0xf4, 0xbe, 0xa1, 0xff,
      0xe2, 0x12, 0x6c, 0xff, 0xbd, 0x77, 0xae, 0xff, 0xf9, 0x4b, 0x36, 0x00, 0xb0, 0xe3, 0x79,
      0xff, 0xa2, 0x2a, 0x29, 0x00, 0xcd, 0x06, 0xbc, 0xff, 0x2d, 0xa3, 0x7e, 0x00, 0xa9, 0x08,
      0xa1, 0xff, 0xbf, 0x81, 0xd0, 0xff, 0x4f, 0x03, 0x73, 0x00, 0xb0, 0x99, 0x0c, 0x00, 0xbd,
      0x6f, 0xf8, 0xff, 0x6b, 0x02, 0x05, 0x00, 0xc1, 0xe1, 0xba, 0xff, 0x81, 0x69, 0x67, 0xff,
      0x7f, 0x96, 0x98, 0x00, 0x15, 0x00, 0x15, 0xd0, 0x06, 0x15, 0xda, 0x06, 0x2c, 0x15, 0x6a,
      0x15, 0x00, 0x15, 0x06, 0x15, 0x08, 0x1c, 0x36, 0x02, 0x28, 0x08, 0xff, 0x3f, 0x7a, 0x10,
      0xf3, 0x5a, 0x00, 0x00, 0x18, 0x08, 0x01, 0xc0, 0x85, 0xef, 0x0c, 0xa5, 0xff, 0xff, 0x00,
      0x00, 0x00, 0xa8, 0x03, 0xf4, 0xa7, 0x01, 0x04, 0x00, 0x00, 0x00, 0x64, 0x01, 0x03, 0x06,
      0x55, 0x6f, 0xc5, 0xe4, 0x9f, 0x1a, 0x00, 0x00, 0x47, 0x89, 0x0a, 0xe8, 0x58, 0xf0, 0xff,
      0xff, 0x63, 0xee, 0x21, 0xdd, 0xdd, 0xca, 0xff, 0xff, 0xbe, 0x6f, 0x3b, 0xaa, 0xe9, 0x3d,
      0x00, 0x00, 0xd6, 0x91, 0x2a, 0xb7, 0x08, 0x02, 0x00, 0x00, 0x75, 0x45, 0x2c, 0xd7, 0x76,
      0x0c, 0x00, 0x00, 0x54, 0x49, 0x92, 0x44, 0x9c, 0xbf, 0xff, 0xff, 0x41, 0xa9, 0x6d, 0xec,
      0x7a, 0xd0, 0xff, 0xff, 0x27, 0xa0, 0x23, 0x41, 0x44, 0xc1, 0xff, 0xff, 0x18, 0xd4, 0xe1,
      0x30, 0xd3, 0xe0, 0xff, 0xff, 0x59, 0xac, 0x14, 0xf4, 0xec, 0x58, 0x00, 0x00, 0x2c, 0x17,
      0x29, 0x57, 0x44, 0x13, 0x00, 0x00, 0xa2, 0x0d, 0x4a, 0xcc, 0x63, 0xff, 0xff, 0xff, 0x81,
      0x33, 0xbc, 0xda, 0xd5, 0xda, 0xff, 0xff, 0x4c, 0x05, 0xf4, 0x78, 0x19, 0xea, 0xff, 0xff,
      0x06, 0x71, 0x25, 0xde, 0x5a, 0xaf, 0xff, 0xff, 0x95, 0x32, 0x5f, 0x76, 0x98, 0xb3, 0xff,
      0xff, 0xf1, 0x34, 0x3c, 0xbf, 0xa8, 0xbe, 0xff, 0xff, 0x27, 0x73, 0x40, 0x0c, 0x7d, 0xcd,
      0xff, 0xff, 0x68, 0xa9, 0xc2, 0xe9, 0x2c, 0x03, 0x00, 0x00, 0x3f, 0x79, 0xd9, 0x04, 0x8c,
      0xe5, 0xff, 0xff, 0x91, 0xb4, 0x9b, 0xe3, 0x8f, 0x21, 0x00, 0x00, 0xb8, 0x20, 0xc8, 0xc2,
      0x4d, 0xa6, 0xff, 0xff, 0x47, 0xfa, 0xde, 0x36, 0x4a, 0xf3, 0xff, 0xff, 0x72, 0x80, 0x94,
      0x59, 0xdd, 0x4e, 0x00, 0x00, 0x29, 0xe4, 0xd6, 0x43, 0xb0, 0xf0, 0xff, 0xff, 0x68, 0x36,
      0xbc, 0x2d, 0xd1, 0xa9, 0xff, 0xff, 0xbc, 0xe4, 0xbe, 0xd7, 0xed, 0x1b, 0x00, 0x00, 0x02,
      0x8b, 0xcb, 0xd7, 0xed, 0x47, 0x00, 0x00, 0x3c, 0x06, 0xe4, 0xda, 0xc7, 0x47, 0x00, 0x00,
      0xf3, 0x39, 0x55, 0x28, 0x97, 0xba, 0xff, 0xff, 0x07, 0x79, 0x38, 0x4e, 0xe0, 0x21, 0x00,
      0x00, 0xde, 0xed, 0x1c, 0x23, 0x09, 0x49, 0x00, 0x00, 0x49, 0x46, 0x49, 0x5d, 0x8f, 0x34,
      0x00, 0x00, 0x38, 0x18, 0x50, 0xf6, 0xa1, 0x11, 0x00, 0x00, 0xdf, 0xb8, 0x19, 0x14, 0xd1,
      0xe1, 0xff, 0xff, 0x2c, 0x56, 0x72, 0x93, 0x64, 0x3f, 0x00, 0x00, 0x1c, 0xe0, 0xbe, 0x87,
      0x7d, 0xf9, 0xff, 0xff, 0x73, 0x0e, 0x3c, 0x01, 0x91, 0xf9, 0xff, 0xff, 0xb2, 0x37, 0x85,
      0x81, 0x5f, 0x54, 0x00, 0x00, 0x58, 0x44, 0xb0, 0x1a, 0xac, 0xbb, 0xff, 0xff, 0x36, 0xbf,
      0xbe, 0x5e, 0x22, 0xff, 0xff, 0xff, 0x06, 0x20, 0xa0, 0x23, 0x0d, 0x3b, 0x00, 0x00, 0x19,
      0xc6, 0x49, 0x0a, 0x00, 0xcf, 0xff, 0xff, 0x4f, 0xcd, 0xc6, 0x95, 0x4b, 0xf1, 0xff, 0xff,
      0xa3, 0x59, 0xaf, 0x65, 0xec, 0xe9, 0xff, 0xff, 0x58, 0xef, 0x05, 0x50, 0x63, 0xe4, 0xff,
      0xff, 0xc7, 0x6a, 0x9e, 0xf1, 0x69, 0x20, 0x00, 0x00, 0xd1, 0xb3, 0xc9, 0x14, 0xb2, 0x29,
      0x00, 0x00, 0x1d, 0x48, 0x16, 0x70, 0xf0, 0x40, 0x00, 0x00, 0x01, 0xc0, 0x85, 0xef, 0x0c,
      0xa5, 0xff, 0xff, 0xff, 0x3f, 0x7a, 0x10, 0xf3, 0x5a, 0x00, 0x00, 0x15, 0x00, 0x15, 0x90,
      0x0d, 0x15, 0x9a, 0x0d, 0x2c, 0x15, 0x6a, 0x15, 0x00, 0x15, 0x06, 0x15, 0x08, 0x1c, 0x36,
      0x02, 0x28, 0x10, 0x4b, 0x3b, 0x4c, 0xa8, 0x5a, 0x86, 0xc4, 0x7a, 0x09, 0x8a, 0x22, 0x3f,
      0xff, 0xff, 0xff, 0xff, 0x18, 0x10, 0xb4, 0xc4, 0xb3, 0x57, 0xa5, 0x79, 0x3b, 0x85, 0xf6,
      0x75, 0xdd, 0xc0, 0x00, 0x00, 0x00, 0x01, 0x00, 0x00, 0x00, 0xc8, 0x06, 0xf4, 0x47, 0x03,
      0x04, 0x00, 0x00, 0x00, 0x64, 0x01, 0x03, 0x06, 0x05, 0x49, 0xf7, 0xfc, 0x89, 0x3d, 0x3e,
      0x20, 0x07, 0x72, 0x3e, 0xa1, 0x66, 0x81, 0x67, 0x80, 0x23, 0x78, 0x06, 0x68, 0x0e, 0x78,
      0xf5, 0x08, 0xed, 0x20, 0xcd, 0x0e, 0x7f, 0x9c, 0x70, 0xa0, 0xb9, 0x16, 0x44, 0xb2, 0x41,
      0x62, 0xba, 0x82, 0xad, 0xe1, 0x12, 0x9b, 0xa6, 0x53, 0x8d, 0x20, 0x27, 0xd5, 0x84, 0x63,
      0xb8, 0x07, 0x4b, 0x5b, 0xa4, 0x1c, 0xa4, 0x1c, 0x17, 0xbf, 0x4b, 0x00, 0x24, 0x04, 0x56,
      0xa8, 0x52, 0xaf, 0x33, 0xf7, 0xad, 0x7c, 0xc8, 0x83, 0x25, 0x13, 0xaf, 0x80, 0x25, 0x6f,
      0xbd, 0xd1, 0x15, 0x69, 0x64, 0x20, 0x7b, 0xd7, 0x33, 0xba, 0x66, 0x29, 0x8a, 0x00, 0xda,
      0x42, 0x07, 0x2c, 0x6c, 0x39, 0x76, 0x9f, 0xdc, 0x17, 0xad, 0xb6, 0x58, 0xdf, 0x5f, 0x00,
      0x18, 0x3a, 0xae, 0x1c, 0xd6, 0x5f, 0x9d, 0x78, 0x8d, 0x73, 0xdd, 0x3e, 0xd6, 0x18, 0x33,
      0x40, 0xe4, 0x36, 0xde, 0xb0, 0xb7, 0x33, 0x2a, 0x6b, 0x08, 0x03, 0x6c, 0x6d, 0x8f, 0x13,
      0x93, 0xd0, 0xd7, 0x87, 0x62, 0x63, 0x53, 0xfb, 0xd8, 0xbb, 0xc9, 0x54, 0x90, 0xd6, 0xa9,
      0x8f, 0xc8, 0x60, 0xbd, 0xec, 0x75, 0x23, 0x9a, 0x21, 0xec, 0xe4, 0x86, 0x43, 0xd7, 0xc1,
      0x88, 0xdc, 0x82, 0x00, 0x32, 0x79, 0xc9, 0x2b, 0x70, 0x85, 0xb7, 0x25, 0xa1, 0xcc, 0x7d,
      0x0b, 0x29, 0x03, 0xea, 0x80, 0xff, 0x9b, 0xf3, 0x24, 0x7f, 0xd1, 0xff, 0xf0, 0x22, 0x65,
      0x85, 0x99, 0x17, 0x63, 0xc2, 0xc0, 0xb7, 0x62, 0x05, 0xda, 0x7a, 0xa0, 0xc3, 0x2a, 0x6f,
      0x1f, 0xee, 0x1f, 0x31, 0xa8, 0x42, 0x80, 0xe4, 0xb7, 0x6c, 0xf6, 0xac, 0x47, 0xb0, 0x17,
      0x69, 0xcb, 0xff, 0x66, 0x8a, 0xd6, 0x25, 0x00, 0xf3, 0xcf, 0x0a, 0xaf, 0xf8, 0x92, 0x8a,
      0xa0, 0xdf, 0x71, 0x13, 0x8d, 0x9d, 0xff, 0x7e, 0xe0, 0x0a, 0x52, 0xf1, 0x97, 0x01, 0xa9,
      0x73, 0x27, 0xfd, 0x63, 0x58, 0x00, 0x32, 0xa6, 0xf6, 0x78, 0xb8, 0xe4, 0xfd, 0x20, 0x7c,
      0x90, 0xee, 0xad, 0x8c, 0xc9, 0x71, 0x35, 0x66, 0x71, 0x3c, 0xe0, 0xe4, 0x0b, 0xbb, 0xa0,
      0x50, 0xe9, 0xf2, 0x81, 0x1d, 0x3a, 0x95, 0x94, 0x00, 0xd5, 0x49, 0x00, 0x07, 0xdf, 0x21,
      0x53, 0x36, 0x8d, 0x9e, 0xd9, 0xa5, 0x52, 0x4d, 0x0d, 0x29, 0x74, 0xf0, 0x40, 0xbd, 0xda,
      0x63, 0x4e, 0xdd, 0x91, 0x8e, 0xa6, 0xa7, 0xf6, 0x78, 0x58, 0x3b, 0x0a, 0x5c, 0x60, 0x3c,
      0x15, 0x34, 0xf8, 0x2c, 0x21, 0xe3, 0x56, 0x1b, 0x9e, 0xd9, 0x56, 0xd3, 0x13, 0x2e, 0x80,
      0x2c, 0x36, 0xda, 0x1d, 0xc8, 0xfb, 0x52, 0xee, 0x17, 0xb3, 0x2b, 0xf3, 0xd2, 0xeb, 0x29,
      0xa0, 0x37, 0xa0, 0x12, 0xce, 0x1c, 0x50, 0x6a, 0xf4, 0x11, 0xcd, 0x96, 0x88, 0x3f, 0x43,
      0x78, 0xc0, 0x2c, 0x53, 0x6c, 0xa6, 0xdf, 0xb9, 0x9e, 0x93, 0xd4, 0x1e, 0xa9, 0x7f, 0x67,
      0xa6, 0xc1, 0x80, 0x46, 0x0f, 0x63, 0x7d, 0x15, 0xf2, 0x4c, 0xc5, 0xda, 0x11, 0x9a, 0x20,
      0x67, 0x27, 0xe8, 0x00, 0xec, 0x03, 0x1d, 0x15, 0xa7, 0x92, 0xb3, 0x1f, 0xda, 0x20, 0x92,
      0xd8, 0x00, 0xfb, 0x06, 0x80, 0xeb, 0x4b, 0x0c, 0xc1, 0x1f, 0x49, 0x40, 0x06, 0x8d, 0x8a,
      0xf8, 0x34, 0xb1, 0x0c, 0x1d, 0x20, 0xd0, 0x47, 0xe5, 0xb1, 0x7e, 0xf7, 0xe4, 0xb4, 0x7e,
      0x9c, 0x84, 0x18, 0x61, 0x32, 0x4f, 0xc0, 0xc2, 0xb2, 0xcc, 0x63, 0xf6, 0xe1, 0x16, 0xd6,
      0xd9, 0x4b, 0x74, 0x13, 0x01, 0xa1, 0xe2, 0x00, 0xb7, 0x9e, 0xc1, 0x3a, 0xc5, 0xaf, 0xe8,
      0x54, 0x07, 0x2a, 0x20, 0xfd, 0x2c, 0x6f, 0xb9, 0x80, 0x18, 0x92, 0x87, 0xa0, 0x81, 0x24,
      0x60, 0x47, 0x17, 0x4f, 0xbc, 0xbe, 0xf5, 0x03, 0x69, 0x80, 0xe3, 0x10, 0x54, 0xd6, 0x68,
      0x7d, 0x75, 0xd3, 0x0a, 0x45, 0x38, 0x9e, 0xa9, 0xfd, 0x05, 0x40, 0xd2, 0x1e, 0x6f, 0x5c,
      0x30, 0x10, 0xfe, 0x9b, 0x9f, 0x6d, 0xc0, 0x9d, 0x6c, 0x17, 0x7d, 0x00, 0x09, 0xb6, 0x8a,
      0x31, 0x8e, 0x1b, 0x6b, 0x84, 0x1e, 0x79, 0xce, 0x10, 0x55, 0x59, 0x6a, 0x40, 0x16, 0xdc,
      0x9a, 0xcf, 0x4d, 0xb0, 0x8f, 0xac, 0xe3, 0x8d, 0xee, 0xd2, 0xef, 0x01, 0x8c, 0xe0, 0x2b,
      0x24, 0xe5, 0xb4, 0xe1, 0x86, 0x72, 0x00, 0x30, 0x07, 0xce, 0x02, 0x23, 0x41, 0x33, 0x40,
      0xf0, 0x9b, 0xc2, 0x2d, 0x30, 0xec, 0x3b, 0x17, 0xb2, 0x8f, 0x64, 0x7d, 0xcd, 0x70, 0x9e,
      0x80, 0x22, 0xb5, 0xdf, 0x6d, 0x2a, 0x43, 0xd4, 0x2b, 0x5a, 0xf6, 0x96, 0xa6, 0xea, 0x91,
      0x62, 0x80, 0x39, 0xf2, 0x5a, 0x8e, 0xc0, 0xb9, 0x29, 0x99, 0x17, 0xe7, 0x35, 0x2c, 0xf6,
      0x4d, 0x18, 0x00, 0x48, 0x10, 0x85, 0xb4, 0x3f, 0x89, 0x60, 0x49, 0x6e, 0xf0, 0xcd, 0x9d,
      0x92, 0xeb, 0x96, 0x80, 0xcf, 0xf9, 0xf1, 0x46, 0x1d, 0xc0, 0x49, 0xb3, 0x36, 0x2e, 0x24,
      0xc8, 0xdb, 0x41, 0x72, 0x20, 0xf5, 0xde, 0x5c, 0xf9, 0x4a, 0x6e, 0xa0, 0x0b, 0x13, 0xfc,
      0x2d, 0x17, 0x07, 0x16, 0x5e, 0x00, 0x3c, 0x54, 0x41, 0x0e, 0xa2, 0x0d, 0xf3, 0x48, 0x12,
      0x2e, 0x7c, 0xab, 0x3c, 0x59, 0x1c, 0x40, 0xca, 0xb0, 0x71, 0xc7, 0x29, 0xf0, 0xbb, 0x9f,
      0xf4, 0x3f, 0x25, 0x49, 0xad, 0xc2, 0x8f, 0x80, 0x04, 0x38, 0x6d, 0x35, 0x02, 0xca, 0xe6,
      0x02, 0x83, 0x89, 0x4e, 0x74, 0xdb, 0x08, 0x5a, 0x80, 0x13, 0x99, 0xd4, 0x26, 0xc1, 0x27,
      0xce, 0xb0, 0x98, 0x99, 0xca, 0xf6, 0x3e, 0x50, 0x49, 0xd0, 0xbf, 0xcb, 0x6f, 0xbe, 0x5b,
      0x92, 0x63, 0xde, 0x94, 0xd3, 0x8f, 0x07, 0x06, 0x0f, 0x2b, 0x80, 0x36, 0xf1, 0x77, 0xf6,
      0x29, 0x33, 0x13, 0xa9, 0x4a, 0x55, 0x3d, 0x6c, 0xca, 0xdb, 0x4e, 0x40, 0xc4, 0x95, 0x54,
      0xf4, 0xe2, 0x8c, 0x1b, 0xa0, 0xfe, 0x30, 0x50, 0x9d, 0x62, 0xbc, 0x5c, 0x00, 0xb4, 0xc4,
      0xb3, 0x57, 0xa5, 0x79, 0x3b, 0x85, 0xf6, 0x75, 0xdd, 0xc0, 0x00, 0x00, 0x00, 0x01, 0x4b,
      0x3b, 0x4c, 0xa8, 0x5a, 0x86, 0xc4, 0x7a, 0x09, 0x8a, 0x22, 0x3f, 0xff, 0xff, 0xff, 0xff,
      0x15, 0x02, 0x19, 0x4c, 0x48, 0x0c, 0x73, 0x70, 0x61, 0x72, 0x6b, 0x5f, 0x73, 0x63, 0x68,
      0x65, 0x6d, 0x61, 0x15, 0x06, 0x00, 0x15, 0x02, 0x25, 0x02, 0x18, 0x06, 0x64, 0x65, 0x63,
      0x37, 0x70, 0x34, 0x25, 0x0a, 0x15, 0x08, 0x15, 0x0e, 0x00, 0x15, 0x04, 0x25, 0x02, 0x18,
      0x07, 0x64, 0x65, 0x63, 0x31, 0x34, 0x70, 0x35, 0x25, 0x0a, 0x15, 0x0a, 0x15, 0x1c, 0x00,
      0x15, 0x0e, 0x15, 0x20, 0x15, 0x02, 0x18, 0x08, 0x64, 0x65, 0x63, 0x33, 0x38, 0x70, 0x31,
      0x38, 0x25, 0x0a, 0x15, 0x24, 0x15, 0x4c, 0x00, 0x16, 0x6a, 0x19, 0x1c, 0x19, 0x3c, 0x26,
      0x08, 0x1c, 0x15, 0x02, 0x19, 0x35, 0x06, 0x08, 0x00, 0x19, 0x18, 0x06, 0x64, 0x65, 0x63,
      0x37, 0x70, 0x34, 0x15, 0x02, 0x16, 0x6a, 0x16, 0xf6, 0x03, 0x16, 0xfe, 0x03, 0x26, 0x08,
      0x3c, 0x36, 0x02, 0x28, 0x04, 0x7f, 0x96, 0x98, 0x00, 0x18, 0x04, 0x81, 0x69, 0x67, 0xff,
      0x00, 0x19, 0x1c, 0x15, 0x00, 0x15, 0x00, 0x15, 0x02, 0x00, 0x00, 0x00, 0x26, 0x86, 0x04,
      0x1c, 0x15, 0x04, 0x19, 0x35, 0x06, 0x08, 0x00, 0x19, 0x18, 0x07, 0x64, 0x65, 0x63, 0x31,
      0x34, 0x70, 0x35, 0x15, 0x02, 0x16, 0x6a, 0x16, 0xa6, 0x07, 0x16, 0xb0, 0x07, 0x26, 0x86,
      0x04, 0x3c, 0x36, 0x02, 0x28, 0x08, 0xff, 0x3f, 0x7a, 0x10, 0xf3, 0x5a, 0x00, 0x00, 0x18,
      0x08, 0x01, 0xc0, 0x85, 0xef, 0x0c, 0xa5, 0xff, 0xff, 0x00, 0x19, 0x1c, 0x15, 0x00, 0x15,
      0x00, 0x15, 0x02, 0x00, 0x00, 0x00, 0x26, 0xb6, 0x0b, 0x1c, 0x15, 0x0e, 0x19, 0x35, 0x06,
      0x08, 0x00, 0x19, 0x18, 0x08, 0x64, 0x65, 0x63, 0x33, 0x38, 0x70, 0x31, 0x38, 0x15, 0x02,
      0x16, 0x6a, 0x16, 0x86, 0x0e, 0x16, 0x90, 0x0e, 0x26, 0xb6, 0x0b, 0x3c, 0x36, 0x02, 0x28,
      0x10, 0x4b, 0x3b, 0x4c, 0xa8, 0x5a, 0x86, 0xc4, 0x7a, 0x09, 0x8a, 0x22, 0x3f, 0xff, 0xff,
      0xff, 0xff, 0x18, 0x10, 0xb4, 0xc4, 0xb3, 0x57, 0xa5, 0x79, 0x3b, 0x85, 0xf6, 0x75, 0xdd,
      0xc0, 0x00, 0x00, 0x00, 0x01, 0x00, 0x19, 0x1c, 0x15, 0x00, 0x15, 0x00, 0x15, 0x02, 0x00,
      0x00, 0x00, 0x16, 0xa2, 0x19, 0x16, 0x6a, 0x00, 0x19, 0x2c, 0x18, 0x18, 0x6f, 0x72, 0x67,
      0x2e, 0x61, 0x70, 0x61, 0x63, 0x68, 0x65, 0x2e, 0x73, 0x70, 0x61, 0x72, 0x6b, 0x2e, 0x76,
      0x65, 0x72, 0x73, 0x69, 0x6f, 0x6e, 0x18, 0x05, 0x33, 0x2e, 0x30, 0x2e, 0x31, 0x00, 0x18,
      0x29, 0x6f, 0x72, 0x67, 0x2e, 0x61, 0x70, 0x61, 0x63, 0x68, 0x65, 0x2e, 0x73, 0x70, 0x61,
      0x72, 0x6b, 0x2e, 0x73, 0x71, 0x6c, 0x2e, 0x70, 0x61, 0x72, 0x71, 0x75, 0x65, 0x74, 0x2e,
      0x72, 0x6f, 0x77, 0x2e, 0x6d, 0x65, 0x74, 0x61, 0x64, 0x61, 0x74, 0x61, 0x18, 0xf4, 0x01,
      0x7b, 0x22, 0x74, 0x79, 0x70, 0x65, 0x22, 0x3a, 0x22, 0x73, 0x74, 0x72, 0x75, 0x63, 0x74,
      0x22, 0x2c, 0x22, 0x66, 0x69, 0x65, 0x6c, 0x64, 0x73, 0x22, 0x3a, 0x5b, 0x7b, 0x22, 0x6e,
      0x61, 0x6d, 0x65, 0x22, 0x3a, 0x22, 0x64, 0x65, 0x63, 0x37, 0x70, 0x34, 0x22, 0x2c, 0x22,
      0x74, 0x79, 0x70, 0x65, 0x22, 0x3a, 0x22, 0x64, 0x65, 0x63, 0x69, 0x6d, 0x61, 0x6c, 0x28,
      0x37, 0x2c, 0x34, 0x29, 0x22, 0x2c, 0x22, 0x6e, 0x75, 0x6c, 0x6c, 0x61, 0x62, 0x6c, 0x65,
      0x22, 0x3a, 0x74, 0x72, 0x75, 0x65, 0x2c, 0x22, 0x6d, 0x65, 0x74, 0x61, 0x64, 0x61, 0x74,
      0x61, 0x22, 0x3a, 0x7b, 0x7d, 0x7d, 0x2c, 0x7b, 0x22, 0x6e, 0x61, 0x6d, 0x65, 0x22, 0x3a,
      0x22, 0x64, 0x65, 0x63, 0x31, 0x34, 0x70, 0x35, 0x22, 0x2c, 0x22, 0x74, 0x79, 0x70, 0x65,
      0x22, 0x3a, 0x22, 0x64, 0x65, 0x63, 0x69, 0x6d, 0x61, 0x6c, 0x28, 0x31, 0x34, 0x2c, 0x35,
      0x29, 0x22, 0x2c, 0x22, 0x6e, 0x75, 0x6c, 0x6c, 0x61, 0x62, 0x6c, 0x65, 0x22, 0x3a, 0x74,
      0x72, 0x75, 0x65, 0x2c, 0x22, 0x6d, 0x65, 0x74, 0x61, 0x64, 0x61, 0x74, 0x61, 0x22, 0x3a,
      0x7b, 0x7d, 0x7d, 0x2c, 0x7b, 0x22, 0x6e, 0x61, 0x6d, 0x65, 0x22, 0x3a, 0x22, 0x64, 0x65,
      0x63, 0x33, 0x38, 0x70, 0x31, 0x38, 0x22, 0x2c, 0x22, 0x74, 0x79, 0x70, 0x65, 0x22, 0x3a,
      0x22, 0x64, 0x65, 0x63, 0x69, 0x6d, 0x61, 0x6c, 0x28, 0x33, 0x38, 0x2c, 0x31, 0x38, 0x29,
      0x22, 0x2c, 0x22, 0x6e, 0x75, 0x6c, 0x6c, 0x61, 0x62, 0x6c, 0x65, 0x22, 0x3a, 0x74, 0x72,
      0x75, 0x65, 0x2c, 0x22, 0x6d, 0x65, 0x74, 0x61, 0x64, 0x61, 0x74, 0x61, 0x22, 0x3a, 0x7b,
      0x7d, 0x7d, 0x5d, 0x7d, 0x00, 0x18, 0x4a, 0x70, 0x61, 0x72, 0x71, 0x75, 0x65, 0x74, 0x2d,
      0x6d, 0x72, 0x20, 0x76, 0x65, 0x72, 0x73, 0x69, 0x6f, 0x6e, 0x20, 0x31, 0x2e, 0x31, 0x30,
      0x2e, 0x31, 0x20, 0x28, 0x62, 0x75, 0x69, 0x6c, 0x64, 0x20, 0x61, 0x38, 0x39, 0x64, 0x66,
      0x38, 0x66, 0x39, 0x39, 0x33, 0x32, 0x62, 0x36, 0x65, 0x66, 0x36, 0x36, 0x33, 0x33, 0x64,
      0x30, 0x36, 0x30, 0x36, 0x39, 0x65, 0x35, 0x30, 0x63, 0x39, 0x62, 0x37, 0x39, 0x37, 0x30,
      0x62, 0x65, 0x62, 0x64, 0x31, 0x29, 0x19, 0x3c, 0x1c, 0x00, 0x00, 0x1c, 0x00, 0x00, 0x1c,
      0x00, 0x00, 0x00, 0xd3, 0x02, 0x00, 0x00, 0x50, 0x41, 0x52, 0x31};

    cudf::io::parquet_reader_options read_opts =
      cudf::io::parquet_reader_options::builder(cudf::io::source_info{
        reinterpret_cast<char const*>(decimals_parquet.data()), decimals_parquet_len});
    auto result = cudf::io::read_parquet(read_opts);

    auto validity =
      cudf::detail::make_counting_transform_iterator(0, [](auto i) { return i != 50; });

    EXPECT_EQ(result.tbl->view().num_columns(), 3);

    std::array<int32_t, 53> col0_data{
      -2354584, -190275,  8393572,  6446515,  -5687920, -1843550, -6897687, -6780385, 3428529,
      5842056,  -4312278, -4450603, -7516141, 2974667,  -4288640, 1065090,  -9410428, 7891355,
      1076244,  -1975984, 6999466,  2666959,  9262967,  7931374,  -1370640, 451074,   8799111,
      3026424,  -6803730, 5098297,  -1414370, -9662848, 2499991,  658765,   8348874,  -6177036,
      -9694494, -5343299, 3558393,  -8789072, 2697890,  -4454707, 8299309,  -6223703, -3112513,
      7537487,  825776,   -495683,  328299,   -4529727, 0,        -9999999, 9999999};

    EXPECT_EQ(static_cast<std::size_t>(result.tbl->view().column(0).size()),
              sizeof(col0_data) / sizeof(col0_data[0]));
    cudf::test::fixed_point_column_wrapper<int32_t> col0(
      std::begin(col0_data), std::end(col0_data), validity, numeric::scale_type{-4});
    CUDF_TEST_EXPECT_COLUMNS_EQUAL(result.tbl->view().column(0), col0);

    std::array<int64_t, 53> col1_data{29274040266581,  -17210335917753, -58420730139037,
                                      68073792696254,  2236456014294,   13704555677045,
                                      -70797090469548, -52248605513407, -68976081919961,
                                      -34277313883112, 97774730521689,  21184241014572,
                                      -670882460254,   -40862944054399, -24079852370612,
                                      -88670167797498, -84007574359403, -71843004533519,
                                      -55538016554201, 3491435293032,   -29085437167297,
                                      36901882672273,  -98622066122568, -13974902998457,
                                      86712597643378,  -16835133643735, -94759096142232,
                                      30708340810940,  79086853262082,  78923696440892,
                                      -76316597208589, 37247268714759,  80303592631774,
                                      57790350050889,  19387319851064,  -33186875066145,
                                      69701203023404,  -7157433049060,  -7073790423437,
                                      92769171617714,  -75127120182184, -951893180618,
                                      64927618310150,  -53875897154023, -16168039035569,
                                      -24273449166429, -30359781249192, 35639397345991,
                                      45844829680593,  71401416837149,  0,
                                      -99999999999999, 99999999999999};

    EXPECT_EQ(static_cast<std::size_t>(result.tbl->view().column(1).size()), col1_data.size());
    cudf::test::fixed_point_column_wrapper<int64_t> col1(
      col1_data.begin(), col1_data.end(), validity, numeric::scale_type{-5});
    CUDF_TEST_EXPECT_COLUMNS_EQUAL(result.tbl->view().column(1), col1);

    cudf::io::parquet_reader_options read_strict_opts = read_opts;
    read_strict_opts.set_columns({"dec7p4", "dec14p5"});
    EXPECT_NO_THROW(cudf::io::read_parquet(read_strict_opts));
  }
  {
    // dec7p3: Decimal(precision=7, scale=3) backed by FIXED_LENGTH_BYTE_ARRAY(length = 4)
    // dec12p11: Decimal(precision=12, scale=11) backed by FIXED_LENGTH_BYTE_ARRAY(length = 6)
    // dec20p1: Decimal(precision=20, scale=1) backed by FIXED_LENGTH_BYTE_ARRAY(length = 9)
    std::array<unsigned char, 1226> const fixed_len_bytes_decimal_parquet{
      0x50, 0x41, 0x52, 0x31, 0x15, 0x00, 0x15, 0xA8, 0x01, 0x15, 0xAE, 0x01, 0x2C, 0x15, 0x28,
      0x15, 0x00, 0x15, 0x06, 0x15, 0x08, 0x1C, 0x36, 0x02, 0x28, 0x04, 0x00, 0x97, 0x45, 0x72,
      0x18, 0x04, 0x00, 0x01, 0x81, 0x3B, 0x00, 0x00, 0x00, 0x54, 0xF0, 0x53, 0x04, 0x00, 0x00,
      0x00, 0x26, 0x01, 0x03, 0x00, 0x00, 0x61, 0x10, 0xCF, 0x00, 0x0A, 0xA9, 0x08, 0x00, 0x77,
      0x58, 0x6F, 0x00, 0x6B, 0xEE, 0xA4, 0x00, 0x92, 0xF8, 0x94, 0x00, 0x2E, 0x18, 0xD4, 0x00,
      0x4F, 0x45, 0x33, 0x00, 0x97, 0x45, 0x72, 0x00, 0x0D, 0xC2, 0x75, 0x00, 0x76, 0xAA, 0xAA,
      0x00, 0x30, 0x9F, 0x86, 0x00, 0x4B, 0x9D, 0xB1, 0x00, 0x4E, 0x4B, 0x3B, 0x00, 0x01, 0x81,
      0x3B, 0x00, 0x22, 0xD4, 0x53, 0x00, 0x72, 0xC4, 0xAF, 0x00, 0x43, 0x9B, 0x72, 0x00, 0x1D,
      0x91, 0xC3, 0x00, 0x45, 0x27, 0x48, 0x15, 0x00, 0x15, 0xF4, 0x01, 0x15, 0xFA, 0x01, 0x2C,
      0x15, 0x28, 0x15, 0x00, 0x15, 0x06, 0x15, 0x08, 0x1C, 0x36, 0x02, 0x28, 0x06, 0x00, 0xD5,
      0xD7, 0x31, 0x99, 0xA6, 0x18, 0x06, 0xFF, 0x17, 0x2B, 0x5A, 0xF0, 0x01, 0x00, 0x00, 0x00,
      0x7A, 0xF0, 0x79, 0x04, 0x00, 0x00, 0x00, 0x24, 0x01, 0x03, 0x02, 0x00, 0x54, 0x23, 0xCF,
      0x13, 0x0A, 0x00, 0x07, 0x22, 0xB1, 0x21, 0x7E, 0x00, 0x64, 0x19, 0xD6, 0xD2, 0xA5, 0x00,
      0x61, 0x7F, 0xF6, 0xB9, 0xB0, 0x00, 0xD0, 0x7F, 0x9C, 0xA9, 0xE9, 0x00, 0x65, 0x58, 0xF0,
      0xAD, 0xFB, 0x00, 0xBC, 0x61, 0xE2, 0x03, 0xDA, 0xFF, 0x17, 0x2B, 0x5A, 0xF0, 0x01, 0x00,
      0x63, 0x4B, 0x4C, 0xFE, 0x45, 0x00, 0x7A, 0xA0, 0xD8, 0xD1, 0xC0, 0x00, 0xC0, 0x63, 0xF7,
      0x9D, 0x0A, 0x00, 0x88, 0x22, 0x0F, 0x1B, 0x25, 0x00, 0x1A, 0x80, 0x56, 0x34, 0xC7, 0x00,
      0x5F, 0x48, 0x61, 0x09, 0x7C, 0x00, 0x61, 0xEF, 0x92, 0x42, 0x2F, 0x00, 0xD5, 0xD7, 0x31,
      0x99, 0xA6, 0xFF, 0x17, 0x2B, 0x5A, 0xF0, 0x01, 0x00, 0x71, 0xDD, 0xE2, 0x22, 0x7B, 0x00,
      0x54, 0xBF, 0xAE, 0xE9, 0x3C, 0x15, 0x00, 0x15, 0xD4, 0x02, 0x15, 0xDC, 0x02, 0x2C, 0x15,
      0x28, 0x15, 0x00, 0x15, 0x06, 0x15, 0x08, 0x1C, 0x36, 0x04, 0x28, 0x09, 0x00, 0x7D, 0xFE,
      0x02, 0xDA, 0xB2, 0x62, 0xA3, 0xFB, 0x18, 0x09, 0x00, 0x03, 0x9C, 0xCD, 0x5A, 0xAC, 0xBB,
      0xF1, 0xE3, 0x00, 0x00, 0x00, 0xAA, 0x01, 0xF0, 0xA9, 0x04, 0x00, 0x00, 0x00, 0x07, 0xBF,
      0xBF, 0x0F, 0x00, 0x7D, 0xFE, 0x02, 0xDA, 0xB2, 0x62, 0xA3, 0xFB, 0x00, 0x7D, 0x9A, 0xCB,
      0xDA, 0x4B, 0x10, 0x8B, 0xAC, 0x00, 0x20, 0xBA, 0x97, 0x87, 0x2E, 0x3B, 0x4E, 0x04, 0x00,
      0x15, 0xBB, 0xC2, 0xDF, 0x2D, 0x25, 0x08, 0xB6, 0x00, 0x5C, 0x67, 0x0E, 0x36, 0x30, 0xF1,
      0xAC, 0xA4, 0x00, 0x44, 0xF1, 0x8E, 0xFB, 0x17, 0x5E, 0xE1, 0x96, 0x00, 0x64, 0x69, 0xF9,
      0x66, 0x3F, 0x11, 0xED, 0xB9, 0x00, 0x45, 0xB5, 0xDA, 0x14, 0x9C, 0xA3, 0xFA, 0x64, 0x00,
      0x26, 0x5F, 0xDE, 0xD7, 0x67, 0x95, 0xEF, 0xB1, 0x00, 0x35, 0xDB, 0x9B, 0x88, 0x46, 0xD0,
      0xA1, 0x0E, 0x00, 0x45, 0xA9, 0x92, 0x8E, 0x89, 0xD1, 0xAC, 0x4C, 0x00, 0x4C, 0xF1, 0xCB,
      0x27, 0x82, 0x3A, 0x7D, 0xB7, 0x00, 0x64, 0xD3, 0xD2, 0x2F, 0x9C, 0x83, 0x16, 0x75, 0x00,
      0x15, 0xDF, 0xC2, 0xA9, 0x63, 0xB8, 0x33, 0x65, 0x00, 0x27, 0x40, 0x28, 0x97, 0x05, 0x8E,
      0xE3, 0x46, 0x00, 0x03, 0x9C, 0xCD, 0x5A, 0xAC, 0xBB, 0xF1, 0xE3, 0x00, 0x22, 0x23, 0xF5,
      0xE8, 0x9D, 0x55, 0xD4, 0x9C, 0x00, 0x25, 0xB9, 0xD8, 0x87, 0x2D, 0xF1, 0xF2, 0x17, 0x15,
      0x02, 0x19, 0x4C, 0x48, 0x0C, 0x73, 0x70, 0x61, 0x72, 0x6B, 0x5F, 0x73, 0x63, 0x68, 0x65,
      0x6D, 0x61, 0x15, 0x06, 0x00, 0x15, 0x0E, 0x15, 0x08, 0x15, 0x02, 0x18, 0x06, 0x64, 0x65,
      0x63, 0x37, 0x70, 0x33, 0x25, 0x0A, 0x15, 0x06, 0x15, 0x0E, 0x00, 0x15, 0x0E, 0x15, 0x0C,
      0x15, 0x02, 0x18, 0x08, 0x64, 0x65, 0x63, 0x31, 0x32, 0x70, 0x31, 0x31, 0x25, 0x0A, 0x15,
      0x16, 0x15, 0x18, 0x00, 0x15, 0x0E, 0x15, 0x12, 0x15, 0x02, 0x18, 0x07, 0x64, 0x65, 0x63,
      0x32, 0x30, 0x70, 0x31, 0x25, 0x0A, 0x15, 0x02, 0x15, 0x28, 0x00, 0x16, 0x28, 0x19, 0x1C,
      0x19, 0x3C, 0x26, 0x08, 0x1C, 0x15, 0x0E, 0x19, 0x35, 0x06, 0x08, 0x00, 0x19, 0x18, 0x06,
      0x64, 0x65, 0x63, 0x37, 0x70, 0x33, 0x15, 0x02, 0x16, 0x28, 0x16, 0xEE, 0x01, 0x16, 0xF4,
      0x01, 0x26, 0x08, 0x3C, 0x36, 0x02, 0x28, 0x04, 0x00, 0x97, 0x45, 0x72, 0x18, 0x04, 0x00,
      0x01, 0x81, 0x3B, 0x00, 0x19, 0x1C, 0x15, 0x00, 0x15, 0x00, 0x15, 0x02, 0x00, 0x00, 0x00,
      0x26, 0xFC, 0x01, 0x1C, 0x15, 0x0E, 0x19, 0x35, 0x06, 0x08, 0x00, 0x19, 0x18, 0x08, 0x64,
      0x65, 0x63, 0x31, 0x32, 0x70, 0x31, 0x31, 0x15, 0x02, 0x16, 0x28, 0x16, 0xC2, 0x02, 0x16,
      0xC8, 0x02, 0x26, 0xFC, 0x01, 0x3C, 0x36, 0x02, 0x28, 0x06, 0x00, 0xD5, 0xD7, 0x31, 0x99,
      0xA6, 0x18, 0x06, 0xFF, 0x17, 0x2B, 0x5A, 0xF0, 0x01, 0x00, 0x19, 0x1C, 0x15, 0x00, 0x15,
      0x00, 0x15, 0x02, 0x00, 0x00, 0x00, 0x26, 0xC4, 0x04, 0x1C, 0x15, 0x0E, 0x19, 0x35, 0x06,
      0x08, 0x00, 0x19, 0x18, 0x07, 0x64, 0x65, 0x63, 0x32, 0x30, 0x70, 0x31, 0x15, 0x02, 0x16,
      0x28, 0x16, 0xAE, 0x03, 0x16, 0xB6, 0x03, 0x26, 0xC4, 0x04, 0x3C, 0x36, 0x04, 0x28, 0x09,
      0x00, 0x7D, 0xFE, 0x02, 0xDA, 0xB2, 0x62, 0xA3, 0xFB, 0x18, 0x09, 0x00, 0x03, 0x9C, 0xCD,
      0x5A, 0xAC, 0xBB, 0xF1, 0xE3, 0x00, 0x19, 0x1C, 0x15, 0x00, 0x15, 0x00, 0x15, 0x02, 0x00,
      0x00, 0x00, 0x16, 0xDE, 0x07, 0x16, 0x28, 0x00, 0x19, 0x2C, 0x18, 0x18, 0x6F, 0x72, 0x67,
      0x2E, 0x61, 0x70, 0x61, 0x63, 0x68, 0x65, 0x2E, 0x73, 0x70, 0x61, 0x72, 0x6B, 0x2E, 0x76,
      0x65, 0x72, 0x73, 0x69, 0x6F, 0x6E, 0x18, 0x05, 0x33, 0x2E, 0x30, 0x2E, 0x31, 0x00, 0x18,
      0x29, 0x6F, 0x72, 0x67, 0x2E, 0x61, 0x70, 0x61, 0x63, 0x68, 0x65, 0x2E, 0x73, 0x70, 0x61,
      0x72, 0x6B, 0x2E, 0x73, 0x71, 0x6C, 0x2E, 0x70, 0x61, 0x72, 0x71, 0x75, 0x65, 0x74, 0x2E,
      0x72, 0x6F, 0x77, 0x2E, 0x6D, 0x65, 0x74, 0x61, 0x64, 0x61, 0x74, 0x61, 0x18, 0xF4, 0x01,
      0x7B, 0x22, 0x74, 0x79, 0x70, 0x65, 0x22, 0x3A, 0x22, 0x73, 0x74, 0x72, 0x75, 0x63, 0x74,
      0x22, 0x2C, 0x22, 0x66, 0x69, 0x65, 0x6C, 0x64, 0x73, 0x22, 0x3A, 0x5B, 0x7B, 0x22, 0x6E,
      0x61, 0x6D, 0x65, 0x22, 0x3A, 0x22, 0x64, 0x65, 0x63, 0x37, 0x70, 0x33, 0x22, 0x2C, 0x22,
      0x74, 0x79, 0x70, 0x65, 0x22, 0x3A, 0x22, 0x64, 0x65, 0x63, 0x69, 0x6D, 0x61, 0x6C, 0x28,
      0x37, 0x2C, 0x33, 0x29, 0x22, 0x2C, 0x22, 0x6E, 0x75, 0x6C, 0x6C, 0x61, 0x62, 0x6C, 0x65,
      0x22, 0x3A, 0x74, 0x72, 0x75, 0x65, 0x2C, 0x22, 0x6D, 0x65, 0x74, 0x61, 0x64, 0x61, 0x74,
      0x61, 0x22, 0x3A, 0x7B, 0x7D, 0x7D, 0x2C, 0x7B, 0x22, 0x6E, 0x61, 0x6D, 0x65, 0x22, 0x3A,
      0x22, 0x64, 0x65, 0x63, 0x31, 0x32, 0x70, 0x31, 0x31, 0x22, 0x2C, 0x22, 0x74, 0x79, 0x70,
      0x65, 0x22, 0x3A, 0x22, 0x64, 0x65, 0x63, 0x69, 0x6D, 0x61, 0x6C, 0x28, 0x31, 0x32, 0x2C,
      0x31, 0x31, 0x29, 0x22, 0x2C, 0x22, 0x6E, 0x75, 0x6C, 0x6C, 0x61, 0x62, 0x6C, 0x65, 0x22,
      0x3A, 0x74, 0x72, 0x75, 0x65, 0x2C, 0x22, 0x6D, 0x65, 0x74, 0x61, 0x64, 0x61, 0x74, 0x61,
      0x22, 0x3A, 0x7B, 0x7D, 0x7D, 0x2C, 0x7B, 0x22, 0x6E, 0x61, 0x6D, 0x65, 0x22, 0x3A, 0x22,
      0x64, 0x65, 0x63, 0x32, 0x30, 0x70, 0x31, 0x22, 0x2C, 0x22, 0x74, 0x79, 0x70, 0x65, 0x22,
      0x3A, 0x22, 0x64, 0x65, 0x63, 0x69, 0x6D, 0x61, 0x6C, 0x28, 0x32, 0x30, 0x2C, 0x31, 0x29,
      0x22, 0x2C, 0x22, 0x6E, 0x75, 0x6C, 0x6C, 0x61, 0x62, 0x6C, 0x65, 0x22, 0x3A, 0x74, 0x72,
      0x75, 0x65, 0x2C, 0x22, 0x6D, 0x65, 0x74, 0x61, 0x64, 0x61, 0x74, 0x61, 0x22, 0x3A, 0x7B,
      0x7D, 0x7D, 0x5D, 0x7D, 0x00, 0x18, 0x4A, 0x70, 0x61, 0x72, 0x71, 0x75, 0x65, 0x74, 0x2D,
      0x6D, 0x72, 0x20, 0x76, 0x65, 0x72, 0x73, 0x69, 0x6F, 0x6E, 0x20, 0x31, 0x2E, 0x31, 0x30,
      0x2E, 0x31, 0x20, 0x28, 0x62, 0x75, 0x69, 0x6C, 0x64, 0x20, 0x61, 0x38, 0x39, 0x64, 0x66,
      0x38, 0x66, 0x39, 0x39, 0x33, 0x32, 0x62, 0x36, 0x65, 0x66, 0x36, 0x36, 0x33, 0x33, 0x64,
      0x30, 0x36, 0x30, 0x36, 0x39, 0x65, 0x35, 0x30, 0x63, 0x39, 0x62, 0x37, 0x39, 0x37, 0x30,
      0x62, 0x65, 0x62, 0x64, 0x31, 0x29, 0x19, 0x3C, 0x1C, 0x00, 0x00, 0x1C, 0x00, 0x00, 0x1C,
      0x00, 0x00, 0x00, 0xC5, 0x02, 0x00, 0x00, 0x50, 0x41, 0x52, 0x31,
    };

    unsigned int parquet_len = 1226;

    cudf::io::parquet_reader_options read_opts =
      cudf::io::parquet_reader_options::builder(cudf::io::source_info{
        reinterpret_cast<char const*>(fixed_len_bytes_decimal_parquet.data()), parquet_len});
    auto result = cudf::io::read_parquet(read_opts);
    EXPECT_EQ(result.tbl->view().num_columns(), 3);

    auto validity_c0 = cudf::test::iterators::nulls_at({19});
    std::array col0_data{6361295, 698632,  7821423, 7073444, 9631892, 3021012, 5195059,
                         9913714, 901749,  7776938, 3186566, 4955569, 5131067, 98619,
                         2282579, 7521455, 4430706, 1937859, 4532040, 0};

    EXPECT_EQ(static_cast<std::size_t>(result.tbl->view().column(0).size()), col0_data.size());
    cudf::test::fixed_point_column_wrapper<int32_t> col0(
      col0_data.begin(), col0_data.end(), validity_c0, numeric::scale_type{-3});
    CUDF_TEST_EXPECT_COLUMNS_EQUAL(result.tbl->view().column(0), col0);

    auto validity_c1 = cudf::test::iterators::nulls_at({18});
    std::array<int64_t, 20> col1_data{361378026250,
                                      30646804862,
                                      429930238629,
                                      418758703536,
                                      895494171113,
                                      435283865083,
                                      809096053722,
                                      -999999999999,
                                      426465099333,
                                      526684574144,
                                      826310892810,
                                      584686967589,
                                      113822282951,
                                      409236212092,
                                      420631167535,
                                      918438386086,
                                      -999999999999,
                                      489053889147,
                                      0,
                                      363993164092};

    EXPECT_EQ(static_cast<std::size_t>(result.tbl->view().column(1).size()), col1_data.size());
    cudf::test::fixed_point_column_wrapper<int64_t> col1(
      col1_data.begin(), col1_data.end(), validity_c1, numeric::scale_type{-11});
    CUDF_TEST_EXPECT_COLUMNS_EQUAL(result.tbl->view().column(1), col1);

    auto validity_c2 = cudf::test::iterators::nulls_at({6, 14});
    std::array<__int128_t, 20> col2_data{9078697037144433659,
                                         9050770539577117612,
                                         2358363961733893636,
                                         1566059559232276662,
                                         6658306200002735268,
                                         4967909073046397334,
                                         0,
                                         7235588493887532473,
                                         5023160741463849572,
                                         2765173712965988273,
                                         3880866513515749646,
                                         5019704400576359500,
                                         5544435986818825655,
                                         7265381725809874549,
                                         0,
                                         1576192427381240677,
                                         2828305195087094598,
                                         260308667809395171,
                                         2460080200895288476,
                                         2718441925197820439};

    EXPECT_EQ(static_cast<std::size_t>(result.tbl->view().column(2).size()), col2_data.size());
    cudf::test::fixed_point_column_wrapper<__int128_t> col2(
      col2_data.begin(), col2_data.end(), validity_c2, numeric::scale_type{-1});
    CUDF_TEST_EXPECT_COLUMNS_EQUAL(result.tbl->view().column(2), col2);
  }
}

TEST_F(ParquetReaderTest, EmptyOutput)
{
  cudf::test::fixed_width_column_wrapper<int> c0;
  cudf::test::strings_column_wrapper c1;
  cudf::test::fixed_point_column_wrapper<int> c2({}, numeric::scale_type{2});
  cudf::test::lists_column_wrapper<float> _c3{{{1, 2}, {3, 4}}, {{5, 6}, {7, 8}}};
  auto c3 = cudf::empty_like(_c3);

  cudf::test::fixed_width_column_wrapper<int> sc0;
  cudf::test::strings_column_wrapper sc1;
  cudf::test::lists_column_wrapper<int> _sc2{{1, 2}};
  std::vector<std::unique_ptr<cudf::column>> struct_children;
  struct_children.push_back(sc0.release());
  struct_children.push_back(sc1.release());
  struct_children.push_back(cudf::empty_like(_sc2));
  cudf::test::structs_column_wrapper c4(std::move(struct_children));

  table_view expected({c0, c1, c2, *c3, c4});

  // set precision on the decimal column
  cudf::io::table_input_metadata expected_metadata(expected);
  expected_metadata.column_metadata[2].set_decimal_precision(1);

  auto filepath = temp_env->get_temp_filepath("EmptyOutput.parquet");
  cudf::io::parquet_writer_options out_args =
    cudf::io::parquet_writer_options::builder(cudf::io::sink_info{filepath}, expected);
  out_args.set_metadata(std::move(expected_metadata));
  cudf::io::write_parquet(out_args);

  cudf::io::parquet_reader_options read_args =
    cudf::io::parquet_reader_options::builder(cudf::io::source_info{filepath});
  auto result = cudf::io::read_parquet(read_args);

  CUDF_TEST_EXPECT_TABLES_EQUAL(expected, result.tbl->view());
}

TEST_F(ParquetReaderTest, EmptyColumnsParam)
{
  srand(31337);
  auto const expected = create_random_fixed_table<int>(2, 4, false);

  std::vector<char> out_buffer;
  cudf::io::parquet_writer_options args =
    cudf::io::parquet_writer_options::builder(cudf::io::sink_info{&out_buffer}, *expected);
  cudf::io::write_parquet(args);

  cudf::io::parquet_reader_options read_opts =
    cudf::io::parquet_reader_options::builder(
      cudf::io::source_info{out_buffer.data(), out_buffer.size()})
      .columns({});
  auto const result = cudf::io::read_parquet(read_opts);

  EXPECT_EQ(result.tbl->num_columns(), 0);
  EXPECT_EQ(result.tbl->num_rows(), 0);
}

TEST_F(ParquetReaderTest, BinaryAsStrings)
{
  std::vector<char const*> strings{
    "Monday", "Wednesday", "Friday", "Monday", "Friday", "Friday", "Friday", "Funday"};
  auto const num_rows = strings.size();

  auto seq_col0 = random_values<int>(num_rows);
  auto seq_col2 = random_values<float>(num_rows);
  auto seq_col3 = random_values<uint8_t>(num_rows);
  auto validity = cudf::test::iterators::no_nulls();

  column_wrapper<int> int_col{seq_col0.begin(), seq_col0.end(), validity};
  column_wrapper<cudf::string_view> string_col{strings.begin(), strings.end()};
  column_wrapper<float> float_col{seq_col2.begin(), seq_col2.end(), validity};
  cudf::test::lists_column_wrapper<uint8_t> list_int_col{
    {'M', 'o', 'n', 'd', 'a', 'y'},
    {'W', 'e', 'd', 'n', 'e', 's', 'd', 'a', 'y'},
    {'F', 'r', 'i', 'd', 'a', 'y'},
    {'M', 'o', 'n', 'd', 'a', 'y'},
    {'F', 'r', 'i', 'd', 'a', 'y'},
    {'F', 'r', 'i', 'd', 'a', 'y'},
    {'F', 'r', 'i', 'd', 'a', 'y'},
    {'F', 'u', 'n', 'd', 'a', 'y'}};

  auto output = table_view{{int_col, string_col, float_col, string_col, list_int_col}};
  cudf::io::table_input_metadata output_metadata(output);
  output_metadata.column_metadata[0].set_name("col_other");
  output_metadata.column_metadata[1].set_name("col_string");
  output_metadata.column_metadata[2].set_name("col_float");
  output_metadata.column_metadata[3].set_name("col_string2").set_output_as_binary(true);
  output_metadata.column_metadata[4].set_name("col_binary").set_output_as_binary(true);

  auto filepath = temp_env->get_temp_filepath("BinaryReadStrings.parquet");
  cudf::io::parquet_writer_options out_opts =
    cudf::io::parquet_writer_options::builder(cudf::io::sink_info{filepath}, output)
      .metadata(std::move(output_metadata));
  cudf::io::write_parquet(out_opts);

  auto expected_string = table_view{{int_col, string_col, float_col, string_col, string_col}};
  auto expected_mixed  = table_view{{int_col, string_col, float_col, list_int_col, list_int_col}};

  cudf::io::parquet_reader_options in_opts =
    cudf::io::parquet_reader_options::builder(cudf::io::source_info{filepath})
      .set_column_schema({{}, {}, {}, {}, {}});
  auto result = cudf::io::read_parquet(in_opts);

  CUDF_TEST_EXPECT_TABLES_EQUAL(expected_string, result.tbl->view());

  cudf::io::parquet_reader_options default_in_opts =
    cudf::io::parquet_reader_options::builder(cudf::io::source_info{filepath});
  result = cudf::io::read_parquet(default_in_opts);

  CUDF_TEST_EXPECT_TABLES_EQUAL(expected_string, result.tbl->view());

  std::vector<cudf::io::reader_column_schema> md{
    {},
    {},
    {},
    cudf::io::reader_column_schema().set_convert_binary_to_strings(false),
    cudf::io::reader_column_schema().set_convert_binary_to_strings(false)};

  cudf::io::parquet_reader_options mixed_in_opts =
    cudf::io::parquet_reader_options::builder(cudf::io::source_info{filepath})
      .set_column_schema(md);
  result = cudf::io::read_parquet(mixed_in_opts);

  CUDF_TEST_EXPECT_TABLES_EQUAL(expected_mixed, result.tbl->view());
}

TEST_F(ParquetReaderTest, NestedByteArray)
{
  constexpr auto num_rows = 8;

  auto seq_col0       = random_values<int>(num_rows);
  auto seq_col2       = random_values<float>(num_rows);
  auto seq_col3       = random_values<uint8_t>(num_rows);
  auto const validity = cudf::test::iterators::no_nulls();

  column_wrapper<int> int_col{seq_col0.begin(), seq_col0.end(), validity};
  column_wrapper<float> float_col{seq_col2.begin(), seq_col2.end(), validity};
  cudf::test::lists_column_wrapper<uint8_t> list_list_int_col{
    {{'M', 'o', 'n', 'd', 'a', 'y'},
     {'W', 'e', 'd', 'n', 'e', 's', 'd', 'a', 'y'},
     {'F', 'r', 'i', 'd', 'a', 'y'}},
    {{'M', 'o', 'n', 'd', 'a', 'y'}, {'F', 'r', 'i', 'd', 'a', 'y'}},
    {{'M', 'o', 'n', 'd', 'a', 'y'},
     {'W', 'e', 'd', 'n', 'e', 's', 'd', 'a', 'y'},
     {'F', 'r', 'i', 'd', 'a', 'y'}},
    {{'F', 'r', 'i', 'd', 'a', 'y'},
     {'F', 'r', 'i', 'd', 'a', 'y'},
     {'F', 'u', 'n', 'd', 'a', 'y'}},
    {{'M', 'o', 'n', 'd', 'a', 'y'},
     {'W', 'e', 'd', 'n', 'e', 's', 'd', 'a', 'y'},
     {'F', 'r', 'i', 'd', 'a', 'y'}},
    {{'F', 'r', 'i', 'd', 'a', 'y'},
     {'F', 'r', 'i', 'd', 'a', 'y'},
     {'F', 'u', 'n', 'd', 'a', 'y'}},
    {{'M', 'o', 'n', 'd', 'a', 'y'},
     {'W', 'e', 'd', 'n', 'e', 's', 'd', 'a', 'y'},
     {'F', 'r', 'i', 'd', 'a', 'y'}},
    {{'M', 'o', 'n', 'd', 'a', 'y'}, {'F', 'r', 'i', 'd', 'a', 'y'}}};

  auto const expected = table_view{{int_col, float_col, list_list_int_col}};
  cudf::io::table_input_metadata output_metadata(expected);
  output_metadata.column_metadata[0].set_name("col_other");
  output_metadata.column_metadata[1].set_name("col_float");
  output_metadata.column_metadata[2].set_name("col_binary").child(1).set_output_as_binary(true);

  auto filepath = temp_env->get_temp_filepath("NestedByteArray.parquet");
  cudf::io::parquet_writer_options out_opts =
    cudf::io::parquet_writer_options::builder(cudf::io::sink_info{filepath}, expected)
      .metadata(std::move(output_metadata));
  cudf::io::write_parquet(out_opts);

  auto source = cudf::io::datasource::create(filepath);
  cudf::io::parquet::FileMetaData fmd;

  read_footer(source, &fmd);
  EXPECT_EQ(fmd.schema[5].type, cudf::io::parquet::Type::BYTE_ARRAY);

  std::vector<cudf::io::reader_column_schema> md{
    {},
    {},
    cudf::io::reader_column_schema().add_child(
      cudf::io::reader_column_schema().set_convert_binary_to_strings(false))};

  cudf::io::parquet_reader_options in_opts =
    cudf::io::parquet_reader_options::builder(cudf::io::source_info{filepath})
      .set_column_schema(md);
  auto result = cudf::io::read_parquet(in_opts);

  CUDF_TEST_EXPECT_TABLES_EQUAL(expected, result.tbl->view());
}

TEST_F(ParquetReaderTest, StructByteArray)
{
  constexpr auto num_rows = 100;

  auto seq_col0       = random_values<uint8_t>(num_rows);
  auto const validity = cudf::test::iterators::no_nulls();

  column_wrapper<uint8_t> int_col{seq_col0.begin(), seq_col0.end(), validity};
  cudf::test::lists_column_wrapper<uint8_t> list_of_int{{seq_col0.begin(), seq_col0.begin() + 50},
                                                        {seq_col0.begin() + 50, seq_col0.end()}};
  auto struct_col = cudf::test::structs_column_wrapper{{list_of_int}, validity};

  auto const expected = table_view{{struct_col}};
  EXPECT_EQ(1, expected.num_columns());
  cudf::io::table_input_metadata output_metadata(expected);
  output_metadata.column_metadata[0]
    .set_name("struct_binary")
    .child(0)
    .set_name("a")
    .set_output_as_binary(true);

  auto filepath = temp_env->get_temp_filepath("StructByteArray.parquet");
  cudf::io::parquet_writer_options out_opts =
    cudf::io::parquet_writer_options::builder(cudf::io::sink_info{filepath}, expected)
      .metadata(std::move(output_metadata));
  cudf::io::write_parquet(out_opts);

  std::vector<cudf::io::reader_column_schema> md{cudf::io::reader_column_schema().add_child(
    cudf::io::reader_column_schema().set_convert_binary_to_strings(false))};

  cudf::io::parquet_reader_options in_opts =
    cudf::io::parquet_reader_options::builder(cudf::io::source_info{filepath})
      .set_column_schema(md);
  auto result = cudf::io::read_parquet(in_opts);

  CUDF_TEST_EXPECT_TABLES_EQUAL(expected, result.tbl->view());
}

TEST_F(ParquetReaderTest, NestingOptimizationTest)
{
  // test nesting levels > cudf::io::parquet::detail::max_cacheable_nesting_decode_info deep.
  constexpr cudf::size_type num_nesting_levels = 16;
  static_assert(num_nesting_levels > cudf::io::parquet::detail::max_cacheable_nesting_decode_info);
  constexpr cudf::size_type rows_per_level = 2;

  constexpr cudf::size_type num_values = (1 << num_nesting_levels) * rows_per_level;
  auto value_iter                      = thrust::make_counting_iterator(0);
  auto validity =
    cudf::detail::make_counting_transform_iterator(0, [](cudf::size_type i) { return i % 2; });
  cudf::test::fixed_width_column_wrapper<int> values(value_iter, value_iter + num_values, validity);

  // ~256k values with num_nesting_levels = 16
  auto prev_col = values.release();
  for (int idx = 0; idx < num_nesting_levels; idx++) {
    auto const num_rows = (1 << (num_nesting_levels - idx));

    auto offsets_iter = cudf::detail::make_counting_transform_iterator(
      0, [](cudf::size_type i) { return i * rows_per_level; });

    cudf::test::fixed_width_column_wrapper<cudf::size_type> offsets(offsets_iter,
                                                                    offsets_iter + num_rows + 1);
    auto c   = cudf::make_lists_column(num_rows, offsets.release(), std::move(prev_col), 0, {});
    prev_col = std::move(c);
  }
  auto const& expect = prev_col;

  auto filepath = temp_env->get_temp_filepath("NestingDecodeCache.parquet");
  cudf::io::parquet_writer_options opts =
    cudf::io::parquet_writer_options::builder(cudf::io::sink_info{filepath}, table_view{{*expect}});
  cudf::io::write_parquet(opts);

  cudf::io::parquet_reader_options in_opts =
    cudf::io::parquet_reader_options::builder(cudf::io::source_info{filepath});
  auto result = cudf::io::read_parquet(in_opts);

  CUDF_TEST_EXPECT_COLUMNS_EQUAL(*expect, result.tbl->get_column(0));
}

TEST_F(ParquetReaderTest, SingleLevelLists)
{
  std::array<unsigned char, 214> list_bytes{
    0x50, 0x41, 0x52, 0x31, 0x15, 0x00, 0x15, 0x28, 0x15, 0x28, 0x15, 0xa7, 0xce, 0x91, 0x8c, 0x06,
    0x1c, 0x15, 0x04, 0x15, 0x00, 0x15, 0x06, 0x15, 0x06, 0x00, 0x00, 0x02, 0x00, 0x00, 0x00, 0x03,
    0x02, 0x02, 0x00, 0x00, 0x00, 0x03, 0x03, 0x00, 0x00, 0x00, 0x00, 0x01, 0x00, 0x00, 0x00, 0x15,
    0x02, 0x19, 0x3c, 0x48, 0x0c, 0x73, 0x70, 0x61, 0x72, 0x6b, 0x5f, 0x73, 0x63, 0x68, 0x65, 0x6d,
    0x61, 0x15, 0x02, 0x00, 0x35, 0x00, 0x18, 0x01, 0x66, 0x15, 0x02, 0x15, 0x06, 0x4c, 0x3c, 0x00,
    0x00, 0x00, 0x15, 0x02, 0x25, 0x04, 0x18, 0x05, 0x61, 0x72, 0x72, 0x61, 0x79, 0x00, 0x16, 0x02,
    0x19, 0x1c, 0x19, 0x1c, 0x26, 0x08, 0x1c, 0x15, 0x02, 0x19, 0x25, 0x00, 0x06, 0x19, 0x28, 0x01,
    0x66, 0x05, 0x61, 0x72, 0x72, 0x61, 0x79, 0x15, 0x00, 0x16, 0x04, 0x16, 0x56, 0x16, 0x56, 0x26,
    0x08, 0x3c, 0x18, 0x04, 0x01, 0x00, 0x00, 0x00, 0x18, 0x04, 0x00, 0x00, 0x00, 0x00, 0x16, 0x00,
    0x28, 0x04, 0x01, 0x00, 0x00, 0x00, 0x18, 0x04, 0x00, 0x00, 0x00, 0x00, 0x00, 0x19, 0x1c, 0x15,
    0x00, 0x15, 0x00, 0x15, 0x02, 0x00, 0x00, 0x00, 0x16, 0x56, 0x16, 0x02, 0x26, 0x08, 0x16, 0x56,
    0x14, 0x00, 0x00, 0x28, 0x13, 0x52, 0x41, 0x50, 0x49, 0x44, 0x53, 0x20, 0x53, 0x70, 0x61, 0x72,
    0x6b, 0x20, 0x50, 0x6c, 0x75, 0x67, 0x69, 0x6e, 0x19, 0x1c, 0x1c, 0x00, 0x00, 0x00, 0x9f, 0x00,
    0x00, 0x00, 0x50, 0x41, 0x52, 0x31};

  // read single level list reproducing parquet file
  cudf::io::parquet_reader_options read_opts = cudf::io::parquet_reader_options::builder(
    cudf::io::source_info{reinterpret_cast<char const*>(list_bytes.data()), list_bytes.size()});
  auto table = cudf::io::read_parquet(read_opts);

  auto const c0 = table.tbl->get_column(0);
  EXPECT_TRUE(c0.type().id() == cudf::type_id::LIST);

  auto const lc    = cudf::lists_column_view(c0);
  auto const child = lc.child();
  EXPECT_TRUE(child.type().id() == cudf::type_id::INT32);
}

TEST_F(ParquetReaderTest, ChunkedSingleLevelLists)
{
  std::array<unsigned char, 214> list_bytes{
    0x50, 0x41, 0x52, 0x31, 0x15, 0x00, 0x15, 0x28, 0x15, 0x28, 0x15, 0xa7, 0xce, 0x91, 0x8c, 0x06,
    0x1c, 0x15, 0x04, 0x15, 0x00, 0x15, 0x06, 0x15, 0x06, 0x00, 0x00, 0x02, 0x00, 0x00, 0x00, 0x03,
    0x02, 0x02, 0x00, 0x00, 0x00, 0x03, 0x03, 0x00, 0x00, 0x00, 0x00, 0x01, 0x00, 0x00, 0x00, 0x15,
    0x02, 0x19, 0x3c, 0x48, 0x0c, 0x73, 0x70, 0x61, 0x72, 0x6b, 0x5f, 0x73, 0x63, 0x68, 0x65, 0x6d,
    0x61, 0x15, 0x02, 0x00, 0x35, 0x00, 0x18, 0x01, 0x66, 0x15, 0x02, 0x15, 0x06, 0x4c, 0x3c, 0x00,
    0x00, 0x00, 0x15, 0x02, 0x25, 0x04, 0x18, 0x05, 0x61, 0x72, 0x72, 0x61, 0x79, 0x00, 0x16, 0x02,
    0x19, 0x1c, 0x19, 0x1c, 0x26, 0x08, 0x1c, 0x15, 0x02, 0x19, 0x25, 0x00, 0x06, 0x19, 0x28, 0x01,
    0x66, 0x05, 0x61, 0x72, 0x72, 0x61, 0x79, 0x15, 0x00, 0x16, 0x04, 0x16, 0x56, 0x16, 0x56, 0x26,
    0x08, 0x3c, 0x18, 0x04, 0x01, 0x00, 0x00, 0x00, 0x18, 0x04, 0x00, 0x00, 0x00, 0x00, 0x16, 0x00,
    0x28, 0x04, 0x01, 0x00, 0x00, 0x00, 0x18, 0x04, 0x00, 0x00, 0x00, 0x00, 0x00, 0x19, 0x1c, 0x15,
    0x00, 0x15, 0x00, 0x15, 0x02, 0x00, 0x00, 0x00, 0x16, 0x56, 0x16, 0x02, 0x26, 0x08, 0x16, 0x56,
    0x14, 0x00, 0x00, 0x28, 0x13, 0x52, 0x41, 0x50, 0x49, 0x44, 0x53, 0x20, 0x53, 0x70, 0x61, 0x72,
    0x6b, 0x20, 0x50, 0x6c, 0x75, 0x67, 0x69, 0x6e, 0x19, 0x1c, 0x1c, 0x00, 0x00, 0x00, 0x9f, 0x00,
    0x00, 0x00, 0x50, 0x41, 0x52, 0x31};

  auto reader = cudf::io::chunked_parquet_reader(
    1L << 31,
    cudf::io::parquet_reader_options::builder(
      cudf::io::source_info{reinterpret_cast<char const*>(list_bytes.data()), list_bytes.size()}));
  int iterations = 0;
  while (reader.has_next() && iterations < 10) {
    auto chunk = reader.read_chunk();
  }
  EXPECT_TRUE(iterations < 10);
}

TEST_F(ParquetReaderTest, ReorderedReadMultipleFiles)
{
  constexpr auto num_rows    = 50'000;
  constexpr auto cardinality = 20'000;

  // table 1
  auto str1 = cudf::detail::make_counting_transform_iterator(
    0, [](auto i) { return "cat " + std::to_string(i % cardinality); });
  auto cols1 = cudf::test::strings_column_wrapper(str1, str1 + num_rows);

  auto int1 =
    cudf::detail::make_counting_transform_iterator(0, [](auto i) { return i % cardinality; });
  auto coli1 = cudf::test::fixed_width_column_wrapper<int>(int1, int1 + num_rows);

  auto const expected1 = table_view{{cols1, coli1}};
  auto const swapped1  = table_view{{coli1, cols1}};

  auto const filepath1 = temp_env->get_temp_filepath("LargeReorderedRead1.parquet");
  auto out_opts1 =
    cudf::io::parquet_writer_options::builder(cudf::io::sink_info{filepath1}, expected1)
      .compression(cudf::io::compression_type::NONE);
  cudf::io::write_parquet(out_opts1);

  // table 2
  auto str2 = cudf::detail::make_counting_transform_iterator(
    0, [](auto i) { return "dog " + std::to_string(i % cardinality); });
  auto cols2 = cudf::test::strings_column_wrapper(str2, str2 + num_rows);

  auto int2 = cudf::detail::make_counting_transform_iterator(
    0, [](auto i) { return (i % cardinality) + cardinality; });
  auto coli2 = cudf::test::fixed_width_column_wrapper<int>(int2, int2 + num_rows);

  auto const expected2 = table_view{{cols2, coli2}};
  auto const swapped2  = table_view{{coli2, cols2}};

  auto const filepath2 = temp_env->get_temp_filepath("LargeReorderedRead2.parquet");
  auto out_opts2 =
    cudf::io::parquet_writer_options::builder(cudf::io::sink_info{filepath2}, expected2)
      .compression(cudf::io::compression_type::NONE);
  cudf::io::write_parquet(out_opts2);

  // read in both files swapping the columns
  auto read_opts =
    cudf::io::parquet_reader_options::builder(cudf::io::source_info{{filepath1, filepath2}})
      .columns({"_col1", "_col0"});
  auto result = cudf::io::read_parquet(read_opts);
  auto sliced = cudf::slice(result.tbl->view(), {0, num_rows, num_rows, 2 * num_rows});
  CUDF_TEST_EXPECT_TABLES_EQUAL(sliced[0], swapped1);
  CUDF_TEST_EXPECT_TABLES_EQUAL(sliced[1], swapped2);
}

TEST_F(ParquetReaderTest, NoFilter)
{
  srand(31337);
  auto expected = create_random_fixed_table<int>(9, 9, false);

  auto filepath = temp_env->get_temp_filepath("FilterSimple.parquet");
  cudf::io::parquet_writer_options args =
    cudf::io::parquet_writer_options::builder(cudf::io::sink_info{filepath}, *expected);
  cudf::io::write_parquet(args);

  cudf::io::parquet_reader_options read_opts =
    cudf::io::parquet_reader_options::builder(cudf::io::source_info{filepath});
  auto result = cudf::io::read_parquet(read_opts);

  CUDF_TEST_EXPECT_TABLES_EQUAL(*result.tbl, *expected);
  EXPECT_EQ(result.metadata.num_input_row_groups, 1);
  EXPECT_FALSE(result.metadata.num_row_groups_after_stats_filter.has_value());
  EXPECT_FALSE(result.metadata.num_row_groups_after_bloom_filter.has_value());
}

TEST_F(ParquetReaderTest, FilterSimple)
{
  srand(31337);
  auto written_table = create_random_fixed_table<int>(9, 9, false);

  auto filepath = temp_env->get_temp_filepath("FilterSimple.parquet");
  cudf::io::parquet_writer_options args =
    cudf::io::parquet_writer_options::builder(cudf::io::sink_info{filepath}, *written_table);
  cudf::io::write_parquet(args);

  // Filtering AST - table[0] < RAND_MAX/2
  auto literal_value     = cudf::numeric_scalar<decltype(RAND_MAX)>(RAND_MAX / 2);
  auto literal           = cudf::ast::literal(literal_value);
  auto col_ref_0         = cudf::ast::column_reference(0);
  auto filter_expression = cudf::ast::operation(cudf::ast::ast_operator::LESS, col_ref_0, literal);

  auto predicate = cudf::compute_column(*written_table, filter_expression);
  EXPECT_EQ(predicate->view().type().id(), cudf::type_id::BOOL8)
    << "Predicate filter should return a boolean";
  auto expected = cudf::apply_boolean_mask(*written_table, *predicate);
  // To make sure AST filters out some elements
  EXPECT_LT(expected->num_rows(), written_table->num_rows());

  cudf::io::parquet_reader_options read_opts =
    cudf::io::parquet_reader_options::builder(cudf::io::source_info{filepath})
      .filter(filter_expression);
  auto result = cudf::io::read_parquet(read_opts);

  CUDF_TEST_EXPECT_TABLES_EQUAL(*result.tbl, *expected);
}

auto create_parquet_with_stats(std::string const& filename)
{
  auto col0 = testdata::ascending<uint32_t>();
  auto col1 = testdata::descending<int64_t>();
  auto col2 = testdata::unordered<double>();

  auto const expected = table_view{{col0, col1, col2}};

  cudf::io::table_input_metadata expected_metadata(expected);
  expected_metadata.column_metadata[0].set_name("col_uint32");
  expected_metadata.column_metadata[1].set_name("col_int64");
  expected_metadata.column_metadata[2].set_name("col_double");

  auto const filepath = temp_env->get_temp_filepath(filename);
  const cudf::io::parquet_writer_options out_opts =
    cudf::io::parquet_writer_options::builder(cudf::io::sink_info{filepath}, expected)
      .metadata(std::move(expected_metadata))
      .row_group_size_rows(8000)
      .stats_level(cudf::io::statistics_freq::STATISTICS_ROWGROUP);
  cudf::io::write_parquet(out_opts);

  std::vector<std::unique_ptr<column>> columns;
  columns.push_back(col0.release());
  columns.push_back(col1.release());
  columns.push_back(col2.release());

  return std::pair{cudf::table{std::move(columns)}, filepath};
}

TEST_F(ParquetReaderTest, FilterIdentity)
{
  auto [src, filepath] = create_parquet_with_stats("FilterIdentity.parquet");

  // Filtering AST - identity function, always true.
  auto literal_value     = cudf::numeric_scalar<bool>(true);
  auto literal           = cudf::ast::literal(literal_value);
  auto filter_expression = cudf::ast::operation(cudf::ast::ast_operator::IDENTITY, literal);

  cudf::io::parquet_reader_options read_opts =
    cudf::io::parquet_reader_options::builder(cudf::io::source_info{filepath})
      .filter(filter_expression);
  auto result = cudf::io::read_parquet(read_opts);

  cudf::io::parquet_reader_options read_opts2 =
    cudf::io::parquet_reader_options::builder(cudf::io::source_info{filepath});
  auto result2 = cudf::io::read_parquet(read_opts2);

  CUDF_TEST_EXPECT_TABLES_EQUAL(*result.tbl, *result2.tbl);
}

TEST_F(ParquetReaderTest, FilterWithColumnProjection)
{
  // col_uint32, col_int64, col_double
  auto [src, filepath] = create_parquet_with_stats("FilterWithColumnProjection.parquet");
  auto val             = cudf::numeric_scalar<uint32_t>{10};
  auto lit             = cudf::ast::literal{val};
  auto col_ref         = cudf::ast::column_name_reference{"col_uint32"};
  auto col_index       = cudf::ast::column_reference{0};
  auto filter_expr     = cudf::ast::operation(cudf::ast::ast_operator::LESS, col_index, lit);

  auto predicate = cudf::compute_column(src, filter_expr);

  {  // column_name_reference in parquet filter (not present in column projection)
    auto read_expr       = cudf::ast::operation(cudf::ast::ast_operator::LESS, col_ref, lit);
    auto projected_table = cudf::table_view{{src.get_column(2)}};
    auto expected        = cudf::apply_boolean_mask(projected_table, *predicate);

    auto read_opts = cudf::io::parquet_reader_options::builder(cudf::io::source_info{filepath})
                       .columns({"col_double"})
                       .filter(read_expr);
    auto result = cudf::io::read_parquet(read_opts);
    CUDF_TEST_EXPECT_TABLES_EQUAL(*result.tbl, *expected);
  }

  {  // column_reference in parquet filter (indices as per order of column projection)
    auto col_index2    = cudf::ast::column_reference{1};
    auto read_ref_expr = cudf::ast::operation(cudf::ast::ast_operator::LESS, col_index2, lit);

    auto projected_table = cudf::table_view{{src.get_column(2), src.get_column(0)}};
    auto expected        = cudf::apply_boolean_mask(projected_table, *predicate);
    auto read_opts = cudf::io::parquet_reader_options::builder(cudf::io::source_info{filepath})
                       .columns({"col_double", "col_uint32"})
                       .filter(read_ref_expr);
    auto result = cudf::io::read_parquet(read_opts);
    CUDF_TEST_EXPECT_TABLES_EQUAL(*result.tbl, *expected);
  }

  // Error cases
  {  // column_reference is not same type as literal, column_reference index is out of bounds
    for (auto const index : {0, 2}) {
      auto col_index2    = cudf::ast::column_reference{index};
      auto read_ref_expr = cudf::ast::operation(cudf::ast::ast_operator::LESS, col_index2, lit);
      auto read_opts = cudf::io::parquet_reader_options::builder(cudf::io::source_info{filepath})
                         .columns({"col_double", "col_uint32"})
                         .filter(read_ref_expr);
      EXPECT_THROW(cudf::io::read_parquet(read_opts), cudf::logic_error);
    }
  }
}

TEST_F(ParquetReaderTest, FilterReferenceExpression)
{
  auto [src, filepath] = create_parquet_with_stats("FilterReferenceExpression.parquet");
  // Filtering AST - table[0] < 150
  auto literal_value     = cudf::numeric_scalar<uint32_t>(150);
  auto literal           = cudf::ast::literal(literal_value);
  auto col_ref_0         = cudf::ast::column_reference(0);
  auto filter_expression = cudf::ast::operation(cudf::ast::ast_operator::LESS, col_ref_0, literal);

  // Expected result
  auto predicate = cudf::compute_column(src, filter_expression);
  auto expected  = cudf::apply_boolean_mask(src, *predicate);

  cudf::io::parquet_reader_options read_opts =
    cudf::io::parquet_reader_options::builder(cudf::io::source_info{filepath})
      .filter(filter_expression);
  auto result = cudf::io::read_parquet(read_opts);
  CUDF_TEST_EXPECT_TABLES_EQUAL(*result.tbl, *expected);
}

TEST_F(ParquetReaderTest, FilterNamedExpression)
{
  auto [src, filepath] = create_parquet_with_stats("NamedExpression.parquet");
  // Filtering AST - table["col_uint32"] < 150
  auto literal_value  = cudf::numeric_scalar<uint32_t>(150);
  auto literal        = cudf::ast::literal(literal_value);
  auto col_name_0     = cudf::ast::column_name_reference("col_uint32");
  auto parquet_filter = cudf::ast::operation(cudf::ast::ast_operator::LESS, col_name_0, literal);
  auto col_ref_0      = cudf::ast::column_reference(0);
  auto table_filter   = cudf::ast::operation(cudf::ast::ast_operator::LESS, col_ref_0, literal);

  // Expected result
  auto predicate = cudf::compute_column(src, table_filter);
  auto expected  = cudf::apply_boolean_mask(src, *predicate);

  cudf::io::parquet_reader_options read_opts =
    cudf::io::parquet_reader_options::builder(cudf::io::source_info{filepath})
      .filter(parquet_filter);
  auto result = cudf::io::read_parquet(read_opts);

  // tests
  CUDF_TEST_EXPECT_TABLES_EQUAL(*result.tbl, *expected);
}

TEST_F(ParquetReaderTest, FilterMultiple1)
{
  using T = cudf::string_view;

  auto const [src, filepath] = create_parquet_typed_with_stats<T>("FilterMultiple1.parquet");
  auto const written_table   = src.view();

  // Filtering AST - 10000 < table[0] < 12000
  std::string const low  = "000010000";
  std::string const high = "000012000";
  auto lov               = cudf::string_scalar(low, true);
  auto hiv               = cudf::string_scalar(high, true);
  auto filter_col        = cudf::ast::column_reference(0);
  auto lo_lit            = cudf::ast::literal(lov);
  auto hi_lit            = cudf::ast::literal(hiv);
  auto expr_1 = cudf::ast::operation(cudf::ast::ast_operator::GREATER_EQUAL, filter_col, lo_lit);
  auto expr_2 = cudf::ast::operation(cudf::ast::ast_operator::LESS, filter_col, hi_lit);
  auto expr_3 = cudf::ast::operation(cudf::ast::ast_operator::LOGICAL_AND, expr_1, expr_2);

  // Expected result
  auto predicate = cudf::compute_column(written_table, expr_3);
  auto expected  = cudf::apply_boolean_mask(written_table, *predicate);

  auto si                  = cudf::io::source_info(filepath);
  auto builder             = cudf::io::parquet_reader_options::builder(si).filter(expr_3);
  auto table_with_metadata = cudf::io::read_parquet(builder);
  auto result              = table_with_metadata.tbl->view();

  // tests
  CUDF_TEST_EXPECT_TABLES_EQUAL(expected->view(), result);
}

TEST_F(ParquetReaderTest, FilterMultiple2)
{
  // multiple conditions on same column.
  using T = cudf::string_view;

  auto const [src, filepath] = create_parquet_typed_with_stats<T>("FilterMultiple2.parquet");
  auto const written_table   = src.view();
  // 0-8000, 8001-16000, 16001-20000

  // Filtering AST
  // (table[0] >= "000010000" AND table[0] < "000012000") OR
  // (table[0] >= "000017000" AND table[0] < "000019000")
  std::string const low1  = "000010000";
  std::string const high1 = "000012000";
  auto lov                = cudf::string_scalar(low1, true);
  auto hiv                = cudf::string_scalar(high1, true);
  auto filter_col         = cudf::ast::column_reference(0);
  auto lo_lit             = cudf::ast::literal(lov);
  auto hi_lit             = cudf::ast::literal(hiv);
  auto expr_1 = cudf::ast::operation(cudf::ast::ast_operator::GREATER_EQUAL, filter_col, lo_lit);
  auto expr_2 = cudf::ast::operation(cudf::ast::ast_operator::LESS, filter_col, hi_lit);
  auto expr_3 = cudf::ast::operation(cudf::ast::ast_operator::LOGICAL_AND, expr_1, expr_2);
  std::string const low2  = "000017000";
  std::string const high2 = "000019000";
  auto lov2               = cudf::string_scalar(low2, true);
  auto hiv2               = cudf::string_scalar(high2, true);
  auto lo_lit2            = cudf::ast::literal(lov2);
  auto hi_lit2            = cudf::ast::literal(hiv2);
  auto expr_4 = cudf::ast::operation(cudf::ast::ast_operator::GREATER_EQUAL, filter_col, lo_lit2);
  auto expr_5 = cudf::ast::operation(cudf::ast::ast_operator::LESS, filter_col, hi_lit2);
  auto expr_6 = cudf::ast::operation(cudf::ast::ast_operator::LOGICAL_AND, expr_4, expr_5);
  auto expr_7 = cudf::ast::operation(cudf::ast::ast_operator::LOGICAL_OR, expr_3, expr_6);

  // Expected result
  auto predicate = cudf::compute_column(written_table, expr_7);
  auto expected  = cudf::apply_boolean_mask(written_table, *predicate);

  auto si                  = cudf::io::source_info(filepath);
  auto builder             = cudf::io::parquet_reader_options::builder(si).filter(expr_7);
  auto table_with_metadata = cudf::io::read_parquet(builder);
  auto result              = table_with_metadata.tbl->view();

  // tests
  CUDF_TEST_EXPECT_TABLES_EQUAL(expected->view(), result);
}

TEST_F(ParquetReaderTest, FilterMultiple3)
{
  // multiple conditions with reference to multiple columns.
  // index and name references mixed.
  using T                    = uint32_t;
  auto const [src, filepath] = create_parquet_typed_with_stats<T>("FilterMultiple3.parquet");
  auto const written_table   = src.view();

  // Filtering AST - (table[0] >= 70 AND table[0] < 90) OR (table[1] >= 100 AND table[1] < 120)
  // row groups min, max:
  // table[0] 0-80, 81-160, 161-200.
  // table[1] 200-121, 120-41, 40-0.
  auto filter_col1  = cudf::ast::column_reference(0);
  auto filter_col2  = cudf::ast::column_name_reference("col1");
  T constexpr low1  = 70;
  T constexpr high1 = 90;
  T constexpr low2  = 100;
  T constexpr high2 = 120;
  auto lov          = cudf::numeric_scalar(low1, true);
  auto hiv          = cudf::numeric_scalar(high1, true);
  auto lo_lit1      = cudf::ast::literal(lov);
  auto hi_lit1      = cudf::ast::literal(hiv);
  auto expr_1  = cudf::ast::operation(cudf::ast::ast_operator::GREATER_EQUAL, filter_col1, lo_lit1);
  auto expr_2  = cudf::ast::operation(cudf::ast::ast_operator::LESS, filter_col1, hi_lit1);
  auto expr_3  = cudf::ast::operation(cudf::ast::ast_operator::LOGICAL_AND, expr_1, expr_2);
  auto lov2    = cudf::numeric_scalar(low2, true);
  auto hiv2    = cudf::numeric_scalar(high2, true);
  auto lo_lit2 = cudf::ast::literal(lov2);
  auto hi_lit2 = cudf::ast::literal(hiv2);
  auto expr_4  = cudf::ast::operation(cudf::ast::ast_operator::GREATER_EQUAL, filter_col2, lo_lit2);
  auto expr_5  = cudf::ast::operation(cudf::ast::ast_operator::LESS, filter_col2, hi_lit2);
  auto expr_6  = cudf::ast::operation(cudf::ast::ast_operator::LOGICAL_AND, expr_4, expr_5);
  // expression to test
  auto expr_7 = cudf::ast::operation(cudf::ast::ast_operator::LOGICAL_OR, expr_3, expr_6);

  // Expected result
  auto filter_col2_ref = cudf::ast::column_reference(1);
  auto expr_4_ref =
    cudf::ast::operation(cudf::ast::ast_operator::GREATER_EQUAL, filter_col2_ref, lo_lit2);
  auto expr_5_ref = cudf::ast::operation(cudf::ast::ast_operator::LESS, filter_col2_ref, hi_lit2);
  auto expr_6_ref =
    cudf::ast::operation(cudf::ast::ast_operator::LOGICAL_AND, expr_4_ref, expr_5_ref);
  auto expr_7_ref = cudf::ast::operation(cudf::ast::ast_operator::LOGICAL_OR, expr_3, expr_6_ref);
  auto predicate  = cudf::compute_column(written_table, expr_7_ref);
  auto expected   = cudf::apply_boolean_mask(written_table, *predicate);

  auto si                  = cudf::io::source_info(filepath);
  auto builder             = cudf::io::parquet_reader_options::builder(si).filter(expr_7);
  auto table_with_metadata = cudf::io::read_parquet(builder);
  auto result              = table_with_metadata.tbl->view();

  // tests
  CUDF_TEST_EXPECT_TABLES_EQUAL(expected->view(), result);
}

TEST_F(ParquetReaderTest, FilterSupported)
{
  using T                    = uint32_t;
  auto const [src, filepath] = create_parquet_typed_with_stats<T>("FilterSupported.parquet");
  auto const written_table   = src.view();

  // Filtering AST - ((table[0] > 70 AND table[0] <= 90) OR (table[1] >= 100 AND table[1] < 120))
  //              AND (table[1] != 110)
  // row groups min, max:
  // table[0] 0-80, 81-160, 161-200.
  // table[1] 200-121, 120-41, 40-0.
  auto filter_col1       = cudf::ast::column_reference(0);
  auto filter_col2       = cudf::ast::column_reference(1);
  T constexpr low1       = 70;
  T constexpr high1      = 90;
  T constexpr low2       = 100;
  T constexpr high2      = 120;
  T constexpr skip_value = 110;
  auto lov               = cudf::numeric_scalar(low1, true);
  auto hiv               = cudf::numeric_scalar(high1, true);
  auto lo_lit1           = cudf::ast::literal(lov);
  auto hi_lit1           = cudf::ast::literal(hiv);
  auto expr_1  = cudf::ast::operation(cudf::ast::ast_operator::GREATER, filter_col1, lo_lit1);
  auto expr_2  = cudf::ast::operation(cudf::ast::ast_operator::LESS_EQUAL, filter_col1, hi_lit1);
  auto expr_3  = cudf::ast::operation(cudf::ast::ast_operator::LOGICAL_AND, expr_1, expr_2);
  auto lov2    = cudf::numeric_scalar(low2, true);
  auto hiv2    = cudf::numeric_scalar(high2, true);
  auto lo_lit2 = cudf::ast::literal(lov2);
  auto hi_lit2 = cudf::ast::literal(hiv2);
  auto expr_4  = cudf::ast::operation(cudf::ast::ast_operator::GREATER_EQUAL, filter_col2, lo_lit2);
  auto expr_5  = cudf::ast::operation(cudf::ast::ast_operator::LESS, filter_col2, hi_lit2);
  auto expr_6  = cudf::ast::operation(cudf::ast::ast_operator::LOGICAL_AND, expr_4, expr_5);
  auto expr_7  = cudf::ast::operation(cudf::ast::ast_operator::LOGICAL_OR, expr_3, expr_6);
  auto skip_ov = cudf::numeric_scalar(skip_value, true);
  auto skip_lit = cudf::ast::literal(skip_ov);
  auto expr_8   = cudf::ast::operation(cudf::ast::ast_operator::NOT_EQUAL, filter_col2, skip_lit);
  auto expr_9   = cudf::ast::operation(cudf::ast::ast_operator::LOGICAL_AND, expr_7, expr_8);

  // Expected result
  auto predicate = cudf::compute_column(written_table, expr_9);
  auto expected  = cudf::apply_boolean_mask(written_table, *predicate);

  auto si                  = cudf::io::source_info(filepath);
  auto builder             = cudf::io::parquet_reader_options::builder(si).filter(expr_9);
  auto table_with_metadata = cudf::io::read_parquet(builder);
  auto result              = table_with_metadata.tbl->view();

  // tests
  CUDF_TEST_EXPECT_TABLES_EQUAL(expected->view(), result);
}

TEST_F(ParquetReaderTest, FilterSupported2)
{
  using T                 = uint32_t;
  constexpr auto num_rows = 4000;
  auto elements0 =
    cudf::detail::make_counting_transform_iterator(0, [](auto i) { return i / 2000; });
  auto elements1 =
    cudf::detail::make_counting_transform_iterator(0, [](auto i) { return i / 1000; });
  auto elements2 =
    cudf::detail::make_counting_transform_iterator(0, [](auto i) { return i / 500; });
  auto col0 = cudf::test::fixed_width_column_wrapper<T>(elements0, elements0 + num_rows);
  auto col1 = cudf::test::fixed_width_column_wrapper<T>(elements1, elements1 + num_rows);
  auto col2 = cudf::test::fixed_width_column_wrapper<T>(elements2, elements2 + num_rows);
  auto const written_table = table_view{{col0, col1, col2}};
  auto const filepath      = temp_env->get_temp_filepath("FilterSupported2.parquet");
  {
    const cudf::io::parquet_writer_options out_opts =
      cudf::io::parquet_writer_options::builder(cudf::io::sink_info{filepath}, written_table)
        .row_group_size_rows(1000);
    cudf::io::write_parquet(out_opts);
  }
  auto si          = cudf::io::source_info(filepath);
  auto filter_col0 = cudf::ast::column_reference(0);
  auto filter_col1 = cudf::ast::column_reference(1);
  auto filter_col2 = cudf::ast::column_reference(2);
  auto s_value     = cudf::numeric_scalar<T>(1, true);
  auto lit_value   = cudf::ast::literal(s_value);

  auto test_expr = [&](auto& expr) {
    // Expected result
    auto predicate = cudf::compute_column(written_table, expr);
    auto expected  = cudf::apply_boolean_mask(written_table, *predicate);

    // tests
    auto builder             = cudf::io::parquet_reader_options::builder(si).filter(expr);
    auto table_with_metadata = cudf::io::read_parquet(builder);
    auto result              = table_with_metadata.tbl->view();

    CUDF_TEST_EXPECT_TABLES_EQUAL(expected->view(), result);
  };

  // row groups min, max:
  // table[0] 0-0, 0-0, 1-1, 1-1
  // table[1] 0-0, 1-1, 2-2, 3-3
  // table[2] 0-1, 2-3, 4-5, 6-7

  // Filtering AST -   table[i] == 1
  {
    auto expr0 = cudf::ast::operation(cudf::ast::ast_operator::EQUAL, filter_col0, lit_value);
    test_expr(expr0);

    auto expr1 = cudf::ast::operation(cudf::ast::ast_operator::EQUAL, filter_col1, lit_value);
    test_expr(expr1);

    auto expr2 = cudf::ast::operation(cudf::ast::ast_operator::EQUAL, filter_col2, lit_value);
    test_expr(expr2);
  }
  // Filtering AST -   table[i] != 1
  {
    auto expr0 = cudf::ast::operation(cudf::ast::ast_operator::NOT_EQUAL, filter_col0, lit_value);
    test_expr(expr0);

    auto expr1 = cudf::ast::operation(cudf::ast::ast_operator::NOT_EQUAL, filter_col1, lit_value);
    test_expr(expr1);

    auto expr2 = cudf::ast::operation(cudf::ast::ast_operator::NOT_EQUAL, filter_col2, lit_value);
    test_expr(expr2);
  }
}

// Error types - type mismatch, invalid column name, invalid literal type, invalid operator,
// non-bool filter output type.
TEST_F(ParquetReaderTest, FilterErrors)
{
  using T                    = uint32_t;
  auto const [src, filepath] = create_parquet_typed_with_stats<T>("FilterErrors.parquet");
  auto const written_table   = src.view();
  auto si                    = cudf::io::source_info(filepath);

  // Filtering AST - invalid column index
  {
    auto filter_col1 = cudf::ast::column_reference(3);
    T constexpr low  = 100;
    auto lov         = cudf::numeric_scalar(low, true);
    auto low_lot     = cudf::ast::literal(lov);
    auto expr        = cudf::ast::operation(cudf::ast::ast_operator::LESS, filter_col1, low_lot);

    auto builder = cudf::io::parquet_reader_options::builder(si).filter(expr);
    EXPECT_THROW(cudf::io::read_parquet(builder), cudf::logic_error);
  }

  // Filtering AST - invalid column name
  {
    auto filter_col1 = cudf::ast::column_name_reference("col3");
    T constexpr low  = 100;
    auto lov         = cudf::numeric_scalar(low, true);
    auto low_lot     = cudf::ast::literal(lov);
    auto expr        = cudf::ast::operation(cudf::ast::ast_operator::LESS, filter_col1, low_lot);
    auto builder     = cudf::io::parquet_reader_options::builder(si).filter(expr);
    EXPECT_THROW(cudf::io::read_parquet(builder), cudf::logic_error);
  }

  // Filtering AST - incompatible literal type
  {
    auto filter_col1      = cudf::ast::column_name_reference("col0");
    auto filter_col2      = cudf::ast::column_reference(1);
    int64_t constexpr low = 100;
    auto lov              = cudf::numeric_scalar(low, true);
    auto low_lot          = cudf::ast::literal(lov);
    auto expr1    = cudf::ast::operation(cudf::ast::ast_operator::LESS, filter_col1, low_lot);
    auto expr2    = cudf::ast::operation(cudf::ast::ast_operator::LESS, filter_col2, low_lot);
    auto builder1 = cudf::io::parquet_reader_options::builder(si).filter(expr1);
    EXPECT_THROW(cudf::io::read_parquet(builder1), cudf::logic_error);

    auto builder2 = cudf::io::parquet_reader_options::builder(si).filter(expr2);
    EXPECT_THROW(cudf::io::read_parquet(builder2), cudf::logic_error);
  }

  // Filtering AST - "table[0] + 110" is invalid filter expression
  {
    auto filter_col1      = cudf::ast::column_reference(0);
    T constexpr add_value = 110;
    auto add_v            = cudf::numeric_scalar(add_value, true);
    auto add_lit          = cudf::ast::literal(add_v);
    auto expr_8 = cudf::ast::operation(cudf::ast::ast_operator::ADD, filter_col1, add_lit);

    auto si      = cudf::io::source_info(filepath);
    auto builder = cudf::io::parquet_reader_options::builder(si).filter(expr_8);
    EXPECT_THROW(cudf::io::read_parquet(builder), cudf::logic_error);

    // Expected result throw to show that the filter expression is invalid,
    // not a limitation of the parquet predicate pushdown.
    auto predicate = cudf::compute_column(written_table, expr_8);
    EXPECT_THROW(cudf::apply_boolean_mask(written_table, *predicate), cudf::logic_error);
  }

  // Filtering AST - INT64(table[0] < 100) non-bool expression
  {
    auto filter_col1 = cudf::ast::column_reference(0);
    T constexpr low  = 100;
    auto lov         = cudf::numeric_scalar(low, true);
    auto low_lot     = cudf::ast::literal(lov);
    auto bool_expr   = cudf::ast::operation(cudf::ast::ast_operator::LESS, filter_col1, low_lot);
    auto cast        = cudf::ast::operation(cudf::ast::ast_operator::CAST_TO_INT64, bool_expr);

    auto builder = cudf::io::parquet_reader_options::builder(si).filter(cast);
    EXPECT_THROW(cudf::io::read_parquet(builder), cudf::logic_error);
    EXPECT_NO_THROW(cudf::compute_column(written_table, cast));
    auto predicate = cudf::compute_column(written_table, cast);
    EXPECT_NE(predicate->view().type().id(), cudf::type_id::BOOL8);
  }
}

// Filter without stats information in file.
TEST_F(ParquetReaderTest, FilterNoStats)
{
  using T                 = uint32_t;
  constexpr auto num_rows = 16000;
  auto elements =
    cudf::detail::make_counting_transform_iterator(0, [](auto i) { return i / 1000; });
  auto col0 = cudf::test::fixed_width_column_wrapper<T>(elements, elements + num_rows);
  auto const written_table = table_view{{col0}};
  auto const filepath      = temp_env->get_temp_filepath("FilterNoStats.parquet");
  {
    const cudf::io::parquet_writer_options out_opts =
      cudf::io::parquet_writer_options::builder(cudf::io::sink_info{filepath}, written_table)
        .row_group_size_rows(8000)
        .stats_level(cudf::io::statistics_freq::STATISTICS_NONE);
    cudf::io::write_parquet(out_opts);
  }
  auto si          = cudf::io::source_info(filepath);
  auto filter_col0 = cudf::ast::column_reference(0);
  auto s_value     = cudf::numeric_scalar<T>(1, true);
  auto lit_value   = cudf::ast::literal(s_value);

  // row groups min, max:
  // table[0] 0-0, 1-1, 2-2, 3-3
  // Filtering AST - table[0] > 1
  auto expr = cudf::ast::operation(cudf::ast::ast_operator::GREATER, filter_col0, lit_value);

  // Expected result
  auto predicate = cudf::compute_column(written_table, expr);
  auto expected  = cudf::apply_boolean_mask(written_table, *predicate);

  // tests
  auto builder             = cudf::io::parquet_reader_options::builder(si).filter(expr);
  auto table_with_metadata = cudf::io::read_parquet(builder);
  auto result              = table_with_metadata.tbl->view();

  CUDF_TEST_EXPECT_TABLES_EQUAL(expected->view(), result);
}

// Filter for float column with NaN values
TEST_F(ParquetReaderTest, FilterFloatNAN)
{
  constexpr auto num_rows = 24000;
  auto elements           = cudf::detail::make_counting_transform_iterator(
    0, [num_rows](auto i) { return i > num_rows / 2 ? NAN : i; });
  auto col0 = cudf::test::fixed_width_column_wrapper<float>(elements, elements + num_rows);
  auto col1 = cudf::test::fixed_width_column_wrapper<double>(elements, elements + num_rows);

  auto const written_table = table_view{{col0, col1}};
  auto const filepath      = temp_env->get_temp_filepath("FilterFloatNAN.parquet");
  {
    const cudf::io::parquet_writer_options out_opts =
      cudf::io::parquet_writer_options::builder(cudf::io::sink_info{filepath}, written_table)
        .row_group_size_rows(8000);
    cudf::io::write_parquet(out_opts);
  }
  auto si          = cudf::io::source_info(filepath);
  auto filter_col0 = cudf::ast::column_reference(0);
  auto filter_col1 = cudf::ast::column_reference(1);
  auto s0_value    = cudf::numeric_scalar<float>(NAN, true);
  auto lit0_value  = cudf::ast::literal(s0_value);
  auto s1_value    = cudf::numeric_scalar<double>(NAN, true);
  auto lit1_value  = cudf::ast::literal(s1_value);

  // row groups min, max:
  // table[0] 0-0, 1-1, 2-2, 3-3
  // Filtering AST - table[0] == NAN, table[1] != NAN
  auto expr_eq  = cudf::ast::operation(cudf::ast::ast_operator::EQUAL, filter_col0, lit0_value);
  auto expr_neq = cudf::ast::operation(cudf::ast::ast_operator::NOT_EQUAL, filter_col1, lit1_value);

  // Expected result
  auto predicate0 = cudf::compute_column(written_table, expr_eq);
  auto expected0  = cudf::apply_boolean_mask(written_table, *predicate0);
  auto predicate1 = cudf::compute_column(written_table, expr_neq);
  auto expected1  = cudf::apply_boolean_mask(written_table, *predicate1);

  // tests
  auto builder0             = cudf::io::parquet_reader_options::builder(si).filter(expr_eq);
  auto table_with_metadata0 = cudf::io::read_parquet(builder0);
  auto result0              = table_with_metadata0.tbl->view();
  auto builder1             = cudf::io::parquet_reader_options::builder(si).filter(expr_neq);
  auto table_with_metadata1 = cudf::io::read_parquet(builder1);
  auto result1              = table_with_metadata1.tbl->view();

  CUDF_TEST_EXPECT_TABLES_EQUAL(expected0->view(), result0);
  CUDF_TEST_EXPECT_TABLES_EQUAL(expected1->view(), result1);
}

TEST_F(ParquetReaderTest, RepeatedNoAnnotations)
{
  constexpr std::array<unsigned char, 662> repeated_bytes{
    0x50, 0x41, 0x52, 0x31, 0x15, 0x04, 0x15, 0x30, 0x15, 0x30, 0x4c, 0x15, 0x0c, 0x15, 0x00, 0x12,
    0x00, 0x00, 0x01, 0x00, 0x00, 0x00, 0x02, 0x00, 0x00, 0x00, 0x03, 0x00, 0x00, 0x00, 0x04, 0x00,
    0x00, 0x00, 0x05, 0x00, 0x00, 0x00, 0x06, 0x00, 0x00, 0x00, 0x15, 0x00, 0x15, 0x0a, 0x15, 0x0a,
    0x2c, 0x15, 0x0c, 0x15, 0x10, 0x15, 0x06, 0x15, 0x06, 0x00, 0x00, 0x03, 0x03, 0x88, 0xc6, 0x02,
    0x26, 0x80, 0x01, 0x1c, 0x15, 0x02, 0x19, 0x25, 0x00, 0x10, 0x19, 0x18, 0x02, 0x69, 0x64, 0x15,
    0x00, 0x16, 0x0c, 0x16, 0x78, 0x16, 0x78, 0x26, 0x54, 0x26, 0x08, 0x00, 0x00, 0x15, 0x04, 0x15,
    0x40, 0x15, 0x40, 0x4c, 0x15, 0x08, 0x15, 0x00, 0x12, 0x00, 0x00, 0xe3, 0x0c, 0x23, 0x4b, 0x01,
    0x00, 0x00, 0x00, 0xc7, 0x35, 0x3a, 0x42, 0x00, 0x00, 0x00, 0x00, 0x8e, 0x6b, 0x74, 0x84, 0x00,
    0x00, 0x00, 0x00, 0x55, 0xa1, 0xae, 0xc6, 0x00, 0x00, 0x00, 0x00, 0x15, 0x00, 0x15, 0x22, 0x15,
    0x22, 0x2c, 0x15, 0x10, 0x15, 0x10, 0x15, 0x06, 0x15, 0x06, 0x00, 0x00, 0x02, 0x00, 0x00, 0x00,
    0x03, 0xc0, 0x03, 0x00, 0x00, 0x00, 0x03, 0x90, 0xaa, 0x02, 0x03, 0x94, 0x03, 0x26, 0xda, 0x02,
    0x1c, 0x15, 0x04, 0x19, 0x25, 0x00, 0x10, 0x19, 0x38, 0x0c, 0x70, 0x68, 0x6f, 0x6e, 0x65, 0x4e,
    0x75, 0x6d, 0x62, 0x65, 0x72, 0x73, 0x05, 0x70, 0x68, 0x6f, 0x6e, 0x65, 0x06, 0x6e, 0x75, 0x6d,
    0x62, 0x65, 0x72, 0x15, 0x00, 0x16, 0x10, 0x16, 0xa0, 0x01, 0x16, 0xa0, 0x01, 0x26, 0x96, 0x02,
    0x26, 0xba, 0x01, 0x00, 0x00, 0x15, 0x04, 0x15, 0x24, 0x15, 0x24, 0x4c, 0x15, 0x04, 0x15, 0x00,
    0x12, 0x00, 0x00, 0x04, 0x00, 0x00, 0x00, 0x68, 0x6f, 0x6d, 0x65, 0x06, 0x00, 0x00, 0x00, 0x6d,
    0x6f, 0x62, 0x69, 0x6c, 0x65, 0x15, 0x00, 0x15, 0x20, 0x15, 0x20, 0x2c, 0x15, 0x10, 0x15, 0x10,
    0x15, 0x06, 0x15, 0x06, 0x00, 0x00, 0x02, 0x00, 0x00, 0x00, 0x03, 0xc0, 0x03, 0x00, 0x00, 0x00,
    0x03, 0x90, 0xef, 0x01, 0x03, 0x04, 0x26, 0xcc, 0x04, 0x1c, 0x15, 0x0c, 0x19, 0x25, 0x00, 0x10,
    0x19, 0x38, 0x0c, 0x70, 0x68, 0x6f, 0x6e, 0x65, 0x4e, 0x75, 0x6d, 0x62, 0x65, 0x72, 0x73, 0x05,
    0x70, 0x68, 0x6f, 0x6e, 0x65, 0x04, 0x6b, 0x69, 0x6e, 0x64, 0x15, 0x00, 0x16, 0x10, 0x16, 0x82,
    0x01, 0x16, 0x82, 0x01, 0x26, 0x8a, 0x04, 0x26, 0xca, 0x03, 0x00, 0x00, 0x15, 0x02, 0x19, 0x6c,
    0x48, 0x04, 0x75, 0x73, 0x65, 0x72, 0x15, 0x04, 0x00, 0x15, 0x02, 0x25, 0x00, 0x18, 0x02, 0x69,
    0x64, 0x00, 0x35, 0x02, 0x18, 0x0c, 0x70, 0x68, 0x6f, 0x6e, 0x65, 0x4e, 0x75, 0x6d, 0x62, 0x65,
    0x72, 0x73, 0x15, 0x02, 0x00, 0x35, 0x04, 0x18, 0x05, 0x70, 0x68, 0x6f, 0x6e, 0x65, 0x15, 0x04,
    0x00, 0x15, 0x04, 0x25, 0x00, 0x18, 0x06, 0x6e, 0x75, 0x6d, 0x62, 0x65, 0x72, 0x00, 0x15, 0x0c,
    0x25, 0x02, 0x18, 0x04, 0x6b, 0x69, 0x6e, 0x64, 0x25, 0x00, 0x00, 0x16, 0x00, 0x19, 0x1c, 0x19,
    0x3c, 0x26, 0x80, 0x01, 0x1c, 0x15, 0x02, 0x19, 0x25, 0x00, 0x10, 0x19, 0x18, 0x02, 0x69, 0x64,
    0x15, 0x00, 0x16, 0x0c, 0x16, 0x78, 0x16, 0x78, 0x26, 0x54, 0x26, 0x08, 0x00, 0x00, 0x26, 0xda,
    0x02, 0x1c, 0x15, 0x04, 0x19, 0x25, 0x00, 0x10, 0x19, 0x38, 0x0c, 0x70, 0x68, 0x6f, 0x6e, 0x65,
    0x4e, 0x75, 0x6d, 0x62, 0x65, 0x72, 0x73, 0x05, 0x70, 0x68, 0x6f, 0x6e, 0x65, 0x06, 0x6e, 0x75,
    0x6d, 0x62, 0x65, 0x72, 0x15, 0x00, 0x16, 0x10, 0x16, 0xa0, 0x01, 0x16, 0xa0, 0x01, 0x26, 0x96,
    0x02, 0x26, 0xba, 0x01, 0x00, 0x00, 0x26, 0xcc, 0x04, 0x1c, 0x15, 0x0c, 0x19, 0x25, 0x00, 0x10,
    0x19, 0x38, 0x0c, 0x70, 0x68, 0x6f, 0x6e, 0x65, 0x4e, 0x75, 0x6d, 0x62, 0x65, 0x72, 0x73, 0x05,
    0x70, 0x68, 0x6f, 0x6e, 0x65, 0x04, 0x6b, 0x69, 0x6e, 0x64, 0x15, 0x00, 0x16, 0x10, 0x16, 0x82,
    0x01, 0x16, 0x82, 0x01, 0x26, 0x8a, 0x04, 0x26, 0xca, 0x03, 0x00, 0x00, 0x16, 0x9a, 0x03, 0x16,
    0x0c, 0x00, 0x28, 0x49, 0x70, 0x61, 0x72, 0x71, 0x75, 0x65, 0x74, 0x2d, 0x72, 0x73, 0x20, 0x76,
    0x65, 0x72, 0x73, 0x69, 0x6f, 0x6e, 0x20, 0x30, 0x2e, 0x33, 0x2e, 0x30, 0x20, 0x28, 0x62, 0x75,
    0x69, 0x6c, 0x64, 0x20, 0x62, 0x34, 0x35, 0x63, 0x65, 0x37, 0x63, 0x62, 0x61, 0x32, 0x31, 0x39,
    0x39, 0x66, 0x32, 0x32, 0x64, 0x39, 0x33, 0x32, 0x36, 0x39, 0x63, 0x31, 0x35, 0x30, 0x64, 0x38,
    0x61, 0x38, 0x33, 0x39, 0x31, 0x36, 0x63, 0x36, 0x39, 0x62, 0x35, 0x65, 0x29, 0x00, 0x32, 0x01,
    0x00, 0x00, 0x50, 0x41, 0x52, 0x31};

  auto read_opts = cudf::io::parquet_reader_options::builder(cudf::io::source_info{
    reinterpret_cast<char const*>(repeated_bytes.data()), repeated_bytes.size()});
  auto result    = cudf::io::read_parquet(read_opts);

  EXPECT_EQ(result.tbl->view().column(0).size(), 6);
  EXPECT_EQ(result.tbl->view().num_columns(), 2);

  column_wrapper<int32_t> col0{1, 2, 3, 4, 5, 6};
  column_wrapper<int64_t> child0{{5555555555l, 1111111111l, 1111111111l, 2222222222l, 3333333333l}};
  cudf::test::strings_column_wrapper child1{{"-", "home", "home", "-", "mobile"},
                                            {false, true, true, false, true}};
  auto struct_col = cudf::test::structs_column_wrapper{{child0, child1}};

  auto list_offsets_column =
    cudf::test::fixed_width_column_wrapper<cudf::size_type>{0, 0, 0, 0, 1, 2, 5}.release();
  auto num_list_rows = list_offsets_column->size() - 1;

  auto mask = cudf::create_null_mask(6, cudf::mask_state::ALL_VALID);
  cudf::set_null_mask(static_cast<cudf::bitmask_type*>(mask.data()), 0, 2, false);

  auto list_col = cudf::make_lists_column(
    num_list_rows, std::move(list_offsets_column), struct_col.release(), 2, std::move(mask));

  std::vector<std::unique_ptr<cudf::column>> struct_children;
  struct_children.push_back(std::move(list_col));

  auto outer_struct = cudf::test::structs_column_wrapper{{std::move(struct_children)},
                                                         {false, false, true, true, true, true}};
  table_view expected{{col0, outer_struct}};

  CUDF_TEST_EXPECT_TABLES_EQUAL(result.tbl->view(), expected);
}

TEST_F(ParquetReaderTest, DeltaSkipRowsWithNulls)
{
  using cudf::io::column_encoding;
  constexpr int num_rows = 10'000;
  constexpr auto seed    = 21337;

  std::mt19937 engine{seed};
  auto int32_list_nulls = make_parquet_list_col<int32_t>(engine, num_rows, 5, true);
  auto int32_list       = make_parquet_list_col<int32_t>(engine, num_rows, 5, false);
  auto int64_list_nulls = make_parquet_list_col<int64_t>(engine, num_rows, 5, true);
  auto int64_list       = make_parquet_list_col<int64_t>(engine, num_rows, 5, false);
  auto int16_list_nulls = make_parquet_list_col<int16_t>(engine, num_rows, 5, true);
  auto int16_list       = make_parquet_list_col<int16_t>(engine, num_rows, 5, false);
  auto int8_list_nulls  = make_parquet_list_col<int8_t>(engine, num_rows, 5, true);
  auto int8_list        = make_parquet_list_col<int8_t>(engine, num_rows, 5, false);

  auto str_list_nulls     = make_parquet_string_list_col(engine, num_rows, 5, 32, true);
  auto str_list           = make_parquet_string_list_col(engine, num_rows, 5, 32, false);
  auto big_str_list_nulls = make_parquet_string_list_col(engine, num_rows, 5, 256, true);
  auto big_str_list       = make_parquet_string_list_col(engine, num_rows, 5, 256, false);

  auto int32_data   = random_values<int32_t>(num_rows);
  auto int64_data   = random_values<int64_t>(num_rows);
  auto int16_data   = random_values<int16_t>(num_rows);
  auto int8_data    = random_values<int8_t>(num_rows);
  auto str_data     = string_values(engine, num_rows, 32);
  auto big_str_data = string_values(engine, num_rows, 256);

  auto const validity = random_validity(engine);
  auto const no_nulls = cudf::test::iterators::no_nulls();
  column_wrapper<int32_t> int32_nulls_col{int32_data.begin(), int32_data.end(), validity};
  column_wrapper<int32_t> int32_col{int32_data.begin(), int32_data.end(), no_nulls};
  column_wrapper<int64_t> int64_nulls_col{int64_data.begin(), int64_data.end(), validity};
  column_wrapper<int64_t> int64_col{int64_data.begin(), int64_data.end(), no_nulls};

  auto str_col = cudf::test::strings_column_wrapper(str_data.begin(), str_data.end(), no_nulls);
  auto str_col_nulls = cudf::purge_nonempty_nulls(
    cudf::test::strings_column_wrapper(str_data.begin(), str_data.end(), validity));
  auto big_str_col =
    cudf::test::strings_column_wrapper(big_str_data.begin(), big_str_data.end(), no_nulls);
  auto big_str_col_nulls = cudf::purge_nonempty_nulls(
    cudf::test::strings_column_wrapper(big_str_data.begin(), big_str_data.end(), validity));

  cudf::table_view tbl({int32_col,   int32_nulls_col,    *int32_list,   *int32_list_nulls,
                        int64_col,   int64_nulls_col,    *int64_list,   *int64_list_nulls,
                        *int16_list, *int16_list_nulls,  *int8_list,    *int8_list_nulls,
                        str_col,     *str_col_nulls,     *str_list,     *str_list_nulls,
                        big_str_col, *big_str_col_nulls, *big_str_list, *big_str_list_nulls,
                        str_col,     *str_col_nulls,     *str_list,     *str_list_nulls,
                        big_str_col, *big_str_col_nulls, *big_str_list, *big_str_list_nulls});

  auto const filepath = temp_env->get_temp_filepath("DeltaSkipRowsWithNulls.parquet");
  auto input_metadata = cudf::io::table_input_metadata{tbl};
  for (int i = 12; i <= 27; ++i) {
    input_metadata.column_metadata[i].set_encoding(
      i <= 19 ? column_encoding::DELTA_LENGTH_BYTE_ARRAY : column_encoding::DELTA_BYTE_ARRAY);
  }

  auto const out_opts =
    cudf::io::parquet_writer_options::builder(cudf::io::sink_info{filepath}, tbl)
      .stats_level(cudf::io::statistics_freq::STATISTICS_COLUMN)
      .compression(cudf::io::compression_type::NONE)
      .dictionary_policy(cudf::io::dictionary_policy::NEVER)
      .max_page_size_rows(5'000)
      .write_v2_headers(true)
      .build();
  cudf::io::write_parquet(out_opts);

  // skip_rows / num_rows
  // clang-format off
  std::vector<std::pair<int, int>> params{
    // skip and then read rest of file
    {-1, -1}, {1, -1}, {2, -1}, {32, -1}, {33, -1}, {128, -1}, {1000, -1},
    // no skip but read fewer rows
    {0, 1}, {0, 2}, {0, 31}, {0, 32}, {0, 33}, {0, 128}, {0, 129}, {0, 130},
    // skip and truncate
    {1, 32}, {1, 33}, {32, 32}, {33, 139},
    // cross page boundaries
    {3'000, 5'000}
  };

  // clang-format on
  for (auto p : params) {
    cudf::io::parquet_reader_options read_args =
      cudf::io::parquet_reader_options::builder(cudf::io::source_info{filepath});
    if (p.first >= 0) { read_args.set_skip_rows(p.first); }
    if (p.second >= 0) { read_args.set_num_rows(p.second); }
    auto result = cudf::io::read_parquet(read_args);

    p.first  = p.first < 0 ? 0 : p.first;
    p.second = p.second < 0 ? num_rows - p.first : p.second;
    std::vector<cudf::size_type> slice_indices{p.first, p.first + p.second};
    std::vector<cudf::table_view> expected = cudf::slice(tbl, slice_indices);

    CUDF_TEST_EXPECT_TABLES_EQUAL(result.tbl->view(), expected[0]);

    // test writing the result back out as a further check of the delta writer's correctness
    std::vector<char> out_buffer;
    cudf::io::parquet_writer_options out_opts2 =
      cudf::io::parquet_writer_options::builder(cudf::io::sink_info{&out_buffer},
                                                result.tbl->view())
        .stats_level(cudf::io::statistics_freq::STATISTICS_COLUMN)
        .compression(cudf::io::compression_type::NONE)
        .dictionary_policy(cudf::io::dictionary_policy::NEVER)
        .max_page_size_rows(5'000)
        .write_v2_headers(true);
    cudf::io::write_parquet(out_opts2);

    cudf::io::parquet_reader_options default_in_opts = cudf::io::parquet_reader_options::builder(
      cudf::io::source_info{out_buffer.data(), out_buffer.size()});
    auto const result2 = cudf::io::read_parquet(default_in_opts);

    CUDF_TEST_EXPECT_TABLES_EQUAL(result.tbl->view(), result2.tbl->view());
  }
}

TEST_F(ParquetReaderTest, DeltaByteArraySkipAllValid)
{
  // test that the DELTA_BYTE_ARRAY decoder can handle the case where skip rows skips all valid
  // values in a page. see #15075
  constexpr int num_rows  = 500;
  constexpr int num_valid = 150;

  auto const ones = thrust::make_constant_iterator("one");

  auto valids = cudf::detail::make_counting_transform_iterator(
    0, [num_valid](auto i) { return i < num_valid; });
  auto const col      = cudf::test::strings_column_wrapper{ones, ones + num_rows, valids};
  auto const expected = table_view({col});

  auto input_metadata = cudf::io::table_input_metadata{expected};
  input_metadata.column_metadata[0].set_encoding(cudf::io::column_encoding::DELTA_BYTE_ARRAY);

  auto const filepath = temp_env->get_temp_filepath("DeltaByteArraySkipAllValid.parquet");
  cudf::io::parquet_writer_options out_opts =
    cudf::io::parquet_writer_options::builder(cudf::io::sink_info{filepath}, expected)
      .write_v2_headers(true)
      .metadata(input_metadata)
      .dictionary_policy(cudf::io::dictionary_policy::NEVER);
  cudf::io::write_parquet(out_opts);

  cudf::io::parquet_reader_options in_opts =
    cudf::io::parquet_reader_options::builder(cudf::io::source_info{filepath})
      .skip_rows(num_valid + 1);
  auto result = cudf::io::read_parquet(in_opts);
  CUDF_TEST_EXPECT_TABLES_EQUAL(cudf::slice(expected, {num_valid + 1, num_rows}),
                                result.tbl->view());
}

// test that using page stats is working for full reads and various skip rows
TEST_F(ParquetReaderTest, StringsWithPageStats)
{
  constexpr int num_rows = 10'000;
  constexpr auto seed    = 21337;

  std::mt19937 engine{seed};
  auto int32_list_nulls = make_parquet_list_col<int32_t>(engine, num_rows, 5, true);
  auto int32_list       = make_parquet_list_col<int32_t>(engine, num_rows, 5, false);
  auto int64_list_nulls = make_parquet_list_col<int64_t>(engine, num_rows, 5, true);
  auto int64_list       = make_parquet_list_col<int64_t>(engine, num_rows, 5, false);
  auto int16_list_nulls = make_parquet_list_col<int16_t>(engine, num_rows, 5, true);
  auto int16_list       = make_parquet_list_col<int16_t>(engine, num_rows, 5, false);
  auto int8_list_nulls  = make_parquet_list_col<int8_t>(engine, num_rows, 5, true);
  auto int8_list        = make_parquet_list_col<int8_t>(engine, num_rows, 5, false);

  auto str_list_nulls     = make_parquet_string_list_col(engine, num_rows, 5, 32, true);
  auto str_list           = make_parquet_string_list_col(engine, num_rows, 5, 32, false);
  auto big_str_list_nulls = make_parquet_string_list_col(engine, num_rows, 5, 256, true);
  auto big_str_list       = make_parquet_string_list_col(engine, num_rows, 5, 256, false);

  auto int32_data   = random_values<int32_t>(num_rows);
  auto int64_data   = random_values<int64_t>(num_rows);
  auto int16_data   = random_values<int16_t>(num_rows);
  auto int8_data    = random_values<int8_t>(num_rows);
  auto str_data     = string_values(engine, num_rows, 32);
  auto big_str_data = string_values(engine, num_rows, 256);

  auto const validity = random_validity(engine);
  auto const no_nulls = cudf::test::iterators::no_nulls();
  column_wrapper<int32_t> int32_nulls_col{int32_data.begin(), int32_data.end(), validity};
  column_wrapper<int32_t> int32_col{int32_data.begin(), int32_data.end(), no_nulls};
  column_wrapper<int64_t> int64_nulls_col{int64_data.begin(), int64_data.end(), validity};
  column_wrapper<int64_t> int64_col{int64_data.begin(), int64_data.end(), no_nulls};

  auto str_col = cudf::test::strings_column_wrapper(str_data.begin(), str_data.end(), no_nulls);
  auto str_col_nulls = cudf::purge_nonempty_nulls(
    cudf::test::strings_column_wrapper(str_data.begin(), str_data.end(), validity));
  auto big_str_col =
    cudf::test::strings_column_wrapper(big_str_data.begin(), big_str_data.end(), no_nulls);
  auto big_str_col_nulls = cudf::purge_nonempty_nulls(
    cudf::test::strings_column_wrapper(big_str_data.begin(), big_str_data.end(), validity));

  cudf::table_view tbl({int32_col,   int32_nulls_col,    *int32_list,   *int32_list_nulls,
                        int64_col,   int64_nulls_col,    *int64_list,   *int64_list_nulls,
                        *int16_list, *int16_list_nulls,  *int8_list,    *int8_list_nulls,
                        str_col,     *str_col_nulls,     *str_list,     *str_list_nulls,
                        big_str_col, *big_str_col_nulls, *big_str_list, *big_str_list_nulls});

  auto const filepath = temp_env->get_temp_filepath("StringsWithPageStats.parquet");
  auto const out_opts =
    cudf::io::parquet_writer_options::builder(cudf::io::sink_info{filepath}, tbl)
      .stats_level(cudf::io::statistics_freq::STATISTICS_COLUMN)
      .max_page_size_rows(5'000)
      .build();
  cudf::io::write_parquet(out_opts);

  // skip_rows / num_rows
  // clang-format off
  std::vector<std::pair<int, int>> params{
    // skip and then read rest of file
    {-1, -1}, {1, -1}, {2, -1}, {32, -1}, {33, -1}, {128, -1}, {1'000, -1},
    // no skip but truncate
    {0, 1'000}, {0, 6'000},
    // cross page boundaries
    {3'000, 5'000}
  };

  // clang-format on
  for (auto p : params) {
    cudf::io::parquet_reader_options read_args =
      cudf::io::parquet_reader_options::builder(cudf::io::source_info{filepath});
    if (p.first >= 0) { read_args.set_skip_rows(p.first); }
    if (p.second >= 0) { read_args.set_num_rows(p.second); }
    auto result = cudf::io::read_parquet(read_args);

    p.first  = p.first < 0 ? 0 : p.first;
    p.second = p.second < 0 ? num_rows - p.first : p.second;
    std::vector<cudf::size_type> slice_indices{p.first, p.first + p.second};
    std::vector<cudf::table_view> expected = cudf::slice(tbl, slice_indices);

    CUDF_TEST_EXPECT_TABLES_EQUAL(result.tbl->view(), expected[0]);
  }
}

TEST_F(ParquetReaderTest, NumRowsPerSource)
{
  int constexpr num_rows          = 10'723;  // A prime number
  int constexpr rows_in_row_group = 500;

  // Table with single col of random int64 values
  auto const int64_data = random_values<int64_t>(num_rows);
  column_wrapper<int64_t> const int64_col{
    int64_data.begin(), int64_data.end(), cudf::test::iterators::no_nulls()};
  cudf::table_view const expected({int64_col});

  // Write to Parquet
  auto const filepath = temp_env->get_temp_filepath("NumRowsPerSource.parquet");
  auto const out_opts =
    cudf::io::parquet_writer_options::builder(cudf::io::sink_info{filepath}, expected)
      .row_group_size_rows(rows_in_row_group)
      .build();
  cudf::io::write_parquet(out_opts);

  // Read single data source entirely
  {
    auto const in_opts =
      cudf::io::parquet_reader_options::builder(cudf::io::source_info{filepath}).build();
    auto const result = cudf::io::read_parquet(in_opts);

    CUDF_TEST_EXPECT_TABLES_EQUAL(expected, result.tbl->view());
    EXPECT_EQ(result.metadata.num_rows_per_source.size(), 1);
    EXPECT_EQ(result.metadata.num_rows_per_source[0], num_rows);
  }

  // Read rows_to_read rows skipping rows_to_skip from single data source
  {
    auto constexpr rows_to_skip = 557;  // a prime number != rows_in_row_group
    auto constexpr rows_to_read = 7'232;
    auto const in_opts = cudf::io::parquet_reader_options::builder(cudf::io::source_info{filepath})
                           .skip_rows(rows_to_skip)
                           .num_rows(rows_to_read)
                           .build();
    auto const result = cudf::io::read_parquet(in_opts);
    column_wrapper<int64_t> int64_col_selected{int64_data.begin() + rows_to_skip,
                                               int64_data.begin() + rows_to_skip + rows_to_read,
                                               cudf::test::iterators::no_nulls()};

    cudf::table_view const expected_selected({int64_col_selected});

    CUDF_TEST_EXPECT_TABLES_EQUAL(expected_selected, result.tbl->view());
    EXPECT_EQ(result.metadata.num_rows_per_source.size(), 1);
    EXPECT_EQ(result.metadata.num_rows_per_source[0], rows_to_read);
  }

  // Filtered read from single data source
  {
    auto constexpr max_value = 100;
    auto literal_value       = cudf::numeric_scalar<int64_t>{max_value};
    auto literal             = cudf::ast::literal{literal_value};
    auto col_ref             = cudf::ast::column_reference(0);
    auto filter_expression =
      cudf::ast::operation(cudf::ast::ast_operator::LESS_EQUAL, col_ref, literal);

    auto const in_opts = cudf::io::parquet_reader_options::builder(cudf::io::source_info{filepath})
                           .filter(filter_expression)
                           .build();

    std::vector<int64_t> int64_data_filtered;
    int64_data_filtered.reserve(num_rows);
    std::copy_if(
      int64_data.begin(), int64_data.end(), std::back_inserter(int64_data_filtered), [=](auto val) {
        return val <= max_value;
      });
    column_wrapper<int64_t> int64_col_filtered{
      int64_data_filtered.begin(), int64_data_filtered.end(), cudf::test::iterators::no_nulls()};

    cudf::table_view expected_filtered({int64_col_filtered});

    auto const result = cudf::io::read_parquet(in_opts);

    CUDF_TEST_EXPECT_TABLES_EQUAL(expected_filtered, result.tbl->view());
    EXPECT_EQ(result.metadata.num_rows_per_source.size(), 0);
  }

  // Read two data sources skipping the first entire file completely
  {
    auto constexpr rows_to_skip = 15'723;
    auto constexpr nsources     = 2;
    std::vector<std::string> const datasources(nsources, filepath);

    auto const in_opts =
      cudf::io::parquet_reader_options::builder(cudf::io::source_info{datasources})
        .skip_rows(rows_to_skip)
        .build();

    auto const result = cudf::io::read_parquet(in_opts);

    column_wrapper<int64_t> int64_col_selected{int64_data.begin() + rows_to_skip - num_rows,
                                               int64_data.end(),
                                               cudf::test::iterators::no_nulls()};

    cudf::table_view const expected_selected({int64_col_selected});

    CUDF_TEST_EXPECT_TABLES_EQUAL(expected_selected, result.tbl->view());
    EXPECT_EQ(result.metadata.num_rows_per_source.size(), 2);
    EXPECT_EQ(result.metadata.num_rows_per_source[0], 0);
    EXPECT_EQ(result.metadata.num_rows_per_source[1], nsources * num_rows - rows_to_skip);
  }

  // Read ten data sources entirely
  {
    auto constexpr nsources = 10;
    std::vector<std::string> const datasources(nsources, filepath);

    auto const in_opts =
      cudf::io::parquet_reader_options::builder(cudf::io::source_info{datasources}).build();
    auto const result = cudf::io::read_parquet(in_opts);

    // Initialize expected_counts
    std::vector<size_t> const expected_counts(nsources, num_rows);

    EXPECT_EQ(result.metadata.num_rows_per_source.size(), nsources);
    EXPECT_TRUE(std::equal(expected_counts.cbegin(),
                           expected_counts.cend(),
                           result.metadata.num_rows_per_source.cbegin()));
  }

  // Read rows_to_read rows skipping rows_to_skip (> two sources) from ten data sources
  {
    auto constexpr rows_to_skip = 25'999;
    auto constexpr rows_to_read = 47'232;

    auto constexpr nsources = 10;
    std::vector<std::string> const datasources(nsources, filepath);

    auto const in_opts =
      cudf::io::parquet_reader_options::builder(cudf::io::source_info{datasources})
        .skip_rows(rows_to_skip)
        .num_rows(rows_to_read)
        .build();

    auto const result = cudf::io::read_parquet(in_opts);

    // Initialize expected_counts
    std::vector<size_t> expected_counts(nsources, num_rows);

    // Adjust expected_counts for rows_to_skip
    int64_t counter = 0;
    for (auto& nrows : expected_counts) {
      if (counter < rows_to_skip) {
        counter += nrows;
        nrows = (counter >= rows_to_skip) ? counter - rows_to_skip : 0;
      } else {
        break;
      }
    }

    // Reset the counter
    counter = 0;

    // Adjust expected_counts for rows_to_read
    for (auto& nrows : expected_counts) {
      if (counter < rows_to_read) {
        counter += nrows;
        nrows = (counter >= rows_to_read) ? rows_to_read - counter + nrows : nrows;
      } else if (counter > rows_to_read) {
        nrows = 0;
      }
    }

    EXPECT_EQ(result.metadata.num_rows_per_source.size(), nsources);
    EXPECT_TRUE(std::equal(expected_counts.cbegin(),
                           expected_counts.cend(),
                           result.metadata.num_rows_per_source.cbegin()));
  }
}

TEST_F(ParquetReaderTest, NumRowsPerSourceEmptyTable)
{
  auto const nsources = 10;

  column_wrapper<int64_t> const int64_empty_col{};
  cudf::table_view const expected_empty({int64_empty_col});

  // Write to Parquet
  auto const filepath_empty = temp_env->get_temp_filepath("NumRowsPerSourceEmpty.parquet");
  auto const out_opts =
    cudf::io::parquet_writer_options::builder(cudf::io::sink_info{filepath_empty}, expected_empty)
      .build();
  cudf::io::write_parquet(out_opts);

  // Read from Parquet
  std::vector<std::string> const datasources(nsources, filepath_empty);

  auto const in_opts =
    cudf::io::parquet_reader_options::builder(cudf::io::source_info{datasources}).build();
  auto const result = cudf::io::read_parquet(in_opts);

  // Initialize expected_counts
  std::vector<size_t> const expected_counts(nsources, 0);

  EXPECT_EQ(result.metadata.num_rows_per_source.size(), nsources);
  EXPECT_TRUE(std::equal(expected_counts.cbegin(),
                         expected_counts.cend(),
                         result.metadata.num_rows_per_source.cbegin()));
}

///////////////////
// metadata tests

// Test fixture for metadata tests
struct ParquetMetadataReaderTest : public cudf::test::BaseFixture {
  std::string print(cudf::io::parquet_column_schema schema, int depth = 0)
  {
    std::string child_str;
    for (auto const& child : schema.children()) {
      child_str += print(child, depth + 1);
    }
    return std::string(depth, ' ') + schema.name() + "\n" + child_str;
  }
};

TEST_F(ParquetMetadataReaderTest, TestBasic)
{
  auto const num_rows = 1200;

  auto ints   = random_values<int>(num_rows);
  auto floats = random_values<float>(num_rows);
  column_wrapper<int> int_col(ints.begin(), ints.end());
  column_wrapper<float> float_col(floats.begin(), floats.end());

  table_view expected({int_col, float_col});

  cudf::io::table_input_metadata expected_metadata(expected);
  expected_metadata.column_metadata[0].set_name("int_col");
  expected_metadata.column_metadata[1].set_name("float_col");

  auto filepath = temp_env->get_temp_filepath("MetadataTest.parquet");
  cudf::io::parquet_writer_options out_opts =
    cudf::io::parquet_writer_options::builder(cudf::io::sink_info{filepath}, expected)
      .metadata(std::move(expected_metadata));
  cudf::io::write_parquet(out_opts);

  // Single file
  auto const test_parquet_metadata = [&](int num_sources) {
    auto meta =
      read_parquet_metadata(cudf::io::source_info{std::vector<std::string>(num_sources, filepath)});
    EXPECT_EQ(meta.num_rows(), num_sources * num_rows);

    auto const column_chunk_metadata = meta.columnchunk_metadata();
    // Two leaf columns
    EXPECT_EQ(column_chunk_metadata.size(), 2);
    // Check if all leaf columns have the expected number of row groups
    EXPECT_EQ(column_chunk_metadata.at("int_col").size(), meta.num_rowgroups());
    EXPECT_EQ(column_chunk_metadata.at("float_col").size(), meta.num_rowgroups());

    EXPECT_EQ(meta.num_rowgroups_per_file().size(), num_sources);
    for (auto const& num_row_groups : meta.num_rowgroups_per_file()) {
      // Each source file has only one row group
      EXPECT_EQ(num_row_groups, 1);
    }

    std::string expected_schema = R"(schema
 int_col
 float_col
)";
    EXPECT_EQ(expected_schema, print(meta.schema().root()));

<<<<<<< HEAD
    EXPECT_EQ(meta.schema().root().name(), "schema");
    EXPECT_EQ(meta.schema().root().type_kind(), cudf::io::parquet::TypeKind::UNDEFINED_TYPE);
    ASSERT_EQ(meta.schema().root().num_children(), 2);

    EXPECT_EQ(meta.schema().root().child(0).name(), "int_col");
    EXPECT_EQ(meta.schema().root().child(1).name(), "float_col");
  };
=======
  EXPECT_EQ(meta.schema().root().name(), "schema");
  EXPECT_EQ(meta.schema().root().type(), cudf::io::parquet::Type::UNDEFINED);
  ASSERT_EQ(meta.schema().root().num_children(), 2);
>>>>>>> 1e223f55

  // Test with single file
  test_parquet_metadata(1);
  // Test with multiple files
  test_parquet_metadata(3);
}

TEST_F(ParquetMetadataReaderTest, TestNested)
{
  auto const num_rows       = 1200;
  auto const lists_per_row  = 4;
  auto const num_child_rows = num_rows * lists_per_row;

  auto keys = random_values<int>(num_child_rows);
  auto vals = random_values<float>(num_child_rows);
  column_wrapper<int> keys_col(keys.begin(), keys.end());
  column_wrapper<float> vals_col(vals.begin(), vals.end());
  auto s_col = cudf::test::structs_column_wrapper({keys_col, vals_col}).release();

  std::vector<int> row_offsets(num_rows + 1);
  for (int idx = 0; idx < num_rows + 1; ++idx) {
    row_offsets[idx] = idx * lists_per_row;
  }
  column_wrapper<int> offsets(row_offsets.begin(), row_offsets.end());

  auto list_col =
    cudf::make_lists_column(num_rows, offsets.release(), std::move(s_col), 0, rmm::device_buffer{});

  table_view expected({*list_col, *list_col});

  cudf::io::table_input_metadata expected_metadata(expected);
  expected_metadata.column_metadata[0].set_name("maps");
  expected_metadata.column_metadata[0].set_list_column_as_map();
  expected_metadata.column_metadata[1].set_name("lists");
  expected_metadata.column_metadata[1].child(1).child(0).set_name("int_field");
  expected_metadata.column_metadata[1].child(1).child(1).set_name("float_field");

  auto filepath = temp_env->get_temp_filepath("MetadataTest.parquet");
  cudf::io::parquet_writer_options out_opts =
    cudf::io::parquet_writer_options::builder(cudf::io::sink_info{filepath}, expected)
      .metadata(std::move(expected_metadata));
  cudf::io::write_parquet(out_opts);

  auto meta = read_parquet_metadata(cudf::io::source_info{filepath});
  EXPECT_EQ(meta.num_rows(), num_rows);

  auto const column_chunk_metadata = meta.columnchunk_metadata();
  // Four leaf columns
  EXPECT_EQ(column_chunk_metadata.size(), 4);
  // Check if all leaf columns are present
  EXPECT_TRUE(column_chunk_metadata.find("maps.key_value.key") != column_chunk_metadata.end());
  EXPECT_TRUE(column_chunk_metadata.find("maps.key_value.value") != column_chunk_metadata.end());
  EXPECT_TRUE(column_chunk_metadata.find("lists.list.element.int_field") !=
              column_chunk_metadata.end());
  EXPECT_TRUE(column_chunk_metadata.find("lists.list.element.float_field") !=
              column_chunk_metadata.end());

  EXPECT_EQ(meta.num_rowgroups_per_file().size(), 1);
  EXPECT_EQ(meta.num_rowgroups_per_file()[0], meta.num_rowgroups());

  std::string expected_schema = R"(schema
 maps
  key_value
   key
   value
 lists
  list
   element
    int_field
    float_field
)";
  EXPECT_EQ(expected_schema, print(meta.schema().root()));

  EXPECT_EQ(meta.schema().root().name(), "schema");
  EXPECT_EQ(meta.schema().root().type(),
            cudf::io::parquet::Type::UNDEFINED);  // struct
  ASSERT_EQ(meta.schema().root().num_children(), 2);

  auto const& out_map_col = meta.schema().root().child(0);
  EXPECT_EQ(out_map_col.name(), "maps");
  EXPECT_EQ(out_map_col.type(), cudf::io::parquet::Type::UNDEFINED);  // map

  ASSERT_EQ(out_map_col.num_children(), 1);
  EXPECT_EQ(out_map_col.child(0).name(), "key_value");  // key_value (named in parquet writer)
  ASSERT_EQ(out_map_col.child(0).num_children(), 2);
  EXPECT_EQ(out_map_col.child(0).child(0).name(), "key");    // key (named in parquet writer)
  EXPECT_EQ(out_map_col.child(0).child(1).name(), "value");  // value (named in parquet writer)
<<<<<<< HEAD
  EXPECT_EQ(out_map_col.child(0).child(0).type_kind(),
            cudf::io::parquet::TypeKind::INT32);  // int
  EXPECT_EQ(out_map_col.child(0).child(1).type_kind(),
            cudf::io::parquet::TypeKind::FLOAT);  // float
=======
  EXPECT_EQ(out_map_col.child(0).child(0).type(), cudf::io::parquet::Type::INT32);  // int
  EXPECT_EQ(out_map_col.child(0).child(1).type(),
            cudf::io::parquet::Type::FLOAT);  // float
>>>>>>> 1e223f55

  auto const& out_list_col = meta.schema().root().child(1);
  EXPECT_EQ(out_list_col.name(), "lists");
  EXPECT_EQ(out_list_col.type(), cudf::io::parquet::Type::UNDEFINED);  // list
  // TODO repetition type?
  ASSERT_EQ(out_list_col.num_children(), 1);
  EXPECT_EQ(out_list_col.child(0).name(), "list");  // list (named in parquet writer)
  ASSERT_EQ(out_list_col.child(0).num_children(), 1);

  auto const& out_list_struct_col = out_list_col.child(0).child(0);
  EXPECT_EQ(out_list_struct_col.name(), "element");  // elements (named in parquet writer)
  EXPECT_EQ(out_list_struct_col.type(),
            cudf::io::parquet::Type::UNDEFINED);  // struct
  ASSERT_EQ(out_list_struct_col.num_children(), 2);

  auto const& out_int_col = out_list_struct_col.child(0);
  EXPECT_EQ(out_int_col.name(), "int_field");
  EXPECT_EQ(out_int_col.type(), cudf::io::parquet::Type::INT32);

  auto const& out_float_col = out_list_struct_col.child(1);
  EXPECT_EQ(out_float_col.name(), "float_field");
  EXPECT_EQ(out_float_col.type(), cudf::io::parquet::Type::FLOAT);
}

///////////////////////
// reader source tests

template <typename T>
struct ParquetReaderSourceTest : public ParquetReaderTest {};

TYPED_TEST_SUITE(ParquetReaderSourceTest, ByteLikeTypes);

TYPED_TEST(ParquetReaderSourceTest, BufferSourceTypes)
{
  using T = TypeParam;

  srand(31337);
  auto table = create_random_fixed_table<int>(5, 5, true);

  std::vector<char> out_buffer;
  cudf::io::parquet_writer_options out_opts =
    cudf::io::parquet_writer_options::builder(cudf::io::sink_info(&out_buffer), *table);
  cudf::io::write_parquet(out_opts);

  {
    cudf::io::parquet_reader_options in_opts =
      cudf::io::parquet_reader_options::builder(cudf::io::source_info(
        cudf::host_span<T>(reinterpret_cast<T*>(out_buffer.data()), out_buffer.size())));
    auto const result = cudf::io::read_parquet(in_opts);

    CUDF_TEST_EXPECT_TABLES_EQUAL(*table, result.tbl->view());
  }

  {
    cudf::io::parquet_reader_options in_opts =
      cudf::io::parquet_reader_options::builder(cudf::io::source_info(cudf::host_span<T const>(
        reinterpret_cast<T const*>(out_buffer.data()), out_buffer.size())));
    auto const result = cudf::io::read_parquet(in_opts);

    CUDF_TEST_EXPECT_TABLES_EQUAL(*table, result.tbl->view());
  }
}

TYPED_TEST(ParquetReaderSourceTest, BufferSourceArrayTypes)
{
  using T = TypeParam;

  srand(31337);
  auto table = create_random_fixed_table<int>(5, 5, true);

  std::vector<char> out_buffer;
  cudf::io::parquet_writer_options out_opts =
    cudf::io::parquet_writer_options::builder(cudf::io::sink_info(&out_buffer), *table);
  cudf::io::write_parquet(out_opts);

  auto full_table = cudf::concatenate(std::vector<table_view>({*table, *table}));

  {
    auto spans = std::vector<cudf::host_span<T>>{
      cudf::host_span<T>(reinterpret_cast<T*>(out_buffer.data()), out_buffer.size()),
      cudf::host_span<T>(reinterpret_cast<T*>(out_buffer.data()), out_buffer.size())};
    cudf::io::parquet_reader_options in_opts = cudf::io::parquet_reader_options::builder(
      cudf::io::source_info(cudf::host_span<cudf::host_span<T>>(spans.data(), spans.size())));
    auto const result = cudf::io::read_parquet(in_opts);

    CUDF_TEST_EXPECT_TABLES_EQUAL(*full_table, result.tbl->view());
  }

  {
    auto spans = std::vector<cudf::host_span<T const>>{
      cudf::host_span<T const>(reinterpret_cast<T const*>(out_buffer.data()), out_buffer.size()),
      cudf::host_span<T const>(reinterpret_cast<T const*>(out_buffer.data()), out_buffer.size())};
    cudf::io::parquet_reader_options in_opts = cudf::io::parquet_reader_options::builder(
      cudf::io::source_info(cudf::host_span<cudf::host_span<T const>>(spans.data(), spans.size())));
    auto const result = cudf::io::read_parquet(in_opts);

    CUDF_TEST_EXPECT_TABLES_EQUAL(*full_table, result.tbl->view());
  }
}

//////////////////////////////
// predicate pushdown tests

// Test for Types - numeric, chrono, string.
template <typename T>
struct ParquetReaderPredicatePushdownTest : public ParquetReaderTest {};

TYPED_TEST_SUITE(ParquetReaderPredicatePushdownTest, SupportedTestTypes);

TYPED_TEST(ParquetReaderPredicatePushdownTest, FilterTyped)
{
  using T = TypeParam;

  auto const [src, filepath] = create_parquet_typed_with_stats<T>("FilterTyped.parquet");
  auto const written_table   = src.view();
  auto const col_name_0      = cudf::ast::column_name_reference("col0");
  auto const col_ref_0       = cudf::ast::column_reference(0);

  auto const test_predicate_pushdown = [&](cudf::ast::operation const& filter_expression,
                                           cudf::ast::operation const& ref_filter,
                                           cudf::size_type expected_total_row_groups,
                                           cudf::size_type expected_stats_filtered_row_groups) {
    // Expected result
    auto const predicate = cudf::compute_column(written_table, ref_filter);
    EXPECT_EQ(predicate->view().type().id(), cudf::type_id::BOOL8)
      << "Predicate filter should return a boolean";
    auto const expected = cudf::apply_boolean_mask(written_table, *predicate);

    // Reading with Predicate Pushdown
    cudf::io::parquet_reader_options read_opts =
      cudf::io::parquet_reader_options::builder(cudf::io::source_info{filepath})
        .filter(filter_expression);
    auto const result       = cudf::io::read_parquet(read_opts);
    auto const result_table = result.tbl->view();

    // Tests
    EXPECT_EQ(static_cast<int>(written_table.column(0).type().id()),
              static_cast<int>(result_table.column(0).type().id()))
      << "col0 type mismatch";

    // To make sure AST filters out some elements if row groups must be filtered
    if (expected_stats_filtered_row_groups < expected_total_row_groups) {
      EXPECT_LT(expected->num_rows(), written_table.num_rows());
    } else {
      EXPECT_LE(expected->num_rows(), written_table.num_rows());
    }
    CUDF_TEST_EXPECT_TABLES_EQUAL(expected->view(), result_table);
    EXPECT_EQ(result.metadata.num_input_row_groups, expected_total_row_groups);
    EXPECT_TRUE(result.metadata.num_row_groups_after_stats_filter.has_value());
    EXPECT_EQ(result.metadata.num_row_groups_after_stats_filter.value(),
              expected_stats_filtered_row_groups);
    EXPECT_FALSE(result.metadata.num_row_groups_after_bloom_filter.has_value());
  };

  // The `literal_value` and stats should filter out 2 out of 4 row groups.
  {
    auto constexpr expected_total_row_groups          = 4;
    auto constexpr expected_stats_filtered_row_groups = 2;

    // Filtering AST
    auto literal_value = []() {
      if constexpr (cudf::is_timestamp<T>()) {
        // table[0] < 10000 timestamp days/seconds/milliseconds/microseconds/nanoseconds
        return cudf::timestamp_scalar<T>(T(typename T::duration(10000)));  // i (0-20,000)
      } else if constexpr (cudf::is_duration<T>()) {
        // table[0] < 10000 day/seconds/milliseconds/microseconds/nanoseconds
        return cudf::duration_scalar<T>(T(10000));  // i (0-20,000)
      } else if constexpr (std::is_same_v<T, cudf::string_view>) {
        // table[0] < "000010000"
        return cudf::string_scalar("000010000");  // i (0-20,000)
      } else {
        // table[0] < 0 or 100u
        return cudf::numeric_scalar<T>(
          (100 - 100 * std::is_signed_v<T>));  // i/100 (-100-100/ 0-200)
      }
    }();

    auto const literal = cudf::ast::literal(literal_value);
    auto const filter_expression =
      cudf::ast::operation(cudf::ast::ast_operator::LESS, col_name_0, literal);
    auto const ref_filter = cudf::ast::operation(cudf::ast::ast_operator::LESS, col_ref_0, literal);
    test_predicate_pushdown(
      filter_expression, ref_filter, expected_total_row_groups, expected_stats_filtered_row_groups);
  }

  // The `literal_value` and stats should not filter any of the 4 row groups.
  {
    auto constexpr expected_total_row_groups          = 4;
    auto constexpr expected_stats_filtered_row_groups = 4;

    // Filtering AST
    auto literal_value = []() {
      if constexpr (cudf::is_timestamp<T>()) {
        return cudf::timestamp_scalar<T>(T(typename T::duration(20000)));
      } else if constexpr (cudf::is_duration<T>()) {
        return cudf::duration_scalar<T>(T(20000));
      } else if constexpr (std::is_same_v<T, cudf::string_view>) {
        return cudf::string_scalar("000020000");
      } else {
        return cudf::numeric_scalar<T>(std::numeric_limits<T>::max());
      }
    }();

    auto const literal = cudf::ast::literal(literal_value);
    auto const filter_expression =
      cudf::ast::operation(cudf::ast::ast_operator::LESS_EQUAL, col_name_0, literal);
    auto const ref_filter =
      cudf::ast::operation(cudf::ast::ast_operator::LESS_EQUAL, col_ref_0, literal);
    test_predicate_pushdown(
      filter_expression, ref_filter, expected_total_row_groups, expected_stats_filtered_row_groups);
  }
}

//////////////////////
// wide tables tests

// The test below requires several minutes to complete with memcheck, thus it is disabled by
// default.
TEST_F(ParquetReaderTest, DISABLED_ListsWideTable)
{
  auto constexpr num_rows = 2;
  auto constexpr num_cols = 26'755;  // for slightly over 2B keys
  auto constexpr seed     = 0xceed;

  std::mt19937 engine{seed};

  auto list_list       = make_parquet_list_list_col<int32_t>(0, num_rows, 1, 1, false);
  auto list_list_nulls = make_parquet_list_list_col<int32_t>(0, num_rows, 1, 1, true);

  // switch between nullable and non-nullable
  std::vector<cudf::column_view> cols(num_cols);
  bool with_nulls = false;
  std::generate_n(cols.begin(), num_cols, [&]() {
    auto const view = with_nulls ? list_list_nulls->view() : list_list->view();
    with_nulls      = not with_nulls;
    return view;
  });

  cudf::table_view expected(cols);

  // Use a host buffer for faster I/O
  std::vector<char> buffer;
  auto const out_opts =
    cudf::io::parquet_writer_options::builder(cudf::io::sink_info{&buffer}, expected).build();
  cudf::io::write_parquet(out_opts);

  cudf::io::parquet_reader_options default_in_opts =
    cudf::io::parquet_reader_options::builder(cudf::io::source_info(buffer.data(), buffer.size()));
  auto const [result, _] = cudf::io::read_parquet(default_in_opts);

  CUDF_TEST_EXPECT_TABLES_EQUAL(expected, result->view());
}<|MERGE_RESOLUTION|>--- conflicted
+++ resolved
@@ -2524,20 +2524,13 @@
  float_col
 )";
     EXPECT_EQ(expected_schema, print(meta.schema().root()));
-
-<<<<<<< HEAD
     EXPECT_EQ(meta.schema().root().name(), "schema");
-    EXPECT_EQ(meta.schema().root().type_kind(), cudf::io::parquet::TypeKind::UNDEFINED_TYPE);
+  EXPECT_EQ(meta.schema().root().type(), cudf::io::parquet::Type::UNDEFINED);
     ASSERT_EQ(meta.schema().root().num_children(), 2);
 
     EXPECT_EQ(meta.schema().root().child(0).name(), "int_col");
     EXPECT_EQ(meta.schema().root().child(1).name(), "float_col");
   };
-=======
-  EXPECT_EQ(meta.schema().root().name(), "schema");
-  EXPECT_EQ(meta.schema().root().type(), cudf::io::parquet::Type::UNDEFINED);
-  ASSERT_EQ(meta.schema().root().num_children(), 2);
->>>>>>> 1e223f55
 
   // Test with single file
   test_parquet_metadata(1);
@@ -2625,16 +2618,9 @@
   ASSERT_EQ(out_map_col.child(0).num_children(), 2);
   EXPECT_EQ(out_map_col.child(0).child(0).name(), "key");    // key (named in parquet writer)
   EXPECT_EQ(out_map_col.child(0).child(1).name(), "value");  // value (named in parquet writer)
-<<<<<<< HEAD
-  EXPECT_EQ(out_map_col.child(0).child(0).type_kind(),
-            cudf::io::parquet::TypeKind::INT32);  // int
-  EXPECT_EQ(out_map_col.child(0).child(1).type_kind(),
-            cudf::io::parquet::TypeKind::FLOAT);  // float
-=======
   EXPECT_EQ(out_map_col.child(0).child(0).type(), cudf::io::parquet::Type::INT32);  // int
   EXPECT_EQ(out_map_col.child(0).child(1).type(),
             cudf::io::parquet::Type::FLOAT);  // float
->>>>>>> 1e223f55
 
   auto const& out_list_col = meta.schema().root().child(1);
   EXPECT_EQ(out_list_col.name(), "lists");
