--- conflicted
+++ resolved
@@ -1,9 +1,5 @@
 /*
-<<<<<<< HEAD
- * Copyright (c) 2022, NVIDIA CORPORATION.
-=======
  * Copyright (c) 2021-2022, NVIDIA CORPORATION.
->>>>>>> 496f4524
  *
  * Licensed under the Apache License, Version 2.0 (the "License");
  * you may not use this file except in compliance with the License.
@@ -148,7 +144,6 @@
   CUDF_TEST_EXPECT_COLUMNS_EQUAL(expected, *out, debug_output_level::ALL_ERRORS);
 }
 
-<<<<<<< HEAD
 TEST_F(MultibyteSplitTest, LargeInputMultipleRange)
 {
   auto host_input    = std::string();
@@ -177,18 +172,12 @@
   CUDF_TEST_EXPECT_COLUMNS_EQUAL(expected->view(), *out, debug_output_level::ALL_ERRORS);
 }
 
-#include <rmm/mr/device/logging_resource_adaptor.hpp>
-
 TEST_F(MultibyteSplitTest, LargeInputMultipleRangeNoCheck)
 {
   auto host_input    = std::string();
   auto host_expected = std::vector<std::string>();
 
-  // 1245074572
-  // 622537286
-  // for (auto i = 0; i < 622537286; i++) {
   for (auto i = 0; i < 1245074572 / 4; i++) {
-    // for (auto i = 0; i < 1045074572; i++) {
     host_input += "..................:|";
   }
 
@@ -198,14 +187,10 @@
   auto delimiter = std::string("...:|");
   auto source    = cudf::io::text::make_source(host_input);
 
-  rmm::mr::logging_resource_adaptor logger{mr(), std::cout};
-  rmm::mr::set_current_device_resource(&logger);
-
   auto byte_ranges = cudf::io::text::byte_range_info::create_consecutive(host_input.size(), 4);
   for (auto byte_range : byte_ranges) {
     auto out0 = cudf::io::text::multibyte_split(*source, delimiter, byte_range);
   }
 }
-=======
-CUDF_TEST_PROGRAM_MAIN()
->>>>>>> 496f4524
+
+CUDF_TEST_PROGRAM_MAIN()