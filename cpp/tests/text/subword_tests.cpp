--- conflicted
+++ resolved
@@ -17,7 +17,6 @@
 #include <cudf_test/base_fixture.hpp>
 #include <cudf_test/column_utilities.hpp>
 #include <cudf_test/column_wrapper.hpp>
-#include <cudf_test/debug_utilities.hpp>
 
 #include <cudf/column/column.hpp>
 #include <cudf/strings/strings_column_view.hpp>
@@ -451,10 +450,6 @@
     cudf::test::strings_column_wrapper({"the quick brown fox jumped over", "the lazy brown dog"});
   auto sv      = cudf::strings_column_view(input);
   auto results = nvtext::wordpiece_tokenize(sv, *vocab, 100);
-<<<<<<< HEAD
-  cudf::test::print(results->view());
-=======
->>>>>>> ac0a1b9d
 
   using LCW = cudf::test::lists_column_wrapper<cudf::size_type>;
   // clang-format off
@@ -474,10 +469,6 @@
     cudf::test::strings_column_wrapper({"I have a GPU ! ", "do not have a gpu", "no gpu"});
   auto sv      = cudf::strings_column_view(input);
   auto results = nvtext::wordpiece_tokenize(sv, *vocab, 10);
-<<<<<<< HEAD
-  cudf::test::print(results->view());
-=======
->>>>>>> ac0a1b9d
 
   using LCW = cudf::test::lists_column_wrapper<cudf::size_type>;
   // clang-format off
