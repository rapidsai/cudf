--- conflicted
+++ resolved
@@ -17,7 +17,6 @@
 #include <cudf_test/base_fixture.hpp>
 #include <cudf_test/column_utilities.hpp>
 #include <cudf_test/column_wrapper.hpp>
-#include <cudf_test/debug_utilities.hpp>
 
 #include <cudf/column/column.hpp>
 #include <cudf/strings/strings_column_view.hpp>
@@ -444,20 +443,13 @@
 TEST(TextSubwordTest, WP1)
 {
   cudf::test::strings_column_wrapper vocabulary(
-<<<<<<< HEAD
-    {"ate", "chased", "cheese", "dog", "fox", "jumped", "mouse", "mousé", "over", "the", "[UNK]"});
-=======
     {"ate", "brown", "cheese", "dog", "fox", "jumped", "lazy", "quick", "over", "the", "[UNK]"});
->>>>>>> 923348c0
   auto vocab = nvtext::load_wordpiece_vocabulary(cudf::strings_column_view(vocabulary));
 
   auto input =
     cudf::test::strings_column_wrapper({"the quick brown fox jumped over", "the lazy brown dog"});
   auto sv      = cudf::strings_column_view(input);
   auto results = nvtext::wordpiece_tokenize(sv, *vocab, 100);
-<<<<<<< HEAD
-  cudf::test::print(results->view());
-=======
 
   using LCW = cudf::test::lists_column_wrapper<cudf::size_type>;
   // clang-format off
@@ -465,27 +457,18 @@
                 LCW{ 9, 6, 1, 3}});
   // clang-format on
   CUDF_TEST_EXPECT_COLUMNS_EQUAL(*results, expected);
->>>>>>> 923348c0
 }
 
 TEST(TextSubwordTest, WP2)
 {
-<<<<<<< HEAD
-  cudf::test::strings_column_wrapper vocabulary({"[UNK]", "I", "have", "a", "GP", "##U", "!"});
-=======
   cudf::test::strings_column_wrapper vocabulary({"[UNK]", "!", "a", "I", "GP", "have", "##U"});
->>>>>>> 923348c0
   auto vocab = nvtext::load_wordpiece_vocabulary(cudf::strings_column_view(vocabulary));
 
   auto input   = cudf::test::strings_column_wrapper({"I have a GPU !"});
   auto sv      = cudf::strings_column_view(input);
   auto results = nvtext::wordpiece_tokenize(sv, *vocab, 10);
-<<<<<<< HEAD
-  cudf::test::print(results->view());
-=======
 
   using LCW = cudf::test::lists_column_wrapper<cudf::size_type>;
   LCW expected({LCW{3, 5, 2, 4, 6, 1}});
   CUDF_TEST_EXPECT_COLUMNS_EQUAL(*results, expected);
->>>>>>> 923348c0
 }