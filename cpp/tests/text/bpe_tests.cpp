--- conflicted
+++ resolved
@@ -92,11 +92,7 @@
   CUDF_TEST_EXPECT_COLUMNS_EQUIVALENT(results->view(), expected);
 }
 
-<<<<<<< HEAD
-TEST_F(TextBPETokenize, BPEAdjacentPairs)
-=======
 TEST_F(TextBytePairEncoding, BPEAdjacentPairs)
->>>>>>> c8c3e5cb
 {
   auto mpt         = cudf::test::strings_column_wrapper({
     "▁ H",    //    157
