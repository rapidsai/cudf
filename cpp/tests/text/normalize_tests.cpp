--- conflicted
+++ resolved
@@ -148,12 +148,6 @@
 
 TEST_F(TextNormalizeTest, WithNormalizer)
 {
-<<<<<<< HEAD
-  // These include punctuation, accents, whitespace, and CJK characters
-  auto input = cudf::test::strings_column_wrapper(
-    {"abc£def", "", "éè â îô\taeio", "\tĂĆĖÑ  Ü", "ACEN U", "P^NP", "$41.07", "[a,b]", "丏丟", ""},
-    {1, 0, 1, 1, 1, 1, 1, 1, 1, 1});
-=======
   auto long_row =
     "this entry is intended to pad out past 256 bytes which is currently the block size";
   // the following include punctuation, accents, whitespace, and CJK characters
@@ -171,7 +165,6 @@
                                                    long_row,
                                                    long_row},
                                                   {1, 0, 1, 1, 1, 1, 1, 1, 1, 1, 1, 1});
->>>>>>> d2ff0c56
 
   auto const sv = cudf::strings_column_view(input);
 
@@ -186,16 +179,11 @@
                                                         " $ 41 . 07",
                                                         " [ a , b ] ",
                                                         " 丏  丟 ",
-<<<<<<< HEAD
-                                                        ""},
-                                                       {1, 0, 1, 1, 1, 1, 1, 1, 1, 1});
-=======
                                                         "",
                                                         long_row,
                                                         long_row,
                                                         long_row},
                                                        {1, 0, 1, 1, 1, 1, 1, 1, 1, 1, 1, 1});
->>>>>>> d2ff0c56
   CUDF_TEST_EXPECT_COLUMNS_EQUAL(*results, expected);
 
   normalizer = nvtext::create_character_normalizer(false);
@@ -209,28 +197,16 @@
                                                    " $ 41 . 07",
                                                    " [ a , b ] ",
                                                    " 丏  丟 ",
-<<<<<<< HEAD
-                                                   ""},
-                                                  {1, 0, 1, 1, 1, 1, 1, 1, 1, 1});
-=======
                                                    "",
                                                    long_row,
                                                    long_row,
                                                    long_row},
                                                   {1, 0, 1, 1, 1, 1, 1, 1, 1, 1, 1, 1});
->>>>>>> d2ff0c56
   CUDF_TEST_EXPECT_COLUMNS_EQUAL(*results, expected);
 }
 
 TEST_F(TextNormalizeTest, SpecialTokens)
 {
-<<<<<<< HEAD
-  // These include punctuation, accents, whitespace, and CJK characters
-  auto input =
-    cudf::test::strings_column_wrapper({"[BOS]Some strings with [PAD] special[SEP]tokens[EOS]",
-                                        "[bos]these should[sep]work too[eos]",
-                                        "some[non]tokens[eol]too"});
-=======
   auto long_row =
     "this entry is intended to pad out past 256 bytes which is currently the block size";
   auto input =
@@ -240,7 +216,6 @@
                                         long_row,
                                         long_row,
                                         long_row});
->>>>>>> d2ff0c56
 
   auto sv             = cudf::strings_column_view(input);
   auto special_tokens = cudf::test::strings_column_wrapper({"[BOS]", "[EOS]", "[SEP]", "[PAD]"});
@@ -251,14 +226,10 @@
   auto expected   = cudf::test::strings_column_wrapper(
     {" [bos] some strings with  [pad]  special [sep] tokens [eos] ",
        " [bos] these should [sep] work too [eos] ",
-<<<<<<< HEAD
-       "some [ non ] tokens [ eol ] too"});
-=======
        "some [ non ] tokens [ eol ] too",
        long_row,
        long_row,
        long_row});
->>>>>>> d2ff0c56
   CUDF_TEST_EXPECT_COLUMNS_EQUAL(*results, expected);
 
   normalizer = nvtext::create_character_normalizer(false, stv);
@@ -266,14 +237,10 @@
   expected   = cudf::test::strings_column_wrapper(
     {" [BOS] Some strings with  [PAD]  special [SEP] tokens [EOS] ",
        " [ bos ] these should [ sep ] work too [ eos ] ",
-<<<<<<< HEAD
-       "some [ non ] tokens [ eol ] too"});
-=======
        "some [ non ] tokens [ eol ] too",
        long_row,
        long_row,
        long_row});
->>>>>>> d2ff0c56
   CUDF_TEST_EXPECT_COLUMNS_EQUAL(*results, expected);
 }
 
@@ -292,29 +259,9 @@
   expected = cudf::test::strings_column_wrapper({" $ 41 . 07", " [ a , b ] ", " 丏  丟 "});
   CUDF_TEST_EXPECT_COLUMNS_EQUAL(*results, expected);
 
-<<<<<<< HEAD
-  results = nvtext::normalize_characters(cudf::strings_column_view(sliced[1]), false);
-  cudf::test::strings_column_wrapper expected2({" $ 41 . 07", " [ a , b ] ", " 丏  丟 "});
-  CUDF_TEST_EXPECT_COLUMNS_EQUAL(*results, expected2);
-}
-
-TEST_F(TextNormalizeTest, SlicedColumn)
-{
-  auto input = cudf::test::strings_column_wrapper(
-    {"abc£def", "éè â îô\taeio", "ACEN U", "P^NP", "$41.07", "[a,b]", "丏丟"});
-
-  auto sliced = cudf::split(input, {4});
-
-  auto normalizer = nvtext::create_character_normalizer(true);
-  auto results =
-    nvtext::normalize_characters(cudf::strings_column_view(sliced.front()), *normalizer);
-  auto expected =
-    cudf::test::strings_column_wrapper({"abc£def", "ee a io aeio", "acen u", "p ^ np"});
-=======
   auto normalizer = nvtext::create_character_normalizer(true);
   results  = nvtext::normalize_characters(cudf::strings_column_view(sliced.front()), *normalizer);
   expected = cudf::test::strings_column_wrapper({"abc£def", "ee a io aeio", "acen u", "p ^ np"});
->>>>>>> d2ff0c56
   CUDF_TEST_EXPECT_COLUMNS_EQUAL(*results, expected);
 
   normalizer = nvtext::create_character_normalizer(false);
