/*
 * Copyright (c) 2021, NVIDIA CORPORATION.
 *
 * Licensed under the Apache License, Version 2.0 (the "License");
 * you may not use this file except in compliance with the License.
 * You may obtain a copy of the License at
 *
 *     http://www.apache.org/licenses/LICENSE-2.0
 *
 * Unless required by applicable law or agreed to in writing, software
 * distributed under the License is distributed on an "AS IS" BASIS,
 * WITHOUT WARRANTIES OR CONDITIONS OF ANY KIND, either express or implied.
 * See the License for the specific language governing permissions and
 * limitations under the License.
 */

#include <cudf/copying.hpp>

#include <cudf_test/base_fixture.hpp>
#include <cudf_test/column_wrapper.hpp>
#include <cudf_test/iterator_utilities.hpp>
#include <cudf_test/type_lists.hpp>

#include <cudf/lists/drop_list_duplicates.hpp>

#include <algorithm>
#include <unordered_set>

using namespace cudf::test::iterators;

using float_type    = float;
using FloatListsCol = cudf::test::lists_column_wrapper<float_type>;
using StrListsCol   = cudf::test::lists_column_wrapper<cudf::string_view>;
using StringsCol    = cudf::test::strings_column_wrapper;
using StructsCol    = cudf::test::structs_column_wrapper;
using IntsCol       = cudf::test::fixed_width_column_wrapper<int32_t>;
using FloatsCol     = cudf::test::fixed_width_column_wrapper<float_type>;

auto constexpr neg_NaN   = -std::numeric_limits<float_type>::quiet_NaN();
auto constexpr neg_Inf   = -std::numeric_limits<float_type>::infinity();
auto constexpr NaN       = std::numeric_limits<float_type>::quiet_NaN();
auto constexpr Inf       = std::numeric_limits<float_type>::infinity();
auto constexpr verbosity = cudf::test::debug_output_level::FIRST_ERROR;

struct DropListDuplicatesTest : public cudf::test::BaseFixture {
};

TEST_F(DropListDuplicatesTest, FloatingPointTestsWithSignedZero)
{
  // -0.0 and 0.0 should be considered equal.
  auto const lists    = FloatListsCol{0.0, 1, 2, -0.0, 1, 2, 0.0, 1, 2, -0.0, -0.0, 0.0, 0.0};
  auto const expected = FloatListsCol{0, 1, 2};
  auto const results  = cudf::lists::drop_list_duplicates(cudf::lists_column_view{lists});
  CUDF_TEST_EXPECT_COLUMNS_EQUAL(results->view(), expected, verbosity);
}

TEST_F(DropListDuplicatesTest, FloatingPointTestsWithInf)
{
  // Lists contain inf.
  {
    auto const lists    = FloatListsCol{0, 1, 2, 0, 1, 2, 0, 1, 2, Inf, Inf, Inf};
    auto const expected = FloatListsCol{0, 1, 2, Inf};
    auto const results  = cudf::lists::drop_list_duplicates(cudf::lists_column_view{lists});
    CUDF_TEST_EXPECT_COLUMNS_EQUAL(results->view(), expected, verbosity);
  }
  {
    auto const lists    = FloatListsCol{Inf, 0, neg_Inf, 0, Inf, 0, neg_Inf, 0, Inf, 0, neg_Inf};
    auto const expected = FloatListsCol{neg_Inf, 0, Inf};
    auto const results  = cudf::lists::drop_list_duplicates(cudf::lists_column_view{lists});
    CUDF_TEST_EXPECT_COLUMNS_EQUAL(results->view(), expected, verbosity);
  }
}

// The position of NaN is undefined after sorting, thus we need to offload the data to CPU to
// check for validity.
// We will not store NaN in the results_expected variable (an unordered_set) because we can't check
// for NaN existence in a set. Instead, we will count the number of NaNs in the input and compare
// with the number of NaNs in the output.
static void test_floating_point(std::vector<float_type> const& h_input,
                                std::unordered_set<float_type> const& results_expected,
                                cudf::nan_equality nans_equal)
{
  // If NaNs are considered as equal value, the final result should always contain at max ONE NaN
  // entry per list.
  std::size_t const num_NaNs =
    nans_equal == cudf::nan_equality::ALL_EQUAL
      ? std::size_t{1}
      : std::count_if(h_input.begin(), h_input.end(), [](auto x) { return std::isnan(x); });

  auto const results_col = cudf::lists::drop_list_duplicates(
    cudf::lists_column_view{FloatListsCol(h_input.begin(), h_input.end())},
    cudf::null_equality::EQUAL,
    nans_equal);
  auto const results_arr =
    cudf::test::to_host<float_type>(cudf::lists_column_view(results_col->view()).child()).first;

  EXPECT_EQ(results_arr.size(), results_expected.size() + num_NaNs);

  std::size_t NaN_count{0};
  std::unordered_set<float_type> results;
  for (auto const x : results_arr) {
    if (std::isnan(x)) {
      ++NaN_count;
    } else {
      results.insert(x);
    }
  }
  EXPECT_TRUE(results_expected.size() == results.size() && NaN_count == num_NaNs);
}

TEST_F(DropListDuplicatesTest, FloatingPointTestsWithNaNs)
{
  std::vector<float_type> h_input{
    0, -1, 1, NaN, 2, 0, neg_NaN, 1, -2, 2, 0, 1, 2, neg_NaN, NaN, NaN, NaN, neg_NaN};
  std::unordered_set<float_type> results_expected{-2, -1, 0, 1, 2};
  test_floating_point(h_input, results_expected, cudf::nan_equality::UNEQUAL);
  test_floating_point(h_input, results_expected, cudf::nan_equality::ALL_EQUAL);
}

TEST_F(DropListDuplicatesTest, FloatingPointTestsWithInfsAndNaNs)
{
  std::vector<float_type> h_input{neg_Inf, 0, neg_NaN, 1,   -1,      -2,      NaN, NaN,    Inf, NaN,
                                  neg_NaN, 2, -1,      0,   neg_NaN, 1,       2,   Inf,    0,   1,
                                  neg_Inf, 2, neg_NaN, Inf, neg_NaN, neg_NaN, NaN, neg_Inf};
  std::unordered_set<float_type> results_expected{-2, -1, 0, 1, 2, neg_Inf, Inf};
  test_floating_point(h_input, results_expected, cudf::nan_equality::UNEQUAL);
  test_floating_point(h_input, results_expected, cudf::nan_equality::ALL_EQUAL);
}

TEST_F(DropListDuplicatesTest, StringTestsNonNull)
{
  // Trivial cases - empty input.
  {
    auto const lists    = StrListsCol{{}};
    auto const expected = StrListsCol{{}};
    auto const results  = cudf::lists::drop_list_duplicates(cudf::lists_column_view{lists});
    CUDF_TEST_EXPECT_COLUMNS_EQUAL(results->view(), expected, verbosity);
  }

  // No duplicate entry.
  {
    auto const lists    = StrListsCol{"this", "is", "a", "string"};
    auto const expected = StrListsCol{"a", "is", "string", "this"};
    auto const results  = cudf::lists::drop_list_duplicates(
      cudf::lists_column_view{lists}, cudf::null_equality::EQUAL, cudf::nan_equality::ALL_EQUAL);
    CUDF_TEST_EXPECT_COLUMNS_EQUAL(results->view(), expected, verbosity);
  }

  // One list column.
  {
    auto const lists    = StrListsCol{"this", "is", "is", "is", "a", "string", "string"};
    auto const expected = StrListsCol{"a", "is", "string", "this"};
    auto const results  = cudf::lists::drop_list_duplicates(cudf::lists_column_view{lists});
    CUDF_TEST_EXPECT_COLUMNS_EQUAL(results->view(), expected, verbosity);
  }

  // One list column, input is a strings column with given non-default null_equality and
  // nans_equality parameters.
  {
    auto const lists    = StrListsCol{"this", "is", "is", "is", "a", "string", "string"};
    auto const expected = StrListsCol{"a", "is", "string", "this"};
    auto const results  = cudf::lists::drop_list_duplicates(
      cudf::lists_column_view{lists}, cudf::null_equality::UNEQUAL, cudf::nan_equality::ALL_EQUAL);
    CUDF_TEST_EXPECT_COLUMNS_EQUAL(results->view(), expected, verbosity);
  }

  // Multiple lists column.
  {
    auto const lists =
      StrListsCol{StrListsCol{"this", "is", "a", "no duplicate", "string"},
                  StrListsCol{"this", "is", "is", "a", "one duplicate", "string"},
                  StrListsCol{"this", "is", "is", "is", "a", "two duplicates", "string"},
                  StrListsCol{"this", "is", "is", "is", "is", "a", "three duplicates", "string"}};
    auto const expected = StrListsCol{StrListsCol{"a", "is", "no duplicate", "string", "this"},
                                      StrListsCol{"a", "is", "one duplicate", "string", "this"},
                                      StrListsCol{"a", "is", "string", "this", "two duplicates"},
                                      StrListsCol{"a", "is", "string", "this", "three duplicates"}};
    auto const results  = cudf::lists::drop_list_duplicates(cudf::lists_column_view{lists});
    CUDF_TEST_EXPECT_COLUMNS_EQUAL(results->view(), expected, verbosity);
  }
}

TEST_F(DropListDuplicatesTest, StringTestsWithNulls)
{
  auto const null = std::string("");

  // One list column with null entries.
  {
    auto const lists = StrListsCol{
      {"this", null, "is", "is", "is", "a", null, "string", null, "string"}, nulls_at({1, 6, 8})};
    auto const expected = StrListsCol{{"a", "is", "string", "this", null}, null_at(4)};
    auto const results  = cudf::lists::drop_list_duplicates(cudf::lists_column_view{lists});
    CUDF_TEST_EXPECT_COLUMNS_EQUAL(results->view(), expected, verbosity);
  }

  // Multiple lists column with null lists and null entries
  {
    auto const lists = StrListsCol{
      {StrListsCol{{"this", null, "is", null, "a", null, "no duplicate", null, "string"},
                   nulls_at({1, 3, 5, 7})},
       StrListsCol{}, /* NULL */
       StrListsCol{"this", "is", "is", "a", "one duplicate", "string"}},
      null_at(1)};
    auto const expected =
      StrListsCol{{StrListsCol{{"a", "is", "no duplicate", "string", "this", null}, null_at(5)},
                   StrListsCol{}, /* NULL */
                   StrListsCol{"a", "is", "one duplicate", "string", "this"}},
                  null_at(1)};
    auto const results = cudf::lists::drop_list_duplicates(cudf::lists_column_view{lists});
    CUDF_TEST_EXPECT_COLUMNS_EQUAL(results->view(), expected, verbosity);
  }
}

template <typename T>
struct DropListDuplicatesTypedTest : public cudf::test::BaseFixture {
};

using TypesForTest =
  cudf::test::Concat<cudf::test::IntegralTypesNotBool, cudf::test::FloatingPointTypes>;
TYPED_TEST_SUITE(DropListDuplicatesTypedTest, TypesForTest);

TYPED_TEST(DropListDuplicatesTypedTest, InvalidInputTests)
{
  using ListsCol = cudf::test::lists_column_wrapper<TypeParam>;

  // Nested types (except struct) are not supported.
  EXPECT_THROW(
    cudf::lists::drop_list_duplicates(cudf::lists_column_view{ListsCol{ListsCol{{1, 2}, {3}}}}),
    cudf::logic_error);
}

TYPED_TEST(DropListDuplicatesTypedTest, TrivialInputTests)
{
  using ListsCol = cudf::test::lists_column_wrapper<TypeParam>;

  // Empty input.
  {
    auto const lists    = ListsCol{{}};
    auto const expected = ListsCol{{}};
    auto const results  = cudf::lists::drop_list_duplicates(cudf::lists_column_view{lists});
    CUDF_TEST_EXPECT_COLUMNS_EQUAL(results->view(), expected, verbosity);
  }

  // Trivial cases.
  {
    auto const lists    = ListsCol{0, 1, 2, 3, 4, 5};
    auto const expected = ListsCol{0, 1, 2, 3, 4, 5};
    auto const results  = cudf::lists::drop_list_duplicates(cudf::lists_column_view{lists});
    CUDF_TEST_EXPECT_COLUMNS_EQUAL(results->view(), expected, verbosity);
  }

  // Multiple empty lists.
  {
    auto const lists    = ListsCol{{}, {}, {5, 4, 3, 2, 1, 0}, {}, {6}, {}};
    auto const expected = ListsCol{{}, {}, {0, 1, 2, 3, 4, 5}, {}, {6}, {}};
    auto const results  = cudf::lists::drop_list_duplicates(cudf::lists_column_view{lists});
    CUDF_TEST_EXPECT_COLUMNS_EQUAL(results->view(), expected, verbosity);
  }
}

TYPED_TEST(DropListDuplicatesTypedTest, NonNullInputTests)
{
<<<<<<< HEAD
  // Adjacent lists containing the same entries
  test_once(LIST_COL{{1, 1, 1, 1, 1, 1, 1, 1}, {1, 1, 1, 1, 1, 2, 2, 2}, {2, 2, 2, 2, 3, 3, 3, 3}},
            LIST_COL{{1}, {1, 2}, {2, 3}});

  // Sliced list column
  auto const list0 =
    LIST_COL{{1, 2, 3, 2, 3, 2, 3, 2, 3}, {3, 2, 1, 4, 1}, {5}, {10, 8, 9}, {6, 7}};
  auto const list1 = cudf::slice(list0, std::vector<cudf::size_type>{0, 5})[0];
  auto const list2 = cudf::slice(list0, std::vector<cudf::size_type>{1, 5})[0];
  auto const list3 = cudf::slice(list0, std::vector<cudf::size_type>{1, 3})[0];
  auto const list4 = cudf::slice(list0, std::vector<cudf::size_type>{0, 3})[0];

  test_once(list0, LIST_COL{{1, 2, 3}, {1, 2, 3, 4}, {5}, {8, 9, 10}, {6, 7}});
  test_once(list1, LIST_COL{{1, 2, 3}, {1, 2, 3, 4}, {5}, {8, 9, 10}, {6, 7}});
  test_once(list2, LIST_COL{{1, 2, 3, 4}, {5}, {8, 9, 10}, {6, 7}});
  test_once(list3, LIST_COL{{1, 2, 3, 4}, {5}});
  test_once(list4, LIST_COL{{1, 2, 3}, {1, 2, 3, 4}, {5}});
=======
  using ListsCol = cudf::test::lists_column_wrapper<TypeParam>;

  // Adjacent lists containing the same entries.
  {
    auto const lists =
      ListsCol{{1, 1, 1, 1, 1, 1, 1, 1}, {1, 1, 1, 1, 1, 2, 2, 2}, {2, 2, 2, 2, 3, 3, 3, 3}};
    auto const expected = ListsCol{{1}, {1, 2}, {2, 3}};
    auto const results  = cudf::lists::drop_list_duplicates(cudf::lists_column_view{lists});
    CUDF_TEST_EXPECT_COLUMNS_EQUAL(results->view(), expected, verbosity);
  }

  // Sliced list column.
  auto const lists_original =
    ListsCol{{1, 2, 3, 2, 3, 2, 3, 2, 3}, {3, 2, 1, 4, 1}, {5}, {10, 8, 9}, {6, 7}};
  auto const lists1 = cudf::slice(lists_original, {0, 5})[0];
  auto const lists2 = cudf::slice(lists_original, {1, 5})[0];
  auto const lists3 = cudf::slice(lists_original, {1, 3})[0];
  auto const lists4 = cudf::slice(lists_original, {0, 3})[0];

  {
    auto const expected = ListsCol{{1, 2, 3}, {1, 2, 3, 4}, {5}, {8, 9, 10}, {6, 7}};
    auto const results = cudf::lists::drop_list_duplicates(cudf::lists_column_view{lists_original});
    CUDF_TEST_EXPECT_COLUMNS_EQUAL(results->view(), expected, verbosity);
  }

  {
    auto const expected = ListsCol{{1, 2, 3}, {1, 2, 3, 4}, {5}, {8, 9, 10}, {6, 7}};
    auto const results  = cudf::lists::drop_list_duplicates(cudf::lists_column_view{lists1});
    CUDF_TEST_EXPECT_COLUMNS_EQUAL(results->view(), expected, verbosity);
  }

  {
    auto const expected = ListsCol{{1, 2, 3, 4}, {5}, {8, 9, 10}, {6, 7}};
    auto const results  = cudf::lists::drop_list_duplicates(cudf::lists_column_view{lists2});
    CUDF_TEST_EXPECT_COLUMNS_EQUAL(results->view(), expected, verbosity);
  }

  {
    auto const expected = ListsCol{{1, 2, 3, 4}, {5}};
    auto const results  = cudf::lists::drop_list_duplicates(cudf::lists_column_view{lists3});
    CUDF_TEST_EXPECT_COLUMNS_EQUAL(results->view(), expected, verbosity);
  }

  {
    auto const expected = ListsCol{{1, 2, 3}, {1, 2, 3, 4}, {5}};
    auto const results  = cudf::lists::drop_list_duplicates(cudf::lists_column_view{lists4});
    CUDF_TEST_EXPECT_COLUMNS_EQUAL(results->view(), expected, verbosity);
  }
>>>>>>> fdb9e3b7
}

TYPED_TEST(DropListDuplicatesTypedTest, WithNullInputTests)
{
  using ListsCol      = cudf::test::lists_column_wrapper<TypeParam>;
  auto constexpr null = TypeParam{0};

  // null lists.
  {
    auto const lists = ListsCol{
      {{3, 2, 1, 4, 1}, {5}, {} /*NULL*/, {} /*NULL*/, {10, 8, 9}, {6, 7}}, nulls_at({2, 3})};
    auto const expected =
      ListsCol{{{1, 2, 3, 4}, {5}, {} /*NULL*/, {} /*NULL*/, {8, 9, 10}, {6, 7}}, nulls_at({2, 3})};
    auto const results = cudf::lists::drop_list_duplicates(cudf::lists_column_view{lists});
    CUDF_TEST_EXPECT_COLUMNS_EQUAL(results->view(), expected, verbosity);
  }

  // null entries are equal.
  {
    auto const lists = ListsCol{{0, 1, 2, 3, 4, 5, 6, 7, 8, 9}, nulls_at({0, 2, 4, 6, 8})};
    auto const expected =
      ListsCol{std::initializer_list<TypeParam>{1, 3, 5, 7, 9, null}, null_at(5)};
    auto const results = cudf::lists::drop_list_duplicates(cudf::lists_column_view{lists});
    CUDF_TEST_EXPECT_COLUMNS_EQUAL(results->view(), expected, verbosity);
  }

  // nulls entries are not equal.
  {
    auto const lists = ListsCol{{0, 1, 2, 3, 4, 5, 6, 7, 8, 9}, nulls_at({0, 2, 4, 6, 8})};
    auto const expected =
      ListsCol{std::initializer_list<TypeParam>{1, 3, 5, 7, 9, null, null, null, null, null},
               nulls_at({5, 6, 7, 8, 9})};
    auto const results = cudf::lists::drop_list_duplicates(cudf::lists_column_view{lists},
                                                           cudf::null_equality::UNEQUAL);
    CUDF_TEST_EXPECT_COLUMNS_EQUAL(results->view(), expected, verbosity);
  }
}

TYPED_TEST(DropListDuplicatesTypedTest, InputListsOfStructsNoNull)
{
  using ColWrapper = cudf::test::fixed_width_column_wrapper<TypeParam, int32_t>;

  auto const get_structs = [] {
    auto child1 = ColWrapper{
      1, 1, 1, 1, 1, 1, 1, 1,  // list1
      1, 1, 1, 1, 2, 1, 2, 2,  // list2
      2, 2, 2, 2, 3, 2, 3, 3   // list3
    };
    auto child2 = StringsCol{
      // begin list1
      "Banana",
      "Mango",
      "Apple",
      "Cherry",
      "Kiwi",
      "Banana",
      "Cherry",
      "Kiwi",  // end list1
      // begin list2
      "Bear",
      "Duck",
      "Cat",
      "Dog",
      "Panda",
      "Bear",
      "Cat",
      "Panda",  // end list2
      // begin list3
      "ÁÁÁ",
      "ÉÉÉÉÉ",
      "ÍÍÍÍÍ",
      "ÁBC",
      "XYZ",
      "ÁÁÁ",
      "ÁBC",
      "XYZ"  // end list3
    };
    return StructsCol{{child1, child2}};
  };

  auto const get_structs_expected = [] {
    auto child1 = ColWrapper{1, 1, 1, 1, 1, 1, 1, 1, 1, 2, 2, 2, 2, 2, 2, 3, 3};
    auto child2 = StringsCol{
      // begin list1
      "Apple",
      "Banana",
      "Cherry",
      "Kiwi",
      "Mango",  // end list1
      // begin list2
      "Bear",
      "Cat",
      "Dog",
      "Duck",
      "Cat",
      "Panda",  // end list2
      // begin list3
      "ÁBC",
      "ÁÁÁ",
      "ÉÉÉÉÉ",
      "ÍÍÍÍÍ",
      "XYZ",
      "ÁBC"  // end list3
    };
    return StructsCol{{child1, child2}};
  };

  // Test full columns.
  {
    auto const lists =
      cudf::make_lists_column(3, IntsCol{0, 8, 16, 24}.release(), get_structs().release(), 0, {});
    auto const expected = cudf::make_lists_column(
      3, IntsCol{0, 5, 11, 17}.release(), get_structs_expected().release(), 0, {});
    auto const results = cudf::lists::drop_list_duplicates(cudf::lists_column_view{lists->view()});
    CUDF_TEST_EXPECT_COLUMNS_EQUAL(results->view(), expected->view(), verbosity);
  }

  // Test sliced columns.
  {
    auto const lists_original =
      cudf::make_lists_column(3, IntsCol{0, 8, 16, 24}.release(), get_structs().release(), 0, {});
    auto const expected_original = cudf::make_lists_column(
      3, IntsCol{0, 5, 11, 17}.release(), get_structs_expected().release(), 0, {});
    auto const lists    = cudf::slice(lists_original->view(), {1, 3})[0];
    auto const expected = cudf::slice(expected_original->view(), {1, 3})[0];
    auto const results  = cudf::lists::drop_list_duplicates(cudf::lists_column_view{lists});
    CUDF_TEST_EXPECT_COLUMNS_EQUAL(results->view(), expected, verbosity);
  }
}

TYPED_TEST(DropListDuplicatesTypedTest, InputListsOfStructsHaveNull)
{
  using ColWrapper    = cudf::test::fixed_width_column_wrapper<TypeParam, int32_t>;
  auto constexpr XXX  = int32_t{0};  // nulls at the parent structs column level
  auto constexpr null = int32_t{0};  // nulls at the children columns level

  auto const get_structs = [] {
    auto child1 = ColWrapper{{
                               1,    1,    null, XXX, XXX, 1, 1,    1,  // list1
                               1,    1,    1,    1,   2,   1, null, 2,  // list2
                               null, null, 2,    2,   3,   2, 3,    3   // list3
                             },
                             nulls_at({2, 14, 16, 17})};
    auto child2 = StringsCol{{
                               // begin list1
                               "Banana",
                               "Mango",
                               "Apple",
                               "XXX", /*NULL*/
                               "XXX", /*NULL*/
                               "Banana",
                               "Cherry",
                               "Kiwi",  // end list1
                                        // begin list2
                               "Bear",
                               "Duck",
                               "Cat",
                               "Dog",
                               "Panda",
                               "Bear",
                               "" /*NULL*/,
                               "Panda",  // end list2
                                         // begin list3
                               "ÁÁÁ",
                               "ÉÉÉÉÉ",
                               "ÍÍÍÍÍ",
                               "ÁBC",
                               "" /*NULL*/,
                               "ÁÁÁ",
                               "ÁBC",
                               "XYZ"  // end list3
                             },
                             nulls_at({14, 20})};
    return StructsCol{{child1, child2}, nulls_at({3, 4})};
  };

  auto const get_structs_expected = [] {
    auto child1 =
      ColWrapper{{1, 1, 1, 1, null, XXX, 1, 1, 1, 1, 2, null, 2, 2, 2, 3, 3, 3, null, null},
                 nulls_at({4, 5, 11, 18, 19})};
    auto child2 = StringsCol{{
                               // begin list1
                               "Banana",
                               "Cherry",
                               "Kiwi",
                               "Mango",
                               "Apple",
                               "XXX" /*NULL*/,  // end list1
                                                // begin list2
                               "Bear",
                               "Cat",
                               "Dog",
                               "Duck",
                               "Panda",
                               "" /*NULL*/,  // end list2
                                             // begin list3
                               "ÁBC",
                               "ÁÁÁ",
                               "ÍÍÍÍÍ",
                               "XYZ",
                               "ÁBC",
                               "" /*NULL*/,
                               "ÁÁÁ",
                               "ÉÉÉÉÉ"  // end list3
                             },
                             nulls_at({5, 11, 17})};
    return StructsCol{{child1, child2}, null_at(5)};
  };

  // Test full columns.
  {
    auto const lists =
      cudf::make_lists_column(3, IntsCol{0, 8, 16, 24}.release(), get_structs().release(), 0, {});
    auto const expected = cudf::make_lists_column(
      3, IntsCol{0, 6, 12, 20}.release(), get_structs_expected().release(), 0, {});
    auto const results = cudf::lists::drop_list_duplicates(cudf::lists_column_view{lists->view()});
    CUDF_TEST_EXPECT_COLUMNS_EQUAL(results->view(), expected->view(), verbosity);
  }

  // Test sliced columns.
  {
    auto const lists_original =
      cudf::make_lists_column(3, IntsCol{0, 8, 16, 24}.release(), get_structs().release(), 0, {});
    auto const expected_original = cudf::make_lists_column(
      3, IntsCol{0, 6, 12, 20}.release(), get_structs_expected().release(), 0, {});
    auto const lists    = cudf::slice(lists_original->view(), {1, 3})[0];
    auto const expected = cudf::slice(expected_original->view(), {1, 3})[0];
    auto const results  = cudf::lists::drop_list_duplicates(cudf::lists_column_view{lists});
    CUDF_TEST_EXPECT_COLUMNS_EQUAL(results->view(), expected, verbosity);
  }
}

TEST_F(DropListDuplicatesTest, SlicedInputListsOfStructsWithNaNs)
{
  auto const h_child = std::vector<float_type>{
    0, -1, 1, 0, 2, 0, 1, 1, -2, 2, 0, 1, 2, neg_NaN, NaN, NaN, NaN, neg_NaN};

  auto const get_structs = [&] {
    // Two children are just identical.
    auto child1 = FloatsCol(h_child.begin(), h_child.end());
    auto child2 = FloatsCol(h_child.begin(), h_child.end());
    return StructsCol{{child1, child2}};
  };

  // The first list does not have any NaN or -NaN, while the second list has both.
  // `drop_list_duplicates` is expected to operate properly on this second list.
  auto const lists_original =
    cudf::make_lists_column(2, IntsCol{0, 10, 18}.release(), get_structs().release(), 0, {});
  auto const lists2 = cudf::slice(lists_original->view(), {1, 2})[0];  // test on the second list

  // Contain expected values excluding NaN.
  auto const results_children_expected = std::unordered_set<float_type>{0, 1, 2};

  // Test for cudf::nan_equality::UNEQUAL.
  {
    auto const results_col = cudf::lists::drop_list_duplicates(cudf::lists_column_view{lists2});
    auto const child       = cudf::lists_column_view(results_col->view()).child();
    auto const results_arr = cudf::test::to_host<float_type>(child.child(0)).first;

    std::size_t const num_NaNs =
      std::count_if(h_child.begin(), h_child.end(), [](auto x) { return std::isnan(x); });
    EXPECT_EQ(results_arr.size(), results_children_expected.size() + num_NaNs);

    std::size_t NaN_count{0};
    std::unordered_set<float_type> results;
    for (auto const x : results_arr) {
      if (std::isnan(x)) {
        ++NaN_count;
      } else {
        results.insert(x);
      }
    }
    EXPECT_TRUE(results_children_expected.size() == results.size() && NaN_count == num_NaNs);
  }

  // Test for cudf::nan_equality::ALL_EQUAL.
  {
    auto const results_col = cudf::lists::drop_list_duplicates(
      cudf::lists_column_view{lists2}, cudf::null_equality::EQUAL, cudf::nan_equality::ALL_EQUAL);
    auto const child       = cudf::lists_column_view(results_col->view()).child();
    auto const results_arr = cudf::test::to_host<float_type>(child.child(0)).first;

    std::size_t const num_NaNs = 1;
    EXPECT_EQ(results_arr.size(), results_children_expected.size() + num_NaNs);

    std::size_t NaN_count{0};
    std::unordered_set<float_type> results;
    for (auto const x : results_arr) {
      if (std::isnan(x)) {
        ++NaN_count;
      } else {
        results.insert(x);
      }
    }
    EXPECT_TRUE(results_children_expected.size() == results.size() && NaN_count == num_NaNs);
  }
}<|MERGE_RESOLUTION|>--- conflicted
+++ resolved
@@ -260,25 +260,6 @@
 
 TYPED_TEST(DropListDuplicatesTypedTest, NonNullInputTests)
 {
-<<<<<<< HEAD
-  // Adjacent lists containing the same entries
-  test_once(LIST_COL{{1, 1, 1, 1, 1, 1, 1, 1}, {1, 1, 1, 1, 1, 2, 2, 2}, {2, 2, 2, 2, 3, 3, 3, 3}},
-            LIST_COL{{1}, {1, 2}, {2, 3}});
-
-  // Sliced list column
-  auto const list0 =
-    LIST_COL{{1, 2, 3, 2, 3, 2, 3, 2, 3}, {3, 2, 1, 4, 1}, {5}, {10, 8, 9}, {6, 7}};
-  auto const list1 = cudf::slice(list0, std::vector<cudf::size_type>{0, 5})[0];
-  auto const list2 = cudf::slice(list0, std::vector<cudf::size_type>{1, 5})[0];
-  auto const list3 = cudf::slice(list0, std::vector<cudf::size_type>{1, 3})[0];
-  auto const list4 = cudf::slice(list0, std::vector<cudf::size_type>{0, 3})[0];
-
-  test_once(list0, LIST_COL{{1, 2, 3}, {1, 2, 3, 4}, {5}, {8, 9, 10}, {6, 7}});
-  test_once(list1, LIST_COL{{1, 2, 3}, {1, 2, 3, 4}, {5}, {8, 9, 10}, {6, 7}});
-  test_once(list2, LIST_COL{{1, 2, 3, 4}, {5}, {8, 9, 10}, {6, 7}});
-  test_once(list3, LIST_COL{{1, 2, 3, 4}, {5}});
-  test_once(list4, LIST_COL{{1, 2, 3}, {1, 2, 3, 4}, {5}});
-=======
   using ListsCol = cudf::test::lists_column_wrapper<TypeParam>;
 
   // Adjacent lists containing the same entries.
@@ -293,10 +274,10 @@
   // Sliced list column.
   auto const lists_original =
     ListsCol{{1, 2, 3, 2, 3, 2, 3, 2, 3}, {3, 2, 1, 4, 1}, {5}, {10, 8, 9}, {6, 7}};
-  auto const lists1 = cudf::slice(lists_original, {0, 5})[0];
-  auto const lists2 = cudf::slice(lists_original, {1, 5})[0];
-  auto const lists3 = cudf::slice(lists_original, {1, 3})[0];
-  auto const lists4 = cudf::slice(lists_original, {0, 3})[0];
+  auto const lists1 = cudf::slice(lists_original, std::vector<cudf::size_type>{0, 5})[0];
+  auto const lists2 = cudf::slice(lists_original, std::vector<cudf::size_type>{1, 5})[0];
+  auto const lists3 = cudf::slice(lists_original, std::vector<cudf::size_type>{1, 3})[0];
+  auto const lists4 = cudf::slice(lists_original, std::vector<cudf::size_type>{0, 3})[0];
 
   {
     auto const expected = ListsCol{{1, 2, 3}, {1, 2, 3, 4}, {5}, {8, 9, 10}, {6, 7}};
@@ -327,7 +308,6 @@
     auto const results  = cudf::lists::drop_list_duplicates(cudf::lists_column_view{lists4});
     CUDF_TEST_EXPECT_COLUMNS_EQUAL(results->view(), expected, verbosity);
   }
->>>>>>> fdb9e3b7
 }
 
 TYPED_TEST(DropListDuplicatesTypedTest, WithNullInputTests)
@@ -451,9 +431,10 @@
       cudf::make_lists_column(3, IntsCol{0, 8, 16, 24}.release(), get_structs().release(), 0, {});
     auto const expected_original = cudf::make_lists_column(
       3, IntsCol{0, 5, 11, 17}.release(), get_structs_expected().release(), 0, {});
-    auto const lists    = cudf::slice(lists_original->view(), {1, 3})[0];
-    auto const expected = cudf::slice(expected_original->view(), {1, 3})[0];
-    auto const results  = cudf::lists::drop_list_duplicates(cudf::lists_column_view{lists});
+    auto const lists = cudf::slice(lists_original->view(), std::vector<cudf::size_type>{1, 3})[0];
+    auto const expected =
+      cudf::slice(expected_original->view(), std::vector<cudf::size_type>{1, 3})[0];
+    auto const results = cudf::lists::drop_list_duplicates(cudf::lists_column_view{lists});
     CUDF_TEST_EXPECT_COLUMNS_EQUAL(results->view(), expected, verbosity);
   }
 }
@@ -553,9 +534,10 @@
       cudf::make_lists_column(3, IntsCol{0, 8, 16, 24}.release(), get_structs().release(), 0, {});
     auto const expected_original = cudf::make_lists_column(
       3, IntsCol{0, 6, 12, 20}.release(), get_structs_expected().release(), 0, {});
-    auto const lists    = cudf::slice(lists_original->view(), {1, 3})[0];
-    auto const expected = cudf::slice(expected_original->view(), {1, 3})[0];
-    auto const results  = cudf::lists::drop_list_duplicates(cudf::lists_column_view{lists});
+    auto const lists = cudf::slice(lists_original->view(), std::vector<cudf::size_type>{1, 3})[0];
+    auto const expected =
+      cudf::slice(expected_original->view(), std::vector<cudf::size_type>{1, 3})[0];
+    auto const results = cudf::lists::drop_list_duplicates(cudf::lists_column_view{lists});
     CUDF_TEST_EXPECT_COLUMNS_EQUAL(results->view(), expected, verbosity);
   }
 }
@@ -576,7 +558,8 @@
   // `drop_list_duplicates` is expected to operate properly on this second list.
   auto const lists_original =
     cudf::make_lists_column(2, IntsCol{0, 10, 18}.release(), get_structs().release(), 0, {});
-  auto const lists2 = cudf::slice(lists_original->view(), {1, 2})[0];  // test on the second list
+  auto const lists2 = cudf::slice(
+    lists_original->view(), std::vector<cudf::size_type>{1, 2})[0];  // test on the second list
 
   // Contain expected values excluding NaN.
   auto const results_children_expected = std::unordered_set<float_type>{0, 1, 2};
