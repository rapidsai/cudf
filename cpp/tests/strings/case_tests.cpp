/*
 * Copyright (c) 2019-2023, NVIDIA CORPORATION.
 *
 * Licensed under the Apache License, Version 2.0 (the "License");
 * you may not use this file except in compliance with the License.
 * You may obtain a copy of the License at
 *
 *     http://www.apache.org/licenses/LICENSE-2.0
 *
 * Unless required by applicable law or agreed to in writing, software
 * distributed under the License is distributed on an "AS IS" BASIS,
 * WITHOUT WARRANTIES OR CONDITIONS OF ANY KIND, either express or implied.
 * See the License for the specific language governing permissions and
 * limitations under the License.
 */

#include <cudf_test/base_fixture.hpp>
#include <cudf_test/column_utilities.hpp>
#include <cudf_test/column_wrapper.hpp>

#include <cudf/column/column.hpp>
#include <cudf/strings/capitalize.hpp>
#include <cudf/strings/case.hpp>
#include <cudf/strings/strings_column_view.hpp>

#include <thrust/iterator/transform_iterator.h>

#include <vector>

struct StringsCaseTest : public cudf::test::BaseFixture {};

TEST_F(StringsCaseTest, ToLower)
{
  std::vector<char const*> h_strings{
    "Éxamples aBc", "123 456", nullptr, "ARE THE", "tést strings", ""};
  std::vector<char const*> h_expected{
    "éxamples abc", "123 456", nullptr, "are the", "tést strings", ""};

  cudf::test::strings_column_wrapper strings(
    h_strings.begin(),
    h_strings.end(),
    thrust::make_transform_iterator(h_strings.begin(), [](auto str) { return str != nullptr; }));
  auto strings_view = cudf::strings_column_view(strings);

  auto results = cudf::strings::to_lower(strings_view);

  cudf::test::strings_column_wrapper expected(
    h_expected.begin(),
    h_expected.end(),
    thrust::make_transform_iterator(h_expected.begin(), [](auto str) { return str != nullptr; }));
  CUDF_TEST_EXPECT_COLUMNS_EQUAL(*results, expected);
}

TEST_F(StringsCaseTest, ToUpper)
{
  std::vector<char const*> h_strings{
    "Éxamples aBc", "123 456", nullptr, "ARE THE", "tést strings", ""};
  std::vector<char const*> h_expected{
    "ÉXAMPLES ABC", "123 456", nullptr, "ARE THE", "TÉST STRINGS", ""};

  cudf::test::strings_column_wrapper strings(
    h_strings.begin(),
    h_strings.end(),
    thrust::make_transform_iterator(h_strings.begin(), [](auto str) { return str != nullptr; }));
  auto strings_view = cudf::strings_column_view(strings);

  auto results = cudf::strings::to_upper(strings_view);

  cudf::test::strings_column_wrapper expected(
    h_expected.begin(),
    h_expected.end(),
    thrust::make_transform_iterator(h_expected.begin(), [](auto str) { return str != nullptr; }));
  CUDF_TEST_EXPECT_COLUMNS_EQUAL(*results, expected);
}

TEST_F(StringsCaseTest, Swapcase)
{
  std::vector<char const*> h_strings{
    "Éxamples aBc", "123 456", nullptr, "ARE THE", "tést strings", ""};
  std::vector<char const*> h_expected{
    "éXAMPLES AbC", "123 456", nullptr, "are the", "TÉST STRINGS", ""};

  cudf::test::strings_column_wrapper strings(
    h_strings.begin(),
    h_strings.end(),
    thrust::make_transform_iterator(h_strings.begin(), [](auto str) { return str != nullptr; }));
  auto strings_view = cudf::strings_column_view(strings);

  auto results = cudf::strings::swapcase(strings_view);

  cudf::test::strings_column_wrapper expected(
    h_expected.begin(),
    h_expected.end(),
    thrust::make_transform_iterator(h_expected.begin(), [](auto str) { return str != nullptr; }));
  CUDF_TEST_EXPECT_COLUMNS_EQUAL(*results, expected);
}

TEST_F(StringsCaseTest, Capitalize)
{
  cudf::test::strings_column_wrapper strings(
    {"SȺȺnich xyZ", "Examples aBc", "thesé", "", "ARE\tTHE", "tést\tstrings", ""},
    {1, 1, 1, 0, 1, 1, 1});
  auto strings_view = cudf::strings_column_view(strings);

  {
    auto results = cudf::strings::capitalize(strings_view);
    cudf::test::strings_column_wrapper expected(
      {"Sⱥⱥnich xyz", "Examples abc", "Thesé", "", "Are\tthe", "Tést\tstrings", ""},
      {1, 1, 1, 0, 1, 1, 1});
    CUDF_TEST_EXPECT_COLUMNS_EQUAL(*results, expected);
  }
  {
    auto results = cudf::strings::capitalize(strings_view, std::string(" "));
    cudf::test::strings_column_wrapper expected(
      {"Sⱥⱥnich Xyz", "Examples Abc", "Thesé", "", "Are\tthe", "Tést\tstrings", ""},
      {1, 1, 1, 0, 1, 1, 1});
    CUDF_TEST_EXPECT_COLUMNS_EQUAL(*results, expected);
  }
  {
    auto results = cudf::strings::capitalize(strings_view, std::string(" \t"));
    cudf::test::strings_column_wrapper expected(
      {"Sⱥⱥnich Xyz", "Examples Abc", "Thesé", "", "Are\tThe", "Tést\tStrings", ""},
      {1, 1, 1, 0, 1, 1, 1});
    CUDF_TEST_EXPECT_COLUMNS_EQUAL(*results, expected);
  }
}

TEST_F(StringsCaseTest, Title)
{
  cudf::test::strings_column_wrapper input(
    {"SȺȺnich", "Examples aBc", "thesé", "", "ARE THE", "tést strings", "", "n2viDIA corp"},
    {1, 1, 1, 0, 1, 1, 1, 1});
  auto strings_view = cudf::strings_column_view(input);

  auto results = cudf::strings::title(strings_view);

  cudf::test::strings_column_wrapper expected(
    {"Sⱥⱥnich", "Examples Abc", "Thesé", "", "Are The", "Tést Strings", "", "N2Vidia Corp"},
    {1, 1, 1, 0, 1, 1, 1, 1});
  CUDF_TEST_EXPECT_COLUMNS_EQUAL(*results, expected);

  results = cudf::strings::title(strings_view, cudf::strings::string_character_types::ALPHANUM);

  cudf::test::strings_column_wrapper expected2(
    {"Sⱥⱥnich", "Examples Abc", "Thesé", "", "Are The", "Tést Strings", "", "N2vidia Corp"},
    {1, 1, 1, 0, 1, 1, 1, 1});
  CUDF_TEST_EXPECT_COLUMNS_EQUAL(*results, expected2);
}

TEST_F(StringsCaseTest, IsTitle)
{
  cudf::test::strings_column_wrapper input({"Sⱥⱥnich",
                                            "Examples Abc",
                                            "Thesé Strings",
                                            "",
                                            "Are The",
                                            "Tést strings",
                                            "",
                                            "N2Vidia Corp",
                                            "SNAKE",
                                            "!Abc",
                                            " Eagle",
                                            "A Test",
                                            "12345",
                                            "Alpha Not Upper Or Lower: ƻC",
                                            "one More"},
                                           {1, 1, 1, 0, 1, 1, 1, 1, 1, 1, 1, 1, 1, 1, 1});

  auto results = cudf::strings::is_title(cudf::strings_column_view(input));

  cudf::test::fixed_width_column_wrapper<bool> expected(
    {1, 1, 1, 0, 1, 0, 0, 1, 0, 1, 1, 1, 0, 1, 0}, {1, 1, 1, 0, 1, 1, 1, 1, 1, 1, 1, 1, 1, 1, 1});
  CUDF_TEST_EXPECT_COLUMNS_EQUAL(*results, expected);
}

TEST_F(StringsCaseTest, MultiCharUpper)
{
  cudf::test::strings_column_wrapper strings{"\u1f52 \u1f83", "\u1e98 \ufb05", "\u0149"};
  cudf::test::strings_column_wrapper expected{
    "\u03a5\u0313\u0300 \u1f0b\u0399", "\u0057\u030a \u0053\u0054", "\u02bc\u004e"};
  auto strings_view = cudf::strings_column_view(strings);

  auto results = cudf::strings::to_upper(strings_view);
  CUDF_TEST_EXPECT_COLUMNS_EQUAL(*results, expected);

  results = cudf::strings::capitalize(strings_view, std::string(" "));
  CUDF_TEST_EXPECT_COLUMNS_EQUAL(*results, expected);

  results = cudf::strings::title(strings_view);
  CUDF_TEST_EXPECT_COLUMNS_EQUAL(*results, expected);
}

TEST_F(StringsCaseTest, MultiCharLower)
{
  // there's only one of these
  cudf::test::strings_column_wrapper strings{"\u0130"};
  cudf::test::strings_column_wrapper expected{"\u0069\u0307"};
  auto strings_view = cudf::strings_column_view(strings);

  auto results = cudf::strings::to_lower(strings_view);

  CUDF_TEST_EXPECT_COLUMNS_EQUAL(*results, expected);
}

TEST_F(StringsCaseTest, Ascii)
{
  // triggering the ascii code path requires some long-ish strings
  cudf::test::strings_column_wrapper input{
    "ABCDEFGHIJKLMNOPQRSTUVWXYZabcdefghijklmnopqrstuvwxyz1234567890!@#$%^&*()_+=- ",
    "ABCDEFGHIJKLMNOPQRSTUVWXYZabcdefghijklmnopqrstuvwxyz1234567890!@#$%^&*()_+=- ",
    "ABCDEFGHIJKLMNOPQRSTUVWXYZabcdefghijklmnopqrstuvwxyz1234567890!@#$%^&*()_+=- ",
    "ABCDEFGHIJKLMNOPQRSTUVWXYZabcdefghijklmnopqrstuvwxyz1234567890!@#$%^&*()_+=-"};
  auto view     = cudf::strings_column_view(input);
  auto expected = cudf::test::strings_column_wrapper{
    "abcdefghijklmnopqrstuvwxyzabcdefghijklmnopqrstuvwxyz1234567890!@#$%^&*()_+=- ",
    "abcdefghijklmnopqrstuvwxyzabcdefghijklmnopqrstuvwxyz1234567890!@#$%^&*()_+=- ",
    "abcdefghijklmnopqrstuvwxyzabcdefghijklmnopqrstuvwxyz1234567890!@#$%^&*()_+=- ",
    "abcdefghijklmnopqrstuvwxyzabcdefghijklmnopqrstuvwxyz1234567890!@#$%^&*()_+=-"};
  auto results = cudf::strings::to_lower(view);
  CUDF_TEST_EXPECT_COLUMNS_EQUAL(*results, expected);

  expected = cudf::test::strings_column_wrapper{
    "ABCDEFGHIJKLMNOPQRSTUVWXYZABCDEFGHIJKLMNOPQRSTUVWXYZ1234567890!@#$%^&*()_+=- ",
    "ABCDEFGHIJKLMNOPQRSTUVWXYZABCDEFGHIJKLMNOPQRSTUVWXYZ1234567890!@#$%^&*()_+=- ",
    "ABCDEFGHIJKLMNOPQRSTUVWXYZABCDEFGHIJKLMNOPQRSTUVWXYZ1234567890!@#$%^&*()_+=- ",
    "ABCDEFGHIJKLMNOPQRSTUVWXYZABCDEFGHIJKLMNOPQRSTUVWXYZ1234567890!@#$%^&*()_+=-"};
  results = cudf::strings::to_upper(view);
  CUDF_TEST_EXPECT_COLUMNS_EQUAL(*results, expected);

  results = cudf::strings::to_upper(cudf::strings_column_view(cudf::slice(input, {1, 3}).front()));
  CUDF_TEST_EXPECT_COLUMNS_EQUAL(*results, cudf::slice(expected, {1, 3}).front());
}

TEST_F(StringsCaseTest, LongStrings)
{
  // average string length >= AVG_CHAR_BYTES_THRESHOLD as defined in case.cu
  cudf::test::strings_column_wrapper input{
    "ABCDÉFGHIJKLMNOPQRSTUVWXYZabcdéfghijklmnopqrstuvwxyz1234567890!@#$%^&*()_+=- ",
    "ABCDÉFGHIJKLMNOPQRSTUVWXYZabcdéfghijklmnopqrstuvwxyz1234567890!@#$%^&*()_+=- ",
    "ABCDÉFGHIJKLMNOPQRSTUVWXYZabcdéfghijklmnopqrstuvwxyz1234567890!@#$%^&*()_+=- ",
    "ABCDÉFGHIJKLMNOPQRSTUVWXYZabcdéfghijklmnopqrstuvwxyz1234567890!@#$%^&*()_+=-"};
  auto view     = cudf::strings_column_view(input);
  auto expected = cudf::test::strings_column_wrapper{
    "abcdéfghijklmnopqrstuvwxyzabcdéfghijklmnopqrstuvwxyz1234567890!@#$%^&*()_+=- ",
    "abcdéfghijklmnopqrstuvwxyzabcdéfghijklmnopqrstuvwxyz1234567890!@#$%^&*()_+=- ",
    "abcdéfghijklmnopqrstuvwxyzabcdéfghijklmnopqrstuvwxyz1234567890!@#$%^&*()_+=- ",
    "abcdéfghijklmnopqrstuvwxyzabcdéfghijklmnopqrstuvwxyz1234567890!@#$%^&*()_+=-"};
  auto results = cudf::strings::to_lower(view);
  CUDF_TEST_EXPECT_COLUMNS_EQUAL(*results, expected);

  expected = cudf::test::strings_column_wrapper{
    "ABCDÉFGHIJKLMNOPQRSTUVWXYZABCDÉFGHIJKLMNOPQRSTUVWXYZ1234567890!@#$%^&*()_+=- ",
    "ABCDÉFGHIJKLMNOPQRSTUVWXYZABCDÉFGHIJKLMNOPQRSTUVWXYZ1234567890!@#$%^&*()_+=- ",
    "ABCDÉFGHIJKLMNOPQRSTUVWXYZABCDÉFGHIJKLMNOPQRSTUVWXYZ1234567890!@#$%^&*()_+=- ",
    "ABCDÉFGHIJKLMNOPQRSTUVWXYZABCDÉFGHIJKLMNOPQRSTUVWXYZ1234567890!@#$%^&*()_+=-"};
  results = cudf::strings::to_upper(view);
  CUDF_TEST_EXPECT_COLUMNS_EQUAL(*results, expected);

  results = cudf::strings::to_upper(cudf::strings_column_view(cudf::slice(input, {1, 3}).front()));
  CUDF_TEST_EXPECT_COLUMNS_EQUAL(*results, cudf::slice(expected, {1, 3}).front());
}

TEST_F(StringsCaseTest, EmptyStringsColumn)
{
  auto const zero_size_strings_column = cudf::make_empty_column(cudf::type_id::STRING)->view();
<<<<<<< HEAD
  auto strings_view                   = cudf::strings_column_view(zero_size_strings_column);
=======

  auto strings_view = cudf::strings_column_view(zero_size_strings_column);
>>>>>>> 3e5f0196

  auto results = cudf::strings::to_lower(strings_view);
  cudf::test::expect_column_empty(results->view());

  results = cudf::strings::to_upper(strings_view);
  cudf::test::expect_column_empty(results->view());

  results = cudf::strings::swapcase(strings_view);
  cudf::test::expect_column_empty(results->view());

  results = cudf::strings::capitalize(strings_view);
  cudf::test::expect_column_empty(results->view());

  results = cudf::strings::title(strings_view);
  cudf::test::expect_column_empty(results->view());
}

TEST_F(StringsCaseTest, ErrorTest)
{
  cudf::test::strings_column_wrapper input{"the column intentionally left blank"};
  auto view = cudf::strings_column_view(input);

  EXPECT_THROW(cudf::strings::capitalize(view, cudf::string_scalar("", false)), cudf::logic_error);
}<|MERGE_RESOLUTION|>--- conflicted
+++ resolved
@@ -263,12 +263,8 @@
 TEST_F(StringsCaseTest, EmptyStringsColumn)
 {
   auto const zero_size_strings_column = cudf::make_empty_column(cudf::type_id::STRING)->view();
-<<<<<<< HEAD
-  auto strings_view                   = cudf::strings_column_view(zero_size_strings_column);
-=======
 
   auto strings_view = cudf::strings_column_view(zero_size_strings_column);
->>>>>>> 3e5f0196
 
   auto results = cudf::strings::to_lower(strings_view);
   cudf::test::expect_column_empty(results->view());
