--- conflicted
+++ resolved
@@ -206,11 +206,7 @@
 TEST_F(StringsExtractTests, SpecialNewLines)
 {
   auto input = cudf::test::strings_column_wrapper({"zzé" NEXT_LINE "qqq" LINE_SEPARATOR "zzé",
-<<<<<<< HEAD
-                                                   "qqq" LINE_SEPARATOR "zzé" NEXT_LINE "lll",
-=======
                                                    "qqq" LINE_SEPARATOR "zzé\rlll",
->>>>>>> 85ebbe59
                                                    "zzé",
                                                    "",
                                                    "zzé" NEXT_LINE,
@@ -232,15 +228,9 @@
     cudf::test::strings_column_wrapper({"zzé", "zzé", "zzé", "", "zzé", "zzé"}, {1, 1, 1, 0, 1, 1});
   CUDF_TEST_EXPECT_COLUMNS_EQUAL(results->view().column(0), expected);
 
-<<<<<<< HEAD
-  prog     = cudf::strings::regex_program::create("q(q.*l)l");
-  expected = cudf::test::strings_column_wrapper(
-    {"", "qq" LINE_SEPARATOR "zzé" NEXT_LINE "ll", "", "", "", ""}, {0, 1, 0, 0, 0, 0});
-=======
   prog = cudf::strings::regex_program::create("q(q.*l)l");
   expected = cudf::test::strings_column_wrapper({"", "qq" LINE_SEPARATOR "zzé\rll", "", "", "", ""},
                                                 {0, 1, 0, 0, 0, 0});
->>>>>>> 85ebbe59
   results = cudf::strings::extract(view, *prog);
   CUDF_TEST_EXPECT_COLUMNS_EQUAL(results->view().column(0), expected);
   // expect no matches here since the newline(s) interrupts the pattern
