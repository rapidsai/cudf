/*
 * Copyright (c) 2021, NVIDIA CORPORATION.
 *
 * Licensed under the Apache License, Version 2.0 (the "License");
 * you may not use this file except in compliance with the License.
 * You may obtain a copy of the License at
 *
 *     http://www.apache.org/licenses/LICENSE-2.0
 *
 * Unless required by applicable law or agreed to in writing, software
 * distributed under the License is distributed on an "AS IS" BASIS,
 * WITHOUT WARRANTIES OR CONDITIONS OF ANY KIND, either express or implied.
 * See the License for the specific language governing permissions and
 * limitations under the License.
 */

#include <cudf_test/base_fixture.hpp>
#include <cudf_test/column_wrapper.hpp>
#include <cudf_test/iterator_utilities.hpp>
#include <cudf_test/type_lists.hpp>

#include <cudf/scalar/scalar.hpp>
#include <cudf/strings/repeat_strings.hpp>
#include <cudf/strings/strings_column_view.hpp>

using namespace cudf::test::iterators;

namespace {
using strs_col   = cudf::test::strings_column_wrapper;
using int32s_col = cudf::test::fixed_width_column_wrapper<int32_t>;

constexpr int32_t null{0};  // mark for null elements in a column of int32_t values
<<<<<<< HEAD
constexpr bool print_all{false};
=======
constexpr cudf::test::debug_output_level verbosity{cudf::test::debug_output_level::FIRST_ERROR};
>>>>>>> cdcc91c6
}  // namespace

struct RepeatStringsTest : public cudf::test::BaseFixture {
};

template <typename T>
struct RepeatStringsTypedTest : public cudf::test::BaseFixture {
};

// Test for signed types only, as we will need to use non-positive values.
using TypesForTest = cudf::test::Types<int8_t, int16_t, int32_t, int64_t>;
TYPED_TEST_SUITE(RepeatStringsTypedTest, TypesForTest);

TYPED_TEST(RepeatStringsTypedTest, InvalidStringScalar)
{
  auto const str    = cudf::string_scalar("", false);
  auto const result = cudf::strings::repeat_string(str, 3);
  EXPECT_EQ(result->is_valid(), false);
}

TYPED_TEST(RepeatStringsTypedTest, ZeroSizeStringScalar)
{
  auto const str    = cudf::string_scalar("");
  auto const result = cudf::strings::repeat_string(str, 3);
  EXPECT_EQ(result->is_valid(), true);
  EXPECT_EQ(result->size(), 0);
}

TYPED_TEST(RepeatStringsTypedTest, ValidStringScalar)
{
  auto const str = cudf::string_scalar("abc123xyz-");

  {
    auto const result        = cudf::strings::repeat_string(str, 3);
    auto const expected_strs = cudf::string_scalar("abc123xyz-abc123xyz-abc123xyz-");
    CUDF_TEST_EXPECT_EQUAL_BUFFERS(expected_strs.data(), result->data(), expected_strs.size());
  }

  // Repeat once.
  {
    auto const result = cudf::strings::repeat_string(str, 1);
    CUDF_TEST_EXPECT_EQUAL_BUFFERS(str.data(), result->data(), str.size());
  }

  // Zero repeat times.
  {
    auto const result = cudf::strings::repeat_string(str, 0);
    EXPECT_EQ(result->is_valid(), true);
    EXPECT_EQ(result->size(), 0);
  }

  // Negative repeat times.
  {
    auto const result = cudf::strings::repeat_string(str, -10);
    EXPECT_EQ(result->is_valid(), true);
    EXPECT_EQ(result->size(), 0);
  }

  // Repeat too many times.
  {
    EXPECT_THROW(cudf::strings::repeat_string(str, std::numeric_limits<int32_t>::max() / 2),
                 cudf::logic_error);
  }
}

TYPED_TEST(RepeatStringsTypedTest, ZeroSizeStringsColumnWithScalarRepeatTimes)
{
  auto const strs    = strs_col{};
  auto const results = cudf::strings::repeat_strings(cudf::strings_column_view(strs), 10);
  CUDF_TEST_EXPECT_COLUMNS_EQUAL(strs, *results, verbosity);
}

TYPED_TEST(RepeatStringsTypedTest, ZeroSizeStringsColumnWithColumnRepeatTimes)
{
  using ints_col = cudf::test::fixed_width_column_wrapper<TypeParam>;

  auto const strs         = strs_col{};
  auto const repeat_times = ints_col{};
  auto const results = cudf::strings::repeat_strings(cudf::strings_column_view(strs), repeat_times);
<<<<<<< HEAD
  CUDF_TEST_EXPECT_COLUMNS_EQUAL(strs, *results, print_all);
=======
  CUDF_TEST_EXPECT_COLUMNS_EQUAL(strs, *results, verbosity);
>>>>>>> cdcc91c6
}

TYPED_TEST(RepeatStringsTypedTest, AllEmptyStringsColumnWithScalarRepeatTimes)
{
  auto const strs    = strs_col{"", "", "", "", ""};
  auto const results = cudf::strings::repeat_strings(cudf::strings_column_view(strs), 10);
  CUDF_TEST_EXPECT_COLUMNS_EQUAL(strs, *results, verbosity);
}

TYPED_TEST(RepeatStringsTypedTest, AllEmptyStringsColumnWithColumnRepeatTimes)
<<<<<<< HEAD
{
  using ints_col = cudf::test::fixed_width_column_wrapper<TypeParam>;

  auto const strs         = strs_col{"", "", "", "", ""};
  auto const repeat_times = ints_col{-2, -1, 0, 1, 2};
  auto const results = cudf::strings::repeat_strings(cudf::strings_column_view(strs), repeat_times);
  CUDF_TEST_EXPECT_COLUMNS_EQUAL(strs, *results, print_all);
}

TYPED_TEST(RepeatStringsTypedTest, AllNullStringsColumnWithScalarRepeatTimes)
{
=======
{
  using ints_col = cudf::test::fixed_width_column_wrapper<TypeParam>;

  auto const strs         = strs_col{"", "", "", "", ""};
  auto const repeat_times = ints_col{-2, -1, 0, 1, 2};
  auto const results = cudf::strings::repeat_strings(cudf::strings_column_view(strs), repeat_times);
  CUDF_TEST_EXPECT_COLUMNS_EQUAL(strs, *results, verbosity);
}

TYPED_TEST(RepeatStringsTypedTest, AllNullStringsColumnWithScalarRepeatTimes)
{
>>>>>>> cdcc91c6
  auto const strs    = strs_col{{"" /*NULL*/, "" /*NULL*/, "" /*NULL*/}, all_nulls()};
  auto const results = cudf::strings::repeat_strings(cudf::strings_column_view(strs), 10);
  CUDF_TEST_EXPECT_COLUMNS_EQUAL(strs, *results, verbosity);
}

TYPED_TEST(RepeatStringsTypedTest, AllNullStringsColumnWithColumnRepeatTimes)
{
  using ints_col = cudf::test::fixed_width_column_wrapper<TypeParam>;

  auto const strs    = strs_col{{"" /*NULL*/, "" /*NULL*/, "" /*NULL*/}, all_nulls()};
  auto const strs_cv = cudf::strings_column_view(strs);

  // The repeat_times column contains all valid numbers.
  {
    auto const repeat_times = ints_col{-1, 0, 1};
    auto const results      = cudf::strings::repeat_strings(strs_cv, repeat_times);
<<<<<<< HEAD
    CUDF_TEST_EXPECT_COLUMNS_EQUAL(strs, *results, print_all);
=======
    CUDF_TEST_EXPECT_COLUMNS_EQUAL(strs, *results, verbosity);
>>>>>>> cdcc91c6
  }

  // The repeat_times column also contains some nulls and some valid numbers.
  {
    auto const repeat_times = ints_col{{null, 1, null}, nulls_at({0, 2})};
    auto const results      = cudf::strings::repeat_strings(strs_cv, repeat_times);
<<<<<<< HEAD
    CUDF_TEST_EXPECT_COLUMNS_EQUAL(strs, *results, print_all);
=======
    CUDF_TEST_EXPECT_COLUMNS_EQUAL(strs, *results, verbosity);
>>>>>>> cdcc91c6
  }

  // The repeat_times column also contains all nulls.
  {
    auto const repeat_times = ints_col{{null, null, null}, all_nulls()};
    auto const results      = cudf::strings::repeat_strings(strs_cv, repeat_times);
<<<<<<< HEAD
    CUDF_TEST_EXPECT_COLUMNS_EQUAL(strs, *results, print_all);
=======
    CUDF_TEST_EXPECT_COLUMNS_EQUAL(strs, *results, verbosity);
>>>>>>> cdcc91c6
  }
}

TYPED_TEST(RepeatStringsTypedTest, StringsColumnWithAllNullColumnRepeatTimes)
{
  using ints_col = cudf::test::fixed_width_column_wrapper<TypeParam>;

  auto const strs         = strs_col{"ABC", "abc", "xyz"};
  auto const repeat_times = ints_col{{null, null, null}, all_nulls()};
  auto const results = cudf::strings::repeat_strings(cudf::strings_column_view(strs), repeat_times);
  auto const expected_strs = strs_col{{"" /*NULL*/, "" /*NULL*/, "" /*NULL*/}, all_nulls()};
<<<<<<< HEAD
  CUDF_TEST_EXPECT_COLUMNS_EQUAL(expected_strs, *results, print_all);
=======
  CUDF_TEST_EXPECT_COLUMNS_EQUAL(expected_strs, *results, verbosity);
>>>>>>> cdcc91c6
}

TYPED_TEST(RepeatStringsTypedTest, ZeroSizeAndNullStringsColumnWithScalarRepeatTimes)
{
  auto const strs =
    strs_col{{"" /*NULL*/, "", "" /*NULL*/, "", "", "" /*NULL*/}, nulls_at({0, 2, 5})};
  auto const results = cudf::strings::repeat_strings(cudf::strings_column_view(strs), 10);
  CUDF_TEST_EXPECT_COLUMNS_EQUAL(strs, *results, verbosity);
}

TYPED_TEST(RepeatStringsTypedTest, ZeroSizeAndNullStringsColumnWithColumnRepeatTimes)
{
  using ints_col = cudf::test::fixed_width_column_wrapper<TypeParam>;

  auto const strs =
    strs_col{{"" /*NULL*/, "", "" /*NULL*/, "", "", "" /*NULL*/}, nulls_at({0, 2, 5})};
  auto const repeat_times = ints_col{1, 2, 3, 4, 5, 6};
  auto const results      = cudf::strings::repeat_strings(cudf::strings_column_view(strs), 10);
  CUDF_TEST_EXPECT_COLUMNS_EQUAL(strs, *results, verbosity);
}

<<<<<<< HEAD
TYPED_TEST(RepeatStringsTypedTest, ZeroSizeAndNullStringsColumnWithColumnRepeatTimes)
{
  using ints_col = cudf::test::fixed_width_column_wrapper<TypeParam>;

  auto const strs =
    strs_col{{"" /*NULL*/, "", "" /*NULL*/, "", "", "" /*NULL*/}, nulls_at({0, 2, 5})};
  auto const repeat_times = ints_col{1, 2, 3, 4, 5, 6};
  auto const results      = cudf::strings::repeat_strings(cudf::strings_column_view(strs), 10);
  CUDF_TEST_EXPECT_COLUMNS_EQUAL(strs, *results, print_all);
}

=======
>>>>>>> cdcc91c6
TEST_F(RepeatStringsTest, StringsColumnWithColumnRepeatTimesInvalidInput)
{
  auto const strs    = strs_col{"abc", "xyz"};
  auto const strs_cv = cudf::strings_column_view(strs);
<<<<<<< HEAD

  // Sizes mismatched between strings column and repeat_times column.
  {
    auto const repeat_times = int32s_col{1, 2, 3, 4, 5, 6};
    EXPECT_THROW(cudf::strings::repeat_strings(strs_cv, repeat_times), cudf::logic_error);
  }

  // Sizes mismatched between strings column and output_strings_sizes column.
  {
    auto const repeat_times = int32s_col{1, 2};
    auto const sizes        = int32s_col{1, 2, 3, 4, 5};
    EXPECT_THROW(cudf::strings::repeat_strings(strs_cv, repeat_times, sizes), cudf::logic_error);
  }

  // output_strings_sizes column has nulls.
  {
=======

  // Sizes mismatched between strings column and repeat_times column.
  {
    auto const repeat_times = int32s_col{1, 2, 3, 4, 5, 6};
    EXPECT_THROW(cudf::strings::repeat_strings(strs_cv, repeat_times), cudf::logic_error);
  }

  // Sizes mismatched between strings column and output_strings_sizes column.
  {
    auto const repeat_times = int32s_col{1, 2};
    auto const sizes        = int32s_col{1, 2, 3, 4, 5};
    EXPECT_THROW(cudf::strings::repeat_strings(strs_cv, repeat_times, sizes), cudf::logic_error);
  }

  // output_strings_sizes column has nulls.
  {
>>>>>>> cdcc91c6
    auto const repeat_times = int32s_col{1, 2};
    auto const sizes        = int32s_col{{null, 2}, null_at(0)};
    EXPECT_THROW(cudf::strings::repeat_strings(strs_cv, repeat_times, sizes), cudf::logic_error);
  }

  // Invalid data type for repeat_times column.
  {
    auto const repeat_times = cudf::test::fixed_width_column_wrapper<float>{1, 2, 3, 4, 5, 6};
    EXPECT_THROW(cudf::strings::repeat_strings(strs_cv, repeat_times), cudf::logic_error);
  }

  // Invalid data type for repeat_times column.
  {
    auto const repeat_times = strs_col{"xxx", "xxx"};
    EXPECT_THROW(cudf::strings::repeat_strings(strs_cv, repeat_times), cudf::logic_error);
  }
}

TEST_F(RepeatStringsTest, StringsColumnWithColumnRepeatTimesOverflowOutput)
{
  auto const strs    = strs_col{"1", "12", "123", "1234", "12345", "123456", "1234567"};
  auto const strs_cv = cudf::strings_column_view(strs);

  auto const half_max = std::numeric_limits<int32_t>::max() / 2;
  auto const repeat_times =
    int32s_col{half_max, half_max, half_max, half_max, half_max, half_max, half_max};

  auto const [sizes, total_bytes] =
    cudf::strings::repeat_strings_output_sizes(strs_cv, repeat_times);
  (void)sizes;
  auto const expected_bytes = static_cast<int64_t>(half_max) * int64_t{1 + 2 + 3 + 4 + 5 + 6 + 7};
  EXPECT_EQ(expected_bytes, total_bytes);
}

TYPED_TEST(RepeatStringsTypedTest, StringsColumnNoNullWithScalarRepeatTimes)
{
  auto const strs    = strs_col{"0a0b0c", "abcxyz", "xyzééé", "ááá", "íí"};
  auto const strs_cv = cudf::strings_column_view(strs);

  {
    auto const results = cudf::strings::repeat_strings(strs_cv, 2);
    auto const expected_strs =
      strs_col{"0a0b0c0a0b0c", "abcxyzabcxyz", "xyzéééxyzééé", "áááááá", "íííí"};
<<<<<<< HEAD
    CUDF_TEST_EXPECT_COLUMNS_EQUAL(expected_strs, *results, print_all);
=======
    CUDF_TEST_EXPECT_COLUMNS_EQUAL(expected_strs, *results, verbosity);
>>>>>>> cdcc91c6
  }

  // Repeat once.
  {
    auto const results = cudf::strings::repeat_strings(strs_cv, 1);
<<<<<<< HEAD
    CUDF_TEST_EXPECT_COLUMNS_EQUAL(strs, *results, print_all);
=======
    CUDF_TEST_EXPECT_COLUMNS_EQUAL(strs, *results, verbosity);
>>>>>>> cdcc91c6
  }

  // Non-positive repeat times.
  {
    auto const expected_strs = strs_col{"", "", "", "", ""};

    auto results = cudf::strings::repeat_strings(strs_cv, 0);
<<<<<<< HEAD
    CUDF_TEST_EXPECT_COLUMNS_EQUAL(expected_strs, *results, print_all);

    results = cudf::strings::repeat_strings(strs_cv, -100);
    CUDF_TEST_EXPECT_COLUMNS_EQUAL(expected_strs, *results, print_all);
=======
    CUDF_TEST_EXPECT_COLUMNS_EQUAL(expected_strs, *results, verbosity);

    results = cudf::strings::repeat_strings(strs_cv, -100);
    CUDF_TEST_EXPECT_COLUMNS_EQUAL(expected_strs, *results, verbosity);
>>>>>>> cdcc91c6
  }
}

TYPED_TEST(RepeatStringsTypedTest, StringsColumnNoNullWithColumnRepeatTimes)
{
  using ints_col = cudf::test::fixed_width_column_wrapper<TypeParam>;

  auto const strs    = strs_col{"0a0b0c", "abcxyz", "xyzééé", "ááá", "íí"};
  auto const strs_cv = cudf::strings_column_view(strs);

  // Repeat once.
  {
    auto const repeat_times = ints_col{1, 1, 1, 1, 1};
    auto const results      = cudf::strings::repeat_strings(strs_cv, repeat_times);
<<<<<<< HEAD
    CUDF_TEST_EXPECT_COLUMNS_EQUAL(strs, *results, print_all);
=======
    CUDF_TEST_EXPECT_COLUMNS_EQUAL(strs, *results, verbosity);
>>>>>>> cdcc91c6
  }

  // repeat_times column has negative values.
  {
    auto const repeat_times = ints_col{1, 2, 3, -1, -2};
    auto const expected_strs = strs_col{"0a0b0c", "abcxyzabcxyz", "xyzéééxyzéééxyzééé", "", ""};

    auto results = cudf::strings::repeat_strings(strs_cv, repeat_times);
<<<<<<< HEAD
    CUDF_TEST_EXPECT_COLUMNS_EQUAL(expected_strs, *results, print_all);

    auto const expected_sizes = int32s_col{6, 12, 27, 0, 0};
    auto const [sizes, total_bytes] =
      cudf::strings::repeat_strings_output_sizes(strs_cv, repeat_times);
    CUDF_TEST_EXPECT_COLUMNS_EQUAL(expected_sizes, *sizes, print_all);
    EXPECT_EQ(45, total_bytes);

    results = cudf::strings::repeat_strings(strs_cv, repeat_times, *sizes);
    CUDF_TEST_EXPECT_COLUMNS_EQUAL(expected_strs, *results, print_all);
  }

  // repeat_times column has nulls.
  {
    auto const repeat_times  = ints_col{{1, null, 3, 2, null}, nulls_at({1, 4})};
    auto const expected_strs = strs_col{
      {"0a0b0c", "" /*NULL*/, "xyzéééxyzéééxyzééé", "áááááá", "" /*NULL*/}, nulls_at({1, 4})};

    auto results = cudf::strings::repeat_strings(strs_cv, repeat_times);
    CUDF_TEST_EXPECT_COLUMNS_EQUAL(expected_strs, *results, print_all);

    auto const expected_sizes = int32s_col{6, 0, 27, 12, 0};
    auto const [sizes, total_bytes] =
      cudf::strings::repeat_strings_output_sizes(strs_cv, repeat_times);
    CUDF_TEST_EXPECT_COLUMNS_EQUAL(expected_sizes, *sizes, print_all);
    EXPECT_EQ(45, total_bytes);

    results = cudf::strings::repeat_strings(strs_cv, repeat_times, *sizes);
    CUDF_TEST_EXPECT_COLUMNS_EQUAL(expected_strs, *results, print_all);
=======
    CUDF_TEST_EXPECT_COLUMNS_EQUAL(expected_strs, *results, verbosity);

    auto const expected_sizes = int32s_col{6, 12, 27, 0, 0};
    auto const [sizes, total_bytes] =
      cudf::strings::repeat_strings_output_sizes(strs_cv, repeat_times);
    CUDF_TEST_EXPECT_COLUMNS_EQUAL(expected_sizes, *sizes, verbosity);
    EXPECT_EQ(45, total_bytes);

    results = cudf::strings::repeat_strings(strs_cv, repeat_times, *sizes);
    CUDF_TEST_EXPECT_COLUMNS_EQUAL(expected_strs, *results, verbosity);
>>>>>>> cdcc91c6
  }
}

TYPED_TEST(RepeatStringsTypedTest, SlicedStringsColumnNoNullWithScalarRepeatTimes)
{
  auto const strs = strs_col{"0a0b0c", "abcxyz", "xyzééé", "ááá", "íí"};

  // repeat_times column has nulls.
  {
    auto const repeat_times  = ints_col{{1, null, 3, 2, null}, nulls_at({1, 4})};
    auto const expected_strs = strs_col{
      {"0a0b0c", "" /*NULL*/, "xyzéééxyzéééxyzééé", "áááááá", "" /*NULL*/}, nulls_at({1, 4})};

    auto results = cudf::strings::repeat_strings(strs_cv, repeat_times);
    CUDF_TEST_EXPECT_COLUMNS_EQUAL(expected_strs, *results, verbosity);

    auto const expected_sizes = int32s_col{6, 0, 27, 12, 0};
    auto const [sizes, total_bytes] =
      cudf::strings::repeat_strings_output_sizes(strs_cv, repeat_times);
    CUDF_TEST_EXPECT_COLUMNS_EQUAL(expected_sizes, *sizes, verbosity);
    EXPECT_EQ(45, total_bytes);

    results = cudf::strings::repeat_strings(strs_cv, repeat_times, *sizes);
    CUDF_TEST_EXPECT_COLUMNS_EQUAL(expected_strs, *results, verbosity);
  }
}

TYPED_TEST(RepeatStringsTypedTest, SlicedStringsColumnNoNullWithScalarRepeatTimes)
{
  auto const strs = strs_col{"0a0b0c", "abcxyz", "xyzééé", "ááá", "íí"};

  // Sliced the first half of the column.
  {
    auto const sliced_strs = cudf::slice(strs, {0, 3})[0];
    auto const results = cudf::strings::repeat_strings(cudf::strings_column_view(sliced_strs), 2);
    auto const expected_strs = strs_col{"0a0b0c0a0b0c", "abcxyzabcxyz", "xyzéééxyzééé"};
<<<<<<< HEAD
    CUDF_TEST_EXPECT_COLUMNS_EQUAL(expected_strs, *results, print_all);
=======
    CUDF_TEST_EXPECT_COLUMNS_EQUAL(expected_strs, *results, verbosity);
>>>>>>> cdcc91c6
  }

  // Sliced the middle of the column.
  {
    auto const sliced_strs = cudf::slice(strs, {1, 3})[0];
    auto const results = cudf::strings::repeat_strings(cudf::strings_column_view(sliced_strs), 2);
    auto const expected_strs = strs_col{"abcxyzabcxyz", "xyzéééxyzééé"};
<<<<<<< HEAD
    CUDF_TEST_EXPECT_COLUMNS_EQUAL(expected_strs, *results, print_all);
=======
    CUDF_TEST_EXPECT_COLUMNS_EQUAL(expected_strs, *results, verbosity);
>>>>>>> cdcc91c6
  }

  // Sliced the second half of the column.
  {
    auto const sliced_strs = cudf::slice(strs, {2, 5})[0];
    auto const results = cudf::strings::repeat_strings(cudf::strings_column_view(sliced_strs), 2);
    auto const expected_strs = strs_col{"xyzéééxyzééé", "áááááá", "íííí"};
<<<<<<< HEAD
    CUDF_TEST_EXPECT_COLUMNS_EQUAL(expected_strs, *results, print_all);
=======
    CUDF_TEST_EXPECT_COLUMNS_EQUAL(expected_strs, *results, verbosity);
>>>>>>> cdcc91c6
  }
}

TYPED_TEST(RepeatStringsTypedTest, SlicedStringsColumnNoNullWithColumnRepeatTimes)
{
  using ints_col = cudf::test::fixed_width_column_wrapper<TypeParam>;

  auto const strs         = strs_col{"0a0b0c", "abcxyz", "xyzééé", "ááá", "íí"};
  auto const repeat_times = ints_col{1, 2, 3, 2, 3, 4, 5, 6, 7, 8, 9, 10};

  // Sliced the first half of the column.
  {
    auto const sliced_strs    = cudf::slice(strs, {0, 3})[0];
    auto const sliced_rtimes  = cudf::slice(repeat_times, {0, 3})[0];
    auto const sliced_strs_cv = cudf::strings_column_view(sliced_strs);
    auto const expected_strs  = strs_col{"0a0b0c", "abcxyzabcxyz", "xyzéééxyzéééxyzééé"};

    auto results = cudf::strings::repeat_strings(sliced_strs_cv, sliced_rtimes);
<<<<<<< HEAD
    CUDF_TEST_EXPECT_COLUMNS_EQUAL(expected_strs, *results, print_all);
=======
    CUDF_TEST_EXPECT_COLUMNS_EQUAL(expected_strs, *results, verbosity);
>>>>>>> cdcc91c6

    auto const expected_sizes = int32s_col{6, 12, 27};
    auto const [sizes, total_bytes] =
      cudf::strings::repeat_strings_output_sizes(sliced_strs_cv, sliced_rtimes);
<<<<<<< HEAD
    CUDF_TEST_EXPECT_COLUMNS_EQUAL(expected_sizes, *sizes, print_all);
    EXPECT_EQ(45, total_bytes);

    results = cudf::strings::repeat_strings(sliced_strs_cv, sliced_rtimes, *sizes);
    CUDF_TEST_EXPECT_COLUMNS_EQUAL(expected_strs, *results, print_all);
=======
    CUDF_TEST_EXPECT_COLUMNS_EQUAL(expected_sizes, *sizes, verbosity);
    EXPECT_EQ(45, total_bytes);

    results = cudf::strings::repeat_strings(sliced_strs_cv, sliced_rtimes, *sizes);
    CUDF_TEST_EXPECT_COLUMNS_EQUAL(expected_strs, *results, verbosity);
>>>>>>> cdcc91c6
  }

  // Sliced the middle of the column.
  {
    auto const sliced_strs    = cudf::slice(strs, {1, 3})[0];
    auto const sliced_rtimes  = cudf::slice(repeat_times, {1, 3})[0];
    auto const sliced_strs_cv = cudf::strings_column_view(sliced_strs);
    auto const expected_strs  = strs_col{"abcxyzabcxyz", "xyzéééxyzéééxyzééé"};

    auto results = cudf::strings::repeat_strings(sliced_strs_cv, sliced_rtimes);
<<<<<<< HEAD
    CUDF_TEST_EXPECT_COLUMNS_EQUAL(expected_strs, *results, print_all);
=======
    CUDF_TEST_EXPECT_COLUMNS_EQUAL(expected_strs, *results, verbosity);
>>>>>>> cdcc91c6

    auto const expected_sizes = int32s_col{12, 27};
    auto const [sizes, total_bytes] =
      cudf::strings::repeat_strings_output_sizes(sliced_strs_cv, sliced_rtimes);
<<<<<<< HEAD
    CUDF_TEST_EXPECT_COLUMNS_EQUAL(expected_sizes, *sizes, print_all);
    EXPECT_EQ(39, total_bytes);

    results = cudf::strings::repeat_strings(sliced_strs_cv, sliced_rtimes, *sizes);
    CUDF_TEST_EXPECT_COLUMNS_EQUAL(expected_strs, *results, print_all);
=======
    CUDF_TEST_EXPECT_COLUMNS_EQUAL(expected_sizes, *sizes, verbosity);
    EXPECT_EQ(39, total_bytes);

    results = cudf::strings::repeat_strings(sliced_strs_cv, sliced_rtimes, *sizes);
    CUDF_TEST_EXPECT_COLUMNS_EQUAL(expected_strs, *results, verbosity);
>>>>>>> cdcc91c6
  }

  // Sliced the second half of the column.
  {
    auto const sliced_strs    = cudf::slice(strs, {2, 5})[0];
    auto const sliced_rtimes  = cudf::slice(repeat_times, {2, 5})[0];
    auto const sliced_strs_cv = cudf::strings_column_view(sliced_strs);
    auto const expected_strs = strs_col{"xyzéééxyzéééxyzééé", "áááááá", "íííííí"};

    auto results = cudf::strings::repeat_strings(sliced_strs_cv, sliced_rtimes);
<<<<<<< HEAD
    CUDF_TEST_EXPECT_COLUMNS_EQUAL(expected_strs, *results, print_all);
=======
    CUDF_TEST_EXPECT_COLUMNS_EQUAL(expected_strs, *results, verbosity);
>>>>>>> cdcc91c6

    auto const expected_sizes = int32s_col{27, 12, 12};
    auto const [sizes, total_bytes] =
      cudf::strings::repeat_strings_output_sizes(sliced_strs_cv, sliced_rtimes);
<<<<<<< HEAD
    CUDF_TEST_EXPECT_COLUMNS_EQUAL(expected_sizes, *sizes, print_all);
    EXPECT_EQ(51, total_bytes);

    results = cudf::strings::repeat_strings(sliced_strs_cv, sliced_rtimes, *sizes);
    CUDF_TEST_EXPECT_COLUMNS_EQUAL(expected_strs, *results, print_all);
=======
    CUDF_TEST_EXPECT_COLUMNS_EQUAL(expected_sizes, *sizes, verbosity);
    EXPECT_EQ(51, total_bytes);

    results = cudf::strings::repeat_strings(sliced_strs_cv, sliced_rtimes, *sizes);
    CUDF_TEST_EXPECT_COLUMNS_EQUAL(expected_strs, *results, verbosity);
>>>>>>> cdcc91c6
  }
}

TYPED_TEST(RepeatStringsTypedTest, StringsColumnWithNullsWithScalarRepeatTimes)
{
  auto const strs    = strs_col{{"0a0b0c",
                              "" /*NULL*/,
                              "abcxyz",
                              "" /*NULL*/,
                              "xyzééé",
                              "" /*NULL*/,
                              "ááá",
                              "íí",
                              "",
                              "Hello World"},
                             nulls_at({1, 3, 5})};
  auto const strs_cv = cudf::strings_column_view(strs);

  {
    auto const results       = cudf::strings::repeat_strings(strs_cv, 2);
    auto const expected_strs = strs_col{{"0a0b0c0a0b0c",
                                         "" /*NULL*/,
                                         "abcxyzabcxyz",
                                         "" /*NULL*/,
                                         "xyzéééxyzééé",
                                         "" /*NULL*/,
                                         "áááááá",
                                         "íííí",
                                         "",
                                         "Hello WorldHello World"},
                                        nulls_at({1, 3, 5})};
<<<<<<< HEAD
    CUDF_TEST_EXPECT_COLUMNS_EQUAL(expected_strs, *results, print_all);
=======
    CUDF_TEST_EXPECT_COLUMNS_EQUAL(expected_strs, *results, verbosity);
>>>>>>> cdcc91c6
  }

  // Repeat once.
  {
    auto const results = cudf::strings::repeat_strings(strs_cv, 1);
<<<<<<< HEAD
    CUDF_TEST_EXPECT_COLUMNS_EQUAL(strs, *results, print_all);
=======
    CUDF_TEST_EXPECT_COLUMNS_EQUAL(strs, *results, verbosity);
>>>>>>> cdcc91c6
  }

  // Non-positive repeat times.
  {
    auto const expected_strs = strs_col{
      {"", "" /*NULL*/, "", "" /*NULL*/, "", "" /*NULL*/, "", "", "", ""}, nulls_at({1, 3, 5})};

    auto results = cudf::strings::repeat_strings(strs_cv, 0);
<<<<<<< HEAD
    CUDF_TEST_EXPECT_COLUMNS_EQUAL(expected_strs, *results, print_all);

    results = cudf::strings::repeat_strings(strs_cv, -100);
    CUDF_TEST_EXPECT_COLUMNS_EQUAL(expected_strs, *results, print_all);
  }
}

TYPED_TEST(RepeatStringsTypedTest, StringsColumnWithNullsWithColumnRepeatTimes)
{
  using ints_col = cudf::test::fixed_width_column_wrapper<TypeParam>;

  auto const strs    = strs_col{{"0a0b0c",
                              "" /*NULL*/,
                              "abcxyz",
                              "" /*NULL*/,
                              "xyzééé",
                              "" /*NULL*/,
                              "ááá",
                              "íí",
                              "",
                              "Hello World"},
                             nulls_at({1, 3, 5})};
  auto const strs_cv = cudf::strings_column_view(strs);

  // Repeat once.
  {
    auto const repeat_times = ints_col{1, 1, 1, 1, 1, 1, 1, 1, 1, 1};
    auto const results      = cudf::strings::repeat_strings(strs_cv, repeat_times);
    CUDF_TEST_EXPECT_COLUMNS_EQUAL(strs, *results, print_all);
  }

  // repeat_times column has negative values.
  {
    auto const repeat_times  = ints_col{1, 2, 3, -1, -2, 1, 2, 3, -5, 0};
    auto const expected_strs = strs_col{{"0a0b0c",
                                         "" /*NULL*/,
                                         "abcxyzabcxyzabcxyz",
                                         "" /*NULL*/,
                                         "",
                                         "" /*NULL*/,
                                         "áááááá",
                                         "íííííí",
                                         "",
                                         ""},
                                        nulls_at({1, 3, 5})};

    auto results = cudf::strings::repeat_strings(strs_cv, repeat_times);
    CUDF_TEST_EXPECT_COLUMNS_EQUAL(expected_strs, *results, print_all);

    auto const expected_sizes = int32s_col{6, 0, 18, 0, 0, 0, 12, 12, 0, 0};
    auto const [sizes, total_bytes] =
      cudf::strings::repeat_strings_output_sizes(strs_cv, repeat_times);
    CUDF_TEST_EXPECT_COLUMNS_EQUAL(expected_sizes, *sizes, print_all);
    EXPECT_EQ(48, total_bytes);

    results = cudf::strings::repeat_strings(strs_cv, repeat_times, *sizes);
    CUDF_TEST_EXPECT_COLUMNS_EQUAL(expected_strs, *results, print_all);
  }

  // repeat_times column has nulls.
  {
    auto const repeat_times =
      ints_col{{1, 2, null, -1, null, 1, 2, null, -5, 0}, nulls_at({2, 4, 7})};
    auto const expected_strs = strs_col{{"0a0b0c",
                                         "" /*NULL*/,
                                         "" /*NULL*/,
                                         "" /*NULL*/,
                                         "" /*NULL*/,
                                         "" /*NULL*/,
                                         "áááááá",
                                         "" /*NULL*/,
                                         "",
                                         ""},
                                        nulls_at({1, 2, 3, 4, 5, 7})};

    auto results = cudf::strings::repeat_strings(strs_cv, repeat_times);
    CUDF_TEST_EXPECT_COLUMNS_EQUAL(expected_strs, *results, print_all);

    auto const expected_sizes = int32s_col{6, 0, 0, 0, 0, 0, 12, 0, 0, 0};
    auto const [sizes, total_bytes] =
      cudf::strings::repeat_strings_output_sizes(strs_cv, repeat_times);
    CUDF_TEST_EXPECT_COLUMNS_EQUAL(expected_sizes, *sizes, print_all);
    EXPECT_EQ(18, total_bytes);

    results = cudf::strings::repeat_strings(strs_cv, repeat_times, *sizes);
    CUDF_TEST_EXPECT_COLUMNS_EQUAL(expected_strs, *results, print_all);
  }
}

=======
    CUDF_TEST_EXPECT_COLUMNS_EQUAL(expected_strs, *results, verbosity);

    results = cudf::strings::repeat_strings(strs_cv, -100);
    CUDF_TEST_EXPECT_COLUMNS_EQUAL(expected_strs, *results, verbosity);
  }
}

TYPED_TEST(RepeatStringsTypedTest, StringsColumnWithNullsWithColumnRepeatTimes)
{
  using ints_col = cudf::test::fixed_width_column_wrapper<TypeParam>;

  auto const strs    = strs_col{{"0a0b0c",
                              "" /*NULL*/,
                              "abcxyz",
                              "" /*NULL*/,
                              "xyzééé",
                              "" /*NULL*/,
                              "ááá",
                              "íí",
                              "",
                              "Hello World"},
                             nulls_at({1, 3, 5})};
  auto const strs_cv = cudf::strings_column_view(strs);

  // Repeat once.
  {
    auto const repeat_times = ints_col{1, 1, 1, 1, 1, 1, 1, 1, 1, 1};
    auto const results      = cudf::strings::repeat_strings(strs_cv, repeat_times);
    CUDF_TEST_EXPECT_COLUMNS_EQUAL(strs, *results, verbosity);
  }

  // repeat_times column has negative values.
  {
    auto const repeat_times  = ints_col{1, 2, 3, -1, -2, 1, 2, 3, -5, 0};
    auto const expected_strs = strs_col{{"0a0b0c",
                                         "" /*NULL*/,
                                         "abcxyzabcxyzabcxyz",
                                         "" /*NULL*/,
                                         "",
                                         "" /*NULL*/,
                                         "áááááá",
                                         "íííííí",
                                         "",
                                         ""},
                                        nulls_at({1, 3, 5})};

    auto results = cudf::strings::repeat_strings(strs_cv, repeat_times);
    CUDF_TEST_EXPECT_COLUMNS_EQUAL(expected_strs, *results, verbosity);

    auto const expected_sizes = int32s_col{6, 0, 18, 0, 0, 0, 12, 12, 0, 0};
    auto const [sizes, total_bytes] =
      cudf::strings::repeat_strings_output_sizes(strs_cv, repeat_times);
    CUDF_TEST_EXPECT_COLUMNS_EQUAL(expected_sizes, *sizes, verbosity);
    EXPECT_EQ(48, total_bytes);

    results = cudf::strings::repeat_strings(strs_cv, repeat_times, *sizes);
    CUDF_TEST_EXPECT_COLUMNS_EQUAL(expected_strs, *results, verbosity);
  }

  // repeat_times column has nulls.
  {
    auto const repeat_times =
      ints_col{{1, 2, null, -1, null, 1, 2, null, -5, 0}, nulls_at({2, 4, 7})};
    auto const expected_strs = strs_col{{"0a0b0c",
                                         "" /*NULL*/,
                                         "" /*NULL*/,
                                         "" /*NULL*/,
                                         "" /*NULL*/,
                                         "" /*NULL*/,
                                         "áááááá",
                                         "" /*NULL*/,
                                         "",
                                         ""},
                                        nulls_at({1, 2, 3, 4, 5, 7})};

    auto results = cudf::strings::repeat_strings(strs_cv, repeat_times);
    CUDF_TEST_EXPECT_COLUMNS_EQUAL(expected_strs, *results, verbosity);

    auto const expected_sizes = int32s_col{6, 0, 0, 0, 0, 0, 12, 0, 0, 0};
    auto const [sizes, total_bytes] =
      cudf::strings::repeat_strings_output_sizes(strs_cv, repeat_times);
    CUDF_TEST_EXPECT_COLUMNS_EQUAL(expected_sizes, *sizes, verbosity);
    EXPECT_EQ(18, total_bytes);

    results = cudf::strings::repeat_strings(strs_cv, repeat_times, *sizes);
    CUDF_TEST_EXPECT_COLUMNS_EQUAL(expected_strs, *results, verbosity);
  }
}

>>>>>>> cdcc91c6
TYPED_TEST(RepeatStringsTypedTest, SlicedStringsColumnWithNullsWithScalarRepeatTimes)
{
  auto const strs = strs_col{{"0a0b0c",
                              "" /*NULL*/,
                              "abcxyz",
                              "" /*NULL*/,
                              "xyzééé",
                              "" /*NULL*/,
                              "ááá",
                              "íí",
                              "",
                              "Hello World"},
                             nulls_at({1, 3, 5})};

  // Sliced the first half of the column.
  {
    auto const sliced_strs = cudf::slice(strs, {0, 3})[0];
    auto const results = cudf::strings::repeat_strings(cudf::strings_column_view(sliced_strs), 2);
    auto const expected_strs = strs_col{{"0a0b0c0a0b0c", "" /*NULL*/, "abcxyzabcxyz"}, null_at(1)};
<<<<<<< HEAD
    CUDF_TEST_EXPECT_COLUMNS_EQUAL(expected_strs, *results, print_all);
=======
    CUDF_TEST_EXPECT_COLUMNS_EQUAL(expected_strs, *results, verbosity);
>>>>>>> cdcc91c6
  }

  // Sliced the middle of the column.
  {
    auto const sliced_strs = cudf::slice(strs, {2, 7})[0];
    auto const results = cudf::strings::repeat_strings(cudf::strings_column_view(sliced_strs), 2);
    auto const expected_strs = strs_col{
      {"abcxyzabcxyz", "" /*NULL*/, "xyzéééxyzééé", "" /*NULL*/, "áááááá"}, nulls_at({1, 3})};
<<<<<<< HEAD
    CUDF_TEST_EXPECT_COLUMNS_EQUAL(expected_strs, *results, print_all);
=======
    CUDF_TEST_EXPECT_COLUMNS_EQUAL(expected_strs, *results, verbosity);
>>>>>>> cdcc91c6
  }

  // Sliced the second half of the column.
  {
    auto const sliced_strs = cudf::slice(strs, {6, 10})[0];
    auto const results = cudf::strings::repeat_strings(cudf::strings_column_view(sliced_strs), 2);
    auto const expected_strs = strs_col{"áááááá", "íííí", "", "Hello WorldHello World"};

    // The results strings column may have a bitmask with all valid values.
<<<<<<< HEAD
    CUDF_TEST_EXPECT_COLUMNS_EQUIVALENT(expected_strs, *results, print_all);
=======
    CUDF_TEST_EXPECT_COLUMNS_EQUIVALENT(expected_strs, *results, verbosity);
>>>>>>> cdcc91c6
  }
}

TYPED_TEST(RepeatStringsTypedTest, SlicedStringsColumnWithNullsWithColumnRepeatTimes)
{
  using ints_col = cudf::test::fixed_width_column_wrapper<TypeParam>;

  auto const strs = strs_col{{"0a0b0c",
                              "" /*NULL*/,
                              "abcxyz",
                              "" /*NULL*/,
                              "xyzééé",
                              "" /*NULL*/,
                              "ááá",
                              "íí",
                              "",
                              "Hello World"},
                             nulls_at({1, 3, 5})};

  auto const repeat_times =
    ints_col{{1, 2, null, -1, null, 1, 2, null, -5, 0, 6, 7, 8, 9, 10}, nulls_at({2, 4, 7})};

  // Sliced the first half of the column.
  {
    auto const sliced_strs    = cudf::slice(strs, {0, 3})[0];
    auto const sliced_rtimes  = cudf::slice(repeat_times, {0, 3})[0];
    auto const sliced_strs_cv = cudf::strings_column_view(sliced_strs);
    auto const expected_strs  = strs_col{{"0a0b0c", "" /*NULL*/, "" /*NULL*/}, nulls_at({1, 2})};

    auto results = cudf::strings::repeat_strings(sliced_strs_cv, sliced_rtimes);
<<<<<<< HEAD
    CUDF_TEST_EXPECT_COLUMNS_EQUAL(expected_strs, *results, print_all);
=======
    CUDF_TEST_EXPECT_COLUMNS_EQUAL(expected_strs, *results, verbosity);
>>>>>>> cdcc91c6

    auto const expected_sizes = int32s_col{6, 0, 0};
    auto const [sizes, total_bytes] =
      cudf::strings::repeat_strings_output_sizes(sliced_strs_cv, sliced_rtimes);
<<<<<<< HEAD
    CUDF_TEST_EXPECT_COLUMNS_EQUAL(expected_sizes, *sizes, print_all);
    EXPECT_EQ(6, total_bytes);

    results = cudf::strings::repeat_strings(sliced_strs_cv, sliced_rtimes, *sizes);
    CUDF_TEST_EXPECT_COLUMNS_EQUAL(expected_strs, *results, print_all);
=======
    CUDF_TEST_EXPECT_COLUMNS_EQUAL(expected_sizes, *sizes, verbosity);
    EXPECT_EQ(6, total_bytes);

    results = cudf::strings::repeat_strings(sliced_strs_cv, sliced_rtimes, *sizes);
    CUDF_TEST_EXPECT_COLUMNS_EQUAL(expected_strs, *results, verbosity);
>>>>>>> cdcc91c6
  }

  // Sliced the middle of the column.
  {
    auto const sliced_strs    = cudf::slice(strs, {2, 7})[0];
    auto const sliced_rtimes  = cudf::slice(repeat_times, {2, 7})[0];
    auto const sliced_strs_cv = cudf::strings_column_view(sliced_strs);
    auto const expected_strs  = strs_col{
      {"" /*NULL*/, "" /*NULL*/, "" /*NULL*/, "" /*NULL*/, "áááááá"}, nulls_at({0, 1, 2, 3})};

    auto results = cudf::strings::repeat_strings(sliced_strs_cv, sliced_rtimes);
<<<<<<< HEAD
    CUDF_TEST_EXPECT_COLUMNS_EQUAL(expected_strs, *results, print_all);
=======
    CUDF_TEST_EXPECT_COLUMNS_EQUAL(expected_strs, *results, verbosity);
>>>>>>> cdcc91c6

    auto const expected_sizes = int32s_col{0, 0, 0, 0, 12};
    auto const [sizes, total_bytes] =
      cudf::strings::repeat_strings_output_sizes(sliced_strs_cv, sliced_rtimes);
<<<<<<< HEAD
    CUDF_TEST_EXPECT_COLUMNS_EQUAL(expected_sizes, *sizes, print_all);
    EXPECT_EQ(12, total_bytes);

    results = cudf::strings::repeat_strings(sliced_strs_cv, sliced_rtimes, *sizes);
    CUDF_TEST_EXPECT_COLUMNS_EQUAL(expected_strs, *results, print_all);
=======
    CUDF_TEST_EXPECT_COLUMNS_EQUAL(expected_sizes, *sizes, verbosity);
    EXPECT_EQ(12, total_bytes);

    results = cudf::strings::repeat_strings(sliced_strs_cv, sliced_rtimes, *sizes);
    CUDF_TEST_EXPECT_COLUMNS_EQUAL(expected_strs, *results, verbosity);
>>>>>>> cdcc91c6
  }

  // Sliced the second half of the column, output has nulls.
  {
    auto const sliced_strs    = cudf::slice(strs, {6, 10})[0];
    auto const sliced_rtimes  = cudf::slice(repeat_times, {6, 10})[0];
    auto const sliced_strs_cv = cudf::strings_column_view(sliced_strs);
    auto const expected_strs  = strs_col{{"áááááá", "" /*NULL*/, "", ""}, null_at(1)};

    auto results = cudf::strings::repeat_strings(sliced_strs_cv, sliced_rtimes);
<<<<<<< HEAD
    CUDF_TEST_EXPECT_COLUMNS_EQUAL(expected_strs, *results, print_all);
=======
    CUDF_TEST_EXPECT_COLUMNS_EQUAL(expected_strs, *results, verbosity);
>>>>>>> cdcc91c6

    auto const expected_sizes = int32s_col{12, 0, 0, 0};
    auto const [sizes, total_bytes] =
      cudf::strings::repeat_strings_output_sizes(sliced_strs_cv, sliced_rtimes);
<<<<<<< HEAD
    CUDF_TEST_EXPECT_COLUMNS_EQUAL(expected_sizes, *sizes, print_all);
    EXPECT_EQ(12, total_bytes);

    results = cudf::strings::repeat_strings(sliced_strs_cv, sliced_rtimes, *sizes);
    CUDF_TEST_EXPECT_COLUMNS_EQUAL(expected_strs, *results, print_all);
  }

  // Sliced the second half of the column, output does not have null.
=======
    CUDF_TEST_EXPECT_COLUMNS_EQUAL(expected_sizes, *sizes, verbosity);
    EXPECT_EQ(12, total_bytes);

    results = cudf::strings::repeat_strings(sliced_strs_cv, sliced_rtimes, *sizes);
    CUDF_TEST_EXPECT_COLUMNS_EQUAL(expected_strs, *results, verbosity);
  }

  // Sliced the second half of the column, output does not have null.
  // Since the input has nulls, the output column is nullable (but doesn't have nulls).
>>>>>>> cdcc91c6
  {
    auto const sliced_strs    = cudf::slice(strs, {8, 10})[0];
    auto const sliced_rtimes  = cudf::slice(repeat_times, {8, 10})[0];
    auto const sliced_strs_cv = cudf::strings_column_view(sliced_strs);
    auto const expected_strs  = strs_col{"", ""};

    auto results = cudf::strings::repeat_strings(sliced_strs_cv, sliced_rtimes);
<<<<<<< HEAD
    CUDF_TEST_EXPECT_COLUMNS_EQUAL(expected_strs, *results, print_all);
=======
    CUDF_TEST_EXPECT_COLUMNS_EQUIVALENT(expected_strs, *results, verbosity);
>>>>>>> cdcc91c6

    auto const expected_sizes = int32s_col{0, 0};
    auto const [sizes, total_bytes] =
      cudf::strings::repeat_strings_output_sizes(sliced_strs_cv, sliced_rtimes);
<<<<<<< HEAD
    CUDF_TEST_EXPECT_COLUMNS_EQUAL(expected_sizes, *sizes, print_all);
    EXPECT_EQ(0, total_bytes);

    results = cudf::strings::repeat_strings(sliced_strs_cv, sliced_rtimes, *sizes);
    CUDF_TEST_EXPECT_COLUMNS_EQUAL(expected_strs, *results, print_all);
=======
    CUDF_TEST_EXPECT_COLUMNS_EQUAL(expected_sizes, *sizes, verbosity);
    EXPECT_EQ(0, total_bytes);

    results = cudf::strings::repeat_strings(sliced_strs_cv, sliced_rtimes, *sizes);
    CUDF_TEST_EXPECT_COLUMNS_EQUIVALENT(expected_strs, *results, verbosity);
>>>>>>> cdcc91c6
  }
}<|MERGE_RESOLUTION|>--- conflicted
+++ resolved
@@ -30,11 +30,7 @@
 using int32s_col = cudf::test::fixed_width_column_wrapper<int32_t>;
 
 constexpr int32_t null{0};  // mark for null elements in a column of int32_t values
-<<<<<<< HEAD
-constexpr bool print_all{false};
-=======
 constexpr cudf::test::debug_output_level verbosity{cudf::test::debug_output_level::FIRST_ERROR};
->>>>>>> cdcc91c6
 }  // namespace
 
 struct RepeatStringsTest : public cudf::test::BaseFixture {
@@ -114,11 +110,7 @@
   auto const strs         = strs_col{};
   auto const repeat_times = ints_col{};
   auto const results = cudf::strings::repeat_strings(cudf::strings_column_view(strs), repeat_times);
-<<<<<<< HEAD
-  CUDF_TEST_EXPECT_COLUMNS_EQUAL(strs, *results, print_all);
-=======
   CUDF_TEST_EXPECT_COLUMNS_EQUAL(strs, *results, verbosity);
->>>>>>> cdcc91c6
 }
 
 TYPED_TEST(RepeatStringsTypedTest, AllEmptyStringsColumnWithScalarRepeatTimes)
@@ -129,19 +121,6 @@
 }
 
 TYPED_TEST(RepeatStringsTypedTest, AllEmptyStringsColumnWithColumnRepeatTimes)
-<<<<<<< HEAD
-{
-  using ints_col = cudf::test::fixed_width_column_wrapper<TypeParam>;
-
-  auto const strs         = strs_col{"", "", "", "", ""};
-  auto const repeat_times = ints_col{-2, -1, 0, 1, 2};
-  auto const results = cudf::strings::repeat_strings(cudf::strings_column_view(strs), repeat_times);
-  CUDF_TEST_EXPECT_COLUMNS_EQUAL(strs, *results, print_all);
-}
-
-TYPED_TEST(RepeatStringsTypedTest, AllNullStringsColumnWithScalarRepeatTimes)
-{
-=======
 {
   using ints_col = cudf::test::fixed_width_column_wrapper<TypeParam>;
 
@@ -153,7 +132,6 @@
 
 TYPED_TEST(RepeatStringsTypedTest, AllNullStringsColumnWithScalarRepeatTimes)
 {
->>>>>>> cdcc91c6
   auto const strs    = strs_col{{"" /*NULL*/, "" /*NULL*/, "" /*NULL*/}, all_nulls()};
   auto const results = cudf::strings::repeat_strings(cudf::strings_column_view(strs), 10);
   CUDF_TEST_EXPECT_COLUMNS_EQUAL(strs, *results, verbosity);
@@ -170,33 +148,21 @@
   {
     auto const repeat_times = ints_col{-1, 0, 1};
     auto const results      = cudf::strings::repeat_strings(strs_cv, repeat_times);
-<<<<<<< HEAD
-    CUDF_TEST_EXPECT_COLUMNS_EQUAL(strs, *results, print_all);
-=======
     CUDF_TEST_EXPECT_COLUMNS_EQUAL(strs, *results, verbosity);
->>>>>>> cdcc91c6
   }
 
   // The repeat_times column also contains some nulls and some valid numbers.
   {
     auto const repeat_times = ints_col{{null, 1, null}, nulls_at({0, 2})};
     auto const results      = cudf::strings::repeat_strings(strs_cv, repeat_times);
-<<<<<<< HEAD
-    CUDF_TEST_EXPECT_COLUMNS_EQUAL(strs, *results, print_all);
-=======
     CUDF_TEST_EXPECT_COLUMNS_EQUAL(strs, *results, verbosity);
->>>>>>> cdcc91c6
   }
 
   // The repeat_times column also contains all nulls.
   {
     auto const repeat_times = ints_col{{null, null, null}, all_nulls()};
     auto const results      = cudf::strings::repeat_strings(strs_cv, repeat_times);
-<<<<<<< HEAD
-    CUDF_TEST_EXPECT_COLUMNS_EQUAL(strs, *results, print_all);
-=======
     CUDF_TEST_EXPECT_COLUMNS_EQUAL(strs, *results, verbosity);
->>>>>>> cdcc91c6
   }
 }
 
@@ -208,11 +174,7 @@
   auto const repeat_times = ints_col{{null, null, null}, all_nulls()};
   auto const results = cudf::strings::repeat_strings(cudf::strings_column_view(strs), repeat_times);
   auto const expected_strs = strs_col{{"" /*NULL*/, "" /*NULL*/, "" /*NULL*/}, all_nulls()};
-<<<<<<< HEAD
-  CUDF_TEST_EXPECT_COLUMNS_EQUAL(expected_strs, *results, print_all);
-=======
   CUDF_TEST_EXPECT_COLUMNS_EQUAL(expected_strs, *results, verbosity);
->>>>>>> cdcc91c6
 }
 
 TYPED_TEST(RepeatStringsTypedTest, ZeroSizeAndNullStringsColumnWithScalarRepeatTimes)
@@ -234,25 +196,10 @@
   CUDF_TEST_EXPECT_COLUMNS_EQUAL(strs, *results, verbosity);
 }
 
-<<<<<<< HEAD
-TYPED_TEST(RepeatStringsTypedTest, ZeroSizeAndNullStringsColumnWithColumnRepeatTimes)
-{
-  using ints_col = cudf::test::fixed_width_column_wrapper<TypeParam>;
-
-  auto const strs =
-    strs_col{{"" /*NULL*/, "", "" /*NULL*/, "", "", "" /*NULL*/}, nulls_at({0, 2, 5})};
-  auto const repeat_times = ints_col{1, 2, 3, 4, 5, 6};
-  auto const results      = cudf::strings::repeat_strings(cudf::strings_column_view(strs), 10);
-  CUDF_TEST_EXPECT_COLUMNS_EQUAL(strs, *results, print_all);
-}
-
-=======
->>>>>>> cdcc91c6
 TEST_F(RepeatStringsTest, StringsColumnWithColumnRepeatTimesInvalidInput)
 {
   auto const strs    = strs_col{"abc", "xyz"};
   auto const strs_cv = cudf::strings_column_view(strs);
-<<<<<<< HEAD
 
   // Sizes mismatched between strings column and repeat_times column.
   {
@@ -269,24 +216,6 @@
 
   // output_strings_sizes column has nulls.
   {
-=======
-
-  // Sizes mismatched between strings column and repeat_times column.
-  {
-    auto const repeat_times = int32s_col{1, 2, 3, 4, 5, 6};
-    EXPECT_THROW(cudf::strings::repeat_strings(strs_cv, repeat_times), cudf::logic_error);
-  }
-
-  // Sizes mismatched between strings column and output_strings_sizes column.
-  {
-    auto const repeat_times = int32s_col{1, 2};
-    auto const sizes        = int32s_col{1, 2, 3, 4, 5};
-    EXPECT_THROW(cudf::strings::repeat_strings(strs_cv, repeat_times, sizes), cudf::logic_error);
-  }
-
-  // output_strings_sizes column has nulls.
-  {
->>>>>>> cdcc91c6
     auto const repeat_times = int32s_col{1, 2};
     auto const sizes        = int32s_col{{null, 2}, null_at(0)};
     EXPECT_THROW(cudf::strings::repeat_strings(strs_cv, repeat_times, sizes), cudf::logic_error);
@@ -330,21 +259,13 @@
     auto const results = cudf::strings::repeat_strings(strs_cv, 2);
     auto const expected_strs =
       strs_col{"0a0b0c0a0b0c", "abcxyzabcxyz", "xyzéééxyzééé", "áááááá", "íííí"};
-<<<<<<< HEAD
-    CUDF_TEST_EXPECT_COLUMNS_EQUAL(expected_strs, *results, print_all);
-=======
-    CUDF_TEST_EXPECT_COLUMNS_EQUAL(expected_strs, *results, verbosity);
->>>>>>> cdcc91c6
+    CUDF_TEST_EXPECT_COLUMNS_EQUAL(expected_strs, *results, verbosity);
   }
 
   // Repeat once.
   {
     auto const results = cudf::strings::repeat_strings(strs_cv, 1);
-<<<<<<< HEAD
-    CUDF_TEST_EXPECT_COLUMNS_EQUAL(strs, *results, print_all);
-=======
     CUDF_TEST_EXPECT_COLUMNS_EQUAL(strs, *results, verbosity);
->>>>>>> cdcc91c6
   }
 
   // Non-positive repeat times.
@@ -352,17 +273,10 @@
     auto const expected_strs = strs_col{"", "", "", "", ""};
 
     auto results = cudf::strings::repeat_strings(strs_cv, 0);
-<<<<<<< HEAD
-    CUDF_TEST_EXPECT_COLUMNS_EQUAL(expected_strs, *results, print_all);
+    CUDF_TEST_EXPECT_COLUMNS_EQUAL(expected_strs, *results, verbosity);
 
     results = cudf::strings::repeat_strings(strs_cv, -100);
-    CUDF_TEST_EXPECT_COLUMNS_EQUAL(expected_strs, *results, print_all);
-=======
-    CUDF_TEST_EXPECT_COLUMNS_EQUAL(expected_strs, *results, verbosity);
-
-    results = cudf::strings::repeat_strings(strs_cv, -100);
-    CUDF_TEST_EXPECT_COLUMNS_EQUAL(expected_strs, *results, verbosity);
->>>>>>> cdcc91c6
+    CUDF_TEST_EXPECT_COLUMNS_EQUAL(expected_strs, *results, verbosity);
   }
 }
 
@@ -377,11 +291,7 @@
   {
     auto const repeat_times = ints_col{1, 1, 1, 1, 1};
     auto const results      = cudf::strings::repeat_strings(strs_cv, repeat_times);
-<<<<<<< HEAD
-    CUDF_TEST_EXPECT_COLUMNS_EQUAL(strs, *results, print_all);
-=======
     CUDF_TEST_EXPECT_COLUMNS_EQUAL(strs, *results, verbosity);
->>>>>>> cdcc91c6
   }
 
   // repeat_times column has negative values.
@@ -390,17 +300,16 @@
     auto const expected_strs = strs_col{"0a0b0c", "abcxyzabcxyz", "xyzéééxyzéééxyzééé", "", ""};
 
     auto results = cudf::strings::repeat_strings(strs_cv, repeat_times);
-<<<<<<< HEAD
-    CUDF_TEST_EXPECT_COLUMNS_EQUAL(expected_strs, *results, print_all);
+    CUDF_TEST_EXPECT_COLUMNS_EQUAL(expected_strs, *results, verbosity);
 
     auto const expected_sizes = int32s_col{6, 12, 27, 0, 0};
     auto const [sizes, total_bytes] =
       cudf::strings::repeat_strings_output_sizes(strs_cv, repeat_times);
-    CUDF_TEST_EXPECT_COLUMNS_EQUAL(expected_sizes, *sizes, print_all);
+    CUDF_TEST_EXPECT_COLUMNS_EQUAL(expected_sizes, *sizes, verbosity);
     EXPECT_EQ(45, total_bytes);
 
     results = cudf::strings::repeat_strings(strs_cv, repeat_times, *sizes);
-    CUDF_TEST_EXPECT_COLUMNS_EQUAL(expected_strs, *results, print_all);
+    CUDF_TEST_EXPECT_COLUMNS_EQUAL(expected_strs, *results, verbosity);
   }
 
   // repeat_times column has nulls.
@@ -410,42 +319,6 @@
       {"0a0b0c", "" /*NULL*/, "xyzéééxyzéééxyzééé", "áááááá", "" /*NULL*/}, nulls_at({1, 4})};
 
     auto results = cudf::strings::repeat_strings(strs_cv, repeat_times);
-    CUDF_TEST_EXPECT_COLUMNS_EQUAL(expected_strs, *results, print_all);
-
-    auto const expected_sizes = int32s_col{6, 0, 27, 12, 0};
-    auto const [sizes, total_bytes] =
-      cudf::strings::repeat_strings_output_sizes(strs_cv, repeat_times);
-    CUDF_TEST_EXPECT_COLUMNS_EQUAL(expected_sizes, *sizes, print_all);
-    EXPECT_EQ(45, total_bytes);
-
-    results = cudf::strings::repeat_strings(strs_cv, repeat_times, *sizes);
-    CUDF_TEST_EXPECT_COLUMNS_EQUAL(expected_strs, *results, print_all);
-=======
-    CUDF_TEST_EXPECT_COLUMNS_EQUAL(expected_strs, *results, verbosity);
-
-    auto const expected_sizes = int32s_col{6, 12, 27, 0, 0};
-    auto const [sizes, total_bytes] =
-      cudf::strings::repeat_strings_output_sizes(strs_cv, repeat_times);
-    CUDF_TEST_EXPECT_COLUMNS_EQUAL(expected_sizes, *sizes, verbosity);
-    EXPECT_EQ(45, total_bytes);
-
-    results = cudf::strings::repeat_strings(strs_cv, repeat_times, *sizes);
-    CUDF_TEST_EXPECT_COLUMNS_EQUAL(expected_strs, *results, verbosity);
->>>>>>> cdcc91c6
-  }
-}
-
-TYPED_TEST(RepeatStringsTypedTest, SlicedStringsColumnNoNullWithScalarRepeatTimes)
-{
-  auto const strs = strs_col{"0a0b0c", "abcxyz", "xyzééé", "ááá", "íí"};
-
-  // repeat_times column has nulls.
-  {
-    auto const repeat_times  = ints_col{{1, null, 3, 2, null}, nulls_at({1, 4})};
-    auto const expected_strs = strs_col{
-      {"0a0b0c", "" /*NULL*/, "xyzéééxyzéééxyzééé", "áááááá", "" /*NULL*/}, nulls_at({1, 4})};
-
-    auto results = cudf::strings::repeat_strings(strs_cv, repeat_times);
     CUDF_TEST_EXPECT_COLUMNS_EQUAL(expected_strs, *results, verbosity);
 
     auto const expected_sizes = int32s_col{6, 0, 27, 12, 0};
@@ -468,11 +341,7 @@
     auto const sliced_strs = cudf::slice(strs, {0, 3})[0];
     auto const results = cudf::strings::repeat_strings(cudf::strings_column_view(sliced_strs), 2);
     auto const expected_strs = strs_col{"0a0b0c0a0b0c", "abcxyzabcxyz", "xyzéééxyzééé"};
-<<<<<<< HEAD
-    CUDF_TEST_EXPECT_COLUMNS_EQUAL(expected_strs, *results, print_all);
-=======
-    CUDF_TEST_EXPECT_COLUMNS_EQUAL(expected_strs, *results, verbosity);
->>>>>>> cdcc91c6
+    CUDF_TEST_EXPECT_COLUMNS_EQUAL(expected_strs, *results, verbosity);
   }
 
   // Sliced the middle of the column.
@@ -480,11 +349,7 @@
     auto const sliced_strs = cudf::slice(strs, {1, 3})[0];
     auto const results = cudf::strings::repeat_strings(cudf::strings_column_view(sliced_strs), 2);
     auto const expected_strs = strs_col{"abcxyzabcxyz", "xyzéééxyzééé"};
-<<<<<<< HEAD
-    CUDF_TEST_EXPECT_COLUMNS_EQUAL(expected_strs, *results, print_all);
-=======
-    CUDF_TEST_EXPECT_COLUMNS_EQUAL(expected_strs, *results, verbosity);
->>>>>>> cdcc91c6
+    CUDF_TEST_EXPECT_COLUMNS_EQUAL(expected_strs, *results, verbosity);
   }
 
   // Sliced the second half of the column.
@@ -492,11 +357,7 @@
     auto const sliced_strs = cudf::slice(strs, {2, 5})[0];
     auto const results = cudf::strings::repeat_strings(cudf::strings_column_view(sliced_strs), 2);
     auto const expected_strs = strs_col{"xyzéééxyzééé", "áááááá", "íííí"};
-<<<<<<< HEAD
-    CUDF_TEST_EXPECT_COLUMNS_EQUAL(expected_strs, *results, print_all);
-=======
-    CUDF_TEST_EXPECT_COLUMNS_EQUAL(expected_strs, *results, verbosity);
->>>>>>> cdcc91c6
+    CUDF_TEST_EXPECT_COLUMNS_EQUAL(expected_strs, *results, verbosity);
   }
 }
 
@@ -515,28 +376,16 @@
     auto const expected_strs  = strs_col{"0a0b0c", "abcxyzabcxyz", "xyzéééxyzéééxyzééé"};
 
     auto results = cudf::strings::repeat_strings(sliced_strs_cv, sliced_rtimes);
-<<<<<<< HEAD
-    CUDF_TEST_EXPECT_COLUMNS_EQUAL(expected_strs, *results, print_all);
-=======
-    CUDF_TEST_EXPECT_COLUMNS_EQUAL(expected_strs, *results, verbosity);
->>>>>>> cdcc91c6
+    CUDF_TEST_EXPECT_COLUMNS_EQUAL(expected_strs, *results, verbosity);
 
     auto const expected_sizes = int32s_col{6, 12, 27};
     auto const [sizes, total_bytes] =
       cudf::strings::repeat_strings_output_sizes(sliced_strs_cv, sliced_rtimes);
-<<<<<<< HEAD
-    CUDF_TEST_EXPECT_COLUMNS_EQUAL(expected_sizes, *sizes, print_all);
+    CUDF_TEST_EXPECT_COLUMNS_EQUAL(expected_sizes, *sizes, verbosity);
     EXPECT_EQ(45, total_bytes);
 
     results = cudf::strings::repeat_strings(sliced_strs_cv, sliced_rtimes, *sizes);
-    CUDF_TEST_EXPECT_COLUMNS_EQUAL(expected_strs, *results, print_all);
-=======
-    CUDF_TEST_EXPECT_COLUMNS_EQUAL(expected_sizes, *sizes, verbosity);
-    EXPECT_EQ(45, total_bytes);
-
-    results = cudf::strings::repeat_strings(sliced_strs_cv, sliced_rtimes, *sizes);
-    CUDF_TEST_EXPECT_COLUMNS_EQUAL(expected_strs, *results, verbosity);
->>>>>>> cdcc91c6
+    CUDF_TEST_EXPECT_COLUMNS_EQUAL(expected_strs, *results, verbosity);
   }
 
   // Sliced the middle of the column.
@@ -547,28 +396,16 @@
     auto const expected_strs  = strs_col{"abcxyzabcxyz", "xyzéééxyzéééxyzééé"};
 
     auto results = cudf::strings::repeat_strings(sliced_strs_cv, sliced_rtimes);
-<<<<<<< HEAD
-    CUDF_TEST_EXPECT_COLUMNS_EQUAL(expected_strs, *results, print_all);
-=======
-    CUDF_TEST_EXPECT_COLUMNS_EQUAL(expected_strs, *results, verbosity);
->>>>>>> cdcc91c6
+    CUDF_TEST_EXPECT_COLUMNS_EQUAL(expected_strs, *results, verbosity);
 
     auto const expected_sizes = int32s_col{12, 27};
     auto const [sizes, total_bytes] =
       cudf::strings::repeat_strings_output_sizes(sliced_strs_cv, sliced_rtimes);
-<<<<<<< HEAD
-    CUDF_TEST_EXPECT_COLUMNS_EQUAL(expected_sizes, *sizes, print_all);
+    CUDF_TEST_EXPECT_COLUMNS_EQUAL(expected_sizes, *sizes, verbosity);
     EXPECT_EQ(39, total_bytes);
 
     results = cudf::strings::repeat_strings(sliced_strs_cv, sliced_rtimes, *sizes);
-    CUDF_TEST_EXPECT_COLUMNS_EQUAL(expected_strs, *results, print_all);
-=======
-    CUDF_TEST_EXPECT_COLUMNS_EQUAL(expected_sizes, *sizes, verbosity);
-    EXPECT_EQ(39, total_bytes);
-
-    results = cudf::strings::repeat_strings(sliced_strs_cv, sliced_rtimes, *sizes);
-    CUDF_TEST_EXPECT_COLUMNS_EQUAL(expected_strs, *results, verbosity);
->>>>>>> cdcc91c6
+    CUDF_TEST_EXPECT_COLUMNS_EQUAL(expected_strs, *results, verbosity);
   }
 
   // Sliced the second half of the column.
@@ -579,28 +416,16 @@
     auto const expected_strs = strs_col{"xyzéééxyzéééxyzééé", "áááááá", "íííííí"};
 
     auto results = cudf::strings::repeat_strings(sliced_strs_cv, sliced_rtimes);
-<<<<<<< HEAD
-    CUDF_TEST_EXPECT_COLUMNS_EQUAL(expected_strs, *results, print_all);
-=======
-    CUDF_TEST_EXPECT_COLUMNS_EQUAL(expected_strs, *results, verbosity);
->>>>>>> cdcc91c6
+    CUDF_TEST_EXPECT_COLUMNS_EQUAL(expected_strs, *results, verbosity);
 
     auto const expected_sizes = int32s_col{27, 12, 12};
     auto const [sizes, total_bytes] =
       cudf::strings::repeat_strings_output_sizes(sliced_strs_cv, sliced_rtimes);
-<<<<<<< HEAD
-    CUDF_TEST_EXPECT_COLUMNS_EQUAL(expected_sizes, *sizes, print_all);
+    CUDF_TEST_EXPECT_COLUMNS_EQUAL(expected_sizes, *sizes, verbosity);
     EXPECT_EQ(51, total_bytes);
 
     results = cudf::strings::repeat_strings(sliced_strs_cv, sliced_rtimes, *sizes);
-    CUDF_TEST_EXPECT_COLUMNS_EQUAL(expected_strs, *results, print_all);
-=======
-    CUDF_TEST_EXPECT_COLUMNS_EQUAL(expected_sizes, *sizes, verbosity);
-    EXPECT_EQ(51, total_bytes);
-
-    results = cudf::strings::repeat_strings(sliced_strs_cv, sliced_rtimes, *sizes);
-    CUDF_TEST_EXPECT_COLUMNS_EQUAL(expected_strs, *results, verbosity);
->>>>>>> cdcc91c6
+    CUDF_TEST_EXPECT_COLUMNS_EQUAL(expected_strs, *results, verbosity);
   }
 }
 
@@ -632,21 +457,13 @@
                                          "",
                                          "Hello WorldHello World"},
                                         nulls_at({1, 3, 5})};
-<<<<<<< HEAD
-    CUDF_TEST_EXPECT_COLUMNS_EQUAL(expected_strs, *results, print_all);
-=======
-    CUDF_TEST_EXPECT_COLUMNS_EQUAL(expected_strs, *results, verbosity);
->>>>>>> cdcc91c6
+    CUDF_TEST_EXPECT_COLUMNS_EQUAL(expected_strs, *results, verbosity);
   }
 
   // Repeat once.
   {
     auto const results = cudf::strings::repeat_strings(strs_cv, 1);
-<<<<<<< HEAD
-    CUDF_TEST_EXPECT_COLUMNS_EQUAL(strs, *results, print_all);
-=======
     CUDF_TEST_EXPECT_COLUMNS_EQUAL(strs, *results, verbosity);
->>>>>>> cdcc91c6
   }
 
   // Non-positive repeat times.
@@ -655,11 +472,10 @@
       {"", "" /*NULL*/, "", "" /*NULL*/, "", "" /*NULL*/, "", "", "", ""}, nulls_at({1, 3, 5})};
 
     auto results = cudf::strings::repeat_strings(strs_cv, 0);
-<<<<<<< HEAD
-    CUDF_TEST_EXPECT_COLUMNS_EQUAL(expected_strs, *results, print_all);
+    CUDF_TEST_EXPECT_COLUMNS_EQUAL(expected_strs, *results, verbosity);
 
     results = cudf::strings::repeat_strings(strs_cv, -100);
-    CUDF_TEST_EXPECT_COLUMNS_EQUAL(expected_strs, *results, print_all);
+    CUDF_TEST_EXPECT_COLUMNS_EQUAL(expected_strs, *results, verbosity);
   }
 }
 
@@ -684,7 +500,7 @@
   {
     auto const repeat_times = ints_col{1, 1, 1, 1, 1, 1, 1, 1, 1, 1};
     auto const results      = cudf::strings::repeat_strings(strs_cv, repeat_times);
-    CUDF_TEST_EXPECT_COLUMNS_EQUAL(strs, *results, print_all);
+    CUDF_TEST_EXPECT_COLUMNS_EQUAL(strs, *results, verbosity);
   }
 
   // repeat_times column has negative values.
@@ -703,16 +519,16 @@
                                         nulls_at({1, 3, 5})};
 
     auto results = cudf::strings::repeat_strings(strs_cv, repeat_times);
-    CUDF_TEST_EXPECT_COLUMNS_EQUAL(expected_strs, *results, print_all);
+    CUDF_TEST_EXPECT_COLUMNS_EQUAL(expected_strs, *results, verbosity);
 
     auto const expected_sizes = int32s_col{6, 0, 18, 0, 0, 0, 12, 12, 0, 0};
     auto const [sizes, total_bytes] =
       cudf::strings::repeat_strings_output_sizes(strs_cv, repeat_times);
-    CUDF_TEST_EXPECT_COLUMNS_EQUAL(expected_sizes, *sizes, print_all);
+    CUDF_TEST_EXPECT_COLUMNS_EQUAL(expected_sizes, *sizes, verbosity);
     EXPECT_EQ(48, total_bytes);
 
     results = cudf::strings::repeat_strings(strs_cv, repeat_times, *sizes);
-    CUDF_TEST_EXPECT_COLUMNS_EQUAL(expected_strs, *results, print_all);
+    CUDF_TEST_EXPECT_COLUMNS_EQUAL(expected_strs, *results, verbosity);
   }
 
   // repeat_times column has nulls.
@@ -732,32 +548,22 @@
                                         nulls_at({1, 2, 3, 4, 5, 7})};
 
     auto results = cudf::strings::repeat_strings(strs_cv, repeat_times);
-    CUDF_TEST_EXPECT_COLUMNS_EQUAL(expected_strs, *results, print_all);
+    CUDF_TEST_EXPECT_COLUMNS_EQUAL(expected_strs, *results, verbosity);
 
     auto const expected_sizes = int32s_col{6, 0, 0, 0, 0, 0, 12, 0, 0, 0};
     auto const [sizes, total_bytes] =
       cudf::strings::repeat_strings_output_sizes(strs_cv, repeat_times);
-    CUDF_TEST_EXPECT_COLUMNS_EQUAL(expected_sizes, *sizes, print_all);
+    CUDF_TEST_EXPECT_COLUMNS_EQUAL(expected_sizes, *sizes, verbosity);
     EXPECT_EQ(18, total_bytes);
 
     results = cudf::strings::repeat_strings(strs_cv, repeat_times, *sizes);
-    CUDF_TEST_EXPECT_COLUMNS_EQUAL(expected_strs, *results, print_all);
-  }
-}
-
-=======
-    CUDF_TEST_EXPECT_COLUMNS_EQUAL(expected_strs, *results, verbosity);
-
-    results = cudf::strings::repeat_strings(strs_cv, -100);
-    CUDF_TEST_EXPECT_COLUMNS_EQUAL(expected_strs, *results, verbosity);
-  }
-}
-
-TYPED_TEST(RepeatStringsTypedTest, StringsColumnWithNullsWithColumnRepeatTimes)
-{
-  using ints_col = cudf::test::fixed_width_column_wrapper<TypeParam>;
-
-  auto const strs    = strs_col{{"0a0b0c",
+    CUDF_TEST_EXPECT_COLUMNS_EQUAL(expected_strs, *results, verbosity);
+  }
+}
+
+TYPED_TEST(RepeatStringsTypedTest, SlicedStringsColumnWithNullsWithScalarRepeatTimes)
+{
+  auto const strs = strs_col{{"0a0b0c",
                               "" /*NULL*/,
                               "abcxyz",
                               "" /*NULL*/,
@@ -768,76 +574,39 @@
                               "",
                               "Hello World"},
                              nulls_at({1, 3, 5})};
-  auto const strs_cv = cudf::strings_column_view(strs);
-
-  // Repeat once.
-  {
-    auto const repeat_times = ints_col{1, 1, 1, 1, 1, 1, 1, 1, 1, 1};
-    auto const results      = cudf::strings::repeat_strings(strs_cv, repeat_times);
-    CUDF_TEST_EXPECT_COLUMNS_EQUAL(strs, *results, verbosity);
-  }
-
-  // repeat_times column has negative values.
-  {
-    auto const repeat_times  = ints_col{1, 2, 3, -1, -2, 1, 2, 3, -5, 0};
-    auto const expected_strs = strs_col{{"0a0b0c",
-                                         "" /*NULL*/,
-                                         "abcxyzabcxyzabcxyz",
-                                         "" /*NULL*/,
-                                         "",
-                                         "" /*NULL*/,
-                                         "áááááá",
-                                         "íííííí",
-                                         "",
-                                         ""},
-                                        nulls_at({1, 3, 5})};
-
-    auto results = cudf::strings::repeat_strings(strs_cv, repeat_times);
-    CUDF_TEST_EXPECT_COLUMNS_EQUAL(expected_strs, *results, verbosity);
-
-    auto const expected_sizes = int32s_col{6, 0, 18, 0, 0, 0, 12, 12, 0, 0};
-    auto const [sizes, total_bytes] =
-      cudf::strings::repeat_strings_output_sizes(strs_cv, repeat_times);
-    CUDF_TEST_EXPECT_COLUMNS_EQUAL(expected_sizes, *sizes, verbosity);
-    EXPECT_EQ(48, total_bytes);
-
-    results = cudf::strings::repeat_strings(strs_cv, repeat_times, *sizes);
-    CUDF_TEST_EXPECT_COLUMNS_EQUAL(expected_strs, *results, verbosity);
-  }
-
-  // repeat_times column has nulls.
-  {
-    auto const repeat_times =
-      ints_col{{1, 2, null, -1, null, 1, 2, null, -5, 0}, nulls_at({2, 4, 7})};
-    auto const expected_strs = strs_col{{"0a0b0c",
-                                         "" /*NULL*/,
-                                         "" /*NULL*/,
-                                         "" /*NULL*/,
-                                         "" /*NULL*/,
-                                         "" /*NULL*/,
-                                         "áááááá",
-                                         "" /*NULL*/,
-                                         "",
-                                         ""},
-                                        nulls_at({1, 2, 3, 4, 5, 7})};
-
-    auto results = cudf::strings::repeat_strings(strs_cv, repeat_times);
-    CUDF_TEST_EXPECT_COLUMNS_EQUAL(expected_strs, *results, verbosity);
-
-    auto const expected_sizes = int32s_col{6, 0, 0, 0, 0, 0, 12, 0, 0, 0};
-    auto const [sizes, total_bytes] =
-      cudf::strings::repeat_strings_output_sizes(strs_cv, repeat_times);
-    CUDF_TEST_EXPECT_COLUMNS_EQUAL(expected_sizes, *sizes, verbosity);
-    EXPECT_EQ(18, total_bytes);
-
-    results = cudf::strings::repeat_strings(strs_cv, repeat_times, *sizes);
-    CUDF_TEST_EXPECT_COLUMNS_EQUAL(expected_strs, *results, verbosity);
-  }
-}
-
->>>>>>> cdcc91c6
-TYPED_TEST(RepeatStringsTypedTest, SlicedStringsColumnWithNullsWithScalarRepeatTimes)
-{
+
+  // Sliced the first half of the column.
+  {
+    auto const sliced_strs = cudf::slice(strs, {0, 3})[0];
+    auto const results = cudf::strings::repeat_strings(cudf::strings_column_view(sliced_strs), 2);
+    auto const expected_strs = strs_col{{"0a0b0c0a0b0c", "" /*NULL*/, "abcxyzabcxyz"}, null_at(1)};
+    CUDF_TEST_EXPECT_COLUMNS_EQUAL(expected_strs, *results, verbosity);
+  }
+
+  // Sliced the middle of the column.
+  {
+    auto const sliced_strs = cudf::slice(strs, {2, 7})[0];
+    auto const results = cudf::strings::repeat_strings(cudf::strings_column_view(sliced_strs), 2);
+    auto const expected_strs = strs_col{
+      {"abcxyzabcxyz", "" /*NULL*/, "xyzéééxyzééé", "" /*NULL*/, "áááááá"}, nulls_at({1, 3})};
+    CUDF_TEST_EXPECT_COLUMNS_EQUAL(expected_strs, *results, verbosity);
+  }
+
+  // Sliced the second half of the column.
+  {
+    auto const sliced_strs = cudf::slice(strs, {6, 10})[0];
+    auto const results = cudf::strings::repeat_strings(cudf::strings_column_view(sliced_strs), 2);
+    auto const expected_strs = strs_col{"áááááá", "íííí", "", "Hello WorldHello World"};
+
+    // The results strings column may have a bitmask with all valid values.
+    CUDF_TEST_EXPECT_COLUMNS_EQUIVALENT(expected_strs, *results, verbosity);
+  }
+}
+
+TYPED_TEST(RepeatStringsTypedTest, SlicedStringsColumnWithNullsWithColumnRepeatTimes)
+{
+  using ints_col = cudf::test::fixed_width_column_wrapper<TypeParam>;
+
   auto const strs = strs_col{{"0a0b0c",
                               "" /*NULL*/,
                               "abcxyz",
@@ -850,62 +619,6 @@
                               "Hello World"},
                              nulls_at({1, 3, 5})};
 
-  // Sliced the first half of the column.
-  {
-    auto const sliced_strs = cudf::slice(strs, {0, 3})[0];
-    auto const results = cudf::strings::repeat_strings(cudf::strings_column_view(sliced_strs), 2);
-    auto const expected_strs = strs_col{{"0a0b0c0a0b0c", "" /*NULL*/, "abcxyzabcxyz"}, null_at(1)};
-<<<<<<< HEAD
-    CUDF_TEST_EXPECT_COLUMNS_EQUAL(expected_strs, *results, print_all);
-=======
-    CUDF_TEST_EXPECT_COLUMNS_EQUAL(expected_strs, *results, verbosity);
->>>>>>> cdcc91c6
-  }
-
-  // Sliced the middle of the column.
-  {
-    auto const sliced_strs = cudf::slice(strs, {2, 7})[0];
-    auto const results = cudf::strings::repeat_strings(cudf::strings_column_view(sliced_strs), 2);
-    auto const expected_strs = strs_col{
-      {"abcxyzabcxyz", "" /*NULL*/, "xyzéééxyzééé", "" /*NULL*/, "áááááá"}, nulls_at({1, 3})};
-<<<<<<< HEAD
-    CUDF_TEST_EXPECT_COLUMNS_EQUAL(expected_strs, *results, print_all);
-=======
-    CUDF_TEST_EXPECT_COLUMNS_EQUAL(expected_strs, *results, verbosity);
->>>>>>> cdcc91c6
-  }
-
-  // Sliced the second half of the column.
-  {
-    auto const sliced_strs = cudf::slice(strs, {6, 10})[0];
-    auto const results = cudf::strings::repeat_strings(cudf::strings_column_view(sliced_strs), 2);
-    auto const expected_strs = strs_col{"áááááá", "íííí", "", "Hello WorldHello World"};
-
-    // The results strings column may have a bitmask with all valid values.
-<<<<<<< HEAD
-    CUDF_TEST_EXPECT_COLUMNS_EQUIVALENT(expected_strs, *results, print_all);
-=======
-    CUDF_TEST_EXPECT_COLUMNS_EQUIVALENT(expected_strs, *results, verbosity);
->>>>>>> cdcc91c6
-  }
-}
-
-TYPED_TEST(RepeatStringsTypedTest, SlicedStringsColumnWithNullsWithColumnRepeatTimes)
-{
-  using ints_col = cudf::test::fixed_width_column_wrapper<TypeParam>;
-
-  auto const strs = strs_col{{"0a0b0c",
-                              "" /*NULL*/,
-                              "abcxyz",
-                              "" /*NULL*/,
-                              "xyzééé",
-                              "" /*NULL*/,
-                              "ááá",
-                              "íí",
-                              "",
-                              "Hello World"},
-                             nulls_at({1, 3, 5})};
-
   auto const repeat_times =
     ints_col{{1, 2, null, -1, null, 1, 2, null, -5, 0, 6, 7, 8, 9, 10}, nulls_at({2, 4, 7})};
 
@@ -917,28 +630,16 @@
     auto const expected_strs  = strs_col{{"0a0b0c", "" /*NULL*/, "" /*NULL*/}, nulls_at({1, 2})};
 
     auto results = cudf::strings::repeat_strings(sliced_strs_cv, sliced_rtimes);
-<<<<<<< HEAD
-    CUDF_TEST_EXPECT_COLUMNS_EQUAL(expected_strs, *results, print_all);
-=======
-    CUDF_TEST_EXPECT_COLUMNS_EQUAL(expected_strs, *results, verbosity);
->>>>>>> cdcc91c6
+    CUDF_TEST_EXPECT_COLUMNS_EQUAL(expected_strs, *results, verbosity);
 
     auto const expected_sizes = int32s_col{6, 0, 0};
     auto const [sizes, total_bytes] =
       cudf::strings::repeat_strings_output_sizes(sliced_strs_cv, sliced_rtimes);
-<<<<<<< HEAD
-    CUDF_TEST_EXPECT_COLUMNS_EQUAL(expected_sizes, *sizes, print_all);
+    CUDF_TEST_EXPECT_COLUMNS_EQUAL(expected_sizes, *sizes, verbosity);
     EXPECT_EQ(6, total_bytes);
 
     results = cudf::strings::repeat_strings(sliced_strs_cv, sliced_rtimes, *sizes);
-    CUDF_TEST_EXPECT_COLUMNS_EQUAL(expected_strs, *results, print_all);
-=======
-    CUDF_TEST_EXPECT_COLUMNS_EQUAL(expected_sizes, *sizes, verbosity);
-    EXPECT_EQ(6, total_bytes);
-
-    results = cudf::strings::repeat_strings(sliced_strs_cv, sliced_rtimes, *sizes);
-    CUDF_TEST_EXPECT_COLUMNS_EQUAL(expected_strs, *results, verbosity);
->>>>>>> cdcc91c6
+    CUDF_TEST_EXPECT_COLUMNS_EQUAL(expected_strs, *results, verbosity);
   }
 
   // Sliced the middle of the column.
@@ -950,28 +651,16 @@
       {"" /*NULL*/, "" /*NULL*/, "" /*NULL*/, "" /*NULL*/, "áááááá"}, nulls_at({0, 1, 2, 3})};
 
     auto results = cudf::strings::repeat_strings(sliced_strs_cv, sliced_rtimes);
-<<<<<<< HEAD
-    CUDF_TEST_EXPECT_COLUMNS_EQUAL(expected_strs, *results, print_all);
-=======
-    CUDF_TEST_EXPECT_COLUMNS_EQUAL(expected_strs, *results, verbosity);
->>>>>>> cdcc91c6
+    CUDF_TEST_EXPECT_COLUMNS_EQUAL(expected_strs, *results, verbosity);
 
     auto const expected_sizes = int32s_col{0, 0, 0, 0, 12};
     auto const [sizes, total_bytes] =
       cudf::strings::repeat_strings_output_sizes(sliced_strs_cv, sliced_rtimes);
-<<<<<<< HEAD
-    CUDF_TEST_EXPECT_COLUMNS_EQUAL(expected_sizes, *sizes, print_all);
+    CUDF_TEST_EXPECT_COLUMNS_EQUAL(expected_sizes, *sizes, verbosity);
     EXPECT_EQ(12, total_bytes);
 
     results = cudf::strings::repeat_strings(sliced_strs_cv, sliced_rtimes, *sizes);
-    CUDF_TEST_EXPECT_COLUMNS_EQUAL(expected_strs, *results, print_all);
-=======
-    CUDF_TEST_EXPECT_COLUMNS_EQUAL(expected_sizes, *sizes, verbosity);
-    EXPECT_EQ(12, total_bytes);
-
-    results = cudf::strings::repeat_strings(sliced_strs_cv, sliced_rtimes, *sizes);
-    CUDF_TEST_EXPECT_COLUMNS_EQUAL(expected_strs, *results, verbosity);
->>>>>>> cdcc91c6
+    CUDF_TEST_EXPECT_COLUMNS_EQUAL(expected_strs, *results, verbosity);
   }
 
   // Sliced the second half of the column, output has nulls.
@@ -982,25 +671,11 @@
     auto const expected_strs  = strs_col{{"áááááá", "" /*NULL*/, "", ""}, null_at(1)};
 
     auto results = cudf::strings::repeat_strings(sliced_strs_cv, sliced_rtimes);
-<<<<<<< HEAD
-    CUDF_TEST_EXPECT_COLUMNS_EQUAL(expected_strs, *results, print_all);
-=======
-    CUDF_TEST_EXPECT_COLUMNS_EQUAL(expected_strs, *results, verbosity);
->>>>>>> cdcc91c6
+    CUDF_TEST_EXPECT_COLUMNS_EQUAL(expected_strs, *results, verbosity);
 
     auto const expected_sizes = int32s_col{12, 0, 0, 0};
     auto const [sizes, total_bytes] =
       cudf::strings::repeat_strings_output_sizes(sliced_strs_cv, sliced_rtimes);
-<<<<<<< HEAD
-    CUDF_TEST_EXPECT_COLUMNS_EQUAL(expected_sizes, *sizes, print_all);
-    EXPECT_EQ(12, total_bytes);
-
-    results = cudf::strings::repeat_strings(sliced_strs_cv, sliced_rtimes, *sizes);
-    CUDF_TEST_EXPECT_COLUMNS_EQUAL(expected_strs, *results, print_all);
-  }
-
-  // Sliced the second half of the column, output does not have null.
-=======
     CUDF_TEST_EXPECT_COLUMNS_EQUAL(expected_sizes, *sizes, verbosity);
     EXPECT_EQ(12, total_bytes);
 
@@ -1010,7 +685,6 @@
 
   // Sliced the second half of the column, output does not have null.
   // Since the input has nulls, the output column is nullable (but doesn't have nulls).
->>>>>>> cdcc91c6
   {
     auto const sliced_strs    = cudf::slice(strs, {8, 10})[0];
     auto const sliced_rtimes  = cudf::slice(repeat_times, {8, 10})[0];
@@ -1018,27 +692,15 @@
     auto const expected_strs  = strs_col{"", ""};
 
     auto results = cudf::strings::repeat_strings(sliced_strs_cv, sliced_rtimes);
-<<<<<<< HEAD
-    CUDF_TEST_EXPECT_COLUMNS_EQUAL(expected_strs, *results, print_all);
-=======
     CUDF_TEST_EXPECT_COLUMNS_EQUIVALENT(expected_strs, *results, verbosity);
->>>>>>> cdcc91c6
 
     auto const expected_sizes = int32s_col{0, 0};
     auto const [sizes, total_bytes] =
       cudf::strings::repeat_strings_output_sizes(sliced_strs_cv, sliced_rtimes);
-<<<<<<< HEAD
-    CUDF_TEST_EXPECT_COLUMNS_EQUAL(expected_sizes, *sizes, print_all);
-    EXPECT_EQ(0, total_bytes);
-
-    results = cudf::strings::repeat_strings(sliced_strs_cv, sliced_rtimes, *sizes);
-    CUDF_TEST_EXPECT_COLUMNS_EQUAL(expected_strs, *results, print_all);
-=======
     CUDF_TEST_EXPECT_COLUMNS_EQUAL(expected_sizes, *sizes, verbosity);
     EXPECT_EQ(0, total_bytes);
 
     results = cudf::strings::repeat_strings(sliced_strs_cv, sliced_rtimes, *sizes);
     CUDF_TEST_EXPECT_COLUMNS_EQUIVALENT(expected_strs, *results, verbosity);
->>>>>>> cdcc91c6
   }
 }