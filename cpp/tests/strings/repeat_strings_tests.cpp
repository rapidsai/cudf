/*
 * Copyright (c) 2021, NVIDIA CORPORATION.
 *
 * Licensed under the Apache License, Version 2.0 (the "License");
 * you may not use this file except in compliance with the License.
 * You may obtain a copy of the License at
 *
 *     http://www.apache.org/licenses/LICENSE-2.0
 *
 * Unless required by applicable law or agreed to in writing, software
 * distributed under the License is distributed on an "AS IS" BASIS,
 * WITHOUT WARRANTIES OR CONDITIONS OF ANY KIND, either express or implied.
 * See the License for the specific language governing permissions and
 * limitations under the License.
 */

#include <cudf_test/base_fixture.hpp>
#include <cudf_test/column_wrapper.hpp>
#include <cudf_test/iterator_utilities.hpp>
#include <cudf_test/type_lists.hpp>

#include <cudf/scalar/scalar.hpp>
#include <cudf/strings/repeat_strings.hpp>
#include <cudf/strings/strings_column_view.hpp>

using namespace cudf::test::iterators;

namespace {
<<<<<<< HEAD
using StrCol = cudf::test::strings_column_wrapper;
=======
using strs_col   = cudf::test::strings_column_wrapper;
using int32s_col = cudf::test::fixed_width_column_wrapper<int32_t>;
>>>>>>> 7795f54e

constexpr int32_t null{0};  // mark for null elements in a column of int32_t values
constexpr bool print_all{false};
}  // namespace

<<<<<<< HEAD
template <typename T>
struct RepeatStringsTypedTest : public cudf::test::BaseFixture {
};

// Test for signed types only, as we will need to use non-positive values.
using TypesForTest = cudf::test::Types<int8_t, int16_t, int32_t, int64_t>;
TYPED_TEST_CASE(RepeatStringsTypedTest, TypesForTest);
=======
struct RepeatStringsTest : public cudf::test::BaseFixture {
};

template <typename T>
struct RepeatStringsTypedTest : public cudf::test::BaseFixture {
};

// Test for signed types only, as we will need to use non-positive values.
using TypesForTest = cudf::test::Types<int8_t, int16_t, int32_t, int64_t>;
TYPED_TEST_SUITE(RepeatStringsTypedTest, TypesForTest);
>>>>>>> 7795f54e

TYPED_TEST(RepeatStringsTypedTest, InvalidStringScalar)
{
  auto const str    = cudf::string_scalar("", false);
  auto const result = cudf::strings::repeat_string(str, 3);
  EXPECT_EQ(result->is_valid(), false);
}

TYPED_TEST(RepeatStringsTypedTest, ZeroSizeStringScalar)
{
  auto const str    = cudf::string_scalar("");
  auto const result = cudf::strings::repeat_string(str, 3);
  EXPECT_EQ(result->is_valid(), true);
  EXPECT_EQ(result->size(), 0);
}

TYPED_TEST(RepeatStringsTypedTest, ValidStringScalar)
{
  auto const str = cudf::string_scalar("abc123xyz-");

  {
<<<<<<< HEAD
    auto const result   = cudf::strings::repeat_string(str, 3);
    auto const expected = cudf::string_scalar("abc123xyz-abc123xyz-abc123xyz-");
    CUDF_TEST_EXPECT_EQUAL_BUFFERS(expected.data(), result->data(), expected.size());
=======
    auto const result        = cudf::strings::repeat_string(str, 3);
    auto const expected_strs = cudf::string_scalar("abc123xyz-abc123xyz-abc123xyz-");
    CUDF_TEST_EXPECT_EQUAL_BUFFERS(expected_strs.data(), result->data(), expected_strs.size());
>>>>>>> 7795f54e
  }

  // Repeat once.
  {
    auto const result = cudf::strings::repeat_string(str, 1);
    CUDF_TEST_EXPECT_EQUAL_BUFFERS(str.data(), result->data(), str.size());
  }

  // Zero repeat times.
  {
    auto const result = cudf::strings::repeat_string(str, 0);
    EXPECT_EQ(result->is_valid(), true);
    EXPECT_EQ(result->size(), 0);
  }

  // Negative repeat times.
  {
    auto const result = cudf::strings::repeat_string(str, -10);
    EXPECT_EQ(result->is_valid(), true);
    EXPECT_EQ(result->size(), 0);
  }

  // Repeat too many times.
  {
    EXPECT_THROW(cudf::strings::repeat_string(str, std::numeric_limits<int32_t>::max() / 2),
                 cudf::logic_error);
  }
}

TYPED_TEST(RepeatStringsTypedTest, ZeroSizeStringsColumnWithScalarRepeatTimes)
{
<<<<<<< HEAD
  auto const strs    = StrCol{};
=======
  auto const strs    = strs_col{};
>>>>>>> 7795f54e
  auto const results = cudf::strings::repeat_strings(cudf::strings_column_view(strs), 10);
  CUDF_TEST_EXPECT_COLUMNS_EQUAL(strs, *results, print_all);
}

TYPED_TEST(RepeatStringsTypedTest, ZeroSizeStringsColumnWithColumnRepeatTimes)
{
<<<<<<< HEAD
  using IntCol = cudf::test::fixed_width_column_wrapper<TypeParam>;

  auto const strs         = StrCol{};
  auto const repeat_times = IntCol{};
=======
  using ints_col = cudf::test::fixed_width_column_wrapper<TypeParam>;

  auto const strs         = strs_col{};
  auto const repeat_times = ints_col{};
>>>>>>> 7795f54e
  auto const results = cudf::strings::repeat_strings(cudf::strings_column_view(strs), repeat_times);
  CUDF_TEST_EXPECT_COLUMNS_EQUAL(strs, *results, print_all);
}

TYPED_TEST(RepeatStringsTypedTest, AllEmptyStringsColumnWithScalarRepeatTimes)
{
<<<<<<< HEAD
  auto const strs    = StrCol{"", "", "", "", ""};
=======
  auto const strs    = strs_col{"", "", "", "", ""};
>>>>>>> 7795f54e
  auto const results = cudf::strings::repeat_strings(cudf::strings_column_view(strs), 10);
  CUDF_TEST_EXPECT_COLUMNS_EQUAL(strs, *results, print_all);
}

TYPED_TEST(RepeatStringsTypedTest, AllEmptyStringsColumnWithColumnRepeatTimes)
<<<<<<< HEAD
{
  using IntCol = cudf::test::fixed_width_column_wrapper<TypeParam>;

  auto const strs         = StrCol{"", "", "", "", ""};
  auto const repeat_times = IntCol{-2, -1, 0, 1, 2};
  auto const results = cudf::strings::repeat_strings(cudf::strings_column_view(strs), repeat_times);
  CUDF_TEST_EXPECT_COLUMNS_EQUAL(strs, *results, print_all);
}

TYPED_TEST(RepeatStringsTypedTest, AllNullStringsColumnWithScalarRepeatTimes)
{
  auto const strs    = StrCol{{"" /*NULL*/, "" /*NULL*/, "" /*NULL*/}, all_nulls()};
=======
{
  using ints_col = cudf::test::fixed_width_column_wrapper<TypeParam>;

  auto const strs         = strs_col{"", "", "", "", ""};
  auto const repeat_times = ints_col{-2, -1, 0, 1, 2};
  auto const results = cudf::strings::repeat_strings(cudf::strings_column_view(strs), repeat_times);
  CUDF_TEST_EXPECT_COLUMNS_EQUAL(strs, *results, print_all);
}

TYPED_TEST(RepeatStringsTypedTest, AllNullStringsColumnWithScalarRepeatTimes)
{
  auto const strs    = strs_col{{"" /*NULL*/, "" /*NULL*/, "" /*NULL*/}, all_nulls()};
>>>>>>> 7795f54e
  auto const results = cudf::strings::repeat_strings(cudf::strings_column_view(strs), 10);
  CUDF_TEST_EXPECT_COLUMNS_EQUAL(strs, *results, print_all);
}

TYPED_TEST(RepeatStringsTypedTest, AllNullStringsColumnWithColumnRepeatTimes)
{
<<<<<<< HEAD
  using IntCol = cudf::test::fixed_width_column_wrapper<TypeParam>;

  auto const strs = StrCol{{"" /*NULL*/, "" /*NULL*/, "" /*NULL*/}, all_nulls()};

  // The repeat_times column contains all valid numbers.
  {
    auto const repeat_times = IntCol{-1, 0, 1};
    auto const results =
      cudf::strings::repeat_strings(cudf::strings_column_view(strs), repeat_times);
=======
  using ints_col = cudf::test::fixed_width_column_wrapper<TypeParam>;

  auto const strs    = strs_col{{"" /*NULL*/, "" /*NULL*/, "" /*NULL*/}, all_nulls()};
  auto const strs_cv = cudf::strings_column_view(strs);

  // The repeat_times column contains all valid numbers.
  {
    auto const repeat_times = ints_col{-1, 0, 1};
    auto const results      = cudf::strings::repeat_strings(strs_cv, repeat_times);
>>>>>>> 7795f54e
    CUDF_TEST_EXPECT_COLUMNS_EQUAL(strs, *results, print_all);
  }

  // The repeat_times column also contains some nulls and some valid numbers.
  {
<<<<<<< HEAD
    auto const repeat_times = IntCol{{null, 1, null}, nulls_at({0, 2})};
    auto const results =
      cudf::strings::repeat_strings(cudf::strings_column_view(strs), repeat_times);
=======
    auto const repeat_times = ints_col{{null, 1, null}, nulls_at({0, 2})};
    auto const results      = cudf::strings::repeat_strings(strs_cv, repeat_times);
>>>>>>> 7795f54e
    CUDF_TEST_EXPECT_COLUMNS_EQUAL(strs, *results, print_all);
  }

  // The repeat_times column also contains all nulls.
  {
<<<<<<< HEAD
    auto const repeat_times = IntCol{{null, null, null}, all_nulls()};
    auto const results =
      cudf::strings::repeat_strings(cudf::strings_column_view(strs), repeat_times);
=======
    auto const repeat_times = ints_col{{null, null, null}, all_nulls()};
    auto const results      = cudf::strings::repeat_strings(strs_cv, repeat_times);
>>>>>>> 7795f54e
    CUDF_TEST_EXPECT_COLUMNS_EQUAL(strs, *results, print_all);
  }
}

TYPED_TEST(RepeatStringsTypedTest, StringsColumnWithAllNullColumnRepeatTimes)
{
<<<<<<< HEAD
  using IntCol = cudf::test::fixed_width_column_wrapper<TypeParam>;

  auto const strs         = StrCol{"ABC", "abc", "xyz"};
  auto const repeat_times = IntCol{{null, null, null}, all_nulls()};
  auto const results = cudf::strings::repeat_strings(cudf::strings_column_view(strs), repeat_times);
  auto const expected = StrCol{{"" /*NULL*/, "" /*NULL*/, "" /*NULL*/}, all_nulls()};
  CUDF_TEST_EXPECT_COLUMNS_EQUAL(expected, *results, print_all);
=======
  using ints_col = cudf::test::fixed_width_column_wrapper<TypeParam>;

  auto const strs         = strs_col{"ABC", "abc", "xyz"};
  auto const repeat_times = ints_col{{null, null, null}, all_nulls()};
  auto const results = cudf::strings::repeat_strings(cudf::strings_column_view(strs), repeat_times);
  auto const expected_strs = strs_col{{"" /*NULL*/, "" /*NULL*/, "" /*NULL*/}, all_nulls()};
  CUDF_TEST_EXPECT_COLUMNS_EQUAL(expected_strs, *results, print_all);
>>>>>>> 7795f54e
}

TYPED_TEST(RepeatStringsTypedTest, ZeroSizeAndNullStringsColumnWithScalarRepeatTimes)
{
  auto const strs =
<<<<<<< HEAD
    StrCol{{"" /*NULL*/, "", "" /*NULL*/, "", "", "" /*NULL*/}, nulls_at({0, 2, 5})};
=======
    strs_col{{"" /*NULL*/, "", "" /*NULL*/, "", "", "" /*NULL*/}, nulls_at({0, 2, 5})};
>>>>>>> 7795f54e
  auto const results = cudf::strings::repeat_strings(cudf::strings_column_view(strs), 10);
  CUDF_TEST_EXPECT_COLUMNS_EQUAL(strs, *results, print_all);
}

TYPED_TEST(RepeatStringsTypedTest, ZeroSizeAndNullStringsColumnWithColumnRepeatTimes)
<<<<<<< HEAD
{
  using IntCol = cudf::test::fixed_width_column_wrapper<TypeParam>;

  auto const strs =
    StrCol{{"" /*NULL*/, "", "" /*NULL*/, "", "", "" /*NULL*/}, nulls_at({0, 2, 5})};
  auto const repeat_times = IntCol{1, 2, 3, 4, 5, 6};
  auto const results      = cudf::strings::repeat_strings(cudf::strings_column_view(strs), 10);
  CUDF_TEST_EXPECT_COLUMNS_EQUAL(strs, *results, print_all);
}

TYPED_TEST(RepeatStringsTypedTest, StringsColumnWithInvalidColumnRepeatTimes)
{
  using IntCol = cudf::test::fixed_width_column_wrapper<TypeParam>;

  auto const strs = StrCol{"abc", "xyz"};

  // Size mismatched.
  {
    auto const repeat_times = IntCol{1, 2, 3, 4, 5, 6};
    EXPECT_THROW(cudf::strings::repeat_strings(cudf::strings_column_view(strs), repeat_times),
                 cudf::logic_error);
  }

  // Invalid data type.
  {
    auto const repeat_times = cudf::test::fixed_width_column_wrapper<float>{1, 2, 3, 4, 5, 6};
    EXPECT_THROW(cudf::strings::repeat_strings(cudf::strings_column_view(strs), repeat_times),
                 cudf::logic_error);
  }

  // Invalid data type.
  {
    auto const repeat_times = StrCol{"xxx", "xxx"};
    EXPECT_THROW(cudf::strings::repeat_strings(cudf::strings_column_view(strs), repeat_times),
                 cudf::logic_error);
=======
{
  using ints_col = cudf::test::fixed_width_column_wrapper<TypeParam>;

  auto const strs =
    strs_col{{"" /*NULL*/, "", "" /*NULL*/, "", "", "" /*NULL*/}, nulls_at({0, 2, 5})};
  auto const repeat_times = ints_col{1, 2, 3, 4, 5, 6};
  auto const results      = cudf::strings::repeat_strings(cudf::strings_column_view(strs), 10);
  CUDF_TEST_EXPECT_COLUMNS_EQUAL(strs, *results, print_all);
}

TEST_F(RepeatStringsTest, StringsColumnWithColumnRepeatTimesInvalidInput)
{
  auto const strs    = strs_col{"abc", "xyz"};
  auto const strs_cv = cudf::strings_column_view(strs);

  // Sizes mismatched between strings column and repeat_times column.
  {
    auto const repeat_times = int32s_col{1, 2, 3, 4, 5, 6};
    EXPECT_THROW(cudf::strings::repeat_strings(strs_cv, repeat_times), cudf::logic_error);
  }

  // Sizes mismatched between strings column and output_strings_sizes column.
  {
    auto const repeat_times = int32s_col{1, 2};
    auto const sizes        = int32s_col{1, 2, 3, 4, 5};
    EXPECT_THROW(cudf::strings::repeat_strings(strs_cv, repeat_times, sizes), cudf::logic_error);
  }

  // output_strings_sizes column has nulls.
  {
    auto const repeat_times = int32s_col{1, 2};
    auto const sizes        = int32s_col{{null, 2}, null_at(0)};
    EXPECT_THROW(cudf::strings::repeat_strings(strs_cv, repeat_times, sizes), cudf::logic_error);
  }

  // Invalid data type for repeat_times column.
  {
    auto const repeat_times = cudf::test::fixed_width_column_wrapper<float>{1, 2, 3, 4, 5, 6};
    EXPECT_THROW(cudf::strings::repeat_strings(strs_cv, repeat_times), cudf::logic_error);
  }

  // Invalid data type for repeat_times column.
  {
    auto const repeat_times = strs_col{"xxx", "xxx"};
    EXPECT_THROW(cudf::strings::repeat_strings(strs_cv, repeat_times), cudf::logic_error);
>>>>>>> 7795f54e
  }
}

TYPED_TEST(RepeatStringsTypedTest, StringsColumnNoNullWithScalarRepeatTimes)
{
<<<<<<< HEAD
  auto const strs = StrCol{"0a0b0c", "abcxyz", "xyzééé", "ááá", "íí"};

  {
    auto const results = cudf::strings::repeat_strings(cudf::strings_column_view(strs), 2);
    auto const expected = StrCol{"0a0b0c0a0b0c", "abcxyzabcxyz", "xyzéééxyzééé", "áááááá", "íííí"};
    CUDF_TEST_EXPECT_COLUMNS_EQUAL(expected, *results, print_all);
=======
  auto const strs    = strs_col{"0a0b0c", "abcxyz", "xyzééé", "ááá", "íí"};
  auto const strs_cv = cudf::strings_column_view(strs);

  {
    auto const results = cudf::strings::repeat_strings(strs_cv, 2);
    auto const expected_strs =
      strs_col{"0a0b0c0a0b0c", "abcxyzabcxyz", "xyzéééxyzééé", "áááááá", "íííí"};
    CUDF_TEST_EXPECT_COLUMNS_EQUAL(expected_strs, *results, print_all);
>>>>>>> 7795f54e
  }

  // Repeat once.
  {
    auto const results = cudf::strings::repeat_strings(strs_cv, 1);
    CUDF_TEST_EXPECT_COLUMNS_EQUAL(strs, *results, print_all);
  }

  // Non-positive repeat times.
  {
<<<<<<< HEAD
    auto const expected = StrCol{"", "", "", "", ""};
=======
    auto const expected_strs = strs_col{"", "", "", "", ""};
>>>>>>> 7795f54e

    auto results = cudf::strings::repeat_strings(strs_cv, 0);
    CUDF_TEST_EXPECT_COLUMNS_EQUAL(expected_strs, *results, print_all);

    results = cudf::strings::repeat_strings(strs_cv, -100);
    CUDF_TEST_EXPECT_COLUMNS_EQUAL(expected_strs, *results, print_all);
  }
}

TYPED_TEST(RepeatStringsTypedTest, StringsColumnNoNullWithColumnRepeatTimes)
{
<<<<<<< HEAD
  using IntCol = cudf::test::fixed_width_column_wrapper<TypeParam>;

  auto const strs = StrCol{"0a0b0c", "abcxyz", "xyzééé", "ááá", "íí"};

  // Repeat once.
  {
    auto const repeat_times = IntCol{1, 1, 1, 1, 1};
    auto const results =
      cudf::strings::repeat_strings(cudf::strings_column_view(strs), repeat_times);
=======
  using ints_col = cudf::test::fixed_width_column_wrapper<TypeParam>;

  auto const strs    = strs_col{"0a0b0c", "abcxyz", "xyzééé", "ááá", "íí"};
  auto const strs_cv = cudf::strings_column_view(strs);

  // Repeat once.
  {
    auto const repeat_times = ints_col{1, 1, 1, 1, 1};
    auto const results      = cudf::strings::repeat_strings(strs_cv, repeat_times);
>>>>>>> 7795f54e
    CUDF_TEST_EXPECT_COLUMNS_EQUAL(strs, *results, print_all);
  }

  // repeat_times column has negative values.
  {
<<<<<<< HEAD
    auto const repeat_times = IntCol{1, 2, 3, -1, -2};
    auto const results =
      cudf::strings::repeat_strings(cudf::strings_column_view(strs), repeat_times);
    auto const expected = StrCol{"0a0b0c", "abcxyzabcxyz", "xyzéééxyzéééxyzééé", "", ""};
    CUDF_TEST_EXPECT_COLUMNS_EQUAL(expected, *results, print_all);
=======
    auto const repeat_times = ints_col{1, 2, 3, -1, -2};
    auto const expected_strs = strs_col{"0a0b0c", "abcxyzabcxyz", "xyzéééxyzéééxyzééé", "", ""};

    auto results = cudf::strings::repeat_strings(strs_cv, repeat_times);
    CUDF_TEST_EXPECT_COLUMNS_EQUAL(expected_strs, *results, print_all);

    auto const expected_sizes = int32s_col{6, 12, 27, 0, 0};
    auto const [sizes, total_bytes] =
      cudf::strings::repeat_strings_output_sizes(strs_cv, repeat_times);
    CUDF_TEST_EXPECT_COLUMNS_EQUAL(expected_sizes, *sizes, print_all);
    EXPECT_EQ(45, total_bytes);

    results = cudf::strings::repeat_strings(strs_cv, repeat_times, *sizes);
    CUDF_TEST_EXPECT_COLUMNS_EQUAL(expected_strs, *results, print_all);
>>>>>>> 7795f54e
  }

  // repeat_times column has nulls.
  {
<<<<<<< HEAD
    auto const repeat_times = IntCol{{1, null, 3, 2, null}, nulls_at({1, 4})};
    auto const results =
      cudf::strings::repeat_strings(cudf::strings_column_view(strs), repeat_times);
    auto const expected = StrCol{
      {"0a0b0c", "" /*NULL*/, "xyzéééxyzéééxyzééé", "áááááá", "" /*NULL*/}, nulls_at({1, 4})};
    CUDF_TEST_EXPECT_COLUMNS_EQUAL(expected, *results, print_all);
=======
    auto const repeat_times  = ints_col{{1, null, 3, 2, null}, nulls_at({1, 4})};
    auto const expected_strs = strs_col{
      {"0a0b0c", "" /*NULL*/, "xyzéééxyzéééxyzééé", "áááááá", "" /*NULL*/}, nulls_at({1, 4})};

    auto results = cudf::strings::repeat_strings(strs_cv, repeat_times);
    CUDF_TEST_EXPECT_COLUMNS_EQUAL(expected_strs, *results, print_all);

    auto const expected_sizes = int32s_col{6, 0, 27, 12, 0};
    auto const [sizes, total_bytes] =
      cudf::strings::repeat_strings_output_sizes(strs_cv, repeat_times);
    CUDF_TEST_EXPECT_COLUMNS_EQUAL(expected_sizes, *sizes, print_all);
    EXPECT_EQ(45, total_bytes);

    results = cudf::strings::repeat_strings(strs_cv, repeat_times, *sizes);
    CUDF_TEST_EXPECT_COLUMNS_EQUAL(expected_strs, *results, print_all);
>>>>>>> 7795f54e
  }
}

TYPED_TEST(RepeatStringsTypedTest, SlicedStringsColumnNoNullWithScalarRepeatTimes)
{
<<<<<<< HEAD
  auto const strs = StrCol{"0a0b0c", "abcxyz", "xyzééé", "ááá", "íí"};
=======
  auto const strs = strs_col{"0a0b0c", "abcxyz", "xyzééé", "ááá", "íí"};
>>>>>>> 7795f54e

  // Sliced the first half of the column.
  {
    auto const sliced_strs = cudf::slice(strs, {0, 3})[0];
<<<<<<< HEAD
    auto const results  = cudf::strings::repeat_strings(cudf::strings_column_view(sliced_strs), 2);
    auto const expected = StrCol{"0a0b0c0a0b0c", "abcxyzabcxyz", "xyzéééxyzééé"};
    CUDF_TEST_EXPECT_COLUMNS_EQUAL(expected, *results, print_all);
=======
    auto const results = cudf::strings::repeat_strings(cudf::strings_column_view(sliced_strs), 2);
    auto const expected_strs = strs_col{"0a0b0c0a0b0c", "abcxyzabcxyz", "xyzéééxyzééé"};
    CUDF_TEST_EXPECT_COLUMNS_EQUAL(expected_strs, *results, print_all);
>>>>>>> 7795f54e
  }

  // Sliced the middle of the column.
  {
    auto const sliced_strs = cudf::slice(strs, {1, 3})[0];
<<<<<<< HEAD
    auto const results  = cudf::strings::repeat_strings(cudf::strings_column_view(sliced_strs), 2);
    auto const expected = StrCol{"abcxyzabcxyz", "xyzéééxyzééé"};
    CUDF_TEST_EXPECT_COLUMNS_EQUAL(expected, *results, print_all);
=======
    auto const results = cudf::strings::repeat_strings(cudf::strings_column_view(sliced_strs), 2);
    auto const expected_strs = strs_col{"abcxyzabcxyz", "xyzéééxyzééé"};
    CUDF_TEST_EXPECT_COLUMNS_EQUAL(expected_strs, *results, print_all);
>>>>>>> 7795f54e
  }

  // Sliced the second half of the column.
  {
    auto const sliced_strs = cudf::slice(strs, {2, 5})[0];
<<<<<<< HEAD
    auto const results  = cudf::strings::repeat_strings(cudf::strings_column_view(sliced_strs), 2);
    auto const expected = StrCol{"xyzéééxyzééé", "áááááá", "íííí"};
    CUDF_TEST_EXPECT_COLUMNS_EQUAL(expected, *results, print_all);
=======
    auto const results = cudf::strings::repeat_strings(cudf::strings_column_view(sliced_strs), 2);
    auto const expected_strs = strs_col{"xyzéééxyzééé", "áááááá", "íííí"};
    CUDF_TEST_EXPECT_COLUMNS_EQUAL(expected_strs, *results, print_all);
>>>>>>> 7795f54e
  }
}

TYPED_TEST(RepeatStringsTypedTest, SlicedStringsColumnNoNullWithColumnRepeatTimes)
{
<<<<<<< HEAD
  using IntCol = cudf::test::fixed_width_column_wrapper<TypeParam>;

  auto const strs         = StrCol{"0a0b0c", "abcxyz", "xyzééé", "ááá", "íí"};
  auto const repeat_times = IntCol{1, 2, 3, 2, 3};

  // Sliced the first half of the column.
  {
    auto const sliced_strs   = cudf::slice(strs, {0, 3})[0];
    auto const sliced_rtimes = cudf::slice(repeat_times, {0, 3})[0];
    auto const results =
      cudf::strings::repeat_strings(cudf::strings_column_view(sliced_strs), sliced_rtimes);
    auto const expected = StrCol{"0a0b0c", "abcxyzabcxyz", "xyzéééxyzéééxyzééé"};
    CUDF_TEST_EXPECT_COLUMNS_EQUAL(expected, *results, print_all);
=======
  using ints_col = cudf::test::fixed_width_column_wrapper<TypeParam>;

  auto const strs         = strs_col{"0a0b0c", "abcxyz", "xyzééé", "ááá", "íí"};
  auto const repeat_times = ints_col{1, 2, 3, 2, 3, 4, 5, 6, 7, 8, 9, 10};

  // Sliced the first half of the column.
  {
    auto const sliced_strs    = cudf::slice(strs, {0, 3})[0];
    auto const sliced_rtimes  = cudf::slice(repeat_times, {0, 3})[0];
    auto const sliced_strs_cv = cudf::strings_column_view(sliced_strs);
    auto const expected_strs  = strs_col{"0a0b0c", "abcxyzabcxyz", "xyzéééxyzéééxyzééé"};

    auto results = cudf::strings::repeat_strings(sliced_strs_cv, sliced_rtimes);
    CUDF_TEST_EXPECT_COLUMNS_EQUAL(expected_strs, *results, print_all);

    auto const expected_sizes = int32s_col{6, 12, 27};
    auto const [sizes, total_bytes] =
      cudf::strings::repeat_strings_output_sizes(sliced_strs_cv, sliced_rtimes);
    CUDF_TEST_EXPECT_COLUMNS_EQUAL(expected_sizes, *sizes, print_all);
    EXPECT_EQ(45, total_bytes);

    results = cudf::strings::repeat_strings(sliced_strs_cv, sliced_rtimes, *sizes);
    CUDF_TEST_EXPECT_COLUMNS_EQUAL(expected_strs, *results, print_all);
>>>>>>> 7795f54e
  }

  // Sliced the middle of the column.
  {
<<<<<<< HEAD
    auto const sliced_strs   = cudf::slice(strs, {1, 3})[0];
    auto const sliced_rtimes = cudf::slice(repeat_times, {1, 3})[0];
    auto const results =
      cudf::strings::repeat_strings(cudf::strings_column_view(sliced_strs), sliced_rtimes);
    auto const expected = StrCol{"abcxyzabcxyz", "xyzéééxyzéééxyzééé"};
    CUDF_TEST_EXPECT_COLUMNS_EQUAL(expected, *results, print_all);
=======
    auto const sliced_strs    = cudf::slice(strs, {1, 3})[0];
    auto const sliced_rtimes  = cudf::slice(repeat_times, {1, 3})[0];
    auto const sliced_strs_cv = cudf::strings_column_view(sliced_strs);
    auto const expected_strs  = strs_col{"abcxyzabcxyz", "xyzéééxyzéééxyzééé"};

    auto results = cudf::strings::repeat_strings(sliced_strs_cv, sliced_rtimes);
    CUDF_TEST_EXPECT_COLUMNS_EQUAL(expected_strs, *results, print_all);

    auto const expected_sizes = int32s_col{12, 27};
    auto const [sizes, total_bytes] =
      cudf::strings::repeat_strings_output_sizes(sliced_strs_cv, sliced_rtimes);
    CUDF_TEST_EXPECT_COLUMNS_EQUAL(expected_sizes, *sizes, print_all);
    EXPECT_EQ(39, total_bytes);

    results = cudf::strings::repeat_strings(sliced_strs_cv, sliced_rtimes, *sizes);
    CUDF_TEST_EXPECT_COLUMNS_EQUAL(expected_strs, *results, print_all);
>>>>>>> 7795f54e
  }

  // Sliced the second half of the column.
  {
<<<<<<< HEAD
    auto const sliced_strs   = cudf::slice(strs, {2, 5})[0];
    auto const sliced_rtimes = cudf::slice(repeat_times, {2, 5})[0];
    auto const results =
      cudf::strings::repeat_strings(cudf::strings_column_view(sliced_strs), sliced_rtimes);
    auto const expected = StrCol{"xyzéééxyzéééxyzééé", "áááááá", "íííííí"};
    CUDF_TEST_EXPECT_COLUMNS_EQUAL(expected, *results, print_all);
=======
    auto const sliced_strs    = cudf::slice(strs, {2, 5})[0];
    auto const sliced_rtimes  = cudf::slice(repeat_times, {2, 5})[0];
    auto const sliced_strs_cv = cudf::strings_column_view(sliced_strs);
    auto const expected_strs = strs_col{"xyzéééxyzéééxyzééé", "áááááá", "íííííí"};

    auto results = cudf::strings::repeat_strings(sliced_strs_cv, sliced_rtimes);
    CUDF_TEST_EXPECT_COLUMNS_EQUAL(expected_strs, *results, print_all);

    auto const expected_sizes = int32s_col{27, 12, 12};
    auto const [sizes, total_bytes] =
      cudf::strings::repeat_strings_output_sizes(sliced_strs_cv, sliced_rtimes);
    CUDF_TEST_EXPECT_COLUMNS_EQUAL(expected_sizes, *sizes, print_all);
    EXPECT_EQ(51, total_bytes);

    results = cudf::strings::repeat_strings(sliced_strs_cv, sliced_rtimes, *sizes);
    CUDF_TEST_EXPECT_COLUMNS_EQUAL(expected_strs, *results, print_all);
>>>>>>> 7795f54e
  }
}

TYPED_TEST(RepeatStringsTypedTest, StringsColumnWithNullsWithScalarRepeatTimes)
{
<<<<<<< HEAD
  auto const strs = StrCol{{"0a0b0c",
                            "" /*NULL*/,
                            "abcxyz",
                            "" /*NULL*/,
                            "xyzééé",
                            "" /*NULL*/,
                            "ááá",
                            "íí",
                            "",
                            "Hello World"},
                           nulls_at({1, 3, 5})};

  {
    auto const results  = cudf::strings::repeat_strings(cudf::strings_column_view(strs), 2);
    auto const expected = StrCol{{"0a0b0c0a0b0c",
                                  "" /*NULL*/,
                                  "abcxyzabcxyz",
                                  "" /*NULL*/,
                                  "xyzéééxyzééé",
                                  "" /*NULL*/,
                                  "áááááá",
                                  "íííí",
                                  "",
                                  "Hello WorldHello World"},
                                 nulls_at({1, 3, 5})};
    CUDF_TEST_EXPECT_COLUMNS_EQUAL(expected, *results, print_all);
=======
  auto const strs    = strs_col{{"0a0b0c",
                              "" /*NULL*/,
                              "abcxyz",
                              "" /*NULL*/,
                              "xyzééé",
                              "" /*NULL*/,
                              "ááá",
                              "íí",
                              "",
                              "Hello World"},
                             nulls_at({1, 3, 5})};
  auto const strs_cv = cudf::strings_column_view(strs);

  {
    auto const results       = cudf::strings::repeat_strings(strs_cv, 2);
    auto const expected_strs = strs_col{{"0a0b0c0a0b0c",
                                         "" /*NULL*/,
                                         "abcxyzabcxyz",
                                         "" /*NULL*/,
                                         "xyzéééxyzééé",
                                         "" /*NULL*/,
                                         "áááááá",
                                         "íííí",
                                         "",
                                         "Hello WorldHello World"},
                                        nulls_at({1, 3, 5})};
    CUDF_TEST_EXPECT_COLUMNS_EQUAL(expected_strs, *results, print_all);
>>>>>>> 7795f54e
  }

  // Repeat once.
  {
    auto const results = cudf::strings::repeat_strings(strs_cv, 1);
    CUDF_TEST_EXPECT_COLUMNS_EQUAL(strs, *results, print_all);
  }

  // Non-positive repeat times.
  {
<<<<<<< HEAD
    auto const expected = StrCol{
=======
    auto const expected_strs = strs_col{
>>>>>>> 7795f54e
      {"", "" /*NULL*/, "", "" /*NULL*/, "", "" /*NULL*/, "", "", "", ""}, nulls_at({1, 3, 5})};

    auto results = cudf::strings::repeat_strings(strs_cv, 0);
    CUDF_TEST_EXPECT_COLUMNS_EQUAL(expected_strs, *results, print_all);

    results = cudf::strings::repeat_strings(strs_cv, -100);
    CUDF_TEST_EXPECT_COLUMNS_EQUAL(expected_strs, *results, print_all);
  }
}

TYPED_TEST(RepeatStringsTypedTest, StringsColumnWithNullsWithColumnRepeatTimes)
{
<<<<<<< HEAD
  using IntCol = cudf::test::fixed_width_column_wrapper<TypeParam>;

  auto const strs = StrCol{{"0a0b0c",
                            "" /*NULL*/,
                            "abcxyz",
                            "" /*NULL*/,
                            "xyzééé",
                            "" /*NULL*/,
                            "ááá",
                            "íí",
                            "",
                            "Hello World"},
                           nulls_at({1, 3, 5})};

  // Repeat once.
  {
    auto const repeat_times = IntCol{1, 1, 1, 1, 1, 1, 1, 1, 1, 1};
    auto const results =
      cudf::strings::repeat_strings(cudf::strings_column_view(strs), repeat_times);
=======
  using ints_col = cudf::test::fixed_width_column_wrapper<TypeParam>;

  auto const strs    = strs_col{{"0a0b0c",
                              "" /*NULL*/,
                              "abcxyz",
                              "" /*NULL*/,
                              "xyzééé",
                              "" /*NULL*/,
                              "ááá",
                              "íí",
                              "",
                              "Hello World"},
                             nulls_at({1, 3, 5})};
  auto const strs_cv = cudf::strings_column_view(strs);

  // Repeat once.
  {
    auto const repeat_times = ints_col{1, 1, 1, 1, 1, 1, 1, 1, 1, 1};
    auto const results      = cudf::strings::repeat_strings(strs_cv, repeat_times);
>>>>>>> 7795f54e
    CUDF_TEST_EXPECT_COLUMNS_EQUAL(strs, *results, print_all);
  }

  // repeat_times column has negative values.
  {
<<<<<<< HEAD
    auto const repeat_times = IntCol{1, 2, 3, -1, -2, 1, 2, 3, -5, 0};
    auto const results =
      cudf::strings::repeat_strings(cudf::strings_column_view(strs), repeat_times);
    auto const expected = StrCol{{"0a0b0c",
                                  "" /*NULL*/,
                                  "abcxyzabcxyzabcxyz",
                                  "" /*NULL*/,
                                  "",
                                  "" /*NULL*/,
                                  "áááááá",
                                  "íííííí",
                                  "",
                                  ""},
                                 nulls_at({1, 3, 5})};
    CUDF_TEST_EXPECT_COLUMNS_EQUAL(expected, *results, print_all);
=======
    auto const repeat_times  = ints_col{1, 2, 3, -1, -2, 1, 2, 3, -5, 0};
    auto const expected_strs = strs_col{{"0a0b0c",
                                         "" /*NULL*/,
                                         "abcxyzabcxyzabcxyz",
                                         "" /*NULL*/,
                                         "",
                                         "" /*NULL*/,
                                         "áááááá",
                                         "íííííí",
                                         "",
                                         ""},
                                        nulls_at({1, 3, 5})};

    auto results = cudf::strings::repeat_strings(strs_cv, repeat_times);
    CUDF_TEST_EXPECT_COLUMNS_EQUAL(expected_strs, *results, print_all);

    auto const expected_sizes = int32s_col{6, 0, 18, 0, 0, 0, 12, 12, 0, 0};
    auto const [sizes, total_bytes] =
      cudf::strings::repeat_strings_output_sizes(strs_cv, repeat_times);
    CUDF_TEST_EXPECT_COLUMNS_EQUAL(expected_sizes, *sizes, print_all);
    EXPECT_EQ(48, total_bytes);

    results = cudf::strings::repeat_strings(strs_cv, repeat_times, *sizes);
    CUDF_TEST_EXPECT_COLUMNS_EQUAL(expected_strs, *results, print_all);
>>>>>>> 7795f54e
  }

  // repeat_times column has nulls.
  {
    auto const repeat_times =
<<<<<<< HEAD
      IntCol{{1, 2, null, -1, null, 1, 2, null, -5, 0}, nulls_at({2, 4, 7})};
    auto const results =
      cudf::strings::repeat_strings(cudf::strings_column_view(strs), repeat_times);
    auto const expected = StrCol{{"0a0b0c",
                                  "" /*NULL*/,
                                  "" /*NULL*/,
                                  "" /*NULL*/,
                                  "" /*NULL*/,
                                  "" /*NULL*/,
                                  "áááááá",
                                  "" /*NULL*/,
                                  "",
                                  ""},
                                 nulls_at({1, 2, 3, 4, 5, 7})};
    CUDF_TEST_EXPECT_COLUMNS_EQUAL(expected, *results, print_all);
=======
      ints_col{{1, 2, null, -1, null, 1, 2, null, -5, 0}, nulls_at({2, 4, 7})};
    auto const expected_strs = strs_col{{"0a0b0c",
                                         "" /*NULL*/,
                                         "" /*NULL*/,
                                         "" /*NULL*/,
                                         "" /*NULL*/,
                                         "" /*NULL*/,
                                         "áááááá",
                                         "" /*NULL*/,
                                         "",
                                         ""},
                                        nulls_at({1, 2, 3, 4, 5, 7})};

    auto results = cudf::strings::repeat_strings(strs_cv, repeat_times);
    CUDF_TEST_EXPECT_COLUMNS_EQUAL(expected_strs, *results, print_all);

    auto const expected_sizes = int32s_col{6, 0, 0, 0, 0, 0, 12, 0, 0, 0};
    auto const [sizes, total_bytes] =
      cudf::strings::repeat_strings_output_sizes(strs_cv, repeat_times);
    CUDF_TEST_EXPECT_COLUMNS_EQUAL(expected_sizes, *sizes, print_all);
    EXPECT_EQ(18, total_bytes);

    results = cudf::strings::repeat_strings(strs_cv, repeat_times, *sizes);
    CUDF_TEST_EXPECT_COLUMNS_EQUAL(expected_strs, *results, print_all);
>>>>>>> 7795f54e
  }
}

TYPED_TEST(RepeatStringsTypedTest, SlicedStringsColumnWithNullsWithScalarRepeatTimes)
{
<<<<<<< HEAD
  auto const strs = StrCol{{"0a0b0c",
                            "" /*NULL*/,
                            "abcxyz",
                            "" /*NULL*/,
                            "xyzééé",
                            "" /*NULL*/,
                            "ááá",
                            "íí",
                            "",
                            "Hello World"},
                           nulls_at({1, 3, 5})};
=======
  auto const strs = strs_col{{"0a0b0c",
                              "" /*NULL*/,
                              "abcxyz",
                              "" /*NULL*/,
                              "xyzééé",
                              "" /*NULL*/,
                              "ááá",
                              "íí",
                              "",
                              "Hello World"},
                             nulls_at({1, 3, 5})};
>>>>>>> 7795f54e

  // Sliced the first half of the column.
  {
    auto const sliced_strs = cudf::slice(strs, {0, 3})[0];
<<<<<<< HEAD
    auto const results  = cudf::strings::repeat_strings(cudf::strings_column_view(sliced_strs), 2);
    auto const expected = StrCol{{"0a0b0c0a0b0c", "" /*NULL*/, "abcxyzabcxyz"}, null_at(1)};
    CUDF_TEST_EXPECT_COLUMNS_EQUAL(expected, *results, print_all);
=======
    auto const results = cudf::strings::repeat_strings(cudf::strings_column_view(sliced_strs), 2);
    auto const expected_strs = strs_col{{"0a0b0c0a0b0c", "" /*NULL*/, "abcxyzabcxyz"}, null_at(1)};
    CUDF_TEST_EXPECT_COLUMNS_EQUAL(expected_strs, *results, print_all);
>>>>>>> 7795f54e
  }

  // Sliced the middle of the column.
  {
    auto const sliced_strs = cudf::slice(strs, {2, 7})[0];
<<<<<<< HEAD
    auto const results  = cudf::strings::repeat_strings(cudf::strings_column_view(sliced_strs), 2);
    auto const expected = StrCol{
=======
    auto const results = cudf::strings::repeat_strings(cudf::strings_column_view(sliced_strs), 2);
    auto const expected_strs = strs_col{
>>>>>>> 7795f54e
      {"abcxyzabcxyz", "" /*NULL*/, "xyzéééxyzééé", "" /*NULL*/, "áááááá"}, nulls_at({1, 3})};
    CUDF_TEST_EXPECT_COLUMNS_EQUAL(expected_strs, *results, print_all);
  }

  // Sliced the second half of the column.
  {
    auto const sliced_strs = cudf::slice(strs, {6, 10})[0];
<<<<<<< HEAD
    auto const results  = cudf::strings::repeat_strings(cudf::strings_column_view(sliced_strs), 2);
    auto const expected = StrCol{"áááááá", "íííí", "", "Hello WorldHello World"};
=======
    auto const results = cudf::strings::repeat_strings(cudf::strings_column_view(sliced_strs), 2);
    auto const expected_strs = strs_col{"áááááá", "íííí", "", "Hello WorldHello World"};
>>>>>>> 7795f54e

    // The results strings column may have a bitmask with all valid values.
    CUDF_TEST_EXPECT_COLUMNS_EQUIVALENT(expected_strs, *results, print_all);
  }
}

TYPED_TEST(RepeatStringsTypedTest, SlicedStringsColumnWithNullsWithColumnRepeatTimes)
{
  using ints_col = cudf::test::fixed_width_column_wrapper<TypeParam>;

  auto const strs = strs_col{{"0a0b0c",
                              "" /*NULL*/,
                              "abcxyz",
                              "" /*NULL*/,
                              "xyzééé",
                              "" /*NULL*/,
                              "ááá",
                              "íí",
                              "",
                              "Hello World"},
                             nulls_at({1, 3, 5})};

  auto const repeat_times =
    ints_col{{1, 2, null, -1, null, 1, 2, null, -5, 0, 6, 7, 8, 9, 10}, nulls_at({2, 4, 7})};

  // Sliced the first half of the column.
  {
    auto const sliced_strs    = cudf::slice(strs, {0, 3})[0];
    auto const sliced_rtimes  = cudf::slice(repeat_times, {0, 3})[0];
    auto const sliced_strs_cv = cudf::strings_column_view(sliced_strs);
    auto const expected_strs  = strs_col{{"0a0b0c", "" /*NULL*/, "" /*NULL*/}, nulls_at({1, 2})};

    auto results = cudf::strings::repeat_strings(sliced_strs_cv, sliced_rtimes);
    CUDF_TEST_EXPECT_COLUMNS_EQUAL(expected_strs, *results, print_all);

    auto const expected_sizes = int32s_col{6, 0, 0};
    auto const [sizes, total_bytes] =
      cudf::strings::repeat_strings_output_sizes(sliced_strs_cv, sliced_rtimes);
    CUDF_TEST_EXPECT_COLUMNS_EQUAL(expected_sizes, *sizes, print_all);
    EXPECT_EQ(6, total_bytes);

    results = cudf::strings::repeat_strings(sliced_strs_cv, sliced_rtimes, *sizes);
    CUDF_TEST_EXPECT_COLUMNS_EQUAL(expected_strs, *results, print_all);
  }

  // Sliced the middle of the column.
  {
    auto const sliced_strs    = cudf::slice(strs, {2, 7})[0];
    auto const sliced_rtimes  = cudf::slice(repeat_times, {2, 7})[0];
    auto const sliced_strs_cv = cudf::strings_column_view(sliced_strs);
    auto const expected_strs  = strs_col{
      {"" /*NULL*/, "" /*NULL*/, "" /*NULL*/, "" /*NULL*/, "áááááá"}, nulls_at({0, 1, 2, 3})};

    auto results = cudf::strings::repeat_strings(sliced_strs_cv, sliced_rtimes);
    CUDF_TEST_EXPECT_COLUMNS_EQUAL(expected_strs, *results, print_all);

    auto const expected_sizes = int32s_col{0, 0, 0, 0, 12};
    auto const [sizes, total_bytes] =
      cudf::strings::repeat_strings_output_sizes(sliced_strs_cv, sliced_rtimes);
    CUDF_TEST_EXPECT_COLUMNS_EQUAL(expected_sizes, *sizes, print_all);
    EXPECT_EQ(12, total_bytes);

    results = cudf::strings::repeat_strings(sliced_strs_cv, sliced_rtimes, *sizes);
    CUDF_TEST_EXPECT_COLUMNS_EQUAL(expected_strs, *results, print_all);
  }

  // Sliced the second half of the column, output has nulls.
  {
    auto const sliced_strs    = cudf::slice(strs, {6, 10})[0];
    auto const sliced_rtimes  = cudf::slice(repeat_times, {6, 10})[0];
    auto const sliced_strs_cv = cudf::strings_column_view(sliced_strs);
    auto const expected_strs  = strs_col{{"áááááá", "" /*NULL*/, "", ""}, null_at(1)};

    auto results = cudf::strings::repeat_strings(sliced_strs_cv, sliced_rtimes);
    CUDF_TEST_EXPECT_COLUMNS_EQUAL(expected_strs, *results, print_all);

    auto const expected_sizes = int32s_col{12, 0, 0, 0};
    auto const [sizes, total_bytes] =
      cudf::strings::repeat_strings_output_sizes(sliced_strs_cv, sliced_rtimes);
    CUDF_TEST_EXPECT_COLUMNS_EQUAL(expected_sizes, *sizes, print_all);
    EXPECT_EQ(12, total_bytes);

    results = cudf::strings::repeat_strings(sliced_strs_cv, sliced_rtimes, *sizes);
    CUDF_TEST_EXPECT_COLUMNS_EQUAL(expected_strs, *results, print_all);
  }

  // Sliced the second half of the column, output does not have null.
  {
    auto const sliced_strs    = cudf::slice(strs, {8, 10})[0];
    auto const sliced_rtimes  = cudf::slice(repeat_times, {8, 10})[0];
    auto const sliced_strs_cv = cudf::strings_column_view(sliced_strs);
    auto const expected_strs  = strs_col{"", ""};

    auto results = cudf::strings::repeat_strings(sliced_strs_cv, sliced_rtimes);
    CUDF_TEST_EXPECT_COLUMNS_EQUAL(expected_strs, *results, print_all);

    auto const expected_sizes = int32s_col{0, 0};
    auto const [sizes, total_bytes] =
      cudf::strings::repeat_strings_output_sizes(sliced_strs_cv, sliced_rtimes);
    CUDF_TEST_EXPECT_COLUMNS_EQUAL(expected_sizes, *sizes, print_all);
    EXPECT_EQ(0, total_bytes);

    results = cudf::strings::repeat_strings(sliced_strs_cv, sliced_rtimes, *sizes);
    CUDF_TEST_EXPECT_COLUMNS_EQUAL(expected_strs, *results, print_all);
  }
}

TYPED_TEST(RepeatStringsTypedTest, SlicedStringsColumnWithNullsWithColumnRepeatTimes)
{
  using IntCol = cudf::test::fixed_width_column_wrapper<TypeParam>;

  auto const strs = StrCol{{"0a0b0c",
                            "" /*NULL*/,
                            "abcxyz",
                            "" /*NULL*/,
                            "xyzééé",
                            "" /*NULL*/,
                            "ááá",
                            "íí",
                            "",
                            "Hello World"},
                           nulls_at({1, 3, 5})};

  auto const repeat_times = IntCol{{1, 2, null, -1, null, 1, 2, null, -5, 0}, nulls_at({2, 4, 7})};

  // Sliced the first half of the column.
  {
    auto const sliced_strs   = cudf::slice(strs, {0, 3})[0];
    auto const sliced_rtimes = cudf::slice(repeat_times, {0, 3})[0];
    auto const results =
      cudf::strings::repeat_strings(cudf::strings_column_view(sliced_strs), sliced_rtimes);
    auto const expected = StrCol{{"0a0b0c", "" /*NULL*/, "" /*NULL*/}, nulls_at({1, 2})};
    CUDF_TEST_EXPECT_COLUMNS_EQUAL(expected, *results, print_all);
  }

  // Sliced the middle of the column.
  {
    auto const sliced_strs   = cudf::slice(strs, {2, 7})[0];
    auto const sliced_rtimes = cudf::slice(repeat_times, {2, 7})[0];
    auto const results =
      cudf::strings::repeat_strings(cudf::strings_column_view(sliced_strs), sliced_rtimes);
    auto const expected = StrCol{{"" /*NULL*/, "" /*NULL*/, "" /*NULL*/, "" /*NULL*/, "áááááá"},
                                 nulls_at({0, 1, 2, 3})};
    CUDF_TEST_EXPECT_COLUMNS_EQUAL(expected, *results, print_all);
  }

  // Sliced the second half of the column, output has nulls.
  {
    auto const sliced_strs   = cudf::slice(strs, {6, 10})[0];
    auto const sliced_rtimes = cudf::slice(repeat_times, {6, 10})[0];
    auto const results =
      cudf::strings::repeat_strings(cudf::strings_column_view(sliced_strs), sliced_rtimes);
    auto const expected = StrCol{{"áááááá", "" /*NULL*/, "", ""}, null_at(1)};
    CUDF_TEST_EXPECT_COLUMNS_EQUAL(expected, *results, print_all);
  }

  // Sliced the second half of the column, output does not have null.
  {
    auto const sliced_strs   = cudf::slice(strs, {8, 10})[0];
    auto const sliced_rtimes = cudf::slice(repeat_times, {8, 10})[0];
    auto const results =
      cudf::strings::repeat_strings(cudf::strings_column_view(sliced_strs), sliced_rtimes);
    auto const expected = StrCol{"", ""};
    CUDF_TEST_EXPECT_COLUMNS_EQUAL(expected, *results, print_all);
  }
}<|MERGE_RESOLUTION|>--- conflicted
+++ resolved
@@ -26,37 +26,23 @@
 using namespace cudf::test::iterators;
 
 namespace {
-<<<<<<< HEAD
-using StrCol = cudf::test::strings_column_wrapper;
-=======
 using strs_col   = cudf::test::strings_column_wrapper;
 using int32s_col = cudf::test::fixed_width_column_wrapper<int32_t>;
->>>>>>> 7795f54e
 
 constexpr int32_t null{0};  // mark for null elements in a column of int32_t values
 constexpr bool print_all{false};
 }  // namespace
 
-<<<<<<< HEAD
+struct RepeatStringsTest : public cudf::test::BaseFixture {
+};
+
 template <typename T>
 struct RepeatStringsTypedTest : public cudf::test::BaseFixture {
 };
 
 // Test for signed types only, as we will need to use non-positive values.
 using TypesForTest = cudf::test::Types<int8_t, int16_t, int32_t, int64_t>;
-TYPED_TEST_CASE(RepeatStringsTypedTest, TypesForTest);
-=======
-struct RepeatStringsTest : public cudf::test::BaseFixture {
-};
-
-template <typename T>
-struct RepeatStringsTypedTest : public cudf::test::BaseFixture {
-};
-
-// Test for signed types only, as we will need to use non-positive values.
-using TypesForTest = cudf::test::Types<int8_t, int16_t, int32_t, int64_t>;
 TYPED_TEST_SUITE(RepeatStringsTypedTest, TypesForTest);
->>>>>>> 7795f54e
 
 TYPED_TEST(RepeatStringsTypedTest, InvalidStringScalar)
 {
@@ -78,15 +64,9 @@
   auto const str = cudf::string_scalar("abc123xyz-");
 
   {
-<<<<<<< HEAD
-    auto const result   = cudf::strings::repeat_string(str, 3);
-    auto const expected = cudf::string_scalar("abc123xyz-abc123xyz-abc123xyz-");
-    CUDF_TEST_EXPECT_EQUAL_BUFFERS(expected.data(), result->data(), expected.size());
-=======
     auto const result        = cudf::strings::repeat_string(str, 3);
     auto const expected_strs = cudf::string_scalar("abc123xyz-abc123xyz-abc123xyz-");
     CUDF_TEST_EXPECT_EQUAL_BUFFERS(expected_strs.data(), result->data(), expected_strs.size());
->>>>>>> 7795f54e
   }
 
   // Repeat once.
@@ -118,58 +98,29 @@
 
 TYPED_TEST(RepeatStringsTypedTest, ZeroSizeStringsColumnWithScalarRepeatTimes)
 {
-<<<<<<< HEAD
-  auto const strs    = StrCol{};
-=======
   auto const strs    = strs_col{};
->>>>>>> 7795f54e
   auto const results = cudf::strings::repeat_strings(cudf::strings_column_view(strs), 10);
   CUDF_TEST_EXPECT_COLUMNS_EQUAL(strs, *results, print_all);
 }
 
 TYPED_TEST(RepeatStringsTypedTest, ZeroSizeStringsColumnWithColumnRepeatTimes)
 {
-<<<<<<< HEAD
-  using IntCol = cudf::test::fixed_width_column_wrapper<TypeParam>;
-
-  auto const strs         = StrCol{};
-  auto const repeat_times = IntCol{};
-=======
   using ints_col = cudf::test::fixed_width_column_wrapper<TypeParam>;
 
   auto const strs         = strs_col{};
   auto const repeat_times = ints_col{};
->>>>>>> 7795f54e
   auto const results = cudf::strings::repeat_strings(cudf::strings_column_view(strs), repeat_times);
   CUDF_TEST_EXPECT_COLUMNS_EQUAL(strs, *results, print_all);
 }
 
 TYPED_TEST(RepeatStringsTypedTest, AllEmptyStringsColumnWithScalarRepeatTimes)
 {
-<<<<<<< HEAD
-  auto const strs    = StrCol{"", "", "", "", ""};
-=======
   auto const strs    = strs_col{"", "", "", "", ""};
->>>>>>> 7795f54e
   auto const results = cudf::strings::repeat_strings(cudf::strings_column_view(strs), 10);
   CUDF_TEST_EXPECT_COLUMNS_EQUAL(strs, *results, print_all);
 }
 
 TYPED_TEST(RepeatStringsTypedTest, AllEmptyStringsColumnWithColumnRepeatTimes)
-<<<<<<< HEAD
-{
-  using IntCol = cudf::test::fixed_width_column_wrapper<TypeParam>;
-
-  auto const strs         = StrCol{"", "", "", "", ""};
-  auto const repeat_times = IntCol{-2, -1, 0, 1, 2};
-  auto const results = cudf::strings::repeat_strings(cudf::strings_column_view(strs), repeat_times);
-  CUDF_TEST_EXPECT_COLUMNS_EQUAL(strs, *results, print_all);
-}
-
-TYPED_TEST(RepeatStringsTypedTest, AllNullStringsColumnWithScalarRepeatTimes)
-{
-  auto const strs    = StrCol{{"" /*NULL*/, "" /*NULL*/, "" /*NULL*/}, all_nulls()};
-=======
 {
   using ints_col = cudf::test::fixed_width_column_wrapper<TypeParam>;
 
@@ -182,24 +133,12 @@
 TYPED_TEST(RepeatStringsTypedTest, AllNullStringsColumnWithScalarRepeatTimes)
 {
   auto const strs    = strs_col{{"" /*NULL*/, "" /*NULL*/, "" /*NULL*/}, all_nulls()};
->>>>>>> 7795f54e
   auto const results = cudf::strings::repeat_strings(cudf::strings_column_view(strs), 10);
   CUDF_TEST_EXPECT_COLUMNS_EQUAL(strs, *results, print_all);
 }
 
 TYPED_TEST(RepeatStringsTypedTest, AllNullStringsColumnWithColumnRepeatTimes)
 {
-<<<<<<< HEAD
-  using IntCol = cudf::test::fixed_width_column_wrapper<TypeParam>;
-
-  auto const strs = StrCol{{"" /*NULL*/, "" /*NULL*/, "" /*NULL*/}, all_nulls()};
-
-  // The repeat_times column contains all valid numbers.
-  {
-    auto const repeat_times = IntCol{-1, 0, 1};
-    auto const results =
-      cudf::strings::repeat_strings(cudf::strings_column_view(strs), repeat_times);
-=======
   using ints_col = cudf::test::fixed_width_column_wrapper<TypeParam>;
 
   auto const strs    = strs_col{{"" /*NULL*/, "" /*NULL*/, "" /*NULL*/}, all_nulls()};
@@ -209,48 +148,26 @@
   {
     auto const repeat_times = ints_col{-1, 0, 1};
     auto const results      = cudf::strings::repeat_strings(strs_cv, repeat_times);
->>>>>>> 7795f54e
     CUDF_TEST_EXPECT_COLUMNS_EQUAL(strs, *results, print_all);
   }
 
   // The repeat_times column also contains some nulls and some valid numbers.
   {
-<<<<<<< HEAD
-    auto const repeat_times = IntCol{{null, 1, null}, nulls_at({0, 2})};
-    auto const results =
-      cudf::strings::repeat_strings(cudf::strings_column_view(strs), repeat_times);
-=======
     auto const repeat_times = ints_col{{null, 1, null}, nulls_at({0, 2})};
     auto const results      = cudf::strings::repeat_strings(strs_cv, repeat_times);
->>>>>>> 7795f54e
     CUDF_TEST_EXPECT_COLUMNS_EQUAL(strs, *results, print_all);
   }
 
   // The repeat_times column also contains all nulls.
   {
-<<<<<<< HEAD
-    auto const repeat_times = IntCol{{null, null, null}, all_nulls()};
-    auto const results =
-      cudf::strings::repeat_strings(cudf::strings_column_view(strs), repeat_times);
-=======
     auto const repeat_times = ints_col{{null, null, null}, all_nulls()};
     auto const results      = cudf::strings::repeat_strings(strs_cv, repeat_times);
->>>>>>> 7795f54e
     CUDF_TEST_EXPECT_COLUMNS_EQUAL(strs, *results, print_all);
   }
 }
 
 TYPED_TEST(RepeatStringsTypedTest, StringsColumnWithAllNullColumnRepeatTimes)
 {
-<<<<<<< HEAD
-  using IntCol = cudf::test::fixed_width_column_wrapper<TypeParam>;
-
-  auto const strs         = StrCol{"ABC", "abc", "xyz"};
-  auto const repeat_times = IntCol{{null, null, null}, all_nulls()};
-  auto const results = cudf::strings::repeat_strings(cudf::strings_column_view(strs), repeat_times);
-  auto const expected = StrCol{{"" /*NULL*/, "" /*NULL*/, "" /*NULL*/}, all_nulls()};
-  CUDF_TEST_EXPECT_COLUMNS_EQUAL(expected, *results, print_all);
-=======
   using ints_col = cudf::test::fixed_width_column_wrapper<TypeParam>;
 
   auto const strs         = strs_col{"ABC", "abc", "xyz"};
@@ -258,59 +175,17 @@
   auto const results = cudf::strings::repeat_strings(cudf::strings_column_view(strs), repeat_times);
   auto const expected_strs = strs_col{{"" /*NULL*/, "" /*NULL*/, "" /*NULL*/}, all_nulls()};
   CUDF_TEST_EXPECT_COLUMNS_EQUAL(expected_strs, *results, print_all);
->>>>>>> 7795f54e
 }
 
 TYPED_TEST(RepeatStringsTypedTest, ZeroSizeAndNullStringsColumnWithScalarRepeatTimes)
 {
   auto const strs =
-<<<<<<< HEAD
-    StrCol{{"" /*NULL*/, "", "" /*NULL*/, "", "", "" /*NULL*/}, nulls_at({0, 2, 5})};
-=======
     strs_col{{"" /*NULL*/, "", "" /*NULL*/, "", "", "" /*NULL*/}, nulls_at({0, 2, 5})};
->>>>>>> 7795f54e
   auto const results = cudf::strings::repeat_strings(cudf::strings_column_view(strs), 10);
   CUDF_TEST_EXPECT_COLUMNS_EQUAL(strs, *results, print_all);
 }
 
 TYPED_TEST(RepeatStringsTypedTest, ZeroSizeAndNullStringsColumnWithColumnRepeatTimes)
-<<<<<<< HEAD
-{
-  using IntCol = cudf::test::fixed_width_column_wrapper<TypeParam>;
-
-  auto const strs =
-    StrCol{{"" /*NULL*/, "", "" /*NULL*/, "", "", "" /*NULL*/}, nulls_at({0, 2, 5})};
-  auto const repeat_times = IntCol{1, 2, 3, 4, 5, 6};
-  auto const results      = cudf::strings::repeat_strings(cudf::strings_column_view(strs), 10);
-  CUDF_TEST_EXPECT_COLUMNS_EQUAL(strs, *results, print_all);
-}
-
-TYPED_TEST(RepeatStringsTypedTest, StringsColumnWithInvalidColumnRepeatTimes)
-{
-  using IntCol = cudf::test::fixed_width_column_wrapper<TypeParam>;
-
-  auto const strs = StrCol{"abc", "xyz"};
-
-  // Size mismatched.
-  {
-    auto const repeat_times = IntCol{1, 2, 3, 4, 5, 6};
-    EXPECT_THROW(cudf::strings::repeat_strings(cudf::strings_column_view(strs), repeat_times),
-                 cudf::logic_error);
-  }
-
-  // Invalid data type.
-  {
-    auto const repeat_times = cudf::test::fixed_width_column_wrapper<float>{1, 2, 3, 4, 5, 6};
-    EXPECT_THROW(cudf::strings::repeat_strings(cudf::strings_column_view(strs), repeat_times),
-                 cudf::logic_error);
-  }
-
-  // Invalid data type.
-  {
-    auto const repeat_times = StrCol{"xxx", "xxx"};
-    EXPECT_THROW(cudf::strings::repeat_strings(cudf::strings_column_view(strs), repeat_times),
-                 cudf::logic_error);
-=======
 {
   using ints_col = cudf::test::fixed_width_column_wrapper<TypeParam>;
 
@@ -356,20 +231,11 @@
   {
     auto const repeat_times = strs_col{"xxx", "xxx"};
     EXPECT_THROW(cudf::strings::repeat_strings(strs_cv, repeat_times), cudf::logic_error);
->>>>>>> 7795f54e
   }
 }
 
 TYPED_TEST(RepeatStringsTypedTest, StringsColumnNoNullWithScalarRepeatTimes)
 {
-<<<<<<< HEAD
-  auto const strs = StrCol{"0a0b0c", "abcxyz", "xyzééé", "ááá", "íí"};
-
-  {
-    auto const results = cudf::strings::repeat_strings(cudf::strings_column_view(strs), 2);
-    auto const expected = StrCol{"0a0b0c0a0b0c", "abcxyzabcxyz", "xyzéééxyzééé", "áááááá", "íííí"};
-    CUDF_TEST_EXPECT_COLUMNS_EQUAL(expected, *results, print_all);
-=======
   auto const strs    = strs_col{"0a0b0c", "abcxyz", "xyzééé", "ááá", "íí"};
   auto const strs_cv = cudf::strings_column_view(strs);
 
@@ -378,7 +244,6 @@
     auto const expected_strs =
       strs_col{"0a0b0c0a0b0c", "abcxyzabcxyz", "xyzéééxyzééé", "áááááá", "íííí"};
     CUDF_TEST_EXPECT_COLUMNS_EQUAL(expected_strs, *results, print_all);
->>>>>>> 7795f54e
   }
 
   // Repeat once.
@@ -389,11 +254,7 @@
 
   // Non-positive repeat times.
   {
-<<<<<<< HEAD
-    auto const expected = StrCol{"", "", "", "", ""};
-=======
     auto const expected_strs = strs_col{"", "", "", "", ""};
->>>>>>> 7795f54e
 
     auto results = cudf::strings::repeat_strings(strs_cv, 0);
     CUDF_TEST_EXPECT_COLUMNS_EQUAL(expected_strs, *results, print_all);
@@ -405,17 +266,6 @@
 
 TYPED_TEST(RepeatStringsTypedTest, StringsColumnNoNullWithColumnRepeatTimes)
 {
-<<<<<<< HEAD
-  using IntCol = cudf::test::fixed_width_column_wrapper<TypeParam>;
-
-  auto const strs = StrCol{"0a0b0c", "abcxyz", "xyzééé", "ááá", "íí"};
-
-  // Repeat once.
-  {
-    auto const repeat_times = IntCol{1, 1, 1, 1, 1};
-    auto const results =
-      cudf::strings::repeat_strings(cudf::strings_column_view(strs), repeat_times);
-=======
   using ints_col = cudf::test::fixed_width_column_wrapper<TypeParam>;
 
   auto const strs    = strs_col{"0a0b0c", "abcxyz", "xyzééé", "ááá", "íí"};
@@ -425,19 +275,11 @@
   {
     auto const repeat_times = ints_col{1, 1, 1, 1, 1};
     auto const results      = cudf::strings::repeat_strings(strs_cv, repeat_times);
->>>>>>> 7795f54e
     CUDF_TEST_EXPECT_COLUMNS_EQUAL(strs, *results, print_all);
   }
 
   // repeat_times column has negative values.
   {
-<<<<<<< HEAD
-    auto const repeat_times = IntCol{1, 2, 3, -1, -2};
-    auto const results =
-      cudf::strings::repeat_strings(cudf::strings_column_view(strs), repeat_times);
-    auto const expected = StrCol{"0a0b0c", "abcxyzabcxyz", "xyzéééxyzéééxyzééé", "", ""};
-    CUDF_TEST_EXPECT_COLUMNS_EQUAL(expected, *results, print_all);
-=======
     auto const repeat_times = ints_col{1, 2, 3, -1, -2};
     auto const expected_strs = strs_col{"0a0b0c", "abcxyzabcxyz", "xyzéééxyzéééxyzééé", "", ""};
 
@@ -452,19 +294,10 @@
 
     results = cudf::strings::repeat_strings(strs_cv, repeat_times, *sizes);
     CUDF_TEST_EXPECT_COLUMNS_EQUAL(expected_strs, *results, print_all);
->>>>>>> 7795f54e
   }
 
   // repeat_times column has nulls.
   {
-<<<<<<< HEAD
-    auto const repeat_times = IntCol{{1, null, 3, 2, null}, nulls_at({1, 4})};
-    auto const results =
-      cudf::strings::repeat_strings(cudf::strings_column_view(strs), repeat_times);
-    auto const expected = StrCol{
-      {"0a0b0c", "" /*NULL*/, "xyzéééxyzéééxyzééé", "áááááá", "" /*NULL*/}, nulls_at({1, 4})};
-    CUDF_TEST_EXPECT_COLUMNS_EQUAL(expected, *results, print_all);
-=======
     auto const repeat_times  = ints_col{{1, null, 3, 2, null}, nulls_at({1, 4})};
     auto const expected_strs = strs_col{
       {"0a0b0c", "" /*NULL*/, "xyzéééxyzéééxyzééé", "áááááá", "" /*NULL*/}, nulls_at({1, 4})};
@@ -480,78 +313,40 @@
 
     results = cudf::strings::repeat_strings(strs_cv, repeat_times, *sizes);
     CUDF_TEST_EXPECT_COLUMNS_EQUAL(expected_strs, *results, print_all);
->>>>>>> 7795f54e
   }
 }
 
 TYPED_TEST(RepeatStringsTypedTest, SlicedStringsColumnNoNullWithScalarRepeatTimes)
 {
-<<<<<<< HEAD
-  auto const strs = StrCol{"0a0b0c", "abcxyz", "xyzééé", "ááá", "íí"};
-=======
   auto const strs = strs_col{"0a0b0c", "abcxyz", "xyzééé", "ááá", "íí"};
->>>>>>> 7795f54e
 
   // Sliced the first half of the column.
   {
     auto const sliced_strs = cudf::slice(strs, {0, 3})[0];
-<<<<<<< HEAD
-    auto const results  = cudf::strings::repeat_strings(cudf::strings_column_view(sliced_strs), 2);
-    auto const expected = StrCol{"0a0b0c0a0b0c", "abcxyzabcxyz", "xyzéééxyzééé"};
-    CUDF_TEST_EXPECT_COLUMNS_EQUAL(expected, *results, print_all);
-=======
     auto const results = cudf::strings::repeat_strings(cudf::strings_column_view(sliced_strs), 2);
     auto const expected_strs = strs_col{"0a0b0c0a0b0c", "abcxyzabcxyz", "xyzéééxyzééé"};
     CUDF_TEST_EXPECT_COLUMNS_EQUAL(expected_strs, *results, print_all);
->>>>>>> 7795f54e
   }
 
   // Sliced the middle of the column.
   {
     auto const sliced_strs = cudf::slice(strs, {1, 3})[0];
-<<<<<<< HEAD
-    auto const results  = cudf::strings::repeat_strings(cudf::strings_column_view(sliced_strs), 2);
-    auto const expected = StrCol{"abcxyzabcxyz", "xyzéééxyzééé"};
-    CUDF_TEST_EXPECT_COLUMNS_EQUAL(expected, *results, print_all);
-=======
     auto const results = cudf::strings::repeat_strings(cudf::strings_column_view(sliced_strs), 2);
     auto const expected_strs = strs_col{"abcxyzabcxyz", "xyzéééxyzééé"};
     CUDF_TEST_EXPECT_COLUMNS_EQUAL(expected_strs, *results, print_all);
->>>>>>> 7795f54e
   }
 
   // Sliced the second half of the column.
   {
     auto const sliced_strs = cudf::slice(strs, {2, 5})[0];
-<<<<<<< HEAD
-    auto const results  = cudf::strings::repeat_strings(cudf::strings_column_view(sliced_strs), 2);
-    auto const expected = StrCol{"xyzéééxyzééé", "áááááá", "íííí"};
-    CUDF_TEST_EXPECT_COLUMNS_EQUAL(expected, *results, print_all);
-=======
     auto const results = cudf::strings::repeat_strings(cudf::strings_column_view(sliced_strs), 2);
     auto const expected_strs = strs_col{"xyzéééxyzééé", "áááááá", "íííí"};
     CUDF_TEST_EXPECT_COLUMNS_EQUAL(expected_strs, *results, print_all);
->>>>>>> 7795f54e
   }
 }
 
 TYPED_TEST(RepeatStringsTypedTest, SlicedStringsColumnNoNullWithColumnRepeatTimes)
 {
-<<<<<<< HEAD
-  using IntCol = cudf::test::fixed_width_column_wrapper<TypeParam>;
-
-  auto const strs         = StrCol{"0a0b0c", "abcxyz", "xyzééé", "ááá", "íí"};
-  auto const repeat_times = IntCol{1, 2, 3, 2, 3};
-
-  // Sliced the first half of the column.
-  {
-    auto const sliced_strs   = cudf::slice(strs, {0, 3})[0];
-    auto const sliced_rtimes = cudf::slice(repeat_times, {0, 3})[0];
-    auto const results =
-      cudf::strings::repeat_strings(cudf::strings_column_view(sliced_strs), sliced_rtimes);
-    auto const expected = StrCol{"0a0b0c", "abcxyzabcxyz", "xyzéééxyzéééxyzééé"};
-    CUDF_TEST_EXPECT_COLUMNS_EQUAL(expected, *results, print_all);
-=======
   using ints_col = cudf::test::fixed_width_column_wrapper<TypeParam>;
 
   auto const strs         = strs_col{"0a0b0c", "abcxyz", "xyzééé", "ááá", "íí"};
@@ -575,19 +370,10 @@
 
     results = cudf::strings::repeat_strings(sliced_strs_cv, sliced_rtimes, *sizes);
     CUDF_TEST_EXPECT_COLUMNS_EQUAL(expected_strs, *results, print_all);
->>>>>>> 7795f54e
   }
 
   // Sliced the middle of the column.
   {
-<<<<<<< HEAD
-    auto const sliced_strs   = cudf::slice(strs, {1, 3})[0];
-    auto const sliced_rtimes = cudf::slice(repeat_times, {1, 3})[0];
-    auto const results =
-      cudf::strings::repeat_strings(cudf::strings_column_view(sliced_strs), sliced_rtimes);
-    auto const expected = StrCol{"abcxyzabcxyz", "xyzéééxyzéééxyzééé"};
-    CUDF_TEST_EXPECT_COLUMNS_EQUAL(expected, *results, print_all);
-=======
     auto const sliced_strs    = cudf::slice(strs, {1, 3})[0];
     auto const sliced_rtimes  = cudf::slice(repeat_times, {1, 3})[0];
     auto const sliced_strs_cv = cudf::strings_column_view(sliced_strs);
@@ -604,19 +390,10 @@
 
     results = cudf::strings::repeat_strings(sliced_strs_cv, sliced_rtimes, *sizes);
     CUDF_TEST_EXPECT_COLUMNS_EQUAL(expected_strs, *results, print_all);
->>>>>>> 7795f54e
   }
 
   // Sliced the second half of the column.
   {
-<<<<<<< HEAD
-    auto const sliced_strs   = cudf::slice(strs, {2, 5})[0];
-    auto const sliced_rtimes = cudf::slice(repeat_times, {2, 5})[0];
-    auto const results =
-      cudf::strings::repeat_strings(cudf::strings_column_view(sliced_strs), sliced_rtimes);
-    auto const expected = StrCol{"xyzéééxyzéééxyzééé", "áááááá", "íííííí"};
-    CUDF_TEST_EXPECT_COLUMNS_EQUAL(expected, *results, print_all);
-=======
     auto const sliced_strs    = cudf::slice(strs, {2, 5})[0];
     auto const sliced_rtimes  = cudf::slice(repeat_times, {2, 5})[0];
     auto const sliced_strs_cv = cudf::strings_column_view(sliced_strs);
@@ -633,40 +410,11 @@
 
     results = cudf::strings::repeat_strings(sliced_strs_cv, sliced_rtimes, *sizes);
     CUDF_TEST_EXPECT_COLUMNS_EQUAL(expected_strs, *results, print_all);
->>>>>>> 7795f54e
   }
 }
 
 TYPED_TEST(RepeatStringsTypedTest, StringsColumnWithNullsWithScalarRepeatTimes)
 {
-<<<<<<< HEAD
-  auto const strs = StrCol{{"0a0b0c",
-                            "" /*NULL*/,
-                            "abcxyz",
-                            "" /*NULL*/,
-                            "xyzééé",
-                            "" /*NULL*/,
-                            "ááá",
-                            "íí",
-                            "",
-                            "Hello World"},
-                           nulls_at({1, 3, 5})};
-
-  {
-    auto const results  = cudf::strings::repeat_strings(cudf::strings_column_view(strs), 2);
-    auto const expected = StrCol{{"0a0b0c0a0b0c",
-                                  "" /*NULL*/,
-                                  "abcxyzabcxyz",
-                                  "" /*NULL*/,
-                                  "xyzéééxyzééé",
-                                  "" /*NULL*/,
-                                  "áááááá",
-                                  "íííí",
-                                  "",
-                                  "Hello WorldHello World"},
-                                 nulls_at({1, 3, 5})};
-    CUDF_TEST_EXPECT_COLUMNS_EQUAL(expected, *results, print_all);
-=======
   auto const strs    = strs_col{{"0a0b0c",
                               "" /*NULL*/,
                               "abcxyz",
@@ -694,7 +442,6 @@
                                          "Hello WorldHello World"},
                                         nulls_at({1, 3, 5})};
     CUDF_TEST_EXPECT_COLUMNS_EQUAL(expected_strs, *results, print_all);
->>>>>>> 7795f54e
   }
 
   // Repeat once.
@@ -705,11 +452,7 @@
 
   // Non-positive repeat times.
   {
-<<<<<<< HEAD
-    auto const expected = StrCol{
-=======
     auto const expected_strs = strs_col{
->>>>>>> 7795f54e
       {"", "" /*NULL*/, "", "" /*NULL*/, "", "" /*NULL*/, "", "", "", ""}, nulls_at({1, 3, 5})};
 
     auto results = cudf::strings::repeat_strings(strs_cv, 0);
@@ -722,27 +465,6 @@
 
 TYPED_TEST(RepeatStringsTypedTest, StringsColumnWithNullsWithColumnRepeatTimes)
 {
-<<<<<<< HEAD
-  using IntCol = cudf::test::fixed_width_column_wrapper<TypeParam>;
-
-  auto const strs = StrCol{{"0a0b0c",
-                            "" /*NULL*/,
-                            "abcxyz",
-                            "" /*NULL*/,
-                            "xyzééé",
-                            "" /*NULL*/,
-                            "ááá",
-                            "íí",
-                            "",
-                            "Hello World"},
-                           nulls_at({1, 3, 5})};
-
-  // Repeat once.
-  {
-    auto const repeat_times = IntCol{1, 1, 1, 1, 1, 1, 1, 1, 1, 1};
-    auto const results =
-      cudf::strings::repeat_strings(cudf::strings_column_view(strs), repeat_times);
-=======
   using ints_col = cudf::test::fixed_width_column_wrapper<TypeParam>;
 
   auto const strs    = strs_col{{"0a0b0c",
@@ -762,29 +484,11 @@
   {
     auto const repeat_times = ints_col{1, 1, 1, 1, 1, 1, 1, 1, 1, 1};
     auto const results      = cudf::strings::repeat_strings(strs_cv, repeat_times);
->>>>>>> 7795f54e
     CUDF_TEST_EXPECT_COLUMNS_EQUAL(strs, *results, print_all);
   }
 
   // repeat_times column has negative values.
   {
-<<<<<<< HEAD
-    auto const repeat_times = IntCol{1, 2, 3, -1, -2, 1, 2, 3, -5, 0};
-    auto const results =
-      cudf::strings::repeat_strings(cudf::strings_column_view(strs), repeat_times);
-    auto const expected = StrCol{{"0a0b0c",
-                                  "" /*NULL*/,
-                                  "abcxyzabcxyzabcxyz",
-                                  "" /*NULL*/,
-                                  "",
-                                  "" /*NULL*/,
-                                  "áááááá",
-                                  "íííííí",
-                                  "",
-                                  ""},
-                                 nulls_at({1, 3, 5})};
-    CUDF_TEST_EXPECT_COLUMNS_EQUAL(expected, *results, print_all);
-=======
     auto const repeat_times  = ints_col{1, 2, 3, -1, -2, 1, 2, 3, -5, 0};
     auto const expected_strs = strs_col{{"0a0b0c",
                                          "" /*NULL*/,
@@ -809,29 +513,11 @@
 
     results = cudf::strings::repeat_strings(strs_cv, repeat_times, *sizes);
     CUDF_TEST_EXPECT_COLUMNS_EQUAL(expected_strs, *results, print_all);
->>>>>>> 7795f54e
   }
 
   // repeat_times column has nulls.
   {
     auto const repeat_times =
-<<<<<<< HEAD
-      IntCol{{1, 2, null, -1, null, 1, 2, null, -5, 0}, nulls_at({2, 4, 7})};
-    auto const results =
-      cudf::strings::repeat_strings(cudf::strings_column_view(strs), repeat_times);
-    auto const expected = StrCol{{"0a0b0c",
-                                  "" /*NULL*/,
-                                  "" /*NULL*/,
-                                  "" /*NULL*/,
-                                  "" /*NULL*/,
-                                  "" /*NULL*/,
-                                  "áááááá",
-                                  "" /*NULL*/,
-                                  "",
-                                  ""},
-                                 nulls_at({1, 2, 3, 4, 5, 7})};
-    CUDF_TEST_EXPECT_COLUMNS_EQUAL(expected, *results, print_all);
-=======
       ints_col{{1, 2, null, -1, null, 1, 2, null, -5, 0}, nulls_at({2, 4, 7})};
     auto const expected_strs = strs_col{{"0a0b0c",
                                          "" /*NULL*/,
@@ -856,25 +542,11 @@
 
     results = cudf::strings::repeat_strings(strs_cv, repeat_times, *sizes);
     CUDF_TEST_EXPECT_COLUMNS_EQUAL(expected_strs, *results, print_all);
->>>>>>> 7795f54e
   }
 }
 
 TYPED_TEST(RepeatStringsTypedTest, SlicedStringsColumnWithNullsWithScalarRepeatTimes)
 {
-<<<<<<< HEAD
-  auto const strs = StrCol{{"0a0b0c",
-                            "" /*NULL*/,
-                            "abcxyz",
-                            "" /*NULL*/,
-                            "xyzééé",
-                            "" /*NULL*/,
-                            "ááá",
-                            "íí",
-                            "",
-                            "Hello World"},
-                           nulls_at({1, 3, 5})};
-=======
   auto const strs = strs_col{{"0a0b0c",
                               "" /*NULL*/,
                               "abcxyz",
@@ -886,32 +558,20 @@
                               "",
                               "Hello World"},
                              nulls_at({1, 3, 5})};
->>>>>>> 7795f54e
 
   // Sliced the first half of the column.
   {
     auto const sliced_strs = cudf::slice(strs, {0, 3})[0];
-<<<<<<< HEAD
-    auto const results  = cudf::strings::repeat_strings(cudf::strings_column_view(sliced_strs), 2);
-    auto const expected = StrCol{{"0a0b0c0a0b0c", "" /*NULL*/, "abcxyzabcxyz"}, null_at(1)};
-    CUDF_TEST_EXPECT_COLUMNS_EQUAL(expected, *results, print_all);
-=======
     auto const results = cudf::strings::repeat_strings(cudf::strings_column_view(sliced_strs), 2);
     auto const expected_strs = strs_col{{"0a0b0c0a0b0c", "" /*NULL*/, "abcxyzabcxyz"}, null_at(1)};
     CUDF_TEST_EXPECT_COLUMNS_EQUAL(expected_strs, *results, print_all);
->>>>>>> 7795f54e
   }
 
   // Sliced the middle of the column.
   {
     auto const sliced_strs = cudf::slice(strs, {2, 7})[0];
-<<<<<<< HEAD
-    auto const results  = cudf::strings::repeat_strings(cudf::strings_column_view(sliced_strs), 2);
-    auto const expected = StrCol{
-=======
     auto const results = cudf::strings::repeat_strings(cudf::strings_column_view(sliced_strs), 2);
     auto const expected_strs = strs_col{
->>>>>>> 7795f54e
       {"abcxyzabcxyz", "" /*NULL*/, "xyzéééxyzééé", "" /*NULL*/, "áááááá"}, nulls_at({1, 3})};
     CUDF_TEST_EXPECT_COLUMNS_EQUAL(expected_strs, *results, print_all);
   }
@@ -919,13 +579,8 @@
   // Sliced the second half of the column.
   {
     auto const sliced_strs = cudf::slice(strs, {6, 10})[0];
-<<<<<<< HEAD
-    auto const results  = cudf::strings::repeat_strings(cudf::strings_column_view(sliced_strs), 2);
-    auto const expected = StrCol{"áááááá", "íííí", "", "Hello WorldHello World"};
-=======
     auto const results = cudf::strings::repeat_strings(cudf::strings_column_view(sliced_strs), 2);
     auto const expected_strs = strs_col{"áááááá", "íííí", "", "Hello WorldHello World"};
->>>>>>> 7795f54e
 
     // The results strings column may have a bitmask with all valid values.
     CUDF_TEST_EXPECT_COLUMNS_EQUIVALENT(expected_strs, *results, print_all);
@@ -1031,64 +686,4 @@
     results = cudf::strings::repeat_strings(sliced_strs_cv, sliced_rtimes, *sizes);
     CUDF_TEST_EXPECT_COLUMNS_EQUAL(expected_strs, *results, print_all);
   }
-}
-
-TYPED_TEST(RepeatStringsTypedTest, SlicedStringsColumnWithNullsWithColumnRepeatTimes)
-{
-  using IntCol = cudf::test::fixed_width_column_wrapper<TypeParam>;
-
-  auto const strs = StrCol{{"0a0b0c",
-                            "" /*NULL*/,
-                            "abcxyz",
-                            "" /*NULL*/,
-                            "xyzééé",
-                            "" /*NULL*/,
-                            "ááá",
-                            "íí",
-                            "",
-                            "Hello World"},
-                           nulls_at({1, 3, 5})};
-
-  auto const repeat_times = IntCol{{1, 2, null, -1, null, 1, 2, null, -5, 0}, nulls_at({2, 4, 7})};
-
-  // Sliced the first half of the column.
-  {
-    auto const sliced_strs   = cudf::slice(strs, {0, 3})[0];
-    auto const sliced_rtimes = cudf::slice(repeat_times, {0, 3})[0];
-    auto const results =
-      cudf::strings::repeat_strings(cudf::strings_column_view(sliced_strs), sliced_rtimes);
-    auto const expected = StrCol{{"0a0b0c", "" /*NULL*/, "" /*NULL*/}, nulls_at({1, 2})};
-    CUDF_TEST_EXPECT_COLUMNS_EQUAL(expected, *results, print_all);
-  }
-
-  // Sliced the middle of the column.
-  {
-    auto const sliced_strs   = cudf::slice(strs, {2, 7})[0];
-    auto const sliced_rtimes = cudf::slice(repeat_times, {2, 7})[0];
-    auto const results =
-      cudf::strings::repeat_strings(cudf::strings_column_view(sliced_strs), sliced_rtimes);
-    auto const expected = StrCol{{"" /*NULL*/, "" /*NULL*/, "" /*NULL*/, "" /*NULL*/, "áááááá"},
-                                 nulls_at({0, 1, 2, 3})};
-    CUDF_TEST_EXPECT_COLUMNS_EQUAL(expected, *results, print_all);
-  }
-
-  // Sliced the second half of the column, output has nulls.
-  {
-    auto const sliced_strs   = cudf::slice(strs, {6, 10})[0];
-    auto const sliced_rtimes = cudf::slice(repeat_times, {6, 10})[0];
-    auto const results =
-      cudf::strings::repeat_strings(cudf::strings_column_view(sliced_strs), sliced_rtimes);
-    auto const expected = StrCol{{"áááááá", "" /*NULL*/, "", ""}, null_at(1)};
-    CUDF_TEST_EXPECT_COLUMNS_EQUAL(expected, *results, print_all);
-  }
-
-  // Sliced the second half of the column, output does not have null.
-  {
-    auto const sliced_strs   = cudf::slice(strs, {8, 10})[0];
-    auto const sliced_rtimes = cudf::slice(repeat_times, {8, 10})[0];
-    auto const results =
-      cudf::strings::repeat_strings(cudf::strings_column_view(sliced_strs), sliced_rtimes);
-    auto const expected = StrCol{"", ""};
-    CUDF_TEST_EXPECT_COLUMNS_EQUAL(expected, *results, print_all);
-  }
 }