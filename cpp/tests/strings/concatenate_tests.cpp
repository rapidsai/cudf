--- conflicted
+++ resolved
@@ -61,12 +61,7 @@
   strings_columns.push_back(strings2);
   strings_columns.push_back(strings3);
 
-<<<<<<< HEAD
-  // auto results = cudf::strings::detail::concatenate(strings_columns);
   auto results = cudf::concatenate(strings_columns);
-=======
-  auto results = cudf::strings::detail::concatenate(strings_columns, cudf::get_default_stream());
->>>>>>> 07eb7235
 
   cudf::test::strings_column_wrapper expected(h_strings.begin(), h_strings.end());
   CUDF_TEST_EXPECT_COLUMNS_EQUAL(*results, expected);
@@ -80,12 +75,7 @@
   strings_columns.push_back(zero_size_strings_column);
   strings_columns.push_back(zero_size_strings_column);
   strings_columns.push_back(zero_size_strings_column);
-<<<<<<< HEAD
-  // auto results = cudf::strings::detail::concatenate(strings_columns);
   auto results = cudf::concatenate(strings_columns);
-=======
-  auto results = cudf::strings::detail::concatenate(strings_columns, cudf::get_default_stream());
->>>>>>> 07eb7235
   cudf::test::expect_column_empty(results->view());
 }
 
@@ -118,11 +108,6 @@
                                               h_strings.data() + h_strings.size());
   strings_columns.push_back(strings1);
 
-<<<<<<< HEAD
-  // auto results = cudf::strings::detail::concatenate(strings_columns);
   auto results = cudf::concatenate(strings_columns);
-=======
-  auto results = cudf::strings::detail::concatenate(strings_columns, cudf::get_default_stream());
->>>>>>> 07eb7235
   CUDF_TEST_EXPECT_COLUMNS_EQUAL(*results, strings1);
 }