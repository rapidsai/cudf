--- conflicted
+++ resolved
@@ -327,10 +327,6 @@
 
   auto result =
     cudf::strings::split_record(cudf::strings_column_view(strings), cudf::string_scalar(" "));
-<<<<<<< HEAD
-
-=======
->>>>>>> d7dcb2ac
   using LCW = cudf::test::lists_column_wrapper<cudf::string_view>;
   // clang-format off
    LCW expected(
