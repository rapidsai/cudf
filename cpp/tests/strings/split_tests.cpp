--- conflicted
+++ resolved
@@ -312,11 +312,7 @@
 {
   // TODO: create some more test-cases with larger delimiters which span string rows
   std::vector<const char*> h_strings{
-<<<<<<< HEAD
-    " Héllo, this is a réally long string to test the long-strings path in the split-record code "
-=======
     " Héllo; this is a réally long string to test the long-strings path in the split-record code "
->>>>>>> 7a55f0f2
     "logic.",
     nullptr,
     "The long strings need to be extra long to average out above 64 bytes per string overall for "
@@ -335,11 +331,7 @@
   // clang-format off
    LCW expected(
     {LCW{
-<<<<<<< HEAD
-      "","Héllo,","this","is","a","réally","long","string","to","test","the",
-=======
       "","Héllo;","this","is","a","réally","long","string","to","test","the",
->>>>>>> 7a55f0f2
          "long-strings","path","in","the","split-record","code","logic."},
      LCW{},
      LCW{"The","long","strings","need","to","be","extra","long","to","average","out","above",
