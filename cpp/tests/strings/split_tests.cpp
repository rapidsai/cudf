/*
 * Copyright (c) 2019-2023, NVIDIA CORPORATION.
 *
 * Licensed under the Apache License, Version 2.0 (the "License");
 * you may not use this file except in compliance with the License.
 * You may obtain a copy of the License at
 *
 *     http://www.apache.org/licenses/LICENSE-2.0
 *
 * Unless required by applicable law or agreed to in writing, software
 * distributed under the License is distributed on an "AS IS" BASIS,
 * WITHOUT WARRANTIES OR CONDITIONS OF ANY KIND, either express or implied.
 * See the License for the specific language governing permissions and
 * limitations under the License.
 */

#include <cudf_test/base_fixture.hpp>
#include <cudf_test/column_utilities.hpp>
#include <cudf_test/column_wrapper.hpp>
#include <cudf_test/iterator_utilities.hpp>
#include <cudf_test/table_utilities.hpp>

#include <cudf/column/column_factories.hpp>
#include <cudf/scalar/scalar.hpp>
#include <cudf/strings/regex/regex_program.hpp>
#include <cudf/strings/split/partition.hpp>
#include <cudf/strings/split/split.hpp>
#include <cudf/strings/split/split_re.hpp>
#include <cudf/strings/strings_column_view.hpp>
#include <cudf/table/table.hpp>

#include <thrust/iterator/transform_iterator.h>

#include <vector>

struct StringsSplitTest : public cudf::test::BaseFixture {
};

TEST_F(StringsSplitTest, Split)
{
  std::vector<const char*> h_strings{
    "Héllo thesé", nullptr, "are some", "tést String", "", "no-delimiter"};
  cudf::test::strings_column_wrapper strings(
    h_strings.begin(),
    h_strings.end(),
    thrust::make_transform_iterator(h_strings.begin(), [](auto str) { return str != nullptr; }));
  cudf::strings_column_view strings_view(strings);

  std::vector<const char*> h_expected1{"Héllo", nullptr, "are", "tést", "", "no-delimiter"};
  cudf::test::strings_column_wrapper expected1(
    h_expected1.begin(),
    h_expected1.end(),
    thrust::make_transform_iterator(h_expected1.begin(), [](auto str) { return str != nullptr; }));
  std::vector<const char*> h_expected2{"thesé", nullptr, "some", "String", nullptr, nullptr};
  cudf::test::strings_column_wrapper expected2(
    h_expected2.begin(),
    h_expected2.end(),
    thrust::make_transform_iterator(h_expected2.begin(), [](auto str) { return str != nullptr; }));
  std::vector<std::unique_ptr<cudf::column>> expected_columns;
  expected_columns.push_back(expected1.release());
  expected_columns.push_back(expected2.release());
  auto expected = std::make_unique<cudf::table>(std::move(expected_columns));

  auto results = cudf::strings::split(strings_view, cudf::string_scalar(" "));
  EXPECT_TRUE(results->num_columns() == 2);
  CUDF_TEST_EXPECT_TABLES_EQUAL(*results, *expected);
}

TEST_F(StringsSplitTest, SplitWithMax)
{
  cudf::test::strings_column_wrapper strings(
    {"Héllo::thesé::world", "are::some", "tést::String:", ":last::one", ":::", "x::::y"});
  cudf::strings_column_view strings_view(strings);

  cudf::test::strings_column_wrapper expected1({"Héllo", "are", "tést", ":last", "", "x"});
  cudf::test::strings_column_wrapper expected2(
    {"thesé::world", "some", "String:", "one", ":", "::y"});
  std::vector<std::unique_ptr<cudf::column>> expected_columns;
  expected_columns.push_back(expected1.release());
  expected_columns.push_back(expected2.release());
  auto expected = std::make_unique<cudf::table>(std::move(expected_columns));

  auto results = cudf::strings::split(strings_view, cudf::string_scalar("::"), 1);
  EXPECT_TRUE(results->num_columns() == 2);
  CUDF_TEST_EXPECT_TABLES_EQUAL(*results, *expected);
}

TEST_F(StringsSplitTest, SplitWhitespace)
{
  std::vector<const char*> h_strings{
    "Héllo thesé", nullptr, "are\tsome", "tést\nString", "  ", " a  b ", ""};
  cudf::test::strings_column_wrapper strings(
    h_strings.begin(),
    h_strings.end(),
    thrust::make_transform_iterator(h_strings.begin(), [](auto str) { return str != nullptr; }));
  cudf::strings_column_view strings_view(strings);

  std::vector<const char*> h_expected1{"Héllo", nullptr, "are", "tést", nullptr, "a", nullptr};
  cudf::test::strings_column_wrapper expected1(
    h_expected1.begin(),
    h_expected1.end(),
    thrust::make_transform_iterator(h_expected1.begin(), [](auto str) { return str != nullptr; }));
  std::vector<const char*> h_expected2{"thesé", nullptr, "some", "String", nullptr, "b", nullptr};
  cudf::test::strings_column_wrapper expected2(
    h_expected2.begin(),
    h_expected2.end(),
    thrust::make_transform_iterator(h_expected2.begin(), [](auto str) { return str != nullptr; }));
  std::vector<std::unique_ptr<cudf::column>> expected_columns;
  expected_columns.push_back(expected1.release());
  expected_columns.push_back(expected2.release());
  auto expected = std::make_unique<cudf::table>(std::move(expected_columns));

  auto results = cudf::strings::split(strings_view);
  EXPECT_TRUE(results->num_columns() == 2);
  CUDF_TEST_EXPECT_TABLES_EQUAL(*results, *expected);
}

TEST_F(StringsSplitTest, SplitWhitespaceWithMax)
{
  cudf::test::strings_column_wrapper strings(
    {"a bc d", "a  bc  d", " ab cd e", "ab cd e ", " ab cd e "});
  cudf::strings_column_view strings_view(strings);

  cudf::test::strings_column_wrapper expected1({"a", "a", "ab", "ab", "ab"});
  cudf::test::strings_column_wrapper expected2({"bc d", "bc  d", "cd e", "cd e ", "cd e "});
  std::vector<std::unique_ptr<cudf::column>> expected_columns;
  expected_columns.push_back(expected1.release());
  expected_columns.push_back(expected2.release());
  auto expected = std::make_unique<cudf::table>(std::move(expected_columns));

  auto results = cudf::strings::split(strings_view, cudf::string_scalar(""), 1);
  EXPECT_TRUE(results->num_columns() == 2);
  CUDF_TEST_EXPECT_TABLES_EQUAL(*results, *expected);
}

TEST_F(StringsSplitTest, RSplit)
{
  std::vector<const char*> h_strings{
    "héllo", nullptr, "a_bc_déf", "a__bc", "_ab_cd", "ab_cd_", "", " a b ", " a  bbb   c"};
  cudf::test::strings_column_wrapper strings(
    h_strings.begin(),
    h_strings.end(),
    thrust::make_transform_iterator(h_strings.begin(), [](auto str) { return str != nullptr; }));
  cudf::strings_column_view strings_view(strings);

  std::vector<const char*> h_expected1{
    "héllo", nullptr, "a", "a", "", "ab", "", " a b ", " a  bbb   c"};
  cudf::test::strings_column_wrapper expected1(
    h_expected1.begin(),
    h_expected1.end(),
    thrust::make_transform_iterator(h_expected1.begin(), [](auto str) { return str != nullptr; }));
  std::vector<const char*> h_expected2{
    nullptr, nullptr, "bc", "", "ab", "cd", nullptr, nullptr, nullptr};
  cudf::test::strings_column_wrapper expected2(
    h_expected2.begin(),
    h_expected2.end(),
    thrust::make_transform_iterator(h_expected2.begin(), [](auto str) { return str != nullptr; }));
  std::vector<const char*> h_expected3{
    nullptr, nullptr, "déf", "bc", "cd", "", nullptr, nullptr, nullptr};
  cudf::test::strings_column_wrapper expected3(
    h_expected3.begin(),
    h_expected3.end(),
    thrust::make_transform_iterator(h_expected3.begin(), [](auto str) { return str != nullptr; }));
  std::vector<std::unique_ptr<cudf::column>> expected_columns;
  expected_columns.push_back(expected1.release());
  expected_columns.push_back(expected2.release());
  expected_columns.push_back(expected3.release());
  auto expected = std::make_unique<cudf::table>(std::move(expected_columns));

  auto results = cudf::strings::rsplit(strings_view, cudf::string_scalar("_"));
  EXPECT_TRUE(results->num_columns() == 3);
  CUDF_TEST_EXPECT_TABLES_EQUAL(*results, *expected);
}

TEST_F(StringsSplitTest, RSplitWithMax)
{
  cudf::test::strings_column_wrapper strings(
    {"Héllo::thesé::world", "are::some", "tést::String:", ":last::one", ":::", "x::::y"});
  cudf::strings_column_view strings_view(strings);

  cudf::test::strings_column_wrapper expected1(
    {"Héllo::thesé", "are", "tést", ":last", ":", "x::"});
  cudf::test::strings_column_wrapper expected2({"world", "some", "String:", "one", "", "y"});
  std::vector<std::unique_ptr<cudf::column>> expected_columns;
  expected_columns.push_back(expected1.release());
  expected_columns.push_back(expected2.release());
  auto expected = std::make_unique<cudf::table>(std::move(expected_columns));

  auto results = cudf::strings::rsplit(strings_view, cudf::string_scalar("::"), 1);
  EXPECT_TRUE(results->num_columns() == 2);
  CUDF_TEST_EXPECT_TABLES_EQUAL(*results, *expected);
}

TEST_F(StringsSplitTest, RSplitWhitespace)
{
  std::vector<const char*> h_strings{"héllo", nullptr, "a_bc_déf", "", " a\tb ", " a\r bbb   c"};
  cudf::test::strings_column_wrapper strings(
    h_strings.begin(),
    h_strings.end(),
    thrust::make_transform_iterator(h_strings.begin(), [](auto str) { return str != nullptr; }));

  cudf::strings_column_view strings_view(strings);
  std::vector<const char*> h_expected1{"héllo", nullptr, "a_bc_déf", nullptr, "a", "a"};
  cudf::test::strings_column_wrapper expected1(
    h_expected1.begin(),
    h_expected1.end(),
    thrust::make_transform_iterator(h_expected1.begin(), [](auto str) { return str != nullptr; }));
  std::vector<const char*> h_expected2{nullptr, nullptr, nullptr, nullptr, "b", "bbb"};
  cudf::test::strings_column_wrapper expected2(
    h_expected2.begin(),
    h_expected2.end(),
    thrust::make_transform_iterator(h_expected2.begin(), [](auto str) { return str != nullptr; }));
  std::vector<const char*> h_expected3{nullptr, nullptr, nullptr, nullptr, nullptr, "c"};
  cudf::test::strings_column_wrapper expected3(
    h_expected3.begin(),
    h_expected3.end(),
    thrust::make_transform_iterator(h_expected3.begin(), [](auto str) { return str != nullptr; }));
  std::vector<std::unique_ptr<cudf::column>> expected_columns;
  expected_columns.push_back(expected1.release());
  expected_columns.push_back(expected2.release());
  expected_columns.push_back(expected3.release());
  auto expected = std::make_unique<cudf::table>(std::move(expected_columns));

  auto results = cudf::strings::rsplit(strings_view);
  EXPECT_TRUE(results->num_columns() == 3);
  CUDF_TEST_EXPECT_TABLES_EQUAL(*results, *expected);
}

TEST_F(StringsSplitTest, RSplitWhitespaceWithMax)
{
  cudf::test::strings_column_wrapper strings(
    {"a bc d", "a  bc  d", " ab cd e", "ab cd e ", " ab cd e "});
  cudf::strings_column_view strings_view(strings);

  cudf::test::strings_column_wrapper expected1({"a bc", "a  bc", " ab cd", "ab cd", " ab cd"});
  cudf::test::strings_column_wrapper expected2({"d", "d", "e", "e", "e"});
  std::vector<std::unique_ptr<cudf::column>> expected_columns;
  expected_columns.push_back(expected1.release());
  expected_columns.push_back(expected2.release());
  auto expected = std::make_unique<cudf::table>(std::move(expected_columns));

  auto results = cudf::strings::rsplit(strings_view, cudf::string_scalar(""), 1);
  EXPECT_TRUE(results->num_columns() == 2);
  CUDF_TEST_EXPECT_TABLES_EQUAL(*results, *expected);
}

TEST_F(StringsSplitTest, SplitRecord)
{
  std::vector<const char*> h_strings{" Héllo thesé", nullptr, "are some  ", "tést String", ""};
  auto validity =
    thrust::make_transform_iterator(h_strings.begin(), [](auto str) { return str != nullptr; });
  cudf::test::strings_column_wrapper strings(h_strings.begin(), h_strings.end(), validity);

  auto result =
    cudf::strings::split_record(cudf::strings_column_view(strings), cudf::string_scalar(" "));
  using LCW = cudf::test::lists_column_wrapper<cudf::string_view>;
  LCW expected(
    {LCW{"", "Héllo", "thesé"}, LCW{}, LCW{"are", "some", "", ""}, LCW{"tést", "String"}, LCW{""}},
    validity);
  CUDF_TEST_EXPECT_COLUMNS_EQUAL(result->view(), expected);
}

TEST_F(StringsSplitTest, SplitRecordWithMaxSplit)
{
  std::vector<const char*> h_strings{" Héllo thesé", nullptr, "are some  ", "tést String", ""};
  auto validity =
    thrust::make_transform_iterator(h_strings.begin(), [](auto str) { return str != nullptr; });
  cudf::test::strings_column_wrapper strings(h_strings.begin(), h_strings.end(), validity);

  auto result =
    cudf::strings::split_record(cudf::strings_column_view(strings), cudf::string_scalar(" "), 1);

  using LCW = cudf::test::lists_column_wrapper<cudf::string_view>;
  LCW expected(
    {LCW{"", "Héllo thesé"}, LCW{}, LCW{"are", "some  "}, LCW{"tést", "String"}, LCW{""}},
    validity);
  CUDF_TEST_EXPECT_COLUMNS_EQUAL(result->view(), expected);
}

TEST_F(StringsSplitTest, SplitRecordWhitespace)
{
  std::vector<const char*> h_strings{
    "   Héllo thesé", nullptr, "are\tsome  ", "tést\nString", "  "};
  auto validity =
    thrust::make_transform_iterator(h_strings.begin(), [](auto str) { return str != nullptr; });
  cudf::test::strings_column_wrapper strings(h_strings.begin(), h_strings.end(), validity);

  auto result = cudf::strings::split_record(cudf::strings_column_view(strings));
  using LCW   = cudf::test::lists_column_wrapper<cudf::string_view>;
  LCW expected({LCW{"Héllo", "thesé"}, LCW{}, LCW{"are", "some"}, LCW{"tést", "String"}, LCW{}},
               validity);
  CUDF_TEST_EXPECT_COLUMNS_EQUAL(result->view(), expected);
}

TEST_F(StringsSplitTest, SplitRecordWhitespaceWithMaxSplit)
{
  std::vector<const char*> h_strings{
    "   Héllo thesé  ", nullptr, "are\tsome  ", "tést\nString", "  "};
  auto validity =
    thrust::make_transform_iterator(h_strings.begin(), [](auto str) { return str != nullptr; });
  cudf::test::strings_column_wrapper strings(h_strings.begin(), h_strings.end(), validity);

  auto result =
    cudf::strings::split_record(cudf::strings_column_view(strings), cudf::string_scalar(""), 1);
  using LCW = cudf::test::lists_column_wrapper<cudf::string_view>;
  LCW expected({LCW{"Héllo", "thesé  "}, LCW{}, LCW{"are", "some  "}, LCW{"tést", "String"}, LCW{}},
               validity);
  CUDF_TEST_EXPECT_COLUMNS_EQUAL(result->view(), expected);
}

TEST_F(StringsSplitTest, SplitRecordLong)
{
<<<<<<< HEAD
  // TODO: create some more test-cases with larger delimiters which span string rows
=======
>>>>>>> 9637d133
  std::vector<const char*> h_strings{
    " Héllo; this is a réally long string to test the long-strings path in the split-record code "
    "logic.",
    nullptr,
    "The long strings need to be extra long to average out above 64 bytes per string overall for "
    "the entire column.  ",
    "Thé éxtra challenge here is due to the empty or smaller strings which bring the average down.",
    "Thisstringhasnodelimiterssoitcanbetestedtoreturnthissinglestringwhensplit-recordiscalled.",
    "",
    " "};
  auto validity =
    thrust::make_transform_iterator(h_strings.begin(), [](auto str) { return str != nullptr; });
<<<<<<< HEAD
  cudf::test::strings_column_wrapper strings(h_strings.begin(), h_strings.end(), validity);

  auto result =
    cudf::strings::split_record(cudf::strings_column_view(strings), cudf::string_scalar(" "));
  using LCW = cudf::test::lists_column_wrapper<cudf::string_view>;
  // clang-format off
   LCW expected(
=======
  cudf::test::strings_column_wrapper input(h_strings.begin(), h_strings.end(), validity);
  auto const view      = cudf::strings_column_view(input);
  auto const delimiter = cudf::string_scalar(" ");

  auto result = cudf::strings::split_record(view, delimiter);
  using LCW   = cudf::test::lists_column_wrapper<cudf::string_view>;
  // clang-format off
  LCW expected(
>>>>>>> 9637d133
    {LCW{
      "","Héllo;","this","is","a","réally","long","string","to","test","the",
         "long-strings","path","in","the","split-record","code","logic."},
     LCW{},
     LCW{"The","long","strings","need","to","be","extra","long","to","average","out","above",
         "64","bytes","per","string","overall","for","the","entire","column.","",""},
     LCW{
      "Thé","éxtra","challenge","here","is","due","to","the","empty","or","smaller","strings",
      "which","bring","the","average","down."},
     LCW{"Thisstringhasnodelimiterssoitcanbetestedtoreturnthissinglestringwhensplit-recordiscalled."},
     LCW{""},
     LCW{"", ""}},
    validity);
  // clang-format on
  CUDF_TEST_EXPECT_COLUMNS_EQUAL(result->view(), expected);
<<<<<<< HEAD
  result =
    cudf::strings::rsplit_record(cudf::strings_column_view(strings), cudf::string_scalar(" "));
  CUDF_TEST_EXPECT_COLUMNS_EQUAL(result->view(), expected);
}

=======
  result = cudf::strings::rsplit_record(view, delimiter);
  CUDF_TEST_EXPECT_COLUMNS_EQUAL(result->view(), expected);
}

TEST_F(StringsSplitTest, MultiByteDelimiters)
{
  auto input =
    cudf::test::strings_column_wrapper({"u__", "w___x", "y____z", "{a=1}:{b=2}:", "{c=3}"});
  auto view = cudf::strings_column_view(input);

  auto result = cudf::strings::split_record(view, cudf::string_scalar("__"));
  using LCW   = cudf::test::lists_column_wrapper<cudf::string_view>;
  LCW expected1(
    {LCW{"u", ""}, LCW{"w", "_x"}, LCW{"y", "", "z"}, LCW{"{a=1}:{b=2}:"}, LCW{"{c=3}"}});
  CUDF_TEST_EXPECT_COLUMNS_EQUAL(result->view(), expected1);

  result = cudf::strings::split_record(view, cudf::string_scalar("}:{"));
  LCW expected2({LCW{"u__"}, LCW{"w___x"}, LCW{"y____z"}, LCW{"{a=1", "b=2}:"}, LCW{"{c=3}"}});
  CUDF_TEST_EXPECT_COLUMNS_EQUAL(result->view(), expected2);
}

>>>>>>> 9637d133
TEST_F(StringsSplitTest, SplitRegex)
{
  std::vector<const char*> h_strings{" Héllo thesé", nullptr, "are some  ", "tést String", ""};
  auto validity =
    thrust::make_transform_iterator(h_strings.begin(), [](auto str) { return str != nullptr; });
  cudf::test::strings_column_wrapper input(h_strings.begin(), h_strings.end(), validity);
  auto sv = cudf::strings_column_view(input);

  {
    auto pattern = std::string("\\s+");
    auto result  = cudf::strings::split_re(sv, pattern);

    cudf::test::strings_column_wrapper col0({"", "", "are", "tést", ""}, validity);
    cudf::test::strings_column_wrapper col1({"Héllo", "", "some", "String", ""}, {1, 0, 1, 1, 0});
    cudf::test::strings_column_wrapper col2({"thesé", "", "", "", ""}, {1, 0, 1, 0, 0});
    auto expected = cudf::table_view({col0, col1, col2});
    CUDF_TEST_EXPECT_TABLES_EQUIVALENT(result->view(), expected);
    auto prog = cudf::strings::regex_program::create(pattern);
    result    = cudf::strings::split_re(sv, *prog);
    CUDF_TEST_EXPECT_TABLES_EQUIVALENT(result->view(), expected);

    // rsplit == split when using default parameters
    result = cudf::strings::rsplit_re(sv, pattern);
    CUDF_TEST_EXPECT_TABLES_EQUIVALENT(result->view(), expected);
    result = cudf::strings::rsplit_re(sv, *prog);
    CUDF_TEST_EXPECT_TABLES_EQUIVALENT(result->view(), expected);
  }

  {
    auto pattern = std::string("[eé]");
    auto result  = cudf::strings::split_re(sv, pattern);

    cudf::test::strings_column_wrapper col0({" H", "", "ar", "t", ""}, validity);
    cudf::test::strings_column_wrapper col1({"llo th", "", " som", "st String", ""},
                                            {1, 0, 1, 1, 0});
    cudf::test::strings_column_wrapper col2({"s", "", "  ", "", ""}, {1, 0, 1, 0, 0});
    cudf::test::strings_column_wrapper col3({"", "", "", "", ""}, {1, 0, 0, 0, 0});
    auto expected = cudf::table_view({col0, col1, col2, col3});
    CUDF_TEST_EXPECT_TABLES_EQUIVALENT(result->view(), expected);
    auto prog = cudf::strings::regex_program::create(pattern);
    result    = cudf::strings::split_re(sv, *prog);
    CUDF_TEST_EXPECT_TABLES_EQUIVALENT(result->view(), expected);

    // rsplit == split when using default parameters
    result = cudf::strings::rsplit_re(sv, pattern);
    CUDF_TEST_EXPECT_TABLES_EQUIVALENT(result->view(), expected);
    result = cudf::strings::rsplit_re(sv, *prog);
    CUDF_TEST_EXPECT_TABLES_EQUIVALENT(result->view(), expected);
  }
}

TEST_F(StringsSplitTest, SplitRecordRegex)
{
  std::vector<const char*> h_strings{" Héllo thesé", nullptr, "are some  ", "tést String", ""};
  auto validity =
    thrust::make_transform_iterator(h_strings.begin(), [](auto str) { return str != nullptr; });
  cudf::test::strings_column_wrapper input(h_strings.begin(), h_strings.end(), validity);
  auto sv = cudf::strings_column_view(input);

  using LCW = cudf::test::lists_column_wrapper<cudf::string_view>;
  {
    auto pattern = std::string("\\s+");
    auto result  = cudf::strings::split_record_re(sv, pattern);

    LCW expected(
      {LCW{"", "Héllo", "thesé"}, LCW{}, LCW{"are", "some", ""}, LCW{"tést", "String"}, LCW{""}},
      validity);
    CUDF_TEST_EXPECT_COLUMNS_EQUIVALENT(result->view(), expected);
    auto prog = cudf::strings::regex_program::create(pattern);
    result    = cudf::strings::split_record_re(sv, *prog);
    CUDF_TEST_EXPECT_COLUMNS_EQUIVALENT(result->view(), expected);

    // rsplit == split when using default parameters
    result = cudf::strings::rsplit_record_re(sv, pattern);
    CUDF_TEST_EXPECT_COLUMNS_EQUIVALENT(result->view(), expected);
    result = cudf::strings::rsplit_record_re(sv, *prog);
    CUDF_TEST_EXPECT_COLUMNS_EQUIVALENT(result->view(), expected);
  }

  {
    auto pattern = std::string("[eé]");
    auto result  = cudf::strings::split_record_re(sv, pattern);

    LCW expected({LCW{" H", "llo th", "s", ""},
                  LCW{},
                  LCW{"ar", " som", "  "},
                  LCW{"t", "st String"},
                  LCW{""}},
                 validity);
    CUDF_TEST_EXPECT_COLUMNS_EQUIVALENT(result->view(), expected);
    auto prog = cudf::strings::regex_program::create(pattern);
    result    = cudf::strings::split_record_re(sv, *prog);
    CUDF_TEST_EXPECT_COLUMNS_EQUIVALENT(result->view(), expected);

    // rsplit == split when using default parameters
    result = cudf::strings::rsplit_record_re(sv, pattern);
    CUDF_TEST_EXPECT_COLUMNS_EQUIVALENT(result->view(), expected);
    result = cudf::strings::rsplit_record_re(sv, *prog);
    CUDF_TEST_EXPECT_COLUMNS_EQUIVALENT(result->view(), expected);
  }
}

TEST_F(StringsSplitTest, SplitRegexWithMaxSplit)
{
  std::vector<const char*> h_strings{" Héllo\tthesé", nullptr, "are\nsome  ", "tést\rString", ""};
  auto validity =
    thrust::make_transform_iterator(h_strings.begin(), [](auto str) { return str != nullptr; });
  cudf::test::strings_column_wrapper input(h_strings.begin(), h_strings.end(), validity);
  auto sv = cudf::strings_column_view(input);
  {
    auto pattern = std::string("\\s+");
    auto result  = cudf::strings::split_re(sv, pattern, 1);

    cudf::test::strings_column_wrapper col0({"", "", "are", "tést", ""}, {1, 0, 1, 1, 1});
    cudf::test::strings_column_wrapper col1({"Héllo\tthesé", "", "some  ", "String", ""},
                                            {1, 0, 1, 1, 0});
    auto expected = cudf::table_view({col0, col1});
    CUDF_TEST_EXPECT_TABLES_EQUIVALENT(result->view(), expected);
    auto prog = cudf::strings::regex_program::create(pattern);
    result    = cudf::strings::split_re(sv, *prog, 1);
    CUDF_TEST_EXPECT_TABLES_EQUIVALENT(result->view(), expected);

    // split everything is the same output as maxsplit==2 for the test input column here
    result         = cudf::strings::split_re(sv, pattern, 2);
    auto expected2 = cudf::strings::split_re(sv, pattern);
    CUDF_TEST_EXPECT_TABLES_EQUIVALENT(result->view(), expected2->view());
    result = cudf::strings::split_re(sv, *prog, 3);
    CUDF_TEST_EXPECT_TABLES_EQUIVALENT(result->view(), expected2->view());
  }
  {
    auto pattern = std::string("\\s");
    auto result  = cudf::strings::split_record_re(sv, pattern, 1);

    using LCW = cudf::test::lists_column_wrapper<cudf::string_view>;
    LCW expected1(
      {LCW{"", "Héllo\tthesé"}, LCW{}, LCW{"are", "some  "}, LCW{"tést", "String"}, LCW{""}},
      validity);
    CUDF_TEST_EXPECT_COLUMNS_EQUIVALENT(result->view(), expected1);
    auto prog = cudf::strings::regex_program::create(pattern);
    result    = cudf::strings::split_record_re(sv, *prog, 1);
    CUDF_TEST_EXPECT_COLUMNS_EQUIVALENT(result->view(), expected1);

    result = cudf::strings::split_record_re(sv, pattern, 2);
    LCW expected2(
      {LCW{"", "Héllo", "thesé"}, LCW{}, LCW{"are", "some", " "}, LCW{"tést", "String"}, LCW{""}},
      validity);
    CUDF_TEST_EXPECT_COLUMNS_EQUIVALENT(result->view(), expected2);
    result = cudf::strings::split_record_re(sv, *prog, 2);
    CUDF_TEST_EXPECT_COLUMNS_EQUIVALENT(result->view(), expected2);

    // split everything is the same output as maxsplit==3 for the test input column here
    result         = cudf::strings::split_record_re(sv, pattern, 3);
    auto expected0 = cudf::strings::split_record_re(sv, pattern);
    CUDF_TEST_EXPECT_COLUMNS_EQUIVALENT(result->view(), expected0->view());
    result = cudf::strings::split_record_re(sv, *prog, 3);
    CUDF_TEST_EXPECT_COLUMNS_EQUIVALENT(result->view(), expected0->view());
  }
}

TEST_F(StringsSplitTest, SplitRegexWordBoundary)
{
  cudf::test::strings_column_wrapper input({"a", "ab", "-+", "e\né"});
  auto sv = cudf::strings_column_view(input);
  {
    auto pattern = std::string("\\b");
    auto result  = cudf::strings::split_re(sv, pattern);

    cudf::test::strings_column_wrapper col0({"", "", "-+", ""});
    cudf::test::strings_column_wrapper col1({"a", "ab", "", "e"}, {1, 1, 0, 1});
    cudf::test::strings_column_wrapper col2({"", "", "", "\n"}, {1, 1, 0, 1});
    cudf::test::strings_column_wrapper col3({"", "", "", "é"}, {0, 0, 0, 1});
    cudf::test::strings_column_wrapper col4({"", "", "", ""}, {0, 0, 0, 1});
    auto expected = cudf::table_view({col0, col1, col2, col3, col4});
    CUDF_TEST_EXPECT_TABLES_EQUIVALENT(result->view(), expected);
    auto prog = cudf::strings::regex_program::create(pattern);
    result    = cudf::strings::split_re(sv, *prog);
    CUDF_TEST_EXPECT_TABLES_EQUIVALENT(result->view(), expected);
  }
  {
    auto pattern = std::string("\\B");
    auto result  = cudf::strings::split_record_re(sv, pattern);

    using LCW = cudf::test::lists_column_wrapper<cudf::string_view>;
    LCW expected({LCW{"a"}, LCW{"a", "b"}, LCW{"", "-", "+", ""}, LCW{"e\né"}});
    CUDF_TEST_EXPECT_COLUMNS_EQUIVALENT(result->view(), expected);
    auto prog = cudf::strings::regex_program::create(pattern);
    result    = cudf::strings::split_record_re(sv, *prog);
    CUDF_TEST_EXPECT_COLUMNS_EQUIVALENT(result->view(), expected);
  }
}

TEST_F(StringsSplitTest, RSplitRecord)
{
  std::vector<const char*> h_strings{
    "héllo", nullptr, "a_bc_déf", "a__bc", "_ab_cd", "ab_cd_", "", " a b ", " a  bbb   c"};
  auto validity =
    thrust::make_transform_iterator(h_strings.begin(), [](auto str) { return str != nullptr; });
  cudf::test::strings_column_wrapper strings(h_strings.begin(), h_strings.end(), validity);

  using LCW = cudf::test::lists_column_wrapper<cudf::string_view>;
  LCW expected({LCW{"héllo"},
                LCW{},
                LCW{"a", "bc", "déf"},
                LCW{"a", "", "bc"},
                LCW{"", "ab", "cd"},
                LCW{"ab", "cd", ""},
                LCW{""},
                LCW{" a b "},
                LCW{" a  bbb   c"}},
               validity);
  auto result =
    cudf::strings::rsplit_record(cudf::strings_column_view(strings), cudf::string_scalar("_"));
  CUDF_TEST_EXPECT_COLUMNS_EQUAL(result->view(), expected);
}

TEST_F(StringsSplitTest, RSplitRecordWithMaxSplit)
{
  std::vector<const char*> h_strings{"héllo",
                                     nullptr,
                                     "a_bc_déf",
                                     "___a__bc",
                                     "_ab_cd_",
                                     "ab_cd_",
                                     "",
                                     " a b ___",
                                     "___ a  bbb   c"};
  auto validity =
    thrust::make_transform_iterator(h_strings.begin(), [](auto str) { return str != nullptr; });
  cudf::test::strings_column_wrapper strings(h_strings.begin(), h_strings.end(), validity);

  using LCW = cudf::test::lists_column_wrapper<cudf::string_view>;
  LCW expected({LCW{"héllo"},
                LCW{},
                LCW{"a", "bc", "déf"},
                LCW{"___a", "", "bc"},
                LCW{"_ab", "cd", ""},
                LCW{"ab", "cd", ""},
                LCW{""},
                LCW{" a b _", "", ""},
                LCW{"_", "", " a  bbb   c"}},
               validity);

  auto result =
    cudf::strings::rsplit_record(cudf::strings_column_view(strings), cudf::string_scalar("_"), 2);

  CUDF_TEST_EXPECT_COLUMNS_EQUAL(result->view(), expected);
}

TEST_F(StringsSplitTest, RSplitRecordWhitespace)
{
  std::vector<const char*> h_strings{"héllo", nullptr, "a_bc_déf", "", " a\tb ", " a\r bbb   c"};
  auto validity =
    thrust::make_transform_iterator(h_strings.begin(), [](auto str) { return str != nullptr; });
  cudf::test::strings_column_wrapper strings(h_strings.begin(), h_strings.end(), validity);

  using LCW = cudf::test::lists_column_wrapper<cudf::string_view>;
  LCW expected({LCW{"héllo"}, LCW{}, LCW{"a_bc_déf"}, LCW{}, LCW{"a", "b"}, LCW{"a", "bbb", "c"}},
               validity);

  auto result = cudf::strings::rsplit_record(cudf::strings_column_view(strings));

  CUDF_TEST_EXPECT_COLUMNS_EQUAL(result->view(), expected);
}

TEST_F(StringsSplitTest, RSplitRecordWhitespaceWithMaxSplit)
{
  std::vector<const char*> h_strings{
    "  héllo Asher ", nullptr, "   a_bc_déf   ", "", " a\tb ", " a\r bbb   c"};
  auto validity =
    thrust::make_transform_iterator(h_strings.begin(), [](auto str) { return str != nullptr; });
  cudf::test::strings_column_wrapper strings(h_strings.begin(), h_strings.end(), validity);

  using LCW = cudf::test::lists_column_wrapper<cudf::string_view>;
  LCW expected(
    {LCW{"  héllo", "Asher"}, LCW{}, LCW{"a_bc_déf"}, LCW{}, LCW{" a", "b"}, LCW{" a\r bbb", "c"}},
    validity);

  auto result =
    cudf::strings::rsplit_record(cudf::strings_column_view(strings), cudf::string_scalar(""), 1);
  CUDF_TEST_EXPECT_COLUMNS_EQUAL(result->view(), expected);
}

TEST_F(StringsSplitTest, RSplitRegexWithMaxSplit)
{
  std::vector<const char*> h_strings{" Héllo\tthesé", nullptr, "are some\n ", "tést\rString", ""};
  auto validity =
    thrust::make_transform_iterator(h_strings.begin(), [](auto str) { return str != nullptr; });
  cudf::test::strings_column_wrapper input(h_strings.begin(), h_strings.end(), validity);
  auto sv = cudf::strings_column_view(input);

  auto pattern = std::string("\\s+");
  auto prog    = cudf::strings::regex_program::create(pattern);

  {
    auto result = cudf::strings::rsplit_re(sv, pattern, 1);

    cudf::test::strings_column_wrapper col0({" Héllo", "", "are some", "tést", ""}, validity);
    cudf::test::strings_column_wrapper col1({"thesé", "", "", "String", ""}, {1, 0, 1, 1, 0});
    auto expected = cudf::table_view({col0, col1});
    CUDF_TEST_EXPECT_TABLES_EQUIVALENT(result->view(), expected);
    result = cudf::strings::rsplit_re(sv, *prog, 1);
    CUDF_TEST_EXPECT_TABLES_EQUIVALENT(result->view(), expected);
  }
  {
    auto result = cudf::strings::rsplit_record_re(sv, pattern, 1);

    using LCW = cudf::test::lists_column_wrapper<cudf::string_view>;
    LCW expected(
      {LCW{" Héllo", "thesé"}, LCW{}, LCW{"are some", ""}, LCW{"tést", "String"}, LCW{""}},
      validity);
    CUDF_TEST_EXPECT_COLUMNS_EQUIVALENT(result->view(), expected);
    result = cudf::strings::rsplit_record_re(sv, *prog, 1);
    CUDF_TEST_EXPECT_COLUMNS_EQUIVALENT(result->view(), expected);

    // split everything is the same output as any maxsplit > 2 for the test input column here
    result         = cudf::strings::rsplit_record_re(sv, pattern, 3);
    auto expected0 = cudf::strings::rsplit_record_re(sv, pattern);
    CUDF_TEST_EXPECT_COLUMNS_EQUIVALENT(result->view(), expected0->view());
    result = cudf::strings::rsplit_record_re(sv, *prog, 3);
    CUDF_TEST_EXPECT_COLUMNS_EQUIVALENT(result->view(), expected0->view());
  }
}

TEST_F(StringsSplitTest, SplitZeroSizeStringsColumns)
{
  cudf::column_view zero_size_strings_column(
    cudf::data_type{cudf::type_id::STRING}, 0, nullptr, nullptr, 0);
  auto results = cudf::strings::split(zero_size_strings_column);
  EXPECT_TRUE(results->num_columns() == 1);
  EXPECT_TRUE(results->num_rows() == 0);
  results = cudf::strings::rsplit(zero_size_strings_column);
  EXPECT_TRUE(results->num_columns() == 1);
  EXPECT_TRUE(results->num_rows() == 0);
  results = cudf::strings::split_re(zero_size_strings_column, "\\s");
  EXPECT_TRUE(results->num_columns() == 1);
  EXPECT_TRUE(results->num_rows() == 0);
  results = cudf::strings::rsplit_re(zero_size_strings_column, "\\s");
  EXPECT_TRUE(results->num_columns() == 1);
  EXPECT_TRUE(results->num_rows() == 0);

  auto list_result = cudf::strings::split_record(zero_size_strings_column);
  EXPECT_TRUE(list_result->size() == 0);
  list_result = cudf::strings::rsplit_record(zero_size_strings_column);
  EXPECT_TRUE(list_result->size() == 0);
  list_result = cudf::strings::split_record_re(zero_size_strings_column, "\\s");
  EXPECT_TRUE(list_result->size() == 0);
  list_result = cudf::strings::rsplit_record_re(zero_size_strings_column, "\\s");
  EXPECT_TRUE(list_result->size() == 0);
}

// This test specifically for https://github.com/rapidsai/custrings/issues/119
TEST_F(StringsSplitTest, AllNullsCase)
{
  cudf::test::strings_column_wrapper input({"", "", ""}, {0, 0, 0});
  auto sv = cudf::strings_column_view(input);

  auto results = cudf::strings::split(sv);
  EXPECT_TRUE(results->num_columns() == 1);
  CUDF_TEST_EXPECT_COLUMNS_EQUIVALENT(results->get_column(0).view(), input);
  results = cudf::strings::split(sv, cudf::string_scalar("-"));
  EXPECT_TRUE(results->num_columns() == 1);
  CUDF_TEST_EXPECT_COLUMNS_EQUIVALENT(results->get_column(0).view(), input);
  results = cudf::strings::rsplit(sv);
  EXPECT_TRUE(results->num_columns() == 1);
  CUDF_TEST_EXPECT_COLUMNS_EQUIVALENT(results->get_column(0).view(), input);
  results = cudf::strings::rsplit(sv, cudf::string_scalar("-"));
  EXPECT_TRUE(results->num_columns() == 1);
  CUDF_TEST_EXPECT_COLUMNS_EQUIVALENT(results->get_column(0).view(), input);
  results = cudf::strings::split_re(sv, "-");
  EXPECT_TRUE(results->num_columns() == 1);
  CUDF_TEST_EXPECT_COLUMNS_EQUIVALENT(results->get_column(0).view(), input);
  results = cudf::strings::rsplit_re(sv, "-");
  EXPECT_TRUE(results->num_columns() == 1);
  CUDF_TEST_EXPECT_COLUMNS_EQUIVALENT(results->get_column(0).view(), input);

  auto list_result = cudf::strings::split_record(sv);
  using LCW        = cudf::test::lists_column_wrapper<cudf::string_view>;
  LCW expected({LCW{}, LCW{}, LCW{}}, cudf::test::iterators::all_nulls());
  CUDF_TEST_EXPECT_COLUMNS_EQUIVALENT(list_result->view(), expected);
  list_result = cudf::strings::rsplit_record(sv);
  CUDF_TEST_EXPECT_COLUMNS_EQUIVALENT(list_result->view(), expected);
  list_result = cudf::strings::split_record_re(sv, "-");
  CUDF_TEST_EXPECT_COLUMNS_EQUIVALENT(list_result->view(), expected);
  list_result = cudf::strings::rsplit_record_re(sv, "-");
  CUDF_TEST_EXPECT_COLUMNS_EQUIVALENT(list_result->view(), expected);
}

TEST_F(StringsSplitTest, Partition)
{
  std::vector<const char*> h_strings{
    "héllo", nullptr, "a_bc_déf", "a__bc", "_ab_cd", "ab_cd_", "", " a b "};
  std::vector<const char*> h_expecteds{
    "héllo", nullptr, "a", "a", "", "ab",    "",       " a b ", "",      nullptr, "_", "_",
    "_",     "_",     "",  "",  "", nullptr, "bc_déf", "_bc",   "ab_cd", "cd_",   "",  ""};

  cudf::test::strings_column_wrapper strings(
    h_strings.begin(),
    h_strings.end(),
    thrust::make_transform_iterator(h_strings.begin(), [](auto str) { return str != nullptr; }));
  cudf::strings_column_view strings_view(strings);
  auto results = cudf::strings::partition(strings_view, cudf::string_scalar("_"));
  EXPECT_TRUE(results->num_columns() == 3);

  auto exp_itr = h_expecteds.begin();
  cudf::test::strings_column_wrapper expected1(
    exp_itr,
    exp_itr + h_strings.size(),
    thrust::make_transform_iterator(h_strings.begin(), [](auto str) { return str != nullptr; }));
  exp_itr += h_strings.size();
  cudf::test::strings_column_wrapper expected2(
    exp_itr,
    exp_itr + h_strings.size(),
    thrust::make_transform_iterator(h_strings.begin(), [](auto str) { return str != nullptr; }));
  exp_itr += h_strings.size();
  cudf::test::strings_column_wrapper expected3(
    exp_itr,
    exp_itr + h_strings.size(),
    thrust::make_transform_iterator(h_strings.begin(), [](auto str) { return str != nullptr; }));
  std::vector<std::unique_ptr<cudf::column>> expected_columns;
  expected_columns.push_back(expected1.release());
  expected_columns.push_back(expected2.release());
  expected_columns.push_back(expected3.release());
  auto expected = std::make_unique<cudf::table>(std::move(expected_columns));

  CUDF_TEST_EXPECT_TABLES_EQUAL(*results, *expected);
}

TEST_F(StringsSplitTest, PartitionWhitespace)
{
  std::vector<const char*> h_strings{
    "héllo", nullptr, "a bc déf", "a  bc", " ab cd", "ab cd ", "", "a_b"};
  std::vector<const char*> h_expecteds{"héllo", nullptr, "a",      "a",   "",      "ab",  "", "a_b",
                                       "",      nullptr, " ",      " ",   " ",     " ",   "", "",
                                       "",      nullptr, "bc déf", " bc", "ab cd", "cd ", "", ""};

  cudf::test::strings_column_wrapper strings(
    h_strings.begin(),
    h_strings.end(),
    thrust::make_transform_iterator(h_strings.begin(), [](auto str) { return str != nullptr; }));
  cudf::strings_column_view strings_view(strings);
  auto results = cudf::strings::partition(strings_view);
  EXPECT_TRUE(results->num_columns() == 3);

  auto exp_itr = h_expecteds.begin();
  cudf::test::strings_column_wrapper expected1(
    exp_itr,
    exp_itr + h_strings.size(),
    thrust::make_transform_iterator(h_strings.begin(), [](auto str) { return str != nullptr; }));
  exp_itr += h_strings.size();
  cudf::test::strings_column_wrapper expected2(
    exp_itr,
    exp_itr + h_strings.size(),
    thrust::make_transform_iterator(h_strings.begin(), [](auto str) { return str != nullptr; }));
  exp_itr += h_strings.size();
  cudf::test::strings_column_wrapper expected3(
    exp_itr,
    exp_itr + h_strings.size(),
    thrust::make_transform_iterator(h_strings.begin(), [](auto str) { return str != nullptr; }));
  std::vector<std::unique_ptr<cudf::column>> expected_columns;
  expected_columns.push_back(expected1.release());
  expected_columns.push_back(expected2.release());
  expected_columns.push_back(expected3.release());
  auto expected = std::make_unique<cudf::table>(std::move(expected_columns));

  CUDF_TEST_EXPECT_TABLES_EQUAL(*results, *expected);
}

TEST_F(StringsSplitTest, RPartition)
{
  std::vector<const char*> h_strings{
    "héllo", nullptr, "a_bc_déf", "a__bc", "_ab_cd", "ab_cd_", "", " a b "};
  std::vector<const char*> h_expecteds{"",      nullptr, "a_bc", "a_", "_ab", "ab_cd", "", "",
                                       "",      nullptr, "_",    "_",  "_",   "_",     "", "",
                                       "héllo", nullptr, "déf",  "bc", "cd",  "",      "", " a b "};

  cudf::test::strings_column_wrapper strings(
    h_strings.begin(),
    h_strings.end(),
    thrust::make_transform_iterator(h_strings.begin(), [](auto str) { return str != nullptr; }));
  cudf::strings_column_view strings_view(strings);
  auto results = cudf::strings::rpartition(strings_view, cudf::string_scalar("_"));
  EXPECT_TRUE(results->num_columns() == 3);

  auto exp_itr = h_expecteds.begin();
  cudf::test::strings_column_wrapper expected1(
    exp_itr,
    exp_itr + h_strings.size(),
    thrust::make_transform_iterator(h_strings.begin(), [](auto str) { return str != nullptr; }));
  exp_itr += h_strings.size();
  cudf::test::strings_column_wrapper expected2(
    exp_itr,
    exp_itr + h_strings.size(),
    thrust::make_transform_iterator(h_strings.begin(), [](auto str) { return str != nullptr; }));
  exp_itr += h_strings.size();
  cudf::test::strings_column_wrapper expected3(
    exp_itr,
    exp_itr + h_strings.size(),
    thrust::make_transform_iterator(h_strings.begin(), [](auto str) { return str != nullptr; }));
  std::vector<std::unique_ptr<cudf::column>> expected_columns;
  expected_columns.push_back(expected1.release());
  expected_columns.push_back(expected2.release());
  expected_columns.push_back(expected3.release());
  auto expected = std::make_unique<cudf::table>(std::move(expected_columns));

  CUDF_TEST_EXPECT_TABLES_EQUAL(*results, *expected);
}

TEST_F(StringsSplitTest, RPartitionWhitespace)
{
  std::vector<const char*> h_strings{
    "héllo", nullptr, "a bc déf", "a  bc", " ab cd", "ab cd ", "", "a_b"};
  std::vector<const char*> h_expecteds{"",      nullptr, "a bc", "a ", " ab", "ab cd", "", "",
                                       "",      nullptr, " ",    " ",  " ",   " ",     "", "",
                                       "héllo", nullptr, "déf",  "bc", "cd",  "",      "", "a_b"};

  cudf::test::strings_column_wrapper strings(
    h_strings.begin(),
    h_strings.end(),
    thrust::make_transform_iterator(h_strings.begin(), [](auto str) { return str != nullptr; }));
  cudf::strings_column_view strings_view(strings);
  auto results = cudf::strings::rpartition(strings_view);
  EXPECT_TRUE(results->num_columns() == 3);

  auto exp_itr = h_expecteds.begin();
  cudf::test::strings_column_wrapper expected1(
    exp_itr,
    exp_itr + h_strings.size(),
    thrust::make_transform_iterator(h_strings.begin(), [](auto str) { return str != nullptr; }));
  exp_itr += h_strings.size();
  cudf::test::strings_column_wrapper expected2(
    exp_itr,
    exp_itr + h_strings.size(),
    thrust::make_transform_iterator(h_strings.begin(), [](auto str) { return str != nullptr; }));
  exp_itr += h_strings.size();
  cudf::test::strings_column_wrapper expected3(
    exp_itr,
    exp_itr + h_strings.size(),
    thrust::make_transform_iterator(h_strings.begin(), [](auto str) { return str != nullptr; }));
  std::vector<std::unique_ptr<cudf::column>> expected_columns;
  expected_columns.push_back(expected1.release());
  expected_columns.push_back(expected2.release());
  expected_columns.push_back(expected3.release());
  auto expected = std::make_unique<cudf::table>(std::move(expected_columns));

  CUDF_TEST_EXPECT_TABLES_EQUAL(*results, *expected);
}

TEST_F(StringsSplitTest, PartitionZeroSizeStringsColumns)
{
  cudf::column_view zero_size_strings_column(
    cudf::data_type{cudf::type_id::STRING}, 0, nullptr, nullptr, 0);
  auto results = cudf::strings::partition(zero_size_strings_column);
  EXPECT_TRUE(results->num_columns() == 0);
  results = cudf::strings::rpartition(zero_size_strings_column);
  EXPECT_TRUE(results->num_columns() == 0);
}

TEST_F(StringsSplitTest, InvalidParameter)
{
  cudf::test::strings_column_wrapper input({"string left intentionally blank"});
  auto strings_view = cudf::strings_column_view(input);
  EXPECT_THROW(cudf::strings::split(strings_view, cudf::string_scalar("", false)),
               cudf::logic_error);
  EXPECT_THROW(cudf::strings::rsplit(strings_view, cudf::string_scalar("", false)),
               cudf::logic_error);
  EXPECT_THROW(cudf::strings::split_record(strings_view, cudf::string_scalar("", false)),
               cudf::logic_error);
  EXPECT_THROW(cudf::strings::rsplit_record(strings_view, cudf::string_scalar("", false)),
               cudf::logic_error);
  EXPECT_THROW(cudf::strings::split_re(strings_view, ""), cudf::logic_error);
  EXPECT_THROW(cudf::strings::split_record_re(strings_view, ""), cudf::logic_error);
  EXPECT_THROW(cudf::strings::rsplit_re(strings_view, ""), cudf::logic_error);
  EXPECT_THROW(cudf::strings::rsplit_record_re(strings_view, ""), cudf::logic_error);
  EXPECT_THROW(cudf::strings::partition(strings_view, cudf::string_scalar("", false)),
               cudf::logic_error);
  EXPECT_THROW(cudf::strings::rpartition(strings_view, cudf::string_scalar("", false)),
               cudf::logic_error);
}<|MERGE_RESOLUTION|>--- conflicted
+++ resolved
@@ -310,10 +310,6 @@
 
 TEST_F(StringsSplitTest, SplitRecordLong)
 {
-<<<<<<< HEAD
-  // TODO: create some more test-cases with larger delimiters which span string rows
-=======
->>>>>>> 9637d133
   std::vector<const char*> h_strings{
     " Héllo; this is a réally long string to test the long-strings path in the split-record code "
     "logic.",
@@ -326,15 +322,6 @@
     " "};
   auto validity =
     thrust::make_transform_iterator(h_strings.begin(), [](auto str) { return str != nullptr; });
-<<<<<<< HEAD
-  cudf::test::strings_column_wrapper strings(h_strings.begin(), h_strings.end(), validity);
-
-  auto result =
-    cudf::strings::split_record(cudf::strings_column_view(strings), cudf::string_scalar(" "));
-  using LCW = cudf::test::lists_column_wrapper<cudf::string_view>;
-  // clang-format off
-   LCW expected(
-=======
   cudf::test::strings_column_wrapper input(h_strings.begin(), h_strings.end(), validity);
   auto const view      = cudf::strings_column_view(input);
   auto const delimiter = cudf::string_scalar(" ");
@@ -343,7 +330,6 @@
   using LCW   = cudf::test::lists_column_wrapper<cudf::string_view>;
   // clang-format off
   LCW expected(
->>>>>>> 9637d133
     {LCW{
       "","Héllo;","this","is","a","réally","long","string","to","test","the",
          "long-strings","path","in","the","split-record","code","logic."},
@@ -359,13 +345,6 @@
     validity);
   // clang-format on
   CUDF_TEST_EXPECT_COLUMNS_EQUAL(result->view(), expected);
-<<<<<<< HEAD
-  result =
-    cudf::strings::rsplit_record(cudf::strings_column_view(strings), cudf::string_scalar(" "));
-  CUDF_TEST_EXPECT_COLUMNS_EQUAL(result->view(), expected);
-}
-
-=======
   result = cudf::strings::rsplit_record(view, delimiter);
   CUDF_TEST_EXPECT_COLUMNS_EQUAL(result->view(), expected);
 }
@@ -387,7 +366,6 @@
   CUDF_TEST_EXPECT_COLUMNS_EQUAL(result->view(), expected2);
 }
 
->>>>>>> 9637d133
 TEST_F(StringsSplitTest, SplitRegex)
 {
   std::vector<const char*> h_strings{" Héllo thesé", nullptr, "are some  ", "tést String", ""};
