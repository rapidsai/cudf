# =============================================================================
# Copyright (c) 2018-2024, NVIDIA CORPORATION.
#
# Licensed under the Apache License, Version 2.0 (the "License"); you may not use this file except
# in compliance with the License. You may obtain a copy of the License at
#
# http://www.apache.org/licenses/LICENSE-2.0
#
# Unless required by applicable law or agreed to in writing, software distributed under the License
# is distributed on an "AS IS" BASIS, WITHOUT WARRANTIES OR CONDITIONS OF ANY KIND, either express
# or implied. See the License for the specific language governing permissions and limitations under
# the License.
# =============================================================================

# ##################################################################################################
# enable testing ################################################################################
# ##################################################################################################
enable_testing()

include(rapids-test)
rapids_test_init()

# This function takes in a test name and test source and handles setting all of the associated
# properties and linking to build the test
function(ConfigureTest CMAKE_TEST_NAME)
  set(options)
  set(one_value GPUS PERCENT STREAM_MODE EXTRA_LIB)
  set(multi_value)
  cmake_parse_arguments(_CUDF_TEST "${options}" "${one_value}" "${multi_value}" ${ARGN})
  if(NOT DEFINED _CUDF_TEST_GPUS AND NOT DEFINED _CUDF_TEST_PERCENT)
    set(_CUDF_TEST_GPUS 1)
    set(_CUDF_TEST_PERCENT 15)
  endif()
  if(NOT DEFINED _CUDF_TEST_GPUS)
    set(_CUDF_TEST_GPUS 1)
  endif()
  if(NOT DEFINED _CUDF_TEST_PERCENT)
    set(_CUDF_TEST_PERCENT 100)
  endif()
  if(NOT DEFINED _CUDF_TEST_STREAM_MODE)
    set(_CUDF_TEST_STREAM_MODE cudf)
  endif()

  add_executable(${CMAKE_TEST_NAME} ${_CUDF_TEST_UNPARSED_ARGUMENTS})
  set_target_properties(
    ${CMAKE_TEST_NAME}
    PROPERTIES RUNTIME_OUTPUT_DIRECTORY "$<BUILD_INTERFACE:${CUDF_BINARY_DIR}/gtests>"
               INSTALL_RPATH "\$ORIGIN/../../../lib"
               CXX_STANDARD 17
               CXX_STANDARD_REQUIRED ON
               # For std:: support of __int128_t. Can be removed once using cuda::std
               CXX_EXTENSIONS ON
               CUDA_STANDARD 17
               CUDA_STANDARD_REQUIRED ON
  )

  target_link_libraries(
<<<<<<< HEAD
    ${CMAKE_TEST_NAME} PRIVATE cudftestutil GTest::gmock_main GTest::gtest_main
                               $<TARGET_NAME_IF_EXISTS:conda_env> "${_CUDF_TEST_EXTRA_LIB}"
=======
    ${CMAKE_TEST_NAME} PRIVATE cudftestutil GTest::gmock_main GTest::gtest_main nvtx3-cpp
                               $<TARGET_NAME_IF_EXISTS:conda_env>
>>>>>>> 241825a7
  )
  rapids_cuda_set_runtime(${CMAKE_TEST_NAME} USE_STATIC ${CUDA_STATIC_RUNTIME})
  rapids_test_add(
    NAME ${CMAKE_TEST_NAME}
    COMMAND ${CMAKE_TEST_NAME}
    GPUS ${_CUDF_TEST_GPUS}
    PERCENT ${_CUDF_TEST_PERCENT}
    INSTALL_COMPONENT_SET testing
  )

  set_tests_properties(
    ${CMAKE_TEST_NAME}
    PROPERTIES
      ENVIRONMENT
      "GTEST_CUDF_STREAM_MODE=new_${_CUDF_TEST_STREAM_MODE}_default;LD_PRELOAD=$<TARGET_FILE:cudf_identify_stream_usage_mode_${_CUDF_TEST_STREAM_MODE}>"
  )
endfunction()

# ##################################################################################################
# test sources ##################################################################################
# ##################################################################################################

# ##################################################################################################
# * column tests ----------------------------------------------------------------------------------
ConfigureTest(
  COLUMN_TEST
  column/bit_cast_test.cpp
  column/column_device_view_test.cu
  column/column_test.cpp
  column/column_view_device_span_test.cpp
  column/column_view_shallow_test.cpp
  column/compound_test.cu
)

# ##################################################################################################
# * scalar tests ----------------------------------------------------------------------------------
ConfigureTest(SCALAR_TEST scalar/scalar_test.cpp scalar/scalar_device_view_test.cu)

# ##################################################################################################
# * timestamps tests ------------------------------------------------------------------------------
ConfigureTest(TIMESTAMPS_TEST wrappers/timestamps_test.cu)

# ##################################################################################################
# * cudf tests ------------------------------------------------------------------------------------
ConfigureTest(ERROR_TEST error/error_handling_test.cu)

# ##################################################################################################
# * groupby tests ---------------------------------------------------------------------------------
ConfigureTest(
  GROUPBY_TEST
  groupby/argmin_tests.cpp
  groupby/argmax_tests.cpp
  groupby/collect_list_tests.cpp
  groupby/collect_set_tests.cpp
  groupby/correlation_tests.cpp
  groupby/count_scan_tests.cpp
  groupby/count_tests.cpp
  groupby/covariance_tests.cpp
  groupby/groupby_test_util.cpp
  groupby/groups_tests.cpp
  groupby/histogram_tests.cpp
  groupby/keys_tests.cpp
  groupby/lists_tests.cpp
  groupby/m2_tests.cpp
  groupby/min_tests.cpp
  groupby/max_scan_tests.cpp
  groupby/max_tests.cpp
  groupby/mean_tests.cpp
  groupby/median_tests.cpp
  groupby/merge_m2_tests.cpp
  groupby/merge_lists_tests.cpp
  groupby/merge_sets_tests.cpp
  groupby/min_scan_tests.cpp
  groupby/nth_element_tests.cpp
  groupby/nunique_tests.cpp
  groupby/product_scan_tests.cpp
  groupby/product_tests.cpp
  groupby/quantile_tests.cpp
  groupby/rank_scan_tests.cpp
  groupby/replace_nulls_tests.cpp
  groupby/shift_tests.cpp
  groupby/std_tests.cpp
  groupby/structs_tests.cpp
  groupby/sum_of_squares_tests.cpp
  groupby/sum_scan_tests.cpp
  groupby/sum_tests.cpp
  groupby/tdigest_tests.cu
  groupby/var_tests.cpp
  GPUS 1
  PERCENT 100
)

# ##################################################################################################
# * join tests ------------------------------------------------------------------------------------
ConfigureTest(
  JOIN_TEST join/join_tests.cpp join/conditional_join_tests.cu join/cross_join_tests.cpp
  join/semi_anti_join_tests.cpp join/mixed_join_tests.cu join/distinct_join_tests.cpp
)

# ##################################################################################################
# * is_sorted tests -------------------------------------------------------------------------------
ConfigureTest(IS_SORTED_TEST sort/is_sorted_tests.cpp)

# ##################################################################################################
# * datetime tests --------------------------------------------------------------------------------
ConfigureTest(DATETIME_OPS_TEST datetime/datetime_ops_test.cpp)

# ##################################################################################################
# * hashing tests ---------------------------------------------------------------------------------
ConfigureTest(
  HASHING_TEST
  hashing/md5_test.cpp
  hashing/murmurhash3_x86_32_test.cpp
  hashing/murmurhash3_x64_128_test.cpp
  hashing/sha1_test.cpp
  hashing/sha224_test.cpp
  hashing/sha256_test.cpp
  hashing/sha384_test.cpp
  hashing/sha512_test.cpp
  hashing/xxhash_64_test.cpp
)

# ##################################################################################################
# * partitioning tests ----------------------------------------------------------------------------
ConfigureTest(
  PARTITIONING_TEST partitioning/hash_partition_test.cpp partitioning/round_robin_test.cpp
  partitioning/partition_test.cpp
  GPUS 1
  PERCENT 70
)

# ##################################################################################################
# * hash_map tests --------------------------------------------------------------------------------
ConfigureTest(HASH_MAP_TEST hash_map/map_test.cu)

# ##################################################################################################
# * quantiles tests -------------------------------------------------------------------------------
ConfigureTest(
  QUANTILES_TEST quantiles/percentile_approx_test.cpp quantiles/quantile_test.cpp
  quantiles/quantiles_test.cpp
  GPUS 1
  PERCENT 70
)

# ##################################################################################################
# * reduction tests -------------------------------------------------------------------------------
ConfigureTest(
  REDUCTIONS_TEST
  reductions/collect_ops_tests.cpp
  reductions/rank_tests.cpp
  reductions/reduction_tests.cpp
  reductions/scan_tests.cpp
  reductions/segmented_reduction_tests.cpp
  reductions/list_rank_test.cpp
  reductions/tdigest_tests.cu
  GPUS 1
  PERCENT 70
)

# ##################################################################################################
# * replace tests ---------------------------------------------------------------------------------
ConfigureTest(REPLACE_TEST replace/replace_tests.cpp)

ConfigureTest(REPLACE_NULLS_TEST replace/replace_nulls_tests.cpp)

ConfigureTest(REPLACE_NANS_TEST replace/replace_nans_tests.cpp)

ConfigureTest(NORMALIZE_REPLACE_TEST replace/normalize_replace_tests.cpp)

ConfigureTest(CLAMP_TEST replace/clamp_test.cpp)

# ##################################################################################################
# * fixed_point tests -----------------------------------------------------------------------------
ConfigureTest(FIXED_POINT_TEST fixed_point/fixed_point_tests.cpp fixed_point/fixed_point_tests.cu)

# ##################################################################################################
# * unary tests -----------------------------------------------------------------------------------
ConfigureTest(UNARY_TEST unary/math_ops_test.cpp unary/unary_ops_test.cpp unary/cast_tests.cpp)

# ##################################################################################################
# * round tests -----------------------------------------------------------------------------------
ConfigureTest(ROUND_TEST round/round_tests.cpp)

# ##################################################################################################
# * binary tests ----------------------------------------------------------------------------------
ConfigureTest(
  BINARYOP_TEST
  binaryop/binop-verify-input-test.cpp
  binaryop/binop-null-test.cpp
  binaryop/binop-compiled-test.cpp
  binaryop/binop-compiled-fixed_point-test.cpp
  binaryop/binop-generic-ptx-test.cpp
)

# ##################################################################################################
# * unary transform tests -------------------------------------------------------------------------
ConfigureTest(
  TRANSFORM_TEST
  transform/integration/unary_transform_test.cpp
  transform/nans_to_null_test.cpp
  transform/mask_to_bools_test.cpp
  transform/bools_to_mask_test.cpp
  transform/row_bit_count_test.cu
  transform/segmented_row_bit_count_test.cu
  transform/one_hot_encode_tests.cpp
)

# ##################################################################################################
# * interop tests -------------------------------------------------------------------------
ConfigureTest(
  INTEROP_TEST interop/to_arrow_device_test.cpp interop/to_arrow_test.cpp interop/from_arrow_test.cpp interop/dlpack_test.cpp
  EXTRA_LIB nanoarrow
)


# ##################################################################################################
# * io tests --------------------------------------------------------------------------------------
ConfigureTest(DECOMPRESSION_TEST io/comp/decomp_test.cpp)
ConfigureTest(ROW_SELECTION_TEST io/row_selection_test.cpp)

ConfigureTest(
  CSV_TEST io/csv_test.cpp
  GPUS 1
  PERCENT 30
)
ConfigureTest(
  FILE_IO_TEST io/file_io_test.cpp
  GPUS 1
  PERCENT 30
)
ConfigureTest(
  ORC_TEST io/orc_test.cpp
  GPUS 1
  PERCENT 30
)
ConfigureTest(
  PARQUET_TEST
  io/parquet_test.cpp
  io/parquet_chunked_reader_test.cu
  io/parquet_chunked_writer_test.cpp
  io/parquet_common.cpp
  io/parquet_misc_test.cpp
  io/parquet_reader_test.cpp
  io/parquet_writer_test.cpp
  io/parquet_v2_test.cpp
  GPUS 1
  PERCENT 30
)
ConfigureTest(
  JSON_TEST io/json_test.cpp io/json_chunked_reader.cpp
  GPUS 1
  PERCENT 30
)
ConfigureTest(JSON_WRITER_TEST io/json_writer.cpp)
ConfigureTest(JSON_TYPE_CAST_TEST io/json_type_cast_test.cu)
ConfigureTest(NESTED_JSON_TEST io/nested_json_test.cpp io/json_tree.cpp)
ConfigureTest(ARROW_IO_SOURCE_TEST io/arrow_io_source_test.cpp)
ConfigureTest(MULTIBYTE_SPLIT_TEST io/text/multibyte_split_test.cpp)
ConfigureTest(JSON_QUOTE_NORMALIZATION io/json_quote_normalization_test.cpp)
ConfigureTest(JSON_WHITESPACE_NORMALIZATION io/json_whitespace_normalization_test.cu)
ConfigureTest(
  DATA_CHUNK_SOURCE_TEST io/text/data_chunk_source_test.cpp
  GPUS 1
  PERCENT 30
)
target_link_libraries(DATA_CHUNK_SOURCE_TEST PRIVATE ZLIB::ZLIB)
ConfigureTest(LOGICAL_STACK_TEST io/fst/logical_stack_test.cu)
ConfigureTest(FST_TEST io/fst/fst_test.cu)
ConfigureTest(TYPE_INFERENCE_TEST io/type_inference_test.cu)
if(CUDF_ENABLE_ARROW_S3)
  target_compile_definitions(ARROW_IO_SOURCE_TEST PRIVATE "S3_ENABLED")
endif()

# ##################################################################################################
# * sort tests ------------------------------------------------------------------------------------
ConfigureTest(
  SORT_TEST sort/segmented_sort_tests.cpp sort/sort_nested_types_tests.cpp sort/sort_test.cpp
  sort/stable_sort_tests.cpp sort/rank_test.cpp
  GPUS 1
  PERCENT 70
)

# ##################################################################################################
# * copying tests ---------------------------------------------------------------------------------
ConfigureTest(
  COPYING_TEST
  copying/concatenate_tests.cpp
  copying/copy_if_else_nested_tests.cpp
  copying/copy_range_tests.cpp
  copying/copy_tests.cpp
  copying/detail_gather_tests.cu
  copying/gather_list_tests.cpp
  copying/gather_str_tests.cpp
  copying/gather_struct_tests.cpp
  copying/gather_tests.cpp
  copying/get_value_tests.cpp
  copying/pack_tests.cpp
  copying/purge_nonempty_nulls_tests.cpp
  copying/sample_tests.cpp
  copying/scatter_tests.cpp
  copying/scatter_list_tests.cpp
  copying/scatter_list_scalar_tests.cpp
  copying/scatter_struct_tests.cpp
  copying/scatter_struct_scalar_tests.cpp
  copying/segmented_gather_list_tests.cpp
  copying/shift_tests.cpp
  copying/slice_tests.cpp
  copying/split_tests.cpp
  copying/utility_tests.cpp
  copying/reverse_tests.cpp
  GPUS 1
  PERCENT 70
)

# ##################################################################################################
# * utilities tests -------------------------------------------------------------------------------
ConfigureTest(
  UTILITIES_TEST
  utilities_tests/type_list_tests.cpp
  utilities_tests/column_debug_tests.cpp
  utilities_tests/column_utilities_tests.cpp
  utilities_tests/column_wrapper_tests.cpp
  utilities_tests/io_utilities_tests.cpp
  utilities_tests/lists_column_wrapper_tests.cpp
  utilities_tests/logger_tests.cpp
  utilities_tests/default_stream_tests.cpp
  utilities_tests/type_check_tests.cpp
)

# ##################################################################################################
# * span tests -------------------------------------------------------------------------------

# This test must be split into two executables so that one can use the preload library and one does
# not. The one that doesn't includes a thrust::device_vector copy, which is always synchronous on
# the default stream and is out of libcudf's control (but must be tested).
set(_allowlist_filter SpanTest.CanConstructFromDeviceContainers)

ConfigureTest(SPAN_TEST utilities_tests/span_tests.cu)
ConfigureTest(SPAN_TEST_DEVICE_VECTOR utilities_tests/span_tests.cu)

# Overwrite the environments set by ConfigureTest
set_tests_properties(
  SPAN_TEST
  PROPERTIES
    ENVIRONMENT
    "GTEST_FILTER=-${_allowlist_filter};GTEST_CUDF_STREAM_MODE=new_cudf_default;LD_PRELOAD=$<TARGET_FILE:cudf_identify_stream_usage_mode_cudf>"
)
set_tests_properties(
  SPAN_TEST_DEVICE_VECTOR PROPERTIES ENVIRONMENT "GTEST_FILTER=${_allowlist_filter}"
)

# ##################################################################################################
# * iterator tests --------------------------------------------------------------------------------
ConfigureTest(
  ITERATOR_TEST
  iterator/indexalator_test.cu
  iterator/offsetalator_test.cu
  iterator/optional_iterator_test_chrono.cu
  iterator/optional_iterator_test_numeric.cu
  iterator/pair_iterator_test_chrono.cu
  iterator/pair_iterator_test_numeric.cu
  iterator/scalar_iterator_test.cu
  iterator/sizes_to_offsets_iterator_test.cu
  iterator/value_iterator.cpp
  iterator/value_iterator_test_chrono.cu
  iterator/value_iterator_test_numeric.cu
  iterator/value_iterator_test_strings.cu
  iterator/value_iterator_test_transform.cu
)

# ##################################################################################################
# * device atomics tests --------------------------------------------------------------------------
ConfigureTest(DEVICE_ATOMICS_TEST device_atomics/device_atomics_test.cu)

# ##################################################################################################
# * transpose tests -------------------------------------------------------------------------------
ConfigureTest(
  TRANSPOSE_TEST transpose/transpose_test.cpp
  GPUS 1
  PERCENT 70
)

# ##################################################################################################
# * table tests -----------------------------------------------------------------------------------
ConfigureTest(
  TABLE_TEST
  table/table_tests.cpp
  table/table_view_tests.cu
  table/row_operators_tests.cpp
  table/experimental_row_operator_tests.cu
  table/row_operator_tests_utilities.cu
  table/row_operator_tests_utilities2.cu
)

# ##################################################################################################
# * sorted-merge tests ----------------------------------------------------------------------------
ConfigureTest(
  MERGE_TEST merge/merge_test.cpp merge/merge_dictionary_test.cpp merge/merge_string_test.cpp
)

# ##################################################################################################
# * stream compaction tests -----------------------------------------------------------------------
ConfigureTest(
  STREAM_COMPACTION_TEST
  stream_compaction/apply_boolean_mask_tests.cpp
  stream_compaction/distinct_count_tests.cpp
  stream_compaction/distinct_tests.cpp
  stream_compaction/drop_nans_tests.cpp
  stream_compaction/drop_nulls_tests.cpp
  stream_compaction/stable_distinct_tests.cpp
  stream_compaction/unique_count_tests.cpp
  stream_compaction/unique_tests.cpp
)

# ##################################################################################################
# * rolling tests ---------------------------------------------------------------------------------
ConfigureTest(
  ROLLING_TEST
  rolling/collect_ops_test.cpp
  rolling/empty_input_test.cpp
  rolling/grouped_rolling_range_test.cpp
  rolling/grouped_rolling_test.cpp
  rolling/lead_lag_test.cpp
  rolling/nth_element_test.cpp
  rolling/offset_row_window_test.cpp
  rolling/range_comparator_test.cu
  rolling/range_rolling_window_test.cpp
  rolling/range_window_bounds_test.cpp
  rolling/rolling_test.cpp
  GPUS 1
  PERCENT 70
)

# ##################################################################################################
# * filling test ----------------------------------------------------------------------------------
ConfigureTest(
  FILLING_TEST filling/fill_tests.cpp filling/repeat_tests.cpp filling/sequence_tests.cpp
)

# ##################################################################################################
# * search test -----------------------------------------------------------------------------------
ConfigureTest(
  SEARCH_TEST search/search_dictionary_test.cpp search/search_list_test.cpp
  search/search_struct_test.cpp search/search_test.cpp
)

# ##################################################################################################
# * reshape test ----------------------------------------------------------------------------------
ConfigureTest(
  RESHAPE_TEST reshape/byte_cast_tests.cpp reshape/interleave_columns_tests.cpp
  reshape/tile_tests.cpp
)

# ##################################################################################################
# * traits test -----------------------------------------------------------------------------------
ConfigureTest(TRAITS_TEST types/traits_test.cpp)

# ##################################################################################################
# * factories test --------------------------------------------------------------------------------
ConfigureTest(FACTORIES_TEST scalar/factories_test.cpp column/factories_test.cpp)

# ##################################################################################################
# * dispatcher test -------------------------------------------------------------------------------
ConfigureTest(DISPATCHER_TEST types/type_dispatcher_test.cu)

# ##################################################################################################
# * strings test ----------------------------------------------------------------------------------
ConfigureTest(
  STRINGS_TEST
  strings/array_tests.cpp
  strings/attrs_tests.cpp
  strings/booleans_tests.cpp
  strings/case_tests.cpp
  strings/chars_types_tests.cpp
  strings/combine/concatenate_tests.cpp
  strings/combine/join_list_elements_tests.cpp
  strings/combine/join_strings_tests.cpp
  strings/concatenate_tests.cpp
  strings/contains_tests.cpp
  strings/datetime_tests.cpp
  strings/durations_tests.cpp
  strings/extract_tests.cpp
  strings/factories_test.cu
  strings/fill_tests.cpp
  strings/findall_tests.cpp
  strings/find_tests.cpp
  strings/find_multiple_tests.cpp
  strings/fixed_point_tests.cpp
  strings/floats_tests.cpp
  strings/format_lists_tests.cpp
  strings/integers_tests.cpp
  strings/ipv4_tests.cpp
  strings/like_tests.cpp
  strings/pad_tests.cpp
  strings/repeat_strings_tests.cpp
  strings/replace_regex_tests.cpp
  strings/replace_tests.cpp
  strings/reverse_tests.cpp
  strings/slice_tests.cpp
  strings/split_tests.cpp
  strings/strip_tests.cpp
  strings/translate_tests.cpp
  strings/urls_tests.cpp
)

# ##################################################################################################
# * json path test --------------------------------------------------------------------------------
ConfigureTest(JSON_PATH_TEST json/json_tests.cpp)

# ##################################################################################################
# * structs test ----------------------------------------------------------------------------------
ConfigureTest(STRUCTS_TEST structs/structs_column_tests.cpp structs/utilities_tests.cpp)

# ##################################################################################################
# * nvtext test -----------------------------------------------------------------------------------
ConfigureTest(
  TEXT_TEST
  text/bpe_tests.cpp
  text/edit_distance_tests.cpp
  text/jaccard_tests.cpp
  text/minhash_tests.cpp
  text/ngrams_tests.cpp
  text/ngrams_tokenize_tests.cpp
  text/normalize_tests.cpp
  text/replace_tests.cpp
  text/stemmer_tests.cpp
  text/subword_tests.cpp
  text/tokenize_tests.cpp
)

# ##################################################################################################
# * bitmask tests ---------------------------------------------------------------------------------
ConfigureTest(
  BITMASK_TEST bitmask/valid_if_tests.cu bitmask/set_nullmask_tests.cu bitmask/bitmask_tests.cpp
  bitmask/is_element_valid_tests.cpp
)

# ##################################################################################################
# * dictionary tests ------------------------------------------------------------------------------
ConfigureTest(
  DICTIONARY_TEST
  dictionary/add_keys_test.cpp
  dictionary/decode_test.cpp
  dictionary/encode_test.cpp
  dictionary/factories_test.cpp
  dictionary/fill_test.cpp
  dictionary/gather_test.cpp
  dictionary/remove_keys_test.cpp
  dictionary/scatter_test.cpp
  dictionary/search_test.cpp
  dictionary/set_keys_test.cpp
  dictionary/slice_test.cpp
)

# ##################################################################################################
# * encode tests -----------------------------------------------------------------------------------
ConfigureTest(ENCODE_TEST encode/encode_tests.cpp)

# ##################################################################################################
# * ast tests -------------------------------------------------------------------------------------
ConfigureTest(AST_TEST ast/transform_tests.cpp)

# ##################################################################################################
# * lists tests ----------------------------------------------------------------------------------
ConfigureTest(
  LISTS_TEST
  lists/combine/concatenate_list_elements_tests.cpp
  lists/combine/concatenate_rows_tests.cpp
  lists/contains_tests.cpp
  lists/count_elements_tests.cpp
  lists/explode_tests.cpp
  lists/extract_tests.cpp
  lists/reverse_tests.cpp
  lists/sequences_tests.cpp
  lists/set_operations/difference_distinct_tests.cpp
  lists/set_operations/have_overlap_tests.cpp
  lists/set_operations/intersect_distinct_tests.cpp
  lists/set_operations/union_distinct_tests.cpp
  lists/sort_lists_tests.cpp
  lists/stream_compaction/apply_boolean_mask_tests.cpp
  lists/stream_compaction/distinct_tests.cpp
  GPUS 1
  PERCENT 70
)

# ##################################################################################################
# * bin tests ----------------------------------------------------------------------------------
ConfigureTest(LABEL_BINS_TEST labeling/label_bins_tests.cpp)

# ##################################################################################################
# * jit tests ----------------------------------------------------------------------------------
ConfigureTest(JIT_PARSER_TEST jit/parse_ptx_function.cpp)
target_include_directories(JIT_PARSER_TEST PRIVATE "$<BUILD_INTERFACE:${CUDF_SOURCE_DIR}/src>")

# ##################################################################################################
# * stream testing ---------------------------------------------------------------------------------
ConfigureTest(
  STREAM_IDENTIFICATION_TEST identify_stream_usage/test_default_stream_identification.cu
)

ConfigureTest(STREAM_BINARYOP_TEST streams/binaryop_test.cpp STREAM_MODE testing)
ConfigureTest(STREAM_CONCATENATE_TEST streams/concatenate_test.cpp STREAM_MODE testing)
ConfigureTest(STREAM_COPYING_TEST streams/copying_test.cpp STREAM_MODE testing)
ConfigureTest(STREAM_CSVIO_TEST streams/io/csv_test.cpp STREAM_MODE testing)
ConfigureTest(STREAM_DICTIONARY_TEST streams/dictionary_test.cpp STREAM_MODE testing)
ConfigureTest(STREAM_FILLING_TEST streams/filling_test.cpp STREAM_MODE testing)
ConfigureTest(STREAM_GROUPBY_TEST streams/groupby_test.cpp STREAM_MODE testing)
ConfigureTest(STREAM_HASHING_TEST streams/hash_test.cpp STREAM_MODE testing)
ConfigureTest(STREAM_INTEROP_TEST streams/interop_test.cpp STREAM_MODE testing)
ConfigureTest(STREAM_JSONIO_TEST streams/io/json_test.cpp STREAM_MODE testing)
ConfigureTest(STREAM_LABELING_BINS_TEST streams/labeling_bins_test.cpp STREAM_MODE testing)
ConfigureTest(STREAM_LISTS_TEST streams/lists_test.cpp STREAM_MODE testing)
ConfigureTest(STREAM_NULL_MASK_TEST streams/null_mask_test.cpp STREAM_MODE testing)
ConfigureTest(STREAM_ORCIO_TEST streams/io/orc_test.cpp STREAM_MODE testing)
ConfigureTest(STREAM_PARQUETIO_TEST streams/io/parquet_test.cpp STREAM_MODE testing)
ConfigureTest(STREAM_POOL_TEST streams/pool_test.cu STREAM_MODE testing)
ConfigureTest(STREAM_REPLACE_TEST streams/replace_test.cpp STREAM_MODE testing)
ConfigureTest(STREAM_SEARCH_TEST streams/search_test.cpp STREAM_MODE testing)
ConfigureTest(STREAM_SORTING_TEST streams/sorting_test.cpp STREAM_MODE testing)
ConfigureTest(
  STREAM_STRINGS_TEST
  streams/strings/case_test.cpp
  streams/strings/combine_test.cpp
  streams/strings/contains_test.cpp
  streams/strings/convert_test.cpp
  streams/strings/extract_test.cpp
  streams/strings/filter_test.cpp
  streams/strings/find_test.cpp
  streams/strings/replace_test.cpp
  streams/strings/reverse_test.cpp
  streams/strings/split_test.cpp
  streams/strings/strings_tests.cpp
  STREAM_MODE
  testing
)
ConfigureTest(
  STREAM_TEXT_TEST
  streams/text/edit_distance_test.cpp
  streams/text/ngrams_test.cpp
  streams/text/replace_test.cpp
  streams/text/stemmer_test.cpp
  streams/text/tokenize_test.cpp
  STREAM_MODE
  testing
)
ConfigureTest(STREAM_UNARY_TEST streams/unary_test.cpp STREAM_MODE testing)

# ##################################################################################################
# Install tests ####################################################################################
# ##################################################################################################
rapids_test_install_relocatable(INSTALL_COMPONENT_SET testing DESTINATION bin/gtests/libcudf)<|MERGE_RESOLUTION|>--- conflicted
+++ resolved
@@ -55,13 +55,8 @@
   )
 
   target_link_libraries(
-<<<<<<< HEAD
-    ${CMAKE_TEST_NAME} PRIVATE cudftestutil GTest::gmock_main GTest::gtest_main
+    ${CMAKE_TEST_NAME} PRIVATE cudftestutil GTest::gmock_main GTest::gtest_main nvtx3-cpp
                                $<TARGET_NAME_IF_EXISTS:conda_env> "${_CUDF_TEST_EXTRA_LIB}"
-=======
-    ${CMAKE_TEST_NAME} PRIVATE cudftestutil GTest::gmock_main GTest::gtest_main nvtx3-cpp
-                               $<TARGET_NAME_IF_EXISTS:conda_env>
->>>>>>> 241825a7
   )
   rapids_cuda_set_runtime(${CMAKE_TEST_NAME} USE_STATIC ${CUDA_STATIC_RUNTIME})
   rapids_test_add(
