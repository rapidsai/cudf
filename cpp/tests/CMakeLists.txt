﻿#=============================================================================
# Copyright (c) 2018-2021, NVIDIA CORPORATION.
#
# Licensed under the Apache License, Version 2.0 (the "License");
# you may not use this file except in compliance with the License.
# You may obtain a copy of the License at
#
#     http://www.apache.org/licenses/LICENSE-2.0
#
# Unless required by applicable law or agreed to in writing, software
# distributed under the License is distributed on an "AS IS" BASIS,
# WITHOUT WARRANTIES OR CONDITIONS OF ANY KIND, either express or implied.
# See the License for the specific language governing permissions and
# limitations under the License.
#=============================================================================

###################################################################################################
# - compiler function -----------------------------------------------------------------------------

function(ConfigureTest CMAKE_TEST_NAME )
    add_executable(${CMAKE_TEST_NAME} ${ARGN})
    set_target_properties(${CMAKE_TEST_NAME}
        PROPERTIES RUNTIME_OUTPUT_DIRECTORY "$<BUILD_INTERFACE:${CUDF_BINARY_DIR}/gtests>")
    target_link_libraries(${CMAKE_TEST_NAME} PRIVATE cudftestutil GTest::gmock_main GTest::gtest_main)
    add_test(NAME ${CMAKE_TEST_NAME} COMMAND ${CMAKE_TEST_NAME})
endfunction()

###################################################################################################
### test sources ##################################################################################
###################################################################################################

###################################################################################################
# - column tests ----------------------------------------------------------------------------------
ConfigureTest(COLUMN_TEST
    column/bit_cast_test.cpp
    column/column_test.cu
    column/column_device_view_test.cu
    column/compound_test.cu)

###################################################################################################
# - scalar tests ----------------------------------------------------------------------------------
ConfigureTest(SCALAR_TEST
    scalar/scalar_test.cpp
    scalar/scalar_device_view_test.cu)

###################################################################################################
# - timestamps tests ------------------------------------------------------------------------------
ConfigureTest(TIMESTAMPS_TEST wrappers/timestamps_test.cu)

###################################################################################################
# - cudf tests ------------------------------------------------------------------------------------
ConfigureTest(ERROR_TEST error/error_handling_test.cu)

###################################################################################################
# - groupby tests ---------------------------------------------------------------------------------
ConfigureTest(GROUPBY_TEST
    groupby/argmin_test.cpp
    groupby/argmax_test.cpp
    groupby/collect_list_test.cpp
    groupby/collect_set_test.cpp
<<<<<<< HEAD
    groupby/count_scan_test.cpp
    groupby/count_test.cpp
    groupby/groups_test.cpp
    groupby/keys_test.cpp    
    groupby/min_test.cpp    
    groupby/max_scan_test.cpp
    groupby/max_test.cpp
    groupby/mean_test.cpp
    groupby/median_test.cpp
    groupby/min_scan_test.cpp
    groupby/nth_element_test.cpp
    groupby/nunique_test.cpp
    groupby/quantile_test.cpp
    groupby/std_test.cpp
    groupby/sum_of_squares_test.cpp
    groupby/sum_scan_test.cpp
    groupby/sum_test.cpp
    groupby/var_test.cpp)
=======
    groupby/groupby_groups_test.cpp
    groupby/group_argmin_test.cpp
    groupby/group_argmax_test.cpp
    groupby/groupby_keys_test.cpp
    groupby/group_count_test.cpp
    groupby/group_sum_test.cpp
    groupby/group_min_test.cpp
    groupby/group_max_test.cpp
    groupby/group_product_test.cpp
    groupby/group_sum_of_squares_test.cpp
    groupby/group_mean_test.cpp
    groupby/group_var_test.cpp
    groupby/group_std_test.cpp
    groupby/group_median_test.cpp
    groupby/group_quantile_test.cpp
    groupby/group_nunique_test.cpp
    groupby/group_nth_element_test.cpp
    groupby/group_collect_test.cpp
    groupby/group_sum_scan_test.cpp
    groupby/group_min_scan_test.cpp
    groupby/group_max_scan_test.cpp
    groupby/group_count_scan_test.cpp
    groupby/group_shift_test.cpp)
>>>>>>> 7623f397

###################################################################################################
# - join tests ------------------------------------------------------------------------------------
ConfigureTest(JOIN_TEST
    join/join_tests.cpp
    join/cross_join_tests.cpp
    join/semi_join_tests.cpp)

###################################################################################################
# - is_sorted tests -------------------------------------------------------------------------------
ConfigureTest(IS_SORTED_TEST sort/is_sorted_tests.cpp)

###################################################################################################
# - datetime tests --------------------------------------------------------------------------------
ConfigureTest(DATETIME_OPS_TEST datetime/datetime_ops_test.cpp)

###################################################################################################
# - hashing tests ---------------------------------------------------------------------------------
ConfigureTest(HASHING_TEST hashing/hash_test.cpp)

###################################################################################################
# - partitioning tests ----------------------------------------------------------------------------
ConfigureTest(PARTITIONING_TEST
    partitioning/hash_partition_test.cpp
    partitioning/round_robin_test.cpp
    partitioning/partition_test.cpp)

###################################################################################################
# - hash_map tests --------------------------------------------------------------------------------
ConfigureTest(HASH_MAP_TEST
    hash_map/map_test.cu
    hash_map/multimap_test.cu)

###################################################################################################
# - quantiles tests -------------------------------------------------------------------------------
ConfigureTest(QUANTILES_TEST
    quantiles/quantile_test.cpp
    quantiles/quantiles_test.cpp)

###################################################################################################
# - reduction tests -------------------------------------------------------------------------------
ConfigureTest(REDUCTION_TEST
    reductions/reduction_tests.cpp
    reductions/scan_tests.cpp)

###################################################################################################
# - replace tests ---------------------------------------------------------------------------------
ConfigureTest(REPLACE_TEST replace/replace_tests.cpp)

ConfigureTest(REPLACE_NULLS_TEST replace/replace_nulls_tests.cpp)

ConfigureTest(REPLACE_NANS_TEST replace/replace_nans_tests.cpp)

ConfigureTest(NORMALIZE_REPLACE_TEST replace/normalize_replace_tests.cpp)

ConfigureTest(CLAMP_TEST replace/clamp_test.cpp)

###################################################################################################
# - fixed_point tests -----------------------------------------------------------------------------
ConfigureTest(FIXED_POINT_TEST fixed_point/fixed_point_tests.cu)

###################################################################################################
# - unary tests -----------------------------------------------------------------------------------
ConfigureTest(UNARY_TEST
    unary/math_ops_test.cpp
    unary/unary_ops_test.cpp
    unary/cast_tests.cpp)

###################################################################################################
# - round tests -----------------------------------------------------------------------------------
ConfigureTest(ROUND_TEST round/round_tests.cpp)

###################################################################################################
# - binary tests ----------------------------------------------------------------------------------
ConfigureTest(BINARY_TEST
    binaryop/binop-verify-input-test.cpp
    binaryop/binop-null-test.cpp
    binaryop/binop-integration-test.cpp
    binaryop/binop-generic-ptx-test.cpp
    )

###################################################################################################
# - unary transform tests -------------------------------------------------------------------------
ConfigureTest(TRANSFORM_TEST
    transform/integration/unary-transform-test.cpp
    transform/nans_to_null_test.cpp
    transform/mask_to_bools_test.cpp
    transform/bools_to_mask_test.cpp
    transform/row_bit_count_test.cu)

###################################################################################################
# - interop tests -------------------------------------------------------------------------
ConfigureTest(INTEROP_TEST
    interop/to_arrow_test.cpp
    interop/from_arrow_test.cpp
    interop/dlpack_test.cpp)

###################################################################################################
# - io tests --------------------------------------------------------------------------------------
ConfigureTest(DECOMPRESSION_TEST io/comp/decomp_test.cu)

ConfigureTest(CSV_TEST io/csv_test.cpp)
ConfigureTest(ORC_TEST io/orc_test.cpp)
ConfigureTest(PARQUET_TEST io/parquet_test.cpp)
ConfigureTest(JSON_TEST io/json_test.cpp)

###################################################################################################
# - sort tests ------------------------------------------------------------------------------------
ConfigureTest(SORT_TEST
    sort/segmented_sort_tests.cpp
    sort/sort_test.cpp
    sort/rank_test.cpp)

###################################################################################################
# - copying tests ---------------------------------------------------------------------------------
ConfigureTest(COPYING_TEST
    copying/concatenate_tests.cu
    copying/copy_range_tests.cpp
    copying/copy_tests.cu    
    copying/detail_gather_tests.cu
    copying/gather_struct_tests.cu        
    copying/gather_tests.cu
    copying/gather_str_tests.cu
    copying/gather_list_tests.cu
    copying/get_value_tests.cpp
    copying/pack_tests.cu
    copying/sample_tests.cpp
    copying/scatter_tests.cpp
    copying/scatter_list_tests.cu
    copying/scatter_struct_tests.cu
    copying/segmented_gather_list_tests.cpp
    copying/shift_tests.cpp
    copying/slice_tests.cpp
    copying/split_tests.cpp
    copying/utility_tests.cpp)

###################################################################################################
# - utilities tests -------------------------------------------------------------------------------
ConfigureTest(UTILITIES_TEST
    utilities_tests/type_list_tests.cpp
    utilities_tests/column_utilities_tests.cpp
    utilities_tests/column_wrapper_tests.cpp
    utilities_tests/lists_column_wrapper_tests.cpp
    utilities_tests/default_stream_tests.cpp)

###################################################################################################
# - span tests -------------------------------------------------------------------------------
ConfigureTest(SPAN_TEST utilities_tests/span_tests.cu)

###################################################################################################
# - iterator tests --------------------------------------------------------------------------------
ConfigureTest(ITERATOR_TEST
    iterator/value_iterator_test.cu
    iterator/pair_iterator_test.cu
    iterator/scalar_iterator_test.cu
    iterator/optional_iterator_test.cu
    )

###################################################################################################
# - device atomics tests --------------------------------------------------------------------------
ConfigureTest(DEVICE_ATOMICS_TEST device_atomics/device_atomics_test.cu)

###################################################################################################
# - transpose tests -------------------------------------------------------------------------------
ConfigureTest(TRANSPOSE_TEST transpose/transpose_test.cpp)

###################################################################################################
# - table tests -----------------------------------------------------------------------------------
ConfigureTest(TABLE_TEST
    table/table_tests.cpp
    table/table_view_tests.cu
    table/row_operators_tests.cpp)

###################################################################################################
# - sorted-merge tests ----------------------------------------------------------------------------
ConfigureTest(MERGE_TEST
    merge/merge_test.cpp
    merge/merge_dictionary_test.cpp
    merge/merge_string_test.cpp)

###################################################################################################
# - stream compaction tests -----------------------------------------------------------------------
ConfigureTest(STREAM_COMPACTION_TEST
    stream_compaction/apply_boolean_mask_tests.cpp
    stream_compaction/drop_nulls_tests.cpp
    stream_compaction/drop_nans_tests.cpp
    stream_compaction/drop_duplicates_tests.cpp)

###################################################################################################
# - rolling tests ---------------------------------------------------------------------------------
ConfigureTest(ROLLING_TEST 
    rolling/rolling_test.cpp 
    rolling/grouped_rolling_test.cpp
    rolling/lead_lag_test.cpp
    rolling/range_window_bounds_test.cpp
    rolling/range_rolling_window_test.cpp
    rolling/collect_list_test.cpp)

###################################################################################################
# - filling test ----------------------------------------------------------------------------------
ConfigureTest(FILLING_TEST
    filling/fill_tests.cpp
    filling/repeat_tests.cpp
    filling/sequence_tests.cpp)

###################################################################################################
# - search test -----------------------------------------------------------------------------------
ConfigureTest(SEARCH_TEST
    search/search_dictionary_test.cpp
    search/search_struct_test.cpp
    search/search_test.cpp)

###################################################################################################
# - reshape test ----------------------------------------------------------------------------------
ConfigureTest(RESHAPE_TEST
    reshape/byte_cast_tests.cpp
    reshape/interleave_columns_tests.cpp
    reshape/tile_tests.cpp)

###################################################################################################
# - traits test -----------------------------------------------------------------------------------
ConfigureTest(TRAITS_TEST types/traits_test.cpp)

###################################################################################################
# - factories test --------------------------------------------------------------------------------
ConfigureTest(FACTORIES_TEST
    scalar/factories_test.cpp
    column/factories_test.cpp)

###################################################################################################
# - dispatcher test -------------------------------------------------------------------------------
ConfigureTest(DISPATCHER_TEST types/type_dispatcher_test.cu)

###################################################################################################
# - strings test ----------------------------------------------------------------------------------
ConfigureTest(STRINGS_TEST
    strings/array_tests.cu
    strings/attrs_tests.cpp
    strings/booleans_tests.cpp
    strings/case_tests.cpp
    strings/chars_types_tests.cpp
    strings/combine/concatenate_list_elements_tests.cpp
    strings/combine/concatenate_tests.cpp
    strings/combine/join_strings_tests
    strings/concatenate_tests.cpp
    strings/contains_tests.cpp
    strings/datetime_tests.cpp
    strings/durations_tests.cpp
    strings/extract_tests.cpp
    strings/factories_test.cu
    strings/fill_tests.cpp
    strings/findall_tests.cpp
    strings/find_tests.cpp
    strings/find_multiple_tests.cpp
    strings/fixed_point_tests.cpp
    strings/floats_tests.cpp
    strings/hash_string.cu
    strings/integers_tests.cu
    strings/ipv4_tests.cpp
    strings/json_tests.cpp
    strings/pad_tests.cpp
    strings/replace_regex_tests.cpp
    strings/replace_tests.cpp
    strings/split_tests.cpp
    strings/strip_tests.cpp
    strings/substring_tests.cpp
    strings/translate_tests.cpp
    strings/urls_tests.cpp)

###################################################################################################
# - structs test ----------------------------------------------------------------------------------
ConfigureTest(STRUCTS_TEST structs/structs_column_tests.cu)

###################################################################################################
# - nvtext test -----------------------------------------------------------------------------------
ConfigureTest(TEXT_TEST
    text/edit_distance_tests.cpp
    text/ngrams_tests.cpp
    text/ngrams_tokenize_tests.cpp
    text/normalize_tests.cpp
    text/replace_tests.cpp
    text/stemmer_tests.cpp
    text/subword_tests.cpp
    text/tokenize_tests.cpp)

###################################################################################################
# - bitmask tests ---------------------------------------------------------------------------------
ConfigureTest(BITMASK_TEST
    bitmask/valid_if_tests.cu
    bitmask/set_nullmask_tests.cu
    bitmask/bitmask_tests.cu)


###################################################################################################
# - dictionary tests ------------------------------------------------------------------------------
ConfigureTest(DICTIONARY_TEST
    dictionary/add_keys_test.cpp
    dictionary/decode_test.cpp
    dictionary/encode_test.cpp
    dictionary/factories_test.cpp
    dictionary/fill_test.cpp
    dictionary/gather_test.cpp
    dictionary/remove_keys_test.cpp
    dictionary/scatter_test.cpp
    dictionary/search_test.cpp
    dictionary/set_keys_test.cpp
    dictionary/slice_test.cpp)

###################################################################################################
# - encode tests -----------------------------------------------------------------------------------
ConfigureTest(ENCODE_TEST encode/encode_tests.cpp)

###################################################################################################
# - ast tests -------------------------------------------------------------------------------------
ConfigureTest(AST_TEST ast/transform_tests.cpp)

###################################################################################################
# - lists tests ----------------------------------------------------------------------------------
ConfigureTest(LISTS_TEST
    lists/contains_tests.cpp
    lists/count_elements_tests.cpp
    lists/explode_tests.cpp
    lists/drop_list_duplicates_tests.cpp
    lists/extract_tests.cpp
    lists/sort_lists_tests.cpp)

###################################################################################################
# - bin tests ----------------------------------------------------------------------------------
ConfigureTest(LABEL_BINS_TEST
    labeling/label_bins_tests.cpp)

###################################################################################################
### enable testing ################################################################################
###################################################################################################

enable_testing()<|MERGE_RESOLUTION|>--- conflicted
+++ resolved
@@ -54,54 +54,30 @@
 ###################################################################################################
 # - groupby tests ---------------------------------------------------------------------------------
 ConfigureTest(GROUPBY_TEST
-    groupby/argmin_test.cpp
-    groupby/argmax_test.cpp
-    groupby/collect_list_test.cpp
-    groupby/collect_set_test.cpp
-<<<<<<< HEAD
-    groupby/count_scan_test.cpp
-    groupby/count_test.cpp
-    groupby/groups_test.cpp
-    groupby/keys_test.cpp    
-    groupby/min_test.cpp    
-    groupby/max_scan_test.cpp
-    groupby/max_test.cpp
-    groupby/mean_test.cpp
-    groupby/median_test.cpp
-    groupby/min_scan_test.cpp
-    groupby/nth_element_test.cpp
-    groupby/nunique_test.cpp
-    groupby/quantile_test.cpp
-    groupby/std_test.cpp
-    groupby/sum_of_squares_test.cpp
-    groupby/sum_scan_test.cpp
-    groupby/sum_test.cpp
-    groupby/var_test.cpp)
-=======
-    groupby/groupby_groups_test.cpp
-    groupby/group_argmin_test.cpp
-    groupby/group_argmax_test.cpp
-    groupby/groupby_keys_test.cpp
-    groupby/group_count_test.cpp
-    groupby/group_sum_test.cpp
-    groupby/group_min_test.cpp
-    groupby/group_max_test.cpp
-    groupby/group_product_test.cpp
-    groupby/group_sum_of_squares_test.cpp
-    groupby/group_mean_test.cpp
-    groupby/group_var_test.cpp
-    groupby/group_std_test.cpp
-    groupby/group_median_test.cpp
-    groupby/group_quantile_test.cpp
-    groupby/group_nunique_test.cpp
-    groupby/group_nth_element_test.cpp
-    groupby/group_collect_test.cpp
-    groupby/group_sum_scan_test.cpp
-    groupby/group_min_scan_test.cpp
-    groupby/group_max_scan_test.cpp
-    groupby/group_count_scan_test.cpp
-    groupby/group_shift_test.cpp)
->>>>>>> 7623f397
+    groupby/argmin_tests.cpp
+    groupby/argmax_tests.cpp
+    groupby/collect_list_tests.cpp
+    groupby/collect_set_tests.cpp
+    groupby/count_scan_tests.cpp
+    groupby/count_tests.cpp
+    groupby/groups_tests.cpp
+    groupby/keys_tests.cpp    
+    groupby/min_tests.cpp    
+    groupby/max_scan_tests.cpp
+    groupby/max_tests.cpp
+    groupby/mean_tests.cpp
+    groupby/median_tests.cpp
+    groupby/min_scan_tests.cpp
+    groupby/nth_element_tests.cpp
+    groupby/nunique_tests.cpp
+    groupby/product_tests.cpp
+    groupby/quantile_tests.cpp
+    groupby/shift_tests.cpp
+    groupby/std_tests.cpp
+    groupby/sum_of_squares_tests.cpp
+    groupby/sum_scan_tests.cpp
+    groupby/sum_tests.cpp
+    groupby/var_tests.cpp)
 
 ###################################################################################################
 # - join tests ------------------------------------------------------------------------------------
