﻿#=============================================================================
# Copyright (c) 2018-2021, NVIDIA CORPORATION.
#
# Licensed under the Apache License, Version 2.0 (the "License");
# you may not use this file except in compliance with the License.
# You may obtain a copy of the License at
#
#     http://www.apache.org/licenses/LICENSE-2.0
#
# Unless required by applicable law or agreed to in writing, software
# distributed under the License is distributed on an "AS IS" BASIS,
# WITHOUT WARRANTIES OR CONDITIONS OF ANY KIND, either express or implied.
# See the License for the specific language governing permissions and
# limitations under the License.
#=============================================================================

###################################################################################################
# - compiler function -----------------------------------------------------------------------------

function(ConfigureTest CMAKE_TEST_NAME )
    add_executable(${CMAKE_TEST_NAME} ${ARGN})
    set_target_properties(${CMAKE_TEST_NAME}
        PROPERTIES RUNTIME_OUTPUT_DIRECTORY "$<BUILD_INTERFACE:${CUDF_BINARY_DIR}/gtests>")
    target_link_libraries(${CMAKE_TEST_NAME} PRIVATE cudftestutil GTest::gmock_main GTest::gtest_main)
    add_test(NAME ${CMAKE_TEST_NAME} COMMAND ${CMAKE_TEST_NAME})
endfunction()

###################################################################################################
### test sources ##################################################################################
###################################################################################################

###################################################################################################
# - column tests ----------------------------------------------------------------------------------
ConfigureTest(COLUMN_TEST
    column/bit_cast_test.cpp
    column/column_test.cu
    column/column_device_view_test.cu
    column/compound_test.cu)

###################################################################################################
# - scalar tests ----------------------------------------------------------------------------------
ConfigureTest(SCALAR_TEST
    scalar/scalar_test.cpp
    scalar/scalar_device_view_test.cu)

###################################################################################################
# - timestamps tests ------------------------------------------------------------------------------
ConfigureTest(TIMESTAMPS_TEST wrappers/timestamps_test.cu)

###################################################################################################
# - cudf tests ------------------------------------------------------------------------------------
ConfigureTest(ERROR_TEST error/error_handling_test.cu)

###################################################################################################
# - groupby tests ---------------------------------------------------------------------------------
ConfigureTest(GROUPBY_TEST
    groupby/argmin_tests.cpp
    groupby/argmax_tests.cpp
    groupby/collect_list_tests.cpp
    groupby/collect_set_tests.cpp
    groupby/count_scan_tests.cpp
    groupby/count_tests.cpp
    groupby/groups_tests.cpp
    groupby/keys_tests.cpp    
    groupby/min_tests.cpp    
    groupby/max_scan_tests.cpp
    groupby/max_tests.cpp
    groupby/mean_tests.cpp
    groupby/median_tests.cpp
    groupby/min_scan_tests.cpp
    groupby/nth_element_tests.cpp
    groupby/nunique_tests.cpp
    groupby/product_tests.cpp
    groupby/quantile_tests.cpp
    groupby/shift_tests.cpp
    groupby/std_tests.cpp
    groupby/sum_of_squares_tests.cpp
    groupby/sum_scan_tests.cpp
    groupby/sum_tests.cpp
    groupby/var_tests.cpp)

###################################################################################################
# - join tests ------------------------------------------------------------------------------------
ConfigureTest(JOIN_TEST
    join/join_tests.cpp
    join/cross_join_tests.cpp
    join/semi_join_tests.cpp)

###################################################################################################
# - is_sorted tests -------------------------------------------------------------------------------
ConfigureTest(IS_SORTED_TEST sort/is_sorted_tests.cpp)

###################################################################################################
# - datetime tests --------------------------------------------------------------------------------
ConfigureTest(DATETIME_OPS_TEST datetime/datetime_ops_test.cpp)

###################################################################################################
# - hashing tests ---------------------------------------------------------------------------------
ConfigureTest(HASHING_TEST hashing/hash_test.cpp)

###################################################################################################
# - partitioning tests ----------------------------------------------------------------------------
ConfigureTest(PARTITIONING_TEST
    partitioning/hash_partition_test.cpp
    partitioning/round_robin_test.cpp
    partitioning/partition_test.cpp)

###################################################################################################
# - hash_map tests --------------------------------------------------------------------------------
ConfigureTest(HASH_MAP_TEST
    hash_map/map_test.cu
    hash_map/multimap_test.cu)

###################################################################################################
# - quantiles tests -------------------------------------------------------------------------------
ConfigureTest(QUANTILES_TEST
    quantiles/quantile_test.cpp
    quantiles/quantiles_test.cpp)

###################################################################################################
# - reduction tests -------------------------------------------------------------------------------
ConfigureTest(REDUCTION_TEST
    reductions/reduction_tests.cpp
    reductions/scan_tests.cpp)

###################################################################################################
# - replace tests ---------------------------------------------------------------------------------
ConfigureTest(REPLACE_TEST replace/replace_tests.cpp)

ConfigureTest(REPLACE_NULLS_TEST replace/replace_nulls_tests.cpp)

ConfigureTest(REPLACE_NANS_TEST replace/replace_nans_tests.cpp)

ConfigureTest(NORMALIZE_REPLACE_TEST replace/normalize_replace_tests.cpp)

ConfigureTest(CLAMP_TEST replace/clamp_test.cpp)

###################################################################################################
# - fixed_point tests -----------------------------------------------------------------------------
ConfigureTest(FIXED_POINT_TEST fixed_point/fixed_point_tests.cu)

###################################################################################################
# - unary tests -----------------------------------------------------------------------------------
ConfigureTest(UNARY_TEST
    unary/math_ops_test.cpp
    unary/unary_ops_test.cpp
    unary/cast_tests.cpp)

###################################################################################################
# - round tests -----------------------------------------------------------------------------------
ConfigureTest(ROUND_TEST round/round_tests.cpp)

###################################################################################################
# - binary tests ----------------------------------------------------------------------------------
ConfigureTest(BINARY_TEST
    binaryop/binop-verify-input-test.cpp
    binaryop/binop-null-test.cpp
    binaryop/binop-integration-test.cpp
    binaryop/binop-generic-ptx-test.cpp
    )

###################################################################################################
# - unary transform tests -------------------------------------------------------------------------
ConfigureTest(TRANSFORM_TEST
    transform/integration/unary-transform-test.cpp
    transform/nans_to_null_test.cpp
    transform/mask_to_bools_test.cpp
    transform/bools_to_mask_test.cpp
    transform/row_bit_count_test.cu)

###################################################################################################
# - interop tests -------------------------------------------------------------------------
ConfigureTest(INTEROP_TEST
    interop/to_arrow_test.cpp
    interop/from_arrow_test.cpp
    interop/dlpack_test.cpp)

###################################################################################################
# - io tests --------------------------------------------------------------------------------------
ConfigureTest(DECOMPRESSION_TEST io/comp/decomp_test.cu)

ConfigureTest(CSV_TEST io/csv_test.cpp)
ConfigureTest(ORC_TEST io/orc_test.cpp)
ConfigureTest(PARQUET_TEST io/parquet_test.cpp)
ConfigureTest(JSON_TEST io/json_test.cpp)

###################################################################################################
# - sort tests ------------------------------------------------------------------------------------
ConfigureTest(SORT_TEST
    sort/segmented_sort_tests.cpp
    sort/sort_test.cpp
    sort/rank_test.cpp)

###################################################################################################
# - copying tests ---------------------------------------------------------------------------------
ConfigureTest(COPYING_TEST
    copying/concatenate_tests.cu
    copying/copy_if_else_nested_tests.cpp
    copying/copy_range_tests.cpp
    copying/copy_tests.cu
    copying/detail_gather_tests.cu
    copying/gather_struct_tests.cu
    copying/gather_tests.cu
    copying/gather_str_tests.cu
    copying/gather_list_tests.cu
    copying/get_value_tests.cpp
    copying/pack_tests.cu
    copying/sample_tests.cpp
    copying/scatter_tests.cpp
    copying/scatter_list_tests.cpp
    copying/scatter_struct_tests.cpp
    copying/segmented_gather_list_tests.cpp
    copying/shift_tests.cpp
    copying/slice_tests.cpp
    copying/split_tests.cpp
    copying/utility_tests.cpp)

###################################################################################################
# - utilities tests -------------------------------------------------------------------------------
ConfigureTest(UTILITIES_TEST
    utilities_tests/type_list_tests.cpp
    utilities_tests/column_utilities_tests.cpp
    utilities_tests/column_wrapper_tests.cpp
    utilities_tests/lists_column_wrapper_tests.cpp
    utilities_tests/default_stream_tests.cpp)

###################################################################################################
# - span tests -------------------------------------------------------------------------------
ConfigureTest(SPAN_TEST utilities_tests/span_tests.cu)

###################################################################################################
# - iterator tests --------------------------------------------------------------------------------
ConfigureTest(ITERATOR_TEST
    iterator/value_iterator.cpp
    iterator/value_iterator_test_chrono.cu
    iterator/value_iterator_test_numeric.cu
    iterator/value_iterator_test_strings.cu
    iterator/value_iterator_test_transform.cu
    iterator/pair_iterator_test_chrono.cu
    iterator/pair_iterator_test_numeric.cu
    iterator/scalar_iterator_test.cu
    iterator/optional_iterator_test_chrono.cu
    iterator/optional_iterator_test_numeric.cu
    )

###################################################################################################
# - device atomics tests --------------------------------------------------------------------------
ConfigureTest(DEVICE_ATOMICS_TEST device_atomics/device_atomics_test.cu)

###################################################################################################
# - transpose tests -------------------------------------------------------------------------------
ConfigureTest(TRANSPOSE_TEST transpose/transpose_test.cpp)

###################################################################################################
# - table tests -----------------------------------------------------------------------------------
ConfigureTest(TABLE_TEST
    table/table_tests.cpp
    table/table_view_tests.cu
    table/row_operators_tests.cpp)

###################################################################################################
# - sorted-merge tests ----------------------------------------------------------------------------
ConfigureTest(MERGE_TEST
    merge/merge_test.cpp
    merge/merge_dictionary_test.cpp
    merge/merge_string_test.cpp)

###################################################################################################
# - stream compaction tests -----------------------------------------------------------------------
ConfigureTest(STREAM_COMPACTION_TEST
    stream_compaction/apply_boolean_mask_tests.cpp
    stream_compaction/drop_nulls_tests.cpp
    stream_compaction/drop_nans_tests.cpp
    stream_compaction/drop_duplicates_tests.cpp)

###################################################################################################
# - rolling tests ---------------------------------------------------------------------------------
ConfigureTest(ROLLING_TEST
    rolling/rolling_test.cpp
    rolling/grouped_rolling_test.cpp
    rolling/lead_lag_test.cpp
<<<<<<< HEAD
    rolling/collect_ops_test.cpp
    )
=======
    rolling/range_window_bounds_test.cpp
    rolling/range_rolling_window_test.cpp
    rolling/collect_list_test.cpp)
>>>>>>> fbb9a988

###################################################################################################
# - filling test ----------------------------------------------------------------------------------
ConfigureTest(FILLING_TEST
    filling/fill_tests.cpp
    filling/repeat_tests.cpp
    filling/sequence_tests.cpp)

###################################################################################################
# - search test -----------------------------------------------------------------------------------
ConfigureTest(SEARCH_TEST
    search/search_dictionary_test.cpp
    search/search_struct_test.cpp
    search/search_test.cpp)

###################################################################################################
# - reshape test ----------------------------------------------------------------------------------
ConfigureTest(RESHAPE_TEST
    reshape/byte_cast_tests.cpp
    reshape/interleave_columns_tests.cpp
    reshape/tile_tests.cpp)

###################################################################################################
# - traits test -----------------------------------------------------------------------------------
ConfigureTest(TRAITS_TEST types/traits_test.cpp)

###################################################################################################
# - factories test --------------------------------------------------------------------------------
ConfigureTest(FACTORIES_TEST
    scalar/factories_test.cpp
    column/factories_test.cpp)

###################################################################################################
# - dispatcher test -------------------------------------------------------------------------------
ConfigureTest(DISPATCHER_TEST types/type_dispatcher_test.cu)

###################################################################################################
# - strings test ----------------------------------------------------------------------------------
ConfigureTest(STRINGS_TEST
    strings/array_tests.cu
    strings/attrs_tests.cpp
    strings/booleans_tests.cpp
    strings/case_tests.cpp
    strings/chars_types_tests.cpp
    strings/combine/concatenate_list_elements_tests.cpp
    strings/combine/concatenate_tests.cpp
    strings/combine/join_strings_tests
    strings/concatenate_tests.cpp
    strings/contains_tests.cpp
    strings/datetime_tests.cpp
    strings/durations_tests.cpp
    strings/extract_tests.cpp
    strings/factories_test.cu
    strings/fill_tests.cpp
    strings/findall_tests.cpp
    strings/find_tests.cpp
    strings/find_multiple_tests.cpp
    strings/fixed_point_tests.cpp
    strings/floats_tests.cpp
    strings/hash_string.cu
    strings/integers_tests.cu
    strings/ipv4_tests.cpp
    strings/json_tests.cpp
    strings/pad_tests.cpp
    strings/replace_regex_tests.cpp
    strings/replace_tests.cpp
    strings/split_tests.cpp
    strings/strip_tests.cpp
    strings/substring_tests.cpp
    strings/translate_tests.cpp
    strings/urls_tests.cpp)

###################################################################################################
# - structs test ----------------------------------------------------------------------------------
ConfigureTest(STRUCTS_TEST structs/structs_column_tests.cu)

###################################################################################################
# - nvtext test -----------------------------------------------------------------------------------
ConfigureTest(TEXT_TEST
    text/edit_distance_tests.cpp
    text/ngrams_tests.cpp
    text/ngrams_tokenize_tests.cpp
    text/normalize_tests.cpp
    text/replace_tests.cpp
    text/stemmer_tests.cpp
    text/subword_tests.cpp
    text/tokenize_tests.cpp)

###################################################################################################
# - bitmask tests ---------------------------------------------------------------------------------
ConfigureTest(BITMASK_TEST
    bitmask/valid_if_tests.cu
    bitmask/set_nullmask_tests.cu
    bitmask/bitmask_tests.cu
    bitmask/is_element_valid_tests.cpp)


###################################################################################################
# - dictionary tests ------------------------------------------------------------------------------
ConfigureTest(DICTIONARY_TEST
    dictionary/add_keys_test.cpp
    dictionary/decode_test.cpp
    dictionary/encode_test.cpp
    dictionary/factories_test.cpp
    dictionary/fill_test.cpp
    dictionary/gather_test.cpp
    dictionary/remove_keys_test.cpp
    dictionary/scatter_test.cpp
    dictionary/search_test.cpp
    dictionary/set_keys_test.cpp
    dictionary/slice_test.cpp)

###################################################################################################
# - encode tests -----------------------------------------------------------------------------------
ConfigureTest(ENCODE_TEST encode/encode_tests.cpp)

###################################################################################################
# - ast tests -------------------------------------------------------------------------------------
ConfigureTest(AST_TEST ast/transform_tests.cpp)

###################################################################################################
# - lists tests ----------------------------------------------------------------------------------
ConfigureTest(LISTS_TEST
    lists/concatenate_rows_tests.cpp
    lists/contains_tests.cpp
    lists/count_elements_tests.cpp
    lists/drop_list_duplicates_tests.cpp
    lists/explode_tests.cpp
    lists/extract_tests.cpp
    lists/sort_lists_tests.cpp)

###################################################################################################
# - bin tests ----------------------------------------------------------------------------------
ConfigureTest(LABEL_BINS_TEST
    labeling/label_bins_tests.cpp)

###################################################################################################
### enable testing ################################################################################
###################################################################################################

enable_testing()<|MERGE_RESOLUTION|>--- conflicted
+++ resolved
@@ -279,14 +279,10 @@
     rolling/rolling_test.cpp
     rolling/grouped_rolling_test.cpp
     rolling/lead_lag_test.cpp
-<<<<<<< HEAD
+    rolling/range_window_bounds_test.cpp
+    rolling/range_rolling_window_test.cpp
     rolling/collect_ops_test.cpp
     )
-=======
-    rolling/range_window_bounds_test.cpp
-    rolling/range_rolling_window_test.cpp
-    rolling/collect_list_test.cpp)
->>>>>>> fbb9a988
 
 ###################################################################################################
 # - filling test ----------------------------------------------------------------------------------
