--- conflicted
+++ resolved
@@ -54,33 +54,6 @@
 ###################################################################################################
 # - groupby tests ---------------------------------------------------------------------------------
 ConfigureTest(GROUPBY_TEST
-<<<<<<< HEAD
-    groupby/collect_set_test.cpp
-    groupby/groupby_groups_test.cpp
-    groupby/group_argmin_test.cpp
-    groupby/group_argmax_test.cpp
-    groupby/groupby_keys_test.cpp
-    groupby/group_count_test.cpp
-    groupby/group_sum_test.cpp
-    groupby/group_min_test.cpp
-    groupby/group_max_test.cpp
-    groupby/group_product_test.cpp
-    groupby/group_sum_of_squares_test.cpp
-    groupby/group_mean_test.cpp
-    groupby/group_var_test.cpp
-    groupby/group_std_test.cpp
-    groupby/group_median_test.cpp
-    groupby/group_quantile_test.cpp
-    groupby/group_nunique_test.cpp
-    groupby/group_nth_element_test.cpp
-    groupby/group_collect_test.cpp
-    groupby/group_sum_scan_test.cpp
-    groupby/group_min_scan_test.cpp
-    groupby/group_max_scan_test.cpp
-    groupby/group_count_scan_test.cpp
-    groupby/group_shift_test.cpp
-    groupby/group_replace_nulls_test.cpp)
-=======
     groupby/argmin_tests.cpp
     groupby/argmax_tests.cpp
     groupby/collect_list_tests.cpp
@@ -104,8 +77,8 @@
     groupby/sum_of_squares_tests.cpp
     groupby/sum_scan_tests.cpp
     groupby/sum_tests.cpp
-    groupby/var_tests.cpp)
->>>>>>> 8ae73d50
+    groupby/var_tests.cpp
+    groupby/replace_nulls_tests.cpp)
 
 ###################################################################################################
 # - join tests ------------------------------------------------------------------------------------
