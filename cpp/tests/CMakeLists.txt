#=============================================================================
# Copyright (c) 2018-2021, NVIDIA CORPORATION.
#
# Licensed under the Apache License, Version 2.0 (the "License");
# you may not use this file except in compliance with the License.
# You may obtain a copy of the License at
#
#     http://www.apache.org/licenses/LICENSE-2.0
#
# Unless required by applicable law or agreed to in writing, software
# distributed under the License is distributed on an "AS IS" BASIS,
# WITHOUT WARRANTIES OR CONDITIONS OF ANY KIND, either express or implied.
# See the License for the specific language governing permissions and
# limitations under the License.
#=============================================================================

###################################################################################################
# - compiler function -----------------------------------------------------------------------------

function(ConfigureTest CMAKE_TEST_NAME )
    add_executable(${CMAKE_TEST_NAME} ${ARGN})
    set_target_properties(${CMAKE_TEST_NAME}
        PROPERTIES RUNTIME_OUTPUT_DIRECTORY "$<BUILD_INTERFACE:${CUDF_BINARY_DIR}/gtests>")
    target_link_libraries(${CMAKE_TEST_NAME} PRIVATE cudftestutil GTest::gmock_main GTest::gtest_main)
    add_test(NAME ${CMAKE_TEST_NAME} COMMAND ${CMAKE_TEST_NAME})
endfunction()

###################################################################################################
### test sources ##################################################################################
###################################################################################################

###################################################################################################
# - column tests ----------------------------------------------------------------------------------
ConfigureTest(COLUMN_TEST
    column/bit_cast_test.cpp
    column/column_view_shallow_test.cpp
    column/column_test.cu
    column/column_device_view_test.cu
    column/compound_test.cu)

###################################################################################################
# - scalar tests ----------------------------------------------------------------------------------
ConfigureTest(SCALAR_TEST
    scalar/scalar_test.cpp
    scalar/scalar_device_view_test.cu)

###################################################################################################
# - timestamps tests ------------------------------------------------------------------------------
ConfigureTest(TIMESTAMPS_TEST wrappers/timestamps_test.cu)

###################################################################################################
# - cudf tests ------------------------------------------------------------------------------------
ConfigureTest(ERROR_TEST error/error_handling_test.cu)

###################################################################################################
# - groupby tests ---------------------------------------------------------------------------------
ConfigureTest(GROUPBY_TEST
    groupby/argmin_tests.cpp
    groupby/argmax_tests.cpp
    groupby/collect_list_tests.cpp
    groupby/collect_set_tests.cpp
    groupby/correlation_tests.cpp
    groupby/count_scan_tests.cpp
    groupby/count_tests.cpp
    groupby/covariance_tests.cpp
    groupby/groups_tests.cpp
    groupby/keys_tests.cpp
    groupby/lists_tests.cpp
    groupby/m2_tests.cpp
    groupby/min_tests.cpp
    groupby/max_scan_tests.cpp
    groupby/max_tests.cpp
    groupby/mean_tests.cpp
    groupby/median_tests.cpp
    groupby/merge_m2_tests.cpp
    groupby/merge_lists_tests.cpp
    groupby/merge_sets_tests.cpp
    groupby/min_scan_tests.cpp
    groupby/nth_element_tests.cpp
    groupby/nunique_tests.cpp
    groupby/product_tests.cpp
    groupby/quantile_tests.cpp
    groupby/rank_scan_tests.cpp
    groupby/replace_nulls_tests.cpp
    groupby/shift_tests.cpp
    groupby/std_tests.cpp
    groupby/structs_tests.cpp
    groupby/sum_of_squares_tests.cpp
    groupby/sum_scan_tests.cpp
    groupby/sum_tests.cpp
    groupby/tdigest_tests.cu
    groupby/var_tests.cpp)

###################################################################################################
# - join tests ------------------------------------------------------------------------------------
ConfigureTest(JOIN_TEST
    join/join_tests.cpp
    join/conditional_join_tests.cu
    join/cross_join_tests.cpp
    join/semi_anti_join_tests.cpp)

###################################################################################################
# - is_sorted tests -------------------------------------------------------------------------------
ConfigureTest(IS_SORTED_TEST sort/is_sorted_tests.cpp)

###################################################################################################
# - datetime tests --------------------------------------------------------------------------------
ConfigureTest(DATETIME_OPS_TEST datetime/datetime_ops_test.cpp)

###################################################################################################
# - hashing tests ---------------------------------------------------------------------------------
ConfigureTest(HASHING_TEST hashing/hash_test.cpp)

###################################################################################################
# - partitioning tests ----------------------------------------------------------------------------
ConfigureTest(PARTITIONING_TEST
    partitioning/hash_partition_test.cpp
    partitioning/round_robin_test.cpp
    partitioning/partition_test.cpp)

###################################################################################################
# - hash_map tests --------------------------------------------------------------------------------
ConfigureTest(HASH_MAP_TEST
    hash_map/map_test.cu
    hash_map/multimap_test.cu)

###################################################################################################
# - quantiles tests -------------------------------------------------------------------------------
ConfigureTest(QUANTILES_TEST
    quantiles/percentile_approx_test.cu
    quantiles/quantile_test.cpp
    quantiles/quantiles_test.cpp)

###################################################################################################
# - reduction tests -------------------------------------------------------------------------------
ConfigureTest(REDUCTION_TEST
    reductions/reduction_tests.cpp
    reductions/scan_tests.cpp)

###################################################################################################
# - replace tests ---------------------------------------------------------------------------------
ConfigureTest(REPLACE_TEST replace/replace_tests.cpp)

ConfigureTest(REPLACE_NULLS_TEST replace/replace_nulls_tests.cpp)

ConfigureTest(REPLACE_NANS_TEST replace/replace_nans_tests.cpp)

ConfigureTest(NORMALIZE_REPLACE_TEST replace/normalize_replace_tests.cpp)

ConfigureTest(CLAMP_TEST replace/clamp_test.cpp)

###################################################################################################
# - fixed_point tests -----------------------------------------------------------------------------
ConfigureTest(FIXED_POINT_TEST
    fixed_point/fixed_point_tests.cpp
    fixed_point/fixed_point_tests.cu)

###################################################################################################
# - unary tests -----------------------------------------------------------------------------------
ConfigureTest(UNARY_TEST
    unary/math_ops_test.cpp
    unary/unary_ops_test.cpp
    unary/cast_tests.cpp)

###################################################################################################
# - round tests -----------------------------------------------------------------------------------
ConfigureTest(ROUND_TEST round/round_tests.cpp)

###################################################################################################
# - binary tests ----------------------------------------------------------------------------------
ConfigureTest(BINARY_TEST
    binaryop/binop-verify-input-test.cpp
    binaryop/binop-null-test.cpp
    binaryop/binop-integration-test.cpp
    binaryop/binop-compiled-test.cpp
    binaryop/binop-compiled-fixed_point-test.cpp
    binaryop/binop-generic-ptx-test.cpp
    )

###################################################################################################
# - unary transform tests -------------------------------------------------------------------------
ConfigureTest(TRANSFORM_TEST
    transform/integration/unary-transform-test.cpp
    transform/nans_to_null_test.cpp
    transform/mask_to_bools_test.cpp
    transform/bools_to_mask_test.cpp
    transform/row_bit_count_test.cu
    transform/one_hot_encode_tests.cpp)

###################################################################################################
# - interop tests -------------------------------------------------------------------------
ConfigureTest(INTEROP_TEST
    interop/to_arrow_test.cpp
    interop/from_arrow_test.cpp
    interop/dlpack_test.cpp)

###################################################################################################
# - io tests --------------------------------------------------------------------------------------
ConfigureTest(DECOMPRESSION_TEST io/comp/decomp_test.cpp)

ConfigureTest(CSV_TEST io/csv_test.cpp)
ConfigureTest(ORC_TEST io/orc_test.cpp)
ConfigureTest(PARQUET_TEST io/parquet_test.cpp)
ConfigureTest(JSON_TEST io/json_test.cpp)
ConfigureTest(ARROW_IO_SOURCE_TEST io/arrow_io_source_test.cpp)
ConfigureTest(MULTIBYTE_SPLIT_TEST io/text/multibyte_split_test.cpp)
if(CUDF_ENABLE_ARROW_S3)
  target_compile_definitions(ARROW_IO_SOURCE_TEST PRIVATE "S3_ENABLED")
endif()

###################################################################################################
# - sort tests ------------------------------------------------------------------------------------
ConfigureTest(SORT_TEST
    sort/segmented_sort_tests.cpp
    sort/sort_test.cpp
    sort/rank_test.cpp)

###################################################################################################
# - copying tests ---------------------------------------------------------------------------------
ConfigureTest(COPYING_TEST
    copying/concatenate_tests.cu
    copying/copy_if_else_nested_tests.cpp
    copying/copy_range_tests.cpp
    copying/copy_tests.cpp
    copying/detail_gather_tests.cu
    copying/gather_list_tests.cpp
    copying/gather_str_tests.cpp
    copying/gather_struct_tests.cpp
    copying/gather_tests.cpp
    copying/get_value_tests.cpp
    copying/pack_tests.cpp
    copying/sample_tests.cpp
    copying/scatter_tests.cpp
    copying/scatter_list_tests.cpp
    copying/scatter_list_scalar_tests.cpp
    copying/scatter_struct_tests.cpp
    copying/scatter_struct_scalar_tests.cpp
    copying/segmented_gather_list_tests.cpp
    copying/shift_tests.cpp
    copying/slice_tests.cpp
    copying/split_tests.cpp
    copying/utility_tests.cpp
    copying/reverse_tests.cpp)

###################################################################################################
# - utilities tests -------------------------------------------------------------------------------
ConfigureTest(UTILITIES_TEST
    utilities_tests/type_list_tests.cpp
    utilities_tests/column_utilities_tests.cpp
    utilities_tests/column_wrapper_tests.cpp
    utilities_tests/lists_column_wrapper_tests.cpp
    utilities_tests/default_stream_tests.cpp
    utilities_tests/type_check_tests.cpp)

###################################################################################################
# - span tests -------------------------------------------------------------------------------
ConfigureTest(SPAN_TEST utilities_tests/span_tests.cu)

###################################################################################################
# - iterator tests --------------------------------------------------------------------------------
ConfigureTest(ITERATOR_TEST
    iterator/value_iterator.cpp
    iterator/value_iterator_test_chrono.cu
    iterator/value_iterator_test_numeric.cu
    iterator/value_iterator_test_strings.cu
    iterator/value_iterator_test_transform.cu
    iterator/pair_iterator_test_chrono.cu
    iterator/pair_iterator_test_numeric.cu
    iterator/scalar_iterator_test.cu
    iterator/optional_iterator_test_chrono.cu
    iterator/optional_iterator_test_numeric.cu
    iterator/indexalator_test.cu
    )

###################################################################################################
# - device atomics tests --------------------------------------------------------------------------
ConfigureTest(DEVICE_ATOMICS_TEST device_atomics/device_atomics_test.cu)

###################################################################################################
# - transpose tests -------------------------------------------------------------------------------
ConfigureTest(TRANSPOSE_TEST transpose/transpose_test.cpp)

###################################################################################################
# - table tests -----------------------------------------------------------------------------------
ConfigureTest(TABLE_TEST
    table/table_tests.cpp
    table/table_view_tests.cu
    table/row_operators_tests.cpp)

###################################################################################################
# - sorted-merge tests ----------------------------------------------------------------------------
ConfigureTest(MERGE_TEST
    merge/merge_test.cpp
    merge/merge_dictionary_test.cpp
    merge/merge_string_test.cpp)

###################################################################################################
# - stream compaction tests -----------------------------------------------------------------------
ConfigureTest(STREAM_COMPACTION_TEST
    stream_compaction/apply_boolean_mask_tests.cpp
    stream_compaction/drop_nulls_tests.cpp
    stream_compaction/drop_nans_tests.cpp
    stream_compaction/drop_duplicates_tests.cpp)

###################################################################################################
# - rolling tests ---------------------------------------------------------------------------------
ConfigureTest(ROLLING_TEST
    rolling/collect_ops_test.cpp
    rolling/empty_input_test.cpp
    rolling/grouped_rolling_test.cpp
    rolling/lead_lag_test.cpp
    rolling/range_rolling_window_test.cpp
    rolling/range_window_bounds_test.cpp
    rolling/rolling_test.cpp)

###################################################################################################
# - filling test ----------------------------------------------------------------------------------
ConfigureTest(FILLING_TEST
    filling/fill_tests.cpp
    filling/repeat_tests.cpp
    filling/sequence_tests.cpp)

###################################################################################################
# - search test -----------------------------------------------------------------------------------
ConfigureTest(SEARCH_TEST
    search/search_dictionary_test.cpp
    search/search_struct_test.cpp
    search/search_test.cpp)

###################################################################################################
# - reshape test ----------------------------------------------------------------------------------
ConfigureTest(RESHAPE_TEST
    reshape/byte_cast_tests.cpp
    reshape/interleave_columns_tests.cpp
    reshape/tile_tests.cpp)

###################################################################################################
# - traits test -----------------------------------------------------------------------------------
ConfigureTest(TRAITS_TEST types/traits_test.cpp)

###################################################################################################
# - factories test --------------------------------------------------------------------------------
ConfigureTest(FACTORIES_TEST
    scalar/factories_test.cpp
    column/factories_test.cpp)

###################################################################################################
# - dispatcher test -------------------------------------------------------------------------------
ConfigureTest(DISPATCHER_TEST types/type_dispatcher_test.cu)

###################################################################################################
# - strings test ----------------------------------------------------------------------------------
ConfigureTest(STRINGS_TEST
    strings/array_tests.cpp
    strings/attrs_tests.cpp
    strings/booleans_tests.cpp
    strings/case_tests.cpp
    strings/chars_types_tests.cpp
    strings/combine/concatenate_tests.cpp
    strings/combine/join_list_elements_tests.cpp
    strings/combine/join_strings_tests.cpp
    strings/concatenate_tests.cpp
    strings/contains_tests.cpp
    strings/datetime_tests.cpp
    strings/durations_tests.cpp
    strings/extract_tests.cpp
    strings/factories_test.cu
    strings/fill_tests.cpp
    strings/findall_tests.cpp
    strings/find_tests.cpp
    strings/find_multiple_tests.cpp
    strings/fixed_point_tests.cpp
    strings/floats_tests.cpp
<<<<<<< HEAD
    strings/format_lists_tests.cpp
    strings/hash_string.cu
=======
>>>>>>> 23de7d08
    strings/integers_tests.cpp
    strings/ipv4_tests.cpp
    strings/json_tests.cpp
    strings/pad_tests.cpp
    strings/repeat_strings_tests.cpp
    strings/replace_regex_tests.cpp
    strings/replace_tests.cpp
    strings/split_tests.cpp
    strings/strip_tests.cpp
    strings/substring_tests.cpp
    strings/translate_tests.cpp
    strings/urls_tests.cpp)

###################################################################################################
# - structs test ----------------------------------------------------------------------------------
ConfigureTest(STRUCTS_TEST
    structs/structs_column_tests.cpp
    structs/utilities_tests.cpp
    )

###################################################################################################
# - nvtext test -----------------------------------------------------------------------------------
ConfigureTest(TEXT_TEST
    text/edit_distance_tests.cpp
    text/ngrams_tests.cpp
    text/ngrams_tokenize_tests.cpp
    text/normalize_tests.cpp
    text/replace_tests.cpp
    text/stemmer_tests.cpp
    text/subword_tests.cpp
    text/tokenize_tests.cpp)

###################################################################################################
# - bitmask tests ---------------------------------------------------------------------------------
ConfigureTest(BITMASK_TEST
    bitmask/valid_if_tests.cu
    bitmask/set_nullmask_tests.cu
    bitmask/bitmask_tests.cpp
    bitmask/is_element_valid_tests.cpp)


###################################################################################################
# - dictionary tests ------------------------------------------------------------------------------
ConfigureTest(DICTIONARY_TEST
    dictionary/add_keys_test.cpp
    dictionary/decode_test.cpp
    dictionary/encode_test.cpp
    dictionary/factories_test.cpp
    dictionary/fill_test.cpp
    dictionary/gather_test.cpp
    dictionary/remove_keys_test.cpp
    dictionary/scatter_test.cpp
    dictionary/search_test.cpp
    dictionary/set_keys_test.cpp
    dictionary/slice_test.cpp)

###################################################################################################
# - encode tests -----------------------------------------------------------------------------------
ConfigureTest(ENCODE_TEST encode/encode_tests.cpp)

###################################################################################################
# - ast tests -------------------------------------------------------------------------------------
ConfigureTest(AST_TEST ast/transform_tests.cpp)

###################################################################################################
# - lists tests ----------------------------------------------------------------------------------
ConfigureTest(LISTS_TEST
    lists/combine/concatenate_list_elements_tests.cpp
    lists/combine/concatenate_rows_tests.cpp
    lists/contains_tests.cpp
    lists/count_elements_tests.cpp
    lists/drop_list_duplicates_tests.cpp
    lists/explode_tests.cpp
    lists/extract_tests.cpp
    lists/sort_lists_tests.cpp)

###################################################################################################
# - bin tests ----------------------------------------------------------------------------------
ConfigureTest(LABEL_BINS_TEST
    labeling/label_bins_tests.cpp)

###################################################################################################
### enable testing ################################################################################
###################################################################################################

enable_testing()<|MERGE_RESOLUTION|>--- conflicted
+++ resolved
@@ -371,11 +371,7 @@
     strings/find_multiple_tests.cpp
     strings/fixed_point_tests.cpp
     strings/floats_tests.cpp
-<<<<<<< HEAD
     strings/format_lists_tests.cpp
-    strings/hash_string.cu
-=======
->>>>>>> 23de7d08
     strings/integers_tests.cpp
     strings/ipv4_tests.cpp
     strings/json_tests.cpp
