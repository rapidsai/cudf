# =============================================================================
# Copyright (c) 2018-2025, NVIDIA CORPORATION.
#
# Licensed under the Apache License, Version 2.0 (the "License"); you may not use this file except
# in compliance with the License. You may obtain a copy of the License at
#
# http://www.apache.org/licenses/LICENSE-2.0
#
# Unless required by applicable law or agreed to in writing, software distributed under the License
# is distributed on an "AS IS" BASIS, WITHOUT WARRANTIES OR CONDITIONS OF ANY KIND, either express
# or implied. See the License for the specific language governing permissions and limitations under
# the License.
# =============================================================================

# ##################################################################################################
# enable testing ################################################################################
# ##################################################################################################
enable_testing()

include(rapids-test)
rapids_test_init()

# This function takes in a test name and test source and handles setting all of the associated
# properties and linking to build the test
function(ConfigureTest CMAKE_TEST_NAME)
  set(options)
  set(one_value GPUS PERCENT STREAM_MODE)
  set(multi_value EXTRA_LIBS EXTRA_COMPILE_DEFINITIONS)
  cmake_parse_arguments(_CUDF_TEST "${options}" "${one_value}" "${multi_value}" ${ARGN})

  if(NOT DEFINED _CUDF_TEST_GPUS AND NOT DEFINED _CUDF_TEST_PERCENT)
    set(_CUDF_TEST_GPUS 1)
    set(_CUDF_TEST_PERCENT 15)
  endif()

  if(NOT DEFINED _CUDF_TEST_GPUS)
    set(_CUDF_TEST_GPUS 1)
  endif()

  if(NOT DEFINED _CUDF_TEST_PERCENT)
    set(_CUDF_TEST_PERCENT 100)
  endif()

  if(NOT DEFINED _CUDF_TEST_STREAM_MODE)
    set(_CUDF_TEST_STREAM_MODE cudf)
  endif()

  add_executable(${CMAKE_TEST_NAME} ${_CUDF_TEST_UNPARSED_ARGUMENTS})
  set_target_properties(
    ${CMAKE_TEST_NAME}
    PROPERTIES RUNTIME_OUTPUT_DIRECTORY "$<BUILD_INTERFACE:${CUDF_BINARY_DIR}/gtests>"
               INSTALL_RPATH "\$ORIGIN/../../../lib"
               CXX_STANDARD 20
               CXX_STANDARD_REQUIRED ON
               # For std:: support of __int128_t. Can be removed once using cuda::std
               CXX_EXTENSIONS ON
               CUDA_STANDARD 20
               CUDA_STANDARD_REQUIRED ON
  )

  target_compile_definitions(
    ${CMAKE_TEST_NAME} PRIVATE THRUST_FORCE_32_BIT_OFFSET_TYPE=1 CCCL_AVOID_SORT_UNROLL=1
                               ${_CUDF_TEST_EXTRA_COMPILE_DEFINITIONS}
  )

  target_link_libraries(
    ${CMAKE_TEST_NAME} PRIVATE cudf::cudftestutil_objects nvtx3::nvtx3-cpp
                               $<TARGET_NAME_IF_EXISTS:conda_env> "${_CUDF_TEST_EXTRA_LIBS}"
  )
  rapids_cuda_set_runtime(${CMAKE_TEST_NAME} USE_STATIC ${CUDA_STATIC_RUNTIME})
  rapids_test_add(
    NAME ${CMAKE_TEST_NAME}
    COMMAND ${CMAKE_TEST_NAME}
    GPUS ${_CUDF_TEST_GPUS}
    PERCENT ${_CUDF_TEST_PERCENT}
    INSTALL_COMPONENT_SET testing
  )

  if(CUDF_BUILD_STREAMS_TEST_UTIL)
    set_tests_properties(
      ${CMAKE_TEST_NAME}
      PROPERTIES
        ENVIRONMENT
        "GTEST_CUDF_STREAM_MODE=new_${_CUDF_TEST_STREAM_MODE}_default;LD_PRELOAD=$<TARGET_FILE:cudf_identify_stream_usage_mode_${_CUDF_TEST_STREAM_MODE}>"
    )
  endif()
endfunction()

# ##################################################################################################
# dependencies  ###################################################################################
# ##################################################################################################

# No need to install Arrow libs when only the final test executables are shipped.
set(CUDF_EXCLUDE_ARROW_FROM_ALL ON)
set(CUDF_ENABLE_ARROW_COMPUTE ON)
include(../cmake/thirdparty/get_arrow.cmake)

# ##################################################################################################
# test sources ##################################################################################
# ##################################################################################################

# ##################################################################################################
# * column tests ----------------------------------------------------------------------------------
ConfigureTest(
  COLUMN_TEST
  column/bit_cast_test.cpp
  column/column_device_view_test.cu
  column/column_test.cpp
  column/column_view_device_span_test.cpp
  column/column_view_shallow_test.cpp
  column/compound_test.cu
)

# ##################################################################################################
# * scalar tests ----------------------------------------------------------------------------------
ConfigureTest(SCALAR_TEST scalar/scalar_test.cpp scalar/scalar_device_view_test.cu)

# ##################################################################################################
# * timestamps tests ------------------------------------------------------------------------------
ConfigureTest(TIMESTAMPS_TEST wrappers/timestamps_test.cu)

# ##################################################################################################
# * groupby tests ---------------------------------------------------------------------------------
ConfigureTest(
  GROUPBY_TEST
  groupby/argmin_tests.cpp
  groupby/argmax_tests.cpp
  groupby/bitwise_tests.cpp
  groupby/collect_list_tests.cpp
  groupby/collect_set_tests.cpp
  groupby/correlation_tests.cpp
  groupby/count_scan_tests.cpp
  groupby/count_tests.cpp
  groupby/covariance_tests.cpp
  groupby/groupby_test_util.cpp
  groupby/groups_tests.cpp
  groupby/histogram_tests.cpp
  groupby/host_udf_example_tests.cu
  groupby/host_udf_tests.cpp
  groupby/keys_tests.cpp
  groupby/lists_tests.cpp
  groupby/m2_tests.cpp
  groupby/min_tests.cpp
  groupby/max_scan_tests.cpp
  groupby/max_tests.cpp
  groupby/mean_tests.cpp
  groupby/median_tests.cpp
  groupby/merge_m2_tests.cpp
  groupby/merge_lists_tests.cpp
  groupby/merge_sets_tests.cpp
  groupby/min_scan_tests.cpp
  groupby/nth_element_tests.cpp
  groupby/nunique_tests.cpp
  groupby/product_scan_tests.cpp
  groupby/product_tests.cpp
  groupby/quantile_tests.cpp
  groupby/rank_scan_tests.cpp
  groupby/replace_nulls_tests.cpp
  groupby/shift_tests.cpp
  groupby/std_tests.cpp
  groupby/structs_tests.cpp
  groupby/sum_of_squares_tests.cpp
  groupby/sum_scan_tests.cpp
  groupby/sum_tests.cpp
<<<<<<< HEAD
  groupby/sum_with_overflow_tests.cpp
  groupby/tdigest_tests.cu
=======
  groupby/tdigest_tests.cpp
>>>>>>> b321bb11
  groupby/var_tests.cpp
  GPUS 1
  PERCENT 100
)

# ##################################################################################################
# * join tests ------------------------------------------------------------------------------------
ConfigureTest(
  JOIN_TEST join/join_tests.cpp join/conditional_join_tests.cu join/cross_join_tests.cpp
  join/semi_anti_join_tests.cpp join/mixed_join_tests.cu join/distinct_join_tests.cpp
)

# ##################################################################################################
# * is_sorted tests -------------------------------------------------------------------------------
ConfigureTest(IS_SORTED_TEST sort/is_sorted_tests.cpp)

# ##################################################################################################
# * datetime tests --------------------------------------------------------------------------------
ConfigureTest(DATETIME_OPS_TEST datetime/datetime_ops_test.cpp)

# ##################################################################################################
# * hashing tests ---------------------------------------------------------------------------------
ConfigureTest(
  HASHING_TEST
  hashing/md5_test.cpp
  hashing/murmurhash3_x86_32_test.cpp
  hashing/murmurhash3_x64_128_test.cpp
  hashing/sha1_test.cpp
  hashing/sha224_test.cpp
  hashing/sha256_test.cpp
  hashing/sha384_test.cpp
  hashing/sha512_test.cpp
  hashing/xxhash_32_test.cpp
  hashing/xxhash_64_test.cpp
)

# ##################################################################################################
# * partitioning tests ----------------------------------------------------------------------------
ConfigureTest(
  PARTITIONING_TEST partitioning/hash_partition_test.cpp partitioning/round_robin_test.cpp
  partitioning/partition_test.cpp
  GPUS 1
  PERCENT 70
)

# ##################################################################################################
# * quantiles tests -------------------------------------------------------------------------------
ConfigureTest(
  QUANTILES_TEST quantiles/percentile_approx_test.cpp quantiles/quantile_test.cpp
  quantiles/quantiles_test.cpp
  GPUS 1
  PERCENT 70 EXTRA_LIBS ${ARROW_LIBRARIES}
)

# ##################################################################################################
# * reduction tests -------------------------------------------------------------------------------
ConfigureTest(
  REDUCTIONS_TEST
  reductions/bitwise_tests.cpp
  reductions/collect_ops_tests.cpp
  reductions/ewm_tests.cpp
  reductions/host_udf_example_tests.cu
  reductions/list_rank_test.cpp
  reductions/rank_tests.cpp
  reductions/reduction_tests.cpp
  reductions/scan_tests.cpp
  reductions/segmented_reduction_tests.cpp
  reductions/tdigest_tests.cpp
  GPUS 1
  PERCENT 70
)

# ##################################################################################################
# * replace tests ---------------------------------------------------------------------------------
ConfigureTest(REPLACE_TEST replace/replace_tests.cpp)

ConfigureTest(REPLACE_NULLS_TEST replace/replace_nulls_tests.cpp)

ConfigureTest(REPLACE_NANS_TEST replace/replace_nans_tests.cpp)

ConfigureTest(NORMALIZE_REPLACE_TEST replace/normalize_replace_tests.cpp)

ConfigureTest(CLAMP_TEST replace/clamp_test.cpp)

# ##################################################################################################
# * fixed_point tests -----------------------------------------------------------------------------
ConfigureTest(FIXED_POINT_TEST fixed_point/fixed_point_tests.cpp fixed_point/fixed_point_tests.cu)

# ##################################################################################################
# * unary tests -----------------------------------------------------------------------------------
ConfigureTest(UNARY_TEST unary/math_ops_test.cpp unary/unary_ops_test.cpp unary/cast_tests.cpp)

# ##################################################################################################
# * round tests -----------------------------------------------------------------------------------
ConfigureTest(ROUND_TEST round/round_tests.cpp)

# ##################################################################################################
# * binary tests ----------------------------------------------------------------------------------
ConfigureTest(
  BINARYOP_TEST
  binaryop/binop-verify-input-test.cpp
  binaryop/binop-null-test.cpp
  binaryop/binop-compiled-test.cpp
  binaryop/binop-compiled-fixed_point-test.cpp
  binaryop/binop-generic-ptx-test.cpp
)

# ##################################################################################################
# * transform tests -------------------------------------------------------------------------
ConfigureTest(
  TRANSFORM_TEST
  transform/integration/unary_transform_test.cpp
  transform/nans_to_null_test.cpp
  transform/mask_to_bools_test.cpp
  transform/bools_to_mask_test.cpp
  transform/row_bit_count_test.cu
  transform/segmented_row_bit_count_test.cu
  transform/one_hot_encode_tests.cpp
)

# ##################################################################################################
# * filter tests -------------------------------------------------------------------------
ConfigureTest(FILTER_TEST filter/filter_test.cpp)

# ##################################################################################################
# * interop tests -------------------------------------------------------------------------
ConfigureTest(
  INTEROP_TEST
  interop/arrow_data_structures_test.cpp
  interop/to_arrow_device_test.cpp
  interop/to_arrow_test.cpp
  interop/to_arrow_host_test.cpp
  interop/from_arrow_test.cpp
  interop/from_arrow_device_test.cpp
  interop/from_arrow_host_test.cpp
  interop/from_arrow_stream_test.cpp
  interop/dlpack_test.cpp
  EXTRA_LIBS
  nanoarrow
  ${ARROW_LIBRARIES}
)

# ##################################################################################################
# * io tests --------------------------------------------------------------------------------------
ConfigureTest(COMPRESSION_TEST io/comp/comp_test.cpp)
ConfigureTest(ROW_SELECTION_TEST io/row_selection_test.cpp)

ConfigureTest(
  CSV_TEST io/csv_test.cpp
  GPUS 1
  PERCENT 30 EXTRA_LIBS ${ARROW_LIBRARIES}
)
ConfigureTest(
  ORC_TEST io/orc_chunked_reader_test.cu io/orc_test.cpp
  GPUS 1
  PERCENT 100
)
ConfigureTest(
  PARQUET_TEST
  io/parquet_bloom_filter_test.cu
  io/parquet_chunked_reader_test.cu
  io/parquet_chunked_writer_test.cpp
  io/parquet_common.cpp
  io/parquet_misc_test.cpp
  io/parquet_reader_test.cpp
  io/parquet_test.cpp
  io/parquet_v2_test.cpp
  io/parquet_writer_test.cpp
  GPUS 1
  PERCENT 30
)
ConfigureTest(
  HYBRID_SCAN_TEST
  io/experimental/hybrid_scan_common.cpp
  io/experimental/hybrid_scan_filters_test.cpp
  io/experimental/hybrid_scan_test.cpp
  io/parquet_common.cpp
  io/parquet_test.cpp
)
ConfigureTest(
  PARQUET_DELETION_VECTORS_TEST
  io/parquet_deletion_vectors_test.cu
  io/parquet_common.cpp
  io/parquet_test.cpp
  EXTRA_LIBS
  roaring
  EXTRA_COMPILE_DEFINITIONS
  DISABLENEON=1
  ROARING_DISABLE_X64=1
  ROARING_DISABLE_AVX=1
  CROARING_COMPILER_SUPPORTS_AVX512=0
)
ConfigureTest(
  JSON_TEST io/json/json_test.cpp io/json/json_chunked_reader.cu
  GPUS 1
  PERCENT 30 EXTRA_LIBS ${ARROW_LIBRARIES}
)
ConfigureTest(JSON_WRITER_TEST io/json/json_writer.cpp)
ConfigureTest(JSON_TYPE_CAST_TEST io/json/json_type_cast_test.cu)
ConfigureTest(NESTED_JSON_TEST io/json/nested_json_test.cpp io/json/json_tree.cpp)
ConfigureTest(MULTIBYTE_SPLIT_TEST io/text/multibyte_split_test.cpp)
ConfigureTest(JSON_QUOTE_NORMALIZATION io/json/json_quote_normalization_test.cpp)
ConfigureTest(JSON_WHITESPACE_NORMALIZATION io/json/json_whitespace_normalization_test.cu)
ConfigureTest(JSON_TREE_CSR io/json/json_tree_csr.cu)
ConfigureTest(
  DATA_CHUNK_SOURCE_TEST io/text/data_chunk_source_test.cpp
  GPUS 1
  PERCENT 100
)
target_link_libraries(DATA_CHUNK_SOURCE_TEST PRIVATE ZLIB::ZLIB)
ConfigureTest(LOGICAL_STACK_TEST io/fst/logical_stack_test.cu)
ConfigureTest(FST_TEST io/fst/fst_test.cu)
ConfigureTest(TYPE_INFERENCE_TEST io/type_inference_test.cu)

# ##################################################################################################
# * sort tests ------------------------------------------------------------------------------------
ConfigureTest(
  SORT_TEST sort/rank_test.cpp sort/segmented_sort_tests.cpp sort/sort_nested_types_tests.cpp
  sort/sort_test.cpp sort/stable_sort_tests.cpp sort/top_k_tests.cpp
  GPUS 1
  PERCENT 70
)

# ##################################################################################################
# * copying tests ---------------------------------------------------------------------------------
ConfigureTest(
  COPYING_TEST
  copying/concatenate_tests.cpp
  copying/copy_if_else_nested_tests.cpp
  copying/copy_range_tests.cpp
  copying/copy_tests.cpp
  copying/detail_gather_tests.cu
  copying/gather_list_tests.cpp
  copying/gather_str_tests.cpp
  copying/gather_struct_tests.cpp
  copying/gather_tests.cpp
  copying/get_value_tests.cpp
  copying/pack_tests.cpp
  copying/purge_nonempty_nulls_tests.cpp
  copying/sample_tests.cpp
  copying/scatter_tests.cpp
  copying/scatter_list_tests.cpp
  copying/scatter_list_scalar_tests.cpp
  copying/scatter_struct_tests.cpp
  copying/scatter_struct_scalar_tests.cpp
  copying/segmented_gather_list_tests.cpp
  copying/shift_tests.cpp
  copying/slice_tests.cpp
  copying/split_tests.cpp
  copying/utility_tests.cpp
  copying/reverse_tests.cpp
  GPUS 1
  PERCENT 100
)

# ##################################################################################################
# * utilities tests -------------------------------------------------------------------------------
ConfigureTest(
  UTILITIES_TEST
  utilities_tests/batched_memcpy_tests.cu
  utilities_tests/batched_memset_tests.cu
  utilities_tests/column_debug_tests.cpp
  utilities_tests/column_utilities_tests.cpp
  utilities_tests/column_wrapper_tests.cpp
  utilities_tests/context_tests.cpp
  utilities_tests/default_stream_tests.cpp
  utilities_tests/io_utilities_tests.cpp
  utilities_tests/lists_column_wrapper_tests.cpp
  utilities_tests/pinned_memory_tests.cpp
  utilities_tests/type_check_tests.cpp
  utilities_tests/type_list_tests.cpp
)

# ##################################################################################################
# * span tests -------------------------------------------------------------------------------

# This test must be split into two executables so that one can use the preload library and one does
# not. The one that doesn't includes a thrust::device_vector copy, which is always synchronous on
# the default stream and is out of libcudf's control (but must be tested).
set(_allowlist_filter SpanTest.CanConstructFromDeviceContainers)

ConfigureTest(SPAN_TEST utilities_tests/span_tests.cu)
ConfigureTest(SPAN_TEST_DEVICE_VECTOR utilities_tests/span_tests.cu)

# Overwrite the environments set by ConfigureTest
set_property(
  TEST SPAN_TEST SPAN_TEST_DEVICE_VECTOR
  APPEND
  PROPERTY ENVIRONMENT "GTEST_FILTER=-${_allowlist_filter}"
)

# ##################################################################################################
# * iterator tests --------------------------------------------------------------------------------
ConfigureTest(
  ITERATOR_TEST
  iterator/indexalator_test.cu
  iterator/offsetalator_test.cu
  iterator/optional_iterator_test_chrono.cu
  iterator/optional_iterator_test_numeric.cu
  iterator/pair_iterator_test_chrono.cu
  iterator/pair_iterator_test_numeric.cu
  iterator/scalar_iterator_test.cu
  iterator/sizes_to_offsets_iterator_test.cu
  iterator/value_iterator.cpp
  iterator/value_iterator_test_chrono.cu
  iterator/value_iterator_test_numeric.cu
  iterator/value_iterator_test_strings.cu
  iterator/value_iterator_test_transform.cu
)

# ##################################################################################################
# * device atomics tests --------------------------------------------------------------------------
ConfigureTest(DEVICE_ATOMICS_TEST device_atomics/device_atomics_test.cu)

# ##################################################################################################
# * transpose tests -------------------------------------------------------------------------------
ConfigureTest(
  TRANSPOSE_TEST transpose/transpose_test.cpp
  GPUS 1
  PERCENT 70
)

# ##################################################################################################
# * table tests -----------------------------------------------------------------------------------
ConfigureTest(TABLE_TEST table/table_tests.cpp table/table_view_tests.cu)

# ##################################################################################################
# * row operator tests ----------------------------------------------------------------------------
ConfigureTest(
  ROW_OPERATOR_TEST
  row_operator/row_operator_tests.cu
  row_operator/nan_tests.cpp
  row_operator/self_comparison_utilities.cu
  row_operator/two_table_comparison_utilities.cu
  row_operator/two_table_equality_utilities.cu
)

# ##################################################################################################
# * sorted-merge tests ----------------------------------------------------------------------------
ConfigureTest(
  MERGE_TEST merge/merge_test.cpp merge/merge_dictionary_test.cpp merge/merge_string_test.cpp
)

# ##################################################################################################
# * stream compaction tests -----------------------------------------------------------------------
ConfigureTest(
  STREAM_COMPACTION_TEST
  stream_compaction/apply_boolean_mask_tests.cpp
  stream_compaction/distinct_count_tests.cpp
  stream_compaction/distinct_tests.cpp
  stream_compaction/drop_nans_tests.cpp
  stream_compaction/drop_nulls_tests.cpp
  stream_compaction/stable_distinct_tests.cpp
  stream_compaction/unique_count_tests.cpp
  stream_compaction/unique_tests.cpp
)

# ##################################################################################################
# * rolling tests ---------------------------------------------------------------------------------
ConfigureTest(
  ROLLING_TEST
  rolling/collect_ops_test.cpp
  rolling/empty_input_test.cpp
  rolling/grouped_rolling_range_test.cpp
  rolling/grouped_rolling_test.cpp
  rolling/lead_lag_test.cpp
  rolling/nth_element_test.cpp
  rolling/offset_row_window_test.cpp
  rolling/range_comparator_test.cu
  rolling/range_rolling_window_test.cpp
  rolling/range_window_bounds_test.cpp
  rolling/range_window_type_test.cpp
  rolling/rolling_test.cpp
  GPUS 1
  PERCENT 70
)

# ##################################################################################################
# * filling test ----------------------------------------------------------------------------------
ConfigureTest(
  FILLING_TEST filling/fill_tests.cpp filling/repeat_tests.cpp filling/sequence_tests.cpp
)

# ##################################################################################################
# * search test -----------------------------------------------------------------------------------
ConfigureTest(
  SEARCH_TEST search/search_dictionary_test.cpp search/search_list_test.cpp
  search/search_struct_test.cpp search/search_test.cpp
)

# ##################################################################################################
# * reshape test ----------------------------------------------------------------------------------
ConfigureTest(
  RESHAPE_TEST reshape/byte_cast_tests.cpp reshape/interleave_columns_tests.cpp
  reshape/table_to_array_tests.cpp reshape/tile_tests.cpp
)

# ##################################################################################################
# * traits test -----------------------------------------------------------------------------------
ConfigureTest(TRAITS_TEST types/traits_test.cpp)

# ##################################################################################################
# * factories test --------------------------------------------------------------------------------
ConfigureTest(FACTORIES_TEST scalar/factories_test.cpp column/factories_test.cpp)

# ##################################################################################################
# * dispatcher test -------------------------------------------------------------------------------
ConfigureTest(DISPATCHER_TEST types/type_dispatcher_test.cu)

# ##################################################################################################
# * strings test ----------------------------------------------------------------------------------
ConfigureTest(
  STRINGS_TEST
  strings/array_tests.cpp
  strings/attrs_tests.cpp
  strings/booleans_tests.cpp
  strings/case_tests.cpp
  strings/chars_types_tests.cpp
  strings/combine/concatenate_tests.cpp
  strings/combine/join_list_elements_tests.cpp
  strings/combine/join_strings_tests.cpp
  strings/concatenate_tests.cpp
  strings/contains_tests.cpp
  strings/datetime_tests.cpp
  strings/durations_tests.cpp
  strings/extract_tests.cpp
  strings/factories_test.cu
  strings/fill_tests.cpp
  strings/findall_tests.cpp
  strings/find_tests.cpp
  strings/find_multiple_tests.cpp
  strings/fixed_point_tests.cpp
  strings/floats_tests.cpp
  strings/format_lists_tests.cpp
  strings/integers_tests.cpp
  strings/ipv4_tests.cpp
  strings/like_tests.cpp
  strings/pad_tests.cpp
  strings/repeat_strings_tests.cpp
  strings/replace_regex_tests.cpp
  strings/replace_tests.cpp
  strings/reverse_tests.cpp
  strings/slice_tests.cpp
  strings/split_tests.cpp
  strings/strip_tests.cpp
  strings/translate_tests.cpp
  strings/urls_tests.cpp
)

# ##################################################################################################
# * large strings test ----------------------------------------------------------------------------
ConfigureTest(
  LARGE_STRINGS_TEST
  large_strings/concatenate_tests.cpp
  large_strings/case_tests.cpp
  large_strings/json_tests.cu
  large_strings/large_strings_fixture.cpp
  large_strings/merge_tests.cpp
  large_strings/parquet_tests.cpp
  large_strings/replace_tests.cpp
  large_strings/reshape_tests.cpp
  large_strings/split_strings_tests.cpp
  GPUS 1
  PERCENT 100
)

# ##################################################################################################
# * json path test --------------------------------------------------------------------------------
ConfigureTest(JSON_PATH_TEST json/json_tests.cpp)

# ##################################################################################################
# * structs test ----------------------------------------------------------------------------------
ConfigureTest(STRUCTS_TEST structs/structs_column_tests.cpp structs/utilities_tests.cpp)

# ##################################################################################################
# * nvtext test -----------------------------------------------------------------------------------
ConfigureTest(
  TEXT_TEST
  text/bpe_tests.cpp
  text/deduplicate_tests.cpp
  text/edit_distance_tests.cpp
  text/jaccard_tests.cpp
  text/minhash_tests.cpp
  text/ngrams_tests.cpp
  text/ngrams_tokenize_tests.cpp
  text/normalize_tests.cpp
  text/replace_tests.cpp
  text/stemmer_tests.cpp
  text/subword_tests.cpp
  text/tokenize_tests.cpp
)

# ##################################################################################################
# * bitmask tests ---------------------------------------------------------------------------------
ConfigureTest(
  BITMASK_TEST bitmask/valid_if_tests.cu bitmask/set_nullmask_tests.cu bitmask/bitmask_tests.cpp
  bitmask/is_element_valid_tests.cpp
)

# ##################################################################################################
# * dictionary tests ------------------------------------------------------------------------------
ConfigureTest(
  DICTIONARY_TEST
  dictionary/add_keys_test.cpp
  dictionary/decode_test.cpp
  dictionary/encode_test.cpp
  dictionary/factories_test.cpp
  dictionary/fill_test.cpp
  dictionary/gather_test.cpp
  dictionary/remove_keys_test.cpp
  dictionary/scatter_test.cpp
  dictionary/search_test.cpp
  dictionary/set_keys_test.cpp
  dictionary/slice_test.cpp
)

# ##################################################################################################
# * encode tests -----------------------------------------------------------------------------------
ConfigureTest(ENCODE_TEST encode/encode_tests.cpp)

# ##################################################################################################
# * ast tests -------------------------------------------------------------------------------------
ConfigureTest(AST_TEST ast/transform_tests.cpp ast/ast_tree_tests.cpp)

# ##################################################################################################
# * lists tests ----------------------------------------------------------------------------------
ConfigureTest(
  LISTS_TEST
  lists/combine/concatenate_list_elements_tests.cpp
  lists/combine/concatenate_rows_tests.cpp
  lists/contains_tests.cpp
  lists/count_elements_tests.cpp
  lists/explode_tests.cpp
  lists/extract_tests.cpp
  lists/reverse_tests.cpp
  lists/sequences_tests.cpp
  lists/set_operations/difference_distinct_tests.cpp
  lists/set_operations/have_overlap_tests.cpp
  lists/set_operations/intersect_distinct_tests.cpp
  lists/set_operations/union_distinct_tests.cpp
  lists/sort_lists_tests.cpp
  lists/stream_compaction/apply_boolean_mask_tests.cpp
  lists/stream_compaction/distinct_tests.cpp
  GPUS 1
  PERCENT 70
)

# ##################################################################################################
# * bin tests ----------------------------------------------------------------------------------
ConfigureTest(LABEL_BINS_TEST labeling/label_bins_tests.cpp)

# ##################################################################################################
# * jit tests ----------------------------------------------------------------------------------
ConfigureTest(JIT_PARSER_TEST jit/parse_ptx_function.cpp)
target_include_directories(JIT_PARSER_TEST PRIVATE "$<BUILD_INTERFACE:${CUDF_SOURCE_DIR}/src>")

ConfigureTest(ROW_IR_TEST jit/row_ir.cpp)

# ##################################################################################################
# * stream testing ---------------------------------------------------------------------------------
if(CUDF_BUILD_STREAMS_TEST_UTIL)
  ConfigureTest(
    STREAM_IDENTIFICATION_TEST identify_stream_usage/test_default_stream_identification.cu
  )
endif()

ConfigureTest(STREAM_BINARYOP_TEST streams/binaryop_test.cpp STREAM_MODE testing)
ConfigureTest(STREAM_COLUMN_VIEW_TEST streams/column_view_test.cpp STREAM_MODE testing)
ConfigureTest(STREAM_CONCATENATE_TEST streams/concatenate_test.cpp STREAM_MODE testing)
ConfigureTest(STREAM_COPYING_TEST streams/copying_test.cpp STREAM_MODE testing)
ConfigureTest(STREAM_DATETIME_TEST streams/datetime_test.cpp STREAM_MODE testing)
ConfigureTest(STREAM_DICTIONARY_TEST streams/dictionary_test.cpp STREAM_MODE testing)
ConfigureTest(STREAM_FILLING_TEST streams/filling_test.cpp STREAM_MODE testing)
ConfigureTest(STREAM_GROUPBY_TEST streams/groupby_test.cpp STREAM_MODE testing)
ConfigureTest(STREAM_HASHING_TEST streams/hash_test.cpp STREAM_MODE testing)
ConfigureTest(STREAM_INTEROP streams/interop_test.cpp STREAM_MODE testing)
ConfigureTest(STREAM_IO_CSV_TEST streams/io/csv_test.cpp STREAM_MODE testing)
ConfigureTest(STREAM_IO_JSON_TEST streams/io/json_test.cpp STREAM_MODE testing)
ConfigureTest(
  STREAM_IO_MULTIBYTE_SPLIT_TEST streams/io/multibyte_split_test.cpp STREAM_MODE testing
)
ConfigureTest(STREAM_IO_ORC_TEST streams/io/orc_test.cpp STREAM_MODE testing)
ConfigureTest(STREAM_IO_PARQUET_TEST streams/io/parquet_test.cpp STREAM_MODE testing)
ConfigureTest(
  STREAM_IO_HYBRID_SCAN_TEST streams/io/experimental/hybrid_scan_test.cpp STREAM_MODE testing
)
ConfigureTest(STREAM_JOIN_TEST streams/join_test.cpp STREAM_MODE testing)
ConfigureTest(STREAM_LABELING_BINS_TEST streams/labeling_bins_test.cpp STREAM_MODE testing)
ConfigureTest(STREAM_LISTS_TEST streams/lists_test.cpp STREAM_MODE testing)
ConfigureTest(STREAM_MERGE_TEST streams/merge_test.cpp STREAM_MODE testing)
ConfigureTest(STREAM_NULL_MASK_TEST streams/null_mask_test.cpp STREAM_MODE testing)
ConfigureTest(STREAM_PARTITIONING_TEST streams/partitioning_test.cpp STREAM_MODE testing)
ConfigureTest(STREAM_POOL_TEST streams/pool_test.cu STREAM_MODE testing)
ConfigureTest(STREAM_QUANTILE_TEST streams/quantile_test.cpp STREAM_MODE testing)
ConfigureTest(STREAM_REDUCTION_TEST streams/reduction_test.cpp STREAM_MODE testing)
ConfigureTest(STREAM_REPLACE_TEST streams/replace_test.cpp STREAM_MODE testing)
ConfigureTest(STREAM_RESHAPE_TEST streams/reshape_test.cpp STREAM_MODE testing)
ConfigureTest(STREAM_ROLLING_TEST streams/rolling_test.cpp STREAM_MODE testing)
ConfigureTest(STREAM_ROUND_TEST streams/round_test.cpp STREAM_MODE testing)
ConfigureTest(STREAM_SCALAR_TEST streams/scalar_test.cpp STREAM_MODE testing)
ConfigureTest(STREAM_SEARCH_TEST streams/search_test.cpp STREAM_MODE testing)
ConfigureTest(STREAM_SORTING_TEST streams/sorting_test.cpp STREAM_MODE testing)
ConfigureTest(STREAM_STREAM_COMPACTION_TEST streams/stream_compaction_test.cpp STREAM_MODE testing)
ConfigureTest(
  STREAM_STRINGS_TEST
  streams/strings/attributes_test.cpp
  streams/strings/case_test.cpp
  streams/strings/combine_test.cpp
  streams/strings/contains_test.cpp
  streams/strings/convert_test.cpp
  streams/strings/extract_test.cpp
  streams/strings/factory_test.cpp
  streams/strings/filter_test.cpp
  streams/strings/find_test.cpp
  streams/strings/replace_test.cpp
  streams/strings/reverse_test.cpp
  streams/strings/split_test.cpp
  streams/strings/strings_tests.cpp
  STREAM_MODE
  testing
)
ConfigureTest(
  STREAM_TEXT_TEST
  streams/text/bpe_test.cpp
  streams/text/edit_distance_test.cpp
  streams/text/ngrams_test.cpp
  streams/text/replace_test.cpp
  streams/text/stemmer_test.cpp
  streams/text/tokenize_test.cpp
  STREAM_MODE
  testing
)
ConfigureTest(STREAM_TRANSFORM_TEST streams/transform_test.cpp STREAM_MODE testing)
ConfigureTest(STREAM_TRANSPOSE_TEST streams/transpose_test.cpp STREAM_MODE testing)
ConfigureTest(STREAM_UNARY_TEST streams/unary_test.cpp STREAM_MODE testing)

# ##################################################################################################
# Install tests ####################################################################################
# ##################################################################################################
rapids_test_install_relocatable(INSTALL_COMPONENT_SET testing DESTINATION bin/gtests/libcudf)<|MERGE_RESOLUTION|>--- conflicted
+++ resolved
@@ -162,12 +162,8 @@
   groupby/sum_of_squares_tests.cpp
   groupby/sum_scan_tests.cpp
   groupby/sum_tests.cpp
-<<<<<<< HEAD
   groupby/sum_with_overflow_tests.cpp
-  groupby/tdigest_tests.cu
-=======
   groupby/tdigest_tests.cpp
->>>>>>> b321bb11
   groupby/var_tests.cpp
   GPUS 1
   PERCENT 100
