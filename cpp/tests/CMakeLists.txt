# =============================================================================
# Copyright (c) 2018-2025, NVIDIA CORPORATION.
#
# Licensed under the Apache License, Version 2.0 (the "License"); you may not use this file except
# in compliance with the License. You may obtain a copy of the License at
#
# http://www.apache.org/licenses/LICENSE-2.0
#
# Unless required by applicable law or agreed to in writing, software distributed under the License
# is distributed on an "AS IS" BASIS, WITHOUT WARRANTIES OR CONDITIONS OF ANY KIND, either express
# or implied. See the License for the specific language governing permissions and limitations under
# the License.
# =============================================================================

# ##################################################################################################
# enable testing ################################################################################
# ##################################################################################################
enable_testing()

include(rapids-test)
rapids_test_init()

# This function takes in a test name and test source and handles setting all of the associated
# properties and linking to build the test
function(ConfigureTest CMAKE_TEST_NAME)
  set(options)
  set(one_value GPUS PERCENT STREAM_MODE)
  set(multi_value EXTRA_LIBS)
  cmake_parse_arguments(_CUDF_TEST "${options}" "${one_value}" "${multi_value}" ${ARGN})

  if(NOT DEFINED _CUDF_TEST_GPUS AND NOT DEFINED _CUDF_TEST_PERCENT)
    set(_CUDF_TEST_GPUS 1)
    set(_CUDF_TEST_PERCENT 15)
  endif()

  if(NOT DEFINED _CUDF_TEST_GPUS)
    set(_CUDF_TEST_GPUS 1)
  endif()

  if(NOT DEFINED _CUDF_TEST_PERCENT)
    set(_CUDF_TEST_PERCENT 100)
  endif()

  if(NOT DEFINED _CUDF_TEST_STREAM_MODE)
    set(_CUDF_TEST_STREAM_MODE cudf)
  endif()

  add_executable(${CMAKE_TEST_NAME} ${_CUDF_TEST_UNPARSED_ARGUMENTS})
  set_target_properties(
    ${CMAKE_TEST_NAME}
    PROPERTIES RUNTIME_OUTPUT_DIRECTORY "$<BUILD_INTERFACE:${CUDF_BINARY_DIR}/gtests>"
               INSTALL_RPATH "\$ORIGIN/../../../lib"
               CXX_STANDARD 20
               CXX_STANDARD_REQUIRED ON
               # For std:: support of __int128_t. Can be removed once using cuda::std
               CXX_EXTENSIONS ON
               CUDA_STANDARD 20
               CUDA_STANDARD_REQUIRED ON
  )

  target_compile_definitions(
    ${CMAKE_TEST_NAME} PRIVATE THRUST_FORCE_32_BIT_OFFSET_TYPE=1 CCCL_AVOID_SORT_UNROLL=1
  )

  target_link_libraries(
    ${CMAKE_TEST_NAME} PRIVATE cudf::cudftestutil_objects nvtx3::nvtx3-cpp
                               $<TARGET_NAME_IF_EXISTS:conda_env> "${_CUDF_TEST_EXTRA_LIBS}"
  )
  rapids_cuda_set_runtime(${CMAKE_TEST_NAME} USE_STATIC ${CUDA_STATIC_RUNTIME})
  rapids_test_add(
    NAME ${CMAKE_TEST_NAME}
    COMMAND ${CMAKE_TEST_NAME}
    GPUS ${_CUDF_TEST_GPUS}
    PERCENT ${_CUDF_TEST_PERCENT}
    INSTALL_COMPONENT_SET testing
  )

  if(CUDF_BUILD_STREAMS_TEST_UTIL)
    set_tests_properties(
      ${CMAKE_TEST_NAME}
      PROPERTIES
        ENVIRONMENT
        "GTEST_CUDF_STREAM_MODE=new_${_CUDF_TEST_STREAM_MODE}_default;LD_PRELOAD=$<TARGET_FILE:cudf_identify_stream_usage_mode_${_CUDF_TEST_STREAM_MODE}>"
    )
  endif()
endfunction()

# ##################################################################################################
# dependencies  ###################################################################################
# ##################################################################################################

# No need to install Arrow libs when only the final test executables are shipped.
set(CUDF_EXCLUDE_ARROW_FROM_ALL ON)
include(../cmake/thirdparty/get_arrow.cmake)

# ##################################################################################################
# test sources ##################################################################################
# ##################################################################################################

# ##################################################################################################
# * column tests ----------------------------------------------------------------------------------
ConfigureTest(
  COLUMN_TEST
  column/bit_cast_test.cpp
  column/column_device_view_test.cu
  column/column_test.cpp
  column/column_view_device_span_test.cpp
  column/column_view_shallow_test.cpp
  column/compound_test.cu
)

# ##################################################################################################
# * scalar tests ----------------------------------------------------------------------------------
ConfigureTest(SCALAR_TEST scalar/scalar_test.cpp scalar/scalar_device_view_test.cu)

# ##################################################################################################
# * timestamps tests ------------------------------------------------------------------------------
ConfigureTest(TIMESTAMPS_TEST wrappers/timestamps_test.cu)

# ##################################################################################################
# * groupby tests ---------------------------------------------------------------------------------
ConfigureTest(
  GROUPBY_TEST
  groupby/argmin_tests.cpp
  groupby/argmax_tests.cpp
  groupby/bitwise_tests.cpp
  groupby/collect_list_tests.cpp
  groupby/collect_set_tests.cpp
  groupby/correlation_tests.cpp
  groupby/count_scan_tests.cpp
  groupby/count_tests.cpp
  groupby/covariance_tests.cpp
  groupby/groupby_test_util.cpp
  groupby/groups_tests.cpp
  groupby/histogram_tests.cpp
  groupby/host_udf_example_tests.cu
  groupby/host_udf_tests.cpp
  groupby/keys_tests.cpp
  groupby/lists_tests.cpp
  groupby/m2_tests.cpp
  groupby/min_tests.cpp
  groupby/max_scan_tests.cpp
  groupby/max_tests.cpp
  groupby/mean_tests.cpp
  groupby/median_tests.cpp
  groupby/merge_m2_tests.cpp
  groupby/merge_lists_tests.cpp
  groupby/merge_sets_tests.cpp
  groupby/min_scan_tests.cpp
  groupby/nth_element_tests.cpp
  groupby/nunique_tests.cpp
  groupby/product_scan_tests.cpp
  groupby/product_tests.cpp
  groupby/quantile_tests.cpp
  groupby/rank_scan_tests.cpp
  groupby/replace_nulls_tests.cpp
  groupby/shift_tests.cpp
  groupby/std_tests.cpp
  groupby/structs_tests.cpp
  groupby/sum_of_squares_tests.cpp
  groupby/sum_scan_tests.cpp
  groupby/sum_tests.cpp
  groupby/tdigest_tests.cu
  groupby/var_tests.cpp
  GPUS 1
  PERCENT 100
)

# ##################################################################################################
# * join tests ------------------------------------------------------------------------------------
ConfigureTest(
  JOIN_TEST join/join_tests.cpp join/conditional_join_tests.cu join/cross_join_tests.cpp
  join/semi_anti_join_tests.cpp join/mixed_join_tests.cu join/distinct_join_tests.cpp
)

# ##################################################################################################
# * is_sorted tests -------------------------------------------------------------------------------
ConfigureTest(IS_SORTED_TEST sort/is_sorted_tests.cpp)

# ##################################################################################################
# * datetime tests --------------------------------------------------------------------------------
ConfigureTest(DATETIME_OPS_TEST datetime/datetime_ops_test.cpp)

# ##################################################################################################
# * hashing tests ---------------------------------------------------------------------------------
ConfigureTest(
  HASHING_TEST
  hashing/md5_test.cpp
  hashing/murmurhash3_x86_32_test.cpp
  hashing/murmurhash3_x64_128_test.cpp
  hashing/sha1_test.cpp
  hashing/sha224_test.cpp
  hashing/sha256_test.cpp
  hashing/sha384_test.cpp
  hashing/sha512_test.cpp
  hashing/xxhash_32_test.cpp
  hashing/xxhash_64_test.cpp
)

# ##################################################################################################
# * partitioning tests ----------------------------------------------------------------------------
ConfigureTest(
  PARTITIONING_TEST partitioning/hash_partition_test.cpp partitioning/round_robin_test.cpp
  partitioning/partition_test.cpp
  GPUS 1
  PERCENT 70
)

# ##################################################################################################
# * quantiles tests -------------------------------------------------------------------------------
ConfigureTest(
  QUANTILES_TEST quantiles/percentile_approx_test.cpp quantiles/quantile_test.cpp
  quantiles/quantiles_test.cpp
  GPUS 1
  PERCENT 70 EXTRA_LIBS ${ARROW_LIBRARIES}
)

# ##################################################################################################
# * reduction tests -------------------------------------------------------------------------------
ConfigureTest(
  REDUCTIONS_TEST
  reductions/bitwise_tests.cpp
  reductions/collect_ops_tests.cpp
  reductions/ewm_tests.cpp
  reductions/host_udf_example_tests.cu
  reductions/list_rank_test.cpp
  reductions/rank_tests.cpp
  reductions/reduction_tests.cpp
  reductions/scan_tests.cpp
  reductions/segmented_reduction_tests.cpp
  reductions/tdigest_tests.cu
  GPUS 1
  PERCENT 70
)

# ##################################################################################################
# * replace tests ---------------------------------------------------------------------------------
ConfigureTest(REPLACE_TEST replace/replace_tests.cpp)

ConfigureTest(REPLACE_NULLS_TEST replace/replace_nulls_tests.cpp)

ConfigureTest(REPLACE_NANS_TEST replace/replace_nans_tests.cpp)

ConfigureTest(NORMALIZE_REPLACE_TEST replace/normalize_replace_tests.cpp)

ConfigureTest(CLAMP_TEST replace/clamp_test.cpp)

# ##################################################################################################
# * fixed_point tests -----------------------------------------------------------------------------
ConfigureTest(FIXED_POINT_TEST fixed_point/fixed_point_tests.cpp fixed_point/fixed_point_tests.cu)

# ##################################################################################################
# * unary tests -----------------------------------------------------------------------------------
ConfigureTest(UNARY_TEST unary/math_ops_test.cpp unary/unary_ops_test.cpp unary/cast_tests.cpp)

# ##################################################################################################
# * round tests -----------------------------------------------------------------------------------
ConfigureTest(ROUND_TEST round/round_tests.cpp)

# ##################################################################################################
# * binary tests ----------------------------------------------------------------------------------
ConfigureTest(
  BINARYOP_TEST
  binaryop/binop-verify-input-test.cpp
  binaryop/binop-null-test.cpp
  binaryop/binop-compiled-test.cpp
  binaryop/binop-compiled-fixed_point-test.cpp
  binaryop/binop-generic-ptx-test.cpp
)

# ##################################################################################################
# * transform tests -------------------------------------------------------------------------
ConfigureTest(
  TRANSFORM_TEST
  transform/integration/unary_transform_test.cpp
  transform/nans_to_null_test.cpp
  transform/mask_to_bools_test.cpp
  transform/bools_to_mask_test.cpp
  transform/row_bit_count_test.cu
  transform/segmented_row_bit_count_test.cu
  transform/one_hot_encode_tests.cpp
)

# ##################################################################################################
# * filter tests -------------------------------------------------------------------------
ConfigureTest(FILTER_TEST filter/filter_test.cpp)

# ##################################################################################################
# * interop tests -------------------------------------------------------------------------
ConfigureTest(
  INTEROP_TEST
  interop/arrow_data_structures_test.cpp
  interop/to_arrow_device_test.cpp
  interop/to_arrow_test.cpp
  interop/to_arrow_host_test.cpp
  interop/from_arrow_test.cpp
  interop/from_arrow_device_test.cpp
  interop/from_arrow_host_test.cpp
  interop/from_arrow_stream_test.cpp
  interop/dlpack_test.cpp
  EXTRA_LIBS
  nanoarrow
  ${ARROW_LIBRARIES}
)

# ##################################################################################################
# * io tests --------------------------------------------------------------------------------------
ConfigureTest(COMPRESSION_TEST io/comp/comp_test.cpp)
ConfigureTest(ROW_SELECTION_TEST io/row_selection_test.cpp)

ConfigureTest(
  CSV_TEST io/csv_test.cpp
  GPUS 1
  PERCENT 30 EXTRA_LIBS ${ARROW_LIBRARIES}
)
ConfigureTest(
  ORC_TEST io/orc_chunked_reader_test.cu io/orc_test.cpp
  GPUS 1
  PERCENT 100
)
ConfigureTest(
  PARQUET_TEST
  io/parquet_bloom_filter_test.cu
  io/parquet_chunked_reader_test.cu
  io/parquet_chunked_writer_test.cpp
  io/parquet_common.cpp
  io/parquet_misc_test.cpp
  io/parquet_reader_test.cpp
  io/parquet_test.cpp
  io/parquet_v2_test.cpp
  io/parquet_writer_test.cpp
  GPUS 1
  PERCENT 30
)
ConfigureTest(
<<<<<<< HEAD
  HYBRID_SCAN_TEST
  io/experimental/hybrid_scan_common.cpp
  io/experimental/hybrid_scan_filters_test.cpp
  io/experimental/hybrid_scan_test.cpp
  io/parquet_common.cpp
  io/parquet_test.cpp
  GPUS 1
  PERCENT 30
=======
  HYBRID_SCAN_TEST io/experimental/hybrid_scan_common.cpp
  io/experimental/hybrid_scan_filters_test.cpp io/parquet_common.cpp io/parquet_test.cpp
>>>>>>> 17e53b18
)
ConfigureTest(
  JSON_TEST io/json/json_test.cpp io/json/json_chunked_reader.cu
  GPUS 1
  PERCENT 30 EXTRA_LIBS ${ARROW_LIBRARIES}
)
ConfigureTest(JSON_WRITER_TEST io/json/json_writer.cpp)
ConfigureTest(JSON_TYPE_CAST_TEST io/json/json_type_cast_test.cu)
ConfigureTest(NESTED_JSON_TEST io/json/nested_json_test.cpp io/json/json_tree.cpp)
ConfigureTest(MULTIBYTE_SPLIT_TEST io/text/multibyte_split_test.cpp)
ConfigureTest(JSON_QUOTE_NORMALIZATION io/json/json_quote_normalization_test.cpp)
ConfigureTest(JSON_WHITESPACE_NORMALIZATION io/json/json_whitespace_normalization_test.cu)
ConfigureTest(JSON_TREE_CSR io/json/json_tree_csr.cu)
ConfigureTest(
  DATA_CHUNK_SOURCE_TEST io/text/data_chunk_source_test.cpp
  GPUS 1
  PERCENT 100
)
target_link_libraries(DATA_CHUNK_SOURCE_TEST PRIVATE ZLIB::ZLIB)
ConfigureTest(LOGICAL_STACK_TEST io/fst/logical_stack_test.cu)
ConfigureTest(FST_TEST io/fst/fst_test.cu)
ConfigureTest(TYPE_INFERENCE_TEST io/type_inference_test.cu)

# ##################################################################################################
# * sort tests ------------------------------------------------------------------------------------
ConfigureTest(
  SORT_TEST sort/segmented_sort_tests.cpp sort/sort_nested_types_tests.cpp sort/sort_test.cpp
  sort/stable_sort_tests.cpp sort/rank_test.cpp
  GPUS 1
  PERCENT 70
)

# ##################################################################################################
# * copying tests ---------------------------------------------------------------------------------
ConfigureTest(
  COPYING_TEST
  copying/concatenate_tests.cpp
  copying/copy_if_else_nested_tests.cpp
  copying/copy_range_tests.cpp
  copying/copy_tests.cpp
  copying/detail_gather_tests.cu
  copying/gather_list_tests.cpp
  copying/gather_str_tests.cpp
  copying/gather_struct_tests.cpp
  copying/gather_tests.cpp
  copying/get_value_tests.cpp
  copying/pack_tests.cpp
  copying/purge_nonempty_nulls_tests.cpp
  copying/sample_tests.cpp
  copying/scatter_tests.cpp
  copying/scatter_list_tests.cpp
  copying/scatter_list_scalar_tests.cpp
  copying/scatter_struct_tests.cpp
  copying/scatter_struct_scalar_tests.cpp
  copying/segmented_gather_list_tests.cpp
  copying/shift_tests.cpp
  copying/slice_tests.cpp
  copying/split_tests.cpp
  copying/utility_tests.cpp
  copying/reverse_tests.cpp
  GPUS 1
  PERCENT 70
)

# ##################################################################################################
# * utilities tests -------------------------------------------------------------------------------
ConfigureTest(
  UTILITIES_TEST
  utilities_tests/batched_memcpy_tests.cu
  utilities_tests/batched_memset_tests.cu
  utilities_tests/column_debug_tests.cpp
  utilities_tests/column_utilities_tests.cpp
  utilities_tests/column_wrapper_tests.cpp
  utilities_tests/default_stream_tests.cpp
  utilities_tests/io_utilities_tests.cpp
  utilities_tests/lists_column_wrapper_tests.cpp
  utilities_tests/pinned_memory_tests.cpp
  utilities_tests/type_check_tests.cpp
  utilities_tests/type_list_tests.cpp
)

# ##################################################################################################
# * span tests -------------------------------------------------------------------------------

# This test must be split into two executables so that one can use the preload library and one does
# not. The one that doesn't includes a thrust::device_vector copy, which is always synchronous on
# the default stream and is out of libcudf's control (but must be tested).
set(_allowlist_filter SpanTest.CanConstructFromDeviceContainers)

ConfigureTest(SPAN_TEST utilities_tests/span_tests.cu)
ConfigureTest(SPAN_TEST_DEVICE_VECTOR utilities_tests/span_tests.cu)

# Overwrite the environments set by ConfigureTest
set_property(
  TEST SPAN_TEST SPAN_TEST_DEVICE_VECTOR
  APPEND
  PROPERTY ENVIRONMENT "GTEST_FILTER=-${_allowlist_filter}"
)

# ##################################################################################################
# * iterator tests --------------------------------------------------------------------------------
ConfigureTest(
  ITERATOR_TEST
  iterator/indexalator_test.cu
  iterator/offsetalator_test.cu
  iterator/optional_iterator_test_chrono.cu
  iterator/optional_iterator_test_numeric.cu
  iterator/pair_iterator_test_chrono.cu
  iterator/pair_iterator_test_numeric.cu
  iterator/scalar_iterator_test.cu
  iterator/sizes_to_offsets_iterator_test.cu
  iterator/value_iterator.cpp
  iterator/value_iterator_test_chrono.cu
  iterator/value_iterator_test_numeric.cu
  iterator/value_iterator_test_strings.cu
  iterator/value_iterator_test_transform.cu
)

# ##################################################################################################
# * device atomics tests --------------------------------------------------------------------------
ConfigureTest(DEVICE_ATOMICS_TEST device_atomics/device_atomics_test.cu)

# ##################################################################################################
# * transpose tests -------------------------------------------------------------------------------
ConfigureTest(
  TRANSPOSE_TEST transpose/transpose_test.cpp
  GPUS 1
  PERCENT 70
)

# ##################################################################################################
# * table tests -----------------------------------------------------------------------------------
ConfigureTest(
  TABLE_TEST
  table/table_tests.cpp
  table/table_view_tests.cu
  table/row_operators_tests.cpp
  table/experimental_row_operator_tests.cu
  table/row_operator_tests_utilities.cu
  table/row_operator_tests_utilities2.cu
)

# ##################################################################################################
# * sorted-merge tests ----------------------------------------------------------------------------
ConfigureTest(
  MERGE_TEST merge/merge_test.cpp merge/merge_dictionary_test.cpp merge/merge_string_test.cpp
)

# ##################################################################################################
# * stream compaction tests -----------------------------------------------------------------------
ConfigureTest(
  STREAM_COMPACTION_TEST
  stream_compaction/apply_boolean_mask_tests.cpp
  stream_compaction/distinct_count_tests.cpp
  stream_compaction/distinct_tests.cpp
  stream_compaction/drop_nans_tests.cpp
  stream_compaction/drop_nulls_tests.cpp
  stream_compaction/stable_distinct_tests.cpp
  stream_compaction/unique_count_tests.cpp
  stream_compaction/unique_tests.cpp
)

# ##################################################################################################
# * rolling tests ---------------------------------------------------------------------------------
ConfigureTest(
  ROLLING_TEST
  rolling/collect_ops_test.cpp
  rolling/empty_input_test.cpp
  rolling/grouped_rolling_range_test.cpp
  rolling/grouped_rolling_test.cpp
  rolling/lead_lag_test.cpp
  rolling/nth_element_test.cpp
  rolling/offset_row_window_test.cpp
  rolling/range_comparator_test.cu
  rolling/range_rolling_window_test.cpp
  rolling/range_window_bounds_test.cpp
  rolling/range_window_type_test.cpp
  rolling/rolling_test.cpp
  GPUS 1
  PERCENT 70
)

# ##################################################################################################
# * filling test ----------------------------------------------------------------------------------
ConfigureTest(
  FILLING_TEST filling/fill_tests.cpp filling/repeat_tests.cpp filling/sequence_tests.cpp
)

# ##################################################################################################
# * search test -----------------------------------------------------------------------------------
ConfigureTest(
  SEARCH_TEST search/search_dictionary_test.cpp search/search_list_test.cpp
  search/search_struct_test.cpp search/search_test.cpp
)

# ##################################################################################################
# * reshape test ----------------------------------------------------------------------------------
ConfigureTest(
  RESHAPE_TEST reshape/byte_cast_tests.cpp reshape/interleave_columns_tests.cpp
  reshape/table_to_array_tests.cpp reshape/tile_tests.cpp
)

# ##################################################################################################
# * traits test -----------------------------------------------------------------------------------
ConfigureTest(TRAITS_TEST types/traits_test.cpp)

# ##################################################################################################
# * factories test --------------------------------------------------------------------------------
ConfigureTest(FACTORIES_TEST scalar/factories_test.cpp column/factories_test.cpp)

# ##################################################################################################
# * dispatcher test -------------------------------------------------------------------------------
ConfigureTest(DISPATCHER_TEST types/type_dispatcher_test.cu)

# ##################################################################################################
# * strings test ----------------------------------------------------------------------------------
ConfigureTest(
  STRINGS_TEST
  strings/array_tests.cpp
  strings/attrs_tests.cpp
  strings/booleans_tests.cpp
  strings/case_tests.cpp
  strings/chars_types_tests.cpp
  strings/combine/concatenate_tests.cpp
  strings/combine/join_list_elements_tests.cpp
  strings/combine/join_strings_tests.cpp
  strings/concatenate_tests.cpp
  strings/contains_tests.cpp
  strings/datetime_tests.cpp
  strings/durations_tests.cpp
  strings/extract_tests.cpp
  strings/factories_test.cu
  strings/fill_tests.cpp
  strings/findall_tests.cpp
  strings/find_tests.cpp
  strings/find_multiple_tests.cpp
  strings/fixed_point_tests.cpp
  strings/floats_tests.cpp
  strings/format_lists_tests.cpp
  strings/integers_tests.cpp
  strings/ipv4_tests.cpp
  strings/like_tests.cpp
  strings/pad_tests.cpp
  strings/repeat_strings_tests.cpp
  strings/replace_regex_tests.cpp
  strings/replace_tests.cpp
  strings/reverse_tests.cpp
  strings/slice_tests.cpp
  strings/split_tests.cpp
  strings/strip_tests.cpp
  strings/translate_tests.cpp
  strings/urls_tests.cpp
)

# ##################################################################################################
# * large strings test ----------------------------------------------------------------------------
ConfigureTest(
  LARGE_STRINGS_TEST
  large_strings/concatenate_tests.cpp
  large_strings/case_tests.cpp
  large_strings/json_tests.cu
  large_strings/large_strings_fixture.cpp
  large_strings/merge_tests.cpp
  large_strings/parquet_tests.cpp
  large_strings/replace_tests.cpp
  large_strings/reshape_tests.cpp
  large_strings/split_strings_tests.cpp
  GPUS 1
  PERCENT 100
)

# ##################################################################################################
# * json path test --------------------------------------------------------------------------------
ConfigureTest(JSON_PATH_TEST json/json_tests.cpp)

# ##################################################################################################
# * structs test ----------------------------------------------------------------------------------
ConfigureTest(STRUCTS_TEST structs/structs_column_tests.cpp structs/utilities_tests.cpp)

# ##################################################################################################
# * nvtext test -----------------------------------------------------------------------------------
ConfigureTest(
  TEXT_TEST
  text/bpe_tests.cpp
  text/deduplicate_tests.cpp
  text/edit_distance_tests.cpp
  text/jaccard_tests.cpp
  text/minhash_tests.cpp
  text/ngrams_tests.cpp
  text/ngrams_tokenize_tests.cpp
  text/normalize_tests.cpp
  text/replace_tests.cpp
  text/stemmer_tests.cpp
  text/subword_tests.cpp
  text/tokenize_tests.cpp
)

# ##################################################################################################
# * bitmask tests ---------------------------------------------------------------------------------
ConfigureTest(
  BITMASK_TEST bitmask/valid_if_tests.cu bitmask/set_nullmask_tests.cu bitmask/bitmask_tests.cpp
  bitmask/is_element_valid_tests.cpp
)

# ##################################################################################################
# * dictionary tests ------------------------------------------------------------------------------
ConfigureTest(
  DICTIONARY_TEST
  dictionary/add_keys_test.cpp
  dictionary/decode_test.cpp
  dictionary/encode_test.cpp
  dictionary/factories_test.cpp
  dictionary/fill_test.cpp
  dictionary/gather_test.cpp
  dictionary/remove_keys_test.cpp
  dictionary/scatter_test.cpp
  dictionary/search_test.cpp
  dictionary/set_keys_test.cpp
  dictionary/slice_test.cpp
)

# ##################################################################################################
# * encode tests -----------------------------------------------------------------------------------
ConfigureTest(ENCODE_TEST encode/encode_tests.cpp)

# ##################################################################################################
# * ast tests -------------------------------------------------------------------------------------
ConfigureTest(AST_TEST ast/transform_tests.cpp ast/ast_tree_tests.cpp)

# ##################################################################################################
# * lists tests ----------------------------------------------------------------------------------
ConfigureTest(
  LISTS_TEST
  lists/combine/concatenate_list_elements_tests.cpp
  lists/combine/concatenate_rows_tests.cpp
  lists/contains_tests.cpp
  lists/count_elements_tests.cpp
  lists/explode_tests.cpp
  lists/extract_tests.cpp
  lists/reverse_tests.cpp
  lists/sequences_tests.cpp
  lists/set_operations/difference_distinct_tests.cpp
  lists/set_operations/have_overlap_tests.cpp
  lists/set_operations/intersect_distinct_tests.cpp
  lists/set_operations/union_distinct_tests.cpp
  lists/sort_lists_tests.cpp
  lists/stream_compaction/apply_boolean_mask_tests.cpp
  lists/stream_compaction/distinct_tests.cpp
  GPUS 1
  PERCENT 70
)

# ##################################################################################################
# * bin tests ----------------------------------------------------------------------------------
ConfigureTest(LABEL_BINS_TEST labeling/label_bins_tests.cpp)

# ##################################################################################################
# * jit tests ----------------------------------------------------------------------------------
ConfigureTest(JIT_PARSER_TEST jit/parse_ptx_function.cpp)
target_include_directories(JIT_PARSER_TEST PRIVATE "$<BUILD_INTERFACE:${CUDF_SOURCE_DIR}/src>")

# ##################################################################################################
# * stream testing ---------------------------------------------------------------------------------
if(CUDF_BUILD_STREAMS_TEST_UTIL)
  ConfigureTest(
    STREAM_IDENTIFICATION_TEST identify_stream_usage/test_default_stream_identification.cu
  )
endif()

ConfigureTest(STREAM_BINARYOP_TEST streams/binaryop_test.cpp STREAM_MODE testing)
ConfigureTest(STREAM_COLUMN_VIEW_TEST streams/column_view_test.cpp STREAM_MODE testing)
ConfigureTest(STREAM_CONCATENATE_TEST streams/concatenate_test.cpp STREAM_MODE testing)
ConfigureTest(STREAM_COPYING_TEST streams/copying_test.cpp STREAM_MODE testing)
ConfigureTest(STREAM_DATETIME_TEST streams/datetime_test.cpp STREAM_MODE testing)
ConfigureTest(STREAM_DICTIONARY_TEST streams/dictionary_test.cpp STREAM_MODE testing)
ConfigureTest(STREAM_FILLING_TEST streams/filling_test.cpp STREAM_MODE testing)
ConfigureTest(STREAM_GROUPBY_TEST streams/groupby_test.cpp STREAM_MODE testing)
ConfigureTest(STREAM_HASHING_TEST streams/hash_test.cpp STREAM_MODE testing)
ConfigureTest(STREAM_INTEROP streams/interop_test.cpp STREAM_MODE testing)
ConfigureTest(STREAM_IO_CSV_TEST streams/io/csv_test.cpp STREAM_MODE testing)
ConfigureTest(STREAM_IO_JSON_TEST streams/io/json_test.cpp STREAM_MODE testing)
ConfigureTest(
  STREAM_IO_MULTIBYTE_SPLIT_TEST streams/io/multibyte_split_test.cpp STREAM_MODE testing
)
ConfigureTest(STREAM_IO_ORC_TEST streams/io/orc_test.cpp STREAM_MODE testing)
ConfigureTest(STREAM_IO_PARQUET_TEST streams/io/parquet_test.cpp STREAM_MODE testing)
ConfigureTest(STREAM_JOIN_TEST streams/join_test.cpp STREAM_MODE testing)
ConfigureTest(STREAM_LABELING_BINS_TEST streams/labeling_bins_test.cpp STREAM_MODE testing)
ConfigureTest(STREAM_LISTS_TEST streams/lists_test.cpp STREAM_MODE testing)
ConfigureTest(STREAM_MERGE_TEST streams/merge_test.cpp STREAM_MODE testing)
ConfigureTest(STREAM_NULL_MASK_TEST streams/null_mask_test.cpp STREAM_MODE testing)
ConfigureTest(STREAM_PARTITIONING_TEST streams/partitioning_test.cpp STREAM_MODE testing)
ConfigureTest(STREAM_POOL_TEST streams/pool_test.cu STREAM_MODE testing)
ConfigureTest(STREAM_QUANTILE_TEST streams/quantile_test.cpp STREAM_MODE testing)
ConfigureTest(STREAM_REDUCTION_TEST streams/reduction_test.cpp STREAM_MODE testing)
ConfigureTest(STREAM_REPLACE_TEST streams/replace_test.cpp STREAM_MODE testing)
ConfigureTest(STREAM_RESHAPE_TEST streams/reshape_test.cpp STREAM_MODE testing)
ConfigureTest(STREAM_ROLLING_TEST streams/rolling_test.cpp STREAM_MODE testing)
ConfigureTest(STREAM_ROUND_TEST streams/round_test.cpp STREAM_MODE testing)
ConfigureTest(STREAM_SCALAR_TEST streams/scalar_test.cpp STREAM_MODE testing)
ConfigureTest(STREAM_SEARCH_TEST streams/search_test.cpp STREAM_MODE testing)
ConfigureTest(STREAM_SORTING_TEST streams/sorting_test.cpp STREAM_MODE testing)
ConfigureTest(STREAM_STREAM_COMPACTION_TEST streams/stream_compaction_test.cpp STREAM_MODE testing)
ConfigureTest(
  STREAM_STRINGS_TEST
  streams/strings/attributes_test.cpp
  streams/strings/case_test.cpp
  streams/strings/combine_test.cpp
  streams/strings/contains_test.cpp
  streams/strings/convert_test.cpp
  streams/strings/extract_test.cpp
  streams/strings/factory_test.cpp
  streams/strings/filter_test.cpp
  streams/strings/find_test.cpp
  streams/strings/replace_test.cpp
  streams/strings/reverse_test.cpp
  streams/strings/split_test.cpp
  streams/strings/strings_tests.cpp
  STREAM_MODE
  testing
)
ConfigureTest(
  STREAM_TEXT_TEST
  streams/text/bpe_test.cpp
  streams/text/edit_distance_test.cpp
  streams/text/ngrams_test.cpp
  streams/text/replace_test.cpp
  streams/text/stemmer_test.cpp
  streams/text/tokenize_test.cpp
  STREAM_MODE
  testing
)
ConfigureTest(STREAM_TRANSFORM_TEST streams/transform_test.cpp STREAM_MODE testing)
ConfigureTest(STREAM_TRANSPOSE_TEST streams/transpose_test.cpp STREAM_MODE testing)
ConfigureTest(STREAM_UNARY_TEST streams/unary_test.cpp STREAM_MODE testing)

# ##################################################################################################
# Install tests ####################################################################################
# ##################################################################################################
rapids_test_install_relocatable(INSTALL_COMPONENT_SET testing DESTINATION bin/gtests/libcudf)<|MERGE_RESOLUTION|>--- conflicted
+++ resolved
@@ -333,19 +333,12 @@
   PERCENT 30
 )
 ConfigureTest(
-<<<<<<< HEAD
   HYBRID_SCAN_TEST
   io/experimental/hybrid_scan_common.cpp
   io/experimental/hybrid_scan_filters_test.cpp
   io/experimental/hybrid_scan_test.cpp
   io/parquet_common.cpp
   io/parquet_test.cpp
-  GPUS 1
-  PERCENT 30
-=======
-  HYBRID_SCAN_TEST io/experimental/hybrid_scan_common.cpp
-  io/experimental/hybrid_scan_filters_test.cpp io/parquet_common.cpp io/parquet_test.cpp
->>>>>>> 17e53b18
 )
 ConfigureTest(
   JSON_TEST io/json/json_test.cpp io/json/json_chunked_reader.cu
