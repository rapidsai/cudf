--- conflicted
+++ resolved
@@ -329,12 +329,8 @@
     strings/case_tests.cpp
     strings/chars_types_tests.cpp
     strings/combine/concatenate_tests.cpp
-<<<<<<< HEAD
     strings/combine/join_list_elements_tests.cpp
-    strings/combine/join_strings_tests
-=======
     strings/combine/join_strings_tests.cpp
->>>>>>> 7e3249ba
     strings/concatenate_tests.cpp
     strings/contains_tests.cpp
     strings/datetime_tests.cpp
