﻿#=============================================================================
# Copyright (c) 2018-2021, NVIDIA CORPORATION.
#
# Licensed under the Apache License, Version 2.0 (the "License");
# you may not use this file except in compliance with the License.
# You may obtain a copy of the License at
#
#     http://www.apache.org/licenses/LICENSE-2.0
#
# Unless required by applicable law or agreed to in writing, software
# distributed under the License is distributed on an "AS IS" BASIS,
# WITHOUT WARRANTIES OR CONDITIONS OF ANY KIND, either express or implied.
# See the License for the specific language governing permissions and
# limitations under the License.
#=============================================================================

###################################################################################################
# - common test utils -----------------------------------------------------------------------------

find_package(Threads REQUIRED)

add_library(cudftestutil STATIC
            utilities/base_fixture.cpp
            utilities/column_utilities.cu
            utilities/table_utilities.cu
            strings/utilities.cu)

target_compile_options(cudftestutil
            PUBLIC "$<$<COMPILE_LANGUAGE:CXX>:${CUDF_CXX_FLAGS}>"
                   "$<$<COMPILE_LANGUAGE:CUDA>:${CUDF_CUDA_FLAGS}>"
)

target_compile_features(cudftestutil PUBLIC cxx_std_14 cuda_std_14)

target_link_libraries(cudftestutil
               PUBLIC GTest::gmock
                      GTest::gtest
                      Threads::Threads
                      cudf)

target_include_directories(cudftestutil
    PUBLIC "$<BUILD_INTERFACE:${CUDF_SOURCE_DIR}>"
           "$<BUILD_INTERFACE:${CUDF_SOURCE_DIR}/src>")

install(TARGETS cudftestutil
        DESTINATION lib
        EXPORT cudf-targets)

###################################################################################################
# - compiler function -----------------------------------------------------------------------------

function(ConfigureTest CMAKE_TEST_NAME )
    add_executable(${CMAKE_TEST_NAME} ${ARGN})
    set_target_properties(${CMAKE_TEST_NAME}
        PROPERTIES RUNTIME_OUTPUT_DIRECTORY "$<BUILD_INTERFACE:${CUDF_BINARY_DIR}/gtests>")
    target_link_libraries(${CMAKE_TEST_NAME} PRIVATE cudftestutil GTest::gmock_main GTest::gtest_main)
    add_test(NAME ${CMAKE_TEST_NAME} COMMAND ${CMAKE_TEST_NAME})
endfunction()

###################################################################################################
### test sources ##################################################################################
###################################################################################################

###################################################################################################
# - column tests ----------------------------------------------------------------------------------
ConfigureTest(COLUMN_TEST
    column/bit_cast_test.cpp
    column/column_test.cu
    column/column_device_view_test.cu
    column/compound_test.cu)

###################################################################################################
# - scalar tests ----------------------------------------------------------------------------------
ConfigureTest(SCALAR_TEST
    scalar/scalar_test.cpp
    scalar/scalar_device_view_test.cu)

###################################################################################################
# - timestamps tests ------------------------------------------------------------------------------
ConfigureTest(TIMESTAMPS_TEST wrappers/timestamps_test.cu)

###################################################################################################
# - cudf tests ------------------------------------------------------------------------------------
ConfigureTest(ERROR_TEST error/error_handling_test.cu)

###################################################################################################
# - groupby tests ---------------------------------------------------------------------------------
ConfigureTest(GROUPBY_TEST
    groupby/groupby_groups_test.cpp
    groupby/group_argmin_test.cpp
    groupby/group_argmax_test.cpp
    groupby/groupby_keys_test.cpp
    groupby/group_count_test.cpp
    groupby/group_sum_test.cpp
    groupby/group_min_test.cpp
    groupby/group_max_test.cpp
    groupby/group_sum_of_squares_test.cpp
    groupby/group_mean_test.cpp
    groupby/group_var_test.cpp
    groupby/group_std_test.cpp
    groupby/group_median_test.cpp
    groupby/group_quantile_test.cpp
    groupby/group_nunique_test.cpp
    groupby/group_nth_element_test.cpp
    groupby/group_collect_test.cpp)

###################################################################################################
# - join tests ------------------------------------------------------------------------------------
ConfigureTest(JOIN_TEST
    join/join_tests.cpp
    join/cross_join_tests.cpp
    join/semi_join_tests.cpp)

###################################################################################################
# - is_sorted tests -------------------------------------------------------------------------------
ConfigureTest(IS_SORTED_TEST sort/is_sorted_tests.cpp)

###################################################################################################
# - datetime tests --------------------------------------------------------------------------------
ConfigureTest(DATETIME_OPS_TEST datetime/datetime_ops_test.cpp)

###################################################################################################
# - hashing tests ---------------------------------------------------------------------------------
ConfigureTest(HASHING_TEST hashing/hash_test.cpp)

###################################################################################################
# - partitioning tests ----------------------------------------------------------------------------
ConfigureTest(PARTITIONING_TEST
    partitioning/hash_partition_test.cpp
    partitioning/round_robin_test.cpp
    partitioning/partition_test.cpp)

###################################################################################################
# - hash_map tests --------------------------------------------------------------------------------
ConfigureTest(HASH_MAP_TEST
    hash_map/map_test.cu
    hash_map/multimap_test.cu)

###################################################################################################
# - quantiles tests -------------------------------------------------------------------------------
ConfigureTest(QUANTILES_TEST
    quantiles/quantile_test.cpp
    quantiles/quantiles_test.cpp)

###################################################################################################
# - reduction tests -------------------------------------------------------------------------------
ConfigureTest(REDUCTION_TEST
    reductions/reduction_tests.cpp
    reductions/scan_tests.cpp)

###################################################################################################
# - replace tests ---------------------------------------------------------------------------------
ConfigureTest(REPLACE_TEST replace/replace_tests.cpp)

ConfigureTest(REPLACE_NULLS_TEST replace/replace_nulls_tests.cpp)

ConfigureTest(REPLACE_NANS_TEST replace/replace_nans_tests.cpp)

ConfigureTest(NORMALIZE_REPLACE_TEST replace/normalize_replace_tests.cpp)

ConfigureTest(CLAMP_TEST replace/clamp_test.cpp)

###################################################################################################
# - fixed_point tests -----------------------------------------------------------------------------
ConfigureTest(FIXED_POINT_TEST fixed_point/fixed_point_tests.cu)

###################################################################################################
# - unary tests -----------------------------------------------------------------------------------
ConfigureTest(UNARY_TEST
    unary/math_ops_test.cpp
    unary/unary_ops_test.cpp
    unary/cast_tests.cpp)

###################################################################################################
# - round tests -----------------------------------------------------------------------------------
ConfigureTest(ROUND_TEST round/round_tests.cpp)

###################################################################################################
# - binary tests ----------------------------------------------------------------------------------
ConfigureTest(BINARY_TEST
    binaryop/binop-verify-input-test.cpp
    binaryop/binop-null-test.cpp
    binaryop/binop-integration-test.cpp
    binaryop/binop-generic-ptx-test.cpp)

###################################################################################################
# - unary transform tests -------------------------------------------------------------------------
ConfigureTest(TRANSFORM_TEST
    transform/integration/unary-transform-test.cpp
    transform/nans_to_null_test.cpp
    transform/mask_to_bools_test.cpp
    transform/bools_to_mask_test.cpp)

###################################################################################################
# - interop tests -------------------------------------------------------------------------
ConfigureTest(INTEROP_TEST
    interop/to_arrow_test.cpp
    interop/from_arrow_test.cpp
    interop/dlpack_test.cpp)

###################################################################################################
# - jit cache tests -------------------------------------------------------------------------------
ConfigureTest(JITCACHE_TEST
    "${CUDF_SOURCE_DIR}/src/jit/cache.cpp"
    jit/jit-cache-test.cpp)

ConfigureTest(JITCACHE_MULTIPROC_TEST
    "${CUDF_SOURCE_DIR}/src/jit/cache.cpp"
    jit/jit-cache-multiprocess-test.cpp)

###################################################################################################
# - io tests --------------------------------------------------------------------------------------
ConfigureTest(DECOMPRESSION_TEST io/comp/decomp_test.cu)

ConfigureTest(CSV_TEST io/csv_test.cpp)
ConfigureTest(ORC_TEST io/orc_test.cpp)
ConfigureTest(PARQUET_TEST io/parquet_test.cpp)
ConfigureTest(JSON_TEST io/json_test.cpp)

###################################################################################################
# - sort tests ------------------------------------------------------------------------------------
ConfigureTest(SORT_TEST
    sort/segmented_sort_tests.cpp
    sort/sort_test.cpp
    sort/rank_test.cpp)

###################################################################################################
# - copying tests ---------------------------------------------------------------------------------
ConfigureTest(COPYING_TEST
    copying/utility_tests.cpp
    copying/gather_tests.cu
    copying/gather_str_tests.cu
    copying/gather_list_tests.cu
    copying/segmented_gather_list_tests.cpp
    copying/gather_struct_tests.cu
    copying/detail_gather_tests.cu
    copying/scatter_tests.cpp
    copying/scatter_list_tests.cu
    copying/copy_range_tests.cpp
    copying/slice_tests.cpp
    copying/split_tests.cpp
    copying/copy_tests.cu
    copying/shift_tests.cpp
    copying/get_value_tests.cpp
    copying/sample_tests.cpp
    copying/concatenate_tests.cu
    copying/pack_tests.cu)

###################################################################################################
# - utilities tests -------------------------------------------------------------------------------
ConfigureTest(UTILITIES_TEST
    utilities_tests/type_list_tests.cpp
    utilities_tests/column_utilities_tests.cpp
    utilities_tests/column_wrapper_tests.cpp
    utilities_tests/lists_column_wrapper_tests.cpp
    utilities_tests/default_stream_tests.cpp)

###################################################################################################
# - span tests -------------------------------------------------------------------------------
ConfigureTest(SPAN_TEST utilities_tests/span_tests.cu)

###################################################################################################
# - iterator tests --------------------------------------------------------------------------------
ConfigureTest(ITERATOR_TEST
    iterator/value_iterator_test.cu
    iterator/pair_iterator_test.cu
    iterator/scalar_iterator_test.cu)

###################################################################################################
# - device atomics tests --------------------------------------------------------------------------
ConfigureTest(DEVICE_ATOMICS_TEST device_atomics/device_atomics_test.cu)

###################################################################################################
# - transpose tests -------------------------------------------------------------------------------
ConfigureTest(TRANSPOSE_TEST transpose/transpose_test.cpp)

###################################################################################################
# - table tests -----------------------------------------------------------------------------------
ConfigureTest(TABLE_TEST
    table/table_tests.cpp
    table/table_view_tests.cu
    table/row_operators_tests.cpp)

###################################################################################################
# - sorted-merge tests ----------------------------------------------------------------------------
ConfigureTest(MERGE_TEST
    merge/merge_test.cpp
    merge/merge_dictionary_test.cpp
    merge/merge_string_test.cpp)

###################################################################################################
# - stream compaction tests -----------------------------------------------------------------------
ConfigureTest(STREAM_COMPACTION_TEST
    stream_compaction/apply_boolean_mask_tests.cpp
    stream_compaction/drop_nulls_tests.cpp
    stream_compaction/drop_nans_tests.cpp
    stream_compaction/drop_duplicates_tests.cpp)

###################################################################################################
# - rolling tests ---------------------------------------------------------------------------------
ConfigureTest(ROLLING_TEST 
    rolling/rolling_test.cpp 
    rolling/grouped_rolling_test.cpp
    rolling/lead_lag_test.cpp
    rolling/collect_list_test.cpp)

###################################################################################################
# - filling test ----------------------------------------------------------------------------------
ConfigureTest(FILLING_TEST
    filling/fill_tests.cpp
    filling/repeat_tests.cpp
    filling/sequence_tests.cpp)

###################################################################################################
# - search test -----------------------------------------------------------------------------------
ConfigureTest(SEARCH_TEST search/search_test.cpp)

###################################################################################################
# - reshape test ----------------------------------------------------------------------------------
ConfigureTest(RESHAPE_TEST
    reshape/byte_cast_tests.cpp
    reshape/interleave_columns_tests.cpp
    reshape/tile_tests.cpp)

###################################################################################################
# - traits test -----------------------------------------------------------------------------------
ConfigureTest(TRAITS_TEST types/traits_test.cpp)

###################################################################################################
# - factories test --------------------------------------------------------------------------------
ConfigureTest(FACTORIES_TEST
    scalar/factories_test.cpp
    column/factories_test.cpp)

###################################################################################################
# - dispatcher test -------------------------------------------------------------------------------
ConfigureTest(DISPATCHER_TEST types/type_dispatcher_test.cu)

###################################################################################################
# - strings test ----------------------------------------------------------------------------------
ConfigureTest(STRINGS_TEST
    strings/factories_test.cu
    strings/array_tests.cu
    strings/attrs_tests.cpp
    strings/booleans_tests.cpp
    strings/case_tests.cpp
    strings/chars_types_tests.cpp
    strings/combine_tests.cpp
    strings/concatenate_tests.cpp
    strings/contains_tests.cpp
    strings/datetime_tests.cpp
    strings/durations_tests.cpp
    strings/extract_tests.cpp
    strings/fill_tests.cpp
    strings/findall_tests.cpp
    strings/find_tests.cpp
    strings/find_multiple_tests.cpp
    strings/fixed_point_tests.cpp
    strings/floats_tests.cpp
    strings/hash_string.cu
    strings/integers_tests.cu
    strings/ipv4_tests.cpp
    strings/pad_tests.cpp
    strings/replace_regex_tests.cpp
    strings/replace_tests.cpp
    strings/split_tests.cpp
    strings/strip_tests.cpp
    strings/substring_tests.cpp
    strings/translate_tests.cpp
    strings/urls_tests.cpp)

###################################################################################################
# - structs test ----------------------------------------------------------------------------------
ConfigureTest(STRUCTS_TEST structs/structs_column_tests.cu)

###################################################################################################
# - nvtext test -----------------------------------------------------------------------------------
ConfigureTest(TEXT_TEST
    text/edit_distance_tests.cpp
    text/ngrams_tests.cpp
    text/ngrams_tokenize_tests.cpp
    text/normalize_tests.cpp
    text/replace_tests.cpp
    text/stemmer_tests.cpp
    text/subword_tests.cpp
    text/tokenize_tests.cpp)

###################################################################################################
# - bitmask tests ---------------------------------------------------------------------------------
ConfigureTest(BITMASK_TEST
    bitmask/valid_if_tests.cu
    bitmask/set_nullmask_tests.cu
    bitmask/bitmask_tests.cu)


###################################################################################################
# - dictionary tests ------------------------------------------------------------------------------
ConfigureTest(DICTIONARY_TEST
    dictionary/add_keys_test.cpp
    dictionary/decode_test.cpp
    dictionary/encode_test.cpp
    dictionary/factories_test.cpp
    dictionary/fill_test.cpp
    dictionary/gather_test.cpp
    dictionary/remove_keys_test.cpp
    dictionary/scatter_test.cpp
    dictionary/search_test.cpp
    dictionary/set_keys_test.cpp
    dictionary/slice_test.cpp)

###################################################################################################
# - encode tests -----------------------------------------------------------------------------------
ConfigureTest(ENCODE_TEST encode/encode_tests.cpp)

###################################################################################################
# - ast tests -------------------------------------------------------------------------------------
ConfigureTest(AST_TEST ast/transform_tests.cpp)

###################################################################################################
# - lists tests ----------------------------------------------------------------------------------
ConfigureTest(LISTS_TEST
    lists/contains_tests.cpp
    lists/count_elements_tests.cpp
<<<<<<< HEAD
    lists/explode_tests.cpp
=======
    lists/drop_list_duplicates_tests.cpp
>>>>>>> c1c60ba3
    lists/extract_tests.cpp
    lists/sort_lists_tests.cpp)

###################################################################################################
### enable testing ################################################################################
###################################################################################################

enable_testing()<|MERGE_RESOLUTION|>--- conflicted
+++ resolved
@@ -421,11 +421,8 @@
 ConfigureTest(LISTS_TEST
     lists/contains_tests.cpp
     lists/count_elements_tests.cpp
-<<<<<<< HEAD
     lists/explode_tests.cpp
-=======
     lists/drop_list_duplicates_tests.cpp
->>>>>>> c1c60ba3
     lists/extract_tests.cpp
     lists/sort_lists_tests.cpp)
 
