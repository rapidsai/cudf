# =============================================================================
# Copyright (c) 2018-2025, NVIDIA CORPORATION.
#
# Licensed under the Apache License, Version 2.0 (the "License"); you may not use this file except
# in compliance with the License. You may obtain a copy of the License at
#
# http://www.apache.org/licenses/LICENSE-2.0
#
# Unless required by applicable law or agreed to in writing, software distributed under the License
# is distributed on an "AS IS" BASIS, WITHOUT WARRANTIES OR CONDITIONS OF ANY KIND, either express
# or implied. See the License for the specific language governing permissions and limitations under
# the License.
# =============================================================================

# ##################################################################################################
# enable testing ################################################################################
# ##################################################################################################
enable_testing()

include(rapids-test)
rapids_test_init()

# This function takes in a test name and test source and handles setting all of the associated
# properties and linking to build the test
function(ConfigureTest CMAKE_TEST_NAME)
  set(options)
  set(one_value GPUS PERCENT STREAM_MODE)
  set(multi_value EXTRA_LIBS)
  cmake_parse_arguments(_CUDF_TEST "${options}" "${one_value}" "${multi_value}" ${ARGN})

  if(NOT DEFINED _CUDF_TEST_GPUS AND NOT DEFINED _CUDF_TEST_PERCENT)
    set(_CUDF_TEST_GPUS 1)
    set(_CUDF_TEST_PERCENT 15)
  endif()

  if(NOT DEFINED _CUDF_TEST_GPUS)
    set(_CUDF_TEST_GPUS 1)
  endif()

  if(NOT DEFINED _CUDF_TEST_PERCENT)
    set(_CUDF_TEST_PERCENT 100)
  endif()

  if(NOT DEFINED _CUDF_TEST_STREAM_MODE)
    set(_CUDF_TEST_STREAM_MODE cudf)
  endif()

  add_executable(${CMAKE_TEST_NAME} ${_CUDF_TEST_UNPARSED_ARGUMENTS})
  set_target_properties(
    ${CMAKE_TEST_NAME}
    PROPERTIES RUNTIME_OUTPUT_DIRECTORY "$<BUILD_INTERFACE:${CUDF_BINARY_DIR}/gtests>"
               INSTALL_RPATH "\$ORIGIN/../../../lib"
               CXX_STANDARD 17
               CXX_STANDARD_REQUIRED ON
               # For std:: support of __int128_t. Can be removed once using cuda::std
               CXX_EXTENSIONS ON
               CUDA_STANDARD 17
               CUDA_STANDARD_REQUIRED ON
  )

  target_compile_definitions(
    ${CMAKE_TEST_NAME} PRIVATE THRUST_FORCE_32_BIT_OFFSET_TYPE=1 CCCL_AVOID_SORT_UNROLL=1
  )

  target_link_libraries(
    ${CMAKE_TEST_NAME} PRIVATE cudf::cudftestutil_objects nvtx3::nvtx3-cpp
                               $<TARGET_NAME_IF_EXISTS:conda_env> "${_CUDF_TEST_EXTRA_LIBS}"
  )
  rapids_cuda_set_runtime(${CMAKE_TEST_NAME} USE_STATIC ${CUDA_STATIC_RUNTIME})
  rapids_test_add(
    NAME ${CMAKE_TEST_NAME}
    COMMAND ${CMAKE_TEST_NAME}
    GPUS ${_CUDF_TEST_GPUS}
    PERCENT ${_CUDF_TEST_PERCENT}
    INSTALL_COMPONENT_SET testing
  )

  if(CUDF_BUILD_STREAMS_TEST_UTIL)
    set_tests_properties(
      ${CMAKE_TEST_NAME}
      PROPERTIES
        ENVIRONMENT
        "GTEST_CUDF_STREAM_MODE=new_${_CUDF_TEST_STREAM_MODE}_default;LD_PRELOAD=$<TARGET_FILE:cudf_identify_stream_usage_mode_${_CUDF_TEST_STREAM_MODE}>"
    )
  endif()
endfunction()

# ##################################################################################################
# dependencies  ###################################################################################
# ##################################################################################################

# No need to install Arrow libs when only the final test executables are shipped.
set(CUDF_EXCLUDE_ARROW_FROM_ALL ON)
include(../cmake/thirdparty/get_arrow.cmake)

# ##################################################################################################
# test sources ##################################################################################
# ##################################################################################################

# ##################################################################################################
# * column tests ----------------------------------------------------------------------------------
ConfigureTest(
  COLUMN_TEST
  column/bit_cast_test.cpp
  column/column_device_view_test.cu
  column/column_test.cpp
  column/column_view_device_span_test.cpp
  column/column_view_shallow_test.cpp
  column/compound_test.cu
)

# ##################################################################################################
# * scalar tests ----------------------------------------------------------------------------------
ConfigureTest(SCALAR_TEST scalar/scalar_test.cpp scalar/scalar_device_view_test.cu)

# ##################################################################################################
# * timestamps tests ------------------------------------------------------------------------------
ConfigureTest(TIMESTAMPS_TEST wrappers/timestamps_test.cu)

# ##################################################################################################
# * groupby tests ---------------------------------------------------------------------------------
ConfigureTest(
  GROUPBY_TEST
  groupby/argmin_tests.cpp
  groupby/argmax_tests.cpp
  groupby/collect_list_tests.cpp
  groupby/collect_set_tests.cpp
  groupby/correlation_tests.cpp
  groupby/count_scan_tests.cpp
  groupby/count_tests.cpp
  groupby/covariance_tests.cpp
  groupby/groupby_test_util.cpp
  groupby/groups_tests.cpp
  groupby/histogram_tests.cpp
  groupby/host_udf_example_tests.cu
  groupby/host_udf_tests.cpp
  groupby/keys_tests.cpp
  groupby/lists_tests.cpp
  groupby/m2_tests.cpp
  groupby/min_tests.cpp
  groupby/max_scan_tests.cpp
  groupby/max_tests.cpp
  groupby/mean_tests.cpp
  groupby/median_tests.cpp
  groupby/merge_m2_tests.cpp
  groupby/merge_lists_tests.cpp
  groupby/merge_sets_tests.cpp
  groupby/min_scan_tests.cpp
  groupby/nth_element_tests.cpp
  groupby/nunique_tests.cpp
  groupby/product_scan_tests.cpp
  groupby/product_tests.cpp
  groupby/quantile_tests.cpp
  groupby/rank_scan_tests.cpp
  groupby/replace_nulls_tests.cpp
  groupby/shift_tests.cpp
  groupby/std_tests.cpp
  groupby/structs_tests.cpp
  groupby/sum_of_squares_tests.cpp
  groupby/sum_scan_tests.cpp
  groupby/sum_tests.cpp
  groupby/tdigest_tests.cu
  groupby/var_tests.cpp
  GPUS 1
  PERCENT 100
)

# ##################################################################################################
# * join tests ------------------------------------------------------------------------------------
ConfigureTest(
  JOIN_TEST join/join_tests.cpp join/conditional_join_tests.cu join/cross_join_tests.cpp
  join/semi_anti_join_tests.cpp join/mixed_join_tests.cu join/distinct_join_tests.cpp
)

# ##################################################################################################
# * is_sorted tests -------------------------------------------------------------------------------
ConfigureTest(IS_SORTED_TEST sort/is_sorted_tests.cpp)

# ##################################################################################################
# * datetime tests --------------------------------------------------------------------------------
ConfigureTest(DATETIME_OPS_TEST datetime/datetime_ops_test.cpp)

# ##################################################################################################
# * hashing tests ---------------------------------------------------------------------------------
ConfigureTest(
  HASHING_TEST
  hashing/md5_test.cpp
  hashing/murmurhash3_x86_32_test.cpp
  hashing/murmurhash3_x64_128_test.cpp
  hashing/sha1_test.cpp
  hashing/sha224_test.cpp
  hashing/sha256_test.cpp
  hashing/sha384_test.cpp
  hashing/sha512_test.cpp
  hashing/xxhash_32_test.cpp
  hashing/xxhash_64_test.cpp
)

# ##################################################################################################
# * partitioning tests ----------------------------------------------------------------------------
ConfigureTest(
  PARTITIONING_TEST partitioning/hash_partition_test.cpp partitioning/round_robin_test.cpp
  partitioning/partition_test.cpp
  GPUS 1
  PERCENT 70
)

# ##################################################################################################
# * quantiles tests -------------------------------------------------------------------------------
ConfigureTest(
  QUANTILES_TEST quantiles/percentile_approx_test.cpp quantiles/quantile_test.cpp
  quantiles/quantiles_test.cpp
  GPUS 1
  PERCENT 70 EXTRA_LIBS ${ARROW_LIBRARIES}
)

# ##################################################################################################
# * reduction tests -------------------------------------------------------------------------------
ConfigureTest(
  REDUCTIONS_TEST
  reductions/collect_ops_tests.cpp
  reductions/ewm_tests.cpp
  reductions/host_udf_example_tests.cu
  reductions/list_rank_test.cpp
  reductions/rank_tests.cpp
  reductions/reduction_tests.cpp
  reductions/scan_tests.cpp
  reductions/segmented_reduction_tests.cpp
  reductions/tdigest_tests.cu
  GPUS 1
  PERCENT 70
)

# ##################################################################################################
# * replace tests ---------------------------------------------------------------------------------
ConfigureTest(REPLACE_TEST replace/replace_tests.cpp)

ConfigureTest(REPLACE_NULLS_TEST replace/replace_nulls_tests.cpp)

ConfigureTest(REPLACE_NANS_TEST replace/replace_nans_tests.cpp)

ConfigureTest(NORMALIZE_REPLACE_TEST replace/normalize_replace_tests.cpp)

ConfigureTest(CLAMP_TEST replace/clamp_test.cpp)

# ##################################################################################################
# * fixed_point tests -----------------------------------------------------------------------------
ConfigureTest(FIXED_POINT_TEST fixed_point/fixed_point_tests.cpp fixed_point/fixed_point_tests.cu)

# ##################################################################################################
# * unary tests -----------------------------------------------------------------------------------
ConfigureTest(UNARY_TEST unary/math_ops_test.cpp unary/unary_ops_test.cpp unary/cast_tests.cpp)

# ##################################################################################################
# * round tests -----------------------------------------------------------------------------------
ConfigureTest(ROUND_TEST round/round_tests.cpp)

# ##################################################################################################
# * binary tests ----------------------------------------------------------------------------------
ConfigureTest(
  BINARYOP_TEST
  binaryop/binop-verify-input-test.cpp
  binaryop/binop-null-test.cpp
  binaryop/binop-compiled-test.cpp
  binaryop/binop-compiled-fixed_point-test.cpp
  binaryop/binop-generic-ptx-test.cpp
)

# ##################################################################################################
# * unary transform tests -------------------------------------------------------------------------
ConfigureTest(
  TRANSFORM_TEST
  transform/integration/unary_transform_test.cpp
  transform/nans_to_null_test.cpp
  transform/mask_to_bools_test.cpp
  transform/bools_to_mask_test.cpp
  transform/row_bit_count_test.cu
  transform/segmented_row_bit_count_test.cu
  transform/one_hot_encode_tests.cpp
)

# ##################################################################################################
# * interop tests -------------------------------------------------------------------------
ConfigureTest(
  INTEROP_TEST
  interop/arrow_data_structures_test.cpp
  interop/to_arrow_device_test.cpp
  interop/to_arrow_test.cpp
  interop/to_arrow_host_test.cpp
  interop/from_arrow_test.cpp
  interop/from_arrow_device_test.cpp
  interop/from_arrow_host_test.cpp
  interop/from_arrow_stream_test.cpp
  interop/dlpack_test.cpp
  EXTRA_LIBS
  nanoarrow
  ${ARROW_LIBRARIES}
)

# ##################################################################################################
# * io tests --------------------------------------------------------------------------------------
ConfigureTest(COMPRESSION_TEST io/comp/comp_test.cpp)
ConfigureTest(ROW_SELECTION_TEST io/row_selection_test.cpp)

ConfigureTest(
  CSV_TEST io/csv_test.cpp
  GPUS 1
  PERCENT 30 EXTRA_LIBS ${ARROW_LIBRARIES}
)
ConfigureTest(
  ORC_TEST io/orc_chunked_reader_test.cu io/orc_test.cpp
  GPUS 1
  PERCENT 100
)
ConfigureTest(
  PARQUET_TEST
  io/parquet_bloom_filter_test.cu
  io/parquet_chunked_reader_test.cu
  io/parquet_chunked_writer_test.cpp
  io/parquet_experimental_reader_test.cpp
  io/parquet_common.cpp
  io/parquet_misc_test.cpp
  io/parquet_reader_test.cpp
  io/parquet_test.cpp
  io/parquet_v2_test.cpp
  io/parquet_writer_test.cpp
  GPUS 1
  PERCENT 30
)
ConfigureTest(
  JSON_TEST io/json/json_test.cpp io/json/json_chunked_reader.cu
  GPUS 1
  PERCENT 30 EXTRA_LIBS ${ARROW_LIBRARIES}
)
ConfigureTest(JSON_WRITER_TEST io/json/json_writer.cpp)
ConfigureTest(JSON_TYPE_CAST_TEST io/json/json_type_cast_test.cu)
ConfigureTest(NESTED_JSON_TEST io/json/nested_json_test.cpp io/json/json_tree.cpp)
ConfigureTest(MULTIBYTE_SPLIT_TEST io/text/multibyte_split_test.cpp)
ConfigureTest(JSON_QUOTE_NORMALIZATION io/json/json_quote_normalization_test.cpp)
ConfigureTest(JSON_WHITESPACE_NORMALIZATION io/json/json_whitespace_normalization_test.cu)
ConfigureTest(JSON_TREE_CSR io/json/json_tree_csr.cu)
ConfigureTest(
  DATA_CHUNK_SOURCE_TEST io/text/data_chunk_source_test.cpp
  GPUS 1
  PERCENT 100
)
target_link_libraries(DATA_CHUNK_SOURCE_TEST PRIVATE ZLIB::ZLIB)
ConfigureTest(LOGICAL_STACK_TEST io/fst/logical_stack_test.cu)
ConfigureTest(FST_TEST io/fst/fst_test.cu)
ConfigureTest(TYPE_INFERENCE_TEST io/type_inference_test.cu)

# ##################################################################################################
# * sort tests ------------------------------------------------------------------------------------
ConfigureTest(
  SORT_TEST sort/segmented_sort_tests.cpp sort/sort_nested_types_tests.cpp sort/sort_test.cpp
  sort/stable_sort_tests.cpp sort/rank_test.cpp
  GPUS 1
  PERCENT 70
)

# ##################################################################################################
# * copying tests ---------------------------------------------------------------------------------
ConfigureTest(
  COPYING_TEST
  copying/concatenate_tests.cpp
  copying/copy_if_else_nested_tests.cpp
  copying/copy_range_tests.cpp
  copying/copy_tests.cpp
  copying/detail_gather_tests.cu
  copying/gather_list_tests.cpp
  copying/gather_str_tests.cpp
  copying/gather_struct_tests.cpp
  copying/gather_tests.cpp
  copying/get_value_tests.cpp
  copying/pack_tests.cpp
  copying/purge_nonempty_nulls_tests.cpp
  copying/sample_tests.cpp
  copying/scatter_tests.cpp
  copying/scatter_list_tests.cpp
  copying/scatter_list_scalar_tests.cpp
  copying/scatter_struct_tests.cpp
  copying/scatter_struct_scalar_tests.cpp
  copying/segmented_gather_list_tests.cpp
  copying/shift_tests.cpp
  copying/slice_tests.cpp
  copying/split_tests.cpp
  copying/utility_tests.cpp
  copying/reverse_tests.cpp
  GPUS 1
  PERCENT 70
)

# ##################################################################################################
# * utilities tests -------------------------------------------------------------------------------
ConfigureTest(
  UTILITIES_TEST
  utilities_tests/batched_memcpy_tests.cu
  utilities_tests/batched_memset_tests.cu
  utilities_tests/column_debug_tests.cpp
  utilities_tests/column_utilities_tests.cpp
  utilities_tests/column_wrapper_tests.cpp
  utilities_tests/default_stream_tests.cpp
  utilities_tests/io_utilities_tests.cpp
  utilities_tests/lists_column_wrapper_tests.cpp
  utilities_tests/pinned_memory_tests.cpp
  utilities_tests/type_check_tests.cpp
  utilities_tests/type_list_tests.cpp
)

# ##################################################################################################
# * span tests -------------------------------------------------------------------------------

# This test must be split into two executables so that one can use the preload library and one does
# not. The one that doesn't includes a thrust::device_vector copy, which is always synchronous on
# the default stream and is out of libcudf's control (but must be tested).
set(_allowlist_filter SpanTest.CanConstructFromDeviceContainers)

ConfigureTest(SPAN_TEST utilities_tests/span_tests.cu)
ConfigureTest(SPAN_TEST_DEVICE_VECTOR utilities_tests/span_tests.cu)

# Overwrite the environments set by ConfigureTest
set_property(
  TEST SPAN_TEST SPAN_TEST_DEVICE_VECTOR
  APPEND
  PROPERTY ENVIRONMENT "GTEST_FILTER=-${_allowlist_filter}"
)

# ##################################################################################################
# * iterator tests --------------------------------------------------------------------------------
ConfigureTest(
  ITERATOR_TEST
  iterator/indexalator_test.cu
  iterator/offsetalator_test.cu
  iterator/optional_iterator_test_chrono.cu
  iterator/optional_iterator_test_numeric.cu
  iterator/pair_iterator_test_chrono.cu
  iterator/pair_iterator_test_numeric.cu
  iterator/scalar_iterator_test.cu
  iterator/sizes_to_offsets_iterator_test.cu
  iterator/value_iterator.cpp
  iterator/value_iterator_test_chrono.cu
  iterator/value_iterator_test_numeric.cu
  iterator/value_iterator_test_strings.cu
  iterator/value_iterator_test_transform.cu
)

# ##################################################################################################
# * device atomics tests --------------------------------------------------------------------------
ConfigureTest(DEVICE_ATOMICS_TEST device_atomics/device_atomics_test.cu)

# ##################################################################################################
# * transpose tests -------------------------------------------------------------------------------
ConfigureTest(
  TRANSPOSE_TEST transpose/transpose_test.cpp
  GPUS 1
  PERCENT 70
)

# ##################################################################################################
# * table tests -----------------------------------------------------------------------------------
ConfigureTest(
  TABLE_TEST
  table/table_tests.cpp
  table/table_view_tests.cu
  table/row_operators_tests.cpp
  table/experimental_row_operator_tests.cu
  table/row_operator_tests_utilities.cu
  table/row_operator_tests_utilities2.cu
)

# ##################################################################################################
# * sorted-merge tests ----------------------------------------------------------------------------
ConfigureTest(
  MERGE_TEST merge/merge_test.cpp merge/merge_dictionary_test.cpp merge/merge_string_test.cpp
)

# ##################################################################################################
# * stream compaction tests -----------------------------------------------------------------------
ConfigureTest(
  STREAM_COMPACTION_TEST
  stream_compaction/apply_boolean_mask_tests.cpp
  stream_compaction/distinct_count_tests.cpp
  stream_compaction/distinct_tests.cpp
  stream_compaction/drop_nans_tests.cpp
  stream_compaction/drop_nulls_tests.cpp
  stream_compaction/stable_distinct_tests.cpp
  stream_compaction/unique_count_tests.cpp
  stream_compaction/unique_tests.cpp
)

# ##################################################################################################
# * rolling tests ---------------------------------------------------------------------------------
ConfigureTest(
  ROLLING_TEST
  rolling/collect_ops_test.cpp
  rolling/empty_input_test.cpp
  rolling/grouped_rolling_range_test.cpp
  rolling/grouped_rolling_test.cpp
  rolling/lead_lag_test.cpp
  rolling/nth_element_test.cpp
  rolling/offset_row_window_test.cpp
  rolling/range_comparator_test.cu
  rolling/range_rolling_window_test.cpp
  rolling/range_window_bounds_test.cpp
  rolling/range_window_type_test.cpp
  rolling/rolling_test.cpp
  GPUS 1
  PERCENT 70
)

# ##################################################################################################
# * filling test ----------------------------------------------------------------------------------
ConfigureTest(
  FILLING_TEST filling/fill_tests.cpp filling/repeat_tests.cpp filling/sequence_tests.cpp
)

# ##################################################################################################
# * search test -----------------------------------------------------------------------------------
ConfigureTest(
  SEARCH_TEST search/search_dictionary_test.cpp search/search_list_test.cpp
  search/search_struct_test.cpp search/search_test.cpp
)

# ##################################################################################################
# * reshape test ----------------------------------------------------------------------------------
ConfigureTest(
  RESHAPE_TEST reshape/byte_cast_tests.cpp reshape/interleave_columns_tests.cpp
  reshape/tile_tests.cpp
)

# ##################################################################################################
# * traits test -----------------------------------------------------------------------------------
ConfigureTest(TRAITS_TEST types/traits_test.cpp)

# ##################################################################################################
# * factories test --------------------------------------------------------------------------------
ConfigureTest(FACTORIES_TEST scalar/factories_test.cpp column/factories_test.cpp)

# ##################################################################################################
# * dispatcher test -------------------------------------------------------------------------------
ConfigureTest(DISPATCHER_TEST types/type_dispatcher_test.cu)

# ##################################################################################################
# * strings test ----------------------------------------------------------------------------------
ConfigureTest(
  STRINGS_TEST
  strings/array_tests.cpp
  strings/attrs_tests.cpp
  strings/booleans_tests.cpp
  strings/case_tests.cpp
  strings/chars_types_tests.cpp
  strings/combine/concatenate_tests.cpp
  strings/combine/join_list_elements_tests.cpp
  strings/combine/join_strings_tests.cpp
  strings/concatenate_tests.cpp
  strings/contains_tests.cpp
  strings/datetime_tests.cpp
  strings/durations_tests.cpp
  strings/extract_tests.cpp
  strings/factories_test.cu
  strings/fill_tests.cpp
  strings/findall_tests.cpp
  strings/find_tests.cpp
  strings/find_multiple_tests.cpp
  strings/fixed_point_tests.cpp
  strings/floats_tests.cpp
  strings/format_lists_tests.cpp
  strings/integers_tests.cpp
  strings/ipv4_tests.cpp
  strings/like_tests.cpp
  strings/pad_tests.cpp
  strings/repeat_strings_tests.cpp
  strings/replace_regex_tests.cpp
  strings/replace_tests.cpp
  strings/reverse_tests.cpp
  strings/slice_tests.cpp
  strings/split_tests.cpp
  strings/strip_tests.cpp
  strings/translate_tests.cpp
  strings/urls_tests.cpp
)

# ##################################################################################################
# * large strings test ----------------------------------------------------------------------------
ConfigureTest(
  LARGE_STRINGS_TEST
  large_strings/concatenate_tests.cpp
  large_strings/case_tests.cpp
  large_strings/json_tests.cu
  large_strings/large_strings_fixture.cpp
  large_strings/merge_tests.cpp
  large_strings/parquet_tests.cpp
  large_strings/replace_tests.cpp
  large_strings/reshape_tests.cpp
  large_strings/split_strings_tests.cpp
  GPUS 1
  PERCENT 100
)

# ##################################################################################################
# * json path test --------------------------------------------------------------------------------
ConfigureTest(JSON_PATH_TEST json/json_tests.cpp)

# ##################################################################################################
# * structs test ----------------------------------------------------------------------------------
ConfigureTest(STRUCTS_TEST structs/structs_column_tests.cpp structs/utilities_tests.cpp)

# ##################################################################################################
# * nvtext test -----------------------------------------------------------------------------------
ConfigureTest(
  TEXT_TEST
  text/bpe_tests.cpp
<<<<<<< HEAD
  text/dedup_tests.cpp
=======
  text/deduplicate_tests.cpp
>>>>>>> 7b9020b3
  text/edit_distance_tests.cpp
  text/jaccard_tests.cpp
  text/minhash_tests.cpp
  text/ngrams_tests.cpp
  text/ngrams_tokenize_tests.cpp
  text/normalize_tests.cpp
  text/replace_tests.cpp
  text/stemmer_tests.cpp
  text/subword_tests.cpp
  text/tokenize_tests.cpp
)

# ##################################################################################################
# * bitmask tests ---------------------------------------------------------------------------------
ConfigureTest(
  BITMASK_TEST bitmask/valid_if_tests.cu bitmask/set_nullmask_tests.cu bitmask/bitmask_tests.cpp
  bitmask/is_element_valid_tests.cpp
)

# ##################################################################################################
# * dictionary tests ------------------------------------------------------------------------------
ConfigureTest(
  DICTIONARY_TEST
  dictionary/add_keys_test.cpp
  dictionary/decode_test.cpp
  dictionary/encode_test.cpp
  dictionary/factories_test.cpp
  dictionary/fill_test.cpp
  dictionary/gather_test.cpp
  dictionary/remove_keys_test.cpp
  dictionary/scatter_test.cpp
  dictionary/search_test.cpp
  dictionary/set_keys_test.cpp
  dictionary/slice_test.cpp
)

# ##################################################################################################
# * encode tests -----------------------------------------------------------------------------------
ConfigureTest(ENCODE_TEST encode/encode_tests.cpp)

# ##################################################################################################
# * ast tests -------------------------------------------------------------------------------------
ConfigureTest(AST_TEST ast/transform_tests.cpp ast/ast_tree_tests.cpp)

# ##################################################################################################
# * lists tests ----------------------------------------------------------------------------------
ConfigureTest(
  LISTS_TEST
  lists/combine/concatenate_list_elements_tests.cpp
  lists/combine/concatenate_rows_tests.cpp
  lists/contains_tests.cpp
  lists/count_elements_tests.cpp
  lists/explode_tests.cpp
  lists/extract_tests.cpp
  lists/reverse_tests.cpp
  lists/sequences_tests.cpp
  lists/set_operations/difference_distinct_tests.cpp
  lists/set_operations/have_overlap_tests.cpp
  lists/set_operations/intersect_distinct_tests.cpp
  lists/set_operations/union_distinct_tests.cpp
  lists/sort_lists_tests.cpp
  lists/stream_compaction/apply_boolean_mask_tests.cpp
  lists/stream_compaction/distinct_tests.cpp
  GPUS 1
  PERCENT 70
)

# ##################################################################################################
# * bin tests ----------------------------------------------------------------------------------
ConfigureTest(LABEL_BINS_TEST labeling/label_bins_tests.cpp)

# ##################################################################################################
# * jit tests ----------------------------------------------------------------------------------
ConfigureTest(JIT_PARSER_TEST jit/parse_ptx_function.cpp)
target_include_directories(JIT_PARSER_TEST PRIVATE "$<BUILD_INTERFACE:${CUDF_SOURCE_DIR}/src>")

# ##################################################################################################
# * stream testing ---------------------------------------------------------------------------------
if(CUDF_BUILD_STREAMS_TEST_UTIL)
  ConfigureTest(
    STREAM_IDENTIFICATION_TEST identify_stream_usage/test_default_stream_identification.cu
  )
endif()

ConfigureTest(STREAM_BINARYOP_TEST streams/binaryop_test.cpp STREAM_MODE testing)
ConfigureTest(STREAM_COLUMN_VIEW_TEST streams/column_view_test.cpp STREAM_MODE testing)
ConfigureTest(STREAM_CONCATENATE_TEST streams/concatenate_test.cpp STREAM_MODE testing)
ConfigureTest(STREAM_COPYING_TEST streams/copying_test.cpp STREAM_MODE testing)
ConfigureTest(STREAM_DATETIME_TEST streams/datetime_test.cpp STREAM_MODE testing)
ConfigureTest(STREAM_DICTIONARY_TEST streams/dictionary_test.cpp STREAM_MODE testing)
ConfigureTest(STREAM_FILLING_TEST streams/filling_test.cpp STREAM_MODE testing)
ConfigureTest(STREAM_GROUPBY_TEST streams/groupby_test.cpp STREAM_MODE testing)
ConfigureTest(STREAM_HASHING_TEST streams/hash_test.cpp STREAM_MODE testing)
ConfigureTest(STREAM_INTEROP streams/interop_test.cpp STREAM_MODE testing)
ConfigureTest(STREAM_IO_CSV_TEST streams/io/csv_test.cpp STREAM_MODE testing)
ConfigureTest(STREAM_IO_JSON_TEST streams/io/json_test.cpp STREAM_MODE testing)
ConfigureTest(
  STREAM_IO_MULTIBYTE_SPLIT_TEST streams/io/multibyte_split_test.cpp STREAM_MODE testing
)
ConfigureTest(STREAM_IO_ORC_TEST streams/io/orc_test.cpp STREAM_MODE testing)
ConfigureTest(STREAM_IO_PARQUET_TEST streams/io/parquet_test.cpp STREAM_MODE testing)
ConfigureTest(STREAM_JOIN_TEST streams/join_test.cpp STREAM_MODE testing)
ConfigureTest(STREAM_LABELING_BINS_TEST streams/labeling_bins_test.cpp STREAM_MODE testing)
ConfigureTest(STREAM_LISTS_TEST streams/lists_test.cpp STREAM_MODE testing)
ConfigureTest(STREAM_MERGE_TEST streams/merge_test.cpp STREAM_MODE testing)
ConfigureTest(STREAM_NULL_MASK_TEST streams/null_mask_test.cpp STREAM_MODE testing)
ConfigureTest(STREAM_PARTITIONING_TEST streams/partitioning_test.cpp STREAM_MODE testing)
ConfigureTest(STREAM_POOL_TEST streams/pool_test.cu STREAM_MODE testing)
ConfigureTest(STREAM_QUANTILE_TEST streams/quantile_test.cpp STREAM_MODE testing)
ConfigureTest(STREAM_REDUCTION_TEST streams/reduction_test.cpp STREAM_MODE testing)
ConfigureTest(STREAM_REPLACE_TEST streams/replace_test.cpp STREAM_MODE testing)
ConfigureTest(STREAM_RESHAPE_TEST streams/reshape_test.cpp STREAM_MODE testing)
ConfigureTest(STREAM_ROLLING_TEST streams/rolling_test.cpp STREAM_MODE testing)
ConfigureTest(STREAM_ROUND_TEST streams/round_test.cpp STREAM_MODE testing)
ConfigureTest(STREAM_SCALAR_TEST streams/scalar_test.cpp STREAM_MODE testing)
ConfigureTest(STREAM_SEARCH_TEST streams/search_test.cpp STREAM_MODE testing)
ConfigureTest(STREAM_SORTING_TEST streams/sorting_test.cpp STREAM_MODE testing)
ConfigureTest(STREAM_STREAM_COMPACTION_TEST streams/stream_compaction_test.cpp STREAM_MODE testing)
ConfigureTest(
  STREAM_STRINGS_TEST
  streams/strings/attributes_test.cpp
  streams/strings/case_test.cpp
  streams/strings/combine_test.cpp
  streams/strings/contains_test.cpp
  streams/strings/convert_test.cpp
  streams/strings/extract_test.cpp
  streams/strings/factory_test.cpp
  streams/strings/filter_test.cpp
  streams/strings/find_test.cpp
  streams/strings/replace_test.cpp
  streams/strings/reverse_test.cpp
  streams/strings/split_test.cpp
  streams/strings/strings_tests.cpp
  STREAM_MODE
  testing
)
ConfigureTest(
  STREAM_TEXT_TEST
  streams/text/bpe_test.cpp
  streams/text/edit_distance_test.cpp
  streams/text/ngrams_test.cpp
  streams/text/replace_test.cpp
  streams/text/stemmer_test.cpp
  streams/text/tokenize_test.cpp
  STREAM_MODE
  testing
)
ConfigureTest(STREAM_TRANSFORM_TEST streams/transform_test.cpp STREAM_MODE testing)
ConfigureTest(STREAM_TRANSPOSE_TEST streams/transpose_test.cpp STREAM_MODE testing)
ConfigureTest(STREAM_UNARY_TEST streams/unary_test.cpp STREAM_MODE testing)

# ##################################################################################################
# Install tests ####################################################################################
# ##################################################################################################
rapids_test_install_relocatable(INSTALL_COMPONENT_SET testing DESTINATION bin/gtests/libcudf)<|MERGE_RESOLUTION|>--- conflicted
+++ resolved
@@ -610,11 +610,7 @@
 ConfigureTest(
   TEXT_TEST
   text/bpe_tests.cpp
-<<<<<<< HEAD
-  text/dedup_tests.cpp
-=======
   text/deduplicate_tests.cpp
->>>>>>> 7b9020b3
   text/edit_distance_tests.cpp
   text/jaccard_tests.cpp
   text/minhash_tests.cpp
