/*
 * Copyright (c) 2019-2025, NVIDIA CORPORATION.
 *
 * Copyright 2018-2019 BlazingDB, Inc.
 *     Copyright 2018 Christian Noboa Mardini <christian@blazingdb.com>
 *
 * Licensed under the Apache License, Version 2.0 (the "License");
 * you may not use this file except in compliance with the License.
 * You may obtain a copy of the License at
 *
 *     http://www.apache.org/licenses/LICENSE-2.0
 *
 * Unless required by applicable law or agreed to in writing, software
 * distributed under the License is distributed on an "AS IS" BASIS,
 * WITHOUT WARRANTIES OR CONDITIONS OF ANY KIND, either express or implied.
 * See the License for the specific language governing permissions and
 * limitations under the License.
 */

#pragma once

#include <cudf_test/column_utilities.hpp>
#include <cudf_test/cudf_gtest.hpp>

#include <cudf/scalar/scalar.hpp>
#include <cudf/utilities/traits.hpp>

#include <limits>

// This is used to convert the expected binop result computed by the test utilities and the
// result returned by the binop operation into string, which is then used for display purposes
// when the values do not match.
struct stringify_out_values {
  template <typename TypeOut>
  std::string operator()(cudf::size_type i, TypeOut lhs, TypeOut rhs) const
  {
    std::stringstream out_str;
    out_str << "[" << i << "]:\n";
    if constexpr (cudf::is_fixed_point<TypeOut>()) {
      out_str << "lhs: " << std::string(lhs) << "\nrhs: " << std::string(rhs);
    } else if constexpr (cudf::is_timestamp<TypeOut>()) {
      out_str << "lhs: " << lhs.time_since_epoch().count()
              << "\nrhs: " << rhs.time_since_epoch().count();
    } else if constexpr (cudf::is_duration<TypeOut>()) {
      out_str << "lhs: " << lhs.count() << "\nrhs: " << rhs.count();
    } else {
      out_str << "lhs: " << lhs << "\nrhs: " << rhs;
    }
    return out_str.str();
  }
};

// This comparator can be used to compare two values that are within a max ULP error.
// This is typically used to compare floating point values computed on CPU and GPU which is
// expected to be *near* equal, or when computing large numbers can yield ULP errors
//
// TODO: This should not be used in favor of the built-in one in column_utilities
template <typename TypeOut>
struct NearEqualComparator {
  double ulp_;

  NearEqualComparator(double ulp) : ulp_(ulp) {}

  bool operator()(TypeOut const& lhs, TypeOut const& rhs) const
  {
    return (std::fabs(lhs - rhs) <=
              std::numeric_limits<TypeOut>::epsilon() * std::fabs(lhs + rhs) * ulp_ ||
            std::fabs(lhs - rhs) < std::numeric_limits<TypeOut>::min());
  }
};

template <typename TypeLhs, typename ScalarType>
TypeLhs scalar_host_value(cudf::scalar const& lhs)
{
  auto sclr   = static_cast<ScalarType const&>(lhs);
  auto stream = cudf::get_default_stream();
  if constexpr (std::is_same_v<ScalarType, cudf::string_scalar>)
    return sclr.to_string(stream);
  else if constexpr (std::is_same_v<ScalarType, cudf::fixed_point_scalar<TypeLhs>>)
    return sclr.fixed_point_value(stream);
  else
    return sclr.value(stream);
}

template <typename TypeOut,
          typename TypeLhs,
          typename TypeRhs,
          typename TypeOp,
          typename ValueComparator = std::equal_to<TypeOut>,
          typename ScalarType      = cudf::scalar_type_t<TypeLhs>>
void ASSERT_BINOP(cudf::column_view const& out,
                  cudf::scalar const& lhs,
                  cudf::column_view const& rhs,
                  TypeOp&& op,
                  ValueComparator const& value_comparator = ValueComparator())
{
<<<<<<< HEAD
  //auto lhs_h    = static_cast<ScalarType const&>(lhs).value(cudf::get_default_stream());
  TypeLhs lhs_h;
  if constexpr (std::is_same_v<ScalarType, cudf::scalar_type_t<std::string>>) {
    auto sv = static_cast<ScalarType const&>(lhs).value(cudf::get_default_stream());
    lhs_h    = std::string(sv.begin(), sv.end());
  }
  else {
    lhs_h    = static_cast<ScalarType const&>(lhs).value(cudf::get_default_stream());
  }
=======
  auto lhs_h    = scalar_host_value<TypeLhs, ScalarType>(lhs);
>>>>>>> 610cc0b5
  auto rhs_h    = cudf::test::to_host<TypeRhs>(rhs);
  auto rhs_data = rhs_h.first;
  auto out_h    = cudf::test::to_host<TypeOut>(out);
  auto out_data = out_h.first;

  ASSERT_EQ(out_data.size(), rhs_data.size());
  for (size_t i = 0; i < out_data.size(); ++i) {
    auto lhs = out_data[i];
    auto rhs = (TypeOut)(op(lhs_h, rhs_data[i]));
    // TODO: This is incorrectly comparing row values that may be null
    EXPECT_TRUE(value_comparator(lhs, rhs)) << stringify_out_values{}(i, lhs, rhs);
  }

  if (rhs.nullable()) {
    EXPECT_TRUE(out.nullable());
    auto rhs_valid = rhs_h.second;
    auto out_valid = out_h.second;

    uint32_t lhs_valid = (lhs.is_valid() ? std::numeric_limits<cudf::bitmask_type>::max() : 0);
    ASSERT_EQ(out_valid.size(), rhs_valid.size());
    for (cudf::size_type i = 0; i < cudf::num_bitmask_words(out_data.size()); ++i) {
      EXPECT_EQ(out_valid[i], (lhs_valid & rhs_valid[i]));
    }
  } else {
    if (lhs.is_valid()) {
      EXPECT_FALSE(out.nullable());
    } else {
      auto out_valid = out_h.second;
      for (cudf::size_type i = 0; i < cudf::num_bitmask_words(out_data.size()); ++i) {
        EXPECT_EQ(out_valid[i], cudf::bitmask_type{0});
      }
    }
  }
}

template <typename TypeOut,
          typename TypeLhs,
          typename TypeRhs,
          typename TypeOp,
          typename ValueComparator = std::equal_to<TypeOut>,
          typename ScalarType      = cudf::scalar_type_t<TypeRhs>>
void ASSERT_BINOP(cudf::column_view const& out,
                  cudf::column_view const& lhs,
                  cudf::scalar const& rhs,
                  TypeOp&& op,
                  ValueComparator const& value_comparator = ValueComparator())
{
<<<<<<< HEAD
=======
  auto rhs_h    = scalar_host_value<TypeRhs, ScalarType>(rhs);
>>>>>>> 610cc0b5
  auto lhs_h    = cudf::test::to_host<TypeLhs>(lhs);
  auto lhs_data = lhs_h.first;
  auto out_h    = cudf::test::to_host<TypeOut>(out);
  auto out_data = out_h.first;
  TypeRhs rhs_h;
  if constexpr (std::is_same_v<ScalarType, cudf::scalar_type_t<std::string>>) {
    auto sv = static_cast<ScalarType const&>(rhs).value(cudf::get_default_stream());
    rhs_h    = std::string(sv.begin(), sv.end());
  }
  else {
    rhs_h    = static_cast<ScalarType const&>(rhs).value(cudf::get_default_stream());
  }

  ASSERT_EQ(out_data.size(), lhs_data.size());
  for (size_t i = 0; i < out_data.size(); ++i) {
    auto lhs = out_data[i];
    auto rhs = (TypeOut)(op(lhs_data[i], rhs_h));
    // TODO: This is incorrectly comparing row values that may be null
    EXPECT_TRUE(value_comparator(lhs, rhs)) << stringify_out_values{}(i, lhs, rhs);
  }

  if (lhs.nullable()) {
    EXPECT_TRUE(out.nullable());
    auto lhs_valid = lhs_h.second;
    auto out_valid = out_h.second;

    uint32_t rhs_valid = (rhs.is_valid() ? std::numeric_limits<cudf::bitmask_type>::max() : 0);
    ASSERT_EQ(out_valid.size(), lhs_valid.size());
    for (cudf::size_type i = 0; i < cudf::num_bitmask_words(out_data.size()); ++i) {
      EXPECT_EQ(out_valid[i], (rhs_valid & lhs_valid[i]));
    }
  } else {
    if (rhs.is_valid()) {
      EXPECT_FALSE(out.nullable());
    } else {
      auto out_valid = out_h.second;
      for (cudf::size_type i = 0; i < cudf::num_bitmask_words(out_data.size()); ++i) {
        EXPECT_EQ(out_valid[i], cudf::bitmask_type{0});
      }
    }
  }
}

template <typename TypeOut,
          typename TypeLhs,
          typename TypeRhs,
          typename TypeOp,
          typename ValueComparator = std::equal_to<TypeOut>>
void ASSERT_BINOP(cudf::column_view const& out,
                  cudf::column_view const& lhs,
                  cudf::column_view const& rhs,
                  TypeOp&& op,
                  ValueComparator const& value_comparator = ValueComparator())
{
  auto lhs_h    = cudf::test::to_host<TypeLhs>(lhs);
  auto lhs_data = lhs_h.first;
  auto rhs_h    = cudf::test::to_host<TypeRhs>(rhs);
  auto rhs_data = rhs_h.first;
  auto out_h    = cudf::test::to_host<TypeOut>(out);
  auto out_data = out_h.first;

  ASSERT_EQ(out_data.size(), lhs_data.size());
  ASSERT_EQ(out_data.size(), rhs_data.size());
  for (size_t i = 0; i < out_data.size(); ++i) {
    auto lhs = out_data[i];
    auto rhs = (TypeOut)(op(lhs_data[i], rhs_data[i]));
    // TODO: This is incorrectly comparing row values that may be null
    EXPECT_TRUE(value_comparator(lhs, rhs)) << stringify_out_values{}(i, lhs, rhs);
  }

  if (lhs.nullable() and rhs.nullable()) {
    EXPECT_TRUE(out.nullable());
    auto lhs_valid = lhs_h.second;
    auto rhs_valid = rhs_h.second;
    auto out_valid = out_h.second;

    ASSERT_EQ(out_valid.size(), lhs_valid.size());
    ASSERT_EQ(out_valid.size(), rhs_valid.size());
    for (cudf::size_type i = 0; i < cudf::num_bitmask_words(out_data.size()); ++i) {
      EXPECT_EQ(out_valid[i], (lhs_valid[i] & rhs_valid[i]));
    }
  } else if (not lhs.nullable() and rhs.nullable()) {
    EXPECT_TRUE(out.nullable());
    auto rhs_valid = rhs_h.second;
    auto out_valid = out_h.second;

    ASSERT_EQ(out_valid.size(), rhs_valid.size());
    for (cudf::size_type i = 0; i < cudf::num_bitmask_words(out_data.size()); ++i) {
      EXPECT_EQ(out_valid[i], rhs_valid[i]);
    }
  } else if (lhs.nullable() and not rhs.nullable()) {
    EXPECT_TRUE(out.nullable());
    auto lhs_valid = lhs_h.second;
    auto out_valid = out_h.second;

    ASSERT_EQ(out_valid.size(), lhs_valid.size());
    for (cudf::size_type i = 0; i < cudf::num_bitmask_words(out_data.size()); ++i) {
      EXPECT_EQ(out_valid[i], lhs_valid[i]);
    }
  } else {
    EXPECT_FALSE(out.nullable());
  }
}<|MERGE_RESOLUTION|>--- conflicted
+++ resolved
@@ -94,19 +94,7 @@
                   TypeOp&& op,
                   ValueComparator const& value_comparator = ValueComparator())
 {
-<<<<<<< HEAD
-  //auto lhs_h    = static_cast<ScalarType const&>(lhs).value(cudf::get_default_stream());
-  TypeLhs lhs_h;
-  if constexpr (std::is_same_v<ScalarType, cudf::scalar_type_t<std::string>>) {
-    auto sv = static_cast<ScalarType const&>(lhs).value(cudf::get_default_stream());
-    lhs_h    = std::string(sv.begin(), sv.end());
-  }
-  else {
-    lhs_h    = static_cast<ScalarType const&>(lhs).value(cudf::get_default_stream());
-  }
-=======
   auto lhs_h    = scalar_host_value<TypeLhs, ScalarType>(lhs);
->>>>>>> 610cc0b5
   auto rhs_h    = cudf::test::to_host<TypeRhs>(rhs);
   auto rhs_data = rhs_h.first;
   auto out_h    = cudf::test::to_host<TypeOut>(out);
@@ -154,10 +142,7 @@
                   TypeOp&& op,
                   ValueComparator const& value_comparator = ValueComparator())
 {
-<<<<<<< HEAD
-=======
   auto rhs_h    = scalar_host_value<TypeRhs, ScalarType>(rhs);
->>>>>>> 610cc0b5
   auto lhs_h    = cudf::test::to_host<TypeLhs>(lhs);
   auto lhs_data = lhs_h.first;
   auto out_h    = cudf::test::to_host<TypeOut>(out);
