/*
 * Copyright (c) 2021, NVIDIA CORPORATION.
 *
 * Licensed under the Apache License, Version 2.0 (the "License");
 * you may not use this file except in compliance with the License.
 * You may obtain a copy of the License at
 *
 *     http://www.apache.org/licenses/LICENSE-2.0
 *
 * Unless required by applicable law or agreed to in writing, software
 * distributed under the License is distributed on an "AS IS" BASIS,
 * WITHOUT WARRANTIES OR CONDITIONS OF ANY KIND, either express or implied.
 * See the License for the specific language governing permissions and
 * limitations under the License.
 */

#include <cudf/binaryop.hpp>
#include <cudf/detail/iterator.cuh>
#include <cudf/fixed_point/fixed_point.hpp>
#include <cudf/scalar/scalar_factories.hpp>
#include <cudf/types.hpp>
#include <cudf/unary.hpp>
#include <cudf/utilities/type_dispatcher.hpp>

#include <cudf_test/column_utilities.hpp>
#include <cudf_test/column_wrapper.hpp>
#include <cudf_test/type_lists.hpp>

#include <tests/binaryop/assert-binops.h>
#include <tests/binaryop/binop-fixture.hpp>
#include "cudf/utilities/error.hpp"

#include <type_traits>

namespace cudf::test::binop {

template <typename T>
auto lhs_random_column(size_type size)
{
  return BinaryOperationTest::make_random_wrapped_column<T>(size);
}

template <>
auto lhs_random_column<std::string>(size_type size)
{
  return cudf::test::strings_column_wrapper({"eee", "bb", "<null>", "", "aa", "bbb", "ééé"},
                                            {1, 1, 0, 1, 1, 1, 1});
}
template <typename T>
auto rhs_random_column(size_type size)
{
  return BinaryOperationTest::make_random_wrapped_column<T>(size);
}
template <>
auto rhs_random_column<std::string>(size_type size)
{
  return cudf::test::strings_column_wrapper({"ééé", "bbb", "aa", "", "<null>", "bb", "eee"},
                                            {1, 1, 1, 1, 0, 1, 1});
}

// combinations to test
//     n  t   d
// n n.n n.t n.d
// t t.n t.t t.d
// d d.n d.t d.d

constexpr size_type col_size = 10000;
template <typename T>
struct BinaryOperationCompiledTest : public BinaryOperationTest {
  using TypeOut = cudf::test::GetType<T, 0>;
  using TypeLhs = cudf::test::GetType<T, 1>;
  using TypeRhs = cudf::test::GetType<T, 2>;

  template <template <typename... Ty> class FunctorOP>
  void test(cudf::binary_operator op)
  {
    using OPERATOR = FunctorOP<TypeOut, TypeLhs, TypeRhs>;

    auto lhs = lhs_random_column<TypeLhs>(col_size);
    auto rhs = rhs_random_column<TypeRhs>(col_size);

    auto out = cudf::binary_operation(lhs, rhs, op, data_type(type_to_id<TypeOut>()));
    ASSERT_BINOP<TypeOut, TypeLhs, TypeRhs>(*out, lhs, rhs, OPERATOR());

    auto s_lhs = this->template make_random_wrapped_scalar<TypeLhs>();
    auto s_rhs = this->template make_random_wrapped_scalar<TypeRhs>();
    s_lhs.set_valid_async(true);
    s_rhs.set_valid_async(true);

    out = cudf::binary_operation(lhs, s_rhs, op, data_type(type_to_id<TypeOut>()));
    ASSERT_BINOP<TypeOut, TypeLhs, TypeRhs>(*out, lhs, s_rhs, OPERATOR());
    out = cudf::binary_operation(s_lhs, rhs, op, data_type(type_to_id<TypeOut>()));
    ASSERT_BINOP<TypeOut, TypeLhs, TypeRhs>(*out, s_lhs, rhs, OPERATOR());

    s_lhs.set_valid_async(false);
    s_rhs.set_valid_async(false);
    out = cudf::binary_operation(lhs, s_rhs, op, data_type(type_to_id<TypeOut>()));
    ASSERT_BINOP<TypeOut, TypeLhs, TypeRhs>(*out, lhs, s_rhs, OPERATOR());
    out = cudf::binary_operation(s_lhs, rhs, op, data_type(type_to_id<TypeOut>()));
    ASSERT_BINOP<TypeOut, TypeLhs, TypeRhs>(*out, s_lhs, rhs, OPERATOR());
  }
};

// ADD
//     n      t     d
// n n + n
// t      	     	t + d
// d      	d + t	d + d

<<<<<<< HEAD
using Add_types = cudf::test::Types<
  cudf::test::Types<bool, bool, float>,
  cudf::test::Types<int16_t, double, uint8_t>,
  cudf::test::Types<timestamp_s, timestamp_s, duration_s>,
  cudf::test::Types<timestamp_ns, duration_ms, timestamp_us>,
  cudf::test::Types<duration_us, duration_us, duration_D>,
  // cudf::test::Types<duration_s, int16_t, int64_t>, //valid
  cudf::test::Types<numeric::decimal32, numeric::decimal32, numeric::decimal32>,
  cudf::test::Types<numeric::decimal64, numeric::decimal64, numeric::decimal64>,
  cudf::test::Types<numeric::decimal128, numeric::decimal128, numeric::decimal128>,
  // Extras
  cudf::test::Types<duration_D, duration_D, duration_D>,
  cudf::test::Types<timestamp_D, timestamp_D, duration_D>,
  cudf::test::Types<timestamp_s, timestamp_D, duration_s>,
  cudf::test::Types<timestamp_ms, timestamp_ms, duration_s>,
  cudf::test::Types<timestamp_ns, timestamp_ms, duration_ns>>;
=======
using namespace numeric;

using Add_types = cudf::test::Types<cudf::test::Types<bool, bool, float>,
                                    cudf::test::Types<int16_t, double, uint8_t>,
                                    cudf::test::Types<timestamp_s, timestamp_s, duration_s>,
                                    cudf::test::Types<timestamp_ns, duration_ms, timestamp_us>,
                                    cudf::test::Types<duration_us, duration_us, duration_D>,
                                    // cudf::test::Types<duration_s, int16_t, int64_t>, //valid
                                    cudf::test::Types<decimal32, decimal32, decimal32>,
                                    cudf::test::Types<decimal64, decimal64, decimal64>,
                                    cudf::test::Types<decimal128, decimal128, decimal128>,
                                    cudf::test::Types<int, decimal32, decimal32>,
                                    cudf::test::Types<int, decimal64, decimal64>,
                                    cudf::test::Types<int, decimal128, decimal128>,
                                    // Extras
                                    cudf::test::Types<duration_D, duration_D, duration_D>,
                                    cudf::test::Types<timestamp_D, timestamp_D, duration_D>,
                                    cudf::test::Types<timestamp_s, timestamp_D, duration_s>,
                                    cudf::test::Types<timestamp_ms, timestamp_ms, duration_s>,
                                    cudf::test::Types<timestamp_ns, timestamp_ms, duration_ns>>;

>>>>>>> 0ce9571e
template <typename T>
struct BinaryOperationCompiledTest_Add : public BinaryOperationCompiledTest<T> {
};
TYPED_TEST_SUITE(BinaryOperationCompiledTest_Add, Add_types);

TYPED_TEST(BinaryOperationCompiledTest_Add, Vector_Vector)
{
  this->template test<cudf::library::operation::Add>(cudf::binary_operator::ADD);
}

// SUB
//     n      t     d
// n n - n
// t      	t - t	t - d
// d      	     	d - d

<<<<<<< HEAD
using Sub_types = cudf::test::Types<
  cudf::test::Types<int32_t, bool, float>,                  // n - n
  cudf::test::Types<duration_D, timestamp_D, timestamp_D>,  // t - t
  cudf::test::Types<timestamp_s, timestamp_D, duration_s>,  // t - d
  cudf::test::Types<duration_ns, duration_us, duration_s>,  // d - d
  cudf::test::Types<duration_us, duration_us, duration_s>,  // d - d
  cudf::test::Types<numeric::decimal32, numeric::decimal32, numeric::decimal32>,
  cudf::test::Types<numeric::decimal64, numeric::decimal64, numeric::decimal64>,
  cudf::test::Types<numeric::decimal128, numeric::decimal128, numeric::decimal128>>;
=======
using Sub_types =
  cudf::test::Types<cudf::test::Types<int32_t, bool, float>,                  // n - n
                    cudf::test::Types<duration_D, timestamp_D, timestamp_D>,  // t - t
                    cudf::test::Types<timestamp_s, timestamp_D, duration_s>,  // t - d
                    cudf::test::Types<duration_ns, duration_us, duration_s>,  // d - d
                    cudf::test::Types<duration_us, duration_us, duration_s>,  // d - d
                    cudf::test::Types<decimal32, decimal32, decimal32>,
                    cudf::test::Types<decimal64, decimal64, decimal64>,
                    cudf::test::Types<decimal128, decimal128, decimal128>,
                    cudf::test::Types<int, decimal32, decimal32>,
                    cudf::test::Types<int, decimal64, decimal64>,
                    cudf::test::Types<int, decimal128, decimal128>>;

>>>>>>> 0ce9571e
template <typename T>
struct BinaryOperationCompiledTest_Sub : public BinaryOperationCompiledTest<T> {
};
TYPED_TEST_SUITE(BinaryOperationCompiledTest_Sub, Sub_types);

TYPED_TEST(BinaryOperationCompiledTest_Sub, Vector_Vector)
{
  this->template test<cudf::library::operation::Sub>(cudf::binary_operator::SUB);
}

// MUL
//     n      t     d
// n n * n	     	n * d
// t
// d d * n
<<<<<<< HEAD
using Mul_types = cudf::test::Types<
  cudf::test::Types<int32_t, u_int64_t, float>,
  cudf::test::Types<duration_s, u_int64_t, duration_s>,
  cudf::test::Types<duration_ms, duration_D, int16_t>,
  cudf::test::Types<duration_ns, duration_us, uint8_t>,
  cudf::test::Types<numeric::decimal32, numeric::decimal32, numeric::decimal32>,
  cudf::test::Types<numeric::decimal64, numeric::decimal64, numeric::decimal64>,
  cudf::test::Types<numeric::decimal128, numeric::decimal128, numeric::decimal128>>;
=======
using Mul_types = cudf::test::Types<cudf::test::Types<int32_t, u_int64_t, float>,
                                    cudf::test::Types<duration_s, u_int64_t, duration_s>,
                                    cudf::test::Types<duration_ms, duration_D, int16_t>,
                                    cudf::test::Types<duration_ns, duration_us, uint8_t>,
                                    cudf::test::Types<decimal32, decimal32, decimal32>,
                                    cudf::test::Types<decimal64, decimal64, decimal64>,
                                    cudf::test::Types<decimal128, decimal128, decimal128>,
                                    cudf::test::Types<int, decimal32, decimal32>,
                                    cudf::test::Types<int, decimal64, decimal64>,
                                    cudf::test::Types<int, decimal128, decimal128>,
                                    cudf::test::Types<decimal32, int, int>,
                                    cudf::test::Types<decimal64, int, int>,
                                    cudf::test::Types<decimal128, int, int>>;

>>>>>>> 0ce9571e
template <typename T>
struct BinaryOperationCompiledTest_Mul : public BinaryOperationCompiledTest<T> {
};
TYPED_TEST_SUITE(BinaryOperationCompiledTest_Mul, Mul_types);

TYPED_TEST(BinaryOperationCompiledTest_Mul, Vector_Vector)
{
  this->template test<cudf::library::operation::Mul>(cudf::binary_operator::MUL);
}

// DIV
//     n      t     d
// n n / n
// t
// d d / n	     	d / d
<<<<<<< HEAD
using Div_types = cudf::test::Types<
  cudf::test::Types<int16_t, u_int64_t, u_int64_t>,
  cudf::test::Types<double, int8_t, int64_t>,
  cudf::test::Types<duration_ms, duration_s, u_int32_t>,
  cudf::test::Types<duration_ns, duration_D, int16_t>,
  cudf::test::Types<double, duration_D, duration_ns>,
  cudf::test::Types<float, duration_ms, duration_ns>,
  cudf::test::Types<u_int64_t, duration_us, duration_ns>,
  cudf::test::Types<numeric::decimal32, numeric::decimal32, numeric::decimal32>,
  cudf::test::Types<numeric::decimal64, numeric::decimal64, numeric::decimal64>,
  cudf::test::Types<numeric::decimal128, numeric::decimal128, numeric::decimal128>>;
=======
using Div_types = cudf::test::Types<cudf::test::Types<int16_t, u_int64_t, u_int64_t>,
                                    cudf::test::Types<double, int8_t, int64_t>,
                                    cudf::test::Types<duration_ms, duration_s, u_int32_t>,
                                    cudf::test::Types<duration_ns, duration_D, int16_t>,
                                    cudf::test::Types<double, duration_D, duration_ns>,
                                    cudf::test::Types<float, duration_ms, duration_ns>,
                                    cudf::test::Types<u_int64_t, duration_us, duration_ns>,
                                    cudf::test::Types<decimal32, decimal32, decimal32>,
                                    cudf::test::Types<decimal64, decimal64, decimal64>,
                                    cudf::test::Types<decimal128, decimal128, decimal128>,
                                    cudf::test::Types<int, decimal32, decimal32>,
                                    cudf::test::Types<int, decimal64, decimal64>,
                                    cudf::test::Types<int, decimal128, decimal128>>;

>>>>>>> 0ce9571e
template <typename T>
struct BinaryOperationCompiledTest_Div : public BinaryOperationCompiledTest<T> {
};
TYPED_TEST_SUITE(BinaryOperationCompiledTest_Div, Div_types);

TYPED_TEST(BinaryOperationCompiledTest_Div, Vector_Vector)
{
  this->template test<cudf::library::operation::Div>(cudf::binary_operator::DIV);
}

// TRUE-DIV
//     n      t     d
// n n / n
// t
// d
using TrueDiv_types = cudf::test::Types<cudf::test::Types<int16_t, u_int64_t, u_int64_t>,
                                        cudf::test::Types<double, int8_t, int64_t>,
                                        cudf::test::Types<int8_t, bool, u_int32_t>,
                                        cudf::test::Types<u_int64_t, float, int16_t>>;
<<<<<<< HEAD
=======

>>>>>>> 0ce9571e
template <typename T>
struct BinaryOperationCompiledTest_TrueDiv : public BinaryOperationCompiledTest<T> {
};
TYPED_TEST_SUITE(BinaryOperationCompiledTest_TrueDiv, TrueDiv_types);

TYPED_TEST(BinaryOperationCompiledTest_TrueDiv, Vector_Vector)
{
  this->template test<cudf::library::operation::TrueDiv>(cudf::binary_operator::TRUE_DIV);
}
// FLOOR_DIV
//     n      t     d
// n n / n
// t
// d
TYPED_TEST(BinaryOperationCompiledTest_TrueDiv, FloorDiv_Vector_Vector)
{
  this->template test<cudf::library::operation::FloorDiv>(cudf::binary_operator::FLOOR_DIV);
}

// MOD
//     n      t     d
// n n % n
// t
// d d % n	     	d % d
using Mod_types = cudf::test::Types<cudf::test::Types<int16_t, u_int64_t, u_int64_t>,
                                    cudf::test::Types<double, int8_t, int64_t>,
                                    cudf::test::Types<duration_ms, duration_s, u_int32_t>,
                                    cudf::test::Types<duration_D, duration_D, int16_t>,
                                    cudf::test::Types<duration_ns, duration_D, int16_t>,
                                    cudf::test::Types<duration_ns, duration_us, duration_ns>>;
template <typename T>
struct BinaryOperationCompiledTest_Mod : public BinaryOperationCompiledTest<T> {
};
TYPED_TEST_SUITE(BinaryOperationCompiledTest_Mod, Mod_types);

TYPED_TEST(BinaryOperationCompiledTest_Mod, Vector_Vector)
{
  this->template test<cudf::library::operation::Mod>(cudf::binary_operator::MOD);
}

// PYMOD
//     n      t     d
// n n % n
// t
// d      	     	d % d
using PyMod_types = cudf::test::Types<cudf::test::Types<int16_t, u_int64_t, u_int64_t>,
                                      cudf::test::Types<double, int8_t, int64_t>,
                                      cudf::test::Types<double, double, double>,
                                      cudf::test::Types<duration_ns, duration_us, duration_ns>>;
template <typename T>
struct BinaryOperationCompiledTest_PyMod : public BinaryOperationCompiledTest<T> {
};
TYPED_TEST_SUITE(BinaryOperationCompiledTest_PyMod, PyMod_types);
TYPED_TEST(BinaryOperationCompiledTest_PyMod, Vector_Vector)
{
  this->template test<cudf::library::operation::PyMod>(cudf::binary_operator::PYMOD);
}

// POW
//     n      t     d
// n n ^ n
// t
// d

using Pow_types = cudf::test::Types<cudf::test::Types<double, int64_t, int64_t>,
                                    cudf::test::Types<float, float, float>,
                                    cudf::test::Types<int, int32_t, float>,
                                    cudf::test::Types<float, int, int>,
                                    cudf::test::Types<double, int64_t, int32_t>,
                                    cudf::test::Types<double, double, double>,
                                    cudf::test::Types<double, float, double>,
                                    cudf::test::Types<double, int32_t, int64_t>>;

template <typename T>
struct BinaryOperationCompiledTest_FloatOps : public BinaryOperationCompiledTest<T> {
};
TYPED_TEST_SUITE(BinaryOperationCompiledTest_FloatOps, Pow_types);

TYPED_TEST(BinaryOperationCompiledTest_FloatOps, Pow_Vector_Vector)
{
  using TypeOut = typename TestFixture::TypeOut;
  using TypeLhs = typename TestFixture::TypeLhs;
  using TypeRhs = typename TestFixture::TypeRhs;

  using POW = cudf::library::operation::Pow<TypeOut, TypeLhs, TypeRhs>;

  auto lhs = []() {
    // resulting value can not be represented by the target type => behavior is undefined
    // -2147483648 in host, 2147483647 in device
    if constexpr (std::is_same_v<TypeOut, int>) {
      auto elements =
        cudf::detail::make_counting_transform_iterator(1, [](auto i) { return i % 5; });
      return fixed_width_column_wrapper<TypeLhs>(elements, elements + 100);
    }
    return lhs_random_column<TypeLhs>(100);
  }();
  auto rhs = rhs_random_column<TypeRhs>(100);

  auto out =
    cudf::binary_operation(lhs, rhs, cudf::binary_operator::POW, data_type(type_to_id<TypeOut>()));

  ASSERT_BINOP<TypeOut, TypeLhs, TypeRhs>(*out, lhs, rhs, POW(), NearEqualComparator<TypeOut>{2});
}

// LOG_BASE
//     n      t     d
// n log(n, n)
// t
// d
TYPED_TEST(BinaryOperationCompiledTest_FloatOps, LogBase_Vector_Vector)
{
  using TypeOut = typename TestFixture::TypeOut;
  using TypeLhs = typename TestFixture::TypeLhs;
  using TypeRhs = typename TestFixture::TypeRhs;

  using LOG_BASE = cudf::library::operation::LogBase<TypeOut, TypeLhs, TypeRhs>;

  // Make sure there are no zeros
  auto elements = cudf::detail::make_counting_transform_iterator(
    1, [](auto i) { return sizeof(TypeLhs) > 4 ? std::pow(2, i) : i + 30; });
  fixed_width_column_wrapper<TypeLhs> lhs(elements, elements + 50);

  // Find log to the base 7
  auto rhs_elements = cudf::detail::make_counting_transform_iterator(0, [](auto) { return 7; });
  fixed_width_column_wrapper<TypeRhs> rhs(rhs_elements, rhs_elements + 50);

  auto out = cudf::binary_operation(
    lhs, rhs, cudf::binary_operator::LOG_BASE, data_type(type_to_id<TypeOut>()));

  ASSERT_BINOP<TypeOut, TypeLhs, TypeRhs>(*out, lhs, rhs, LOG_BASE());
}

// ATAN2
//     n      t     d
// n ATan2(n, n)
// t
// d
TYPED_TEST(BinaryOperationCompiledTest_FloatOps, ATan2_Vector_Vector)
{
  using TypeOut = typename TestFixture::TypeOut;
  using TypeLhs = typename TestFixture::TypeLhs;
  using TypeRhs = typename TestFixture::TypeRhs;

  using ATAN2 = cudf::library::operation::ATan2<TypeOut, TypeLhs, TypeRhs>;

  auto lhs = lhs_random_column<TypeLhs>(col_size);
  auto rhs = rhs_random_column<TypeRhs>(col_size);

  auto out = cudf::binary_operation(
    lhs, rhs, cudf::binary_operator::ATAN2, data_type(type_to_id<TypeOut>()));

  ASSERT_BINOP<TypeOut, TypeLhs, TypeRhs>(*out, lhs, rhs, ATAN2(), NearEqualComparator<TypeOut>{2});
}

TYPED_TEST(BinaryOperationCompiledTest_FloatOps, PMod_Vector_Vector)
{
  this->template test<cudf::library::operation::PMod>(cudf::binary_operator::PMOD);
}

// Bit Operations
//     n      t     d
// n n . n
// t
// d

// i.i, i.u, u.i, u.u -> i
// i.i, i.u, u.i, u.u -> u
using Bit_types = cudf::test::Types<cudf::test::Types<int16_t, int8_t, int16_t>,
                                    cudf::test::Types<int64_t, int32_t, uint16_t>,
                                    cudf::test::Types<int64_t, uint64_t, int64_t>,
                                    cudf::test::Types<int16_t, uint32_t, uint8_t>,
                                    // cudf::test::Types<bool, int8_t, uint8_t>, // valid
                                    cudf::test::Types<uint16_t, int8_t, int16_t>,
                                    cudf::test::Types<uint64_t, int32_t, uint16_t>,
                                    cudf::test::Types<uint64_t, uint64_t, int64_t>,
                                    cudf::test::Types<uint16_t, uint8_t, uint32_t>>;
template <typename T>
struct BinaryOperationCompiledTest_Bit : public BinaryOperationCompiledTest<T> {
};
TYPED_TEST_SUITE(BinaryOperationCompiledTest_Bit, Bit_types);

TYPED_TEST(BinaryOperationCompiledTest_Bit, BitwiseAnd_Vector_Vector)
{
  this->template test<cudf::library::operation::BitwiseAnd>(cudf::binary_operator::BITWISE_AND);
}

TYPED_TEST(BinaryOperationCompiledTest_Bit, BitwiseOr_Vector_Vector)
{
  this->template test<cudf::library::operation::BitwiseOr>(cudf::binary_operator::BITWISE_OR);
}

TYPED_TEST(BinaryOperationCompiledTest_Bit, BitwiseXor_Vector_Vector)
{
  this->template test<cudf::library::operation::BitwiseXor>(cudf::binary_operator::BITWISE_XOR);
}

TYPED_TEST(BinaryOperationCompiledTest_Bit, ShiftLeft_Vector_Vector)
{
  this->template test<cudf::library::operation::ShiftLeft>(cudf::binary_operator::SHIFT_LEFT);
}

TYPED_TEST(BinaryOperationCompiledTest_Bit, ShiftRight_Vector_Vector)
{
  this->template test<cudf::library::operation::ShiftRight>(cudf::binary_operator::SHIFT_RIGHT);
}

TYPED_TEST(BinaryOperationCompiledTest_Bit, ShiftRightUnsigned_Vector_Vector)
{
  this->template test<cudf::library::operation::ShiftRightUnsigned>(
    cudf::binary_operator::SHIFT_RIGHT_UNSIGNED);
}

// Logical Operations
//     n      t     d
// n n . n
// t
// d
using Logical_types = cudf::test::Types<cudf::test::Types<bool, int8_t, int16_t>,
                                        cudf::test::Types<bool, int32_t, uint16_t>,
                                        cudf::test::Types<bool, uint64_t, double>,
                                        cudf::test::Types<bool, int8_t, int16_t>,
                                        cudf::test::Types<bool, float, uint16_t>,
                                        cudf::test::Types<bool, uint64_t, int64_t>,
                                        cudf::test::Types<bool, uint8_t, uint32_t>,
                                        cudf::test::Types<bool, uint64_t, int64_t>>;
template <typename T>
struct BinaryOperationCompiledTest_Logical : public BinaryOperationCompiledTest<T> {
};
TYPED_TEST_SUITE(BinaryOperationCompiledTest_Logical, Logical_types);

TYPED_TEST(BinaryOperationCompiledTest_Logical, LogicalAnd_Vector_Vector)
{
  this->template test<cudf::library::operation::LogicalAnd>(cudf::binary_operator::LOGICAL_AND);
}

TYPED_TEST(BinaryOperationCompiledTest_Logical, LogicalOr_Vector_Vector)
{
  this->template test<cudf::library::operation::LogicalOr>(cudf::binary_operator::LOGICAL_OR);
}

// Comparison Operations ==, !=, <, >, <=, >=
// n<!=>n, t<!=>t, d<!=>d, s<!=>s, dc<!=>dc
<<<<<<< HEAD
using Comparison_types =
  cudf::test::Types<cudf::test::Types<bool, int8_t, int16_t>,
                    cudf::test::Types<bool, uint32_t, uint16_t>,
                    cudf::test::Types<bool, uint64_t, double>,
                    cudf::test::Types<bool, timestamp_D, timestamp_s>,
                    cudf::test::Types<bool, timestamp_ns, timestamp_us>,
                    cudf::test::Types<bool, duration_ns, duration_ns>,
                    cudf::test::Types<bool, duration_us, duration_s>,
                    cudf::test::Types<bool, std::string, std::string>,
                    cudf::test::Types<bool, numeric::decimal32, numeric::decimal32>,
                    cudf::test::Types<bool, numeric::decimal64, numeric::decimal64>,
                    cudf::test::Types<bool, numeric::decimal128, numeric::decimal128>>;
=======
using Comparison_types = cudf::test::Types<cudf::test::Types<bool, int8_t, int16_t>,
                                           cudf::test::Types<bool, uint32_t, uint16_t>,
                                           cudf::test::Types<bool, uint64_t, double>,
                                           cudf::test::Types<bool, timestamp_D, timestamp_s>,
                                           cudf::test::Types<bool, timestamp_ns, timestamp_us>,
                                           cudf::test::Types<bool, duration_ns, duration_ns>,
                                           cudf::test::Types<bool, duration_us, duration_s>,
                                           cudf::test::Types<bool, std::string, std::string>,
                                           cudf::test::Types<bool, decimal32, decimal32>,
                                           cudf::test::Types<bool, decimal64, decimal64>,
                                           cudf::test::Types<bool, decimal128, decimal128>>;
>>>>>>> 0ce9571e

template <typename T>
struct BinaryOperationCompiledTest_Comparison : public BinaryOperationCompiledTest<T> {
};
TYPED_TEST_SUITE(BinaryOperationCompiledTest_Comparison, Comparison_types);

TYPED_TEST(BinaryOperationCompiledTest_Comparison, Equal_Vector_Vector)
{
  this->template test<cudf::library::operation::Equal>(cudf::binary_operator::EQUAL);
}

TYPED_TEST(BinaryOperationCompiledTest_Comparison, NotEqual_Vector_Vector)
{
  this->template test<cudf::library::operation::NotEqual>(cudf::binary_operator::NOT_EQUAL);
}

TYPED_TEST(BinaryOperationCompiledTest_Comparison, Less_Vector_Vector)
{
  this->template test<cudf::library::operation::Less>(cudf::binary_operator::LESS);
}

TYPED_TEST(BinaryOperationCompiledTest_Comparison, Greater_Vector_Vector)
{
  this->template test<cudf::library::operation::Greater>(cudf::binary_operator::GREATER);
}

TYPED_TEST(BinaryOperationCompiledTest_Comparison, LessEqual_Vector_Vector)
{
  this->template test<cudf::library::operation::LessEqual>(cudf::binary_operator::LESS_EQUAL);
}

TYPED_TEST(BinaryOperationCompiledTest_Comparison, GreaterEqual_Vector_Vector)
{
  this->template test<cudf::library::operation::GreaterEqual>(cudf::binary_operator::GREATER_EQUAL);
}

// Null Operations NullMax, NullMin
// Min(n,n) , Min(t,t), Min(d, d), Min(s, s), Min(dc, dc), Min(n,dc), Min(dc, n)
//    n   t   d  s  dc
// n  .             .
// t      .
// d          .
// s             .
// dc .             .
<<<<<<< HEAD
using Null_types = cudf::test::Types<
  cudf::test::Types<int16_t, int8_t, int16_t>,
  cudf::test::Types<uint16_t, uint32_t, uint16_t>,
  cudf::test::Types<double, uint64_t, double>,
  cudf::test::Types<timestamp_s, timestamp_D, timestamp_s>,
  cudf::test::Types<duration_ns, duration_us, duration_s>,
  // cudf::test::Types<std::string, std::string, std::string>, // only fixed-width
  cudf::test::Types<numeric::decimal32, numeric::decimal32, numeric::decimal32>,
  cudf::test::Types<numeric::decimal64, numeric::decimal64, numeric::decimal64>,
  cudf::test::Types<numeric::decimal128, numeric::decimal128, numeric::decimal128>>;
=======
using Null_types =
  cudf::test::Types<cudf::test::Types<int16_t, int8_t, int16_t>,
                    cudf::test::Types<uint16_t, uint32_t, uint16_t>,
                    cudf::test::Types<double, uint64_t, double>,
                    cudf::test::Types<timestamp_s, timestamp_D, timestamp_s>,
                    cudf::test::Types<duration_ns, duration_us, duration_s>,
                    // cudf::test::Types<std::string, std::string, std::string>, // only fixed-width
                    cudf::test::Types<decimal32, decimal32, decimal32>,
                    cudf::test::Types<decimal64, decimal64, decimal64>,
                    cudf::test::Types<decimal128, decimal128, decimal128>,
                    cudf::test::Types<decimal32, uint32_t, decimal32>,
                    cudf::test::Types<decimal64, uint32_t, decimal64>,
                    cudf::test::Types<decimal128, uint32_t, decimal128>,
                    cudf::test::Types<int64_t, decimal32, decimal32>,
                    cudf::test::Types<int64_t, decimal64, decimal64>,
                    cudf::test::Types<int64_t, decimal128, decimal128>>;
>>>>>>> 0ce9571e

template <typename T>
struct BinaryOperationCompiledTest_NullOps : public BinaryOperationCompiledTest<T> {
};
TYPED_TEST_SUITE(BinaryOperationCompiledTest_NullOps, Null_types);

template <typename T>
using column_wrapper = std::conditional_t<std::is_same_v<T, std::string>,
                                          cudf::test::strings_column_wrapper,
                                          cudf::test::fixed_width_column_wrapper<T>>;

template <typename TypeOut, typename TypeLhs, typename TypeRhs, class OP>
auto NullOp_Result(column_view lhs, column_view rhs)
{
  auto [lhs_data, lhs_mask] = cudf::test::to_host<TypeLhs>(lhs);
  auto [rhs_data, rhs_mask] = cudf::test::to_host<TypeRhs>(rhs);
  std::vector<TypeOut> result(lhs.size());
  std::vector<bool> result_mask;
  std::transform(thrust::make_counting_iterator(0),
                 thrust::make_counting_iterator(lhs.size()),
                 result.begin(),
                 [&lhs_data, &lhs_mask, &rhs_data, &rhs_mask, &result_mask](auto i) -> TypeOut {
                   auto lhs_valid    = lhs_mask.data() and cudf::bit_is_set(lhs_mask.data(), i);
                   auto rhs_valid    = rhs_mask.data() and cudf::bit_is_set(rhs_mask.data(), i);
                   bool output_valid = lhs_valid or rhs_valid;
                   auto result = OP{}(lhs_data[i], rhs_data[i], lhs_valid, rhs_valid, output_valid);
                   result_mask.push_back(output_valid);
                   return result;
                 });
  return column_wrapper<TypeOut>(result.cbegin(), result.cend(), result_mask.cbegin());
}

TYPED_TEST(BinaryOperationCompiledTest_NullOps, NullEquals_Vector_Vector)
{
  using TypeOut     = bool;
  using TypeLhs     = typename TestFixture::TypeLhs;
  using TypeRhs     = typename TestFixture::TypeRhs;
  using NULL_EQUALS = cudf::library::operation::NullEquals<TypeOut, TypeLhs, TypeRhs>;

  auto lhs            = lhs_random_column<TypeLhs>(col_size);
  auto rhs            = rhs_random_column<TypeRhs>(col_size);
  auto const expected = NullOp_Result<TypeOut, TypeLhs, TypeRhs, NULL_EQUALS>(lhs, rhs);

  auto const result = cudf::binary_operation(
    lhs, rhs, cudf::binary_operator::NULL_EQUALS, data_type(type_to_id<TypeOut>()));
  CUDF_TEST_EXPECT_COLUMNS_EQUAL(expected, result->view());
}

using BinaryOperationCompiledTest_NullOpsString =
  BinaryOperationCompiledTest_NullOps<cudf::test::Types<std::string, std::string, std::string>>;
TEST_F(BinaryOperationCompiledTest_NullOpsString, NullEquals_Vector_Vector)
{
  using TypeOut     = bool;
  using TypeLhs     = std::string;
  using TypeRhs     = std::string;
  using NULL_EQUALS = cudf::library::operation::NullEquals<TypeOut, TypeLhs, TypeRhs>;

  auto lhs            = lhs_random_column<TypeLhs>(col_size);
  auto rhs            = rhs_random_column<TypeRhs>(col_size);
  auto const expected = NullOp_Result<TypeOut, TypeLhs, TypeRhs, NULL_EQUALS>(lhs, rhs);

  auto const result = cudf::binary_operation(
    lhs, rhs, cudf::binary_operator::NULL_EQUALS, data_type(type_to_id<TypeOut>()));
  CUDF_TEST_EXPECT_COLUMNS_EQUAL(expected, result->view());
}

TYPED_TEST(BinaryOperationCompiledTest_NullOps, NullMax_Vector_Vector)
{
  using TypeOut  = typename TestFixture::TypeOut;
  using TypeLhs  = typename TestFixture::TypeLhs;
  using TypeRhs  = typename TestFixture::TypeRhs;
  using NULL_MAX = cudf::library::operation::NullMax<TypeOut, TypeLhs, TypeRhs>;

  auto lhs            = lhs_random_column<TypeLhs>(col_size);
  auto rhs            = rhs_random_column<TypeRhs>(col_size);
  auto const expected = NullOp_Result<TypeOut, TypeLhs, TypeRhs, NULL_MAX>(lhs, rhs);

  auto const result = cudf::binary_operation(
    lhs, rhs, cudf::binary_operator::NULL_MAX, data_type(type_to_id<TypeOut>()));
  CUDF_TEST_EXPECT_COLUMNS_EQUAL(expected, result->view());
}

TYPED_TEST(BinaryOperationCompiledTest_NullOps, NullMin_Vector_Vector)
{
  using TypeOut  = typename TestFixture::TypeOut;
  using TypeLhs  = typename TestFixture::TypeLhs;
  using TypeRhs  = typename TestFixture::TypeRhs;
  using NULL_MIN = cudf::library::operation::NullMin<TypeOut, TypeLhs, TypeRhs>;

  auto lhs            = lhs_random_column<TypeLhs>(col_size);
  auto rhs            = rhs_random_column<TypeRhs>(col_size);
  auto const expected = NullOp_Result<TypeOut, TypeLhs, TypeRhs, NULL_MIN>(lhs, rhs);

  auto const result = cudf::binary_operation(
    lhs, rhs, cudf::binary_operator::NULL_MIN, data_type(type_to_id<TypeOut>()));
  CUDF_TEST_EXPECT_COLUMNS_EQUAL(expected, result->view());
}

TEST_F(BinaryOperationCompiledTest_NullOpsString, NullMax_Vector_Vector)
{
  using TypeOut  = std::string;
  using TypeLhs  = std::string;
  using TypeRhs  = std::string;
  using NULL_MAX = cudf::library::operation::NullMax<TypeOut, TypeLhs, TypeRhs>;

  auto lhs            = lhs_random_column<TypeLhs>(col_size);
  auto rhs            = rhs_random_column<TypeRhs>(col_size);
  auto const expected = NullOp_Result<TypeOut, TypeLhs, TypeRhs, NULL_MAX>(lhs, rhs);

  auto const result = cudf::binary_operation(
    lhs, rhs, cudf::binary_operator::NULL_MAX, data_type(type_to_id<cudf::string_view>()));
  CUDF_TEST_EXPECT_COLUMNS_EQUIVALENT(expected, result->view());
}

TEST_F(BinaryOperationCompiledTest_NullOpsString, NullMin_Vector_Vector)
{
  using TypeOut  = std::string;
  using TypeLhs  = std::string;
  using TypeRhs  = std::string;
  using NULL_MIN = cudf::library::operation::NullMin<TypeOut, TypeLhs, TypeRhs>;

  auto lhs            = lhs_random_column<TypeLhs>(col_size);
  auto rhs            = rhs_random_column<TypeRhs>(col_size);
  auto const expected = NullOp_Result<TypeOut, TypeLhs, TypeRhs, NULL_MIN>(lhs, rhs);

  auto const result = cudf::binary_operation(
    lhs, rhs, cudf::binary_operator::NULL_MIN, data_type(type_to_id<cudf::string_view>()));
  CUDF_TEST_EXPECT_COLUMNS_EQUIVALENT(expected, result->view());
}

}  // namespace cudf::test::binop

CUDF_TEST_PROGRAM_MAIN()<|MERGE_RESOLUTION|>--- conflicted
+++ resolved
@@ -107,24 +107,6 @@
 // t      	     	t + d
 // d      	d + t	d + d
 
-<<<<<<< HEAD
-using Add_types = cudf::test::Types<
-  cudf::test::Types<bool, bool, float>,
-  cudf::test::Types<int16_t, double, uint8_t>,
-  cudf::test::Types<timestamp_s, timestamp_s, duration_s>,
-  cudf::test::Types<timestamp_ns, duration_ms, timestamp_us>,
-  cudf::test::Types<duration_us, duration_us, duration_D>,
-  // cudf::test::Types<duration_s, int16_t, int64_t>, //valid
-  cudf::test::Types<numeric::decimal32, numeric::decimal32, numeric::decimal32>,
-  cudf::test::Types<numeric::decimal64, numeric::decimal64, numeric::decimal64>,
-  cudf::test::Types<numeric::decimal128, numeric::decimal128, numeric::decimal128>,
-  // Extras
-  cudf::test::Types<duration_D, duration_D, duration_D>,
-  cudf::test::Types<timestamp_D, timestamp_D, duration_D>,
-  cudf::test::Types<timestamp_s, timestamp_D, duration_s>,
-  cudf::test::Types<timestamp_ms, timestamp_ms, duration_s>,
-  cudf::test::Types<timestamp_ns, timestamp_ms, duration_ns>>;
-=======
 using namespace numeric;
 
 using Add_types = cudf::test::Types<cudf::test::Types<bool, bool, float>,
@@ -146,7 +128,6 @@
                                     cudf::test::Types<timestamp_ms, timestamp_ms, duration_s>,
                                     cudf::test::Types<timestamp_ns, timestamp_ms, duration_ns>>;
 
->>>>>>> 0ce9571e
 template <typename T>
 struct BinaryOperationCompiledTest_Add : public BinaryOperationCompiledTest<T> {
 };
@@ -163,17 +144,6 @@
 // t      	t - t	t - d
 // d      	     	d - d
 
-<<<<<<< HEAD
-using Sub_types = cudf::test::Types<
-  cudf::test::Types<int32_t, bool, float>,                  // n - n
-  cudf::test::Types<duration_D, timestamp_D, timestamp_D>,  // t - t
-  cudf::test::Types<timestamp_s, timestamp_D, duration_s>,  // t - d
-  cudf::test::Types<duration_ns, duration_us, duration_s>,  // d - d
-  cudf::test::Types<duration_us, duration_us, duration_s>,  // d - d
-  cudf::test::Types<numeric::decimal32, numeric::decimal32, numeric::decimal32>,
-  cudf::test::Types<numeric::decimal64, numeric::decimal64, numeric::decimal64>,
-  cudf::test::Types<numeric::decimal128, numeric::decimal128, numeric::decimal128>>;
-=======
 using Sub_types =
   cudf::test::Types<cudf::test::Types<int32_t, bool, float>,                  // n - n
                     cudf::test::Types<duration_D, timestamp_D, timestamp_D>,  // t - t
@@ -187,7 +157,6 @@
                     cudf::test::Types<int, decimal64, decimal64>,
                     cudf::test::Types<int, decimal128, decimal128>>;
 
->>>>>>> 0ce9571e
 template <typename T>
 struct BinaryOperationCompiledTest_Sub : public BinaryOperationCompiledTest<T> {
 };
@@ -203,16 +172,6 @@
 // n n * n	     	n * d
 // t
 // d d * n
-<<<<<<< HEAD
-using Mul_types = cudf::test::Types<
-  cudf::test::Types<int32_t, u_int64_t, float>,
-  cudf::test::Types<duration_s, u_int64_t, duration_s>,
-  cudf::test::Types<duration_ms, duration_D, int16_t>,
-  cudf::test::Types<duration_ns, duration_us, uint8_t>,
-  cudf::test::Types<numeric::decimal32, numeric::decimal32, numeric::decimal32>,
-  cudf::test::Types<numeric::decimal64, numeric::decimal64, numeric::decimal64>,
-  cudf::test::Types<numeric::decimal128, numeric::decimal128, numeric::decimal128>>;
-=======
 using Mul_types = cudf::test::Types<cudf::test::Types<int32_t, u_int64_t, float>,
                                     cudf::test::Types<duration_s, u_int64_t, duration_s>,
                                     cudf::test::Types<duration_ms, duration_D, int16_t>,
@@ -227,7 +186,6 @@
                                     cudf::test::Types<decimal64, int, int>,
                                     cudf::test::Types<decimal128, int, int>>;
 
->>>>>>> 0ce9571e
 template <typename T>
 struct BinaryOperationCompiledTest_Mul : public BinaryOperationCompiledTest<T> {
 };
@@ -243,19 +201,6 @@
 // n n / n
 // t
 // d d / n	     	d / d
-<<<<<<< HEAD
-using Div_types = cudf::test::Types<
-  cudf::test::Types<int16_t, u_int64_t, u_int64_t>,
-  cudf::test::Types<double, int8_t, int64_t>,
-  cudf::test::Types<duration_ms, duration_s, u_int32_t>,
-  cudf::test::Types<duration_ns, duration_D, int16_t>,
-  cudf::test::Types<double, duration_D, duration_ns>,
-  cudf::test::Types<float, duration_ms, duration_ns>,
-  cudf::test::Types<u_int64_t, duration_us, duration_ns>,
-  cudf::test::Types<numeric::decimal32, numeric::decimal32, numeric::decimal32>,
-  cudf::test::Types<numeric::decimal64, numeric::decimal64, numeric::decimal64>,
-  cudf::test::Types<numeric::decimal128, numeric::decimal128, numeric::decimal128>>;
-=======
 using Div_types = cudf::test::Types<cudf::test::Types<int16_t, u_int64_t, u_int64_t>,
                                     cudf::test::Types<double, int8_t, int64_t>,
                                     cudf::test::Types<duration_ms, duration_s, u_int32_t>,
@@ -270,7 +215,6 @@
                                     cudf::test::Types<int, decimal64, decimal64>,
                                     cudf::test::Types<int, decimal128, decimal128>>;
 
->>>>>>> 0ce9571e
 template <typename T>
 struct BinaryOperationCompiledTest_Div : public BinaryOperationCompiledTest<T> {
 };
@@ -290,10 +234,6 @@
                                         cudf::test::Types<double, int8_t, int64_t>,
                                         cudf::test::Types<int8_t, bool, u_int32_t>,
                                         cudf::test::Types<u_int64_t, float, int16_t>>;
-<<<<<<< HEAD
-=======
-
->>>>>>> 0ce9571e
 template <typename T>
 struct BinaryOperationCompiledTest_TrueDiv : public BinaryOperationCompiledTest<T> {
 };
@@ -536,20 +476,6 @@
 
 // Comparison Operations ==, !=, <, >, <=, >=
 // n<!=>n, t<!=>t, d<!=>d, s<!=>s, dc<!=>dc
-<<<<<<< HEAD
-using Comparison_types =
-  cudf::test::Types<cudf::test::Types<bool, int8_t, int16_t>,
-                    cudf::test::Types<bool, uint32_t, uint16_t>,
-                    cudf::test::Types<bool, uint64_t, double>,
-                    cudf::test::Types<bool, timestamp_D, timestamp_s>,
-                    cudf::test::Types<bool, timestamp_ns, timestamp_us>,
-                    cudf::test::Types<bool, duration_ns, duration_ns>,
-                    cudf::test::Types<bool, duration_us, duration_s>,
-                    cudf::test::Types<bool, std::string, std::string>,
-                    cudf::test::Types<bool, numeric::decimal32, numeric::decimal32>,
-                    cudf::test::Types<bool, numeric::decimal64, numeric::decimal64>,
-                    cudf::test::Types<bool, numeric::decimal128, numeric::decimal128>>;
-=======
 using Comparison_types = cudf::test::Types<cudf::test::Types<bool, int8_t, int16_t>,
                                            cudf::test::Types<bool, uint32_t, uint16_t>,
                                            cudf::test::Types<bool, uint64_t, double>,
@@ -561,7 +487,6 @@
                                            cudf::test::Types<bool, decimal32, decimal32>,
                                            cudf::test::Types<bool, decimal64, decimal64>,
                                            cudf::test::Types<bool, decimal128, decimal128>>;
->>>>>>> 0ce9571e
 
 template <typename T>
 struct BinaryOperationCompiledTest_Comparison : public BinaryOperationCompiledTest<T> {
@@ -606,18 +531,6 @@
 // d          .
 // s             .
 // dc .             .
-<<<<<<< HEAD
-using Null_types = cudf::test::Types<
-  cudf::test::Types<int16_t, int8_t, int16_t>,
-  cudf::test::Types<uint16_t, uint32_t, uint16_t>,
-  cudf::test::Types<double, uint64_t, double>,
-  cudf::test::Types<timestamp_s, timestamp_D, timestamp_s>,
-  cudf::test::Types<duration_ns, duration_us, duration_s>,
-  // cudf::test::Types<std::string, std::string, std::string>, // only fixed-width
-  cudf::test::Types<numeric::decimal32, numeric::decimal32, numeric::decimal32>,
-  cudf::test::Types<numeric::decimal64, numeric::decimal64, numeric::decimal64>,
-  cudf::test::Types<numeric::decimal128, numeric::decimal128, numeric::decimal128>>;
-=======
 using Null_types =
   cudf::test::Types<cudf::test::Types<int16_t, int8_t, int16_t>,
                     cudf::test::Types<uint16_t, uint32_t, uint16_t>,
@@ -634,7 +547,6 @@
                     cudf::test::Types<int64_t, decimal32, decimal32>,
                     cudf::test::Types<int64_t, decimal64, decimal64>,
                     cudf::test::Types<int64_t, decimal128, decimal128>>;
->>>>>>> 0ce9571e
 
 template <typename T>
 struct BinaryOperationCompiledTest_NullOps : public BinaryOperationCompiledTest<T> {
