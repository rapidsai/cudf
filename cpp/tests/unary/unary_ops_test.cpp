/*
 * Copyright (c) 2019-2020, NVIDIA CORPORATION.
 *
 * Licensed under the Apache License, Version 2.0 (the "License");
 * you may not use this file except in compliance with the License.
 * You may obtain a copy of the License at
 *
 *     http://www.apache.org/licenses/LICENSE-2.0
 *
 * Unless required by applicable law or agreed to in writing, software
 * distributed under the License is distributed on an "AS IS" BASIS,
 * WITHOUT WARRANTIES OR CONDITIONS OF ANY KIND, either express or implied.
 * See the License for the specific language governing permissions and
 * limitations under the License.
 */

#include <cudf_test/base_fixture.hpp>
#include <cudf_test/column_utilities.hpp>
#include <cudf_test/column_wrapper.hpp>
#include <cudf_test/type_lists.hpp>

#include <cudf/unary.hpp>

template <typename T>
cudf::test::fixed_width_column_wrapper<T> create_fixed_columns(cudf::size_type start,
                                                               cudf::size_type size,
                                                               bool nullable)
{
  auto iter = cudf::test::make_counting_transform_iterator(start, [](auto i) { return T(i); });

  if (not nullable) {
    return cudf::test::fixed_width_column_wrapper<T>(iter, iter + size);
  } else {
    auto valids = cudf::test::make_counting_transform_iterator(
      0, [](auto i) { return i % 2 == 0 ? true : false; });
    return cudf::test::fixed_width_column_wrapper<T>(iter, iter + size, valids);
  }
}

template <typename T>
cudf::test::fixed_width_column_wrapper<T> create_expected_columns(cudf::size_type size,
                                                                  bool nullable,
                                                                  bool nulls_to_be)
{
  if (not nullable) {
    auto iter = cudf::test::make_counting_transform_iterator(
      0, [nulls_to_be](auto i) { return not nulls_to_be; });
    return cudf::test::fixed_width_column_wrapper<T>(iter, iter + size);
  } else {
    auto iter = cudf::test::make_counting_transform_iterator(
      0, [nulls_to_be](auto i) { return i % 2 == 0 ? not nulls_to_be : nulls_to_be; });
    return cudf::test::fixed_width_column_wrapper<T>(iter, iter + size);
  }
}

template <typename T>
struct IsNull : public cudf::test::BaseFixture {
};

TYPED_TEST_CASE(IsNull, cudf::test::NumericTypes);

TYPED_TEST(IsNull, AllValid)
{
  using T = TypeParam;

  cudf::size_type start                         = 0;
  cudf::size_type size                          = 10;
  cudf::test::fixed_width_column_wrapper<T> col = create_fixed_columns<T>(start, size, false);
  cudf::test::fixed_width_column_wrapper<bool> expected =
    create_expected_columns<bool>(size, false, true);

  std::unique_ptr<cudf::column> got = cudf::is_null(col);

  CUDF_TEST_EXPECT_COLUMNS_EQUAL(expected, got->view());
}

TYPED_TEST(IsNull, WithInvalids)
{
  using T = TypeParam;

  cudf::size_type start                         = 0;
  cudf::size_type size                          = 10;
  cudf::test::fixed_width_column_wrapper<T> col = create_fixed_columns<T>(start, size, true);
  cudf::test::fixed_width_column_wrapper<bool> expected =
    create_expected_columns<bool>(size, true, true);

  std::unique_ptr<cudf::column> got = cudf::is_null(col);

  CUDF_TEST_EXPECT_COLUMNS_EQUAL(expected, got->view());
}

TYPED_TEST(IsNull, EmptyColumns)
{
  using T = TypeParam;

  cudf::size_type start                         = 0;
  cudf::size_type size                          = 0;
  cudf::test::fixed_width_column_wrapper<T> col = create_fixed_columns<T>(start, size, true);
  cudf::test::fixed_width_column_wrapper<bool> expected =
    create_expected_columns<bool>(size, true, true);

  std::unique_ptr<cudf::column> got = cudf::is_null(col);

  CUDF_TEST_EXPECT_COLUMNS_EQUAL(expected, got->view());
}

template <typename T>
struct IsNotNull : public cudf::test::BaseFixture {
};

TYPED_TEST_CASE(IsNotNull, cudf::test::NumericTypes);

TYPED_TEST(IsNotNull, AllValid)
{
  using T = TypeParam;

  cudf::size_type start                         = 0;
  cudf::size_type size                          = 10;
  cudf::test::fixed_width_column_wrapper<T> col = create_fixed_columns<T>(start, size, false);
  cudf::test::fixed_width_column_wrapper<bool> expected =
    create_expected_columns<bool>(size, false, false);

  std::unique_ptr<cudf::column> got = cudf::is_valid(col);

  CUDF_TEST_EXPECT_COLUMNS_EQUAL(expected, got->view());
}

TYPED_TEST(IsNotNull, WithInvalids)
{
  using T = TypeParam;

  cudf::size_type start                         = 0;
  cudf::size_type size                          = 10;
  cudf::test::fixed_width_column_wrapper<T> col = create_fixed_columns<T>(start, size, true);
  cudf::test::fixed_width_column_wrapper<bool> expected =
    create_expected_columns<bool>(size, true, false);

  std::unique_ptr<cudf::column> got = cudf::is_valid(col);

  CUDF_TEST_EXPECT_COLUMNS_EQUAL(expected, got->view());
}

TYPED_TEST(IsNotNull, EmptyColumns)
{
  using T = TypeParam;

  cudf::size_type start                         = 0;
  cudf::size_type size                          = 0;
  cudf::test::fixed_width_column_wrapper<T> col = create_fixed_columns<T>(start, size, true);
  cudf::test::fixed_width_column_wrapper<bool> expected =
    create_expected_columns<bool>(size, true, false);

  std::unique_ptr<cudf::column> got = cudf::is_valid(col);

  CUDF_TEST_EXPECT_COLUMNS_EQUAL(expected, got->view());
}

template <typename T>
struct IsNAN : public cudf::test::BaseFixture {
};

TYPED_TEST_CASE(IsNAN, cudf::test::FloatingPointTypes);

TYPED_TEST(IsNAN, AllValid)
{
  using T = TypeParam;

  cudf::test::fixed_width_column_wrapper<T> col{{T(1), T(2), T(NAN), T(4), T(NAN), T(6), T(7)}};
  cudf::test::fixed_width_column_wrapper<bool> expected = {
    false, false, true, false, true, false, false};

  std::unique_ptr<cudf::column> got = cudf::is_nan(col);

  CUDF_TEST_EXPECT_COLUMNS_EQUAL(expected, got->view());
}

TYPED_TEST(IsNAN, WithNull)
{
  using T = TypeParam;

  // The last NAN is null
  cudf::test::fixed_width_column_wrapper<T> col{{T(1), T(2), T(NAN), T(4), T(NAN), T(6), T(7)},
                                                {1, 0, 1, 1, 0, 1, 1}};
  cudf::test::fixed_width_column_wrapper<bool> expected = {
    false, false, true, false, false, false, false};

  std::unique_ptr<cudf::column> got = cudf::is_nan(col);

  CUDF_TEST_EXPECT_COLUMNS_EQUAL(expected, got->view());
}

TYPED_TEST(IsNAN, EmptyColumn)
{
  using T = TypeParam;

  cudf::test::fixed_width_column_wrapper<T> col{};
  cudf::test::fixed_width_column_wrapper<bool> expected = {};

  std::unique_ptr<cudf::column> got = cudf::is_nan(col);

  CUDF_TEST_EXPECT_COLUMNS_EQUAL(expected, got->view());
}

TYPED_TEST(IsNAN, NonFloatingColumn)
{
  using T = TypeParam;

  cudf::test::fixed_width_column_wrapper<int32_t> col{{1, 2, 5, 3, 5, 6, 7}, {1, 0, 1, 1, 0, 1, 1}};

  EXPECT_THROW(std::unique_ptr<cudf::column> got = cudf::is_nan(col), cudf::logic_error);
}

template <typename T>
struct IsNotNAN : public cudf::test::BaseFixture {
};

TYPED_TEST_CASE(IsNotNAN, cudf::test::FloatingPointTypes);

TYPED_TEST(IsNotNAN, AllValid)
{
  using T = TypeParam;

  cudf::test::fixed_width_column_wrapper<T> col{{T(1), T(2), T(NAN), T(4), T(NAN), T(6), T(7)}};
  cudf::test::fixed_width_column_wrapper<bool> expected = {
    true, true, false, true, false, true, true};

  std::unique_ptr<cudf::column> got = cudf::is_not_nan(col);

  CUDF_TEST_EXPECT_COLUMNS_EQUAL(expected, got->view());
}

TYPED_TEST(IsNotNAN, WithNull)
{
  using T = TypeParam;

  // The last NAN is null
  cudf::test::fixed_width_column_wrapper<T> col{{T(1), T(2), T(NAN), T(4), T(NAN), T(6), T(7)},
                                                {1, 0, 1, 1, 0, 1, 1}};
  cudf::test::fixed_width_column_wrapper<bool> expected = {
    true, true, false, true, true, true, true};

  std::unique_ptr<cudf::column> got = cudf::is_not_nan(col);

  CUDF_TEST_EXPECT_COLUMNS_EQUAL(expected, got->view());
}

TYPED_TEST(IsNotNAN, EmptyColumn)
{
  using T = TypeParam;

  cudf::test::fixed_width_column_wrapper<T> col{};
  cudf::test::fixed_width_column_wrapper<bool> expected = {};

  std::unique_ptr<cudf::column> got = cudf::is_not_nan(col);

  CUDF_TEST_EXPECT_COLUMNS_EQUAL(expected, got->view());
}

TYPED_TEST(IsNotNAN, NonFloatingColumn)
{
  using T = TypeParam;

  cudf::test::fixed_width_column_wrapper<int64_t> col{{1, 2, 5, 3, 5, 6, 7}, {1, 0, 1, 1, 0, 1, 1}};

  EXPECT_THROW(std::unique_ptr<cudf::column> got = cudf::is_not_nan(col), cudf::logic_error);
}

<<<<<<< HEAD
template <typename T>
struct FixedPointUnaryTests : public cudf::test::BaseFixture {
};

TYPED_TEST_CASE(FixedPointUnaryTests, cudf::test::FixedPointTypes);

TYPED_TEST(FixedPointUnaryTests, FixedPointUnaryAbs)
{
  using namespace numeric;
  using decimalXX  = TypeParam;
  using RepType    = cudf::device_storage_type_t<decimalXX>;
  using fp_wrapper = cudf::test::fixed_point_column_wrapper<RepType>;

  auto const input    = fp_wrapper{{-1234, -3456, -6789, 1234, 3456, 6789}, scale_type{-3}};
  auto const expected = fp_wrapper{{1234, 3456, 6789, 1234, 3456, 6789}, scale_type{-3}};
  auto const result   = cudf::unary_operation(input, cudf::unary_op::ABS);

  CUDF_TEST_EXPECT_COLUMNS_EQUAL(expected, result->view());
}

TYPED_TEST(FixedPointUnaryTests, FixedPointUnaryAbsLarge)
{
  using namespace numeric;
  using decimalXX  = TypeParam;
  using RepType    = cudf::device_storage_type_t<decimalXX>;
  using fp_wrapper = cudf::test::fixed_point_column_wrapper<RepType>;

  auto a = thrust::make_counting_iterator(-2000);
  auto b = cudf::test::make_counting_transform_iterator(-2000, [](auto e) { return std::abs(e); });
  auto const input    = fp_wrapper{a, a + 4000, scale_type{-1}};
  auto const expected = fp_wrapper{b, b + 4000, scale_type{-1}};
  auto const result   = cudf::unary_operation(input, cudf::unary_op::ABS);

  CUDF_TEST_EXPECT_COLUMNS_EQUAL(expected, result->view());
}

TYPED_TEST(FixedPointUnaryTests, FixedPointUnaryCeil)
{
  using namespace numeric;
  using decimalXX  = TypeParam;
  using RepType    = cudf::device_storage_type_t<decimalXX>;
  using fp_wrapper = cudf::test::fixed_point_column_wrapper<RepType>;

  auto const input    = fp_wrapper{{-1234, -3456, -6789, 1234, 3456, 7000, 0}, scale_type{-3}};
  auto const expected = fp_wrapper{{-1000, -3000, -6000, 2000, 4000, 7000, 0}, scale_type{-3}};
  auto const result   = cudf::unary_operation(input, cudf::unary_op::CEIL);

  CUDF_TEST_EXPECT_COLUMNS_EQUAL(expected, result->view());
}

TYPED_TEST(FixedPointUnaryTests, FixedPointUnaryCeilLarge)
{
  using namespace numeric;
  using decimalXX  = TypeParam;
  using RepType    = cudf::device_storage_type_t<decimalXX>;
  using fp_wrapper = cudf::test::fixed_point_column_wrapper<RepType>;

  auto a = thrust::make_counting_iterator(-5000);
  auto b = cudf::test::make_counting_transform_iterator(-5000, [](int e) { return (e / 10) * 10; });
  auto const input    = fp_wrapper{a, a + 4000, scale_type{-1}};
  auto const expected = fp_wrapper{b, b + 4000, scale_type{-1}};
  auto const result   = cudf::unary_operation(input, cudf::unary_op::CEIL);

  CUDF_TEST_EXPECT_COLUMNS_EQUAL(expected, result->view());
}

TYPED_TEST(FixedPointUnaryTests, FixedPointUnaryFloor)
{
  using namespace numeric;
  using decimalXX  = TypeParam;
  using RepType    = cudf::device_storage_type_t<decimalXX>;
  using fp_wrapper = cudf::test::fixed_point_column_wrapper<RepType>;

  auto const input    = fp_wrapper{{-1234, -3456, -6789, 1234, 3456, 6000, 0}, scale_type{-3}};
  auto const expected = fp_wrapper{{-2000, -4000, -7000, 1000, 3000, 6000, 0}, scale_type{-3}};
  auto const result   = cudf::unary_operation(input, cudf::unary_op::FLOOR);

  CUDF_TEST_EXPECT_COLUMNS_EQUAL(expected, result->view());
}

TYPED_TEST(FixedPointUnaryTests, FixedPointUnaryFloorLarge)
{
  using namespace numeric;
  using decimalXX  = TypeParam;
  using RepType    = cudf::device_storage_type_t<decimalXX>;
  using fp_wrapper = cudf::test::fixed_point_column_wrapper<RepType>;

  auto a = thrust::make_counting_iterator(100);
  auto b = cudf::test::make_counting_transform_iterator(100, [](auto e) { return (e / 10) * 10; });
  auto const input    = fp_wrapper{a, a + 4000, scale_type{-1}};
  auto const expected = fp_wrapper{b, b + 4000, scale_type{-1}};
  auto const result   = cudf::unary_operation(input, cudf::unary_op::FLOOR);

  CUDF_TEST_EXPECT_COLUMNS_EQUAL(expected, result->view());
}

template <typename T>
inline auto make_fixed_point_data_type(int32_t scale)
{
  return cudf::data_type{cudf::type_to_id<T>(), scale};
}

template <typename T>
struct FixedPointTests : public cudf::test::BaseFixture {
};

TYPED_TEST_CASE(FixedPointTests, cudf::test::FixedPointTypes);

TYPED_TEST(FixedPointTests, CastToDouble)
{
  using namespace numeric;
  using decimalXX  = TypeParam;
  using RepType    = cudf::device_storage_type_t<decimalXX>;
  using fp_wrapper = cudf::test::fixed_point_column_wrapper<RepType>;
  using fw_wrapper = cudf::test::fixed_width_column_wrapper<double>;

  auto const input    = fp_wrapper{{1729, 17290, 172900, 1729000}, scale_type{-3}};
  auto const expected = fw_wrapper{1.729, 17.29, 172.9, 1729.0};
  auto const result   = cudf::cast(input, make_data_type<double>());

  CUDF_TEST_EXPECT_COLUMNS_EQUAL(expected, result->view());
}

TYPED_TEST(FixedPointTests, CastToDoubleLarge)
{
  using namespace numeric;
  using namespace cudf::test;
  using decimalXX  = TypeParam;
  using RepType    = cudf::device_storage_type_t<decimalXX>;
  using fp_wrapper = cudf::test::fixed_point_column_wrapper<RepType>;
  using fw_wrapper = cudf::test::fixed_width_column_wrapper<double>;

  auto begin          = make_counting_transform_iterator(0, [](auto i) { return 10 * (i + 0.5); });
  auto begin2         = make_counting_transform_iterator(0, [](auto i) { return i + 0.5; });
  auto const input    = fp_wrapper{begin, begin + 2000, scale_type{-1}};
  auto const expected = fw_wrapper(begin2, begin2 + 2000);
  auto const result   = cudf::cast(input, make_data_type<double>());

  CUDF_TEST_EXPECT_COLUMNS_EQUAL(expected, result->view());
}

TYPED_TEST(FixedPointTests, CastToInt32)
{
  using namespace numeric;
  using decimalXX  = TypeParam;
  using RepType    = cudf::device_storage_type_t<decimalXX>;
  using fp_wrapper = cudf::test::fixed_point_column_wrapper<RepType>;
  using fw_wrapper = cudf::test::fixed_width_column_wrapper<int32_t>;

  auto const input    = fp_wrapper{{1729, 17290, 172900, 1729000}, scale_type{-3}};
  auto const expected = fw_wrapper{1, 17, 172, 1729};
  auto const result   = cudf::cast(input, make_data_type<int32_t>());

  CUDF_TEST_EXPECT_COLUMNS_EQUAL(expected, result->view());
}

TYPED_TEST(FixedPointTests, CastToIntLarge)
{
  using namespace numeric;
  using namespace cudf::test;
  using decimalXX  = TypeParam;
  using RepType    = cudf::device_storage_type_t<decimalXX>;
  using fp_wrapper = cudf::test::fixed_point_column_wrapper<RepType>;
  using fw_wrapper = cudf::test::fixed_width_column_wrapper<int32_t>;

  auto begin          = thrust::make_counting_iterator(0);
  auto begin2         = make_counting_transform_iterator(0, [](auto i) { return 10 * i; });
  auto const input    = fp_wrapper{begin, begin + 2000, scale_type{1}};
  auto const expected = fw_wrapper(begin2, begin2 + 2000);
  auto const result   = cudf::cast(input, make_data_type<int32_t>());

  CUDF_TEST_EXPECT_COLUMNS_EQUAL(expected, result->view());
}

TYPED_TEST(FixedPointTests, CastFromDouble)
{
  using namespace numeric;
  using decimalXX  = TypeParam;
  using RepType    = cudf::device_storage_type_t<decimalXX>;
  using fp_wrapper = cudf::test::fixed_point_column_wrapper<RepType>;
  using fw_wrapper = cudf::test::fixed_width_column_wrapper<double>;

  auto const input    = fw_wrapper{1.729, 17.29, 172.9, 1729.0};
  auto const expected = fp_wrapper{{1729, 17290, 172900, 1729000}, scale_type{-3}};
  auto const result   = cudf::cast(input, make_fixed_point_data_type<decimalXX>(-3));

  CUDF_TEST_EXPECT_COLUMNS_EQUAL(expected, result->view());
}

TYPED_TEST(FixedPointTests, CastFromDoubleLarge)
{
  using namespace numeric;
  using namespace cudf::test;
  using decimalXX  = TypeParam;
  using RepType    = cudf::device_storage_type_t<decimalXX>;
  using fp_wrapper = cudf::test::fixed_point_column_wrapper<RepType>;
  using fw_wrapper = cudf::test::fixed_width_column_wrapper<double>;

  auto begin          = make_counting_transform_iterator(0, [](auto i) { return i + 0.5; });
  auto begin2         = make_counting_transform_iterator(0, [](auto i) { return 10 * (i + 0.5); });
  auto const input    = fw_wrapper(begin, begin + 2000);
  auto const expected = fp_wrapper{begin2, begin2 + 2000, scale_type{-1}};
  auto const result   = cudf::cast(input, make_fixed_point_data_type<decimalXX>(-1));

  CUDF_TEST_EXPECT_COLUMNS_EQUAL(expected, result->view());
}

TYPED_TEST(FixedPointTests, CastFromInt)
{
  using namespace numeric;
  using decimalXX  = TypeParam;
  using RepType    = cudf::device_storage_type_t<decimalXX>;
  using fp_wrapper = cudf::test::fixed_point_column_wrapper<RepType>;
  using fw_wrapper = cudf::test::fixed_width_column_wrapper<int32_t>;

  auto const input    = fw_wrapper{1729, 172, 17, 1};
  auto const expected = fp_wrapper{{17, 1, 0, 0}, scale_type{2}};
  auto const result   = cudf::cast(input, make_fixed_point_data_type<decimalXX>(2));

  CUDF_TEST_EXPECT_COLUMNS_EQUAL(expected, result->view());
}

TYPED_TEST(FixedPointTests, CastFromIntLarge)
{
  using namespace numeric;
  using namespace cudf::test;
  using decimalXX  = TypeParam;
  using RepType    = cudf::device_storage_type_t<decimalXX>;
  using fp_wrapper = cudf::test::fixed_point_column_wrapper<RepType>;
  using fw_wrapper = cudf::test::fixed_width_column_wrapper<int32_t>;

  auto begin          = make_counting_transform_iterator(0, [](auto i) { return 1000 * i; });
  auto begin2         = thrust::make_counting_iterator(0);
  auto const input    = fw_wrapper(begin, begin + 2000);
  auto const expected = fp_wrapper{begin2, begin2 + 2000, scale_type{3}};
  auto const result   = cudf::cast(input, make_fixed_point_data_type<decimalXX>(3));

  CUDF_TEST_EXPECT_COLUMNS_EQUAL(expected, result->view());
}

=======
>>>>>>> a7b4f1e8
CUDF_TEST_PROGRAM_MAIN()<|MERGE_RESOLUTION|>--- conflicted
+++ resolved
@@ -265,7 +265,6 @@
   EXPECT_THROW(std::unique_ptr<cudf::column> got = cudf::is_not_nan(col), cudf::logic_error);
 }
 
-<<<<<<< HEAD
 template <typename T>
 struct FixedPointUnaryTests : public cudf::test::BaseFixture {
 };
@@ -362,150 +361,4 @@
   CUDF_TEST_EXPECT_COLUMNS_EQUAL(expected, result->view());
 }
 
-template <typename T>
-inline auto make_fixed_point_data_type(int32_t scale)
-{
-  return cudf::data_type{cudf::type_to_id<T>(), scale};
-}
-
-template <typename T>
-struct FixedPointTests : public cudf::test::BaseFixture {
-};
-
-TYPED_TEST_CASE(FixedPointTests, cudf::test::FixedPointTypes);
-
-TYPED_TEST(FixedPointTests, CastToDouble)
-{
-  using namespace numeric;
-  using decimalXX  = TypeParam;
-  using RepType    = cudf::device_storage_type_t<decimalXX>;
-  using fp_wrapper = cudf::test::fixed_point_column_wrapper<RepType>;
-  using fw_wrapper = cudf::test::fixed_width_column_wrapper<double>;
-
-  auto const input    = fp_wrapper{{1729, 17290, 172900, 1729000}, scale_type{-3}};
-  auto const expected = fw_wrapper{1.729, 17.29, 172.9, 1729.0};
-  auto const result   = cudf::cast(input, make_data_type<double>());
-
-  CUDF_TEST_EXPECT_COLUMNS_EQUAL(expected, result->view());
-}
-
-TYPED_TEST(FixedPointTests, CastToDoubleLarge)
-{
-  using namespace numeric;
-  using namespace cudf::test;
-  using decimalXX  = TypeParam;
-  using RepType    = cudf::device_storage_type_t<decimalXX>;
-  using fp_wrapper = cudf::test::fixed_point_column_wrapper<RepType>;
-  using fw_wrapper = cudf::test::fixed_width_column_wrapper<double>;
-
-  auto begin          = make_counting_transform_iterator(0, [](auto i) { return 10 * (i + 0.5); });
-  auto begin2         = make_counting_transform_iterator(0, [](auto i) { return i + 0.5; });
-  auto const input    = fp_wrapper{begin, begin + 2000, scale_type{-1}};
-  auto const expected = fw_wrapper(begin2, begin2 + 2000);
-  auto const result   = cudf::cast(input, make_data_type<double>());
-
-  CUDF_TEST_EXPECT_COLUMNS_EQUAL(expected, result->view());
-}
-
-TYPED_TEST(FixedPointTests, CastToInt32)
-{
-  using namespace numeric;
-  using decimalXX  = TypeParam;
-  using RepType    = cudf::device_storage_type_t<decimalXX>;
-  using fp_wrapper = cudf::test::fixed_point_column_wrapper<RepType>;
-  using fw_wrapper = cudf::test::fixed_width_column_wrapper<int32_t>;
-
-  auto const input    = fp_wrapper{{1729, 17290, 172900, 1729000}, scale_type{-3}};
-  auto const expected = fw_wrapper{1, 17, 172, 1729};
-  auto const result   = cudf::cast(input, make_data_type<int32_t>());
-
-  CUDF_TEST_EXPECT_COLUMNS_EQUAL(expected, result->view());
-}
-
-TYPED_TEST(FixedPointTests, CastToIntLarge)
-{
-  using namespace numeric;
-  using namespace cudf::test;
-  using decimalXX  = TypeParam;
-  using RepType    = cudf::device_storage_type_t<decimalXX>;
-  using fp_wrapper = cudf::test::fixed_point_column_wrapper<RepType>;
-  using fw_wrapper = cudf::test::fixed_width_column_wrapper<int32_t>;
-
-  auto begin          = thrust::make_counting_iterator(0);
-  auto begin2         = make_counting_transform_iterator(0, [](auto i) { return 10 * i; });
-  auto const input    = fp_wrapper{begin, begin + 2000, scale_type{1}};
-  auto const expected = fw_wrapper(begin2, begin2 + 2000);
-  auto const result   = cudf::cast(input, make_data_type<int32_t>());
-
-  CUDF_TEST_EXPECT_COLUMNS_EQUAL(expected, result->view());
-}
-
-TYPED_TEST(FixedPointTests, CastFromDouble)
-{
-  using namespace numeric;
-  using decimalXX  = TypeParam;
-  using RepType    = cudf::device_storage_type_t<decimalXX>;
-  using fp_wrapper = cudf::test::fixed_point_column_wrapper<RepType>;
-  using fw_wrapper = cudf::test::fixed_width_column_wrapper<double>;
-
-  auto const input    = fw_wrapper{1.729, 17.29, 172.9, 1729.0};
-  auto const expected = fp_wrapper{{1729, 17290, 172900, 1729000}, scale_type{-3}};
-  auto const result   = cudf::cast(input, make_fixed_point_data_type<decimalXX>(-3));
-
-  CUDF_TEST_EXPECT_COLUMNS_EQUAL(expected, result->view());
-}
-
-TYPED_TEST(FixedPointTests, CastFromDoubleLarge)
-{
-  using namespace numeric;
-  using namespace cudf::test;
-  using decimalXX  = TypeParam;
-  using RepType    = cudf::device_storage_type_t<decimalXX>;
-  using fp_wrapper = cudf::test::fixed_point_column_wrapper<RepType>;
-  using fw_wrapper = cudf::test::fixed_width_column_wrapper<double>;
-
-  auto begin          = make_counting_transform_iterator(0, [](auto i) { return i + 0.5; });
-  auto begin2         = make_counting_transform_iterator(0, [](auto i) { return 10 * (i + 0.5); });
-  auto const input    = fw_wrapper(begin, begin + 2000);
-  auto const expected = fp_wrapper{begin2, begin2 + 2000, scale_type{-1}};
-  auto const result   = cudf::cast(input, make_fixed_point_data_type<decimalXX>(-1));
-
-  CUDF_TEST_EXPECT_COLUMNS_EQUAL(expected, result->view());
-}
-
-TYPED_TEST(FixedPointTests, CastFromInt)
-{
-  using namespace numeric;
-  using decimalXX  = TypeParam;
-  using RepType    = cudf::device_storage_type_t<decimalXX>;
-  using fp_wrapper = cudf::test::fixed_point_column_wrapper<RepType>;
-  using fw_wrapper = cudf::test::fixed_width_column_wrapper<int32_t>;
-
-  auto const input    = fw_wrapper{1729, 172, 17, 1};
-  auto const expected = fp_wrapper{{17, 1, 0, 0}, scale_type{2}};
-  auto const result   = cudf::cast(input, make_fixed_point_data_type<decimalXX>(2));
-
-  CUDF_TEST_EXPECT_COLUMNS_EQUAL(expected, result->view());
-}
-
-TYPED_TEST(FixedPointTests, CastFromIntLarge)
-{
-  using namespace numeric;
-  using namespace cudf::test;
-  using decimalXX  = TypeParam;
-  using RepType    = cudf::device_storage_type_t<decimalXX>;
-  using fp_wrapper = cudf::test::fixed_point_column_wrapper<RepType>;
-  using fw_wrapper = cudf::test::fixed_width_column_wrapper<int32_t>;
-
-  auto begin          = make_counting_transform_iterator(0, [](auto i) { return 1000 * i; });
-  auto begin2         = thrust::make_counting_iterator(0);
-  auto const input    = fw_wrapper(begin, begin + 2000);
-  auto const expected = fp_wrapper{begin2, begin2 + 2000, scale_type{3}};
-  auto const result   = cudf::cast(input, make_fixed_point_data_type<decimalXX>(3));
-
-  CUDF_TEST_EXPECT_COLUMNS_EQUAL(expected, result->view());
-}
-
-=======
->>>>>>> a7b4f1e8
 CUDF_TEST_PROGRAM_MAIN()