# =============================================================================
# Copyright (c) 2018-2023, NVIDIA CORPORATION.
#
# Licensed under the Apache License, Version 2.0 (the "License"); you may not use this file except
# in compliance with the License. You may obtain a copy of the License at
#
# http://www.apache.org/licenses/LICENSE-2.0
#
# Unless required by applicable law or agreed to in writing, software distributed under the License
# is distributed on an "AS IS" BASIS, WITHOUT WARRANTIES OR CONDITIONS OF ANY KIND, either express
# or implied. See the License for the specific language governing permissions and limitations under
# the License.
# =============================================================================

cmake_minimum_required(VERSION 3.26.4 FATAL_ERROR)

include(../fetch_rapids.cmake)
include(rapids-cmake)
include(rapids-cpm)
include(rapids-cuda)
include(rapids-export)
include(rapids-find)

rapids_cuda_init_architectures(CUDF)

project(
  CUDF
  VERSION 23.08.00
  LANGUAGES C CXX CUDA
)
if(CMAKE_CUDA_COMPILER_ID STREQUAL "NVIDIA" AND CMAKE_CUDA_COMPILER_VERSION VERSION_LESS 11.5)
  message(
    FATAL_ERROR
      "libcudf requires CUDA Toolkit 11.5+ to compile (nvcc ${CMAKE_CUDA_COMPILER_VERSION} provided)"
  )
endif()

# Needed because GoogleBenchmark changes the state of FindThreads.cmake, causing subsequent runs to
# have different values for the `Threads::Threads` target. Setting this flag ensures
# `Threads::Threads` is the same value in first run and subsequent runs.
set(THREADS_PREFER_PTHREAD_FLAG ON)

# ##################################################################################################
# * build options ---------------------------------------------------------------------------------

option(USE_NVTX "Build with NVTX support" ON)
option(BUILD_TESTS "Configure CMake to build tests" ON)
option(BUILD_BENCHMARKS "Configure CMake to build (google & nvbench) benchmarks" OFF)
option(BUILD_SHARED_LIBS "Build cuDF shared libraries" ON)
option(JITIFY_USE_CACHE "Use a file cache for JIT compiled kernels" ON)
option(CUDF_BUILD_TESTUTIL "Whether to build the test utilities contained in libcudf" ON)
mark_as_advanced(CUDF_BUILD_TESTUTIL)
option(CUDF_USE_PROPRIETARY_NVCOMP "Download and use NVCOMP with proprietary extensions" ON)
option(CUDF_USE_ARROW_STATIC "Build and statically link Arrow libraries" OFF)
option(CUDF_ENABLE_ARROW_ORC "Build the Arrow ORC adapter" OFF)
option(CUDF_ENABLE_ARROW_PYTHON "Find (or build) Arrow with Python support" OFF)
option(CUDF_ENABLE_ARROW_PARQUET "Find (or build) Arrow with Parquet support" OFF)
option(CUDF_ENABLE_ARROW_S3 "Build/Enable AWS S3 Arrow filesystem support" OFF)
option(
  CUDF_USE_PER_THREAD_DEFAULT_STREAM
  "Build cuDF with per-thread default stream, including passing the per-thread default
         stream to external libraries."
  OFF
)
# Option to add all symbols to the dynamic symbol table in the library file, allowing to retrieve
# human-readable stacktrace for debugging.
option(
  CUDF_BUILD_STACKTRACE_DEBUG
  "Replace the current optimization flags by the options '-rdynamic -Og -NDEBUG', useful for debugging with stacktrace retrieval"
  OFF
)
option(DISABLE_DEPRECATION_WARNINGS "Disable warnings generated from deprecated declarations." OFF)
# Option to enable line info in CUDA device compilation to allow introspection when profiling /
# memchecking
option(CUDA_ENABLE_LINEINFO
       "Enable the -lineinfo option for nvcc (useful for cuda-memcheck / profiler)" OFF
)
option(CUDA_WARNINGS_AS_ERRORS "Enable -Werror=all-warnings for all CUDA compilation" ON)
# cudart can be statically linked or dynamically linked. The python ecosystem wants dynamic linking
option(CUDA_STATIC_RUNTIME "Statically link the CUDA runtime" OFF)

set(DEFAULT_CUDF_BUILD_STREAMS_TEST_UTIL ON)
if(CUDA_STATIC_RUNTIME OR NOT BUILD_SHARED_LIBS)
  set(DEFAULT_CUDF_BUILD_STREAMS_TEST_UTIL OFF)
endif()
option(
  CUDF_BUILD_STREAMS_TEST_UTIL
  "Whether to build the utilities for stream testing contained in libcudf"
  ${DEFAULT_CUDF_BUILD_STREAMS_TEST_UTIL}
)
mark_as_advanced(CUDF_BUILD_STREAMS_TEST_UTIL)

option(USE_LIBARROW_FROM_PYARROW "Use the libarrow contained within pyarrow." OFF)
mark_as_advanced(USE_LIBARROW_FROM_PYARROW)

message(VERBOSE "CUDF: Build with NVTX support: ${USE_NVTX}")
message(VERBOSE "CUDF: Configure CMake to build tests: ${BUILD_TESTS}")
message(VERBOSE "CUDF: Configure CMake to build (google & nvbench) benchmarks: ${BUILD_BENCHMARKS}")
message(VERBOSE "CUDF: Build cuDF shared libraries: ${BUILD_SHARED_LIBS}")
message(VERBOSE "CUDF: Use a file cache for JIT compiled kernels: ${JITIFY_USE_CACHE}")
message(VERBOSE "CUDF: Build and statically link Arrow libraries: ${CUDF_USE_ARROW_STATIC}")
message(VERBOSE "CUDF: Build and enable S3 filesystem support for Arrow: ${CUDF_ENABLE_ARROW_S3}")
message(VERBOSE "CUDF: Build with per-thread default stream: ${CUDF_USE_PER_THREAD_DEFAULT_STREAM}")
message(
  VERBOSE
  "CUDF: Replace the current optimization flags by the options '-rdynamic -Og' (useful for debugging with stacktrace retrieval): ${CUDF_BUILD_STACKTRACE_DEBUG}"
)
message(
  VERBOSE
  "CUDF: Disable warnings generated from deprecated declarations: ${DISABLE_DEPRECATION_WARNINGS}"
)
message(
  VERBOSE
  "CUDF: Enable the -lineinfo option for nvcc (useful for cuda-memcheck / profiler): ${CUDA_ENABLE_LINEINFO}"
)
message(VERBOSE "CUDF: Statically link the CUDA runtime: ${CUDA_STATIC_RUNTIME}")

# Set a default build type if none was specified
rapids_cmake_build_type("Release")
set(CUDF_BUILD_TESTS ${BUILD_TESTS})
set(CUDF_BUILD_BENCHMARKS ${BUILD_BENCHMARKS})
if(BUILD_TESTS AND NOT CUDF_BUILD_TESTUTIL)
  message(
    FATAL_ERROR
      "Tests cannot be built without building cudf test utils. Please set CUDF_BUILD_TESTUTIL=ON or BUILD_TESTS=OFF"
  )
endif()

if(CUDF_BUILD_STACKTRACE_DEBUG AND NOT CMAKE_COMPILER_IS_GNUCXX)
  message(FATAL_ERROR "CUDF_BUILD_STACKTRACE_DEBUG is only supported with GCC compiler")
endif()

set(CUDF_CXX_FLAGS "")
set(CUDF_CUDA_FLAGS "")
set(CUDF_CXX_DEFINITIONS "")
set(CUDF_CUDA_DEFINITIONS "")

# Set logging level
set(LIBCUDF_LOGGING_LEVEL
    "INFO"
    CACHE STRING "Choose the logging level."
)
set_property(
  CACHE LIBCUDF_LOGGING_LEVEL PROPERTY STRINGS "TRACE" "DEBUG" "INFO" "WARN" "ERROR" "CRITICAL"
                                       "OFF"
)
message(VERBOSE "CUDF: LIBCUDF_LOGGING_LEVEL = '${LIBCUDF_LOGGING_LEVEL}'.")

if(NOT CUDF_GENERATED_INCLUDE_DIR)
  set(CUDF_GENERATED_INCLUDE_DIR ${CUDF_BINARY_DIR})
endif()

# ##################################################################################################
# * conda environment -----------------------------------------------------------------------------
rapids_cmake_support_conda_env(conda_env MODIFY_PREFIX_PATH)

# ##################################################################################################
# * compiler options ------------------------------------------------------------------------------
rapids_find_package(
  CUDAToolkit REQUIRED
  BUILD_EXPORT_SET cudf-exports
  INSTALL_EXPORT_SET cudf-exports
)
include(cmake/Modules/ConfigureCUDA.cmake) # set other CUDA compilation flags

# ##################################################################################################
# * dependencies ----------------------------------------------------------------------------------

# find zlib
rapids_find_package(ZLIB REQUIRED)

if(CUDF_BUILD_TESTUTIL)
  # find Threads (needed by cudftestutil)
  rapids_find_package(
    Threads REQUIRED
    BUILD_EXPORT_SET cudf-exports
    INSTALL_EXPORT_SET cudf-exports
  )
endif()

# add third party dependencies using CPM
rapids_cpm_init()
# find jitify
include(cmake/thirdparty/get_jitify.cmake)
# find nvCOMP
include(cmake/thirdparty/get_nvcomp.cmake)
# find thrust/cub
include(cmake/thirdparty/get_thrust.cmake)
# find rmm
include(cmake/thirdparty/get_rmm.cmake)
# find arrow
include(cmake/thirdparty/get_arrow.cmake)
# find dlpack
include(cmake/thirdparty/get_dlpack.cmake)
# find libcu++
include(cmake/thirdparty/get_libcudacxx.cmake)
# find cuCollections Should come after including thrust and libcudacxx
include(cmake/thirdparty/get_cucollections.cmake)
# find or install GoogleTest
if(CUDF_BUILD_TESTUTIL)
  include(cmake/thirdparty/get_gtest.cmake)
endif()
# preprocess jitify-able kernels
include(cmake/Modules/JitifyPreprocessKernels.cmake)
# find cuFile
include(cmake/thirdparty/get_cufile.cmake)
# find KvikIO
include(cmake/thirdparty/get_kvikio.cmake)
# find fmt
include(cmake/thirdparty/get_fmt.cmake)
# find spdlog
include(cmake/thirdparty/get_spdlog.cmake)

# Workaround until https://github.com/rapidsai/rapids-cmake/issues/176 is resolved
if(NOT BUILD_SHARED_LIBS)
  include("${rapids-cmake-dir}/export/find_package_file.cmake")
  list(APPEND METADATA_KINDS BUILD INSTALL)
  list(APPEND dependencies KvikIO ZLIB nvcomp)
  if(TARGET cufile::cuFile_interface)
    list(APPEND dependencies cuFile)
  endif()

  foreach(METADATA_KIND IN LISTS METADATA_KINDS)
    foreach(dep IN LISTS dependencies)
      rapids_export_package(${METADATA_KIND} ${dep} cudf-exports)
    endforeach()
  endforeach()

  if(TARGET conda_env)
    install(TARGETS conda_env EXPORT cudf-exports)
  endif()
endif()

# ##################################################################################################
# * library targets -------------------------------------------------------------------------------

add_library(
  cudf
  src/aggregation/aggregation.cpp
  src/aggregation/aggregation.cu
  src/aggregation/result_cache.cpp
  src/ast/expression_parser.cpp
  src/ast/expressions.cpp
  src/binaryop/binaryop.cpp
  src/binaryop/compiled/ATan2.cu
  src/binaryop/compiled/Add.cu
  src/binaryop/compiled/BitwiseAnd.cu
  src/binaryop/compiled/BitwiseOr.cu
  src/binaryop/compiled/BitwiseXor.cu
  src/binaryop/compiled/Div.cu
  src/binaryop/compiled/FloorDiv.cu
  src/binaryop/compiled/Greater.cu
  src/binaryop/compiled/GreaterEqual.cu
  src/binaryop/compiled/IntPow.cu
  src/binaryop/compiled/Less.cu
  src/binaryop/compiled/LessEqual.cu
  src/binaryop/compiled/LogBase.cu
  src/binaryop/compiled/LogicalAnd.cu
  src/binaryop/compiled/LogicalOr.cu
  src/binaryop/compiled/Mod.cu
  src/binaryop/compiled/Mul.cu
  src/binaryop/compiled/NullEquals.cu
  src/binaryop/compiled/NullLogicalAnd.cu
  src/binaryop/compiled/NullLogicalOr.cu
  src/binaryop/compiled/NullMax.cu
  src/binaryop/compiled/NullMin.cu
  src/binaryop/compiled/PMod.cu
  src/binaryop/compiled/Pow.cu
  src/binaryop/compiled/PyMod.cu
  src/binaryop/compiled/ShiftLeft.cu
  src/binaryop/compiled/ShiftRight.cu
  src/binaryop/compiled/ShiftRightUnsigned.cu
  src/binaryop/compiled/Sub.cu
  src/binaryop/compiled/TrueDiv.cu
  src/binaryop/compiled/binary_ops.cu
  src/binaryop/compiled/equality_ops.cu
  src/binaryop/compiled/util.cpp
  src/labeling/label_bins.cu
  src/bitmask/null_mask.cu
  src/bitmask/is_element_valid.cpp
  src/column/column.cu
  src/column/column_device_view.cu
  src/column/column_factories.cpp
  src/column/column_factories.cu
  src/column/column_view.cpp
  src/copying/concatenate.cu
  src/copying/contiguous_split.cu
  src/copying/copy.cpp
  src/copying/copy.cu
  src/copying/copy_range.cu
  src/copying/gather.cu
  src/copying/get_element.cu
  src/copying/pack.cpp
  src/copying/purge_nonempty_nulls.cu
  src/copying/reverse.cu
  src/copying/sample.cu
  src/copying/scatter.cu
  src/copying/shift.cu
  src/copying/slice.cu
  src/copying/split.cpp
  src/copying/segmented_shift.cu
  src/datetime/datetime_ops.cu
  src/dictionary/add_keys.cu
  src/dictionary/decode.cu
  src/dictionary/detail/concatenate.cu
  src/dictionary/detail/merge.cu
  src/dictionary/dictionary_column_view.cpp
  src/dictionary/dictionary_factories.cu
  src/dictionary/encode.cu
  src/dictionary/remove_keys.cu
  src/dictionary/replace.cu
  src/dictionary/search.cu
  src/dictionary/set_keys.cu
  src/filling/calendrical_month_sequence.cu
  src/filling/fill.cu
  src/filling/repeat.cu
  src/filling/sequence.cu
  src/groupby/groupby.cu
  src/groupby/hash/groupby.cu
  src/groupby/sort/aggregate.cpp
  src/groupby/sort/group_argmax.cu
  src/groupby/sort/group_argmin.cu
  src/groupby/sort/group_collect.cu
  src/groupby/sort/group_correlation.cu
  src/groupby/sort/group_count.cu
  src/groupby/sort/group_m2.cu
  src/groupby/sort/group_max.cu
  src/groupby/sort/group_min.cu
  src/groupby/sort/group_merge_lists.cu
  src/groupby/sort/group_merge_m2.cu
  src/groupby/sort/group_nth_element.cu
  src/groupby/sort/group_nunique.cu
  src/groupby/sort/group_product.cu
  src/groupby/sort/group_quantiles.cu
  src/groupby/sort/group_std.cu
  src/groupby/sort/group_sum.cu
  src/groupby/sort/scan.cpp
  src/groupby/sort/group_count_scan.cu
  src/groupby/sort/group_max_scan.cu
  src/groupby/sort/group_min_scan.cu
  src/groupby/sort/group_rank_scan.cu
  src/groupby/sort/group_replace_nulls.cu
  src/groupby/sort/group_sum_scan.cu
  src/groupby/sort/sort_helper.cu
  src/hash/hashing.cu
  src/hash/md5_hash.cu
<<<<<<< HEAD
  src/hash/murmur_hash.cu
  src/hash/spark_murmur_hash.cu
  src/hash/xxhash64.cu
=======
  src/hash/murmurhash3_x86_32.cu
  src/hash/spark_murmurhash3_x86_32.cu
>>>>>>> 07845438
  src/interop/dlpack.cpp
  src/interop/from_arrow.cu
  src/interop/to_arrow.cu
  src/interop/detail/arrow_allocator.cpp
  src/io/avro/avro.cpp
  src/io/avro/avro_gpu.cu
  src/io/avro/reader_impl.cu
  src/io/comp/brotli_dict.cpp
  src/io/comp/cpu_unbz2.cpp
  src/io/comp/debrotli.cu
  src/io/comp/gpuinflate.cu
  src/io/comp/nvcomp_adapter.cpp
  src/io/comp/nvcomp_adapter.cu
  src/io/comp/snap.cu
  src/io/comp/statistics.cu
  src/io/comp/uncomp.cpp
  src/io/comp/unsnap.cu
  src/io/csv/csv_gpu.cu
  src/io/csv/durations.cu
  src/io/csv/reader_impl.cu
  src/io/csv/writer_impl.cu
  src/io/functions.cpp
  src/io/json/json_column.cu
  src/io/json/json_gpu.cu
  src/io/json/json_tree.cu
  src/io/json/nested_json_gpu.cu
  src/io/json/reader_impl.cu
  src/io/json/experimental/byte_range_info.cu
  src/io/json/experimental/read_json.cpp
  src/io/json/write_json.cu
  src/io/orc/aggregate_orc_metadata.cpp
  src/io/orc/dict_enc.cu
  src/io/orc/orc.cpp
  src/io/orc/reader_impl.cu
  src/io/orc/stats_enc.cu
  src/io/orc/stripe_data.cu
  src/io/orc/stripe_enc.cu
  src/io/orc/stripe_init.cu
  src/datetime/timezone.cpp
  src/io/orc/writer_impl.cu
  src/io/parquet/compact_protocol_reader.cpp
  src/io/parquet/compact_protocol_writer.cpp
  src/io/parquet/page_data.cu
  src/io/parquet/chunk_dict.cu
  src/io/parquet/page_enc.cu
  src/io/parquet/page_hdr.cu
  src/io/parquet/page_string_decode.cu
  src/io/parquet/reader.cpp
  src/io/parquet/reader_impl.cpp
  src/io/parquet/reader_impl_helpers.cpp
  src/io/parquet/reader_impl_preprocess.cu
  src/io/parquet/writer_impl.cu
  src/io/statistics/orc_column_statistics.cu
  src/io/statistics/parquet_column_statistics.cu
  src/io/text/byte_range_info.cpp
  src/io/text/data_chunk_source_factories.cpp
  src/io/text/bgzip_data_chunk_source.cu
  src/io/text/bgzip_utils.cpp
  src/io/text/multibyte_split.cu
  src/io/utilities/column_buffer.cpp
  src/io/utilities/config_utils.cpp
  src/io/utilities/data_sink.cpp
  src/io/utilities/datasource.cpp
  src/io/utilities/file_io_utilities.cpp
  src/io/utilities/parsing_utils.cu
  src/io/utilities/row_selection.cpp
  src/io/utilities/trie.cu
  src/jit/cache.cpp
  src/jit/parser.cpp
  src/jit/util.cpp
  src/join/conditional_join.cu
  src/join/cross_join.cu
  src/join/hash_join.cu
  src/join/join.cu
  src/join/join_utils.cu
  src/join/mixed_join.cu
  src/join/mixed_join_kernel.cu
  src/join/mixed_join_kernel_nulls.cu
  src/join/mixed_join_kernels_semi.cu
  src/join/mixed_join_semi.cu
  src/join/mixed_join_size_kernel.cu
  src/join/mixed_join_size_kernel_nulls.cu
  src/join/mixed_join_size_kernels_semi.cu
  src/join/semi_join.cu
  src/lists/contains.cu
  src/lists/combine/concatenate_list_elements.cu
  src/lists/combine/concatenate_rows.cu
  src/lists/copying/concatenate.cu
  src/lists/copying/copying.cu
  src/lists/copying/gather.cu
  src/lists/copying/segmented_gather.cu
  src/lists/copying/scatter_helper.cu
  src/lists/count_elements.cu
  src/lists/dremel.cu
  src/lists/explode.cu
  src/lists/extract.cu
  src/lists/interleave_columns.cu
  src/lists/lists_column_factories.cu
  src/lists/lists_column_view.cu
  src/lists/reverse.cu
  src/lists/segmented_sort.cu
  src/lists/sequences.cu
  src/lists/set_operations.cu
  src/lists/stream_compaction/apply_boolean_mask.cu
  src/lists/stream_compaction/distinct.cu
  src/lists/utilities.cu
  src/merge/merge.cu
  src/partitioning/partitioning.cu
  src/partitioning/round_robin.cu
  src/quantiles/tdigest/tdigest.cu
  src/quantiles/tdigest/tdigest_aggregation.cu
  src/quantiles/tdigest/tdigest_column_view.cpp
  src/quantiles/quantile.cu
  src/quantiles/quantiles.cu
  src/reductions/all.cu
  src/reductions/any.cu
  src/reductions/collect_ops.cu
  src/reductions/max.cu
  src/reductions/mean.cu
  src/reductions/min.cu
  src/reductions/minmax.cu
  src/reductions/nth_element.cu
  src/reductions/product.cu
  src/reductions/reductions.cpp
  src/reductions/scan/rank_scan.cu
  src/reductions/scan/scan.cpp
  src/reductions/scan/scan_exclusive.cu
  src/reductions/scan/scan_inclusive.cu
  src/reductions/segmented/all.cu
  src/reductions/segmented/any.cu
  src/reductions/segmented/counts.cu
  src/reductions/segmented/max.cu
  src/reductions/segmented/mean.cu
  src/reductions/segmented/min.cu
  src/reductions/segmented/nunique.cu
  src/reductions/segmented/product.cu
  src/reductions/segmented/reductions.cpp
  src/reductions/segmented/std.cu
  src/reductions/segmented/sum.cu
  src/reductions/segmented/sum_of_squares.cu
  src/reductions/segmented/update_validity.cu
  src/reductions/segmented/var.cu
  src/reductions/std.cu
  src/reductions/sum.cu
  src/reductions/sum_of_squares.cu
  src/reductions/var.cu
  src/replace/clamp.cu
  src/replace/nans.cu
  src/replace/nulls.cu
  src/replace/replace.cu
  src/reshape/byte_cast.cu
  src/reshape/interleave_columns.cu
  src/reshape/tile.cu
  src/rolling/detail/rolling_collect_list.cu
  src/rolling/detail/rolling_fixed_window.cu
  src/rolling/detail/rolling_variable_window.cu
  src/rolling/grouped_rolling.cu
  src/rolling/range_window_bounds.cpp
  src/rolling/rolling.cu
  src/round/round.cu
  src/scalar/scalar.cpp
  src/scalar/scalar_factories.cpp
  src/search/contains_column.cu
  src/search/contains_scalar.cu
  src/search/contains_table.cu
  src/search/search_ordered.cu
  src/sort/is_sorted.cu
  src/sort/rank.cu
  src/sort/segmented_sort.cu
  src/sort/sort_column.cu
  src/sort/sort.cu
  src/sort/stable_segmented_sort.cu
  src/sort/stable_sort_column.cu
  src/sort/stable_sort.cu
  src/stream_compaction/apply_boolean_mask.cu
  src/stream_compaction/distinct.cu
  src/stream_compaction/distinct_count.cu
  src/stream_compaction/distinct_reduce.cu
  src/stream_compaction/drop_nans.cu
  src/stream_compaction/drop_nulls.cu
  src/stream_compaction/stable_distinct.cu
  src/stream_compaction/unique.cu
  src/stream_compaction/unique_count.cu
  src/stream_compaction/unique_count_column.cu
  src/strings/attributes.cu
  src/strings/capitalize.cu
  src/strings/case.cu
  src/strings/char_types/char_cases.cu
  src/strings/char_types/char_types.cu
  src/strings/combine/concatenate.cu
  src/strings/combine/join.cu
  src/strings/combine/join_list_elements.cu
  src/strings/contains.cu
  src/strings/convert/convert_booleans.cu
  src/strings/convert/convert_datetime.cu
  src/strings/convert/convert_durations.cu
  src/strings/convert/convert_fixed_point.cu
  src/strings/convert/convert_floats.cu
  src/strings/convert/convert_hex.cu
  src/strings/convert/convert_integers.cu
  src/strings/convert/convert_ipv4.cu
  src/strings/convert/convert_urls.cu
  src/strings/convert/convert_lists.cu
  src/strings/copying/concatenate.cu
  src/strings/copying/copying.cu
  src/strings/copying/shift.cu
  src/strings/count_matches.cu
  src/strings/extract/extract.cu
  src/strings/extract/extract_all.cu
  src/strings/filling/fill.cu
  src/strings/filter_chars.cu
  src/strings/like.cu
  src/strings/padding.cu
  src/strings/json/json_path.cu
  src/strings/regex/regcomp.cpp
  src/strings/regex/regexec.cpp
  src/strings/regex/regex_program.cpp
  src/strings/repeat_strings.cu
  src/strings/replace/backref_re.cu
  src/strings/replace/multi.cu
  src/strings/replace/multi_re.cu
  src/strings/replace/replace.cu
  src/strings/replace/replace_re.cu
  src/strings/reverse.cu
  src/strings/search/findall.cu
  src/strings/search/find.cu
  src/strings/search/find_multiple.cu
  src/strings/slice.cu
  src/strings/split/partition.cu
  src/strings/split/split.cu
  src/strings/split/split_re.cu
  src/strings/split/split_record.cu
  src/strings/strings_column_factories.cu
  src/strings/strings_column_view.cpp
  src/strings/strings_scalar_factories.cpp
  src/strings/strip.cu
  src/strings/translate.cu
  src/strings/utilities.cu
  src/strings/wrap.cu
  src/structs/copying/concatenate.cu
  src/structs/structs_column_factories.cu
  src/structs/structs_column_view.cpp
  src/structs/utilities.cpp
  src/table/row_operators.cu
  src/table/table.cpp
  src/table/table_device_view.cu
  src/table/table_view.cpp
  src/text/detokenize.cu
  src/text/edit_distance.cu
  src/text/generate_ngrams.cu
  src/text/minhash.cu
  src/text/ngrams_tokenize.cu
  src/text/normalize.cu
  src/text/replace.cu
  src/text/stemmer.cu
  src/text/subword/bpe_tokenizer.cu
  src/text/subword/data_normalizer.cu
  src/text/subword/load_hash_file.cu
  src/text/subword/load_merges_file.cu
  src/text/subword/subword_tokenize.cu
  src/text/subword/wordpiece_tokenizer.cu
  src/text/tokenize.cu
  src/transform/bools_to_mask.cu
  src/transform/compute_column.cu
  src/transform/encode.cu
  src/transform/mask_to_bools.cu
  src/transform/nans_to_nulls.cu
  src/transform/one_hot_encode.cu
  src/transform/row_bit_count.cu
  src/transform/transform.cpp
  src/transpose/transpose.cu
  src/unary/cast_ops.cu
  src/unary/math_ops.cu
  src/unary/nan_ops.cu
  src/unary/null_ops.cu
  src/utilities/default_stream.cpp
  src/utilities/linked_column.cpp
  src/utilities/logger.cpp
  src/utilities/stacktrace.cpp
  src/utilities/traits.cpp
  src/utilities/type_checks.cpp
  src/utilities/type_dispatcher.cpp
)

# Anything that includes jitify needs to be compiled with _FILE_OFFSET_BITS=64 due to a limitation
# in how conda builds glibc
set_source_files_properties(
  src/binaryop/binaryop.cpp
  src/jit/cache.cpp
  src/rolling/detail/rolling_fixed_window.cu
  src/rolling/detail/rolling_variable_window.cu
  src/rolling/grouped_rolling.cu
  src/rolling/rolling.cu
  src/transform/transform.cpp
  PROPERTIES COMPILE_DEFINITIONS "_FILE_OFFSET_BITS=64"
)

set_target_properties(
  cudf
  PROPERTIES BUILD_RPATH "\$ORIGIN"
             INSTALL_RPATH "\$ORIGIN"
             # set target compile options
             CXX_STANDARD 17
             CXX_STANDARD_REQUIRED ON
             # For std:: support of __int128_t. Can be removed once using cuda::std
             CXX_EXTENSIONS ON
             CUDA_STANDARD 17
             CUDA_STANDARD_REQUIRED ON
             POSITION_INDEPENDENT_CODE ON
             INTERFACE_POSITION_INDEPENDENT_CODE ON
)

target_compile_options(
  cudf PRIVATE "$<$<COMPILE_LANGUAGE:CXX>:${CUDF_CXX_FLAGS}>"
               "$<$<COMPILE_LANGUAGE:CUDA>:${CUDF_CUDA_FLAGS}>"
)

if(CUDF_BUILD_STACKTRACE_DEBUG)
  # Remove any optimization level to avoid nvcc warning "incompatible redefinition for option
  # 'optimize'".
  string(REGEX REPLACE "(\-O[0123])" "" CMAKE_CUDA_FLAGS "${CMAKE_CUDA_FLAGS}")
  string(REGEX REPLACE "(\-O[0123])" "" CMAKE_CUDA_FLAGS_RELEASE "${CMAKE_CUDA_FLAGS_RELEASE}")
  string(REGEX REPLACE "(\-O[0123])" "" CMAKE_CUDA_FLAGS_MINSIZEREL
                       "${CMAKE_CUDA_FLAGS_MINSIZEREL}"
  )
  string(REGEX REPLACE "(\-O[0123])" "" CMAKE_CUDA_FLAGS_RELWITHDEBINFO
                       "${CMAKE_CUDA_FLAGS_RELWITHDEBINFO}"
  )

  add_library(cudf_backtrace INTERFACE)
  target_compile_definitions(cudf_backtrace INTERFACE CUDF_BUILD_STACKTRACE_DEBUG)
  target_compile_options(
    cudf_backtrace INTERFACE "$<$<COMPILE_LANGUAGE:CXX>:-Og>"
                             "$<$<COMPILE_LANGUAGE:CUDA>:-Xcompiler=-Og>"
  )
  target_link_options(
    cudf_backtrace INTERFACE "$<$<LINK_LANGUAGE:CXX>:-rdynamic>"
    "$<$<LINK_LANGUAGE:CUDA>:-Xlinker=-rdynamic>"
  )
  target_link_libraries(cudf PRIVATE cudf_backtrace)
endif()

# Specify include paths for the current target and dependents
target_include_directories(
  cudf
  PUBLIC "$<BUILD_INTERFACE:${DLPACK_INCLUDE_DIR}>"
         "$<BUILD_INTERFACE:${JITIFY_INCLUDE_DIR}>"
         "$<BUILD_INTERFACE:${CUDF_SOURCE_DIR}/include>"
         "$<BUILD_INTERFACE:${CUDF_GENERATED_INCLUDE_DIR}/include>"
  PRIVATE "$<BUILD_INTERFACE:${CUDF_SOURCE_DIR}/src>"
  INTERFACE "$<INSTALL_INTERFACE:include>"
)

target_compile_definitions(
  cudf PUBLIC "$<$<COMPILE_LANGUAGE:CXX>:${CUDF_CXX_DEFINITIONS}>"
              "$<BUILD_INTERFACE:$<$<COMPILE_LANGUAGE:CUDA>:${CUDF_CUDA_DEFINITIONS}>>"
)

# Disable Jitify log printing. See https://github.com/NVIDIA/jitify/issues/79
target_compile_definitions(cudf PRIVATE "JITIFY_PRINT_LOG=0")

if(JITIFY_USE_CACHE)
  # Instruct src/jit/cache what version of cudf we are building so it can compute a cal-ver cache
  # directory. We isolate this definition to the single source so it doesn't effect compiling
  # caching for all of libcudf
  set_property(
    SOURCE src/jit/cache.cpp
    APPEND
    PROPERTY COMPILE_DEFINITIONS "JITIFY_USE_CACHE" "CUDF_VERSION=${PROJECT_VERSION}"
  )
endif()

# Per-thread default stream
if(CUDF_USE_PER_THREAD_DEFAULT_STREAM)
  target_compile_definitions(
    cudf PUBLIC CUDA_API_PER_THREAD_DEFAULT_STREAM CUDF_USE_PER_THREAD_DEFAULT_STREAM
  )
endif()

# Disable NVTX if necessary
if(NOT USE_NVTX)
  target_compile_definitions(cudf PUBLIC NVTX_DISABLE)
endif()

# Define RMM logging level
target_compile_definitions(cudf PRIVATE "RMM_LOGGING_LEVEL=LIBCUDF_LOGGING_LEVEL")

# Define spdlog level
target_compile_definitions(cudf PUBLIC "SPDLOG_ACTIVE_LEVEL=SPDLOG_LEVEL_${LIBCUDF_LOGGING_LEVEL}")

# Compile stringified JIT sources first
add_dependencies(cudf jitify_preprocess_run)

# Specify the target module library dependencies
target_link_libraries(
  cudf
  PUBLIC ${ARROW_LIBRARIES} libcudacxx::libcudacxx cudf::Thrust rmm::rmm
  PRIVATE cuco::cuco ZLIB::ZLIB nvcomp::nvcomp kvikio::kvikio
          $<TARGET_NAME_IF_EXISTS:cuFile_interface>
)

# Add Conda library, and include paths if specified
if(TARGET conda_env)
  target_link_libraries(cudf PRIVATE conda_env)
endif()

if(CUDA_STATIC_RUNTIME)
  # Tell CMake what CUDA language runtime to use
  set_target_properties(cudf PROPERTIES CUDA_RUNTIME_LIBRARY Static)
  # Make sure to export to consumers what runtime we used
  target_link_libraries(cudf PUBLIC CUDA::cudart_static)
else()
  # Tell CMake what CUDA language runtime to use
  set_target_properties(cudf PROPERTIES CUDA_RUNTIME_LIBRARY Shared)
  # Make sure to export to consumers what runtime we used
  target_link_libraries(cudf PUBLIC CUDA::cudart)
endif()

file(
  WRITE "${CUDF_BINARY_DIR}/fatbin.ld"
  [=[
SECTIONS
{
  .nvFatBinSegment : { *(.nvFatBinSegment) }
  .nv_fatbin : { *(.nv_fatbin) }
}
]=]
)
target_link_options(cudf PRIVATE "$<HOST_LINK:${CUDF_BINARY_DIR}/fatbin.ld>")

add_library(cudf::cudf ALIAS cudf)

# ##################################################################################################
# * tests and benchmarks --------------------------------------------------------------------------
# ##################################################################################################

# ##################################################################################################
# * build cudftestutil ----------------------------------------------------------------------------

if(CUDF_BUILD_TESTUTIL)
  add_library(
    cudftest_default_stream
    # When compiled as a dynamic library allows us to use LD_PRELOAD injection of symbols. We
    # currently leverage this for stream-related library validation and may make use of it for
    # other similar features in the future.
    tests/utilities/default_stream.cpp
  )
  set_target_properties(
    cudftest_default_stream
    PROPERTIES BUILD_RPATH "\$ORIGIN"
               INSTALL_RPATH "\$ORIGIN"
               # set target compile options
               CXX_STANDARD 17
               CXX_STANDARD_REQUIRED ON
               CUDA_STANDARD 17
               CUDA_STANDARD_REQUIRED ON
               POSITION_INDEPENDENT_CODE ON
               INTERFACE_POSITION_INDEPENDENT_CODE ON
  )
  target_link_libraries(
    cudftest_default_stream
    PUBLIC cudf
    PRIVATE $<TARGET_NAME_IF_EXISTS:conda_env>
  )

  add_library(cudf::cudftest_default_stream ALIAS cudftest_default_stream)

  # Needs to be static so that we support usage of static builds of gtest which doesn't compile with
  # fPIC enabled and therefore can't be embedded into shared libraries.
  add_library(
    cudftestutil STATIC
    tests/io/metadata_utilities.cpp
    tests/utilities/base_fixture.cpp
    tests/utilities/column_utilities.cu
    tests/utilities/table_utilities.cu
    tests/utilities/tdigest_utilities.cu
  )

  set_target_properties(
    cudftestutil
    PROPERTIES BUILD_RPATH "\$ORIGIN"
               INSTALL_RPATH "\$ORIGIN"
               # set target compile options
               CXX_STANDARD 17
               CXX_STANDARD_REQUIRED ON
               CUDA_STANDARD 17
               CUDA_STANDARD_REQUIRED ON
               POSITION_INDEPENDENT_CODE ON
               INTERFACE_POSITION_INDEPENDENT_CODE ON
  )

  target_compile_options(
    cudftestutil PUBLIC "$<BUILD_INTERFACE:$<$<COMPILE_LANGUAGE:CXX>:${CUDF_CXX_FLAGS}>>"
                        "$<BUILD_INTERFACE:$<$<COMPILE_LANGUAGE:CUDA>:${CUDF_CUDA_FLAGS}>>"
  )

  target_link_libraries(
    cudftestutil
    PUBLIC GTest::gmock GTest::gtest Threads::Threads cudf cudftest_default_stream
    PRIVATE $<TARGET_NAME_IF_EXISTS:conda_env>
  )

  target_include_directories(
    cudftestutil PUBLIC "$<BUILD_INTERFACE:${CUDF_SOURCE_DIR}>"
                        "$<BUILD_INTERFACE:${CUDF_SOURCE_DIR}/src>"
  )
  add_library(cudf::cudftestutil ALIAS cudftestutil)

endif()

# * build cudf_identify_stream_usage --------------------------------------------------------------

if(CUDF_BUILD_STREAMS_TEST_UTIL)
  if(CUDA_STATIC_RUNTIME)
    message(
      FATAL_ERROR
        "Stream identification cannot be used with a static CUDA runtime. Please set CUDA_STATIC_RUNTIME=OFF or CUDF_BUILD_STREAMS_TEST_UTIL=OFF."
    )
  endif()

  # Libraries for stream-related testing. We build the library twice, one with STREAM_MODE_TESTING
  # on and one with it set to off. Each test will then be configured to use the appropriate library
  # depending via ctest and whether it has been updated to expose public stream APIs.
  foreach(_mode cudf testing)
    set(_tgt "cudf_identify_stream_usage_mode_${_mode}")
    add_library(
      ${_tgt} SHARED src/utilities/stacktrace.cpp tests/utilities/identify_stream_usage.cpp
    )

    set_target_properties(
      ${_tgt}
      PROPERTIES # set target compile options
                 CXX_STANDARD 17
                 CXX_STANDARD_REQUIRED ON
                 POSITION_INDEPENDENT_CODE ON
    )
    target_compile_options(
      ${_tgt} PRIVATE "$<BUILD_INTERFACE:$<$<COMPILE_LANGUAGE:CXX>:${CUDF_CXX_FLAGS}>>"
    )
    target_include_directories(${_tgt} PRIVATE "$<BUILD_INTERFACE:${CUDF_SOURCE_DIR}/include>")
    target_link_libraries(${_tgt} PUBLIC CUDA::cudart rmm::rmm)
    if(CUDF_BUILD_STACKTRACE_DEBUG)
      target_link_libraries(${_tgt} PRIVATE cudf_backtrace)
    endif()
    add_library(cudf::${_tgt} ALIAS ${_tgt})

    if("${_mode}" STREQUAL "testing")
      target_compile_definitions(${_tgt} PUBLIC STREAM_MODE_TESTING)
    endif()
  endforeach()
endif()

# ##################################################################################################
# * add tests -------------------------------------------------------------------------------------

if(CUDF_BUILD_TESTS)
  # include CTest module -- automatically calls enable_testing()
  include(CTest)

  # ctest cuda memcheck
  find_program(CUDA_SANITIZER compute-sanitizer)
  set(MEMORYCHECK_COMMAND ${CUDA_SANITIZER})
  set(MEMORYCHECK_TYPE CudaSanitizer)
  set(CUDA_SANITIZER_COMMAND_OPTIONS "--tool memcheck")

  # Always print verbose output when tests fail if run using `make test`.
  list(APPEND CMAKE_CTEST_ARGUMENTS "--output-on-failure")
  add_subdirectory(tests)
endif()

# ##################################################################################################
# * add benchmarks --------------------------------------------------------------------------------

if(CUDF_BUILD_BENCHMARKS)
  # Find or install GoogleBench
  include(${rapids-cmake-dir}/cpm/gbench.cmake)
  rapids_cpm_gbench()

  # Find or install nvbench
  include(cmake/thirdparty/get_nvbench.cmake)

  add_subdirectory(benchmarks)
endif()

# ##################################################################################################
# * install targets -------------------------------------------------------------------------------
rapids_cmake_install_lib_dir(lib_dir)
include(CPack)
include(GNUInstallDirs)

set(CMAKE_INSTALL_DEFAULT_COMPONENT_NAME cudf)

# install target for cudf_base and the proxy libcudf.so
install(
  TARGETS cudf
  DESTINATION ${lib_dir}
  EXPORT cudf-exports
)

set(_components_export_string)
if(TARGET cudftestutil)
  install(
    TARGETS cudftest_default_stream cudftestutil
    DESTINATION ${lib_dir}
    EXPORT cudf-testing-exports
  )
  set(_components_export_string COMPONENTS testing COMPONENTS_EXPORT_SET cudf-testing-exports)
endif()

install(DIRECTORY ${CUDF_SOURCE_DIR}/include/cudf ${CUDF_SOURCE_DIR}/include/cudf_test
                  ${CUDF_SOURCE_DIR}/include/nvtext DESTINATION ${CMAKE_INSTALL_INCLUDEDIR}
)

if(CUDF_BUILD_STREAMS_TEST_UTIL)
  install(TARGETS cudf_identify_stream_usage_mode_cudf DESTINATION ${lib_dir})
  install(TARGETS cudf_identify_stream_usage_mode_testing DESTINATION ${lib_dir})
endif()

set(doc_string
    [=[
Provide targets for the cudf library.

Built based on the Apache Arrow columnar memory format, cuDF is a GPU DataFrame
library for loading, joining, aggregating, filtering, and otherwise
manipulating data.

cuDF provides a pandas-like API that will be familiar to data engineers &
data scientists, so they can use it to easily accelerate their workflows
without going into the details of CUDA programming.


Imported Targets
^^^^^^^^^^^^^^^^

If cudf is found, this module defines the following IMPORTED GLOBAL
targets:

 cudf::cudf             - The main cudf library.

This module offers an optional testing component which defines the
following IMPORTED GLOBAL  targets:

 cudf::cudftestutil     - The main cudf testing library
    ]=]
)

set(common_code_string
    [=[
if(NOT TARGET cudf::Thrust)
  thrust_create_target(cudf::Thrust FROM_OPTIONS)
endif()
]=]
)

if(CUDF_ENABLE_ARROW_PARQUET)
  string(
    APPEND
    install_code_string
    [=[
  if(NOT Parquet_DIR)
    set(Parquet_DIR "${Arrow_DIR}")
  endif()
  set(ArrowDataset_DIR "${Arrow_DIR}")
  find_dependency(ArrowDataset)
  ]=]
  )
endif()

string(
  APPEND
  install_code_string
  [=[
if(testing IN_LIST cudf_FIND_COMPONENTS)
  enable_language(CUDA)
endif()
]=]
)
string(APPEND install_code_string "${common_code_string}")

rapids_export(
  INSTALL cudf
  EXPORT_SET cudf-exports ${_components_export_string}
  GLOBAL_TARGETS cudf cudftestutil
  NAMESPACE cudf::
  DOCUMENTATION doc_string
  FINAL_CODE_BLOCK install_code_string
)

# ##################################################################################################
# * build export -------------------------------------------------------------------------------
set(build_code_string
    [=[
if(EXISTS "${CMAKE_CURRENT_LIST_DIR}/cudf-testing-dependencies.cmake")
  include("${CMAKE_CURRENT_LIST_DIR}/cudf-testing-dependencies.cmake")
endif()
if(EXISTS "${CMAKE_CURRENT_LIST_DIR}/cudf-testing-targets.cmake")
  include("${CMAKE_CURRENT_LIST_DIR}/cudf-testing-targets.cmake")
endif()
]=]
)

string(APPEND build_code_string "${common_code_string}")

rapids_export(
  BUILD cudf
  EXPORT_SET cudf-exports ${_components_export_string}
  GLOBAL_TARGETS cudf cudftestutil
  NAMESPACE cudf::
  DOCUMENTATION doc_string
  FINAL_CODE_BLOCK build_code_string
)

# ##################################################################################################
# * make documentation ----------------------------------------------------------------------------

# doc targets for cuDF
add_custom_command(
  OUTPUT CUDF_DOXYGEN
  WORKING_DIRECTORY ${CUDF_SOURCE_DIR}/doxygen
  COMMAND doxygen Doxyfile
  VERBATIM
  COMMENT "Custom command for building cudf doxygen docs."
)

add_custom_target(
  docs_cudf
  DEPENDS CUDF_DOXYGEN
  COMMENT "Custom command for building cudf doxygen docs."
)

# ##################################################################################################
# * make gdb helper scripts ------------------------------------------------------------------------

# build pretty-printer load script
if(Thrust_SOURCE_DIR AND rmm_SOURCE_DIR)
  configure_file(scripts/load-pretty-printers.in load-pretty-printers @ONLY)
endif()<|MERGE_RESOLUTION|>--- conflicted
+++ resolved
@@ -344,14 +344,9 @@
   src/groupby/sort/sort_helper.cu
   src/hash/hashing.cu
   src/hash/md5_hash.cu
-<<<<<<< HEAD
-  src/hash/murmur_hash.cu
-  src/hash/spark_murmur_hash.cu
-  src/hash/xxhash64.cu
-=======
   src/hash/murmurhash3_x86_32.cu
   src/hash/spark_murmurhash3_x86_32.cu
->>>>>>> 07845438
+  src/hash/xxhash64.cu
   src/interop/dlpack.cpp
   src/interop/from_arrow.cu
   src/interop/to_arrow.cu
