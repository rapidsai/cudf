--- conflicted
+++ resolved
@@ -131,6 +131,8 @@
 include(cmake/thirdparty/CUDF_GetLibcudacxx.cmake)
 # Stringify libcudf and libcudacxx headers used in JIT operations
 include(cmake/Modules/StringifyJITHeaders.cmake)
+# find cuFile
+include(cmake/Modules/FindcuFile.cmake)
 
 ###################################################################################################
 # - library targets -------------------------------------------------------------------------------
@@ -380,34 +382,6 @@
     src/utilities/default_stream.cpp
 )
 
-<<<<<<< HEAD
-message(STATUS "BOOST: Boost_LIBRARIES set to ${Boost_LIBRARIES}")
-message(STATUS "BOOST: Boost_INCLUDE_DIRS set to ${Boost_INCLUDE_DIRS}")
-
-if(Boost_FOUND)
-    message(STATUS "Boost found in ${Boost_INCLUDE_DIRS}")
-    set(CMAKE_C_FLAGS "${CMAKE_C_FLAGS} -DBOOST_NO_CXX14_CONSTEXPR")
-    set(CMAKE_CXX_FLAGS "${CMAKE_CXX_FLAGS} -DBOOST_NO_CXX14_CONSTEXPR")
-    set(CMAKE_CUDA_FLAGS "${CMAKE_CUDA_FLAGS} -DBOOST_NO_CXX14_CONSTEXPR")
-else()
-    message(FATAL_ERROR "Boost not found, please check your settings.")
-endif(Boost_FOUND)
-
-###################################################################################################
-# - cuFile -----------------------------------------------------------------------------------
-
-find_path(CUFILE_INCLUDE "cufile.h"
-    HINTS "${GDS_ROOT}/lib"
-          "/usr/local/cuda/lib64")
-
-message(STATUS "CUFILE: CUFILE_INCLUDE set to ${CUFILE_INCLUDE}")
-
-if (CUFILE_INCLUDE)
-    add_compile_definitions(CUFILE_INCLUDE)
-endif (CUFILE_INCLUDE)
-###################################################################################################
-# - RMM -------------------------------------------------------------------------------------------
-=======
 set_target_properties(cudf
     PROPERTIES BUILD_RPATH                         "\$ORIGIN"
                # set target compile options
@@ -418,7 +392,6 @@
                POSITION_INDEPENDENT_CODE           ON
                INTERFACE_POSITION_INDEPENDENT_CODE ON
 )
->>>>>>> f4f4d872
 
 target_compile_options(cudf
             PRIVATE "$<$<COMPILE_LANGUAGE:CXX>:${CUDF_CXX_FLAGS}>"
@@ -453,6 +426,13 @@
     target_include_directories(cudf PUBLIC "$<BUILD_INTERFACE:${CONDA_INCLUDE_DIRS}>")
 endif()
 
+# Add cuFile include paths if available
+if(cuFile_FOUND)
+    target_include_directories(cudf PUBLIC ${cuFile_INCLUDE_DIRS})
+    target_compile_options(cudf PUBLIC ${cuFile_COMPILE_OPTIONS})
+    target_compile_definitions(cudf PUBLIC CUDA_API_PER_THREAD_DEFAULT_STREAM)
+endif()
+
 # Instruct jitify to use the kernel JIT cache
 if(JITIFY_USE_CACHE)
     target_compile_definitions(cudf PUBLIC JITIFY_USE_CACHE "CUDF_VERSION=${PROJECT_VERSION}")
@@ -468,22 +448,8 @@
     target_compile_definitions(cudf PUBLIC NVTX_DISABLE)
 endif()
 
-<<<<<<< HEAD
-include_directories("${CMAKE_BINARY_DIR}/include"
-                    "${CMAKE_SOURCE_DIR}/include"
-                    "${CMAKE_SOURCE_DIR}/src"
-                    "${ARROW_INCLUDE_DIR}"
-                    "${ZLIB_INCLUDE_DIRS}"
-                    "${Boost_INCLUDE_DIRS}"
-                    "${RMM_INCLUDE}"
-                    "${DLPACK_INCLUDE}")
-if(CUFILE_INCLUDE)
-    include_directories("${CUFILE_INCLUDE}")
-endif(CUFILE_INCLUDE)
-=======
 # Define spdlog level
 target_compile_definitions(cudf PUBLIC "SPDLOG_ACTIVE_LEVEL=SPDLOG_LEVEL_${RMM_LOGGING_LEVEL}")
->>>>>>> f4f4d872
 
 # Compile stringified JIT sources first
 add_dependencies(cudf stringify_run)
