# =============================================================================
# Copyright (c) 2018-2022, NVIDIA CORPORATION.
#
# Licensed under the Apache License, Version 2.0 (the "License"); you may not use this file except
# in compliance with the License. You may obtain a copy of the License at
#
# http://www.apache.org/licenses/LICENSE-2.0
#
# Unless required by applicable law or agreed to in writing, software distributed under the License
# is distributed on an "AS IS" BASIS, WITHOUT WARRANTIES OR CONDITIONS OF ANY KIND, either express
# or implied. See the License for the specific language governing permissions and limitations under
# the License.
# =============================================================================

cmake_minimum_required(VERSION 3.20.1 FATAL_ERROR)

include(../fetch_rapids.cmake)
include(rapids-cmake)
include(rapids-cpm)
include(rapids-cuda)
include(rapids-export)
include(rapids-find)

rapids_cuda_init_architectures(CUDF)

project(
  CUDF
  VERSION 22.10.00
  LANGUAGES C CXX CUDA
)
if(CMAKE_CUDA_COMPILER_ID STREQUAL "NVIDIA" AND CMAKE_CUDA_COMPILER_VERSION VERSION_LESS 11.5)
  message(
    FATAL_ERROR
      "libcudf requires CUDA Toolkit 11.5+ to compile (nvcc ${CMAKE_CUDA_COMPILER_VERSION} provided)"
  )
endif()

# Needed because GoogleBenchmark changes the state of FindThreads.cmake, causing subsequent runs to
# have different values for the `Threads::Threads` target. Setting this flag ensures
# `Threads::Threads` is the same value in first run and subsequent runs.
set(THREADS_PREFER_PTHREAD_FLAG ON)

# ##################################################################################################
# * build options ---------------------------------------------------------------------------------

option(USE_NVTX "Build with NVTX support" ON)
option(BUILD_TESTS "Configure CMake to build tests" ON)
option(BUILD_BENCHMARKS "Configure CMake to build (google & nvbench) benchmarks" OFF)
option(BUILD_SHARED_LIBS "Build cuDF shared libraries" ON)
option(JITIFY_USE_CACHE "Use a file cache for JIT compiled kernels" ON)
option(CUDF_USE_PROPRIETARY_NVCOMP "Download and use NVCOMP with proprietary extensions" ON)
option(CUDF_USE_ARROW_STATIC "Build and statically link Arrow libraries" OFF)
option(CUDF_ENABLE_ARROW_ORC "Build the Arrow ORC adapter" OFF)
option(CUDF_ENABLE_ARROW_PYTHON "Find (or build) Arrow with Python support" OFF)
option(CUDF_ENABLE_ARROW_PARQUET "Find (or build) Arrow with Parquet support" OFF)
option(CUDF_ENABLE_ARROW_S3 "Build/Enable AWS S3 Arrow filesystem support" OFF)
option(
  CUDF_USE_PER_THREAD_DEFAULT_STREAM
  "Build cuDF with per-thread default stream, including passing the per-thread default
         stream to external libraries."
  OFF
)
option(DISABLE_DEPRECATION_WARNING "Disable warnings generated from deprecated declarations." OFF)
# Option to enable line info in CUDA device compilation to allow introspection when profiling /
# memchecking
option(CUDA_ENABLE_LINEINFO
       "Enable the -lineinfo option for nvcc (useful for cuda-memcheck / profiler" OFF
)
# cudart can be statically linked or dynamically linked. The python ecosystem wants dynamic linking
option(CUDA_STATIC_RUNTIME "Statically link the CUDA runtime" OFF)

message(VERBOSE "CUDF: Build with NVTX support: ${USE_NVTX}")
message(VERBOSE "CUDF: Configure CMake to build tests: ${BUILD_TESTS}")
message(VERBOSE "CUDF: Configure CMake to build (google & nvbench) benchmarks: ${BUILD_BENCHMARKS}")
message(VERBOSE "CUDF: Build cuDF shared libraries: ${BUILD_SHARED_LIBS}")
message(VERBOSE "CUDF: Use a file cache for JIT compiled kernels: ${JITIFY_USE_CACHE}")
message(VERBOSE "CUDF: Build and statically link Arrow libraries: ${CUDF_USE_ARROW_STATIC}")
message(VERBOSE "CUDF: Build and enable S3 filesystem support for Arrow: ${CUDF_ENABLE_ARROW_S3}")
message(VERBOSE "CUDF: Build with per-thread default stream: ${CUDF_USE_PER_THREAD_DEFAULT_STREAM}")
message(
  VERBOSE
  "CUDF: Disable warnings generated from deprecated declarations: ${DISABLE_DEPRECATION_WARNING}"
)
message(
  VERBOSE
  "CUDF: Enable the -lineinfo option for nvcc (useful for cuda-memcheck / profiler: ${CUDA_ENABLE_LINEINFO}"
)
message(VERBOSE "CUDF: Statically link the CUDA runtime: ${CUDA_STATIC_RUNTIME}")

# Set a default build type if none was specified
rapids_cmake_build_type("Release")
set(CUDF_BUILD_TESTS ${BUILD_TESTS})
set(CUDF_BUILD_BENCHMARKS ${BUILD_BENCHMARKS})

set(CUDF_CXX_FLAGS "")
set(CUDF_CUDA_FLAGS "")
set(CUDF_CXX_DEFINITIONS "")
set(CUDF_CUDA_DEFINITIONS "")

# Set RMM logging level
set(RMM_LOGGING_LEVEL
    "INFO"
    CACHE STRING "Choose the logging level."
)
set_property(
  CACHE RMM_LOGGING_LEVEL PROPERTY STRINGS "TRACE" "DEBUG" "INFO" "WARN" "ERROR" "CRITICAL" "OFF"
)
message(VERBOSE "CUDF: RMM_LOGGING_LEVEL = '${RMM_LOGGING_LEVEL}'.")

if(NOT CUDF_GENERATED_INCLUDE_DIR)
  set(CUDF_GENERATED_INCLUDE_DIR ${CUDF_BINARY_DIR})
endif()

# ##################################################################################################
# * conda environment -----------------------------------------------------------------------------
rapids_cmake_support_conda_env(conda_env MODIFY_PREFIX_PATH)

# ##################################################################################################
# * compiler options ------------------------------------------------------------------------------
rapids_find_package(
  CUDAToolkit REQUIRED
  BUILD_EXPORT_SET cudf-exports
  INSTALL_EXPORT_SET cudf-exports
)
include(cmake/Modules/ConfigureCUDA.cmake) # set other CUDA compilation flags

# ctest cuda memcheck
find_program(CUDA_SANITIZER compute-sanitizer)
set(MEMORYCHECK_COMMAND ${CUDA_SANITIZER})
set(MEMORYCHECK_TYPE CudaSanitizer)
set(CUDA_SANITIZER_COMMAND_OPTIONS "--tool memcheck")

# ##################################################################################################
# * dependencies ----------------------------------------------------------------------------------

# find zlib
rapids_find_package(ZLIB REQUIRED)

# find Threads (needed by cudftestutil)
rapids_find_package(
  Threads REQUIRED
  BUILD_EXPORT_SET cudf-exports
  INSTALL_EXPORT_SET cudf-exports
)

# add third party dependencies using CPM
rapids_cpm_init()
# find jitify
include(cmake/thirdparty/get_jitify.cmake)
# find nvCOMP
include(cmake/thirdparty/get_nvcomp.cmake)
# find thrust/cub
include(cmake/thirdparty/get_thrust.cmake)
# find rmm
include(cmake/thirdparty/get_rmm.cmake)
# find arrow
include(cmake/thirdparty/get_arrow.cmake)
# find dlpack
include(cmake/thirdparty/get_dlpack.cmake)
# find libcu++
include(${rapids-cmake-dir}/cpm/libcudacxx.cmake)
rapids_cpm_libcudacxx(BUILD_EXPORT_SET cudf-exports INSTALL_EXPORT_SET cudf-exports)
# find cuCollections Should come after including thrust and libcudacxx
include(cmake/thirdparty/get_cucollections.cmake)
# find or install GoogleTest
include(cmake/thirdparty/get_gtest.cmake)
# preprocess jitify-able kernels
include(cmake/Modules/JitifyPreprocessKernels.cmake)
# find cuFile
include(cmake/thirdparty/get_cufile.cmake)
# find KvikIO
include(cmake/thirdparty/get_kvikio.cmake)

# Workaround until https://github.com/rapidsai/rapids-cmake/issues/176 is resolved
if(NOT BUILD_SHARED_LIBS)
  include("${rapids-cmake-dir}/export/find_package_file.cmake")
  list(APPEND METADATA_KINDS BUILD INSTALL)
  list(APPEND dependencies KvikIO ZLIB nvcomp)
  if(TARGET cufile::cuFile_interface)
    list(APPEND dependencies cuFile)
  endif()

  foreach(METADATA_KIND IN LISTS METADATA_KINDS)
    foreach(dep IN LISTS dependencies)
      rapids_export_package(${METADATA_KIND} ${dep} cudf-exports)
    endforeach()
  endforeach()

  if(TARGET conda_env)
    install(TARGETS conda_env EXPORT cudf-exports)
  endif()
endif()

# ##################################################################################################
# * library targets -------------------------------------------------------------------------------

add_library(
  cudf
  src/aggregation/aggregation.cpp
  src/aggregation/aggregation.cu
  src/aggregation/result_cache.cpp
  src/ast/expression_parser.cpp
  src/ast/expressions.cpp
  src/binaryop/binaryop.cpp
  src/binaryop/compiled/ATan2.cu
  src/binaryop/compiled/Add.cu
  src/binaryop/compiled/BitwiseAnd.cu
  src/binaryop/compiled/BitwiseOr.cu
  src/binaryop/compiled/BitwiseXor.cu
  src/binaryop/compiled/Div.cu
  src/binaryop/compiled/FloorDiv.cu
  src/binaryop/compiled/Greater.cu
  src/binaryop/compiled/GreaterEqual.cu
  src/binaryop/compiled/IntPow.cu
  src/binaryop/compiled/Less.cu
  src/binaryop/compiled/LessEqual.cu
  src/binaryop/compiled/LogBase.cu
  src/binaryop/compiled/LogicalAnd.cu
  src/binaryop/compiled/LogicalOr.cu
  src/binaryop/compiled/Mod.cu
  src/binaryop/compiled/Mul.cu
  src/binaryop/compiled/NullEquals.cu
  src/binaryop/compiled/NullLogicalAnd.cu
  src/binaryop/compiled/NullLogicalOr.cu
  src/binaryop/compiled/NullMax.cu
  src/binaryop/compiled/NullMin.cu
  src/binaryop/compiled/PMod.cu
  src/binaryop/compiled/Pow.cu
  src/binaryop/compiled/PyMod.cu
  src/binaryop/compiled/ShiftLeft.cu
  src/binaryop/compiled/ShiftRight.cu
  src/binaryop/compiled/ShiftRightUnsigned.cu
  src/binaryop/compiled/Sub.cu
  src/binaryop/compiled/TrueDiv.cu
  src/binaryop/compiled/binary_ops.cu
  src/binaryop/compiled/equality_ops.cu
  src/binaryop/compiled/util.cpp
  src/labeling/label_bins.cu
  src/bitmask/null_mask.cu
  src/bitmask/is_element_valid.cpp
  src/column/column.cu
  src/column/column_device_view.cu
  src/column/column_factories.cpp
  src/column/column_factories.cu
  src/column/column_view.cpp
  src/copying/concatenate.cu
  src/copying/contiguous_split.cu
  src/copying/copy.cpp
  src/copying/copy.cu
  src/copying/copy_range.cu
  src/copying/gather.cu
  src/copying/get_element.cu
  src/copying/pack.cpp
  src/copying/purge_nonempty_nulls.cu
  src/copying/reverse.cu
  src/copying/sample.cu
  src/copying/scatter.cu
  src/copying/shift.cu
  src/copying/slice.cu
  src/copying/split.cpp
  src/copying/segmented_shift.cu
  src/datetime/datetime_ops.cu
  src/dictionary/add_keys.cu
  src/dictionary/decode.cu
  src/dictionary/detail/concatenate.cu
  src/dictionary/detail/merge.cu
  src/dictionary/dictionary_column_view.cpp
  src/dictionary/dictionary_factories.cu
  src/dictionary/encode.cu
  src/dictionary/remove_keys.cu
  src/dictionary/replace.cu
  src/dictionary/search.cu
  src/dictionary/set_keys.cu
  src/filling/calendrical_month_sequence.cu
  src/filling/fill.cu
  src/filling/repeat.cu
  src/filling/sequence.cu
  src/groupby/groupby.cu
  src/groupby/hash/groupby.cu
  src/groupby/sort/aggregate.cpp
  src/groupby/sort/group_argmax.cu
  src/groupby/sort/group_argmin.cu
  src/groupby/sort/group_collect.cu
  src/groupby/sort/group_correlation.cu
  src/groupby/sort/group_count.cu
  src/groupby/sort/group_m2.cu
  src/groupby/sort/group_max.cu
  src/groupby/sort/group_min.cu
  src/groupby/sort/group_merge_lists.cu
  src/groupby/sort/group_merge_m2.cu
  src/groupby/sort/group_nth_element.cu
  src/groupby/sort/group_nunique.cu
  src/groupby/sort/group_product.cu
  src/groupby/sort/group_quantiles.cu
  src/groupby/sort/group_std.cu
  src/groupby/sort/group_sum.cu
  src/groupby/sort/scan.cpp
  src/groupby/sort/group_count_scan.cu
  src/groupby/sort/group_max_scan.cu
  src/groupby/sort/group_min_scan.cu
  src/groupby/sort/group_rank_scan.cu
  src/groupby/sort/group_replace_nulls.cu
  src/groupby/sort/group_sum_scan.cu
  src/groupby/sort/sort_helper.cu
  src/hash/hashing.cu
  src/hash/md5_hash.cu
  src/hash/murmur_hash.cu
  src/hash/spark_murmur_hash.cu
  src/interop/dlpack.cpp
  src/interop/from_arrow.cu
  src/interop/to_arrow.cu
  src/interop/detail/arrow_allocator.cpp
  src/io/avro/avro.cpp
  src/io/avro/avro_gpu.cu
  src/io/avro/reader_impl.cu
  src/io/comp/brotli_dict.cpp
  src/io/comp/cpu_unbz2.cpp
  src/io/comp/debrotli.cu
  src/io/comp/gpuinflate.cu
  src/io/comp/nvcomp_adapter.cpp
  src/io/comp/nvcomp_adapter.cu
  src/io/comp/snap.cu
  src/io/comp/uncomp.cpp
  src/io/comp/unsnap.cu
  src/io/csv/csv_gpu.cu
  src/io/csv/durations.cu
  src/io/csv/reader_impl.cu
  src/io/csv/writer_impl.cu
  src/io/functions.cpp
  src/io/json/json_gpu.cu
  src/io/json/nested_json_gpu.cu
  src/io/json/reader_impl.cu
  src/io/json/experimental/read_json.cpp
  src/io/orc/aggregate_orc_metadata.cpp
  src/io/orc/dict_enc.cu
  src/io/orc/orc.cpp
  src/io/orc/reader_impl.cu
  src/io/orc/stats_enc.cu
  src/io/orc/stripe_data.cu
  src/io/orc/stripe_enc.cu
  src/io/orc/stripe_init.cu
  src/io/orc/timezone.cpp
  src/io/orc/writer_impl.cu
  src/io/parquet/compact_protocol_reader.cpp
  src/io/parquet/compact_protocol_writer.cpp
  src/io/parquet/page_data.cu
  src/io/parquet/chunk_dict.cu
  src/io/parquet/page_enc.cu
  src/io/parquet/page_hdr.cu
  src/io/parquet/reader_impl.cu
  src/io/parquet/writer_impl.cu
  src/io/statistics/orc_column_statistics.cu
  src/io/statistics/parquet_column_statistics.cu
  src/io/text/byte_range_info.cpp
  src/io/text/data_chunk_source_factories.cpp
  src/io/text/multibyte_split.cu
  src/io/utilities/column_buffer.cpp
  src/io/utilities/config_utils.cpp
  src/io/utilities/data_sink.cpp
  src/io/utilities/datasource.cpp
  src/io/utilities/file_io_utilities.cpp
  src/io/utilities/parsing_utils.cu
  src/io/utilities/trie.cu
  src/io/utilities/type_conversion.cpp
  src/jit/cache.cpp
  src/jit/parser.cpp
  src/jit/type.cpp
  src/join/conditional_join.cu
  src/join/cross_join.cu
  src/join/hash_join.cu
  src/join/join.cu
  src/join/join_utils.cu
  src/join/mixed_join.cu
  src/join/mixed_join_kernel.cu
  src/join/mixed_join_kernel_nulls.cu
  src/join/mixed_join_kernels_semi.cu
  src/join/mixed_join_semi.cu
  src/join/mixed_join_size_kernel.cu
  src/join/mixed_join_size_kernel_nulls.cu
  src/join/mixed_join_size_kernels_semi.cu
  src/join/semi_join.cu
  src/lists/contains.cu
  src/lists/combine/concatenate_list_elements.cu
  src/lists/combine/concatenate_rows.cu
  src/lists/copying/concatenate.cu
  src/lists/copying/copying.cu
  src/lists/copying/gather.cu
  src/lists/copying/segmented_gather.cu
  src/lists/copying/scatter_helper.cu
  src/lists/count_elements.cu
  src/lists/dremel.cu
  src/lists/explode.cu
  src/lists/extract.cu
  src/lists/interleave_columns.cu
  src/lists/lists_column_factories.cu
  src/lists/lists_column_view.cu
  src/lists/segmented_sort.cu
  src/lists/sequences.cu
  src/lists/set_operations.cu
  src/lists/stream_compaction/apply_boolean_mask.cu
  src/lists/stream_compaction/distinct.cu
  src/lists/utilities.cu
  src/merge/merge.cu
  src/partitioning/partitioning.cu
  src/partitioning/round_robin.cu
  src/quantiles/tdigest/tdigest.cu
  src/quantiles/tdigest/tdigest_aggregation.cu
  src/quantiles/tdigest/tdigest_column_view.cpp
  src/quantiles/quantile.cu
  src/quantiles/quantiles.cu
  src/reductions/all.cu
  src/reductions/any.cu
  src/reductions/collect_ops.cu
  src/reductions/max.cu
  src/reductions/mean.cu
  src/reductions/min.cu
  src/reductions/minmax.cu
  src/reductions/nth_element.cu
  src/reductions/product.cu
  src/reductions/reductions.cpp
  src/reductions/scan/rank_scan.cu
  src/reductions/scan/scan.cpp
  src/reductions/scan/scan_exclusive.cu
  src/reductions/scan/scan_inclusive.cu
  src/reductions/segmented_all.cu
  src/reductions/segmented_any.cu
  src/reductions/segmented_max.cu
  src/reductions/segmented_min.cu
  src/reductions/segmented_product.cu
  src/reductions/segmented_reductions.cpp
  src/reductions/segmented_sum.cu
  src/reductions/std.cu
  src/reductions/sum.cu
  src/reductions/sum_of_squares.cu
  src/reductions/var.cu
  src/replace/clamp.cu
  src/replace/nans.cu
  src/replace/nulls.cu
  src/replace/replace.cu
  src/reshape/byte_cast.cu
  src/reshape/interleave_columns.cu
  src/reshape/tile.cu
  src/rolling/detail/rolling_collect_list.cu
  src/rolling/detail/rolling_fixed_window.cu
  src/rolling/detail/rolling_variable_window.cu
  src/rolling/grouped_rolling.cu
  src/rolling/range_window_bounds.cpp
  src/rolling/rolling.cu
  src/round/round.cu
  src/scalar/scalar.cpp
  src/scalar/scalar_factories.cpp
  src/search/contains_column.cu
  src/search/contains_scalar.cu
  src/search/contains_table.cu
  src/search/search_ordered.cu
  src/sort/is_sorted.cu
  src/sort/rank.cu
  src/sort/segmented_sort.cu
  src/sort/sort_column.cu
  src/sort/sort.cu
  src/sort/stable_sort_column.cu
  src/sort/stable_sort.cu
  src/stream_compaction/apply_boolean_mask.cu
  src/stream_compaction/distinct.cu
  src/stream_compaction/distinct_count.cu
  src/stream_compaction/distinct_reduce.cu
  src/stream_compaction/drop_nans.cu
  src/stream_compaction/drop_nulls.cu
  src/stream_compaction/stable_distinct.cu
  src/stream_compaction/unique.cu
  src/stream_compaction/unique_count.cu
  src/strings/attributes.cu
  src/strings/capitalize.cu
  src/strings/case.cu
  src/strings/char_types/char_cases.cu
  src/strings/char_types/char_types.cu
  src/strings/combine/concatenate.cu
  src/strings/combine/join.cu
  src/strings/combine/join_list_elements.cu
  src/strings/contains.cu
  src/strings/convert/convert_booleans.cu
  src/strings/convert/convert_datetime.cu
  src/strings/convert/convert_durations.cu
  src/strings/convert/convert_fixed_point.cu
  src/strings/convert/convert_floats.cu
  src/strings/convert/convert_hex.cu
  src/strings/convert/convert_integers.cu
  src/strings/convert/convert_ipv4.cu
  src/strings/convert/convert_urls.cu
  src/strings/convert/convert_lists.cu
  src/strings/copying/concatenate.cu
  src/strings/copying/copying.cu
  src/strings/copying/shift.cu
  src/strings/count_matches.cu
  src/strings/extract/extract.cu
  src/strings/extract/extract_all.cu
  src/strings/filling/fill.cu
  src/strings/filter_chars.cu
  src/strings/like.cu
  src/strings/padding.cu
  src/strings/json/json_path.cu
  src/strings/regex/regcomp.cpp
  src/strings/regex/regexec.cu
  src/strings/repeat_strings.cu
  src/strings/replace/backref_re.cu
  src/strings/replace/multi_re.cu
  src/strings/replace/replace.cu
  src/strings/replace/replace_re.cu
  src/strings/search/findall.cu
  src/strings/search/findall_record.cu
  src/strings/search/find.cu
  src/strings/search/find_multiple.cu
  src/strings/split/partition.cu
  src/strings/split/split.cu
  src/strings/split/split_re.cu
  src/strings/split/split_record.cu
  src/strings/strings_column_factories.cu
  src/strings/strings_column_view.cpp
  src/strings/strings_scalar_factories.cpp
  src/strings/strip.cu
  src/strings/substring.cu
  src/strings/translate.cu
  src/strings/utilities.cu
  src/strings/wrap.cu
  src/structs/copying/concatenate.cu
  src/structs/structs_column_factories.cu
  src/structs/structs_column_view.cpp
  src/structs/utilities.cpp
  src/table/row_operators.cu
  src/table/table.cpp
  src/table/table_device_view.cu
  src/table/table_view.cpp
  src/text/detokenize.cu
  src/text/edit_distance.cu
  src/text/generate_ngrams.cu
  src/text/ngrams_tokenize.cu
  src/text/normalize.cu
  src/text/replace.cu
  src/text/stemmer.cu
  src/text/subword/bpe_tokenizer.cu
  src/text/subword/data_normalizer.cu
  src/text/subword/load_hash_file.cu
  src/text/subword/load_merges_file.cu
  src/text/subword/subword_tokenize.cu
  src/text/subword/wordpiece_tokenizer.cu
  src/text/tokenize.cu
  src/transform/bools_to_mask.cu
  src/transform/compute_column.cu
  src/transform/encode.cu
  src/transform/mask_to_bools.cu
  src/transform/nans_to_nulls.cu
  src/transform/one_hot_encode.cu
  src/transform/row_bit_count.cu
  src/transform/transform.cpp
  src/transpose/transpose.cu
  src/unary/cast_ops.cu
  src/unary/math_ops.cu
  src/unary/nan_ops.cu
  src/unary/null_ops.cu
  src/utilities/default_stream.cpp
  src/utilities/type_checks.cpp
)

<<<<<<< HEAD
set_source_files_properties(
  src/binaryop/binaryop.cpp
  src/transform/transform.cpp
  src/rolling/detail/rolling_variable_window.cu
  src/rolling/detail/rolling_fixed_window.cu
  src/rolling/grouped_rolling.cu
  src/rolling/rolling.cu
  src/jit/cache.cpp
=======
# Anything that includes jitify needs to be compiled with _FILE_OFFSET_BITS=64 due to a limitation
# in how conda builds glibc
set_source_files_properties(
  src/binaryop/binaryop.cpp
  src/jit/cache.cpp
  src/rolling/detail/rolling_fixed_window.cu
  src/rolling/detail/rolling_variable_window.cu
  src/rolling/grouped_rolling.cu
  src/rolling/rolling.cu
  src/transform/transform.cpp
>>>>>>> d2414582
  PROPERTIES COMPILE_DEFINITIONS "_FILE_OFFSET_BITS=64"
)

set_target_properties(
  cudf
  PROPERTIES BUILD_RPATH "\$ORIGIN"
             INSTALL_RPATH "\$ORIGIN"
             # set target compile options
             CXX_STANDARD 17
             CXX_STANDARD_REQUIRED ON
             # For std:: support of __int128_t. Can be removed once using cuda::std
             CXX_EXTENSIONS ON
             CUDA_STANDARD 17
             CUDA_STANDARD_REQUIRED ON
             POSITION_INDEPENDENT_CODE ON
             INTERFACE_POSITION_INDEPENDENT_CODE ON
)

target_compile_options(
  cudf PRIVATE "$<$<COMPILE_LANGUAGE:CXX>:${CUDF_CXX_FLAGS}>"
               "$<$<COMPILE_LANGUAGE:CUDA>:${CUDF_CUDA_FLAGS}>"
)

# Specify include paths for the current target and dependents
target_include_directories(
  cudf
  PUBLIC "$<BUILD_INTERFACE:${DLPACK_INCLUDE_DIR}>"
         "$<BUILD_INTERFACE:${JITIFY_INCLUDE_DIR}>"
         "$<BUILD_INTERFACE:${CUDF_SOURCE_DIR}/include>"
         "$<BUILD_INTERFACE:${CUDF_GENERATED_INCLUDE_DIR}/include>"
  PRIVATE "$<BUILD_INTERFACE:${CUDF_SOURCE_DIR}/src>"
  INTERFACE "$<INSTALL_INTERFACE:include>"
)

target_compile_definitions(
  cudf PUBLIC "$<$<COMPILE_LANGUAGE:CXX>:${CUDF_CXX_DEFINITIONS}>"
              "$<BUILD_INTERFACE:$<$<COMPILE_LANGUAGE:CUDA>:${CUDF_CUDA_DEFINITIONS}>>"
)

# Disable Jitify log printing. See https://github.com/NVIDIA/jitify/issues/79
target_compile_definitions(cudf PRIVATE "JITIFY_PRINT_LOG=0")

# Instruct jitify to use the kernel JIT cache
if(JITIFY_USE_CACHE)
  target_compile_definitions(cudf PUBLIC JITIFY_USE_CACHE "CUDF_VERSION=${PROJECT_VERSION}")
endif()

# Per-thread default stream
if(CUDF_USE_PER_THREAD_DEFAULT_STREAM)
  target_compile_definitions(
    cudf PUBLIC CUDA_API_PER_THREAD_DEFAULT_STREAM CUDF_USE_PER_THREAD_DEFAULT_STREAM
  )
endif()

# Disable NVTX if necessary
if(NOT USE_NVTX)
  target_compile_definitions(cudf PUBLIC NVTX_DISABLE)
endif()

# Define spdlog level
target_compile_definitions(cudf PUBLIC "SPDLOG_ACTIVE_LEVEL=SPDLOG_LEVEL_${RMM_LOGGING_LEVEL}")

# Compile stringified JIT sources first
add_dependencies(cudf jitify_preprocess_run)

# Specify the target module library dependencies
target_link_libraries(
  cudf
  PUBLIC ${ARROW_LIBRARIES} libcudacxx::libcudacxx cudf::Thrust rmm::rmm
  PRIVATE cuco::cuco ZLIB::ZLIB nvcomp::nvcomp kvikio::kvikio
          $<TARGET_NAME_IF_EXISTS:cuFile_interface>
)

# Add Conda library, and include paths if specified
if(TARGET conda_env)
  target_link_libraries(cudf PRIVATE conda_env)
endif()

if(CUDA_STATIC_RUNTIME)
  # Tell CMake what CUDA language runtime to use
  set_target_properties(cudf PROPERTIES CUDA_RUNTIME_LIBRARY Static)
  # Make sure to export to consumers what runtime we used
  target_link_libraries(cudf PUBLIC CUDA::cudart_static)
else()
  # Tell CMake what CUDA language runtime to use
  set_target_properties(cudf PROPERTIES CUDA_RUNTIME_LIBRARY Shared)
  # Make sure to export to consumers what runtime we used
  target_link_libraries(cudf PUBLIC CUDA::cudart)
endif()

file(
  WRITE "${CUDF_BINARY_DIR}/fatbin.ld"
  [=[
SECTIONS
{
  .nvFatBinSegment : { *(.nvFatBinSegment) }
  .nv_fatbin : { *(.nv_fatbin) }
}
]=]
)
target_link_options(cudf PRIVATE "$<HOST_LINK:${CUDF_BINARY_DIR}/fatbin.ld>")

add_library(cudf::cudf ALIAS cudf)

# ##################################################################################################
# * tests and benchmarks --------------------------------------------------------------------------
# ##################################################################################################

# ##################################################################################################
# * build cudftestutil ----------------------------------------------------------------------------

add_library(
  cudftestutil STATIC
  tests/io/metadata_utilities.cpp
  tests/quantiles/tdigest_utilities.cu
  tests/utilities/base_fixture.cpp
  tests/utilities/column_utilities.cu
  tests/utilities/table_utilities.cu
  tests/strings/utilities.cpp
)

set_target_properties(
  cudftestutil
  PROPERTIES BUILD_RPATH "\$ORIGIN"
             INSTALL_RPATH "\$ORIGIN"
             # set target compile options
             CXX_STANDARD 17
             CXX_STANDARD_REQUIRED ON
             CUDA_STANDARD 17
             CUDA_STANDARD_REQUIRED ON
             POSITION_INDEPENDENT_CODE ON
             INTERFACE_POSITION_INDEPENDENT_CODE ON
)

target_compile_options(
  cudftestutil PUBLIC "$<BUILD_INTERFACE:$<$<COMPILE_LANGUAGE:CXX>:${CUDF_CXX_FLAGS}>>"
                      "$<BUILD_INTERFACE:$<$<COMPILE_LANGUAGE:CUDA>:${CUDF_CUDA_FLAGS}>>"
)

target_link_libraries(cudftestutil PUBLIC GTest::gmock GTest::gtest Threads::Threads cudf)

target_include_directories(
  cudftestutil PUBLIC "$<BUILD_INTERFACE:${CUDF_SOURCE_DIR}>"
                      "$<BUILD_INTERFACE:${CUDF_SOURCE_DIR}/src>"
)

add_library(cudf::cudftestutil ALIAS cudftestutil)

# ##################################################################################################
# * add tests -------------------------------------------------------------------------------------

if(CUDF_BUILD_TESTS)
  # include CTest module -- automatically calls enable_testing()
  include(CTest)
  # Always print verbose output when tests fail if run using `make test`.
  list(APPEND CMAKE_CTEST_ARGUMENTS "--output-on-failure")
  add_subdirectory(tests)
endif()

# ##################################################################################################
# * add benchmarks --------------------------------------------------------------------------------

if(CUDF_BUILD_BENCHMARKS)
  # Find or install GoogleBench
  rapids_cpm_find(
    benchmark 1.5.2
    GIT_REPOSITORY https://github.com/google/benchmark.git
    GIT_TAG v1.5.2
    GIT_SHALLOW TRUE
    OPTIONS "BENCHMARK_ENABLE_TESTING OFF" "BENCHMARK_ENABLE_INSTALL OFF"
  )

  # Find or install NVBench
  include(${rapids-cmake-dir}/cpm/nvbench.cmake)
  rapids_cpm_nvbench()
  add_subdirectory(benchmarks)
endif()

# ##################################################################################################
# * install targets -------------------------------------------------------------------------------
rapids_cmake_install_lib_dir(lib_dir)
include(CPack)
include(GNUInstallDirs)

set(CMAKE_INSTALL_DEFAULT_COMPONENT_NAME cudf)

# install target for cudf_base and the proxy libcudf.so
install(
  TARGETS cudf
  DESTINATION ${lib_dir}
  EXPORT cudf-exports
)

install(DIRECTORY ${CUDF_SOURCE_DIR}/include/cudf ${CUDF_SOURCE_DIR}/include/cudf_test
                  ${CUDF_SOURCE_DIR}/include/nvtext DESTINATION ${CMAKE_INSTALL_INCLUDEDIR}
)

install(
  TARGETS cudftestutil
  DESTINATION ${lib_dir}
  EXPORT cudf-testing-exports
)

install(
  EXPORT cudf-testing-exports
  FILE cudf-testing-targets.cmake
  NAMESPACE cudf::
  DESTINATION "${lib_dir}/cmake/cudf"
)

include("${rapids-cmake-dir}/export/write_dependencies.cmake")
rapids_export_write_dependencies(
  INSTALL cudf-testing-exports
  "${PROJECT_BINARY_DIR}/rapids-cmake/cudf/export/cudf-testing-dependencies.cmake"
)

set(doc_string
    [=[
Provide targets for the cudf library.

Built based on the Apache Arrow columnar memory format, cuDF is a GPU DataFrame
library for loading, joining, aggregating, filtering, and otherwise
manipulating data.

cuDF provides a pandas-like API that will be familiar to data engineers &
data scientists, so they can use it to easily accelerate their workflows
without going into the details of CUDA programming.


Imported Targets
^^^^^^^^^^^^^^^^

If cudf is found, this module defines the following IMPORTED GLOBAL
targets:

 cudf::cudf             - The main cudf library.

This module offers an optional testing component which defines the
following IMPORTED GLOBAL  targets:

 cudf::cudftestutil     - The main cudf testing library
    ]=]
)

set(common_code_string
    [=[
if(NOT TARGET cudf::Thrust)
  thrust_create_target(cudf::Thrust FROM_OPTIONS)
endif()
]=]
)

if(CUDF_ENABLE_ARROW_PARQUET)
  string(
    APPEND
    install_code_string
    [=[
  if(NOT Parquet_DIR)
    set(Parquet_DIR "${Arrow_DIR}")
  endif()
  set(ArrowDataset_DIR "${Arrow_DIR}")
  find_dependency(ArrowDataset)
  ]=]
  )
endif()

string(
  APPEND
  install_code_string
  [=[
if(testing IN_LIST cudf_FIND_COMPONENTS)
  enable_language(CUDA)
  if(EXISTS "${CMAKE_CURRENT_LIST_DIR}/cudf-testing-dependencies.cmake")
    include("${CMAKE_CURRENT_LIST_DIR}/cudf-testing-dependencies.cmake")
  endif()
  if(EXISTS "${CMAKE_CURRENT_LIST_DIR}/cudf-testing-targets.cmake")
    include("${CMAKE_CURRENT_LIST_DIR}/cudf-testing-targets.cmake")
  endif()
endif()
]=]
)
string(APPEND install_code_string "${common_code_string}")

rapids_export(
  INSTALL cudf
  EXPORT_SET cudf-exports
  GLOBAL_TARGETS cudf
  NAMESPACE cudf::
  DOCUMENTATION doc_string
  FINAL_CODE_BLOCK install_code_string
)

# ##################################################################################################
# * build export -------------------------------------------------------------------------------
set(build_code_string
    [=[
if(EXISTS "${CMAKE_CURRENT_LIST_DIR}/cudf-testing-dependencies.cmake")
  include("${CMAKE_CURRENT_LIST_DIR}/cudf-testing-dependencies.cmake")
endif()
if(EXISTS "${CMAKE_CURRENT_LIST_DIR}/cudf-testing-targets.cmake")
  include("${CMAKE_CURRENT_LIST_DIR}/cudf-testing-targets.cmake")
endif()
]=]
)
string(APPEND build_code_string "${common_code_string}")

rapids_export(
  BUILD cudf
  EXPORT_SET cudf-exports
  GLOBAL_TARGETS cudf
  NAMESPACE cudf::
  DOCUMENTATION doc_string
  FINAL_CODE_BLOCK build_code_string
)

export(
  EXPORT cudf-testing-exports
  FILE ${CUDF_BINARY_DIR}/cudf-testing-targets.cmake
  NAMESPACE cudf::
)
rapids_export_write_dependencies(
  BUILD cudf-testing-exports "${CUDF_BINARY_DIR}/cudf-testing-dependencies.cmake"
)

# ##################################################################################################
# * make documentation ----------------------------------------------------------------------------

# doc targets for cuDF
add_custom_command(
  OUTPUT CUDF_DOXYGEN
  WORKING_DIRECTORY ${CUDF_SOURCE_DIR}/doxygen
  COMMAND doxygen Doxyfile
  VERBATIM
  COMMENT "Custom command for building cudf doxygen docs."
)

add_custom_target(
  docs_cudf
  DEPENDS CUDF_DOXYGEN
  COMMENT "Custom command for building cudf doxygen docs."
)<|MERGE_RESOLUTION|>--- conflicted
+++ resolved
@@ -561,16 +561,6 @@
   src/utilities/type_checks.cpp
 )
 
-<<<<<<< HEAD
-set_source_files_properties(
-  src/binaryop/binaryop.cpp
-  src/transform/transform.cpp
-  src/rolling/detail/rolling_variable_window.cu
-  src/rolling/detail/rolling_fixed_window.cu
-  src/rolling/grouped_rolling.cu
-  src/rolling/rolling.cu
-  src/jit/cache.cpp
-=======
 # Anything that includes jitify needs to be compiled with _FILE_OFFSET_BITS=64 due to a limitation
 # in how conda builds glibc
 set_source_files_properties(
@@ -581,7 +571,6 @@
   src/rolling/grouped_rolling.cu
   src/rolling/rolling.cu
   src/transform/transform.cpp
->>>>>>> d2414582
   PROPERTIES COMPILE_DEFINITIONS "_FILE_OFFSET_BITS=64"
 )
 
