--- conflicted
+++ resolved
@@ -312,11 +312,7 @@
 if(NOT BUILD_SHARED_LIBS)
   include("${rapids-cmake-dir}/export/find_package_file.cmake")
   list(APPEND METADATA_KINDS BUILD INSTALL)
-<<<<<<< HEAD
-  list(APPEND dependencies KvikIO ZLIB nvcomp nanoarrow libzstd_static)
-=======
   list(APPEND dependencies KvikIO ZLIB nvcomp nanoarrow zstd)
->>>>>>> 3197de10
 
   foreach(METADATA_KIND IN LISTS METADATA_KINDS)
     foreach(dep IN LISTS dependencies)
@@ -944,11 +940,7 @@
   cudf
   PUBLIC CCCL::CCCL rapids_logger::rapids_logger rmm::rmm $<BUILD_LOCAL_INTERFACE:BS::thread_pool>
   PRIVATE $<BUILD_LOCAL_INTERFACE:nvtx3::nvtx3-cpp> cuco::cuco ZLIB::ZLIB nvcomp::nvcomp
-<<<<<<< HEAD
-          kvikio::kvikio nanoarrow libzstd_static
-=======
           kvikio::kvikio nanoarrow zstd
->>>>>>> 3197de10
 )
 
 # Add Conda library, and include paths if specified
