# =============================================================================
# Copyright (c) 2018-2021, NVIDIA CORPORATION.
#
# Licensed under the Apache License, Version 2.0 (the "License"); you may not use this file except
# in compliance with the License. You may obtain a copy of the License at
#
# http://www.apache.org/licenses/LICENSE-2.0
#
# Unless required by applicable law or agreed to in writing, software distributed under the License
# is distributed on an "AS IS" BASIS, WITHOUT WARRANTIES OR CONDITIONS OF ANY KIND, either express
# or implied. See the License for the specific language governing permissions and limitations under
# the License.
# =============================================================================

cmake_minimum_required(VERSION 3.20.1 FATAL_ERROR)

include(../fetch_rapids.cmake)
include(rapids-cmake)
include(rapids-cpm)
include(rapids-cuda)
include(rapids-export)
include(rapids-find)

rapids_cuda_init_architectures(CUDF)

project(
  CUDF
  VERSION 21.12.00
  LANGUAGES C CXX CUDA
)

# Needed because GoogleBenchmark changes the state of FindThreads.cmake, causing subsequent runs to
# have different values for the `Threads::Threads` target. Setting this flag ensures
# `Threads::Threads` is the same value in first run and subsequent runs.
set(THREADS_PREFER_PTHREAD_FLAG ON)

# ##################################################################################################
# * build options ---------------------------------------------------------------------------------

option(USE_NVTX "Build with NVTX support" ON)
option(BUILD_TESTS "Configure CMake to build tests" ON)
option(BUILD_BENCHMARKS "Configure CMake to build (google & nvbench) benchmarks" OFF)
option(BUILD_SHARED_LIBS "Build cuDF shared libraries" ON)
option(JITIFY_USE_CACHE "Use a file cache for JIT compiled kernels" ON)
option(CUDF_USE_ARROW_STATIC "Build and statically link Arrow libraries" OFF)
option(CUDF_ENABLE_ARROW_ORC "Build the Arrow ORC adapter" OFF)
option(CUDF_ENABLE_ARROW_PYTHON "Find (or build) Arrow with Python support" OFF)
option(CUDF_ENABLE_ARROW_PARQUET "Find (or build) Arrow with Parquet support" OFF)
option(CUDF_ENABLE_ARROW_S3 "Build/Enable AWS S3 Arrow filesystem support" ON)
option(PER_THREAD_DEFAULT_STREAM "Build with per-thread default stream" OFF)
option(DISABLE_DEPRECATION_WARNING "Disable warnings generated from deprecated declarations." OFF)
# Option to enable line info in CUDA device compilation to allow introspection when profiling /
# memchecking
option(CUDA_ENABLE_LINEINFO
       "Enable the -lineinfo option for nvcc (useful for cuda-memcheck / profiler" OFF
)
# cudart can be statically linked or dynamically linked. The python ecosystem wants dynamic linking
option(CUDA_STATIC_RUNTIME "Statically link the CUDA runtime" OFF)

message(VERBOSE "CUDF: Build with NVTX support: ${USE_NVTX}")
message(VERBOSE "CUDF: Configure CMake to build tests: ${BUILD_TESTS}")
message(VERBOSE "CUDF: Configure CMake to build (google & nvbench) benchmarks: ${BUILD_BENCHMARKS}")
message(VERBOSE "CUDF: Build cuDF shared libraries: ${BUILD_SHARED_LIBS}")
message(VERBOSE "CUDF: Use a file cache for JIT compiled kernels: ${JITIFY_USE_CACHE}")
message(VERBOSE "CUDF: Build and statically link Arrow libraries: ${CUDF_USE_ARROW_STATIC}")
message(VERBOSE "CUDF: Build and enable S3 filesystem support for Arrow: ${CUDF_ENABLE_ARROW_S3}")
message(VERBOSE "CUDF: Build with per-thread default stream: ${PER_THREAD_DEFAULT_STREAM}")
message(
  VERBOSE
  "CUDF: Disable warnings generated from deprecated declarations: ${DISABLE_DEPRECATION_WARNING}"
)
message(
  VERBOSE
  "CUDF: Enable the -lineinfo option for nvcc (useful for cuda-memcheck / profiler: ${CUDA_ENABLE_LINEINFO}"
)
message(VERBOSE "CUDF: Statically link the CUDA runtime: ${CUDA_STATIC_RUNTIME}")

# Set a default build type if none was specified
rapids_cmake_build_type("Release")
set(CUDF_BUILD_TESTS ${BUILD_TESTS})
set(CUDF_BUILD_BENCHMARKS ${BUILD_BENCHMARKS})

set(CUDF_CXX_FLAGS "")
set(CUDF_CUDA_FLAGS "")
set(CUDF_CXX_DEFINITIONS "")
set(CUDF_CUDA_DEFINITIONS "")

# Set RMM logging level
set(RMM_LOGGING_LEVEL
    "INFO"
    CACHE STRING "Choose the logging level."
)
set_property(
  CACHE RMM_LOGGING_LEVEL PROPERTY STRINGS "TRACE" "DEBUG" "INFO" "WARN" "ERROR" "CRITICAL" "OFF"
)
message(VERBOSE "CUDF: RMM_LOGGING_LEVEL = '${RMM_LOGGING_LEVEL}'.")

if(NOT CUDF_GENERATED_INCLUDE_DIR)
  set(CUDF_GENERATED_INCLUDE_DIR ${CUDF_BINARY_DIR})
endif()

# ##################################################################################################
# * conda environment -----------------------------------------------------------------------------
rapids_cmake_support_conda_env(conda_env MODIFY_PREFIX_PATH)

# ##################################################################################################
# * compiler options ------------------------------------------------------------------------------
rapids_find_package(
  CUDAToolkit REQUIRED
  BUILD_EXPORT_SET cudf-exports
  INSTALL_EXPORT_SET cudf-exports
)
include(cmake/Modules/ConfigureCUDA.cmake) # set other CUDA compilation flags

# ctest cuda memcheck
find_program(CUDA_SANITIZER compute-sanitizer)
set(MEMORYCHECK_COMMAND ${CUDA_SANITIZER})
set(MEMORYCHECK_TYPE CudaSanitizer)
set(CUDA_SANITIZER_COMMAND_OPTIONS "--tool memcheck")

# ##################################################################################################
# * dependencies ----------------------------------------------------------------------------------

# find zlib
rapids_find_package(ZLIB REQUIRED)

# find Threads (needed by cudftestutil)
rapids_find_package(
  Threads REQUIRED
  BUILD_EXPORT_SET cudf-exports
  INSTALL_EXPORT_SET cudf-exports
)

# add third party dependencies using CPM
rapids_cpm_init()
# find jitify
include(cmake/thirdparty/get_jitify.cmake)
# find nvCOMP
include(cmake/thirdparty/get_nvcomp.cmake)
# find thrust/cub
include(cmake/thirdparty/get_thrust.cmake)
# find rmm
include(cmake/thirdparty/get_rmm.cmake)
# find arrow
include(cmake/thirdparty/get_arrow.cmake)
# find dlpack
include(cmake/thirdparty/get_dlpack.cmake)
# find libcu++
include(cmake/thirdparty/get_libcudacxx.cmake)
# find cuCollections Should come after including thrust and libcudacxx
include(cmake/thirdparty/get_cucollections.cmake)
# find or install GoogleTest
include(cmake/thirdparty/get_gtest.cmake)
# preprocess jitify-able kernels
include(cmake/Modules/JitifyPreprocessKernels.cmake)
# find cuFile
include(cmake/Modules/FindcuFile.cmake)

# ##################################################################################################
# * library targets -------------------------------------------------------------------------------

add_library(
  cudf
  src/aggregation/aggregation.cpp
  src/aggregation/aggregation.cu
  src/aggregation/result_cache.cpp
  src/ast/expression_parser.cpp
  src/ast/expressions.cpp
  src/binaryop/binaryop.cpp
  src/binaryop/compiled/binary_ops.cu
  src/binaryop/compiled/Add.cu
  src/binaryop/compiled/ATan2.cu
  src/binaryop/compiled/BitwiseAnd.cu
  src/binaryop/compiled/BitwiseOr.cu
  src/binaryop/compiled/BitwiseXor.cu
  src/binaryop/compiled/Less.cu
  src/binaryop/compiled/Greater.cu
  src/binaryop/compiled/LessEqual.cu
  src/binaryop/compiled/GreaterEqual.cu
  src/binaryop/compiled/Div.cu
  src/binaryop/compiled/equality_ops.cu
  src/binaryop/compiled/FloorDiv.cu
  src/binaryop/compiled/LogBase.cu
  src/binaryop/compiled/LogicalAnd.cu
  src/binaryop/compiled/LogicalOr.cu
  src/binaryop/compiled/Mod.cu
  src/binaryop/compiled/Mul.cu
  src/binaryop/compiled/NullMax.cu
  src/binaryop/compiled/NullMin.cu
  src/binaryop/compiled/PMod.cu
  src/binaryop/compiled/Pow.cu
  src/binaryop/compiled/PyMod.cu
  src/binaryop/compiled/ShiftLeft.cu
  src/binaryop/compiled/ShiftRight.cu
  src/binaryop/compiled/ShiftRightUnsigned.cu
  src/binaryop/compiled/Sub.cu
  src/binaryop/compiled/TrueDiv.cu
  src/binaryop/compiled/util.cpp
  src/labeling/label_bins.cu
  src/bitmask/null_mask.cu
  src/bitmask/is_element_valid.cpp
  src/column/column.cu
  src/column/column_device_view.cu
  src/column/column_factories.cpp
  src/column/column_factories.cu
  src/column/column_view.cpp
  src/comms/ipc/ipc.cpp
  src/copying/concatenate.cu
  src/copying/contiguous_split.cu
  src/copying/copy.cpp
  src/copying/copy.cu
  src/copying/copy_range.cu
  src/copying/gather.cu
  src/copying/get_element.cu
  src/copying/pack.cpp
  src/copying/reverse.cu
  src/copying/sample.cu
  src/copying/scatter.cu
  src/copying/shift.cu
  src/copying/slice.cu
  src/copying/split.cpp
  src/copying/segmented_shift.cu
  src/datetime/datetime_ops.cu
  src/dictionary/add_keys.cu
  src/dictionary/decode.cu
  src/dictionary/detail/concatenate.cu
  src/dictionary/detail/merge.cu
  src/dictionary/dictionary_column_view.cpp
  src/dictionary/dictionary_factories.cu
  src/dictionary/encode.cu
  src/dictionary/remove_keys.cu
  src/dictionary/replace.cu
  src/dictionary/search.cu
  src/dictionary/set_keys.cu
  src/filling/calendrical_month_sequence.cu
  src/filling/fill.cu
  src/filling/repeat.cu
  src/filling/sequence.cu
  src/groupby/groupby.cu
  src/groupby/hash/groupby.cu
  src/groupby/sort/aggregate.cpp
  src/groupby/sort/group_argmax.cu
  src/groupby/sort/group_argmin.cu
  src/groupby/sort/group_collect.cu
  src/groupby/sort/group_correlation.cu
  src/groupby/sort/group_count.cu
  src/groupby/sort/group_m2.cu
  src/groupby/sort/group_max.cu
  src/groupby/sort/group_min.cu
  src/groupby/sort/group_merge_lists.cu
  src/groupby/sort/group_merge_m2.cu
  src/groupby/sort/group_nth_element.cu
  src/groupby/sort/group_nunique.cu
  src/groupby/sort/group_product.cu
  src/groupby/sort/group_quantiles.cu
  src/groupby/sort/group_std.cu
  src/groupby/sort/group_sum.cu
  src/groupby/sort/scan.cpp
  src/groupby/sort/group_count_scan.cu
  src/groupby/sort/group_max_scan.cu
  src/groupby/sort/group_min_scan.cu
  src/groupby/sort/group_rank_scan.cu
  src/groupby/sort/group_replace_nulls.cu
  src/groupby/sort/group_sum_scan.cu
  src/groupby/sort/group_tdigest.cu
  src/groupby/sort/sort_helper.cu
  src/hash/hashing.cu
  src/hash/md5_hash.cu
  src/hash/murmur_hash.cu
  src/interop/dlpack.cpp
  src/interop/from_arrow.cu
  src/interop/to_arrow.cu
  src/interop/detail/arrow_allocator.cpp
  src/io/avro/avro.cpp
  src/io/avro/avro_gpu.cu
  src/io/avro/reader_impl.cu
  src/io/comp/brotli_dict.cpp
  src/io/comp/cpu_unbz2.cpp
  src/io/comp/debrotli.cu
  src/io/comp/gpuinflate.cu
  src/io/comp/snap.cu
  src/io/comp/uncomp.cpp
  src/io/comp/unsnap.cu
  src/io/csv/csv_gpu.cu
  src/io/csv/durations.cu
  src/io/csv/reader_impl.cu
  src/io/csv/writer_impl.cu
  src/io/functions.cpp
  src/io/json/json_gpu.cu
  src/io/json/reader_impl.cu
  src/io/orc/aggregate_orc_metadata.cpp
  src/io/orc/dict_enc.cu
  src/io/orc/orc.cpp
  src/io/orc/reader_impl.cu
  src/io/orc/stats_enc.cu
  src/io/orc/stripe_data.cu
  src/io/orc/stripe_enc.cu
  src/io/orc/stripe_init.cu
  src/io/orc/timezone.cpp
  src/io/orc/writer_impl.cu
  src/io/parquet/compact_protocol_writer.cpp
  src/io/parquet/page_data.cu
  src/io/parquet/chunk_dict.cu
  src/io/parquet/page_enc.cu
  src/io/parquet/page_hdr.cu
  src/io/parquet/parquet.cpp
  src/io/parquet/reader_impl.cu
  src/io/parquet/writer_impl.cu
  src/io/statistics/orc_column_statistics.cu
  src/io/statistics/parquet_column_statistics.cu
  src/io/text/multibyte_split.cu
  src/io/utilities/column_buffer.cpp
  src/io/utilities/data_sink.cpp
  src/io/utilities/datasource.cpp
  src/io/utilities/file_io_utilities.cpp
  src/io/utilities/parsing_utils.cu
  src/io/utilities/trie.cu
  src/io/utilities/type_conversion.cpp
  src/jit/cache.cpp
  src/jit/parser.cpp
  src/jit/type.cpp
  src/join/conditional_join.cu
  src/join/cross_join.cu
  src/join/hash_join.cu
  src/join/join.cu
  src/join/join_utils.cu
  src/join/semi_join.cu
  src/lists/contains.cu
  src/lists/combine/concatenate_list_elements.cu
  src/lists/combine/concatenate_rows.cu
  src/lists/copying/concatenate.cu
  src/lists/copying/copying.cu
  src/lists/copying/gather.cu
  src/lists/copying/segmented_gather.cu
  src/lists/copying/scatter_helper.cu
  src/lists/count_elements.cu
  src/lists/drop_list_duplicates.cu
  src/lists/explode.cu
  src/lists/extract.cu
  src/lists/interleave_columns.cu
  src/lists/lists_column_factories.cu
  src/lists/lists_column_view.cu
  src/lists/segmented_sort.cu
  src/merge/merge.cu
  src/partitioning/partitioning.cu
  src/partitioning/round_robin.cu
  src/quantiles/tdigest/tdigest.cu
  src/quantiles/tdigest/tdigest_column_view.cpp
  src/quantiles/quantile.cu
  src/quantiles/quantiles.cu
  src/reductions/all.cu
  src/reductions/any.cu
  src/reductions/max.cu
  src/reductions/mean.cu
  src/reductions/min.cu
  src/reductions/minmax.cu
  src/reductions/nth_element.cu
  src/reductions/product.cu
  src/reductions/reductions.cpp
  src/reductions/scan/rank_scan.cu
  src/reductions/scan/scan.cpp
  src/reductions/scan/scan_exclusive.cu
  src/reductions/scan/scan_inclusive.cu
  src/reductions/std.cu
  src/reductions/sum.cu
  src/reductions/sum_of_squares.cu
  src/reductions/var.cu
  src/replace/clamp.cu
  src/replace/nans.cu
  src/replace/nulls.cu
  src/replace/replace.cu
  src/reshape/byte_cast.cu
  src/reshape/interleave_columns.cu
  src/reshape/tile.cu
  src/rolling/grouped_rolling.cu
  src/rolling/range_window_bounds.cpp
  src/rolling/rolling.cu
  src/rolling/rolling_collect_list.cu
  src/round/round.cu
  src/scalar/scalar.cpp
  src/scalar/scalar_factories.cpp
  src/search/search.cu
  src/sort/is_sorted.cu
  src/sort/rank.cu
  src/sort/segmented_sort.cu
  src/sort/sort_column.cu
  src/sort/sort.cu
  src/sort/stable_sort_column.cu
  src/sort/stable_sort.cu
  src/stream_compaction/apply_boolean_mask.cu
  src/stream_compaction/distinct_count.cu
  src/stream_compaction/drop_duplicates.cu
  src/stream_compaction/drop_nans.cu
  src/stream_compaction/drop_nulls.cu
  src/strings/attributes.cu
  src/strings/capitalize.cu
  src/strings/case.cu
  src/strings/char_types/char_cases.cu
  src/strings/char_types/char_types.cu
  src/strings/combine/concatenate.cu
  src/strings/combine/join.cu
  src/strings/combine/join_list_elements.cu
  src/strings/contains.cu
  src/strings/convert/convert_booleans.cu
  src/strings/convert/convert_datetime.cu
  src/strings/convert/convert_durations.cu
  src/strings/convert/convert_fixed_point.cu
  src/strings/convert/convert_floats.cu
  src/strings/convert/convert_hex.cu
  src/strings/convert/convert_integers.cu
  src/strings/convert/convert_ipv4.cu
  src/strings/convert/convert_urls.cu
  src/strings/convert/convert_lists.cu
  src/strings/copying/concatenate.cu
  src/strings/copying/copying.cu
  src/strings/copying/shift.cu
  src/strings/extract.cu
  src/strings/filling/fill.cu
  src/strings/filter_chars.cu
  src/strings/findall.cu
  src/strings/find.cu
  src/strings/find_multiple.cu
  src/strings/padding.cu
  src/strings/json/json_path.cu
  src/strings/regex/regcomp.cpp
  src/strings/regex/regexec.cu
  src/strings/repeat_strings.cu
  src/strings/replace/backref_re.cu
  src/strings/replace/multi_re.cu
  src/strings/replace/replace.cu
  src/strings/replace/replace_re.cu
  src/strings/split/partition.cu
  src/strings/split/split.cu
  src/strings/split/split_record.cu
  src/strings/strings_column_factories.cu
  src/strings/strings_column_view.cpp
  src/strings/strings_scalar_factories.cpp
  src/strings/strip.cu
  src/strings/substring.cu
  src/strings/translate.cu
  src/strings/utilities.cu
  src/strings/wrap.cu
  src/structs/copying/concatenate.cu
  src/structs/structs_column_factories.cu
  src/structs/structs_column_view.cpp
  src/structs/utilities.cpp
  src/table/table.cpp
  src/table/table_device_view.cu
  src/table/table_view.cpp
  src/text/detokenize.cu
  src/text/edit_distance.cu
  src/text/generate_ngrams.cu
  src/text/ngrams_tokenize.cu
  src/text/normalize.cu
  src/text/replace.cu
  src/text/stemmer.cu
  src/text/subword/data_normalizer.cu
  src/text/subword/load_hash_file.cu
  src/text/subword/subword_tokenize.cu
  src/text/subword/wordpiece_tokenizer.cu
  src/text/tokenize.cu
  src/transform/bools_to_mask.cu
  src/transform/compute_column.cu
  src/transform/encode.cu
  src/transform/mask_to_bools.cu
  src/transform/nans_to_nulls.cu
  src/transform/one_hot_encode.cu
  src/transform/row_bit_count.cu
  src/transform/transform.cpp
  src/transpose/transpose.cu
  src/unary/cast_ops.cu
  src/unary/math_ops.cu
  src/unary/nan_ops.cu
  src/unary/null_ops.cu
  src/utilities/default_stream.cpp
  src/utilities/type_checks.cpp
)

set_target_properties(
  cudf
  PROPERTIES BUILD_RPATH "\$ORIGIN"
             INSTALL_RPATH "\$ORIGIN"
             # set target compile options
             CXX_STANDARD 17
             CXX_STANDARD_REQUIRED ON
             CUDA_STANDARD 17
             CUDA_STANDARD_REQUIRED ON
             POSITION_INDEPENDENT_CODE ON
             INTERFACE_POSITION_INDEPENDENT_CODE ON
)

target_compile_options(
  cudf PRIVATE "$<$<COMPILE_LANGUAGE:CXX>:${CUDF_CXX_FLAGS}>"
               "$<$<COMPILE_LANGUAGE:CUDA>:${CUDF_CUDA_FLAGS}>"
)

# Specify include paths for the current target and dependents
target_include_directories(
  cudf
  PUBLIC "$<BUILD_INTERFACE:${DLPACK_INCLUDE_DIR}>"
         "$<BUILD_INTERFACE:${JITIFY_INCLUDE_DIR}>"
         "$<BUILD_INTERFACE:${CUDF_SOURCE_DIR}/include>"
         "$<BUILD_INTERFACE:${CUDF_GENERATED_INCLUDE_DIR}/include>"
  PRIVATE "$<BUILD_INTERFACE:${CUDF_SOURCE_DIR}/src>"
  INTERFACE "$<INSTALL_INTERFACE:include>"
)

target_compile_definitions(
  cudf PUBLIC "$<$<COMPILE_LANGUAGE:CXX>:${CUDF_CXX_DEFINITIONS}>"
              "$<BUILD_INTERFACE:$<$<COMPILE_LANGUAGE:CUDA>:${CUDF_CUDA_DEFINITIONS}>>"
)

# Disable Jitify log printing. See https://github.com/NVIDIA/jitify/issues/79
target_compile_definitions(cudf PRIVATE "JITIFY_PRINT_LOG=0")

# Instruct jitify to use the kernel JIT cache
if(JITIFY_USE_CACHE)
  target_compile_definitions(cudf PUBLIC JITIFY_USE_CACHE "CUDF_VERSION=${PROJECT_VERSION}")
endif()

# Per-thread default stream
if(PER_THREAD_DEFAULT_STREAM)
  target_compile_definitions(cudf PUBLIC CUDA_API_PER_THREAD_DEFAULT_STREAM)
endif()

# Disable NVTX if necessary
if(NOT USE_NVTX)
  target_compile_definitions(cudf PUBLIC NVTX_DISABLE)
endif()

# Define spdlog level
target_compile_definitions(cudf PUBLIC "SPDLOG_ACTIVE_LEVEL=SPDLOG_LEVEL_${RMM_LOGGING_LEVEL}")

# Compile stringified JIT sources first
add_dependencies(cudf jitify_preprocess_run)

# Specify the target module library dependencies
target_link_libraries(
  cudf
  PUBLIC ${ARROW_LIBRARIES} libcudacxx::libcudacxx cudf::Thrust rmm::rmm
  PRIVATE cuco::cuco ZLIB::ZLIB nvcomp::nvcomp
)

# Add Conda library, and include paths if specified
if(TARGET conda_env)
  target_link_libraries(cudf PRIVATE conda_env)
endif()

# Add cuFile interface if available
if(TARGET cuFile::cuFile_interface)
  target_link_libraries(cudf PRIVATE cuFile::cuFile_interface)
endif()

if(CUDA_STATIC_RUNTIME)
  # Tell CMake what CUDA language runtime to use
  set_target_properties(cudf PROPERTIES CUDA_RUNTIME_LIBRARY Static)
  # Make sure to export to consumers what runtime we used
  target_link_libraries(cudf PUBLIC CUDA::cudart_static)
else()
  # Tell CMake what CUDA language runtime to use
  set_target_properties(cudf PROPERTIES CUDA_RUNTIME_LIBRARY Shared)
  # Make sure to export to consumers what runtime we used
  target_link_libraries(cudf PUBLIC CUDA::cudart)
endif()

# The CUDA::cuda_driver is needed due to JITIFY sources which directly call the cuda driver API
if(NOT TARGET CUDA::cuda_driver)
  message(
    FATAL_ERROR
      "Building libcudf requires `libcuda.so` to be present.
        This error often occurs when trying to build libcudf from a container without the NVIDIA runtime loaded."
  )
endif()
target_link_libraries(cudf PUBLIC CUDA::cuda_driver)

file(
  WRITE "${CUDF_BINARY_DIR}/fatbin.ld"
  [=[
SECTIONS
{
  .nvFatBinSegment : { *(.nvFatBinSegment) }
  .nv_fatbin : { *(.nv_fatbin) }
}
]=]
)
target_link_options(cudf PRIVATE "$<HOST_LINK:${CUDF_BINARY_DIR}/fatbin.ld>")

add_library(cudf::cudf ALIAS cudf)

# ##################################################################################################
# * tests and benchmarks --------------------------------------------------------------------------
# ##################################################################################################

# ##################################################################################################
# * build cudftestutil ----------------------------------------------------------------------------

add_library(
  cudftestutil STATIC
  tests/utilities/base_fixture.cpp tests/utilities/column_utilities.cu
  tests/utilities/table_utilities.cu tests/io/metadata_utilities.cpp tests/strings/utilities.cpp
)

set_target_properties(
  cudftestutil
  PROPERTIES BUILD_RPATH "\$ORIGIN"
             INSTALL_RPATH "\$ORIGIN"
             # set target compile options
             CXX_STANDARD 17
             CXX_STANDARD_REQUIRED ON
             CUDA_STANDARD 17
             CUDA_STANDARD_REQUIRED ON
             POSITION_INDEPENDENT_CODE ON
             INTERFACE_POSITION_INDEPENDENT_CODE ON
)

target_compile_options(
  cudftestutil PUBLIC "$<$<COMPILE_LANGUAGE:CXX>:${CUDF_CXX_FLAGS}>"
                      "$<BUILD_INTERFACE:$<$<COMPILE_LANGUAGE:CUDA>:${CUDF_CUDA_FLAGS}>>"
)

target_link_libraries(cudftestutil PUBLIC GTest::gmock GTest::gtest Threads::Threads cudf)

target_include_directories(
  cudftestutil PUBLIC "$<BUILD_INTERFACE:${CUDF_SOURCE_DIR}>"
                      "$<BUILD_INTERFACE:${CUDF_SOURCE_DIR}/src>"
)

add_library(cudf::cudftestutil ALIAS cudftestutil)

# ##################################################################################################
# * add tests -------------------------------------------------------------------------------------

if(CUDF_BUILD_TESTS)
  # include CTest module -- automatically calls enable_testing()
  include(CTest)
  add_subdirectory(tests)
endif()

# ##################################################################################################
# * add benchmarks --------------------------------------------------------------------------------

if(CUDF_BUILD_BENCHMARKS)
  # Find or install GoogleBench
  rapids_cpm_find(
    benchmark 1.5.2
    GIT_REPOSITORY https://github.com/google/benchmark.git
    GIT_TAG v1.5.2
    GIT_SHALLOW TRUE
    OPTIONS "BENCHMARK_ENABLE_TESTING OFF" "BENCHMARK_ENABLE_INSTALL OFF"
  )

  # Find or install NVBench
  include(${rapids-cmake-dir}/cpm/nvbench.cmake)
  rapids_cpm_nvbench()
  add_subdirectory(benchmarks)
endif()

# ##################################################################################################
# * install targets -------------------------------------------------------------------------------
rapids_cmake_install_lib_dir(lib_dir)
include(CPack)
include(GNUInstallDirs)

set(CMAKE_INSTALL_DEFAULT_COMPONENT_NAME cudf)

# install target for cudf_base and the proxy libcudf.so
install(
  TARGETS cudf
  DESTINATION ${lib_dir}
  EXPORT cudf-exports
)

install(DIRECTORY ${CUDF_SOURCE_DIR}/include/cudf ${CUDF_SOURCE_DIR}/include/cudf_test
        DESTINATION ${CMAKE_INSTALL_INCLUDEDIR}
)

install(
  TARGETS cudftestutil
  DESTINATION ${lib_dir}
  EXPORT cudf-testing-exports
)

install(
  EXPORT cudf-testing-exports
  FILE cudf-testing-targets.cmake
  NAMESPACE cudf::
  DESTINATION "${lib_dir}/cmake/cudf"
)

include("${rapids-cmake-dir}/export/write_dependencies.cmake")
rapids_export_write_dependencies(
  INSTALL cudf-testing-exports
  "${PROJECT_BINARY_DIR}/rapids-cmake/cudf/export/cudf-testing-dependencies.cmake"
)

set(doc_string
    [=[
Provide targets for the cudf library.

Built based on the Apache Arrow columnar memory format, cuDF is a GPU DataFrame
library for loading, joining, aggregating, filtering, and otherwise
manipulating data.

cuDF provides a pandas-like API that will be familiar to data engineers &
data scientists, so they can use it to easily accelerate their workflows
without going into the details of CUDA programming.


Imported Targets
^^^^^^^^^^^^^^^^

If cudf is found, this module defines the following IMPORTED GLOBAL
targets:

 cudf::cudf             - The main cudf library.

This module offers an optional testing component which defines the
following IMPORTED GLOBAL  targets:

 cudf::cudftestutil     - The main cudf testing library
    ]=]
)

set(common_code_string
    [=[
if(NOT TARGET cudf::Thrust)
  thrust_create_target(cudf::Thrust FROM_OPTIONS)
endif()
]=]
)

<<<<<<< HEAD
# nvcc automatically adds the CUDA Toolkit system include paths before any
# system include paths that CMake adds.
#
# CMake implicitly treats all includes on import targets as 'SYSTEM' includes.
#
# To get the cudacxx shipped with cudf to be picked up by consumers instead of the
# version shipped with the CUDA Toolkit we need to make sure it is a non-SYSTEM
# include on the CMake side.
#
# To do this currently, we move the includes from the cudf::cudf target to a
# non-import target to ensure they are `-I` instead of `-isystem`

add_library(cudf_non_system_includes INTERFACE)
target_link_libraries(cudf::cudf INTERFACE cudf_non_system_includes)

get_target_property(all_includes cudf::cudf INTERFACE_INCLUDE_DIRECTORIES)
set(system_includes )
set(normal_includes )
foreach(include IN LISTS all_includes)
  if(include MATCHES "/libcudacxx")
    list(APPEND normal_includes "${include}")
  else()
    list(APPEND system_includes "${include}")
  endif()
endforeach()
set_target_properties(cudf::cudf PROPERTIES INTERFACE_INCLUDE_DIRECTORIES "${system_includes}")
set_target_properties(cudf_non_system_includes PROPERTIES INTERFACE_INCLUDE_DIRECTORIES "${normal_includes}")
]=])

=======
>>>>>>> 36b33442
set(install_code_string
    [=[
set(ArrowCUDA_DIR "${Arrow_DIR}")
find_dependency(ArrowCUDA)
]=])

if(CUDF_ENABLE_ARROW_PARQUET)
  string(APPEND install_code_string
    [=[
  if(NOT Parquet_DIR)
    set(Parquet_DIR "${Arrow_DIR}")
  endif()
  set(ArrowDataset_DIR "${Arrow_DIR}")
  find_dependency(ArrowDataset)
  ]=])
endif()

string(APPEND install_code_string
    [=[
if(testing IN_LIST cudf_FIND_COMPONENTS)
  enable_language(CUDA)
  if(EXISTS "${CMAKE_CURRENT_LIST_DIR}/cudf-testing-dependencies.cmake")
    include("${CMAKE_CURRENT_LIST_DIR}/cudf-testing-dependencies.cmake")
  endif()
  if(EXISTS "${CMAKE_CURRENT_LIST_DIR}/cudf-testing-targets.cmake")
    include("${CMAKE_CURRENT_LIST_DIR}/cudf-testing-targets.cmake")
  endif()
endif()
]=]
)
string(APPEND install_code_string "${common_code_string}")

rapids_export(
  INSTALL cudf
  EXPORT_SET cudf-exports
  GLOBAL_TARGETS cudf
  NAMESPACE cudf::
  DOCUMENTATION doc_string
  FINAL_CODE_BLOCK install_code_string
)

# ##################################################################################################
# * build export -------------------------------------------------------------------------------
set(build_code_string
    [=[
if(EXISTS "${CMAKE_CURRENT_LIST_DIR}/cudf-testing-dependencies.cmake")
  include("${CMAKE_CURRENT_LIST_DIR}/cudf-testing-dependencies.cmake")
endif()
if(EXISTS "${CMAKE_CURRENT_LIST_DIR}/cudf-testing-targets.cmake")
  include("${CMAKE_CURRENT_LIST_DIR}/cudf-testing-targets.cmake")
endif()
]=]
)
string(APPEND build_code_string "${common_code_string}")

rapids_export(
  BUILD cudf
  EXPORT_SET cudf-exports
  GLOBAL_TARGETS cudf
  NAMESPACE cudf::
  DOCUMENTATION doc_string
  FINAL_CODE_BLOCK build_code_string
)

export(
  EXPORT cudf-testing-exports
  FILE ${CUDF_BINARY_DIR}/cudf-testing-targets.cmake
  NAMESPACE cudf::
)
rapids_export_write_dependencies(
  BUILD cudf-testing-exports "${CUDF_BINARY_DIR}/cudf-testing-dependencies.cmake"
)

# ##################################################################################################
# * make documentation ----------------------------------------------------------------------------

# doc targets for cuDF
add_custom_command(
  OUTPUT CUDF_DOXYGEN
  WORKING_DIRECTORY ${CUDF_SOURCE_DIR}/doxygen
  COMMAND doxygen Doxyfile
  VERBATIM
  COMMENT "Custom command for building cudf doxygen docs."
)

add_custom_target(
  docs_cudf
  DEPENDS CUDF_DOXYGEN
  COMMENT "Custom command for building cudf doxygen docs."
)<|MERGE_RESOLUTION|>--- conflicted
+++ resolved
@@ -729,57 +729,31 @@
 ]=]
 )
 
-<<<<<<< HEAD
-# nvcc automatically adds the CUDA Toolkit system include paths before any
-# system include paths that CMake adds.
-#
-# CMake implicitly treats all includes on import targets as 'SYSTEM' includes.
-#
-# To get the cudacxx shipped with cudf to be picked up by consumers instead of the
-# version shipped with the CUDA Toolkit we need to make sure it is a non-SYSTEM
-# include on the CMake side.
-#
-# To do this currently, we move the includes from the cudf::cudf target to a
-# non-import target to ensure they are `-I` instead of `-isystem`
-
-add_library(cudf_non_system_includes INTERFACE)
-target_link_libraries(cudf::cudf INTERFACE cudf_non_system_includes)
-
-get_target_property(all_includes cudf::cudf INTERFACE_INCLUDE_DIRECTORIES)
-set(system_includes )
-set(normal_includes )
-foreach(include IN LISTS all_includes)
-  if(include MATCHES "/libcudacxx")
-    list(APPEND normal_includes "${include}")
-  else()
-    list(APPEND system_includes "${include}")
-  endif()
-endforeach()
-set_target_properties(cudf::cudf PROPERTIES INTERFACE_INCLUDE_DIRECTORIES "${system_includes}")
-set_target_properties(cudf_non_system_includes PROPERTIES INTERFACE_INCLUDE_DIRECTORIES "${normal_includes}")
-]=])
-
-=======
->>>>>>> 36b33442
 set(install_code_string
     [=[
 set(ArrowCUDA_DIR "${Arrow_DIR}")
 find_dependency(ArrowCUDA)
-]=])
+]=]
+)
 
 if(CUDF_ENABLE_ARROW_PARQUET)
-  string(APPEND install_code_string
+  string(
+    APPEND
+    install_code_string
     [=[
   if(NOT Parquet_DIR)
     set(Parquet_DIR "${Arrow_DIR}")
   endif()
   set(ArrowDataset_DIR "${Arrow_DIR}")
   find_dependency(ArrowDataset)
-  ]=])
-endif()
-
-string(APPEND install_code_string
-    [=[
+  ]=]
+  )
+endif()
+
+string(
+  APPEND
+  install_code_string
+  [=[
 if(testing IN_LIST cudf_FIND_COMPONENTS)
   enable_language(CUDA)
   if(EXISTS "${CMAKE_CURRENT_LIST_DIR}/cudf-testing-dependencies.cmake")
