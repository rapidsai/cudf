--- conflicted
+++ resolved
@@ -251,11 +251,7 @@
     src/io/parquet/parquet.cpp
     src/io/parquet/reader_impl.cu
     src/io/parquet/writer_impl.cu
-<<<<<<< HEAD
-=======
-    src/io/statistics/column_stats.cu
     src/io/utilities/column_buffer.cpp
->>>>>>> fbb9a988
     src/io/utilities/data_sink.cpp
     src/io/utilities/datasource.cpp
     src/io/utilities/file_io_utilities.cpp
