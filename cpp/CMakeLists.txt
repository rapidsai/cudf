#=============================================================================
# Copyright (c) 2018-2021, NVIDIA CORPORATION.
#
# Licensed under the Apache License, Version 2.0 (the "License");
# you may not use this file except in compliance with the License.
# You may obtain a copy of the License at
#
#     http://www.apache.org/licenses/LICENSE-2.0
#
# Unless required by applicable law or agreed to in writing, software
# distributed under the License is distributed on an "AS IS" BASIS,
# WITHOUT WARRANTIES OR CONDITIONS OF ANY KIND, either express or implied.
# See the License for the specific language governing permissions and
# limitations under the License.
#=============================================================================

cmake_minimum_required(VERSION 3.18 FATAL_ERROR)

# If `CMAKE_CUDA_ARCHITECTURES` is not defined, build for all supported architectures. If
# `CMAKE_CUDA_ARCHITECTURES` is set to an empty string (""), build for only the current
# architecture. If `CMAKE_CUDA_ARCHITECTURES` is specified by the user, use user setting.

# This needs to be run before enabling the CUDA language due to the default initialization behavior
# of `CMAKE_CUDA_ARCHITECTURES`, https://gitlab.kitware.com/cmake/cmake/-/issues/21302
if(NOT DEFINED CMAKE_CUDA_ARCHITECTURES OR CMAKE_CUDA_ARCHITECTURES STREQUAL "ALL")
  set(CUDF_BUILD_FOR_ALL_ARCHS TRUE)
elseif(CMAKE_CUDA_ARCHITECTURES STREQUAL "")
  set(CUDF_BUILD_FOR_DETECTED_ARCHS TRUE)
endif()

project(CUDF VERSION 21.10.00 LANGUAGES C CXX)

# Needed because GoogleBenchmark changes the state of FindThreads.cmake,
# causing subsequent runs to have different values for the `Threads::Threads` target.
# Setting this flag ensures `Threads::Threads` is the same value in first run and subsequent runs.
set(THREADS_PREFER_PTHREAD_FLAG ON)

###################################################################################################
# - build options ---------------------------------------------------------------------------------

option(USE_NVTX "Build with NVTX support" ON)
option(BUILD_TESTS "Configure CMake to build tests" ON)
option(BUILD_BENCHMARKS "Configure CMake to build (google & nvbench) benchmarks" OFF)
option(BUILD_SHARED_LIBS "Build cuDF shared libraries" ON)
option(JITIFY_USE_CACHE "Use a file cache for JIT compiled kernels" ON)
option(CUDF_USE_ARROW_STATIC "Build and statically link Arrow libraries" OFF)
option(CUDF_ENABLE_ARROW_ORC "Build the Arrow ORC adapter" OFF)
option(CUDF_ENABLE_ARROW_PYTHON "Find (or build) Arrow with Python support" OFF)
option(CUDF_ENABLE_ARROW_PARQUET "Find (or build) Arrow with Parquet support" OFF)
option(CUDF_ENABLE_ARROW_S3 "Build/Enable AWS S3 Arrow filesystem support" ON)
option(PER_THREAD_DEFAULT_STREAM "Build with per-thread default stream" OFF)
option(DISABLE_DEPRECATION_WARNING "Disable warnings generated from deprecated declarations." OFF)
# Option to enable line info in CUDA device compilation to allow introspection when profiling / memchecking
option(CUDA_ENABLE_LINEINFO "Enable the -lineinfo option for nvcc (useful for cuda-memcheck / profiler" OFF)
# cudart can be statically linked or dynamically linked. The python ecosystem wants dynamic linking
option(CUDA_STATIC_RUNTIME "Statically link the CUDA runtime" OFF)

message(VERBOSE "CUDF: Build with NVTX support: ${USE_NVTX}")
message(VERBOSE "CUDF: Configure CMake to build tests: ${BUILD_TESTS}")
message(VERBOSE "CUDF: Configure CMake to build (google & nvbench) benchmarks: ${BUILD_BENCHMARKS}")
message(VERBOSE "CUDF: Build cuDF shared libraries: ${BUILD_SHARED_LIBS}")
message(VERBOSE "CUDF: Use a file cache for JIT compiled kernels: ${JITIFY_USE_CACHE}")
message(VERBOSE "CUDF: Build and statically link Arrow libraries: ${CUDF_USE_ARROW_STATIC}")
message(VERBOSE "CUDF: Build and enable S3 filesystem support for Arrow: ${CUDF_ENABLE_ARROW_S3}")
message(VERBOSE "CUDF: Build with per-thread default stream: ${PER_THREAD_DEFAULT_STREAM}")
message(VERBOSE "CUDF: Disable warnings generated from deprecated declarations: ${DISABLE_DEPRECATION_WARNING}")
message(VERBOSE "CUDF: Enable the -lineinfo option for nvcc (useful for cuda-memcheck / profiler: ${CUDA_ENABLE_LINEINFO}")
message(VERBOSE "CUDF: Statically link the CUDA runtime: ${CUDA_STATIC_RUNTIME}")

# Set a default build type if none was specified
set(DEFAULT_BUILD_TYPE "Release")
set(CUDF_BUILD_TESTS ${BUILD_TESTS})
set(CUDF_BUILD_BENCHMARKS ${BUILD_BENCHMARKS})

set(CUDF_CXX_FLAGS "")
set(CUDF_CUDA_FLAGS "")
set(CUDF_CXX_DEFINITIONS "")
set(CUDF_CUDA_DEFINITIONS "")

if(NOT CMAKE_BUILD_TYPE AND NOT CMAKE_CONFIGURATION_TYPES)
    message(VERBOSE "CUDF: Setting build type to '${DEFAULT_BUILD_TYPE}' since none specified.")
    set(CMAKE_BUILD_TYPE "${DEFAULT_BUILD_TYPE}" CACHE STRING  "Choose the type of build." FORCE)
    # Set the possible values of build type for cmake-gui
    set_property(CACHE CMAKE_BUILD_TYPE PROPERTY STRINGS "Debug" "Release" "MinSizeRel" "RelWithDebInfo")
endif(NOT CMAKE_BUILD_TYPE AND NOT CMAKE_CONFIGURATION_TYPES)

# Set RMM logging level
set(RMM_LOGGING_LEVEL "INFO" CACHE STRING "Choose the logging level.")
set_property(CACHE RMM_LOGGING_LEVEL PROPERTY STRINGS "TRACE" "DEBUG" "INFO" "WARN" "ERROR" "CRITICAL" "OFF")
message(VERBOSE "CUDF: RMM_LOGGING_LEVEL = '${RMM_LOGGING_LEVEL}'.")

if (NOT CUDF_GENERATED_INCLUDE_DIR)
    set(CUDF_GENERATED_INCLUDE_DIR ${CUDF_BINARY_DIR})
endif()

###################################################################################################
# - conda environment -----------------------------------------------------------------------------

if("$ENV{CONDA_BUILD}" STREQUAL "1")
    set(CMAKE_PREFIX_PATH "$ENV{BUILD_PREFIX};$ENV{PREFIX};${CMAKE_PREFIX_PATH}")
    set(CONDA_INCLUDE_DIRS "$ENV{BUILD_PREFIX}/include" "$ENV{PREFIX}/include")
    set(CONDA_LINK_DIRS "$ENV{BUILD_PREFIX}/lib" "$ENV{PREFIX}/lib")
    message(VERBOSE "CUDF: Conda build detected, CMAKE_PREFIX_PATH set to: ${CMAKE_PREFIX_PATH}")
elseif(DEFINED ENV{CONDA_PREFIX})
    set(CMAKE_PREFIX_PATH "$ENV{CONDA_PREFIX};${CMAKE_PREFIX_PATH}")
    set(CONDA_INCLUDE_DIRS "$ENV{CONDA_PREFIX}/include")
    set(CONDA_LINK_DIRS "$ENV{CONDA_PREFIX}/lib")
    message(VERBOSE "CUDF: Conda environment detected, CMAKE_PREFIX_PATH set to: ${CMAKE_PREFIX_PATH}")
endif()

###################################################################################################
# - compiler options ------------------------------------------------------------------------------

# * find CUDAToolkit package
# * determine GPU architectures
# * enable the CMake CUDA language
# * set other CUDA compilation flags
include(cmake/Modules/ConfigureCUDA.cmake)

###################################################################################################
# - dependencies ----------------------------------------------------------------------------------

# find zlib
find_package(ZLIB REQUIRED)
# find Threads (needed by cudftestutil)
find_package(Threads REQUIRED)
# add third party dependencies using CPM
include(cmake/thirdparty/CUDF_GetCPM.cmake)
# find jitify
include(cmake/thirdparty/CUDF_GetJitify.cmake)
# find nvCOMP
include(cmake/thirdparty/CUDF_GetnvCOMP.cmake)
# find thrust/cub
include(cmake/thirdparty/CUDF_GetThrust.cmake)
# find rmm
include(cmake/thirdparty/CUDF_GetRMM.cmake)
# find arrow
include(cmake/thirdparty/CUDF_GetArrow.cmake)
# find dlpack
include(cmake/thirdparty/CUDF_GetDLPack.cmake)
# find libcu++
include(cmake/thirdparty/CUDF_GetLibcudacxx.cmake)
# find cuCollections
# Should come after including thrust and libcudacxx
include(cmake/thirdparty/CUDF_GetcuCollections.cmake)
# find or install GoogleTest
include(cmake/thirdparty/CUDF_GetGTest.cmake)
# preprocess jitify-able kernels
include(cmake/Modules/JitifyPreprocessKernels.cmake)
# find cuFile
include(cmake/Modules/FindcuFile.cmake)

###################################################################################################
# - library targets -------------------------------------------------------------------------------

add_library(cudf
    src/aggregation/aggregation.cpp
    src/aggregation/aggregation.cu
    src/aggregation/result_cache.cpp
    src/ast/expression_parser.cpp
    src/ast/expressions.cpp
    src/binaryop/binaryop.cpp
    src/binaryop/compiled/binary_ops.cu
    src/binaryop/compiled/Add.cu
    src/binaryop/compiled/ATan2.cu
    src/binaryop/compiled/BitwiseAnd.cu
    src/binaryop/compiled/BitwiseOr.cu
    src/binaryop/compiled/BitwiseXor.cu
    src/binaryop/compiled/Less.cu
    src/binaryop/compiled/Greater.cu
    src/binaryop/compiled/LessEqual.cu
    src/binaryop/compiled/GreaterEqual.cu
    src/binaryop/compiled/Div.cu
    src/binaryop/compiled/equality_ops.cu
    src/binaryop/compiled/FloorDiv.cu
    src/binaryop/compiled/LogBase.cu
    src/binaryop/compiled/LogicalAnd.cu
    src/binaryop/compiled/LogicalOr.cu
    src/binaryop/compiled/Mod.cu
    src/binaryop/compiled/Mul.cu
    src/binaryop/compiled/NullMax.cu
    src/binaryop/compiled/NullMin.cu
    src/binaryop/compiled/PMod.cu
    src/binaryop/compiled/Pow.cu
    src/binaryop/compiled/PyMod.cu
    src/binaryop/compiled/ShiftLeft.cu
    src/binaryop/compiled/ShiftRight.cu
    src/binaryop/compiled/ShiftRightUnsigned.cu
    src/binaryop/compiled/Sub.cu
    src/binaryop/compiled/TrueDiv.cu
    src/binaryop/compiled/util.cpp
    src/labeling/label_bins.cu
    src/bitmask/null_mask.cu
    src/bitmask/is_element_valid.cpp
    src/column/column.cu
    src/column/column_device_view.cu
    src/column/column_factories.cpp
    src/column/column_factories.cu
    src/column/column_view.cpp
    src/comms/ipc/ipc.cpp
    src/copying/concatenate.cu
    src/copying/contiguous_split.cu
    src/copying/copy.cpp
    src/copying/copy.cu
    src/copying/copy_range.cu
    src/copying/gather.cu
    src/copying/get_element.cu
    src/copying/pack.cpp
    src/copying/reverse.cu
    src/copying/sample.cu
    src/copying/scatter.cu
    src/copying/shift.cu
    src/copying/slice.cu
    src/copying/split.cpp
    src/copying/segmented_shift.cu
    src/datetime/datetime_ops.cu
    src/dictionary/add_keys.cu
    src/dictionary/decode.cu
    src/dictionary/detail/concatenate.cu
    src/dictionary/detail/merge.cu
    src/dictionary/dictionary_column_view.cpp
    src/dictionary/dictionary_factories.cu
    src/dictionary/encode.cu
    src/dictionary/remove_keys.cu
    src/dictionary/replace.cu
    src/dictionary/search.cu
    src/dictionary/set_keys.cu
    src/filling/fill.cu
    src/filling/repeat.cu
    src/filling/sequence.cu
    src/groupby/groupby.cu
    src/groupby/hash/groupby.cu
    src/groupby/sort/aggregate.cpp
    src/groupby/sort/group_argmax.cu
    src/groupby/sort/group_argmin.cu
    src/groupby/sort/group_collect.cu
    src/groupby/sort/group_count.cu
    src/groupby/sort/group_m2.cu
    src/groupby/sort/group_max.cu
    src/groupby/sort/group_min.cu
    src/groupby/sort/group_merge_lists.cu
    src/groupby/sort/group_merge_m2.cu
    src/groupby/sort/group_nth_element.cu
    src/groupby/sort/group_nunique.cu
    src/groupby/sort/group_product.cu
    src/groupby/sort/group_quantiles.cu
    src/groupby/sort/group_std.cu
    src/groupby/sort/group_sum.cu
    src/groupby/sort/scan.cpp
    src/groupby/sort/group_count_scan.cu
    src/groupby/sort/group_dense_rank_scan.cu
    src/groupby/sort/group_max_scan.cu
    src/groupby/sort/group_min_scan.cu
    src/groupby/sort/group_rank_scan.cu
    src/groupby/sort/group_sum_scan.cu
    src/groupby/sort/group_replace_nulls.cu
    src/groupby/sort/sort_helper.cu
    src/hash/hashing.cu
    src/hash/md5_hash.cu
    src/hash/murmur_hash.cu
    src/interop/dlpack.cpp
    src/interop/from_arrow.cu
    src/interop/to_arrow.cu
    src/interop/detail/arrow_allocator.cpp
    src/io/avro/avro.cpp
    src/io/avro/avro_gpu.cu
    src/io/avro/reader_impl.cu
    src/io/comp/brotli_dict.cpp
    src/io/comp/cpu_unbz2.cpp
    src/io/comp/debrotli.cu
    src/io/comp/gpuinflate.cu
    src/io/comp/snap.cu
    src/io/comp/uncomp.cpp
    src/io/comp/unsnap.cu
    src/io/csv/csv_gpu.cu
    src/io/csv/durations.cu
    src/io/csv/reader_impl.cu
    src/io/csv/writer_impl.cu
    src/io/functions.cpp
    src/io/json/json_gpu.cu
    src/io/json/reader_impl.cu
    src/io/orc/dict_enc.cu
    src/io/orc/orc.cpp
    src/io/orc/reader_impl.cu
    src/io/orc/stats_enc.cu
    src/io/orc/stripe_data.cu
    src/io/orc/stripe_enc.cu
    src/io/orc/stripe_init.cu
    src/io/orc/timezone.cpp
    src/io/orc/writer_impl.cu
    src/io/parquet/compact_protocol_writer.cpp
    src/io/parquet/page_data.cu
    src/io/parquet/chunk_dict.cu
    src/io/parquet/page_enc.cu
    src/io/parquet/page_hdr.cu
    src/io/parquet/parquet.cpp
    src/io/parquet/reader_impl.cu
    src/io/parquet/writer_impl.cu
    src/io/statistics/orc_column_statistics.cu
    src/io/statistics/parquet_column_statistics.cu
    src/io/utilities/column_buffer.cpp
    src/io/utilities/data_sink.cpp
    src/io/utilities/datasource.cpp
    src/io/utilities/file_io_utilities.cpp
    src/io/utilities/parsing_utils.cu
    src/io/utilities/trie.cu
    src/io/utilities/type_conversion.cpp
    src/jit/cache.cpp
    src/jit/parser.cpp
    src/jit/type.cpp
    src/join/conditional_join.cu
    src/join/cross_join.cu
    src/join/hash_join.cu
    src/join/join.cu
    src/join/join_utils.cu
    src/join/semi_join.cu
    src/lists/contains.cu
    src/lists/combine/concatenate_list_elements.cu
    src/lists/combine/concatenate_rows.cu
    src/lists/copying/concatenate.cu
    src/lists/copying/copying.cu
    src/lists/copying/gather.cu
    src/lists/copying/segmented_gather.cu
    src/lists/copying/scatter_helper.cu
    src/lists/count_elements.cu
    src/lists/drop_list_duplicates.cu
    src/lists/explode.cu
    src/lists/extract.cu
    src/lists/interleave_columns.cu
    src/lists/lists_column_factories.cu
    src/lists/lists_column_view.cu
    src/lists/segmented_sort.cu
    src/merge/merge.cu
    src/partitioning/partitioning.cu
    src/partitioning/round_robin.cu
    src/quantiles/quantile.cu
    src/quantiles/quantiles.cu
    src/reductions/all.cu
    src/reductions/any.cu
    src/reductions/max.cu
    src/reductions/mean.cu
    src/reductions/min.cu
    src/reductions/minmax.cu
    src/reductions/nth_element.cu
    src/reductions/product.cu
    src/reductions/reductions.cpp
    src/reductions/scan/scan.cpp
    src/reductions/scan/scan_exclusive.cu
    src/reductions/scan/scan_inclusive.cu
    src/reductions/std.cu
    src/reductions/sum.cu
    src/reductions/sum_of_squares.cu
    src/reductions/var.cu
    src/replace/clamp.cu
    src/replace/nans.cu
    src/replace/nulls.cu
    src/replace/replace.cu
    src/reshape/byte_cast.cu
    src/reshape/interleave_columns.cu
    src/reshape/tile.cu
    src/rolling/grouped_rolling.cu
    src/rolling/rolling.cu
    src/rolling/range_window_bounds.cpp
    src/round/round.cu
    src/scalar/scalar.cpp
    src/scalar/scalar_factories.cpp
    src/search/search.cu
    src/sort/is_sorted.cu
    src/sort/rank.cu
    src/sort/segmented_sort.cu
    src/sort/sort_column.cu
    src/sort/sort.cu
    src/sort/stable_sort_column.cu
    src/sort/stable_sort.cu
    src/stream_compaction/apply_boolean_mask.cu
    src/stream_compaction/distinct_count.cu
    src/stream_compaction/drop_duplicates.cu
    src/stream_compaction/drop_nans.cu
    src/stream_compaction/drop_nulls.cu
    src/strings/attributes.cu
    src/strings/capitalize.cu
    src/strings/case.cu
    src/strings/char_types/char_cases.cu
    src/strings/char_types/char_types.cu
    src/strings/combine/concatenate.cu
    src/strings/combine/join.cu
    src/strings/combine/join_list_elements.cu
    src/strings/contains.cu
    src/strings/convert/convert_booleans.cu
    src/strings/convert/convert_datetime.cu
    src/strings/convert/convert_durations.cu
    src/strings/convert/convert_fixed_point.cu
    src/strings/convert/convert_floats.cu
    src/strings/convert/convert_hex.cu
    src/strings/convert/convert_integers.cu
    src/strings/convert/convert_ipv4.cu
    src/strings/convert/convert_urls.cu
    src/strings/copying/concatenate.cu
    src/strings/copying/copying.cu
    src/strings/copying/shift.cu
    src/strings/extract.cu
    src/strings/filling/fill.cu
    src/strings/filter_chars.cu
    src/strings/findall.cu
    src/strings/find.cu
    src/strings/find_multiple.cu
    src/strings/padding.cu
    src/strings/json/json_path.cu
    src/strings/regex/regcomp.cpp
    src/strings/regex/regexec.cu
    src/strings/repeat_strings.cu
    src/strings/replace/backref_re.cu
    src/strings/replace/multi_re.cu
    src/strings/replace/replace.cu
    src/strings/replace/replace_re.cu
    src/strings/split/partition.cu
    src/strings/split/split.cu
    src/strings/split/split_record.cu
    src/strings/strings_column_factories.cu
    src/strings/strings_column_view.cu
    src/strings/strings_scalar_factories.cpp
    src/strings/strip.cu
    src/strings/substring.cu
    src/strings/translate.cu
    src/strings/utilities.cu
    src/strings/wrap.cu
    src/structs/copying/concatenate.cu
    src/structs/structs_column_factories.cu
    src/structs/structs_column_view.cpp
    src/structs/utilities.cpp
    src/table/table.cpp
    src/table/table_device_view.cu
    src/table/table_view.cpp
    src/text/detokenize.cu
    src/text/edit_distance.cu
    src/text/generate_ngrams.cu
    src/text/ngrams_tokenize.cu
    src/text/normalize.cu
    src/text/replace.cu
    src/text/stemmer.cu
    src/text/subword/data_normalizer.cu
    src/text/subword/load_hash_file.cu
    src/text/subword/subword_tokenize.cu
    src/text/subword/wordpiece_tokenizer.cu
    src/text/tokenize.cu
    src/transform/bools_to_mask.cu
    src/transform/compute_column.cu
    src/transform/encode.cu
    src/transform/mask_to_bools.cu
    src/transform/nans_to_nulls.cu
    src/transform/row_bit_count.cu
    src/transform/transform.cpp
    src/transpose/transpose.cu
    src/unary/cast_ops.cu
    src/unary/math_ops.cu
    src/unary/nan_ops.cu
    src/unary/null_ops.cu
    src/utilities/default_stream.cpp
    src/utilities/type_checks.cpp
)

set_target_properties(cudf
    PROPERTIES BUILD_RPATH                         "\$ORIGIN"
               INSTALL_RPATH                       "\$ORIGIN"
               # set target compile options
               CXX_STANDARD                        17
               CXX_STANDARD_REQUIRED               ON
               CUDA_STANDARD                       17
               CUDA_STANDARD_REQUIRED              ON
               POSITION_INDEPENDENT_CODE           ON
               INTERFACE_POSITION_INDEPENDENT_CODE ON
)

target_compile_options(cudf
            PRIVATE "$<$<COMPILE_LANGUAGE:CXX>:${CUDF_CXX_FLAGS}>"
                    "$<$<COMPILE_LANGUAGE:CUDA>:${CUDF_CUDA_FLAGS}>"
)

target_compile_definitions(cudf
            PUBLIC "$<$<COMPILE_LANGUAGE:CXX>:${CUDF_CXX_DEFINITIONS}>"
                   "$<BUILD_INTERFACE:$<$<COMPILE_LANGUAGE:CUDA>:${CUDF_CUDA_DEFINITIONS}>>"
)

# Disable Jitify log printing. See https://github.com/NVIDIA/jitify/issues/79
target_compile_definitions(cudf PRIVATE "JITIFY_PRINT_LOG=0")

# Specify include paths for the current target and dependents
target_include_directories(cudf
           PUBLIC      "$<BUILD_INTERFACE:${DLPACK_INCLUDE_DIR}>"
                       "$<BUILD_INTERFACE:${JITIFY_INCLUDE_DIR}>"
                       "$<BUILD_INTERFACE:${LIBCUDACXX_INCLUDE_DIR}>"
                       "$<BUILD_INTERFACE:${CUDF_SOURCE_DIR}/include>"
                       "$<BUILD_INTERFACE:${CUDF_GENERATED_INCLUDE_DIR}/include>"
           PRIVATE     "$<BUILD_INTERFACE:${CUDF_SOURCE_DIR}/src>"
           INTERFACE   "$<INSTALL_INTERFACE:include>"
                       "$<INSTALL_INTERFACE:include/libcudf/libcudacxx>"
                       "$<INSTALL_INTERFACE:include/libcudf/Thrust>")

# Add Conda library paths if specified
if(CONDA_LINK_DIRS)
    target_link_directories(cudf PUBLIC "$<BUILD_INTERFACE:${CONDA_LINK_DIRS}>")
endif()

# Add Conda include paths if specified
if(CONDA_INCLUDE_DIRS)
    target_include_directories(cudf PUBLIC "$<BUILD_INTERFACE:${CONDA_INCLUDE_DIRS}>")
endif()

# Instruct jitify to use the kernel JIT cache
if(JITIFY_USE_CACHE)
    target_compile_definitions(cudf PUBLIC JITIFY_USE_CACHE "CUDF_VERSION=${PROJECT_VERSION}")
endif()

# Per-thread default stream
if(PER_THREAD_DEFAULT_STREAM)
    target_compile_definitions(cudf PUBLIC CUDA_API_PER_THREAD_DEFAULT_STREAM)
endif()

# Disable NVTX if necessary
if(NOT USE_NVTX)
    target_compile_definitions(cudf PUBLIC NVTX_DISABLE)
endif()

# Define spdlog level
target_compile_definitions(cudf PUBLIC "SPDLOG_ACTIVE_LEVEL=SPDLOG_LEVEL_${RMM_LOGGING_LEVEL}")

# Compile stringified JIT sources first
add_dependencies(cudf jitify_preprocess_run)

# Specify the target module library dependencies
target_link_libraries(cudf
           PUBLIC ZLIB::ZLIB
                  ${ARROW_LIBRARIES}
                  cudf::Thrust
<<<<<<< HEAD
                  nvCOMP::nvcomp
                  rmm::rmm)
=======
                  rmm::rmm
           PRIVATE cuco::cuco)
>>>>>>> 80bf8d9f

if(CUDA_STATIC_RUNTIME)
    # Tell CMake what CUDA language runtime to use
    set_target_properties(cudf PROPERTIES CUDA_RUNTIME_LIBRARY Static)
    # Make sure to export to consumers what runtime we used
    target_link_libraries(cudf PUBLIC CUDA::cudart_static)
else()
    # Tell CMake what CUDA language runtime to use
    set_target_properties(cudf PROPERTIES CUDA_RUNTIME_LIBRARY Shared)
    # Make sure to export to consumers what runtime we used
    target_link_libraries(cudf PUBLIC CUDA::cudart)
endif()

# The CUDA::cuda_driver is needed due to JITIFY sources which
# directly call the cuda driver API
if(NOT TARGET CUDA::cuda_driver)
    message(FATAL_ERROR "Building libcudf requires `libcuda.so` to be present.
        This error often occurs when trying to build libcudf from a container without the NVIDIA runtime loaded.")
endif()
target_link_libraries(cudf PUBLIC CUDA::cuda_driver)

# Add cuFile interface if available
if(TARGET cuFile::cuFile_interface)
    target_link_libraries(cudf PRIVATE cuFile::cuFile_interface)
endif()

file(WRITE "${CUDF_BINARY_DIR}/fatbin.ld"
[=[
SECTIONS
{
  .nvFatBinSegment : { *(.nvFatBinSegment) }
  .nv_fatbin : { *(.nv_fatbin) }
}
]=])
target_link_options(cudf PRIVATE "${CUDF_BINARY_DIR}/fatbin.ld")

add_library(cudf::cudf ALIAS cudf)

###################################################################################################
# - tests and benchmarks --------------------------------------------------------------------------
###################################################################################################

###################################################################################################
# - build cudftestutil ----------------------------------------------------------------------------

add_library(cudftestutil STATIC
            tests/utilities/base_fixture.cpp
            tests/utilities/column_utilities.cu
            tests/utilities/table_utilities.cu
            tests/strings/utilities.cu)

target_compile_options(cudftestutil
            PUBLIC "$<$<COMPILE_LANGUAGE:CXX>:${CUDF_CXX_FLAGS}>"
                   "$<BUILD_INTERFACE:$<$<COMPILE_LANGUAGE:CUDA>:${CUDF_CUDA_FLAGS}>>"
)

target_compile_features(cudftestutil
    PUBLIC cxx_std_17 $<BUILD_INTERFACE:cuda_std_17>)

target_link_libraries(cudftestutil
               PUBLIC GTest::gmock
                      GTest::gtest
                      Threads::Threads
                      cudf)

target_include_directories(cudftestutil
    PUBLIC "$<BUILD_INTERFACE:${CUDF_SOURCE_DIR}>"
           "$<BUILD_INTERFACE:${CUDF_SOURCE_DIR}/src>")

install(TARGETS cudftestutil
        DESTINATION lib
        EXPORT cudf-testing-targets)

add_library(cudf::cudftestutil ALIAS cudftestutil)

###################################################################################################
# - add tests -------------------------------------------------------------------------------------

if(CUDF_BUILD_TESTS)
    # include CTest module -- automatically calls enable_testing()
    include(CTest)
    add_subdirectory(tests)
endif()

###################################################################################################
# - add benchmarks --------------------------------------------------------------------------------

if(CUDF_BUILD_BENCHMARKS)
    # Find or install GoogleBench
    CPMFindPackage(NAME benchmark
        VERSION         1.5.2
        GIT_REPOSITORY  https://github.com/google/benchmark.git
        GIT_TAG         v1.5.2
        GIT_SHALLOW     TRUE
        OPTIONS         "BENCHMARK_ENABLE_TESTING OFF"
                        "BENCHMARK_ENABLE_INSTALL OFF")
    # Find or install NVBench
    include(cmake/thirdparty/CUDF_GetNVBench.cmake)
    add_subdirectory(benchmarks)
endif()

###################################################################################################
# - install targets -------------------------------------------------------------------------------

include(CPack)

include(GNUInstallDirs)

set(INSTALL_CONFIGDIR lib/cmake/cudf)
set(CMAKE_INSTALL_DEFAULT_COMPONENT_NAME cudf)

# install target for cudf_base and the proxy libcudf.so
install(TARGETS cudf
        DESTINATION lib
        EXPORT cudf-targets)

install(TARGETS nvcomp
        DESTINATION lib
        EXPORT cudf-nvcomp-target)
    
install(DIRECTORY
            ${CUDF_SOURCE_DIR}/include/cudf
            ${CUDF_SOURCE_DIR}/include/cudf_test
        DESTINATION ${CMAKE_INSTALL_INCLUDEDIR})

install(DIRECTORY
            ${CUDF_GENERATED_INCLUDE_DIR}/include/libcxx
            ${CUDF_GENERATED_INCLUDE_DIR}/include/libcudacxx
        DESTINATION ${CMAKE_INSTALL_INCLUDEDIR}/libcudf)

include(CMakePackageConfigHelpers)

configure_package_config_file(cmake/cudf-config.cmake.in "${CUDF_BINARY_DIR}/cmake/cudf-config.cmake"
                              INSTALL_DESTINATION "${INSTALL_CONFIGDIR}")

write_basic_package_version_file("${CUDF_BINARY_DIR}/cmake/cudf-config-version.cmake"
                                 COMPATIBILITY SameMinorVersion)

install(FILES   "${CUDF_BINARY_DIR}/cmake/cudf-config.cmake"
                "${CUDF_BINARY_DIR}/cmake/cudf-config-version.cmake"
                "${CUDF_SOURCE_DIR}/cmake/install/FindThrust.cmake"
    DESTINATION "${INSTALL_CONFIGDIR}")

install(EXPORT  cudf-targets
    FILE        cudf-targets.cmake
    NAMESPACE   cudf::
    DESTINATION "${INSTALL_CONFIGDIR}")

install(EXPORT  cudf-testing-targets
    FILE        cudf-testing-targets.cmake
    NAMESPACE   cudf::
    DESTINATION "${INSTALL_CONFIGDIR}")

install(EXPORT  cudf-nvcomp-target
    FILE        cudf-nvcomp-target.cmake
    NAMESPACE   nvCOMP::
    DESTINATION "${INSTALL_CONFIGDIR}")

################################################################################################
# - build export -------------------------------------------------------------------------------
configure_package_config_file(cmake/cudf-build-config.cmake.in ${CUDF_BINARY_DIR}/cudf-config.cmake
                              INSTALL_DESTINATION ${CUDF_BINARY_DIR})

write_basic_package_version_file(${CUDF_BINARY_DIR}/cudf-config-version.cmake
                                 COMPATIBILITY SameMinorVersion)

if(TARGET gtest)
    get_target_property(gtest_is_imported gtest IMPORTED)
    if(NOT gtest_is_imported)
        export(TARGETS gtest gmock gtest_main gmock_main
            FILE ${CUDF_BINARY_DIR}/cudf-gtesting-targets.cmake
            NAMESPACE   GTest::)
    endif()
endif()

if(TARGET nvcomp)
    get_target_property(nvcomp_is_imported nvcomp IMPORTED)
    if(NOT nvcomp_is_imported)
        export(TARGETS nvcomp
            FILE ${CUDF_BINARY_DIR}/cudf-nvcomp-target.cmake
            NAMESPACE   nvCOMP::)
    endif()
endif()

export(EXPORT cudf-targets
    FILE ${CUDF_BINARY_DIR}/cudf-targets.cmake
    NAMESPACE   cudf::)

export(EXPORT cudf-testing-targets
    FILE ${CUDF_BINARY_DIR}/cudf-testing-targets.cmake
    NAMESPACE   cudf::)


###################################################################################################
# - make documentation ----------------------------------------------------------------------------

# doc targets for cuDF
add_custom_command(OUTPUT CUDF_DOXYGEN
                   WORKING_DIRECTORY ${CUDF_SOURCE_DIR}/doxygen
                   COMMAND doxygen Doxyfile
                   VERBATIM)

add_custom_target(docs_cudf DEPENDS CUDF_DOXYGEN)<|MERGE_RESOLUTION|>--- conflicted
+++ resolved
@@ -532,13 +532,9 @@
            PUBLIC ZLIB::ZLIB
                   ${ARROW_LIBRARIES}
                   cudf::Thrust
-<<<<<<< HEAD
                   nvCOMP::nvcomp
-                  rmm::rmm)
-=======
                   rmm::rmm
            PRIVATE cuco::cuco)
->>>>>>> 80bf8d9f
 
 if(CUDA_STATIC_RUNTIME)
     # Tell CMake what CUDA language runtime to use
