#=============================================================================
# Copyright (c) 2018-2019, NVIDIA CORPORATION.
#
# Licensed under the Apache License, Version 2.0 (the "License");
# you may not use this file except in compliance with the License.
# You may obtain a copy of the License at
#
#     http://www.apache.org/licenses/LICENSE-2.0
#
# Unless required by applicable law or agreed to in writing, software
# distributed under the License is distributed on an "AS IS" BASIS,
# WITHOUT WARRANTIES OR CONDITIONS OF ANY KIND, either express or implied.
# See the License for the specific language governing permissions and
# limitations under the License.
#=============================================================================
cmake_minimum_required(VERSION 3.12 FATAL_ERROR)

project(CUDA_DATAFRAME VERSION 0.11.0 LANGUAGES C CXX CUDA)

if(NOT CMAKE_CUDA_COMPILER)
  message(SEND_ERROR "CMake cannot locate a CUDA compiler")
endif(NOT CMAKE_CUDA_COMPILER)

###################################################################################################
# - build type ------------------------------------------------------------------------------------

# Set a default build type if none was specified
set(DEFAULT_BUILD_TYPE "Release")

if(NOT CMAKE_BUILD_TYPE AND NOT CMAKE_CONFIGURATION_TYPES)
  message(STATUS "Setting build type to '${DEFAULT_BUILD_TYPE}' since none specified.")
  set(CMAKE_BUILD_TYPE "${DEFAULT_BUILD_TYPE}" CACHE
      STRING "Choose the type of build." FORCE)
  # Set the possible values of build type for cmake-gui
  set_property(CACHE CMAKE_BUILD_TYPE PROPERTY STRINGS
    "Debug" "Release" "MinSizeRel" "RelWithDebInfo")
endif(NOT CMAKE_BUILD_TYPE AND NOT CMAKE_CONFIGURATION_TYPES)

###################################################################################################
# - compiler options ------------------------------------------------------------------------------

set(CMAKE_CXX_STANDARD 14)
set(CMAKE_C_COMPILER $ENV{CC})
set(CMAKE_CXX_COMPILER $ENV{CXX})
set(CMAKE_CXX_STANDARD_REQUIRED ON)

set(CMAKE_CUDA_STANDARD 14)
set(CMAKE_CUDA_STANDARD_REQUIRED ON)

if(CMAKE_COMPILER_IS_GNUCXX)
    set(CMAKE_CXX_FLAGS "${CMAKE_CXX_FLAGS} -Werror")

    option(CMAKE_CXX11_ABI "Enable the GLIBCXX11 ABI" ON)
    if(CMAKE_CXX11_ABI)
        message(STATUS "CUDF: Enabling the GLIBCXX11 ABI")
    else()
        message(STATUS "CUDF: Disabling the GLIBCXX11 ABI")
        set(CMAKE_C_FLAGS "${CMAKE_C_FLAGS} -D_GLIBCXX_USE_CXX11_ABI=0")
        set(CMAKE_CXX_FLAGS "${CMAKE_CXX_FLAGS} -D_GLIBCXX_USE_CXX11_ABI=0")
        set(CMAKE_CUDA_FLAGS "${CMAKE_CUDA_FLAGS} -Xcompiler -D_GLIBCXX_USE_CXX11_ABI=0")
    endif(CMAKE_CXX11_ABI)
endif(CMAKE_COMPILER_IS_GNUCXX)

if(CMAKE_CUDA_COMPILER_VERSION)
  # Compute the version. from  CMAKE_CUDA_COMPILER_VERSION
  string(REGEX REPLACE "([0-9]+)\\.([0-9]+).*" "\\1" CUDA_VERSION_MAJOR ${CMAKE_CUDA_COMPILER_VERSION})
  string(REGEX REPLACE "([0-9]+)\\.([0-9]+).*" "\\2" CUDA_VERSION_MINOR ${CMAKE_CUDA_COMPILER_VERSION})
  set(CUDA_VERSION "${CUDA_VERSION_MAJOR}.${CUDA_VERSION_MINOR}" CACHE STRING "Version of CUDA as computed from nvcc.")
  mark_as_advanced(CUDA_VERSION)
endif()

message(STATUS "CUDA_VERSION_MAJOR: ${CUDA_VERSION_MAJOR}")
message(STATUS "CUDA_VERSION_MINOR: ${CUDA_VERSION_MINOR}")
message(STATUS "CUDA_VERSION: ${CUDA_VERSION}")

# Always set this convenience variable
set(CUDA_VERSION_STRING "${CUDA_VERSION}")

# Auto-detect available GPU compute architectures
set(GPU_ARCHS "ALL" CACHE STRING
  "List of GPU architectures (semicolon-separated) to be compiled for. Pass 'ALL' if you want to compile for all supported GPU architectures. Empty string means to auto-detect the GPUs on the current system")

if("${GPU_ARCHS}" STREQUAL "")
  include(cmake/EvalGpuArchs.cmake)
  evaluate_gpu_archs(GPU_ARCHS)
endif()

if("${GPU_ARCHS}" STREQUAL "ALL")
  set(GPU_ARCHS "60")
  if((CUDA_VERSION_MAJOR EQUAL 9) OR (CUDA_VERSION_MAJOR GREATER 9))
    set(GPU_ARCHS "${GPU_ARCHS};70")
  endif()
  if((CUDA_VERSION_MAJOR EQUAL 10) OR (CUDA_VERSION_MAJOR GREATER 10))
    set(GPU_ARCHS "${GPU_ARCHS};75")
  endif()
endif()
message("GPU_ARCHS = ${GPU_ARCHS}")

foreach(arch ${GPU_ARCHS})
  set(CMAKE_CUDA_FLAGS "${CMAKE_CUDA_FLAGS} -gencode arch=compute_${arch},code=sm_${arch}")
endforeach()

list(GET GPU_ARCHS -1 ptx)
set(CMAKE_CUDA_FLAGS "${CMAKE_CUDA_FLAGS} -gencode arch=compute_${ptx},code=compute_${ptx}")

set(CMAKE_CUDA_FLAGS "${CMAKE_CUDA_FLAGS} --expt-extended-lambda --expt-relaxed-constexpr")

# set warnings as errors
# TODO: remove `no-maybe-unitialized` used to suppress warnings in rmm::exec_policy
set(CMAKE_CUDA_FLAGS "${CMAKE_CUDA_FLAGS} -Werror cross-execution-space-call -Xcompiler -Wall,-Werror")

# Option to enable line info in CUDA device compilation to allow introspection when profiling / memchecking
option(CMAKE_CUDA_LINEINFO "Enable the -lineinfo option for nvcc (useful for cuda-memcheck / profiler" OFF)
if(CMAKE_CUDA_LINEINFO)
    set(CMAKE_CUDA_FLAGS "${CMAKE_CUDA_FLAGS} -lineinfo")
endif(CMAKE_CUDA_LINEINFO)

# Debug options
if(CMAKE_BUILD_TYPE MATCHES Debug)
    message(STATUS "Building with debugging flags")
    set(CMAKE_CUDA_FLAGS "${CMAKE_CUDA_FLAGS} -G -Xcompiler -rdynamic")
endif(CMAKE_BUILD_TYPE MATCHES Debug)

# To apply RUNPATH to transitive dependencies (this is a temporary solution)
set(CMAKE_SHARED_LINKER_FLAGS "-Wl,--disable-new-dtags")
set(CMAKE_EXE_LINKER_FLAGS "-Wl,--disable-new-dtags")

# Build options
option(BUILD_SHARED_LIBS "Build shared libraries" ON)
option(BUILD_TESTS "Configure CMake to build tests" ON)
option(BUILD_BENCHMARKS "Configure CMake to build (google) benchmarks" OFF)

###################################################################################################
# - cmake modules ---------------------------------------------------------------------------------

set(CMAKE_MODULE_PATH "${CMAKE_CURRENT_SOURCE_DIR}/cmake/Modules/" ${CMAKE_MODULE_PATH})

include(FeatureSummary)
include(CheckIncludeFiles)
include(CheckLibraryExists)

###################################################################################################
# - conda environment -----------------------------------------------------------------------------

if("$ENV{CONDA_BUILD}" STREQUAL "1")
    set(CMAKE_SYSTEM_PREFIX_PATH "$ENV{BUILD_PREFIX};$ENV{PREFIX};${CMAKE_SYSTEM_PREFIX_PATH}")
    set(CONDA_INCLUDE_DIRS "$ENV{BUILD_PREFIX}/include" "$ENV{PREFIX}/include")
    set(CONDA_LINK_DIRS "$ENV{BUILD_PREFIX}/lib" "$ENV{PREFIX}/lib")
    message(STATUS "Conda build detected, CMAKE_SYSTEM_PREFIX_PATH set to: ${CMAKE_SYSTEM_PREFIX_PATH}")
elseif(DEFINED ENV{CONDA_PREFIX})
    set(CMAKE_SYSTEM_PREFIX_PATH "$ENV{CONDA_PREFIX};${CMAKE_SYSTEM_PREFIX_PATH}")
    set(CONDA_INCLUDE_DIRS "$ENV{CONDA_PREFIX}/include")
    set(CONDA_LINK_DIRS "$ENV{CONDA_PREFIX}/lib")
    message(STATUS "Conda environment detected, CMAKE_SYSTEM_PREFIX_PATH set to: ${CMAKE_SYSTEM_PREFIX_PATH}")
endif("$ENV{CONDA_BUILD}" STREQUAL "1")

###################################################################################################
# - find arrow ------------------------------------------------------------------------------------

message(STATUS "BUILDING ARROW")
include(ConfigureArrow)

if(ARROW_FOUND)
    message(STATUS "Apache Arrow found in ${ARROW_INCLUDE_DIR}")
else()
    message(FATAL_ERROR "Apache Arrow not found, please check your settings.")
endif(ARROW_FOUND)

###################################################################################################
# - find zlib -------------------------------------------------------------------------------------

find_package(ZLIB REQUIRED)

message(STATUS "ZLIB: ZLIB_LIBRARIES set to ${ZLIB_LIBRARIES}")
message(STATUS "ZLIB: ZLIB_INCLUDE_DIRS set to ${ZLIB_INCLUDE_DIRS}")

if(ZLIB_FOUND)
    message(STATUS "ZLib found in ${ZLIB_INCLUDE_DIRS}")
else()
    message(FATAL_ERROR "ZLib not found, please check your settings.")
endif(ZLIB_FOUND)

###################################################################################################
# - find boost ------------------------------------------------------------------------------------

# Don't look for a CMake configuration file
set(Boost_NO_BOOST_CMAKE ON)

find_package(
    Boost REQUIRED MODULE
    COMPONENTS filesystem
)

message(STATUS "BOOST: Boost_LIBRARIES set to ${Boost_LIBRARIES}")
message(STATUS "BOOST: Boost_INCLUDE_DIRS set to ${Boost_INCLUDE_DIRS}")

if(Boost_FOUND)
    message(STATUS "Boost found in ${Boost_INCLUDE_DIRS}")
else()
    message(FATAL_ERROR "Boost not found, please check your settings.")
endif(Boost_FOUND)

###################################################################################################
# - RMM -------------------------------------------------------------------------------------------

find_path(RMM_INCLUDE "rmm"
          HINTS "$ENV{RMM_ROOT}/include")

find_library(RMM_LIBRARY "rmm"
             HINTS "$ENV{RMM_ROOT}/lib" "$ENV{RMM_ROOT}/build")

message(STATUS "RMM: RMM_LIBRARY set to ${RMM_LIBRARY}")
message(STATUS "RMM: RMM_INCLUDE set to ${RMM_INCLUDE}")

add_library(rmm SHARED IMPORTED ${RMM_LIBRARY})
if(RMM_INCLUDE AND RMM_LIBRARY)
    set_target_properties(rmm PROPERTIES IMPORTED_LOCATION ${RMM_LIBRARY})
endif(RMM_INCLUDE AND RMM_LIBRARY)

###################################################################################################
# - DLPACK -------------------------------------------------------------------------------------------

find_path(
    DLPACK_INCLUDE "dlpack"
    HINTS "$ENV{DLPACK_ROOT}/include"
)

message(STATUS "DLPACK: DLPACK_INCLUDE set to ${DLPACK_INCLUDE}")

###################################################################################################
# - jitify ----------------------------------------------------------------------------------------

option(JITIFY_USE_CACHE "Use a file cache for JIT compiled kernels" ON)
if(JITIFY_USE_CACHE)
    message(STATUS "Using file cache for JIT compiled kernels")
    add_definitions("-DJITIFY_USE_CACHE -DCUDF_VERSION=${CMAKE_PROJECT_VERSION}")
endif(JITIFY_USE_CACHE)

###################################################################################################
# - add gtest -------------------------------------------------------------------------------------

if(BUILD_TESTS)
    include(CTest)
    include(ConfigureGoogleTest)

    if(GTEST_FOUND)
        message(STATUS "Google C++ Testing Framework (Google Test) found in ${GTEST_ROOT}")
        include_directories(${GTEST_INCLUDE_DIR})
        add_subdirectory(${CMAKE_SOURCE_DIR}/tests)
        add_subdirectory(${CMAKE_SOURCE_DIR}/custrings/tests)
    else()
        message(AUTHOR_WARNING "Google C++ Testing Framework (Google Test) not found: automated tests are disabled.")
    endif(GTEST_FOUND)
endif(BUILD_TESTS)

message(STATUS "CUDF_TEST_LIST set to: ${CUDF_TEST_LIST}")
message(STATUS "NVSTRINGS_TEST_LIST set to: ${NVSTRINGS_TEST_LIST}")

###################################################################################################
# - add google benchmark --------------------------------------------------------------------------

if(BUILD_BENCHMARKS)

  include(ConfigureGoogleBenchmark)

  if(GBENCH_FOUND)
    message(STATUS "Google C++ Benchmarking Framework (Google Benchmark) found in ${GBENCH_ROOT}")
    include_directories(${GBENCH_INCLUDE_DIR})
    add_subdirectory(${CMAKE_SOURCE_DIR}/benchmarks)
  else()
    message(AUTHOR_WARNING "Google C++ Benchmarking Framework (Google Benchmark) not found: automated tests are disabled.")
  endif(GBENCH_FOUND)

endif(BUILD_BENCHMARKS)

###################################################################################################
# - include paths ---------------------------------------------------------------------------------

if(CMAKE_CUDA_TOOLKIT_INCLUDE_DIRECTORIES)
	include_directories("${CMAKE_CUDA_TOOLKIT_INCLUDE_DIRECTORIES}")
endif(CMAKE_CUDA_TOOLKIT_INCLUDE_DIRECTORIES)

include_directories("${CMAKE_BINARY_DIR}/include"
                    "${CMAKE_SOURCE_DIR}/include"
                    "${CMAKE_SOURCE_DIR}/src"
                    "${CMAKE_SOURCE_DIR}/thirdparty/cub"
                    "${CMAKE_SOURCE_DIR}/thirdparty/jitify"
                    "${CMAKE_SOURCE_DIR}/thirdparty/libcudacxx/include"
                    "${ARROW_INCLUDE_DIR}"
                    "${FLATBUFFERS_INCLUDE_DIR}"
                    "${ZLIB_INCLUDE_DIRS}"
                    "${Boost_INCLUDE_DIRS}"
                    "${RMM_INCLUDE}"
                    "${DLPACK_INCLUDE}")

if(CONDA_INCLUDE_DIRS)
    include_directories("${CONDA_INCLUDE_DIRS}")
endif(CONDA_INCLUDE_DIRS)

###################################################################################################
# - library paths ---------------------------------------------------------------------------------

link_directories("${CMAKE_CUDA_IMPLICIT_LINK_DIRECTORIES}" # CMAKE_CUDA_IMPLICIT_LINK_DIRECTORIES is an undocumented/unsupported variable containing the link directories for nvcc
                 "${CMAKE_BINARY_DIR}/lib"
                 "${CMAKE_BINARY_DIR}"
                 "${FLATBUFFERS_LIBRARY_DIR}"
                 "${GTEST_LIBRARY_DIR}"
                 "${RMM_LIBRARY}")

if(CONDA_LINK_DIRS)
    link_directories("${CONDA_LINK_DIRS}")
endif(CONDA_LINK_DIRS)

###################################################################################################
# - library targets -------------------------------------------------------------------------------

add_library(libNVStrings
            custrings/strings/NVStrings.cu
            custrings/strings/NVStringsImpl.cu
            custrings/strings/array.cu
            custrings/strings/attrs.cu
            custrings/strings/case.cu
            custrings/strings/combine.cu
            custrings/strings/convert.cu
            custrings/strings/count.cu
            custrings/strings/datetime.cu
            custrings/strings/extract.cu
            custrings/strings/extract_record.cu
            custrings/strings/find.cu
            custrings/strings/findall.cu
            custrings/strings/findall_record.cu
            custrings/strings/modify.cu
            custrings/strings/pad.cu
            custrings/strings/replace.cu
            custrings/strings/replace_backref.cu
            custrings/strings/replace_multi.cu
            custrings/strings/split.cu
            custrings/strings/strip.cu
            custrings/strings/substr.cu
            custrings/strings/urlencode.cu
            custrings/util.cu
            custrings/regex/regexec.cpp
            custrings/regex/regcomp.cpp)

add_library(libNVCategory
            custrings/category/NVCategory.cu
            custrings/category/numeric_category.cu
            custrings/category/numeric_category_int.cu
            custrings/category/numeric_category_long.cu
            custrings/category/numeric_category_float.cu
            custrings/category/numeric_category_double.cu)

add_library(libNVText
            custrings/text/NVText.cu
            custrings/text/edit_distance.cu
            custrings/text/ngram.cu
            custrings/text/stemmer.cu
            custrings/text/tokens.cu
            custrings/util.cu)

add_library(cudf
            src/comms/ipc/ipc.cpp
            src/column/legacy/column.cpp
            src/column/legacy/context.cpp
            src/table/legacy/table.cpp
            src/strings/nvcategory_util.cpp
            src/join/legacy/joining.cu
            src/orderby/legacy/orderby.cu
            src/predicates/legacy/is_sorted.cu
            src/sort/legacy/digitize.cu
            src/groupby/hash/legacy/groupby.cu
            src/groupby/sort/legacy/sort_helper.cu
            src/groupby/sort/legacy/groupby.cu
            src/groupby/legacy/groupby_without_aggregation.cu
            src/groupby/common/legacy/aggregation_requests.cpp
            src/rolling/legacy/rolling.cu
            src/rolling/legacy/jit/code/kernel.cpp
            src/rolling/legacy/jit/code/operation.cpp
            src/rolling/legacy/jit/util/type.cpp
            src/binaryop/legacy/binaryop.cpp
            src/binaryop/legacy/compiled/binary_ops.cu
            src/binaryop/legacy/jit/code/kernel.cpp
            src/binaryop/legacy/jit/code/operation.cpp
            src/binaryop/legacy/jit/code/traits.cpp
            src/binaryop/legacy/jit/util/operator.cpp
            src/binaryop/legacy/jit/util/type.cpp
            src/jit/legacy/type.cpp
            src/jit/parser.cpp
            src/jit/cache.cpp
            src/jit/launcher.cpp
            src/transform/legacy/transform.cpp
            src/transform/jit/code/kernel.cpp
            src/transform/legacy/nans_to_nulls.cu
            src/bitmask/legacy/bitmask_ops.cu
            src/stream_compaction/legacy/apply_boolean_mask.cu
            src/stream_compaction/legacy/drop_nulls.cu
            src/stream_compaction/legacy/drop_duplicates.cu
            src/datetime/legacy/datetime_ops.cu
            src/datetime/datetime_util.cpp
            src/hash/legacy/hashing.cu
            src/quantiles/quantiles.cu
            src/quantiles/group_quantiles.cu
            src/reductions/legacy/reductions.cu
            src/reductions/legacy/min.cu
            src/reductions/legacy/max.cu
            src/reductions/legacy/any.cu
            src/reductions/legacy/all.cu
            src/reductions/legacy/sum.cu
            src/reductions/legacy/product.cu
            src/reductions/legacy/sum_of_squares.cu
            src/reductions/legacy/mean.cu
            src/reductions/legacy/var.cu
            src/reductions/legacy/std.cu
            src/reductions/legacy/scan.cu
            src/replace/legacy/replace.cu
	    src/replace/replace.cu
            src/reshape/stack.cu
            src/transpose/legacy/transpose.cu
            src/merge/legacy/merge.cu
            src/unary/null_ops.cu
            src/unary/legacy/math_ops.cu
            src/unary/legacy/cast_ops.cu
            src/unary/legacy/null_ops.cu
            src/io/legacy/cuio_common.cpp
            src/io/legacy/io_functions.cpp
            src/io/convert/csr/legacy/cudf_to_csr.cu
            src/io/convert/dlpack/legacy/cudf_dlpack.cpp
            src/io/avro/legacy/avro_reader_impl.cu
            src/io/avro/avro_gpu.cu
            src/io/avro/avro.cpp
            src/io/csv/legacy/csv_reader_impl.cu
            src/io/csv/legacy/csv_writer.cu
            src/io/csv/legacy/csv_gpu.cu
            src/io/json/legacy/json_reader_impl.cu
            src/io/orc/legacy/orc_reader_impl.cu
            src/io/orc/legacy/orc_writer_impl.cu
            src/io/orc/orc.cpp
            src/io/orc/timezone.cpp
            src/io/orc/stripe_data.cu
            src/io/orc/stripe_init.cu
            src/io/orc/stripe_enc.cu
            src/io/orc/dict_enc.cu
            src/io/parquet/page_data.cu
            src/io/parquet/page_hdr.cu
            src/io/parquet/legacy/parquet_reader_impl.cu
            src/io/parquet/parquet.cpp
            src/io/comp/cpu_unbz2.cpp
            src/io/comp/uncomp.cpp
            src/io/comp/brotli_dict.cpp
            src/io/comp/debrotli.cu
            src/io/comp/snap.cu
            src/io/comp/unsnap.cu
            src/io/comp/gpuinflate.cu
            src/io/utilities/datasource.cpp
            src/io/utilities/legacy/parsing_utils.cu
            src/utilities/legacy/cuda_utils.cu
            src/utilities/column_utils.cpp
	    src/copying/gather.cu
            src/utilities/legacy/error_utils.cpp
            src/utilities/nvtx/nvtx_utils.cpp
            src/utilities/nvtx/legacy/nvtx_utils.cpp
            src/copying/copy.cpp
            src/copying/slice.cpp
            src/copying/split.cpp
            src/copying/legacy/copy.cpp
            src/copying/legacy/gather.cu
            src/copying/legacy/scatter.cu
            src/copying/legacy/slice.cu
            src/copying/legacy/split.cu
            src/bitmask/legacy/legacy_bitmask.cpp
            src/copying/legacy/copy_range.cu
            src/filling/legacy/fill.cu
            src/filling/legacy/repeat.cu
            src/filling/legacy/tile.cu
            src/search/legacy/search.cu
            src/column/column.cu
            src/column/column_view.cpp
            src/column/column_device_view.cu
            src/column/column_factories.cpp
            src/table/table_view.cpp
            src/table/table_device_view.cu
            src/table/table.cpp
            src/bitmask/null_mask.cu
            src/sort/sort.cu
            src/column/legacy/interop.cpp
            src/strings/strings_column_factories.cu
            src/strings/strings_scalar_factories.cpp
            src/strings/strings_column_view.cu
            src/strings/utilities.cu
            src/strings/attributes.cu
            src/strings/copying/copying.cu
            src/strings/sorting/sorting.cu
            src/strings/substring.cu
            src/strings/combine.cu
            src/strings/char_types/char_types.cu
            src/strings/case.cu
<<<<<<< HEAD
            src/strings/regex/regcomp.cpp
            src/strings/regex/regexec.cu
            src/strings/contains.cu
=======
            src/strings/find.cu
>>>>>>> 7a87503c
            src/scalar/scalar.cpp
            src/scalar/scalar_factories.cpp)

# Rename installation to proper names for later finding
set_target_properties(libNVStrings PROPERTIES OUTPUT_NAME "NVStrings")
set_target_properties(libNVCategory PROPERTIES OUTPUT_NAME "NVCategory")
set_target_properties(libNVText PROPERTIES OUTPUT_NAME "NVText")

# Override RPATH for cudf
set_target_properties(cudf PROPERTIES BUILD_RPATH "\$ORIGIN")

# Override RPATH for nvstrings
set_target_properties(libNVStrings PROPERTIES BUILD_RPATH "\$ORIGIN")
set_target_properties(libNVCategory PROPERTIES BUILD_RPATH "\$ORIGIN")
set_target_properties(libNVText PROPERTIES BUILD_RPATH "\$ORIGIN")

###################################################################################################
# - jitify ----------------------------------------------------------------------------------------

# Creates executable stringify and uses it to convert types.h to c-str for use in JIT code
add_executable(stringify "${CMAKE_SOURCE_DIR}/thirdparty/jitify/stringify.cpp")
execute_process(WORKING_DIRECTORY ${CMAKE_BINARY_DIR}
    COMMAND ${CMAKE_COMMAND} -E make_directory ${CMAKE_BINARY_DIR}/include)

add_custom_command(OUTPUT ${CMAKE_BINARY_DIR}/include/types.h.jit
                   WORKING_DIRECTORY ${CMAKE_CURRENT_SOURCE_DIR}/include
                   COMMAND ${CMAKE_BINARY_DIR}/stringify cudf/types.h > ${CMAKE_BINARY_DIR}/include/types.h.jit
                   COMMENT "Run stringify on header types.h to convert it to c-str for use in JIT compiled code"
                   DEPENDS stringify
                   MAIN_DEPENDENCY ${CMAKE_CURRENT_SOURCE_DIR}/include/cudf/types.h)

add_custom_command(OUTPUT ${CMAKE_BINARY_DIR}/include/types.hpp.jit
                   WORKING_DIRECTORY ${CMAKE_CURRENT_SOURCE_DIR}/include
                   COMMAND ${CMAKE_BINARY_DIR}/stringify cudf/types.hpp > ${CMAKE_BINARY_DIR}/include/types.hpp.jit
                   COMMENT "Run stringify on header types.hpp to convert it to c-str for use in JIT compiled code"
                   DEPENDS stringify
                   MAIN_DEPENDENCY ${CMAKE_CURRENT_SOURCE_DIR}/include/cudf/types.hpp)

add_custom_target(stringify_run DEPENDS
                  ${CMAKE_BINARY_DIR}/include/types.h.jit
                  ${CMAKE_BINARY_DIR}/include/types.hpp.jit)

add_dependencies(cudf stringify_run)

###################################################################################################
# - build options ---------------------------------------------------------------------------------

option(USE_NVTX "Build with NVTX support" ON)
if(USE_NVTX)
    message(STATUS "Using Nvidia Tools Extension")
    find_library(NVTX_LIBRARY nvToolsExt PATH ${CMAKE_CUDA_IMPLICIT_LINK_DIRECTORIES})
    target_link_libraries(cudf ${NVTX_LIBRARY})
    set(CMAKE_CXX_FLAGS "${CMAKE_CXX_FLAGS} -DUSE_NVTX")
endif(USE_NVTX)

option(HT_LEGACY_ALLOCATOR "Use the legacy allocator for hash tables" ON)
if(HT_LEGACY_ALLOCATOR)
    message(STATUS "Using legacy allocator for hash tables")
    set(CMAKE_CUDA_FLAGS "${CMAKE_CUDA_FLAGS} --define-macro HT_LEGACY_ALLOCATOR")
endif(HT_LEGACY_ALLOCATOR)

###################################################################################################
# - link libraries --------------------------------------------------------------------------------

# Get all the symbols from the Arrow CUDA Library for Cython
set(ARROW_CUDA_LIB_LINK -Wl,--whole-archive ${ARROW_CUDA_LIB} -Wl,--no-whole-archive)

# link targets for NVStrings
target_link_libraries(libNVStrings rmm cudart cuda)
target_link_libraries(libNVCategory libNVStrings rmm cudart cuda)
target_link_libraries(libNVText libNVStrings rmm cudart cuda)

# link targets for cuDF
target_link_libraries(cudf NVCategory NVStrings rmm ${ARROW_CUDA_LIB_LINK} ${ARROW_LIB} nvrtc cudart cuda ${ZLIB_LIBRARIES} ${Boost_LIBRARIES})

###################################################################################################
# - install targets -------------------------------------------------------------------------------

# install targets for NVStrings
install(TARGETS libNVStrings
        DESTINATION lib
        COMPONENT nvstrings)

install(TARGETS libNVCategory
        DESTINATION lib
        COMPONENT nvstrings)

install(TARGETS libNVText
        DESTINATION lib
        COMPONENT nvstrings)

install(DIRECTORY ${CMAKE_CURRENT_SOURCE_DIR}/include/nvstrings
        DESTINATION include
        COMPONENT nvstrings)

add_custom_target(nvstrings
                  DEPENDS libNVStrings libNVCategory libNVText)

# install targets for cuDF
install(TARGETS cudf
        DESTINATION lib
        COMPONENT cudf)
install(DIRECTORY ${CMAKE_CURRENT_SOURCE_DIR}/include/cudf
        DESTINATION include
        COMPONENT cudf)

add_custom_target(install_cudf
                  COMMAND "${CMAKE_COMMAND}" -DCOMPONENT=cudf -P "${CMAKE_BINARY_DIR}/cmake_install.cmake"
                  DEPENDS cudf)

if(BUILD_TESTS)
    add_dependencies(install_cudf cudftestutil)
endif(BUILD_TESTS)

add_custom_target(install_nvstrings
                  COMMAND "${CMAKE_COMMAND}" -DCOMPONENT=nvstrings -P "${CMAKE_BINARY_DIR}/cmake_install.cmake"
                  DEPENDS nvstrings)

add_custom_target(build_tests_cudf
                  DEPENDS ${CUDF_TEST_LIST})

add_custom_target(build_tests_nvstrings
                  DEPENDS ${NVSTRINGS_TEST_LIST})

add_custom_target(test_cudf
                  COMMAND ctest -E "NVSTRINGS"
                  DEPENDS build_tests_cudf)

add_custom_target(test_nvstrings
                  COMMAND ctest -R "NVSTRINGS"
                  DEPENDS build_tests_nvstrings)

###################################################################################################
# - make documentation ----------------------------------------------------------------------------

# doc targets for nvstrings
add_custom_command(OUTPUT NVSTRINGS_DOXYGEN
                   WORKING_DIRECTORY ${CMAKE_CURRENT_SOURCE_DIR}/custrings/doxygen
                   COMMAND doxygen Doxyfile
                   VERBATIM
)
add_custom_target(docs_nvstrings DEPENDS NVSTRINGS_DOXYGEN)

# doc targets for cuDF
add_custom_command(OUTPUT CUDF_DOXYGEN
                   WORKING_DIRECTORY ${CMAKE_CURRENT_SOURCE_DIR}/doxygen
                   COMMAND doxygen Doxyfile
                   VERBATIM)

add_custom_target(docs_cudf DEPENDS CUDF_DOXYGEN)<|MERGE_RESOLUTION|>--- conflicted
+++ resolved
@@ -494,13 +494,10 @@
             src/strings/combine.cu
             src/strings/char_types/char_types.cu
             src/strings/case.cu
-<<<<<<< HEAD
+            src/strings/find.cu
             src/strings/regex/regcomp.cpp
             src/strings/regex/regexec.cu
             src/strings/contains.cu
-=======
-            src/strings/find.cu
->>>>>>> 7a87503c
             src/scalar/scalar.cpp
             src/scalar/scalar_factories.cpp)
 
