--- conflicted
+++ resolved
@@ -237,11 +237,7 @@
   src/column/column_factories.cpp
   src/column/column_factories.cu
   src/column/column_view.cpp
-<<<<<<< HEAD
   src/column/dremel.cu
-  src/comms/ipc/ipc.cpp
-=======
->>>>>>> b5a2efb0
   src/copying/concatenate.cu
   src/copying/contiguous_split.cu
   src/copying/copy.cpp
