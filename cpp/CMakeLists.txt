# =============================================================================
# Copyright (c) 2018-2025, NVIDIA CORPORATION.
#
# Licensed under the Apache License, Version 2.0 (the "License"); you may not use this file except
# in compliance with the License. You may obtain a copy of the License at
#
# http://www.apache.org/licenses/LICENSE-2.0
#
# Unless required by applicable law or agreed to in writing, software distributed under the License
# is distributed on an "AS IS" BASIS, WITHOUT WARRANTIES OR CONDITIONS OF ANY KIND, either express
# or implied. See the License for the specific language governing permissions and limitations under
# the License.
# =============================================================================

cmake_minimum_required(VERSION 3.30.4 FATAL_ERROR)

include(../cmake/rapids_config.cmake)
include(rapids-cmake)
include(rapids-cpm)
include(rapids-cuda)
include(${rapids-cmake-dir}/cuda/set_runtime.cmake)
include(rapids-export)
include(rapids-find)

rapids_cuda_init_architectures(CUDF)

project(
  CUDF
  VERSION "${RAPIDS_VERSION}"
  LANGUAGES C CXX CUDA
)
if(CMAKE_CUDA_COMPILER_ID STREQUAL "NVIDIA" AND CMAKE_CUDA_COMPILER_VERSION VERSION_LESS 11.5)
  message(
    FATAL_ERROR
      "libcudf requires CUDA Toolkit 11.5+ to compile (nvcc ${CMAKE_CUDA_COMPILER_VERSION} provided)"
  )
endif()

rapids_cmake_write_version_file(include/cudf/version_config.hpp)

# Needed because GoogleBenchmark changes the state of FindThreads.cmake, causing subsequent runs to
# have different values for the `Threads::Threads` target. Setting this flag ensures
# `Threads::Threads` is the same value in first run and subsequent runs.
set(THREADS_PREFER_PTHREAD_FLAG ON)

# ##################################################################################################
# * build options ---------------------------------------------------------------------------------

option(USE_NVTX "Build with NVTX support" ON)
option(BUILD_TESTS "Configure CMake to build tests" ON)
option(BUILD_BENCHMARKS "Configure CMake to build (google & nvbench) benchmarks" OFF)
option(BUILD_SHARED_LIBS "Build cuDF shared libraries" ON)
option(JITIFY_USE_CACHE "Use a file cache for JIT compiled kernels" ON)
option(CUDF_BUILD_TESTUTIL "Whether to build the test utilities contained in libcudf" ON)
mark_as_advanced(CUDF_BUILD_TESTUTIL)
option(CUDF_USE_PROPRIETARY_NVCOMP "Download and use NVCOMP with proprietary extensions" ON)
option(CUDF_EXPORT_NVCOMP "Export NVCOMP as a dependency" ON)
option(CUDF_LARGE_STRINGS_DISABLED "Build with large string support disabled" OFF)
mark_as_advanced(CUDF_LARGE_STRINGS_DISABLED)
option(
  CUDF_USE_PER_THREAD_DEFAULT_STREAM
  "Build cuDF with per-thread default stream, including passing the per-thread default
         stream to external libraries."
  OFF
)
# Option to add all symbols to the dynamic symbol table in the library file, allowing to retrieve
# human-readable stacktrace for debugging.
option(
  CUDF_BUILD_STACKTRACE_DEBUG
  "Replace the current optimization flags by the options '-rdynamic -Og -NDEBUG', useful for debugging with stacktrace retrieval"
  OFF
)
option(DISABLE_DEPRECATION_WARNINGS "Disable warnings generated from deprecated declarations." OFF)
# Option to enable line info in CUDA device compilation to allow introspection when profiling /
# memchecking
option(CUDA_ENABLE_LINEINFO
       "Enable the -lineinfo option for nvcc (useful for cuda-memcheck / profiler)" OFF
)
option(CUDA_WARNINGS_AS_ERRORS "Enable -Werror=all-warnings for all CUDA compilation" ON)
# cudart can be statically linked or dynamically linked. The python ecosystem wants dynamic linking
option(CUDA_STATIC_RUNTIME "Statically link the CUDA runtime" OFF)

set(DEFAULT_CUDF_BUILD_STREAMS_TEST_UTIL ON)
if(CUDA_STATIC_RUNTIME OR NOT BUILD_SHARED_LIBS)
  set(DEFAULT_CUDF_BUILD_STREAMS_TEST_UTIL OFF)
endif()
option(
  CUDF_BUILD_STREAMS_TEST_UTIL
  "Whether to build the utilities for stream testing contained in libcudf"
  ${DEFAULT_CUDF_BUILD_STREAMS_TEST_UTIL}
)
mark_as_advanced(CUDF_BUILD_STREAMS_TEST_UTIL)
option(CUDF_CLANG_TIDY "Enable clang-tidy during compilation" OFF)
option(CUDF_IWYU "Enable IWYU during compilation" OFF)
option(CUDF_CLANG_TIDY_AUTOFIX "Enable clang-tidy autofixes" OFF)

option(
  CUDF_KVIKIO_REMOTE_IO
  "Enable remote IO (e.g. AWS S3) support through KvikIO. If disabled, cudf-python will still be able to do remote IO through fsspec."
  ON
)

message(VERBOSE "CUDF: Build with NVTX support: ${USE_NVTX}")
message(VERBOSE "CUDF: Configure CMake to build tests: ${BUILD_TESTS}")
message(VERBOSE "CUDF: Configure CMake to build (google & nvbench) benchmarks: ${BUILD_BENCHMARKS}")
message(VERBOSE "CUDF: Build cuDF shared libraries: ${BUILD_SHARED_LIBS}")
message(VERBOSE "CUDF: Use a file cache for JIT compiled kernels: ${JITIFY_USE_CACHE}")
message(VERBOSE "CUDF: Build with per-thread default stream: ${CUDF_USE_PER_THREAD_DEFAULT_STREAM}")
message(
  VERBOSE
  "CUDF: Replace the current optimization flags by the options '-rdynamic -Og' (useful for debugging with stacktrace retrieval): ${CUDF_BUILD_STACKTRACE_DEBUG}"
)
message(
  VERBOSE
  "CUDF: Disable warnings generated from deprecated declarations: ${DISABLE_DEPRECATION_WARNINGS}"
)
message(
  VERBOSE
  "CUDF: Enable the -lineinfo option for nvcc (useful for cuda-memcheck / profiler): ${CUDA_ENABLE_LINEINFO}"
)
message(VERBOSE "CUDF: Statically link the CUDA runtime: ${CUDA_STATIC_RUNTIME}")
message(VERBOSE
        "CUDF: Build with remote IO (e.g. AWS S3) support through KvikIO: ${CUDF_KVIKIO_REMOTE_IO}"
)

# Set a default build type if none was specified
rapids_cmake_build_type("Release")
set(CUDF_BUILD_TESTS ${BUILD_TESTS})
set(CUDF_BUILD_BENCHMARKS ${BUILD_BENCHMARKS})
if(BUILD_TESTS AND NOT CUDF_BUILD_TESTUTIL)
  message(
    FATAL_ERROR
      "Tests cannot be built without building cudf test utils. Please set CUDF_BUILD_TESTUTIL=ON or BUILD_TESTS=OFF"
  )
endif()

if(CUDF_BUILD_STACKTRACE_DEBUG AND NOT CMAKE_COMPILER_IS_GNUCXX)
  message(FATAL_ERROR "CUDF_BUILD_STACKTRACE_DEBUG is only supported with GCC compiler")
endif()

set(CUDF_CXX_FLAGS "")
set(CUDF_CUDA_FLAGS "")
set(CUDF_CXX_DEFINITIONS "")
set(CUDF_CUDA_DEFINITIONS "")

# Set logging level
set(LIBCUDF_LOGGING_LEVEL
    "INFO"
    CACHE STRING "Choose the logging level."
)
set_property(
  CACHE LIBCUDF_LOGGING_LEVEL PROPERTY STRINGS "TRACE" "DEBUG" "INFO" "WARN" "ERROR" "CRITICAL"
                                       "OFF"
)
message(VERBOSE "CUDF: LIBCUDF_LOGGING_LEVEL = '${LIBCUDF_LOGGING_LEVEL}'.")

if(NOT CUDF_GENERATED_INCLUDE_DIR)
  set(CUDF_GENERATED_INCLUDE_DIR ${CUDF_BINARY_DIR})
endif()

# ##################################################################################################
# * linter configuration ---------------------------------------------------------------------------
if(CUDF_CLANG_TIDY)
  find_program(
    CLANG_TIDY_EXE
    NAMES "clang-tidy"
    DOC "Path to clang-tidy executable" REQUIRED
  )

  execute_process(
    COMMAND ${CLANG_TIDY_EXE} --version
    OUTPUT_VARIABLE CLANG_TIDY_OUTPUT
    OUTPUT_STRIP_TRAILING_WHITESPACE
  )
  string(REGEX MATCH "LLVM version ([0-9]+\\.[0-9]+)\\.[0-9]+" LLVM_VERSION_MATCH
               "${CLANG_TIDY_OUTPUT}"
  )
  # Discard the patch version and allow it to float. Empirically, results between patch versions are
  # mostly stable, and looking at available packages on some package managers sometimes patch
  # versions are skipped so we don't want to constrain to a patch version that the user can't
  # install.
  set(LLVM_VERSION "${CMAKE_MATCH_1}")
  set(expected_clang_tidy_version 19.1)
  if(NOT expected_clang_tidy_version VERSION_EQUAL LLVM_VERSION)
    message(
      FATAL_ERROR
        "clang-tidy version ${expected_clang_tidy_version} is required, but found ${LLVM_VERSION}"
    )
  endif()
endif()

if(CUDF_IWYU)
  find_program(IWYU_EXE NAMES include-what-you-use iwyu REQUIRED)
endif()

# Turn on the clang-tidy property for a target excluding the files specified in SKIPPED_FILES.
function(enable_static_checkers target)
  set(_tidy_options IWYU CLANG_TIDY)
  set(_tidy_one_value)
  set(_tidy_multi_value SKIPPED_FILES)
  cmake_parse_arguments(
    _LINT "${_tidy_options}" "${_tidy_one_value}" "${_tidy_multi_value}" ${ARGN}
  )

  if(_LINT_CLANG_TIDY)
    # clang will complain about unused link libraries on the compile line unless we specify
    # -Qunused-arguments.
    if(CUDF_CLANG_TIDY_AUTOFIX)
      set_target_properties(
        ${target} PROPERTIES CXX_CLANG_TIDY
                             "${CLANG_TIDY_EXE};--extra-arg=-Qunused-arguments;--fix"
      )
    else()
      set_target_properties(
        ${target} PROPERTIES CXX_CLANG_TIDY "${CLANG_TIDY_EXE};--extra-arg=-Qunused-arguments"
      )
    endif()
  endif()
  if(_LINT_IWYU)
    # A few extra warnings pop up when building with IWYU. I'm not sure why, but they are not
    # relevant since they don't show up in any other build so it's better to suppress them until we
    # can figure out the cause. Setting this as part of CXX_INCLUDE_WHAT_YOU_USE does not appear to
    # be sufficient, we must also ensure that it is set to the underlying target's CXX compile
    # flags. To do this completely cleanly we should modify the flags on the target rather than the
    # global CUDF_CXX_FLAGS, but this solution is good enough for now since we never run the linters
    # on real builds.
    foreach(_flag -Wno-missing-braces -Wno-unneeded-internal-declaration)
      list(FIND CUDF_CXX_FLAGS "${_flag}" _flag_index)
      if(_flag_index EQUAL -1)
        list(APPEND CUDF_CXX_FLAGS ${_flag})
      endif()
    endforeach()
    set(CUDF_CXX_FLAGS
        "${CUDF_CXX_FLAGS}"
        PARENT_SCOPE
    )
    set_target_properties(${target} PROPERTIES CXX_INCLUDE_WHAT_YOU_USE "${IWYU_EXE}")
  endif()
  foreach(file IN LISTS _LINT_SKIPPED_FILES)
    set_source_files_properties(${file} PROPERTIES SKIP_LINTING ON)
  endforeach()
endfunction()

# ##################################################################################################
# * conda environment -----------------------------------------------------------------------------
rapids_cmake_support_conda_env(conda_env MODIFY_PREFIX_PATH)

# ##################################################################################################
# * compiler options ------------------------------------------------------------------------------
set(CMAKE_MODULE_PATH ${CMAKE_CURRENT_SOURCE_DIR}/cmake/Modules ${CMAKE_MODULE_PATH})
rapids_find_package(
  CUDAToolkit REQUIRED
  BUILD_EXPORT_SET cudf-exports
  INSTALL_EXPORT_SET cudf-exports
)
include(cmake/Modules/ConfigureCUDA.cmake) # set other CUDA compilation flags

# ##################################################################################################
# * dependencies ----------------------------------------------------------------------------------

# find zlib
rapids_find_package(ZLIB REQUIRED)

if(CUDF_BUILD_TESTUTIL)
  # find Threads (needed by cudftestutil)
  rapids_find_package(
    Threads REQUIRED
    BUILD_EXPORT_SET cudf-exports
    INSTALL_EXPORT_SET cudf-exports
  )
endif()

# add third party dependencies using CPM
rapids_cpm_init()

include(${rapids-cmake-dir}/cpm/rapids_logger.cmake)
rapids_cpm_rapids_logger(BUILD_EXPORT_SET cudf-exports INSTALL_EXPORT_SET cudf-exports)
create_logger_macros(CUDF "cudf::default_logger()" include/cudf)

# find jitify
include(cmake/thirdparty/get_jitify.cmake)
# find NVTX
include(cmake/thirdparty/get_nvtx.cmake)
# find nvCOMP
include(cmake/thirdparty/get_nvcomp.cmake)
# find CCCL before rmm so that we get cudf's patched version of CCCL
include(cmake/thirdparty/get_cccl.cmake)
# find rmm
include(cmake/thirdparty/get_rmm.cmake)
# find flatbuffers
include(cmake/thirdparty/get_flatbuffers.cmake)
# find dlpack
include(cmake/thirdparty/get_dlpack.cmake)
# find cuCollections, should come after including CCCL
include(cmake/thirdparty/get_cucollections.cmake)
# find or install GoogleTest
if(CUDF_BUILD_TESTUTIL)
  include(cmake/thirdparty/get_gtest.cmake)
endif()
# preprocess jitify-able kernels
include(cmake/Modules/JitifyPreprocessKernels.cmake)
# find KvikIO
include(cmake/thirdparty/get_kvikio.cmake)
# find nanoarrow
include(cmake/thirdparty/get_nanoarrow.cmake)
# find thread_pool
include(cmake/thirdparty/get_thread_pool.cmake)
# find zstd
include(cmake/thirdparty/get_zstd.cmake)

# Workaround until https://github.com/rapidsai/rapids-cmake/issues/176 is resolved
if(NOT BUILD_SHARED_LIBS)
  include("${rapids-cmake-dir}/export/find_package_file.cmake")
  list(APPEND METADATA_KINDS BUILD INSTALL)
  list(APPEND dependencies KvikIO ZLIB nvcomp nanoarrow zstd)

  foreach(METADATA_KIND IN LISTS METADATA_KINDS)
    foreach(dep IN LISTS dependencies)
      rapids_export_package(${METADATA_KIND} ${dep} cudf-exports)
    endforeach()
  endforeach()

  if(TARGET conda_env)
    install(TARGETS conda_env EXPORT cudf-exports)
  endif()
endif()

# ##################################################################################################
# * library targets -------------------------------------------------------------------------------

add_library(
  cudf
  src/aggregation/aggregation.cpp
  src/aggregation/aggregation.cu
  src/aggregation/result_cache.cpp
  src/ast/expression_parser.cpp
  src/ast/expressions.cpp
  src/ast/operators.cpp
  src/binaryop/binaryop.cpp
  src/binaryop/compiled/ATan2.cu
  src/binaryop/compiled/Add.cu
  src/binaryop/compiled/BitwiseAnd.cu
  src/binaryop/compiled/BitwiseOr.cu
  src/binaryop/compiled/BitwiseXor.cu
  src/binaryop/compiled/Div.cu
  src/binaryop/compiled/FloorDiv.cu
  src/binaryop/compiled/Greater.cu
  src/binaryop/compiled/GreaterEqual.cu
  src/binaryop/compiled/IntPow.cu
  src/binaryop/compiled/Less.cu
  src/binaryop/compiled/LessEqual.cu
  src/binaryop/compiled/LogBase.cu
  src/binaryop/compiled/LogicalAnd.cu
  src/binaryop/compiled/LogicalOr.cu
  src/binaryop/compiled/Mod.cu
  src/binaryop/compiled/Mul.cu
  src/binaryop/compiled/NullEquals.cu
  src/binaryop/compiled/NullNotEquals.cu
  src/binaryop/compiled/NullLogicalAnd.cu
  src/binaryop/compiled/NullLogicalOr.cu
  src/binaryop/compiled/NullMax.cu
  src/binaryop/compiled/NullMin.cu
  src/binaryop/compiled/PMod.cu
  src/binaryop/compiled/Pow.cu
  src/binaryop/compiled/PyMod.cu
  src/binaryop/compiled/ShiftLeft.cu
  src/binaryop/compiled/ShiftRight.cu
  src/binaryop/compiled/ShiftRightUnsigned.cu
  src/binaryop/compiled/Sub.cu
  src/binaryop/compiled/TrueDiv.cu
  src/binaryop/compiled/binary_ops.cu
  src/binaryop/compiled/equality_ops.cu
  src/binaryop/compiled/util.cpp
  src/labeling/label_bins.cu
  src/bitmask/null_mask.cu
  src/bitmask/is_element_valid.cpp
  src/column/column.cu
  src/column/column_device_view.cu
  src/column/column_factories.cpp
  src/column/column_factories.cu
  src/column/column_view.cpp
  src/copying/concatenate.cu
  src/copying/contiguous_split.cu
  src/copying/copy.cpp
  src/copying/copy.cu
  src/copying/copy_range.cu
  src/copying/gather.cu
  src/copying/get_element.cu
  src/copying/pack.cpp
  src/copying/purge_nonempty_nulls.cu
  src/copying/reverse.cu
  src/copying/sample.cu
  src/copying/scatter.cu
  src/copying/shift.cu
  src/copying/slice.cu
  src/copying/split.cpp
  src/copying/segmented_shift.cu
  src/datetime/datetime_ops.cu
  src/dictionary/add_keys.cu
  src/dictionary/decode.cu
  src/dictionary/detail/concatenate.cu
  src/dictionary/detail/merge.cu
  src/dictionary/dictionary_column_view.cpp
  src/dictionary/dictionary_factories.cu
  src/dictionary/encode.cu
  src/dictionary/remove_keys.cu
  src/dictionary/replace.cu
  src/dictionary/search.cu
  src/dictionary/set_keys.cu
  src/filling/calendrical_month_sequence.cu
  src/filling/fill.cu
  src/filling/repeat.cu
  src/filling/sequence.cu
  src/groupby/groupby.cu
  src/groupby/hash/compute_aggregations.cu
  src/groupby/hash/compute_aggregations_null.cu
  src/groupby/hash/compute_global_memory_aggs.cu
  src/groupby/hash/compute_global_memory_aggs_null.cu
  src/groupby/hash/compute_groupby.cu
  src/groupby/hash/compute_mapping_indices.cu
  src/groupby/hash/compute_mapping_indices_null.cu
  src/groupby/hash/compute_shared_memory_aggs.cu
  src/groupby/hash/create_sparse_results_table.cu
  src/groupby/hash/flatten_single_pass_aggs.cpp
  src/groupby/hash/groupby.cu
  src/groupby/hash/hash_compound_agg_finalizer.cu
  src/groupby/hash/sparse_to_dense_results.cu
  src/groupby/sort/aggregate.cpp
  src/groupby/sort/group_argmax.cu
  src/groupby/sort/group_argmin.cu
  src/groupby/sort/group_collect.cu
  src/groupby/sort/group_correlation.cu
  src/groupby/sort/group_count.cu
  src/groupby/sort/group_histogram.cu
  src/groupby/sort/group_m2.cu
  src/groupby/sort/group_max.cu
  src/groupby/sort/group_min.cu
  src/groupby/sort/group_merge_lists.cu
  src/groupby/sort/group_merge_m2.cu
  src/groupby/sort/group_nth_element.cu
  src/groupby/sort/group_nunique.cu
  src/groupby/sort/group_product.cu
  src/groupby/sort/group_quantiles.cu
  src/groupby/sort/group_std.cu
  src/groupby/sort/group_sum.cu
  src/groupby/sort/group_count_scan.cu
  src/groupby/sort/group_max_scan.cu
  src/groupby/sort/group_min_scan.cu
  src/groupby/sort/group_product_scan.cu
  src/groupby/sort/group_rank_scan.cu
  src/groupby/sort/group_replace_nulls.cu
  src/groupby/sort/group_sum_scan.cu
  src/groupby/sort/host_udf_aggregation.cpp
  src/groupby/sort/scan.cpp
  src/groupby/sort/sort_helper.cu
  src/hash/md5_hash.cu
  src/hash/murmurhash3_x86_32.cu
  src/hash/murmurhash3_x64_128.cu
  src/hash/sha1_hash.cu
  src/hash/sha224_hash.cu
  src/hash/sha256_hash.cu
  src/hash/sha384_hash.cu
  src/hash/sha512_hash.cu
  src/hash/xxhash_32.cu
  src/hash/xxhash_64.cu
  src/interop/dlpack.cpp
  src/interop/arrow_utilities.cpp
  src/interop/arrow_data_structures.cpp
  src/interop/to_arrow_device.cu
  src/interop/to_arrow_host.cu
  src/interop/from_arrow_device.cu
  src/interop/from_arrow_host.cu
  src/interop/from_arrow_host_strings.cu
  src/interop/from_arrow_stream.cu
  src/interop/to_arrow_schema.cpp
  src/io/avro/avro.cpp
  src/io/avro/avro_gpu.cu
  src/io/avro/reader_impl.cu
  src/io/comp/brotli_dict.cpp
  src/io/comp/comp.cpp
  src/io/comp/comp.cu
  src/io/comp/common.cpp
  src/io/comp/cpu_unbz2.cpp
  src/io/comp/debrotli.cu
  src/io/comp/gpuinflate.cu
  src/io/comp/nvcomp_adapter.cpp
  src/io/comp/nvcomp_adapter.cu
  src/io/comp/snap.cu
  src/io/comp/uncomp.cpp
  src/io/comp/unsnap.cu
  src/io/csv/csv_gpu.cu
  src/io/csv/durations.cu
  src/io/csv/reader_impl.cu
  src/io/csv/writer_impl.cu
  src/io/functions.cpp
  src/io/json/host_tree_algorithms.cu
  src/io/json/json_column.cu
  src/io/json/column_tree_construction.cu
  src/io/json/json_normalization.cu
  src/io/json/json_tree.cu
  src/io/json/nested_json_gpu.cu
  src/io/json/read_json.cu
  src/io/json/parser_features.cpp
  src/io/json/process_tokens.cu
  src/io/json/write_json.cu
  src/io/orc/aggregate_orc_metadata.cpp
  src/io/orc/dict_enc.cu
  src/io/orc/orc.cpp
  src/io/orc/reader_impl.cu
  src/io/orc/reader_impl_chunking.cu
  src/io/orc/reader_impl_decode.cu
  src/io/orc/reader_impl_helpers.cpp
  src/io/orc/stats_enc.cu
  src/io/orc/stripe_data.cu
  src/io/orc/stripe_enc.cu
  src/io/orc/stripe_init.cu
  src/datetime/timezone.cpp
  src/io/orc/writer_impl.cu
  src/io/parquet/arrow_schema_writer.cpp
  src/io/parquet/bloom_filter_reader.cu
  src/io/parquet/compact_protocol_reader.cpp
  src/io/parquet/compact_protocol_writer.cpp
  src/io/parquet/decode_preprocess.cu
  src/io/parquet/experimental/hybrid_scan.cpp
  src/io/parquet/experimental/hybrid_scan_helpers.cpp
  src/io/parquet/experimental/hybrid_scan_impl.cpp
  src/io/parquet/page_data.cu
  src/io/parquet/chunk_dict.cu
  src/io/parquet/page_enc.cu
  src/io/parquet/page_hdr.cu
  src/io/parquet/page_delta_decode.cu
  src/io/parquet/page_string_decode.cu
  src/io/parquet/predicate_pushdown.cpp
  src/io/parquet/reader.cpp
  src/io/parquet/reader_impl.cpp
  src/io/parquet/reader_impl_chunking.cu
  src/io/parquet/reader_impl_helpers.cpp
  src/io/parquet/reader_impl_preprocess.cu
  src/io/parquet/stats_filter_helpers.cpp
  src/io/parquet/writer_impl.cu
  src/io/parquet/writer_impl_helpers.cpp
  src/io/parquet/decode_fixed.cu
  src/io/statistics/orc_column_statistics.cu
  src/io/statistics/parquet_column_statistics.cu
  src/io/text/byte_range_info.cpp
  src/io/text/data_chunk_source_factories.cpp
  src/io/text/bgzip_data_chunk_source.cu
  src/io/text/bgzip_utils.cpp
  src/io/text/multibyte_split.cu
  src/io/utilities/base64_utilities.cpp
  src/io/utilities/column_buffer.cpp
  src/io/utilities/column_buffer_strings.cu
  src/io/utilities/config_utils.cpp
  src/io/utilities/data_casting.cu
  src/io/utilities/data_sink.cpp
  src/io/utilities/datasource.cpp
  src/io/utilities/row_selection.cpp
  src/io/utilities/type_inference.cu
  src/io/utilities/trie.cu
  src/jit/cache.cpp
  src/jit/parser.cpp
  src/jit/runtime_support.cpp
  src/jit/util.cpp
  src/join/conditional_join.cu
  src/join/cross_join.cu
  src/join/distinct_hash_join.cu
  src/join/hash_join.cu
  src/join/join.cu
  src/join/join_utils.cu
  src/join/mixed_join.cu
  src/join/mixed_join_kernel.cu
  src/join/mixed_join_kernel_nulls.cu
  src/join/mixed_join_kernels_semi.cu
  src/join/mixed_join_semi.cu
  src/join/mixed_join_size_kernel.cu
  src/join/mixed_join_size_kernel_nulls.cu
  src/join/semi_join.cu
  src/join/sort_merge_join.cu
  src/json/json_path.cu
  src/lists/contains.cu
  src/lists/combine/concatenate_list_elements.cu
  src/lists/combine/concatenate_rows.cu
  src/lists/copying/concatenate.cu
  src/lists/copying/copying.cu
  src/lists/copying/gather.cu
  src/lists/copying/segmented_gather.cu
  src/lists/copying/scatter_helper.cu
  src/lists/count_elements.cu
  src/lists/dremel.cu
  src/lists/explode.cu
  src/lists/extract.cu
  src/lists/interleave_columns.cu
  src/lists/lists_column_factories.cu
  src/lists/lists_column_view.cu
  src/lists/reverse.cu
  src/lists/segmented_sort.cu
  src/lists/sequences.cu
  src/lists/set_operations.cu
  src/lists/stream_compaction/apply_boolean_mask.cu
  src/lists/stream_compaction/distinct.cu
  src/lists/utilities.cu
  src/merge/merge.cu
  src/partitioning/partitioning.cu
  src/partitioning/round_robin.cu
  src/quantiles/tdigest/tdigest.cu
  src/quantiles/tdigest/tdigest_aggregation.cu
  src/quantiles/tdigest/tdigest_column_view.cpp
  src/quantiles/quantile.cu
  src/quantiles/quantiles.cu
  src/reductions/all.cu
  src/reductions/any.cu
  src/reductions/collect_ops.cu
  src/reductions/histogram.cu
  src/reductions/max.cu
  src/reductions/mean.cu
  src/reductions/min.cu
  src/reductions/minmax.cu
  src/reductions/nth_element.cu
  src/reductions/product.cu
  src/reductions/reductions.cpp
  src/reductions/scan/rank_scan.cu
  src/reductions/scan/ewm.cu
  src/reductions/scan/scan.cpp
  src/reductions/scan/scan_exclusive.cu
  src/reductions/scan/scan_inclusive.cu
  src/reductions/segmented/all.cu
  src/reductions/segmented/any.cu
  src/reductions/segmented/counts.cu
  src/reductions/segmented/max.cu
  src/reductions/segmented/mean.cu
  src/reductions/segmented/min.cu
  src/reductions/segmented/nunique.cu
  src/reductions/segmented/product.cu
  src/reductions/segmented/reductions.cpp
  src/reductions/segmented/std.cu
  src/reductions/segmented/sum.cu
  src/reductions/segmented/sum_of_squares.cu
  src/reductions/segmented/update_validity.cu
  src/reductions/segmented/var.cu
  src/reductions/std.cu
  src/reductions/sum.cu
  src/reductions/sum_of_squares.cu
  src/reductions/var.cu
  src/replace/clamp.cu
  src/replace/nans.cu
  src/replace/nulls.cu
  src/replace/replace.cu
  src/reshape/byte_cast.cu
  src/reshape/interleave_columns.cu
  src/reshape/tile.cu
  src/rolling/detail/optimized_unbounded_window.cpp
  src/rolling/detail/rolling_collect_list.cu
  src/rolling/detail/rolling_fixed_window.cu
  src/rolling/detail/rolling_utils.cu
  src/rolling/detail/rolling_variable_window.cu
  src/rolling/grouped_rolling.cu
  src/rolling/range_rolling.cu
  src/rolling/range_window_bounds.cpp
  src/rolling/rolling.cpp
  src/round/round.cu
  src/scalar/scalar.cpp
  src/scalar/scalar_factories.cpp
  src/search/contains_column.cu
  src/search/contains_scalar.cu
  src/search/contains_table.cu
  src/search/search_ordered.cu
  src/sort/is_sorted.cu
  src/sort/rank.cu
  src/sort/segmented_sort.cu
  src/sort/sort_column.cu
  src/sort/sort.cu
  src/sort/stable_segmented_sort.cu
  src/sort/stable_sort_column.cu
  src/sort/stable_sort.cu
  src/stream_compaction/apply_boolean_mask.cu
  src/stream_compaction/distinct.cu
  src/stream_compaction/distinct_count.cu
  src/stream_compaction/distinct_helpers.cu
  src/stream_compaction/drop_nans.cu
  src/stream_compaction/drop_nulls.cu
  src/stream_compaction/stable_distinct.cu
  src/stream_compaction/unique.cu
  src/stream_compaction/unique_count.cu
  src/stream_compaction/unique_count_column.cu
  src/strings/attributes.cu
  src/strings/capitalize.cu
  src/strings/case.cu
  src/strings/char_types/char_cases.cu
  src/strings/char_types/char_types.cu
  src/strings/combine/concatenate.cu
  src/strings/combine/join.cu
  src/strings/combine/join_list_elements.cu
  src/strings/contains.cu
  src/strings/convert/convert_booleans.cu
  src/strings/convert/convert_datetime.cu
  src/strings/convert/convert_durations.cu
  src/strings/convert/convert_fixed_point.cu
  src/strings/convert/convert_floats.cu
  src/strings/convert/convert_hex.cu
  src/strings/convert/convert_integers.cu
  src/strings/convert/convert_ipv4.cu
  src/strings/convert/convert_urls.cu
  src/strings/convert/convert_lists.cu
  src/strings/copying/concatenate.cu
  src/strings/copying/copying.cu
  src/strings/copying/copy_range.cu
  src/strings/copying/shift.cu
  src/strings/count_matches.cu
  src/strings/extract/extract.cu
  src/strings/extract/extract_all.cu
  src/strings/filling/fill.cu
  src/strings/filter_chars.cu
  src/strings/like.cu
  src/strings/merge/merge.cu
  src/strings/padding.cu
  src/strings/positions.cu
  src/strings/regex/regcomp.cpp
  src/strings/regex/regexec.cpp
  src/strings/regex/regex_program.cpp
  src/strings/repeat_strings.cu
  src/strings/replace/backref_re.cu
  src/strings/replace/find_replace.cu
  src/strings/replace/multi.cu
  src/strings/replace/multi_re.cu
  src/strings/replace/replace.cu
  src/strings/replace/replace_nulls.cu
  src/strings/replace/replace_re.cu
  src/strings/replace/replace_slice.cu
  src/strings/reverse.cu
  src/strings/scan/scan_inclusive.cu
  src/strings/search/contains_multiple.cu
  src/strings/search/findall.cu
  src/strings/search/find.cu
  src/strings/search/find_multiple.cu
  src/strings/slice.cu
  src/strings/split/partition.cu
  src/strings/split/split.cu
  src/strings/split/split_re.cu
  src/strings/split/split_record.cu
  src/strings/strings_column_factories.cu
  src/strings/strings_column_view.cpp
  src/strings/strings_scalar_factories.cpp
  src/strings/strip.cu
  src/strings/translate.cu
  src/strings/utilities.cu
  src/strings/wrap.cu
  src/structs/copying/concatenate.cu
  src/structs/scan/scan_inclusive.cu
  src/structs/structs_column_factories.cu
  src/structs/structs_column_view.cpp
  src/structs/utilities.cpp
  src/table/row_operators.cu
  src/table/table.cpp
  src/table/table_device_view.cu
  src/table/table_view.cpp
<<<<<<< HEAD
  src/text/dedup.cu
=======
  src/text/deduplicate.cu
>>>>>>> 7b9020b3
  src/text/detokenize.cu
  src/text/edit_distance.cu
  src/text/generate_ngrams.cu
  src/text/jaccard.cu
  src/text/minhash.cu
  src/text/ngrams_tokenize.cu
  src/text/normalize.cu
  src/text/replace.cu
  src/text/stemmer.cu
  src/text/bpe/byte_pair_encoding.cu
  src/text/bpe/load_merge_pairs.cu
  src/text/subword/data_normalizer.cu
  src/text/subword/load_hash_file.cu
  src/text/subword/subword_tokenize.cu
  src/text/subword/wordpiece_tokenizer.cu
  src/text/tokenize.cu
  src/text/vocabulary_tokenize.cu
  src/text/wordpiece_tokenize.cu
  src/transform/bools_to_mask.cu
  src/transform/compute_column.cu
  src/transform/compute_column_kernel_complex.cu
  src/transform/compute_column_kernel_null_complex.cu
  src/transform/compute_column_kernel_null_primitive.cu
  src/transform/compute_column_kernel_primitive.cu
  src/transform/encode.cu
  src/transform/mask_to_bools.cu
  src/transform/nans_to_nulls.cu
  src/transform/one_hot_encode.cu
  src/transform/row_bit_count.cu
  src/transform/transform.cpp
  src/transpose/transpose.cu
  src/unary/cast_ops.cu
  src/unary/math_ops.cu
  src/unary/nan_ops.cu
  src/unary/null_ops.cu
  src/utilities/cuda.cpp
  src/utilities/cuda_memcpy.cu
  src/utilities/default_stream.cpp
  src/utilities/host_memory.cpp
  src/utilities/host_worker_pool.cpp
  src/utilities/linked_column.cpp
  src/utilities/logger.cpp
  src/utilities/prefetch.cpp
  src/utilities/stacktrace.cpp
  src/utilities/stream_pool.cpp
  src/utilities/traits.cpp
  src/utilities/type_checks.cpp
  src/utilities/type_dispatcher.cpp
)

# Anything that includes jitify needs to be compiled with _FILE_OFFSET_BITS=64 due to a limitation
# in how conda builds glibc
set_source_files_properties(
  src/binaryop/binaryop.cpp
  src/jit/cache.cpp
  src/rolling/detail/rolling_fixed_window.cu
  src/rolling/detail/rolling_variable_window.cu
  src/rolling/grouped_rolling.cu
  src/rolling/rolling.cu
  src/transform/transform.cpp
  PROPERTIES COMPILE_DEFINITIONS "_FILE_OFFSET_BITS=64"
)

set_property(
  SOURCE src/io/parquet/writer_impl.cu
  APPEND
  PROPERTY COMPILE_DEFINITIONS "CUDF_VERSION=${PROJECT_VERSION}"
)

set_target_properties(
  cudf
  PROPERTIES BUILD_RPATH "\$ORIGIN"
             INSTALL_RPATH "\$ORIGIN"
             # set target compile options
             CXX_STANDARD 17
             CXX_STANDARD_REQUIRED ON
             # For std:: support of __int128_t. Can be removed once using cuda::std
             CXX_EXTENSIONS ON
             CXX_VISIBILITY_PRESET hidden
             CUDA_STANDARD 17
             CUDA_STANDARD_REQUIRED ON
             CUDA_VISIBILITY_PRESET hidden
             POSITION_INDEPENDENT_CODE ON
             INTERFACE_POSITION_INDEPENDENT_CODE ON
             LINK_FLAGS "-Wl,--exclude-libs,libzstd.a"
)

# Export the compiler flags and definitions so the downstream applications can optionally retrieve
# and use them.
set_target_properties(
  cudf
  PROPERTIES EXPORT_PROPERTIES
             "CUDF_CXX_FLAGS;CUDF_CUDA_FLAGS;CUDF_CXX_DEFINITIONS;CUDF_CUDA_DEFINITIONS"
             CUDF_CXX_FLAGS "${CUDF_CXX_FLAGS}"
             CUDF_CUDA_FLAGS "${CUDF_CUDA_FLAGS}"
             CUDF_CXX_DEFINITIONS "${CUDF_CXX_DEFINITIONS}"
             CUDF_CUDA_DEFINITIONS "${CUDF_CUDA_DEFINITIONS}"
)

# Note: This must come before the target_compile_options below so that the function can modify the
# flags if necessary.
if(CUDF_CLANG_TIDY OR CUDF_IWYU)
  set(linters)
  if(CUDF_CLANG_TIDY)
    list(APPEND linters CLANG_TIDY)
  endif()
  if(CUDF_IWYU)
    list(APPEND linters IWYU)
  endif()
  enable_static_checkers(
    cudf SKIPPED_FILES src/io/comp/cpu_unbz2.cpp src/io/comp/brotli_dict.cpp ${linters}
  )
endif()
target_compile_options(
  cudf PRIVATE "$<$<COMPILE_LANGUAGE:CXX>:${CUDF_CXX_FLAGS}>"
               "$<$<COMPILE_LANGUAGE:CUDA>:${CUDF_CUDA_FLAGS}>"
)

if(CUDF_BUILD_STACKTRACE_DEBUG)
  # Remove any optimization level to avoid nvcc warning "incompatible redefinition for option
  # 'optimize'".
  string(REGEX REPLACE "(\-O[0123])" "" CMAKE_CUDA_FLAGS "${CMAKE_CUDA_FLAGS}")
  string(REGEX REPLACE "(\-O[0123])" "" CMAKE_CUDA_FLAGS_RELEASE "${CMAKE_CUDA_FLAGS_RELEASE}")
  string(REGEX REPLACE "(\-O[0123])" "" CMAKE_CUDA_FLAGS_MINSIZEREL
                       "${CMAKE_CUDA_FLAGS_MINSIZEREL}"
  )
  string(REGEX REPLACE "(\-O[0123])" "" CMAKE_CUDA_FLAGS_RELWITHDEBINFO
                       "${CMAKE_CUDA_FLAGS_RELWITHDEBINFO}"
  )

  add_library(cudf_backtrace INTERFACE)
  target_compile_definitions(cudf_backtrace INTERFACE CUDF_BUILD_STACKTRACE_DEBUG)
  target_compile_options(
    cudf_backtrace INTERFACE "$<$<COMPILE_LANGUAGE:CXX>:-Og>"
                             "$<$<COMPILE_LANGUAGE:CUDA>:-Xcompiler=-Og>"
  )
  target_link_options(
    cudf_backtrace INTERFACE "$<$<LINK_LANGUAGE:CXX>:-rdynamic>"
    "$<$<LINK_LANGUAGE:CUDA>:-Xlinker=-rdynamic>"
  )
  target_link_libraries(cudf PRIVATE cudf_backtrace)
endif()

# Specify include paths for the current target and dependents
target_include_directories(
  cudf
  PUBLIC "$<BUILD_INTERFACE:${DLPACK_INCLUDE_DIR}>"
         "$<BUILD_INTERFACE:${JITIFY_INCLUDE_DIR}>"
         "$<BUILD_INTERFACE:${CUDF_SOURCE_DIR}/include>"
         "$<BUILD_INTERFACE:${CUDF_GENERATED_INCLUDE_DIR}/include>"
  PRIVATE "$<BUILD_INTERFACE:${CUDF_SOURCE_DIR}/src>"
          "$<BUILD_INTERFACE:${nanoarrow_SOURCE_DIR}/src>"
          "$<BUILD_INTERFACE:${FlatBuffers_SOURCE_DIR}/include>"
          "$<BUILD_INTERFACE:${ZSTD_INCLUDE_DIR}>"
  INTERFACE "$<INSTALL_INTERFACE:include>"
)

target_compile_definitions(
  cudf PUBLIC "$<$<COMPILE_LANGUAGE:CXX>:${CUDF_CXX_DEFINITIONS}>"
              "$<BUILD_INTERFACE:$<$<COMPILE_LANGUAGE:CUDA>:${CUDF_CUDA_DEFINITIONS}>>"
)

# Disable Jitify log printing. See https://github.com/NVIDIA/jitify/issues/79
target_compile_definitions(cudf PRIVATE "JITIFY_PRINT_LOG=0")

if(JITIFY_USE_CACHE)
  # Instruct src/jit/cache what version of cudf we are building so it can compute a cal-ver cache
  # directory. We isolate this definition to the single source so it doesn't effect compiling
  # caching for all of libcudf
  set_property(
    SOURCE src/jit/cache.cpp
    APPEND
    PROPERTY COMPILE_DEFINITIONS "JITIFY_USE_CACHE" "CUDF_VERSION=${PROJECT_VERSION}"
  )
endif()

# Per-thread default stream
if(CUDF_USE_PER_THREAD_DEFAULT_STREAM)
  target_compile_definitions(
    cudf PUBLIC CUDA_API_PER_THREAD_DEFAULT_STREAM CUDF_USE_PER_THREAD_DEFAULT_STREAM
  )
endif()

# Disable NVTX if necessary
if(NOT USE_NVTX)
  target_compile_definitions(cudf PUBLIC NVTX_DISABLE)
endif()

# Disable large strings support
if(CUDF_LARGE_STRINGS_DISABLED)
  target_compile_definitions(cudf PRIVATE CUDF_LARGE_STRINGS_DISABLED)
endif()

# Define logging level
target_compile_definitions(
  cudf PRIVATE "CUDF_LOG_ACTIVE_LEVEL=RAPIDS_LOGGER_LOG_LEVEL_${LIBCUDF_LOGGING_LEVEL}"
)

# Enable remote IO through KvikIO
target_compile_definitions(cudf PRIVATE $<$<BOOL:${CUDF_KVIKIO_REMOTE_IO}>:CUDF_KVIKIO_REMOTE_IO>)

# Remove this after upgrading to a CCCL that has a proper CMake option. See
# https://github.com/NVIDIA/cccl/pull/2844
target_compile_definitions(cudf PRIVATE THRUST_FORCE_32_BIT_OFFSET_TYPE=1 CCCL_AVOID_SORT_UNROLL=1)

# Compile stringified JIT sources first
add_dependencies(cudf jitify_preprocess_run)

# Specify the target module library dependencies
target_link_libraries(
  cudf
  PUBLIC CCCL::CCCL rapids_logger::rapids_logger rmm::rmm $<BUILD_LOCAL_INTERFACE:BS::thread_pool>
  PRIVATE $<BUILD_LOCAL_INTERFACE:nvtx3::nvtx3-cpp> cuco::cuco ZLIB::ZLIB nvcomp::nvcomp
          kvikio::kvikio nanoarrow zstd
)

# Add Conda library, and include paths if specified
if(TARGET conda_env)
  target_link_libraries(cudf PRIVATE conda_env)
endif()

rapids_cuda_set_runtime(cudf USE_STATIC ${CUDA_STATIC_RUNTIME})

file(
  WRITE "${CUDF_BINARY_DIR}/fatbin.ld"
  [=[
SECTIONS
{
  .nvFatBinSegment : { *(.nvFatBinSegment) }
  .nv_fatbin : { *(.nv_fatbin) }
}
]=]
)
target_link_options(cudf PRIVATE "$<HOST_LINK:${CUDF_BINARY_DIR}/fatbin.ld>")

add_library(cudf::cudf ALIAS cudf)

# ##################################################################################################
# * tests and benchmarks --------------------------------------------------------------------------
# ##################################################################################################

# ##################################################################################################
# * build cudftestutil ----------------------------------------------------------------------------

if(CUDF_BUILD_TESTUTIL)
  add_library(
    cudftest_default_stream
    # When compiled as a dynamic library allows us to use LD_PRELOAD injection of symbols. We
    # currently leverage this for stream-related library validation and may make use of it for
    # other similar features in the future.
    tests/utilities/default_stream.cpp
  )
  set_target_properties(
    cudftest_default_stream
    PROPERTIES BUILD_RPATH "\$ORIGIN"
               INSTALL_RPATH "\$ORIGIN"
               # set target compile options
               CXX_STANDARD 17
               CXX_STANDARD_REQUIRED ON
               CUDA_STANDARD 17
               CUDA_STANDARD_REQUIRED ON
               POSITION_INDEPENDENT_CODE ON
               INTERFACE_POSITION_INDEPENDENT_CODE ON
  )
  target_link_libraries(
    cudftest_default_stream
    PUBLIC cudf
    PRIVATE $<TARGET_NAME_IF_EXISTS:conda_env>
  )
  rapids_cuda_set_runtime(cudftest_default_stream USE_STATIC ${CUDA_STATIC_RUNTIME})

  add_library(cudf::cudftest_default_stream ALIAS cudftest_default_stream)

  add_library(cudftestutil INTERFACE)

  set_target_properties(
    cudftestutil
    PROPERTIES BUILD_RPATH "\$ORIGIN"
               INSTALL_RPATH "\$ORIGIN"
               # set target compile options
               CXX_STANDARD 17
               CXX_STANDARD_REQUIRED ON
               CUDA_STANDARD 17
               CUDA_STANDARD_REQUIRED ON
  )

  target_compile_options(
    cudftestutil INTERFACE "$<BUILD_INTERFACE:$<$<COMPILE_LANGUAGE:CXX>:${CUDF_CXX_FLAGS}>>"
                           "$<BUILD_INTERFACE:$<$<COMPILE_LANGUAGE:CUDA>:${CUDF_CUDA_FLAGS}>>"
  )

  target_link_libraries(
    cudftestutil INTERFACE cuco::cuco Threads::Threads cudf cudftest_default_stream
                           $<TARGET_NAME_IF_EXISTS:conda_env>
  )

  target_include_directories(
    cudftestutil INTERFACE "$<BUILD_INTERFACE:${CUDF_SOURCE_DIR}>"
                           "$<BUILD_INTERFACE:${CUDF_SOURCE_DIR}/src>"
  )
  rapids_cuda_set_runtime(cudftestutil USE_STATIC ${CUDA_STATIC_RUNTIME})
  add_library(cudf::cudftestutil ALIAS cudftestutil)

  add_library(cudftestutil_impl INTERFACE)
  add_library(cudf::cudftestutil_impl ALIAS cudftestutil_impl)
  target_sources(
    cudftestutil_impl
    INTERFACE $<BUILD_INTERFACE:${CMAKE_CURRENT_SOURCE_DIR}/tests/io/metadata_utilities.cpp>
              $<BUILD_INTERFACE:${CMAKE_CURRENT_SOURCE_DIR}/tests/utilities/column_utilities.cu>
              $<BUILD_INTERFACE:${CMAKE_CURRENT_SOURCE_DIR}/tests/utilities/debug_utilities.cu>
              $<BUILD_INTERFACE:${CMAKE_CURRENT_SOURCE_DIR}/tests/utilities/random_seed.cpp>
              $<BUILD_INTERFACE:${CMAKE_CURRENT_SOURCE_DIR}/tests/utilities/table_utilities.cu>
              $<BUILD_INTERFACE:${CMAKE_CURRENT_SOURCE_DIR}/tests/utilities/tdigest_utilities.cu>
              $<INSTALL_INTERFACE:src/cudftestutil/io/metadata_utilities.cpp>
              $<INSTALL_INTERFACE:src/cudftestutil/utilities/column_utilities.cu>
              $<INSTALL_INTERFACE:src/cudftestutil/utilities/debug_utilities.cu>
              $<INSTALL_INTERFACE:src/cudftestutil/utilities/random_seed.cpp>
              $<INSTALL_INTERFACE:src/cudftestutil/utilities/table_utilities.cu>
              $<INSTALL_INTERFACE:src/cudftestutil/utilities/tdigest_utilities.cu>
  )
  target_link_libraries(cudftestutil_impl INTERFACE cudf::cudftestutil)

  # Base library for linking to cudf::cudftestutil, Note that targets should not directly link to
  # cudf::cudftestutil_impl and should instead link to an OBJECT library that contains the compiled
  # test utilities first
  add_library(cudftestutil_objects OBJECT)
  target_link_libraries(
    cudftestutil_objects
    PUBLIC cudf::cudftestutil GTest::gmock GTest::gmock_main GTest::gtest GTest::gtest_main
    PRIVATE cudf::cudftestutil_impl
  )
  add_library(cudf::cudftestutil_objects ALIAS cudftestutil_objects)

  install(FILES tests/io/metadata_utilities.cpp DESTINATION src/cudftestutil/io)
  install(
    FILES tests/utilities/column_utilities.cu
          tests/utilities/debug_utilities.cu
          tests/utilities/random_seed.cpp
          tests/utilities/table_utilities.cu
          tests/utilities/tdigest_utilities.cu
    DESTINATION src/cudftestutil/utilities
  )

endif()

# * build cudf_identify_stream_usage --------------------------------------------------------------

if(CUDF_BUILD_STREAMS_TEST_UTIL)
  if(CUDA_STATIC_RUNTIME)
    message(
      FATAL_ERROR
        "Stream identification cannot be used with a static CUDA runtime. Please set CUDA_STATIC_RUNTIME=OFF or CUDF_BUILD_STREAMS_TEST_UTIL=OFF."
    )
  endif()

  # Libraries for stream-related testing. We build the library twice, one with STREAM_MODE_TESTING
  # on and one with it set to off. Each test will then be configured to use the appropriate library
  # depending via ctest and whether it has been updated to expose public stream APIs.
  foreach(_mode cudf testing)
    set(_tgt "cudf_identify_stream_usage_mode_${_mode}")
    add_library(
      ${_tgt} SHARED src/utilities/stacktrace.cpp tests/utilities/identify_stream_usage.cpp
    )
    if(CUDF_USE_PER_THREAD_DEFAULT_STREAM)
      target_compile_definitions(
        ${_tgt} PUBLIC CUDA_API_PER_THREAD_DEFAULT_STREAM CUDF_USE_PER_THREAD_DEFAULT_STREAM
      )
    endif()

    set_target_properties(
      ${_tgt}
      PROPERTIES # set target compile options
                 CXX_STANDARD 17
                 CXX_STANDARD_REQUIRED ON
                 POSITION_INDEPENDENT_CODE ON
    )
    target_compile_options(
      ${_tgt} PRIVATE "$<BUILD_INTERFACE:$<$<COMPILE_LANGUAGE:CXX>:${CUDF_CXX_FLAGS}>>"
    )
    target_include_directories(${_tgt} PRIVATE "$<BUILD_INTERFACE:${CUDF_SOURCE_DIR}/include>")
    target_link_libraries(${_tgt} PUBLIC CUDA::cudart rmm::rmm)
    if(CUDF_BUILD_STACKTRACE_DEBUG)
      target_link_libraries(${_tgt} PRIVATE cudf_backtrace)
    endif()
    rapids_cuda_set_runtime(${_tgt} USE_STATIC ${CUDA_STATIC_RUNTIME})
    add_library(cudf::${_tgt} ALIAS ${_tgt})

    if("${_mode}" STREQUAL "testing")
      target_compile_definitions(${_tgt} PUBLIC STREAM_MODE_TESTING)
    endif()
  endforeach()
endif()

# ##################################################################################################
# * add tests -------------------------------------------------------------------------------------

if(CUDF_BUILD_TESTS)
  # include CTest module -- automatically calls enable_testing()
  include(CTest)

  # ctest cuda memcheck
  find_program(CUDA_SANITIZER compute-sanitizer)
  set(MEMORYCHECK_COMMAND ${CUDA_SANITIZER})
  set(MEMORYCHECK_TYPE CudaSanitizer)
  set(CUDA_SANITIZER_COMMAND_OPTIONS "--tool memcheck")

  # Always print verbose output when tests fail if run using `make test`.
  list(APPEND CMAKE_CTEST_ARGUMENTS "--output-on-failure")
  add_subdirectory(tests)
endif()

# ##################################################################################################
# * add benchmarks --------------------------------------------------------------------------------

if(CUDF_BUILD_BENCHMARKS)
  # Find or install GoogleBench
  include(${rapids-cmake-dir}/cpm/gbench.cmake)
  rapids_cpm_gbench(BUILD_STATIC)

  # Find or install nvbench
  include(cmake/thirdparty/get_nvbench.cmake)

  add_subdirectory(benchmarks)
endif()

# ##################################################################################################
# * install targets -------------------------------------------------------------------------------
rapids_cmake_install_lib_dir(lib_dir)
include(CPack)
include(GNUInstallDirs)

set(CMAKE_INSTALL_DEFAULT_COMPONENT_NAME cudf)

# install target for cudf_base and the proxy libcudf.so
install(
  TARGETS cudf
  DESTINATION ${lib_dir}
  EXPORT cudf-exports
)
install(FILES ${CUDF_BINARY_DIR}/include/cudf/version_config.hpp
        DESTINATION ${CMAKE_INSTALL_INCLUDEDIR}/cudf
)

set(_components_export_string)
if(TARGET cudftestutil)
  install(
    TARGETS cudftest_default_stream cudftestutil cudftestutil_impl
    DESTINATION ${lib_dir}
    EXPORT cudf-testing-exports
  )
  set(_components_export_string COMPONENTS testing COMPONENTS_EXPORT_SET cudf-testing-exports)
endif()

install(DIRECTORY ${CUDF_SOURCE_DIR}/include/cudf ${CUDF_SOURCE_DIR}/include/cudf_test
                  ${CUDF_SOURCE_DIR}/include/nvtext DESTINATION ${CMAKE_INSTALL_INCLUDEDIR}
)

if(CUDF_BUILD_STREAMS_TEST_UTIL)
  install(TARGETS cudf_identify_stream_usage_mode_cudf DESTINATION ${lib_dir})
  install(TARGETS cudf_identify_stream_usage_mode_testing DESTINATION ${lib_dir})
endif()

set(doc_string
    [=[
Provide targets for the cudf library.

Built based on the Apache Arrow columnar memory format, cuDF is a GPU DataFrame
library for loading, joining, aggregating, filtering, and otherwise
manipulating data.

cuDF provides a pandas-like API that will be familiar to data engineers &
data scientists, so they can use it to easily accelerate their workflows
without going into the details of CUDA programming.


Imported Targets
^^^^^^^^^^^^^^^^

If cudf is found, this module defines the following IMPORTED GLOBAL
targets:

 cudf::cudf             - The main cudf library.

This module offers an optional testing component which defines the
following IMPORTED GLOBAL  targets:

 cudf::cudftestutil          - The main cudf testing library
 cudf::cudftestutil_impl     - C++ and CUDA sources to compile for definitions in cudf::cudftestutil
    ]=]
)

rapids_export(
  INSTALL cudf
  EXPORT_SET cudf-exports ${_components_export_string}
  GLOBAL_TARGETS cudf cudftestutil cudftestutil_impl
  NAMESPACE cudf::
  DOCUMENTATION doc_string
)

# ##################################################################################################
# * build export -------------------------------------------------------------------------------
set(build_code_string
    [=[
if(EXISTS "${CMAKE_CURRENT_LIST_DIR}/cudf-testing-dependencies.cmake")
  include("${CMAKE_CURRENT_LIST_DIR}/cudf-testing-dependencies.cmake")
endif()
if(EXISTS "${CMAKE_CURRENT_LIST_DIR}/cudf-testing-targets.cmake")
  include("${CMAKE_CURRENT_LIST_DIR}/cudf-testing-targets.cmake")
endif()
]=]
)

rapids_export(
  BUILD cudf
  EXPORT_SET cudf-exports ${_components_export_string}
  GLOBAL_TARGETS cudf cudftestutil cudftestutil_impl
  NAMESPACE cudf::
  DOCUMENTATION doc_string
  FINAL_CODE_BLOCK build_code_string
)

# ##################################################################################################
# * make documentation ----------------------------------------------------------------------------

# doc targets for cuDF
add_custom_command(
  OUTPUT CUDF_DOXYGEN
  WORKING_DIRECTORY ${CUDF_SOURCE_DIR}/doxygen
  COMMAND ${CMAKE_COMMAND} -E env "RAPIDS_VERSION=${RAPIDS_VERSION}"
          "RAPIDS_VERSION_MAJOR_MINOR=${RAPIDS_VERSION_MAJOR_MINOR}" doxygen Doxyfile
  VERBATIM
  COMMENT "Custom command for building cudf doxygen docs."
)

add_custom_target(
  docs_cudf
  DEPENDS CUDF_DOXYGEN
  COMMENT "Custom command for building cudf doxygen docs."
)

# ##################################################################################################
# * make gdb helper scripts ------------------------------------------------------------------------

# build pretty-printer load script
if(Thrust_SOURCE_DIR AND rmm_SOURCE_DIR)
  configure_file(scripts/load-pretty-printers.in load-pretty-printers @ONLY)
endif()<|MERGE_RESOLUTION|>--- conflicted
+++ resolved
@@ -753,11 +753,7 @@
   src/table/table.cpp
   src/table/table_device_view.cu
   src/table/table_view.cpp
-<<<<<<< HEAD
-  src/text/dedup.cu
-=======
   src/text/deduplicate.cu
->>>>>>> 7b9020b3
   src/text/detokenize.cu
   src/text/edit_distance.cu
   src/text/generate_ngrams.cu
