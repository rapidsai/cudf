--- conflicted
+++ resolved
@@ -413,20 +413,12 @@
             src/utilities/column_utils.cpp
             src/utilities/error_utils.cpp
             src/utilities/nvtx/nvtx_utils.cpp
-<<<<<<< HEAD
-            src/copying/copy.cpp
-            src/copying/gather.cu
-            src/copying/scatter.cu
-            src/copying/shift.cu
-            src/copying/slice.cu
-            src/copying/split.cu
-=======
             src/copying/legacy/copy.cpp
             src/copying/legacy/gather.cu
             src/copying/legacy/scatter.cu
+            src/copying/legacy/shift.cu
             src/copying/legacy/slice.cu
             src/copying/legacy/split.cu
->>>>>>> 38e79fd8
             src/bitmask/legacy/legacy_bitmask.cpp
             src/gis/point_in_polygon.cu
             src/copying/legacy/copy_range.cu
