--- conflicted
+++ resolved
@@ -391,245 +391,6 @@
 endif(CONDA_LINK_DIRS)
 
 ###################################################################################################
-<<<<<<< HEAD
-# - library targets -------------------------------------------------------------------------------
-
-add_library(cudf
-            src/comms/ipc/ipc.cpp
-            src/merge/merge.cu
-            src/partitioning/round_robin.cu
-            src/join/join.cu
-            src/join/hash_join.cu
-            src/join/cross_join.cu
-            src/join/semi_join.cu
-            src/sort/is_sorted.cu
-            src/binaryop/binaryop.cpp
-            src/binaryop/compiled/binary_ops.cu
-            src/binaryop/jit/code/kernel.cpp
-            src/binaryop/jit/code/operation.cpp
-            src/binaryop/jit/code/traits.cpp
-            src/interop/from_arrow.cpp
-            src/interop/to_arrow.cpp
-            src/interop/dlpack.cpp
-            src/jit/type.cpp
-            src/jit/parser.cpp
-            src/jit/cache.cpp
-            src/jit/launcher.cpp
-            src/transform/jit/code/kernel.cpp
-            src/transform/transform.cpp
-            src/transform/nans_to_nulls.cu
-            src/transform/bools_to_mask.cu
-            src/transform/mask_to_bools.cu
-            src/transform/encode.cu
-            src/stream_compaction/apply_boolean_mask.cu
-            src/stream_compaction/drop_nulls.cu
-            src/stream_compaction/drop_nans.cu
-            src/stream_compaction/drop_duplicates.cu
-            src/datetime/datetime_ops.cu
-            src/hash/hashing.cu
-            src/partitioning/partitioning.cu
-            src/quantiles/quantile.cu
-            src/quantiles/quantiles.cu
-            src/reductions/reductions.cpp
-            src/reductions/nth_element.cu
-            src/reductions/min.cu
-            src/reductions/max.cu
-            src/reductions/minmax.cu
-            src/reductions/any.cu
-            src/reductions/all.cu
-            src/reductions/sum.cu
-            src/reductions/product.cu
-            src/reductions/sum_of_squares.cu
-            src/reductions/mean.cu
-            src/reductions/var.cu
-            src/reductions/std.cu
-            src/reductions/scan.cu
-            src/replace/replace.cu
-            src/replace/clamp.cu
-            src/replace/nans.cu
-            src/replace/nulls.cu
-            src/reshape/interleave_columns.cu
-            src/transpose/transpose.cu
-            src/unary/cast_ops.cu
-            src/unary/null_ops.cu
-            src/unary/nan_ops.cu
-            src/unary/math_ops.cu
-            src/io/avro/avro_gpu.cu
-            src/io/avro/avro.cpp
-            src/io/avro/reader_impl.cu
-            src/io/csv/csv_gpu.cu
-            src/io/csv/reader_impl.cu
-            src/io/csv/writer_impl.cu
-            src/io/csv/durations.cu
-            src/io/json/reader_impl.cu
-            src/io/json/json_gpu.cu
-            src/io/orc/orc.cpp
-            src/io/orc/timezone.cpp
-            src/io/orc/stripe_data.cu
-            src/io/orc/stripe_init.cu
-            src/io/orc/stripe_enc.cu
-            src/io/orc/dict_enc.cu
-            src/io/orc/stats_enc.cu
-            src/io/orc/reader_impl.cu
-            src/io/orc/writer_impl.cu
-            src/io/parquet/page_data.cu
-            src/io/parquet/compact_protocol_writer.cpp
-            src/io/parquet/page_hdr.cu
-            src/io/parquet/page_enc.cu
-            src/io/parquet/page_dict.cu
-            src/io/parquet/parquet.cpp
-            src/io/parquet/reader_impl.cu
-            src/io/parquet/writer_impl.cu
-            src/io/comp/cpu_unbz2.cpp
-            src/io/comp/uncomp.cpp
-            src/io/comp/brotli_dict.cpp
-            src/io/comp/debrotli.cu
-            src/io/comp/snap.cu
-            src/io/comp/unsnap.cu
-            src/io/comp/gpuinflate.cu
-            src/io/functions.cpp
-            src/io/statistics/column_stats.cu
-            src/io/utilities/datasource.cpp
-            src/io/utilities/parsing_utils.cu
-            src/io/utilities/type_conversion.cu
-            src/io/utilities/data_sink.cpp
-            src/copying/gather.cu
-            src/copying/copy.cpp
-            src/copying/sample.cu
-            src/copying/scatter.cu
-            src/copying/shift.cu
-            src/copying/copy.cu
-            src/copying/concatenate.cu
-            src/copying/slice.cpp
-            src/copying/split.cpp
-            src/copying/contiguous_split.cu
-            src/copying/copy_range.cu
-            src/copying/get_element.cu
-            src/filling/fill.cu
-            src/filling/repeat.cu
-            src/filling/sequence.cu
-            src/reshape/byte_cast.cu
-            src/reshape/tile.cu
-            src/search/search.cu
-            src/column/column.cu
-            src/column/column_view.cpp
-            src/column/column_device_view.cu
-            src/column/column_factories.cpp
-            src/table/table_view.cpp
-            src/table/table_device_view.cu
-            src/table/table.cpp
-            src/bitmask/null_mask.cu
-            src/rolling/rolling.cu
-            src/rolling/jit/code/kernel.cpp
-            src/rolling/jit/code/operation.cpp
-            src/sort/sort.cu
-            src/sort/stable_sort.cu
-            src/sort/rank.cu
-            src/strings/attributes.cu
-            src/strings/case.cu
-            src/strings/wrap.cu
-            src/strings/capitalize.cu
-            src/strings/char_types/char_types.cu
-            src/strings/char_types/char_cases.cu
-            src/strings/combine.cu
-            src/strings/contains.cu
-            src/strings/convert/convert_booleans.cu
-            src/strings/convert/convert_datetime.cu
-            src/strings/convert/convert_durations.cu
-            src/strings/convert/convert_floats.cu
-            src/strings/convert/convert_hex.cu
-            src/strings/convert/convert_integers.cu
-            src/strings/convert/convert_ipv4.cu
-            src/strings/convert/convert_urls.cu
-            src/strings/copying/concatenate.cu
-            src/strings/copying/copying.cu
-            src/strings/extract.cu
-            src/strings/filter_chars.cu
-            src/strings/find.cu
-            src/strings/findall.cu
-            src/strings/find_multiple.cu
-            src/strings/filling/fill.cu
-            src/strings/padding.cu
-            src/strings/regex/regcomp.cpp
-            src/strings/regex/regexec.cu
-            src/strings/replace/replace_re.cu
-            src/strings/replace/backref_re.cu
-            src/strings/replace/backref_re_medium.cu
-            src/strings/replace/backref_re_large.cu
-            src/strings/replace/multi_re.cu
-            src/strings/replace/replace.cu
-            src/strings/sorting/sorting.cu
-            src/strings/split/partition.cu
-            src/strings/split/split.cu
-            src/strings/split/split_record.cu
-            src/strings/strings_column_factories.cu
-            src/strings/strings_column_view.cu
-            src/strings/strings_scalar_factories.cpp
-            src/strings/strip.cu
-            src/strings/substring.cu
-            src/strings/translate.cu
-            src/strings/utilities.cu
-            src/lists/extract.cu
-            src/lists/lists_column_factories.cu
-            src/lists/lists_column_view.cu
-            src/lists/copying/concatenate.cu
-            src/lists/copying/gather.cu
-            src/lists/copying/copying.cu
-            src/structs/structs_column_view.cu
-            src/structs/structs_column_factories.cu
-            src/text/detokenize.cu
-            src/text/edit_distance.cu
-            src/text/generate_ngrams.cu
-            src/text/normalize.cu
-            src/text/stemmer.cu
-            src/text/tokenize.cu
-            src/text/ngrams_tokenize.cu
-            src/text/replace.cu
-            src/text/subword/load_hash_file.cu
-            src/text/subword/data_normalizer.cu
-            src/text/subword/wordpiece_tokenizer.cu
-            src/text/subword/subword_tokenize.cu
-            src/scalar/scalar.cpp
-            src/scalar/scalar_factories.cpp
-            src/dictionary/add_keys.cu
-            src/dictionary/detail/concatenate.cu
-            src/dictionary/dictionary_column_view.cpp
-            src/dictionary/dictionary_factories.cu
-            src/dictionary/decode.cu
-            src/dictionary/encode.cu
-            src/dictionary/remove_keys.cu
-            src/dictionary/replace.cu
-            src/dictionary/search.cu
-            src/dictionary/set_keys.cu
-            src/groupby/groupby.cu
-            src/groupby/hash/groupby.cu
-            src/groupby/sort/groupby.cu
-            src/groupby/sort/sort_helper.cu
-            src/groupby/sort/group_sum.cu
-            src/groupby/sort/group_min.cu
-            src/groupby/sort/group_max.cu
-            src/groupby/sort/group_argmax.cu
-            src/groupby/sort/group_argmin.cu
-            src/groupby/sort/group_count.cu
-            src/groupby/sort/group_nunique.cu
-            src/groupby/sort/group_nth_element.cu
-            src/groupby/sort/group_std.cu
-            src/groupby/sort/group_quantiles.cu
-            src/groupby/sort/group_collect.cu
-            src/aggregation/aggregation.cpp
-            src/aggregation/aggregation.cu
-            src/aggregation/result_cache.cpp
-            src/ast/transform.cu
-            src/ast/linearizer.cpp
-            src/utilities/default_stream.cpp
-)
-
-# Override RPATH for cudf
-set_target_properties(cudf PROPERTIES BUILD_RPATH "\$ORIGIN")
-
-###################################################################################################
-=======
->>>>>>> dd01d666
 # - jitify ----------------------------------------------------------------------------------------
 
 # Creates executable stringify and uses it to convert types.h to c-str for use in JIT code
