--- conflicted
+++ resolved
@@ -508,16 +508,6 @@
             src/copying/split.cpp
             src/copying/contiguous_split.cu
             src/copying/pack.cpp
-<<<<<<< HEAD
-            src/copying/legacy/copy.cpp
-            src/copying/legacy/gather.cu
-            src/copying/legacy/scatter.cu
-            src/copying/legacy/slice.cu
-            src/copying/legacy/split.cu
-            src/bitmask/legacy/legacy_bitmask.cpp
-            src/copying/legacy/copy_range.cu
-=======
->>>>>>> ba12d9f9
             src/copying/copy_range.cu
             src/copying/get_element.cu
             src/filling/fill.cu
