#=============================================================================
# Copyright (c) 2018-2019, NVIDIA CORPORATION.
#
# Licensed under the Apache License, Version 2.0 (the "License");
# you may not use this file except in compliance with the License.
# You may obtain a copy of the License at
#
#     http://www.apache.org/licenses/LICENSE-2.0
#
# Unless required by applicable law or agreed to in writing, software
# distributed under the License is distributed on an "AS IS" BASIS,
# WITHOUT WARRANTIES OR CONDITIONS OF ANY KIND, either express or implied.
# See the License for the specific language governing permissions and
# limitations under the License.
#=============================================================================
cmake_minimum_required(VERSION 3.12 FATAL_ERROR)

project(CUDA_DATAFRAME VERSION 0.11.0 LANGUAGES C CXX CUDA)

if(NOT CMAKE_CUDA_COMPILER)
  message(SEND_ERROR "CMake cannot locate a CUDA compiler")
endif(NOT CMAKE_CUDA_COMPILER)

###################################################################################################
# - build type ------------------------------------------------------------------------------------

# Set a default build type if none was specified
set(DEFAULT_BUILD_TYPE "Release")

if(NOT CMAKE_BUILD_TYPE AND NOT CMAKE_CONFIGURATION_TYPES)
  message(STATUS "Setting build type to '${DEFAULT_BUILD_TYPE}' since none specified.")
  set(CMAKE_BUILD_TYPE "${DEFAULT_BUILD_TYPE}" CACHE
      STRING "Choose the type of build." FORCE)
  # Set the possible values of build type for cmake-gui
  set_property(CACHE CMAKE_BUILD_TYPE PROPERTY STRINGS
    "Debug" "Release" "MinSizeRel" "RelWithDebInfo")
endif(NOT CMAKE_BUILD_TYPE AND NOT CMAKE_CONFIGURATION_TYPES)

###################################################################################################
# - compiler options ------------------------------------------------------------------------------

set(CMAKE_CXX_STANDARD 14)
set(CMAKE_C_COMPILER $ENV{CC})
set(CMAKE_CXX_COMPILER $ENV{CXX})
set(CMAKE_CXX_STANDARD_REQUIRED ON)

set(CMAKE_CUDA_STANDARD 14)
set(CMAKE_CUDA_STANDARD_REQUIRED ON)

if(CMAKE_COMPILER_IS_GNUCXX)
    set(CMAKE_CXX_FLAGS "${CMAKE_CXX_FLAGS} -Werror")

    option(CMAKE_CXX11_ABI "Enable the GLIBCXX11 ABI" ON)
    if(CMAKE_CXX11_ABI)
        message(STATUS "CUDF: Enabling the GLIBCXX11 ABI")
    else()
        message(STATUS "CUDF: Disabling the GLIBCXX11 ABI")
        set(CMAKE_C_FLAGS "${CMAKE_C_FLAGS} -D_GLIBCXX_USE_CXX11_ABI=0")
        set(CMAKE_CXX_FLAGS "${CMAKE_CXX_FLAGS} -D_GLIBCXX_USE_CXX11_ABI=0")
        set(CMAKE_CUDA_FLAGS "${CMAKE_CUDA_FLAGS} -Xcompiler -D_GLIBCXX_USE_CXX11_ABI=0")
    endif(CMAKE_CXX11_ABI)
endif(CMAKE_COMPILER_IS_GNUCXX)

#set(CMAKE_CUDA_FLAGS "${CMAKE_CUDA_FLAGS} -gencode=arch=compute_60,code=sm_60 -gencode=arch=compute_61,code=sm_61")
set(CMAKE_CUDA_FLAGS "${CMAKE_CUDA_FLAGS} -gencode=arch=compute_60,code=sm_60")
set(CMAKE_CUDA_FLAGS "${CMAKE_CUDA_FLAGS} -gencode=arch=compute_70,code=sm_70 -gencode=arch=compute_70,code=compute_70")

set(CMAKE_CUDA_FLAGS "${CMAKE_CUDA_FLAGS} --expt-extended-lambda --expt-relaxed-constexpr")

# set warnings as errors
# TODO: remove `no-maybe-unitialized` used to suppress warnings in rmm::exec_policy
set(CMAKE_CUDA_FLAGS "${CMAKE_CUDA_FLAGS} -Werror cross-execution-space-call -Xcompiler -Wall,-Werror")

# Option to enable line info in CUDA device compilation to allow introspection when profiling / memchecking
option(CMAKE_CUDA_LINEINFO "Enable the -lineinfo option for nvcc (useful for cuda-memcheck / profiler" OFF)
if(CMAKE_CUDA_LINEINFO)
    set(CMAKE_CUDA_FLAGS "${CMAKE_CUDA_FLAGS} -lineinfo")
endif(CMAKE_CUDA_LINEINFO)

# Debug options
if(CMAKE_BUILD_TYPE MATCHES Debug)
    message(STATUS "Building with debugging flags")
    set(CMAKE_CUDA_FLAGS "${CMAKE_CUDA_FLAGS} -G -Xcompiler -rdynamic")
endif(CMAKE_BUILD_TYPE MATCHES Debug)

# To apply RUNPATH to transitive dependencies (this is a temporary solution)
set(CMAKE_SHARED_LINKER_FLAGS "-Wl,--disable-new-dtags")
set(CMAKE_EXE_LINKER_FLAGS "-Wl,--disable-new-dtags")

# Build options
option(BUILD_SHARED_LIBS "Build shared libraries" ON)
option(BUILD_TESTS "Configure CMake to build tests" ON)
option(BUILD_BENCHMARKS "Configure CMake to build (google) benchmarks" OFF)

###################################################################################################
# - cmake modules ---------------------------------------------------------------------------------

set(CMAKE_MODULE_PATH "${CMAKE_CURRENT_SOURCE_DIR}/cmake/Modules/" ${CMAKE_MODULE_PATH})

include(FeatureSummary)
include(CheckIncludeFiles)
include(CheckLibraryExists)

###################################################################################################
# - conda environment -----------------------------------------------------------------------------

if("$ENV{CONDA_BUILD}" STREQUAL "1")
    set(CMAKE_SYSTEM_PREFIX_PATH "$ENV{BUILD_PREFIX};$ENV{PREFIX};${CMAKE_SYSTEM_PREFIX_PATH}")
    set(CONDA_INCLUDE_DIRS "$ENV{BUILD_PREFIX}/include" "$ENV{PREFIX}/include")
    set(CONDA_LINK_DIRS "$ENV{BUILD_PREFIX}/lib" "$ENV{PREFIX}/lib")
    message(STATUS "Conda build detected, CMAKE_SYSTEM_PREFIX_PATH set to: ${CMAKE_SYSTEM_PREFIX_PATH}")
elseif(DEFINED ENV{CONDA_PREFIX})
    set(CMAKE_SYSTEM_PREFIX_PATH "$ENV{CONDA_PREFIX};${CMAKE_SYSTEM_PREFIX_PATH}")
    set(CONDA_INCLUDE_DIRS "$ENV{CONDA_PREFIX}/include")
    set(CONDA_LINK_DIRS "$ENV{CONDA_PREFIX}/lib")
    message(STATUS "Conda environment detected, CMAKE_SYSTEM_PREFIX_PATH set to: ${CMAKE_SYSTEM_PREFIX_PATH}")
endif("$ENV{CONDA_BUILD}" STREQUAL "1")

###################################################################################################
# - find arrow ------------------------------------------------------------------------------------

message(STATUS "BUILDING ARROW")
include(ConfigureArrow)

if(ARROW_FOUND)
    message(STATUS "Apache Arrow found in ${ARROW_INCLUDE_DIR}")
else()
    message(FATAL_ERROR "Apache Arrow not found, please check your settings.")
endif(ARROW_FOUND)

###################################################################################################
# - find zlib -------------------------------------------------------------------------------------

find_package(ZLIB REQUIRED)

message(STATUS "ZLIB: ZLIB_LIBRARIES set to ${ZLIB_LIBRARIES}")
message(STATUS "ZLIB: ZLIB_INCLUDE_DIRS set to ${ZLIB_INCLUDE_DIRS}")

if(ZLIB_FOUND)
    message(STATUS "ZLib found in ${ZLIB_INCLUDE_DIRS}")
else()
    message(FATAL_ERROR "ZLib not found, please check your settings.")
endif(ZLIB_FOUND)

###################################################################################################
# - find boost ------------------------------------------------------------------------------------

# Don't look for a CMake configuration file
set(Boost_NO_BOOST_CMAKE ON)

find_package(
    Boost REQUIRED MODULE
    COMPONENTS filesystem
)

message(STATUS "BOOST: Boost_LIBRARIES set to ${Boost_LIBRARIES}")
message(STATUS "BOOST: Boost_INCLUDE_DIRS set to ${Boost_INCLUDE_DIRS}")

if(Boost_FOUND)
    message(STATUS "Boost found in ${Boost_INCLUDE_DIRS}")
else()
    message(FATAL_ERROR "Boost not found, please check your settings.")
endif(Boost_FOUND)

###################################################################################################
# - RMM -------------------------------------------------------------------------------------------

find_path(RMM_INCLUDE "rmm"
          HINTS "$ENV{RMM_ROOT}/include")

find_library(RMM_LIBRARY "rmm"
             HINTS "$ENV{RMM_ROOT}/lib")

message(STATUS "RMM: RMM_LIBRARY set to ${RMM_LIBRARY}")
message(STATUS "RMM: RMM_INCLUDE set to ${RMM_INCLUDE}")

add_library(rmm SHARED IMPORTED ${RMM_LIBRARY})
if(RMM_INCLUDE AND RMM_LIBRARY)
    set_target_properties(rmm PROPERTIES IMPORTED_LOCATION ${RMM_LIBRARY})
endif(RMM_INCLUDE AND RMM_LIBRARY)

###################################################################################################
# - DLPACK -------------------------------------------------------------------------------------------

find_path(
    DLPACK_INCLUDE "dlpack"
    HINTS "$ENV{DLPACK_ROOT}/include"
)

message(STATUS "DLPACK: DLPACK_INCLUDE set to ${DLPACK_INCLUDE}")

###################################################################################################
# - jitify ----------------------------------------------------------------------------------------

option(JITIFY_USE_CACHE "Use a file cache for JIT compiled kernels" ON)
if(JITIFY_USE_CACHE)
    message(STATUS "Using file cache for JIT compiled kernels")
    add_definitions("-DJITIFY_USE_CACHE -DCUDF_VERSION=${CMAKE_PROJECT_VERSION}")
endif(JITIFY_USE_CACHE)

###################################################################################################
# - add gtest -------------------------------------------------------------------------------------

if(BUILD_TESTS)
    include(CTest)
    include(ConfigureGoogleTest)

    if(GTEST_FOUND)
        message(STATUS "Google C++ Testing Framework (Google Test) found in ${GTEST_ROOT}")
        include_directories(${GTEST_INCLUDE_DIR})
        add_subdirectory(${CMAKE_SOURCE_DIR}/tests)
        add_subdirectory(${CMAKE_SOURCE_DIR}/custrings/tests)
    else()
        message(AUTHOR_WARNING "Google C++ Testing Framework (Google Test) not found: automated tests are disabled.")
    endif(GTEST_FOUND)
endif(BUILD_TESTS)

message(STATUS "CUDF_TEST_LIST set to: ${CUDF_TEST_LIST}")
message(STATUS "NVSTRINGS_TEST_LIST set to: ${NVSTRINGS_TEST_LIST}")

###################################################################################################
# - add google benchmark --------------------------------------------------------------------------

if(BUILD_BENCHMARKS)

  include(ConfigureGoogleBenchmark)

  if(GBENCH_FOUND)
    message(STATUS "Google C++ Benchmarking Framework (Google Benchmark) found in ${GBENCH_ROOT}")
    include_directories(${GBENCH_INCLUDE_DIR})
    add_subdirectory(${CMAKE_SOURCE_DIR}/benchmarks)
  else()
    message(AUTHOR_WARNING "Google C++ Benchmarking Framework (Google Benchmark) not found: automated tests are disabled.")
  endif(GBENCH_FOUND)

endif(BUILD_BENCHMARKS)

###################################################################################################
# - include paths ---------------------------------------------------------------------------------

if(CMAKE_CUDA_TOOLKIT_INCLUDE_DIRECTORIES)
	include_directories("${CMAKE_CUDA_TOOLKIT_INCLUDE_DIRECTORIES}")
endif(CMAKE_CUDA_TOOLKIT_INCLUDE_DIRECTORIES)

include_directories("${CMAKE_BINARY_DIR}/include"
                    "${CMAKE_SOURCE_DIR}/include"
                    "${CMAKE_SOURCE_DIR}/src"
                    "${CMAKE_SOURCE_DIR}/thirdparty/cub"
                    "${CMAKE_SOURCE_DIR}/thirdparty/jitify"
                    "${CMAKE_SOURCE_DIR}/thirdparty/libcudacxx/include"
                    "${ARROW_INCLUDE_DIR}"
                    "${FLATBUFFERS_INCLUDE_DIR}"
                    "${ZLIB_INCLUDE_DIRS}"
                    "${Boost_INCLUDE_DIRS}"
                    "${RMM_INCLUDE}"
                    "${DLPACK_INCLUDE}")

if(CONDA_INCLUDE_DIRS)
    include_directories("${CONDA_INCLUDE_DIRS}")
endif(CONDA_INCLUDE_DIRS)

###################################################################################################
# - library paths ---------------------------------------------------------------------------------

link_directories("${CMAKE_CUDA_IMPLICIT_LINK_DIRECTORIES}" # CMAKE_CUDA_IMPLICIT_LINK_DIRECTORIES is an undocumented/unsupported variable containing the link directories for nvcc
                 "${CMAKE_BINARY_DIR}/lib"
                 "${CMAKE_BINARY_DIR}"
                 "${FLATBUFFERS_LIBRARY_DIR}"
                 "${GTEST_LIBRARY_DIR}"
                 "${RMM_LIBRARY}")

if(CONDA_LINK_DIRS)
    link_directories("${CONDA_LINK_DIRS}")
endif(CONDA_LINK_DIRS)

###################################################################################################
# - library targets -------------------------------------------------------------------------------

add_library(libNVStrings
            custrings/strings/NVStrings.cu
            custrings/strings/NVStringsImpl.cu
            custrings/strings/array.cu
            custrings/strings/attrs.cu
            custrings/strings/case.cu
            custrings/strings/combine.cu
            custrings/strings/convert.cu
            custrings/strings/count.cu
            custrings/strings/datetime.cu
            custrings/strings/extract.cu
            custrings/strings/extract_record.cu
            custrings/strings/find.cu
            custrings/strings/findall.cu
            custrings/strings/findall_record.cu
            custrings/strings/modify.cu
            custrings/strings/pad.cu
            custrings/strings/replace.cu
            custrings/strings/replace_backref.cu
            custrings/strings/replace_multi.cu
            custrings/strings/split.cu
            custrings/strings/strip.cu
            custrings/strings/substr.cu
            custrings/strings/urlencode.cu
            custrings/util.cu
            custrings/regex/regexec.cpp
            custrings/regex/regcomp.cpp)

add_library(libNVCategory
            custrings/category/NVCategory.cu
            custrings/category/numeric_category.cu
            custrings/category/numeric_category_int.cu
            custrings/category/numeric_category_long.cu
            custrings/category/numeric_category_float.cu
            custrings/category/numeric_category_double.cu)

add_library(libNVText
            custrings/text/NVText.cu
            custrings/text/edit_distance.cu
            custrings/text/ngram.cu
            custrings/text/stemmer.cu
            custrings/text/tokens.cu
            custrings/util.cu)

add_library(cudf
            src/comms/ipc/ipc.cpp
            src/column/legacy/column.cpp
            src/column/legacy/context.cpp
            src/table/legacy/table.cpp
            src/strings/nvcategory_util.cpp
            src/join/joining.cu
            src/orderby/orderby.cu
            src/predicates/is_sorted.cu
            src/sort/digitize.cu
            src/groupby/hash/groupby.cu
            src/groupby/sort/sort_helper.cu
            src/groupby/sort/groupby.cu
            src/groupby/groupby_without_aggregation.cu
            src/groupby/common/aggregation_requests.cpp
            src/rolling/rolling.cu
            src/rolling/jit/code/kernel.cpp
            src/rolling/jit/code/operation.cpp
            src/rolling/jit/util/type.cpp
            src/binaryop/binaryop.cpp
            src/binaryop/compiled/binary_ops.cu
            src/binaryop/jit/code/kernel.cpp
            src/binaryop/jit/code/operation.cpp
            src/binaryop/jit/code/traits.cpp
            src/binaryop/jit/util/operator.cpp
            src/binaryop/jit/util/type.cpp
            src/jit/legacy/type.cpp
            src/jit/parser.cpp
            src/jit/cache.cpp
            src/jit/launcher.cpp
            src/transform/transform.cpp
            src/transform/jit/code/kernel.cpp
            src/transform/nans_to_nulls.cu
            src/bitmask/legacy/bitmask_ops.cu
            src/stream_compaction/apply_boolean_mask.cu
            src/stream_compaction/drop_nulls.cu
            src/stream_compaction/drop_duplicates.cu
            src/datetime/datetime_ops.cu
            src/datetime/datetime_util.cpp
            src/hash/hashing.cu
            src/quantiles/quantiles.cu
            src/quantiles/group_quantiles.cu
            src/reductions/reductions.cu
            src/reductions/min.cu
            src/reductions/max.cu
            src/reductions/sum.cu
            src/reductions/product.cu
            src/reductions/sum_of_squares.cu
            src/reductions/mean.cu
            src/reductions/var.cu
            src/reductions/std.cu
            src/replace/replace.cu
            src/reductions/scan.cu
            src/transpose/transpose.cu
            src/merge/merge.cu
            src/unary/math_ops.cu
            src/unary/cast_ops.cu
            src/io/cuio_common.cpp
            src/io/io_functions.cpp
            src/io/convert/csr/cudf_to_csr.cu
            src/io/convert/dlpack/cudf_dlpack.cpp
            src/io/avro/avro_reader_impl.cu
            src/io/avro/avro_gpu.cu
            src/io/avro/avro.cpp
            src/io/csv/csv_reader_impl.cu
            src/io/csv/csv_writer.cu
            src/io/csv/csv_gpu.cu
            src/io/json/json_reader_impl.cu
            src/io/orc/orc_reader_impl.cu
            src/io/orc/orc_writer_impl.cu
            src/io/orc/orc.cpp
            src/io/orc/timezone.cpp
            src/io/orc/stripe_data.cu
            src/io/orc/stripe_init.cu
            src/io/orc/stripe_enc.cu
            src/io/orc/dict_enc.cu
            src/io/parquet/page_data.cu
            src/io/parquet/page_hdr.cu
            src/io/parquet/parquet_reader_impl.cu
            src/io/parquet/parquet.cpp
            src/io/comp/cpu_unbz2.cpp
            src/io/comp/uncomp.cpp
            src/io/comp/brotli_dict.cpp
            src/io/comp/debrotli.cu
            src/io/comp/snap.cu
            src/io/comp/unsnap.cu
            src/io/comp/gpuinflate.cu
            src/io/utilities/datasource.cpp
            src/io/utilities/parsing_utils.cu
            src/utilities/cuda_utils.cu
            src/utilities/column_utils.cpp
            src/utilities/error_utils.cpp
            src/utilities/nvtx/nvtx_utils.cpp
            src/copying/legacy/copy.cpp
            src/copying/legacy/gather.cu
            src/copying/legacy/scatter.cu
            src/copying/legacy/slice.cu
            src/copying/legacy/split.cu
            src/bitmask/legacy/legacy_bitmask.cpp
            src/gis/point_in_polygon.cu
<<<<<<< HEAD
            src/copying/copy_range.cu
            src/filling/legacy/fill.cu
            src/filling/legacy/repeat.cu
=======
            src/copying/legacy/copy_range.cu
            src/filling/fill.cu
            src/filling/repeat.cu
>>>>>>> dec6423a
            src/search/search.cu
            src/column/column.cu
            src/column/column_view.cpp
            src/column/column_device_view.cu
            src/column/column_factories.cpp
            src/table/table_view.cpp
            src/table/table_device_view.cu
            src/table/table.cpp
            src/bitmask/null_mask.cu
            src/sort/sort.cu
            src/strings/strings_column_factories.cu
            src/strings/strings_column_view.cu
            src/column/legacy/interop.cpp)

# Rename installation to proper names for later finding
set_target_properties(libNVStrings PROPERTIES OUTPUT_NAME "NVStrings")
set_target_properties(libNVCategory PROPERTIES OUTPUT_NAME "NVCategory")
set_target_properties(libNVText PROPERTIES OUTPUT_NAME "NVText")

# Override RPATH for cudf
set_target_properties(cudf PROPERTIES BUILD_RPATH "\$ORIGIN")

# Override RPATH for nvstrings
set_target_properties(libNVStrings PROPERTIES BUILD_RPATH "\$ORIGIN")
set_target_properties(libNVCategory PROPERTIES BUILD_RPATH "\$ORIGIN")
set_target_properties(libNVText PROPERTIES BUILD_RPATH "\$ORIGIN")

###################################################################################################
# - jitify ----------------------------------------------------------------------------------------

# Creates executable stringify and uses it to convert types.h to c-str for use in JIT code
add_executable(stringify "${CMAKE_SOURCE_DIR}/thirdparty/jitify/stringify.cpp")
execute_process(WORKING_DIRECTORY ${CMAKE_BINARY_DIR}
    COMMAND ${CMAKE_COMMAND} -E make_directory ${CMAKE_BINARY_DIR}/include)

add_custom_command(OUTPUT ${CMAKE_BINARY_DIR}/include/types.h.jit
                   WORKING_DIRECTORY ${CMAKE_CURRENT_SOURCE_DIR}/include
                   COMMAND ${CMAKE_BINARY_DIR}/stringify cudf/types.h > ${CMAKE_BINARY_DIR}/include/types.h.jit
                   COMMENT "Run stringify on header types.h to convert it to c-str for use in JIT compiled code"
                   DEPENDS stringify
                   MAIN_DEPENDENCY ${CMAKE_CURRENT_SOURCE_DIR}/include/cudf/types.h)

add_custom_target(stringify_run DEPENDS ${CMAKE_BINARY_DIR}/include/types.h.jit)

add_dependencies(cudf stringify_run)

###################################################################################################
# - build options ---------------------------------------------------------------------------------

option(USE_NVTX "Build with NVTX support" ON)
if(USE_NVTX)
    message(STATUS "Using Nvidia Tools Extension")
    find_library(NVTX_LIBRARY nvToolsExt PATH ${CMAKE_CUDA_IMPLICIT_LINK_DIRECTORIES})
    target_link_libraries(cudf ${NVTX_LIBRARY})
    set(CMAKE_CXX_FLAGS "${CMAKE_CXX_FLAGS} -DUSE_NVTX")
endif(USE_NVTX)

option(HT_LEGACY_ALLOCATOR "Use the legacy allocator for hash tables" ON)
if(HT_LEGACY_ALLOCATOR)
    message(STATUS "Using legacy allocator for hash tables")
    set(CMAKE_CUDA_FLAGS "${CMAKE_CUDA_FLAGS} --define-macro HT_LEGACY_ALLOCATOR")
endif(HT_LEGACY_ALLOCATOR)

###################################################################################################
# - link libraries --------------------------------------------------------------------------------

# Get all the symbols from the Arrow CUDA Library for Cython
set(ARROW_CUDA_LIB_LINK -Wl,--whole-archive ${ARROW_CUDA_LIB} -Wl,--no-whole-archive)

# link targets for NVStrings
target_link_libraries(libNVStrings rmm cudart cuda)
target_link_libraries(libNVCategory libNVStrings rmm cudart cuda)
target_link_libraries(libNVText libNVStrings rmm cudart cuda)

# link targets for cuDF
target_link_libraries(cudf NVCategory NVStrings rmm ${ARROW_CUDA_LIB_LINK} ${ARROW_LIB} nvrtc cudart cuda ${ZLIB_LIBRARIES} ${Boost_LIBRARIES})

###################################################################################################
# - install targets -------------------------------------------------------------------------------

# install targets for NVStrings
install(TARGETS libNVStrings
        DESTINATION lib
        COMPONENT nvstrings)

install(TARGETS libNVCategory
        DESTINATION lib
        COMPONENT nvstrings)

install(TARGETS libNVText
        DESTINATION lib
        COMPONENT nvstrings)

install(DIRECTORY ${CMAKE_CURRENT_SOURCE_DIR}/include/nvstrings
        DESTINATION include
        COMPONENT nvstrings)

add_custom_target(nvstrings
                  DEPENDS libNVStrings libNVCategory libNVText)

# install targets for cuDF
install(TARGETS cudf
        DESTINATION lib
        COMPONENT cudf)
install(DIRECTORY ${CMAKE_CURRENT_SOURCE_DIR}/include/cudf
        DESTINATION include
        COMPONENT cudf)

add_custom_target(install_cudf
                  COMMAND "${CMAKE_COMMAND}" -DCOMPONENT=cudf -P "${CMAKE_BINARY_DIR}/cmake_install.cmake"
                  DEPENDS cudf)

if(BUILD_TESTS)
    add_dependencies(install_cudf cudftestutil)
endif(BUILD_TESTS)

add_custom_target(install_nvstrings
                  COMMAND "${CMAKE_COMMAND}" -DCOMPONENT=nvstrings -P "${CMAKE_BINARY_DIR}/cmake_install.cmake"
                  DEPENDS nvstrings)

add_custom_target(build_tests_cudf
                  DEPENDS ${CUDF_TEST_LIST})

add_custom_target(build_tests_nvstrings
                  DEPENDS ${NVSTRINGS_TEST_LIST})

add_custom_target(test_cudf
                  COMMAND ctest -E "NVSTRINGS"
                  DEPENDS build_tests_cudf)

add_custom_target(test_nvstrings
                  COMMAND ctest -R "NVSTRINGS"
                  DEPENDS build_tests_nvstrings)

###################################################################################################
# - make documentation ----------------------------------------------------------------------------

# doc targets for nvstrings
add_custom_command(OUTPUT NVSTRINGS_DOXYGEN
                   WORKING_DIRECTORY ${CMAKE_CURRENT_SOURCE_DIR}/custrings/doxygen
                   COMMAND doxygen Doxyfile
                   VERBATIM
)
add_custom_target(docs_nvstrings DEPENDS NVSTRINGS_DOXYGEN)

# doc targets for cuDF
add_custom_command(OUTPUT CUDF_DOXYGEN
                   WORKING_DIRECTORY ${CMAKE_CURRENT_SOURCE_DIR}/doxygen
                   COMMAND doxygen Doxyfile
                   VERBATIM)

add_custom_target(docs_cudf DEPENDS CUDF_DOXYGEN)<|MERGE_RESOLUTION|>--- conflicted
+++ resolved
@@ -420,15 +420,9 @@
             src/copying/legacy/split.cu
             src/bitmask/legacy/legacy_bitmask.cpp
             src/gis/point_in_polygon.cu
-<<<<<<< HEAD
-            src/copying/copy_range.cu
+            src/copying/legacy/copy_range.cu
             src/filling/legacy/fill.cu
             src/filling/legacy/repeat.cu
-=======
-            src/copying/legacy/copy_range.cu
-            src/filling/fill.cu
-            src/filling/repeat.cu
->>>>>>> dec6423a
             src/search/search.cu
             src/column/column.cu
             src/column/column_view.cpp
