--- conflicted
+++ resolved
@@ -356,13 +356,6 @@
 # * strings benchmark -------------------------------------------------------------------
 ConfigureBench(
   STRINGS_BENCH
-<<<<<<< HEAD
-  string/convert_fixed_point.cpp
-  string/convert_numerics.cpp
-=======
-  string/convert_datetime.cpp
-  string/convert_durations.cpp
->>>>>>> e29e0ab4
   string/copy.cu
   string/factory.cu
   string/filter.cpp
@@ -378,13 +371,10 @@
   string/char_types.cpp
   string/combine.cpp
   string/contains.cpp
-<<<<<<< HEAD
   string/convert_datetime.cpp
   string/convert_durations.cpp
-=======
   string/convert_fixed_point.cpp
   string/convert_numerics.cpp
->>>>>>> e29e0ab4
   string/copy_if_else.cpp
   string/copy_range.cpp
   string/count.cpp
