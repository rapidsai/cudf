# =============================================================================
# Copyright (c) 2018-2024, NVIDIA CORPORATION.
#
# Licensed under the Apache License, Version 2.0 (the "License"); you may not use this file except
# in compliance with the License. You may obtain a copy of the License at
#
# http://www.apache.org/licenses/LICENSE-2.0
#
# Unless required by applicable law or agreed to in writing, software distributed under the License
# is distributed on an "AS IS" BASIS, WITHOUT WARRANTIES OR CONDITIONS OF ANY KIND, either express
# or implied. See the License for the specific language governing permissions and limitations under
# the License.
# =============================================================================

find_package(Threads REQUIRED)

add_library(cudf_datagen STATIC common/generate_input.cu)
target_compile_features(cudf_datagen PUBLIC cxx_std_17 cuda_std_17)

target_compile_options(
  cudf_datagen PUBLIC "$<$<COMPILE_LANGUAGE:CXX>:${CUDF_CXX_FLAGS}>"
                      "$<$<COMPILE_LANGUAGE:CUDA>:${CUDF_CUDA_FLAGS}>"
)

target_link_libraries(
  cudf_datagen
  PUBLIC GTest::gmock GTest::gtest benchmark::benchmark nvbench::nvbench Threads::Threads cudf
         cudftestutil
  PRIVATE $<TARGET_NAME_IF_EXISTS:conda_env>
)

target_include_directories(
  cudf_datagen
  PUBLIC "$<BUILD_INTERFACE:${CMAKE_CURRENT_SOURCE_DIR}>" "$<BUILD_INTERFACE:${CUDF_SOURCE_DIR}>"
         "$<BUILD_INTERFACE:${CUDF_SOURCE_DIR}/src>"
)

# ##################################################################################################
# * compiler function -----------------------------------------------------------------------------

# Use an OBJECT library so we only compile these helper source files only once
add_library(
  cudf_benchmark_common OBJECT "${CUDF_SOURCE_DIR}/tests/utilities/base_fixture.cpp"
                               synchronization/synchronization.cpp io/cuio_common.cpp
)
target_link_libraries(cudf_benchmark_common PRIVATE cudf_datagen $<TARGET_NAME_IF_EXISTS:conda_env>)
add_custom_command(
  OUTPUT CUDF_BENCHMARKS
  COMMAND echo Running benchmarks
  COMMAND mkdir -p results
  VERBATIM
  COMMENT "Running cudf benchmarks."
  USES_TERMINAL
)

# This function takes in a benchmark name and benchmark source and handles setting all of the
# associated properties and linking to build the benchmark
function(ConfigureBench CMAKE_BENCH_NAME)
  add_executable(${CMAKE_BENCH_NAME} ${ARGN})
  set_target_properties(
    ${CMAKE_BENCH_NAME}
    PROPERTIES RUNTIME_OUTPUT_DIRECTORY "$<BUILD_INTERFACE:${CUDF_BINARY_DIR}/benchmarks>"
               INSTALL_RPATH "\$ORIGIN/../../../lib"
               CXX_STANDARD 17
               CXX_STANDARD_REQUIRED ON
               # For std:: support of __int128_t. Can be removed once using cuda::std
               CXX_EXTENSIONS ON
               CUDA_STANDARD 17
               CUDA_STANDARD_REQUIRED ON
  )
  target_link_libraries(
    ${CMAKE_BENCH_NAME} PRIVATE cudf_benchmark_common cudf_datagen benchmark::benchmark_main
                                $<TARGET_NAME_IF_EXISTS:conda_env>
  )
  add_custom_command(
    OUTPUT CUDF_BENCHMARKS
    COMMAND ${CMAKE_BENCH_NAME} --benchmark_out_format=json
            --benchmark_out=results/${CMAKE_BENCH_NAME}.json
    APPEND
    COMMENT "Adding ${CMAKE_BENCH_NAME}"
  )

  install(
    TARGETS ${CMAKE_BENCH_NAME}
    COMPONENT testing
    DESTINATION bin/benchmarks/libcudf
    EXCLUDE_FROM_ALL
  )
endfunction()

# This function takes in a benchmark name and benchmark source for nvbench benchmarks and handles
# setting all of the associated properties and linking to build the benchmark
function(ConfigureNVBench CMAKE_BENCH_NAME)
  add_executable(${CMAKE_BENCH_NAME} ${ARGN} fixture/nvbench_main.cpp)
  set_target_properties(
    ${CMAKE_BENCH_NAME}
    PROPERTIES RUNTIME_OUTPUT_DIRECTORY "$<BUILD_INTERFACE:${CUDF_BINARY_DIR}/benchmarks>"
               INSTALL_RPATH "\$ORIGIN/../../../lib"
  )
  target_link_libraries(
    ${CMAKE_BENCH_NAME} PRIVATE cudf_benchmark_common cudf_datagen nvbench::nvbench
                                $<TARGET_NAME_IF_EXISTS:conda_env>
  )
  install(
    TARGETS ${CMAKE_BENCH_NAME}
    COMPONENT testing
    DESTINATION bin/benchmarks/libcudf
    EXCLUDE_FROM_ALL
  )
endfunction()

# ##################################################################################################
# * column benchmarks -----------------------------------------------------------------------------
ConfigureBench(COLUMN_CONCAT_BENCH column/concatenate.cpp)

# ##################################################################################################
# * gather benchmark ------------------------------------------------------------------------------
ConfigureBench(GATHER_BENCH copying/gather.cu)

# ##################################################################################################
# * scatter benchmark -----------------------------------------------------------------------------
ConfigureBench(SCATTER_BENCH copying/scatter.cu)

# ##################################################################################################
# * lists scatter benchmark -----------------------------------------------------------------------
ConfigureBench(SCATTER_LISTS_BENCH lists/copying/scatter_lists.cu)

# ##################################################################################################
# * Other list-related operartions benchmark ------------------------------------------------------
ConfigureNVBench(SET_OPS_NVBENCH lists/set_operations.cpp)

# ##################################################################################################
# * contiguous_split benchmark  -------------------------------------------------------------------
ConfigureBench(CONTIGUOUS_SPLIT_BENCH copying/contiguous_split.cu)

# ##################################################################################################
# * shift benchmark -------------------------------------------------------------------------------
ConfigureBench(SHIFT_BENCH copying/shift.cu)

# ##################################################################################################
# * copy-if-else benchmark
# -----------------------------------------------------------------------------
ConfigureBench(COPY_IF_ELSE_BENCH copying/copy_if_else.cpp)

# ##################################################################################################
# * transpose benchmark ---------------------------------------------------------------------------
ConfigureBench(TRANSPOSE_BENCH transpose/transpose.cpp)

# ##################################################################################################
# * apply_boolean_mask benchmark ------------------------------------------------------------------
ConfigureBench(APPLY_BOOLEAN_MASK_BENCH stream_compaction/apply_boolean_mask.cpp)

# ##################################################################################################
# * stream_compaction benchmark -------------------------------------------------------------------
ConfigureNVBench(
  STREAM_COMPACTION_NVBENCH
  stream_compaction/distinct.cpp
  stream_compaction/distinct_count.cpp
  stream_compaction/stable_distinct.cpp
  stream_compaction/unique.cpp
  stream_compaction/unique_count.cpp
)

# ##################################################################################################
# * join benchmark --------------------------------------------------------------------------------
ConfigureBench(JOIN_BENCH join/left_join.cu join/conditional_join.cu)
ConfigureNVBench(JOIN_NVBENCH join/join.cu join/mixed_join.cu)

# ##################################################################################################
# * iterator benchmark ----------------------------------------------------------------------------
ConfigureBench(ITERATOR_BENCH iterator/iterator.cu)

# ##################################################################################################
# * search benchmark ------------------------------------------------------------------------------
ConfigureBench(SEARCH_BENCH search/search.cpp)
ConfigureNVBench(SEARCH_NVBENCH search/contains_scalar.cpp search/contains_table.cpp)

# ##################################################################################################
# * sort benchmark --------------------------------------------------------------------------------
ConfigureBench(SORT_BENCH sort/rank.cpp sort/sort.cpp sort/sort_strings.cpp)
ConfigureNVBench(
  SORT_NVBENCH sort/rank_lists.cpp sort/rank_structs.cpp sort/segmented_sort.cpp
  sort/sort_lists.cpp sort/sort_structs.cpp
)

# ##################################################################################################
# * structs benchmark
# --------------------------------------------------------------------------------
ConfigureNVBench(STRUCT_CREATION_NVBENCH structs/create_structs.cpp)

# ##################################################################################################
# * quantiles benchmark
# --------------------------------------------------------------------------------
ConfigureBench(QUANTILES_BENCH quantiles/quantiles.cpp)

# ##################################################################################################
# * type_dispatcher benchmark ---------------------------------------------------------------------
ConfigureBench(TYPE_DISPATCHER_BENCH type_dispatcher/type_dispatcher.cu)

# ##################################################################################################
# * reduction benchmark ---------------------------------------------------------------------------
ConfigureBench(
  REDUCTION_BENCH reduction/anyall.cpp reduction/dictionary.cpp reduction/minmax.cpp
  reduction/reduce.cpp reduction/scan.cpp
)
ConfigureNVBench(
  REDUCTION_NVBENCH reduction/rank.cpp reduction/scan_structs.cpp reduction/segmented_reduce.cpp
)

# ##################################################################################################
# * reduction benchmark ---------------------------------------------------------------------------
ConfigureBench(REPLACE_BENCH replace/clamp.cpp replace/nans.cpp)

# ##################################################################################################
# * filling benchmark -----------------------------------------------------------------------------
ConfigureBench(FILL_BENCH filling/repeat.cpp)

# ##################################################################################################
# * groupby benchmark -----------------------------------------------------------------------------
ConfigureBench(
  GROUPBY_BENCH groupby/group_sum.cpp groupby/group_nth.cpp groupby/group_shift.cpp
  groupby/group_struct_values.cpp groupby/group_no_requests.cpp groupby/group_scan.cpp
)

ConfigureNVBench(
  GROUPBY_NVBENCH groupby/group_max.cpp groupby/group_nunique.cpp groupby/group_rank.cpp
  groupby/group_struct_keys.cpp
)

# ##################################################################################################
# * hashing benchmark -----------------------------------------------------------------------------
ConfigureBench(HASHING_BENCH hashing/partition.cpp)
ConfigureNVBench(HASHING_NVBENCH hashing/hash.cpp)

# ##################################################################################################
# * merge benchmark -------------------------------------------------------------------------------
ConfigureBench(MERGE_BENCH merge/merge.cpp)
ConfigureNVBench(MERGE_NVBENCH merge/merge_structs.cpp merge/merge_lists.cpp)

# ##################################################################################################
# * null_mask benchmark ---------------------------------------------------------------------------
ConfigureBench(NULLMASK_BENCH null_mask/set_null_mask.cpp)

# ##################################################################################################
# * parquet writer benchmark ----------------------------------------------------------------------
ConfigureNVBench(
  PARQUET_WRITER_NVBENCH io/parquet/parquet_writer.cpp io/parquet/parquet_writer_chunks.cpp
)

# ##################################################################################################
# * parquet reader benchmark ----------------------------------------------------------------------
ConfigureNVBench(
  PARQUET_READER_NVBENCH io/parquet/parquet_reader_input.cpp io/parquet/parquet_reader_options.cpp
)

# ##################################################################################################
# * orc reader benchmark --------------------------------------------------------------------------
ConfigureNVBench(ORC_READER_NVBENCH io/orc/orc_reader_input.cpp io/orc/orc_reader_options.cpp)

# ##################################################################################################
# * csv reader benchmark --------------------------------------------------------------------------
ConfigureNVBench(CSV_READER_NVBENCH io/csv/csv_reader_input.cpp io/csv/csv_reader_options.cpp)

# ##################################################################################################
# * orc writer benchmark --------------------------------------------------------------------------
ConfigureNVBench(ORC_WRITER_NVBENCH io/orc/orc_writer.cpp io/orc/orc_writer_chunks.cpp)

# ##################################################################################################
# * csv writer benchmark --------------------------------------------------------------------------
ConfigureNVBench(CSV_WRITER_NVBENCH io/csv/csv_writer.cpp)

# ##################################################################################################
# * ast benchmark ---------------------------------------------------------------------------------
ConfigureBench(AST_BENCH ast/transform.cpp)

# ##################################################################################################
# * binaryop benchmark ----------------------------------------------------------------------------
ConfigureBench(BINARYOP_BENCH binaryop/binaryop.cpp binaryop/compiled_binaryop.cpp)

# ##################################################################################################
# * nvtext benchmark -------------------------------------------------------------------
ConfigureBench(TEXT_BENCH text/ngrams.cpp text/subword.cpp)

ConfigureNVBench(
  TEXT_NVBENCH text/edit_distance.cpp text/hash_ngrams.cpp text/jaccard.cpp text/minhash.cpp
  text/normalize.cpp text/replace.cpp text/tokenize.cpp text/vocab.cpp
)

# ##################################################################################################
# * strings benchmark -------------------------------------------------------------------
ConfigureBench(
  STRINGS_BENCH
  string/combine.cpp
  string/convert_datetime.cpp
  string/convert_durations.cpp
  string/convert_fixed_point.cpp
  string/convert_numerics.cpp
  string/copy.cu
  string/factory.cu
  string/filter.cpp
  string/find.cpp
  string/repeat_strings.cpp
  string/replace.cpp
  string/slice.cpp
  string/translate.cpp
  string/url_decode.cu
)

ConfigureNVBench(
  STRINGS_NVBENCH
  string/case.cpp
  string/char_types.cpp
  string/contains.cpp
<<<<<<< HEAD
  string/copy_range.cpp
=======
  string/copy_if_else.cpp
>>>>>>> 82d17722
  string/count.cpp
  string/extract.cpp
  string/gather.cpp
  string/join_strings.cpp
  string/lengths.cpp
  string/like.cpp
  string/replace_re.cpp
  string/reverse.cpp
  string/split.cpp
  string/split_re.cpp
)

# ##################################################################################################
# * json benchmark -------------------------------------------------------------------
ConfigureBench(JSON_BENCH json/json.cu)
ConfigureNVBench(FST_NVBENCH io/fst.cu)
ConfigureNVBench(JSON_READER_NVBENCH io/json/nested_json.cpp io/json/json_reader_input.cpp)
ConfigureNVBench(JSON_WRITER_NVBENCH io/json/json_writer.cpp)

# ##################################################################################################
# * io benchmark ---------------------------------------------------------------------
ConfigureNVBench(MULTIBYTE_SPLIT_NVBENCH io/text/multibyte_split.cpp)
target_link_libraries(MULTIBYTE_SPLIT_NVBENCH PRIVATE ZLIB::ZLIB)

add_custom_target(
  run_benchmarks
  DEPENDS CUDF_BENCHMARKS
  COMMENT "Custom command for running cudf benchmarks."
)<|MERGE_RESOLUTION|>--- conflicted
+++ resolved
@@ -311,11 +311,8 @@
   string/case.cpp
   string/char_types.cpp
   string/contains.cpp
-<<<<<<< HEAD
+  string/copy_if_else.cpp
   string/copy_range.cpp
-=======
-  string/copy_if_else.cpp
->>>>>>> 82d17722
   string/count.cpp
   string/extract.cpp
   string/gather.cpp
