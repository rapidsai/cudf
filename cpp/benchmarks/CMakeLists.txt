# =============================================================================
# Copyright (c) 2018-2025, NVIDIA CORPORATION.
#
# Licensed under the Apache License, Version 2.0 (the "License"); you may not use this file except
# in compliance with the License. You may obtain a copy of the License at
#
# http://www.apache.org/licenses/LICENSE-2.0
#
# Unless required by applicable law or agreed to in writing, software distributed under the License
# is distributed on an "AS IS" BASIS, WITHOUT WARRANTIES OR CONDITIONS OF ANY KIND, either express
# or implied. See the License for the specific language governing permissions and limitations under
# the License.
# =============================================================================

find_package(Threads REQUIRED)

add_library(cudf_datagen STATIC common/generate_input.cu)
target_compile_features(cudf_datagen PUBLIC cxx_std_17 cuda_std_17)

target_compile_options(
  cudf_datagen PUBLIC "$<$<COMPILE_LANGUAGE:CXX>:${CUDF_CXX_FLAGS}>"
                      "$<$<COMPILE_LANGUAGE:CUDA>:${CUDF_CUDA_FLAGS}>"
)

target_link_libraries(
  cudf_datagen
  PUBLIC GTest::gmock GTest::gtest benchmark::benchmark nvbench::nvbench Threads::Threads cudf
         cudf::cudftestutil nvtx3::nvtx3-cpp
  PRIVATE $<TARGET_NAME_IF_EXISTS:conda_env>
)

target_include_directories(
  cudf_datagen
  PUBLIC "$<BUILD_INTERFACE:${CMAKE_CURRENT_SOURCE_DIR}>" "$<BUILD_INTERFACE:${CUDF_SOURCE_DIR}>"
         "$<BUILD_INTERFACE:${CUDF_SOURCE_DIR}/src>"
)

add_library(
  ndsh_data_generator STATIC
  common/ndsh_data_generator/ndsh_data_generator.cpp common/ndsh_data_generator/table_helpers.cpp
  common/ndsh_data_generator/random_column_generator.cu
)
target_compile_features(ndsh_data_generator PUBLIC cxx_std_17 cuda_std_17)

target_compile_options(
  ndsh_data_generator PUBLIC "$<$<COMPILE_LANGUAGE:CXX>:${CUDF_CXX_FLAGS}>"
                             "$<$<COMPILE_LANGUAGE:CUDA>:${CUDF_CUDA_FLAGS}>"
)

target_link_libraries(
  ndsh_data_generator
  PUBLIC cudf cudf::cudftestutil nvtx3::nvtx3-cpp
  PRIVATE $<TARGET_NAME_IF_EXISTS:conda_env>
)

target_include_directories(
  ndsh_data_generator
  PUBLIC "$<BUILD_INTERFACE:${CMAKE_CURRENT_SOURCE_DIR}>" "$<BUILD_INTERFACE:${CUDF_SOURCE_DIR}>"
         "$<BUILD_INTERFACE:${CUDF_SOURCE_DIR}/src>"
)

# ##################################################################################################
# * compiler function -----------------------------------------------------------------------------

# Use an OBJECT library so we only compile these helper source files only once
add_library(
  cudf_benchmark_common OBJECT
  synchronization/synchronization.cpp io/cuio_common.cpp common/table_utilities.cpp
  common/benchmark_utilities.cpp common/nvbench_utilities.cpp
)
target_link_libraries(
  cudf_benchmark_common PRIVATE cudf_datagen $<TARGET_NAME_IF_EXISTS:conda_env> GTest::gmock
                                GTest::gtest
)

add_custom_command(
  OUTPUT CUDF_BENCHMARKS
  COMMAND echo Running benchmarks
  COMMAND mkdir -p results
  VERBATIM
  COMMENT "Running cudf benchmarks."
  USES_TERMINAL
)

# This function takes in a benchmark name and benchmark source and handles setting all of the
# associated properties and linking to build the benchmark
function(ConfigureBench CMAKE_BENCH_NAME)
  add_executable(${CMAKE_BENCH_NAME} ${ARGN})
  set_target_properties(
    ${CMAKE_BENCH_NAME}
    PROPERTIES RUNTIME_OUTPUT_DIRECTORY "$<BUILD_INTERFACE:${CUDF_BINARY_DIR}/benchmarks>"
               INSTALL_RPATH "\$ORIGIN/../../../lib"
               CXX_STANDARD 17
               CXX_STANDARD_REQUIRED ON
               # For std:: support of __int128_t. Can be removed once using cuda::std
               CXX_EXTENSIONS ON
               CUDA_STANDARD 17
               CUDA_STANDARD_REQUIRED ON
  )
  target_compile_definitions(
    ${CMAKE_BENCH_NAME} PRIVATE THRUST_FORCE_32_BIT_OFFSET_TYPE=1 CCCL_AVOID_SORT_UNROLL=1
  )
  target_link_libraries(
    ${CMAKE_BENCH_NAME} PRIVATE cudf_benchmark_common cudf_datagen benchmark::benchmark_main
                                cudf::cudftestutil_objects $<TARGET_NAME_IF_EXISTS:conda_env>
  )
  add_custom_command(
    OUTPUT CUDF_BENCHMARKS
    COMMAND ${CMAKE_BENCH_NAME} --benchmark_out_format=json
            --benchmark_out=results/${CMAKE_BENCH_NAME}.json
    APPEND
    COMMENT "Adding ${CMAKE_BENCH_NAME}"
  )

  install(
    TARGETS ${CMAKE_BENCH_NAME}
    COMPONENT testing
    DESTINATION bin/benchmarks/libcudf
    EXCLUDE_FROM_ALL
  )
endfunction()

# This function takes in a benchmark name and benchmark source for nvbench benchmarks and handles
# setting all of the associated properties and linking to build the benchmark
function(ConfigureNVBench CMAKE_BENCH_NAME)
  add_executable(${CMAKE_BENCH_NAME} ${ARGN} fixture/nvbench_main.cpp)
  set_target_properties(
    ${CMAKE_BENCH_NAME}
    PROPERTIES RUNTIME_OUTPUT_DIRECTORY "$<BUILD_INTERFACE:${CUDF_BINARY_DIR}/benchmarks>"
               INSTALL_RPATH "\$ORIGIN/../../../lib"
  )
  target_link_libraries(
    ${CMAKE_BENCH_NAME}
    PRIVATE cudf_benchmark_common ndsh_data_generator cudf_datagen nvbench::nvbench
            $<TARGET_NAME_IF_EXISTS:conda_env> cudf::cudftestutil_objects
  )
  install(
    TARGETS ${CMAKE_BENCH_NAME}
    COMPONENT testing
    DESTINATION bin/benchmarks/libcudf
    EXCLUDE_FROM_ALL
  )
endfunction()

# ##################################################################################################
# * copying benchmarks
# -----------------------------------------------------------------------------
ConfigureNVBench(COPYING_NVBENCH copying/concatenate.cpp)

# ##################################################################################################
# * gather benchmark ------------------------------------------------------------------------------
ConfigureBench(GATHER_BENCH copying/gather.cu)

# ##################################################################################################
# * scatter benchmark -----------------------------------------------------------------------------
ConfigureBench(SCATTER_BENCH copying/scatter.cu)

# ##################################################################################################
# * lists scatter benchmark -----------------------------------------------------------------------
ConfigureBench(SCATTER_LISTS_BENCH lists/copying/scatter_lists.cu)

# ##################################################################################################
# * Other list-related operartions benchmark ------------------------------------------------------
ConfigureNVBench(SET_OPS_NVBENCH lists/set_operations.cpp)

# ##################################################################################################
# * contiguous_split benchmark  -------------------------------------------------------------------
ConfigureBench(CONTIGUOUS_SPLIT_BENCH copying/contiguous_split.cu)

# ##################################################################################################
# * shift benchmark -------------------------------------------------------------------------------
ConfigureBench(SHIFT_BENCH copying/shift.cu)

# ##################################################################################################
# * copy-if-else benchmark
# -----------------------------------------------------------------------------
ConfigureBench(COPY_IF_ELSE_BENCH copying/copy_if_else.cpp)

# ##################################################################################################
# * transpose benchmark ---------------------------------------------------------------------------
ConfigureBench(TRANSPOSE_BENCH transpose/transpose.cpp)

# ##################################################################################################
# * nds-h benchmark --------------------------------------------------------------------------------
ConfigureNVBench(NDSH_Q01_NVBENCH ndsh/q01.cpp ndsh/utilities.cpp)
ConfigureNVBench(NDSH_Q05_NVBENCH ndsh/q05.cpp ndsh/utilities.cpp)
ConfigureNVBench(NDSH_Q06_NVBENCH ndsh/q06.cpp ndsh/utilities.cpp)
ConfigureNVBench(NDSH_Q09_NVBENCH ndsh/q09.cpp ndsh/utilities.cpp)
ConfigureNVBench(NDSH_Q10_NVBENCH ndsh/q10.cpp ndsh/utilities.cpp)

# ##################################################################################################
# * stream_compaction benchmark -------------------------------------------------------------------
ConfigureNVBench(
  STREAM_COMPACTION_NVBENCH
  stream_compaction/apply_boolean_mask.cpp
  stream_compaction/distinct.cpp
  stream_compaction/distinct_count.cpp
  stream_compaction/stable_distinct.cpp
  stream_compaction/stream_compaction_common.cpp
  stream_compaction/unique.cpp
  stream_compaction/unique_count.cpp
)

# ##################################################################################################
# * join benchmark --------------------------------------------------------------------------------
ConfigureNVBench(
  JOIN_NVBENCH join/left_join.cu join/conditional_join.cu join/join.cu join/mixed_join.cu
  join/distinct_join.cu join/multiplicity_join.cu
)

# ##################################################################################################
# * iterator benchmark ----------------------------------------------------------------------------
ConfigureBench(ITERATOR_BENCH iterator/iterator.cu)

# ##################################################################################################
# * search benchmark ------------------------------------------------------------------------------
ConfigureBench(SEARCH_BENCH search/search.cpp)
ConfigureNVBench(SEARCH_NVBENCH search/contains_scalar.cpp search/contains_table.cpp)

# ##################################################################################################
# * sort benchmark --------------------------------------------------------------------------------
ConfigureBench(SORT_BENCH sort/rank.cpp sort/sort.cpp sort/sort_strings.cpp)
ConfigureNVBench(
  SORT_NVBENCH sort/rank_lists.cpp sort/rank_structs.cpp sort/segmented_sort.cpp
  sort/sort_lists.cpp sort/sort_structs.cpp
)

# ##################################################################################################
# * structs benchmark
# --------------------------------------------------------------------------------
ConfigureNVBench(STRUCT_CREATION_NVBENCH structs/create_structs.cpp)

# ##################################################################################################
# * quantiles benchmark
# --------------------------------------------------------------------------------
ConfigureBench(QUANTILES_BENCH quantiles/quantiles.cpp)

# ##################################################################################################
# * tdigest benchmark
# --------------------------------------------------------------------------------
ConfigureNVBench(TDIGEST_NVBENCH quantiles/tdigest.cu)

# ##################################################################################################
# * type_dispatcher benchmark ---------------------------------------------------------------------
ConfigureBench(TYPE_DISPATCHER_BENCH type_dispatcher/type_dispatcher.cu)

# ##################################################################################################
# * reduction benchmark ---------------------------------------------------------------------------
ConfigureNVBench(
  REDUCTION_NVBENCH
  reduction/anyall.cpp
  reduction/dictionary.cpp
  reduction/histogram.cpp
  reduction/minmax.cpp
  reduction/rank.cpp
  reduction/reduce.cpp
  reduction/scan.cpp
  reduction/scan_structs.cpp
  reduction/segmented_reduce.cpp
)

# ##################################################################################################
# * replace benchmark ---------------------------------------------------------------------------
ConfigureBench(REPLACE_BENCH replace/clamp.cpp replace/nans.cpp)
ConfigureNVBench(REPLACE_NVBENCH replace/nulls.cpp)

# ##################################################################################################
# * filling benchmark -----------------------------------------------------------------------------
ConfigureBench(FILL_BENCH filling/repeat.cpp)

# ##################################################################################################
# * groupby benchmark -----------------------------------------------------------------------------
ConfigureBench(
  GROUPBY_BENCH groupby/group_sum.cpp groupby/group_nth.cpp groupby/group_shift.cpp
  groupby/group_struct_values.cpp groupby/group_no_requests.cpp groupby/group_scan.cpp
)

ConfigureNVBench(
  GROUPBY_NVBENCH
  groupby/group_histogram.cpp
  groupby/group_max.cpp
  groupby/group_max_multithreaded.cpp
  groupby/group_nunique.cpp
  groupby/group_rank.cpp
  groupby/group_struct_keys.cpp
)

# ##################################################################################################
# * hashing benchmark -----------------------------------------------------------------------------
ConfigureBench(HASHING_BENCH hashing/partition.cpp)
ConfigureNVBench(HASHING_NVBENCH hashing/hash.cpp)

# ##################################################################################################
# * interop benchmark ------------------------------------------------------------------------------
ConfigureNVBench(INTEROP_NVBENCH interop/interop.cpp interop/interop_stringview.cpp)
target_link_libraries(INTEROP_NVBENCH PRIVATE nanoarrow)

# ##################################################################################################
# * merge benchmark -------------------------------------------------------------------------------
ConfigureBench(MERGE_BENCH merge/merge.cpp)
ConfigureNVBench(
  MERGE_NVBENCH merge/merge_lists.cpp merge/merge_structs.cpp merge/merge_strings.cpp
)

# ##################################################################################################
# * null_mask benchmark ---------------------------------------------------------------------------
ConfigureNVBench(NULLMASK_NVBENCH null_mask/set_null_mask.cpp)

# ##################################################################################################
# * parquet writer benchmark ----------------------------------------------------------------------
ConfigureNVBench(
  PARQUET_WRITER_NVBENCH io/parquet/parquet_writer.cpp io/parquet/parquet_writer_chunks.cpp
)

# ##################################################################################################
# * parquet reader benchmark ----------------------------------------------------------------------
ConfigureNVBench(
  PARQUET_READER_NVBENCH io/parquet/parquet_reader_input.cpp io/parquet/parquet_reader_options.cpp
)

# ##################################################################################################
# * parquet multithread reader benchmark
# ----------------------------------------------------------------------
ConfigureNVBench(PARQUET_MULTITHREAD_READER_NVBENCH io/parquet/parquet_reader_multithread.cpp)

# ##################################################################################################
# * orc reader benchmark --------------------------------------------------------------------------
ConfigureNVBench(ORC_READER_NVBENCH io/orc/orc_reader_input.cpp io/orc/orc_reader_options.cpp)

# ##################################################################################################
# * orc multithreaded benchmark
# --------------------------------------------------------------------------
ConfigureNVBench(ORC_MULTITHREADED_NVBENCH io/orc/orc_reader_multithreaded.cpp)

# ##################################################################################################
# * csv reader benchmark --------------------------------------------------------------------------
ConfigureNVBench(CSV_READER_NVBENCH io/csv/csv_reader_input.cpp io/csv/csv_reader_options.cpp)

# ##################################################################################################
# * orc writer benchmark --------------------------------------------------------------------------
ConfigureNVBench(ORC_WRITER_NVBENCH io/orc/orc_writer.cpp io/orc/orc_writer_chunks.cpp)

# ##################################################################################################
# * csv writer benchmark --------------------------------------------------------------------------
ConfigureNVBench(CSV_WRITER_NVBENCH io/csv/csv_writer.cpp)

# ##################################################################################################
# * ast benchmark ---------------------------------------------------------------------------------
ConfigureNVBench(AST_NVBENCH ast/polynomials.cpp ast/transform.cpp)

# ##################################################################################################
# * binaryop benchmark ----------------------------------------------------------------------------
ConfigureNVBench(
  BINARYOP_NVBENCH binaryop/binaryop.cpp binaryop/compiled_binaryop.cpp binaryop/polynomials.cpp
)

# ##################################################################################################
# * transform benchmark
# ---------------------------------------------------------------------------------
ConfigureNVBench(TRANSFORM_NVBENCH transform/polynomials.cpp transform/transform.cpp)

# ##################################################################################################
# * nvtext benchmark -------------------------------------------------------------------
ConfigureNVBench(
  TEXT_NVBENCH
  text/byte_pair_encoding.cpp
<<<<<<< HEAD
  text/dedup.cpp
=======
  text/deduplicate.cpp
>>>>>>> 7b9020b3
  text/edit_distance.cpp
  text/hash_ngrams.cpp
  text/jaccard.cpp
  text/minhash.cpp
  text/ngrams.cpp
  text/normalize.cpp
  text/replace.cpp
  text/subword.cpp
  text/tokenize.cpp
  text/vocab.cpp
)

# ##################################################################################################
# * strings benchmark -------------------------------------------------------------------
ConfigureNVBench(
  STRINGS_NVBENCH
  string/case.cpp
  string/char_types.cpp
  string/combine.cpp
  string/contains.cpp
  string/convert_datetime.cpp
  string/convert_durations.cpp
  string/convert_fixed_point.cpp
  string/convert_numerics.cpp
  string/copy.cpp
  string/copy_if_else.cpp
  string/copy_range.cpp
  string/count.cpp
  string/extract.cpp
  string/factory.cpp
  string/filter.cpp
  string/find.cpp
  string/find_multiple.cpp
  string/join_strings.cpp
  string/lengths.cpp
  string/like.cpp
  string/make_strings_column.cu
  string/repeat_strings.cpp
  string/replace.cpp
  string/replace_re.cpp
  string/reverse.cpp
  string/slice.cpp
  string/split.cpp
  string/split_re.cpp
  string/translate.cpp
  string/url_decode.cu
)

# ##################################################################################################
# * json benchmark -------------------------------------------------------------------
ConfigureNVBench(JSON_NVBENCH json/json.cu)
ConfigureNVBench(FST_NVBENCH io/fst.cu)
ConfigureNVBench(JSON_READER_NVBENCH io/json/nested_json.cpp io/json/json_reader_input.cpp)
ConfigureNVBench(JSON_READER_OPTION_NVBENCH io/json/json_reader_option.cpp)
ConfigureNVBench(JSON_WRITER_NVBENCH io/json/json_writer.cpp)

# ##################################################################################################
# * io benchmark ---------------------------------------------------------------------
ConfigureNVBench(MULTIBYTE_SPLIT_NVBENCH io/text/multibyte_split.cpp)
target_link_libraries(MULTIBYTE_SPLIT_NVBENCH PRIVATE ZLIB::ZLIB)

# ##################################################################################################
# * decimal benchmark
# ---------------------------------------------------------------------------------
ConfigureNVBench(DECIMAL_NVBENCH decimal/convert_floating.cpp)

# ##################################################################################################
# * reshape benchmark
# ---------------------------------------------------------------------------------
ConfigureNVBench(RESHAPE_NVBENCH reshape/interleave.cpp)

# ##################################################################################################
# * rolling benchmark
# ---------------------------------------------------------------------------------
ConfigureNVBench(
  ROLLING_NVBENCH rolling/grouped_range_rolling_sum.cu rolling/grouped_rolling_sum.cpp
  rolling/range_rolling_sum.cu rolling/rolling_sum.cpp
)

add_custom_target(
  run_benchmarks
  DEPENDS CUDF_BENCHMARKS
  COMMENT "Custom command for running cudf benchmarks."
)<|MERGE_RESOLUTION|>--- conflicted
+++ resolved
@@ -364,11 +364,7 @@
 ConfigureNVBench(
   TEXT_NVBENCH
   text/byte_pair_encoding.cpp
-<<<<<<< HEAD
-  text/dedup.cpp
-=======
   text/deduplicate.cpp
->>>>>>> 7b9020b3
   text/edit_distance.cpp
   text/hash_ngrams.cpp
   text/jaccard.cpp
