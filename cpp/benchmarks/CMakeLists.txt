# =============================================================================
# Copyright (c) 2018-2024, NVIDIA CORPORATION.
#
# Licensed under the Apache License, Version 2.0 (the "License"); you may not use this file except
# in compliance with the License. You may obtain a copy of the License at
#
# http://www.apache.org/licenses/LICENSE-2.0
#
# Unless required by applicable law or agreed to in writing, software distributed under the License
# is distributed on an "AS IS" BASIS, WITHOUT WARRANTIES OR CONDITIONS OF ANY KIND, either express
# or implied. See the License for the specific language governing permissions and limitations under
# the License.
# =============================================================================

find_package(Threads REQUIRED)

add_library(cudf_datagen STATIC common/generate_input.cu)
target_compile_features(cudf_datagen PUBLIC cxx_std_17 cuda_std_17)

target_compile_options(
  cudf_datagen PUBLIC "$<$<COMPILE_LANGUAGE:CXX>:${CUDF_CXX_FLAGS}>"
                      "$<$<COMPILE_LANGUAGE:CUDA>:${CUDF_CUDA_FLAGS}>"
)

target_link_libraries(
  cudf_datagen
  PUBLIC GTest::gmock GTest::gtest benchmark::benchmark nvbench::nvbench Threads::Threads cudf
         cudf::cudftestutil nvtx3::nvtx3-cpp
  PRIVATE $<TARGET_NAME_IF_EXISTS:conda_env>
)

target_include_directories(
  cudf_datagen
  PUBLIC "$<BUILD_INTERFACE:${CMAKE_CURRENT_SOURCE_DIR}>" "$<BUILD_INTERFACE:${CUDF_SOURCE_DIR}>"
         "$<BUILD_INTERFACE:${CUDF_SOURCE_DIR}/src>"
)

add_library(
  ndsh_data_generator STATIC
  common/ndsh_data_generator/ndsh_data_generator.cpp common/ndsh_data_generator/table_helpers.cpp
  common/ndsh_data_generator/random_column_generator.cu
)
target_compile_features(ndsh_data_generator PUBLIC cxx_std_17 cuda_std_17)

target_compile_options(
  ndsh_data_generator PUBLIC "$<$<COMPILE_LANGUAGE:CXX>:${CUDF_CXX_FLAGS}>"
                             "$<$<COMPILE_LANGUAGE:CUDA>:${CUDF_CUDA_FLAGS}>"
)

target_link_libraries(
  ndsh_data_generator
  PUBLIC cudf cudf::cudftestutil nvtx3::nvtx3-cpp
  PRIVATE $<TARGET_NAME_IF_EXISTS:conda_env>
)

target_include_directories(
  ndsh_data_generator
  PUBLIC "$<BUILD_INTERFACE:${CMAKE_CURRENT_SOURCE_DIR}>" "$<BUILD_INTERFACE:${CUDF_SOURCE_DIR}>"
         "$<BUILD_INTERFACE:${CUDF_SOURCE_DIR}/src>"
)

# ##################################################################################################
# * compiler function -----------------------------------------------------------------------------

# Use an OBJECT library so we only compile these helper source files only once
add_library(
  cudf_benchmark_common OBJECT
  synchronization/synchronization.cpp io/cuio_common.cpp common/table_utilities.cpp
  common/benchmark_utilities.cpp common/nvbench_utilities.cpp
)
target_link_libraries(
  cudf_benchmark_common PRIVATE cudf_datagen $<TARGET_NAME_IF_EXISTS:conda_env> GTest::gmock
                                GTest::gtest
)

add_custom_command(
  OUTPUT CUDF_BENCHMARKS
  COMMAND echo Running benchmarks
  COMMAND mkdir -p results
  VERBATIM
  COMMENT "Running cudf benchmarks."
  USES_TERMINAL
)

# This function takes in a benchmark name and benchmark source and handles setting all of the
# associated properties and linking to build the benchmark
function(ConfigureBench CMAKE_BENCH_NAME)
  add_executable(${CMAKE_BENCH_NAME} ${ARGN})
  set_target_properties(
    ${CMAKE_BENCH_NAME}
    PROPERTIES RUNTIME_OUTPUT_DIRECTORY "$<BUILD_INTERFACE:${CUDF_BINARY_DIR}/benchmarks>"
               INSTALL_RPATH "\$ORIGIN/../../../lib"
               CXX_STANDARD 17
               CXX_STANDARD_REQUIRED ON
               # For std:: support of __int128_t. Can be removed once using cuda::std
               CXX_EXTENSIONS ON
               CUDA_STANDARD 17
               CUDA_STANDARD_REQUIRED ON
  )
  target_link_libraries(
    ${CMAKE_BENCH_NAME} PRIVATE cudf_benchmark_common cudf_datagen benchmark::benchmark_main
                                cudf::cudftestutil_impl $<TARGET_NAME_IF_EXISTS:conda_env>
  )
  add_custom_command(
    OUTPUT CUDF_BENCHMARKS
    COMMAND ${CMAKE_BENCH_NAME} --benchmark_out_format=json
            --benchmark_out=results/${CMAKE_BENCH_NAME}.json
    APPEND
    COMMENT "Adding ${CMAKE_BENCH_NAME}"
  )

  install(
    TARGETS ${CMAKE_BENCH_NAME}
    COMPONENT testing
    DESTINATION bin/benchmarks/libcudf
    EXCLUDE_FROM_ALL
  )
endfunction()

# This function takes in a benchmark name and benchmark source for nvbench benchmarks and handles
# setting all of the associated properties and linking to build the benchmark
function(ConfigureNVBench CMAKE_BENCH_NAME)
  add_executable(${CMAKE_BENCH_NAME} ${ARGN} fixture/nvbench_main.cpp)
  set_target_properties(
    ${CMAKE_BENCH_NAME}
    PROPERTIES RUNTIME_OUTPUT_DIRECTORY "$<BUILD_INTERFACE:${CUDF_BINARY_DIR}/benchmarks>"
               INSTALL_RPATH "\$ORIGIN/../../../lib"
  )
  target_link_libraries(
    ${CMAKE_BENCH_NAME}
    PRIVATE cudf_benchmark_common ndsh_data_generator cudf_datagen nvbench::nvbench
            $<TARGET_NAME_IF_EXISTS:conda_env> cudf::cudftestutil_impl
  )
  install(
    TARGETS ${CMAKE_BENCH_NAME}
    COMPONENT testing
    DESTINATION bin/benchmarks/libcudf
    EXCLUDE_FROM_ALL
  )
endfunction()

# ##################################################################################################
# * column benchmarks -----------------------------------------------------------------------------
ConfigureBench(COLUMN_CONCAT_BENCH column/concatenate.cpp)

# ##################################################################################################
# * gather benchmark ------------------------------------------------------------------------------
ConfigureBench(GATHER_BENCH copying/gather.cu)

# ##################################################################################################
# * scatter benchmark -----------------------------------------------------------------------------
ConfigureBench(SCATTER_BENCH copying/scatter.cu)

# ##################################################################################################
# * lists scatter benchmark -----------------------------------------------------------------------
ConfigureBench(SCATTER_LISTS_BENCH lists/copying/scatter_lists.cu)

# ##################################################################################################
# * Other list-related operartions benchmark ------------------------------------------------------
ConfigureNVBench(SET_OPS_NVBENCH lists/set_operations.cpp)

# ##################################################################################################
# * contiguous_split benchmark  -------------------------------------------------------------------
ConfigureBench(CONTIGUOUS_SPLIT_BENCH copying/contiguous_split.cu)

# ##################################################################################################
# * shift benchmark -------------------------------------------------------------------------------
ConfigureBench(SHIFT_BENCH copying/shift.cu)

# ##################################################################################################
# * copy-if-else benchmark
# -----------------------------------------------------------------------------
ConfigureBench(COPY_IF_ELSE_BENCH copying/copy_if_else.cpp)

# ##################################################################################################
# * transpose benchmark ---------------------------------------------------------------------------
ConfigureBench(TRANSPOSE_BENCH transpose/transpose.cpp)

# ##################################################################################################
# * nds-h benchmark --------------------------------------------------------------------------------
ConfigureNVBench(NDSH_Q01_NVBENCH ndsh/q01.cpp ndsh/utilities.cpp)
ConfigureNVBench(NDSH_Q05_NVBENCH ndsh/q05.cpp ndsh/utilities.cpp)
ConfigureNVBench(NDSH_Q06_NVBENCH ndsh/q06.cpp ndsh/utilities.cpp)
ConfigureNVBench(NDSH_Q09_NVBENCH ndsh/q09.cpp ndsh/utilities.cpp)
ConfigureNVBench(NDSH_Q10_NVBENCH ndsh/q10.cpp ndsh/utilities.cpp)

# ##################################################################################################
# * stream_compaction benchmark -------------------------------------------------------------------
ConfigureNVBench(
  STREAM_COMPACTION_NVBENCH
  stream_compaction/apply_boolean_mask.cpp
  stream_compaction/distinct.cpp
  stream_compaction/distinct_count.cpp
  stream_compaction/stable_distinct.cpp
  stream_compaction/stream_compaction_common.cpp
  stream_compaction/unique.cpp
  stream_compaction/unique_count.cpp
)

# ##################################################################################################
# * join benchmark --------------------------------------------------------------------------------
ConfigureNVBench(
  JOIN_NVBENCH join/left_join.cu join/conditional_join.cu join/join.cu join/mixed_join.cu
  join/distinct_join.cu
)

# ##################################################################################################
# * iterator benchmark ----------------------------------------------------------------------------
ConfigureBench(ITERATOR_BENCH iterator/iterator.cu)

# ##################################################################################################
# * search benchmark ------------------------------------------------------------------------------
ConfigureBench(SEARCH_BENCH search/search.cpp)
ConfigureNVBench(SEARCH_NVBENCH search/contains_scalar.cpp search/contains_table.cpp)

# ##################################################################################################
# * sort benchmark --------------------------------------------------------------------------------
ConfigureBench(SORT_BENCH sort/rank.cpp sort/sort.cpp sort/sort_strings.cpp)
ConfigureNVBench(
  SORT_NVBENCH sort/rank_lists.cpp sort/rank_structs.cpp sort/segmented_sort.cpp
  sort/sort_lists.cpp sort/sort_structs.cpp
)

# ##################################################################################################
# * structs benchmark
# --------------------------------------------------------------------------------
ConfigureNVBench(STRUCT_CREATION_NVBENCH structs/create_structs.cpp)

# ##################################################################################################
# * quantiles benchmark
# --------------------------------------------------------------------------------
ConfigureBench(QUANTILES_BENCH quantiles/quantiles.cpp)

# ##################################################################################################
# * tdigest benchmark
# --------------------------------------------------------------------------------
ConfigureNVBench(TDIGEST_NVBENCH quantiles/tdigest.cu)

# ##################################################################################################
# * type_dispatcher benchmark ---------------------------------------------------------------------
ConfigureBench(TYPE_DISPATCHER_BENCH type_dispatcher/type_dispatcher.cu)

# ##################################################################################################
# * reduction benchmark ---------------------------------------------------------------------------
ConfigureNVBench(
  REDUCTION_NVBENCH
  reduction/anyall.cpp
  reduction/dictionary.cpp
  reduction/histogram.cpp
  reduction/minmax.cpp
  reduction/rank.cpp
  reduction/reduce.cpp
  reduction/scan.cpp
  reduction/scan_structs.cpp
  reduction/segmented_reduce.cpp
)

# ##################################################################################################
# * replace benchmark ---------------------------------------------------------------------------
ConfigureBench(REPLACE_BENCH replace/clamp.cpp replace/nans.cpp)
ConfigureNVBench(REPLACE_NVBENCH replace/nulls.cpp)

# ##################################################################################################
# * filling benchmark -----------------------------------------------------------------------------
ConfigureBench(FILL_BENCH filling/repeat.cpp)

# ##################################################################################################
# * groupby benchmark -----------------------------------------------------------------------------
ConfigureBench(
  GROUPBY_BENCH groupby/group_sum.cpp groupby/group_nth.cpp groupby/group_shift.cpp
  groupby/group_struct_values.cpp groupby/group_no_requests.cpp groupby/group_scan.cpp
)

ConfigureNVBench(
  GROUPBY_NVBENCH
  groupby/group_histogram.cpp
  groupby/group_max.cpp
  groupby/group_max_multithreaded.cpp
  groupby/group_nunique.cpp
  groupby/group_rank.cpp
  groupby/group_struct_keys.cpp
)

# ##################################################################################################
# * hashing benchmark -----------------------------------------------------------------------------
ConfigureBench(HASHING_BENCH hashing/partition.cpp)
ConfigureNVBench(HASHING_NVBENCH hashing/hash.cpp)

# ##################################################################################################
# * merge benchmark -------------------------------------------------------------------------------
ConfigureBench(MERGE_BENCH merge/merge.cpp)
ConfigureNVBench(
  MERGE_NVBENCH merge/merge_lists.cpp merge/merge_structs.cpp merge/merge_strings.cpp
)

# ##################################################################################################
# * null_mask benchmark ---------------------------------------------------------------------------
ConfigureBench(NULLMASK_BENCH null_mask/set_null_mask.cpp)

# ##################################################################################################
# * parquet writer benchmark ----------------------------------------------------------------------
ConfigureNVBench(
  PARQUET_WRITER_NVBENCH io/parquet/parquet_writer.cpp io/parquet/parquet_writer_chunks.cpp
)

# ##################################################################################################
# * parquet reader benchmark ----------------------------------------------------------------------
ConfigureNVBench(
  PARQUET_READER_NVBENCH io/parquet/parquet_reader_input.cpp io/parquet/parquet_reader_options.cpp
)

# ##################################################################################################
# * parquet multithread reader benchmark
# ----------------------------------------------------------------------
ConfigureNVBench(PARQUET_MULTITHREAD_READER_NVBENCH io/parquet/parquet_reader_multithread.cpp)

# ##################################################################################################
# * orc reader benchmark --------------------------------------------------------------------------
ConfigureNVBench(ORC_READER_NVBENCH io/orc/orc_reader_input.cpp io/orc/orc_reader_options.cpp)

# ##################################################################################################
# * orc multithreaded benchmark
# --------------------------------------------------------------------------
ConfigureNVBench(ORC_MULTITHREADED_NVBENCH io/orc/orc_reader_multithreaded.cpp)

# ##################################################################################################
# * csv reader benchmark --------------------------------------------------------------------------
ConfigureNVBench(CSV_READER_NVBENCH io/csv/csv_reader_input.cpp io/csv/csv_reader_options.cpp)

# ##################################################################################################
# * orc writer benchmark --------------------------------------------------------------------------
ConfigureNVBench(ORC_WRITER_NVBENCH io/orc/orc_writer.cpp io/orc/orc_writer_chunks.cpp)

# ##################################################################################################
# * csv writer benchmark --------------------------------------------------------------------------
ConfigureNVBench(CSV_WRITER_NVBENCH io/csv/csv_writer.cpp)

# ##################################################################################################
# * ast benchmark ---------------------------------------------------------------------------------
ConfigureNVBench(AST_NVBENCH ast/transform.cpp)

# ##################################################################################################
# * binaryop benchmark ----------------------------------------------------------------------------
ConfigureNVBench(BINARYOP_NVBENCH binaryop/binaryop.cpp binaryop/compiled_binaryop.cpp)

# ##################################################################################################
# * nvtext benchmark -------------------------------------------------------------------
ConfigureBench(TEXT_BENCH text/subword.cpp)

ConfigureNVBench(
  TEXT_NVBENCH text/edit_distance.cpp text/hash_ngrams.cpp text/jaccard.cpp text/ngrams.cpp
  text/normalize.cpp text/replace.cpp text/tokenize.cpp text/vocab.cpp
)

# ##################################################################################################
# * strings benchmark -------------------------------------------------------------------
ConfigureBench(
  STRINGS_BENCH
  string/convert_datetime.cpp
  string/convert_durations.cpp
  string/factory.cu
  string/filter.cpp
  string/repeat_strings.cpp
  string/replace.cpp
  string/translate.cpp
  string/url_decode.cu
)

ConfigureNVBench(
  STRINGS_NVBENCH
  string/case.cpp
  string/char_types.cpp
  string/combine.cpp
  string/contains.cpp
  string/convert_fixed_point.cpp
  string/convert_numerics.cpp
  string/copy.cpp
  string/copy_if_else.cpp
  string/copy_range.cpp
  string/count.cpp
  string/extract.cpp
  string/find.cpp
<<<<<<< HEAD
  string/find_multiple.cpp
  string/gather.cpp
=======
>>>>>>> 67c71e29
  string/join_strings.cpp
  string/lengths.cpp
  string/like.cpp
  string/make_strings_column.cu
  string/replace_re.cpp
  string/reverse.cpp
  string/slice.cpp
  string/split.cpp
  string/split_re.cpp
)

# ##################################################################################################
# * json benchmark -------------------------------------------------------------------
ConfigureNVBench(JSON_NVBENCH json/json.cu)
ConfigureNVBench(FST_NVBENCH io/fst.cu)
ConfigureNVBench(JSON_READER_NVBENCH io/json/nested_json.cpp io/json/json_reader_input.cpp)
ConfigureNVBench(JSON_READER_OPTION_NVBENCH io/json/json_reader_option.cpp)
ConfigureNVBench(JSON_WRITER_NVBENCH io/json/json_writer.cpp)

# ##################################################################################################
# * io benchmark ---------------------------------------------------------------------
ConfigureNVBench(MULTIBYTE_SPLIT_NVBENCH io/text/multibyte_split.cpp)
target_link_libraries(MULTIBYTE_SPLIT_NVBENCH PRIVATE ZLIB::ZLIB)

# ##################################################################################################
# * decimal benchmark
# ---------------------------------------------------------------------------------
ConfigureNVBench(DECIMAL_NVBENCH decimal/convert_floating.cpp)

# ##################################################################################################
# * reshape benchmark
# ---------------------------------------------------------------------------------
ConfigureNVBench(RESHAPE_NVBENCH reshape/interleave.cpp)

add_custom_target(
  run_benchmarks
  DEPENDS CUDF_BENCHMARKS
  COMMENT "Custom command for running cudf benchmarks."
)<|MERGE_RESOLUTION|>--- conflicted
+++ resolved
@@ -380,11 +380,7 @@
   string/count.cpp
   string/extract.cpp
   string/find.cpp
-<<<<<<< HEAD
   string/find_multiple.cpp
-  string/gather.cpp
-=======
->>>>>>> 67c71e29
   string/join_strings.cpp
   string/lengths.cpp
   string/like.cpp
