--- conflicted
+++ resolved
@@ -90,21 +90,14 @@
 
 static void bench_wordpiece_tokenizer(nvbench::state& state)
 {
-<<<<<<< HEAD
-  auto const num_rows = static_cast<cudf::size_type>(state.get_int64("num_rows"));
-=======
   auto const num_rows  = static_cast<cudf::size_type>(state.get_int64("num_rows"));
   auto const max_words = static_cast<cudf::size_type>(state.get_int64("max_words"));
->>>>>>> a3f316fc
 
   auto const h_strings = std::vector<char const*>(
     num_rows,
     "This is a test This is a test This is a test This is a test This is a test This is a test "
     "This is a test This is a test ");
-<<<<<<< HEAD
-=======
   auto const num_words = 32;  // "This is a test" * 8
->>>>>>> a3f316fc
   auto const d_strings = cudf::test::strings_column_wrapper(h_strings.begin(), h_strings.end());
   auto const input     = cudf::strings_column_view{d_strings};
 
@@ -115,26 +108,15 @@
   state.set_cuda_stream(nvbench::make_cuda_stream_view(cudf::get_default_stream().value()));
   auto chars_size = input.chars_size(cudf::get_default_stream());
   state.add_global_memory_reads<nvbench::int8_t>(chars_size);
-<<<<<<< HEAD
-  state.add_global_memory_writes<nvbench::int32_t>(num_rows * 4 * 8);
-
-  state.exec(nvbench::exec_tag::sync, [&](nvbench::launch& launch) {
-    auto result = nvtext::wordpiece_tokenize(input, *vocab, 10);
-=======
   auto out_size = num_rows * (max_words > 0 ? std::min(max_words, num_words) : num_words);
   state.add_global_memory_writes<nvbench::int32_t>(out_size);
 
   state.exec(nvbench::exec_tag::sync, [&](nvbench::launch& launch) {
     auto result = nvtext::wordpiece_tokenize(input, *vocab, max_words);
->>>>>>> a3f316fc
   });
 }
 
 NVBENCH_BENCH(bench_wordpiece_tokenizer)
   .set_name("wordpiece_tokenize")
   .add_int64_axis("num_rows", {32768, 262144, 2097152})
-<<<<<<< HEAD
-  .add_int64_axis("max_words", {0, 20});
-=======
-  .add_int64_axis("max_words", {0, 20, 40});
->>>>>>> a3f316fc
+  .add_int64_axis("max_words", {0, 20, 40});