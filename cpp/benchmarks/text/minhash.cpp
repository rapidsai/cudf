/*
 * Copyright (c) 2023-2024, NVIDIA CORPORATION.
 *
 * Licensed under the Apache License, Version 2.0 (the "License");
 * you may not use this file except in compliance with the License.
 * You may obtain a copy of the License at
 *
 *     http://www.apache.org/licenses/LICENSE-2.0
 *
 * Unless required by applicable law or agreed to in writing, software
 * distributed under the License is distributed on an "AS IS" BASIS,
 * WITHOUT WARRANTIES OR CONDITIONS OF ANY KIND, either express or implied.
 * See the License for the specific language governing permissions and
 * limitations under the License.
 */

#include <benchmarks/common/generate_input.hpp>

#include <cudf/strings/strings_column_view.hpp>

#include <nvtext/minhash.hpp>

#include <rmm/device_buffer.hpp>

#include <nvbench/nvbench.cuh>

static void bench_minhash(nvbench::state& state)
{
  auto const num_rows   = static_cast<cudf::size_type>(state.get_int64("num_rows"));
  auto const row_width  = static_cast<cudf::size_type>(state.get_int64("row_width"));
  auto const hash_width = static_cast<cudf::size_type>(state.get_int64("hash_width"));
  auto const seed_count = static_cast<cudf::size_type>(state.get_int64("seed_count"));
  auto const base64     = state.get_int64("hash_type") == 64;

  if ((num_rows * seed_count * (base64 ? sizeof(int64_t) : sizeof(int32_t)) * 32L) >=
      static_cast<std::size_t>(std::numeric_limits<cudf::size_type>::max())) {
    state.skip("Skip benchmarks requiring more than 2GB working memory");
  }

  data_profile const strings_profile = data_profile_builder().distribution(
    cudf::type_id::STRING, distribution_id::NORMAL, 0, row_width);
  auto const strings_table =
    create_random_table({cudf::type_id::STRING}, row_count{num_rows}, strings_profile);
  cudf::strings_column_view input(strings_table->view().column(0));

  data_profile const seeds_profile = data_profile_builder().no_validity().distribution(
    cudf::type_to_id<cudf::hash_value_type>(), distribution_id::NORMAL, 0, row_width);
  auto const seed_type   = base64 ? cudf::type_id::UINT64 : cudf::type_id::UINT32;
  auto const seeds_table = create_random_table({seed_type}, row_count{seed_count}, seeds_profile);
  auto seeds             = seeds_table->get_column(0);

  state.set_cuda_stream(nvbench::make_cuda_stream_view(cudf::get_default_stream().value()));

  auto chars_size = input.chars_size(cudf::get_default_stream());
  state.add_global_memory_reads<nvbench::int8_t>(chars_size);
  state.add_global_memory_writes<nvbench::int32_t>(num_rows);  // output are hashes

  state.exec(nvbench::exec_tag::sync, [&](nvbench::launch& launch) {
    auto result = base64 ? nvtext::minhash64(input, seeds.view(), hash_width)
                         : nvtext::minhash(input, seeds.view(), hash_width);
  });
}

NVBENCH_BENCH(bench_minhash)
  .set_name("minhash")
<<<<<<< HEAD
  .add_int64_axis("num_rows", {16364, 131072})
=======
  .add_int64_axis("num_rows", {16364, 65456})
>>>>>>> f329f844
  .add_int64_axis("row_width", {256, 512, 1024})
  .add_int64_axis("hash_width", {5, 10, 20})
  .add_int64_axis("seed_count", {2, 26, 260})
  .add_int64_axis("hash_type", {32, 64});<|MERGE_RESOLUTION|>--- conflicted
+++ resolved
@@ -63,11 +63,7 @@
 
 NVBENCH_BENCH(bench_minhash)
   .set_name("minhash")
-<<<<<<< HEAD
-  .add_int64_axis("num_rows", {16364, 131072})
-=======
   .add_int64_axis("num_rows", {16364, 65456})
->>>>>>> f329f844
   .add_int64_axis("row_width", {256, 512, 1024})
   .add_int64_axis("hash_width", {5, 10, 20})
   .add_int64_axis("seed_count", {2, 26, 260})
