/*
 * Copyright (c) 2024-2025, NVIDIA CORPORATION.
 *
 * Licensed under the Apache License, Version 2.0 (the "License");
 * you may not use this file except in compliance with the License.
 * You may obtain a copy of the License at
 *
 *     http://www.apache.org/licenses/LICENSE-2.0
 *
 * Unless required by applicable law or agreed to in writing, software
 * distributed under the License is distributed on an "AS IS" BASIS,
 * WITHOUT WARRANTIES OR CONDITIONS OF ANY KIND, either express or implied.
 * See the License for the specific language governing permissions and
 * limitations under the License.
 */

#include "utilities.hpp"

#include <cudf/ast/expressions.hpp>
#include <cudf/binaryop.hpp>
#include <cudf/column/column.hpp>
#include <cudf/scalar/scalar.hpp>
#include <cudf/scalar/scalar_factories.hpp>
#include <cudf/utilities/memory_resource.hpp>

#include <nvbench/nvbench.cuh>

/**
 * @file q01.cpp
 * @brief Implement query 1 of the NDS-H benchmark.
 *
 * create view lineitem as select * from '/tables/scale-1/lineitem.parquet';
 *
 * select
 *    l_returnflag,
 *    l_linestatus,
 *    sum(l_quantity) as sum_qty,
 *    sum(l_extendedprice) as sum_base_price,
 *    sum(l_extendedprice * (1 - l_discount)) as sum_disc_price,
 *    sum(l_extendedprice * (1 - l_discount) * (1 + l_tax)) as sum_charge,
 *    avg(l_quantity) as avg_qty,
 *    avg(l_extendedprice) as avg_price,
 *    avg(l_discount) as avg_disc,
 *    count(*) as count_order
 * from
 *    lineitem
 * where
 *    l_shipdate <= date '1998-09-02'
 * group by
 *    l_returnflag,
 *    l_linestatus
 * order by
 *    l_returnflag,
 *    l_linestatus;
 */

/**
 * @brief Calculate the discount price column
 *
 * @param discount The discount column
 * @param extendedprice The extended price column
 * @param stream The CUDA stream used for device memory operations and kernel launches.
 * @param mr Device memory resource used to allocate the returned column's device memory.
 */
[[nodiscard]] std::unique_ptr<cudf::column> calculate_disc_price(
  cudf::column_view const& discount,
  cudf::column_view const& extendedprice,
  rmm::cuda_stream_view stream      = cudf::get_default_stream(),
  rmm::device_async_resource_ref mr = cudf::get_current_device_resource_ref())
{
  auto const one = discount.type().id() == cudf::type_id::DECIMAL64
                     ? cudf::make_fixed_point_scalar<numeric::decimal64>(1L, numeric::scale_type{0})
                     : cudf::make_fixed_width_scalar<double>(1);
  auto const one_minus_discount =
    cudf::binary_operation(*one, discount, cudf::binary_operator::SUB, discount.type(), stream, mr);
  auto const disc_price_type = discount.type().id() == cudf::type_id::DECIMAL64
                                 ? cudf::data_type{cudf::type_id::DECIMAL64}
                                 : cudf::data_type{cudf::type_id::FLOAT64};
  auto disc_price            = cudf::binary_operation(extendedprice,
                                           one_minus_discount->view(),
                                           cudf::binary_operator::MUL,
                                           disc_price_type,
                                           stream,
                                           mr);
  return disc_price;
}

/**
 * @brief Calculate the charge column
 *
 * @param tax The tax column
 * @param disc_price The discount price column
 * @param stream The CUDA stream used for device memory operations and kernel launches.
 * @param mr Device memory resource used to allocate the returned column's device memory.
 */
[[nodiscard]] std::unique_ptr<cudf::column> calculate_charge(
  cudf::column_view const& tax,
  cudf::column_view const& disc_price,
  rmm::cuda_stream_view stream      = cudf::get_default_stream(),
  rmm::device_async_resource_ref mr = cudf::get_current_device_resource_ref())
{
  auto const one = tax.type().id() == cudf::type_id::DECIMAL64
                     ? cudf::make_fixed_point_scalar<numeric::decimal64>(1L, numeric::scale_type{0})
                     : cudf::make_fixed_width_scalar<double>(1);
  auto const one_plus_tax =
    cudf::binary_operation(*one, tax, cudf::binary_operator::ADD, tax.type(), stream, mr);
  auto const charge_type = tax.type().id() == cudf::type_id::DECIMAL64
                             ? cudf::data_type{cudf::type_id::DECIMAL64}
                             : cudf::data_type{cudf::type_id::FLOAT64};
  auto charge            = cudf::binary_operation(
    disc_price, one_plus_tax->view(), cudf::binary_operator::MUL, charge_type, stream, mr);
  return charge;
}

void run_ndsh_q1(nvbench::state& state, cudf::io::source_info const& source)
{
  // Define the column projections and filter predicate for `lineitem` table
  std::vector<std::string> const lineitem_cols = {"l_returnflag",
                                                  "l_linestatus",
                                                  "l_quantity",
                                                  "l_extendedprice",
                                                  "l_discount",
                                                  "l_shipdate",
                                                  "l_orderkey",
                                                  "l_tax"};
  auto const shipdate_ref                      = cudf::ast::column_reference(std::distance(
    lineitem_cols.begin(), std::find(lineitem_cols.begin(), lineitem_cols.end(), "l_shipdate")));
  auto shipdate_upper =
    cudf::timestamp_scalar<cudf::timestamp_D>(days_since_epoch(1998, 9, 2), true);
  auto const shipdate_upper_literal = cudf::ast::literal(shipdate_upper);
  auto const lineitem_pred          = std::make_unique<cudf::ast::operation>(
    cudf::ast::ast_operator::LESS_EQUAL, shipdate_ref, shipdate_upper_literal);

  // Read out the `lineitem` table from parquet file
  auto lineitem = read_parquet(source, lineitem_cols, std::move(lineitem_pred));

  // Calculate the discount price and charge columns and append to lineitem table
  auto disc_price =
    calculate_disc_price(lineitem->column("l_discount"), lineitem->column("l_extendedprice"));
  auto charge = calculate_charge(lineitem->column("l_tax"), disc_price->view());
  (*lineitem).append(disc_price, "disc_price").append(charge, "charge");

  // Perform the group by operation
  auto const groupedby_table = apply_groupby(
    lineitem,
    groupby_context_t{
      {"l_returnflag", "l_linestatus"},
      {
        {"l_extendedprice",
         {{cudf::aggregation::Kind::SUM, "sum_base_price"},
          {cudf::aggregation::Kind::MEAN, "avg_price"}}},
        {"l_quantity",
         {{cudf::aggregation::Kind::SUM, "sum_qty"}, {cudf::aggregation::Kind::MEAN, "avg_qty"}}},
        {"l_discount",
         {
           {cudf::aggregation::Kind::MEAN, "avg_disc"},
         }},
        {"disc_price",
         {
           {cudf::aggregation::Kind::SUM, "sum_disc_price"},
         }},
        {"charge",
         {{cudf::aggregation::Kind::SUM, "sum_charge"},
          {cudf::aggregation::Kind::COUNT_ALL, "count_order"}}},
      }});

  // Perform the order by operation
  auto const orderedby_table = apply_orderby(groupedby_table,
                                             {"l_returnflag", "l_linestatus"},
                                             {cudf::order::ASCENDING, cudf::order::ASCENDING});

  // Write query result to a parquet file
  orderedby_table->to_parquet("q1.parquet");
}

void ndsh_q1(nvbench::state& state)
{
  // Generate the required parquet files in device buffers
  auto const scale_factor = state.get_float64("scale_factor");
  auto const filename     = state.get_string("filename");
<<<<<<< HEAD
=======
  if (!filename.empty() && scale_factor != 1.0) {
    state.skip("Only scale_factor=1 supported with filename input");
    return;
  }
>>>>>>> 5fa593b6
  std::unordered_map<std::string, cuio_source_sink_pair> sources;
  auto source = [&] {
    if (filename.empty()) {
      generate_parquet_data_sources(scale_factor, {"lineitem"}, sources);
      return sources.at("lineitem").make_source_info();
    }
    return cudf::io::source_info(filename);
  }();

  auto stream = cudf::get_default_stream();
  state.set_cuda_stream(nvbench::make_cuda_stream_view(stream.value()));
  state.exec(nvbench::exec_tag::sync, [&](nvbench::launch& launch) { run_ndsh_q1(state, source); });
}

NVBENCH_BENCH(ndsh_q1)
  .set_name("ndsh_q1")
  .add_string_axis("filename", {""})
  .add_float64_axis("scale_factor", {0.01, 0.1, 1});<|MERGE_RESOLUTION|>--- conflicted
+++ resolved
@@ -178,13 +178,10 @@
   // Generate the required parquet files in device buffers
   auto const scale_factor = state.get_float64("scale_factor");
   auto const filename     = state.get_string("filename");
-<<<<<<< HEAD
-=======
   if (!filename.empty() && scale_factor != 1.0) {
     state.skip("Only scale_factor=1 supported with filename input");
     return;
   }
->>>>>>> 5fa593b6
   std::unordered_map<std::string, cuio_source_sink_pair> sources;
   auto source = [&] {
     if (filename.empty()) {
