/*
 * Copyright (c) 2020-2022, NVIDIA CORPORATION.
 *
 * Licensed under the Apache License, Version 2.0 (the "License");
 * you may not use this file except in compliance with the License.
 * You may obtain a copy of the License at
 *
 *     http://www.apache.org/licenses/LICENSE-2.0
 *
 * Unless required by applicable law or agreed to in writing, software
 * distributed under the License is distributed on an "AS IS" BASIS,
 * WITHOUT WARRANTIES OR CONDITIONS OF ANY KIND, either express or implied.
 * See the License for the specific language governing permissions and
 * limitations under the License.
 */

#pragma once

#include <cudf/table/table.hpp>
#include <cudf/utilities/span.hpp>
#include <cudf/utilities/traits.hpp>

#include <map>
#include <optional>

/**
 * @file generate_input.hpp
 * @brief Contains declarations of functions that generate columns filled with random data.
 *
 * Also includes the data profile descriptor classes.
 *
 * The create_random_table functions take a data profile, the information about table size and a
 * seed to deterministically generate a table with given parameters.
 *
 * Currently, the data generation is done on the CPU and the data is then copied to the device
 * memory.
 */

/**
 * @brief Identifies a group of related column's logical element types.
 */
enum class type_group_id : int32_t {
  INTEGRAL = static_cast<int32_t>(cudf::type_id::NUM_TYPE_IDS),
  INTEGRAL_SIGNED,
  FLOATING_POINT,
  NUMERIC,
  TIMESTAMP,
  DURATION,
  FIXED_POINT,
  COMPOUND,
  NESTED,
};

/**
 * @brief Identifies a probability distribution type.
 */
enum class distribution_id : int8_t {
  UNIFORM,    ///< Uniform sampling between the given bounds. Provides the best coverage of the
              ///< overall value range. Real data rarely has this distribution.
  NORMAL,     ///< Gaussian sampling - most samples are close to the middle of the range. Good for
              ///< simulating real-world numeric data.
  GEOMETRIC,  ///< Geometric sampling - highest chance to sample close to the lower bound. Good for
              ///< simulating real data with asymmetric distribution (unsigned values, timestamps).
};

// Default distribution types for each type
namespace {
template <typename T, std::enable_if_t<cudf::is_chrono<T>()>* = nullptr>
distribution_id default_distribution_id()
{
  return distribution_id::GEOMETRIC;
}

template <typename T, std::enable_if_t<!std::is_unsigned_v<T> && cudf::is_numeric<T>()>* = nullptr>
distribution_id default_distribution_id()
{
  return distribution_id::NORMAL;
}

template <typename T,
          std::enable_if_t<!std::is_same_v<T, bool> && std::is_unsigned_v<T> &&
                           cudf::is_numeric<T>()>* = nullptr>
distribution_id default_distribution_id()
{
  return distribution_id::GEOMETRIC;
}

/**
 * @brief Default range for the timestamp types: 1970 - 2020.
 *
 * The 2020 timestamp is used as a lower bound to bias the geometric distribution to recent
 * timestamps.
 */
template <typename T, std::enable_if_t<cudf::is_timestamp<T>()>* = nullptr>
std::pair<int64_t, int64_t> default_range()
{
  using cuda::std::chrono::duration_cast;
  auto const year = duration_cast<typename T::duration>(cudf::duration_D{365l});
  return {50 * year.count(), 0};
}

/**
 * @brief Default range for the duration types.
 *
 * If a geometric distribution is used, it will bias towards short duration values.
 */
template <typename T, std::enable_if_t<cudf::is_duration<T>()>* = nullptr>
std::pair<int64_t, int64_t> default_range()
{
  using cuda::std::chrono::duration_cast;
  auto const year = duration_cast<typename T::duration>(cudf::duration_D{365l});
  return {0, 2 * year.count()};
}

template <typename T, std::enable_if_t<cudf::is_numeric<T>()>* = nullptr>
std::pair<T, T> default_range()
{
  // Limits need to be such that `upper - lower` does not overflow
  return {std::numeric_limits<T>::lowest() / 2, std::numeric_limits<T>::max() / 2};
}
}  // namespace

/**
 * @brief Enables partial specializations with SFINAE.
 */
template <typename T, typename Enable = void>
struct distribution_params;

/**
 * @brief Numeric values are parameterized with a distribution type and bounds of the same type.
 */
template <typename T>
struct distribution_params<T, std::enable_if_t<!std::is_same_v<T, bool> && cudf::is_numeric<T>()>> {
  distribution_id id;
  T lower_bound;
  T upper_bound;
};

/**
 * @brief Booleans are parameterized with the probability of getting `true` value.
 */
template <typename T>
struct distribution_params<T, std::enable_if_t<std::is_same_v<T, bool>>> {
  double probability_true;
};

/**
 * @brief Timestamps and durations are parameterized with a distribution type and int64_t bounds.
 */
template <typename T>
struct distribution_params<T, std::enable_if_t<cudf::is_chrono<T>()>> {
  distribution_id id;
  int64_t lower_bound;
  int64_t upper_bound;
};

/**
 * @brief Strings are parameterized by the distribution of their length, as an integral value.
 */
template <typename T>
struct distribution_params<T, std::enable_if_t<std::is_same_v<T, cudf::string_view>>> {
  distribution_params<uint32_t> length_params;
};

/**
 * @brief Lists are parameterized by the distribution of their length, maximal nesting level, and
 * the element type.
 */
template <typename T>
struct distribution_params<T, std::enable_if_t<std::is_same_v<T, cudf::list_view>>> {
  cudf::type_id element_type;
  distribution_params<uint32_t> length_params;
  cudf::size_type max_depth;
};

/**
 * @brief Structs are parameterized by the maximal nesting level, and the leaf column types.
 */
template <typename T>
struct distribution_params<T, std::enable_if_t<std::is_same_v<T, cudf::struct_view>>> {
  std::vector<cudf::type_id> leaf_types;
  cudf::size_type max_depth;
};

// Present for compilation only. To be implemented once reader/writers support the fixed width type.
template <typename T>
struct distribution_params<T, std::enable_if_t<cudf::is_fixed_point<T>()>> {
};

/**
 * @brief Returns a vector of types, corresponding to the input type or a type group.
 *
 * If the input is a `cudf::type_id` enumerator, function simply returns a vector containing this
 * type. If the input value corresponds to a `type_group_id` enumerator, function returns a vector
 * containing all types in the input group.
 *
 * @param id Integer equal to either a `cudf::type_id` enumerator or a `type_group_id` enumerator.
 */
std::vector<cudf::type_id> get_type_or_group(int32_t id);

/**
 * @brief Returns a vector of types, corresponding to the input types or type groups.
 *
 * If an element of the input vector is a `cudf::type_id` enumerator, function return value simply
 * includes this type. If an element of the input vector is a `type_group_id` enumerator, function
 * return value includes all types corresponding to the group enumerator.
 *
 * @param ids Vector of integers equal to either a `cudf::type_id` enumerator or a `type_group_id`
 * enumerator.
 */
std::vector<cudf::type_id> get_type_or_group(std::vector<int32_t> const& ids);

/**
 * @brief Contains data parameters for all types.
 *
 * This class exposes APIs to set and get distribution parameters for each supported type.
 * Parameters can be set for multiple types with a single call by passing a `type_group_id` instead
 * of `cudf::type_id`.
 *
 * All types have default parameters so it's not necessary to set the parameters before using them.
 */
class data_profile {
  std::map<cudf::type_id, distribution_params<uint64_t>> int_params;
  std::map<cudf::type_id, distribution_params<double>> float_params;
  distribution_params<cudf::string_view> string_dist_desc{{distribution_id::NORMAL, 0, 32}};
  distribution_params<cudf::list_view> list_dist_desc{
    cudf::type_id::INT32, {distribution_id::GEOMETRIC, 0, 100}, 2};
  distribution_params<cudf::struct_view> struct_dist_desc{
    {cudf::type_id::INT32, cudf::type_id::FLOAT32, cudf::type_id::STRING}, 2};
  std::map<cudf::type_id, distribution_params<__uint128_t>> decimal_params;

  double bool_probability_true           = 0.5;
  std::optional<double> null_probability = 0.01;
  cudf::size_type cardinality            = 2000;
  cudf::size_type avg_run_length         = 4;

 public:
  template <typename T,
            std::enable_if_t<!std::is_same_v<T, bool> && cuda::std::is_integral_v<T>, T>* = nullptr>
  distribution_params<T> get_distribution_params() const
  {
    auto it = int_params.find(cudf::type_to_id<T>());
    if (it == int_params.end()) {
      auto const range = default_range<T>();
      return distribution_params<T>{default_distribution_id<T>(), range.first, range.second};
    } else {
      auto& desc = it->second;
      return {desc.id, static_cast<T>(desc.lower_bound), static_cast<T>(desc.upper_bound)};
    }
  }

  template <typename T, std::enable_if_t<std::is_floating_point_v<T>, T>* = nullptr>
  distribution_params<T> get_distribution_params() const
  {
    auto it = float_params.find(cudf::type_to_id<T>());
    if (it == float_params.end()) {
      auto const range = default_range<T>();
      return distribution_params<T>{default_distribution_id<T>(), range.first, range.second};
    } else {
      auto& desc = it->second;
      return {desc.id, static_cast<T>(desc.lower_bound), static_cast<T>(desc.upper_bound)};
    }
  }

  template <typename T, std::enable_if_t<std::is_same_v<T, bool>>* = nullptr>
  distribution_params<T> get_distribution_params() const
  {
    return distribution_params<T>{bool_probability_true};
  }

  template <typename T, std::enable_if_t<cudf::is_chrono<T>()>* = nullptr>
  distribution_params<T> get_distribution_params() const
  {
    auto it = int_params.find(cudf::type_to_id<T>());
    if (it == int_params.end()) {
      auto const range = default_range<T>();
      return distribution_params<T>{default_distribution_id<T>(), range.first, range.second};
    } else {
      auto& desc = it->second;
      return {
        desc.id, static_cast<int64_t>(desc.lower_bound), static_cast<int64_t>(desc.upper_bound)};
    }
  }

  template <typename T, std::enable_if_t<std::is_same_v<T, cudf::string_view>>* = nullptr>
  distribution_params<T> get_distribution_params() const
  {
    return string_dist_desc;
  }

  template <typename T, std::enable_if_t<std::is_same_v<T, cudf::list_view>>* = nullptr>
  distribution_params<T> get_distribution_params() const
  {
    return list_dist_desc;
  }

  template <typename T, std::enable_if_t<std::is_same_v<T, cudf::struct_view>>* = nullptr>
  distribution_params<T> get_distribution_params() const
  {
    return struct_dist_desc;
  }

  template <typename T, std::enable_if_t<cudf::is_fixed_point<T>()>* = nullptr>
  distribution_params<typename T::rep> get_distribution_params() const
  {
    using rep = typename T::rep;
    auto it   = decimal_params.find(cudf::type_to_id<T>());
    if (it == decimal_params.end()) {
      auto const range = default_range<rep>();
      return distribution_params<rep>{default_distribution_id<rep>(), range.first, range.second};
    } else {
      auto& desc = it->second;
      return {desc.id, static_cast<rep>(desc.lower_bound), static_cast<rep>(desc.upper_bound)};
    }
  }

<<<<<<< HEAD
  auto get_bool_probability() const { return bool_probability_true; }
  auto get_null_frequency() const { return null_probability; };
=======
  auto get_bool_probability_true() const { return bool_probability_true; }
  auto get_null_probability() const { return null_probability; };
>>>>>>> 9c22da57
  [[nodiscard]] auto get_cardinality() const { return cardinality; };
  [[nodiscard]] auto get_avg_run_length() const { return avg_run_length; };

  // Users should pass integral values for bounds when setting the parameters for types that have
  // discrete distributions (integers, strings, lists). Otherwise the call with have no effect.
  template <typename T,
            typename Type_enum,
            std::enable_if_t<cuda::std::is_integral_v<T>, T>* = nullptr>
  void set_distribution_params(Type_enum type_or_group,
                               distribution_id dist,
                               T lower_bound,
                               T upper_bound)
  {
    for (auto tid : get_type_or_group(static_cast<int32_t>(type_or_group))) {
      if (tid == cudf::type_id::STRING) {
        string_dist_desc.length_params = {
          dist, static_cast<uint32_t>(lower_bound), static_cast<uint32_t>(upper_bound)};
      } else if (tid == cudf::type_id::LIST) {
        list_dist_desc.length_params = {
          dist, static_cast<uint32_t>(lower_bound), static_cast<uint32_t>(upper_bound)};
      } else {
        int_params[tid] = {
          dist, static_cast<uint64_t>(lower_bound), static_cast<uint64_t>(upper_bound)};
      }
    }
  }

  // Users should pass floating point values for bounds when setting the parameters for types that
  // have continuous distributions (floating point types). Otherwise the call with have no effect.
  template <typename T,
            typename Type_enum,
            std::enable_if_t<std::is_floating_point_v<T>, T>* = nullptr>
  void set_distribution_params(Type_enum type_or_group,
                               distribution_id dist,
                               T lower_bound,
                               T upper_bound)
  {
    for (auto tid : get_type_or_group(static_cast<int32_t>(type_or_group))) {
      float_params[tid] = {
        dist, static_cast<double>(lower_bound), static_cast<double>(upper_bound)};
    }
  }

  template <typename T, typename Type_enum, std::enable_if_t<cudf::is_chrono<T>(), T>* = nullptr>
  void set_distribution_params(Type_enum type_or_group,
                               distribution_id dist,
                               typename T::rep lower_bound,
                               typename T::rep upper_bound)
  {
    for (auto tid : get_type_or_group(static_cast<int32_t>(type_or_group))) {
      int_params[tid] = {
        dist, static_cast<uint64_t>(lower_bound), static_cast<uint64_t>(upper_bound)};
    }
  }

<<<<<<< HEAD
  void set_bool_probability(double p) { bool_probability_true = p; }
  void set_null_frequency(std::optional<double> f) { null_probability = f; }
=======
  void set_bool_probability_true(double p)
  {
    CUDF_EXPECTS(p >= 0. and p <= 1., "probablity must be in range [0...1]");
    bool_probability_true = p;
  }
  void set_null_probability(std::optional<double> p)
  {
    CUDF_EXPECTS(p.value_or(0.) >= 0. and p.value_or(0.) <= 1.,
                 "probablity must be in range [0...1]");
    null_probability = p;
  }
>>>>>>> 9c22da57
  void set_cardinality(cudf::size_type c) { cardinality = c; }
  void set_avg_run_length(cudf::size_type avg_rl) { avg_run_length = avg_rl; }

  void set_list_depth(cudf::size_type max_depth)
  {
    CUDF_EXPECTS(max_depth > 0, "List depth must be positive");
    list_dist_desc.max_depth = max_depth;
  }

  void set_list_type(cudf::type_id type) { list_dist_desc.element_type = type; }

  void set_struct_depth(cudf::size_type max_depth)
  {
    CUDF_EXPECTS(max_depth > 0, "Struct depth must be positive");
    struct_dist_desc.max_depth = max_depth;
  }

  void set_struct_types(cudf::host_span<cudf::type_id const> types)
  {
    CUDF_EXPECTS(
      std::none_of(
        types.begin(), types.end(), [](auto& type) { return type == cudf::type_id::STRUCT; }),
      "Cannot include STRUCT as its own subtype");
    struct_dist_desc.leaf_types.assign(types.begin(), types.end());
<<<<<<< HEAD
=======
  }
};

/**
 * @brief Builder to construct data profiles for the random data generator.
 *
 * Setters can be chained to set multiple properties in a single expression.
 * For example, `data_profile` initialization
 * @code{.pseudo}
 * data_profile profile;
 * profile.set_null_probability(0.0);
 * profile.set_cardinality(0);
 * profile.set_distribution_params(cudf::type_id::INT32, distribution_id::UNIFORM, 0, 100);
 * @endcode
 * becomes
 * @code{.pseudo}
 * data_profile const profile =
 *   data_profile_builder().cardinality(0).null_probability(0.0).distribution(
 *     cudf::type_id::INT32, distribution_id::UNIFORM, 0, 100);
 * @endcode
 * The builder makes it easier to have immutable `data_profile` objects even with the complex
 * initialization. The `profile` object in the example above is initialized from
 * `data_profile_builder` using an implicit conversion operator.
 *
 * The builder API also includes a few additional convinience setters:
 * Overload of `distribution` that only takes the distribution type (not the range).
 * `no_validity`, which is a simpler equivalent of `null_probability(std::nullopr)`.
 */
class data_profile_builder {
  data_profile profile;

 public:
  /**
   * @brief Sets random distribution type for a given set of data types.
   *
   * Only the distribution type is set; the distribution will use the default range.
   *
   * @param type_or_group  Type or group ID, depending on whether the new distribution
   * applies to a single type or a subset of types
   * @param dist  Random distribution type
   * @tparam T Data type of the distribution range; does not need to match the data type
   * @return this for chaining
   */
  template <typename T, typename Type_enum>
  data_profile_builder& distribution(Type_enum type_or_group, distribution_id dist)
  {
    auto const range = default_range<T>();
    profile.set_distribution_params(type_or_group, dist, range.first, range.second);
    return *this;
  }

  /**
   * @brief Sets random distribution type and value range for a given set of data types.
   *
   * @tparam T Parameters that are forwarded to set_distribution_params
   * @return this for chaining
   */
  template <class... T>
  data_profile_builder& distribution(T&&... t)
  {
    profile.set_distribution_params(std::forward<T>(t)...);
    return *this;
  }

  /**
   * @brief Sets the probability that a randomly generated boolean element with be `true`.
   *
   * For example, passing `0.9` means that 90% of values in boolean columns with be `true`.
   *
   * @param p Probability of `true` values, in range [0..1]
   * @return this for chaining
   */
  data_profile_builder& bool_probability_true(double p)
  {
    profile.set_bool_probability_true(p);
    return *this;
  }

  /**
   * @brief Sets the probability that a randomly generated element will be `null`.
   *
   * @param p Probability of `null` values, in range [0..1]
   * @return this for chaining
   */
  data_profile_builder& null_probability(std::optional<double> p)
  {
    profile.set_null_probability(p);
    return *this;
>>>>>>> 9c22da57
  }

  /**
   * @brief Disables the creation of null mask in the output columns.
   *
   * @return this for chaining
   */
  data_profile_builder& no_validity()
  {
    profile.set_null_probability(std::nullopt);
    return *this;
  }

  /**
   * @brief Sets the maximum number of unique values in each output column.
   *
   * @param c Maximum number of unique values
   * @return this for chaining
   */
  data_profile_builder& cardinality(cudf::size_type c)
  {
    profile.set_cardinality(c);
    return *this;
  }

  /**
   * @brief Sets the average length of sequences of equal elements in output columns.
   *
   * @param avg_rl Average sequence length (run-length)
   * @return this for chaining
   */
  data_profile_builder& avg_run_length(cudf::size_type avg_rl)
  {
    profile.set_avg_run_length(avg_rl);
    return *this;
  }

  /**
   * @brief Sets the maximum nesting depth of generated list columns.
   *
   * @param max_depth maximum nesting depth
   * @return this for chaining
   */
  data_profile_builder& list_depth(cudf::size_type max_depth)
  {
    profile.set_list_depth(max_depth);
    return *this;
  }

  /**
   * @brief Sets the data type of list elements.
   *
   * @param type data type ID
   * @return this for chaining
   */
  data_profile_builder& list_type(cudf::type_id type)
  {
    profile.set_list_type(type);
    return *this;
  }

  /**
   * @brief Sets the maximum nesting depth of generated struct columns.
   *
   * @param max_depth maximum nesting depth
   * @return this for chaining
   */
  data_profile_builder& struct_depth(cudf::size_type max_depth)
  {
    profile.set_struct_depth(max_depth);
    return *this;
  }

  /**
   * @brief Sets the data types of struct fields.
   *
   * @param types data type IDs
   * @return this for chaining
   */
  data_profile_builder& struct_types(cudf::host_span<cudf::type_id const> types)
  {
    profile.set_struct_types(types);
    return *this;
  }

  /**
   * @brief move data_profile member once it's built.
   */
  operator data_profile&&() { return std::move(profile); }
};

/**
 * @brief Builder to construct data profiles for the random data generator.
 *
 * Setters can be chained to set multiple properties in a single expression.
 * For example, `data_profile` initialization
 * @code{.pseudo}
 * data_profile profile;
 * profile.set_null_frequency(0.0);
 * profile.set_cardinality(0);
 * profile.set_distribution_params(cudf::type_id::INT32, distribution_id::UNIFORM, 0, 100);
 * @endcode
 * becomes
 * @code{.pseudo}
 * data_profile const profile =
 *   data_profile_builder().cardinality(0).null_probability(0.0).distribution(
 *     cudf::type_id::INT32, distribution_id::UNIFORM, 0, 100);
 * @endcode
 * The builder makes it easier to have immutable `data_profile` objects even with the complex
 * initialization. The `profile` object in the example above is initialized from
 * `data_profile_builder` using an implicit conversion operator.
 *
 * The builder API also includes a few additional convinience setters:
 * Overload of `distribution` that only takes the distribution type (not the range).
 * `no_validity`, which is a simpler equivalent of `null_probability(std::nullopr)`.
 */
class data_profile_builder {
  data_profile profile;

 public:
  template <typename T, typename Type_enum>
  data_profile_builder& distribution(Type_enum type_or_group, distribution_id dist)
  {
    auto const range = default_range<T>();
    profile.set_distribution_params(type_or_group, dist, range.first, range.second);
    return *this;
  }

  template <class... T>
  data_profile_builder& distribution(T&&... t)
  {
    profile.set_distribution_params(std::forward<T>(t)...);
    return *this;
  }

  data_profile_builder& bool_probability_true(double p)
  {
    profile.set_bool_probability(p);
    return *this;
  }

  data_profile_builder& null_probability(std::optional<double> f)
  {
    profile.set_null_frequency(f);
    return *this;
  }

  data_profile_builder& no_validity()
  {
    profile.set_null_frequency(std::nullopt);
    return *this;
  }

  data_profile_builder& cardinality(cudf::size_type c)
  {
    profile.set_cardinality(c);
    return *this;
  }

  data_profile_builder& avg_run_length(cudf::size_type avg_rl)
  {
    profile.set_avg_run_length(avg_rl);
    return *this;
  }

  data_profile_builder& list_depth(cudf::size_type max_depth)
  {
    profile.set_list_depth(max_depth);
    return *this;
  }

  data_profile_builder& list_type(cudf::type_id type)
  {
    profile.set_list_type(type);
    return *this;
  }

  data_profile_builder& struct_depth(cudf::size_type max_depth)
  {
    profile.set_struct_depth(max_depth);
    return *this;
  }

  data_profile_builder& struct_types(cudf::host_span<cudf::type_id const> types)
  {
    profile.set_struct_types(types);
    return *this;
  }

  /**
   * @brief move data_profile member once it's built.
   */
  operator data_profile&&() { return std::move(profile); }
};

/**
 * @brief Strongly typed table size in bytes. Used to disambiguate overloads of
 * `create_random_table`.
 */
struct table_size_bytes {
  size_t size;
};

/**
 * @brief Strongly typed row count. Used to disambiguate overloads of `create_random_table`.
 */
struct row_count {
  cudf::size_type count;
};

/**
 * @brief Deterministically generates a table filled with data with the given parameters.
 *
 * @param dtype_ids Vector of requested column types
 * @param table_bytes Target size of the output table, in bytes. Some type may not produce columns
 * of exact size
 * @param data_params Optional, set of data parameters describing the data profile for each type
 * @param seed Optional, seed for the pseudo-random engine
 */
std::unique_ptr<cudf::table> create_random_table(std::vector<cudf::type_id> const& dtype_ids,
                                                 table_size_bytes table_bytes,
                                                 data_profile const& data_params = data_profile{},
                                                 unsigned seed                   = 1);

/**
 * @brief Deterministically generates a table filled with data with the given parameters.
 *
 * @param dtype_ids Vector of requested column types
 * @param num_rows Number of rows in the output table
 * @param data_params Optional, set of data parameters describing the data profile for each type
 * @param seed Optional, seed for the pseudo-random engine
 */
std::unique_ptr<cudf::table> create_random_table(std::vector<cudf::type_id> const& dtype_ids,
                                                 row_count num_rows,
                                                 data_profile const& data_params = data_profile{},
                                                 unsigned seed                   = 1);

/**
 * @brief Deterministically generates a column filled with data with the given parameters.
 *
 * @param dtype_id Requested column type
 * @param num_rows Number of rows in the output column
 * @param data_params Optional, set of data parameters describing the data profile
 * @param seed Optional, seed for the pseudo-random engine
 */
std::unique_ptr<cudf::column> create_random_column(cudf::type_id dtype_id,
                                                   row_count num_rows,
                                                   data_profile const& data_params = data_profile{},
                                                   unsigned seed                   = 1);

/**
 * @brief Generate sequence columns starting with value 0 in first row and increasing by 1 in
 * subsequent rows.
 *
 * @param dtype_ids Vector of requested column types
 * @param num_rows Number of rows in the output table
 * @param null_probability Optional, probability of a null value
 *  no value implies no null mask, =0 implies all valids, >=1 implies all nulls
 * @param seed Optional, seed for the pseudo-random engine
 * @return A table with the sequence columns.
 */
std::unique_ptr<cudf::table> create_sequence_table(
  std::vector<cudf::type_id> const& dtype_ids,
  row_count num_rows,
  std::optional<double> null_probability = std::nullopt,
  unsigned seed                          = 1);

/**
 * @brief Repeats the input data types cyclically to fill a vector of @ref num_cols
 * elements.
 *
 * @param dtype_ids Vector of requested column types
 * @param num_cols Number of types in the output vector
 * @return A vector of type_ids
 */
std::vector<cudf::type_id> cycle_dtypes(std::vector<cudf::type_id> const& dtype_ids,
                                        cudf::size_type num_cols);
/**
 * @brief Create a random null mask object
 *
 * @param size number of rows
 * @param null_probability probability of a null value
 *  no value implies no null mask, =0 implies all valids, >=1 implies all nulls
 * @param seed Optional, seed for the pseudo-random engine
 * @return null mask device buffer with random null mask data and null count
 */
std::pair<rmm::device_buffer, cudf::size_type> create_random_null_mask(
  cudf::size_type size, std::optional<double> null_probability = std::nullopt, unsigned seed = 1);<|MERGE_RESOLUTION|>--- conflicted
+++ resolved
@@ -314,13 +314,8 @@
     }
   }
 
-<<<<<<< HEAD
-  auto get_bool_probability() const { return bool_probability_true; }
-  auto get_null_frequency() const { return null_probability; };
-=======
   auto get_bool_probability_true() const { return bool_probability_true; }
   auto get_null_probability() const { return null_probability; };
->>>>>>> 9c22da57
   [[nodiscard]] auto get_cardinality() const { return cardinality; };
   [[nodiscard]] auto get_avg_run_length() const { return avg_run_length; };
 
@@ -376,10 +371,6 @@
     }
   }
 
-<<<<<<< HEAD
-  void set_bool_probability(double p) { bool_probability_true = p; }
-  void set_null_frequency(std::optional<double> f) { null_probability = f; }
-=======
   void set_bool_probability_true(double p)
   {
     CUDF_EXPECTS(p >= 0. and p <= 1., "probablity must be in range [0...1]");
@@ -391,7 +382,6 @@
                  "probablity must be in range [0...1]");
     null_probability = p;
   }
->>>>>>> 9c22da57
   void set_cardinality(cudf::size_type c) { cardinality = c; }
   void set_avg_run_length(cudf::size_type avg_rl) { avg_run_length = avg_rl; }
 
@@ -416,8 +406,6 @@
         types.begin(), types.end(), [](auto& type) { return type == cudf::type_id::STRUCT; }),
       "Cannot include STRUCT as its own subtype");
     struct_dist_desc.leaf_types.assign(types.begin(), types.end());
-<<<<<<< HEAD
-=======
   }
 };
 
@@ -506,7 +494,6 @@
   {
     profile.set_null_probability(p);
     return *this;
->>>>>>> 9c22da57
   }
 
   /**
@@ -586,110 +573,6 @@
    * @param types data type IDs
    * @return this for chaining
    */
-  data_profile_builder& struct_types(cudf::host_span<cudf::type_id const> types)
-  {
-    profile.set_struct_types(types);
-    return *this;
-  }
-
-  /**
-   * @brief move data_profile member once it's built.
-   */
-  operator data_profile&&() { return std::move(profile); }
-};
-
-/**
- * @brief Builder to construct data profiles for the random data generator.
- *
- * Setters can be chained to set multiple properties in a single expression.
- * For example, `data_profile` initialization
- * @code{.pseudo}
- * data_profile profile;
- * profile.set_null_frequency(0.0);
- * profile.set_cardinality(0);
- * profile.set_distribution_params(cudf::type_id::INT32, distribution_id::UNIFORM, 0, 100);
- * @endcode
- * becomes
- * @code{.pseudo}
- * data_profile const profile =
- *   data_profile_builder().cardinality(0).null_probability(0.0).distribution(
- *     cudf::type_id::INT32, distribution_id::UNIFORM, 0, 100);
- * @endcode
- * The builder makes it easier to have immutable `data_profile` objects even with the complex
- * initialization. The `profile` object in the example above is initialized from
- * `data_profile_builder` using an implicit conversion operator.
- *
- * The builder API also includes a few additional convinience setters:
- * Overload of `distribution` that only takes the distribution type (not the range).
- * `no_validity`, which is a simpler equivalent of `null_probability(std::nullopr)`.
- */
-class data_profile_builder {
-  data_profile profile;
-
- public:
-  template <typename T, typename Type_enum>
-  data_profile_builder& distribution(Type_enum type_or_group, distribution_id dist)
-  {
-    auto const range = default_range<T>();
-    profile.set_distribution_params(type_or_group, dist, range.first, range.second);
-    return *this;
-  }
-
-  template <class... T>
-  data_profile_builder& distribution(T&&... t)
-  {
-    profile.set_distribution_params(std::forward<T>(t)...);
-    return *this;
-  }
-
-  data_profile_builder& bool_probability_true(double p)
-  {
-    profile.set_bool_probability(p);
-    return *this;
-  }
-
-  data_profile_builder& null_probability(std::optional<double> f)
-  {
-    profile.set_null_frequency(f);
-    return *this;
-  }
-
-  data_profile_builder& no_validity()
-  {
-    profile.set_null_frequency(std::nullopt);
-    return *this;
-  }
-
-  data_profile_builder& cardinality(cudf::size_type c)
-  {
-    profile.set_cardinality(c);
-    return *this;
-  }
-
-  data_profile_builder& avg_run_length(cudf::size_type avg_rl)
-  {
-    profile.set_avg_run_length(avg_rl);
-    return *this;
-  }
-
-  data_profile_builder& list_depth(cudf::size_type max_depth)
-  {
-    profile.set_list_depth(max_depth);
-    return *this;
-  }
-
-  data_profile_builder& list_type(cudf::type_id type)
-  {
-    profile.set_list_type(type);
-    return *this;
-  }
-
-  data_profile_builder& struct_depth(cudf::size_type max_depth)
-  {
-    profile.set_struct_depth(max_depth);
-    return *this;
-  }
-
   data_profile_builder& struct_types(cudf::host_span<cudf::type_id const> types)
   {
     profile.set_struct_types(types);
