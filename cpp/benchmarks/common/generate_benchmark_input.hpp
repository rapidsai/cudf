/*
 * Copyright (c) 2020, NVIDIA CORPORATION.
 *
 * Licensed under the Apache License, Version 2.0 (the "License");
 * you may not use this file except in compliance with the License.
 * You may obtain a copy of the License at
 *
 *     http://www.apache.org/licenses/LICENSE-2.0
 *
 * Unless required by applicable law or agreed to in writing, software
 * distributed under the License is distributed on an "AS IS" BASIS,
 * WITHOUT WARRANTIES OR CONDITIONS OF ANY KIND, either express or implied.
 * See the License for the specific language governing permissions and
 * limitations under the License.
 */

#pragma once

#include <map>

#include <cudf/table/table.hpp>
#include <cudf/utilities/traits.hpp>

/**
 * @file generate_benchmark_input.hpp
 * @brief Contains declarations of functions that generate columns filled with random data.
 *
 * Also includes the data profile descriptor classes.
 *
 * The create_random_table functions take a data profile, the information about table size and a
 * seed to deterministically generate a table with given parameters.
 *
 * Currently, the data generation is done on the CPU and the data is then copied to the device
 * memory.
 */

/**
 * @brief Identifies a group of related column's logical element types.
 */
enum class type_group_id : int32_t {
  INTEGRAL = static_cast<int32_t>(cudf::type_id::NUM_TYPE_IDS),
  INTEGRAL_SIGNED,
  FLOATING_POINT,
  NUMERIC,
  TIMESTAMP,
  DURATION,
  FIXED_POINT,
  COMPOUND,
  NESTED,
};

/**
 * @brief Identifies a probability distribution type.
 */
enum class distribution_id : int8_t {
<<<<<<< HEAD
  UNIFORM,
  NORMAL,
  GEOMETRIC,
=======
  UNIFORM,    ///< Uniform sampling between the given bounds. Provides the best coverage of the
              ///< overall value range. Real data rarely has this distribution.
  NORMAL,     ///< Gaussian sampling - most samples are close to the middle of the range. Good for
              ///< simulating real-world numeric data.
  GEOMETRIC,  ///< Geometric sampling - highest chance to sample close to the lower bound. Good for
              ///< simulating real data with asymmetric distribution (unsigned values, timestamps).
>>>>>>> a42d2ed3
};

// Default distribution types for each type
namespace {
template <typename T, std::enable_if_t<cudf::is_chrono<T>()>* = nullptr>
distribution_id default_distribution_id()
{
  return distribution_id::GEOMETRIC;
}
<<<<<<< HEAD

template <typename T,
          std::enable_if_t<!std::is_unsigned<T>::value && cudf::is_numeric<T>()>* = nullptr>
distribution_id default_distribution_id()
{
  return distribution_id::NORMAL;
}

template <typename T,
          std::enable_if_t<!std::is_same<T, bool>::value && std::is_unsigned<T>::value &&
                           cudf::is_numeric<T>()>* = nullptr>
distribution_id default_distribution_id()
{
  return distribution_id::GEOMETRIC;
}

/**
 * @brief Converts a number of days into the time unit of the templated type.
 */
template <typename T>
constexpr int64_t from_days(int64_t t)
{
  using ratio = std::ratio_divide<typename cudf::timestamp_D::period, typename T::period>;
  return t * ratio::num / ratio::den;
=======

template <typename T,
          std::enable_if_t<!std::is_unsigned<T>::value && cudf::is_numeric<T>()>* = nullptr>
distribution_id default_distribution_id()
{
  return distribution_id::NORMAL;
}

template <typename T,
          std::enable_if_t<!std::is_same<T, bool>::value && std::is_unsigned<T>::value &&
                           cudf::is_numeric<T>()>* = nullptr>
distribution_id default_distribution_id()
{
  return distribution_id::GEOMETRIC;
>>>>>>> a42d2ed3
}

/**
 * @brief Default range for the timestamp types: 1970 - 2020.
 *
 * The 2020 timestamp is used as a lower bound to bias the geometric distribution to recent
 * timestamps.
 */
template <typename T, std::enable_if_t<cudf::is_timestamp<T>()>* = nullptr>
std::pair<int64_t, int64_t> default_range()
{
<<<<<<< HEAD
  static constexpr int64_t year = from_days<T>(365l);
  return {50 * year, 0};
=======
  using simt::std::chrono::duration_cast;
  auto const year = duration_cast<typename T::duration>(cudf::duration_D{365l});
  return {50 * year.count(), 0};
>>>>>>> a42d2ed3
}

/**
 * @brief Default range for the duration types.
 *
 * If a geometric distribution is used, it will bias towards short duration values.
 */
template <typename T, std::enable_if_t<cudf::is_duration<T>()>* = nullptr>
std::pair<int64_t, int64_t> default_range()
{
<<<<<<< HEAD
  static constexpr int64_t year = from_days<T>(365l);
  return {0, 2 * year};
=======
  using simt::std::chrono::duration_cast;
  auto const year = duration_cast<typename T::duration>(cudf::duration_D{365l});
  return {0, 2 * year.count()};
>>>>>>> a42d2ed3
}

template <typename T, std::enable_if_t<cudf::is_numeric<T>()>* = nullptr>
std::pair<T, T> default_range()
{
  return {std::numeric_limits<T>::lowest(), std::numeric_limits<T>::max()};
}
}  // namespace

/**
 * @brief Enables partial specializations with SFINAE.
 */
template <typename T, typename Enable = void>
struct distribution_params;

/**
 * @brief Numeric values are parameterized with a distribution type and bounds of the same type.
 */
template <typename T>
struct distribution_params<
  T,
  typename std::enable_if_t<!std::is_same<T, bool>::value && cudf::is_numeric<T>()>> {
  distribution_id id;
  T lower_bound;
  T upper_bound;
};

/**
 * @brief Boolens are parameterized with the probability of getting `true` value.
 */
template <typename T>
struct distribution_params<T, typename std::enable_if_t<std::is_same<T, bool>::value>> {
  double probability_true;
};

/**
 * @brief Timestamps and durations are parameterized with a distribution type and int64_t bounds.
 */
template <typename T>
struct distribution_params<T, typename std::enable_if_t<cudf::is_chrono<T>()>> {
  distribution_id id;
  int64_t lower_bound;
  int64_t upper_bound;
};

/**
 * @brief Strings are parameterized by the distribution of their length, as an integral value.
 */
template <typename T>
struct distribution_params<T,
                           typename std::enable_if_t<std::is_same<T, cudf::string_view>::value>> {
  distribution_params<uint32_t> length_params;
};

/**
 * @brief Lists are parameterized by the distribution of their length, maximal nesting level, and
 * the element type.
 */
template <typename T>
struct distribution_params<T, typename std::enable_if_t<std::is_same<T, cudf::list_view>::value>> {
  cudf::type_id element_type;
  distribution_params<uint32_t> length_params;
  cudf::size_type max_depth;
};

// Present for compilation only. To be implemented once reader/writers support the fixed width type.
template <typename T>
struct distribution_params<T, typename std::enable_if_t<cudf::is_fixed_point<T>()>> {
};

/**
 * @brief Returns a vector of types, corresponding to the input type or a type group.
 *
 * If the input if a `cudf::type_id` enumerator, function simply returns a vector containing this
 * type. If the input value corresponds to a `type_group_id` enumerator, function returns a vector
 * containing all types in the input group.
 *
 * @param id Integer equal to either a `cudf::type_id` enumerator or a `type_group_id` enumerator.
 */
std::vector<cudf::type_id> get_type_or_group(int32_t id);

/**
 * @brief Contains data parameters for all types.
 *
 * This class exposes APIs to set and get distribution parameters for each supported type.
 * Parameters can be set for multiple types with a single call by passing a `type_group_id` instead
 * of `cudf::type_id`.
 *
 * All types have default parameters so it's not necessary to set the parameters before using them.
 */
class data_profile {
  std::map<cudf::type_id, distribution_params<uint64_t>> int_params;
  std::map<cudf::type_id, distribution_params<double>> float_params;
  distribution_params<cudf::string_view> string_dist_desc{{distribution_id::NORMAL, 0, 32}};
  distribution_params<cudf::list_view> list_dist_desc{
    cudf::type_id::INT32, {distribution_id::GEOMETRIC, 0, 100}, 2};

  double bool_probability        = 0.5;
  double null_frequency          = 0.01;
  cudf::size_type cardinality    = 2000;
  cudf::size_type avg_run_length = 4;

 public:
  template <typename T,
            typename std::enable_if_t<!std::is_same<T, bool>::value && std::is_integral<T>::value,
                                      T>* = nullptr>
  distribution_params<T> get_distribution_params() const
  {
    auto it = int_params.find(cudf::type_to_id<T>());
    if (it == int_params.end()) {
      auto const range = default_range<T>();
      return distribution_params<T>{default_distribution_id<T>(), range.first, range.second};
    } else {
      auto& desc = it->second;
      return {desc.id, static_cast<T>(desc.lower_bound), static_cast<T>(desc.upper_bound)};
    }
  }

  template <typename T, typename std::enable_if_t<std::is_floating_point<T>::value, T>* = nullptr>
  distribution_params<T> get_distribution_params() const
  {
    auto it = float_params.find(cudf::type_to_id<T>());
    if (it == float_params.end()) {
      auto const range = default_range<T>();
      return distribution_params<T>{default_distribution_id<T>(), range.first, range.second};
    } else {
      auto& desc = it->second;
      return {desc.id, static_cast<T>(desc.lower_bound), static_cast<T>(desc.upper_bound)};
    }
  }

  template <typename T, std::enable_if_t<std::is_same<T, bool>::value>* = nullptr>
  distribution_params<T> get_distribution_params() const
  {
    return distribution_params<T>{bool_probability};
  }

  template <typename T, typename std::enable_if_t<cudf::is_chrono<T>()>* = nullptr>
  distribution_params<T> get_distribution_params() const
  {
    auto it = int_params.find(cudf::type_to_id<T>());
    if (it == int_params.end()) {
      auto const range = default_range<T>();
      return distribution_params<T>{default_distribution_id<T>(), range.first, range.second};
    } else {
      auto& desc = it->second;
      return {
        desc.id, static_cast<int64_t>(desc.lower_bound), static_cast<int64_t>(desc.upper_bound)};
    }
  }

  template <typename T, std::enable_if_t<std::is_same<T, cudf::string_view>::value>* = nullptr>
  distribution_params<T> get_distribution_params() const
  {
    return string_dist_desc;
  }

  template <typename T, std::enable_if_t<std::is_same<T, cudf::list_view>::value>* = nullptr>
  distribution_params<T> get_distribution_params() const
  {
    return list_dist_desc;
  }

  template <typename T, typename std::enable_if_t<cudf::is_fixed_point<T>()>* = nullptr>
  distribution_params<T> get_distribution_params() const
  {
    CUDF_FAIL("Not implemented");
  }

  auto get_bool_probability() const { return bool_probability; }
  auto get_null_frequency() const { return null_frequency; };
  auto get_cardinality() const { return cardinality; };
  auto get_avg_run_length() const { return avg_run_length; };

  // Users should pass integral values for bounds when setting the parameters for types that have
  // discrete distributions (integers, strings, lists). Otherwise the call with have no effect.
  template <typename T,
            typename Type_enum,
            typename std::enable_if_t<std::is_integral<T>::value, T>* = nullptr>
  void set_distribution_params(Type_enum type_or_group,
                               distribution_id dist,
                               T lower_bound,
                               T upper_bound)
  {
    for (auto tid : get_type_or_group(static_cast<int32_t>(type_or_group))) {
      if (tid == cudf::type_id::STRING) {
        string_dist_desc.length_params = {
          dist, static_cast<uint32_t>(lower_bound), static_cast<uint32_t>(upper_bound)};
      } else if (tid == cudf::type_id::LIST) {
        list_dist_desc.length_params = {
          dist, static_cast<uint32_t>(lower_bound), static_cast<uint32_t>(upper_bound)};
      } else {
        int_params[tid] = {
          dist, static_cast<uint64_t>(lower_bound), static_cast<uint64_t>(upper_bound)};
      }
    }
  }

  // Users should pass floating point values for bounds when setting the parameters for types that
  // have continuous distributions (floating point types). Otherwise the call with have no effect.
  template <typename T,
            typename Type_enum,
            typename std::enable_if_t<std::is_floating_point<T>::value, T>* = nullptr>
  void set_distribution_params(Type_enum type_or_group,
                               distribution_id dist,
                               T lower_bound,
                               T upper_bound)
  {
    for (auto tid : get_type_or_group(static_cast<int32_t>(type_or_group))) {
      float_params[tid] = {
        dist, static_cast<double>(lower_bound), static_cast<double>(upper_bound)};
    }
  }

  void set_bool_probability(double p) { bool_probability = p; }
  void set_null_frequency(double f) { null_frequency = f; }
  void set_cardinality(cudf::size_type c) { cardinality = c; }
  void set_avg_run_length(cudf::size_type avg_rl) { avg_run_length = avg_rl; }

  void set_list_depth(cudf::size_type max_depth) { list_dist_desc.max_depth = max_depth; }
  void set_list_type(cudf::type_id type) { list_dist_desc.element_type = type; }
};

/**
 * @brief Strongly typed table size in bytes. Used to disambiguate overloads of
 * `create_random_table`.
 */
struct table_size_bytes {
  size_t size;
};

/**
 * @brief Strongly typed row count. Used to disambiguate overloads of `create_random_table`.
 */
struct row_count {
  cudf::size_type count;
};

/**
 * @brief Deterministically generates a table filled with data with the given parameters.
 *
 * If the number of passed types is smaller than the number of requested column, the columns types
 * with be repeated in round-robin order to fill the table.
 *
 * @param dtype_ids Vector of requested column types
 * @param num_cols Number of columns in the output table
 * @param table_bytes Target size of the output table, in bytes. Some type may not produce columns
 * of exact size
 * @param data_params optional, set of data parameters describing the data profile for each type
 * @param seed optional, seed for the pseudo-random engine
 */
std::unique_ptr<cudf::table> create_random_table(std::vector<cudf::type_id> const& dtype_ids,
                                                 cudf::size_type num_cols,
                                                 table_size_bytes table_bytes,
                                                 data_profile const& data_params = data_profile{},
                                                 unsigned seed                   = 1);

/**
 * @brief Deterministically generates a table filled with data with the given parameters.
 *
 * If the number of passed types is smaller than the number of requested column, the columns types
 * with be repeated in round-robin order to fill the table.
 *
 * @param dtype_ids Vector of requested column types
 * @param num_cols Number of columns in the output table
 * @param num_rows Number of rows in the output table
 * @param data_params optional, set of data parameters describing the data profile for each type
 * @param seed optional, seed for the pseudo-random engine
 */
std::unique_ptr<cudf::table> create_random_table(std::vector<cudf::type_id> const& dtype_ids,
                                                 cudf::size_type num_cols,
                                                 row_count num_rows,
                                                 data_profile const& data_params = data_profile{},
                                                 unsigned seed                   = 1);<|MERGE_RESOLUTION|>--- conflicted
+++ resolved
@@ -53,18 +53,12 @@
  * @brief Identifies a probability distribution type.
  */
 enum class distribution_id : int8_t {
-<<<<<<< HEAD
-  UNIFORM,
-  NORMAL,
-  GEOMETRIC,
-=======
   UNIFORM,    ///< Uniform sampling between the given bounds. Provides the best coverage of the
               ///< overall value range. Real data rarely has this distribution.
   NORMAL,     ///< Gaussian sampling - most samples are close to the middle of the range. Good for
               ///< simulating real-world numeric data.
   GEOMETRIC,  ///< Geometric sampling - highest chance to sample close to the lower bound. Good for
               ///< simulating real data with asymmetric distribution (unsigned values, timestamps).
->>>>>>> a42d2ed3
 };
 
 // Default distribution types for each type
@@ -74,7 +68,6 @@
 {
   return distribution_id::GEOMETRIC;
 }
-<<<<<<< HEAD
 
 template <typename T,
           std::enable_if_t<!std::is_unsigned<T>::value && cudf::is_numeric<T>()>* = nullptr>
@@ -92,32 +85,6 @@
 }
 
 /**
- * @brief Converts a number of days into the time unit of the templated type.
- */
-template <typename T>
-constexpr int64_t from_days(int64_t t)
-{
-  using ratio = std::ratio_divide<typename cudf::timestamp_D::period, typename T::period>;
-  return t * ratio::num / ratio::den;
-=======
-
-template <typename T,
-          std::enable_if_t<!std::is_unsigned<T>::value && cudf::is_numeric<T>()>* = nullptr>
-distribution_id default_distribution_id()
-{
-  return distribution_id::NORMAL;
-}
-
-template <typename T,
-          std::enable_if_t<!std::is_same<T, bool>::value && std::is_unsigned<T>::value &&
-                           cudf::is_numeric<T>()>* = nullptr>
-distribution_id default_distribution_id()
-{
-  return distribution_id::GEOMETRIC;
->>>>>>> a42d2ed3
-}
-
-/**
  * @brief Default range for the timestamp types: 1970 - 2020.
  *
  * The 2020 timestamp is used as a lower bound to bias the geometric distribution to recent
@@ -126,14 +93,9 @@
 template <typename T, std::enable_if_t<cudf::is_timestamp<T>()>* = nullptr>
 std::pair<int64_t, int64_t> default_range()
 {
-<<<<<<< HEAD
-  static constexpr int64_t year = from_days<T>(365l);
-  return {50 * year, 0};
-=======
   using simt::std::chrono::duration_cast;
   auto const year = duration_cast<typename T::duration>(cudf::duration_D{365l});
   return {50 * year.count(), 0};
->>>>>>> a42d2ed3
 }
 
 /**
@@ -144,14 +106,9 @@
 template <typename T, std::enable_if_t<cudf::is_duration<T>()>* = nullptr>
 std::pair<int64_t, int64_t> default_range()
 {
-<<<<<<< HEAD
-  static constexpr int64_t year = from_days<T>(365l);
-  return {0, 2 * year};
-=======
   using simt::std::chrono::duration_cast;
   auto const year = duration_cast<typename T::duration>(cudf::duration_D{365l});
   return {0, 2 * year.count()};
->>>>>>> a42d2ed3
 }
 
 template <typename T, std::enable_if_t<cudf::is_numeric<T>()>* = nullptr>
