/*
 * Copyright (c) 2020-2022, NVIDIA CORPORATION.
 *
 * Licensed under the Apache License, Version 2.0 (the "License");
 * you may not use this file except in compliance with the License.
 * You may obtain a copy of the License at
 *
 *     http://www.apache.org/licenses/LICENSE-2.0
 *
 * Unless required by applicable law or agreed to in writing, software
 * distributed under the License is distributed on an "AS IS" BASIS,
 * WITHOUT WARRANTIES OR CONDITIONS OF ANY KIND, either express or implied.
 * See the License for the specific language governing permissions and
 * limitations under the License.
 */

#pragma once

#include "generate_input.hpp"

#include <rmm/device_uvector.hpp>

#include <thrust/execution_policy.h>
#include <thrust/random.h>
#include <thrust/random/normal_distribution.h>
#include <thrust/random/uniform_int_distribution.h>
#include <thrust/tabulate.h>

#include <cmath>
#include <memory>
#include <type_traits>
/**
 * @brief Generates a normal(binomial) distribution between zero and upper_bound.
 */
template <typename T, std::enable_if_t<cuda::std::is_integral_v<T>, T>* = nullptr>
auto make_normal_dist(T upper_bound)
{
  // Provided n is large enough, Normal(μ,σ2) is a good approximation for Binomial(n, p)
  // where μ = np and σ2 = np (1 - p).
  using realT        = std::conditional_t<sizeof(T) * 8 <= 23, float, double>;
  realT const mean   = static_cast<realT>(upper_bound) / 2;             // μ = np, p=0.5
  realT const stddev = std::sqrt(static_cast<realT>(upper_bound) / 4);  // sqrt(np (1 - p))
  return thrust::random::normal_distribution<realT>(mean, stddev);
}

/**
 * @brief Generates a normal distribution between zero and upper_bound.
 */
template <typename T, std::enable_if_t<cudf::is_floating_point<T>()>* = nullptr>
auto make_normal_dist(T upper_bound)
{
  T const mean   = upper_bound / 2;
  T const stddev = upper_bound / 6;
  return thrust::random::normal_distribution<T>(mean, stddev);
}

template <typename T, std::enable_if_t<cuda::std::is_integral_v<T>, T>* = nullptr>
auto make_uniform_dist(T range_start, T range_end)
{
  return thrust::uniform_int_distribution<T>(range_start, range_end);
}

template <typename T, std::enable_if_t<cudf::is_floating_point<T>()>* = nullptr>
auto make_uniform_dist(T range_start, T range_end)
{
  return thrust::uniform_real_distribution<T>(range_start, range_end);
}

template <typename T>
double geometric_dist_p(T range_size)
{
  constexpr double percentage_in_range = 0.99;
  double const p                       = 1 - exp(log(1 - percentage_in_range) / range_size);
  return p ? p : std::numeric_limits<double>::epsilon();
}

<<<<<<< HEAD
template <typename T, typename Generator>
struct value_generator {
  using result_type = T;
=======
template <typename T, std::enable_if_t<cuda::std::is_integral_v<T>, T>* = nullptr>
auto make_geometric_dist(T range_start, T range_end)
{
  using uT = typename std::make_unsigned<T>::type;
  if (range_start > range_end) std::swap(range_start, range_end);
>>>>>>> 4c9ef516

  value_generator(T lower_bound, T upper_bound, thrust::minstd_rand& engine, Generator gen)
    : lower_bound(lower_bound), upper_bound(upper_bound), engine(engine), dist(gen)
  {
  }

  __device__ T operator()(size_t n)
  {
    engine.discard(n);
    return dist(engine) + lower_bound;
  }

  T lower_bound;
  T upper_bound;
  thrust::minstd_rand engine;
  Generator dist;
};

template <typename T, typename Generator>
struct abs_value_generator : value_generator<T, Generator> {
  using super_t = value_generator<T, Generator>;
  abs_value_generator(T lower_bound, T upper_bound, thrust::minstd_rand& engine, Generator gen)
    : super_t{lower_bound, upper_bound, engine, gen}
  {
  }

  __device__ T operator()(size_t n)
  {
    super_t::engine.discard(n);
    return abs(super_t::dist(super_t::engine)) + super_t::lower_bound;
  }
};

template <typename T>
using distribution_fn = std::function<rmm::device_uvector<T>(thrust::minstd_rand&, size_t)>;

template <typename T, std::enable_if_t<cuda::std::is_integral_v<T>, T>* = nullptr>
distribution_fn<T> make_distribution(distribution_id did, T lower_bound, T upper_bound)
{
  switch (did) {
    case distribution_id::NORMAL:
      return [lower_bound, upper_bound, dist = make_normal_dist(upper_bound - lower_bound)](
               thrust::minstd_rand& engine, size_t size) mutable -> rmm::device_uvector<T> {
        rmm::device_uvector<T> result(size, rmm::cuda_stream_default);
        thrust::tabulate(thrust::device,
                         result.begin(),
                         result.end(),
                         value_generator{lower_bound, upper_bound, engine, dist});
        return result;
      };
    case distribution_id::UNIFORM:
      return [dist = make_uniform_dist(lower_bound, upper_bound)](
               thrust::minstd_rand& engine, size_t size) mutable -> rmm::device_uvector<T> {
        rmm::device_uvector<T> result(size, rmm::cuda_stream_default);
        thrust::tabulate(
          thrust::device, result.begin(), result.end(), value_generator{T{0}, T{0}, engine, dist});
        return result;
      };
    case distribution_id::GEOMETRIC:
      return [lower_bound, upper_bound, dist = make_normal_dist(upper_bound - lower_bound)](
               thrust::minstd_rand& engine, size_t size) mutable -> rmm::device_uvector<T> {
        rmm::device_uvector<T> result(size, rmm::cuda_stream_default);
        thrust::tabulate(thrust::device,
                         result.begin(),
                         result.end(),
                         abs_value_generator{lower_bound, upper_bound, engine, dist});
        return result;
      };
    default: CUDF_FAIL("Unsupported probability distribution");
  }
}

template <typename T, std::enable_if_t<cudf::is_floating_point<T>()>* = nullptr>
distribution_fn<T> make_distribution(distribution_id dist_id, T lower_bound, T upper_bound)
{
  switch (dist_id) {
    case distribution_id::NORMAL:
      return [lower_bound, upper_bound, dist = make_normal_dist(upper_bound - lower_bound)](
               thrust::minstd_rand& engine, size_t size) mutable -> rmm::device_uvector<T> {
        rmm::device_uvector<T> result(size, rmm::cuda_stream_default);
        thrust::tabulate(thrust::device,
                         result.begin(),
                         result.end(),
                         value_generator{upper_bound, lower_bound, engine, dist});
        return result;
      };
    case distribution_id::UNIFORM:
      return [dist = make_uniform_dist(lower_bound, upper_bound)](
               thrust::minstd_rand& engine, size_t size) mutable -> rmm::device_uvector<T> {
        rmm::device_uvector<T> result(size, rmm::cuda_stream_default);
        thrust::tabulate(
          thrust::device, result.begin(), result.end(), value_generator{T{0}, T{0}, engine, dist});
        return result;
      };
    case distribution_id::GEOMETRIC:
      // kind of exponential distribution from lower_bound to upper_bound.
      return [lower_bound, upper_bound, dist = make_normal_dist(upper_bound - lower_bound)](
               thrust::minstd_rand& engine, size_t size) mutable -> rmm::device_uvector<T> {
        rmm::device_uvector<T> result(size, rmm::cuda_stream_default);
        thrust::tabulate(thrust::device,
                         result.begin(),
                         result.end(),
                         abs_value_generator{lower_bound, upper_bound, engine, dist});
        return result;
      };
    default: CUDF_FAIL("Unsupported probability distribution");
  }
}<|MERGE_RESOLUTION|>--- conflicted
+++ resolved
@@ -74,17 +74,9 @@
   return p ? p : std::numeric_limits<double>::epsilon();
 }
 
-<<<<<<< HEAD
 template <typename T, typename Generator>
 struct value_generator {
   using result_type = T;
-=======
-template <typename T, std::enable_if_t<cuda::std::is_integral_v<T>, T>* = nullptr>
-auto make_geometric_dist(T range_start, T range_end)
-{
-  using uT = typename std::make_unsigned<T>::type;
-  if (range_start > range_end) std::swap(range_start, range_end);
->>>>>>> 4c9ef516
 
   value_generator(T lower_bound, T upper_bound, thrust::minstd_rand& engine, Generator gen)
     : lower_bound(lower_bound), upper_bound(upper_bound), engine(engine), dist(gen)
