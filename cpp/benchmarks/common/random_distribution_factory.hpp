--- conflicted
+++ resolved
@@ -24,11 +24,7 @@
 /**
  * @brief Generates a normal(binomial) distribution between zero and upper_bound.
  */
-<<<<<<< HEAD
-template <typename T, std::enable_if_t<std::is_integral_v<T>, T>* = nullptr>
-=======
-template <typename T, typename std::enable_if_t<cuda::std::is_integral_v<T>, T>* = nullptr>
->>>>>>> 3e334530
+template <typename T, std::enable_if_t<cuda::std::is_integral_v<T>, T>* = nullptr>
 auto make_normal_dist(T upper_bound)
 {
   using uT = typename std::make_unsigned<T>::type;
@@ -46,11 +42,7 @@
   return std::normal_distribution<T>(mean, stddev);
 }
 
-<<<<<<< HEAD
-template <typename T, std::enable_if_t<std::is_integral_v<T>, T>* = nullptr>
-=======
-template <typename T, typename std::enable_if_t<cuda::std::is_integral_v<T>, T>* = nullptr>
->>>>>>> 3e334530
+template <typename T, std::enable_if_t<cuda::std::is_integral_v<T>, T>* = nullptr>
 auto make_uniform_dist(T range_start, T range_end)
 {
   return std::uniform_int_distribution<T>(range_start, range_end);
@@ -70,11 +62,7 @@
   return p ? p : std::numeric_limits<double>::epsilon();
 }
 
-<<<<<<< HEAD
-template <typename T, std::enable_if_t<std::is_integral_v<T>, T>* = nullptr>
-=======
-template <typename T, typename std::enable_if_t<cuda::std::is_integral_v<T>, T>* = nullptr>
->>>>>>> 3e334530
+template <typename T, std::enable_if_t<cuda::std::is_integral_v<T>, T>* = nullptr>
 auto make_geometric_dist(T range_start, T range_end)
 {
   using uT = typename std::make_unsigned<T>::type;
@@ -94,11 +82,7 @@
 template <typename T>
 using distribution_fn = std::function<T(std::mt19937&)>;
 
-<<<<<<< HEAD
-template <typename T, std::enable_if_t<std::is_integral_v<T>, T>* = nullptr>
-=======
-template <typename T, typename std::enable_if_t<cuda::std::is_integral_v<T>, T>* = nullptr>
->>>>>>> 3e334530
+template <typename T, std::enable_if_t<cuda::std::is_integral_v<T>, T>* = nullptr>
 distribution_fn<T> make_distribution(distribution_id did, T lower_bound, T upper_bound)
 {
   switch (did) {
