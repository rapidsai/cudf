/*
 * Copyright (c) 2021-2025, NVIDIA CORPORATION.
 *
 * Licensed under the Apache License, Version 2.0 (the "License");
 * you may not use this file except in compliance with the License.
 * You may obtain a copy of the License at
 *
 *     http://www.apache.org/licenses/LICENSE-2.0
 *
 * Unless required by applicable law or agreed to in writing, software
 * distributed under the License is distributed on an "AS IS" BASIS,
 * WITHOUT WARRANTIES OR CONDITIONS OF ANY KIND, either express or implied.
 * See the License for the specific language governing permissions and
 * limitations under the License.
 */

#pragma once

#include "generate_input_tables.cuh"

#include <benchmarks/common/nvbench_utilities.hpp>
#include <benchmarks/fixture/benchmark_fixture.hpp>

#include <cudf/ast/expressions.hpp>
#include <cudf/column/column_factories.hpp>
#include <cudf/detail/valid_if.cuh>
#include <cudf/filling.hpp>
#include <cudf/scalar/scalar_factories.hpp>
#include <cudf/table/table_view.hpp>
#include <cudf/utilities/default_stream.hpp>
#include <cudf/utilities/error.hpp>
#include <cudf/utilities/memory_resource.hpp>

#include <cuda/std/functional>
#include <thrust/iterator/counting_iterator.h>
#include <thrust/iterator/transform_iterator.h>
#include <thrust/random/linear_congruential_engine.h>
#include <thrust/random/uniform_int_distribution.h>

#include <nvbench/nvbench.cuh>

#include <vector>

using JOIN_KEY_TYPE_RANGE = nvbench::type_list<nvbench::int32_t, nvbench::int64_t>;
using JOIN_NULLABLE_RANGE = nvbench::enum_type_list<false, true>;

auto const JOIN_SIZE_RANGE = std::vector<nvbench::int64_t>{1000, 100'000, 10'000'000};

struct null75_generator {
  thrust::minstd_rand engine;
  thrust::uniform_int_distribution<unsigned> rand_gen;
  null75_generator() : engine(), rand_gen() {}
  __device__ bool operator()(size_t i)
  {
    engine.discard(i);
    // roughly 75% nulls
    return (rand_gen(engine) & 3) == 0;
  }
};

enum class join_t { CONDITIONAL, MIXED, HASH };

template <typename Key,
          bool Nullable,
          join_t join_type = join_t::HASH,
          typename state_type,
          typename Join>
void BM_join(state_type& state, Join JoinFunc, int multiplicity = 1, double selectivity = 0.3)
{
  auto const right_size = static_cast<cudf::size_type>(state.get_int64("right_size"));
  auto const left_size  = static_cast<cudf::size_type>(state.get_int64("left_size"));

  if (right_size > left_size) {
    state.skip("Skip large right table");
    return;
  }

  // Generate build and probe tables
  auto right_random_null_mask = [](int size) {
    // roughly 75% nulls
    auto validity =
      thrust::make_transform_iterator(thrust::make_counting_iterator(0), null75_generator{});
    return cudf::detail::valid_if(validity,
                                  validity + size,
                                  cuda::std::identity{},
                                  cudf::get_default_stream(),
                                  cudf::get_current_device_resource_ref());
  };

  std::unique_ptr<cudf::column> right_key_column0 = [&]() {
    auto [null_mask, null_count] = right_random_null_mask(right_size);
    return Nullable
             ? cudf::make_numeric_column(cudf::data_type(cudf::type_to_id<Key>()),
                                         right_size,
                                         std::move(null_mask),
                                         null_count)
             : cudf::make_numeric_column(cudf::data_type(cudf::type_to_id<Key>()), right_size);
  }();
  std::unique_ptr<cudf::column> left_key_column0 = [&]() {
    auto [null_mask, null_count] = right_random_null_mask(left_size);
    return Nullable
             ? cudf::make_numeric_column(cudf::data_type(cudf::type_to_id<Key>()),
                                         left_size,
                                         std::move(null_mask),
                                         null_count)
             : cudf::make_numeric_column(cudf::data_type(cudf::type_to_id<Key>()), left_size);
  }();

  // build table is right table, probe table is left table
  generate_input_tables<Key, cudf::size_type>(right_key_column0->mutable_view().data<Key>(),
                                              right_size,
                                              left_key_column0->mutable_view().data<Key>(),
                                              left_size,
                                              selectivity,
                                              multiplicity);

  // Copy right_key_column0 and left_key_column0 into new columns.
  // If Nullable, the new columns will be assigned new nullmasks.
  auto const right_key_column1 = [&]() {
    auto col = std::make_unique<cudf::column>(right_key_column0->view());
    if (Nullable) {
      auto [null_mask, null_count] = right_random_null_mask(right_size);
      col->set_null_mask(std::move(null_mask), null_count);
    }
    return col;
  }();
  auto const left_key_column1 = [&]() {
    auto col = std::make_unique<cudf::column>(left_key_column0->view());
    if (Nullable) {
      auto [null_mask, null_count] = right_random_null_mask(left_size);
      col->set_null_mask(std::move(null_mask), null_count);
    }
    return col;
  }();

  auto init                 = cudf::make_fixed_width_scalar<Key>(static_cast<Key>(0));
  auto right_payload_column = cudf::sequence(right_size, *init);
  auto left_payload_column  = cudf::sequence(left_size, *init);

  CUDF_CHECK_CUDA(0);

  cudf::table_view right_table(
    {right_key_column0->view(), right_key_column1->view(), *right_payload_column});
  cudf::table_view left_table(
    {left_key_column0->view(), left_key_column1->view(), *left_payload_column});

  auto table_bytes = [](cudf::table_view tbl) {
    size_t bytes = 0;
<<<<<<< HEAD
    for (cudf::size_type i = 0; i < tbl.num_columns(); i++) {
      auto col = tbl.column(i);
      bytes += (sizeof(Key) * col.size()) +
               (col.nullable() ? std::ceil(static_cast<double>(col.null_count()) / 8) : 0);
=======
    for (auto& col : tbl) {
      bytes += (sizeof(Key) * col.size()) +
               (col.nullable() ? std::ceil(static_cast<double>(col.size()) / 8) : 0);
>>>>>>> 2adf42ed
    }
    return bytes;
  };
  auto const join_input_size = table_bytes(right_table) + table_bytes(left_table);

  // Setup join parameters and result table
  [[maybe_unused]] std::vector<cudf::size_type> columns_to_join = {0};
  state.set_cuda_stream(nvbench::make_cuda_stream_view(cudf::get_default_stream().value()));
  if constexpr (join_type == join_t::CONDITIONAL) {
    auto const col_ref_left_0  = cudf::ast::column_reference(0);
    auto const col_ref_right_0 = cudf::ast::column_reference(0, cudf::ast::table_reference::RIGHT);
    auto left_zero_eq_right_zero =
      cudf::ast::operation(cudf::ast::ast_operator::EQUAL, col_ref_left_0, col_ref_right_0);
    state.exec(nvbench::exec_tag::sync, [&](nvbench::launch& launch) {
      auto result =
        JoinFunc(left_table, right_table, left_zero_eq_right_zero, cudf::null_equality::UNEQUAL);
      ;
    });
  }
  if constexpr (join_type == join_t::MIXED) {
    auto const col_ref_left_0  = cudf::ast::column_reference(0);
    auto const col_ref_right_0 = cudf::ast::column_reference(0, cudf::ast::table_reference::RIGHT);
    auto left_zero_eq_right_zero =
      cudf::ast::operation(cudf::ast::ast_operator::EQUAL, col_ref_left_0, col_ref_right_0);
    state.exec(nvbench::exec_tag::sync, [&](nvbench::launch& launch) {
      auto result = JoinFunc(left_table.select(columns_to_join),
                             right_table.select(columns_to_join),
                             left_table.select({1}),
                             right_table.select({1}),
                             left_zero_eq_right_zero,
                             cudf::null_equality::UNEQUAL);
    });
  }
  if constexpr (join_type == join_t::HASH) {
    state.add_element_count(join_input_size, "join_input_size");  // number of bytes
    state.template add_global_memory_reads<nvbench::int8_t>(join_input_size);
    state.exec(nvbench::exec_tag::sync, [&](nvbench::launch& launch) {
      auto result = JoinFunc(left_table.select(columns_to_join),
                             right_table.select(columns_to_join),
                             cudf::null_equality::UNEQUAL);
    });
    set_throughputs(state);
  }
}<|MERGE_RESOLUTION|>--- conflicted
+++ resolved
@@ -146,16 +146,9 @@
 
   auto table_bytes = [](cudf::table_view tbl) {
     size_t bytes = 0;
-<<<<<<< HEAD
-    for (cudf::size_type i = 0; i < tbl.num_columns(); i++) {
-      auto col = tbl.column(i);
-      bytes += (sizeof(Key) * col.size()) +
-               (col.nullable() ? std::ceil(static_cast<double>(col.null_count()) / 8) : 0);
-=======
     for (auto& col : tbl) {
       bytes += (sizeof(Key) * col.size()) +
                (col.nullable() ? std::ceil(static_cast<double>(col.size()) / 8) : 0);
->>>>>>> 2adf42ed
     }
     return bytes;
   };
