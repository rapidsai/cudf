/*
 * Copyright (c) 2022, NVIDIA CORPORATION.
 *
 * Licensed under the Apache License, Version 2.0 (the "License");
 * you may not use this file except in compliance with the License.
 * You may obtain a copy of the License at
 *
 *     http://www.apache.org/licenses/LICENSE-2.0
 *
 * Unless required by applicable law or agreed to in writing, software
 * distributed under the License is distributed on an "AS IS" BASIS,
 * WITHOUT WARRANTIES OR CONDITIONS OF ANY KIND, either express or implied.
 * See the License for the specific language governing permissions and
 * limitations under the License.
 */

#include <benchmarks/common/generate_input.hpp>
#include <benchmarks/fixture/rmm_pool_raii.hpp>

#include <cudf/detail/stream_compaction.hpp>

#include <nvbench/nvbench.cuh>

template <typename Type>
static void bench_reduction_distinct_count(nvbench::state& state, nvbench::type_list<Type>)
{
  cudf::rmm_pool_raii pool_raii;

  auto const dtype            = cudf::type_to_id<Type>();
  auto const size             = static_cast<cudf::size_type>(state.get_int64("num_rows"));
  auto const null_probability = state.get_float64("null_probability");

  data_profile profile;
  profile.set_distribution_params(dtype, distribution_id::UNIFORM, 0, size / 100);
  if (null_probability > 0) {
<<<<<<< HEAD
    profile.set_null_frequency({null_probability});
=======
    profile.set_null_probability({null_probability});
>>>>>>> 9c22da57
  } else {
    profile.set_null_probability(std::nullopt);
  }

  auto const data_table   = create_random_table({dtype}, row_count{size}, profile);
  auto const& data_column = data_table->get_column(0);
  auto const input_table  = cudf::table_view{{data_column, data_column, data_column}};

  state.exec(nvbench::exec_tag::sync, [&](nvbench::launch& launch) {
    rmm::cuda_stream_view stream{launch.get_stream()};
    cudf::detail::distinct_count(input_table, cudf::null_equality::EQUAL, stream);
  });
}

using data_type = nvbench::type_list<int32_t, int64_t, float, double>;

NVBENCH_BENCH_TYPES(bench_reduction_distinct_count, NVBENCH_TYPE_AXES(data_type))
  .set_name("reduction_distinct_count")
  .add_int64_axis("num_rows",
                  {
                    10000,      // 10k
                    100000,     // 100k
                    1000000,    // 1M
                    10000000,   // 10M
                    100000000,  // 100M
                  })
  .add_float64_axis("null_probability", {0, 0.5});<|MERGE_RESOLUTION|>--- conflicted
+++ resolved
@@ -33,11 +33,7 @@
   data_profile profile;
   profile.set_distribution_params(dtype, distribution_id::UNIFORM, 0, size / 100);
   if (null_probability > 0) {
-<<<<<<< HEAD
-    profile.set_null_frequency({null_probability});
-=======
     profile.set_null_probability({null_probability});
->>>>>>> 9c22da57
   } else {
     profile.set_null_probability(std::nullopt);
   }
