/*
 * Copyright (c) 2021, NVIDIA CORPORATION.
 *
 * Licensed under the Apache License, Version 2.0 (the "License");
 * you may not use this file except in compliance with the License.
 * You may obtain a copy of the License at
 *
 *     http://www.apache.org/licenses/LICENSE-2.0
 *
 * Unless required by applicable law or agreed to in writing, software
 * distributed under the License is distributed on an "AS IS" BASIS,
 * WITHOUT WARRANTIES OR CONDITIONS OF ANY KIND, either express or implied.
 * See the License for the specific language governing permissions and
 * limitations under the License.
 */

#include <benchmarks/fixture/benchmark_fixture.hpp>
#include <benchmarks/synchronization/synchronization.hpp>
#include <cudf/column/column_view.hpp>
#include <cudf/reduction.hpp>
#include <cudf/types.hpp>
#include <cudf_test/base_fixture.hpp>
#include <cudf_test/column_wrapper.hpp>

#include <random>

class Reduction : public cudf::benchmark {
};

template <typename type>
void BM_reduction_anyall(benchmark::State& state, std::unique_ptr<cudf::aggregation> const& agg)
{
  const cudf::size_type column_size{static_cast<cudf::size_type>(state.range(0))};

<<<<<<< HEAD
  cudf::test::UniformRandomGenerator<long> rand_gen(
    (agg->kind == cudf::aggregation::ALL ? 1 : 0), (agg->kind == cudf::aggregation::ANY ? 0 : 100));
  auto data_it = cudf::test::make_counting_transform_iterator(
=======
  cudf::test::UniformRandomGenerator<long> rand_gen(0, 100);
  auto data_it = cudf::detail::make_counting_transform_iterator(
>>>>>>> 8215b5b1
    0, [&rand_gen](cudf::size_type row) { return rand_gen.generate(); });
  cudf::test::fixed_width_column_wrapper<type, typename decltype(data_it)::value_type> values(
    data_it, data_it + column_size);

  cudf::data_type output_dtype{cudf::type_id::BOOL8};

  for (auto _ : state) {
    cuda_event_timer timer(state, true);
    auto result = cudf::reduce(values, agg, output_dtype);
  }
}

#define concat(a, b, c) a##b##c
#define get_agg(op) concat(cudf::make_, op, _aggregation())

// TYPE, OP
#define RBM_BENCHMARK_DEFINE(name, type, aggregation)             \
  BENCHMARK_DEFINE_F(Reduction, name)(::benchmark::State & state) \
  {                                                               \
    BM_reduction_anyall<type>(state, get_agg(aggregation));       \
  }                                                               \
  BENCHMARK_REGISTER_F(Reduction, name)                           \
    ->UseManualTime()                                             \
    ->Arg(10000)      /* 10k */                                   \
    ->Arg(100000)     /* 100k */                                  \
    ->Arg(1000000)    /* 1M */                                    \
    ->Arg(10000000)   /* 10M */                                   \
    ->Arg(100000000); /* 100M */

#define REDUCE_BENCHMARK_DEFINE(type, aggregation) \
  RBM_BENCHMARK_DEFINE(concat(type, _, aggregation), type, aggregation)

REDUCE_BENCHMARK_DEFINE(bool, all);
REDUCE_BENCHMARK_DEFINE(int8_t, all);
REDUCE_BENCHMARK_DEFINE(int32_t, all);
REDUCE_BENCHMARK_DEFINE(float, all);
REDUCE_BENCHMARK_DEFINE(bool, any);
REDUCE_BENCHMARK_DEFINE(int8_t, any);
REDUCE_BENCHMARK_DEFINE(int32_t, any);
REDUCE_BENCHMARK_DEFINE(float, any);<|MERGE_RESOLUTION|>--- conflicted
+++ resolved
@@ -32,14 +32,9 @@
 {
   const cudf::size_type column_size{static_cast<cudf::size_type>(state.range(0))};
 
-<<<<<<< HEAD
   cudf::test::UniformRandomGenerator<long> rand_gen(
     (agg->kind == cudf::aggregation::ALL ? 1 : 0), (agg->kind == cudf::aggregation::ANY ? 0 : 100));
-  auto data_it = cudf::test::make_counting_transform_iterator(
-=======
-  cudf::test::UniformRandomGenerator<long> rand_gen(0, 100);
   auto data_it = cudf::detail::make_counting_transform_iterator(
->>>>>>> 8215b5b1
     0, [&rand_gen](cudf::size_type row) { return rand_gen.generate(); });
   cudf::test::fixed_width_column_wrapper<type, typename decltype(data_it)::value_type> values(
     data_it, data_it + column_size);
