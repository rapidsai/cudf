--- conflicted
+++ resolved
@@ -38,13 +38,8 @@
   // Create columns with values in the range [0,100)
   data_profile profile = data_profile_builder().cardinality(0).distribution(
     cudf::type_to_id<int64_t>(), distribution_id::UNIFORM, 0, 100);
-<<<<<<< HEAD
-  profile.set_null_frequency(nulls ? std::optional{0.01}
-                                   : std::nullopt);  // 1% nulls or no null mask (<0)
-=======
   profile.set_null_probability(nulls ? std::optional{0.01}
                                      : std::nullopt);  // 1% nulls or no null mask (<0)
->>>>>>> 9c22da57
 
   auto input_table = create_random_table(
     cycle_dtypes({cudf::type_to_id<Type>()}, n_cols), row_count{n_rows}, profile);
