/*
 * Copyright (c) 2021-2022, NVIDIA CORPORATION.
 *
 * Licensed under the Apache License, Version 2.0 (the "License");
 * you may not use this file except in compliance with the License.
 * You may obtain a copy of the License at
 *
 *     http://www.apache.org/licenses/LICENSE-2.0
 *
 * Unless required by applicable law or agreed to in writing, software
 * distributed under the License is distributed on an "AS IS" BASIS,
 * WITHOUT WARRANTIES OR CONDITIONS OF ANY KIND, either express or implied.
 * See the License for the specific language governing permissions and
 * limitations under the License.
 */

#include <benchmarks/common/generate_input.hpp>
#include <benchmarks/fixture/benchmark_fixture.hpp>
#include <benchmarks/synchronization/synchronization.hpp>

#include <cudf/column/column_view.hpp>
#include <cudf/sorting.hpp>
#include <cudf/utilities/default_stream.hpp>

class Rank : public cudf::benchmark {
};

static void BM_rank(benchmark::State& state, bool nulls)
{
  using Type = int;
  const cudf::size_type n_rows{(cudf::size_type)state.range(0)};

  // Create columns with values in the range [0,100)
  data_profile profile = data_profile_builder().cardinality(0).distribution(
    cudf::type_to_id<Type>(), distribution_id::UNIFORM, 0, 100);
<<<<<<< HEAD
  profile.set_null_frequency(nulls ? std::optional{0.01} : std::nullopt);
  auto keys = create_random_column(cudf::type_to_id<Type>(), row_count{n_rows}, profile);
=======
  profile.set_null_probability(nulls ? std::optional{0.01} : std::nullopt);
  auto keys_table = create_random_table({cudf::type_to_id<Type>()}, row_count{n_rows}, profile);
  cudf::column_view input{keys_table->get_column(0)};
>>>>>>> 9c22da57

  for (auto _ : state) {
    cuda_event_timer raii(state, true, cudf::default_stream_value);

    auto result = cudf::rank(keys->view(),
                             cudf::rank_method::FIRST,
                             cudf::order::ASCENDING,
                             nulls ? cudf::null_policy::INCLUDE : cudf::null_policy::EXCLUDE,
                             cudf::null_order::AFTER,
                             false);
  }
}

#define RANK_BENCHMARK_DEFINE(name, nulls)          \
  BENCHMARK_DEFINE_F(Rank, name)                    \
  (::benchmark::State & st) { BM_rank(st, nulls); } \
  BENCHMARK_REGISTER_F(Rank, name)                  \
    ->RangeMultiplier(8)                            \
    ->Ranges({{1 << 10, 1 << 26}})                  \
    ->UseManualTime()                               \
    ->Unit(benchmark::kMillisecond);

RANK_BENCHMARK_DEFINE(no_nulls, false)
RANK_BENCHMARK_DEFINE(nulls, true)<|MERGE_RESOLUTION|>--- conflicted
+++ resolved
@@ -33,14 +33,8 @@
   // Create columns with values in the range [0,100)
   data_profile profile = data_profile_builder().cardinality(0).distribution(
     cudf::type_to_id<Type>(), distribution_id::UNIFORM, 0, 100);
-<<<<<<< HEAD
-  profile.set_null_frequency(nulls ? std::optional{0.01} : std::nullopt);
+  profile.set_null_probability(nulls ? std::optional{0.01} : std::nullopt);
   auto keys = create_random_column(cudf::type_to_id<Type>(), row_count{n_rows}, profile);
-=======
-  profile.set_null_probability(nulls ? std::optional{0.01} : std::nullopt);
-  auto keys_table = create_random_table({cudf::type_to_id<Type>()}, row_count{n_rows}, profile);
-  cudf::column_view input{keys_table->get_column(0)};
->>>>>>> 9c22da57
 
   for (auto _ : state) {
     cuda_event_timer raii(state, true, cudf::default_stream_value);
