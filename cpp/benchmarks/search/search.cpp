--- conflicted
+++ resolved
@@ -18,20 +18,12 @@
 #include <benchmarks/fixture/benchmark_fixture.hpp>
 #include <benchmarks/synchronization/synchronization.hpp>
 
-#include <cudf_test/base_fixture.hpp>
-#include <cudf_test/column_wrapper.hpp>
-
 #include <cudf/filling.hpp>
 #include <cudf/scalar/scalar_factories.hpp>
 #include <cudf/search.hpp>
 #include <cudf/sorting.hpp>
 #include <cudf/types.hpp>
 
-<<<<<<< HEAD
-=======
-#include <random>
-
->>>>>>> 3e334530
 class Search : public cudf::benchmark {
 };
 
@@ -78,22 +70,7 @@
 
 void BM_table(benchmark::State& state)
 {
-<<<<<<< HEAD
   using Type = float;
-=======
-  using wrapper = cudf::test::fixed_width_column_wrapper<float>;
-
-  auto const num_columns{static_cast<cudf::size_type>(state.range(0))};
-  auto const column_size{static_cast<cudf::size_type>(state.range(1))};
-  auto const values_size = column_size;
-
-  auto make_table = [&](cudf::size_type col_size) {
-    cudf::test::UniformRandomGenerator<int> random_gen(0, 100);
-    auto data_it = cudf::detail::make_counting_transform_iterator(
-      0, [&](cudf::size_type row) { return random_gen.generate(); });
-    auto valid_it = cudf::detail::make_counting_transform_iterator(
-      0, [&](cudf::size_type row) { return random_gen.generate() < 90; });
->>>>>>> 3e334530
 
   auto const num_columns{static_cast<cudf::size_type>(state.range(0))};
   auto const column_size{static_cast<cudf::size_type>(state.range(1))};
