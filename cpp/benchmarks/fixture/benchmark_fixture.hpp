--- conflicted
+++ resolved
@@ -70,17 +70,13 @@
  */
 class benchmark : public ::benchmark::Fixture {
  public:
-<<<<<<< HEAD
   benchmark() : ::benchmark::Fixture()
   {
     const char* env_iterations = std::getenv("CUDF_BENCHMARK_ITERATIONS");
     if (env_iterations != nullptr) { this->Iterations(std::max(0L, atol(env_iterations))); }
   }
 
-  virtual void SetUp(const ::benchmark::State& state)
-=======
   void SetUp(const ::benchmark::State& state) override
->>>>>>> 53a31d1b
   {
     mr = benchmark_pool_instance();
     rmm::mr::set_current_device_resource(mr.get());  // set default resource to pool
