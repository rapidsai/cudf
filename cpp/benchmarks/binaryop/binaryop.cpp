--- conflicted
+++ resolved
@@ -21,19 +21,6 @@
 #include <cudf/binaryop.hpp>
 #include <cudf/table/table_view.hpp>
 #include <cudf/types.hpp>
-<<<<<<< HEAD
-#include <cudf/utilities/error.hpp>
-
-#include <cudf_test/column_wrapper.hpp>
-
-#include <benchmark/benchmark.h>
-#include <common/generate_input.hpp>
-#include <fixture/benchmark_fixture.hpp>
-#include <synchronization/synchronization.hpp>
-
-#include <thrust/iterator/counting_iterator.h>
-=======
->>>>>>> 581e4b88
 
 #include <algorithm>
 #include <vector>
@@ -56,15 +43,9 @@
   auto const tree_levels{static_cast<cudf::size_type>(state.range(1))};
 
   // Create table data
-<<<<<<< HEAD
-  auto n_cols = reuse_columns ? 1 : tree_levels + 1;
-  auto source_table =
-    create_sequence_table({cudf::type_to_id<key_type>()}, n_cols, row_count{table_size});
-=======
   auto const n_cols       = reuse_columns ? 1 : tree_levels + 1;
   auto const source_table = create_sequence_table(
     cycle_dtypes({cudf::type_to_id<key_type>()}, n_cols), row_count{table_size});
->>>>>>> 581e4b88
   cudf::table_view table{*source_table};
 
   // Execute benchmark
