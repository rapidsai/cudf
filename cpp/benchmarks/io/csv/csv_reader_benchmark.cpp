--- conflicted
+++ resolved
@@ -41,16 +41,11 @@
 
   std::vector<char> out_buffer;
   out_buffer.reserve(data_size);
-<<<<<<< HEAD
-  cudf_io::write_csv_args args{cudf_io::sink_info(&out_buffer), view, "null", false, 1 << 30};
-  cudf_io::write_csv(args);
-=======
   cudf_io::csv_writer_options options =
     cudf_io::csv_writer_options::builder(cudf_io::sink_info(&out_buffer), view)
       .include_header(false)
       .rows_per_chunk(1 << 30);
   cudf_io::write_csv(options);
->>>>>>> a42d2ed3
 
   cudf_io::csv_reader_options read_options = cudf_io::csv_reader_options::builder(
     cudf_io::source_info(out_buffer.data(), out_buffer.size()));
