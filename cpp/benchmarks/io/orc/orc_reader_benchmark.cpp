--- conflicted
+++ resolved
@@ -47,14 +47,6 @@
     create_random_table(data_types, num_cols, table_size_bytes{data_size}, table_data_profile);
   auto const view = tbl->view();
 
-<<<<<<< HEAD
-  cudf_io::orc_writer_options args =
-    cudf_io::orc_writer_options::builder(cudf_io::sink_info(&out_buffer), view)
-      .compression(compression);
-  cudf_io::write_orc(args);
-
-  cudf_io::orc_reader_options read_args = cudf_io::orc_reader_options::builder(
-=======
   std::vector<char> out_buffer;
   out_buffer.reserve(data_size);
   cudf_io::orc_writer_options opts =
@@ -63,7 +55,6 @@
   cudf_io::write_orc(opts);
 
   cudf_io::orc_reader_options read_opts = cudf_io::orc_reader_options::builder(
->>>>>>> feebee84
     cudf_io::source_info(out_buffer.data(), out_buffer.size()));
 
   for (auto _ : state) {
