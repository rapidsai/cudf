--- conflicted
+++ resolved
@@ -289,53 +289,7 @@
   parquet_read_common(num_rows_written, n_col, source_sink, state, data_size_bytes);
 }
 
-<<<<<<< HEAD
 using d_type_list_wide_table = nvbench::enum_type_list<data_type::STRING>;
-=======
-using d_type_list = nvbench::enum_type_list<data_type::INTEGRAL,
-                                            data_type::FLOAT,
-                                            data_type::BOOL8,
-                                            data_type::DECIMAL,
-                                            data_type::TIMESTAMP,
-                                            data_type::DURATION,
-                                            data_type::STRING,
-                                            data_type::LIST,
-                                            data_type::STRUCT>;
-
-NVBENCH_BENCH_TYPES(BM_parquet_read_data, NVBENCH_TYPE_AXES(d_type_list))
-  .set_name("parquet_read_decode")
-  .set_type_axes_names({"data_type"})
-  .add_string_axis("io_type", {"DEVICE_BUFFER"})
-  .set_min_samples(4)
-  .add_int64_axis("cardinality", {0, 1000})
-  .add_int64_axis("run_length", {1, 32});
-
-NVBENCH_BENCH(BM_parquet_read_io_compression)
-  .set_name("parquet_read_io_compression")
-  .add_string_axis("io_type", {"FILEPATH", "HOST_BUFFER", "DEVICE_BUFFER"})
-  .add_string_axis("compression_type", {"SNAPPY", "NONE"})
-  .set_min_samples(4)
-  .add_int64_axis("cardinality", {0, 1000})
-  .add_int64_axis("run_length", {1, 32});
-
-NVBENCH_BENCH_TYPES(BM_parquet_read_chunks, NVBENCH_TYPE_AXES(d_type_list))
-  .set_name("parquet_read_chunks")
-  .add_string_axis("io_type", {"DEVICE_BUFFER"})
-  .set_min_samples(4)
-  .add_int64_axis("cardinality", {0, 1000})
-  .add_int64_axis("run_length", {1, 32})
-  .add_int64_axis("byte_limit", {0, 500'000});
-
-NVBENCH_BENCH(BM_parquet_read_io_small_mixed)
-  .set_name("parquet_read_io_small_mixed")
-  .add_string_axis("io_type", {"FILEPATH"})
-  .set_min_samples(4)
-  .add_int64_axis("cardinality", {0, 1000})
-  .add_int64_axis("run_length", {1, 32})
-  .add_int64_axis("num_string_cols", {1, 2, 3});
-
-using d_type_list_wide_table = nvbench::enum_type_list<data_type::DECIMAL, data_type::STRING>;
->>>>>>> c73defdf
 NVBENCH_BENCH_TYPES(BM_parquet_read_wide_tables, NVBENCH_TYPE_AXES(d_type_list_wide_table))
   .set_name("parquet_read_wide_tables")
   .set_min_samples(4)
