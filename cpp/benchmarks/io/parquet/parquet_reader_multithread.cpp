--- conflicted
+++ resolved
@@ -90,17 +90,10 @@
                                           std::vector<cudf::type_id> const& d_types,
                                           std::string const& label)
 {
-<<<<<<< HEAD
-  size_t const data_size = state.get_int64("total_data_size");
-  int const num_iters    = 8;
-  auto const num_threads = state.get_int64("num_threads");
-  auto const source_type = retrieve_io_type_enum(state.get_string("io_type"));
-=======
   size_t const data_size    = state.get_int64("total_data_size");
   auto const num_threads    = state.get_int64("num_threads");
   auto const num_iterations = state.get_int64("num_iterations");
   auto const source_type    = retrieve_io_type_enum(state.get_string("io_type"));
->>>>>>> a2001dd5
 
   auto streams = cudf::detail::fork_streams(cudf::get_default_stream(), num_threads);
   BS::thread_pool threads(num_threads);
@@ -116,31 +109,6 @@
   auto mem_stats_logger = cudf::memory_stats_logger();
 
   nvtxRangePushA(("(read) " + label).c_str());
-<<<<<<< HEAD
-  state.exec(
-    nvbench::exec_tag::sync | nvbench::exec_tag::timer, [&](nvbench::launch& launch, auto& timer) {
-      auto read_func = [&](int index) {
-        auto const stream = streams[index % num_threads];
-        cudf::io::parquet_reader_options read_opts =
-          cudf::io::parquet_reader_options::builder(source_info_vector[index]);
-        for (int i = 0; i < num_iters; i++) {
-          cudf::io::read_parquet(read_opts, stream, cudf::get_current_device_resource_ref());
-        }
-      };
-
-      threads.pause();
-      threads.detach_sequence(decltype(num_files){0}, num_files, read_func);
-      timer.start();
-      threads.unpause();
-      threads.wait();
-      cudf::detail::join_streams(streams, cudf::get_default_stream());
-      timer.stop();
-    });
-  nvtxRangePop();
-
-  auto const time = state.get_summary("nv/cold/time/gpu/mean").get_float64("value");
-  state.add_element_count(static_cast<double>(num_iters * data_size) / time, "bytes_per_second");
-=======
   state.exec(nvbench::exec_tag::sync | nvbench::exec_tag::timer,
              [&, num_files = num_files](nvbench::launch& launch, auto& timer) {
                auto read_func = [&](int index) {
@@ -166,7 +134,6 @@
   auto const time = state.get_summary("nv/cold/time/gpu/mean").get_float64("value");
   state.add_element_count(num_iterations * static_cast<double>(data_size) / time,
                           "bytes_per_second");
->>>>>>> a2001dd5
   state.add_buffer_size(
     mem_stats_logger.peak_memory_usage(), "peak_memory_usage", "peak_memory_usage");
   state.add_buffer_size(total_file_size, "encoded_file_size", "encoded_file_size");
