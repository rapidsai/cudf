# =============================================================================
# Copyright (c) 2020-2022, NVIDIA CORPORATION.
#
# Licensed under the Apache License, Version 2.0 (the "License"); you may not use this file except
# in compliance with the License. You may obtain a copy of the License at
#
# http://www.apache.org/licenses/LICENSE-2.0
#
# Unless required by applicable law or agreed to in writing, software distributed under the License
# is distributed on an "AS IS" BASIS, WITHOUT WARRANTIES OR CONDITIONS OF ANY KIND, either express
# or implied. See the License for the specific language governing permissions and limitations under
# the License.
# =============================================================================

# Jitify doesn't have a version :/

# This function finds Jitify and sets any additional necessary environment variables.
function(find_and_configure_jitify)
  rapids_cpm_find(
    jitify 2.0.0
<<<<<<< HEAD
    # GIT_REPOSITORY https://github.com/rapidsai/jitify.git GIT_TAG cudf_0.19
    GIT_REPOSITORY https://github.com/shwina/jitify.git
    GIT_TAG 0343299ca1e7dae283bdb0b814e5deeb8dfe97ce
    GIT_SHALLOW TRUE DOWNLOAD_ONLY TRUE
=======
    GIT_REPOSITORY https://github.com/NVIDIA/jitify.git
    GIT_TAG jitify2
    GIT_SHALLOW TRUE
    DOWNLOAD_ONLY TRUE
>>>>>>> fb053758
  )
  set(JITIFY_INCLUDE_DIR
      "${jitify_SOURCE_DIR}"
      PARENT_SCOPE
  )
endfunction()

find_and_configure_jitify()<|MERGE_RESOLUTION|>--- conflicted
+++ resolved
@@ -18,17 +18,10 @@
 function(find_and_configure_jitify)
   rapids_cpm_find(
     jitify 2.0.0
-<<<<<<< HEAD
-    # GIT_REPOSITORY https://github.com/rapidsai/jitify.git GIT_TAG cudf_0.19
-    GIT_REPOSITORY https://github.com/shwina/jitify.git
-    GIT_TAG 0343299ca1e7dae283bdb0b814e5deeb8dfe97ce
-    GIT_SHALLOW TRUE DOWNLOAD_ONLY TRUE
-=======
     GIT_REPOSITORY https://github.com/NVIDIA/jitify.git
     GIT_TAG jitify2
     GIT_SHALLOW TRUE
     DOWNLOAD_ONLY TRUE
->>>>>>> fb053758
   )
   set(JITIFY_INCLUDE_DIR
       "${jitify_SOURCE_DIR}"
