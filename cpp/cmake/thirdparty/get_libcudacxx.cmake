#=============================================================================
# Copyright (c) 2020-2021, NVIDIA CORPORATION.
#
# Licensed under the Apache License, Version 2.0 (the "License");
# you may not use this file except in compliance with the License.
# You may obtain a copy of the License at
#
#     http://www.apache.org/licenses/LICENSE-2.0
#
# Unless required by applicable law or agreed to in writing, software
# distributed under the License is distributed on an "AS IS" BASIS,
# WITHOUT WARRANTIES OR CONDITIONS OF ANY KIND, either express or implied.
# See the License for the specific language governing permissions and
# limitations under the License.
#=============================================================================

<<<<<<< HEAD
function(find_and_configure_libcudacxx VERSION)
    rapids_cpm_find(libcudacxx ${VERSION}
        GIT_REPOSITORY      https://github.com/NVIDIA/libcudacxx.git
        GIT_TAG             branch/1.6.0
        GIT_SHALLOW         TRUE
        DOWNLOAD_ONLY       TRUE
    )
=======
function(find_and_configure_libcudacxx)
    include(${rapids-cmake-dir}/cpm/libcudacxx.cmake)

    rapids_cpm_libcudacxx(BUILD_EXPORT_SET cudf-exports
                          INSTALL_EXPORT_SET cudf-exports
                          PATCH_COMMAND   patch --reject-file=- -p1 -N < ${CUDF_SOURCE_DIR}/cmake/libcudacxx.patch || true)
>>>>>>> 1b60446c

    set(LIBCUDACXX_INCLUDE_DIR "${libcudacxx_SOURCE_DIR}/include" PARENT_SCOPE)
endfunction()

find_and_configure_libcudacxx()<|MERGE_RESOLUTION|>--- conflicted
+++ resolved
@@ -14,22 +14,12 @@
 # limitations under the License.
 #=============================================================================
 
-<<<<<<< HEAD
-function(find_and_configure_libcudacxx VERSION)
-    rapids_cpm_find(libcudacxx ${VERSION}
-        GIT_REPOSITORY      https://github.com/NVIDIA/libcudacxx.git
-        GIT_TAG             branch/1.6.0
-        GIT_SHALLOW         TRUE
-        DOWNLOAD_ONLY       TRUE
-    )
-=======
 function(find_and_configure_libcudacxx)
     include(${rapids-cmake-dir}/cpm/libcudacxx.cmake)
 
     rapids_cpm_libcudacxx(BUILD_EXPORT_SET cudf-exports
                           INSTALL_EXPORT_SET cudf-exports
                           PATCH_COMMAND   patch --reject-file=- -p1 -N < ${CUDF_SOURCE_DIR}/cmake/libcudacxx.patch || true)
->>>>>>> 1b60446c
 
     set(LIBCUDACXX_INCLUDE_DIR "${libcudacxx_SOURCE_DIR}/include" PARENT_SCOPE)
 endfunction()
