--- conflicted
+++ resolved
@@ -20,13 +20,8 @@
     # cuCollections doesn't have a version yet
     cuco 0.0
     GLOBAL_TARGETS cuco::cuco
-<<<<<<< HEAD
-    CPM_ARGS GITHUB_REPOSITORY robertmaynard/cuCollections
-    GIT_TAG bf6a90db78516e099d07e845a39012dbcaa8de18
-=======
     CPM_ARGS GITHUB_REPOSITORY NVIDIA/cuCollections
     GIT_TAG f0eecb203590f1f4ac4a9f1700229f4434ac64dc
->>>>>>> 3280be23
     OPTIONS "BUILD_TESTS OFF" "BUILD_BENCHMARKS OFF" "BUILD_EXAMPLES OFF"
   )
 
