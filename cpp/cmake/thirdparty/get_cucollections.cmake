#=============================================================================
# Copyright (c) 2021, NVIDIA CORPORATION.
#
# Licensed under the Apache License, Version 2.0 (the "License");
# you may not use this file except in compliance with the License.
# You may obtain a copy of the License at
#
#     http://www.apache.org/licenses/LICENSE-2.0
#
# Unless required by applicable law or agreed to in writing, software
# distributed under the License is distributed on an "AS IS" BASIS,
# WITHOUT WARRANTIES OR CONDITIONS OF ANY KIND, either express or implied.
# See the License for the specific language governing permissions and
# limitations under the License.
#=============================================================================

# cuCollections doesn't have a version

function(find_and_configure_cucollections)

    # Find or install cuCollections
    rapids_cpm_find(cuco 0.0
        GLOBAL_TARGETS cuco::cuco
        CPM_ARGS
<<<<<<< HEAD
            GITHUB_REPOSITORY PointKernel/cuCollections
            GIT_TAG           static-multi-map
=======
            GITHUB_REPOSITORY NVIDIA/cuCollections
            GIT_TAG           729857a5698a0e8d8f812e0464f65f37854ae17b
>>>>>>> d073ecb8
            OPTIONS           "BUILD_TESTS OFF"
                              "BUILD_BENCHMARKS OFF"
                              "BUILD_EXAMPLES OFF"
    )
endfunction()

find_and_configure_cucollections()<|MERGE_RESOLUTION|>--- conflicted
+++ resolved
@@ -22,13 +22,8 @@
     rapids_cpm_find(cuco 0.0
         GLOBAL_TARGETS cuco::cuco
         CPM_ARGS
-<<<<<<< HEAD
-            GITHUB_REPOSITORY PointKernel/cuCollections
-            GIT_TAG           static-multi-map
-=======
             GITHUB_REPOSITORY NVIDIA/cuCollections
-            GIT_TAG           729857a5698a0e8d8f812e0464f65f37854ae17b
->>>>>>> d073ecb8
+            GIT_TAG           62b90b7f7adf272455007b1c857e1d621aaf13ca
             OPTIONS           "BUILD_TESTS OFF"
                               "BUILD_BENCHMARKS OFF"
                               "BUILD_EXAMPLES OFF"
