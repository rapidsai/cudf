--- conflicted
+++ resolved
@@ -14,18 +14,12 @@
 # limitations under the License.
 #=============================================================================
 
-<<<<<<< HEAD
 # cuCollections doesn't have a version
 
-function(find_and_configure_cucollections)
-    # Find or install cuCollections
-    rapids_cpm_find(cuco 0.0.1
-=======
 function(find_and_configure_cucollections)
 
     # Find or install cuCollections
     rapids_cpm_find(cuco 0.0
->>>>>>> e04fe79c
         GLOBAL_TARGETS cuco::cuco
         CPM_ARGS
             GITHUB_REPOSITORY PointKernel/cuCollections
