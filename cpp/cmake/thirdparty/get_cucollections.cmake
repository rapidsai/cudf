# =============================================================================
# Copyright (c) 2021-2022, NVIDIA CORPORATION.
#
# Licensed under the Apache License, Version 2.0 (the "License"); you may not use this file except
# in compliance with the License. You may obtain a copy of the License at
#
# http://www.apache.org/licenses/LICENSE-2.0
#
# Unless required by applicable law or agreed to in writing, software distributed under the License
# is distributed on an "AS IS" BASIS, WITHOUT WARRANTIES OR CONDITIONS OF ANY KIND, either express
# or implied. See the License for the specific language governing permissions and limitations under
# the License.
# =============================================================================

# This function finds cuCollections and performs any additional configuration.
function(find_and_configure_cucollections)
<<<<<<< HEAD

  # Find or install cuCollections
  rapids_cpm_find(
    # cuCollections doesn't have a version yet
    cuco 0.0.1
    GLOBAL_TARGETS cuco::cuco
    BUILD_EXPORT_SET cudf-exports
    CPM_ARGS GITHUB_REPOSITORY ttnghia/cuCollections
    GIT_TAG 331b24837ae515ac0ce92fac4a01053898b04b47
    EXCLUDE_FROM_ALL ${BUILD_SHARED_LIBS}
    OPTIONS "BUILD_TESTS OFF" "BUILD_BENCHMARKS OFF" "BUILD_EXAMPLES OFF"
  )
  if(NOT BUILD_SHARED_LIBS)
    rapids_export_package(INSTALL cuco cudf-exports)
=======
  include(${rapids-cmake-dir}/cpm/cuco.cmake)
  if(BUILD_SHARED_LIBS)
    rapids_cpm_cuco(BUILD_EXPORT_SET cudf-exports)
  else()
    rapids_cpm_cuco(BUILD_EXPORT_SET cudf-exports INSTALL_EXPORT_SET cudf-exports)
>>>>>>> 9d994e92
  endif()
endfunction()

find_and_configure_cucollections()<|MERGE_RESOLUTION|>--- conflicted
+++ resolved
@@ -14,28 +14,11 @@
 
 # This function finds cuCollections and performs any additional configuration.
 function(find_and_configure_cucollections)
-<<<<<<< HEAD
-
-  # Find or install cuCollections
-  rapids_cpm_find(
-    # cuCollections doesn't have a version yet
-    cuco 0.0.1
-    GLOBAL_TARGETS cuco::cuco
-    BUILD_EXPORT_SET cudf-exports
-    CPM_ARGS GITHUB_REPOSITORY ttnghia/cuCollections
-    GIT_TAG 331b24837ae515ac0ce92fac4a01053898b04b47
-    EXCLUDE_FROM_ALL ${BUILD_SHARED_LIBS}
-    OPTIONS "BUILD_TESTS OFF" "BUILD_BENCHMARKS OFF" "BUILD_EXAMPLES OFF"
-  )
-  if(NOT BUILD_SHARED_LIBS)
-    rapids_export_package(INSTALL cuco cudf-exports)
-=======
   include(${rapids-cmake-dir}/cpm/cuco.cmake)
   if(BUILD_SHARED_LIBS)
     rapids_cpm_cuco(BUILD_EXPORT_SET cudf-exports)
   else()
     rapids_cpm_cuco(BUILD_EXPORT_SET cudf-exports INSTALL_EXPORT_SET cudf-exports)
->>>>>>> 9d994e92
   endif()
 endfunction()
 
