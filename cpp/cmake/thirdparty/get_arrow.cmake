--- conflicted
+++ resolved
@@ -22,33 +22,6 @@
 
 include_guard(GLOBAL)
 
-<<<<<<< HEAD
-function(find_libarrow_in_python_wheel VERSION)
-  function(find_arrow_lib _name _alias _lib)
-    if(CUDF_PYARROW_WHEEL_DIR)
-      list(APPEND CMAKE_PREFIX_PATH "${CUDF_PYARROW_WHEEL_DIR}")
-    endif()
-    rapids_find_generate_module(
-      "${_name}"
-      NO_CONFIG
-      VERSION "${VERSION}"
-      LIBRARY_NAMES "${_lib}"
-      BUILD_EXPORT_SET cudf-exports
-      INSTALL_EXPORT_SET cudf-exports
-      HEADER_NAMES arrow/python/arrow_to_pandas.h
-    )
-
-    find_package(${_name} ${VERSION} MODULE REQUIRED GLOBAL)
-    add_library(${_alias} ALIAS ${_name}::${_name})
-
-    if(CUDF_PYARROW_WHEEL_DIR)
-      list(POP_BACK CMAKE_PREFIX_PATH)
-    endif()
-  endfunction()
-
-  string(REPLACE "." "" PYARROW_SO_VER "${VERSION}")
-  find_arrow_lib(Arrow arrow_shared libarrow.so.${PYARROW_SO_VER})
-=======
 # Generate a FindArrow module for the case where we need to search for arrow within a pip install
 # pyarrow.
 function(find_libarrow_in_python_wheel PYARROW_VERSION)
@@ -92,7 +65,6 @@
   rapids_export_package(INSTALL Arrow cudf-exports)
 
   list(POP_BACK CMAKE_PREFIX_PATH)
->>>>>>> 8ee5f51f
 endfunction()
 
 # This function finds arrow and sets any additional necessary environment variables.
@@ -100,13 +72,6 @@
          ENABLE_PARQUET
 )
 
-<<<<<<< HEAD
-  if(CUDF_BUILD_WHEELS AND (NOT BUILD_STATIC))
-    # Generate a FindArrow.cmake to find pyarrow's libarrow.so
-    find_libarrow_in_python_wheel(${VERSION})
-    set(ARROW_FOUND TRUE PARENT_SCOPE)
-    set(ARROW_LIBRARIES arrow_shared PARENT_SCOPE)
-=======
   if(USE_LIBARROW_FROM_PYARROW)
     # Generate a FindArrow.cmake to find pyarrow's libarrow.so
     find_libarrow_in_python_wheel(${VERSION})
@@ -118,16 +83,11 @@
         arrow_shared
         PARENT_SCOPE
     )
->>>>>>> 8ee5f51f
     return()
   endif()
 
   if(BUILD_STATIC)
     if(TARGET arrow_static)
-<<<<<<< HEAD
-      set(ARROW_FOUND TRUE PARENT_SCOPE)
-      set(ARROW_LIBRARIES arrow_static PARENT_SCOPE)
-=======
       set(ARROW_FOUND
           TRUE
           PARENT_SCOPE
@@ -136,15 +96,10 @@
           arrow_static
           PARENT_SCOPE
       )
->>>>>>> 8ee5f51f
       return()
     endif()
   else()
     if(TARGET arrow_shared)
-<<<<<<< HEAD
-      set(ARROW_FOUND TRUE PARENT_SCOPE)
-      set(ARROW_LIBRARIES arrow_shared PARENT_SCOPE)
-=======
       set(ARROW_FOUND
           TRUE
           PARENT_SCOPE
@@ -153,7 +108,6 @@
           arrow_shared
           PARENT_SCOPE
       )
->>>>>>> 8ee5f51f
       return()
     endif()
   endif()
@@ -195,13 +149,8 @@
 
   rapids_cpm_find(
     Arrow ${VERSION}
-<<<<<<< HEAD
-    GLOBAL_TARGETS arrow_shared parquet_shared arrow_dataset_shared
-                   arrow_static parquet_static arrow_dataset_static
-=======
     GLOBAL_TARGETS arrow_shared parquet_shared arrow_dataset_shared arrow_static parquet_static
                    arrow_dataset_static
->>>>>>> 8ee5f51f
     CPM_ARGS
     GIT_REPOSITORY https://github.com/apache/arrow.git
     GIT_TAG apache-arrow-${VERSION}
@@ -240,22 +189,11 @@
       PARENT_SCOPE
   )
 
-<<<<<<< HEAD
-  # Arrow_ADDED: set if CPM downloaded Arrow from Github
-  # Arrow_DIR:   set if CPM found Arrow on the system/conda/etc.
-  if(Arrow_ADDED OR Arrow_DIR)
-    if(BUILD_STATIC)
-      list(APPEND ARROW_LIBRARIES arrow_static)
-    else()
-      list(APPEND ARROW_LIBRARIES arrow_shared)
-    endif()
-=======
   if(BUILD_STATIC)
     set(ARROW_LIBRARIES arrow_static)
   else()
     set(ARROW_LIBRARIES arrow_shared)
   endif()
->>>>>>> 8ee5f51f
 
   # Arrow_DIR:   set if CPM found Arrow on the system/conda/etc.
   if(Arrow_DIR)
