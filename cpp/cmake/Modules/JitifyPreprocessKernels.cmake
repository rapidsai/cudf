# =============================================================================
# Copyright (c) 2021-2025, NVIDIA CORPORATION.
#
# Licensed under the Apache License, Version 2.0 (the "License"); you may not use this file except
# in compliance with the License. You may obtain a copy of the License at
#
# http://www.apache.org/licenses/LICENSE-2.0
#
# Unless required by applicable law or agreed to in writing, software distributed under the License
# is distributed on an "AS IS" BASIS, WITHOUT WARRANTIES OR CONDITIONS OF ANY KIND, either express
# or implied. See the License for the specific language governing permissions and limitations under
# the License.
# =============================================================================

# Create `jitify_preprocess` executable
add_executable(jitify_preprocess "${JITIFY_INCLUDE_DIR}/jitify2_preprocess.cpp")

target_compile_definitions(jitify_preprocess PRIVATE "_FILE_OFFSET_BITS=64")
rapids_cuda_set_runtime(jitify_preprocess USE_STATIC ${CUDA_STATIC_RUNTIME})
target_link_libraries(jitify_preprocess PUBLIC ${CMAKE_DL_LIBS})

# Take a list of files to JIT-compile and run them through jitify_preprocess.
function(jit_preprocess_files)
  cmake_parse_arguments(ARG "" "SOURCE_DIRECTORY" "FILES" ${ARGN})

  get_target_property(libcudacxx_raw_includes CCCL::libcudacxx INTERFACE_INCLUDE_DIRECTORIES)
  set(includes)
  foreach(inc IN LISTS libcudacxx_raw_includes CUDAToolkit_INCLUDE_DIRS)
    list(APPEND includes "-I${inc}")
  endforeach()
  foreach(ARG_FILE ${ARG_FILES})
    set(ARG_OUTPUT ${CUDF_GENERATED_INCLUDE_DIR}/include/jit_preprocessed_files/${ARG_FILE}.jit.hpp)
    get_filename_component(jit_output_directory "${ARG_OUTPUT}" DIRECTORY)
    list(APPEND JIT_PREPROCESSED_FILES "${ARG_OUTPUT}")

    # Note: need to pass _FILE_OFFSET_BITS=64 in COMMAND due to a limitation in how conda builds
    # glibc
    add_custom_command(
      OUTPUT ${ARG_OUTPUT}
      DEPENDS jitify_preprocess "${ARG_SOURCE_DIRECTORY}/${ARG_FILE}"
      WORKING_DIRECTORY ${ARG_SOURCE_DIRECTORY}
      VERBATIM
      COMMAND ${CMAKE_COMMAND} -E make_directory "${jit_output_directory}"
      COMMAND
        "${CMAKE_COMMAND}" -E env LD_LIBRARY_PATH=${CUDAToolkit_LIBRARY_DIR}
        $<TARGET_FILE:jitify_preprocess> ${ARG_FILE} -o
<<<<<<< HEAD
        ${CUDF_GENERATED_INCLUDE_DIR}/include/jit_preprocessed_files -i -m -std=c++17
        -remove-unused-globals -D_FILE_OFFSET_BITS=64 -D__CUDACC_RTC__ -DCUDF_RUNTIME_JIT
        -I${CUDF_SOURCE_DIR}/include -I${CUDF_SOURCE_DIR}/src ${includes}
        --no-preinclude-workarounds --no-replace-pragma-once
=======
        ${CUDF_GENERATED_INCLUDE_DIR}/include/jit_preprocessed_files -i -std=c++17
        -remove-unused-globals -D_FILE_OFFSET_BITS=64 -D__CUDACC_RTC__ -I${CUDF_SOURCE_DIR}/include
        -I${CUDF_SOURCE_DIR}/src ${includes} --no-preinclude-workarounds --no-replace-pragma-once
>>>>>>> 7f7a4329
      COMMENT "Custom command to JIT-compile files."
    )
  endforeach()
  set(JIT_PREPROCESSED_FILES
      "${JIT_PREPROCESSED_FILES}"
      PARENT_SCOPE
  )
endfunction()

if(NOT (EXISTS "${CUDF_GENERATED_INCLUDE_DIR}/include"))
  make_directory("${CUDF_GENERATED_INCLUDE_DIR}/include")
endif()

jit_preprocess_files(
  SOURCE_DIRECTORY ${CUDF_SOURCE_DIR}/src FILES binaryop/jit/kernel.cu transform/jit/kernel.cu
  rolling/jit/kernel.cu
)

add_custom_target(
  jitify_preprocess_run
  DEPENDS ${JIT_PREPROCESSED_FILES}
  COMMENT "Target representing jitified files."
)

# when a user requests CMake to clean the build directory
#
# * `cmake --build <dir> --target clean`
# * `cmake --build <dir> --clean-first`
# * ninja clean
#
# We also remove the jitify2 program cache as well. This ensures that we don't keep older versions
# of the programs in cache
set(cache_path "$ENV{HOME}/.cudf")
if(ENV{LIBCUDF_KERNEL_CACHE_PATH})
  set(cache_path "$ENV{LIBCUDF_KERNEL_CACHE_PATH}")
endif()
cmake_path(APPEND cache_path "${CUDF_VERSION}/")
set_target_properties(jitify_preprocess_run PROPERTIES ADDITIONAL_CLEAN_FILES "${cache_path}")<|MERGE_RESOLUTION|>--- conflicted
+++ resolved
@@ -44,16 +44,10 @@
       COMMAND
         "${CMAKE_COMMAND}" -E env LD_LIBRARY_PATH=${CUDAToolkit_LIBRARY_DIR}
         $<TARGET_FILE:jitify_preprocess> ${ARG_FILE} -o
-<<<<<<< HEAD
-        ${CUDF_GENERATED_INCLUDE_DIR}/include/jit_preprocessed_files -i -m -std=c++17
+        ${CUDF_GENERATED_INCLUDE_DIR}/include/jit_preprocessed_files -i -std=c++17
         -remove-unused-globals -D_FILE_OFFSET_BITS=64 -D__CUDACC_RTC__ -DCUDF_RUNTIME_JIT
         -I${CUDF_SOURCE_DIR}/include -I${CUDF_SOURCE_DIR}/src ${includes}
         --no-preinclude-workarounds --no-replace-pragma-once
-=======
-        ${CUDF_GENERATED_INCLUDE_DIR}/include/jit_preprocessed_files -i -std=c++17
-        -remove-unused-globals -D_FILE_OFFSET_BITS=64 -D__CUDACC_RTC__ -I${CUDF_SOURCE_DIR}/include
-        -I${CUDF_SOURCE_DIR}/src ${includes} --no-preinclude-workarounds --no-replace-pragma-once
->>>>>>> 7f7a4329
       COMMENT "Custom command to JIT-compile files."
     )
   endforeach()
