--- conflicted
+++ resolved
@@ -42,7 +42,6 @@
            for (int ITEM = 1; ITEM < ITEMS_PER_THREAD; ++ITEM)
            {
              if (ITEMS_PER_THREAD * tid + ITEM < num_remaining)
-<<<<<<< HEAD
 diff a/cub/device/dispatch/dispatch_radix_sort.cuh b/cub/device/dispatch/dispatch_radix_sort.cuh
 index 41eb1d2..f2893b4 100644
 --- a/cub/device/dispatch/dispatch_radix_sort.cuh
@@ -82,7 +81,6 @@
      {
          typedef AgentScanPolicy<
                  128, 15,                                        ///< Threads per block, items per thread
-=======
 diff --git a/thrust/system/cuda/detail/scan_by_key.h b/thrust/system/cuda/detail/scan_by_key.h
 index fe4b321c..b3974c69 100644
 --- a/thrust/system/cuda/detail/scan_by_key.h
@@ -104,5 +102,4 @@
 +    size_t       num_items    = static_cast<size_t>(thrust::distance(keys_first, keys_last));
      size_t       storage_size = 0;
      cudaStream_t stream       = cuda_cub::stream(policy);
-     bool         debug_sync   = THRUST_DEBUG_SYNC_FLAG;
->>>>>>> 3f064f9a
+     bool         debug_sync   = THRUST_DEBUG_SYNC_FLAG;