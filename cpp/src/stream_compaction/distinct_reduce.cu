--- conflicted
+++ resolved
@@ -17,24 +17,12 @@
 #include "distinct_reduce.hpp"
 
 #include <reductions/hash_reduce_by_row.cuh>
-<<<<<<< HEAD
-
-#include <thrust/for_each.h>
-#include <thrust/iterator/counting_iterator.h>
-#include <thrust/uninitialized_fill.h>
-=======
->>>>>>> 4a3d60d6
 
 namespace cudf::detail {
 
 namespace {
 /**
-<<<<<<< HEAD
- * @brief
- *
-=======
  * @brief The functor to find the first/last/none duplicate row for rows that compared equal.
->>>>>>> 4a3d60d6
  */
 template <typename MapView, typename KeyHasher, typename KeyEqual>
 struct distinct_reduce_fn : reduce_by_row_fn_base<MapView, KeyHasher, KeyEqual, size_type> {
@@ -45,15 +33,10 @@
                      KeyEqual const& d_equal,
                      duplicate_keep_option const keep,
                      size_type* const d_output)
-<<<<<<< HEAD
-    : reduce_by_row_fn_base<MapView, KeyHasher, KeyEqual, size_type>(
-        d_map, d_hasher, d_equal, d_output),
-=======
     : reduce_by_row_fn_base<MapView, KeyHasher, KeyEqual, size_type>{d_map,
                                                                      d_hasher,
                                                                      d_equal,
                                                                      d_output},
->>>>>>> 4a3d60d6
       keep{keep}
   {
   }
@@ -75,17 +58,12 @@
   }
 };
 
-<<<<<<< HEAD
-struct reduce_func_builder {
-  duplicate_keep_option keep;
-=======
 /**
  * @brief The builder to construct an instance of `distinct_reduce_fn` functor base on the given
  * value of the `duplicate_keep_option` member variable.
  */
 struct reduce_func_builder {
   duplicate_keep_option const keep;
->>>>>>> 4a3d60d6
 
   template <typename MapView, typename KeyHasher, typename KeyEqual>
   auto build(MapView const& d_map,
