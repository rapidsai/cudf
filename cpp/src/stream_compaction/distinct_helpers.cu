/*
 * Copyright (c) 2022-2024, NVIDIA CORPORATION.
 *
 * Licensed under the Apache License, Version 2.0 (the "License");
 * you may not use this file except in compliance with the License.
 * You may obtain a copy of the License at
 *
 *     http://www.apache.org/licenses/LICENSE-2.0
 *
 * Unless required by applicable law or agreed to in writing, software
 * distributed under the License is distributed on an "AS IS" BASIS,
 * WITHOUT WARRANTIES OR CONDITIONS OF ANY KIND, either express or implied.
 * See the License for the specific language governing permissions and
 * limitations under the License.
 */

#include "distinct_helpers.hpp"

<<<<<<< HEAD
=======
#include <rmm/resource_ref.hpp>

>>>>>>> a00b0db5
namespace cudf::detail {

template <typename RowHasher>
rmm::device_uvector<size_type> process_keep_option(hash_set_type<RowHasher>& set,
                                                   size_type set_size,
                                                   size_type num_rows,
                                                   duplicate_keep_option keep,
                                                   rmm::cuda_stream_view stream,
                                                   rmm::device_async_resource_ref mr)
{
  auto output_indices = rmm::device_uvector<size_type>(set_size, stream, mr);

  // If we don't care about order, just gather indices of distinct keys taken from set.
  if (keep == duplicate_keep_option::KEEP_ANY) {
    set.retrieve_all(output_indices.begin(), stream.value());
    return output_indices;
  }

  auto reduction_results = rmm::device_uvector<size_type>(num_rows, stream, mr);
  thrust::uninitialized_fill(rmm::exec_policy(stream),
                             reduction_results.begin(),
                             reduction_results.end(),
                             reduction_init_value(keep));

  auto set_ref = set.ref(cuco::op::insert_and_find);

  thrust::for_each(rmm::exec_policy(stream),
                   thrust::make_counting_iterator(0),
                   thrust::make_counting_iterator(num_rows),
                   [set_ref, keep, reduction_results = reduction_results.begin()] __device__(
                     size_type const idx) mutable {
                     auto [out_ptr, inserted] = set_ref.insert_and_find(idx);

                     auto ref = cuda::atomic_ref<size_type, cuda::thread_scope_device>{
                       reduction_results[*out_ptr]};
                     if (keep == duplicate_keep_option::KEEP_FIRST) {
                       // Store the smallest index of all rows that are equal.
                       ref.fetch_min(idx, cuda::memory_order_relaxed);
                     }
                     if (keep == duplicate_keep_option::KEEP_LAST) {
                       // Store the greatest index of all rows that are equal.
                       ref.fetch_max(idx, cuda::memory_order_relaxed);
                     }
                     if (keep == duplicate_keep_option::KEEP_NONE) {
                       // Count the number of rows in each group of rows that are compared equal.
                       ref.fetch_add(size_type{1}, cuda::memory_order_relaxed);
                     }
                   });

  auto const map_end = [&] {
    if (keep == duplicate_keep_option::KEEP_NONE) {
      // Reduction results with `KEEP_NONE` are either group sizes of equal rows, or `0`.
      // Thus, we only output index of the rows in the groups having group size of `1`.
      return thrust::copy_if(rmm::exec_policy(stream),
                             thrust::make_counting_iterator(0),
                             thrust::make_counting_iterator(num_rows),
                             output_indices.begin(),
                             [reduction_results = reduction_results.begin()] __device__(
                               auto const idx) { return reduction_results[idx] == size_type{1}; });
    }

    // Reduction results with `KEEP_FIRST` and `KEEP_LAST` are row indices of the first/last row in
    // each group of equal rows (which are the desired output indices), or the value given by
    // `reduction_init_value()`.
    return thrust::copy_if(rmm::exec_policy(stream),
                           reduction_results.begin(),
                           reduction_results.end(),
                           output_indices.begin(),
                           [init_value = reduction_init_value(keep)] __device__(auto const idx) {
                             return idx != init_value;
                           });
  }();

  output_indices.resize(thrust::distance(output_indices.begin(), map_end), stream);
  return output_indices;
}

template rmm::device_uvector<size_type> process_keep_option(
  hash_set_type<cudf::experimental::row::equality::device_row_comparator<
    false,
    cudf::nullate::DYNAMIC,
    cudf::experimental::row::equality::nan_equal_physical_equality_comparator>>& set,
  size_type set_size,
  size_type num_rows,
  duplicate_keep_option keep,
  rmm::cuda_stream_view stream,
  rmm::device_async_resource_ref mr);

template rmm::device_uvector<size_type> process_keep_option(
  hash_set_type<cudf::experimental::row::equality::device_row_comparator<
    true,
    cudf::nullate::DYNAMIC,
    cudf::experimental::row::equality::nan_equal_physical_equality_comparator>>& set,
  size_type set_size,
  size_type num_rows,
  duplicate_keep_option keep,
  rmm::cuda_stream_view stream,
  rmm::device_async_resource_ref mr);

template rmm::device_uvector<size_type> process_keep_option(
  hash_set_type<cudf::experimental::row::equality::device_row_comparator<
    false,
    cudf::nullate::DYNAMIC,
    cudf::experimental::row::equality::physical_equality_comparator>>& set,
  size_type set_size,
  size_type num_rows,
  duplicate_keep_option keep,
  rmm::cuda_stream_view stream,
  rmm::device_async_resource_ref mr);

template rmm::device_uvector<size_type> process_keep_option(
  hash_set_type<cudf::experimental::row::equality::device_row_comparator<
    true,
    cudf::nullate::DYNAMIC,
    cudf::experimental::row::equality::physical_equality_comparator>>& set,
  size_type set_size,
  size_type num_rows,
  duplicate_keep_option keep,
  rmm::cuda_stream_view stream,
  rmm::device_async_resource_ref mr);

}  // namespace cudf::detail<|MERGE_RESOLUTION|>--- conflicted
+++ resolved
@@ -16,11 +16,8 @@
 
 #include "distinct_helpers.hpp"
 
-<<<<<<< HEAD
-=======
 #include <rmm/resource_ref.hpp>
 
->>>>>>> a00b0db5
 namespace cudf::detail {
 
 template <typename RowHasher>
