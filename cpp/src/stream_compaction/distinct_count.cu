--- conflicted
+++ resolved
@@ -135,11 +135,6 @@
                         detail::hash_table_allocator_type{default_allocator<char>{}, stream},
                         stream.value()};
 
-<<<<<<< HEAD
-  // compaction_hash hash_key{has_null, *table_ptr};
-  // row_equality_comparator row_equal(has_null, *table_ptr, *table_ptr, nulls_equal);
-=======
->>>>>>> 97d8d128
   auto const preprocessed_input =
     cudf::experimental::row::hash::preprocessed_table::create(keys, stream);
 
@@ -159,11 +154,7 @@
       row_validity pred{static_cast<bitmask_type const*>(row_bitmask.data())};
 
       key_map.insert_if(iter, iter + num_rows, stencil, pred, hash_key, row_equal, stream.value());
-<<<<<<< HEAD
-      return key_map.get_size() + static_cast<std::size_t>((null_count > 0) ? 1 : 0);
-=======
       return key_map.get_size() + static_cast<std::size_t>(null_count > 0);
->>>>>>> 97d8d128
     }
     // otherwise, insert all
     key_map.insert(iter, iter + num_rows, hash_key, row_equal, stream.value());
