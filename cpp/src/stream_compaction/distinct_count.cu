--- conflicted
+++ resolved
@@ -141,24 +141,14 @@
 
   auto const comparator_helper = [&](auto const row_equal) {
     using hasher_type = decltype(hash_key);
-    auto key_set =
-<<<<<<< HEAD
-      cuco::static_set{cuco::extent{compute_hash_table_size(num_rows)},
-                       cuco::empty_key<cudf::size_type>{-1},
-                       row_equal,
-                       cuco::linear_probing<1, hasher_type>{hash_key},
-                       {},
-                       {},
-                       detail::hash_table_allocator_type{default_allocator<char>{}, stream},
-                       stream.value()};
-=======
-      cuco::experimental::static_set{cuco::experimental::extent{compute_hash_table_size(num_rows)},
-                                     cuco::empty_key<cudf::size_type>{-1},
-                                     row_equal,
-                                     cuco::experimental::linear_probing<1, hasher_type>{hash_key},
-                                     cudf::detail::cuco_allocator{stream},
-                                     stream.value()};
->>>>>>> 57bbe94e
+    auto key_set      = cuco::static_set{cuco::extent{compute_hash_table_size(num_rows)},
+                                    cuco::empty_key<cudf::size_type>{-1},
+                                    row_equal,
+                                    cuco::linear_probing<1, hasher_type>{hash_key},
+                                         {},
+                                         {},
+                                    cudf::detail::cuco_allocator{stream},
+                                    stream.value()};
 
     auto const iter = thrust::counting_iterator<cudf::size_type>(0);
     // when nulls are equal, we skip hashing any row that has a null
