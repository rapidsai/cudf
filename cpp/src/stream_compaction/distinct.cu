--- conflicted
+++ resolved
@@ -58,21 +58,15 @@
   auto const has_nulls = nullate::DYNAMIC{cudf::has_nested_nulls(input)};
 
   auto const row_hasher = cudf::experimental::row::hash::row_hasher(preprocessed_input);
-<<<<<<< HEAD
-  auto const key_hasher = experimental::compaction_hash(row_hasher.device_hasher(has_null));
-  auto const row_comp   = cudf::experimental::row::equality::self_comparator(preprocessed_input);
-=======
   auto const key_hasher = experimental::compaction_hash(row_hasher.device_hasher(has_nulls));
 
-  auto const row_comp  = cudf::experimental::row::equality::self_comparator(preprocessed_input);
-  auto const key_equal = row_comp.equal_to(has_nulls, nulls_equal);
->>>>>>> 0b35671f
+  auto const row_comp = cudf::experimental::row::equality::self_comparator(preprocessed_input);
 
   auto const pair_iter = cudf::detail::make_counting_transform_iterator(
     size_type{0}, [] __device__(size_type const i) { return cuco::make_pair(i, i); });
 
   auto const insert_keys = [&](auto const value_comp) {
-    auto const key_equal = row_comp.equal_to(has_null, nulls_equal, value_comp);
+    auto const key_equal = row_comp.equal_to(has_nulls, nulls_equal, value_comp);
     map.insert(pair_iter, pair_iter + input.num_rows(), key_hasher, key_equal, stream.value());
   };
 
@@ -94,44 +88,6 @@
     return output_indices;
   }
 
-<<<<<<< HEAD
-  // Perform a reduction on each group of rows compared equal and the results are store
-  // into this array. This is essentially reduce-by-key with keys are rows compared equal.
-  // The reduction operation is:
-  // - If KEEP_FIRST: min of row index.
-  // - If KEEP_LAST: max of row index.
-  // - If KEEP_NONE: sum number of appearances.
-  auto reduction_results = rmm::device_uvector<size_type>(input.num_rows(), stream);
-
-  auto const init_value = [keep] {
-    if (keep == duplicate_keep_option::KEEP_FIRST) {
-      return std::numeric_limits<size_type>::max();
-    } else if (keep == duplicate_keep_option::KEEP_LAST) {
-      return std::numeric_limits<size_type>::min();
-    }
-    return size_type{0};  // keep == KEEP_NONE
-  }();
-  thrust::uninitialized_fill(
-    rmm::exec_policy(stream), reduction_results.begin(), reduction_results.end(), init_value);
-
-  auto const reduce_by_key = [&](auto const value_comp) {
-    auto const key_equal = row_comp.equal_to(has_null, nulls_equal, value_comp);
-    thrust::for_each(
-      rmm::exec_policy(stream),
-      thrust::make_counting_iterator(0),
-      thrust::make_counting_iterator(input.num_rows()),
-      reduce_by_key_fn{
-        map.get_device_view(), key_hasher, key_equal, keep, reduction_results.begin()});
-  };
-
-  if (nans_equal == nan_equality::ALL_EQUAL) {
-    reduce_by_key(nan_equal_comparator{});
-  } else {
-    reduce_by_key(nan_unequal_comparator{});
-  }
-
-  // Filter out indices of the undesired duplicate keys.
-=======
   // For other keep options, perform a (sparse) reduce-by-row on the rows compared equal.
   auto const reduction_results = hash_reduce_by_row(map,
                                                     std::move(preprocessed_input),
@@ -139,11 +95,10 @@
                                                     has_nulls,
                                                     keep,
                                                     nulls_equal,
-                                                    stream,
-                                                    rmm::mr::get_current_device_resource());
+                                                    nans_equal,
+                                                    stream);
 
   // Extract the desired output indices from reduction results.
->>>>>>> 0b35671f
   auto const map_end = [&] {
     if (keep == duplicate_keep_option::KEEP_NONE) {
       // Reduction results with `KEEP_NONE` are either group sizes of equal rows, or `0`.
