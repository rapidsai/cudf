--- conflicted
+++ resolved
@@ -89,7 +89,6 @@
   }
 
   // For other keep options, perform a (sparse) reduce-by-row on the rows compared equal.
-<<<<<<< HEAD
   auto const reduction_results = hash_reduce_by_row(map,
                                                     std::move(preprocessed_input),
                                                     input.num_rows(),
@@ -98,10 +97,6 @@
                                                     nulls_equal,
                                                     nans_equal,
                                                     stream);
-=======
-  auto const reduction_results = hash_reduce_by_row(
-    map, std::move(preprocessed_input), input.num_rows(), has_nulls, keep, nulls_equal, stream);
->>>>>>> 1ac65011
 
   // Extract the desired output indices from reduction results.
   auto const map_end = [&] {
@@ -164,11 +159,8 @@
                                 rmm::mr::device_memory_resource* mr)
 {
   CUDF_FUNC_RANGE();
-<<<<<<< HEAD
-  return detail::distinct(input, keys, keep, nulls_equal, nans_equal, rmm::cuda_stream_default, mr);
-=======
-  return detail::distinct(input, keys, keep, nulls_equal, cudf::default_stream_value, mr);
->>>>>>> 1ac65011
+  return detail::distinct(
+    input, keys, keep, nulls_equal, nans_equal, cudf::default_stream_value, mr);
 }
 
 }  // namespace cudf