--- conflicted
+++ resolved
@@ -186,30 +186,21 @@
   thrust::uninitialized_fill(
     rmm::exec_policy(stream), reduction_results.begin(), reduction_results.end(), init_value);
 
-<<<<<<< HEAD
-  auto const reduce_by_index = [&](auto const value_comp) {
+  auto const reduce_by_key = [&](auto const value_comp) {
     auto const key_equal = row_comp.equal_to(has_null, nulls_equal, value_comp);
     thrust::for_each(
       rmm::exec_policy(stream),
       thrust::make_counting_iterator(0),
       thrust::make_counting_iterator(input.num_rows()),
-      reduce_index_fn{
+      reduce_by_key_fn{
         map.get_device_view(), key_hasher, key_equal, keep, reduction_results.begin()});
   };
 
   if (nans_equal == nan_equality::ALL_EQUAL) {
-    reduce_by_index(nan_equal_comparator{});
+    reduce_by_key(nan_equal_comparator{});
   } else {
-    reduce_by_index(nan_unequal_comparator{});
-  }
-=======
-  thrust::for_each(
-    rmm::exec_policy(stream),
-    thrust::make_counting_iterator(0),
-    thrust::make_counting_iterator(input.num_rows()),
-    reduce_by_key_fn{
-      map.get_device_view(), key_hasher, key_equal, keep, reduction_results.begin()});
->>>>>>> 45dec2a7
+    reduce_by_key(nan_unequal_comparator{});
+  }
 
   // Filter out indices of the undesired duplicate keys.
   auto const map_end = [&] {
