/*
 * Copyright (c) 2019, NVIDIA CORPORATION.
 *
 * Licensed under the Apache License, Version 2.0 (the "License");
 * you may not use this file except in compliance with the License.
 * You may obtain a copy of the License at
 *
 *     http://www.apache.org/licenses/LICENSE-2.0
 *
 * Unless required by applicable law or agreed to in writing, software
 * distributed under the License is distributed on an "AS IS" BASIS,
 * WITHOUT WARRANTIES OR CONDITIONS OF ANY KIND, either express or implied.
 * See the License for the specific language governing permissions and
 * limitations under the License.
 */

#include <cudf/copying.hpp>
#include <cudf/legacy/column.hpp>
#include <utilities/column_utils.hpp>
#include <utilities/error_utils.hpp>
#include <cudf/cudf.h>
#include <cudf/legacy/table.hpp>
#include <nvstrings/NVCategory.h>

#include <cuda_runtime.h>
#include <algorithm>

namespace cudf
{

/*
 * Initializes and returns gdf_column of the same type as the input.
 */
gdf_column empty_like(gdf_column const& input)
{
  CUDF_EXPECTS(input.size == 0 || input.data != 0, "Null input data");
  gdf_column output{};

  gdf_dtype_extra_info info = input.dtype_info;
  info.category = nullptr;

  CUDF_EXPECTS(GDF_SUCCESS == 
               gdf_column_view_augmented(&output, nullptr, nullptr, 0,
                                         input.dtype, 0, info, input.col_name),
               "Invalid column parameters");

  return output;
}

<<<<<<< HEAD
inline bool should_allocate_mask(MaskAlloc mask_alloc, bool mask_exists) {
  return
    (mask_alloc == MaskAlloc::ALWAYS) ||
    (mask_alloc == MaskAlloc::RETAIN && mask_exists);
=======
inline bool should_allocate_mask(mask_allocation_policy mask_alloc, bool mask_exists) {
  return
    (mask_alloc == ALWAYS) ||
    (mask_alloc == RETAIN && mask_exists);
>>>>>>> 5952c040
}

/*
 * Allocates a new column of the same size and type as the input.
 * Does not copy data.
 */
<<<<<<< HEAD
gdf_column allocate_like(gdf_column const& input, MaskAlloc mask_alloc, cudaStream_t stream)
{
  bool allocate_mask = should_allocate_mask(mask_alloc, input.valid != nullptr);
=======
gdf_column allocate_like(gdf_column const& input, mask_allocation_policy mask_alloc, cudaStream_t stream)
{
  bool allocate_mask = should_allocate_mask(mask_alloc, cudf::is_nullable(input));
>>>>>>> 5952c040

  gdf_column output = empty_like(input);

  output.size = input.size;

  detail::allocate_column_fields(output, allocate_mask, stream);
  
  return output;
}

/*
 * Allocates a new column of specified size of the same type as the input.
 * Does not copy data.
 */
gdf_column allocate_like(gdf_column const& input, gdf_size_type size,
<<<<<<< HEAD
                         MaskAlloc mask_alloc, cudaStream_t stream)
{
  bool allocate_mask = should_allocate_mask(mask_alloc, input.valid != nullptr);
=======
                         mask_allocation_policy mask_alloc, cudaStream_t stream)
{
  bool allocate_mask = should_allocate_mask(mask_alloc, cudf::is_nullable(input));
>>>>>>> 5952c040

  gdf_column output = empty_like(input);
  
  output.size = size;
  const auto byte_width = (input.dtype == GDF_STRING)
                        ? sizeof(std::pair<const char *, size_t>)
                        : cudf::size_of(input.dtype);
  RMM_TRY(RMM_ALLOC(&output.data, size * byte_width, stream));
  if (allocate_mask) {
    size_t valid_size = gdf_valid_allocation_size(size);
    RMM_TRY(RMM_ALLOC(&output.valid, valid_size, stream));
  }
  
  return output;
}

/*
 * Creates a new column that is a copy of input
 */
gdf_column copy(gdf_column const& input, cudaStream_t stream)
{
  CUDF_EXPECTS(input.size == 0 || input.data != 0, "Null input data");

<<<<<<< HEAD
  gdf_column output = allocate_like(input, MaskAlloc::RETAIN, stream);
=======
  gdf_column output = allocate_like(input, RETAIN, stream);
>>>>>>> 5952c040
  output.null_count = input.null_count;
  if (input.size > 0) {
    const auto byte_width = (input.dtype == GDF_STRING)
                          ? sizeof(std::pair<const char *, size_t>)
                          : cudf::size_of(input.dtype);
    CUDA_TRY(cudaMemcpyAsync(output.data, input.data, input.size * byte_width,
                             cudaMemcpyDefault, stream));
    if (input.valid != nullptr) {
      size_t valid_size = gdf_valid_allocation_size(input.size);
      CUDA_TRY(cudaMemcpyAsync(output.valid, input.valid, valid_size,
                               cudaMemcpyDefault, stream));
    }

    output.null_count = input.null_count;
  }

  if (input.dtype == GDF_STRING_CATEGORY) {
    if (input.dtype_info.category != nullptr) {
      NVCategory *cat = static_cast<NVCategory*>(input.dtype_info.category);
      output.dtype_info.category = cat->copy();
    }
  }
  return output;
}

table empty_like(table const& t) {
  std::vector<gdf_column*> columns(t.num_columns());
  std::transform(columns.begin(), columns.end(), t.begin(), columns.begin(),
    [](gdf_column* out_col, gdf_column const* in_col) {
      out_col = new gdf_column{};
      *out_col = empty_like(*in_col);
      return out_col;
    });

  return table{columns.data(), static_cast<gdf_size_type>(columns.size())};
}

<<<<<<< HEAD
table allocate_like(table const& t, MaskAlloc mask_alloc, cudaStream_t stream) {
=======
table allocate_like(table const& t, mask_allocation_policy mask_alloc, cudaStream_t stream) {
>>>>>>> 5952c040
  std::vector<gdf_column*> columns(t.num_columns());
  std::transform(columns.begin(), columns.end(), t.begin(), columns.begin(),
    [mask_alloc,stream](gdf_column* out_col, gdf_column const* in_col) {
      out_col = new gdf_column{};
      *out_col = allocate_like(*in_col,mask_alloc,stream);
      return out_col;
    });

  return table{columns.data(), static_cast<gdf_size_type>(columns.size())};
}

table allocate_like(table const& t, gdf_size_type size, 
<<<<<<< HEAD
                    MaskAlloc mask_alloc, cudaStream_t stream) {
=======
                    mask_allocation_policy mask_alloc, cudaStream_t stream) {
>>>>>>> 5952c040
  std::vector<gdf_column*> columns(t.num_columns());
  std::transform(columns.begin(), columns.end(), t.begin(), columns.begin(),
    [size,mask_alloc,stream](gdf_column* out_col, gdf_column const* in_col) {
      out_col = new gdf_column{};
      *out_col = allocate_like(*in_col,size,mask_alloc,stream);
      return out_col;
    });

  return table{columns.data(), static_cast<gdf_size_type>(columns.size())};
}

table copy(table const& t, cudaStream_t stream) {
  std::vector<gdf_column*> columns(t.num_columns());
  std::transform(columns.begin(), columns.end(), t.begin(), columns.begin(),
    [stream](gdf_column* out_col, gdf_column const* in_col) {
      out_col = new gdf_column{};
      *out_col = copy(*in_col, stream);
      return out_col;
    });

  return table{columns.data(), static_cast<gdf_size_type>(columns.size())};
}

} // namespace cudf<|MERGE_RESOLUTION|>--- conflicted
+++ resolved
@@ -47,32 +47,19 @@
   return output;
 }
 
-<<<<<<< HEAD
-inline bool should_allocate_mask(MaskAlloc mask_alloc, bool mask_exists) {
-  return
-    (mask_alloc == MaskAlloc::ALWAYS) ||
-    (mask_alloc == MaskAlloc::RETAIN && mask_exists);
-=======
 inline bool should_allocate_mask(mask_allocation_policy mask_alloc, bool mask_exists) {
   return
     (mask_alloc == ALWAYS) ||
     (mask_alloc == RETAIN && mask_exists);
->>>>>>> 5952c040
 }
 
 /*
  * Allocates a new column of the same size and type as the input.
  * Does not copy data.
  */
-<<<<<<< HEAD
-gdf_column allocate_like(gdf_column const& input, MaskAlloc mask_alloc, cudaStream_t stream)
-{
-  bool allocate_mask = should_allocate_mask(mask_alloc, input.valid != nullptr);
-=======
 gdf_column allocate_like(gdf_column const& input, mask_allocation_policy mask_alloc, cudaStream_t stream)
 {
   bool allocate_mask = should_allocate_mask(mask_alloc, cudf::is_nullable(input));
->>>>>>> 5952c040
 
   gdf_column output = empty_like(input);
 
@@ -88,15 +75,9 @@
  * Does not copy data.
  */
 gdf_column allocate_like(gdf_column const& input, gdf_size_type size,
-<<<<<<< HEAD
-                         MaskAlloc mask_alloc, cudaStream_t stream)
-{
-  bool allocate_mask = should_allocate_mask(mask_alloc, input.valid != nullptr);
-=======
                          mask_allocation_policy mask_alloc, cudaStream_t stream)
 {
   bool allocate_mask = should_allocate_mask(mask_alloc, cudf::is_nullable(input));
->>>>>>> 5952c040
 
   gdf_column output = empty_like(input);
   
@@ -120,11 +101,7 @@
 {
   CUDF_EXPECTS(input.size == 0 || input.data != 0, "Null input data");
 
-<<<<<<< HEAD
-  gdf_column output = allocate_like(input, MaskAlloc::RETAIN, stream);
-=======
   gdf_column output = allocate_like(input, RETAIN, stream);
->>>>>>> 5952c040
   output.null_count = input.null_count;
   if (input.size > 0) {
     const auto byte_width = (input.dtype == GDF_STRING)
@@ -162,11 +139,7 @@
   return table{columns.data(), static_cast<gdf_size_type>(columns.size())};
 }
 
-<<<<<<< HEAD
-table allocate_like(table const& t, MaskAlloc mask_alloc, cudaStream_t stream) {
-=======
 table allocate_like(table const& t, mask_allocation_policy mask_alloc, cudaStream_t stream) {
->>>>>>> 5952c040
   std::vector<gdf_column*> columns(t.num_columns());
   std::transform(columns.begin(), columns.end(), t.begin(), columns.begin(),
     [mask_alloc,stream](gdf_column* out_col, gdf_column const* in_col) {
@@ -179,11 +152,7 @@
 }
 
 table allocate_like(table const& t, gdf_size_type size, 
-<<<<<<< HEAD
-                    MaskAlloc mask_alloc, cudaStream_t stream) {
-=======
                     mask_allocation_policy mask_alloc, cudaStream_t stream) {
->>>>>>> 5952c040
   std::vector<gdf_column*> columns(t.num_columns());
   std::transform(columns.begin(), columns.end(), t.begin(), columns.begin(),
     [size,mask_alloc,stream](gdf_column* out_col, gdf_column const* in_col) {
