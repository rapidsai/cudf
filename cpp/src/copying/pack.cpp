--- conflicted
+++ resolved
@@ -17,13 +17,8 @@
 #include <cudf/detail/copy.hpp>
 #include <cudf/detail/nvtx/ranges.hpp>
 
-<<<<<<< HEAD
-#include <jit/type.h>
-
 #include <rmm/cuda_stream_view.hpp>
 
-=======
->>>>>>> acf155da
 namespace cudf {
 namespace detail {
 
