/*
 * Copyright (c) 2021, NVIDIA CORPORATION.
 *
 * Licensed under the Apache License, Version 2.0 (the "License");
 * you may not use this file except in compliance with the License.
 * You may obtain a copy of the License at
 *
 *     http://www.apache.org/licenses/LICENSE-2.0
 *
 * Unless required by applicable law or agreed to in writing, software
 * distributed under the License is distributed on an "AS IS" BASIS,
 * WITHOUT WARRANTIES OR CONDITIONS OF ANY KIND, either express or implied.
 * See the License for the specific language governing permissions and
 * limitations under the License.
 */

#include <cudf/detail/copy.hpp>
#include <cudf/detail/copy_if_else.cuh>
#include <cudf/detail/iterator.cuh>
#include <cudf/scalar/scalar.hpp>
#include <cudf/strings/detail/copy_if_else.cuh>
#include <cudf/strings/string_view.cuh>
#include <cudf/types.hpp>
#include <cudf/utilities/traits.hpp>

#include <rmm/cuda_stream_view.hpp>

#include <thrust/binary_search.h>
#include <thrust/iterator/transform_iterator.h>

namespace cudf {
namespace detail {

namespace {

/**
 * @brief Common filter function to convert index values into copy-if-else left/right result.
 *
 * The offset position is used to identify which segment to copy from.
 */
struct segmented_shift_filter {
  device_span<size_type const> const segment_offsets;
  size_type const offset;

  __device__ bool operator()(size_type const i) const
  {
    auto const segment_bound_idx =
      thrust::upper_bound(thrust::seq, segment_offsets.begin(), segment_offsets.end(), i) -
      (offset > 0);
    auto const left_idx  = *segment_bound_idx + (offset < 0 ? offset : 0);
    auto const right_idx = *segment_bound_idx + (offset > 0 ? offset : 0);
    return not(left_idx <= i and i < right_idx);
  };
};

template <typename T, typename Enable = void>
struct segmented_shift_functor {
  template <typename... Args>
  std::unique_ptr<column> operator()(Args&&...)
  {
    CUDF_FAIL("Unsupported type for segmented_shift.");
  }
};

/**
 * @brief Segmented shift specialization for representation layout compatible types.
 */
template <typename T>
struct segmented_shift_functor<T, std::enable_if_t<is_rep_layout_compatible<T>()>> {
  std::unique_ptr<column> operator()(column_view const& segmented_values,
                                     device_span<size_type const> segment_offsets,
                                     size_type offset,
                                     scalar const& fill_value,
                                     rmm::cuda_stream_view stream,
                                     rmm::mr::device_memory_resource* mr)
  {
    auto values_device_view = column_device_view::create(segmented_values, stream);
    bool nullable           = not fill_value.is_valid() or segmented_values.nullable();
<<<<<<< HEAD
    auto input_iterator =
      cudf::detail::make_optional_iterator<T>(
        *values_device_view, contains_nulls::DYNAMIC{}, segmented_values.has_nulls()) -
      offset;
    auto fill_iterator = cudf::detail::make_optional_iterator<T>(fill_value, contains_nulls::YES{});
    return copy_if_else(nullable,
                        input_iterator,
                        input_iterator + segmented_values.size(),
                        fill_iterator,
                        segmented_shift_filter{segment_offsets, offset},
                        segmented_values.type(),
                        stream,
                        mr);
=======

    if (segmented_values.has_nulls()) {
      auto input_pair_iterator = make_pair_iterator<T, true>(*values_device_view) - offset;
      return copy_if_else(nullable,
                          input_pair_iterator,
                          input_pair_iterator + segmented_values.size(),
                          fill_pair_iterator,
                          segmented_shift_filter{segment_offsets, offset},
                          segmented_values.type(),
                          stream,
                          mr);
    } else {
      auto input_pair_iterator = make_pair_iterator<T, false>(*values_device_view) - offset;
      return copy_if_else(nullable,
                          input_pair_iterator,
                          input_pair_iterator + segmented_values.size(),
                          fill_pair_iterator,
                          segmented_shift_filter{segment_offsets, offset},
                          segmented_values.type(),
                          stream,
                          mr);
    }
>>>>>>> a743ce81
  }
};

/**
 * @brief Segmented shift specialization for `string_view`.
 */
template <>
struct segmented_shift_functor<string_view> {
  std::unique_ptr<column> operator()(column_view const& segmented_values,
                                     device_span<size_type const> segment_offsets,
                                     size_type offset,
                                     scalar const& fill_value,
                                     rmm::cuda_stream_view stream,
                                     rmm::mr::device_memory_resource* mr)
  {
    auto values_device_view = column_device_view::create(segmented_values, stream);
<<<<<<< HEAD
    auto fill_pair_iterator = make_pair_iterator<T>(fill_value);
    if (segmented_values.has_nulls()) {
      auto input_pair_iterator = make_pair_iterator<T, true>(*values_device_view) - offset;
      return strings::detail::copy_if_else(input_pair_iterator,
                                           input_pair_iterator + segmented_values.size(),
                                           fill_pair_iterator,
                                           segmented_shift_filter{segment_offsets, offset},
                                           stream,
                                           mr);
    } else {
      auto input_pair_iterator = make_pair_iterator<T, false>(*values_device_view) - offset;
      return strings::detail::copy_if_else(input_pair_iterator,
                                           input_pair_iterator + segmented_values.size(),
                                           fill_pair_iterator,
                                           segmented_shift_filter{segment_offsets, offset},
                                           stream,
                                           mr);
    }
=======
    auto input_iterator =
      make_optional_iterator<cudf::string_view>(
        *values_device_view, contains_nulls::DYNAMIC{}, segmented_values.has_nulls()) -
      offset;
    auto fill_iterator =
      make_optional_iterator<cudf::string_view>(fill_value, contains_nulls::YES{});
    return strings::detail::copy_if_else(input_iterator,
                                         input_iterator + segmented_values.size(),
                                         fill_iterator,
                                         segmented_shift_filter{segment_offsets, offset},
                                         stream,
                                         mr);
>>>>>>> a743ce81
  }
};

/**
 * @brief Functor to instantiate the specializations for segmented shift and
 * forward arguments.
 */
struct segmented_shift_functor_forwarder {
  template <typename T>
  std::unique_ptr<column> operator()(column_view const& segmented_values,
                                     device_span<size_type const> segment_offsets,
                                     size_type offset,
                                     scalar const& fill_value,
                                     rmm::cuda_stream_view stream,
                                     rmm::mr::device_memory_resource* mr)
  {
    segmented_shift_functor<T> shifter;
    return shifter(segmented_values, segment_offsets, offset, fill_value, stream, mr);
  }
};

}  // namespace

std::unique_ptr<column> segmented_shift(column_view const& segmented_values,
                                        device_span<size_type const> segment_offsets,
                                        size_type offset,
                                        scalar const& fill_value,
                                        rmm::cuda_stream_view stream,
                                        rmm::mr::device_memory_resource* mr)
{
  if (segmented_values.is_empty()) { return empty_like(segmented_values); }
  if (offset == 0) { return std::make_unique<column>(segmented_values); };

  return type_dispatcher<dispatch_storage_type>(segmented_values.type(),
                                                segmented_shift_functor_forwarder{},
                                                segmented_values,
                                                segment_offsets,
                                                offset,
                                                fill_value,
                                                stream,
                                                mr);
}

}  // namespace detail
}  // namespace cudf<|MERGE_RESOLUTION|>--- conflicted
+++ resolved
@@ -76,7 +76,6 @@
   {
     auto values_device_view = column_device_view::create(segmented_values, stream);
     bool nullable           = not fill_value.is_valid() or segmented_values.nullable();
-<<<<<<< HEAD
     auto input_iterator =
       cudf::detail::make_optional_iterator<T>(
         *values_device_view, contains_nulls::DYNAMIC{}, segmented_values.has_nulls()) -
@@ -90,30 +89,6 @@
                         segmented_values.type(),
                         stream,
                         mr);
-=======
-
-    if (segmented_values.has_nulls()) {
-      auto input_pair_iterator = make_pair_iterator<T, true>(*values_device_view) - offset;
-      return copy_if_else(nullable,
-                          input_pair_iterator,
-                          input_pair_iterator + segmented_values.size(),
-                          fill_pair_iterator,
-                          segmented_shift_filter{segment_offsets, offset},
-                          segmented_values.type(),
-                          stream,
-                          mr);
-    } else {
-      auto input_pair_iterator = make_pair_iterator<T, false>(*values_device_view) - offset;
-      return copy_if_else(nullable,
-                          input_pair_iterator,
-                          input_pair_iterator + segmented_values.size(),
-                          fill_pair_iterator,
-                          segmented_shift_filter{segment_offsets, offset},
-                          segmented_values.type(),
-                          stream,
-                          mr);
-    }
->>>>>>> a743ce81
   }
 };
 
@@ -130,26 +105,6 @@
                                      rmm::mr::device_memory_resource* mr)
   {
     auto values_device_view = column_device_view::create(segmented_values, stream);
-<<<<<<< HEAD
-    auto fill_pair_iterator = make_pair_iterator<T>(fill_value);
-    if (segmented_values.has_nulls()) {
-      auto input_pair_iterator = make_pair_iterator<T, true>(*values_device_view) - offset;
-      return strings::detail::copy_if_else(input_pair_iterator,
-                                           input_pair_iterator + segmented_values.size(),
-                                           fill_pair_iterator,
-                                           segmented_shift_filter{segment_offsets, offset},
-                                           stream,
-                                           mr);
-    } else {
-      auto input_pair_iterator = make_pair_iterator<T, false>(*values_device_view) - offset;
-      return strings::detail::copy_if_else(input_pair_iterator,
-                                           input_pair_iterator + segmented_values.size(),
-                                           fill_pair_iterator,
-                                           segmented_shift_filter{segment_offsets, offset},
-                                           stream,
-                                           mr);
-    }
-=======
     auto input_iterator =
       make_optional_iterator<cudf::string_view>(
         *values_device_view, contains_nulls::DYNAMIC{}, segmented_values.has_nulls()) -
@@ -162,7 +117,6 @@
                                          segmented_shift_filter{segment_offsets, offset},
                                          stream,
                                          mr);
->>>>>>> a743ce81
   }
 };
 
