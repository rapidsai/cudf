/*
 * Copyright (c) 2020, NVIDIA CORPORATION.
 *
 * Licensed under the Apache License, Version 2.0 (the "License");
 * you may not use this file except in compliance with the License.
 * You may obtain a copy of the License at
 *
 *     http://www.apache.org/licenses/LICENSE-2.0
 *
 * Unless required by applicable law or agreed to in writing, software
 * distributed under the License is distributed on an "AS IS" BASIS,
 * WITHOUT WARRANTIES OR CONDITIONS OF ANY KIND, either express or implied.
 * See the License for the specific language governing permissions and
 * limitations under the License.
 */
#include <cudf/detail/concatenate.cuh>

#include <cudf/column/column.hpp>
#include <cudf/column/column_device_view.cuh>
#include <cudf/detail/copy.hpp>
#include <cudf/detail/null_mask.hpp>
#include <cudf/detail/nvtx/ranges.hpp>
#include <cudf/detail/utilities/cuda.cuh>
#include <cudf/dictionary/detail/concatenate.hpp>
#include <cudf/lists/detail/concatenate.hpp>
#include <cudf/strings/detail/concatenate.hpp>
#include <cudf/structs/detail/concatenate.hpp>
#include <cudf/table/table.hpp>
#include <cudf/table/table_device_view.cuh>

#include <rmm/cuda_stream_view.hpp>

#include <thrust/binary_search.h>
#include <thrust/transform_scan.h>

#include <algorithm>
#include <numeric>
#include <utility>

namespace cudf {
namespace detail {

// From benchmark data, the fused kernel optimization appears to perform better
// when there are more than a trivial number of columns, or when the null mask
// can also be computed at the same time
constexpr bool use_fused_kernel_heuristic(bool const has_nulls, size_t const num_columns)
{
  return has_nulls || num_columns > 4;
}

auto create_device_views(std::vector<column_view> const& views, rmm::cuda_stream_view stream)
{
  // Create device views for each input view
  using CDViewPtr = decltype(
    column_device_view::create(std::declval<column_view>(), std::declval<rmm::cuda_stream_view>()));
  auto device_view_owners = std::vector<CDViewPtr>(views.size());
  std::transform(
    views.cbegin(), views.cend(), device_view_owners.begin(), [stream](auto const& col) {
      // TODO creating this device view can invoke null count computation
      // even though it isn't used. See this issue:
      // https://github.com/rapidsai/cudf/issues/4368
      return column_device_view::create(col, stream);
    });

  // Assemble contiguous array of device views
  auto device_views = thrust::host_vector<column_device_view>();
  device_views.reserve(views.size());
  std::transform(device_view_owners.cbegin(),
                 device_view_owners.cend(),
                 std::back_inserter(device_views),
                 [](auto const& col) { return *col; });
  // TODO each of these device vector copies invoke stream synchronization
  // which appears to add unnecessary overhead. See this issue:
  // https://github.com/rapidsai/rmm/issues/120
  auto d_views = rmm::device_vector<column_device_view>{device_views};

  // Compute the partition offsets
  auto offsets = thrust::host_vector<size_t>(views.size() + 1);
  thrust::transform_inclusive_scan(
    thrust::host,
    device_views.cbegin(),
    device_views.cend(),
    std::next(offsets.begin()),
    [](auto const& col) { return col.size(); },
    thrust::plus<size_t>{});
  auto const d_offsets   = rmm::device_vector<size_t>{offsets};
  auto const output_size = offsets.back();

  return std::make_tuple(
    std::move(device_view_owners), std::move(d_views), std::move(d_offsets), output_size);
}

/**
 * @brief Concatenates the null mask bits of all the column device views in the
 * `views` array to the destination bitmask.
 *
 * @param views Array of column_device_view
 * @param output_offsets Prefix sum of sizes of elements of `views`
 * @param number_of_views Size of `views` array
 * @param dest_mask The output buffer to copy null masks into
 * @param number_of_mask_bits The total number of null masks bits that are being
 * copied
 **/
__global__ void concatenate_masks_kernel(column_device_view const* views,
                                         size_t const* output_offsets,
                                         size_type number_of_views,
                                         bitmask_type* dest_mask,
                                         size_type number_of_mask_bits)
{
  size_type mask_index = threadIdx.x + blockIdx.x * blockDim.x;

  auto active_mask = __ballot_sync(0xFFFF'FFFF, mask_index < number_of_mask_bits);

  while (mask_index < number_of_mask_bits) {
    size_type const source_view_index =
      thrust::upper_bound(
        thrust::seq, output_offsets, output_offsets + number_of_views, mask_index) -
      output_offsets - 1;
    bool bit_is_set = 1;
    if (source_view_index < number_of_views) {
      size_type const column_element_index = mask_index - output_offsets[source_view_index];
      bit_is_set = views[source_view_index].is_valid(column_element_index);
    }
    bitmask_type const new_word = __ballot_sync(active_mask, bit_is_set);

    if (threadIdx.x % detail::warp_size == 0) { dest_mask[word_index(mask_index)] = new_word; }

    mask_index += blockDim.x * gridDim.x;
    active_mask = __ballot_sync(active_mask, mask_index < number_of_mask_bits);
  }
}

void concatenate_masks(rmm::device_vector<column_device_view> const& d_views,
                       rmm::device_vector<size_t> const& d_offsets,
                       bitmask_type* dest_mask,
                       size_type output_size,
                       rmm::cuda_stream_view stream)
{
  constexpr size_type block_size{256};
  cudf::detail::grid_1d config(output_size, block_size);
  concatenate_masks_kernel<<<config.num_blocks, config.num_threads_per_block, 0, stream.value()>>>(
    d_views.data().get(),
    d_offsets.data().get(),
    static_cast<size_type>(d_views.size()),
    dest_mask,
    output_size);
}

void concatenate_masks(std::vector<column_view> const& views,
                       bitmask_type* dest_mask,
                       rmm::cuda_stream_view stream)
{
  // Preprocess and upload inputs to device memory
  auto const device_views = create_device_views(views, stream);
  auto const& d_views     = std::get<1>(device_views);
  auto const& d_offsets   = std::get<2>(device_views);
  auto const output_size  = std::get<3>(device_views);

  concatenate_masks(d_views, d_offsets, dest_mask, output_size, stream);
}

template <typename T, size_type block_size, bool Nullable>
__global__ void fused_concatenate_kernel(column_device_view const* input_views,
                                         size_t const* input_offsets,
                                         size_type num_input_views,
                                         mutable_column_device_view output_view,
                                         size_type* out_valid_count)
{
  auto const output_size = output_view.size();
  auto* output_data      = output_view.data<T>();

  size_type output_index     = threadIdx.x + blockIdx.x * blockDim.x;
  size_type warp_valid_count = 0;

  unsigned active_mask;
  if (Nullable) { active_mask = __ballot_sync(0xFFFF'FFFF, output_index < output_size); }
  while (output_index < output_size) {
    // Lookup input index by searching for output index in offsets
    // thrust::prev isn't in CUDA 10.0, so subtracting 1 here instead
    auto const offset_it =
      -1 + thrust::upper_bound(
             thrust::seq, input_offsets, input_offsets + num_input_views, output_index);
    size_type const partition_index = offset_it - input_offsets;

    // Copy input data to output
    auto const offset_index   = output_index - *offset_it;
    auto const& input_view    = input_views[partition_index];
    auto const* input_data    = input_view.data<T>();
    output_data[output_index] = input_data[offset_index];

    if (Nullable) {
      bool const bit_is_set       = input_view.is_valid(offset_index);
      bitmask_type const new_word = __ballot_sync(active_mask, bit_is_set);

      // First thread writes bitmask word
      if (threadIdx.x % detail::warp_size == 0) {
        output_view.null_mask()[word_index(output_index)] = new_word;
      }

      warp_valid_count += __popc(new_word);
    }

    output_index += blockDim.x * gridDim.x;
    if (Nullable) { active_mask = __ballot_sync(active_mask, output_index < output_size); }
  }

  if (Nullable) {
    using detail::single_lane_block_sum_reduce;
    auto block_valid_count = single_lane_block_sum_reduce<block_size, 0>(warp_valid_count);
    if (threadIdx.x == 0) { atomicAdd(out_valid_count, block_valid_count); }
  }
}

template <typename T>
std::unique_ptr<column> fused_concatenate(std::vector<column_view> const& views,
                                          bool const has_nulls,
                                          rmm::cuda_stream_view stream,
                                          rmm::mr::device_memory_resource* mr)
{
  using mask_policy = cudf::mask_allocation_policy;

  // Preprocess and upload inputs to device memory
  auto const device_views = create_device_views(views, stream);
  auto const& d_views     = std::get<1>(device_views);
  auto const& d_offsets   = std::get<2>(device_views);
  auto const output_size  = std::get<3>(device_views);

  CUDF_EXPECTS(output_size < std::numeric_limits<size_type>::max(),
               "Total number of concatenated rows exceeds size_type range");

  // Allocate output
  auto const policy = has_nulls ? mask_policy::ALWAYS : mask_policy::NEVER;
  auto out_col      = detail::allocate_like(views.front(), output_size, policy, stream, mr);
  out_col->set_null_count(0);  // prevent null count from being materialized
  auto out_view   = out_col->mutable_view();
  auto d_out_view = mutable_column_device_view::create(out_view, stream);

  rmm::device_scalar<size_type> d_valid_count(0, stream);

  // Launch kernel
  constexpr size_type block_size{256};
  cudf::detail::grid_1d config(output_size, block_size);
  auto const kernel = has_nulls ? fused_concatenate_kernel<T, block_size, true>
                                : fused_concatenate_kernel<T, block_size, false>;
  kernel<<<config.num_blocks, config.num_threads_per_block, 0, stream.value()>>>(
    d_views.data().get(),
    d_offsets.data().get(),
    static_cast<size_type>(d_views.size()),
    *d_out_view,
    d_valid_count.data());

  if (has_nulls) { out_col->set_null_count(output_size - d_valid_count.value(stream)); }

  return out_col;
}

template <typename T>
std::unique_ptr<column> for_each_concatenate(std::vector<column_view> const& views,
                                             bool const has_nulls,
                                             rmm::cuda_stream_view stream,
                                             rmm::mr::device_memory_resource* mr)
{
  size_type const total_element_count =
    std::accumulate(views.begin(), views.end(), 0, [](auto accumulator, auto const& v) {
      return accumulator + v.size();
    });

  using mask_policy = cudf::mask_allocation_policy;
  auto const policy = has_nulls ? mask_policy::ALWAYS : mask_policy::NEVER;
  auto col = cudf::detail::allocate_like(views.front(), total_element_count, policy, stream, mr);

  col->set_null_count(0);             // prevent null count from being materialized...
  auto m_view = col->mutable_view();  // ...when we take a mutable view

  auto count = 0;
  for (auto& v : views) {
    thrust::copy(rmm::exec_policy(stream)->on(stream.value()),
                 v.begin<T>(),
                 v.end<T>(),
                 m_view.begin<T>() + count);
    count += v.size();
  }

  // If concatenated column is nullable, proceed to calculate it
  if (has_nulls) {
    cudf::detail::concatenate_masks(views, (col->mutable_view()).null_mask(), stream);
  }

  return col;
}

struct concatenate_dispatch {
  std::vector<column_view> const& views;
  rmm::cuda_stream_view stream;
  rmm::mr::device_memory_resource* mr;

  // fixed width
  template <typename T>
  std::unique_ptr<column> operator()()
  {
    bool const has_nulls =
      std::any_of(views.cbegin(), views.cend(), [](auto const& col) { return col.has_nulls(); });

    using Type = device_storage_type_t<T>;

    // Use a heuristic to guess when the fused kernel will be faster
    if (use_fused_kernel_heuristic(has_nulls, views.size())) {
      return fused_concatenate<Type>(views, has_nulls, stream, mr);
    } else {
      return for_each_concatenate<Type>(views, has_nulls, stream, mr);
    }
  }
};

template <>
std::unique_ptr<column> concatenate_dispatch::operator()<cudf::dictionary32>()
{
  return cudf::dictionary::detail::concatenate(views, stream, mr);
}

template <>
std::unique_ptr<column> concatenate_dispatch::operator()<cudf::string_view>()
{
  return cudf::strings::detail::concatenate(views, stream, mr);
}

template <>
std::unique_ptr<column> concatenate_dispatch::operator()<cudf::list_view>()
{
  return cudf::lists::detail::concatenate(views, stream, mr);
}

template <>
std::unique_ptr<column> concatenate_dispatch::operator()<cudf::struct_view>()
{
  return cudf::structs::detail::concatenate(views, stream, mr);
}

namespace {

/**
 * @brief Verifies that the sum of the sizes of all the columns to be concatenated
 * will not exceed the max value of size_type, and verifies all column types match
 *
 * @param begin Beginning of range of columns to check
 * @param end End of range of columns to check
 *
 * @throws cudf::logic_error if the total length of the concatenated columns would
 * exceed the max value of size_type
 *
 * @throws cudf::logic_error if all of the input column types don't match
 */
template <typename ColIter>
void bounds_and_type_check(ColIter begin, ColIter end)
{
  CUDF_EXPECTS(std::all_of(begin,
                           end,
                           [expected_type = (*begin).type()](auto const& c) {
                             return c.type() == expected_type;
                           }),
               "Type mismatch in columns to concatenate.");

  // total size of all concatenated rows
  auto size_iter = thrust::make_transform_iterator(
    begin, [](column_view const& c) { return static_cast<size_t>(c.size()); });
  size_t const total_row_count =
    std::accumulate(size_iter, size_iter + std::distance(begin, end), static_cast<size_t>(0));
  CUDF_EXPECTS(total_row_count < std::numeric_limits<size_type>::max(),
               "Total number of concatenated rows exceeds size_type range");

  // march each child
  auto child_iter         = thrust::make_counting_iterator(0);
  auto const num_children = (*begin).num_children();
  std::for_each(child_iter, child_iter + num_children, [&](auto child_index) {
    std::vector<column_view> nth_children;
    nth_children.reserve(std::distance(begin, end));

    // we cannot do this via a transform iterator + std::copy_if because some columns
    // can have no children if they are empty.  so if we had 3 input string columns
    // and 1 of them was empty, 2 of them would have 2 children, and 1 of them would have
    // 0 children. so it is not safe to index col.child() directly.
    std::for_each(begin, end, [child_index, &nth_children](column_view const& col) {
      if (col.num_children() <= child_index) {
        CUDF_EXPECTS(col.num_children() == 0,
                     "Encountered a child column with an unexpected # of children");
      } else {
        nth_children.push_back(col.child(child_index));
      }
    });

    bounds_and_type_check(nth_children.begin(), nth_children.end());
  });
}

}  // anonymous namespace

// Concatenates the elements from a vector of column_views
std::unique_ptr<column> concatenate(std::vector<column_view> const& columns_to_concat,
                                    rmm::cuda_stream_view stream,
                                    rmm::mr::device_memory_resource* mr)
{
  CUDF_EXPECTS(not columns_to_concat.empty(), "Unexpected empty list of columns to concatenate.");

  // verify all types match and that we won't overflow size_type in output size
  bounds_and_type_check(columns_to_concat.begin(), columns_to_concat.end());

  if (std::all_of(columns_to_concat.begin(), columns_to_concat.end(), [](column_view const& c) {
        return c.is_empty();
      })) {
    return empty_like(columns_to_concat.front());
  }

<<<<<<< HEAD
  return type_dispatcher(columns_to_concat.front().type(),
                         concatenate_dispatch{columns_to_concat, mr, stream});
=======
  return type_dispatcher(type, concatenate_dispatch{columns_to_concat, stream, mr});
>>>>>>> f3c93225
}

std::unique_ptr<table> concatenate(std::vector<table_view> const& tables_to_concat,
                                   rmm::cuda_stream_view stream,
                                   rmm::mr::device_memory_resource* mr)
{
  if (tables_to_concat.empty()) { return std::make_unique<table>(); }

  table_view const first_table = tables_to_concat.front();
  CUDF_EXPECTS(std::all_of(tables_to_concat.cbegin(),
                           tables_to_concat.cend(),
                           [&first_table](auto const& t) {
                             return t.num_columns() == first_table.num_columns();
                           }),
               "Mismatch in table columns to concatenate.");

  std::vector<std::unique_ptr<column>> concat_columns;
  for (size_type i = 0; i < first_table.num_columns(); ++i) {
    std::vector<column_view> cols;
    std::transform(tables_to_concat.cbegin(),
                   tables_to_concat.cend(),
                   std::back_inserter(cols),
                   [i](auto const& t) { return t.column(i); });
<<<<<<< HEAD

    // verify all types match and that we won't overflow size_type in output size
    bounds_and_type_check(cols.begin(), cols.end());
    concat_columns.emplace_back(detail::concatenate(cols, mr, stream));
=======
    concat_columns.emplace_back(detail::concatenate(cols, stream, mr));
>>>>>>> f3c93225
  }
  return std::make_unique<table>(std::move(concat_columns));
}

}  // namespace detail

rmm::device_buffer concatenate_masks(std::vector<column_view> const& views,
                                     rmm::mr::device_memory_resource* mr)
{
  bool const has_nulls =
    std::any_of(views.begin(), views.end(), [](const column_view col) { return col.has_nulls(); });
  if (has_nulls) {
    size_type const total_element_count =
      std::accumulate(views.begin(), views.end(), 0, [](auto accumulator, auto const& v) {
        return accumulator + v.size();
      });

    rmm::device_buffer null_mask =
      create_null_mask(total_element_count, mask_state::UNINITIALIZED, mr);

    detail::concatenate_masks(views, static_cast<bitmask_type*>(null_mask.data()), 0);

    return null_mask;
  }
  // no nulls, so return an empty device buffer
  return rmm::device_buffer{0, rmm::cuda_stream_default, mr};
}

// Concatenates the elements from a vector of column_views
std::unique_ptr<column> concatenate(std::vector<column_view> const& columns_to_concat,
                                    rmm::mr::device_memory_resource* mr)
{
  CUDF_FUNC_RANGE();
  return detail::concatenate(columns_to_concat, rmm::cuda_stream_default, mr);
}

std::unique_ptr<table> concatenate(std::vector<table_view> const& tables_to_concat,
                                   rmm::mr::device_memory_resource* mr)
{
  CUDF_FUNC_RANGE();
  return detail::concatenate(tables_to_concat, rmm::cuda_stream_default, mr);
}

}  // namespace cudf<|MERGE_RESOLUTION|>--- conflicted
+++ resolved
@@ -410,12 +410,8 @@
     return empty_like(columns_to_concat.front());
   }
 
-<<<<<<< HEAD
   return type_dispatcher(columns_to_concat.front().type(),
-                         concatenate_dispatch{columns_to_concat, mr, stream});
-=======
-  return type_dispatcher(type, concatenate_dispatch{columns_to_concat, stream, mr});
->>>>>>> f3c93225
+                         concatenate_dispatch{columns_to_concat, stream, mr});
 }
 
 std::unique_ptr<table> concatenate(std::vector<table_view> const& tables_to_concat,
@@ -439,14 +435,10 @@
                    tables_to_concat.cend(),
                    std::back_inserter(cols),
                    [i](auto const& t) { return t.column(i); });
-<<<<<<< HEAD
 
     // verify all types match and that we won't overflow size_type in output size
     bounds_and_type_check(cols.begin(), cols.end());
-    concat_columns.emplace_back(detail::concatenate(cols, mr, stream));
-=======
     concat_columns.emplace_back(detail::concatenate(cols, stream, mr));
->>>>>>> f3c93225
   }
   return std::make_unique<table>(std::move(concat_columns));
 }
