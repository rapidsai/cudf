--- conflicted
+++ resolved
@@ -25,12 +25,9 @@
 #include <cudf/utilities/bit.hpp>
 
 #include <rmm/cuda_stream_view.hpp>
-<<<<<<< HEAD
-=======
 #include <rmm/device_uvector.hpp>
 
 #include <thrust/iterator/discard_iterator.h>
->>>>>>> 591bead1
 
 #include <numeric>
 
@@ -567,19 +564,12 @@
  *
  * @returns new dst_buf_info iterator after processing this range of input columns
  */
-<<<<<<< HEAD
-thrust::host_vector<column_split_info> preprocess_string_column_info(
-  cudf::table_view const& t,
-  rmm::device_vector<column_split_info>& device_split_info,
-  rmm::cuda_stream_view stream)
-=======
 template <typename InputIter, typename BufInfo, typename Output>
 BufInfo build_output_columns(InputIter begin,
                              InputIter end,
                              BufInfo info_begin,
                              Output out_begin,
                              uint8_t const* const base_ptr)
->>>>>>> 591bead1
 {
   auto current_info = info_begin;
   std::transform(begin, end, out_begin, [&current_info, base_ptr](column_view const& src) {
@@ -618,41 +608,8 @@
       src.child_begin(), src.child_end(), current_info, std::back_inserter(children), base_ptr);
     return column_view{src.type(), size, data_ptr, bitmask_ptr, null_count, 0, std::move(children)};
   });
-<<<<<<< HEAD
-  rmm::device_vector<column_preprocess_info> device_offset_columns = offset_columns;
-
-  // compute column split information
-  rmm::device_vector<thrust::pair<size_type, size_type>> device_offsets(t.num_columns());
-  auto* offsets_p = device_offsets.data().get();
-  thrust::for_each(rmm::exec_policy(stream)->on(stream.value()),
-                   device_offset_columns.begin(),
-                   device_offset_columns.end(),
-                   [offsets_p] __device__(column_preprocess_info const& cpi) {
-                     offsets_p[cpi.index] =
-                       thrust::make_pair(cpi.offsets.head<int32_t>()[cpi.offset],
-                                         cpi.offsets.head<int32_t>()[cpi.offset + cpi.size]);
-                   });
-  thrust::host_vector<thrust::pair<size_type, size_type>> host_offsets(device_offsets);
-  thrust::host_vector<column_split_info> split_info(t.num_columns());
-  std::for_each(offset_columns.begin(),
-                offset_columns.end(),
-                [&split_info, &host_offsets](column_preprocess_info const& cpi) {
-                  int32_t offset_start = host_offsets[cpi.index].first;
-                  int32_t offset_end   = host_offsets[cpi.index].second;
-                  auto num_chars       = offset_end - offset_start;
-                  split_info[cpi.index].data_buf_size =
-                    cudf::util::round_up_safe(static_cast<size_t>(num_chars), split_align);
-                  split_info[cpi.index].validity_buf_size =
-                    cpi.has_nulls ? cudf::bitmask_allocation_size_bytes(cpi.size, split_align) : 0;
-                  split_info[cpi.index].offsets_buf_size =
-                    cudf::util::round_up_safe((cpi.size + 1) * sizeof(size_type), split_align);
-                  split_info[cpi.index].num_chars    = num_chars;
-                  split_info[cpi.index].chars_offset = offset_start;
-                });
-  return split_info;
-=======
+
   return current_info;
->>>>>>> 591bead1
 }
 
 /**
@@ -669,31 +626,10 @@
  *
  * The key is simply the partition index.
  */
-<<<<<<< HEAD
-contiguous_split_result alloc_and_copy(cudf::table_view const& t,
-                                       rmm::device_vector<column_split_info>& device_split_info,
-                                       rmm::cuda_stream_view stream,
-                                       rmm::mr::device_memory_resource* mr)
-{
-  // preprocess column split information for string columns.
-  thrust::host_vector<column_split_info> split_info =
-    preprocess_string_column_info(t, device_split_info, stream);
-
-  // compute the rest of the column sizes (non-string columns, and total buffer size)
-  size_t total_size      = 0;
-  size_type column_index = 0;
-  std::for_each(
-    t.begin(), t.end(), [&total_size, &column_index, &split_info](cudf::column_view const& c) {
-      total_size +=
-        cudf::type_dispatcher(c.type(), column_buffer_size_functor{}, c, split_info[column_index]);
-      column_index++;
-    });
-=======
 struct split_key_functor {
   int num_columns;
   int operator() __device__(int buf_index) { return buf_index / num_columns; }
 };
->>>>>>> 591bead1
 
 /**
  * @brief Output iterator for writing values to the dst_offset field of the
@@ -769,14 +705,6 @@
 
   size_t const num_partitions = splits.size() + 1;
 
-<<<<<<< HEAD
-  std::vector<contiguous_split_result> result;
-  std::transform(subtables.begin(),
-                 subtables.end(),
-                 std::back_inserter(result),
-                 [mr, stream, &device_split_info](table_view const& t) {
-                   return alloc_and_copy(t, device_split_info, stream, mr);
-=======
   // if inputs are empty, just return num_partitions empty tables
   if (input.column(0).size() == 0) {
     std::vector<contiguous_split_result> result;
@@ -967,7 +895,6 @@
                  std::back_inserter(out_buffers),
                  [stream, mr](size_t bytes) {
                    return rmm::device_buffer{bytes, stream, mr};
->>>>>>> 591bead1
                  });
 
   // packed block of memory 3. pointers to source and destination buffers (and stack space on the
