--- conflicted
+++ resolved
@@ -327,8 +327,11 @@
     return (!has_nulls || bool_mask_device.is_valid_nocheck(i)) and
            bool_mask_device.element<bool>(i);
   };
-<<<<<<< HEAD
-  return cudf::type_dispatcher<dispatch_on_same_width>(lhs.type(),
+
+  // always dispatch on dictionary-type if either input is a dictionary
+  auto dispatch_type = cudf::is_dictionary(rhs.type()) ? rhs.type() : lhs.type();
+
+  return cudf::type_dispatcher<dispatch_on_same_width>(dispatch_type,
                                                        copy_if_else_functor{},
                                                        lhs,
                                                        rhs,
@@ -338,22 +341,6 @@
                                                        filter,
                                                        stream,
                                                        mr);
-=======
-
-  // always dispatch on dictionary-type if either input is a dictionary
-  auto dispatch_type = cudf::is_dictionary(rhs.type()) ? rhs.type() : lhs.type();
-
-  return cudf::type_dispatcher<dispatch_storage_type>(dispatch_type,
-                                                      copy_if_else_functor{},
-                                                      lhs,
-                                                      rhs,
-                                                      boolean_mask.size(),
-                                                      left_nullable,
-                                                      right_nullable,
-                                                      filter,
-                                                      stream,
-                                                      mr);
->>>>>>> 23603d16
 }
 
 };  // namespace
