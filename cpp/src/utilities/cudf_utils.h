--- conflicted
+++ resolved
@@ -23,10 +23,7 @@
 		return true;
 }
 
-<<<<<<< HEAD
-#ifdef __CUDACC__
-__host__ __device__
-#endif
+
 /**
  * Calculates the size in bytes of a validity indicator pseudo-column for a given column's size.
  *
@@ -37,14 +34,9 @@
  * for use, in the column
  * @return the number of bytes necessary to make available for the validity indicator pseudo-column
  */
-inline
+CUDA_HOST_DEVICE_CALLABLE
 gdf_size_type get_number_of_bytes_for_valid(gdf_size_type column_size) {
     return gdf::util::div_rounding_up_safe(column_size, GDF_VALID_BITSIZE);
-=======
-CUDA_HOST_DEVICE_CALLABLE
-gdf_size_type gdf_get_num_chars_bitmask(gdf_size_type size) { 
-	return (( size + ( GDF_VALID_BITSIZE - 1)) / GDF_VALID_BITSIZE ); 
->>>>>>> 3350027f
 }
 
 #endif