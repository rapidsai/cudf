
/*
 * Copyright 2018 BlazingDB, Inc.
 *     Copyright 2018 Alexander Ocsa <alexander@blazingdb.com>
 *     Copyright 2019 Eyal Rozenberg <eyalroz@blazingdb.com>
 *
 * Licensed under the Apache License, Version 2.0 (the "License");
 * you may not use this file except in compliance with the License.
 * You may obtain a copy of the License at
 *
 *     http://www.apache.org/licenses/LICENSE-2.0
 *
 * Unless required by applicable law or agreed to in writing, software
 * distributed under the License is distributed on an "AS IS" BASIS,
 * WITHOUT WARRANTIES OR CONDITIONS OF ANY KIND, either express or implied.
 * See the License for the specific language governing permissions and
 * limitations under the License.
 */
#pragma once

#include <utilities/cudf_utils.h>
#include <utilities/integer_utils.hpp>

#include <cudf/types.h>

#include <cstdint>
#include <climits>
#include <string>

#ifndef CUDA_HOST_DEVICE_CALLABLE
#ifdef __CUDACC__
#define CUDA_HOST_DEVICE_CALLABLE __host__ __device__ inline
#define CUDA_DEVICE_CALLABLE __device__ inline
#define CUDA_LAUNCHABLE __global__
#else
#define CUDA_HOST_DEVICE_CALLABLE inline
#define CUDA_DEVICE_CALLABLE inline
#define CUDA_LAUNCHABLE
#endif
#endif

namespace gdf {
namespace util {

template <typename T>
constexpr inline std::size_t size_in_bits() { return sizeof(T) * CHAR_BIT; }

template <typename T>
constexpr inline std::size_t size_in_bits(const T&) { return size_in_bits<T>(); }

namespace detail {

template <typename BitContainer, typename Size>
constexpr CUDA_HOST_DEVICE_CALLABLE
Size intra_container_index(Size bit_index) { return bit_index % size_in_bits<BitContainer>(); }

template <typename BitContainer, typename Size>
constexpr CUDA_HOST_DEVICE_CALLABLE
Size bit_container_index(Size bit_index) { return bit_index / size_in_bits<BitContainer>(); }


} // namespace detail


template <typename BitContainer, typename Size>
constexpr CUDA_HOST_DEVICE_CALLABLE
void turn_bit_on(BitContainer* bits, Size bit_index)
{
    auto container_index = detail::bit_container_index<BitContainer, Size>(bit_index);
    auto intra_container_index = detail::intra_container_index<BitContainer, Size>(bit_index);
    bits[container_index] |= (BitContainer{1} << intra_container_index);
}

template <typename BitContainer, typename Size>
constexpr CUDA_HOST_DEVICE_CALLABLE
void turn_bit_off(BitContainer* bits, Size bit_index)
{
    auto container_index = detail::bit_container_index<BitContainer, Size>(bit_index);
    auto intra_container_index = detail::intra_container_index<BitContainer, Size>(bit_index);
    bits[container_index] &= ~((BitContainer{1} << intra_container_index));
}

/**
 * Checks if a bit is set within a bit-container, in which the bits
 * are ordered LSB to MSB
 *
 * @param bits[in] a bit container
 * @param bit_index[in] index within the sequence of bits in the container
 * @return true iff the bit is set
 */
template <typename BitContainer, typename Size>
constexpr CUDA_HOST_DEVICE_CALLABLE bool bit_is_set(const BitContainer& bit_container, Size bit_index)
{
    auto intra_container_index = detail::intra_container_index<BitContainer, Size>(bit_index);
    return bit_container & (BitContainer{1} << intra_container_index);
}

/**
 * Checks if a bit is set in a sequence of bits in container types,
 * such that within each container the bits are ordered LSB to MSB
 *
 * @param bits[in] pointer to the beginning of the sequence of bits
 * @param bit_index[in] index to bit check in the sequence
 * @return true iff the bit is set
 */
template <typename BitContainer, typename Size>
constexpr CUDA_HOST_DEVICE_CALLABLE bool bit_is_set(const BitContainer* bits, Size bit_index)
{
    auto container_index = detail::bit_container_index<BitContainer, Size>(bit_index);
    return bit_is_set<BitContainer, Size>(bits[container_index], bit_index);
}

<<<<<<< HEAD
static inline std::string gdf_valid_to_str(const gdf_valid_type* valid, size_t column_size)
{
  size_t last_byte = gdf::util::last_byte_index(column_size);
  std::string response;
  for (size_t i = 0; i < last_byte; i++) {
    size_t n_bits = last_byte != i + 1 ? 8 : column_size - 8 * (last_byte - 1);
    auto result = chartobin(valid[i], n_bits);
    response += std::string(result);
  }
  return response;
=======
template <typename BitContainer, typename Size>
inline constexpr gdf_size_type packed_bit_sequence_size_in_bytes (Size num_bits) {
    return cudf::util::div_rounding_up_safe<Size>(num_bits, size_in_bits<BitContainer>());
>>>>>>> 0b8c0987
}


} // namespace util
} // namespace gdf<|MERGE_RESOLUTION|>--- conflicted
+++ resolved
@@ -110,22 +110,9 @@
     return bit_is_set<BitContainer, Size>(bits[container_index], bit_index);
 }
 
-<<<<<<< HEAD
-static inline std::string gdf_valid_to_str(const gdf_valid_type* valid, size_t column_size)
-{
-  size_t last_byte = gdf::util::last_byte_index(column_size);
-  std::string response;
-  for (size_t i = 0; i < last_byte; i++) {
-    size_t n_bits = last_byte != i + 1 ? 8 : column_size - 8 * (last_byte - 1);
-    auto result = chartobin(valid[i], n_bits);
-    response += std::string(result);
-  }
-  return response;
-=======
 template <typename BitContainer, typename Size>
 inline constexpr gdf_size_type packed_bit_sequence_size_in_bytes (Size num_bits) {
     return cudf::util::div_rounding_up_safe<Size>(num_bits, size_in_bits<BitContainer>());
->>>>>>> 0b8c0987
 }
 
 
