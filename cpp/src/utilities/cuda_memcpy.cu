--- conflicted
+++ resolved
@@ -25,7 +25,7 @@
 
 #include <thrust/copy.h>
 
-namespace cudf::detail::impl {
+namespace cudf::detail {
 
 namespace {
 
@@ -73,8 +73,4 @@
   }
 }
 
-<<<<<<< HEAD
-}  // namespace cudf::detail::impl
-=======
-}  // namespace cudf::detail
->>>>>>> f6a9266c
+}  // namespace cudf::detail