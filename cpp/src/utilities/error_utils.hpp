#ifndef ERRORUTILS_HPP
#define ERRORUTILS_HPP

#include <cuda.h>
#include <cuda_runtime_api.h>
#include <iostream>
#include <stdexcept>

#include <rmm/rmm.h>

#define RMM_TRY(call)                                             \
  do {                                                            \
    rmmError_t const status = (call);                             \
    if (RMM_SUCCESS != status) {                                  \
      cudf::detail::throw_rmm_error(status, __FILE__, __LINE__);  \
    }                                                             \
  } while (0);

#define RMM_TRY_CUDAERROR(x) \
  if ((x) != RMM_SUCCESS) CUDA_TRY(cudaPeekAtLastError());


/**---------------------------------------------------------------------------*
 * @brief DEPRECATED error checking macro that verifies a condition evaluates to
 * true or returns an error-code.
 *
 * This macro is considered DEPRECATED and should not be used in any new
 * features.
 *
 * Instead, CUDF_EXPECTS() should be used.
 *
 *---------------------------------------------------------------------------**/
#define GDF_REQUIRE(F, S) \
  if (!(F)) return (S);

/**---------------------------------------------------------------------------*
 * @brief a version of GDF_REQUIRE for expressions of type `gdf_error` rather
 * than booleans
 *
 * This macro is sort-of DEPRECATED.
 *
 *---------------------------------------------------------------------------**/
#define GDF_TRY(_expression) do { \
    gdf_error _gdf_try_result = ( _expression ) ; \
    if (_gdf_try_result != GDF_SUCCESS) return _gdf_try_result ; \
} while(0)


namespace cudf {
/**---------------------------------------------------------------------------*
 * @brief Exception thrown when logical precondition is violated.
 *
 * This exception should not be thrown directly and is instead thrown by the
 * CUDF_EXPECTS macro.
 *
 *---------------------------------------------------------------------------**/
struct logic_error : public std::logic_error {
  logic_error(char const* const message) : std::logic_error(message) {}

  logic_error(std::string const& message) : std::logic_error(message) {}

  // TODO Add an error code member? This would be useful for translating an
  // exception to an error code in a pure-C API
};
/**---------------------------------------------------------------------------*
 * @brief Exception thrown when a CUDA error is encountered.
 *
 *---------------------------------------------------------------------------**/
struct cuda_error : public std::runtime_error {
  cuda_error(std::string const& message) : std::runtime_error(message) {}
};
}  // namespace cudf

#define STRINGIFY_DETAIL(x) #x
#define CUDF_STRINGIFY(x) STRINGIFY_DETAIL(x)

/**---------------------------------------------------------------------------*
 * @brief Macro for checking (pre-)conditions that throws an exception when  
 * a condition is violated.
 * 
 * Example usage:
 * 
 * @code
 * CUDF_EXPECTS(lhs->dtype == rhs->dtype, "Column type mismatch");
 * @endcode
 *
 * @param[in] cond Expression that evaluates to true or false
 * @param[in] reason String literal description of the reason that cond is
 * expected to be true
 * @throw cudf::logic_error if the condition evaluates to false.
 *---------------------------------------------------------------------------**/
#define CUDF_EXPECTS(cond, reason)                           \
  (!!(cond))                                                 \
      ? static_cast<void>(0)                                 \
      : throw cudf::logic_error("cuDF failure at: " __FILE__ \
                                ":" CUDF_STRINGIFY(__LINE__) ": " reason)

/**---------------------------------------------------------------------------*
<<<<<<< HEAD
=======
 * @brief Try evaluation an expression with a gdf_error type,
 * and throw an appropriate exception if it fails.
 *---------------------------------------------------------------------------**/
#define CUDF_TRY(_gdf_error_expression) do { \
    auto _evaluated = _gdf_error_expression; \
    if (_evaluated == GDF_SUCCESS) { break; } \
    throw cudf::logic_error( \
        ("cuDF error " + std::string(gdf_error_get_name(_evaluated)) + " at " \
       __FILE__ ":"  \
        CUDF_STRINGIFY(__LINE__) " evaluating " CUDF_STRINGIFY(#_gdf_error_expression)).c_str() ); \
} while(0)

/**---------------------------------------------------------------------------*
>>>>>>> f6ad6dee
 * @brief Error macro that throws an exception
 * 
 * Example usage:
 * 
 * @code
 * CUDF_FAIL("Non-arithmetic operation is not supported");
 * @endcode
 *
 * @param[in] reason String literal description of the reason
 * @throw cudf::logic_error if the condition evaluates to false.
 *---------------------------------------------------------------------------**/
#define CUDF_FAIL(reason)      				     \
    throw cudf::logic_error("cuDF failure at: " __FILE__     \
                            ":" CUDF_STRINGIFY(__LINE__) ": " reason)

namespace cudf {
namespace detail {

inline void throw_rmm_error(rmmError_t error, const char* file,
                             unsigned int line) {
  // todo: throw cuda_error if the error is from cuda
  throw cudf::logic_error(
      std::string{"RMM error encountered at: " + std::string{file} + ":" +
                  std::to_string(line) + ": " + std::to_string(error) + " " +
                  rmmGetErrorString(error)});
}

inline void throw_cuda_error(cudaError_t error, const char* file,
                             unsigned int line) {
  throw cudf::cuda_error(
      std::string{"CUDA error encountered at: " + std::string{file} + ":" +
                  std::to_string(line) + ": " + std::to_string(error) + " " +
                  cudaGetErrorName(error) + " " + cudaGetErrorString(error)});
}

inline void check_stream(cudaStream_t stream, const char* file,
                         unsigned int line) {
  cudaError_t error{cudaSuccess};
  error = cudaStreamSynchronize(stream);
  if (cudaSuccess != error) {
    throw_cuda_error(error, file, line);
  }

  error = cudaGetLastError();
  if (cudaSuccess != error) {
    throw_cuda_error(error, file, line);
  }
}
}  // namespace detail
}  // namespace cudf

/**---------------------------------------------------------------------------*
 * @brief Error checking macro for CUDA runtime API functions.
 *
 * Invokes a CUDA runtime API function call, if the call does not return
 * cudaSuccess, throws an exception detailing the CUDA error that occurred.
 *
 * This macro supersedes GDF_REQUIRE and should be preferred in all instances.
 * GDF_REQUIRE should be considered deprecated.
 *
 *---------------------------------------------------------------------------**/
#define CUDA_TRY(call)                                            \
  do {                                                            \
    cudaError_t const status = (call);                            \
    if (cudaSuccess != status) {                                  \
      cudf::detail::throw_cuda_error(status, __FILE__, __LINE__); \
    }                                                             \
  } while (0);
#endif

#define CUDA_CHECK_LAST() CUDA_TRY(cudaPeekAtLastError())

/**---------------------------------------------------------------------------*
 * @brief Debug macro to synchronize a stream and check for CUDA errors
 *
 * In a non-release build, this macro will synchronize the specified stream, and
 * check for any CUDA errors returned from cudaGetLastError. If an error is
 * reported, an exception is thrown detailing the CUDA error that occurred.
 *
 * The intent of this macro is to provide a mechanism for synchronous and
 * deterministic execution for debugging asynchronous CUDA execution. It should
 * be used after any asynchronous CUDA call, e.g., cudaMemcpyAsync, or an
 * asynchronous kernel launch.
 *
 * Similar to assert(), it is only present in non-Release builds.
 *
 *---------------------------------------------------------------------------**/
#ifndef NDEBUG
#define CHECK_STREAM(stream) \
  cudf::detail::check_stream((stream), __FILE__, __LINE__)
#else
#define CHECK_STREAM(stream) static_cast<void>(0)
#endif

<|MERGE_RESOLUTION|>--- conflicted
+++ resolved
@@ -96,8 +96,6 @@
                                 ":" CUDF_STRINGIFY(__LINE__) ": " reason)
 
 /**---------------------------------------------------------------------------*
-<<<<<<< HEAD
-=======
  * @brief Try evaluation an expression with a gdf_error type,
  * and throw an appropriate exception if it fails.
  *---------------------------------------------------------------------------**/
@@ -111,7 +109,6 @@
 } while(0)
 
 /**---------------------------------------------------------------------------*
->>>>>>> f6ad6dee
  * @brief Error macro that throws an exception
  * 
  * Example usage:
