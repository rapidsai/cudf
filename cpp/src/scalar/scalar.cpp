--- conflicted
+++ resolved
@@ -95,7 +95,6 @@
   return result;
 }
 
-<<<<<<< HEAD
 std::unique_ptr<cudf::scalar> get_test_list_scalar(column_view in_col) {
   std::unique_ptr<cudf::list_scalar> out = std::make_unique<cudf::list_scalar>(
     cudf::list_scalar(in_col)
@@ -104,7 +103,6 @@
 }
 
  
-=======
 template <typename T>
 fixed_point_scalar<T>::fixed_point_scalar() : scalar(data_type(type_to_id<T>())){};
 
@@ -456,5 +454,4 @@
 
 column_view list_scalar::view() const { return _data.view(); }
 
->>>>>>> 0b9f1789
 }  // namespace cudf