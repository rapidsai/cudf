--- conflicted
+++ resolved
@@ -591,24 +591,13 @@
   auto data_cols = data.release();
 
   // push validity mask down
-<<<<<<< HEAD
   auto const validity = cudf::detail::create_null_mask(1, mask_state::ALL_NULL, stream);
   for (auto& col : data_cols) {
-    col = std::make_unique<column>(cudf::structs::detail::superimpose_parent_nulls(
+    col = std::make_unique<column>(cudf::structs::detail::superimpose_nulls(
       static_cast<bitmask_type const*>(validity.data()), 1, std::move(*col), stream, mr));
   }
 
   return table{std::move(data_cols)};
-=======
-  std::vector<bitmask_type> host_validity(
-    cudf::bitmask_allocation_size_bytes(1) / sizeof(bitmask_type), 0);
-  auto validity = cudf::detail::create_null_mask(1, mask_state::ALL_NULL, stream);
-  auto iter     = thrust::make_counting_iterator(0);
-  std::for_each(iter, iter + _data.num_columns(), [&](size_type i) {
-    cudf::structs::detail::superimpose_nulls(
-      static_cast<bitmask_type const*>(validity.data()), 1, _data.get_column(i), stream, mr);
-  });
->>>>>>> 8e0ee53f
 }
 
 }  // namespace cudf