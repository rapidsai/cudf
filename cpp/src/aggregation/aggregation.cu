/*
 * Copyright (c) 2020-2025, NVIDIA CORPORATION.
 *
 * Licensed under the Apache License, Version 2.0 (the "License");
 * you may not use this file except in compliance with the License.
 * You may obtain a copy of the License at
 *
 *     http://www.apache.org/licenses/LICENSE-2.0
 *
 * Unless required by applicable law or agreed to in writing, software
 * distributed under the License is distributed on an "AS IS" BASIS,
 * WITHOUT WARRANTIES OR CONDITIONS OF ANY KIND, either express or implied.
 * See the License for the specific language governing permissions and
 * limitations under the License.
 */

#include <cudf/detail/aggregation/aggregation.cuh>
#include <cudf/detail/aggregation/aggregation.hpp>

#include <rmm/exec_policy.hpp>

#include <thrust/fill.h>

namespace cudf {
namespace detail {
namespace {

/**
 * @brief Dispatched functor to initialize a column with the identity of an
 * aggregation operation.
 *
 * Given a type `T` and `aggregation kind k`, determines and sets the value of
 * each element of the passed column to the appropriate initial value for the
 * aggregation.
 *
 * The initial values set as per aggregation are:
 * SUM: 0
 * COUNT_VALID: 0 and VALID
 * COUNT_ALL:   0 and VALID
 * MIN: Max value of type `T`
 * MAX: Min value of type `T`
 * ARGMAX: `ARGMAX_SENTINEL`
 * ARGMIN: `ARGMIN_SENTINEL`
 *
 * Only works on columns of fixed-width types.
 */
struct identity_initializer {
 private:
  template <typename T, aggregation::Kind k>
  static constexpr bool is_supported()
  {
<<<<<<< HEAD
    return cudf::is_fixed_width<T>() and
           (k == aggregation::SUM or k == aggregation::MIN or k == aggregation::MAX or
            k == aggregation::COUNT_VALID or k == aggregation::COUNT_ALL or
            k == aggregation::ARGMAX or k == aggregation::ARGMIN or
            k == aggregation::SUM_OF_SQUARES or k == aggregation::M2 or k == aggregation::STD or
            k == aggregation::VARIANCE or
            (k == aggregation::PRODUCT and is_product_supported<T>()));
=======
    return (cudf::is_fixed_width<T>() and
            (k == aggregation::SUM or k == aggregation::MIN or k == aggregation::MAX or
             k == aggregation::COUNT_VALID or k == aggregation::COUNT_ALL or
             k == aggregation::ARGMAX or k == aggregation::ARGMIN or
             k == aggregation::SUM_OF_SQUARES or k == aggregation::STD or
             k == aggregation::VARIANCE or
             (k == aggregation::PRODUCT and is_product_supported<T>()))) or
           (k == aggregation::SUM_WITH_OVERFLOW and std::is_same_v<T, cudf::struct_view>);
>>>>>>> bf14b22a
  }

  template <typename T, aggregation::Kind k>
  T identity_from_operator() requires(not std::is_same_v<corresponding_operator_t<k>, void>)
  {
    using DeviceType = device_storage_type_t<T>;
    return corresponding_operator_t<k>::template identity<DeviceType>();
  }

  template <typename T, aggregation::Kind k>
  T identity_from_operator() requires(std::is_same_v<corresponding_operator_t<k>, void>)
  {
    CUDF_FAIL("Unable to get identity/sentinel from device operator");
  }

  template <typename T, aggregation::Kind k>
  T get_identity()
  {
    if (k == aggregation::ARGMAX || k == aggregation::ARGMIN) {
      if constexpr (cudf::is_timestamp<T>())
        return k == aggregation::ARGMAX ? T{typename T::duration(ARGMAX_SENTINEL)}
                                        : T{typename T::duration(ARGMIN_SENTINEL)};
      else {
        using DeviceType = device_storage_type_t<T>;
        return k == aggregation::ARGMAX ? static_cast<DeviceType>(ARGMAX_SENTINEL)
                                        : static_cast<DeviceType>(ARGMIN_SENTINEL);
      }
    }
    return identity_from_operator<T, k>();
  }

 public:
  template <typename T, aggregation::Kind k>
  void operator()(mutable_column_view const& col, rmm::cuda_stream_view stream)
    requires(is_supported<T, k>())
  {
    if constexpr (k == aggregation::SUM_WITH_OVERFLOW) {
      // SUM_WITH_OVERFLOW uses a struct with sum (int64_t) and overflow (bool) children
      // Initialize sum child to 0 and overflow child to false
      auto sum_col      = col.child(0);
      auto overflow_col = col.child(1);

      auto zip_begin = thrust::make_zip_iterator(
        thrust::make_tuple(sum_col.begin<int64_t>(), overflow_col.begin<bool>()));
      thrust::fill(rmm::exec_policy_nosync(stream),
                   zip_begin,
                   zip_begin + col.size(),
                   thrust::make_tuple(int64_t{0}, false));
    } else if constexpr (std::is_same_v<T, cudf::struct_view>) {
      // This should only happen for SUM_WITH_OVERFLOW, but handle it just in case
      CUDF_FAIL("Struct columns are only supported for SUM_WITH_OVERFLOW aggregation");
    } else {
      using DeviceType = device_storage_type_t<T>;
      thrust::fill(rmm::exec_policy_nosync(stream),
                   col.begin<DeviceType>(),
                   col.end<DeviceType>(),
                   get_identity<DeviceType, k>());
    }
  }

  template <typename T, aggregation::Kind k>
  void operator()(mutable_column_view const& col, rmm::cuda_stream_view stream)
    requires(not is_supported<T, k>())
  {
    CUDF_FAIL("Unsupported aggregation for initializing values");
  }
};
}  // namespace

void initialize_with_identity(mutable_table_view& table,
                              host_span<cudf::aggregation::Kind const> aggs,
                              rmm::cuda_stream_view stream)
{
  // TODO: Initialize all the columns in a single kernel instead of invoking one
  // kernel per column
  for (size_type i = 0; i < table.num_columns(); ++i) {
    auto col = table.column(i);
    dispatch_type_and_aggregation(col.type(), aggs[i], identity_initializer{}, col, stream);
  }
}

}  // namespace detail
}  // namespace cudf<|MERGE_RESOLUTION|>--- conflicted
+++ resolved
@@ -49,24 +49,14 @@
   template <typename T, aggregation::Kind k>
   static constexpr bool is_supported()
   {
-<<<<<<< HEAD
-    return cudf::is_fixed_width<T>() and
-           (k == aggregation::SUM or k == aggregation::MIN or k == aggregation::MAX or
-            k == aggregation::COUNT_VALID or k == aggregation::COUNT_ALL or
-            k == aggregation::ARGMAX or k == aggregation::ARGMIN or
-            k == aggregation::SUM_OF_SQUARES or k == aggregation::M2 or k == aggregation::STD or
-            k == aggregation::VARIANCE or
-            (k == aggregation::PRODUCT and is_product_supported<T>()));
-=======
     return (cudf::is_fixed_width<T>() and
             (k == aggregation::SUM or k == aggregation::MIN or k == aggregation::MAX or
              k == aggregation::COUNT_VALID or k == aggregation::COUNT_ALL or
              k == aggregation::ARGMAX or k == aggregation::ARGMIN or
-             k == aggregation::SUM_OF_SQUARES or k == aggregation::STD or
+             k == aggregation::SUM_OF_SQUARES or k == aggregation::M2 or k == aggregation::STD or
              k == aggregation::VARIANCE or
              (k == aggregation::PRODUCT and is_product_supported<T>()))) or
            (k == aggregation::SUM_WITH_OVERFLOW and std::is_same_v<T, cudf::struct_view>);
->>>>>>> bf14b22a
   }
 
   template <typename T, aggregation::Kind k>
