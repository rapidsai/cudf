--- conflicted
+++ resolved
@@ -184,19 +184,11 @@
  * @param indices Temporary column used to store the replacement indices.
  */
 template <bool input_has_nulls, bool replacement_has_nulls>
-<<<<<<< HEAD
-__global__ void replace_strings_second_pass(cudf::column_device_view input,
-                                            cudf::column_device_view replacement,
-                                            cudf::mutable_column_device_view offsets,
-                                            char* strings,
-                                            cudf::mutable_column_device_view indices)
-=======
 CUDF_KERNEL void replace_strings_second_pass(cudf::column_device_view input,
                                              cudf::column_device_view replacement,
                                              cudf::mutable_column_device_view offsets,
-                                             cudf::mutable_column_device_view strings,
+                                             char* strings,
                                              cudf::mutable_column_device_view indices)
->>>>>>> c8119878
 {
   cudf::size_type nrows = input.size();
   auto tid              = cudf::detail::grid_1d::global_thread_id();
