/*
 * Copyright 2018 BlazingDB, Inc.

 *     Copyright 2018 Cristhian Alberto Gonzales Castillo <cristhian@blazingdb.com>
 *     Copyright 2018 Alexander Ocsa <alexander@blazingdb.com>
 *
 * Licensed under the Apache License, Version 2.0 (the "License");
 * you may not use this file except in compliance with the License.
 * You may obtain a copy of the License at
 *
 *     http://www.apache.org/licenses/LICENSE-2.0
 *
 * Unless required by applicable law or agreed to in writing, software
 * distributed under the License is distributed on an "AS IS" BASIS,
 * WITHOUT WARRANTIES OR CONDITIONS OF ANY KIND, either express or implied.
 * See the License for the specific language governing permissions and
 * limitations under the License.
 */
/*
 * Copyright (c) 2019-2020, NVIDIA CORPORATION.
 *
 * Licensed under the Apache License, Version 2.0 (the "License");
 * you may not use this file except in compliance with the License.
 * You may obtain a copy of the License at
 *
 *     http://www.apache.org/licenses/LICENSE-2.0
 *
 * Unless required by applicable law or agreed to in writing, software
 * distributed under the License is distributed on an "AS IS" BASIS,
 * WITHOUT WARRANTIES OR CONDITIONS OF ANY KIND, either express or implied.
 * See the License for the specific language governing permissions and
 * limitations under the License.
 */
#include <cudf/column/column.hpp>
#include <cudf/column/column_device_view.cuh>
#include <cudf/column/column_factories.hpp>
#include <cudf/column/column_view.hpp>
#include <cudf/detail/concatenate.hpp>
#include <cudf/detail/copy.hpp>
#include <cudf/detail/null_mask.hpp>
#include <cudf/detail/nvtx/ranges.hpp>
#include <cudf/detail/replace.hpp>
#include <cudf/detail/utilities/cuda.cuh>
#include <cudf/dictionary/detail/update_keys.hpp>
#include <cudf/dictionary/dictionary_column_view.hpp>
#include <cudf/dictionary/dictionary_factories.hpp>
#include <cudf/replace.hpp>
#include <cudf/strings/detail/utilities.cuh>
#include <cudf/strings/detail/utilities.hpp>
#include <cudf/utilities/error.hpp>
#include <cudf/utilities/type_dispatcher.hpp>

#include <rmm/cuda_stream_view.hpp>
#include <rmm/device_scalar.hpp>

#include <thrust/find.h>

namespace {  // anonymous

static constexpr int BLOCK_SIZE = 256;

// return the new_value for output column at index `idx`
template <class T, bool replacement_has_nulls>
__device__ auto get_new_value(cudf::size_type idx,
                              const T* __restrict__ input_data,
                              const T* __restrict__ values_to_replace_begin,
                              const T* __restrict__ values_to_replace_end,
                              const T* __restrict__ d_replacement_values,
                              cudf::bitmask_type const* __restrict__ replacement_valid)
{
  auto found_ptr =
    thrust::find(thrust::seq, values_to_replace_begin, values_to_replace_end, input_data[idx]);
  T new_value{};
  bool output_is_valid{true};

  if (found_ptr != values_to_replace_end) {
    auto d    = thrust::distance(values_to_replace_begin, found_ptr);
    new_value = d_replacement_values[d];
    if (replacement_has_nulls) { output_is_valid = cudf::bit_is_set(replacement_valid, d); }
  } else {
    new_value = input_data[idx];
  }
  return thrust::make_pair(new_value, output_is_valid);
}

__device__ int get_new_string_value(cudf::size_type idx,
                                    cudf::column_device_view& input,
                                    cudf::column_device_view& values_to_replace,
                                    cudf::column_device_view& replacement_values)
{
  cudf::string_view input_string = input.element<cudf::string_view>(idx);
  int match                      = -1;
  for (int i = 0; i < values_to_replace.size(); i++) {
    cudf::string_view value_string = values_to_replace.element<cudf::string_view>(i);
    if (input_string == value_string) {
      match = i;
      break;
    }
  }
  return match;
}

/**
 * @brief Kernel which does the first pass of strings replace.
 *
 * It computes the output null_mask, null_count, and the offsets.
 *
 * @param input The input column to replace strings in.
 * @param values_to_replace The string values to replace.
 * @param replacement The replacement values.
 * @param offsets The column which will contain the offsets of the new string column
 * @param indices Temporary column used to store the replacement indices
 * @param output_valid The output null_mask
 * @param output_valid_count The output valid count
 */
template <bool input_has_nulls, bool replacement_has_nulls>
__global__ void replace_strings_first_pass(cudf::column_device_view input,
                                           cudf::column_device_view values_to_replace,
                                           cudf::column_device_view replacement,
                                           cudf::mutable_column_device_view offsets,
                                           cudf::mutable_column_device_view indices,
                                           cudf::bitmask_type* output_valid,
                                           cudf::size_type* __restrict__ output_valid_count)
{
  cudf::size_type nrows = input.size();
  cudf::size_type i     = blockIdx.x * blockDim.x + threadIdx.x;
  uint32_t active_mask  = 0xffffffff;
  active_mask           = __ballot_sync(active_mask, i < nrows);
  auto const lane_id{threadIdx.x % cudf::detail::warp_size};
  uint32_t valid_sum{0};

  while (i < nrows) {
    bool input_is_valid = true;

    if (input_has_nulls) input_is_valid = input.is_valid_nocheck(i);
    bool output_is_valid = input_is_valid;

    if (input_is_valid) {
      int result               = get_new_string_value(i, input, values_to_replace, replacement);
      cudf::string_view output = (result == -1) ? input.element<cudf::string_view>(i)
                                                : replacement.element<cudf::string_view>(result);
      offsets.data<cudf::size_type>()[i] = output.size_bytes();
      indices.data<cudf::size_type>()[i] = result;
      if (replacement_has_nulls && result != -1) {
        output_is_valid = replacement.is_valid_nocheck(result);
      }
    } else {
      offsets.data<cudf::size_type>()[i] = 0;
      indices.data<cudf::size_type>()[i] = -1;
    }

    uint32_t bitmask = __ballot_sync(active_mask, output_is_valid);
    if (0 == lane_id) {
      output_valid[cudf::word_index(i)] = bitmask;
      valid_sum += __popc(bitmask);
    }

    i += blockDim.x * gridDim.x;
    active_mask = __ballot_sync(active_mask, i < nrows);
  }

  // Compute total valid count for this block and add it to global count
  uint32_t block_valid_count = cudf::detail::single_lane_block_sum_reduce<BLOCK_SIZE, 0>(valid_sum);
  // one thread computes and adds to output_valid_count
  if (threadIdx.x == 0) { atomicAdd(output_valid_count, block_valid_count); }
}

/**
 * @brief Kernel which does the second pass of strings replace.
 *
 * It copies the string data needed from input and replacement into the new strings column chars
 * column.
 *
 * @param input The input column
 * @param replacement The replacement values
 * @param offsets The offsets column of the new strings column
 * @param strings The chars column of the new strings column
 * @param indices Temporary column used to store the replacement indices.
 */
template <bool input_has_nulls, bool replacement_has_nulls>
__global__ void replace_strings_second_pass(cudf::column_device_view input,
                                            cudf::column_device_view replacement,
                                            cudf::mutable_column_device_view offsets,
                                            cudf::mutable_column_device_view strings,
                                            cudf::mutable_column_device_view indices)
{
  cudf::size_type nrows = input.size();
  cudf::size_type i     = blockIdx.x * blockDim.x + threadIdx.x;

  while (i < nrows) {
    bool output_is_valid = true;
    bool input_is_valid  = true;
    cudf::size_type idx  = indices.element<cudf::size_type>(i);

    if (input_has_nulls) {
      input_is_valid  = input.is_valid_nocheck(i);
      output_is_valid = input_is_valid;
    }
    if (replacement_has_nulls && idx != -1) { output_is_valid = replacement.is_valid_nocheck(idx); }
    if (output_is_valid) {
      cudf::string_view output = (idx == -1) ? input.element<cudf::string_view>(i)
                                             : replacement.element<cudf::string_view>(idx);
      std::memcpy(strings.data<char>() + offsets.data<cudf::size_type>()[i],
                  output.data(),
                  output.size_bytes());
    }

    i += blockDim.x * gridDim.x;
  }
}

/**
 * @brief Kernel that replaces elements from `output_data` given the following
 *        rule: replace all `values_to_replace[i]` in [values_to_replace_begin`,
 *        `values_to_replace_end`) present in `output_data` with `d_replacement_values[i]`.
 *
 * @tparam input_has_nulls `true` if output column has valid mask, `false` otherwise
 * @tparam replacement_has_nulls `true` if replacement_values column has valid mask, `false`
 * otherwise The input_has_nulls and replacement_has_nulls template parameters allows us to
 * specialize this kernel for the different scenario for performance without writing different
 * kernel.
 *
 * @param[in] input_data Device array with the data to be modified
 * @param[in] input_valid Valid mask associated with input_data
 * @param[out] output_data Device array to store the data from input_data
 * @param[out] output_valid Valid mask associated with output_data
 * @param[out] output_valid_count #valid in output column
 * @param[in] nrows # rows in `output_data`
 * @param[in] values_to_replace_begin Device pointer to the beginning of the sequence
 * of old values to be replaced
 * @param[in] values_to_replace_end  Device pointer to the end of the sequence
 * of old values to be replaced
 * @param[in] d_replacement_values Device array with the new values
 * @param[in] replacement_valid Valid mask associated with d_replacement_values
 *
 */
template <class T, bool input_has_nulls, bool replacement_has_nulls>
__global__ void replace_kernel(cudf::column_device_view input,
                               cudf::mutable_column_device_view output,
                               cudf::size_type* __restrict__ output_valid_count,
                               cudf::size_type nrows,
                               cudf::column_device_view values_to_replace,
                               cudf::column_device_view replacement)
{
  using Type = cudf::device_storage_type_t<T>;

  Type* __restrict__ output_data = output.data<Type>();

  cudf::size_type i = blockIdx.x * blockDim.x + threadIdx.x;

  uint32_t active_mask = 0xffffffff;
  active_mask          = __ballot_sync(active_mask, i < nrows);
  auto const lane_id{threadIdx.x % cudf::detail::warp_size};
  uint32_t valid_sum{0};

  while (i < nrows) {
    bool output_is_valid{true};
    bool input_is_valid{true};
    if (input_has_nulls) {
      input_is_valid  = input.is_valid_nocheck(i);
      output_is_valid = input_is_valid;
    }
    if (input_is_valid)
      thrust::tie(output_data[i], output_is_valid) = get_new_value<Type, replacement_has_nulls>(
        i,
        input.data<Type>(),
        values_to_replace.data<Type>(),
        values_to_replace.data<Type>() + values_to_replace.size(),
        replacement.data<Type>(),
        replacement.null_mask());

    /* output valid counts calculations*/
    if (input_has_nulls or replacement_has_nulls) {
      uint32_t bitmask = __ballot_sync(active_mask, output_is_valid);
      if (0 == lane_id) {
        output.set_mask_word(cudf::word_index(i), bitmask);
        valid_sum += __popc(bitmask);
      }
    }

    i += blockDim.x * gridDim.x;
    active_mask = __ballot_sync(active_mask, i < nrows);
  }
  if (input_has_nulls or replacement_has_nulls) {
    // Compute total valid count for this block and add it to global count
    uint32_t block_valid_count =
      cudf::detail::single_lane_block_sum_reduce<BLOCK_SIZE, 0>(valid_sum);
    // one thread computes and adds to output_valid_count
    if (threadIdx.x == 0) { atomicAdd(output_valid_count, block_valid_count); }
  }
}

/**
 * @brief Functor called by the `type_dispatcher` in order to invoke and instantiate
 *        `replace_kernel` with the appropriate data types.
 */
struct replace_kernel_forwarder {
  template <typename col_type, std::enable_if_t<cudf::is_fixed_width<col_type>()>* = nullptr>
  std::unique_ptr<cudf::column> operator()(cudf::column_view const& input_col,
                                           cudf::column_view const& values_to_replace,
                                           cudf::column_view const& replacement_values,
                                           rmm::cuda_stream_view stream,
                                           rmm::mr::device_memory_resource* mr)
  {
    rmm::device_scalar<cudf::size_type> valid_counter(0, stream);
    cudf::size_type* valid_count = valid_counter.data();

    auto replace = [&] {
      if (input_col.has_nulls())
        return replacement_values.has_nulls() ? replace_kernel<col_type, true, true>
                                              : replace_kernel<col_type, true, false>;
      else
        return replacement_values.has_nulls() ? replace_kernel<col_type, false, true>
                                              : replace_kernel<col_type, false, false>;
    }();

    auto output = [&] {
      auto const mask_allocation_policy = input_col.has_nulls() || replacement_values.has_nulls()
                                            ? cudf::mask_allocation_policy::ALWAYS
                                            : cudf::mask_allocation_policy::NEVER;
      return cudf::detail::allocate_like(
        input_col, input_col.size(), mask_allocation_policy, stream, mr);
    }();

    auto output_view = output->mutable_view();
    auto grid        = cudf::detail::grid_1d{output_view.size(), BLOCK_SIZE, 1};

    auto device_in                 = cudf::column_device_view::create(input_col);
    auto device_out                = cudf::mutable_column_device_view::create(output_view);
    auto device_values_to_replace  = cudf::column_device_view::create(values_to_replace);
    auto device_replacement_values = cudf::column_device_view::create(replacement_values);

    replace<<<grid.num_blocks, BLOCK_SIZE, 0, stream.value()>>>(*device_in,
                                                                *device_out,
                                                                valid_count,
                                                                output_view.size(),
                                                                *device_values_to_replace,
                                                                *device_replacement_values);

    if (output_view.nullable()) {
      output->set_null_count(output->size() - valid_counter.value(stream));
    }
    return output;
  }

  template <typename col_type, std::enable_if_t<not cudf::is_fixed_width<col_type>()>* = nullptr>
  std::unique_ptr<cudf::column> operator()(cudf::column_view const& input_col,
                                           cudf::column_view const& values_to_replace,
                                           cudf::column_view const& replacement_values,
                                           rmm::cuda_stream_view stream,
                                           rmm::mr::device_memory_resource* mr)
  {
    CUDF_FAIL("No specialization exists for this type");
  }
};

template <>
std::unique_ptr<cudf::column> replace_kernel_forwarder::operator()<cudf::string_view>(
  cudf::column_view const& input_col,
  cudf::column_view const& values_to_replace,
  cudf::column_view const& replacement_values,
  rmm::cuda_stream_view stream,
  rmm::mr::device_memory_resource* mr)
{
  rmm::device_scalar<cudf::size_type> valid_counter(0, stream);
  cudf::size_type* valid_count = valid_counter.data();

  auto replace_first  = replace_strings_first_pass<true, false>;
  auto replace_second = replace_strings_second_pass<true, false>;
  if (input_col.has_nulls()) {
    if (replacement_values.has_nulls()) {
      replace_first  = replace_strings_first_pass<true, true>;
      replace_second = replace_strings_second_pass<true, true>;
    }
  } else {
    if (replacement_values.has_nulls()) {
      replace_first  = replace_strings_first_pass<false, true>;
      replace_second = replace_strings_second_pass<false, true>;
    } else {
      replace_first  = replace_strings_first_pass<false, false>;
      replace_second = replace_strings_second_pass<false, false>;
    }
  }

  // Create new offsets column to use in kernel
  std::unique_ptr<cudf::column> sizes = cudf::make_numeric_column(
    cudf::data_type(cudf::type_id::INT32), input_col.size(), cudf::mask_state::UNALLOCATED, stream);
  std::unique_ptr<cudf::column> indices = cudf::make_numeric_column(
    cudf::data_type(cudf::type_id::INT32), input_col.size(), cudf::mask_state::UNALLOCATED, stream);

  auto sizes_view   = sizes->mutable_view();
  auto indices_view = indices->mutable_view();

  auto device_in                = cudf::column_device_view::create(input_col);
  auto device_values_to_replace = cudf::column_device_view::create(values_to_replace);
  auto device_replacement       = cudf::column_device_view::create(replacement_values);
  auto device_sizes             = cudf::mutable_column_device_view::create(sizes_view);
  auto device_indices           = cudf::mutable_column_device_view::create(indices_view);

  rmm::device_buffer valid_bits =
    cudf::detail::create_null_mask(input_col.size(), cudf::mask_state::UNINITIALIZED, stream, mr);

  // Call first pass kernel to get sizes in offsets
  cudf::detail::grid_1d grid{input_col.size(), BLOCK_SIZE, 1};
  replace_first<<<grid.num_blocks, BLOCK_SIZE, 0, stream.value()>>>(
    *device_in,
    *device_values_to_replace,
    *device_replacement,
    *device_sizes,
    *device_indices,
    reinterpret_cast<cudf::bitmask_type*>(valid_bits.data()),
    valid_count);

  std::unique_ptr<cudf::column> offsets = cudf::strings::detail::make_offsets_child_column(
    sizes_view.begin<int32_t>(), sizes_view.end<int32_t>(), stream, mr);
  auto offsets_view   = offsets->mutable_view();
  auto device_offsets = cudf::mutable_column_device_view::create(offsets_view);
  int32_t size;
  CUDA_TRY(cudaMemcpyAsync(
    &size, offsets_view.end<int32_t>() - 1, sizeof(int32_t), cudaMemcpyDefault, stream.value()));
  stream.synchronize();

  // Allocate chars array and output null mask
  cudf::size_type null_count                 = input_col.size() - valid_counter.value(stream);
  std::unique_ptr<cudf::column> output_chars = cudf::strings::detail::create_chars_child_column(
    input_col.size(), null_count, size, stream, mr);

  auto output_chars_view = output_chars->mutable_view();
  auto device_chars      = cudf::mutable_column_device_view::create(output_chars_view);

  replace_second<<<grid.num_blocks, BLOCK_SIZE, 0, stream.value()>>>(
    *device_in, *device_replacement, *device_offsets, *device_chars, *device_indices);

  return cudf::make_strings_column(input_col.size(),
                                   std::move(offsets),
                                   std::move(output_chars),
                                   null_count,
                                   std::move(valid_bits),
                                   stream,
                                   mr);
}

template <>
std::unique_ptr<cudf::column> replace_kernel_forwarder::operator()<cudf::dictionary32>(
  cudf::column_view const& input_col,
  cudf::column_view const& values_to_replace,
  cudf::column_view const& replacement_values,
  rmm::cuda_stream_view stream,
  rmm::mr::device_memory_resource* mr)
{
  auto input        = cudf::dictionary_column_view(input_col);
  auto values       = cudf::dictionary_column_view(values_to_replace);
  auto replacements = cudf::dictionary_column_view(replacement_values);

  auto matched_input = [&] {
<<<<<<< HEAD
    auto new_keys = cudf::detail::concatenate(
      {values.keys(), replacements.keys()}, stream, rmm::mr::get_current_device_resource());
    return cudf::dictionary::detail::add_keys(input, new_keys->view(), stream, mr);
=======
    auto new_keys = cudf::detail::concatenate({values.keys(), replacements.keys()}, stream);
    return cudf::dictionary::detail::add_keys(input, new_keys->view(), mr, stream.value());
>>>>>>> 9fc08f34
  }();
  auto matched_view   = cudf::dictionary_column_view(matched_input->view());
  auto matched_values = cudf::dictionary::detail::set_keys(
    values, matched_view.keys(), stream, rmm::mr::get_current_device_resource());
  auto matched_replacements = cudf::dictionary::detail::set_keys(
    replacements, matched_view.keys(), stream, rmm::mr::get_current_device_resource());

  auto indices_type = matched_view.indices().type();
  auto new_indices  = cudf::type_dispatcher(
    indices_type,
    replace_kernel_forwarder{},
    matched_view.get_indices_annotated(),
    cudf::dictionary_column_view(matched_values->view()).indices(),
    cudf::dictionary_column_view(matched_replacements->view()).get_indices_annotated(),
    stream,
    mr);
  auto null_count     = new_indices->null_count();
  auto contents       = new_indices->release();
  auto indices_column = std::make_unique<cudf::column>(
    indices_type, input.size(), *(contents.data.release()), rmm::device_buffer{0, stream, mr}, 0);
  std::unique_ptr<cudf::column> keys_column(std::move(matched_input->release().children.back()));
  return cudf::make_dictionary_column(std::move(keys_column),
                                      std::move(indices_column),
                                      std::move(*(contents.null_mask.release())),
                                      null_count);
}

}  // end anonymous namespace

namespace cudf {
namespace detail {
std::unique_ptr<cudf::column> find_and_replace_all(cudf::column_view const& input_col,
                                                   cudf::column_view const& values_to_replace,
                                                   cudf::column_view const& replacement_values,
                                                   rmm::cuda_stream_view stream,
                                                   rmm::mr::device_memory_resource* mr)
{
  CUDF_EXPECTS(values_to_replace.size() == replacement_values.size(),
               "values_to_replace and replacement_values size mismatch.");

  CUDF_EXPECTS(
    input_col.type() == values_to_replace.type() && input_col.type() == replacement_values.type(),
    "Columns type mismatch");
  CUDF_EXPECTS(values_to_replace.has_nulls() == false, "values_to_replace must not have nulls");

  if (0 == input_col.size() || 0 == values_to_replace.size() || 0 == replacement_values.size()) {
    return std::make_unique<cudf::column>(input_col);
  }

  return cudf::type_dispatcher(input_col.type(),
                               replace_kernel_forwarder{},
                               input_col,
                               values_to_replace,
                               replacement_values,
                               stream,
                               mr);
}

}  // namespace detail

/**
 * @brief Replace elements from `input_col` according to the mapping `values_to_replace` to
 *        `replacement_values`, that is, replace all `values_to_replace[i]` present in `input_col`
 *        with `replacement_values[i]`.
 *
 * @param[in] col column_view of the data to be modified
 * @param[in] values_to_replace column_view of the old values to be replaced
 * @param[in] replacement_values column_view of the new values
 *
 * @returns output cudf::column with the modified data
 */
std::unique_ptr<cudf::column> find_and_replace_all(cudf::column_view const& input_col,
                                                   cudf::column_view const& values_to_replace,
                                                   cudf::column_view const& replacement_values,
                                                   rmm::mr::device_memory_resource* mr)
{
  return cudf::detail::find_and_replace_all(
    input_col, values_to_replace, replacement_values, rmm::cuda_stream_default, mr);
}
}  // namespace cudf<|MERGE_RESOLUTION|>--- conflicted
+++ resolved
@@ -453,20 +453,13 @@
   auto replacements = cudf::dictionary_column_view(replacement_values);
 
   auto matched_input = [&] {
-<<<<<<< HEAD
-    auto new_keys = cudf::detail::concatenate(
-      {values.keys(), replacements.keys()}, stream, rmm::mr::get_current_device_resource());
+    auto new_keys = cudf::detail::concatenate({values.keys(), replacements.keys()}, stream);
     return cudf::dictionary::detail::add_keys(input, new_keys->view(), stream, mr);
-=======
-    auto new_keys = cudf::detail::concatenate({values.keys(), replacements.keys()}, stream);
-    return cudf::dictionary::detail::add_keys(input, new_keys->view(), mr, stream.value());
->>>>>>> 9fc08f34
   }();
   auto matched_view   = cudf::dictionary_column_view(matched_input->view());
-  auto matched_values = cudf::dictionary::detail::set_keys(
-    values, matched_view.keys(), stream, rmm::mr::get_current_device_resource());
-  auto matched_replacements = cudf::dictionary::detail::set_keys(
-    replacements, matched_view.keys(), stream, rmm::mr::get_current_device_resource());
+  auto matched_values = cudf::dictionary::detail::set_keys(values, matched_view.keys(), stream);
+  auto matched_replacements =
+    cudf::dictionary::detail::set_keys(replacements, matched_view.keys(), stream);
 
   auto indices_type = matched_view.indices().type();
   auto new_indices  = cudf::type_dispatcher(
