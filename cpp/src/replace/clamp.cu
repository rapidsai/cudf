--- conflicted
+++ resolved
@@ -326,15 +326,7 @@
     auto add_scalar_key            = [&](scalar const& key, scalar const& key_replace) {
       if (key.is_valid()) {
         result = dictionary::detail::add_keys(
-<<<<<<< HEAD
-          matched_view,
-          make_column_from_scalar(key_replace, 1, stream, rmm::mr::get_current_device_resource())
-            ->view(),
-          stream,
-          mr);
-=======
-          matched_view, make_column_from_scalar(key_replace, 1, stream)->view(), mr, stream);
->>>>>>> 9fc08f34
+          matched_view, make_column_from_scalar(key_replace, 1, stream)->view(), stream, mr);
         matched_view = dictionary_column_view(result->view());
       }
     };
