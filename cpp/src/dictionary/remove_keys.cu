--- conflicted
+++ resolved
@@ -27,10 +27,7 @@
 #include <cudf/table/table_view.hpp>
 
 #include <rmm/cuda_stream_view.hpp>
-<<<<<<< HEAD
 #include <rmm/exec_policy.hpp>
-=======
->>>>>>> 598a14d8
 
 #include <thrust/scatter.h>
 #include <thrust/sequence.h>
@@ -72,11 +69,7 @@
   auto map_itr =
     cudf::detail::indexalator_factory::make_output_iterator(map_indices->mutable_view());
   // init to max to identify new nulls
-<<<<<<< HEAD
   thrust::fill(rmm::exec_policy(stream),
-=======
-  thrust::fill(execpol->on(stream.value()),
->>>>>>> 598a14d8
                map_itr,
                map_itr + keys_view.size(),
                max_size);  // all valid indices are less than this value
@@ -88,11 +81,7 @@
       auto positions = make_fixed_width_column(
         indices_type, keys_view.size(), cudf::mask_state::UNALLOCATED, stream);
       auto itr = cudf::detail::indexalator_factory::make_output_iterator(positions->mutable_view());
-<<<<<<< HEAD
       thrust::sequence(rmm::exec_policy(stream), itr, itr + keys_view.size());
-=======
-      thrust::sequence(execpol->on(stream.value()), itr, itr + keys_view.size());
->>>>>>> 598a14d8
       return positions;
     }();
     // copy the non-removed keys ( keys_to_keep_fn(idx)==true )
@@ -106,11 +95,7 @@
       cudf::detail::indexalator_factory::make_input_iterator(keys_positions->view());
     // build indices mapper
     // Example scatter([0,1,2][0,2,4][max,max,max,max,max]) => [0,max,1,max,2]
-<<<<<<< HEAD
     thrust::scatter(rmm::exec_policy(stream),
-=======
-    thrust::scatter(execpol->on(stream.value()),
->>>>>>> 598a14d8
                     positions_itr,
                     positions_itr + filtered_view.size(),
                     filtered_itr,
@@ -191,12 +176,7 @@
   auto const matches = [&] {
     // build keys index to verify against indices values
     rmm::device_uvector<uint32_t> keys_positions(keys_size, stream);
-<<<<<<< HEAD
     thrust::sequence(rmm::exec_policy(stream), keys_positions.begin(), keys_positions.end());
-=======
-    thrust::sequence(
-      rmm::exec_policy(stream)->on(stream.value()), keys_positions.begin(), keys_positions.end());
->>>>>>> 598a14d8
     // wrap the indices for comparison in contains()
     column_view keys_positions_view(data_type{type_id::UINT32}, keys_size, keys_positions.data());
     return cudf::detail::contains(keys_positions_view, indices_view, stream, mr);
