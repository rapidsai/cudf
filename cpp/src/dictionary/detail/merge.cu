--- conflicted
+++ resolved
@@ -23,10 +23,9 @@
 #include <cudf/dictionary/dictionary_factories.hpp>
 
 #include <rmm/cuda_stream_view.hpp>
-<<<<<<< HEAD
 #include <rmm/exec_policy.hpp>
-=======
->>>>>>> 598a14d8
+
+#include <thrust/transform.h>
 
 namespace cudf {
 namespace dictionary {
@@ -50,11 +49,7 @@
     cudf::detail::indexalator_factory::make_output_iterator(indices_column->mutable_view());
 
   // merge the input indices columns into the output column
-<<<<<<< HEAD
   thrust::transform(rmm::exec_policy(stream),
-=======
-  thrust::transform(rmm::exec_policy(stream)->on(stream.value()),
->>>>>>> 598a14d8
                     row_order.begin(),
                     row_order.end(),
                     output_iter,
