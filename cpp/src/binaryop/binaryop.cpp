--- conflicted
+++ resolved
@@ -480,25 +480,16 @@
         if (lhs.type().id() == type_id::DECIMAL32) {
           auto const factor = numeric::detail::ipow<int32_t, Radix::BASE_10>(diff);
           auto const scalar = make_fixed_point_scalar<decimal32>(factor, scale_type{-diff});
-<<<<<<< HEAD
-          return binary_operation(*scalar, rhs, binary_operator::MUL, lhs.type(), stream, mr);
+          return jit::binary_operation(*scalar, rhs, binary_operator::MUL, lhs.type(), stream, mr);
         } else if (lhs.type().id() == type_id::DECIMAL64) {
           auto const factor = numeric::detail::ipow<int64_t, Radix::BASE_10>(diff);
           auto const scalar = make_fixed_point_scalar<decimal64>(factor, scale_type{-diff});
-          return binary_operation(*scalar, rhs, binary_operator::MUL, lhs.type(), stream, mr);
+          return jit::binary_operation(*scalar, rhs, binary_operator::MUL, lhs.type(), stream, mr);
         } else {
           CUDF_EXPECTS(lhs.type().id() == type_id::DECIMAL128, "Unexpected DTYPE");
           auto const factor = numeric::detail::ipow<__int128_t, Radix::BASE_10>(diff);
           auto const scalar = make_fixed_point_scalar<decimal128>(factor, scale_type{-diff});
-          return binary_operation(*scalar, rhs, binary_operator::MUL, lhs.type(), stream, mr);
-=======
           return jit::binary_operation(*scalar, rhs, binary_operator::MUL, lhs.type(), stream, mr);
-        } else {
-          CUDF_EXPECTS(lhs.type().id() == type_id::DECIMAL64, "Unexpected DTYPE");
-          auto const factor = numeric::detail::ipow<int64_t, Radix::BASE_10>(diff);
-          auto const scalar = make_fixed_point_scalar<decimal64>(factor, scale_type{-diff});
-          return jit::binary_operation(*scalar, rhs, binary_operator::MUL, lhs.type(), stream, mr);
->>>>>>> d7a05dc8
         }
       }();
       binops::jit::binary_operation(out_view, lhs, result->view(), op, stream);
@@ -569,25 +560,16 @@
         if (rhs.type().id() == type_id::DECIMAL32) {
           auto const factor = numeric::detail::ipow<int32_t, Radix::BASE_10>(diff);
           auto const scalar = make_fixed_point_scalar<decimal32>(factor, scale_type{-diff});
-<<<<<<< HEAD
-          return binary_operation(*scalar, lhs, binary_operator::MUL, rhs.type(), stream, mr);
+          return jit::binary_operation(*scalar, lhs, binary_operator::MUL, rhs.type(), stream, mr);
         } else if (rhs.type().id() == type_id::DECIMAL64) {
           auto const factor = numeric::detail::ipow<int64_t, Radix::BASE_10>(diff);
           auto const scalar = make_fixed_point_scalar<decimal64>(factor, scale_type{-diff});
-          return binary_operation(*scalar, lhs, binary_operator::MUL, rhs.type(), stream, mr);
+          return jit::binary_operation(*scalar, lhs, binary_operator::MUL, rhs.type(), stream, mr);
         } else {
           CUDF_EXPECTS(rhs.type().id() == type_id::DECIMAL128, "Unexpected DTYPE");
           auto const factor = numeric::detail::ipow<__int128_t, Radix::BASE_10>(diff);
           auto const scalar = make_fixed_point_scalar<decimal128>(factor, scale_type{-diff});
-          return binary_operation(*scalar, lhs, binary_operator::MUL, rhs.type(), stream, mr);
-=======
           return jit::binary_operation(*scalar, lhs, binary_operator::MUL, rhs.type(), stream, mr);
-        } else {
-          CUDF_EXPECTS(rhs.type().id() == type_id::DECIMAL64, "Unexpected DTYPE");
-          auto const factor = numeric::detail::ipow<int64_t, Radix::BASE_10>(diff);
-          auto const scalar = make_fixed_point_scalar<decimal64>(factor, scale_type{-diff});
-          return jit::binary_operation(*scalar, lhs, binary_operator::MUL, rhs.type(), stream, mr);
->>>>>>> d7a05dc8
         }
       }();
       binops::jit::binary_operation(out_view, result->view(), rhs, op, stream);
@@ -635,25 +617,16 @@
         if (lhs.type().id() == type_id::DECIMAL32) {
           auto const factor = numeric::detail::ipow<int32_t, Radix::BASE_10>(diff);
           auto const scalar = make_fixed_point_scalar<decimal32>(factor, scale_type{-diff});
-<<<<<<< HEAD
-          return binary_operation(*scalar, lhs, binary_operator::MUL, rhs.type(), stream, mr);
+          return jit::binary_operation(*scalar, lhs, binary_operator::MUL, rhs.type(), stream, mr);
         } else if (lhs.type().id() == type_id::DECIMAL64) {
           auto const factor = numeric::detail::ipow<int64_t, Radix::BASE_10>(diff);
           auto const scalar = make_fixed_point_scalar<decimal64>(factor, scale_type{-diff});
-          return binary_operation(*scalar, lhs, binary_operator::MUL, rhs.type(), stream, mr);
+          return jit::binary_operation(*scalar, lhs, binary_operator::MUL, rhs.type(), stream, mr);
         } else {
           CUDF_EXPECTS(lhs.type().id() == type_id::DECIMAL128, "Unexpected DTYPE");
           auto const factor = numeric::detail::ipow<__int128_t, Radix::BASE_10>(diff);
           auto const scalar = make_fixed_point_scalar<decimal128>(factor, scale_type{-diff});
-          return binary_operation(*scalar, lhs, binary_operator::MUL, rhs.type(), stream, mr);
-=======
           return jit::binary_operation(*scalar, lhs, binary_operator::MUL, rhs.type(), stream, mr);
-        } else {
-          CUDF_EXPECTS(lhs.type().id() == type_id::DECIMAL64, "Unexpected DTYPE");
-          auto const factor = numeric::detail::ipow<int64_t, Radix::BASE_10>(diff);
-          auto const scalar = make_fixed_point_scalar<decimal64>(factor, scale_type{-diff});
-          return jit::binary_operation(*scalar, lhs, binary_operator::MUL, rhs.type(), stream, mr);
->>>>>>> d7a05dc8
         }
       }();
       binops::jit::binary_operation(out_view, result->view(), rhs, op, stream);
@@ -663,25 +636,16 @@
         if (lhs.type().id() == type_id::DECIMAL32) {
           auto const factor = numeric::detail::ipow<int32_t, Radix::BASE_10>(diff);
           auto const scalar = make_fixed_point_scalar<decimal32>(factor, scale_type{-diff});
-<<<<<<< HEAD
-          return binary_operation(*scalar, rhs, binary_operator::MUL, lhs.type(), stream, mr);
+          return jit::binary_operation(*scalar, rhs, binary_operator::MUL, lhs.type(), stream, mr);
         } else if (lhs.type().id() == type_id::DECIMAL64) {
           auto const factor = numeric::detail::ipow<int64_t, Radix::BASE_10>(diff);
           auto const scalar = make_fixed_point_scalar<decimal64>(factor, scale_type{-diff});
-          return binary_operation(*scalar, rhs, binary_operator::MUL, lhs.type(), stream, mr);
+          return jit::binary_operation(*scalar, rhs, binary_operator::MUL, lhs.type(), stream, mr);
         } else {
           CUDF_EXPECTS(lhs.type().id() == type_id::DECIMAL128, "Unexpected DTYPE");
           auto const factor = numeric::detail::ipow<__int128_t, Radix::BASE_10>(diff);
           auto const scalar = make_fixed_point_scalar<decimal128>(factor, scale_type{-diff});
-          return binary_operation(*scalar, rhs, binary_operator::MUL, lhs.type(), stream, mr);
-=======
           return jit::binary_operation(*scalar, rhs, binary_operator::MUL, lhs.type(), stream, mr);
-        } else {
-          CUDF_EXPECTS(lhs.type().id() == type_id::DECIMAL64, "Unexpected DTYPE");
-          auto const factor = numeric::detail::ipow<int64_t, Radix::BASE_10>(diff);
-          auto const scalar = make_fixed_point_scalar<decimal64>(factor, scale_type{-diff});
-          return jit::binary_operation(*scalar, rhs, binary_operator::MUL, lhs.type(), stream, mr);
->>>>>>> d7a05dc8
         }
       }();
       binops::jit::binary_operation(out_view, lhs, result->view(), op, stream);
