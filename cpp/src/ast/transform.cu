--- conflicted
+++ resolved
@@ -49,13 +49,8 @@
  * This evaluates an expression over a table to produce a new column. Also called an n-ary
  * transform.
  *
-<<<<<<< HEAD
- * @tparam block_size The size of the thread block, used to set launch bounds and minimize register
- * usage.
-=======
  * @tparam max_block_size The size of the thread block, used to set launch
  * bounds and minimize register usage.
->>>>>>> c1f80d68
  * @tparam has_nulls whether or not the output column may contain nulls.
  *
  * @param table The table device view used for evaluation.
@@ -65,11 +60,7 @@
 template <cudf::size_type max_block_size, bool has_nulls>
 __launch_bounds__(max_block_size) __global__
   void compute_column_kernel(table_device_view const table,
-<<<<<<< HEAD
-                             dev_ast_plan plan,
-=======
                              device_ast_plan plan,
->>>>>>> c1f80d68
                              mutable_column_device_view output_column)
 {
   // The (required) extern storage of the shared memory array leads to
@@ -102,17 +93,6 @@
   // If none of the input columns actually contain nulls, we can still use the
   // non-nullable version of the expression evaluation code path for
   // performance, so we capture that information as well.
-<<<<<<< HEAD
-  auto nullable =
-    std::any_of(table.begin(), table.end(), [](column_view c) { return c.nullable(); });
-  auto has_nulls = nullable && std::any_of(table.begin(), table.end(), [](column_view c) {
-                     return c.nullable() && c.has_nulls();
-                   });
-
-  auto const plan = ast_plan{expr, table, has_nulls, stream, mr};
-
-  auto output_column_mask_state =
-=======
   auto const nullable =
     std::any_of(table.begin(), table.end(), [](column_view c) { return c.nullable(); });
   auto const has_nulls = nullable && std::any_of(table.begin(), table.end(), [](column_view c) {
@@ -122,7 +102,6 @@
   auto const plan = ast_plan{expr, table, has_nulls, stream, mr};
 
   auto const output_column_mask_state =
->>>>>>> c1f80d68
     nullable ? (has_nulls ? mask_state::UNINITIALIZED : mask_state::ALL_VALID)
              : mask_state::UNALLOCATED;
 
