/*
 * Copyright (c) 2025, NVIDIA CORPORATION.
 *
 * Licensed under the Apache License, Version 2.0 (the "License");
 * you may not use this file except in compliance with the License.
 * You may obtain a copy of the License at
 *
 *     http://www.apache.org/licenses/LICENSE-2.0
 *
 * Unless required by applicable law or agreed to in writing, software
 * distributed under the License is distributed on an "AS IS" BASIS,
 * WITHOUT WARRANTIES OR CONDITIONS OF ANY KIND, either express or implied.
 * See the License for the specific language governing permissions and
 * limitations under the License.
 */

#include "runtime/context.hpp"

#include "io/comp/nvcomp_adapter.hpp"
#include "io/utilities/getenv_or.hpp"
#include "jit/cache.hpp"

#include <cudf/context.hpp>
#include <cudf/utilities/error.hpp>

#include <memory>

namespace cudf {

context::context(init_flags flags) : _program_cache{nullptr}
{
  // Set dump_codegen flag from environment variable
  auto dump_codegen_flag = getenv_or("LIBCUDF_JIT_DUMP_CODEGEN", std::string{"OFF"});
  _dump_codegen          = (dump_codegen_flag == "ON" || dump_codegen_flag == "1");

<<<<<<< HEAD
  initialize_components(flags);
=======
  auto use_jit_flag = getenv_or("LIBCUDF_JIT_ENABLED", std::string{"OFF"});
  _use_jit          = (use_jit_flag == "ON" || use_jit_flag == "1");
>>>>>>> 0d7b3a68
}

jit::program_cache& context::program_cache()
{
  CUDF_EXPECTS(_program_cache != nullptr, "JIT cache not initialized", std::runtime_error);
  return *_program_cache;
}

bool context::dump_codegen() const { return _dump_codegen; }

<<<<<<< HEAD
void context::initialize_components(init_flags flags)
{
  // Only initialize components that haven't been initialized yet
  auto const new_flags = flags & ~_initialized_flags;

  if (has_flag(new_flags, init_flags::INIT_JIT_CACHE) && _program_cache == nullptr) {
    _program_cache = std::make_unique<jit::program_cache>();
  }

  if (has_flag(new_flags, init_flags::LOAD_NVCOMP)) { io::detail::nvcomp::load_nvcomp_library(); }

  // Update the initialized flags
  _initialized_flags = _initialized_flags | new_flags;
}
=======
bool context::use_jit() const { return _use_jit; }
>>>>>>> 0d7b3a68

std::unique_ptr<context>& get_context_ptr_ref()
{
  static std::unique_ptr<context> context;
  return context;
}

context& get_context()
{
  auto& ctx = get_context_ptr_ref();
  if (ctx == nullptr) { cudf::initialize(); }
  return *ctx;
}

}  // namespace cudf

namespace CUDF_EXPORT cudf {

void initialize(init_flags flags)
{
  auto& ctx = get_context_ptr_ref();
  if (ctx == nullptr) {
    // First initialization - create the context
    ctx = std::make_unique<context>(flags);
  } else {
    // Context already exists - initialize additional components
    ctx->initialize_components(flags);
  }
}

void deinitialize() { get_context_ptr_ref().reset(); }
}  // namespace CUDF_EXPORT cudf<|MERGE_RESOLUTION|>--- conflicted
+++ resolved
@@ -33,12 +33,10 @@
   auto dump_codegen_flag = getenv_or("LIBCUDF_JIT_DUMP_CODEGEN", std::string{"OFF"});
   _dump_codegen          = (dump_codegen_flag == "ON" || dump_codegen_flag == "1");
 
-<<<<<<< HEAD
-  initialize_components(flags);
-=======
   auto use_jit_flag = getenv_or("LIBCUDF_JIT_ENABLED", std::string{"OFF"});
   _use_jit          = (use_jit_flag == "ON" || use_jit_flag == "1");
->>>>>>> 0d7b3a68
+
+  initialize_components(flags);
 }
 
 jit::program_cache& context::program_cache()
@@ -49,7 +47,6 @@
 
 bool context::dump_codegen() const { return _dump_codegen; }
 
-<<<<<<< HEAD
 void context::initialize_components(init_flags flags)
 {
   // Only initialize components that haven't been initialized yet
@@ -64,9 +61,8 @@
   // Update the initialized flags
   _initialized_flags = _initialized_flags | new_flags;
 }
-=======
+
 bool context::use_jit() const { return _use_jit; }
->>>>>>> 0d7b3a68
 
 std::unique_ptr<context>& get_context_ptr_ref()
 {
