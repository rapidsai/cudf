--- conflicted
+++ resolved
@@ -33,12 +33,8 @@
 class context {
  private:
   std::unique_ptr<jit::program_cache> _program_cache;
-<<<<<<< HEAD
-  bool _dump_codegen;
+  bool _dump_codegen = false;
   bool _use_jit;
-=======
-  bool _dump_codegen = false;
->>>>>>> 017e2da8
 
  public:
   context();
