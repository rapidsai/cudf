--- conflicted
+++ resolved
@@ -33,13 +33,9 @@
 class context {
  private:
   std::unique_ptr<jit::program_cache> _program_cache;
-<<<<<<< HEAD
+  init_flags _initialized_flags = init_flags::NONE;
   bool _dump_codegen            = false;
-  init_flags _initialized_flags = init_flags::NONE;
-=======
-  bool _dump_codegen = false;
-  bool _use_jit      = false;
->>>>>>> 0d7b3a68
+  bool _use_jit                 = false;
 
  public:
   context(init_flags flags = init_flags::INIT_JIT_CACHE);
@@ -53,13 +49,11 @@
 
   [[nodiscard]] bool dump_codegen() const;
 
-<<<<<<< HEAD
   /// @brief Initialize additional components based on the provided flags
   /// @param flags The initialization flags to process
   void initialize_components(init_flags flags);
-=======
+
   [[nodiscard]] bool use_jit() const;
->>>>>>> 0d7b3a68
 };
 
 std::unique_ptr<context>& get_context_ptr_ref();
