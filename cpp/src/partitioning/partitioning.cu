--- conflicted
+++ resolved
@@ -27,10 +27,7 @@
 #include <cudf/table/table_device_view.cuh>
 
 #include <rmm/cuda_stream_view.hpp>
-<<<<<<< HEAD
 #include <rmm/exec_policy.hpp>
-=======
->>>>>>> 598a14d8
 
 namespace cudf {
 namespace {
@@ -538,11 +535,7 @@
 
   // Compute exclusive scan of all blocks' partition sizes in-place to determine
   // the starting point for each blocks portion of each partition in the output
-<<<<<<< HEAD
   thrust::exclusive_scan(rmm::exec_policy(stream),
-=======
-  thrust::exclusive_scan(rmm::exec_policy(stream)->on(stream.value()),
->>>>>>> 598a14d8
                          block_partition_sizes.begin(),
                          block_partition_sizes.end(),
                          scanned_block_partition_sizes.data().get());
@@ -551,11 +544,7 @@
   // location of each partition in final output.
   // TODO This can be done independently on a separate stream
   size_type* scanned_global_partition_sizes{global_partition_sizes.data().get()};
-<<<<<<< HEAD
   thrust::exclusive_scan(rmm::exec_policy(stream),
-=======
-  thrust::exclusive_scan(rmm::exec_policy(stream)->on(stream.value()),
->>>>>>> 598a14d8
                          global_partition_sizes.begin(),
                          global_partition_sizes.end(),
                          scanned_global_partition_sizes);
@@ -693,15 +682,8 @@
 
     // `histogram` was created with an extra entry at the end such that an
     // exclusive scan will put the total number of rows at the end
-<<<<<<< HEAD
     thrust::exclusive_scan(
       rmm::exec_policy(stream), histogram.begin(), histogram.end(), histogram.begin());
-=======
-    thrust::exclusive_scan(rmm::exec_policy()->on(stream.value()),
-                           histogram.begin(),
-                           histogram.end(),
-                           histogram.begin());
->>>>>>> 598a14d8
 
     // Copy offsets to host
     std::vector<size_type> partition_offsets(histogram.size());
@@ -713,11 +695,7 @@
 
     // For each `partition_map[i]`, atomically increment the corresponding
     // partition offset to determine `i`s location in the output
-<<<<<<< HEAD
     thrust::transform(rmm::exec_policy(stream),
-=======
-    thrust::transform(rmm::exec_policy(stream)->on(stream.value()),
->>>>>>> 598a14d8
                       partition_map.begin<MapType>(),
                       partition_map.end<MapType>(),
                       scatter_map.begin(),
@@ -748,11 +726,8 @@
 
 namespace detail {
 namespace local {
-<<<<<<< HEAD
-
-=======
+
 template <template <typename> class hash_function>
->>>>>>> 598a14d8
 std::pair<std::unique_ptr<table>, std::vector<size_type>> hash_partition(
   table_view const& input,
   std::vector<size_type> const& columns_to_hash,
@@ -768,17 +743,11 @@
   }
 
   if (has_nulls(table_to_hash)) {
-<<<<<<< HEAD
-    return hash_partition_table<true>(input, table_to_hash, num_partitions, stream, mr);
-  } else {
-    return hash_partition_table<false>(input, table_to_hash, num_partitions, stream, mr);
-=======
     return hash_partition_table<hash_function, true>(
       input, table_to_hash, num_partitions, stream, mr);
   } else {
     return hash_partition_table<hash_function, false>(
       input, table_to_hash, num_partitions, stream, mr);
->>>>>>> 598a14d8
   }
 }
 }  // namespace local
@@ -813,10 +782,6 @@
   rmm::mr::device_memory_resource* mr)
 {
   CUDF_FUNC_RANGE();
-<<<<<<< HEAD
-  return detail::local::hash_partition(
-    input, columns_to_hash, num_partitions, rmm::cuda_stream_default, mr);
-=======
 
   switch (hash_function) {
     case (hash_id::HASH_IDENTITY):
@@ -831,7 +796,6 @@
         input, columns_to_hash, num_partitions, stream, mr);
     default: CUDF_FAIL("Unsupported hash function in hash_partition");
   }
->>>>>>> 598a14d8
 }
 
 // Partition based on an explicit partition map
