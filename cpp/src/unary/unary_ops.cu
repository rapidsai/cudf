/*
 *
 * Code edits and additions
 * 		Copyright 2018 Rommel Quintanilla <rommel@blazingdb.com>
 */

#include <cmath>
#include <algorithm>

#include <thrust/copy.h>
#include <thrust/execution_policy.h>

#include "cudf.h"
#include "utilities/cudf_utils.h"
#include "utilities/error_utils.h"
#include "rmm/thrust_rmm_allocator.h"

template<typename T, typename Tout, typename F>
__global__
void gpu_unary_op(const T *data, const gdf_valid_type *valid,
                  gdf_size_type size, Tout *results, F functor) {
    int tid = threadIdx.x;
    int blkid = blockIdx.x;
    int blksz = blockDim.x;
    int gridsz = gridDim.x;

    int start = tid + blkid * blksz;
    int step = blksz * gridsz;
    if ( valid ) {  // has valid mask
        for (int i=start; i<size; i+=step) {
            if ( gdf_is_valid(valid, i) )
                results[i] = functor.apply(data[i]);
        }
    } else {        // no valid mask
        for (int i=start; i<size; i+=step) {
            results[i] = functor.apply(data[i]);
        }
    }
}

template<typename T, typename Tout, typename F>
struct UnaryOp {
    static
    gdf_error launch(gdf_column *input, gdf_column *output) {

        // Return immediately for empty inputs
        if((0==input->size))
        {
          return GDF_SUCCESS;
        }

        /* check for size of the columns */
        if (input->size != output->size) {
            return GDF_COLUMN_SIZE_MISMATCH;
        }

        // find optimal blocksize
        int mingridsize, blocksize;
        CUDA_TRY(
            cudaOccupancyMaxPotentialBlockSize(&mingridsize, &blocksize,
                                               gpu_unary_op<T, Tout, F>)
        );
        // find needed gridsize
        int neededgridsize = (input->size + blocksize - 1) / blocksize;
        int gridsize = std::min(neededgridsize, mingridsize);

        F functor;
        gpu_unary_op<<<gridsize, blocksize>>>(
            // input
            (const T*)input->data, input->valid, input->size,
            // output
            (Tout*)output->data,
            // action
            functor
        );

        CUDA_CHECK_LAST();
        return GDF_SUCCESS;
    }
};


template<typename T, typename F>
struct MathOp {
    static
    gdf_error launch(gdf_column *input, gdf_column *output) {
        return UnaryOp<T, T, F>::launch(input, output);
    }
};


#define DEF_UNARY_OP_REAL(F)                                        \
gdf_error F##_generic(gdf_column *input, gdf_column *output) {      \
    switch ( input->dtype ) {                                       \
    case GDF_FLOAT32: return F##_f32(input, output);                \
    case GDF_FLOAT64: return F##_f64(input, output);                \
    default: return GDF_UNSUPPORTED_DTYPE;                          \
    }                                                               \
}

#define DEF_CAST_OP(TO)                                                       \
gdf_error gdf_cast_generic_to_##TO(gdf_column *input, gdf_column *output) {   \
    switch ( input->dtype ) {                                                 \
    case      GDF_INT8: return gdf_cast_i8_to_##TO(input, output);            \
    case     GDF_INT32: return gdf_cast_i32_to_##TO(input, output);           \
    case     GDF_INT64: return gdf_cast_i64_to_##TO(input, output);           \
    case   GDF_FLOAT32: return gdf_cast_f32_to_##TO(input, output);           \
    case   GDF_FLOAT64: return gdf_cast_f64_to_##TO(input, output);           \
    case    GDF_DATE32: return gdf_cast_date32_to_##TO(input, output);        \
    case    GDF_DATE64: return gdf_cast_date64_to_##TO(input, output);        \
    case GDF_TIMESTAMP: return gdf_cast_timestamp_to_##TO(input, output);     \
    default: return GDF_UNSUPPORTED_DTYPE;                                    \
    }                                                                         \
}

#define DEF_CAST_OP_TS(TO)                                                                          \
gdf_error gdf_cast_generic_to_##TO(gdf_column *input, gdf_column *output, gdf_time_unit time_unit) {\
    switch ( input->dtype ) {                                                                       \
    case      GDF_INT8: return gdf_cast_i8_to_##TO(input, output, time_unit);                       \
    case     GDF_INT32: return gdf_cast_i32_to_##TO(input, output, time_unit);                      \
    case     GDF_INT64: return gdf_cast_i64_to_##TO(input, output, time_unit);                      \
    case   GDF_FLOAT32: return gdf_cast_f32_to_##TO(input, output, time_unit);                      \
    case   GDF_FLOAT64: return gdf_cast_f64_to_##TO(input, output, time_unit);                      \
    case    GDF_DATE32: return gdf_cast_date32_to_##TO(input, output, time_unit);                   \
    case    GDF_DATE64: return gdf_cast_date64_to_##TO(input, output, time_unit);                   \
    case GDF_TIMESTAMP: return gdf_cast_timestamp_to_##TO(input, output, time_unit);                \
    default: return GDF_UNSUPPORTED_DTYPE;                                                          \
    }                                                                                               \
}

// trig functions

template<typename T>
struct DeviceSin {
    __device__
    T apply(T data) {
        return std::sin(data);
    }
};

template<typename T>
struct DeviceCos {
    __device__
    T apply(T data) {
        return std::cos(data);
    }
};

template<typename T>
struct DeviceTan {
    __device__
    T apply(T data) {
        return std::tan(data);
    }
};

template<typename T>
struct DeviceArcSin {
    __device__
    T apply(T data) {
        return std::asin(data);
    }
};

template<typename T>
struct DeviceArcCos {
    __device__
    T apply(T data) {
        return std::acos(data);
    }
};

template<typename T>
struct DeviceArcTan {
    __device__
    T apply(T data) {
        return std::atan(data);
    }
};

DEF_UNARY_OP_REAL(gdf_sin)

gdf_error gdf_sin_f32(gdf_column *input, gdf_column *output) {
    return MathOp<float, DeviceSin<float> >::launch(input, output);
}

gdf_error gdf_sin_f64(gdf_column *input, gdf_column *output) {
    return MathOp<double, DeviceSin<double> >::launch(input, output);
}

DEF_UNARY_OP_REAL(gdf_cos)

gdf_error gdf_cos_f32(gdf_column *input, gdf_column *output) {
    return MathOp<float, DeviceCos<float> >::launch(input, output);
}

gdf_error gdf_cos_f64(gdf_column *input, gdf_column *output) {
    return MathOp<double, DeviceCos<double> >::launch(input, output);
}

DEF_UNARY_OP_REAL(gdf_tan)

gdf_error gdf_tan_f32(gdf_column *input, gdf_column *output) {
    return MathOp<float, DeviceTan<float> >::launch(input, output);
}

gdf_error gdf_tan_f64(gdf_column *input, gdf_column *output) {
    return MathOp<double, DeviceTan<double> >::launch(input, output);
}

DEF_UNARY_OP_REAL(gdf_asin)

gdf_error gdf_asin_f32(gdf_column *input, gdf_column *output) {
    return MathOp<float, DeviceArcSin<float> >::launch(input, output);
}

gdf_error gdf_asin_f64(gdf_column *input, gdf_column *output) {
    return MathOp<double, DeviceArcSin<double> >::launch(input, output);
}

DEF_UNARY_OP_REAL(gdf_acos)

gdf_error gdf_acos_f32(gdf_column *input, gdf_column *output) {
    return MathOp<float, DeviceArcCos<float> >::launch(input, output);
}

gdf_error gdf_acos_f64(gdf_column *input, gdf_column *output) {
    return MathOp<double, DeviceArcCos<double> >::launch(input, output);
}

DEF_UNARY_OP_REAL(gdf_atan)

gdf_error gdf_atan_f32(gdf_column *input, gdf_column *output) {
    return MathOp<float, DeviceArcTan<float> >::launch(input, output);
}

gdf_error gdf_atan_f64(gdf_column *input, gdf_column *output) {
    return MathOp<double, DeviceArcTan<double> >::launch(input, output);
}

// exponential functions

template<typename T>
struct DeviceExp {
    __device__
    T apply(T data) {
        return std::exp(data);
    }
};

template<typename T>
struct DeviceLog {
    __device__
    T apply(T data) {
        return std::log(data);
    }
};

DEF_UNARY_OP_REAL(gdf_exp)

gdf_error gdf_exp_f32(gdf_column *input, gdf_column *output) {
    return MathOp<float, DeviceExp<float> >::launch(input, output);
}

gdf_error gdf_exp_f64(gdf_column *input, gdf_column *output) {
    return MathOp<double, DeviceExp<double> >::launch(input, output);
}

DEF_UNARY_OP_REAL(gdf_log)

gdf_error gdf_log_f32(gdf_column *input, gdf_column *output) {
    return MathOp<float, DeviceLog<float> >::launch(input, output);
}

gdf_error gdf_log_f64(gdf_column *input, gdf_column *output) {
    return MathOp<double, DeviceLog<double> >::launch(input, output);
}

// exponential functions

template<typename T>
struct DeviceSqrt {
    __device__
    T apply(T data) {
        return std::sqrt(data);
    }
};

DEF_UNARY_OP_REAL(gdf_sqrt)

gdf_error gdf_sqrt_f32(gdf_column *input, gdf_column *output) {
    return MathOp<float, DeviceSqrt<float> >::launch(input, output);
}

gdf_error gdf_sqrt_f64(gdf_column *input, gdf_column *output) {
    return MathOp<double, DeviceSqrt<double> >::launch(input, output);
}

// rounding functions

template<typename T>
struct DeviceCeil {
    __device__
    T apply(T data) {
        return std::ceil(data);
    }
};

template<typename T>
struct DeviceFloor {
    __device__
    T apply(T data) {
        return std::floor(data);
    }
};

DEF_UNARY_OP_REAL(gdf_ceil)

gdf_error gdf_ceil_f32(gdf_column *input, gdf_column *output) {
    return MathOp<float, DeviceCeil<float> >::launch(input, output);
}

gdf_error gdf_ceil_f64(gdf_column *input, gdf_column *output) {
    return MathOp<double, DeviceCeil<double> >::launch(input, output);
}

DEF_UNARY_OP_REAL(gdf_floor)

gdf_error gdf_floor_f32(gdf_column *input, gdf_column *output) {
    return MathOp<float, DeviceFloor<float> >::launch(input, output);
}

gdf_error gdf_floor_f64(gdf_column *input, gdf_column *output) {
    return MathOp<double, DeviceFloor<double> >::launch(input, output);
}


// casting

template<typename From, typename To>
struct DeviceCast {
    __device__
    To apply(From data) {
        return (To)data;
    }
};

template<typename From, typename To, int64_t units_factor>
struct UpCasting {
    __device__
    To apply(From data) {
        return (To)(data*units_factor);
    }
};

template<typename From, typename To, int64_t units_factor>
struct DownCasting {
    __device__
    To apply(From data) {
        return (To)((data-(units_factor-1)*(data<0))/units_factor); //ceiling only when data is negative
    }
};

// Castings are differentiate between physical and logical ones.
// In physical casting only change the physical representation, for example from GDF_FLOAT32 (float) to GDF_FLOAT64 (double)
// on the other hand, casting between date timestamps needs also perform some calculations according to the time unit:
// - when the source or destination datatype is GDF_DATE32, the value is multiplied or divided by the amount of timeunits by day
// - when datatypes are timestamps, the value is multiplied or divided according to the S.I. nano 10^-9, micro 10^-6, milli 10^-3
// No calculation is necessary when casting between GDF_DATE64 and GDF_TIMESTAMP (with ms as time unit), because are logically and physically the same thing

#define DEF_CAST_IMPL(VFROM, VTO, TFROM, TTO, LTFROM, LTO)                                                      \
gdf_error gdf_cast_##VFROM##_to_##VTO(gdf_column *input, gdf_column *output) {                                  \
    GDF_REQUIRE(input->dtype == LTFROM, GDF_UNSUPPORTED_DTYPE);                                                 \
                                                                                                                \
                                                                                                                \
    output->dtype = LTO;                                                                                        \
    if (input->valid && output->valid) {                                                                        \
<<<<<<< HEAD
        gdf_size_type num_chars_bitmask = get_number_of_bytes_for_valid(input->size);                               \
        thrust::copy(thrust::cuda::par(allocator).on(stream), input->valid, input->valid + num_chars_bitmask, output->valid);            \
=======
        gdf_size_type num_chars_bitmask = gdf_get_num_chars_bitmask(input->size);                               \
        thrust::copy(rmm::exec_policy(cudaStream_t{0}), input->valid, input->valid + num_chars_bitmask, output->valid);            \
>>>>>>> 3350027f
    }                                                                                                           \
                                                                                                                \
    /* Handling datetime logical castings */                                                                    \
    if( LTFROM == GDF_DATE64 && LTO == GDF_DATE32 )                                                             \
        return UnaryOp<TFROM, TTO, DownCasting<TFROM, TTO, 86400000> >::launch(input, output);                  \
    else if( LTFROM == GDF_DATE32 && LTO == GDF_DATE64 )                                                        \
        return UnaryOp<TFROM, TTO, UpCasting<TFROM, TTO, 86400000> >::launch(input, output);                    \
    else if( ( LTFROM == GDF_TIMESTAMP && input->dtype_info.time_unit == TIME_UNIT_s ) && LTO == GDF_DATE32 )   \
        return UnaryOp<TFROM, TTO, DownCasting<TFROM, TTO, 86400> >::launch(input, output);                     \
    else if( ( LTFROM == GDF_TIMESTAMP && input->dtype_info.time_unit == TIME_UNIT_ms ) && LTO == GDF_DATE32 )  \
        return UnaryOp<TFROM, TTO, DownCasting<TFROM, TTO, 86400000> >::launch(input, output);                  \
    else if( ( LTFROM == GDF_TIMESTAMP && input->dtype_info.time_unit == TIME_UNIT_us ) && LTO == GDF_DATE32 )  \
        return UnaryOp<TFROM, TTO, DownCasting<TFROM, TTO, 86400000000> >::launch(input, output);               \
    else if( ( LTFROM == GDF_TIMESTAMP && input->dtype_info.time_unit == TIME_UNIT_ns ) && LTO == GDF_DATE32 )  \
        return UnaryOp<TFROM, TTO, DownCasting<TFROM, TTO, 86400000000000> >::launch(input, output);            \
    else if( ( LTFROM == GDF_TIMESTAMP && input->dtype_info.time_unit == TIME_UNIT_s ) && LTO == GDF_DATE64 )   \
        return UnaryOp<TFROM, TTO, UpCasting<TFROM, TTO, 1000> >::launch(input, output);                        \
    else if( ( LTFROM == GDF_TIMESTAMP && input->dtype_info.time_unit == TIME_UNIT_us ) && LTO == GDF_DATE64 )  \
        return UnaryOp<TFROM, TTO, DownCasting<TFROM, TTO, 1000> >::launch(input, output);                      \
    else if( ( LTFROM == GDF_TIMESTAMP && input->dtype_info.time_unit == TIME_UNIT_ns ) && LTO == GDF_DATE64 )  \
        return UnaryOp<TFROM, TTO, DownCasting<TFROM, TTO, 1000000> >::launch(input, output);                   \
    /* Handling only physical castings */                                                                       \
    return UnaryOp<TFROM, TTO, DeviceCast<TFROM, TTO> >::launch(input, output);                                 \
}

// Castings functions where Timestamp is the destination type
#define DEF_CAST_IMPL_TS(VFROM, VTO, TFROM, TTO, LTFROM, LTO)                                           \
gdf_error gdf_cast_##VFROM##_to_##VTO(gdf_column *input, gdf_column *output, gdf_time_unit time_unit) { \
    GDF_REQUIRE(input->dtype == LTFROM, GDF_UNSUPPORTED_DTYPE);                                         \
                                                                                                        \
                                                                                                        \
    output->dtype = LTO;                                                                                \
    output->dtype_info.time_unit = time_unit;                                                           \
    if (input->valid && output->valid) {                                                                \
<<<<<<< HEAD
        gdf_size_type num_chars_bitmask = get_number_of_bytes_for_valid(input->size);                       \
        thrust::copy(thrust::cuda::par(allocator).on(stream), input->valid, input->valid + num_chars_bitmask, output->valid);    \
=======
        gdf_size_type num_chars_bitmask = gdf_get_num_chars_bitmask(input->size);                       \
        thrust::copy(rmm::exec_policy(cudaStream_t{0}), input->valid, input->valid + num_chars_bitmask, output->valid);    \
>>>>>>> 3350027f
    }                                                                                                   \
                                                                                                        \
    /* Handling datetime logical castings */                                                            \
    if( LTFROM == GDF_DATE32 && ( LTO == GDF_TIMESTAMP && time_unit == TIME_UNIT_s ) )                  \
        return UnaryOp<TFROM, TTO, UpCasting<TFROM, TTO, 86400> >::launch(input, output);               \
    else if( LTFROM == GDF_DATE32 && ( LTO == GDF_TIMESTAMP && time_unit == TIME_UNIT_ms ) )            \
        return UnaryOp<TFROM, TTO, UpCasting<TFROM, TTO, 86400000> >::launch(input, output);            \
    else if( LTFROM == GDF_DATE32 && ( LTO == GDF_TIMESTAMP && time_unit == TIME_UNIT_us ) )            \
        return UnaryOp<TFROM, TTO, UpCasting<TFROM, TTO, 86400000000> >::launch(input, output);         \
    else if( LTFROM == GDF_DATE32 && ( LTO == GDF_TIMESTAMP && time_unit == TIME_UNIT_ns ) )            \
        return UnaryOp<TFROM, TTO, UpCasting<TFROM, TTO, 86400000000000> >::launch(input, output);      \
    else if( LTFROM == GDF_DATE64 && LTO == GDF_TIMESTAMP && time_unit == TIME_UNIT_us)                 \
        return UnaryOp<TFROM, TTO, UpCasting<TFROM, TTO, 1000> >::launch(input, output);                \
    else if( LTFROM == GDF_DATE64 && LTO == GDF_TIMESTAMP && time_unit == TIME_UNIT_s)                  \
        return UnaryOp<TFROM, TTO, DownCasting<TFROM, TTO, 1000> >::launch(input, output);              \
    else if( LTFROM == GDF_DATE64 && LTO == GDF_TIMESTAMP && time_unit == TIME_UNIT_ns)                 \
        return UnaryOp<TFROM, TTO, UpCasting<TFROM, TTO, 1000000> >::launch(input, output);             \
    else if( LTFROM == GDF_TIMESTAMP && LTO == GDF_TIMESTAMP )                                          \
    {                                                                                                   \
        if( input->dtype_info.time_unit == TIME_UNIT_s && time_unit == TIME_UNIT_ms )                   \
            return UnaryOp<TFROM, TTO, UpCasting<TFROM, TTO, 1000> >::launch(input, output);            \
        else if( input->dtype_info.time_unit == TIME_UNIT_ms && time_unit == TIME_UNIT_s )              \
            return UnaryOp<TFROM, TTO, DownCasting<TFROM, TTO, 1000> >::launch(input, output);          \
        else if( input->dtype_info.time_unit == TIME_UNIT_s && time_unit == TIME_UNIT_us )              \
            return UnaryOp<TFROM, TTO, UpCasting<TFROM, TTO, 1000000> >::launch(input, output);         \
        else if( input->dtype_info.time_unit == TIME_UNIT_us && time_unit == TIME_UNIT_s )              \
            return UnaryOp<TFROM, TTO, DownCasting<TFROM, TTO, 1000000> >::launch(input, output);       \
        else if( input->dtype_info.time_unit == TIME_UNIT_s && time_unit == TIME_UNIT_ns )              \
            return UnaryOp<TFROM, TTO, UpCasting<TFROM, TTO, 1000000000> >::launch(input, output);      \
        else if( input->dtype_info.time_unit == TIME_UNIT_ns && time_unit == TIME_UNIT_s )              \
            return UnaryOp<TFROM, TTO, DownCasting<TFROM, TTO, 1000000000> >::launch(input, output);    \
        else if( input->dtype_info.time_unit == TIME_UNIT_us && time_unit == TIME_UNIT_ns )             \
            return UnaryOp<TFROM, TTO, UpCasting<TFROM, TTO, 1000> >::launch(input, output);            \
        else if( input->dtype_info.time_unit == TIME_UNIT_ns && time_unit == TIME_UNIT_us )             \
            return UnaryOp<TFROM, TTO, DownCasting<TFROM, TTO, 1000> >::launch(input, output);          \
        else if( input->dtype_info.time_unit == TIME_UNIT_ms && time_unit == TIME_UNIT_ns )             \
            return UnaryOp<TFROM, TTO, UpCasting<TFROM, TTO, 1000000> >::launch(input, output);         \
        else if( input->dtype_info.time_unit == TIME_UNIT_ns && time_unit == TIME_UNIT_ms )             \
            return UnaryOp<TFROM, TTO, DownCasting<TFROM, TTO, 1000000> >::launch(input, output);       \
        else if( input->dtype_info.time_unit == TIME_UNIT_us && time_unit == TIME_UNIT_ms )             \
            return UnaryOp<TFROM, TTO, DownCasting<TFROM, TTO, 1000> >::launch(input, output);          \
        else if( input->dtype_info.time_unit == TIME_UNIT_ms && time_unit == TIME_UNIT_us )             \
            return UnaryOp<TFROM, TTO, UpCasting<TFROM, TTO, 1000> >::launch(input, output);            \
    }                                                                                                   \
    /* Handling only physical castings */                                                               \
    return UnaryOp<TFROM, TTO, DeviceCast<TFROM, TTO> >::launch(input, output);                         \
}

#define DEF_CAST_IMPL_TEMPLATE(ABREV, PHYSICAL_TYPE, LOGICAL_TYPE)                    \
DEF_CAST_OP(ABREV)                                                                    \
DEF_CAST_IMPL(i8,        ABREV,  int8_t, PHYSICAL_TYPE, GDF_INT8,       LOGICAL_TYPE) \
DEF_CAST_IMPL(i32,       ABREV, int32_t, PHYSICAL_TYPE, GDF_INT32,      LOGICAL_TYPE) \
DEF_CAST_IMPL(i64,       ABREV, int64_t, PHYSICAL_TYPE, GDF_INT64,      LOGICAL_TYPE) \
DEF_CAST_IMPL(f32,       ABREV,   float, PHYSICAL_TYPE, GDF_FLOAT32,    LOGICAL_TYPE) \
DEF_CAST_IMPL(f64,       ABREV,  double, PHYSICAL_TYPE, GDF_FLOAT64,    LOGICAL_TYPE) \
DEF_CAST_IMPL(date32,    ABREV, int32_t, PHYSICAL_TYPE, GDF_DATE32,     LOGICAL_TYPE) \
DEF_CAST_IMPL(date64,    ABREV, int64_t, PHYSICAL_TYPE, GDF_DATE64,     LOGICAL_TYPE) \
DEF_CAST_IMPL(timestamp, ABREV, int64_t, PHYSICAL_TYPE, GDF_TIMESTAMP,  LOGICAL_TYPE)

#define DEF_CAST_IMPL_TEMPLATE_TS(ABREV, PHYSICAL_TYPE, LOGICAL_TYPE)                    \
DEF_CAST_OP_TS(ABREV)                                                                    \
DEF_CAST_IMPL_TS(i8,        ABREV,  int8_t, PHYSICAL_TYPE, GDF_INT8,       LOGICAL_TYPE) \
DEF_CAST_IMPL_TS(i32,       ABREV, int32_t, PHYSICAL_TYPE, GDF_INT32,      LOGICAL_TYPE) \
DEF_CAST_IMPL_TS(i64,       ABREV, int64_t, PHYSICAL_TYPE, GDF_INT64,      LOGICAL_TYPE) \
DEF_CAST_IMPL_TS(f32,       ABREV,   float, PHYSICAL_TYPE, GDF_FLOAT32,    LOGICAL_TYPE) \
DEF_CAST_IMPL_TS(f64,       ABREV,  double, PHYSICAL_TYPE, GDF_FLOAT64,    LOGICAL_TYPE) \
DEF_CAST_IMPL_TS(date32,    ABREV, int32_t, PHYSICAL_TYPE, GDF_DATE32,     LOGICAL_TYPE) \
DEF_CAST_IMPL_TS(date64,    ABREV, int64_t, PHYSICAL_TYPE, GDF_DATE64,     LOGICAL_TYPE) \
DEF_CAST_IMPL_TS(timestamp, ABREV, int64_t, PHYSICAL_TYPE, GDF_TIMESTAMP,  LOGICAL_TYPE)

DEF_CAST_IMPL_TEMPLATE(f32, float, GDF_FLOAT32)
DEF_CAST_IMPL_TEMPLATE(f64, double, GDF_FLOAT64)
DEF_CAST_IMPL_TEMPLATE(i8, int8_t, GDF_INT8)
DEF_CAST_IMPL_TEMPLATE(i32, int32_t, GDF_INT32)
DEF_CAST_IMPL_TEMPLATE(i64, int64_t, GDF_INT64)
DEF_CAST_IMPL_TEMPLATE(date32, int32_t, GDF_DATE32)
DEF_CAST_IMPL_TEMPLATE(date64, int64_t, GDF_DATE64)
DEF_CAST_IMPL_TEMPLATE_TS(timestamp, int64_t, GDF_TIMESTAMP)<|MERGE_RESOLUTION|>--- conflicted
+++ resolved
@@ -375,13 +375,8 @@
                                                                                                                 \
     output->dtype = LTO;                                                                                        \
     if (input->valid && output->valid) {                                                                        \
-<<<<<<< HEAD
         gdf_size_type num_chars_bitmask = get_number_of_bytes_for_valid(input->size);                               \
-        thrust::copy(thrust::cuda::par(allocator).on(stream), input->valid, input->valid + num_chars_bitmask, output->valid);            \
-=======
-        gdf_size_type num_chars_bitmask = gdf_get_num_chars_bitmask(input->size);                               \
         thrust::copy(rmm::exec_policy(cudaStream_t{0}), input->valid, input->valid + num_chars_bitmask, output->valid);            \
->>>>>>> 3350027f
     }                                                                                                           \
                                                                                                                 \
     /* Handling datetime logical castings */                                                                    \
@@ -416,13 +411,8 @@
     output->dtype = LTO;                                                                                \
     output->dtype_info.time_unit = time_unit;                                                           \
     if (input->valid && output->valid) {                                                                \
-<<<<<<< HEAD
         gdf_size_type num_chars_bitmask = get_number_of_bytes_for_valid(input->size);                       \
-        thrust::copy(thrust::cuda::par(allocator).on(stream), input->valid, input->valid + num_chars_bitmask, output->valid);    \
-=======
-        gdf_size_type num_chars_bitmask = gdf_get_num_chars_bitmask(input->size);                       \
         thrust::copy(rmm::exec_policy(cudaStream_t{0}), input->valid, input->valid + num_chars_bitmask, output->valid);    \
->>>>>>> 3350027f
     }                                                                                                   \
                                                                                                         \
     /* Handling datetime logical castings */                                                            \
