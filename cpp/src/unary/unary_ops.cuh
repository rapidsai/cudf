--- conflicted
+++ resolved
@@ -31,15 +31,9 @@
 template <typename T, typename Tout, typename F>
 struct launcher {
   static std::unique_ptr<cudf::column> launch(cudf::column_view const& input,
-<<<<<<< HEAD
-                                              cudf::unary_op op,
+                                              cudf::unary_operator op,
                                               rmm::cuda_stream_view stream,
                                               rmm::mr::device_memory_resource* mr)
-=======
-                                              cudf::unary_operator op,
-                                              rmm::mr::device_memory_resource* mr,
-                                              cudaStream_t stream = 0)
->>>>>>> 99cee1c2
   {
     std::unique_ptr<cudf::column> output = [&] {
       if (op == cudf::unary_operator::NOT) {
