--- conflicted
+++ resolved
@@ -45,26 +45,15 @@
 // Multimap type used for mixed joins. TODO: This is a temporary alias used
 // until the mixed joins are converted to using CGs properly. Right now it's
 // using a cooperative group of size 1.
-<<<<<<< HEAD
 using mixed_multimap_type =
   cuco::static_multimap<hash_value_type,
                         size_type,
                         cuda::thread_scope_device,
-                        hash_table_allocator_type,
+                        cudf::detail::cuco_allocator,
                         cuco::legacy::double_hashing<1, hash_type, hash_type>>;
 
 using semi_map_type = cuco::legacy::
-  static_map<hash_value_type, size_type, cuda::thread_scope_device, hash_table_allocator_type>;
-=======
-using mixed_multimap_type = cuco::static_multimap<hash_value_type,
-                                                  size_type,
-                                                  cuda::thread_scope_device,
-                                                  cudf::detail::cuco_allocator,
-                                                  cuco::double_hashing<1, hash_type, hash_type>>;
-
-using semi_map_type = cuco::
   static_map<hash_value_type, size_type, cuda::thread_scope_device, cudf::detail::cuco_allocator>;
->>>>>>> 57bbe94e
 
 using row_hash_legacy =
   cudf::row_hasher<cudf::hashing::detail::default_hash, cudf::nullate::DYNAMIC>;
