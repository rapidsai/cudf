/*
 * Copyright (c) 2019-2025, NVIDIA CORPORATION.
 *
 * Licensed under the Apache License, Version 2.0 (the "License");
 * you may not use this file except in compliance with the License.
 * You may obtain a copy of the License at
 *
 *     http://www.apache.org/licenses/LICENSE-2.0
 *
 * Unless required by applicable law or agreed to in writing, software
 * distributed under the License is distributed on an "AS IS" BASIS,
 * WITHOUT WARRANTIES OR CONDITIONS OF ANY KIND, either express or implied.
 * See the License for the specific language governing permissions and
 * limitations under the License.
 */
#pragma once

#include <cudf/detail/cuco_helpers.hpp>
#include <cudf/detail/join/join.hpp>
#include <cudf/hashing.hpp>
#include <cudf/table/table_view.hpp>

#include <cuco/static_multimap.cuh>
#include <cuda/atomic>

namespace cudf::detail {

constexpr int DEFAULT_JOIN_BLOCK_SIZE = 128;

using pair_type = cuco::pair<hash_value_type, size_type>;

using hash_type = cuco::murmurhash3_32<hash_value_type>;

<<<<<<< HEAD
using multimap_type = cudf::hash_join::impl_type::hash_table_t;

=======
>>>>>>> 77e14c88
// Multimap type used for mixed joins. TODO: This is a temporary alias used
// until the mixed joins are converted to using CGs properly. Right now it's
// using a cooperative group of size 1.
using mixed_multimap_type =
  cuco::static_multimap<hash_value_type,
                        size_type,
                        cuda::thread_scope_device,
                        cudf::detail::cuco_allocator<char>,
                        cuco::legacy::double_hashing<1, hash_type, hash_type>>;

bool is_trivial_join(table_view const& left, table_view const& right, join_kind join_type);
}  // namespace cudf::detail<|MERGE_RESOLUTION|>--- conflicted
+++ resolved
@@ -31,11 +31,8 @@
 
 using hash_type = cuco::murmurhash3_32<hash_value_type>;
 
-<<<<<<< HEAD
 using multimap_type = cudf::hash_join::impl_type::hash_table_t;
 
-=======
->>>>>>> 77e14c88
 // Multimap type used for mixed joins. TODO: This is a temporary alias used
 // until the mixed joins are converted to using CGs properly. Right now it's
 // using a cooperative group of size 1.
