--- conflicted
+++ resolved
@@ -78,13 +78,8 @@
   auto const left  = scatter_columns(matched.second.front(), left_on, left_input);
   auto const right = scatter_columns(matched.second.back(), right_on, right_input);
 
-<<<<<<< HEAD
-  auto join_indices =
-    detail::inner_join(left.select(left_on), right.select(right_on), compare_nulls, stream, mr);
-=======
   auto const [left_join_indices, right_join_indices] = cudf::detail::inner_join(
     left.select(left_on), right.select(right_on), compare_nulls, stream, mr);
->>>>>>> c1638869
   std::unique_ptr<table> left_result  = detail::gather(left,
                                                       left_join_indices->begin(),
                                                       left_join_indices->end(),
@@ -140,22 +135,11 @@
   table_view const left  = scatter_columns(matched.second.front(), left_on, left_input);
   table_view const right = scatter_columns(matched.second.back(), right_on, right_input);
 
-<<<<<<< HEAD
-  auto join_indices =
-    detail::left_join(left.select(left_on), right.select(right_on), compare_nulls, stream, mr);
-
-  if ((left_on.empty() || right_on.empty()) ||
-      is_trivial_join(left, right, cudf::detail::join_kind::LEFT_JOIN)) {
-    auto probe_build_pair = get_empty_joined_table(left, right);
-    return cudf::detail::combine_table_pair(std::move(probe_build_pair.first),
-                                            std::move(probe_build_pair.second));
-=======
   if ((left_on.empty() or right_on.empty()) or
       cudf::detail::is_trivial_join(left, right, cudf::detail::join_kind::LEFT_JOIN)) {
     auto [left_empty_table, right_empty_table] = get_empty_joined_table(left, right);
     return cudf::detail::combine_table_pair(std::move(left_empty_table),
                                             std::move(right_empty_table));
->>>>>>> c1638869
   }
 
   auto const [left_join_indices, right_join_indices] = cudf::detail::left_join(
@@ -215,22 +199,11 @@
   table_view const left  = scatter_columns(matched.second.front(), left_on, left_input);
   table_view const right = scatter_columns(matched.second.back(), right_on, right_input);
 
-<<<<<<< HEAD
-  auto join_indices =
-    detail::full_join(left.select(left_on), right.select(right_on), compare_nulls, stream, mr);
-
-  if ((left_on.empty() || right_on.empty()) ||
-      is_trivial_join(left, right, cudf::detail::join_kind::FULL_JOIN)) {
-    auto probe_build_pair = get_empty_joined_table(left, right);
-    return cudf::detail::combine_table_pair(std::move(probe_build_pair.first),
-                                            std::move(probe_build_pair.second));
-=======
   if ((left_on.empty() or right_on.empty()) or
       cudf::detail::is_trivial_join(left, right, cudf::detail::join_kind::FULL_JOIN)) {
     auto [left_empty_table, right_empty_table] = get_empty_joined_table(left, right);
     return cudf::detail::combine_table_pair(std::move(left_empty_table),
                                             std::move(right_empty_table));
->>>>>>> c1638869
   }
 
   auto const [left_join_indices, right_join_indices] = cudf::detail::full_join(
