--- conflicted
+++ resolved
@@ -148,16 +148,9 @@
 /**
  * @brief Builds the hash table based on the given `build_table`.
  *
+ * @tparam MultimapType The type of the hash table
+ *
  * @param build Table of columns used to build join hash.
-<<<<<<< HEAD
- * @param compare_nulls Controls whether null join-key values should match or not.
- * @param stream CUDA stream used for device memory operations and kernel launches.
- *
- */
-cudf::detail::multimap_type build_join_hash_table(cudf::table_view const& build,
-                                                  null_equality compare_nulls,
-                                                  rmm::cuda_stream_view stream)
-=======
  * @param hash_table Build hash table.
  * @param nulls_equal Flag to denote nulls are equal or not.
  * @param stream CUDA stream used for device memory operations and kernel launches.
@@ -168,7 +161,6 @@
                            MultimapType& hash_table,
                            null_equality const nulls_equal,
                            rmm::cuda_stream_view stream)
->>>>>>> 8cc84c69
 {
   auto build_table_ptr            = cudf::table_device_view::create(build, stream);
   auto const build_table_num_rows = build.num_rows();
@@ -176,42 +168,21 @@
   CUDF_EXPECTS(0 != build_table_ptr->num_columns(), "Selected build dataset is empty");
   CUDF_EXPECTS(0 != build_table_num_rows, "Build side table has no rows");
 
-  cudf::detail::multimap_type hash_table{
-    compute_hash_table_size(build_table_num_rows),
-    std::numeric_limits<hash_value_type>::max(),
-    cudf::detail::JoinNoneValue,
-    stream.value(),
-    detail::hash_table_allocator_type{default_allocator<char>{}, stream}};
-
   row_hash hash_build{nullate::DYNAMIC{cudf::has_nulls(build)}, *build_table_ptr};
   make_pair_function pair_func{hash_build, hash_table.get_empty_key_sentinel()};
 
   auto iter = cudf::detail::make_counting_transform_iterator(0, pair_func);
 
-<<<<<<< HEAD
-  if ((compare_nulls == null_equality::EQUAL) or (not nullable(build))) {
-=======
-  size_type const build_table_num_rows{build_table_ptr->num_rows()};
   if (nulls_equal == cudf::null_equality::EQUAL or (not nullable(build))) {
->>>>>>> 8cc84c69
     hash_table.insert(iter, iter + build_table_num_rows, stream.value());
   } else {
     thrust::counting_iterator<size_type> stencil(0);
-    auto const [row_bitmask, count] = cudf::detail::bitmask_and(build, stream);
+    auto const row_bitmask = cudf::detail::bitmask_and(build, stream).first;
     row_is_valid pred{static_cast<bitmask_type const*>(row_bitmask.data())};
-
-    // resize the hash table
-    hash_table = std::move(cudf::detail::multimap_type{
-      compute_hash_table_size(build_table_num_rows - count),
-      std::numeric_limits<hash_value_type>::max(),
-      cudf::detail::JoinNoneValue,
-      stream.value(),
-      detail::hash_table_allocator_type{default_allocator<char>{}, stream}});
 
     // insert valid rows
     hash_table.insert_if(iter, iter + build_table_num_rows, stencil, pred, stream.value());
   }
-  return hash_table;
 }
 }  // namespace detail
 
