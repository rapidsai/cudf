/*
 * Copyright (c) 2020-2021, NVIDIA CORPORATION.
 *
 * Licensed under the Apache License, Version 2.0 (the "License");
 * you may not use this file except in compliance with the License.
 * You may obtain a copy of the License at
 *
 *     http://www.apache.org/licenses/LICENSE-2.0
 *
 * Unless required by applicable law or agreed to in writing, software
 * distributed under the License is distributed on an "AS IS" BASIS,
 * WITHOUT WARRANTIES OR CONDITIONS OF ANY KIND, either express or implied.
 * See the License for the specific language governing permissions and
 * limitations under the License.
 */

#include <join/join_common_utils.cuh>
#include <join/join_common_utils.hpp>

#include <cudf/column/column_factories.hpp>
#include <cudf/detail/gather.hpp>
#include <cudf/detail/iterator.cuh>
#include <cudf/detail/null_mask.hpp>
#include <cudf/detail/nvtx/ranges.hpp>
#include <cudf/detail/structs/utilities.hpp>
#include <cudf/dictionary/detail/update_keys.hpp>
#include <cudf/join.hpp>
#include <cudf/table/table.hpp>
#include <cudf/utilities/error.hpp>

#include <rmm/cuda_stream_view.hpp>
#include <rmm/device_uvector.hpp>
#include <rmm/exec_policy.hpp>

#include <thrust/copy.h>
#include <thrust/distance.h>
#include <thrust/sequence.h>
#include <thrust/tuple.h>

#include <cuco/static_map.cuh>

namespace cudf {
namespace detail {

namespace {
/**
 * @brief Device functor to create a pair of hash value and index for a given row.
 */
struct make_pair_function {
  __device__ __forceinline__ cudf::detail::pair_type operator()(size_type i) const noexcept
  {
    // The value is irrelevant since we only ever use the hash map to check for
    // membership of a particular row index.
    return cuco::make_pair<hash_value_type, size_type>(i, 0);
  }
};

}  // namespace

std::unique_ptr<rmm::device_uvector<cudf::size_type>> left_semi_anti_join(
  join_kind const kind,
  cudf::table_view const& left_keys,
  cudf::table_view const& right_keys,
  null_equality compare_nulls,
  rmm::cuda_stream_view stream,
  rmm::mr::device_memory_resource* mr = rmm::mr::get_current_device_resource())
{
  CUDF_EXPECTS(0 != left_keys.num_columns(), "Left table is empty");
  CUDF_EXPECTS(0 != right_keys.num_columns(), "Right table is empty");

  if (is_trivial_join(left_keys, right_keys, kind)) {
    return std::make_unique<rmm::device_uvector<cudf::size_type>>(0, stream, mr);
  }
  if ((join_kind::LEFT_ANTI_JOIN == kind) && (0 == right_keys.num_rows())) {
    auto result =
      std::make_unique<rmm::device_uvector<cudf::size_type>>(left_keys.num_rows(), stream, mr);
    thrust::sequence(rmm::exec_policy(stream), result->begin(), result->end());
    return result;
  }

  auto const left_num_rows  = left_keys.num_rows();
  auto const right_num_rows = right_keys.num_rows();

  // flatten structs for the right and left and use that for the hash table
  auto right_flattened_tables = structs::detail::flatten_nested_columns(
    right_keys, {}, {}, structs::detail::column_nullability::FORCE);
  auto left_flattened_tables = structs::detail::flatten_nested_columns(
    left_keys, {}, {}, structs::detail::column_nullability::FORCE);

  auto right_flattened_keys = right_flattened_tables.flattened_columns();
  auto left_flattened_keys  = left_flattened_tables.flattened_columns();

  // Create hash table.
  auto hash_table = cuco::
    static_map<hash_value_type, size_type, cuda::thread_scope_device, default_allocator<char>>{
      compute_hash_table_size(right_num_rows),
      std::numeric_limits<hash_value_type>::max(),
      cudf::detail::JoinNoneValue,
    };

  // Create hash table containing all keys found in right table
<<<<<<< HEAD
  auto right_rows_d = table_device_view::create(right_flattened_keys, stream);
  row_hash const hash_build{*right_rows_d};
  row_equality equality_build{*right_rows_d, *right_rows_d, compare_nulls == null_equality::EQUAL};
  make_pair_function pair_func_build{};

  auto iter = cudf::detail::make_counting_transform_iterator(0, pair_func_build);

=======
  auto right_rows_d            = table_device_view::create(right_flattened_keys, stream);
  size_t const hash_table_size = compute_hash_table_size(right_num_rows);
  row_hash hash_build{cudf::nullate::YES{}, *right_rows_d};
  row_equality equality_build{cudf::nullate::YES{}, *right_rows_d, *right_rows_d, compare_nulls};

  // Going to join it with left table
  auto left_rows_d = table_device_view::create(left_flattened_keys, stream);
  row_hash hash_probe{cudf::nullate::YES{}, *left_rows_d};
  row_equality equality_probe{cudf::nullate::YES{}, *left_rows_d, *right_rows_d, compare_nulls};

  auto hash_table_ptr = hash_table_type::create(hash_table_size,
                                                stream,
                                                std::numeric_limits<bool>::max(),
                                                std::numeric_limits<cudf::size_type>::max(),
                                                hash_build,
                                                equality_build);
  auto hash_table     = *hash_table_ptr;

  // if compare_nulls == UNEQUAL, we can simply ignore any rows that
  // contain a NULL in any column as they will never compare to equal.
  auto const row_bitmask = (compare_nulls == null_equality::EQUAL)
                             ? rmm::device_buffer{}
                             : cudf::detail::bitmask_and(right_flattened_keys, stream).first;
>>>>>>> b8f812aa
  // skip rows that are null here.
  if ((compare_nulls == null_equality::EQUAL) or (not nullable(right_keys))) {
    // TODO: Need to enable a stream argument in cuco, see
    // https://github.com/NVIDIA/cuCollections/pull/113
    hash_table.insert(iter, iter + right_num_rows, hash_build, equality_build);
    // hash_table.insert(iter, iter + right_num_rows, hash_build, equality_build, stream.value());
  } else {
    thrust::counting_iterator<size_type> stencil(0);
    auto const [row_bitmask, _] = cudf::detail::bitmask_and(right_flattened_keys, stream);
    row_is_valid pred{static_cast<bitmask_type const*>(row_bitmask.data())};

    // insert valid rows
    hash_table.insert_if(
      iter, iter + right_num_rows, stencil, pred, hash_build, equality_build, stream.value());
  }

  // Now we have a hash table, we need to iterate over the rows of the left table
  // and check to see if they are contained in the hash table
  auto left_rows_d = table_device_view::create(left_flattened_keys, stream);
  row_hash hash_probe{*left_rows_d};
  // Note: This equality comparator violates symmetry of equality and is
  // therefore relying on the implementation detail of the order in which its
  // operator is invoked. If cuco makes no promises about the order of
  // invocation this seems a bit unsafe.
  row_equality equality_probe{*right_rows_d, *left_rows_d, compare_nulls == null_equality::EQUAL};

  // For semi join we want contains to be true, for anti join we want contains to be false
  bool const join_type_boolean = (kind == join_kind::LEFT_SEMI_JOIN);

  auto hash_table_view = hash_table.get_device_view();

  auto gather_map =
    std::make_unique<rmm::device_uvector<cudf::size_type>>(left_num_rows, stream, mr);

  // gather_map_end will be the end of valid data in gather_map
  auto gather_map_end = thrust::copy_if(
    rmm::exec_policy(stream),
    thrust::make_counting_iterator(0),
    thrust::make_counting_iterator(left_num_rows),
    gather_map->begin(),
    [hash_table_view, join_type_boolean, hash_probe, equality_probe] __device__(
      size_type const idx) {
      // Look up this row. The hash function used here needs to map a (left) row index to the hash
      // of the row, so it's a row hash. The equality check needs to verify
      return hash_table_view.contains(idx, hash_probe, equality_probe) == join_type_boolean;
    });

  auto join_size = thrust::distance(gather_map->begin(), gather_map_end);
  gather_map->resize(join_size, stream);
  return gather_map;
}

/**
 * @brief  Performs a left semi or anti join on the specified columns of two
 * tables (left, right)
 *
 * The semi and anti joins only return data from the left table. A left semi join
 * returns rows that exist in the right table, a left anti join returns rows
 * that do not exist in the right table.
 *
 * The basic approach is to create a hash table containing the contents of the right
 * table and then select only rows that exist (or don't exist) to be included in
 * the return set.
 *
 * @throws cudf::logic_error if number of columns in either `left` or `right` table is 0
 * @throws cudf::logic_error if number of returned columns is 0
 * @throws cudf::logic_error if number of elements in `right_on` and `left_on` are not equal
 *
 * @param kind          Indicates whether to do LEFT_SEMI_JOIN or LEFT_ANTI_JOIN
 * @param left          The left table
 * @param right         The right table
 * @param left_on       The column indices from `left` to join on.
 *                      The column from `left` indicated by `left_on[i]`
 *                      will be compared against the column from `right`
 *                      indicated by `right_on[i]`.
 * @param right_on      The column indices from `right` to join on.
 *                      The column from `right` indicated by `right_on[i]`
 *                      will be compared against the column from `left`
 *                      indicated by `left_on[i]`.
 * @param compare_nulls Controls whether null join-key values should match or not.
 * @param stream        CUDA stream used for device memory operations and kernel launches.
 * @param mr            Device memory resource to used to allocate the returned table
 *
 * @returns             Result of joining `left` and `right` tables on the columns
 *                      specified by `left_on` and `right_on`.
 */
std::unique_ptr<cudf::table> left_semi_anti_join(
  join_kind const kind,
  cudf::table_view const& left,
  cudf::table_view const& right,
  std::vector<cudf::size_type> const& left_on,
  std::vector<cudf::size_type> const& right_on,
  null_equality compare_nulls,
  rmm::cuda_stream_view stream,
  rmm::mr::device_memory_resource* mr = rmm::mr::get_current_device_resource())
{
  CUDF_EXPECTS(left_on.size() == right_on.size(), "Mismatch in number of columns to be joined on");

  if ((left_on.empty() || right_on.empty()) || is_trivial_join(left, right, kind)) {
    return empty_like(left);
  }

  if ((join_kind::LEFT_ANTI_JOIN == kind) && (0 == right.num_rows())) {
    // Everything matches, just copy the proper columns from the left table
    return std::make_unique<table>(left, stream, mr);
  }

  // Make sure any dictionary columns have matched key sets.
  // This will return any new dictionary columns created as well as updated table_views.
  auto matched = cudf::dictionary::detail::match_dictionaries(
    {left.select(left_on), right.select(right_on)},
    stream,
    rmm::mr::get_current_device_resource());  // temporary objects returned

  auto const left_selected  = matched.second.front();
  auto const right_selected = matched.second.back();

  auto gather_vector =
    left_semi_anti_join(kind, left_selected, right_selected, compare_nulls, stream);

  // wrapping the device vector with a column view allows calling the non-iterator
  // version of detail::gather, improving compile time by 10% and reducing the
  // object file size by 2.2x without affecting performance
  auto gather_map = column_view(data_type{type_id::INT32},
                                static_cast<size_type>(gather_vector->size()),
                                gather_vector->data(),
                                nullptr,
                                0);

  auto const left_updated = scatter_columns(left_selected, left_on, left);
  return cudf::detail::gather(left_updated,
                              gather_map,
                              out_of_bounds_policy::DONT_CHECK,
                              negative_index_policy::NOT_ALLOWED,
                              stream,
                              mr);
}

}  // namespace detail

std::unique_ptr<cudf::table> left_semi_join(cudf::table_view const& left,
                                            cudf::table_view const& right,
                                            std::vector<cudf::size_type> const& left_on,
                                            std::vector<cudf::size_type> const& right_on,
                                            null_equality compare_nulls,
                                            rmm::mr::device_memory_resource* mr)
{
  CUDF_FUNC_RANGE();
  return detail::left_semi_anti_join(detail::join_kind::LEFT_SEMI_JOIN,
                                     left,
                                     right,
                                     left_on,
                                     right_on,
                                     compare_nulls,
                                     rmm::cuda_stream_default,
                                     mr);
}

std::unique_ptr<rmm::device_uvector<cudf::size_type>> left_semi_join(
  cudf::table_view const& left,
  cudf::table_view const& right,
  null_equality compare_nulls,
  rmm::mr::device_memory_resource* mr)
{
  CUDF_FUNC_RANGE();
  return detail::left_semi_anti_join(
    detail::join_kind::LEFT_SEMI_JOIN, left, right, compare_nulls, rmm::cuda_stream_default, mr);
}

std::unique_ptr<cudf::table> left_anti_join(cudf::table_view const& left,
                                            cudf::table_view const& right,
                                            std::vector<cudf::size_type> const& left_on,
                                            std::vector<cudf::size_type> const& right_on,
                                            null_equality compare_nulls,
                                            rmm::mr::device_memory_resource* mr)
{
  CUDF_FUNC_RANGE();
  return detail::left_semi_anti_join(detail::join_kind::LEFT_ANTI_JOIN,
                                     left,
                                     right,
                                     left_on,
                                     right_on,
                                     compare_nulls,
                                     rmm::cuda_stream_default,
                                     mr);
}

std::unique_ptr<rmm::device_uvector<cudf::size_type>> left_anti_join(
  cudf::table_view const& left,
  cudf::table_view const& right,
  null_equality compare_nulls,
  rmm::mr::device_memory_resource* mr)
{
  CUDF_FUNC_RANGE();
  return detail::left_semi_anti_join(
    detail::join_kind::LEFT_ANTI_JOIN, left, right, compare_nulls, rmm::cuda_stream_default, mr);
}

}  // namespace cudf<|MERGE_RESOLUTION|>--- conflicted
+++ resolved
@@ -99,39 +99,13 @@
     };
 
   // Create hash table containing all keys found in right table
-<<<<<<< HEAD
   auto right_rows_d = table_device_view::create(right_flattened_keys, stream);
-  row_hash const hash_build{*right_rows_d};
-  row_equality equality_build{*right_rows_d, *right_rows_d, compare_nulls == null_equality::EQUAL};
+  row_hash const hash_build{cudf::nullate::YES{}, *right_rows_d};
+  row_equality equality_build{cudf::nullate::YES{}, *right_rows_d, *right_rows_d, compare_nulls};
   make_pair_function pair_func_build{};
 
   auto iter = cudf::detail::make_counting_transform_iterator(0, pair_func_build);
 
-=======
-  auto right_rows_d            = table_device_view::create(right_flattened_keys, stream);
-  size_t const hash_table_size = compute_hash_table_size(right_num_rows);
-  row_hash hash_build{cudf::nullate::YES{}, *right_rows_d};
-  row_equality equality_build{cudf::nullate::YES{}, *right_rows_d, *right_rows_d, compare_nulls};
-
-  // Going to join it with left table
-  auto left_rows_d = table_device_view::create(left_flattened_keys, stream);
-  row_hash hash_probe{cudf::nullate::YES{}, *left_rows_d};
-  row_equality equality_probe{cudf::nullate::YES{}, *left_rows_d, *right_rows_d, compare_nulls};
-
-  auto hash_table_ptr = hash_table_type::create(hash_table_size,
-                                                stream,
-                                                std::numeric_limits<bool>::max(),
-                                                std::numeric_limits<cudf::size_type>::max(),
-                                                hash_build,
-                                                equality_build);
-  auto hash_table     = *hash_table_ptr;
-
-  // if compare_nulls == UNEQUAL, we can simply ignore any rows that
-  // contain a NULL in any column as they will never compare to equal.
-  auto const row_bitmask = (compare_nulls == null_equality::EQUAL)
-                             ? rmm::device_buffer{}
-                             : cudf::detail::bitmask_and(right_flattened_keys, stream).first;
->>>>>>> b8f812aa
   // skip rows that are null here.
   if ((compare_nulls == null_equality::EQUAL) or (not nullable(right_keys))) {
     // TODO: Need to enable a stream argument in cuco, see
@@ -151,12 +125,12 @@
   // Now we have a hash table, we need to iterate over the rows of the left table
   // and check to see if they are contained in the hash table
   auto left_rows_d = table_device_view::create(left_flattened_keys, stream);
-  row_hash hash_probe{*left_rows_d};
+  row_hash hash_probe{cudf::nullate::YES{}, *left_rows_d};
   // Note: This equality comparator violates symmetry of equality and is
   // therefore relying on the implementation detail of the order in which its
   // operator is invoked. If cuco makes no promises about the order of
   // invocation this seems a bit unsafe.
-  row_equality equality_probe{*right_rows_d, *left_rows_d, compare_nulls == null_equality::EQUAL};
+  row_equality equality_probe{cudf::nullate::YES{}, *right_rows_d, *left_rows_d, compare_nulls};
 
   // For semi join we want contains to be true, for anti join we want contains to be false
   bool const join_type_boolean = (kind == join_kind::LEFT_SEMI_JOIN);
