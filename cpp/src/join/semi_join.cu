--- conflicted
+++ resolved
@@ -60,45 +60,18 @@
     return result;
   }
 
-<<<<<<< HEAD
-  auto const flagged = [&] {
-    auto contained = contains(right_keys,
-                              left_keys,
-                              compare_nulls,
-                              nan_equality::ALL_EQUAL,
-                              stream,
-                              rmm::mr::get_current_device_resource());
-    if (kind == join_kind::LEFT_ANTI_JOIN) {
-      thrust::transform(rmm::exec_policy(stream),
-                        contained.begin(),
-                        contained.end(),
-                        contained.begin(),
-                        thrust::logical_not{});
-    }
-    return contained;
-  }();
-=======
   // Materialize a `flagged` boolean array to generate a gather map.
   // Previously, the gather map was generated directly without this array but by calling to
   // `map.contains` inside the `thrust::copy_if` kernel. However, that led to increasing register
   // usage and reducing performance, as reported here: https://github.com/rapidsai/cudf/pull/10511.
   auto const flagged =
     cudf::detail::contains(right_keys, left_keys, compare_nulls, nan_equality::ALL_EQUAL, stream);
->>>>>>> b5a2efb0
 
   auto const left_num_rows = left_keys.num_rows();
   auto gather_map =
     std::make_unique<rmm::device_uvector<cudf::size_type>>(left_num_rows, stream, mr);
 
   // gather_map_end will be the end of valid data in gather_map
-<<<<<<< HEAD
-  auto gather_map_end = thrust::copy_if(
-    rmm::exec_policy(stream),
-    thrust::counting_iterator<size_type>(0),
-    thrust::counting_iterator<size_type>(left_num_rows),
-    gather_map->begin(),
-    [d_flagged = flagged.begin()] __device__(size_type const idx) { return *(d_flagged + idx); });
-=======
   auto gather_map_end =
     thrust::copy_if(rmm::exec_policy(stream),
                     thrust::counting_iterator<size_type>(0),
@@ -107,7 +80,6 @@
                     [kind, d_flagged = flagged.begin()] __device__(size_type const idx) {
                       return *(d_flagged + idx) == (kind == join_kind::LEFT_SEMI_JOIN);
                     });
->>>>>>> b5a2efb0
 
   gather_map->resize(thrust::distance(gather_map->begin(), gather_map_end), stream);
   return gather_map;
