--- conflicted
+++ resolved
@@ -205,11 +205,7 @@
                     left_table_keep_mask.begin(),
                     gather_map->begin(),
                     [join_type] __device__(bool keep_row) {
-<<<<<<< HEAD
-                      return keep_row == (join_type == cudf::join_kind::LEFT_SEMI_JOIN);
-=======
                       return keep_row == (join_type == join_kind::LEFT_SEMI_JOIN);
->>>>>>> 5f9d20f1
                     });
 
   gather_map->resize(cuda::std::distance(gather_map->begin(), gather_map_end), stream);
@@ -235,11 +231,7 @@
                                  right_conditional,
                                  binary_predicate,
                                  compare_nulls,
-<<<<<<< HEAD
-                                 cudf::join_kind::LEFT_SEMI_JOIN,
-=======
                                  join_kind::LEFT_SEMI_JOIN,
->>>>>>> 5f9d20f1
                                  stream,
                                  mr);
 }
@@ -261,11 +253,7 @@
                                  right_conditional,
                                  binary_predicate,
                                  compare_nulls,
-<<<<<<< HEAD
-                                 cudf::join_kind::LEFT_ANTI_JOIN,
-=======
                                  join_kind::LEFT_ANTI_JOIN,
->>>>>>> 5f9d20f1
                                  stream,
                                  mr);
 }
