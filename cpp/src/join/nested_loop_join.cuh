--- conflicted
+++ resolved
@@ -85,17 +85,10 @@
   // If none of the input columns actually contain nulls, we can still use the
   // non-nullable version of the expression evaluation code path for
   // performance, so we capture that information as well.
-<<<<<<< HEAD
-  auto nullable =
-    std::any_of(left.begin(), left.end(), [](column_view c) { return c.nullable(); }) ||
-    std::any_of(left.begin(), left.end(), [](column_view c) { return c.nullable(); });
-  auto has_nulls =
-=======
   auto const nullable =
     std::any_of(left.begin(), left.end(), [](column_view c) { return c.nullable(); }) ||
     std::any_of(right.begin(), right.end(), [](column_view c) { return c.nullable(); });
   auto const has_nulls =
->>>>>>> c1f80d68
     nullable &&
     (std::any_of(
        left.begin(), left.end(), [](column_view c) { return c.nullable() && c.has_nulls(); }) ||
@@ -130,11 +123,7 @@
   }
   CHECK_CUDA(stream.value());
 
-<<<<<<< HEAD
-  size_type join_size = size.value(stream);
-=======
   size_type const join_size = size.value(stream);
->>>>>>> c1f80d68
 
   // If the output size will be zero, we can return immediately.
   if (join_size == 0) {
