/*
 * Copyright (c) 2020, NVIDIA CORPORATION.
 *
 * Licensed under the Apache License, Version 2.0 (the "License");
 * you may not use this file except in compliance with the License.
 * You may obtain a copy of the License at
 *
 *     http://www.apache.org/licenses/LICENSE-2.0
 *
 * Unless required by applicable law or agreed to in writing, software
 * distributed under the License is distributed on an "AS IS" BASIS,
 * WITHOUT WARRANTIES OR CONDITIONS OF ANY KIND, either express or implied.
 * See the License for the specific language governing permissions and
 * limitations under the License.
 */
#pragma once

#include "hash_join.cuh"
#include "join_common_utils.hpp"
#include "join_kernels.cuh"

#include <cudf/detail/utilities/cuda.cuh>
#include <cudf/scalar/scalar.hpp>
#include <cudf/scalar/scalar_device_view.cuh>
#include <cudf/table/table.hpp>
#include <cudf/table/table_device_view.cuh>
#include <cudf/table/table_view.hpp>
#include <cudf/types.hpp>

#include <rmm/cuda_stream_view.hpp>

#include <iostream>

namespace cudf {
namespace detail {
/**
 * @brief Gives an estimate of the size of the join output produced when
 * joining two tables together.
 *
 * @throw cudf::logic_error if JoinKind is not INNER_JOIN or LEFT_JOIN
 *
 * @param left The left hand table
 * @param right The right hand table
 * @param JoinKind The type of join to be performed
 * @param compare_nulls Controls whether null join-key values should match or not.
 * @param stream CUDA stream used for device memory operations and kernel launches
 *
 * @return An estimate of the size of the output of the join operation
 */
size_type estimate_nested_loop_join_output_size(table_device_view left,
                                                table_device_view right,
                                                join_kind JoinKind,
                                                null_equality compare_nulls,
                                                rmm::cuda_stream_view stream)
{
  const size_type left_num_rows{left.num_rows()};
  const size_type right_num_rows{right.num_rows()};

  if (right_num_rows == 0) {
    // If the right table is empty, we know exactly how large the output
    // will be for the different types of joins and can return immediately
    switch (JoinKind) {
      // Inner join with an empty table will have no output
      case join_kind::INNER_JOIN: return 0;

      // Left join with an empty table will have an output of NULL rows
      // equal to the number of rows in the left table
      case join_kind::LEFT_JOIN: return left_num_rows;

      default: CUDF_FAIL("Unsupported join type");
    }
  }

  // Allocate storage for the counter used to get the size of the join output
  size_type h_size_estimate{0};
  rmm::device_scalar<size_type> size_estimate(0, stream);

  CHECK_CUDA(stream.value());

  constexpr int block_size{DEFAULT_JOIN_BLOCK_SIZE};
  int numBlocks{-1};

  CUDA_TRY(cudaOccupancyMaxActiveBlocksPerMultiprocessor(
    &numBlocks, compute_nested_loop_join_output_size<block_size>, block_size, 0));

  int dev_id{-1};
  CUDA_TRY(cudaGetDevice(&dev_id));

  int num_sms{-1};
  CUDA_TRY(cudaDeviceGetAttribute(&num_sms, cudaDevAttrMultiProcessorCount, dev_id));

  size_estimate.set_value(0, stream);

  row_equality equality{left, right, compare_nulls == null_equality::EQUAL};
  // Determine number of output rows without actually building the output to simply
  // find what the size of the output will be.
  compute_nested_loop_join_output_size<block_size>
    <<<numBlocks * num_sms, block_size, 0, stream.value()>>>(
      left, right, JoinKind, equality, size_estimate.data());
<<<<<<< HEAD
  CHECK_CUDA(stream);
=======
  CHECK_CUDA(stream.value());
>>>>>>> 598a14d8

  h_size_estimate = size_estimate.value(stream);

  return h_size_estimate;
}

/**
 * @brief Computes the join operation between two tables and returns the
 * output indices of left and right table as a combined table
 *
 * @param left  Table of left columns to join
 * @param right Table of right  columns to join
 * @param flip_join_indices Flag that indicates whether the left and right
 * tables have been flipped, meaning the output indices should also be flipped
 * @param JoinKind The type of join to be performed
 * @param compare_nulls Controls whether null join-key values should match or not.
 * @param stream CUDA stream used for device memory operations and kernel launches
 *
 * @return Join output indices vector pair
 */
std::pair<rmm::device_vector<size_type>, rmm::device_vector<size_type>>
get_base_nested_loop_join_indices(table_view const& left,
                                  table_view const& right,
                                  bool flip_join_indices,
                                  join_kind JoinKind,
                                  null_equality compare_nulls,
                                  rmm::cuda_stream_view stream)
{
  // The `right` table is always used for the inner loop. We want to use the smaller table
  // for the inner loop. Thus, if `left` is smaller than `right`, swap `left/right`.
  if ((JoinKind == join_kind::INNER_JOIN) && (right.num_rows() > left.num_rows())) {
    return get_base_nested_loop_join_indices(right, left, true, JoinKind, compare_nulls, stream);
  }
  // Trivial left join case - exit early
  if ((JoinKind == join_kind::LEFT_JOIN) && (right.num_rows() == 0)) {
    return get_trivial_left_join_indices(left, stream);
  }

  auto left_table  = table_device_view::create(left, stream);
  auto right_table = table_device_view::create(right, stream);

  size_type estimated_size = estimate_nested_loop_join_output_size(
    *left_table, *right_table, JoinKind, compare_nulls, stream);

  // If the estimated output size is zero, return immediately
  if (estimated_size == 0) {
    return std::make_pair(rmm::device_vector<size_type>{}, rmm::device_vector<size_type>{});
  }

  // Because we are approximating the number of joined elements, our approximation
  // might be incorrect and we might have underestimated the number of joined elements.
  // As such we will need to de-allocate memory and re-allocate memory to ensure
  // that the final output is correct.
  rmm::device_scalar<size_type> write_index(0, stream);
  size_type join_size{0};

  rmm::device_vector<size_type> left_indices;
  rmm::device_vector<size_type> right_indices;
  auto current_estimated_size = estimated_size;
  do {
    left_indices.resize(estimated_size);
    right_indices.resize(estimated_size);

    constexpr int block_size{DEFAULT_JOIN_BLOCK_SIZE};
    detail::grid_1d config(left_table->num_rows(), block_size);
    write_index.set_value(0);

    row_equality equality{*left_table, *right_table, compare_nulls == null_equality::EQUAL};
    const auto& join_output_l =
      flip_join_indices ? right_indices.data().get() : left_indices.data().get();
    const auto& join_output_r =
      flip_join_indices ? left_indices.data().get() : right_indices.data().get();
    nested_loop_join<block_size, DEFAULT_JOIN_CACHE_SIZE>
      <<<config.num_blocks, config.num_threads_per_block, 0, stream.value()>>>(*left_table,
                                                                               *right_table,
                                                                               JoinKind,
                                                                               equality,
                                                                               join_output_l,
                                                                               join_output_r,
                                                                               write_index.data(),
                                                                               estimated_size);

<<<<<<< HEAD
    CHECK_CUDA(stream);
=======
    CHECK_CUDA(stream.value());
>>>>>>> 598a14d8

    join_size              = write_index.value();
    current_estimated_size = estimated_size;
    estimated_size *= 2;
  } while ((current_estimated_size < join_size));

  left_indices.resize(join_size);
  right_indices.resize(join_size);
  return std::make_pair(std::move(left_indices), std::move(right_indices));
}

}  // namespace detail

}  // namespace cudf<|MERGE_RESOLUTION|>--- conflicted
+++ resolved
@@ -97,11 +97,7 @@
   compute_nested_loop_join_output_size<block_size>
     <<<numBlocks * num_sms, block_size, 0, stream.value()>>>(
       left, right, JoinKind, equality, size_estimate.data());
-<<<<<<< HEAD
-  CHECK_CUDA(stream);
-=======
   CHECK_CUDA(stream.value());
->>>>>>> 598a14d8
 
   h_size_estimate = size_estimate.value(stream);
 
@@ -184,15 +180,8 @@
                                                                                write_index.data(),
                                                                                estimated_size);
 
-<<<<<<< HEAD
-    CHECK_CUDA(stream);
-=======
     CHECK_CUDA(stream.value());
->>>>>>> 598a14d8
-
-    join_size              = write_index.value();
     current_estimated_size = estimated_size;
-    estimated_size *= 2;
   } while ((current_estimated_size < join_size));
 
   left_indices.resize(join_size);
