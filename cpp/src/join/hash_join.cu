/*
 * Copyright (c) 2020-2022, NVIDIA CORPORATION.
 *
 * Licensed under the Apache License, Version 2.0 (the "License");
 * you may not use this file except in compliance with the License.
 * You may obtain a copy of the License at
 *
 *     http://www.apache.org/licenses/LICENSE-2.0
 *
 * Unless required by applicable law or agreed to in writing, software
 * distributed under the License is distributed on an "AS IS" BASIS,
 * WITHOUT WARRANTIES OR CONDITIONS OF ANY KIND, either express or implied.
 * See the License for the specific language governing permissions and
 * limitations under the License.
 */
#include "join_common_utils.cuh"

#include <cudf/copying.hpp>
#include <cudf/detail/concatenate.cuh>
#include <cudf/detail/iterator.cuh>
#include <cudf/detail/join.hpp>
#include <cudf/detail/structs/utilities.hpp>
#include <cudf/join.hpp>

#include <rmm/cuda_stream_view.hpp>
#include <rmm/device_buffer.hpp>
#include <rmm/device_uvector.hpp>
#include <rmm/exec_policy.hpp>

#include <thrust/count.h>
#include <thrust/functional.h>
#include <thrust/iterator/constant_iterator.h>
#include <thrust/iterator/discard_iterator.h>
#include <thrust/iterator/zip_iterator.h>
#include <thrust/scatter.h>
#include <thrust/uninitialized_fill.h>

#include <cstddef>
#include <iostream>
#include <numeric>

namespace cudf {
namespace detail {
/**
 * @brief Calculates the exact size of the join output produced when
 * joining two tables together.
 *
 * @throw cudf::logic_error if JoinKind is not INNER_JOIN or LEFT_JOIN
 *
 * @tparam JoinKind The type of join to be performed
 *
 * @param build_table The right hand table
 * @param probe_table The left hand table
 * @param hash_table A hash table built on the build table that maps the index
 * of every row to the hash value of that row.
 * @param nulls_equal Flag to denote nulls are equal or not.
 * @param stream CUDA stream used for device memory operations and kernel launches
 *
 * @return The exact size of the output of the join operation
 */
template <join_kind JoinKind>
std::size_t compute_join_output_size(table_device_view build_table,
                                     table_device_view probe_table,
                                     cudf::detail::multimap_type const& hash_table,
                                     bool const has_nulls,
                                     cudf::null_equality const nulls_equal,
                                     rmm::cuda_stream_view stream)
{
<<<<<<< HEAD
  const size_type build_table_num_rows{build_table.num_rows()};
  const size_type probe_table_num_rows{probe_table.num_rows()};

  // If the build table is empty, we know exactly how large the output
  // will be for the different types of joins and can return immediately
  if (0 == build_table_num_rows) {
    switch (JoinKind) {
      // Inner join with an empty table will have no output
      case join_kind::INNER_JOIN: return 0;

      // Left join with an empty table will have an output of NULL rows
      // equal to the number of rows in the probe table
      case join_kind::LEFT_JOIN: return probe_table_num_rows;

      default: CUDF_FAIL("Unsupported join type");
    }
  }

  auto const probe_nulls = cudf::nullate::DYNAMIC{has_nulls};
  pair_equality equality{probe_table, build_table, probe_nulls, nulls_equal};

  row_hash hash_probe{probe_nulls, probe_table};
  auto const empty_key_sentinel = hash_table.get_empty_key_sentinel();
  make_pair_function pair_func{hash_probe, empty_key_sentinel};

  auto iter = cudf::detail::make_counting_transform_iterator(0, pair_func);

  std::size_t size;
  if constexpr (JoinKind == join_kind::LEFT_JOIN) {
    size = hash_table.pair_count_outer(iter, iter + probe_table_num_rows, equality, stream.value());
  } else {
    size = hash_table.pair_count(iter, iter + probe_table_num_rows, equality, stream.value());
  }

  return size;
=======
  std::unique_ptr<table> empty_probe = empty_like(probe);
  std::unique_ptr<table> empty_build = empty_like(build);
  return std::pair(std::move(empty_probe), std::move(empty_build));
>>>>>>> 1f8a03e6
}

/**
 * @brief Probes the `hash_table` built from `build_table` for tuples in `probe_table`,
 * and returns the output indices of `build_table` and `probe_table` as a combined table.
 * Behavior is undefined if the provided `output_size` is smaller than the actual output size.
 *
 * @tparam JoinKind The type of join to be performed.
 *
 * @param build_table Table of build side columns to join.
 * @param probe_table Table of probe side columns to join.
 * @param hash_table Hash table built from `build_table`.
 * @param compare_nulls Controls whether null join-key values should match or not.
 * @param output_size Optional value which allows users to specify the exact output size.
 * @param stream CUDA stream used for device memory operations and kernel launches.
 * @param mr Device memory resource used to allocate the returned vectors.
 *
 * @return Join output indices vector pair.
 */
template <join_kind JoinKind>
std::pair<std::unique_ptr<rmm::device_uvector<size_type>>,
          std::unique_ptr<rmm::device_uvector<size_type>>>
probe_join_hash_table(cudf::table_device_view build_table,
                      cudf::table_device_view probe_table,
                      cudf::detail::multimap_type const& hash_table,
                      bool has_nulls,
                      null_equality compare_nulls,
                      std::optional<std::size_t> output_size,
                      rmm::cuda_stream_view stream,
                      rmm::mr::device_memory_resource* mr)
{
  // Use the output size directly if provided. Otherwise, compute the exact output size
  constexpr cudf::detail::join_kind ProbeJoinKind = (JoinKind == cudf::detail::join_kind::FULL_JOIN)
                                                      ? cudf::detail::join_kind::LEFT_JOIN
                                                      : JoinKind;

  std::size_t const join_size =
    output_size ? *output_size
                : compute_join_output_size<ProbeJoinKind>(
                    build_table, probe_table, hash_table, has_nulls, compare_nulls, stream);

  // If output size is zero, return immediately
  if (join_size == 0) {
    return std::pair(std::make_unique<rmm::device_uvector<size_type>>(0, stream, mr),
                     std::make_unique<rmm::device_uvector<size_type>>(0, stream, mr));
  }

  auto left_indices  = std::make_unique<rmm::device_uvector<size_type>>(join_size, stream, mr);
  auto right_indices = std::make_unique<rmm::device_uvector<size_type>>(join_size, stream, mr);

  auto const probe_nulls = cudf::nullate::DYNAMIC{has_nulls};
  pair_equality equality{probe_table, build_table, probe_nulls, compare_nulls};

  row_hash hash_probe{probe_nulls, probe_table};
  auto const empty_key_sentinel = hash_table.get_empty_key_sentinel();
  make_pair_function pair_func{hash_probe, empty_key_sentinel};

  auto iter = cudf::detail::make_counting_transform_iterator(0, pair_func);

  const cudf::size_type probe_table_num_rows = probe_table.num_rows();

  auto out1_zip_begin = thrust::make_zip_iterator(
    thrust::make_tuple(thrust::make_discard_iterator(), left_indices->begin()));
  auto out2_zip_begin = thrust::make_zip_iterator(
    thrust::make_tuple(thrust::make_discard_iterator(), right_indices->begin()));

  if constexpr (JoinKind == cudf::detail::join_kind::FULL_JOIN or
                JoinKind == cudf::detail::join_kind::LEFT_JOIN) {
    [[maybe_unused]] auto [out1_zip_end, out2_zip_end] = hash_table.pair_retrieve_outer(
      iter, iter + probe_table_num_rows, out1_zip_begin, out2_zip_begin, equality, stream.value());

    if constexpr (JoinKind == cudf::detail::join_kind::FULL_JOIN) {
      auto const actual_size = out1_zip_end - out1_zip_begin;
      left_indices->resize(actual_size, stream);
      right_indices->resize(actual_size, stream);
    }
  } else {
    hash_table.pair_retrieve(
      iter, iter + probe_table_num_rows, out1_zip_begin, out2_zip_begin, equality, stream.value());
  }
  return std::pair(std::move(left_indices), std::move(right_indices));
}

/**
 * @brief Probes the `hash_table` built from `build_table` for tuples in `probe_table` twice,
 * and returns the output size of a full join operation between `build_table` and `probe_table`.
 * TODO: this is a temporary solution as part of `full_join_size`. To be refactored during
 * cuco integration.
 *
 * @param build_table Table of build side columns to join.
 * @param probe_table Table of probe side columns to join.
 * @param hash_table Hash table built from `build_table`.
 * @param compare_nulls Controls whether null join-key values should match or not.
 * @param stream CUDA stream used for device memory operations and kernel launches.
 * @param mr Device memory resource used to allocate the intermediate vectors.
 *
 * @return Output size of full join.
 */
std::size_t get_full_join_size(cudf::table_device_view build_table,
                               cudf::table_device_view probe_table,
                               cudf::detail::multimap_type const& hash_table,
                               bool const has_nulls,
                               null_equality const compare_nulls,
                               rmm::cuda_stream_view stream,
                               rmm::mr::device_memory_resource* mr)
{
  std::size_t join_size = compute_join_output_size<cudf::detail::join_kind::LEFT_JOIN>(
    build_table, probe_table, hash_table, has_nulls, compare_nulls, stream);

  // If output size is zero, return immediately
  if (join_size == 0) { return join_size; }

  rmm::device_scalar<size_type> write_index(0, stream);

  auto left_indices  = std::make_unique<rmm::device_uvector<size_type>>(join_size, stream, mr);
  auto right_indices = std::make_unique<rmm::device_uvector<size_type>>(join_size, stream, mr);

  auto const probe_nulls = cudf::nullate::DYNAMIC{has_nulls};
  pair_equality equality{probe_table, build_table, probe_nulls, compare_nulls};

  row_hash hash_probe{probe_nulls, probe_table};
  auto const empty_key_sentinel = hash_table.get_empty_key_sentinel();
  make_pair_function pair_func{hash_probe, empty_key_sentinel};

  auto iter = cudf::detail::make_counting_transform_iterator(0, pair_func);

  const cudf::size_type probe_table_num_rows = probe_table.num_rows();

  auto out1_zip_begin = thrust::make_zip_iterator(
    thrust::make_tuple(thrust::make_discard_iterator(), left_indices->begin()));
  auto out2_zip_begin = thrust::make_zip_iterator(
    thrust::make_tuple(thrust::make_discard_iterator(), right_indices->begin()));

  hash_table.pair_retrieve_outer(
    iter, iter + probe_table_num_rows, out1_zip_begin, out2_zip_begin, equality, stream.value());

  // Release intermediate memory allocation
  left_indices->resize(0, stream);

  auto const left_table_row_count  = probe_table.num_rows();
  auto const right_table_row_count = build_table.num_rows();

  std::size_t left_join_complement_size;

  // If left table is empty then all rows of the right table should be represented in the joined
  // indices.
  if (left_table_row_count == 0) {
    left_join_complement_size = right_table_row_count;
  } else {
    // Assume all the indices in invalid_index_map are invalid
    auto invalid_index_map =
      std::make_unique<rmm::device_uvector<size_type>>(right_table_row_count, stream);
    thrust::uninitialized_fill(
      rmm::exec_policy(stream), invalid_index_map->begin(), invalid_index_map->end(), int32_t{1});

    // Functor to check for index validity since left joins can create invalid indices
    valid_range<size_type> valid(0, right_table_row_count);

    // invalid_index_map[index_ptr[i]] = 0 for i = 0 to right_table_row_count
    // Thus specifying that those locations are valid
    thrust::scatter_if(rmm::exec_policy(stream),
                       thrust::make_constant_iterator(0),
                       thrust::make_constant_iterator(0) + right_indices->size(),
                       right_indices->begin(),      // Index locations
                       right_indices->begin(),      // Stencil - Check if index location is valid
                       invalid_index_map->begin(),  // Output indices
                       valid);                      // Stencil Predicate

    // Create list of indices that have been marked as invalid
    left_join_complement_size = thrust::count_if(rmm::exec_policy(stream),
                                                 invalid_index_map->begin(),
                                                 invalid_index_map->end(),
                                                 thrust::identity());
  }
  return join_size + left_join_complement_size;
}

template <typename Hasher>
hash_join<Hasher>::hash_join(cudf::table_view const& build,
                             cudf::null_equality compare_nulls,
                             rmm::cuda_stream_view stream)
  : _is_empty{build.num_rows() == 0},
    _nulls_equal{compare_nulls},
    _hash_table{compute_hash_table_size(build.num_rows()),
                std::numeric_limits<hash_value_type>::max(),
                cudf::detail::JoinNoneValue,
                stream.value(),
                detail::hash_table_allocator_type{default_allocator<char>{}, stream}}
{
  CUDF_FUNC_RANGE();
  CUDF_EXPECTS(0 != build.num_columns(), "Hash join build table is empty");
  CUDF_EXPECTS(build.num_rows() < cudf::detail::MAX_JOIN_SIZE,
               "Build column size is too big for hash join");

  // need to store off the owning structures for some of the views in _build
  _flattened_build_table = structs::detail::flatten_nested_columns(
    build, {}, {}, structs::detail::column_nullability::FORCE);
  _build = _flattened_build_table;

  if (_is_empty) { return; }

  cudf::detail::build_join_hash_table(_build, _hash_table, _nulls_equal, stream);
}

template <typename Hasher>
std::pair<std::unique_ptr<rmm::device_uvector<size_type>>,
          std::unique_ptr<rmm::device_uvector<size_type>>>
hash_join<Hasher>::inner_join(cudf::table_view const& probe,
                              std::optional<std::size_t> output_size,
                              rmm::cuda_stream_view stream,
                              rmm::mr::device_memory_resource* mr) const
{
  CUDF_FUNC_RANGE();
  return compute_hash_join<cudf::detail::join_kind::INNER_JOIN>(probe, output_size, stream, mr);
}

template <typename Hasher>
std::pair<std::unique_ptr<rmm::device_uvector<size_type>>,
          std::unique_ptr<rmm::device_uvector<size_type>>>
hash_join<Hasher>::left_join(cudf::table_view const& probe,
                             std::optional<std::size_t> output_size,
                             rmm::cuda_stream_view stream,
                             rmm::mr::device_memory_resource* mr) const
{
  CUDF_FUNC_RANGE();
  return compute_hash_join<cudf::detail::join_kind::LEFT_JOIN>(probe, output_size, stream, mr);
}

template <typename Hasher>
std::pair<std::unique_ptr<rmm::device_uvector<size_type>>,
          std::unique_ptr<rmm::device_uvector<size_type>>>
hash_join<Hasher>::full_join(cudf::table_view const& probe,
                             std::optional<std::size_t> output_size,
                             rmm::cuda_stream_view stream,
                             rmm::mr::device_memory_resource* mr) const
{
  CUDF_FUNC_RANGE();
  return compute_hash_join<cudf::detail::join_kind::FULL_JOIN>(probe, output_size, stream, mr);
}

template <typename Hasher>
std::size_t hash_join<Hasher>::inner_join_size(cudf::table_view const& probe,
                                               rmm::cuda_stream_view stream) const
{
  CUDF_FUNC_RANGE();

  // Return directly if build table is empty
  if (_is_empty) { return 0; }

  auto flattened_probe = structs::detail::flatten_nested_columns(
    probe, {}, {}, structs::detail::column_nullability::FORCE);
  auto const flattened_probe_table = flattened_probe.flattened_columns();

  auto build_table_ptr           = cudf::table_device_view::create(_build, stream);
  auto flattened_probe_table_ptr = cudf::table_device_view::create(flattened_probe_table, stream);

  return cudf::detail::compute_join_output_size<cudf::detail::join_kind::INNER_JOIN>(
    *build_table_ptr,
    *flattened_probe_table_ptr,
    _hash_table,
    cudf::has_nulls(flattened_probe_table) | cudf::has_nulls(_build),
    _nulls_equal,
    stream);
}

template <typename Hasher>
std::size_t hash_join<Hasher>::left_join_size(cudf::table_view const& probe,
                                              rmm::cuda_stream_view stream) const
{
  CUDF_FUNC_RANGE();

  // Trivial left join case - exit early
  if (_is_empty) { return probe.num_rows(); }

  auto flattened_probe = structs::detail::flatten_nested_columns(
    probe, {}, {}, structs::detail::column_nullability::FORCE);
  auto const flattened_probe_table = flattened_probe.flattened_columns();

  auto build_table_ptr           = cudf::table_device_view::create(_build, stream);
  auto flattened_probe_table_ptr = cudf::table_device_view::create(flattened_probe_table, stream);

  return cudf::detail::compute_join_output_size<cudf::detail::join_kind::LEFT_JOIN>(
    *build_table_ptr,
    *flattened_probe_table_ptr,
    _hash_table,
    cudf::has_nulls(flattened_probe_table) | cudf::has_nulls(_build),
    _nulls_equal,
    stream);
}

template <typename Hasher>
std::size_t hash_join<Hasher>::full_join_size(cudf::table_view const& probe,
                                              rmm::cuda_stream_view stream,
                                              rmm::mr::device_memory_resource* mr) const
{
  CUDF_FUNC_RANGE();

  // Trivial left join case - exit early
  if (_is_empty) { return probe.num_rows(); }

  auto flattened_probe = structs::detail::flatten_nested_columns(
    probe, {}, {}, structs::detail::column_nullability::FORCE);
  auto const flattened_probe_table = flattened_probe.flattened_columns();

  auto build_table_ptr           = cudf::table_device_view::create(_build, stream);
  auto flattened_probe_table_ptr = cudf::table_device_view::create(flattened_probe_table, stream);

  return cudf::detail::get_full_join_size(
    *build_table_ptr,
    *flattened_probe_table_ptr,
    _hash_table,
    cudf::has_nulls(flattened_probe_table) | cudf::has_nulls(_build),
    _nulls_equal,
    stream,
    mr);
}

template <typename Hasher>
template <cudf::detail::join_kind JoinKind>
std::pair<std::unique_ptr<rmm::device_uvector<size_type>>,
          std::unique_ptr<rmm::device_uvector<size_type>>>
hash_join<Hasher>::probe_join_indices(cudf::table_view const& probe_table,
                                      std::optional<std::size_t> output_size,
                                      rmm::cuda_stream_view stream,
                                      rmm::mr::device_memory_resource* mr) const
{
  // Trivial left join case - exit early
  if (_is_empty and JoinKind != cudf::detail::join_kind::INNER_JOIN) {
    return get_trivial_left_join_indices(probe_table, stream, mr);
  }

  CUDF_EXPECTS(!_is_empty, "Hash table of hash join is null.");

  auto build_table_ptr = cudf::table_device_view::create(_build, stream);
  auto probe_table_ptr = cudf::table_device_view::create(probe_table, stream);

  auto join_indices = cudf::detail::probe_join_hash_table<JoinKind>(
    *build_table_ptr,
    *probe_table_ptr,
    _hash_table,
    cudf::has_nulls(probe_table) | cudf::has_nulls(_build),
    _nulls_equal,
    output_size,
    stream,
    mr);

  if constexpr (JoinKind == cudf::detail::join_kind::FULL_JOIN) {
    auto complement_indices = detail::get_left_join_indices_complement(
      join_indices.second, probe_table.num_rows(), _build.num_rows(), stream, mr);
    join_indices = detail::concatenate_vector_pairs(join_indices, complement_indices, stream);
  }
  return join_indices;
}

template <typename Hasher>
template <cudf::detail::join_kind JoinKind>
std::pair<std::unique_ptr<rmm::device_uvector<size_type>>,
          std::unique_ptr<rmm::device_uvector<size_type>>>
hash_join<Hasher>::compute_hash_join(cudf::table_view const& probe,
                                     std::optional<std::size_t> output_size,
                                     rmm::cuda_stream_view stream,
                                     rmm::mr::device_memory_resource* mr) const
{
  CUDF_EXPECTS(0 != probe.num_columns(), "Hash join probe table is empty");
  CUDF_EXPECTS(probe.num_rows() < cudf::detail::MAX_JOIN_SIZE,
               "Probe column size is too big for hash join");

  auto flattened_probe = structs::detail::flatten_nested_columns(
    probe, {}, {}, structs::detail::column_nullability::FORCE);
  auto const flattened_probe_table = flattened_probe.flattened_columns();

  CUDF_EXPECTS(_build.num_columns() == flattened_probe_table.num_columns(),
               "Mismatch in number of columns to be joined on");

  if (is_trivial_join(flattened_probe_table, _build, JoinKind)) {
    return std::pair(std::make_unique<rmm::device_uvector<size_type>>(0, stream, mr),
                     std::make_unique<rmm::device_uvector<size_type>>(0, stream, mr));
  }

  CUDF_EXPECTS(std::equal(std::cbegin(_build),
                          std::cend(_build),
                          std::cbegin(flattened_probe_table),
                          std::cend(flattened_probe_table),
                          [](const auto& b, const auto& p) { return b.type() == p.type(); }),
               "Mismatch in joining column data types");

  return probe_join_indices<JoinKind>(flattened_probe_table, output_size, stream, mr);
}
}  // namespace detail

hash_join::~hash_join() = default;

hash_join::hash_join(cudf::table_view const& build,
                     null_equality compare_nulls,
                     rmm::cuda_stream_view stream)
  : _impl_wrapper{std::make_unique<const impl_type>(build, compare_nulls, stream)}
{
}

std::pair<std::unique_ptr<rmm::device_uvector<size_type>>,
          std::unique_ptr<rmm::device_uvector<size_type>>>
hash_join::inner_join(cudf::table_view const& probe,
                      std::optional<std::size_t> output_size,
                      rmm::cuda_stream_view stream,
                      rmm::mr::device_memory_resource* mr) const
{
  return _impl_wrapper->inner_join(probe, output_size, stream, mr);
}

std::pair<std::unique_ptr<rmm::device_uvector<size_type>>,
          std::unique_ptr<rmm::device_uvector<size_type>>>
hash_join::left_join(cudf::table_view const& probe,
                     std::optional<std::size_t> output_size,
                     rmm::cuda_stream_view stream,
                     rmm::mr::device_memory_resource* mr) const
{
  return _impl_wrapper->left_join(probe, output_size, stream, mr);
}

std::pair<std::unique_ptr<rmm::device_uvector<size_type>>,
          std::unique_ptr<rmm::device_uvector<size_type>>>
hash_join::full_join(cudf::table_view const& probe,
                     std::optional<std::size_t> output_size,
                     rmm::cuda_stream_view stream,
                     rmm::mr::device_memory_resource* mr) const
{
  return _impl_wrapper->full_join(probe, output_size, stream, mr);
}

std::size_t hash_join::inner_join_size(cudf::table_view const& probe,
                                       rmm::cuda_stream_view stream) const
{
  return _impl_wrapper->inner_join_size(probe, stream);
}

std::size_t hash_join::left_join_size(cudf::table_view const& probe,
                                      rmm::cuda_stream_view stream) const
{
  return _impl_wrapper->left_join_size(probe, stream);
}

std::size_t hash_join::full_join_size(cudf::table_view const& probe,
                                      rmm::cuda_stream_view stream,
                                      rmm::mr::device_memory_resource* mr) const
{
  return _impl_wrapper->full_join_size(probe, stream, mr);
}

}  // namespace cudf<|MERGE_RESOLUTION|>--- conflicted
+++ resolved
@@ -66,7 +66,6 @@
                                      cudf::null_equality const nulls_equal,
                                      rmm::cuda_stream_view stream)
 {
-<<<<<<< HEAD
   const size_type build_table_num_rows{build_table.num_rows()};
   const size_type probe_table_num_rows{probe_table.num_rows()};
 
@@ -102,11 +101,6 @@
   }
 
   return size;
-=======
-  std::unique_ptr<table> empty_probe = empty_like(probe);
-  std::unique_ptr<table> empty_build = empty_like(build);
-  return std::pair(std::move(empty_probe), std::move(empty_build));
->>>>>>> 1f8a03e6
 }
 
 /**
