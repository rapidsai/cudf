/*
 * Copyright (c) 2020-2023, NVIDIA CORPORATION.
 *
 * Licensed under the Apache License, Version 2.0 (the "License");
 * you may not use this file except in compliance with the License.
 * You may obtain a copy of the License at
 *
 *     http://www.apache.org/licenses/LICENSE-2.0
 *
 * Unless required by applicable law or agreed to in writing, software
 * distributed under the License is distributed on an "AS IS" BASIS,
 * WITHOUT WARRANTIES OR CONDITIONS OF ANY KIND, either express or implied.
 * See the License for the specific language governing permissions and
 * limitations under the License.
 */
#include "join_common_utils.cuh"

#include <cudf/copying.hpp>
#include <cudf/detail/concatenate.cuh>
#include <cudf/detail/iterator.cuh>
#include <cudf/detail/join.hpp>
#include <cudf/detail/structs/utilities.hpp>
#include <cudf/join.hpp>

#include <rmm/cuda_stream_view.hpp>
#include <rmm/device_buffer.hpp>
#include <rmm/device_uvector.hpp>
#include <rmm/exec_policy.hpp>

#include <thrust/count.h>
#include <thrust/functional.h>
#include <thrust/iterator/constant_iterator.h>
#include <thrust/iterator/discard_iterator.h>
#include <thrust/iterator/zip_iterator.h>
#include <thrust/scatter.h>
#include <thrust/tuple.h>
#include <thrust/uninitialized_fill.h>

#include <cstddef>
#include <iostream>
#include <numeric>

namespace cudf {
namespace detail {
namespace {
/**
 * @brief Calculates the exact size of the join output produced when
 * joining two tables together.
 *
 * @throw cudf::logic_error if JoinKind is not INNER_JOIN or LEFT_JOIN
 *
 * @tparam JoinKind The type of join to be performed
 *
 * @param build_table The right hand table
 * @param probe_table The left hand table
 * @param hash_table A hash table built on the build table that maps the index
 * of every row to the hash value of that row.
 * @param nulls_equal Flag to denote nulls are equal or not.
 * @param stream CUDA stream used for device memory operations and kernel launches
 *
 * @return The exact size of the output of the join operation
 */
template <join_kind JoinKind>
std::size_t compute_join_output_size(table_device_view build_table,
                                     table_device_view probe_table,
                                     cudf::detail::multimap_type const& hash_table,
                                     bool const has_nulls,
                                     cudf::null_equality const nulls_equal,
                                     rmm::cuda_stream_view stream)
{
  const size_type build_table_num_rows{build_table.num_rows()};
  const size_type probe_table_num_rows{probe_table.num_rows()};

  // If the build table is empty, we know exactly how large the output
  // will be for the different types of joins and can return immediately
  if (0 == build_table_num_rows) {
    switch (JoinKind) {
      // Inner join with an empty table will have no output
      case join_kind::INNER_JOIN: return 0;

      // Left join with an empty table will have an output of NULL rows
      // equal to the number of rows in the probe table
      case join_kind::LEFT_JOIN: return probe_table_num_rows;

      default: CUDF_FAIL("Unsupported join type");
    }
  }

  auto const probe_nulls = cudf::nullate::DYNAMIC{has_nulls};
  pair_equality equality{probe_table, build_table, probe_nulls, nulls_equal};

  row_hash hash_probe{probe_nulls, probe_table};
  auto const empty_key_sentinel = hash_table.get_empty_key_sentinel();
  make_pair_function pair_func{hash_probe, empty_key_sentinel};

  auto iter = cudf::detail::make_counting_transform_iterator(0, pair_func);

  std::size_t size;
  if constexpr (JoinKind == join_kind::LEFT_JOIN) {
    size = hash_table.pair_count_outer(iter, iter + probe_table_num_rows, equality, stream.value());
  } else {
    size = hash_table.pair_count(iter, iter + probe_table_num_rows, equality, stream.value());
  }

  return size;
}

/**
 * @brief Probes the `hash_table` built from `build_table` for tuples in `probe_table`,
 * and returns the output indices of `build_table` and `probe_table` as a combined table.
 * Behavior is undefined if the provided `output_size` is smaller than the actual output size.
 *
 * @tparam JoinKind The type of join to be performed.
 *
 * @param build_table Table of build side columns to join.
 * @param probe_table Table of probe side columns to join.
 * @param hash_table Hash table built from `build_table`.
 * @param compare_nulls Controls whether null join-key values should match or not.
 * @param output_size Optional value which allows users to specify the exact output size.
 * @param stream CUDA stream used for device memory operations and kernel launches.
 * @param mr Device memory resource used to allocate the returned vectors.
 *
 * @return Join output indices vector pair.
 */
template <join_kind JoinKind>
std::pair<std::unique_ptr<rmm::device_uvector<size_type>>,
          std::unique_ptr<rmm::device_uvector<size_type>>>
probe_join_hash_table(cudf::table_device_view build_table,
                      cudf::table_device_view probe_table,
                      cudf::detail::multimap_type const& hash_table,
                      bool has_nulls,
                      null_equality compare_nulls,
                      std::optional<std::size_t> output_size,
                      rmm::cuda_stream_view stream,
                      rmm::mr::device_memory_resource* mr)
{
  // Use the output size directly if provided. Otherwise, compute the exact output size
  constexpr cudf::detail::join_kind ProbeJoinKind = (JoinKind == cudf::detail::join_kind::FULL_JOIN)
                                                      ? cudf::detail::join_kind::LEFT_JOIN
                                                      : JoinKind;

  std::size_t const join_size =
    output_size ? *output_size
                : compute_join_output_size<ProbeJoinKind>(
                    build_table, probe_table, hash_table, has_nulls, compare_nulls, stream);

  // If output size is zero, return immediately
  if (join_size == 0) {
    return std::pair(std::make_unique<rmm::device_uvector<size_type>>(0, stream, mr),
                     std::make_unique<rmm::device_uvector<size_type>>(0, stream, mr));
  }

  auto left_indices  = std::make_unique<rmm::device_uvector<size_type>>(join_size, stream, mr);
  auto right_indices = std::make_unique<rmm::device_uvector<size_type>>(join_size, stream, mr);

  auto const probe_nulls = cudf::nullate::DYNAMIC{has_nulls};
  pair_equality equality{probe_table, build_table, probe_nulls, compare_nulls};

  row_hash hash_probe{probe_nulls, probe_table};
  auto const empty_key_sentinel = hash_table.get_empty_key_sentinel();
  make_pair_function pair_func{hash_probe, empty_key_sentinel};

  auto iter = cudf::detail::make_counting_transform_iterator(0, pair_func);

  const cudf::size_type probe_table_num_rows = probe_table.num_rows();

  auto out1_zip_begin = thrust::make_zip_iterator(
    thrust::make_tuple(thrust::make_discard_iterator(), left_indices->begin()));
  auto out2_zip_begin = thrust::make_zip_iterator(
    thrust::make_tuple(thrust::make_discard_iterator(), right_indices->begin()));

  if constexpr (JoinKind == cudf::detail::join_kind::FULL_JOIN or
                JoinKind == cudf::detail::join_kind::LEFT_JOIN) {
    [[maybe_unused]] auto [out1_zip_end, out2_zip_end] = hash_table.pair_retrieve_outer(
      iter, iter + probe_table_num_rows, out1_zip_begin, out2_zip_begin, equality, stream.value());

    if constexpr (JoinKind == cudf::detail::join_kind::FULL_JOIN) {
      auto const actual_size = out1_zip_end - out1_zip_begin;
      left_indices->resize(actual_size, stream);
      right_indices->resize(actual_size, stream);
    }
  } else {
    hash_table.pair_retrieve(
      iter, iter + probe_table_num_rows, out1_zip_begin, out2_zip_begin, equality, stream.value());
  }
  return std::pair(std::move(left_indices), std::move(right_indices));
}

/**
 * @brief Probes the `hash_table` built from `build_table` for tuples in `probe_table` twice,
 * and returns the output size of a full join operation between `build_table` and `probe_table`.
 * TODO: this is a temporary solution as part of `full_join_size`. To be refactored during
 * cuco integration.
 *
 * @param build_table Table of build side columns to join.
 * @param probe_table Table of probe side columns to join.
 * @param hash_table Hash table built from `build_table`.
 * @param compare_nulls Controls whether null join-key values should match or not.
 * @param stream CUDA stream used for device memory operations and kernel launches.
 * @param mr Device memory resource used to allocate the intermediate vectors.
 *
 * @return Output size of full join.
 */
std::size_t get_full_join_size(cudf::table_device_view build_table,
                               cudf::table_device_view probe_table,
                               cudf::detail::multimap_type const& hash_table,
                               bool const has_nulls,
                               null_equality const compare_nulls,
                               rmm::cuda_stream_view stream,
                               rmm::mr::device_memory_resource* mr)
{
  std::size_t join_size = compute_join_output_size<cudf::detail::join_kind::LEFT_JOIN>(
    build_table, probe_table, hash_table, has_nulls, compare_nulls, stream);

  // If output size is zero, return immediately
  if (join_size == 0) { return join_size; }

  auto left_indices  = std::make_unique<rmm::device_uvector<size_type>>(join_size, stream, mr);
  auto right_indices = std::make_unique<rmm::device_uvector<size_type>>(join_size, stream, mr);

  auto const probe_nulls = cudf::nullate::DYNAMIC{has_nulls};
  pair_equality equality{probe_table, build_table, probe_nulls, compare_nulls};

  row_hash hash_probe{probe_nulls, probe_table};
  auto const empty_key_sentinel = hash_table.get_empty_key_sentinel();
  make_pair_function pair_func{hash_probe, empty_key_sentinel};

  auto iter = cudf::detail::make_counting_transform_iterator(0, pair_func);

  const cudf::size_type probe_table_num_rows = probe_table.num_rows();

  auto out1_zip_begin = thrust::make_zip_iterator(
    thrust::make_tuple(thrust::make_discard_iterator(), left_indices->begin()));
  auto out2_zip_begin = thrust::make_zip_iterator(
    thrust::make_tuple(thrust::make_discard_iterator(), right_indices->begin()));

  hash_table.pair_retrieve_outer(
    iter, iter + probe_table_num_rows, out1_zip_begin, out2_zip_begin, equality, stream.value());

  // Release intermediate memory allocation
  left_indices->resize(0, stream);

  auto const left_table_row_count  = probe_table.num_rows();
  auto const right_table_row_count = build_table.num_rows();

  std::size_t left_join_complement_size;

  // If left table is empty then all rows of the right table should be represented in the joined
  // indices.
  if (left_table_row_count == 0) {
    left_join_complement_size = right_table_row_count;
  } else {
    // Assume all the indices in invalid_index_map are invalid
    auto invalid_index_map =
      std::make_unique<rmm::device_uvector<size_type>>(right_table_row_count, stream);
    thrust::uninitialized_fill(
      rmm::exec_policy(stream), invalid_index_map->begin(), invalid_index_map->end(), int32_t{1});

    // Functor to check for index validity since left joins can create invalid indices
    valid_range<size_type> valid(0, right_table_row_count);

    // invalid_index_map[index_ptr[i]] = 0 for i = 0 to right_table_row_count
    // Thus specifying that those locations are valid
    thrust::scatter_if(rmm::exec_policy(stream),
                       thrust::make_constant_iterator(0),
                       thrust::make_constant_iterator(0) + right_indices->size(),
                       right_indices->begin(),      // Index locations
                       right_indices->begin(),      // Stencil - Check if index location is valid
                       invalid_index_map->begin(),  // Output indices
                       valid);                      // Stencil Predicate

    // Create list of indices that have been marked as invalid
    left_join_complement_size = thrust::count_if(rmm::exec_policy(stream),
                                                 invalid_index_map->begin(),
                                                 invalid_index_map->end(),
                                                 thrust::identity());
  }
  return join_size + left_join_complement_size;
}
}  // namespace

template <typename Hasher>
hash_join<Hasher>::hash_join(cudf::table_view const& build,
                             cudf::null_equality compare_nulls,
                             rmm::cuda_stream_view stream)
  : _is_empty{build.num_rows() == 0},
    _composite_bitmask{cudf::detail::bitmask_and(build, stream).first},
    _nulls_equal{compare_nulls},
    _hash_table{compute_hash_table_size(build.num_rows()),
                cuco::empty_key{std::numeric_limits<hash_value_type>::max()},
                cuco::empty_value{cudf::detail::JoinNoneValue},
                stream.value(),
                detail::hash_table_allocator_type{default_allocator<char>{}, stream}}
{
  CUDF_FUNC_RANGE();
  CUDF_EXPECTS(0 != build.num_columns(), "Hash join build table is empty");
  CUDF_EXPECTS(build.num_rows() < cudf::detail::MAX_JOIN_SIZE,
               "Build column size is too big for hash join");

  // need to store off the owning structures for some of the views in _build
  _flattened_build_table = structs::detail::flatten_nested_columns(
<<<<<<< HEAD
    build, {}, {}, structs::detail::column_nullability::FORCE);
  _build = _flattened_build_table->flattened_columns();
=======
    build, {}, {}, structs::detail::column_nullability::FORCE, stream);
  _build = _flattened_build_table;
>>>>>>> be0f5835

  if (_is_empty) { return; }

  cudf::detail::build_join_hash_table(_build,
                                      _hash_table,
                                      _nulls_equal,
                                      static_cast<bitmask_type const*>(_composite_bitmask.data()),
                                      stream);
}

template <typename Hasher>
std::pair<std::unique_ptr<rmm::device_uvector<size_type>>,
          std::unique_ptr<rmm::device_uvector<size_type>>>
hash_join<Hasher>::inner_join(cudf::table_view const& probe,
                              std::optional<std::size_t> output_size,
                              rmm::cuda_stream_view stream,
                              rmm::mr::device_memory_resource* mr) const
{
  CUDF_FUNC_RANGE();
  return compute_hash_join<cudf::detail::join_kind::INNER_JOIN>(probe, output_size, stream, mr);
}

template <typename Hasher>
std::pair<std::unique_ptr<rmm::device_uvector<size_type>>,
          std::unique_ptr<rmm::device_uvector<size_type>>>
hash_join<Hasher>::left_join(cudf::table_view const& probe,
                             std::optional<std::size_t> output_size,
                             rmm::cuda_stream_view stream,
                             rmm::mr::device_memory_resource* mr) const
{
  CUDF_FUNC_RANGE();
  return compute_hash_join<cudf::detail::join_kind::LEFT_JOIN>(probe, output_size, stream, mr);
}

template <typename Hasher>
std::pair<std::unique_ptr<rmm::device_uvector<size_type>>,
          std::unique_ptr<rmm::device_uvector<size_type>>>
hash_join<Hasher>::full_join(cudf::table_view const& probe,
                             std::optional<std::size_t> output_size,
                             rmm::cuda_stream_view stream,
                             rmm::mr::device_memory_resource* mr) const
{
  CUDF_FUNC_RANGE();
  return compute_hash_join<cudf::detail::join_kind::FULL_JOIN>(probe, output_size, stream, mr);
}

template <typename Hasher>
std::size_t hash_join<Hasher>::inner_join_size(cudf::table_view const& probe,
                                               rmm::cuda_stream_view stream) const
{
  CUDF_FUNC_RANGE();

  // Return directly if build table is empty
  if (_is_empty) { return 0; }

  auto flattened_probe = structs::detail::flatten_nested_columns(
<<<<<<< HEAD
    probe, {}, {}, structs::detail::column_nullability::FORCE);
  auto const flattened_probe_table = flattened_probe->flattened_columns();
=======
    probe, {}, {}, structs::detail::column_nullability::FORCE, stream);
  auto const flattened_probe_table = flattened_probe.flattened_columns();
>>>>>>> be0f5835

  auto build_table_ptr           = cudf::table_device_view::create(_build, stream);
  auto flattened_probe_table_ptr = cudf::table_device_view::create(flattened_probe_table, stream);

  return cudf::detail::compute_join_output_size<cudf::detail::join_kind::INNER_JOIN>(
    *build_table_ptr,
    *flattened_probe_table_ptr,
    _hash_table,
    cudf::has_nulls(flattened_probe_table) | cudf::has_nulls(_build),
    _nulls_equal,
    stream);
}

template <typename Hasher>
std::size_t hash_join<Hasher>::left_join_size(cudf::table_view const& probe,
                                              rmm::cuda_stream_view stream) const
{
  CUDF_FUNC_RANGE();

  // Trivial left join case - exit early
  if (_is_empty) { return probe.num_rows(); }

  auto flattened_probe = structs::detail::flatten_nested_columns(
<<<<<<< HEAD
    probe, {}, {}, structs::detail::column_nullability::FORCE);
  auto const flattened_probe_table = flattened_probe->flattened_columns();
=======
    probe, {}, {}, structs::detail::column_nullability::FORCE, stream);
  auto const flattened_probe_table = flattened_probe.flattened_columns();
>>>>>>> be0f5835

  auto build_table_ptr           = cudf::table_device_view::create(_build, stream);
  auto flattened_probe_table_ptr = cudf::table_device_view::create(flattened_probe_table, stream);

  return cudf::detail::compute_join_output_size<cudf::detail::join_kind::LEFT_JOIN>(
    *build_table_ptr,
    *flattened_probe_table_ptr,
    _hash_table,
    cudf::has_nulls(flattened_probe_table) | cudf::has_nulls(_build),
    _nulls_equal,
    stream);
}

template <typename Hasher>
std::size_t hash_join<Hasher>::full_join_size(cudf::table_view const& probe,
                                              rmm::cuda_stream_view stream,
                                              rmm::mr::device_memory_resource* mr) const
{
  CUDF_FUNC_RANGE();

  // Trivial left join case - exit early
  if (_is_empty) { return probe.num_rows(); }

  auto flattened_probe = structs::detail::flatten_nested_columns(
<<<<<<< HEAD
    probe, {}, {}, structs::detail::column_nullability::FORCE);
  auto const flattened_probe_table = flattened_probe->flattened_columns();
=======
    probe, {}, {}, structs::detail::column_nullability::FORCE, stream);
  auto const flattened_probe_table = flattened_probe.flattened_columns();
>>>>>>> be0f5835

  auto build_table_ptr           = cudf::table_device_view::create(_build, stream);
  auto flattened_probe_table_ptr = cudf::table_device_view::create(flattened_probe_table, stream);

  return cudf::detail::get_full_join_size(
    *build_table_ptr,
    *flattened_probe_table_ptr,
    _hash_table,
    cudf::has_nulls(flattened_probe_table) | cudf::has_nulls(_build),
    _nulls_equal,
    stream,
    mr);
}

template <typename Hasher>
template <cudf::detail::join_kind JoinKind>
std::pair<std::unique_ptr<rmm::device_uvector<size_type>>,
          std::unique_ptr<rmm::device_uvector<size_type>>>
hash_join<Hasher>::probe_join_indices(cudf::table_view const& probe_table,
                                      std::optional<std::size_t> output_size,
                                      rmm::cuda_stream_view stream,
                                      rmm::mr::device_memory_resource* mr) const
{
  // Trivial left join case - exit early
  if (_is_empty and JoinKind != cudf::detail::join_kind::INNER_JOIN) {
    return get_trivial_left_join_indices(probe_table, stream, mr);
  }

  CUDF_EXPECTS(!_is_empty, "Hash table of hash join is null.");

  auto build_table_ptr = cudf::table_device_view::create(_build, stream);
  auto probe_table_ptr = cudf::table_device_view::create(probe_table, stream);

  auto join_indices = cudf::detail::probe_join_hash_table<JoinKind>(
    *build_table_ptr,
    *probe_table_ptr,
    _hash_table,
    cudf::has_nulls(probe_table) | cudf::has_nulls(_build),
    _nulls_equal,
    output_size,
    stream,
    mr);

  if constexpr (JoinKind == cudf::detail::join_kind::FULL_JOIN) {
    auto complement_indices = detail::get_left_join_indices_complement(
      join_indices.second, probe_table.num_rows(), _build.num_rows(), stream, mr);
    join_indices = detail::concatenate_vector_pairs(join_indices, complement_indices, stream);
  }
  return join_indices;
}

template <typename Hasher>
template <cudf::detail::join_kind JoinKind>
std::pair<std::unique_ptr<rmm::device_uvector<size_type>>,
          std::unique_ptr<rmm::device_uvector<size_type>>>
hash_join<Hasher>::compute_hash_join(cudf::table_view const& probe,
                                     std::optional<std::size_t> output_size,
                                     rmm::cuda_stream_view stream,
                                     rmm::mr::device_memory_resource* mr) const
{
  CUDF_EXPECTS(0 != probe.num_columns(), "Hash join probe table is empty");
  CUDF_EXPECTS(probe.num_rows() < cudf::detail::MAX_JOIN_SIZE,
               "Probe column size is too big for hash join");

  auto flattened_probe = structs::detail::flatten_nested_columns(
<<<<<<< HEAD
    probe, {}, {}, structs::detail::column_nullability::FORCE);
  auto const flattened_probe_table = flattened_probe->flattened_columns();
=======
    probe, {}, {}, structs::detail::column_nullability::FORCE, stream);
  auto const flattened_probe_table = flattened_probe.flattened_columns();
>>>>>>> be0f5835

  CUDF_EXPECTS(_build.num_columns() == flattened_probe_table.num_columns(),
               "Mismatch in number of columns to be joined on");

  if (is_trivial_join(flattened_probe_table, _build, JoinKind)) {
    return std::pair(std::make_unique<rmm::device_uvector<size_type>>(0, stream, mr),
                     std::make_unique<rmm::device_uvector<size_type>>(0, stream, mr));
  }

  CUDF_EXPECTS(std::equal(std::cbegin(_build),
                          std::cend(_build),
                          std::cbegin(flattened_probe_table),
                          std::cend(flattened_probe_table),
                          [](const auto& b, const auto& p) { return b.type() == p.type(); }),
               "Mismatch in joining column data types");

  return probe_join_indices<JoinKind>(flattened_probe_table, output_size, stream, mr);
}
}  // namespace detail

hash_join::~hash_join() = default;

hash_join::hash_join(cudf::table_view const& build,
                     null_equality compare_nulls,
                     rmm::cuda_stream_view stream)
  : _impl{std::make_unique<const impl_type>(build, compare_nulls, stream)}
{
}

std::pair<std::unique_ptr<rmm::device_uvector<size_type>>,
          std::unique_ptr<rmm::device_uvector<size_type>>>
hash_join::inner_join(cudf::table_view const& probe,
                      std::optional<std::size_t> output_size,
                      rmm::cuda_stream_view stream,
                      rmm::mr::device_memory_resource* mr) const
{
  return _impl->inner_join(probe, output_size, stream, mr);
}

std::pair<std::unique_ptr<rmm::device_uvector<size_type>>,
          std::unique_ptr<rmm::device_uvector<size_type>>>
hash_join::left_join(cudf::table_view const& probe,
                     std::optional<std::size_t> output_size,
                     rmm::cuda_stream_view stream,
                     rmm::mr::device_memory_resource* mr) const
{
  return _impl->left_join(probe, output_size, stream, mr);
}

std::pair<std::unique_ptr<rmm::device_uvector<size_type>>,
          std::unique_ptr<rmm::device_uvector<size_type>>>
hash_join::full_join(cudf::table_view const& probe,
                     std::optional<std::size_t> output_size,
                     rmm::cuda_stream_view stream,
                     rmm::mr::device_memory_resource* mr) const
{
  return _impl->full_join(probe, output_size, stream, mr);
}

std::size_t hash_join::inner_join_size(cudf::table_view const& probe,
                                       rmm::cuda_stream_view stream) const
{
  return _impl->inner_join_size(probe, stream);
}

std::size_t hash_join::left_join_size(cudf::table_view const& probe,
                                      rmm::cuda_stream_view stream) const
{
  return _impl->left_join_size(probe, stream);
}

std::size_t hash_join::full_join_size(cudf::table_view const& probe,
                                      rmm::cuda_stream_view stream,
                                      rmm::mr::device_memory_resource* mr) const
{
  return _impl->full_join_size(probe, stream, mr);
}

}  // namespace cudf<|MERGE_RESOLUTION|>--- conflicted
+++ resolved
@@ -299,13 +299,8 @@
 
   // need to store off the owning structures for some of the views in _build
   _flattened_build_table = structs::detail::flatten_nested_columns(
-<<<<<<< HEAD
-    build, {}, {}, structs::detail::column_nullability::FORCE);
+    build, {}, {}, structs::detail::column_nullability::FORCE, stream);
   _build = _flattened_build_table->flattened_columns();
-=======
-    build, {}, {}, structs::detail::column_nullability::FORCE, stream);
-  _build = _flattened_build_table;
->>>>>>> be0f5835
 
   if (_is_empty) { return; }
 
@@ -362,13 +357,8 @@
   if (_is_empty) { return 0; }
 
   auto flattened_probe = structs::detail::flatten_nested_columns(
-<<<<<<< HEAD
-    probe, {}, {}, structs::detail::column_nullability::FORCE);
+    probe, {}, {}, structs::detail::column_nullability::FORCE, stream);
   auto const flattened_probe_table = flattened_probe->flattened_columns();
-=======
-    probe, {}, {}, structs::detail::column_nullability::FORCE, stream);
-  auto const flattened_probe_table = flattened_probe.flattened_columns();
->>>>>>> be0f5835
 
   auto build_table_ptr           = cudf::table_device_view::create(_build, stream);
   auto flattened_probe_table_ptr = cudf::table_device_view::create(flattened_probe_table, stream);
@@ -392,13 +382,8 @@
   if (_is_empty) { return probe.num_rows(); }
 
   auto flattened_probe = structs::detail::flatten_nested_columns(
-<<<<<<< HEAD
-    probe, {}, {}, structs::detail::column_nullability::FORCE);
+    probe, {}, {}, structs::detail::column_nullability::FORCE, stream);
   auto const flattened_probe_table = flattened_probe->flattened_columns();
-=======
-    probe, {}, {}, structs::detail::column_nullability::FORCE, stream);
-  auto const flattened_probe_table = flattened_probe.flattened_columns();
->>>>>>> be0f5835
 
   auto build_table_ptr           = cudf::table_device_view::create(_build, stream);
   auto flattened_probe_table_ptr = cudf::table_device_view::create(flattened_probe_table, stream);
@@ -423,13 +408,8 @@
   if (_is_empty) { return probe.num_rows(); }
 
   auto flattened_probe = structs::detail::flatten_nested_columns(
-<<<<<<< HEAD
-    probe, {}, {}, structs::detail::column_nullability::FORCE);
+    probe, {}, {}, structs::detail::column_nullability::FORCE, stream);
   auto const flattened_probe_table = flattened_probe->flattened_columns();
-=======
-    probe, {}, {}, structs::detail::column_nullability::FORCE, stream);
-  auto const flattened_probe_table = flattened_probe.flattened_columns();
->>>>>>> be0f5835
 
   auto build_table_ptr           = cudf::table_device_view::create(_build, stream);
   auto flattened_probe_table_ptr = cudf::table_device_view::create(flattened_probe_table, stream);
@@ -495,13 +475,8 @@
                "Probe column size is too big for hash join");
 
   auto flattened_probe = structs::detail::flatten_nested_columns(
-<<<<<<< HEAD
-    probe, {}, {}, structs::detail::column_nullability::FORCE);
+    probe, {}, {}, structs::detail::column_nullability::FORCE, stream);
   auto const flattened_probe_table = flattened_probe->flattened_columns();
-=======
-    probe, {}, {}, structs::detail::column_nullability::FORCE, stream);
-  auto const flattened_probe_table = flattened_probe.flattened_columns();
->>>>>>> be0f5835
 
   CUDF_EXPECTS(_build.num_columns() == flattened_probe_table.num_columns(),
                "Mismatch in number of columns to be joined on");
