--- conflicted
+++ resolved
@@ -409,21 +409,6 @@
                              bool has_nulls,
                              cudf::null_equality compare_nulls,
                              rmm::cuda_stream_view stream)
-<<<<<<< HEAD
-  : _has_nulls{has_nulls},
-    _is_empty{build.num_rows() == 0},
-    _nulls_equal{compare_nulls},
-    _hash_table{cuco::extent{static_cast<size_t>(build.num_rows())},
-                CUCO_DESIRED_LOAD_FACTOR,
-                cuco::empty_key{cuco::pair{std::numeric_limits<hash_value_type>::max(),
-                                           cudf::detail::JoinNoneValue}},
-                {},
-                {},
-                {},
-                {},
-                cudf::detail::cuco_allocator<char>{rmm::mr::polymorphic_allocator<char>{}, stream},
-                stream.value()},
-=======
   : hash_join{build, has_nulls, compare_nulls, CUCO_DESIRED_LOAD_FACTOR, stream}
 {
 }
@@ -437,12 +422,16 @@
   : _has_nulls(has_nulls),
     _is_empty{build.num_rows() == 0},
     _nulls_equal{compare_nulls},
-    _hash_table{compute_hash_table_size(build.num_rows(), load_factor * 100),
-                cuco::empty_key{std::numeric_limits<hash_value_type>::max()},
-                cuco::empty_value{cudf::detail::JoinNoneValue},
-                stream.value(),
-                cudf::detail::cuco_allocator<char>{rmm::mr::polymorphic_allocator<char>{}, stream}},
->>>>>>> cd658cc6
+    _hash_table{
+      cuco::extent{static_cast<size_t>(build.num_rows())},
+      load_factor,
+      cuco::empty_key{
+        cuco::pair{std::numeric_limits<hash_value_type>::max(), cudf::detail::JoinNoneValue}},
+      {},
+      {},
+      {},
+      {},
+      cudf::detail::cuco_allocator<char>{rmm::mr::polymorphic_allocator<char>{}, stream.value()}},
     _build{build},
     _preprocessed_build{
       cudf::experimental::row::equality::preprocessed_table::create(_build, stream)}
