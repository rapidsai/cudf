/*
 * Copyright (c) 2020, NVIDIA CORPORATION.
 *
 * Licensed under the Apache License, Version 2.0 (the "License");
 * you may not use this file except in compliance with the License.
 * You may obtain a copy of the License at
 *
 *     http://www.apache.org/licenses/LICENSE-2.0
 *
 * Unless required by applicable law or agreed to in writing, software
 * distributed under the License is distributed on an "AS IS" BASIS,
 * WITHOUT WARRANTIES OR CONDITIONS OF ANY KIND, either express or implied.
 * See the License for the specific language governing permissions and
 * limitations under the License.
 */
#include <thrust/uninitialized_fill.h>
#include <join/hash_join.cuh>
#include <structs/utilities.hpp>

#include <cudf/detail/concatenate.cuh>
#include <cudf/detail/gather.cuh>
#include <cudf/detail/gather.hpp>

#include <rmm/cuda_stream_view.hpp>
#include <rmm/device_uvector.hpp>
#include <rmm/exec_policy.hpp>

#include <cstddef>
#include <iostream>
#include <numeric>

namespace cudf {
namespace detail {

std::pair<std::unique_ptr<table>, std::unique_ptr<table>> get_empty_joined_table(
  table_view const& probe, table_view const& build)
{
  std::unique_ptr<table> empty_probe = empty_like(probe);
  std::unique_ptr<table> empty_build = empty_like(build);
  return std::make_pair(std::move(empty_probe), std::move(empty_build));
}

VectorPair concatenate_vector_pairs(VectorPair& a, VectorPair& b, rmm::cuda_stream_view stream)
{
  CUDF_EXPECTS((a.first->size() == a.second->size()),
               "Mismatch between sizes of vectors in vector pair");
  CUDF_EXPECTS((b.first->size() == b.second->size()),
               "Mismatch between sizes of vectors in vector pair");
  if (a.first->is_empty()) {
    return std::move(b);
  } else if (b.first->is_empty()) {
    return std::move(a);
  }
  auto original_size = a.first->size();
  a.first->resize(a.first->size() + b.first->size(), stream);
  a.second->resize(a.second->size() + b.second->size(), stream);
  thrust::copy(
    rmm::exec_policy(stream), b.first->begin(), b.first->end(), a.first->begin() + original_size);
  thrust::copy(rmm::exec_policy(stream),
               b.second->begin(),
               b.second->end(),
               a.second->begin() + original_size);
  return std::move(a);
}

template <typename T>
struct valid_range {
  T start, stop;
  __host__ __device__ valid_range(const T begin, const T end) : start(begin), stop(end) {}

  __host__ __device__ __forceinline__ bool operator()(const T index)
  {
    return ((index >= start) && (index < stop));
  }
};

/**
 * @brief  Creates a table containing the complement of left join indices.
 * This table has two columns. The first one is filled with JoinNoneValue(-1)
 * and the second one contains values from 0 to right_table_row_count - 1
 * excluding those found in the right_indices column.
 *
 * @param right_indices Vector of indices
 * @param left_table_row_count Number of rows of left table
 * @param right_table_row_count Number of rows of right table
 * @param stream CUDA stream used for device memory operations and kernel launches.
 * @param mr Device memory resource used to allocate the returned vectors.
 *
 * @return Pair of vectors containing the left join indices complement
 */
std::pair<std::unique_ptr<rmm::device_uvector<size_type>>,
          std::unique_ptr<rmm::device_uvector<size_type>>>
<<<<<<< HEAD
get_left_join_indices_complement(std::unique_ptr<rmm::device_uvector<size_type>> &right_indices,
                                 size_type left_table_row_count,
                                 size_type right_table_row_count,
                                 rmm::cuda_stream_view stream,
                                 rmm::mr::device_memory_resource *mr)
=======
get_left_join_indices_complement(
  std::unique_ptr<rmm::device_uvector<size_type>>& right_indices,
  size_type left_table_row_count,
  size_type right_table_row_count,
  rmm::cuda_stream_view stream,
  rmm::mr::device_memory_resource* mr = rmm::mr::get_current_device_resource())
>>>>>>> 7823a181
{
  // Get array of indices that do not appear in right_indices

  // Vector allocated for unmatched result
  auto right_indices_complement =
    std::make_unique<rmm::device_uvector<size_type>>(right_table_row_count, stream);

  // If left table is empty in a full join call then all rows of the right table
  // should be represented in the joined indices. This is an optimization since
  // if left table is empty and full join is called all the elements in
  // right_indices will be JoinNoneValue, i.e. -1. This if path should
  // produce exactly the same result as the else path but will be faster.
  if (left_table_row_count == 0) {
    thrust::sequence(rmm::exec_policy(stream),
                     right_indices_complement->begin(),
                     right_indices_complement->end(),
                     0);
  } else {
    // Assume all the indices in invalid_index_map are invalid
    auto invalid_index_map =
      std::make_unique<rmm::device_uvector<size_type>>(right_table_row_count, stream);
    thrust::uninitialized_fill(
      rmm::exec_policy(stream), invalid_index_map->begin(), invalid_index_map->end(), int32_t{1});

    // Functor to check for index validity since left joins can create invalid indices
    valid_range<size_type> valid(0, right_table_row_count);

    // invalid_index_map[index_ptr[i]] = 0 for i = 0 to right_table_row_count
    // Thus specifying that those locations are valid
    thrust::scatter_if(rmm::exec_policy(stream),
                       thrust::make_constant_iterator(0),
                       thrust::make_constant_iterator(0) + right_indices->size(),
                       right_indices->begin(),      // Index locations
                       right_indices->begin(),      // Stencil - Check if index location is valid
                       invalid_index_map->begin(),  // Output indices
                       valid);                      // Stencil Predicate
    size_type begin_counter = static_cast<size_type>(0);
    size_type end_counter   = static_cast<size_type>(right_table_row_count);

    // Create list of indices that have been marked as invalid
    size_type indices_count = thrust::copy_if(rmm::exec_policy(stream),
                                              thrust::make_counting_iterator(begin_counter),
                                              thrust::make_counting_iterator(end_counter),
                                              invalid_index_map->begin(),
                                              right_indices_complement->begin(),
                                              thrust::identity<size_type>()) -
                              right_indices_complement->begin();
    right_indices_complement->resize(indices_count, stream);
  }

  auto left_invalid_indices =
    std::make_unique<rmm::device_uvector<size_type>>(right_indices_complement->size(), stream);
  thrust::fill(rmm::exec_policy(stream),
               left_invalid_indices->begin(),
               left_invalid_indices->end(),
               JoinNoneValue);

  return std::make_pair(std::move(left_invalid_indices), std::move(right_indices_complement));
}

/**
 * @brief Builds the hash table based on the given `build_table`.
 *
 * @throw cudf::logic_error if the number of columns in `build` table is 0.
 * @throw cudf::logic_error if the number of rows in `build` table is 0.
 * @throw cudf::logic_error if insertion to the hash table fails.
 *
 * @param build Table of columns used to build join hash.
 * @param compare_nulls Controls whether null join-key values should match or not.
 * @param stream CUDA stream used for device memory operations and kernel launches.
 *
 * @return Built hash table.
 */
std::unique_ptr<multimap_type, std::function<void(multimap_type*)>> build_join_hash_table(
  cudf::table_view const& build, null_equality compare_nulls, rmm::cuda_stream_view stream)
{
  auto build_device_table = cudf::table_device_view::create(build, stream);

  CUDF_EXPECTS(0 != build_device_table->num_columns(), "Selected build dataset is empty");
  CUDF_EXPECTS(0 != build_device_table->num_rows(), "Build side table has no rows");

  size_type const build_table_num_rows{build_device_table->num_rows()};
  std::size_t const hash_table_size = compute_hash_table_size(build_table_num_rows);

  auto hash_table = multimap_type::create(hash_table_size,
                                          stream,
                                          true,
                                          multimap_type::hasher(),
                                          multimap_type::key_equal(),
                                          multimap_type::allocator_type());

  row_hash hash_build{*build_device_table};
  rmm::device_scalar<int> failure(0, stream);
  constexpr int block_size{DEFAULT_JOIN_BLOCK_SIZE};
  detail::grid_1d config(build_table_num_rows, block_size);
  auto const row_bitmask = (compare_nulls == null_equality::EQUAL)
                             ? rmm::device_buffer{0, stream}
                             : cudf::detail::bitmask_and(build, stream);
  build_hash_table<<<config.num_blocks, config.num_threads_per_block, 0, stream.value()>>>(
    *hash_table,
    hash_build,
    build_table_num_rows,
    static_cast<bitmask_type const*>(row_bitmask.data()),
    failure.data());
  // Check error code from the kernel
  if (failure.value(stream) == 1) { CUDF_FAIL("Hash Table insert failure."); }

  return hash_table;
}

/**
 * @brief Probes the `hash_table` built from `build_table` for tuples in `probe_table`,
 * and returns the output indices of `build_table` and `probe_table` as a combined table.
 * Behavior is undefined if the provided `output_size` is smaller than the actual output size.
 *
 * @tparam JoinKind The type of join to be performed.
 *
 * @param build_table Table of build side columns to join.
 * @param probe_table Table of probe side columns to join.
 * @param hash_table Hash table built from `build_table`.
 * @param compare_nulls Controls whether null join-key values should match or not.
 * @param output_size Optional value which allows users to specify the exact output size.
 * @param stream CUDA stream used for device memory operations and kernel launches.
 * @param mr Device memory resource used to allocate the returned vectors.
 *
 * @return Join output indices vector pair.
 */
template <join_kind JoinKind>
std::pair<std::unique_ptr<rmm::device_uvector<size_type>>,
          std::unique_ptr<rmm::device_uvector<size_type>>>
probe_join_hash_table(cudf::table_device_view build_table,
                      cudf::table_device_view probe_table,
                      multimap_type const& hash_table,
                      null_equality compare_nulls,
                      std::optional<std::size_t> output_size,
                      rmm::cuda_stream_view stream,
                      rmm::mr::device_memory_resource* mr)
{
  // Use the output size directly if provided. Otherwise, compute the exact output size
  constexpr cudf::detail::join_kind ProbeJoinKind = (JoinKind == cudf::detail::join_kind::FULL_JOIN)
                                                      ? cudf::detail::join_kind::LEFT_JOIN
                                                      : JoinKind;
  std::size_t const join_size = output_size.value_or(compute_join_output_size<ProbeJoinKind>(
    build_table, probe_table, hash_table, compare_nulls, stream));

  // If output size is zero, return immediately
  if (join_size == 0) {
    return std::make_pair(std::make_unique<rmm::device_uvector<size_type>>(0, stream, mr),
                          std::make_unique<rmm::device_uvector<size_type>>(0, stream, mr));
  }

  rmm::device_scalar<size_type> write_index(0, stream);

  auto left_indices  = std::make_unique<rmm::device_uvector<size_type>>(join_size, stream, mr);
  auto right_indices = std::make_unique<rmm::device_uvector<size_type>>(join_size, stream, mr);

  constexpr int block_size{DEFAULT_JOIN_BLOCK_SIZE};
  detail::grid_1d config(probe_table.num_rows(), block_size);

  row_hash hash_probe{probe_table};
  row_equality equality{probe_table, build_table, compare_nulls == null_equality::EQUAL};
  if constexpr (JoinKind == cudf::detail::join_kind::FULL_JOIN) {
    probe_hash_table<cudf::detail::join_kind::LEFT_JOIN,
                     multimap_type,
                     block_size,
                     DEFAULT_JOIN_CACHE_SIZE>
      <<<config.num_blocks, config.num_threads_per_block, 0, stream.value()>>>(
        hash_table,
        build_table,
        probe_table,
        hash_probe,
        equality,
        left_indices->data(),
        right_indices->data(),
        write_index.data(),
        join_size);
    auto const actual_size = write_index.value(stream);
    left_indices->resize(actual_size, stream);
    right_indices->resize(actual_size, stream);
  } else {
    probe_hash_table<JoinKind, multimap_type, block_size, DEFAULT_JOIN_CACHE_SIZE>
      <<<config.num_blocks, config.num_threads_per_block, 0, stream.value()>>>(
        hash_table,
        build_table,
        probe_table,
        hash_probe,
        equality,
        left_indices->data(),
        right_indices->data(),
        write_index.data(),
        join_size);
  }
  return std::make_pair(std::move(left_indices), std::move(right_indices));
}

/**
 * @brief Probes the `hash_table` built from `build_table` for tuples in `probe_table` twice,
 * and returns the output size of a full join operation between `build_table` and `probe_table`.
 * TODO: this is a temporary solution as part of `full_join_size`. To be refactored during
 * cuco integration.
 *
 * @param build_table Table of build side columns to join.
 * @param probe_table Table of probe side columns to join.
 * @param hash_table Hash table built from `build_table`.
 * @param compare_nulls Controls whether null join-key values should match or not.
 * @param stream CUDA stream used for device memory operations and kernel launches.
 * @param mr Device memory resource used to allocate the intermediate vectors.
 *
 * @return Output size of full join.
 */
std::size_t get_full_join_size(cudf::table_device_view build_table,
                               cudf::table_device_view probe_table,
                               multimap_type const& hash_table,
                               null_equality compare_nulls,
                               rmm::cuda_stream_view stream,
                               rmm::mr::device_memory_resource* mr)
{
  std::size_t join_size = compute_join_output_size<cudf::detail::join_kind::LEFT_JOIN>(
    build_table, probe_table, hash_table, compare_nulls, stream);

  // If output size is zero, return immediately
  if (join_size == 0) { return join_size; }

  rmm::device_scalar<size_type> write_index(0, stream);

  auto left_indices  = std::make_unique<rmm::device_uvector<size_type>>(join_size, stream, mr);
  auto right_indices = std::make_unique<rmm::device_uvector<size_type>>(join_size, stream, mr);

  constexpr int block_size{DEFAULT_JOIN_BLOCK_SIZE};
  detail::grid_1d config(probe_table.num_rows(), block_size);

  row_hash hash_probe{probe_table};
  row_equality equality{probe_table, build_table, compare_nulls == null_equality::EQUAL};
  probe_hash_table<cudf::detail::join_kind::LEFT_JOIN,
                   multimap_type,
                   block_size,
                   DEFAULT_JOIN_CACHE_SIZE>
    <<<config.num_blocks, config.num_threads_per_block, 0, stream.value()>>>(hash_table,
                                                                             build_table,
                                                                             probe_table,
                                                                             hash_probe,
                                                                             equality,
                                                                             left_indices->data(),
                                                                             right_indices->data(),
                                                                             write_index.data(),
                                                                             join_size);
  // Release intermediate memory allocation
  left_indices->resize(0, stream);

  auto const left_table_row_count  = probe_table.num_rows();
  auto const right_table_row_count = build_table.num_rows();

  std::size_t left_join_complement_size;

  // If left table is empty then all rows of the right table should be represented in the joined
  // indices.
  if (left_table_row_count == 0) {
    left_join_complement_size = right_table_row_count;
  } else {
    // Assume all the indices in invalid_index_map are invalid
    auto invalid_index_map =
      std::make_unique<rmm::device_uvector<size_type>>(right_table_row_count, stream);
    thrust::uninitialized_fill(
      rmm::exec_policy(stream), invalid_index_map->begin(), invalid_index_map->end(), int32_t{1});

    // Functor to check for index validity since left joins can create invalid indices
    valid_range<size_type> valid(0, right_table_row_count);

    // invalid_index_map[index_ptr[i]] = 0 for i = 0 to right_table_row_count
    // Thus specifying that those locations are valid
    thrust::scatter_if(rmm::exec_policy(stream),
                       thrust::make_constant_iterator(0),
                       thrust::make_constant_iterator(0) + right_indices->size(),
                       right_indices->begin(),      // Index locations
                       right_indices->begin(),      // Stencil - Check if index location is valid
                       invalid_index_map->begin(),  // Output indices
                       valid);                      // Stencil Predicate

    // Create list of indices that have been marked as invalid
    left_join_complement_size = thrust::count_if(rmm::exec_policy(stream),
                                                 invalid_index_map->begin(),
                                                 invalid_index_map->end(),
                                                 thrust::identity<size_type>());
  }
  return join_size + left_join_complement_size;
}

std::unique_ptr<cudf::table> combine_table_pair(std::unique_ptr<cudf::table>&& left,
                                                std::unique_ptr<cudf::table>&& right)
{
  auto joined_cols = left->release();
  auto right_cols  = right->release();
  joined_cols.insert(joined_cols.end(),
                     std::make_move_iterator(right_cols.begin()),
                     std::make_move_iterator(right_cols.end()));
  return std::make_unique<cudf::table>(std::move(joined_cols));
}

}  // namespace detail

hash_join::hash_join_impl::~hash_join_impl() = default;

hash_join::hash_join_impl::hash_join_impl(cudf::table_view const& build,
                                          null_equality compare_nulls,
                                          rmm::cuda_stream_view stream)
  : _hash_table(nullptr)
{
  CUDF_FUNC_RANGE();
  CUDF_EXPECTS(0 != build.num_columns(), "Hash join build table is empty");
  CUDF_EXPECTS(build.num_rows() < cudf::detail::MAX_JOIN_SIZE,
               "Build column size is too big for hash join");

  auto flattened_build = structs::detail::flatten_nested_columns(
    build, {}, {}, structs::detail::column_nullability::FORCE);
  _build = std::get<0>(flattened_build);
  // need to store off the owning structures for some of the views in _build
  _created_null_columns = std::move(std::get<3>(flattened_build));

  if (0 == build.num_rows()) { return; }

  _hash_table = build_join_hash_table(_build, compare_nulls, stream);
}

std::pair<std::unique_ptr<rmm::device_uvector<size_type>>,
          std::unique_ptr<rmm::device_uvector<size_type>>>
hash_join::hash_join_impl::inner_join(cudf::table_view const& probe,
                                      null_equality compare_nulls,
                                      std::optional<std::size_t> output_size,
                                      rmm::cuda_stream_view stream,
                                      rmm::mr::device_memory_resource* mr) const
{
  CUDF_FUNC_RANGE();
  return compute_hash_join<cudf::detail::join_kind::INNER_JOIN>(
    probe, compare_nulls, output_size, stream, mr);
}

std::pair<std::unique_ptr<rmm::device_uvector<size_type>>,
          std::unique_ptr<rmm::device_uvector<size_type>>>
hash_join::hash_join_impl::left_join(cudf::table_view const& probe,
                                     null_equality compare_nulls,
                                     std::optional<std::size_t> output_size,
                                     rmm::cuda_stream_view stream,
                                     rmm::mr::device_memory_resource* mr) const
{
  CUDF_FUNC_RANGE();
  return compute_hash_join<cudf::detail::join_kind::LEFT_JOIN>(
    probe, compare_nulls, output_size, stream, mr);
}

std::pair<std::unique_ptr<rmm::device_uvector<size_type>>,
          std::unique_ptr<rmm::device_uvector<size_type>>>
hash_join::hash_join_impl::full_join(cudf::table_view const& probe,
                                     null_equality compare_nulls,
                                     std::optional<std::size_t> output_size,
                                     rmm::cuda_stream_view stream,
                                     rmm::mr::device_memory_resource* mr) const
{
  CUDF_FUNC_RANGE();
  return compute_hash_join<cudf::detail::join_kind::FULL_JOIN>(
    probe, compare_nulls, output_size, stream, mr);
}

std::size_t hash_join::hash_join_impl::inner_join_size(cudf::table_view const& probe,
                                                       null_equality compare_nulls,
                                                       rmm::cuda_stream_view stream) const
{
  CUDF_FUNC_RANGE();
  CUDF_EXPECTS(_hash_table, "Hash table of hash join is null.");

  auto build_table = cudf::table_device_view::create(_build, stream);
  auto probe_table = cudf::table_device_view::create(probe, stream);

  return cudf::detail::compute_join_output_size<cudf::detail::join_kind::INNER_JOIN>(
    *build_table, *probe_table, *_hash_table, compare_nulls, stream);
}

std::size_t hash_join::hash_join_impl::left_join_size(cudf::table_view const& probe,
                                                      null_equality compare_nulls,
                                                      rmm::cuda_stream_view stream) const
{
  CUDF_FUNC_RANGE();

  // Trivial left join case - exit early
  if (!_hash_table) { return probe.num_rows(); }

  auto build_table = cudf::table_device_view::create(_build, stream);
  auto probe_table = cudf::table_device_view::create(probe, stream);

  return cudf::detail::compute_join_output_size<cudf::detail::join_kind::LEFT_JOIN>(
    *build_table, *probe_table, *_hash_table, compare_nulls, stream);
}

std::size_t hash_join::hash_join_impl::full_join_size(cudf::table_view const& probe,
                                                      null_equality compare_nulls,
                                                      rmm::cuda_stream_view stream,
                                                      rmm::mr::device_memory_resource* mr) const
{
  CUDF_FUNC_RANGE();

  // Trivial left join case - exit early
  if (!_hash_table) { return probe.num_rows(); }

  auto build_table = cudf::table_device_view::create(_build, stream);
  auto probe_table = cudf::table_device_view::create(probe, stream);

  return get_full_join_size(*build_table, *probe_table, *_hash_table, compare_nulls, stream, mr);
}

template <cudf::detail::join_kind JoinKind>
std::pair<std::unique_ptr<rmm::device_uvector<size_type>>,
          std::unique_ptr<rmm::device_uvector<size_type>>>
hash_join::hash_join_impl::compute_hash_join(cudf::table_view const& probe,
                                             null_equality compare_nulls,
                                             std::optional<std::size_t> output_size,
                                             rmm::cuda_stream_view stream,
                                             rmm::mr::device_memory_resource* mr) const
{
  CUDF_EXPECTS(0 != probe.num_columns(), "Hash join probe table is empty");
  CUDF_EXPECTS(probe.num_rows() < cudf::detail::MAX_JOIN_SIZE,
               "Probe column size is too big for hash join");

  auto flattened_probe = structs::detail::flatten_nested_columns(
    probe, {}, {}, structs::detail::column_nullability::FORCE);
  auto const flattened_probe_table = std::get<0>(flattened_probe);

  CUDF_EXPECTS(_build.num_columns() == flattened_probe_table.num_columns(),
               "Mismatch in number of columns to be joined on");

  if (is_trivial_join(flattened_probe_table, _build, JoinKind)) {
    return std::make_pair(std::make_unique<rmm::device_uvector<size_type>>(0, stream, mr),
                          std::make_unique<rmm::device_uvector<size_type>>(0, stream, mr));
  }

  CUDF_EXPECTS(std::equal(std::cbegin(_build),
                          std::cend(_build),
                          std::cbegin(flattened_probe_table),
                          std::cend(flattened_probe_table),
                          [](const auto& b, const auto& p) { return b.type() == p.type(); }),
               "Mismatch in joining column data types");

  return probe_join_indices<JoinKind>(
    flattened_probe_table, compare_nulls, output_size, stream, mr);
}

template <cudf::detail::join_kind JoinKind>
std::pair<std::unique_ptr<rmm::device_uvector<size_type>>,
          std::unique_ptr<rmm::device_uvector<size_type>>>
hash_join::hash_join_impl::probe_join_indices(cudf::table_view const& probe,
                                              null_equality compare_nulls,
                                              std::optional<std::size_t> output_size,
                                              rmm::cuda_stream_view stream,
                                              rmm::mr::device_memory_resource* mr) const
{
  // Trivial left join case - exit early
  if (!_hash_table && JoinKind != cudf::detail::join_kind::INNER_JOIN) {
    return get_trivial_left_join_indices(probe, stream, mr);
  }

  CUDF_EXPECTS(_hash_table, "Hash table of hash join is null.");

  auto build_table = cudf::table_device_view::create(_build, stream);
  auto probe_table = cudf::table_device_view::create(probe, stream);

  auto join_indices = cudf::detail::probe_join_hash_table<JoinKind>(
    *build_table, *probe_table, *_hash_table, compare_nulls, output_size, stream, mr);

  if (JoinKind == cudf::detail::join_kind::FULL_JOIN) {
    auto complement_indices = detail::get_left_join_indices_complement(
      join_indices.second, probe.num_rows(), _build.num_rows(), stream, mr);
    join_indices = detail::concatenate_vector_pairs(join_indices, complement_indices, stream);
  }
  return join_indices;
}

}  // namespace cudf<|MERGE_RESOLUTION|>--- conflicted
+++ resolved
@@ -90,20 +90,11 @@
  */
 std::pair<std::unique_ptr<rmm::device_uvector<size_type>>,
           std::unique_ptr<rmm::device_uvector<size_type>>>
-<<<<<<< HEAD
-get_left_join_indices_complement(std::unique_ptr<rmm::device_uvector<size_type>> &right_indices,
+get_left_join_indices_complement(std::unique_ptr<rmm::device_uvector<size_type>>& right_indices,
                                  size_type left_table_row_count,
                                  size_type right_table_row_count,
                                  rmm::cuda_stream_view stream,
-                                 rmm::mr::device_memory_resource *mr)
-=======
-get_left_join_indices_complement(
-  std::unique_ptr<rmm::device_uvector<size_type>>& right_indices,
-  size_type left_table_row_count,
-  size_type right_table_row_count,
-  rmm::cuda_stream_view stream,
-  rmm::mr::device_memory_resource* mr = rmm::mr::get_current_device_resource())
->>>>>>> 7823a181
+                                 rmm::mr::device_memory_resource* mr)
 {
   // Get array of indices that do not appear in right_indices
 
