/*
 * Copyright (c) 2020-2021, NVIDIA CORPORATION.
 *
 * Licensed under the Apache License, Version 2.0 (the "License");
 * you may not use this file except in compliance with the License.
 * You may obtain a copy of the License at
 *
 *     http://www.apache.org/licenses/LICENSE-2.0
 *
 * Unless required by applicable law or agreed to in writing, software
 * distributed under the License is distributed on an "AS IS" BASIS,
 * WITHOUT WARRANTIES OR CONDITIONS OF ANY KIND, either express or implied.
 * See the License for the specific language governing permissions and
 * limitations under the License.
 */
#include <join/hash_join.cuh>
#include <thrust/iterator/discard_iterator.h>
#include <thrust/uninitialized_fill.h>

#include <cudf/copying.hpp>
#include <cudf/detail/concatenate.cuh>
#include <cudf/detail/structs/utilities.hpp>

#include <rmm/cuda_stream_view.hpp>
#include <rmm/device_buffer.hpp>
#include <rmm/device_uvector.hpp>
#include <rmm/exec_policy.hpp>

#include <cstddef>
#include <iostream>
#include <numeric>

namespace cudf {
namespace detail {

std::pair<std::unique_ptr<table>, std::unique_ptr<table>> get_empty_joined_table(
  table_view const& probe, table_view const& build)
{
  std::unique_ptr<table> empty_probe = empty_like(probe);
  std::unique_ptr<table> empty_build = empty_like(build);
  return std::make_pair(std::move(empty_probe), std::move(empty_build));
}

/**
<<<<<<< HEAD
=======
 * @brief Builds the hash table based on the given `build_table`.
 *
 * @param build Table of columns used to build join hash.
 * @param hash_table Build hash table.
 * @param compare_nulls Controls whether null join-key values should match or not.
 * @param stream CUDA stream used for device memory operations and kernel launches.
 *
 */
void build_join_hash_table(cudf::table_view const& build,
                           multimap_type& hash_table,
                           null_equality compare_nulls,
                           rmm::cuda_stream_view stream)
{
  auto build_table_ptr = cudf::table_device_view::create(build, stream);

  CUDF_EXPECTS(0 != build_table_ptr->num_columns(), "Selected build dataset is empty");
  CUDF_EXPECTS(0 != build_table_ptr->num_rows(), "Build side table has no rows");

  row_hash hash_build{nullate::DYNAMIC{cudf::has_nulls(build)}, *build_table_ptr};
  auto const empty_key_sentinel = hash_table.get_empty_key_sentinel();
  make_pair_function pair_func{hash_build, empty_key_sentinel};

  auto iter = cudf::detail::make_counting_transform_iterator(0, pair_func);

  size_type const build_table_num_rows{build_table_ptr->num_rows()};
  if ((compare_nulls == null_equality::EQUAL) or (not nullable(build))) {
    hash_table.insert(iter, iter + build_table_num_rows, stream.value());
  } else {
    thrust::counting_iterator<size_type> stencil(0);
    auto const row_bitmask = cudf::detail::bitmask_and(build, stream).first;
    row_is_valid pred{static_cast<bitmask_type const*>(row_bitmask.data())};

    // insert valid rows
    hash_table.insert_if(iter, iter + build_table_num_rows, stencil, pred, stream.value());
  }
}

/**
>>>>>>> a4dc42d4
 * @brief Probes the `hash_table` built from `build_table` for tuples in `probe_table`,
 * and returns the output indices of `build_table` and `probe_table` as a combined table.
 * Behavior is undefined if the provided `output_size` is smaller than the actual output size.
 *
 * @tparam JoinKind The type of join to be performed.
 *
 * @param build_table Table of build side columns to join.
 * @param probe_table Table of probe side columns to join.
 * @param hash_table Hash table built from `build_table`.
 * @param compare_nulls Controls whether null join-key values should match or not.
 * @param output_size Optional value which allows users to specify the exact output size.
 * @param stream CUDA stream used for device memory operations and kernel launches.
 * @param mr Device memory resource used to allocate the returned vectors.
 *
 * @return Join output indices vector pair.
 */
template <join_kind JoinKind>
std::pair<std::unique_ptr<rmm::device_uvector<size_type>>,
          std::unique_ptr<rmm::device_uvector<size_type>>>
probe_join_hash_table(cudf::table_device_view build_table,
                      cudf::table_device_view probe_table,
                      multimap_type const& hash_table,
                      bool has_nulls,
                      null_equality compare_nulls,
                      std::optional<std::size_t> output_size,
                      rmm::cuda_stream_view stream,
                      rmm::mr::device_memory_resource* mr)
{
  // Use the output size directly if provided. Otherwise, compute the exact output size
  constexpr cudf::detail::join_kind ProbeJoinKind = (JoinKind == cudf::detail::join_kind::FULL_JOIN)
                                                      ? cudf::detail::join_kind::LEFT_JOIN
                                                      : JoinKind;

  std::size_t const join_size =
    output_size ? *output_size
                : compute_join_output_size<ProbeJoinKind>(
                    build_table, probe_table, hash_table, has_nulls, compare_nulls, stream);

  // If output size is zero, return immediately
  if (join_size == 0) {
    return std::make_pair(std::make_unique<rmm::device_uvector<size_type>>(0, stream, mr),
                          std::make_unique<rmm::device_uvector<size_type>>(0, stream, mr));
  }

  auto left_indices  = std::make_unique<rmm::device_uvector<size_type>>(join_size, stream, mr);
  auto right_indices = std::make_unique<rmm::device_uvector<size_type>>(join_size, stream, mr);

  auto const probe_nulls = cudf::nullate::DYNAMIC{has_nulls};
  pair_equality equality{probe_table, build_table, probe_nulls, compare_nulls};

  row_hash hash_probe{probe_nulls, probe_table};
  auto const empty_key_sentinel = hash_table.get_empty_key_sentinel();
  make_pair_function pair_func{hash_probe, empty_key_sentinel};

  auto iter = cudf::detail::make_counting_transform_iterator(0, pair_func);

  const cudf::size_type probe_table_num_rows = probe_table.num_rows();

  auto out1_zip_begin = thrust::make_zip_iterator(
    thrust::make_tuple(thrust::make_discard_iterator(), left_indices->begin()));
  auto out2_zip_begin = thrust::make_zip_iterator(
    thrust::make_tuple(thrust::make_discard_iterator(), right_indices->begin()));

  if constexpr (JoinKind == cudf::detail::join_kind::FULL_JOIN or
                JoinKind == cudf::detail::join_kind::LEFT_JOIN) {
    [[maybe_unused]] auto [out1_zip_end, out2_zip_end] = hash_table.pair_retrieve_outer(
      iter, iter + probe_table_num_rows, out1_zip_begin, out2_zip_begin, equality, stream.value());

    if constexpr (JoinKind == cudf::detail::join_kind::FULL_JOIN) {
      auto const actual_size = out1_zip_end - out1_zip_begin;
      left_indices->resize(actual_size, stream);
      right_indices->resize(actual_size, stream);
    }
  } else {
    hash_table.pair_retrieve(
      iter, iter + probe_table_num_rows, out1_zip_begin, out2_zip_begin, equality, stream.value());
  }
  return std::make_pair(std::move(left_indices), std::move(right_indices));
}

/**
 * @brief Probes the `hash_table` built from `build_table` for tuples in `probe_table` twice,
 * and returns the output size of a full join operation between `build_table` and `probe_table`.
 * TODO: this is a temporary solution as part of `full_join_size`. To be refactored during
 * cuco integration.
 *
 * @param build_table Table of build side columns to join.
 * @param probe_table Table of probe side columns to join.
 * @param hash_table Hash table built from `build_table`.
 * @param compare_nulls Controls whether null join-key values should match or not.
 * @param stream CUDA stream used for device memory operations and kernel launches.
 * @param mr Device memory resource used to allocate the intermediate vectors.
 *
 * @return Output size of full join.
 */
std::size_t get_full_join_size(cudf::table_device_view build_table,
                               cudf::table_device_view probe_table,
                               multimap_type const& hash_table,
                               bool has_nulls,
                               null_equality compare_nulls,
                               rmm::cuda_stream_view stream,
                               rmm::mr::device_memory_resource* mr)
{
  std::size_t join_size = compute_join_output_size<cudf::detail::join_kind::LEFT_JOIN>(
    build_table, probe_table, hash_table, has_nulls, compare_nulls, stream);

  // If output size is zero, return immediately
  if (join_size == 0) { return join_size; }

  rmm::device_scalar<size_type> write_index(0, stream);

  auto left_indices  = std::make_unique<rmm::device_uvector<size_type>>(join_size, stream, mr);
  auto right_indices = std::make_unique<rmm::device_uvector<size_type>>(join_size, stream, mr);

  auto const probe_nulls = cudf::nullate::DYNAMIC{has_nulls};
  pair_equality equality{probe_table, build_table, probe_nulls, compare_nulls};

  row_hash hash_probe{probe_nulls, probe_table};
  auto const empty_key_sentinel = hash_table.get_empty_key_sentinel();
  make_pair_function pair_func{hash_probe, empty_key_sentinel};

  auto iter = cudf::detail::make_counting_transform_iterator(0, pair_func);

  const cudf::size_type probe_table_num_rows = probe_table.num_rows();

  auto out1_zip_begin = thrust::make_zip_iterator(
    thrust::make_tuple(thrust::make_discard_iterator(), left_indices->begin()));
  auto out2_zip_begin = thrust::make_zip_iterator(
    thrust::make_tuple(thrust::make_discard_iterator(), right_indices->begin()));

  hash_table.pair_retrieve_outer(
    iter, iter + probe_table_num_rows, out1_zip_begin, out2_zip_begin, equality, stream.value());

  // Release intermediate memory allocation
  left_indices->resize(0, stream);

  auto const left_table_row_count  = probe_table.num_rows();
  auto const right_table_row_count = build_table.num_rows();

  std::size_t left_join_complement_size;

  // If left table is empty then all rows of the right table should be represented in the joined
  // indices.
  if (left_table_row_count == 0) {
    left_join_complement_size = right_table_row_count;
  } else {
    // Assume all the indices in invalid_index_map are invalid
    auto invalid_index_map =
      std::make_unique<rmm::device_uvector<size_type>>(right_table_row_count, stream);
    thrust::uninitialized_fill(
      rmm::exec_policy(stream), invalid_index_map->begin(), invalid_index_map->end(), int32_t{1});

    // Functor to check for index validity since left joins can create invalid indices
    valid_range<size_type> valid(0, right_table_row_count);

    // invalid_index_map[index_ptr[i]] = 0 for i = 0 to right_table_row_count
    // Thus specifying that those locations are valid
    thrust::scatter_if(rmm::exec_policy(stream),
                       thrust::make_constant_iterator(0),
                       thrust::make_constant_iterator(0) + right_indices->size(),
                       right_indices->begin(),      // Index locations
                       right_indices->begin(),      // Stencil - Check if index location is valid
                       invalid_index_map->begin(),  // Output indices
                       valid);                      // Stencil Predicate

    // Create list of indices that have been marked as invalid
    left_join_complement_size = thrust::count_if(rmm::exec_policy(stream),
                                                 invalid_index_map->begin(),
                                                 invalid_index_map->end(),
                                                 thrust::identity());
  }
  return join_size + left_join_complement_size;
}

std::unique_ptr<cudf::table> combine_table_pair(std::unique_ptr<cudf::table>&& left,
                                                std::unique_ptr<cudf::table>&& right)
{
  auto joined_cols = left->release();
  auto right_cols  = right->release();
  joined_cols.insert(joined_cols.end(),
                     std::make_move_iterator(right_cols.begin()),
                     std::make_move_iterator(right_cols.end()));
  return std::make_unique<cudf::table>(std::move(joined_cols));
}

}  // namespace detail

hash_join::hash_join_impl::~hash_join_impl() = default;

hash_join::hash_join_impl::hash_join_impl(cudf::table_view const& build,
                                          null_equality compare_nulls,
                                          rmm::cuda_stream_view stream)
  : _is_empty{build.num_rows() == 0},
    _hash_table{compute_hash_table_size(build.num_rows()),
                std::numeric_limits<hash_value_type>::max(),
                cudf::detail::JoinNoneValue,
                stream.value(),
                detail::hash_table_allocator_type{default_allocator<char>{}, stream}}
{
  CUDF_FUNC_RANGE();
  CUDF_EXPECTS(0 != build.num_columns(), "Hash join build table is empty");
  CUDF_EXPECTS(build.num_rows() < cudf::detail::MAX_JOIN_SIZE,
               "Build column size is too big for hash join");

  // need to store off the owning structures for some of the views in _build
  _flattened_build_table = structs::detail::flatten_nested_columns(
    build, {}, {}, structs::detail::column_nullability::FORCE);
  _build = _flattened_build_table;

  if (_is_empty) { return; }

  build_join_hash_table(_build, _hash_table, compare_nulls, stream);
}

std::pair<std::unique_ptr<rmm::device_uvector<size_type>>,
          std::unique_ptr<rmm::device_uvector<size_type>>>
hash_join::hash_join_impl::inner_join(cudf::table_view const& probe,
                                      null_equality compare_nulls,
                                      std::optional<std::size_t> output_size,
                                      rmm::cuda_stream_view stream,
                                      rmm::mr::device_memory_resource* mr) const
{
  CUDF_FUNC_RANGE();
  return compute_hash_join<cudf::detail::join_kind::INNER_JOIN>(
    probe, compare_nulls, output_size, stream, mr);
}

std::pair<std::unique_ptr<rmm::device_uvector<size_type>>,
          std::unique_ptr<rmm::device_uvector<size_type>>>
hash_join::hash_join_impl::left_join(cudf::table_view const& probe,
                                     null_equality compare_nulls,
                                     std::optional<std::size_t> output_size,
                                     rmm::cuda_stream_view stream,
                                     rmm::mr::device_memory_resource* mr) const
{
  CUDF_FUNC_RANGE();
  return compute_hash_join<cudf::detail::join_kind::LEFT_JOIN>(
    probe, compare_nulls, output_size, stream, mr);
}

std::pair<std::unique_ptr<rmm::device_uvector<size_type>>,
          std::unique_ptr<rmm::device_uvector<size_type>>>
hash_join::hash_join_impl::full_join(cudf::table_view const& probe,
                                     null_equality compare_nulls,
                                     std::optional<std::size_t> output_size,
                                     rmm::cuda_stream_view stream,
                                     rmm::mr::device_memory_resource* mr) const
{
  CUDF_FUNC_RANGE();
  return compute_hash_join<cudf::detail::join_kind::FULL_JOIN>(
    probe, compare_nulls, output_size, stream, mr);
}

std::size_t hash_join::hash_join_impl::inner_join_size(cudf::table_view const& probe,
                                                       null_equality compare_nulls,
                                                       rmm::cuda_stream_view stream) const
{
  CUDF_FUNC_RANGE();

  // Return directly if build table is empty
  if (_is_empty) { return 0; }

  auto flattened_probe = structs::detail::flatten_nested_columns(
    probe, {}, {}, structs::detail::column_nullability::FORCE);
  auto const flattened_probe_table = flattened_probe.flattened_columns();

  auto build_table_ptr           = cudf::table_device_view::create(_build, stream);
  auto flattened_probe_table_ptr = cudf::table_device_view::create(flattened_probe_table, stream);

  return cudf::detail::compute_join_output_size<cudf::detail::join_kind::INNER_JOIN>(
    *build_table_ptr,
    *flattened_probe_table_ptr,
    _hash_table,
    cudf::has_nulls(flattened_probe_table) | cudf::has_nulls(_build),
    compare_nulls,
    stream);
}

std::size_t hash_join::hash_join_impl::left_join_size(cudf::table_view const& probe,
                                                      null_equality compare_nulls,
                                                      rmm::cuda_stream_view stream) const
{
  CUDF_FUNC_RANGE();

  // Trivial left join case - exit early
  if (_is_empty) { return probe.num_rows(); }

  auto flattened_probe = structs::detail::flatten_nested_columns(
    probe, {}, {}, structs::detail::column_nullability::FORCE);
  auto const flattened_probe_table = flattened_probe.flattened_columns();

  auto build_table_ptr           = cudf::table_device_view::create(_build, stream);
  auto flattened_probe_table_ptr = cudf::table_device_view::create(flattened_probe_table, stream);

  return cudf::detail::compute_join_output_size<cudf::detail::join_kind::LEFT_JOIN>(
    *build_table_ptr,
    *flattened_probe_table_ptr,
    _hash_table,
    cudf::has_nulls(flattened_probe_table) | cudf::has_nulls(_build),
    compare_nulls,
    stream);
}

std::size_t hash_join::hash_join_impl::full_join_size(cudf::table_view const& probe,
                                                      null_equality compare_nulls,
                                                      rmm::cuda_stream_view stream,
                                                      rmm::mr::device_memory_resource* mr) const
{
  CUDF_FUNC_RANGE();

  // Trivial left join case - exit early
  if (_is_empty) { return probe.num_rows(); }

  auto flattened_probe = structs::detail::flatten_nested_columns(
    probe, {}, {}, structs::detail::column_nullability::FORCE);
  auto const flattened_probe_table = flattened_probe.flattened_columns();

  auto build_table_ptr           = cudf::table_device_view::create(_build, stream);
  auto flattened_probe_table_ptr = cudf::table_device_view::create(flattened_probe_table, stream);

  return get_full_join_size(*build_table_ptr,
                            *flattened_probe_table_ptr,
                            _hash_table,
                            cudf::has_nulls(flattened_probe_table) | cudf::has_nulls(_build),
                            compare_nulls,
                            stream,
                            mr);
}

template <cudf::detail::join_kind JoinKind>
std::pair<std::unique_ptr<rmm::device_uvector<size_type>>,
          std::unique_ptr<rmm::device_uvector<size_type>>>
hash_join::hash_join_impl::compute_hash_join(cudf::table_view const& probe,
                                             null_equality compare_nulls,
                                             std::optional<std::size_t> output_size,
                                             rmm::cuda_stream_view stream,
                                             rmm::mr::device_memory_resource* mr) const
{
  CUDF_EXPECTS(0 != probe.num_columns(), "Hash join probe table is empty");
  CUDF_EXPECTS(probe.num_rows() < cudf::detail::MAX_JOIN_SIZE,
               "Probe column size is too big for hash join");

  auto flattened_probe = structs::detail::flatten_nested_columns(
    probe, {}, {}, structs::detail::column_nullability::FORCE);
  auto const flattened_probe_table = flattened_probe.flattened_columns();

  CUDF_EXPECTS(_build.num_columns() == flattened_probe_table.num_columns(),
               "Mismatch in number of columns to be joined on");

  if (is_trivial_join(flattened_probe_table, _build, JoinKind)) {
    return std::make_pair(std::make_unique<rmm::device_uvector<size_type>>(0, stream, mr),
                          std::make_unique<rmm::device_uvector<size_type>>(0, stream, mr));
  }

  CUDF_EXPECTS(std::equal(std::cbegin(_build),
                          std::cend(_build),
                          std::cbegin(flattened_probe_table),
                          std::cend(flattened_probe_table),
                          [](const auto& b, const auto& p) { return b.type() == p.type(); }),
               "Mismatch in joining column data types");

  return probe_join_indices<JoinKind>(
    flattened_probe_table, compare_nulls, output_size, stream, mr);
}

template <cudf::detail::join_kind JoinKind>
std::pair<std::unique_ptr<rmm::device_uvector<size_type>>,
          std::unique_ptr<rmm::device_uvector<size_type>>>
hash_join::hash_join_impl::probe_join_indices(cudf::table_view const& probe,
                                              null_equality compare_nulls,
                                              std::optional<std::size_t> output_size,
                                              rmm::cuda_stream_view stream,
                                              rmm::mr::device_memory_resource* mr) const
{
  // Trivial left join case - exit early
  if (_is_empty and JoinKind != cudf::detail::join_kind::INNER_JOIN) {
    return get_trivial_left_join_indices(probe, stream, mr);
  }

  CUDF_EXPECTS(!_is_empty, "Hash table of hash join is null.");

  auto build_table_ptr = cudf::table_device_view::create(_build, stream);
  auto probe_table_ptr = cudf::table_device_view::create(probe, stream);

  auto join_indices =
    cudf::detail::probe_join_hash_table<JoinKind>(*build_table_ptr,
                                                  *probe_table_ptr,
                                                  _hash_table,
                                                  cudf::has_nulls(probe) | cudf::has_nulls(_build),
                                                  compare_nulls,
                                                  output_size,
                                                  stream,
                                                  mr);

  if constexpr (JoinKind == cudf::detail::join_kind::FULL_JOIN) {
    auto complement_indices = detail::get_left_join_indices_complement(
      join_indices.second, probe.num_rows(), _build.num_rows(), stream, mr);
    join_indices = detail::concatenate_vector_pairs(join_indices, complement_indices, stream);
  }
  return join_indices;
}

}  // namespace cudf<|MERGE_RESOLUTION|>--- conflicted
+++ resolved
@@ -42,47 +42,6 @@
 }
 
 /**
-<<<<<<< HEAD
-=======
- * @brief Builds the hash table based on the given `build_table`.
- *
- * @param build Table of columns used to build join hash.
- * @param hash_table Build hash table.
- * @param compare_nulls Controls whether null join-key values should match or not.
- * @param stream CUDA stream used for device memory operations and kernel launches.
- *
- */
-void build_join_hash_table(cudf::table_view const& build,
-                           multimap_type& hash_table,
-                           null_equality compare_nulls,
-                           rmm::cuda_stream_view stream)
-{
-  auto build_table_ptr = cudf::table_device_view::create(build, stream);
-
-  CUDF_EXPECTS(0 != build_table_ptr->num_columns(), "Selected build dataset is empty");
-  CUDF_EXPECTS(0 != build_table_ptr->num_rows(), "Build side table has no rows");
-
-  row_hash hash_build{nullate::DYNAMIC{cudf::has_nulls(build)}, *build_table_ptr};
-  auto const empty_key_sentinel = hash_table.get_empty_key_sentinel();
-  make_pair_function pair_func{hash_build, empty_key_sentinel};
-
-  auto iter = cudf::detail::make_counting_transform_iterator(0, pair_func);
-
-  size_type const build_table_num_rows{build_table_ptr->num_rows()};
-  if ((compare_nulls == null_equality::EQUAL) or (not nullable(build))) {
-    hash_table.insert(iter, iter + build_table_num_rows, stream.value());
-  } else {
-    thrust::counting_iterator<size_type> stencil(0);
-    auto const row_bitmask = cudf::detail::bitmask_and(build, stream).first;
-    row_is_valid pred{static_cast<bitmask_type const*>(row_bitmask.data())};
-
-    // insert valid rows
-    hash_table.insert_if(iter, iter + build_table_num_rows, stencil, pred, stream.value());
-  }
-}
-
-/**
->>>>>>> a4dc42d4
  * @brief Probes the `hash_table` built from `build_table` for tuples in `probe_table`,
  * and returns the output indices of `build_table` and `probe_table` as a combined table.
  * Behavior is undefined if the provided `output_size` is smaller than the actual output size.
