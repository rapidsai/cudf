--- conflicted
+++ resolved
@@ -220,369 +220,336 @@
     }
   }
 
-<<<<<<< HEAD
   auto const row_hash = cudf::experimental::row::hash::row_hasher{preprocessed_probe};
   auto const iter     = cudf::detail::make_counting_transform_iterator(
     0, pair_fn{row_hash.device_hasher(cudf::nullate::DYNAMIC{has_nulls})});
 
   auto const row_comparator =
     cudf::experimental::row::equality::two_table_comparator{preprocessed_probe, preprocessed_build};
-  auto const comparator_helper = [&](auto device_comparator) {
-    auto equality = pair_equal{device_comparator};
-=======
-  auto const probe_nulls        = cudf::nullate::DYNAMIC{has_nulls};
-  auto const empty_key_sentinel = hash_table.get_empty_key_sentinel();
->>>>>>> b9fb5171
-
-  // Common function to handle both primitive and non-primitive cases
-  auto compute_size = [&](auto equality, auto iter) {
-    if (join == join_kind::LEFT_JOIN) {
-      return hash_table.count_outer(
-        iter, iter + probe_table_num_rows, equality, hash_table.hash_function(), stream.value());
-    } else {
-      return hash_table.count(
-        iter, iter + probe_table_num_rows, equality, hash_table.hash_function(), stream.value());
+  auto const comparator_helper =
+    [&](auto device_comparator) {
+      auto equality = pair_equal{device_comparator};
+
+      // Common function to handle both primitive and non-primitive cases
+      auto compute_size = [&](auto equality, auto iter) {
+        if (join == join_kind::LEFT_JOIN) {
+          return hash_table.count_outer(iter,
+                                        iter + probe_table_num_rows,
+                                        equality,
+                                        hash_table.hash_function(),
+                                        stream.value());
+        } else {
+          return hash_table.count(iter,
+                                  iter + probe_table_num_rows,
+                                  equality,
+                                  hash_table.hash_function(),
+                                  stream.value());
+        }
+      };
+
+      // Use primitive row operator logic if build table is compatible. Otherwise, use non-primitive
+      // row operator logic.
+      if (cudf::is_primitive_row_op_compatible(build_table)) {
+        auto const d_hasher = cudf::row::primitive::row_hasher{probe_nulls, preprocessed_probe};
+        auto const d_equal  = cudf::row::primitive::row_equality_comparator{
+          probe_nulls, preprocessed_probe, preprocessed_build, nulls_equal};
+        auto const iter = cudf::detail::make_counting_transform_iterator(
+          0, make_pair_function{d_hasher, empty_key_sentinel});
+        auto const equality = primitive_equality{d_equal};
+
+        return compute_size(equality, iter);
+      } else {
+        auto const d_hasher =
+          cudf::experimental::row::hash::row_hasher{preprocessed_probe}.device_hasher(probe_nulls);
+        auto const iter = cudf::detail::make_counting_transform_iterator(
+          0, make_pair_function{d_hasher, empty_key_sentinel});
+
+        auto const row_comparator = cudf::experimental::row::equality::two_table_comparator{
+          preprocessed_probe, preprocessed_build};
+
+        if (cudf::detail::has_nested_columns(probe_table)) {
+          auto const d_equal = row_comparator.equal_to<true>(has_nulls, nulls_equal);
+          return compute_size(pair_equality{d_equal}, iter);
+        } else {
+          auto const d_equal = row_comparator.equal_to<false>(has_nulls, nulls_equal);
+          return compute_size(pair_equality{d_equal}, iter);
+        }
+      }
     }
-  };
-
-  // Use primitive row operator logic if build table is compatible. Otherwise, use non-primitive row
-  // operator logic.
-  if (cudf::is_primitive_row_op_compatible(build_table)) {
-    auto const d_hasher = cudf::row::primitive::row_hasher{probe_nulls, preprocessed_probe};
-    auto const d_equal  = cudf::row::primitive::row_equality_comparator{
-      probe_nulls, preprocessed_probe, preprocessed_build, nulls_equal};
-    auto const iter = cudf::detail::make_counting_transform_iterator(
-      0, make_pair_function{d_hasher, empty_key_sentinel});
-    auto const equality = primitive_equality{d_equal};
-
-    return compute_size(equality, iter);
-  } else {
-    auto const d_hasher =
-      cudf::experimental::row::hash::row_hasher{preprocessed_probe}.device_hasher(probe_nulls);
-    auto const iter = cudf::detail::make_counting_transform_iterator(
-      0, make_pair_function{d_hasher, empty_key_sentinel});
+
+  /**
+   * @brief Probes the `hash_table` built from `build_table` for tuples in `probe_table`,
+   * and returns the output indices of `build_table` and `probe_table` as a combined table.
+   * Behavior is undefined if the provided `output_size` is smaller than the actual output size.
+   *
+   * @param build_table Table of build side columns to join
+   * @param probe_table Table of probe side columns to join
+   * @param preprocessed_build shared_ptr to cudf::experimental::row::equality::preprocessed_table
+   * for build_table
+   * @param preprocessed_probe shared_ptr to cudf::experimental::row::equality::preprocessed_table
+   * for probe_table
+   * @param hash_table Hash table built from `build_table`
+   * @param join The type of join to be performed
+   * @param has_nulls Flag to denote if build or probe tables have nested nulls
+   * @param compare_nulls Controls whether null join-key values should match or not
+   * @param output_size Optional value which allows users to specify the exact output size
+   * @param stream CUDA stream used for device memory operations and kernel launches
+   * @param mr Device memory resource used to allocate the returned vectors
+   *
+   * @return Join output indices vector pair.
+   */
+  std::pair<std::unique_ptr<rmm::device_uvector<size_type>>,
+            std::unique_ptr<rmm::device_uvector<size_type>>>
+  probe_join_hash_table(
+    cudf::table_view const& build_table,
+    cudf::table_view const& probe_table,
+    std::shared_ptr<cudf::experimental::row::equality::preprocessed_table> const&
+      preprocessed_build,
+    std::shared_ptr<cudf::experimental::row::equality::preprocessed_table> const&
+      preprocessed_probe,
+    cudf::detail::multimap_type const& hash_table,
+    join_kind join,
+    bool has_nulls,
+    null_equality compare_nulls,
+    std::optional<std::size_t> output_size,
+    rmm::cuda_stream_view stream,
+    rmm::device_async_resource_ref mr)
+  {
+    // Use the output size directly if provided. Otherwise, compute the exact output size
+    auto const probe_join_type =
+      (join == cudf::detail::join_kind::FULL_JOIN) ? cudf::detail::join_kind::LEFT_JOIN : join;
+
+    std::size_t const join_size = output_size ? *output_size
+                                              : compute_join_output_size(build_table,
+                                                                         probe_table,
+                                                                         preprocessed_build,
+                                                                         preprocessed_probe,
+                                                                         hash_table,
+                                                                         probe_join_type,
+                                                                         has_nulls,
+                                                                         compare_nulls,
+                                                                         stream);
+
+    // If output size is zero, return immediately
+    if (join_size == 0) {
+      return std::pair(std::make_unique<rmm::device_uvector<size_type>>(0, stream, mr),
+                       std::make_unique<rmm::device_uvector<size_type>>(0, stream, mr));
+    }
+
+    auto left_indices  = std::make_unique<rmm::device_uvector<size_type>>(join_size, stream, mr);
+    auto right_indices = std::make_unique<rmm::device_uvector<size_type>>(join_size, stream, mr);
+    cudf::experimental::prefetch::detail::prefetch("hash_join", *left_indices, stream);
+    cudf::experimental::prefetch::detail::prefetch("hash_join", *right_indices, stream);
+
+    auto const probe_nulls = cudf::nullate::DYNAMIC{has_nulls};
+    auto const row_hash    = cudf::experimental::row::hash::row_hasher{preprocessed_probe};
+    auto const iter        = cudf::detail::make_counting_transform_iterator(
+      0, pair_fn{row_hash.device_hasher(probe_nulls)});
+
+    cudf::size_type const probe_table_num_rows = probe_table.num_rows();
+
+    auto const out_probe_begin =
+      thrust::make_transform_output_iterator(left_indices->begin(), output_fn{});
+    auto const out_build_begin =
+      thrust::make_transform_output_iterator(right_indices->begin(), output_fn{});
 
     auto const row_comparator = cudf::experimental::row::equality::two_table_comparator{
       preprocessed_probe, preprocessed_build};
-
+    auto const comparator_helper = [&](auto device_comparator) {
+      auto equality = pair_equal{device_comparator};
+
+      if (join == cudf::detail::join_kind::FULL_JOIN or
+          join == cudf::detail::join_kind::LEFT_JOIN) {
+        [[maybe_unused]] auto out_probe_end = hash_table
+                                                .retrieve_outer(iter,
+                                                                iter + probe_table_num_rows,
+                                                                equality,
+                                                                hash_table.hash_function(),
+                                                                out_probe_begin,
+                                                                out_build_begin,
+                                                                stream.value())
+                                                .first;
+
+        if (join == cudf::detail::join_kind::FULL_JOIN) {
+          auto const actual_size = cuda::std::distance(out_probe_begin, out_probe_end);
+          left_indices->resize(actual_size, stream);
+          right_indices->resize(actual_size, stream);
+        }
+      } else {
+        hash_table.retrieve(iter,
+                            iter + probe_table_num_rows,
+                            equality,
+                            hash_table.hash_function(),
+                            out_probe_begin,
+                            out_build_begin,
+                            stream.value());
+      }
+    };
+
+    if (cudf::is_primitive_row_op_compatible(build_table)) {
+      auto const d_hasher = cudf::row::primitive::row_hasher{probe_nulls, preprocessed_probe};
+      auto const d_equal  = cudf::row::primitive::row_equality_comparator{
+        probe_nulls, preprocessed_probe, preprocessed_build, compare_nulls};
+      auto const iter = cudf::detail::make_counting_transform_iterator(
+        0, make_pair_function{d_hasher, empty_key_sentinel});
+
+      retrieve_results(primitive_equality{d_equal}, iter);
+    } else {
+      auto const d_hasher =
+        cudf::experimental::row::hash::row_hasher{preprocessed_probe}.device_hasher(probe_nulls);
+      auto const iter = cudf::detail::make_counting_transform_iterator(
+        0, make_pair_function{d_hasher, empty_key_sentinel});
+      auto const row_comparator = cudf::experimental::row::equality::two_table_comparator{
+        preprocessed_probe, preprocessed_build};
+
+      if (cudf::detail::has_nested_columns(probe_table)) {
+        auto const d_equal = row_comparator.equal_to<true>(probe_nulls, compare_nulls);
+        retrieve_results(pair_equality{d_equal}, iter);
+      } else {
+        auto const d_equal = row_comparator.equal_to<false>(probe_nulls, compare_nulls);
+        retrieve_results(pair_equality{d_equal}, iter);
+      }
+    }
+
+    return std::pair(std::move(left_indices), std::move(right_indices));
+  }
+
+  /**
+   * @brief Probes the `hash_table` built from `build_table` for tuples in `probe_table` twice,
+   * and returns the output size of a full join operation between `build_table` and `probe_table`.
+   * TODO: this is a temporary solution as part of `full_join_size`. To be refactored during
+   * cuco integration.
+   *
+   * @param build_table Table of build side columns to join
+   * @param probe_table Table of probe side columns to join
+   * @param preprocessed_build shared_ptr to cudf::experimental::row::equality::preprocessed_table
+   * for build_table
+   * @param preprocessed_probe shared_ptr to cudf::experimental::row::equality::preprocessed_table
+   * for probe_table
+   * @param hash_table Hash table built from `build_table`
+   * @param has_nulls Flag to denote if build or probe tables have nested nulls
+   * @param compare_nulls Controls whether null join-key values should match or not
+   * @param stream CUDA stream used for device memory operations and kernel launches
+   * @param mr Device memory resource used to allocate the intermediate vectors
+   *
+   * @return Output size of full join.
+   */
+  std::size_t get_full_join_size(
+    cudf::table_view const& build_table,
+    cudf::table_view const& probe_table,
+    std::shared_ptr<cudf::experimental::row::equality::preprocessed_table> const&
+      preprocessed_build,
+    std::shared_ptr<cudf::experimental::row::equality::preprocessed_table> const&
+      preprocessed_probe,
+    cudf::detail::multimap_type const& hash_table,
+    bool has_nulls,
+    null_equality compare_nulls,
+    rmm::cuda_stream_view stream,
+    rmm::device_async_resource_ref mr)
+  {
+    std::size_t join_size = compute_join_output_size(build_table,
+                                                     probe_table,
+                                                     preprocessed_build,
+                                                     preprocessed_probe,
+                                                     hash_table,
+                                                     cudf::detail::join_kind::LEFT_JOIN,
+                                                     has_nulls,
+                                                     compare_nulls,
+                                                     stream);
+
+    // If output size is zero, return immediately
+    if (join_size == 0) { return join_size; }
+
+    auto right_indices = std::make_unique<rmm::device_uvector<size_type>>(join_size, stream, mr);
+
+    auto const probe_nulls = cudf::nullate::DYNAMIC{has_nulls};
+    auto const row_hash    = cudf::experimental::row::hash::row_hasher{preprocessed_probe};
+    auto const iter        = cudf::detail::make_counting_transform_iterator(
+      0, pair_fn{row_hash.device_hasher(probe_nulls)});
+
+    cudf::size_type const probe_table_num_rows = probe_table.num_rows();
+
+    auto const out_build_begin =
+      thrust::make_transform_output_iterator(right_indices->begin(), output_fn{});
+
+    auto const row_comparator = cudf::experimental::row::equality::two_table_comparator{
+      preprocessed_probe, preprocessed_build};
+    auto const comparator_helper = [&](auto device_comparator) {
+      auto equality = pair_equal{device_comparator};
+      hash_table.retrieve_outer(iter,
+                                iter + probe_table_num_rows,
+                                equality,
+                                hash_table.hash_function(),
+                                thrust::make_discard_iterator(),
+                                out_build_begin,
+                                stream.value());
+    };
     if (cudf::detail::has_nested_columns(probe_table)) {
-      auto const d_equal = row_comparator.equal_to<true>(has_nulls, nulls_equal);
-      return compute_size(pair_equality{d_equal}, iter);
+      auto const device_comparator = row_comparator.equal_to<true>(probe_nulls, compare_nulls);
+      comparator_helper(device_comparator);
     } else {
-      auto const d_equal = row_comparator.equal_to<false>(has_nulls, nulls_equal);
-      return compute_size(pair_equality{d_equal}, iter);
-    }
-  }
-}
-
-/**
- * @brief Probes the `hash_table` built from `build_table` for tuples in `probe_table`,
- * and returns the output indices of `build_table` and `probe_table` as a combined table.
- * Behavior is undefined if the provided `output_size` is smaller than the actual output size.
- *
- * @param build_table Table of build side columns to join
- * @param probe_table Table of probe side columns to join
- * @param preprocessed_build shared_ptr to cudf::experimental::row::equality::preprocessed_table
- * for build_table
- * @param preprocessed_probe shared_ptr to cudf::experimental::row::equality::preprocessed_table
- * for probe_table
- * @param hash_table Hash table built from `build_table`
- * @param join The type of join to be performed
- * @param has_nulls Flag to denote if build or probe tables have nested nulls
- * @param compare_nulls Controls whether null join-key values should match or not
- * @param output_size Optional value which allows users to specify the exact output size
- * @param stream CUDA stream used for device memory operations and kernel launches
- * @param mr Device memory resource used to allocate the returned vectors
- *
- * @return Join output indices vector pair.
- */
-std::pair<std::unique_ptr<rmm::device_uvector<size_type>>,
-          std::unique_ptr<rmm::device_uvector<size_type>>>
-probe_join_hash_table(
-  cudf::table_view const& build_table,
-  cudf::table_view const& probe_table,
-  std::shared_ptr<cudf::experimental::row::equality::preprocessed_table> const& preprocessed_build,
-  std::shared_ptr<cudf::experimental::row::equality::preprocessed_table> const& preprocessed_probe,
-  cudf::detail::multimap_type const& hash_table,
-  join_kind join,
-  bool has_nulls,
-  null_equality compare_nulls,
-  std::optional<std::size_t> output_size,
-  rmm::cuda_stream_view stream,
-  rmm::device_async_resource_ref mr)
-{
-  // Use the output size directly if provided. Otherwise, compute the exact output size
-  auto const probe_join_type =
-    (join == cudf::detail::join_kind::FULL_JOIN) ? cudf::detail::join_kind::LEFT_JOIN : join;
-
-  std::size_t const join_size = output_size ? *output_size
-                                            : compute_join_output_size(build_table,
-                                                                       probe_table,
-                                                                       preprocessed_build,
-                                                                       preprocessed_probe,
-                                                                       hash_table,
-                                                                       probe_join_type,
-                                                                       has_nulls,
-                                                                       compare_nulls,
-                                                                       stream);
-
-  // If output size is zero, return immediately
-  if (join_size == 0) {
-    return std::pair(std::make_unique<rmm::device_uvector<size_type>>(0, stream, mr),
-                     std::make_unique<rmm::device_uvector<size_type>>(0, stream, mr));
-  }
-
-  auto left_indices  = std::make_unique<rmm::device_uvector<size_type>>(join_size, stream, mr);
-  auto right_indices = std::make_unique<rmm::device_uvector<size_type>>(join_size, stream, mr);
-  cudf::experimental::prefetch::detail::prefetch("hash_join", *left_indices, stream);
-  cudf::experimental::prefetch::detail::prefetch("hash_join", *right_indices, stream);
-
-<<<<<<< HEAD
-  auto const probe_nulls = cudf::nullate::DYNAMIC{has_nulls};
-  auto const row_hash    = cudf::experimental::row::hash::row_hasher{preprocessed_probe};
-  auto const iter =
-    cudf::detail::make_counting_transform_iterator(0, pair_fn{row_hash.device_hasher(probe_nulls)});
-
-  cudf::size_type const probe_table_num_rows = probe_table.num_rows();
-
-  auto const out_probe_begin =
-    thrust::make_transform_output_iterator(left_indices->begin(), output_fn{});
-  auto const out_build_begin =
-    thrust::make_transform_output_iterator(right_indices->begin(), output_fn{});
-
-  auto const row_comparator =
-    cudf::experimental::row::equality::two_table_comparator{preprocessed_probe, preprocessed_build};
-  auto const comparator_helper = [&](auto device_comparator) {
-    auto equality = pair_equal{device_comparator};
-
-    if (join == cudf::detail::join_kind::FULL_JOIN or join == cudf::detail::join_kind::LEFT_JOIN) {
-      [[maybe_unused]] auto out_probe_end = hash_table
-                                              .retrieve_outer(iter,
-                                                              iter + probe_table_num_rows,
-                                                              equality,
-                                                              hash_table.hash_function(),
-                                                              out_probe_begin,
-                                                              out_build_begin,
-                                                              stream.value())
-                                              .first;
-=======
-  auto const empty_key_sentinel   = hash_table.get_empty_key_sentinel();
-  auto const probe_nulls          = cudf::nullate::DYNAMIC{has_nulls};
-  auto const probe_table_num_rows = probe_table.num_rows();
-  auto const out1_zip_begin       = thrust::make_zip_iterator(
-    thrust::make_tuple(thrust::make_discard_iterator(), left_indices->begin()));
-  auto const out2_zip_begin = thrust::make_zip_iterator(
-    thrust::make_tuple(thrust::make_discard_iterator(), right_indices->begin()));
-
-  // Common function to handle retrieval for both primitive and non-primitive cases
-  auto retrieve_results = [&](auto equality, auto iter) {
-    if (join == cudf::detail::join_kind::FULL_JOIN || join == cudf::detail::join_kind::LEFT_JOIN) {
-      [[maybe_unused]] auto [out1_zip_end, out2_zip_end] =
+      auto const d_hasher =
+        cudf::experimental::row::hash::row_hasher{preprocessed_probe}.device_hasher(probe_nulls);
+      auto const iter = cudf::detail::make_counting_transform_iterator(
+        0, make_pair_function{d_hasher, empty_key_sentinel});
+
+      auto const row_comparator = cudf::experimental::row::equality::two_table_comparator{
+        preprocessed_probe, preprocessed_build};
+      auto const comparator_helper = [&](auto d_equal) {
+        pair_equality equality{d_equal};
         hash_table.pair_retrieve_outer(iter,
                                        iter + probe_table_num_rows,
                                        out1_zip_begin,
                                        out2_zip_begin,
                                        equality,
                                        stream.value());
->>>>>>> b9fb5171
-
-      if (join == cudf::detail::join_kind::FULL_JOIN) {
-        auto const actual_size = cuda::std::distance(out_probe_begin, out_probe_end);
-        left_indices->resize(actual_size, stream);
-        right_indices->resize(actual_size, stream);
+      };
+      if (cudf::detail::has_nested_columns(probe_table)) {
+        auto const d_equal = row_comparator.equal_to<true>(probe_nulls, compare_nulls);
+        comparator_helper(d_equal);
+      } else {
+        auto const d_equal = row_comparator.equal_to<false>(probe_nulls, compare_nulls);
+        comparator_helper(d_equal);
       }
+    }
+
+    auto const left_table_row_count  = probe_table.num_rows();
+    auto const right_table_row_count = build_table.num_rows();
+
+    std::size_t left_join_complement_size;
+
+    // If left table is empty then all rows of the right table should be represented in the joined
+    // indices.
+    if (left_table_row_count == 0) {
+      left_join_complement_size = right_table_row_count;
     } else {
-      hash_table.retrieve(iter,
-                          iter + probe_table_num_rows,
-                          equality,
-                          hash_table.hash_function(),
-                          out_probe_begin,
-                          out_build_begin,
-                          stream.value());
+      // Assume all the indices in invalid_index_map are invalid
+      auto invalid_index_map =
+        std::make_unique<rmm::device_uvector<size_type>>(right_table_row_count, stream);
+      thrust::uninitialized_fill(
+        rmm::exec_policy(stream), invalid_index_map->begin(), invalid_index_map->end(), int32_t{1});
+
+      // Functor to check for index validity since left joins can create invalid indices
+      valid_range<size_type> valid(0, right_table_row_count);
+
+      // invalid_index_map[index_ptr[i]] = 0 for i = 0 to right_table_row_count
+      // Thus specifying that those locations are valid
+      thrust::scatter_if(rmm::exec_policy_nosync(stream),
+                         thrust::make_constant_iterator(0),
+                         thrust::make_constant_iterator(0) + right_indices->size(),
+                         right_indices->begin(),      // Index locations
+                         right_indices->begin(),      // Stencil - Check if index location is valid
+                         invalid_index_map->begin(),  // Output indices
+                         valid);                      // Stencil Predicate
+
+      // Create list of indices that have been marked as invalid
+      left_join_complement_size = thrust::count_if(rmm::exec_policy_nosync(stream),
+                                                   invalid_index_map->begin(),
+                                                   invalid_index_map->end(),
+                                                   cuda::std::identity());
     }
-  };
-
-  if (cudf::is_primitive_row_op_compatible(build_table)) {
-    auto const d_hasher = cudf::row::primitive::row_hasher{probe_nulls, preprocessed_probe};
-    auto const d_equal  = cudf::row::primitive::row_equality_comparator{
-      probe_nulls, preprocessed_probe, preprocessed_build, compare_nulls};
-    auto const iter = cudf::detail::make_counting_transform_iterator(
-      0, make_pair_function{d_hasher, empty_key_sentinel});
-
-    retrieve_results(primitive_equality{d_equal}, iter);
-  } else {
-    auto const d_hasher =
-      cudf::experimental::row::hash::row_hasher{preprocessed_probe}.device_hasher(probe_nulls);
-    auto const iter = cudf::detail::make_counting_transform_iterator(
-      0, make_pair_function{d_hasher, empty_key_sentinel});
-    auto const row_comparator = cudf::experimental::row::equality::two_table_comparator{
-      preprocessed_probe, preprocessed_build};
-
-    if (cudf::detail::has_nested_columns(probe_table)) {
-      auto const d_equal = row_comparator.equal_to<true>(probe_nulls, compare_nulls);
-      retrieve_results(pair_equality{d_equal}, iter);
-    } else {
-      auto const d_equal = row_comparator.equal_to<false>(probe_nulls, compare_nulls);
-      retrieve_results(pair_equality{d_equal}, iter);
-    }
-  }
-
-  return std::pair(std::move(left_indices), std::move(right_indices));
-}
-
-/**
- * @brief Probes the `hash_table` built from `build_table` for tuples in `probe_table` twice,
- * and returns the output size of a full join operation between `build_table` and `probe_table`.
- * TODO: this is a temporary solution as part of `full_join_size`. To be refactored during
- * cuco integration.
- *
- * @param build_table Table of build side columns to join
- * @param probe_table Table of probe side columns to join
- * @param preprocessed_build shared_ptr to cudf::experimental::row::equality::preprocessed_table
- * for build_table
- * @param preprocessed_probe shared_ptr to cudf::experimental::row::equality::preprocessed_table
- * for probe_table
- * @param hash_table Hash table built from `build_table`
- * @param has_nulls Flag to denote if build or probe tables have nested nulls
- * @param compare_nulls Controls whether null join-key values should match or not
- * @param stream CUDA stream used for device memory operations and kernel launches
- * @param mr Device memory resource used to allocate the intermediate vectors
- *
- * @return Output size of full join.
- */
-std::size_t get_full_join_size(
-  cudf::table_view const& build_table,
-  cudf::table_view const& probe_table,
-  std::shared_ptr<cudf::experimental::row::equality::preprocessed_table> const& preprocessed_build,
-  std::shared_ptr<cudf::experimental::row::equality::preprocessed_table> const& preprocessed_probe,
-  cudf::detail::multimap_type const& hash_table,
-  bool has_nulls,
-  null_equality compare_nulls,
-  rmm::cuda_stream_view stream,
-  rmm::device_async_resource_ref mr)
-{
-  std::size_t join_size = compute_join_output_size(build_table,
-                                                   probe_table,
-                                                   preprocessed_build,
-                                                   preprocessed_probe,
-                                                   hash_table,
-                                                   cudf::detail::join_kind::LEFT_JOIN,
-                                                   has_nulls,
-                                                   compare_nulls,
-                                                   stream);
-
-  // If output size is zero, return immediately
-  if (join_size == 0) { return join_size; }
-
-  auto right_indices = std::make_unique<rmm::device_uvector<size_type>>(join_size, stream, mr);
-
-  auto const probe_nulls = cudf::nullate::DYNAMIC{has_nulls};
-<<<<<<< HEAD
-  auto const row_hash    = cudf::experimental::row::hash::row_hasher{preprocessed_probe};
-  auto const iter =
-    cudf::detail::make_counting_transform_iterator(0, pair_fn{row_hash.device_hasher(probe_nulls)});
-=======
->>>>>>> b9fb5171
-
-  cudf::size_type const probe_table_num_rows = probe_table.num_rows();
-
-  auto const out_build_begin =
-    thrust::make_transform_output_iterator(right_indices->begin(), output_fn{});
-
-<<<<<<< HEAD
-  auto const row_comparator =
-    cudf::experimental::row::equality::two_table_comparator{preprocessed_probe, preprocessed_build};
-  auto const comparator_helper = [&](auto device_comparator) {
-    auto equality = pair_equal{device_comparator};
-    hash_table.retrieve_outer(iter,
-                              iter + probe_table_num_rows,
-                              equality,
-                              hash_table.hash_function(),
-                              thrust::make_discard_iterator(),
-                              out_build_begin,
-                              stream.value());
-  };
-  if (cudf::detail::has_nested_columns(probe_table)) {
-    auto const device_comparator = row_comparator.equal_to<true>(probe_nulls, compare_nulls);
-    comparator_helper(device_comparator);
-=======
-  auto const empty_key_sentinel = hash_table.get_empty_key_sentinel();
-
-  // Apply primitive row operator logic
-  if (cudf::is_primitive_row_op_compatible(build_table)) {
-    auto const d_hasher = cudf::row::primitive::row_hasher{probe_nulls, preprocessed_probe};
-    auto const d_equal  = cudf::row::primitive::row_equality_comparator{
-      probe_nulls, preprocessed_probe, preprocessed_build, compare_nulls};
-    auto const iter = cudf::detail::make_counting_transform_iterator(
-      0, make_pair_function{d_hasher, empty_key_sentinel});
-    auto const equality = primitive_equality{d_equal};
-
-    hash_table.pair_retrieve_outer(
-      iter, iter + probe_table_num_rows, out1_zip_begin, out2_zip_begin, equality, stream.value());
->>>>>>> b9fb5171
-  } else {
-    auto const d_hasher =
-      cudf::experimental::row::hash::row_hasher{preprocessed_probe}.device_hasher(probe_nulls);
-    auto const iter = cudf::detail::make_counting_transform_iterator(
-      0, make_pair_function{d_hasher, empty_key_sentinel});
-
-    auto const row_comparator = cudf::experimental::row::equality::two_table_comparator{
-      preprocessed_probe, preprocessed_build};
-    auto const comparator_helper = [&](auto d_equal) {
-      pair_equality equality{d_equal};
-      hash_table.pair_retrieve_outer(iter,
-                                     iter + probe_table_num_rows,
-                                     out1_zip_begin,
-                                     out2_zip_begin,
-                                     equality,
-                                     stream.value());
-    };
-    if (cudf::detail::has_nested_columns(probe_table)) {
-      auto const d_equal = row_comparator.equal_to<true>(probe_nulls, compare_nulls);
-      comparator_helper(d_equal);
-    } else {
-      auto const d_equal = row_comparator.equal_to<false>(probe_nulls, compare_nulls);
-      comparator_helper(d_equal);
-    }
-  }
-
-  auto const left_table_row_count  = probe_table.num_rows();
-  auto const right_table_row_count = build_table.num_rows();
-
-  std::size_t left_join_complement_size;
-
-  // If left table is empty then all rows of the right table should be represented in the joined
-  // indices.
-  if (left_table_row_count == 0) {
-    left_join_complement_size = right_table_row_count;
-  } else {
-    // Assume all the indices in invalid_index_map are invalid
-    auto invalid_index_map =
-      std::make_unique<rmm::device_uvector<size_type>>(right_table_row_count, stream);
-    thrust::uninitialized_fill(
-      rmm::exec_policy(stream), invalid_index_map->begin(), invalid_index_map->end(), int32_t{1});
-
-    // Functor to check for index validity since left joins can create invalid indices
-    valid_range<size_type> valid(0, right_table_row_count);
-
-    // invalid_index_map[index_ptr[i]] = 0 for i = 0 to right_table_row_count
-    // Thus specifying that those locations are valid
-    thrust::scatter_if(rmm::exec_policy_nosync(stream),
-                       thrust::make_constant_iterator(0),
-                       thrust::make_constant_iterator(0) + right_indices->size(),
-                       right_indices->begin(),      // Index locations
-                       right_indices->begin(),      // Stencil - Check if index location is valid
-                       invalid_index_map->begin(),  // Output indices
-                       valid);                      // Stencil Predicate
-
-    // Create list of indices that have been marked as invalid
-    left_join_complement_size = thrust::count_if(rmm::exec_policy_nosync(stream),
-                                                 invalid_index_map->begin(),
-                                                 invalid_index_map->end(),
-                                                 cuda::std::identity());
-  }
-  return join_size + left_join_complement_size;
-}
+    return join_size + left_join_complement_size;
+  }
 }  // namespace
 
 template <typename Hasher>
@@ -616,25 +583,6 @@
 
   if (_is_empty) { return; }
 
-<<<<<<< HEAD
-  // TODO: to be replaced by `build_join_hash_table` during mixed-join migration
-  auto const row_hash = experimental::row::hash::row_hasher{_preprocessed_build};
-  auto const iter     = cudf::detail::make_counting_transform_iterator(
-    0, pair_fn{row_hash.device_hasher(nullate::DYNAMIC{_has_nulls})});
-
-  size_type const build_table_num_rows{build.num_rows()};
-  if (_nulls_equal == cudf::null_equality::EQUAL or (not nullable(build))) {
-    _hash_table.insert_async(iter, iter + build_table_num_rows, stream.value());
-  } else {
-    auto const row_bitmask =
-      cudf::detail::bitmask_and(build, stream, cudf::get_current_device_resource_ref()).first;
-    auto const stencil = thrust::counting_iterator<size_type>{0};
-    auto const pred    = row_is_valid{reinterpret_cast<bitmask_type const*>(row_bitmask.data())};
-
-    // insert valid rows
-    _hash_table.insert_if_async(iter, iter + build_table_num_rows, stencil, pred, stream.value());
-  }
-=======
   auto const row_bitmask =
     cudf::detail::bitmask_and(build, stream, cudf::get_current_device_resource_ref()).first;
   cudf::detail::build_hash_join(_build,
@@ -644,7 +592,6 @@
                                 _nulls_equal,
                                 reinterpret_cast<bitmask_type const*>(row_bitmask.data()),
                                 stream);
->>>>>>> b9fb5171
 }
 
 template <typename Hasher>
