/*
 * SPDX-FileCopyrightText: Copyright (c) 2021-2025, NVIDIA CORPORATION.
 * SPDX-License-Identifier: Apache-2.0
 */

#include "join/conditional_join.hpp"
#include "join/conditional_join_kernels.cuh"
#include "join/join_common_utils.cuh"
#include "join/join_common_utils.hpp"

#include <cudf/ast/detail/expression_parser.hpp>
#include <cudf/ast/expressions.hpp>
#include <cudf/detail/device_scalar.hpp>
#include <cudf/detail/nvtx/ranges.hpp>
#include <cudf/detail/utilities/cuda.cuh>
#include <cudf/detail/utilities/grid_1d.cuh>
#include <cudf/join/conditional_join.hpp>
#include <cudf/join/join.hpp>
#include <cudf/table/table.hpp>
#include <cudf/table/table_device_view.cuh>
#include <cudf/table/table_view.hpp>
#include <cudf/types.hpp>
#include <cudf/utilities/error.hpp>
#include <cudf/utilities/memory_resource.hpp>

#include <rmm/cuda_stream_view.hpp>

#include <optional>

namespace cudf {
namespace detail {
namespace {
constexpr int DEFAULT_CACHE_SIZE = 128;
}

std::unique_ptr<rmm::device_uvector<size_type>> conditional_join_anti_semi(
  table_view const& left,
  table_view const& right,
  ast::expression const& binary_predicate,
  join_kind join_type,
  std::optional<std::size_t> output_size,
  rmm::cuda_stream_view stream,
  rmm::device_async_resource_ref mr)
{
  if (right.num_rows() == 0) {
    switch (join_type) {
      case join_kind::LEFT_ANTI_JOIN: return get_trivial_left_join_indices(left, stream, mr).first;
      case join_kind::LEFT_SEMI_JOIN:
        return std::make_unique<rmm::device_uvector<size_type>>(0, stream, mr);
      default: CUDF_FAIL("Invalid join kind."); break;
    }
  } else if (left.num_rows() == 0) {
    switch (join_type) {
      case join_kind::LEFT_ANTI_JOIN: [[fallthrough]];
      case join_kind::LEFT_SEMI_JOIN:
        return std::make_unique<rmm::device_uvector<size_type>>(0, stream, mr);
      default: CUDF_FAIL("Invalid join kind."); break;
    }
  }

  auto const has_nulls = binary_predicate.may_evaluate_null(left, right, stream);

  auto const parser =
    ast::detail::expression_parser{binary_predicate, left, right, has_nulls, stream, mr};
  CUDF_EXPECTS(parser.output_type().id() == type_id::BOOL8,
               "The expression must produce a Boolean output.");

  auto left_table  = table_device_view::create(left, stream);
  auto right_table = table_device_view::create(right, stream);

  detail::grid_1d const config(left.num_rows(), DEFAULT_JOIN_BLOCK_SIZE);
  auto const shmem_size_per_block = parser.shmem_per_thread * config.num_threads_per_block;

  // TODO: Remove the output_size parameter. It is not needed because the
  // output size is bounded by the size of the left table.
  std::size_t join_size;
  if (output_size.has_value()) {
    join_size = *output_size;
  } else {
    // Allocate storage for the counter used to get the size of the join output
    cudf::detail::device_scalar<std::size_t> size(0, stream, mr);
    if (has_nulls) {
      compute_conditional_join_output_size<DEFAULT_JOIN_BLOCK_SIZE, true>
        <<<config.num_blocks, config.num_threads_per_block, shmem_size_per_block, stream.value()>>>(
          *left_table, *right_table, join_type, parser.device_expression_data, false, size.data());
    } else {
      compute_conditional_join_output_size<DEFAULT_JOIN_BLOCK_SIZE, false>
        <<<config.num_blocks, config.num_threads_per_block, shmem_size_per_block, stream.value()>>>(
          *left_table, *right_table, join_type, parser.device_expression_data, false, size.data());
    }
    join_size = size.value(stream);
  }

  cudf::detail::device_scalar<std::size_t> write_index(0, stream);

  auto left_indices = std::make_unique<rmm::device_uvector<size_type>>(join_size, stream, mr);

  auto const& join_output_l = left_indices->data();

  if (has_nulls) {
    conditional_join_anti_semi<DEFAULT_JOIN_BLOCK_SIZE, DEFAULT_CACHE_SIZE, true>
      <<<config.num_blocks, config.num_threads_per_block, shmem_size_per_block, stream.value()>>>(
        *left_table,
        *right_table,
        join_type,
        join_output_l,
        write_index.data(),
        parser.device_expression_data,
        join_size);
  } else {
    conditional_join_anti_semi<DEFAULT_JOIN_BLOCK_SIZE, DEFAULT_CACHE_SIZE, false>
      <<<config.num_blocks, config.num_threads_per_block, shmem_size_per_block, stream.value()>>>(
        *left_table,
        *right_table,
        join_type,
        join_output_l,
        write_index.data(),
        parser.device_expression_data,
        join_size);
  }
  return left_indices;
}

std::pair<std::unique_ptr<rmm::device_uvector<size_type>>,
          std::unique_ptr<rmm::device_uvector<size_type>>>
conditional_join(table_view const& left,
                 table_view const& right,
                 ast::expression const& binary_predicate,
                 join_kind join_type,
                 std::optional<std::size_t> output_size,
                 rmm::cuda_stream_view stream,
                 rmm::device_async_resource_ref mr)
{
  // We can immediately filter out cases where the right table is empty. In
  // some cases, we return all the rows of the left table with a corresponding
  // null index for the right table; in others, we return an empty output.
  if (right.num_rows() == 0) {
    switch (join_type) {
      // Left, left anti, and full all return all the row indices from left
      // with a corresponding NULL from the right.
      case join_kind::LEFT_JOIN:
      case join_kind::LEFT_ANTI_JOIN:
      case join_kind::FULL_JOIN: return get_trivial_left_join_indices(left, stream, mr);
      // Inner and left semi joins return empty output because no matches can exist.
      case join_kind::INNER_JOIN:
      case join_kind::LEFT_SEMI_JOIN:
        return std::pair(std::make_unique<rmm::device_uvector<size_type>>(0, stream, mr),
                         std::make_unique<rmm::device_uvector<size_type>>(0, stream, mr));
      default: CUDF_FAIL("Invalid join kind."); break;
    }
  } else if (left.num_rows() == 0) {
    switch (join_type) {
      // Left, left anti, left semi, and inner joins all return empty sets.
      case join_kind::LEFT_JOIN:
      case join_kind::LEFT_ANTI_JOIN:
      case join_kind::INNER_JOIN:
      case join_kind::LEFT_SEMI_JOIN:
        return std::pair(std::make_unique<rmm::device_uvector<size_type>>(0, stream, mr),
                         std::make_unique<rmm::device_uvector<size_type>>(0, stream, mr));
      // Full joins need to return the trivial complement.
      case join_kind::FULL_JOIN: {
        auto ret_flipped = get_trivial_left_join_indices(right, stream, mr);
        return std::pair(std::move(ret_flipped.second), std::move(ret_flipped.first));
      }
      default: CUDF_FAIL("Invalid join kind."); break;
    }
  }

  // If evaluating the expression may produce null outputs we create a nullable
  // output column and follow the null-supporting expression evaluation code
  // path.
  auto const has_nulls = binary_predicate.may_evaluate_null(left, right, stream);

  auto const parser =
    ast::detail::expression_parser{binary_predicate, left, right, has_nulls, stream, mr};
  CUDF_EXPECTS(parser.output_type().id() == type_id::BOOL8,
               "The expression must produce a boolean output.",
               cudf::data_type_error);

  auto left_table  = table_device_view::create(left, stream);
  auto right_table = table_device_view::create(right, stream);

  // For inner joins we support optimizing the join by launching one thread for
  // whichever table is larger rather than always using the left table.
  auto swap_tables = (join_type == join_kind::INNER_JOIN) && (right.num_rows() > left.num_rows());
  detail::grid_1d const config(swap_tables ? right.num_rows() : left.num_rows(),
                               DEFAULT_JOIN_BLOCK_SIZE);
  auto const shmem_size_per_block = parser.shmem_per_thread * config.num_threads_per_block;
  join_kind const kernel_join_type =
    join_type == join_kind::FULL_JOIN ? join_kind::LEFT_JOIN : join_type;

  // If the join size was not provided as an input, compute it here.
  std::size_t join_size;
  if (output_size.has_value()) {
    join_size = *output_size;
  } else {
    // Allocate storage for the counter used to get the size of the join output
    cudf::detail::device_scalar<std::size_t> size(0, stream, mr);
    if (has_nulls) {
      compute_conditional_join_output_size<DEFAULT_JOIN_BLOCK_SIZE, true>
        <<<config.num_blocks, config.num_threads_per_block, shmem_size_per_block, stream.value()>>>(
          *left_table,
          *right_table,
          kernel_join_type,
          parser.device_expression_data,
          swap_tables,
          size.data());
    } else {
      compute_conditional_join_output_size<DEFAULT_JOIN_BLOCK_SIZE, false>
        <<<config.num_blocks, config.num_threads_per_block, shmem_size_per_block, stream.value()>>>(
          *left_table,
          *right_table,
          kernel_join_type,
          parser.device_expression_data,
          swap_tables,
          size.data());
    }
    join_size = size.value(stream);
  }

  // The initial early exit clauses guarantee that we will not reach this point
  // unless both the left and right tables are non-empty. Under that
  // constraint, neither left nor full joins can return an empty result since
  // at minimum we are guaranteed null matches for all non-matching rows. In
  // all other cases (inner, left semi, and left anti joins) if we reach this
  // point we can safely return an empty result.
  if (join_size == 0) {
    return std::pair(std::make_unique<rmm::device_uvector<size_type>>(0, stream, mr),
                     std::make_unique<rmm::device_uvector<size_type>>(0, stream, mr));
  }

  cudf::detail::device_scalar<std::size_t> write_index(0, stream);

  auto left_indices  = std::make_unique<rmm::device_uvector<size_type>>(join_size, stream, mr);
  auto right_indices = std::make_unique<rmm::device_uvector<size_type>>(join_size, stream, mr);

  auto const& join_output_l = left_indices->data();
  auto const& join_output_r = right_indices->data();

  if (has_nulls) {
    conditional_join<DEFAULT_JOIN_BLOCK_SIZE, DEFAULT_CACHE_SIZE, true>
      <<<config.num_blocks, config.num_threads_per_block, shmem_size_per_block, stream.value()>>>(
        *left_table,
        *right_table,
        kernel_join_type,
        join_output_l,
        join_output_r,
        write_index.data(),
        parser.device_expression_data,
        join_size,
        swap_tables);
  } else {
    conditional_join<DEFAULT_JOIN_BLOCK_SIZE, DEFAULT_CACHE_SIZE, false>
      <<<config.num_blocks, config.num_threads_per_block, shmem_size_per_block, stream.value()>>>(
        *left_table,
        *right_table,
        kernel_join_type,
        join_output_l,
        join_output_r,
        write_index.data(),
        parser.device_expression_data,
        join_size,
        swap_tables);
  }

  auto join_indices = std::pair(std::move(left_indices), std::move(right_indices));

  // For full joins, get the indices in the right table that were not joined to
  // by any row in the left table.
  if (join_type == join_kind::FULL_JOIN) {
    auto complement_indices = detail::get_left_join_indices_complement(
      join_indices.second, left.num_rows(), right.num_rows(), stream, mr);
    join_indices = detail::concatenate_vector_pairs(join_indices, complement_indices, stream);
  }
  return join_indices;
}

std::size_t compute_conditional_join_output_size(table_view const& left,
                                                 table_view const& right,
                                                 ast::expression const& binary_predicate,
                                                 join_kind join_type,
                                                 rmm::cuda_stream_view stream,
                                                 rmm::device_async_resource_ref mr)
{
  // Until we add logic to handle the number of non-matches in the right table,
  // full joins are not supported in this function. Note that this does not
  // prevent actually performing full joins since we do that by calculating the
  // left join and then concatenating the complementary right indices.
  CUDF_EXPECTS(join_type != join_kind::FULL_JOIN,
               "Size estimation is not available for full joins.");

  // We can immediately filter out cases where one table is empty. In
  // some cases, we return all the rows of the other table with a corresponding
  // null index for the empty table; in others, we return an empty output.
  if (right.num_rows() == 0) {
    switch (join_type) {
      // Left, left anti, and full all return all the row indices from left
      // with a corresponding NULL from the right.
      case join_kind::LEFT_JOIN:
      case join_kind::LEFT_ANTI_JOIN:
      case join_kind::FULL_JOIN: return left.num_rows();
      // Inner and left semi joins return empty output because no matches can exist.
      case join_kind::INNER_JOIN:
      case join_kind::LEFT_SEMI_JOIN: return 0;
      default: CUDF_FAIL("Invalid join kind."); break;
    }
  } else if (left.num_rows() == 0) {
    switch (join_type) {
      // Left, left anti, left semi, and inner joins all return empty sets.
      case join_kind::LEFT_JOIN:
      case join_kind::LEFT_ANTI_JOIN:
      case join_kind::INNER_JOIN:
      case join_kind::LEFT_SEMI_JOIN: return 0;
      // Full joins need to return the trivial complement.
      case join_kind::FULL_JOIN: return right.num_rows();
      default: CUDF_FAIL("Invalid join kind."); break;
    }
  }

  // Prepare output column. Whether or not the output column is nullable is
  // determined by whether any of the columns in the input table are nullable.
  // If none of the input columns actually contain nulls, we can still use the
  // non-nullable version of the expression evaluation code path for
  // performance, so we capture that information as well.
  auto const has_nulls = binary_predicate.may_evaluate_null(left, right, stream);

  auto const parser =
    ast::detail::expression_parser{binary_predicate, left, right, has_nulls, stream, mr};
  CUDF_EXPECTS(parser.output_type().id() == type_id::BOOL8,
               "The expression must produce a boolean output.",
               cudf::data_type_error);

  auto left_table  = table_device_view::create(left, stream);
  auto right_table = table_device_view::create(right, stream);

  // For inner joins we support optimizing the join by launching one thread for
  // whichever table is larger rather than always using the left table.
  auto swap_tables = (join_type == join_kind::INNER_JOIN) && (right.num_rows() > left.num_rows());
  detail::grid_1d const config(swap_tables ? right.num_rows() : left.num_rows(),
                               DEFAULT_JOIN_BLOCK_SIZE);
  auto const shmem_size_per_block = parser.shmem_per_thread * config.num_threads_per_block;

  // Allocate storage for the counter used to get the size of the join output
  cudf::detail::device_scalar<std::size_t> size(0, stream, mr);

  // Determine number of output rows without actually building the output to simply
  // find what the size of the output will be.
  if (has_nulls) {
    compute_conditional_join_output_size<DEFAULT_JOIN_BLOCK_SIZE, true>
      <<<config.num_blocks, config.num_threads_per_block, shmem_size_per_block, stream.value()>>>(
        *left_table,
        *right_table,
        join_type,
        parser.device_expression_data,
        swap_tables,
        size.data());
  } else {
    compute_conditional_join_output_size<DEFAULT_JOIN_BLOCK_SIZE, false>
      <<<config.num_blocks, config.num_threads_per_block, shmem_size_per_block, stream.value()>>>(
        *left_table,
        *right_table,
        join_type,
        parser.device_expression_data,
        swap_tables,
        size.data());
  }
  return size.value(stream);
}

}  // namespace detail

std::pair<std::unique_ptr<rmm::device_uvector<size_type>>,
          std::unique_ptr<rmm::device_uvector<size_type>>>
conditional_inner_join(table_view const& left,
                       table_view const& right,
                       ast::expression const& binary_predicate,
                       std::optional<std::size_t> output_size,
                       rmm::cuda_stream_view stream,
                       rmm::device_async_resource_ref mr)
{
  CUDF_FUNC_RANGE();
  return detail::conditional_join(
<<<<<<< HEAD
    left, right, binary_predicate, cudf::join_kind::INNER_JOIN, output_size, stream, mr);
=======
    left, right, binary_predicate, join_kind::INNER_JOIN, output_size, stream, mr);
>>>>>>> 5f9d20f1
}

std::pair<std::unique_ptr<rmm::device_uvector<size_type>>,
          std::unique_ptr<rmm::device_uvector<size_type>>>
conditional_left_join(table_view const& left,
                      table_view const& right,
                      ast::expression const& binary_predicate,
                      std::optional<std::size_t> output_size,
                      rmm::cuda_stream_view stream,
                      rmm::device_async_resource_ref mr)
{
  CUDF_FUNC_RANGE();
  return detail::conditional_join(
<<<<<<< HEAD
    left, right, binary_predicate, cudf::join_kind::LEFT_JOIN, output_size, stream, mr);
=======
    left, right, binary_predicate, join_kind::LEFT_JOIN, output_size, stream, mr);
>>>>>>> 5f9d20f1
}

std::pair<std::unique_ptr<rmm::device_uvector<size_type>>,
          std::unique_ptr<rmm::device_uvector<size_type>>>
conditional_full_join(table_view const& left,
                      table_view const& right,
                      ast::expression const& binary_predicate,
                      rmm::cuda_stream_view stream,
                      rmm::device_async_resource_ref mr)
{
  CUDF_FUNC_RANGE();
  return detail::conditional_join(
<<<<<<< HEAD
    left, right, binary_predicate, cudf::join_kind::FULL_JOIN, {}, stream, mr);
=======
    left, right, binary_predicate, join_kind::FULL_JOIN, {}, stream, mr);
>>>>>>> 5f9d20f1
}

std::unique_ptr<rmm::device_uvector<size_type>> conditional_left_semi_join(
  table_view const& left,
  table_view const& right,
  ast::expression const& binary_predicate,
  std::optional<std::size_t> output_size,
  rmm::cuda_stream_view stream,
  rmm::device_async_resource_ref mr)
{
  CUDF_FUNC_RANGE();
  return detail::conditional_join_anti_semi(
<<<<<<< HEAD
    left, right, binary_predicate, cudf::join_kind::LEFT_SEMI_JOIN, output_size, stream, mr);
=======
    left, right, binary_predicate, join_kind::LEFT_SEMI_JOIN, output_size, stream, mr);
>>>>>>> 5f9d20f1
}

std::unique_ptr<rmm::device_uvector<size_type>> conditional_left_anti_join(
  table_view const& left,
  table_view const& right,
  ast::expression const& binary_predicate,
  std::optional<std::size_t> output_size,
  rmm::cuda_stream_view stream,
  rmm::device_async_resource_ref mr)
{
  CUDF_FUNC_RANGE();
  return detail::conditional_join_anti_semi(
<<<<<<< HEAD
    left, right, binary_predicate, cudf::join_kind::LEFT_ANTI_JOIN, output_size, stream, mr);
=======
    left, right, binary_predicate, join_kind::LEFT_ANTI_JOIN, output_size, stream, mr);
>>>>>>> 5f9d20f1
}

std::size_t conditional_inner_join_size(table_view const& left,
                                        table_view const& right,
                                        ast::expression const& binary_predicate,
                                        rmm::cuda_stream_view stream,
                                        rmm::device_async_resource_ref mr)
{
  CUDF_FUNC_RANGE();
  return detail::compute_conditional_join_output_size(
<<<<<<< HEAD
    left, right, binary_predicate, cudf::join_kind::INNER_JOIN, stream, mr);
=======
    left, right, binary_predicate, join_kind::INNER_JOIN, stream, mr);
>>>>>>> 5f9d20f1
}

std::size_t conditional_left_join_size(table_view const& left,
                                       table_view const& right,
                                       ast::expression const& binary_predicate,
                                       rmm::cuda_stream_view stream,
                                       rmm::device_async_resource_ref mr)
{
  CUDF_FUNC_RANGE();
  return detail::compute_conditional_join_output_size(
<<<<<<< HEAD
    left, right, binary_predicate, cudf::join_kind::LEFT_JOIN, stream, mr);
=======
    left, right, binary_predicate, join_kind::LEFT_JOIN, stream, mr);
>>>>>>> 5f9d20f1
}

std::size_t conditional_left_semi_join_size(table_view const& left,
                                            table_view const& right,
                                            ast::expression const& binary_predicate,
                                            rmm::cuda_stream_view stream,
                                            rmm::device_async_resource_ref mr)
{
  CUDF_FUNC_RANGE();
  return detail::compute_conditional_join_output_size(
<<<<<<< HEAD
    left, right, binary_predicate, cudf::join_kind::LEFT_SEMI_JOIN, stream, mr);
=======
    left, right, binary_predicate, join_kind::LEFT_SEMI_JOIN, stream, mr);
>>>>>>> 5f9d20f1
}

std::size_t conditional_left_anti_join_size(table_view const& left,
                                            table_view const& right,
                                            ast::expression const& binary_predicate,
                                            rmm::cuda_stream_view stream,
                                            rmm::device_async_resource_ref mr)
{
  CUDF_FUNC_RANGE();
  return detail::compute_conditional_join_output_size(
<<<<<<< HEAD
    left, right, binary_predicate, cudf::join_kind::LEFT_ANTI_JOIN, stream, mr);
=======
    left, right, binary_predicate, join_kind::LEFT_ANTI_JOIN, stream, mr);
>>>>>>> 5f9d20f1
}

}  // namespace cudf<|MERGE_RESOLUTION|>--- conflicted
+++ resolved
@@ -380,11 +380,7 @@
 {
   CUDF_FUNC_RANGE();
   return detail::conditional_join(
-<<<<<<< HEAD
-    left, right, binary_predicate, cudf::join_kind::INNER_JOIN, output_size, stream, mr);
-=======
     left, right, binary_predicate, join_kind::INNER_JOIN, output_size, stream, mr);
->>>>>>> 5f9d20f1
 }
 
 std::pair<std::unique_ptr<rmm::device_uvector<size_type>>,
@@ -398,11 +394,7 @@
 {
   CUDF_FUNC_RANGE();
   return detail::conditional_join(
-<<<<<<< HEAD
-    left, right, binary_predicate, cudf::join_kind::LEFT_JOIN, output_size, stream, mr);
-=======
     left, right, binary_predicate, join_kind::LEFT_JOIN, output_size, stream, mr);
->>>>>>> 5f9d20f1
 }
 
 std::pair<std::unique_ptr<rmm::device_uvector<size_type>>,
@@ -415,11 +407,7 @@
 {
   CUDF_FUNC_RANGE();
   return detail::conditional_join(
-<<<<<<< HEAD
-    left, right, binary_predicate, cudf::join_kind::FULL_JOIN, {}, stream, mr);
-=======
     left, right, binary_predicate, join_kind::FULL_JOIN, {}, stream, mr);
->>>>>>> 5f9d20f1
 }
 
 std::unique_ptr<rmm::device_uvector<size_type>> conditional_left_semi_join(
@@ -432,11 +420,7 @@
 {
   CUDF_FUNC_RANGE();
   return detail::conditional_join_anti_semi(
-<<<<<<< HEAD
-    left, right, binary_predicate, cudf::join_kind::LEFT_SEMI_JOIN, output_size, stream, mr);
-=======
     left, right, binary_predicate, join_kind::LEFT_SEMI_JOIN, output_size, stream, mr);
->>>>>>> 5f9d20f1
 }
 
 std::unique_ptr<rmm::device_uvector<size_type>> conditional_left_anti_join(
@@ -449,11 +433,7 @@
 {
   CUDF_FUNC_RANGE();
   return detail::conditional_join_anti_semi(
-<<<<<<< HEAD
-    left, right, binary_predicate, cudf::join_kind::LEFT_ANTI_JOIN, output_size, stream, mr);
-=======
     left, right, binary_predicate, join_kind::LEFT_ANTI_JOIN, output_size, stream, mr);
->>>>>>> 5f9d20f1
 }
 
 std::size_t conditional_inner_join_size(table_view const& left,
@@ -464,11 +444,7 @@
 {
   CUDF_FUNC_RANGE();
   return detail::compute_conditional_join_output_size(
-<<<<<<< HEAD
-    left, right, binary_predicate, cudf::join_kind::INNER_JOIN, stream, mr);
-=======
     left, right, binary_predicate, join_kind::INNER_JOIN, stream, mr);
->>>>>>> 5f9d20f1
 }
 
 std::size_t conditional_left_join_size(table_view const& left,
@@ -479,11 +455,7 @@
 {
   CUDF_FUNC_RANGE();
   return detail::compute_conditional_join_output_size(
-<<<<<<< HEAD
-    left, right, binary_predicate, cudf::join_kind::LEFT_JOIN, stream, mr);
-=======
     left, right, binary_predicate, join_kind::LEFT_JOIN, stream, mr);
->>>>>>> 5f9d20f1
 }
 
 std::size_t conditional_left_semi_join_size(table_view const& left,
@@ -494,11 +466,7 @@
 {
   CUDF_FUNC_RANGE();
   return detail::compute_conditional_join_output_size(
-<<<<<<< HEAD
-    left, right, binary_predicate, cudf::join_kind::LEFT_SEMI_JOIN, stream, mr);
-=======
     left, right, binary_predicate, join_kind::LEFT_SEMI_JOIN, stream, mr);
->>>>>>> 5f9d20f1
 }
 
 std::size_t conditional_left_anti_join_size(table_view const& left,
@@ -509,11 +477,7 @@
 {
   CUDF_FUNC_RANGE();
   return detail::compute_conditional_join_output_size(
-<<<<<<< HEAD
-    left, right, binary_predicate, cudf::join_kind::LEFT_ANTI_JOIN, stream, mr);
-=======
     left, right, binary_predicate, join_kind::LEFT_ANTI_JOIN, stream, mr);
->>>>>>> 5f9d20f1
 }
 
 }  // namespace cudf