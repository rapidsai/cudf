/*
 * Copyright (c) 2020-2025, NVIDIA CORPORATION.
 *
 * Licensed under the Apache License, Version 2.0 (the "License");
 * you may not use this file except in compliance with the License.
 * You may obtain a copy of the License at
 *
 *     http://www.apache.org/licenses/LICENSE-2.0
 *
 * Unless required by applicable law or agreed to in writing, software
 * distributed under the License is distributed on an "AS IS" BASIS,
 * WITHOUT WARRANTIES OR CONDITIONS OF ANY KIND, either express or implied.
 * See the License for the specific language governing permissions and
 * limitations under the License.
 */

#include <cudf/column/column_device_view.cuh>
#include <cudf/column/column_factories.hpp>
#include <cudf/copying.hpp>
#include <cudf/detail/null_mask.cuh>
#include <cudf/detail/nvtx/ranges.hpp>
#include <cudf/join/sort_merge_join.hpp>
#include <cudf/lists/lists_column_view.hpp>
#include <cudf/sorting.hpp>
#include <cudf/stream_compaction.hpp>
#include <cudf/table/experimental/row_operators.cuh>
#include <cudf/table/table.hpp>
#include <cudf/table/table_view.hpp>
#include <cudf/types.hpp>

#include <rmm/exec_policy.hpp>

#include <cuda/std/iterator>
#include <cuda/std/tuple>
#include <thrust/binary_search.h>
#include <thrust/for_each.h>
#include <thrust/iterator/tabulate_output_iterator.h>
#include <thrust/iterator/transform_output_iterator.h>
#include <thrust/sort.h>
#include <thrust/transform.h>
#include <thrust/uninitialized_fill.h>
#include <thrust/unique.h>

#include <utility>

namespace cudf {

namespace {

template <typename T>
struct mapping_functor {
  T mapping;
  __device__ size_type operator()(size_type idx) const noexcept { return mapping[idx]; }
};

struct list_nonnull_filter {
  bitmask_type* const validity_mask;
  bitmask_type const* const reduced_validity_mask;
  device_span<size_type const> child_positions;
  size_type const subset_offset;
  __device__ void operator()(size_type idx) const noexcept
  {
    if (!bit_is_set(reduced_validity_mask, idx)) {
      clear_bit(validity_mask, child_positions[idx + subset_offset]);
    }
  };
};

struct unprocessed_table_mapper {
  bitmask_type const* const _validity_mask;
  __device__ auto operator()(size_type idx) const noexcept
  {
    return cudf::bit_is_set(_validity_mask, idx);
  }
};

template <typename LargerIterator, typename SmallerIterator>
class merge {
 private:
  table_view smaller;
  table_view larger;
  SmallerIterator sorted_smaller_order_begin;
  SmallerIterator sorted_smaller_order_end;
  LargerIterator sorted_larger_order_begin;
  LargerIterator sorted_larger_order_end;

 public:
  enum class bound_type { UPPER, LOWER };

  struct row_comparator {
    row_comparator(table_device_view const& lhs,
                   table_device_view const& rhs,
                   device_span<detail::dremel_device_view const> lhs_dremel,
                   device_span<detail::dremel_device_view const> rhs_dremel,
                   bound_type* d_ptr)
      : _d_ptr{d_ptr},
        _lhs{lhs},
        _rhs{rhs},
        _lhs_dremel{lhs_dremel},
        _rhs_dremel{rhs_dremel},
        ub_comparator{true, _lhs, _rhs, _lhs_dremel, _rhs_dremel},
        lb_comparator{true, _rhs, _lhs, _rhs_dremel, _lhs_dremel}
    {
    }

    __device__ bool operator()(size_type lhs_index, size_type rhs_index) const noexcept
    {
      if (*_d_ptr == bound_type::UPPER) {
        return ub_comparator(lhs_index, rhs_index) == weak_ordering::LESS;
      }
      return lb_comparator(lhs_index, rhs_index) == weak_ordering::LESS;
    }

    bound_type* _d_ptr;

   private:
    table_device_view _lhs;
    table_device_view _rhs;
    device_span<detail::dremel_device_view const> _lhs_dremel;
    device_span<detail::dremel_device_view const> _rhs_dremel;
    cudf::experimental::row::lexicographic::device_row_comparator<true, bool> ub_comparator;
    cudf::experimental::row::lexicographic::device_row_comparator<true, bool> lb_comparator;
  };

  merge(table_view const& smaller,
        SmallerIterator sorted_smaller_order_begin,
        SmallerIterator sorted_smaller_order_end,
        table_view const& larger,
        LargerIterator sorted_larger_order_begin,
        LargerIterator sorted_larger_order_end)
    : smaller{smaller},
      sorted_smaller_order_begin{sorted_smaller_order_begin},
      sorted_smaller_order_end{sorted_smaller_order_end},
      larger{larger},
      sorted_larger_order_begin{sorted_larger_order_begin},
      sorted_larger_order_end{sorted_larger_order_end}
  {
  }

  std::unique_ptr<rmm::device_uvector<size_type>> matches_per_row(
    rmm::cuda_stream_view stream, rmm::device_async_resource_ref mr);

  std::pair<std::unique_ptr<rmm::device_uvector<size_type>>,
            std::unique_ptr<rmm::device_uvector<size_type>>>
  operator()(rmm::cuda_stream_view stream, rmm::device_async_resource_ref mr);
};

template <typename LargerIterator, typename SmallerIterator>
std::unique_ptr<rmm::device_uvector<size_type>>
merge<LargerIterator, SmallerIterator>::matches_per_row(rmm::cuda_stream_view stream,
                                                        rmm::device_async_resource_ref mr)
{
<<<<<<< HEAD
  CUDF_FUNC_RANGE();
=======
  cudf::scoped_range range{"sort_merge_join::merge::matches_per_row"};
>>>>>>> 7daf88a7
  auto temp_mr             = cudf::get_current_device_resource_ref();
  auto smaller_dv_ptr      = cudf::table_device_view::create(smaller, stream);
  auto larger_dv_ptr       = cudf::table_device_view::create(larger, stream);
  auto list_lex_preprocess = [stream](table_view const& table) {
    std::vector<detail::dremel_data> dremel_data;
    auto const num_list_columns = std::count_if(
      table.begin(), table.end(), [](auto const& col) { return col.type().id() == type_id::LIST; });
    auto dremel_device_views =
      detail::make_empty_host_vector<detail::dremel_device_view>(num_list_columns, stream);
    for (auto const& col : table) {
      if (col.type().id() == type_id::LIST) {
        dremel_data.push_back(detail::get_comparator_data(col, {}, false, stream));
        dremel_device_views.push_back(dremel_data.back());
      }
    }
    auto d_dremel_device_views = detail::make_device_uvector(
      dremel_device_views, stream, cudf::get_current_device_resource_ref());
    return std::pair(std::move(dremel_data), std::move(d_dremel_device_views));
  };
  auto [smaller_dremel, smaller_dremel_dv] = list_lex_preprocess(smaller);
  auto [larger_dremel, larger_dremel_dv]   = list_lex_preprocess(larger);

  // naive: iterate through larger table and binary search on smaller table
  auto const larger_numrows = larger.num_rows();
  rmm::device_scalar<bound_type> d_lb_type(bound_type::LOWER, stream, temp_mr);
  rmm::device_scalar<bound_type> d_ub_type(bound_type::UPPER, stream, temp_mr);

  auto match_counts =
    cudf::detail::make_zeroed_device_uvector_async<size_type>(larger_numrows + 1, stream, temp_mr);

  row_comparator comp(
    *larger_dv_ptr, *smaller_dv_ptr, larger_dremel_dv, smaller_dremel_dv, d_ub_type.data());
  auto match_counts_it = match_counts.begin();
  thrust::upper_bound(rmm::exec_policy_nosync(stream),
                      sorted_smaller_order_begin,
                      sorted_smaller_order_end,
                      thrust::counting_iterator(0),
                      thrust::counting_iterator(0) + larger_numrows,
                      match_counts_it,
                      comp);

  comp._d_ptr = d_lb_type.data();
  auto match_counts_update_it =
    thrust::tabulate_output_iterator([match_counts = match_counts.begin()] __device__(
                                       size_type idx, size_type val) { match_counts[idx] -= val; });
  thrust::lower_bound(rmm::exec_policy_nosync(stream),
                      sorted_smaller_order_begin,
                      sorted_smaller_order_end,
                      thrust::counting_iterator(0),
                      thrust::counting_iterator(0) + larger_numrows,
                      match_counts_update_it,
                      comp);

  stream.synchronize();

  return std::make_unique<rmm::device_uvector<size_type>>(std::move(match_counts));
}

template <typename LargerIterator, typename SmallerIterator>
std::pair<std::unique_ptr<rmm::device_uvector<size_type>>,
          std::unique_ptr<rmm::device_uvector<size_type>>>
merge<LargerIterator, SmallerIterator>::operator()(rmm::cuda_stream_view stream,
                                                   rmm::device_async_resource_ref mr)
{
<<<<<<< HEAD
  CUDF_FUNC_RANGE();
=======
  cudf::scoped_range range{"sort_merge_join::merge::merge"};
>>>>>>> 7daf88a7
  auto temp_mr              = cudf::get_current_device_resource_ref();
  auto const larger_numrows = larger.num_rows();
  auto smaller_dv_ptr       = cudf::table_device_view::create(smaller, stream);
  auto larger_dv_ptr        = cudf::table_device_view::create(larger, stream);
  auto list_lex_preprocess  = [stream](table_view const& table) {
    std::vector<detail::dremel_data> dremel_data;
    auto const num_list_columns = std::count_if(
      table.begin(), table.end(), [](auto const& col) { return col.type().id() == type_id::LIST; });
    auto dremel_device_views =
      detail::make_empty_host_vector<detail::dremel_device_view>(num_list_columns, stream);
    for (auto const& col : table) {
      if (col.type().id() == type_id::LIST) {
        dremel_data.push_back(detail::get_comparator_data(col, {}, false, stream));
        dremel_device_views.push_back(dremel_data.back());
      }
    }
    auto d_dremel_device_views = detail::make_device_uvector(
      dremel_device_views, stream, cudf::get_current_device_resource_ref());
    return std::pair(std::move(dremel_data), std::move(d_dremel_device_views));
  };
  auto [smaller_dremel, smaller_dremel_dv] = list_lex_preprocess(smaller);
  auto [larger_dremel, larger_dremel_dv]   = list_lex_preprocess(larger);

  rmm::device_scalar<bound_type> d_lb_type(bound_type::LOWER, stream, temp_mr);
  row_comparator lb_comp(
    *larger_dv_ptr, *smaller_dv_ptr, larger_dremel_dv, smaller_dremel_dv, d_lb_type.data());

  // naive: iterate through larger table and binary search on smaller table
  auto match_counts = matches_per_row(stream, temp_mr);

  auto count_matches_it = thrust::transform_iterator(
    match_counts->begin(),
    cuda::proclaim_return_type<size_type>([] __device__(auto c) -> size_type { return c != 0; }));
  auto const count_matches =
    thrust::reduce(rmm::exec_policy(stream), count_matches_it, count_matches_it + larger_numrows);
  rmm::device_uvector<size_type> nonzero_matches(count_matches, stream, temp_mr);
  thrust::copy_if(rmm::exec_policy_nosync(stream),
                  thrust::counting_iterator(0),
                  thrust::counting_iterator(0) + larger_numrows,
                  match_counts->begin(),
                  nonzero_matches.begin(),
                  cuda::std::identity{});

  thrust::exclusive_scan(rmm::exec_policy_nosync(stream),
                         match_counts->begin(),
                         match_counts->end(),
                         match_counts->begin());
  auto const total_matches = match_counts->back_element(stream);

  // populate larger indices
  auto larger_indices =
    cudf::detail::make_zeroed_device_uvector_async<size_type>(total_matches, stream, mr);
  thrust::scatter(rmm::exec_policy_nosync(stream),
                  nonzero_matches.begin(),
                  nonzero_matches.end(),
                  thrust::permutation_iterator(match_counts->begin(), nonzero_matches.begin()),
                  larger_indices.begin());
  thrust::inclusive_scan(rmm::exec_policy_nosync(stream),
                         larger_indices.begin(),
                         larger_indices.end(),
                         larger_indices.begin(),
                         thrust::maximum<size_type>{});

  // populate smaller indices
  rmm::device_uvector<size_type> smaller_indices(total_matches, stream, mr);
  thrust::uninitialized_fill(
    rmm::exec_policy_nosync(stream), smaller_indices.begin(), smaller_indices.end(), 1);
  auto smaller_tabulate_it = thrust::tabulate_output_iterator(
    [nonzero_matches = nonzero_matches.begin(),
     match_counts    = match_counts->begin(),
     smaller_indices = smaller_indices.begin()] __device__(auto idx, auto lb) {
      auto const lhs_idx   = nonzero_matches[idx];
      auto const pos       = match_counts[lhs_idx];
      smaller_indices[pos] = lb;
    });
  thrust::lower_bound(rmm::exec_policy_nosync(stream),
                      sorted_smaller_order_begin,
                      sorted_smaller_order_end,
                      nonzero_matches.begin(),
                      nonzero_matches.end(),
                      smaller_tabulate_it,
                      lb_comp);
  thrust::inclusive_scan_by_key(rmm::exec_policy_nosync(stream),
                                larger_indices.begin(),
                                larger_indices.end(),
                                smaller_indices.begin(),
                                smaller_indices.begin());
  thrust::transform(rmm::exec_policy_nosync(stream),
                    smaller_indices.begin(),
                    smaller_indices.end(),
                    smaller_indices.begin(),
                    mapping_functor<SmallerIterator>{sorted_smaller_order_begin});

  stream.synchronize();

  return {std::make_unique<rmm::device_uvector<size_type>>(std::move(smaller_indices)),
          std::make_unique<rmm::device_uvector<size_type>>(std::move(larger_indices))};
}

}  // anonymous namespace

void sort_merge_join::preprocessed_table::populate_nonnull_filter(rmm::cuda_stream_view stream)
{
<<<<<<< HEAD
  CUDF_FUNC_RANGE();
=======
  cudf::scoped_range range{"sort_merge_join::preprocessed_table::populate_nonnull_filter"};
>>>>>>> 7daf88a7
  auto table   = this->_table_view;
  auto temp_mr = cudf::get_current_device_resource_ref();
  // remove rows that have nulls at any nesting level
  // step 1: identify nulls at root level
  auto [validity_mask, num_nulls] = cudf::bitmask_and(table, stream, temp_mr);
  // step 2: identify nulls at non-root levels
  for (size_type col_idx = 0; col_idx < table.num_columns(); col_idx++) {
    auto col = table.column(col_idx);
    if (col.type().id() == type_id::LIST) {
      auto lcv     = lists_column_view(col);
      auto offsets = lcv.offsets();
      auto child   = lcv.child();

      rmm::device_uvector<int32_t> offsets_subset(offsets.size(), stream, temp_mr);
      rmm::device_uvector<int32_t> child_positions(offsets.size(), stream, temp_mr);
      auto unique_end = thrust::unique_by_key_copy(
        rmm::exec_policy(stream),
        thrust::reverse_iterator(lcv.offsets_end()),
        thrust::reverse_iterator(lcv.offsets_end()) + offsets.size(),
        thrust::reverse_iterator(thrust::counting_iterator(offsets.size())),
        thrust::reverse_iterator(offsets_subset.end()),
        thrust::reverse_iterator(child_positions.end()));
      auto subset_size   = cuda::std::distance(thrust::reverse_iterator(offsets_subset.end()),
                                             cuda::std::get<0>(unique_end));
      auto subset_offset = offsets.size() - subset_size;

      auto [reduced_validity_mask, num_nulls] =
        detail::segmented_null_mask_reduction(lcv.child().null_mask(),
                                              offsets_subset.data() + subset_offset,
                                              offsets_subset.data() + offsets_subset.size() - 1,
                                              offsets_subset.data() + subset_offset + 1,
                                              null_policy::INCLUDE,
                                              std::nullopt,
                                              stream,
                                              temp_mr);

      thrust::for_each(
        rmm::exec_policy_nosync(stream),
        thrust::counting_iterator(0),
        thrust::counting_iterator(0) + subset_size,
        list_nonnull_filter{static_cast<bitmask_type*>(validity_mask.data()),
                            static_cast<bitmask_type const*>(reduced_validity_mask.data()),
                            child_positions,
                            static_cast<size_type>(subset_offset)});
    }
  }
  this->_num_nulls =
    null_count(static_cast<bitmask_type*>(validity_mask.data()), 0, table.num_rows(), stream);
  this->_validity_mask = std::move(validity_mask);
}

void sort_merge_join::preprocessed_table::apply_nonnull_filter(rmm::cuda_stream_view stream)
{
<<<<<<< HEAD
  CUDF_FUNC_RANGE();
=======
  cudf::scoped_range range{"sort_merge_join::preprocessed_table::apply_nonnull_filter"};
>>>>>>> 7daf88a7
  auto temp_mr = cudf::get_current_device_resource_ref();
  // construct bool column to apply mask
  cudf::scalar_type_t<bool> true_scalar(true, true, stream, temp_mr);
  auto bool_mask =
    cudf::make_column_from_scalar(true_scalar, _table_view.num_rows(), stream, temp_mr);
  CUDF_EXPECTS(_validity_mask.has_value() && _num_nulls.has_value(),
               "Something went wrong while dropping nulls in the unprocessed tables");
  bool_mask->set_null_mask(_validity_mask.value(), _num_nulls.value(), stream);

  _null_processed_table      = apply_boolean_mask(_table_view, *bool_mask, stream, temp_mr);
  _null_processed_table_view = _null_processed_table.value()->view();
}

void sort_merge_join::preprocessed_table::preprocess_unprocessed_table(rmm::cuda_stream_view stream)
{
  populate_nonnull_filter(stream);
  apply_nonnull_filter(stream);
}

void sort_merge_join::preprocessed_table::get_sorted_order(rmm::cuda_stream_view stream)
{
<<<<<<< HEAD
  CUDF_FUNC_RANGE();
=======
  cudf::scoped_range range{"sort_merge_join::preprocessed_table::get_sorted_order"};
>>>>>>> 7daf88a7
  auto temp_mr = cudf::get_current_device_resource_ref();
  std::vector<cudf::order> column_order(_null_processed_table_view.num_columns(),
                                        cudf::order::ASCENDING);
  std::vector<cudf::null_order> null_precedence(_null_processed_table_view.num_columns(),
                                                cudf::null_order::BEFORE);
  this->_null_processed_table_sorted_order =
    cudf::sorted_order(_null_processed_table_view, column_order, null_precedence, stream, temp_mr);
}

sort_merge_join::sort_merge_join(table_view const& right,
                                 sorted is_right_sorted,
                                 null_equality compare_nulls,
                                 rmm::cuda_stream_view stream)
{
<<<<<<< HEAD
  CUDF_FUNC_RANGE();
=======
  cudf::scoped_range range{"sort_merge_join::sort_merge_join"};
>>>>>>> 7daf88a7
  // Sanity checks
  CUDF_EXPECTS(right.num_columns() != 0,
               "Number of columns the keys table must be non-zero for a join");

  this->compare_nulls = compare_nulls;

  // Preprocessing the right table
  preprocessed_right._table_view = right;
  if (compare_nulls == null_equality::EQUAL) {
    preprocessed_right._null_processed_table_view = right;
  } else {
    // if a table has no nullable column, then there's no preprocessing to be done
    auto is_right_nullable = has_nested_nulls(right);
    if (is_right_nullable) {
      preprocessed_right.preprocess_unprocessed_table(stream);
    } else {
      preprocessed_right._null_processed_table_view = right;
    }
  }
  if (is_right_sorted == cudf::sorted::NO) { preprocessed_right.get_sorted_order(stream); }
}

rmm::device_uvector<size_type> sort_merge_join::preprocessed_table::map_table_to_unprocessed(
  rmm::cuda_stream_view stream)
{
<<<<<<< HEAD
  CUDF_FUNC_RANGE();
=======
  cudf::scoped_range range{"sort_merge_join::preprocessed_table::map_table_to_unprocessed"};
>>>>>>> 7daf88a7
  CUDF_EXPECTS(_validity_mask.has_value() && _num_nulls.has_value(), "Mapping is not possible");
  auto temp_mr = cudf::get_current_device_resource_ref();
  rmm::device_uvector<size_type> table_mapping(
    _table_view.num_rows() - _num_nulls.value(), stream, temp_mr);
  thrust::copy_if(
    rmm::exec_policy_nosync(stream),
    thrust::counting_iterator<cudf::size_type>(0),
    thrust::counting_iterator<cudf::size_type>(_table_view.num_rows()),
    table_mapping.begin(),
    unprocessed_table_mapper{static_cast<bitmask_type const*>(_validity_mask.value().data())});
  return table_mapping;
}

void sort_merge_join::postprocess_indices(device_span<size_type> smaller_indices,
                                          device_span<size_type> larger_indices,
                                          rmm::cuda_stream_view stream)
{
<<<<<<< HEAD
  CUDF_FUNC_RANGE();
=======
  cudf::scoped_range range{"sort_merge_join::preprocessed_table::postprocess_indices"};
>>>>>>> 7daf88a7
  if (compare_nulls == null_equality::UNEQUAL) {
    // if a table has no nullable column, then there's no postprocessing to be done
    auto is_left_nullable  = has_nested_nulls(preprocessed_left._table_view);
    auto is_right_nullable = has_nested_nulls(preprocessed_right._table_view);
    if (is_left_nullable) {
      auto left_mapping = preprocessed_left.map_table_to_unprocessed(stream);
      thrust::transform(rmm::exec_policy_nosync(stream),
                        larger_indices.begin(),
                        larger_indices.end(),
                        larger_indices.begin(),
                        mapping_functor<device_span<size_type>>{left_mapping});
    }
    if (is_right_nullable) {
      auto right_mapping = preprocessed_right.map_table_to_unprocessed(stream);
      thrust::transform(rmm::exec_policy_nosync(stream),
                        smaller_indices.begin(),
                        smaller_indices.end(),
                        smaller_indices.begin(),
                        mapping_functor<device_span<size_type>>{right_mapping});
    }
  }
}

template <typename MergeOperation>
auto sort_merge_join::invoke_merge(table_view right_view, table_view left_view, MergeOperation&& op)
{
  CUDF_FUNC_RANGE();
  auto has_right_sorting_order = preprocessed_right._null_processed_table_sorted_order.has_value();
  auto has_left_sorting_order  = preprocessed_left._null_processed_table_sorted_order.has_value();
  if (has_right_sorting_order && has_left_sorting_order) {
    // Both sorted
    auto r_view = preprocessed_right._null_processed_table_sorted_order.value()->view();
    auto l_view = preprocessed_left._null_processed_table_sorted_order.value()->view();
    merge obj(right_view,
              r_view.begin<size_type>(),
              r_view.end<size_type>(),
              left_view,
              l_view.begin<size_type>(),
              l_view.end<size_type>());
    return op(obj);
  } else if (has_right_sorting_order && !has_left_sorting_order) {
    // preprocessed_right sorted, preprocessed_left unsorted
    auto r_view = preprocessed_right._null_processed_table_sorted_order.value()->view();
    merge obj(right_view,
              r_view.begin<size_type>(),
              r_view.end<size_type>(),
              left_view,
              thrust::counting_iterator(0),
              thrust::counting_iterator(left_view.num_rows()));
    return op(obj);
  } else if (!has_right_sorting_order && has_left_sorting_order) {
    // preprocessed_right sorted, preprocessed_left unsorted
    auto l_view = preprocessed_left._null_processed_table_sorted_order.value()->view();
    merge obj(right_view,
              thrust::counting_iterator(0),
              thrust::counting_iterator(preprocessed_right._null_processed_table_view.num_rows()),
              left_view,
              l_view.begin<size_type>(),
              l_view.end<size_type>());
    return op(obj);
  }
  // Both unsorted
  merge obj(right_view,
            thrust::counting_iterator(0),
            thrust::counting_iterator(preprocessed_right._null_processed_table_view.num_rows()),
            left_view,
            thrust::counting_iterator(0),
            thrust::counting_iterator(left_view.num_rows()));
  return op(obj);
}

std::pair<std::unique_ptr<rmm::device_uvector<size_type>>,
          std::unique_ptr<rmm::device_uvector<size_type>>>
sort_merge_join::inner_join(table_view const& left,
                            sorted is_left_sorted,
                            rmm::cuda_stream_view stream,
                            rmm::device_async_resource_ref mr)
{
<<<<<<< HEAD
  CUDF_FUNC_RANGE();
=======
  cudf::scoped_range range{"sort_merge_join::sort_merge_join::inner_join"};
>>>>>>> 7daf88a7
  // Sanity checks
  CUDF_EXPECTS(left.num_columns() != 0,
               "Number of columns in left keys must be non-zero for a join");
  CUDF_EXPECTS(left.num_columns() == preprocessed_right._null_processed_table_view.num_columns(),
               "Number of columns must match for a join");

  // Preprocessing the left table
  preprocessed_left._table_view = left;
  if (compare_nulls == null_equality::EQUAL) {
    preprocessed_left._null_processed_table_view = left;
  } else {
    // if a table has no nullable column, then there's no preprocessing to be done
    auto is_left_nullable = has_nested_nulls(left);
    if (is_left_nullable) {
      preprocessed_left.preprocess_unprocessed_table(stream);
    } else {
      preprocessed_left._null_processed_table_view = left;
    }
  }
  if (is_left_sorted == cudf::sorted::NO) { preprocessed_left.get_sorted_order(stream); }

  return invoke_merge(
    preprocessed_right._null_processed_table_view,
    preprocessed_left._null_processed_table_view,
    [this, stream, mr](auto& obj) {
      auto [preprocessed_right_indices, preprocessed_left_indices] = obj(stream, mr);
      postprocess_indices(*preprocessed_right_indices, *preprocessed_left_indices, stream);
      stream.synchronize();
      return std::pair{std::move(preprocessed_left_indices), std::move(preprocessed_right_indices)};
    });
}

sort_merge_join::match_context sort_merge_join::inner_join_match_context(
  table_view const& left,
  sorted is_left_sorted,
  rmm::cuda_stream_view stream,
  rmm::device_async_resource_ref mr)
{
<<<<<<< HEAD
  CUDF_FUNC_RANGE();
=======
  cudf::scoped_range range{"sort_merge_join::sort_merge_join::inner_join_match_context"};
>>>>>>> 7daf88a7
  // Sanity checks
  CUDF_EXPECTS(left.num_columns() != 0,
               "Number of columns in left keys must be non-zero for a join");
  CUDF_EXPECTS(left.num_columns() == preprocessed_right._null_processed_table_view.num_columns(),
               "Number of columns must match for a join");

  // Preprocessing the left table
  preprocessed_left._table_view = left;
  if (compare_nulls == null_equality::EQUAL) {
    preprocessed_left._null_processed_table_view = left;
  } else {
    // if a table has no nullable column, then there's no preprocessing to be done
    auto is_left_nullable = has_nested_nulls(left);
    if (is_left_nullable) {
      preprocessed_left.preprocess_unprocessed_table(stream);
    } else {
      preprocessed_left._null_processed_table_view = left;
    }
  }
  if (is_left_sorted == cudf::sorted::NO) { preprocessed_left.get_sorted_order(stream); }

  return invoke_merge(
    preprocessed_right._null_processed_table_view,
    preprocessed_left._null_processed_table_view,
    [this, left, stream, mr](auto& obj) {
      auto matches_per_row = obj.matches_per_row(stream, cudf::get_current_device_resource_ref());
      matches_per_row->resize(matches_per_row->size() - 1, stream);
      if (compare_nulls == null_equality::UNEQUAL &&
          has_nested_nulls(preprocessed_left._table_view)) {
        // Now we need to post-process the matches i.e. insert zero counts for all the null
        // positions
        auto unprocessed_matches_per_row =
          cudf::detail::make_zeroed_device_uvector_async<size_type>(
            preprocessed_left._table_view.num_rows(), stream, mr);
        auto mapping = preprocessed_left.map_table_to_unprocessed(stream);
        thrust::scatter(rmm::exec_policy_nosync(stream),
                        matches_per_row->begin(),
                        matches_per_row->end(),
                        mapping.begin(),
                        unprocessed_matches_per_row.begin());
        stream.synchronize();
        return match_context{
          left,
          std::make_unique<rmm::device_uvector<size_type>>(std::move(unprocessed_matches_per_row))};
      }
      return match_context{left, std::move(matches_per_row)};
    });
}

// left_partition_end exclusive
std::pair<std::unique_ptr<rmm::device_uvector<size_type>>,
          std::unique_ptr<rmm::device_uvector<size_type>>>
sort_merge_join::partitioned_inner_join(sort_merge_join::partition_context const& context,
                                        rmm::cuda_stream_view stream,
                                        rmm::device_async_resource_ref mr)
{
<<<<<<< HEAD
  CUDF_FUNC_RANGE();
=======
  cudf::scoped_range range{"sort_merge_join::sort_merge_inner_join::partitioned_inner_join"};
>>>>>>> 7daf88a7
  auto const left_partition_start_idx = context.left_start_idx;
  auto const left_partition_end_idx   = context.left_end_idx;
  auto null_processed_table_start_idx = left_partition_start_idx;
  auto null_processed_table_end_idx   = left_partition_end_idx;
  if (compare_nulls == null_equality::UNEQUAL && has_nested_nulls(preprocessed_left._table_view)) {
    auto left_mapping = preprocessed_left.map_table_to_unprocessed(stream);
    null_processed_table_start_idx =
      cuda::std::distance(left_mapping.begin(),
                          thrust::lower_bound(rmm::exec_policy(stream),
                                              left_mapping.begin(),
                                              left_mapping.end(),
                                              left_partition_start_idx));
    null_processed_table_end_idx =
      cuda::std::distance(left_mapping.begin(),
                          thrust::upper_bound(rmm::exec_policy(stream),
                                              left_mapping.begin(),
                                              left_mapping.end(),
                                              left_partition_end_idx - 1));
  }
  auto null_processed_left_partition =
    cudf::slice(preprocessed_left._null_processed_table_view,
                {null_processed_table_start_idx, null_processed_table_end_idx},
                stream)[0];

  auto [preprocessed_right_indices, preprocessed_left_indices] = invoke_merge(
    preprocessed_right._null_processed_table_view,
    null_processed_left_partition,
    [this, left_partition_start_idx, stream, mr](auto& obj) { return obj(stream, mr); });
  // Map from slice to total null processed table
  thrust::transform(
    rmm::exec_policy_nosync(stream),
    preprocessed_left_indices->begin(),
    preprocessed_left_indices->end(),
    preprocessed_left_indices->begin(),
    [left_partition_start_idx] __device__(auto idx) { return left_partition_start_idx + idx; });
  // Map from total null processed table to unprocessed table
  postprocess_indices(*preprocessed_right_indices, *preprocessed_left_indices, stream);
  stream.synchronize();
  return std::pair{std::move(preprocessed_left_indices), std::move(preprocessed_right_indices)};
}

std::pair<std::unique_ptr<rmm::device_uvector<size_type>>,
          std::unique_ptr<rmm::device_uvector<size_type>>>
sort_merge_inner_join(cudf::table_view const& left_keys,
                      cudf::table_view const& right_keys,
                      null_equality compare_nulls,
                      rmm::cuda_stream_view stream,
                      rmm::device_async_resource_ref mr)
{
  cudf::sort_merge_join obj(right_keys, sorted::NO, compare_nulls, stream);
  return obj.inner_join(left_keys, sorted::NO, stream, mr);
}

std::pair<std::unique_ptr<rmm::device_uvector<size_type>>,
          std::unique_ptr<rmm::device_uvector<size_type>>>
merge_inner_join(cudf::table_view const& left_keys,
                 cudf::table_view const& right_keys,
                 null_equality compare_nulls,
                 rmm::cuda_stream_view stream,
                 rmm::device_async_resource_ref mr)
{
  cudf::sort_merge_join obj(right_keys, sorted::YES, compare_nulls, stream);
  return obj.inner_join(left_keys, sorted::YES, stream, mr);
}

}  // namespace cudf<|MERGE_RESOLUTION|>--- conflicted
+++ resolved
@@ -150,11 +150,7 @@
 merge<LargerIterator, SmallerIterator>::matches_per_row(rmm::cuda_stream_view stream,
                                                         rmm::device_async_resource_ref mr)
 {
-<<<<<<< HEAD
-  CUDF_FUNC_RANGE();
-=======
   cudf::scoped_range range{"sort_merge_join::merge::matches_per_row"};
->>>>>>> 7daf88a7
   auto temp_mr             = cudf::get_current_device_resource_ref();
   auto smaller_dv_ptr      = cudf::table_device_view::create(smaller, stream);
   auto larger_dv_ptr       = cudf::table_device_view::create(larger, stream);
@@ -219,11 +215,7 @@
 merge<LargerIterator, SmallerIterator>::operator()(rmm::cuda_stream_view stream,
                                                    rmm::device_async_resource_ref mr)
 {
-<<<<<<< HEAD
-  CUDF_FUNC_RANGE();
-=======
   cudf::scoped_range range{"sort_merge_join::merge::merge"};
->>>>>>> 7daf88a7
   auto temp_mr              = cudf::get_current_device_resource_ref();
   auto const larger_numrows = larger.num_rows();
   auto smaller_dv_ptr       = cudf::table_device_view::create(smaller, stream);
@@ -327,11 +319,7 @@
 
 void sort_merge_join::preprocessed_table::populate_nonnull_filter(rmm::cuda_stream_view stream)
 {
-<<<<<<< HEAD
-  CUDF_FUNC_RANGE();
-=======
   cudf::scoped_range range{"sort_merge_join::preprocessed_table::populate_nonnull_filter"};
->>>>>>> 7daf88a7
   auto table   = this->_table_view;
   auto temp_mr = cudf::get_current_device_resource_ref();
   // remove rows that have nulls at any nesting level
@@ -385,11 +373,7 @@
 
 void sort_merge_join::preprocessed_table::apply_nonnull_filter(rmm::cuda_stream_view stream)
 {
-<<<<<<< HEAD
-  CUDF_FUNC_RANGE();
-=======
   cudf::scoped_range range{"sort_merge_join::preprocessed_table::apply_nonnull_filter"};
->>>>>>> 7daf88a7
   auto temp_mr = cudf::get_current_device_resource_ref();
   // construct bool column to apply mask
   cudf::scalar_type_t<bool> true_scalar(true, true, stream, temp_mr);
@@ -411,11 +395,7 @@
 
 void sort_merge_join::preprocessed_table::get_sorted_order(rmm::cuda_stream_view stream)
 {
-<<<<<<< HEAD
-  CUDF_FUNC_RANGE();
-=======
   cudf::scoped_range range{"sort_merge_join::preprocessed_table::get_sorted_order"};
->>>>>>> 7daf88a7
   auto temp_mr = cudf::get_current_device_resource_ref();
   std::vector<cudf::order> column_order(_null_processed_table_view.num_columns(),
                                         cudf::order::ASCENDING);
@@ -430,11 +410,7 @@
                                  null_equality compare_nulls,
                                  rmm::cuda_stream_view stream)
 {
-<<<<<<< HEAD
-  CUDF_FUNC_RANGE();
-=======
   cudf::scoped_range range{"sort_merge_join::sort_merge_join"};
->>>>>>> 7daf88a7
   // Sanity checks
   CUDF_EXPECTS(right.num_columns() != 0,
                "Number of columns the keys table must be non-zero for a join");
@@ -460,11 +436,7 @@
 rmm::device_uvector<size_type> sort_merge_join::preprocessed_table::map_table_to_unprocessed(
   rmm::cuda_stream_view stream)
 {
-<<<<<<< HEAD
-  CUDF_FUNC_RANGE();
-=======
   cudf::scoped_range range{"sort_merge_join::preprocessed_table::map_table_to_unprocessed"};
->>>>>>> 7daf88a7
   CUDF_EXPECTS(_validity_mask.has_value() && _num_nulls.has_value(), "Mapping is not possible");
   auto temp_mr = cudf::get_current_device_resource_ref();
   rmm::device_uvector<size_type> table_mapping(
@@ -482,11 +454,7 @@
                                           device_span<size_type> larger_indices,
                                           rmm::cuda_stream_view stream)
 {
-<<<<<<< HEAD
-  CUDF_FUNC_RANGE();
-=======
   cudf::scoped_range range{"sort_merge_join::preprocessed_table::postprocess_indices"};
->>>>>>> 7daf88a7
   if (compare_nulls == null_equality::UNEQUAL) {
     // if a table has no nullable column, then there's no postprocessing to be done
     auto is_left_nullable  = has_nested_nulls(preprocessed_left._table_view);
@@ -565,11 +533,7 @@
                             rmm::cuda_stream_view stream,
                             rmm::device_async_resource_ref mr)
 {
-<<<<<<< HEAD
-  CUDF_FUNC_RANGE();
-=======
   cudf::scoped_range range{"sort_merge_join::sort_merge_join::inner_join"};
->>>>>>> 7daf88a7
   // Sanity checks
   CUDF_EXPECTS(left.num_columns() != 0,
                "Number of columns in left keys must be non-zero for a join");
@@ -608,11 +572,7 @@
   rmm::cuda_stream_view stream,
   rmm::device_async_resource_ref mr)
 {
-<<<<<<< HEAD
-  CUDF_FUNC_RANGE();
-=======
   cudf::scoped_range range{"sort_merge_join::sort_merge_join::inner_join_match_context"};
->>>>>>> 7daf88a7
   // Sanity checks
   CUDF_EXPECTS(left.num_columns() != 0,
                "Number of columns in left keys must be non-zero for a join");
@@ -669,11 +629,7 @@
                                         rmm::cuda_stream_view stream,
                                         rmm::device_async_resource_ref mr)
 {
-<<<<<<< HEAD
-  CUDF_FUNC_RANGE();
-=======
   cudf::scoped_range range{"sort_merge_join::sort_merge_inner_join::partitioned_inner_join"};
->>>>>>> 7daf88a7
   auto const left_partition_start_idx = context.left_start_idx;
   auto const left_partition_end_idx   = context.left_end_idx;
   auto null_processed_table_start_idx = left_partition_start_idx;
