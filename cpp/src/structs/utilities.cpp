--- conflicted
+++ resolved
@@ -422,14 +422,6 @@
                          std::move(ret_validity_buffers));
 }
 
-<<<<<<< HEAD
-bool contains_struct_nulls(column_view const& col)
-{
-  return (col.type().id() == type_id::STRUCT && col.has_nulls()) ||
-         std::all_of(col.child_begin(), col.child_end(), [](auto const& child) {
-           return contains_struct_nulls(child);
-         });
-=======
 std::tuple<cudf::table_view, std::vector<rmm::device_buffer>> superimpose_parent_nulls(
   table_view const& table, rmm::cuda_stream_view stream, rmm::mr::device_memory_resource* mr)
 {
@@ -443,7 +435,14 @@
                                   std::make_move_iterator(null_masks.end()));
   }
   return {table_view{superimposed_columns}, std::move(superimposed_nullmasks)};
->>>>>>> 23de7d08
+}
+
+bool contains_struct_nulls(column_view const& col)
+{
+  return (col.type().id() == type_id::STRUCT && col.has_nulls()) ||
+         std::all_of(col.child_begin(), col.child_end(), [](auto const& child) {
+           return contains_struct_nulls(child);
+         });
 }
 
 }  // namespace detail
