/*
 * Copyright (c) 2020-2022, NVIDIA CORPORATION.
 *
 * Licensed under the Apache License, Version 2.0 (the "License");
 * you may not use this file except in compliance with the License.
 * You may obtain a copy of the License at
 *
 *     http://www.apache.org/licenses/LICENSE-2.0
 *
 * Unless required by applicable law or agreed to in writing, software
 * distributed under the License is distributed on an "AS IS" BASIS,
 * WITHOUT WARRANTIES OR CONDITIONS OF ANY KIND, either express or implied.
 * See the License for the specific language governing permissions and
 * limitations under the License.
 */

#include <cudf/column/column_factories.hpp>
#include <cudf/detail/copy.hpp>
#include <cudf/detail/null_mask.hpp>
#include <cudf/detail/structs/utilities.hpp>
#include <cudf/structs/structs_column_view.hpp>
#include <cudf/table/table.hpp>
#include <cudf/table/table_view.hpp>
#include <cudf/types.hpp>
#include <cudf/unary.hpp>
#include <cudf/utilities/error.hpp>
#include <cudf/utilities/span.hpp>
#include <cudf/utilities/traits.hpp>

#include <rmm/device_buffer.hpp>

#include <thrust/iterator/counting_iterator.h>
#include <thrust/iterator/transform_iterator.h>

#include <bitset>
#include <iterator>

namespace cudf::structs::detail {

/**
 * @copydoc cudf::structs::detail::extract_ordered_struct_children
 */
std::vector<std::vector<column_view>> extract_ordered_struct_children(
  host_span<column_view const> struct_cols)
{
  auto const num_children = struct_cols[0].num_children();
  auto const num_cols     = static_cast<size_type>(struct_cols.size());

  std::vector<std::vector<column_view>> result;
  result.reserve(num_children);

  for (size_type child_index = 0; child_index < num_children; child_index++) {
    std::vector<column_view> children;
    children.reserve(num_cols);
    for (size_type col_index = 0; col_index < num_cols; col_index++) {
      structs_column_view scv(struct_cols[col_index]);

      // all inputs must have the same # of children and they must all be of the
      // same type.
      CUDF_EXPECTS(struct_cols[0].num_children() == scv.num_children(),
                   "Mismatch in number of children during struct concatenate");
      CUDF_EXPECTS(struct_cols[0].child(child_index).type() == scv.child(child_index).type(),
                   "Mismatch in child types during struct concatenate");
      children.push_back(scv.get_sliced_child(child_index));
    }

    result.push_back(std::move(children));
  }

  return result;
}

namespace {

/**
 * @brief Check whether the specified column is of type `STRUCT`.
 */
bool is_struct(cudf::column_view const& col) { return col.type().id() == type_id::STRUCT; }

}  // namespace

bool is_or_has_nested_lists(cudf::column_view const& col)
{
  auto is_list = [](cudf::column_view const& col) { return col.type().id() == type_id::LIST; };

  return is_list(col) || std::any_of(col.child_begin(), col.child_end(), is_or_has_nested_lists);
}

/**
 * @brief Flattens struct columns to constituent non-struct columns in the input table.
 *
 */
struct table_flattener {
  table_view input;
  // reference variables
  std::vector<order> const& column_order;
  std::vector<null_order> const& null_precedence;
  // output
  std::vector<std::unique_ptr<column>> validity_as_column;
  temporary_nullable_data nullable_data;
  std::vector<column_view> flat_columns;
  std::vector<order> flat_column_order;
  std::vector<null_order> flat_null_precedence;
  column_nullability nullability;

  table_flattener(table_view const& input,
                  std::vector<order> const& column_order,
                  std::vector<null_order> const& null_precedence,
                  column_nullability nullability)
    : column_order(column_order), null_precedence(null_precedence), nullability(nullability)
  {
    superimpose_nulls(input);
    fail_if_unsupported_types(input);
  }

  /**
   * @brief Pushes down nulls from struct columns to children, saves the resulting
   * column to `input`, and generated null masks to `superimposed_nullmasks`.
   */
  void superimpose_nulls(table_view const& input_table)
  {
<<<<<<< HEAD
    auto [table, tmp_nullable_data] =
      superimpose_parent_nulls(input_table, cudf::get_default_stream());
    this->input         = table;
    this->nullable_data = std::move(tmp_nullable_data);
=======
    auto [table, null_masks]     = push_down_nulls(input_table, cudf::get_default_stream());
    this->input                  = table;
    this->superimposed_nullmasks = std::move(null_masks);
>>>>>>> 8e0ee53f
  }

  void fail_if_unsupported_types(table_view const& input) const
  {
    auto const has_lists = std::any_of(input.begin(), input.end(), is_or_has_nested_lists);
    CUDF_EXPECTS(not has_lists, "Flattening LIST columns is not supported.");
  }

  // Convert null_mask to BOOL8 columns and flatten the struct children in order.
  void flatten_struct_column(structs_column_view const& col,
                             order col_order,
                             null_order col_null_order)
  {
    // Even if it is not required to extract the bitmask to a separate column,
    // we should always do that if the structs column has any null element.
    //
    // In addition, we should check for null by calling to `has_nulls()`, not `nullable()`.
    // This is because when comparing structs columns, if one column has bitmask while the other
    // does not (and both columns do not have any null element) then flattening them using
    // `nullable()` will result in tables with different number of columns.
    //
    // Notice that, for comparing structs columns when one column has null while the other
    // doesn't, `nullability` must be passed in with value `column_nullability::FORCE` to make
    // sure the flattening results are tables having the same number of columns.

    if (nullability == column_nullability::FORCE || col.has_nulls()) {
      validity_as_column.push_back(cudf::is_valid(col));
      if (col.has_nulls()) {
        // copy bitmask is needed only if the column has null
        validity_as_column.back()->set_null_mask(copy_bitmask(col));
      }
      flat_columns.push_back(validity_as_column.back()->view());
      if (not column_order.empty()) { flat_column_order.push_back(col_order); }  // doesn't matter.
      if (not null_precedence.empty()) { flat_null_precedence.push_back(col_null_order); }
    }
    for (decltype(col.num_children()) i = 0; i < col.num_children(); ++i) {
      auto const& child = col.get_sliced_child(i);
      if (child.type().id() == type_id::STRUCT) {
        flatten_struct_column(structs_column_view{child}, col_order, col_null_order);
      } else {
        flat_columns.push_back(child);
        if (not column_order.empty()) flat_column_order.push_back(col_order);
        if (not null_precedence.empty()) flat_null_precedence.push_back(col_null_order);
      }
    }
  }
  // Note: possibly expand for flattening list columns too.

  /**
   * @copydoc flattened_table
   *
   * @return tuple with flattened table, flattened column order, flattened null precedence,
   * vector of boolean columns (struct validity).
   */
  auto operator()()
  {
    for (auto i = 0; i < input.num_columns(); ++i) {
      auto const& col = input.column(i);
      if (col.type().id() == type_id::STRUCT) {
        flatten_struct_column(structs_column_view{col},
                              (column_order.empty() ? order() : column_order[i]),
                              (null_precedence.empty() ? null_order() : null_precedence[i]));
      } else {
        flat_columns.push_back(col);
        if (not column_order.empty()) flat_column_order.push_back(column_order[i]);
        if (not null_precedence.empty()) flat_null_precedence.push_back(null_precedence[i]);
      }
    }

    return flattened_table{table_view{flat_columns},
                           std::move(flat_column_order),
                           std::move(flat_null_precedence),
                           std::move(validity_as_column),
                           std::move(nullable_data)};
  }
};

flattened_table flatten_nested_columns(table_view const& input,
                                       std::vector<order> const& column_order,
                                       std::vector<null_order> const& null_precedence,
                                       column_nullability nullability)
{
  auto const has_struct = std::any_of(input.begin(), input.end(), is_struct);
  if (not has_struct) { return flattened_table{input, column_order, null_precedence, {}, {}}; }

  return table_flattener{input, column_order, null_precedence, nullability}();
}

<<<<<<< HEAD
namespace {
/**
 * @brief is_string_or_list
 * @param id
 */
auto is_string_or_list(type_id id) { return id == type_id::STRING || id == type_id::LIST; }

/**
 * @brief need_sanitize
 * @param col
 */
auto need_sanitize(column_view const& col)
{
  return is_string_or_list(col.type().id()) ||
         std::any_of(col.child_begin(), col.child_end(), [](auto const& child) {
           return need_sanitize(child);
         });
}

column superimpose_parent_nulls_no_sanitize(bitmask_type const* parent_null_mask,
                                            size_type parent_null_count,
                                            column&& input,
                                            rmm::cuda_stream_view stream,
                                            rmm::mr::device_memory_resource* mr)
=======
void superimpose_nulls(bitmask_type const* null_mask,
                       size_type null_count,
                       column& input,
                       rmm::cuda_stream_view stream,
                       rmm::mr::device_memory_resource* mr)
>>>>>>> 8e0ee53f
{
  if (input.type().id() == cudf::type_id::EMPTY) {
    // EMPTY columns should not have a null mask,
    // so don't superimpose null mask on empty columns.
    return std::move(input);
  }
<<<<<<< HEAD

  if (!input.nullable()) {
    // Child currently has no null mask. Copy parent's null mask.
    input.set_null_mask(cudf::detail::copy_bitmask(parent_null_mask, 0, input.size(), stream, mr));
    input.set_null_count(parent_null_count);
  } else {
    auto current_null_mask = input.mutable_view().null_mask();

    // Child should have a null mask.
    // `AND` the child's null mask with the parent's.
    std::vector<bitmask_type const*> masks{
      reinterpret_cast<bitmask_type const*>(parent_null_mask),
      reinterpret_cast<bitmask_type const*>(current_null_mask)};
    std::vector<size_type> begin_bits{0, 0};
    auto const valid_count = cudf::detail::inplace_bitmask_and(
      device_span<bitmask_type>(current_null_mask, num_bitmask_words(input.size())),
=======
  if (!input.nullable()) {
    input.set_null_mask(cudf::detail::copy_bitmask(null_mask, 0, input.size(), stream, mr));
    input.set_null_count(null_count);
  } else {
    auto current_mask = input.mutable_view().null_mask();

    std::vector<bitmask_type const*> masks{reinterpret_cast<bitmask_type const*>(null_mask),
                                           reinterpret_cast<bitmask_type const*>(current_mask)};
    std::vector<size_type> begin_bits{0, 0};
    auto const valid_count = cudf::detail::inplace_bitmask_and(
      device_span<bitmask_type>(current_mask, num_bitmask_words(input.size())),
>>>>>>> 8e0ee53f
      masks,
      begin_bits,
      input.size(),
      stream);
    auto const null_count = input.size() - valid_count;
    input.set_null_count(null_count);
  }

<<<<<<< HEAD
  // If the input is not a strings/lists column, just let it pass through.
  if (input.type().id() != cudf::type_id::STRUCT) { return std::move(input); }

  // If the input is a structs column, recursively superimpose null mask for all grandchildren.
  auto const num_rows   = input.size();
  auto const null_count = input.null_count();
  auto content          = input.release();

  // Build new children columns.
  // If any child column is strings/lists column, its non-empty nulls will also be purged.
  const auto current_mask = reinterpret_cast<bitmask_type const*>(content.null_mask->data());
  std::for_each(
    content.children.begin(), content.children.end(), [current_mask, stream, mr](auto& child) {
      child = std::make_unique<column>(superimpose_parent_nulls_no_sanitize(
        current_mask, UNKNOWN_NULL_COUNT, std::move(*child), stream, mr));
    });

  // Return a new structs column with newly rebuilt children.
  return std::move(*cudf::make_structs_column(
    num_rows, std::move(content.children), null_count, std::move(*content.null_mask), stream, mr));
}

std::pair<column_view, temporary_nullable_data> superimpose_parent_nulls_no_sanitize(
  column_view const& input, rmm::cuda_stream_view stream, rmm::mr::device_memory_resource* mr)
{
  auto ret_temp_data = temporary_nullable_data{};
  if (input.type().id() != type_id::STRUCT) {
    // NOOP for non-STRUCT columns.
    return {input, std::move(ret_temp_data)};
  }

  auto const structs_view = structs_column_view{input};
=======
  // If the input is also a struct, repeat for all its children.
  if (input.type().id() == cudf::type_id::STRUCT) {
    const auto current_mask = input.mutable_view().null_mask();
    std::for_each(thrust::make_counting_iterator(0),
                  thrust::make_counting_iterator(input.num_children()),
                  [&current_mask, &input, stream, mr](auto i) {
                    superimpose_nulls(current_mask, UNKNOWN_NULL_COUNT, input.child(i), stream, mr);
                  });
  }
}

std::tuple<cudf::column_view, std::vector<rmm::device_buffer>> push_down_nulls(
  column_view const& input, rmm::cuda_stream_view stream, rmm::mr::device_memory_resource* mr)
{
  if (input.type().id() != type_id::STRUCT) {
    // NOOP for non-STRUCT columns.
    return std::make_tuple(input, std::vector<rmm::device_buffer>{});
  }

  auto structs_column = structs_column_view{input};

  auto ret_validity_buffers = std::vector<rmm::device_buffer>{};
>>>>>>> 8e0ee53f

  // Function to rewrite child null mask.
  auto const child_with_new_mask = [&](auto const& child_idx) {
    auto child = structs_view.get_sliced_child(child_idx);

    // If struct is not nullable, child null mask is retained. NOOP.
    if (not structs_view.nullable()) { return child; }

    auto parent_child_null_masks =
      std::vector<cudf::bitmask_type const*>{structs_view.null_mask(), child.null_mask()};

    auto [new_child_mask, null_count] = [&] {
      if (not child.nullable()) {
        // Adopt parent STRUCT's null mask.
        return std::pair(structs_view.null_mask(), 0);
      }

      // Both STRUCT and child are nullable. AND() for the child's new null mask.
      //
      // Note: ANDing only [offset(), offset()+size()) would not work. The null-mask produced thus
      // would start at offset=0. The column-view attempts to apply its offset() to both the _data
      // and the _null_mask(). It would be better to AND the bits from the beginning, and apply
      // offset() uniformly.
      // Alternatively, one could construct a big enough buffer, and use inplace_bitwise_and.
      auto [new_mask, null_count] = cudf::detail::bitmask_and(parent_child_null_masks,
                                                              std::vector<size_type>{0, 0},
                                                              child.offset() + child.size(),
                                                              stream,
                                                              mr);
      ret_temp_data.new_null_masks.push_back(std::move(new_mask));
      return std::pair(
        reinterpret_cast<bitmask_type const*>(ret_temp_data.new_null_masks.back().data()),
        null_count);
    }();

    return column_view(child.type(),
                       child.size(),
                       child.head(),
                       new_child_mask,
                       null_count,
                       child.offset(),
                       std::vector<column_view>{child.child_begin(), child.child_end()});
  };

  auto const child_begin =
    thrust::make_transform_iterator(thrust::make_counting_iterator(0), child_with_new_mask);
  auto const child_end = child_begin + structs_view.num_children();

  auto ret_children = std::vector<column_view>{};
  std::for_each(child_begin, child_end, [&](auto const& child) {
<<<<<<< HEAD
    auto [processed_child, child_nullable_data] =
      superimpose_parent_nulls_no_sanitize(child, stream, mr);
    ret_children.emplace_back(std::move(processed_child));
    ret_temp_data.new_null_masks.insert(
      ret_temp_data.new_null_masks.end(),
      std::make_move_iterator(child_nullable_data.new_null_masks.begin()),
      std::make_move_iterator(child_nullable_data.new_null_masks.end()));
=======
    auto [processed_child, backing_buffers] = push_down_nulls(child, stream, mr);
    ret_children.push_back(processed_child);
    ret_validity_buffers.insert(ret_validity_buffers.end(),
                                std::make_move_iterator(backing_buffers.begin()),
                                std::make_move_iterator(backing_buffers.end()));
>>>>>>> 8e0ee53f
  });

  // Make column view out of newly constructed column_views, and all the validity buffers.

<<<<<<< HEAD
  return std::pair(column_view(input.type(),
                               input.size(),
                               nullptr,
                               input.null_mask(),
                               input.null_count(),  // Alternatively, postpone.
                               input.offset(),
                               ret_children),
                   std::move(ret_temp_data));
}

}  // namespace

column superimpose_parent_nulls(bitmask_type const* parent_null_mask,
                                size_type parent_null_count,
                                column&& input,
                                rmm::cuda_stream_view stream,
                                rmm::mr::device_memory_resource* mr)
{
  auto output = superimpose_parent_nulls_no_sanitize(
    parent_null_mask, parent_null_count, std::forward<column>(input), stream, mr);

  if (auto const output_view = output.view(); need_sanitize(output_view)) {
    return std::move(*cudf::detail::purge_nonempty_nulls(output_view, stream, mr));
  }

  return output;
}

std::pair<column_view, temporary_nullable_data> superimpose_parent_nulls(
  column_view const& input, rmm::cuda_stream_view stream, rmm::mr::device_memory_resource* mr)
{
  auto output = superimpose_parent_nulls_no_sanitize(input, stream, mr);

  if (auto const output_view = output.first; need_sanitize(output_view)) {
    output.second.new_columns.emplace_back(
      cudf::detail::purge_nonempty_nulls(output_view, stream, mr));
    output.first = output.second.new_columns.back()->view();

    // Don't need the temp null mask anymore, as we will create a new column.
    // Note: The new null masks are still needed for `purge_nonempty_nulls` thus this must be called
    // after it.
    output.second.new_null_masks.clear();
  }

  return output;
}

std::pair<table_view, temporary_nullable_data> superimpose_parent_nulls(
  table_view const& table, rmm::cuda_stream_view stream, rmm::mr::device_memory_resource* mr)
{
  auto superimposed_columns = std::vector<column_view>{};
  auto nullable_data        = temporary_nullable_data{};
  for (auto const& col : table) {
    auto [superimposed_col, col_nulable_data] = superimpose_parent_nulls(col, stream, mr);
    superimposed_columns.emplace_back(std::move(superimposed_col));
    nullable_data.new_null_masks.insert(
      nullable_data.new_null_masks.end(),
      std::make_move_iterator(col_nulable_data.new_null_masks.begin()),
      std::make_move_iterator(col_nulable_data.new_null_masks.end()));
    nullable_data.new_columns.insert(nullable_data.new_columns.end(),
                                     std::make_move_iterator(col_nulable_data.new_columns.begin()),
                                     std::make_move_iterator(col_nulable_data.new_columns.end()));
=======
  return std::make_tuple(column_view(input.type(),
                                     input.size(),
                                     nullptr,
                                     input.null_mask(),
                                     input.null_count(),  // Alternatively, postpone.
                                     input.offset(),
                                     ret_children),
                         std::move(ret_validity_buffers));
}

std::tuple<cudf::table_view, std::vector<rmm::device_buffer>> push_down_nulls(
  table_view const& input, rmm::cuda_stream_view stream, rmm::mr::device_memory_resource* mr)
{
  auto superimposed_columns   = std::vector<column_view>{};
  auto superimposed_nullmasks = std::vector<rmm::device_buffer>{};
  for (auto const& col : input) {
    auto [superimposed_col, null_masks] = push_down_nulls(col, stream, mr);
    superimposed_columns.push_back(superimposed_col);
    superimposed_nullmasks.insert(superimposed_nullmasks.begin(),
                                  std::make_move_iterator(null_masks.begin()),
                                  std::make_move_iterator(null_masks.end()));
>>>>>>> 8e0ee53f
  }
  return {table_view{superimposed_columns}, std::move(nullable_data)};
}

bool contains_null_structs(column_view const& col)
{
  return (is_struct(col) && col.has_nulls()) ||
         std::any_of(col.child_begin(), col.child_end(), contains_null_structs);
}

}  // namespace cudf::structs::detail<|MERGE_RESOLUTION|>--- conflicted
+++ resolved
@@ -119,16 +119,9 @@
    */
   void superimpose_nulls(table_view const& input_table)
   {
-<<<<<<< HEAD
-    auto [table, tmp_nullable_data] =
-      superimpose_parent_nulls(input_table, cudf::get_default_stream());
-    this->input         = table;
-    this->nullable_data = std::move(tmp_nullable_data);
-=======
-    auto [table, null_masks]     = push_down_nulls(input_table, cudf::get_default_stream());
-    this->input                  = table;
-    this->superimposed_nullmasks = std::move(null_masks);
->>>>>>> 8e0ee53f
+    auto [table, tmp_nullable_data] = push_down_nulls(input_table, cudf::get_default_stream());
+    this->input                     = table;
+    this->nullable_data             = std::move(tmp_nullable_data);
   }
 
   void fail_if_unsupported_types(table_view const& input) const
@@ -217,7 +210,6 @@
   return table_flattener{input, column_order, null_precedence, nullability}();
 }
 
-<<<<<<< HEAD
 namespace {
 /**
  * @brief is_string_or_list
@@ -231,60 +223,35 @@
  */
 auto need_sanitize(column_view const& col)
 {
-  return is_string_or_list(col.type().id()) ||
+  return (col.nullable() && is_string_or_list(col.type().id())) ||
          std::any_of(col.child_begin(), col.child_end(), [](auto const& child) {
            return need_sanitize(child);
          });
 }
 
-column superimpose_parent_nulls_no_sanitize(bitmask_type const* parent_null_mask,
-                                            size_type parent_null_count,
-                                            column&& input,
-                                            rmm::cuda_stream_view stream,
-                                            rmm::mr::device_memory_resource* mr)
-=======
-void superimpose_nulls(bitmask_type const* null_mask,
-                       size_type null_count,
-                       column& input,
-                       rmm::cuda_stream_view stream,
-                       rmm::mr::device_memory_resource* mr)
->>>>>>> 8e0ee53f
+column superimpose_nulls_no_sanitize(bitmask_type const* null_mask,
+                                     size_type null_count,
+                                     column&& input,
+                                     rmm::cuda_stream_view stream,
+                                     rmm::mr::device_memory_resource* mr)
 {
   if (input.type().id() == cudf::type_id::EMPTY) {
     // EMPTY columns should not have a null mask,
     // so don't superimpose null mask on empty columns.
     return std::move(input);
   }
-<<<<<<< HEAD
 
   if (!input.nullable()) {
     // Child currently has no null mask. Copy parent's null mask.
-    input.set_null_mask(cudf::detail::copy_bitmask(parent_null_mask, 0, input.size(), stream, mr));
-    input.set_null_count(parent_null_count);
-  } else {
-    auto current_null_mask = input.mutable_view().null_mask();
-
-    // Child should have a null mask.
-    // `AND` the child's null mask with the parent's.
-    std::vector<bitmask_type const*> masks{
-      reinterpret_cast<bitmask_type const*>(parent_null_mask),
-      reinterpret_cast<bitmask_type const*>(current_null_mask)};
-    std::vector<size_type> begin_bits{0, 0};
-    auto const valid_count = cudf::detail::inplace_bitmask_and(
-      device_span<bitmask_type>(current_null_mask, num_bitmask_words(input.size())),
-=======
-  if (!input.nullable()) {
     input.set_null_mask(cudf::detail::copy_bitmask(null_mask, 0, input.size(), stream, mr));
     input.set_null_count(null_count);
   } else {
     auto current_mask = input.mutable_view().null_mask();
-
     std::vector<bitmask_type const*> masks{reinterpret_cast<bitmask_type const*>(null_mask),
                                            reinterpret_cast<bitmask_type const*>(current_mask)};
     std::vector<size_type> begin_bits{0, 0};
     auto const valid_count = cudf::detail::inplace_bitmask_and(
       device_span<bitmask_type>(current_mask, num_bitmask_words(input.size())),
->>>>>>> 8e0ee53f
       masks,
       begin_bits,
       input.size(),
@@ -293,30 +260,33 @@
     input.set_null_count(null_count);
   }
 
-<<<<<<< HEAD
   // If the input is not a strings/lists column, just let it pass through.
   if (input.type().id() != cudf::type_id::STRUCT) { return std::move(input); }
 
   // If the input is a structs column, recursively superimpose null mask for all grandchildren.
-  auto const num_rows   = input.size();
-  auto const null_count = input.null_count();
-  auto content          = input.release();
+  auto const num_rows           = input.size();
+  auto const current_null_count = input.null_count();
+  auto content                  = input.release();
 
   // Build new children columns.
   // If any child column is strings/lists column, its non-empty nulls will also be purged.
   const auto current_mask = reinterpret_cast<bitmask_type const*>(content.null_mask->data());
   std::for_each(
     content.children.begin(), content.children.end(), [current_mask, stream, mr](auto& child) {
-      child = std::make_unique<column>(superimpose_parent_nulls_no_sanitize(
+      child = std::make_unique<column>(superimpose_nulls_no_sanitize(
         current_mask, UNKNOWN_NULL_COUNT, std::move(*child), stream, mr));
     });
 
   // Return a new structs column with newly rebuilt children.
-  return std::move(*cudf::make_structs_column(
-    num_rows, std::move(content.children), null_count, std::move(*content.null_mask), stream, mr));
-}
-
-std::pair<column_view, temporary_nullable_data> superimpose_parent_nulls_no_sanitize(
+  return std::move(*cudf::make_structs_column(num_rows,
+                                              std::move(content.children),
+                                              current_null_count,
+                                              std::move(*content.null_mask),
+                                              stream,
+                                              mr));
+}
+
+std::pair<column_view, temporary_nullable_data> push_down_nulls_no_sanitize(
   column_view const& input, rmm::cuda_stream_view stream, rmm::mr::device_memory_resource* mr)
 {
   auto ret_temp_data = temporary_nullable_data{};
@@ -326,30 +296,6 @@
   }
 
   auto const structs_view = structs_column_view{input};
-=======
-  // If the input is also a struct, repeat for all its children.
-  if (input.type().id() == cudf::type_id::STRUCT) {
-    const auto current_mask = input.mutable_view().null_mask();
-    std::for_each(thrust::make_counting_iterator(0),
-                  thrust::make_counting_iterator(input.num_children()),
-                  [&current_mask, &input, stream, mr](auto i) {
-                    superimpose_nulls(current_mask, UNKNOWN_NULL_COUNT, input.child(i), stream, mr);
-                  });
-  }
-}
-
-std::tuple<cudf::column_view, std::vector<rmm::device_buffer>> push_down_nulls(
-  column_view const& input, rmm::cuda_stream_view stream, rmm::mr::device_memory_resource* mr)
-{
-  if (input.type().id() != type_id::STRUCT) {
-    // NOOP for non-STRUCT columns.
-    return std::make_tuple(input, std::vector<rmm::device_buffer>{});
-  }
-
-  auto structs_column = structs_column_view{input};
-
-  auto ret_validity_buffers = std::vector<rmm::device_buffer>{};
->>>>>>> 8e0ee53f
 
   // Function to rewrite child null mask.
   auto const child_with_new_mask = [&](auto const& child_idx) {
@@ -400,26 +346,16 @@
 
   auto ret_children = std::vector<column_view>{};
   std::for_each(child_begin, child_end, [&](auto const& child) {
-<<<<<<< HEAD
-    auto [processed_child, child_nullable_data] =
-      superimpose_parent_nulls_no_sanitize(child, stream, mr);
+    auto [processed_child, child_nullable_data] = push_down_nulls_no_sanitize(child, stream, mr);
     ret_children.emplace_back(std::move(processed_child));
     ret_temp_data.new_null_masks.insert(
       ret_temp_data.new_null_masks.end(),
       std::make_move_iterator(child_nullable_data.new_null_masks.begin()),
       std::make_move_iterator(child_nullable_data.new_null_masks.end()));
-=======
-    auto [processed_child, backing_buffers] = push_down_nulls(child, stream, mr);
-    ret_children.push_back(processed_child);
-    ret_validity_buffers.insert(ret_validity_buffers.end(),
-                                std::make_move_iterator(backing_buffers.begin()),
-                                std::make_move_iterator(backing_buffers.end()));
->>>>>>> 8e0ee53f
   });
 
   // Make column view out of newly constructed column_views, and all the validity buffers.
 
-<<<<<<< HEAD
   return std::pair(column_view(input.type(),
                                input.size(),
                                nullptr,
@@ -432,14 +368,14 @@
 
 }  // namespace
 
-column superimpose_parent_nulls(bitmask_type const* parent_null_mask,
-                                size_type parent_null_count,
-                                column&& input,
-                                rmm::cuda_stream_view stream,
-                                rmm::mr::device_memory_resource* mr)
-{
-  auto output = superimpose_parent_nulls_no_sanitize(
-    parent_null_mask, parent_null_count, std::forward<column>(input), stream, mr);
+column superimpose_nulls(bitmask_type const* null_mask,
+                         size_type null_count,
+                         column&& input,
+                         rmm::cuda_stream_view stream,
+                         rmm::mr::device_memory_resource* mr)
+{
+  auto output =
+    superimpose_nulls_no_sanitize(null_mask, null_count, std::forward<column>(input), stream, mr);
 
   if (auto const output_view = output.view(); need_sanitize(output_view)) {
     return std::move(*cudf::detail::purge_nonempty_nulls(output_view, stream, mr));
@@ -448,10 +384,11 @@
   return output;
 }
 
-std::pair<column_view, temporary_nullable_data> superimpose_parent_nulls(
-  column_view const& input, rmm::cuda_stream_view stream, rmm::mr::device_memory_resource* mr)
-{
-  auto output = superimpose_parent_nulls_no_sanitize(input, stream, mr);
+std::pair<column_view, temporary_nullable_data> push_down_nulls(column_view const& input,
+                                                                rmm::cuda_stream_view stream,
+                                                                rmm::mr::device_memory_resource* mr)
+{
+  auto output = push_down_nulls_no_sanitize(input, stream, mr);
 
   if (auto const output_view = output.first; need_sanitize(output_view)) {
     output.second.new_columns.emplace_back(
@@ -467,13 +404,14 @@
   return output;
 }
 
-std::pair<table_view, temporary_nullable_data> superimpose_parent_nulls(
-  table_view const& table, rmm::cuda_stream_view stream, rmm::mr::device_memory_resource* mr)
+std::pair<table_view, temporary_nullable_data> push_down_nulls(table_view const& table,
+                                                               rmm::cuda_stream_view stream,
+                                                               rmm::mr::device_memory_resource* mr)
 {
   auto superimposed_columns = std::vector<column_view>{};
   auto nullable_data        = temporary_nullable_data{};
   for (auto const& col : table) {
-    auto [superimposed_col, col_nulable_data] = superimpose_parent_nulls(col, stream, mr);
+    auto [superimposed_col, col_nulable_data] = push_down_nulls_no_sanitize(col, stream, mr);
     superimposed_columns.emplace_back(std::move(superimposed_col));
     nullable_data.new_null_masks.insert(
       nullable_data.new_null_masks.end(),
@@ -482,29 +420,6 @@
     nullable_data.new_columns.insert(nullable_data.new_columns.end(),
                                      std::make_move_iterator(col_nulable_data.new_columns.begin()),
                                      std::make_move_iterator(col_nulable_data.new_columns.end()));
-=======
-  return std::make_tuple(column_view(input.type(),
-                                     input.size(),
-                                     nullptr,
-                                     input.null_mask(),
-                                     input.null_count(),  // Alternatively, postpone.
-                                     input.offset(),
-                                     ret_children),
-                         std::move(ret_validity_buffers));
-}
-
-std::tuple<cudf::table_view, std::vector<rmm::device_buffer>> push_down_nulls(
-  table_view const& input, rmm::cuda_stream_view stream, rmm::mr::device_memory_resource* mr)
-{
-  auto superimposed_columns   = std::vector<column_view>{};
-  auto superimposed_nullmasks = std::vector<rmm::device_buffer>{};
-  for (auto const& col : input) {
-    auto [superimposed_col, null_masks] = push_down_nulls(col, stream, mr);
-    superimposed_columns.push_back(superimposed_col);
-    superimposed_nullmasks.insert(superimposed_nullmasks.begin(),
-                                  std::make_move_iterator(null_masks.begin()),
-                                  std::make_move_iterator(null_masks.end()));
->>>>>>> 8e0ee53f
   }
   return {table_view{superimposed_columns}, std::move(nullable_data)};
 }
