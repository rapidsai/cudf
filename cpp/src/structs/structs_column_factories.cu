--- conflicted
+++ resolved
@@ -44,17 +44,12 @@
 
   if (!null_mask.is_empty()) {
     for (auto& child : child_columns) {
-<<<<<<< HEAD
-      child = std::make_unique<column>(structs::detail::superimpose_parent_nulls(
-        static_cast<bitmask_type const*>(null_mask.data()),
-        null_count,
-        std::move(*child),
-        stream,
-        mr));
-=======
-      cudf::structs::detail::superimpose_nulls(
-        static_cast<bitmask_type const*>(null_mask.data()), null_count, *child, stream, mr);
->>>>>>> 8e0ee53f
+      child = std::make_unique<column>(
+        structs::detail::superimpose_nulls(static_cast<bitmask_type const*>(null_mask.data()),
+                                           null_count,
+                                           std::move(*child),
+                                           stream,
+                                           mr));
     }
   }
 
