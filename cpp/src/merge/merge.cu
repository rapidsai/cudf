
#include <thrust/execution_policy.h>
#include <thrust/for_each.h>
#include <thrust/iterator/constant_iterator.h>
#include <thrust/iterator/counting_iterator.h>
#include <thrust/tuple.h>
#include <thrust/device_vector.h>
#include <thrust/merge.h>
#include <algorithm>
#include <utility>
#include <vector>
#include <memory>
#include <nvstrings/NVCategory.h>

#include <cudf/cudf.h>
#include <cudf/types.hpp>
#include <cudf/copying.hpp>
#include <cudf/legacy/table.hpp>
#include <table/legacy/device_table.cuh>
#include <table/legacy/device_table_row_operators.cuh>
#include "bitmask/legacy/bit_mask.cuh"
#include <cudf/utilities/legacy/nvcategory_util.hpp>
#include "rmm/thrust_rmm_allocator.h"
#include "utilities/cuda_utils.hpp"

namespace {

/**
 * @brief Source table identifier to copy data from.
 */
enum class side : bool { LEFT, RIGHT };

using bit_mask::bit_mask_t;
using index_type = thrust::tuple<side, gdf_size_type>; // `thrust::get<0>` indicates left/right side, `thrust::get<1>` indicates the row index

/**
 * @brief Merges the bits of two validity bitmasks.
 *
 * Merges the bits from two source bitmask into the destination bitmask
 * according to `merged_indices` map such that bit `i` in `destination_mask`
 * will be equal to bit `thrust::get<1>(merged_indices[i])` from `source_left_mask`
 * if `thrust::get<0>(merged_indices[i])` equals `side::LEFT`; otherwise,
 * from `source_right_mask`.
 *
 * `source_left_mask`, `source_right_mask` and `destination_mask` must not
 * overlap.
 *
 * @tparam left_have_valids Indicates whether source_left_mask is null
 * @tparam right_have_valids Indicates whether source_right_mask is null
 * @param[in] source_left_mask The left mask whose bits will be merged
 * @param[in] source_right_mask The right mask whose bits will be merged
 * @param[out] destination_mask The output mask after merging the left and right masks
 * @param[in] num_destination_rows The number of bits in the destination_mask
 * @param[in] merged_indices The map that indicates from which input mask and which bit
 * will be copied to the output. Length must be equal to `num_destination_rows`
 */
template <bool left_have_valids, bool right_have_valids>
__global__ void materialize_merged_bitmask_kernel(
    bit_mask_t const* const __restrict__ source_left_mask,
    bit_mask_t const* const __restrict__ source_right_mask,
    bit_mask_t* const destination_mask,
    gdf_size_type const num_destination_rows,
    index_type const* const __restrict__ merged_indices) {

  gdf_index_type destination_row = threadIdx.x + blockIdx.x * blockDim.x;

  auto active_threads =
      __ballot_sync(0xffffffff, destination_row < num_destination_rows);

  while (destination_row < num_destination_rows) {
    index_type const& merged_idx = merged_indices[destination_row];
    side const src_side = thrust::get<0>(merged_idx);
    gdf_size_type const src_row  = thrust::get<1>(merged_idx);
    bool const from_left{src_side == side::LEFT};
    bool source_bit_is_valid{true};
    if (left_have_valids && from_left) {
        source_bit_is_valid = bit_mask::is_valid(source_left_mask, src_row);
    }
    else if (right_have_valids && !from_left) {
        source_bit_is_valid = bit_mask::is_valid(source_right_mask, src_row);
    }
    
    // Use ballot to find all valid bits in this warp and create the output
    // bitmask element
    bit_mask_t const result_mask{
        __ballot_sync(active_threads, source_bit_is_valid)};

    gdf_index_type const output_element = cudf::util::detail::bit_container_index<bit_mask_t, gdf_index_type>(destination_row);
    
    // Only one thread writes output
    if (0 == threadIdx.x % warpSize) {
      destination_mask[output_element] = result_mask;
    }

    destination_row += blockDim.x * gridDim.x;
    active_threads =
        __ballot_sync(active_threads, destination_row < num_destination_rows);
  }
}

void materialize_bitmask(gdf_column const* left_col,
                        gdf_column const* right_col,
                        gdf_column* out_col,
                        index_type const* merged_indices,
                        cudaStream_t stream) {
    constexpr gdf_size_type BLOCK_SIZE{256};
    cudf::util::cuda::grid_config_1d grid_config {out_col->size, BLOCK_SIZE };

    bit_mask_t* left_valid = reinterpret_cast<bit_mask_t*>(left_col->valid);
    bit_mask_t* right_valid = reinterpret_cast<bit_mask_t*>(right_col->valid);
    bit_mask_t* out_valid = reinterpret_cast<bit_mask_t*>(out_col->valid);
    if (left_valid) {
        if (right_valid) {
            materialize_merged_bitmask_kernel<true, true>
            <<<grid_config.num_blocks, grid_config.num_threads_per_block, 0, stream>>>
            (left_valid, right_valid, out_valid, out_col->size, merged_indices);
        } else {
            materialize_merged_bitmask_kernel<true, false>
            <<<grid_config.num_blocks, grid_config.num_threads_per_block, 0, stream>>>
            (left_valid, right_valid, out_valid, out_col->size, merged_indices);
        }
    } else {
        if (right_valid) {
            materialize_merged_bitmask_kernel<false, true>
            <<<grid_config.num_blocks, grid_config.num_threads_per_block, 0, stream>>>
            (left_valid, right_valid, out_valid, out_col->size, merged_indices);
        } else {
            materialize_merged_bitmask_kernel<false, false>
            <<<grid_config.num_blocks, grid_config.num_threads_per_block, 0, stream>>>
            (left_valid, right_valid, out_valid, out_col->size, merged_indices);
        }
    }

    CHECK_STREAM(stream);
}

rmm::device_vector<index_type>
generate_merged_indices(device_table const& left_table,
                        device_table const& right_table,
                        rmm::device_vector<int8_t> const& asc_desc,
                        bool nulls_are_smallest,
                        cudaStream_t stream) {

    const gdf_size_type left_size  = left_table.num_rows();
    const gdf_size_type right_size = right_table.num_rows();
    const gdf_size_type total_size = left_size + right_size;

    thrust::constant_iterator<side> left_side(side::LEFT);
    thrust::constant_iterator<side> right_side(side::RIGHT);

    auto left_indices = thrust::make_counting_iterator(static_cast<gdf_size_type>(0));
    auto right_indices = thrust::make_counting_iterator(static_cast<gdf_size_type>(0));

    auto left_begin_zip_iterator = thrust::make_zip_iterator(thrust::make_tuple(left_side, left_indices));
    auto right_begin_zip_iterator = thrust::make_zip_iterator(thrust::make_tuple(right_side, right_indices));

    auto left_end_zip_iterator = thrust::make_zip_iterator(thrust::make_tuple(left_side + left_size, left_indices + left_size));
    auto right_end_zip_iterator = thrust::make_zip_iterator(thrust::make_tuple(right_side + right_size, right_indices + right_size));

    rmm::device_vector<index_type> merged_indices(total_size);
    bool nullable = left_table.has_nulls() || right_table.has_nulls();
    if (nullable){
        auto ineq_op = row_inequality_comparator<true>(right_table, left_table, nulls_are_smallest, asc_desc.data().get()); 
        thrust::merge(rmm::exec_policy(stream)->on(stream),
                    left_begin_zip_iterator,
                    left_end_zip_iterator,
                    right_begin_zip_iterator,
                    right_end_zip_iterator,
                    merged_indices.begin(),
                    [=] __device__ (thrust::tuple<side, gdf_size_type> const & right_tuple,
                                    thrust::tuple<side, gdf_size_type> const & left_tuple) {
                        return ineq_op(thrust::get<1>(right_tuple), thrust::get<1>(left_tuple));
                    });			        
    } else {
        auto ineq_op = row_inequality_comparator<false>(right_table, left_table, nulls_are_smallest, asc_desc.data().get()); 
        thrust::merge(rmm::exec_policy(stream)->on(stream),
                    left_begin_zip_iterator,
                    left_end_zip_iterator,
                    right_begin_zip_iterator,
                    right_end_zip_iterator,
                    merged_indices.begin(),
                    [=] __device__ (thrust::tuple<side, gdf_size_type> const & right_tuple,
                                    thrust::tuple<side, gdf_size_type> const & left_tuple) {
                        return ineq_op(thrust::get<1>(right_tuple), thrust::get<1>(left_tuple));
                    });					        
    }

    CHECK_STREAM(stream);

    return merged_indices;
}

} // namespace

namespace cudf {
namespace detail {

table merge(table const& left_table,
            table const& right_table,
            std::vector<gdf_size_type> const& key_cols,
            std::vector<order_by_type> const& asc_desc,
            bool nulls_are_smallest,
            cudaStream_t stream = 0) {
    CUDF_EXPECTS(left_table.num_columns() == right_table.num_columns(), "Mismatched number of columns");
    if (left_table.num_columns() == 0) {
        return cudf::empty_like(left_table);
    }
    
    std::vector<gdf_dtype> left_table_dtypes = cudf::column_dtypes(left_table);
    std::vector<gdf_dtype> right_table_dtypes = cudf::column_dtypes(right_table);
    CUDF_EXPECTS(std::equal(left_table_dtypes.cbegin(), left_table_dtypes.cend(), right_table_dtypes.cbegin(), right_table_dtypes.cend()), "Mismatched column dtypes");
    CUDF_EXPECTS(key_cols.size() > 0, "Empty key_cols");
    CUDF_EXPECTS(key_cols.size() <= static_cast<size_t>(left_table.num_columns()), "Too many values in key_cols");
    CUDF_EXPECTS(asc_desc.size() > 0, "Empty asc_desc");
    CUDF_EXPECTS(asc_desc.size() <= static_cast<size_t>(left_table.num_columns()), "Too many values in asc_desc");
    CUDF_EXPECTS(key_cols.size() == asc_desc.size(), "Mismatched size between key_cols and asc_desc");


    auto gdf_col_deleter = [](gdf_column *col) {
        gdf_column_free(col);
        delete col;
    };
    using gdf_col_ptr = typename std::unique_ptr<gdf_column, decltype(gdf_col_deleter)>;
    std::vector<gdf_col_ptr> temp_columns_to_free;
    std::vector<gdf_column*> left_cols_sync(const_cast<gdf_column**>(left_table.begin()), const_cast<gdf_column**>(left_table.end()));
    std::vector<gdf_column*> right_cols_sync(const_cast<gdf_column**>(right_table.begin()), const_cast<gdf_column**>(right_table.end()));
    for (gdf_size_type i = 0; i < left_table.num_columns(); i++) {
        gdf_column * left_col = const_cast<gdf_column*>(left_table.get_column(i));
        gdf_column * right_col = const_cast<gdf_column*>(right_table.get_column(i));
        
        if (left_col->dtype != GDF_STRING_CATEGORY){
            continue;
        }

        // If the inputs are nvcategory we need to make the dictionaries comparable

        temp_columns_to_free.push_back(gdf_col_ptr(new gdf_column{}, gdf_col_deleter));
        gdf_column * new_left_column_ptr = temp_columns_to_free.back().get();
        temp_columns_to_free.push_back(gdf_col_ptr(new gdf_column{}, gdf_col_deleter));
        gdf_column * new_right_column_ptr = temp_columns_to_free.back().get();

<<<<<<< HEAD
        *new_left_column_ptr = allocate_like(*left_col, MaskAlloc::RETAIN, stream);
=======
        *new_left_column_ptr = allocate_like(*left_col, RETAIN, stream);
>>>>>>> 5952c040
        if (new_left_column_ptr->valid) {
            CUDA_TRY( cudaMemcpyAsync(new_left_column_ptr->valid, left_col->valid, sizeof(gdf_valid_type)*gdf_num_bitmask_elements(left_col->size), cudaMemcpyDefault, stream) );
            new_left_column_ptr->null_count = left_col->null_count;
        }
        
<<<<<<< HEAD
        *new_right_column_ptr = allocate_like(*right_col, MaskAlloc::RETAIN, stream);
=======
        *new_right_column_ptr = allocate_like(*right_col, RETAIN, stream);
>>>>>>> 5952c040
        if (new_right_column_ptr->valid) {
            CUDA_TRY( cudaMemcpyAsync(new_right_column_ptr->valid, right_col->valid, sizeof(gdf_valid_type)*gdf_num_bitmask_elements(right_col->size), cudaMemcpyDefault, stream) );
            new_right_column_ptr->null_count = right_col->null_count;
        }

        gdf_column * tmp_arr_input[2] = {left_col, right_col};
        gdf_column * tmp_arr_output[2] = {new_left_column_ptr, new_right_column_ptr};
        CUDF_TRY( sync_column_categories(tmp_arr_input, tmp_arr_output, 2) );

        left_cols_sync[i] = new_left_column_ptr;
        right_cols_sync[i] = new_right_column_ptr;
    }

    table left_sync_table(left_cols_sync);
    table right_sync_table(right_cols_sync);

    std::vector<gdf_column*> left_key_cols_vect(key_cols.size());
    std::transform(key_cols.cbegin(), key_cols.cend(), left_key_cols_vect.begin(),
                  [&] (gdf_index_type const index) { return left_sync_table.get_column(index); });
    
    std::vector<gdf_column*> right_key_cols_vect(key_cols.size());
    std::transform(key_cols.cbegin(), key_cols.cend(), right_key_cols_vect.begin(),
                  [&] (gdf_index_type const index) { return right_sync_table.get_column(index); });

    auto left_key_table = device_table::create(left_key_cols_vect.size(), left_key_cols_vect.data());
    auto right_key_table = device_table::create(right_key_cols_vect.size(), right_key_cols_vect.data());
    rmm::device_vector<int8_t> asc_desc_d(asc_desc);

    rmm::device_vector<index_type> merged_indices = generate_merged_indices(*left_key_table, *right_key_table, asc_desc_d, nulls_are_smallest, stream);

    // Allocate output table
    bool nullable = has_nulls(left_sync_table) || has_nulls(right_sync_table);
    table destination_table(left_sync_table.num_rows() + right_sync_table.num_rows(),
                            column_dtypes(left_sync_table),
                            column_dtype_infos(left_sync_table),
                            nullable, false, stream);
    for (gdf_size_type i = 0; i < destination_table.num_columns(); i++) {
        gdf_column const* left_col = left_sync_table.get_column(i);
        gdf_column * out_col = destination_table.get_column(i);
        
        if (left_col->dtype != GDF_STRING_CATEGORY){
            continue;
        }

        NVCategory * category = static_cast<NVCategory*>(left_col->dtype_info.category);
        out_col->dtype_info.category = category->copy();
    }
    
    // Materialize
    auto left_device_table_ptr = device_table::create(left_sync_table, stream);
    auto right_device_table_ptr = device_table::create(right_sync_table, stream);
    auto output_device_table_ptr = device_table::create(destination_table, stream);
    auto& left_device_table = *left_device_table_ptr;
    auto& right_device_table = *right_device_table_ptr;
    auto& output_device_table = *output_device_table_ptr;

    auto index_start_it = thrust::make_zip_iterator(thrust::make_tuple(
                                                    thrust::make_counting_iterator(static_cast<gdf_size_type>(0)), 
                                                    merged_indices.begin()));
    auto index_end_it = thrust::make_zip_iterator(thrust::make_tuple(
                                                thrust::make_counting_iterator(static_cast<gdf_size_type>(merged_indices.size())),
                                                merged_indices.end()));

    thrust::for_each(rmm::exec_policy(stream)->on(stream),
                    index_start_it,
                    index_end_it,
                    [=] __device__ (auto const & idx_tuple){
                        gdf_size_type dest_row = thrust::get<0>(idx_tuple);
                        index_type merged_idx = thrust::get<1>(idx_tuple);
                        side src_side = thrust::get<0>(merged_idx);
                        gdf_size_type src_row  = thrust::get<1>(merged_idx);
                        device_table const & src_device_table = src_side == side::LEFT ? left_device_table : right_device_table;
                        copy_row<false>(output_device_table, dest_row, src_device_table, src_row);
                    });
    
    CHECK_STREAM(0);

    if (nullable) {
        for (gdf_size_type i = 0; i < destination_table.num_columns(); i++) {
            gdf_column const* left_col = left_sync_table.get_column(i);
            gdf_column const* right_col = right_sync_table.get_column(i);
            gdf_column* out_col = destination_table.get_column(i);
            
            materialize_bitmask(left_col, right_col, out_col, merged_indices.data().get(), stream);
            
            out_col->null_count = left_col->null_count + right_col->null_count;
        }
    }

    return destination_table;
}

}  // namespace detail

table merge(table const& left_table,
            table const& right_table,
            std::vector<gdf_size_type> const& key_cols,
            std::vector<order_by_type> const& asc_desc,
            bool nulls_are_smallest) {
    return detail::merge(left_table, right_table, key_cols, asc_desc, nulls_are_smallest);
}

}  // namespace cudf<|MERGE_RESOLUTION|>--- conflicted
+++ resolved
@@ -239,21 +239,13 @@
         temp_columns_to_free.push_back(gdf_col_ptr(new gdf_column{}, gdf_col_deleter));
         gdf_column * new_right_column_ptr = temp_columns_to_free.back().get();
 
-<<<<<<< HEAD
-        *new_left_column_ptr = allocate_like(*left_col, MaskAlloc::RETAIN, stream);
-=======
         *new_left_column_ptr = allocate_like(*left_col, RETAIN, stream);
->>>>>>> 5952c040
         if (new_left_column_ptr->valid) {
             CUDA_TRY( cudaMemcpyAsync(new_left_column_ptr->valid, left_col->valid, sizeof(gdf_valid_type)*gdf_num_bitmask_elements(left_col->size), cudaMemcpyDefault, stream) );
             new_left_column_ptr->null_count = left_col->null_count;
         }
         
-<<<<<<< HEAD
-        *new_right_column_ptr = allocate_like(*right_col, MaskAlloc::RETAIN, stream);
-=======
         *new_right_column_ptr = allocate_like(*right_col, RETAIN, stream);
->>>>>>> 5952c040
         if (new_right_column_ptr->valid) {
             CUDA_TRY( cudaMemcpyAsync(new_right_column_ptr->valid, right_col->valid, sizeof(gdf_valid_type)*gdf_num_bitmask_elements(right_col->size), cudaMemcpyDefault, stream) );
             new_right_column_ptr->null_count = right_col->null_count;
