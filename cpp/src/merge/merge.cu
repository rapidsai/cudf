/*
 * Copyright (c) 2020, NVIDIA CORPORATION.
 *
 * Licensed under the Apache License, Version 2.0 (the "License");
 * you may not use this file except in compliance with the License.
 * You may obtain a copy of the License at
 *
 *     http://www.apache.org/licenses/LICENSE-2.0
 *
 * Unless required by applicable law or agreed to in writing, software
 * distributed under the License is distributed on an "AS IS" BASIS,
 * WITHOUT WARRANTIES OR CONDITIONS OF ANY KIND, either express or implied.
 * See the License for the specific language governing permissions and
 * limitations under the License.
 */
#include <cudf/copying.hpp>
#include <cudf/detail/copy.hpp>
#include <cudf/detail/merge.cuh>
#include <cudf/detail/nvtx/ranges.hpp>
#include <cudf/detail/utilities/cuda.cuh>
#include <cudf/dictionary/detail/merge.hpp>
#include <cudf/dictionary/detail/update_keys.hpp>
#include <cudf/strings/detail/merge.cuh>
#include <cudf/table/table.hpp>
#include <cudf/table/table_device_view.cuh>

<<<<<<< HEAD
#include <rmm/cuda_stream_view.hpp>
#include <rmm/device_vector.hpp>
#include <rmm/exec_policy.hpp>
=======
#include <rmm/thrust_rmm_allocator.h>
#include <rmm/cuda_stream_view.hpp>
>>>>>>> 598a14d8

#include <thrust/iterator/constant_iterator.h>
#include <thrust/iterator/counting_iterator.h>
#include <thrust/merge.h>
#include <thrust/tuple.h>

#include <queue>
#include <vector>

namespace cudf {
namespace detail {
namespace {

using detail::side;
using index_type = detail::index_type;

/**
 * @brief Merges the bits of two validity bitmasks.
 *
 * Merges the bits from two column_device_views into the destination column_device_view
 * according to `merged_indices` map such that bit `i` in `out_col`
 * will be equal to bit `thrust::get<1>(merged_indices[i])` from `left_dcol`
 * if `thrust::get<0>(merged_indices[i])` equals `side::LEFT`; otherwise,
 * from `right_dcol`.
 *
 * `left_dcol`, `right_dcol` and `out_dcol` must not
 * overlap.
 *
 * @tparam left_have_valids Indicates whether left_dcol mask is unallocated (hence, ALL_VALID)
 * @tparam right_have_valids Indicates whether right_dcol mask is unallocated (hence ALL_VALID)
 * @param[in] left_dcol The left column_device_view whose bits will be merged
 * @param[in] right_dcol The right column_device_view whose bits will be merged
 * @param[out] out_dcol The output mutable_column_device_view after merging the left and right
 * @param[in] num_destination_rows The number of rows in the out_dcol
 * @param[in] merged_indices The map that indicates the source of the input and index
 * to be copied to the output. Length must be equal to `num_destination_rows`
 */
template <bool left_have_valids, bool right_have_valids>
__global__ void materialize_merged_bitmask_kernel(
  column_device_view left_dcol,
  column_device_view right_dcol,
  mutable_column_device_view out_dcol,
  size_type const num_destination_rows,
  index_type const* const __restrict__ merged_indices)
{
  size_type destination_row = threadIdx.x + blockIdx.x * blockDim.x;

  auto active_threads = __ballot_sync(0xffffffff, destination_row < num_destination_rows);

  while (destination_row < num_destination_rows) {
    index_type const& merged_idx = merged_indices[destination_row];
    side const src_side          = thrust::get<0>(merged_idx);
    size_type const src_row      = thrust::get<1>(merged_idx);
    bool const from_left{src_side == side::LEFT};
    bool source_bit_is_valid{true};
    if (left_have_valids && from_left) {
      source_bit_is_valid = left_dcol.is_valid_nocheck(src_row);
    } else if (right_have_valids && !from_left) {
      source_bit_is_valid = right_dcol.is_valid_nocheck(src_row);
    }

    // Use ballot to find all valid bits in this warp and create the output
    // bitmask element
    bitmask_type const result_mask{__ballot_sync(active_threads, source_bit_is_valid)};

    size_type const output_element = word_index(destination_row);

    // Only one thread writes output
    if (0 == threadIdx.x % warpSize) { out_dcol.set_mask_word(output_element, result_mask); }

    destination_row += blockDim.x * gridDim.x;
    active_threads = __ballot_sync(active_threads, destination_row < num_destination_rows);
  }
}

void materialize_bitmask(column_view const& left_col,
                         column_view const& right_col,
                         mutable_column_view& out_col,
                         index_type const* merged_indices,
                         rmm::cuda_stream_view stream)
{
  constexpr size_type BLOCK_SIZE{256};
  detail::grid_1d grid_config{out_col.size(), BLOCK_SIZE};

  auto p_left_dcol  = column_device_view::create(left_col);
  auto p_right_dcol = column_device_view::create(right_col);
  auto p_out_dcol   = mutable_column_device_view::create(out_col);

  auto left_valid  = *p_left_dcol;
  auto right_valid = *p_right_dcol;
  auto out_valid   = *p_out_dcol;

  if (left_col.has_nulls()) {
    if (right_col.has_nulls()) {
      materialize_merged_bitmask_kernel<true, true>
        <<<grid_config.num_blocks, grid_config.num_threads_per_block, 0, stream.value()>>>(
          left_valid, right_valid, out_valid, out_col.size(), merged_indices);
    } else {
      materialize_merged_bitmask_kernel<true, false>
        <<<grid_config.num_blocks, grid_config.num_threads_per_block, 0, stream.value()>>>(
          left_valid, right_valid, out_valid, out_col.size(), merged_indices);
    }
  } else {
    if (right_col.has_nulls()) {
      materialize_merged_bitmask_kernel<false, true>
        <<<grid_config.num_blocks, grid_config.num_threads_per_block, 0, stream.value()>>>(
          left_valid, right_valid, out_valid, out_col.size(), merged_indices);
    } else {
      CUDF_FAIL("materialize_merged_bitmask_kernel<false, false>() should never be called.");
    }
  }

  CHECK_CUDA(stream.value());
}

/**
 * @brief Generates the row indices and source side (left or right) in accordance with the index
 * columns.
 *
 *
 * @tparam index_type Indicates the type to be used to collect index and side information;
 * @param[in] left_table The left table_view to be merged
 * @param[in] right_table The right table_view to be merged
 * @param[in] column_order Sort order types of index columns
 * @param[in] null_precedence Array indicating the order of nulls with respect to non-nulls for the
 * index columns
 * @param[in] nullable Flag indicating if at least one of the table_view arguments has nulls
 * (defaults to true)
 * @param[in] stream CUDA stream used for device memory operations and kernel launches.
 *
 * @return A vector of merged indices
 */
rmm::device_vector<index_type> generate_merged_indices(
  table_view const& left_table,
  table_view const& right_table,
  std::vector<order> const& column_order,
  std::vector<null_order> const& null_precedence,
  bool nullable                = true,
  rmm::cuda_stream_view stream = rmm::cuda_stream_default)
{
  const size_type left_size  = left_table.num_rows();
  const size_type right_size = right_table.num_rows();
  const size_type total_size = left_size + right_size;

  thrust::constant_iterator<side> left_side(side::LEFT);
  thrust::constant_iterator<side> right_side(side::RIGHT);

  auto left_indices  = thrust::make_counting_iterator(static_cast<size_type>(0));
  auto right_indices = thrust::make_counting_iterator(static_cast<size_type>(0));

  auto left_begin_zip_iterator =
    thrust::make_zip_iterator(thrust::make_tuple(left_side, left_indices));
  auto right_begin_zip_iterator =
    thrust::make_zip_iterator(thrust::make_tuple(right_side, right_indices));

  auto left_end_zip_iterator =
    thrust::make_zip_iterator(thrust::make_tuple(left_side + left_size, left_indices + left_size));
  auto right_end_zip_iterator = thrust::make_zip_iterator(
    thrust::make_tuple(right_side + right_size, right_indices + right_size));

  rmm::device_vector<index_type> merged_indices(total_size);

  auto lhs_device_view = table_device_view::create(left_table, stream);
  auto rhs_device_view = table_device_view::create(right_table, stream);

  rmm::device_vector<order> d_column_order(column_order);

  if (nullable) {
    rmm::device_vector<null_order> d_null_precedence(null_precedence);

    auto ineq_op =
      detail::row_lexicographic_tagged_comparator<true>(*lhs_device_view,
                                                        *rhs_device_view,
                                                        d_column_order.data().get(),
                                                        d_null_precedence.data().get());
<<<<<<< HEAD
    thrust::merge(rmm::exec_policy(stream),
=======
    thrust::merge(exec_pol->on(stream.value()),
>>>>>>> 598a14d8
                  left_begin_zip_iterator,
                  left_end_zip_iterator,
                  right_begin_zip_iterator,
                  right_end_zip_iterator,
                  merged_indices.begin(),
                  ineq_op);
  } else {
    auto ineq_op = detail::row_lexicographic_tagged_comparator<false>(
      *lhs_device_view, *rhs_device_view, d_column_order.data().get());
<<<<<<< HEAD
    thrust::merge(rmm::exec_policy(stream),
=======
    thrust::merge(exec_pol->on(stream.value()),
>>>>>>> 598a14d8
                  left_begin_zip_iterator,
                  left_end_zip_iterator,
                  right_begin_zip_iterator,
                  right_end_zip_iterator,
                  merged_indices.begin(),
                  ineq_op);
  }

  CHECK_CUDA(stream.value());

  return merged_indices;
}

}  // namespace

/**
 * @brief Generate merged column given row-order of merged tables
 *  (ordered according to indices of key_cols) and the 2 columns to merge.
 */
struct column_merger {
  explicit column_merger(index_vector const& row_order) : row_order_(row_order) {}

  // column merger operator;
  //
  template <typename Element>  // required: column type
  std::unique_ptr<column> operator()(
    column_view const& lcol,
    column_view const& rcol,
    rmm::cuda_stream_view stream,
    rmm::mr::device_memory_resource* mr = rmm::mr::get_current_device_resource()) const
  {
    auto lsz         = lcol.size();
    auto merged_size = lsz + rcol.size();
    auto merged_col  = cudf::detail::allocate_like(lcol.has_nulls() ? lcol : rcol,
                                                  merged_size,
                                                  cudf::mask_allocation_policy::RETAIN,
                                                  stream,
                                                  mr);

    //"gather" data from lcol, rcol according to row_order_ "map"
    //(directly calling gather() won't work because
    // lcol, rcol indices overlap!)
    //
    cudf::mutable_column_view merged_view = merged_col->mutable_view();

    // initialize null_mask to all valid:
    //
    // Note: this initialization in conjunction with
    // _conditionally_ calling materialize_bitmask() below covers
    // the case materialize_merged_bitmask_kernel<false, false>()
    // which won't be called anymore (because of the _condition_
    // below)
    //
    cudf::detail::set_null_mask(merged_view.null_mask(), 0, merged_view.size(), true, stream);

    // set the null count:
    //
    merged_col->set_null_count(lcol.null_count() + rcol.null_count());

    using Type = device_storage_type_t<Element>;

    // to resolve view.data()'s types use: Element
    //
    auto const d_lcol = lcol.data<Type>();
    auto const d_rcol = rcol.data<Type>();

<<<<<<< HEAD
=======
    auto exe_pol = rmm::exec_policy(stream);

>>>>>>> 598a14d8
    // capture lcol, rcol
    // and "gather" into merged_view.data()[indx_merged]
    // from lcol or rcol, depending on side;
    //
<<<<<<< HEAD
    thrust::transform(rmm::exec_policy(stream),
=======
    thrust::transform(exe_pol->on(stream.value()),
>>>>>>> 598a14d8
                      row_order_.begin(),
                      row_order_.end(),
                      merged_view.begin<Type>(),
                      [d_lcol, d_rcol] __device__(index_type const& index_pair) {
                        // When C++17, use structure bindings
                        auto side  = thrust::get<0>(index_pair);
                        auto index = thrust::get<1>(index_pair);
                        return side == side::LEFT ? d_lcol[index] : d_rcol[index];
                      });

    // CAVEAT: conditional call below is erroneous without
    // set_null_mask() call (see TODO above):
    //
    if (lcol.has_nulls() || rcol.has_nulls()) {
      // resolve null mask:
      //
      materialize_bitmask(lcol, rcol, merged_view, row_order_.data().get(), stream);
    }

    return merged_col;
  }

 private:
  index_vector const& row_order_;
};

// specialization for strings
template <>
std::unique_ptr<column> column_merger::operator()<cudf::string_view>(
  column_view const& lcol,
  column_view const& rcol,
  rmm::cuda_stream_view stream,
  rmm::mr::device_memory_resource* mr) const
{
  auto column = strings::detail::merge<index_type>(strings_column_view(lcol),
                                                   strings_column_view(rcol),
                                                   row_order_.begin(),
                                                   row_order_.end(),
                                                   stream,
                                                   mr);
  if (lcol.has_nulls() || rcol.has_nulls()) {
    auto merged_view = column->mutable_view();
    materialize_bitmask(lcol, rcol, merged_view, row_order_.data().get(), stream);
  }
  return column;
}

// specialization for dictionary
template <>
std::unique_ptr<column> column_merger::operator()<cudf::dictionary32>(
  column_view const& lcol,
  column_view const& rcol,
  rmm::cuda_stream_view stream,
  rmm::mr::device_memory_resource* mr) const
{
  auto result = cudf::dictionary::detail::merge(
    cudf::dictionary_column_view(lcol), cudf::dictionary_column_view(rcol), row_order_, stream, mr);
  // set the validity mask
  if (lcol.has_nulls() || rcol.has_nulls()) {
    auto merged_view = result->mutable_view();
    materialize_bitmask(lcol, rcol, merged_view, row_order_.data().get(), stream);
  }
  return result;
}

using table_ptr_type = std::unique_ptr<cudf::table>;

namespace {
table_ptr_type merge(cudf::table_view const& left_table,
                     cudf::table_view const& right_table,
                     std::vector<cudf::size_type> const& key_cols,
                     std::vector<cudf::order> const& column_order,
                     std::vector<cudf::null_order> const& null_precedence,
                     rmm::cuda_stream_view stream,
                     rmm::mr::device_memory_resource* mr)
{
  // collect index columns for lhs, rhs, resp.
  //
  cudf::table_view index_left_view{left_table.select(key_cols)};
  cudf::table_view index_right_view{right_table.select(key_cols)};
  bool const nullable = cudf::has_nulls(index_left_view) || cudf::has_nulls(index_right_view);

  // extract merged row order according to indices:
  //
  rmm::device_vector<index_type> merged_indices = generate_merged_indices(
    index_left_view, index_right_view, column_order, null_precedence, nullable);

  // create merged table:
  //
  auto const n_cols = left_table.num_columns();
  std::vector<std::unique_ptr<column>> merged_cols;
  merged_cols.reserve(n_cols);

  column_merger merger{merged_indices};
  transform(left_table.begin(),
            left_table.end(),
            right_table.begin(),
            std::back_inserter(merged_cols),
            [&](auto const& left_col, auto const& right_col) {
              return cudf::type_dispatcher(
                left_col.type(), merger, left_col, right_col, stream, mr);
            });

  return std::make_unique<cudf::table>(std::move(merged_cols));
}

struct merge_queue_item {
  table_view view;
  table_ptr_type table;
  // Priority is a separate member to ensure that moving from an object
  // does not change its priority (which would ruin the queue invariant)
  cudf::size_type priority = 0;

  merge_queue_item(table_view const& view, table_ptr_type&& table)
    : view{view}, table{std::move(table)}, priority{-view.num_rows()}
  {
  }

  bool operator<(merge_queue_item const& other) const { return priority < other.priority; }
};

// Helper function to ensure that moving out of the priority_queue is "atomic"
template <typename T>
T top_and_pop(std::priority_queue<T>& q)
{
  auto moved = std::move(const_cast<T&>(q.top()));
  q.pop();
  return moved;
}

}  // namespace

table_ptr_type merge(std::vector<table_view> const& tables_to_merge,
                     std::vector<cudf::size_type> const& key_cols,
                     std::vector<cudf::order> const& column_order,
                     std::vector<cudf::null_order> const& null_precedence,
                     rmm::cuda_stream_view stream,
                     rmm::mr::device_memory_resource* mr)
{
  if (tables_to_merge.empty()) { return std::make_unique<cudf::table>(); }

  auto const& first_table = tables_to_merge.front();
  auto const n_cols       = first_table.num_columns();

  CUDF_EXPECTS(std::all_of(tables_to_merge.cbegin(),
                           tables_to_merge.cend(),
                           [n_cols](auto const& tbl) { return n_cols == tbl.num_columns(); }),
               "Mismatched number of columns");
  CUDF_EXPECTS(
    std::all_of(tables_to_merge.cbegin(),
                tables_to_merge.cend(),
                [&](auto const& tbl) { return cudf::have_same_types(first_table, tbl); }),
    "Mismatched column types");

  CUDF_EXPECTS(!key_cols.empty(), "Empty key_cols");
  CUDF_EXPECTS(key_cols.size() <= static_cast<size_t>(n_cols), "Too many values in key_cols");

  CUDF_EXPECTS(key_cols.size() == column_order.size(),
               "Mismatched size between key_cols and column_order");

  // This utility will ensure all corresponding dictionary columns have matching keys.
  // It will return any new dictionary columns created as well as updated table_views.
  auto matched = cudf::dictionary::detail::match_dictionaries(
    tables_to_merge, stream, rmm::mr::get_current_device_resource());
  auto merge_tables = matched.second;

  // A queue of (table view, table) pairs
  std::priority_queue<merge_queue_item> merge_queue;
  // The table pointer is null if we do not own the table (input tables)
  std::for_each(merge_tables.begin(), merge_tables.end(), [&](auto const& table) {
    if (table.num_rows() > 0) merge_queue.emplace(table, table_ptr_type());
  });

  // If there is only one non-empty table_view, return its copy
  if (merge_queue.size() == 1) { return std::make_unique<cudf::table>(merge_queue.top().view); }
  // No inputs have rows, return a table with same columns as the first one
  if (merge_queue.empty()) { return empty_like(first_table); }

  // Pick the two smallest tables and merge them
  // Until there is only one table left in the queue
  while (merge_queue.size() > 1) {
    // To delete the intermediate table at the end of the block
    auto const left_table = top_and_pop(merge_queue);
    // Deallocated at the end of the block
    auto const right_table = top_and_pop(merge_queue);

    // Only use mr for the output table
    auto const& new_tbl_mr = merge_queue.empty() ? mr : rmm::mr::get_current_device_resource();
    auto merged_table      = merge(left_table.view,
                              right_table.view,
                              key_cols,
                              column_order,
                              null_precedence,
                              stream,
                              new_tbl_mr);

    auto const merged_table_view = merged_table->view();
    merge_queue.emplace(merged_table_view, std::move(merged_table));
  }

  return std::move(top_and_pop(merge_queue).table);
}

}  // namespace detail

std::unique_ptr<cudf::table> merge(std::vector<table_view> const& tables_to_merge,
                                   std::vector<cudf::size_type> const& key_cols,
                                   std::vector<cudf::order> const& column_order,
                                   std::vector<cudf::null_order> const& null_precedence,
                                   rmm::mr::device_memory_resource* mr)
{
  CUDF_FUNC_RANGE();
  return detail::merge(
    tables_to_merge, key_cols, column_order, null_precedence, rmm::cuda_stream_default, mr);
}

}  // namespace cudf<|MERGE_RESOLUTION|>--- conflicted
+++ resolved
@@ -24,14 +24,9 @@
 #include <cudf/table/table.hpp>
 #include <cudf/table/table_device_view.cuh>
 
-<<<<<<< HEAD
 #include <rmm/cuda_stream_view.hpp>
 #include <rmm/device_vector.hpp>
 #include <rmm/exec_policy.hpp>
-=======
-#include <rmm/thrust_rmm_allocator.h>
-#include <rmm/cuda_stream_view.hpp>
->>>>>>> 598a14d8
 
 #include <thrust/iterator/constant_iterator.h>
 #include <thrust/iterator/counting_iterator.h>
@@ -207,11 +202,7 @@
                                                         *rhs_device_view,
                                                         d_column_order.data().get(),
                                                         d_null_precedence.data().get());
-<<<<<<< HEAD
     thrust::merge(rmm::exec_policy(stream),
-=======
-    thrust::merge(exec_pol->on(stream.value()),
->>>>>>> 598a14d8
                   left_begin_zip_iterator,
                   left_end_zip_iterator,
                   right_begin_zip_iterator,
@@ -221,11 +212,7 @@
   } else {
     auto ineq_op = detail::row_lexicographic_tagged_comparator<false>(
       *lhs_device_view, *rhs_device_view, d_column_order.data().get());
-<<<<<<< HEAD
     thrust::merge(rmm::exec_policy(stream),
-=======
-    thrust::merge(exec_pol->on(stream.value()),
->>>>>>> 598a14d8
                   left_begin_zip_iterator,
                   left_end_zip_iterator,
                   right_begin_zip_iterator,
@@ -265,47 +252,29 @@
                                                   stream,
                                                   mr);
 
-    //"gather" data from lcol, rcol according to row_order_ "map"
-    //(directly calling gather() won't work because
-    // lcol, rcol indices overlap!)
-    //
+    // "gather" data from lcol, rcol according to row_order_ "map" (directly calling gather() won't
+    // work because lcol, rcol indices overlap!)
     cudf::mutable_column_view merged_view = merged_col->mutable_view();
 
     // initialize null_mask to all valid:
     //
-    // Note: this initialization in conjunction with
-    // _conditionally_ calling materialize_bitmask() below covers
-    // the case materialize_merged_bitmask_kernel<false, false>()
-    // which won't be called anymore (because of the _condition_
-    // below)
-    //
+    // Note: this initialization in conjunction with _conditionally_ calling materialize_bitmask()
+    // below covers the case materialize_merged_bitmask_kernel<false, false>() which won't be called
+    // anymore (because of the _condition_ below)
     cudf::detail::set_null_mask(merged_view.null_mask(), 0, merged_view.size(), true, stream);
 
     // set the null count:
-    //
     merged_col->set_null_count(lcol.null_count() + rcol.null_count());
 
     using Type = device_storage_type_t<Element>;
 
     // to resolve view.data()'s types use: Element
-    //
     auto const d_lcol = lcol.data<Type>();
     auto const d_rcol = rcol.data<Type>();
 
-<<<<<<< HEAD
-=======
-    auto exe_pol = rmm::exec_policy(stream);
-
->>>>>>> 598a14d8
-    // capture lcol, rcol
-    // and "gather" into merged_view.data()[indx_merged]
-    // from lcol or rcol, depending on side;
-    //
-<<<<<<< HEAD
+    // capture lcol, rcol and "gather" into merged_view.data()[indx_merged] from lcol or rcol,
+    // depending on side;
     thrust::transform(rmm::exec_policy(stream),
-=======
-    thrust::transform(exe_pol->on(stream.value()),
->>>>>>> 598a14d8
                       row_order_.begin(),
                       row_order_.end(),
                       merged_view.begin<Type>(),
@@ -316,12 +285,9 @@
                         return side == side::LEFT ? d_lcol[index] : d_rcol[index];
                       });
 
-    // CAVEAT: conditional call below is erroneous without
-    // set_null_mask() call (see TODO above):
-    //
+    // CAVEAT: conditional call below is erroneous without set_null_mask() call (see TODO above):
     if (lcol.has_nulls() || rcol.has_nulls()) {
       // resolve null mask:
-      //
       materialize_bitmask(lcol, rcol, merged_view, row_order_.data().get(), stream);
     }
 
@@ -383,18 +349,15 @@
                      rmm::mr::device_memory_resource* mr)
 {
   // collect index columns for lhs, rhs, resp.
-  //
   cudf::table_view index_left_view{left_table.select(key_cols)};
   cudf::table_view index_right_view{right_table.select(key_cols)};
   bool const nullable = cudf::has_nulls(index_left_view) || cudf::has_nulls(index_right_view);
 
   // extract merged row order according to indices:
-  //
   rmm::device_vector<index_type> merged_indices = generate_merged_indices(
     index_left_view, index_right_view, column_order, null_precedence, nullable);
 
   // create merged table:
-  //
   auto const n_cols = left_table.num_columns();
   std::vector<std::unique_ptr<column>> merged_cols;
   merged_cols.reserve(n_cols);
