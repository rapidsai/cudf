/*
 * Copyright (c) 2021-2022, NVIDIA CORPORATION.
 *
 * Licensed under the Apache License, Version 2.0 (the "License");
 * you may not use this file except in compliance with the License.
 * You may obtain a copy of the License at
 *
 *     http://www.apache.org/licenses/LICENSE-2.0
 *
 * Unless required by applicable law or agreed to in writing, software
 * distributed under the License is distributed on an "AS IS" BASIS,
 * WITHOUT WARRANTIES OR CONDITIONS OF ANY KIND, either express or implied.
 * See the License for the specific language governing permissions and
 * limitations under the License.
 */

#include <cudf/column/column_factories.hpp>
#include <cudf/column/column_view.hpp>
#include <cudf/copying.hpp>
#include <cudf/detail/concatenate.hpp>
#include <cudf/detail/copy.hpp>
#include <cudf/detail/get_value.cuh>
#include <cudf/detail/iterator.cuh>
#include <cudf/detail/merge.cuh>
#include <cudf/detail/sorting.hpp>
#include <cudf/detail/tdigest/tdigest.hpp>
#include <cudf/detail/utilities/cuda.cuh>
#include <cudf/tdigest/tdigest_column_view.cuh>
#include <cudf/utilities/span.hpp>

#include <cudf/lists/lists_column_view.hpp>

#include <rmm/device_uvector.hpp>
#include <rmm/exec_policy.hpp>

#include <thrust/binary_search.h>
#include <thrust/iterator/discard_iterator.h>

namespace cudf {
namespace detail {
namespace tdigest {

using namespace cudf::tdigest;

namespace {

// the most representative point within a cluster of similar
// values. {mean, weight}
// NOTE: Using a tuple here instead of a struct to take advantage of
// thrust zip iterators for output.
using centroid = thrust::tuple<double, double, bool>;

// make a centroid from a scalar with a weight of 1.
template <typename T>
struct make_centroid {
  column_device_view const col;

  centroid operator() __device__(size_type index) const
  {
    auto const is_valid = col.is_valid(index);
    auto const mean     = is_valid ? static_cast<double>(col.element<T>(index)) : 0.0;
    auto const weight   = is_valid ? 1.0 : 0.0;
    return {mean, weight, is_valid};
  }
};

// make a centroid from a scalar with a weight of 1. this functor
// assumes any value index it is passed is not null
template <typename T>
struct make_centroid_no_nulls {
  column_device_view const col;

  centroid operator() __device__(size_type index) const
  {
    return {static_cast<double>(col.element<T>(index)), 1.0, true};
  }
};

// make a centroid from an input stream of mean/weight values.
struct make_weighted_centroid {
  double const* mean;
  double const* weight;

  centroid operator() __device__(size_type index) { return {mean[index], weight[index], true}; }
};

// merge two centroids
struct merge_centroids {
  centroid operator() __device__(centroid const& lhs, centroid const& rhs) const
  {
    bool const lhs_valid = thrust::get<2>(lhs);
    bool const rhs_valid = thrust::get<2>(rhs);
    if (!lhs_valid && !rhs_valid) { return {0, 0, false}; }
    if (!lhs_valid) { return rhs; }
    if (!rhs_valid) { return lhs; }

    double const lhs_mean   = thrust::get<0>(lhs);
    double const rhs_mean   = thrust::get<0>(rhs);
    double const lhs_weight = thrust::get<1>(lhs);
    double const rhs_weight = thrust::get<1>(rhs);
    double const new_weight = lhs_weight + rhs_weight;
    return {(lhs_mean * lhs_weight + rhs_mean * rhs_weight) / new_weight, new_weight, true};
  }
};

/**
 * @brief A functor which returns the nearest cumulative weight in the grouped input stream prior to
 * the specified next weight limit.
 *
 * This functor assumes the weight for all scalars is simply 1. Under this assumption,
 * the nearest weight that will be <= the next limit is simply the nearest integer < the limit,
 * which we can get by just taking floor(next_limit).  For example if our next limit is 3.56, the
 * nearest whole number <= it is floor(3.56) == 3.
 */
struct nearest_value_scalar_weights_grouped {
  offset_type const* group_offsets;

  thrust::pair<double, int> operator() __device__(double next_limit, size_type group_index) const
  {
    double const f                   = floor(next_limit);
    auto const relative_weight_index = max(0, static_cast<int>(next_limit) - 1);
    auto const group_size            = group_offsets[group_index + 1] - group_offsets[group_index];
    return {f, relative_weight_index < group_size ? relative_weight_index : group_size - 1};
  }
};

/**
 * @brief A functor which returns the nearest cumulative weight in the input stream prior to the
 * specified next weight limit.
 *
 * This functor assumes the weight for all scalars is simply 1. Under this assumption,
 * the nearest weight that will be <= the next limit is simply the nearest integer < the limit,
 * which we can get by just taking floor(next_limit).  For example if our next limit is 3.56, the
 * nearest whole number <= it is floor(3.56) == 3.
 */
struct nearest_value_scalar_weights {
  size_type const input_size;

  thrust::pair<double, int> operator() __device__(double next_limit, size_type) const
  {
    double const f                   = floor(next_limit);
    auto const relative_weight_index = max(0, static_cast<int>(next_limit) - 1);
    return {f, relative_weight_index < input_size ? relative_weight_index : input_size - 1};
  }
};

/**
 * @brief A functor which returns the nearest cumulative weight in the input stream prior to the
 * specified next weight limit.
 *
 * This functor assumes we are dealing with grouped, sorted, weighted centroids.
 */
template <typename GroupOffsetsIter>
struct nearest_value_centroid_weights {
  double const* cumulative_weights;
  GroupOffsetsIter outer_offsets;    // groups
  offset_type const* inner_offsets;  // tdigests within a group

  thrust::pair<double, int> operator() __device__(double next_limit, size_type group_index) const
  {
    auto const tdigest_begin = outer_offsets[group_index];
    auto const tdigest_end   = outer_offsets[group_index + 1];
    auto const num_weights   = inner_offsets[tdigest_end] - inner_offsets[tdigest_begin];
    // NOTE: as it is today, this functor will never be called for any digests that are empty, but
    // I'll leave this check here for safety.
    if (num_weights == 0) { return thrust::pair<double, int>{0, 0}; }
    double const* group_cumulative_weights = cumulative_weights + inner_offsets[tdigest_begin];

    auto const index = ((thrust::lower_bound(thrust::seq,
                                             group_cumulative_weights,
                                             group_cumulative_weights + num_weights,
                                             next_limit)) -
                        group_cumulative_weights);

    return index == 0 ? thrust::pair<double, int>{0, 0}
                      : thrust::pair<double, int>{group_cumulative_weights[index - 1],
                                                  static_cast<int>(index) - 1};
  }
};

/**
 * @brief A functor which returns the cumulative input weight for a given index in a
 * set of grouped input values.
 *
 * This functor assumes the weight for all scalars is simply 1. Under this assumption,
 * the cumulative weight for a given value index I is simply I+1.
 */
struct cumulative_scalar_weight_grouped {
  cudf::device_span<size_type const> group_offsets;
  cudf::device_span<size_type const> group_labels;
  std::tuple<size_type, size_type, double> operator() __device__(size_type value_index) const
  {
    auto const group_index          = group_labels[value_index];
    auto const relative_value_index = value_index - group_offsets[group_index];
    return {group_index, relative_value_index, relative_value_index + 1};
  }
};

/**
 * @brief A functor which returns the cumulative input weight for a given index in a
 * set of input values.
 *
 * This functor assumes the weight for all scalars is simply 1. Under this assumption,
 * the cumulative weight for a given value index I is simply I+1.
 */
struct cumulative_scalar_weight {
  std::tuple<size_type, size_type, double> operator() __device__(size_type value_index) const
  {
    return {0, value_index, value_index + 1};
  }
};

/**
 * @brief A functor which returns the cumulative input weight for a given index in a
 * set of grouped input centroids.
 *
 * This functor assumes we are dealing with grouped, weighted centroids.
 */
template <typename GroupLabelsIter, typename GroupOffsetsIter>
struct cumulative_centroid_weight {
  double const* cumulative_weights;
  GroupLabelsIter group_labels;
  GroupOffsetsIter outer_offsets;                      // groups
  cudf::device_span<offset_type const> inner_offsets;  // tdigests with a group

  std::tuple<size_type, size_type, double> operator() __device__(size_type value_index) const
  {
    auto const tdigest_index =
      static_cast<size_type>(
        thrust::upper_bound(thrust::seq, inner_offsets.begin(), inner_offsets.end(), value_index) -
        inner_offsets.begin()) -
      1;
    auto const group_index                 = group_labels[tdigest_index];
    auto const first_tdigest_index         = outer_offsets[group_index];
    auto const first_weight_index          = inner_offsets[first_tdigest_index];
    auto const relative_value_index        = value_index - first_weight_index;
    double const* group_cumulative_weights = cumulative_weights + first_weight_index;

    return {group_index, relative_value_index, group_cumulative_weights[relative_value_index]};
  }
};

// retrieve group info (total weight, size, start offset) of scalar inputs by group index.
struct scalar_group_info_grouped {
  size_type const* group_valid_counts;
  offset_type const* group_offsets;

  __device__ thrust::tuple<double, size_type, size_type> operator()(size_type group_index) const
  {
    return {static_cast<double>(group_valid_counts[group_index]),
            group_offsets[group_index + 1] - group_offsets[group_index],
            group_offsets[group_index]};
  }
};

// retrieve group info (total weight, size, start offset) of scalar inputs
struct scalar_group_info {
  double const total_weight;
  size_type const size;

  __device__ thrust::tuple<double, size_type, size_type> operator()(size_type) const
  {
    return {total_weight, size, 0};
  }
};

// retrieve group info of centroid inputs by group index
template <typename GroupOffsetsIter>
struct centroid_group_info {
  double const* cumulative_weights;
  GroupOffsetsIter outer_offsets;
  offset_type const* inner_offsets;

  __device__ thrust::tuple<double, size_type, size_type> operator()(size_type group_index) const
  {
    // if there's no weights in this group of digests at all, return 0.
    auto const group_start       = inner_offsets[outer_offsets[group_index]];
    auto const group_end         = inner_offsets[outer_offsets[group_index + 1]];
    auto const num_weights       = group_end - group_start;
    auto const last_weight_index = group_end - 1;
    return num_weights == 0
             ? thrust::tuple<double, size_type, size_type>{0, num_weights, group_start}
             : thrust::tuple<double, size_type, size_type>{
                 cumulative_weights[last_weight_index], num_weights, group_start};
  }
};

struct tdigest_min {
  __device__ double operator()(thrust::tuple<double, size_type> const& t) const
  {
    auto const min  = thrust::get<0>(t);
    auto const size = thrust::get<1>(t);
    return size > 0 ? min : std::numeric_limits<double>::max();
  }
};

struct tdigest_max {
  __device__ double operator()(thrust::tuple<double, size_type> const& t) const
  {
    auto const max  = thrust::get<0>(t);
    auto const size = thrust::get<1>(t);
    return size > 0 ? max : std::numeric_limits<double>::lowest();
  }
};

// a monotonically increasing scale function which produces a distribution
// of centroids that is more densely packed in the middle of the input
// than at the ends.
__device__ double scale_func_k1(double quantile, double delta_norm)
{
  double k = delta_norm * asin(2.0 * quantile - 1.0);
  k += 1.0;
  double const q = (sin(k / delta_norm) + 1.0) / 2.0;
  return q;
}

// convert a single-row tdigest column to a scalar.
std::unique_ptr<scalar> to_tdigest_scalar(std::unique_ptr<column>&& tdigest,
                                          rmm::cuda_stream_view stream,
                                          rmm::mr::device_memory_resource* mr)
{
  CUDF_EXPECTS(tdigest->size() == 1,
               "Encountered invalid tdigest column when converting to scalar");
  auto contents = tdigest->release();
<<<<<<< HEAD
  return std::make_unique<struct_scalar>(
    std::move(*std::make_unique<table>(std::move(contents.children))), true, stream, mr);
=======
  return std::make_unique<struct_scalar>(table(std::move(contents.children)), true, stream, mr);
>>>>>>> 18398abc
}

/**
 * @brief Compute a set of cluster limits (brackets, essentially) for a
 * given tdigest based on the specified delta and the total weight of values
 * to be added.
 *
 * The number of clusters generated will always be <= delta_, where delta_ is
 * a reasonably small number likely << 10000.
 *
 * Each input group gets an independent set of clusters generated. 1 thread
 * per group.
 *
 * This kernel is called in a two-pass style.  Once to compute the per-group
 * cluster sizes and total # of clusters, and once to compute the actual
 * weight limits per cluster.
 *
 * @param delta               tdigest compression level
 * @param num_groups          The number of input groups
 * @param nearest_weight      A functor which returns the nearest weight in the input
 * stream that falls before our current cluster limit
 * @param group_info          A functor which returns the info for the specified group (total
 * weight, size and start offset)
 * @param group_cluster_wl    Output.  The set of cluster weight limits for each group.
 * @param group_num_clusters  Output.  The number of output clusters for each input group.
 * @param group_cluster_offsets  Offsets per-group to the start of it's clusters
 * @param has_nulls Whether or not the input contains nulls
 *
 */

template <typename GroupInfo, typename NearestWeightFunc, typename CumulativeWeight>
__global__ void generate_cluster_limits_kernel(int delta,
                                               size_type num_groups,
                                               NearestWeightFunc nearest_weight,
                                               GroupInfo group_info,
                                               CumulativeWeight cumulative_weight,
                                               double* group_cluster_wl,
                                               size_type* group_num_clusters,
                                               offset_type const* group_cluster_offsets,
                                               bool has_nulls)
{
  int const tid = threadIdx.x + blockIdx.x * blockDim.x;

  auto const group_index = tid;
  if (group_index >= num_groups) { return; }

  // we will generate at most delta clusters.
  double const delta_norm = static_cast<double>(delta) / (2.0 * M_PI);
  double total_weight;
  size_type group_size, group_start;
  thrust::tie(total_weight, group_size, group_start) = group_info(group_index);

  // start at the correct place based on our cluster offset.
  double* cluster_wl =
    group_cluster_wl ? group_cluster_wl + group_cluster_offsets[group_index] : nullptr;

  // a group with nothing in it.
  group_num_clusters[group_index] = 0;
  if (total_weight <= 0) {
    // if the input contains nulls we can potentially have a group that generates no
    // clusters because -all- of the input values are null.  in that case, the reduce_by_key call
    // in the tdigest generation step will need a location to store the unused reduction value for
    // that group of nulls. these "stubs" will be postprocessed out afterwards.
    if (has_nulls) { group_num_clusters[group_index] = 1; }
    return;
  }

  double cur_limit        = 0.0;
  double cur_weight       = 0.0;
  double next_limit       = -1.0;
  int last_inserted_index = -1;  // group-relative index into the input stream

  // compute the first cluster limit
  double nearest_w;
  int nearest_w_index;  // group-relative index into the input stream
  while (true) {
    cur_weight = next_limit < 0 ? 0 : max(cur_weight + 1, nearest_w);
    if (cur_weight >= total_weight) { break; }

    // based on where we are closing the cluster off (not including the incoming weight),
    // compute the next cluster limit
    double const quantile = cur_weight / total_weight;
    next_limit            = total_weight * scale_func_k1(quantile, delta_norm);

    // if the next limit is < the cur limit, we're past the end of the distribution, so we're done.
    if (next_limit <= cur_limit) {
      if (cluster_wl) { cluster_wl[group_num_clusters[group_index]] = total_weight; }
      group_num_clusters[group_index]++;
      break;
    }

    // compute the weight we will be at in the input values just before closing off the current
    // cluster (because adding the next value will cross the current limit).
    // NOTE: can't use structured bindings here.
    thrust::tie(nearest_w, nearest_w_index) = nearest_weight(next_limit, group_index);

    if (cluster_wl) {
      // because of the way the scale functions work, it is possible to generate clusters
      // in such a way that we end up with "gaps" where there are no input values that
      // fall into a given cluster.  An example would be this:
      //
      // cluster weight limits = 0.00003, 1.008, 3.008
      //
      // input values(weight) = A(1), B(2), C(3)
      //
      // naively inserting these values into the clusters simply by taking a lower_bound,
      // we would get the following distribution of input values into those 3 clusters.
      //  (), (A), (B,C)
      //
      // whereas what we really want is:
      //
      //  (A), (B), (C)
      //
      // to fix this, we will artificially adjust the output cluster limits to guarantee
      // at least 1 input value will be put in each cluster during the reduction step.
      // this does not affect final centroid results as we still use the "real" weight limits
      // to compute subsequent clusters - the purpose is only to allow cluster selection
      // during the reduction step to be trivial.
      //
      double adjusted_next_limit = next_limit;
      if ((last_inserted_index < 0) ||  // if we haven't inserted anything yet
          (nearest_w_index ==
           last_inserted_index)) {  // if we land in the same bucket as the previous cap

        // force the value into this bucket
        nearest_w_index =
          (last_inserted_index == group_size - 1) ? last_inserted_index : last_inserted_index + 1;

        // the "adjusted" weight must be high enough so that this value will fall in the bucket.
        // NOTE: cumulative_weight expects an absolute index into the input value stream, not a
        // group-relative index
        [[maybe_unused]] auto [r, i, adjusted] = cumulative_weight(nearest_w_index + group_start);
        adjusted_next_limit                    = max(next_limit, adjusted);
      }
      cluster_wl[group_num_clusters[group_index]] = adjusted_next_limit;
      last_inserted_index                         = nearest_w_index;
    }
    group_num_clusters[group_index]++;
    cur_limit = next_limit;
  }
}

/**
 * @brief Compute a set of cluster limits (brackets, essentially) for a
 * given tdigest based on the specified delta and the total weight of values
 * to be added.
 *
 * The number of clusters generated will always be <= delta_, where delta_ is
 * a reasonably small number likely << 10000.
 *
 * Each input group gets an independent set of clusters generated.
 *
 * @param delta_             tdigest compression level
 * @param num_groups         The number of input groups
 * @param nearest_weight     A functor which returns the nearest weight in the input
 * stream that falls before our current cluster limit
 * @param group_info         A functor which returns the info for the specified group (total weight,
 * size and start offset)
 * @param has_nulls          Whether or not the input data contains nulls
 * @param stream CUDA stream used for device memory operations and kernel launches.
 * @param mr Device memory resource used to allocate the returned column's device memory
 *
 * @returns A tuple containing the set of cluster weight limits for each group, a set of
 * list-style offsets indicating group sizes, and the total number of clusters
 */
template <typename GroupInfo, typename NearestWeight, typename CumulativeWeight>
std::tuple<rmm::device_uvector<double>, std::unique_ptr<column>, size_type>
generate_group_cluster_info(int delta,
                            size_type num_groups,
                            NearestWeight nearest_weight,
                            GroupInfo group_info,
                            CumulativeWeight cumulative_weight,
                            bool has_nulls,
                            rmm::cuda_stream_view stream,
                            rmm::mr::device_memory_resource* mr)
{
  constexpr size_type block_size = 256;
  cudf::detail::grid_1d const grid(num_groups, block_size);

  // compute number of clusters per group
  // each thread computes 1 set of clusters (# of cluster sets == # of groups)
  rmm::device_uvector<size_type> group_num_clusters(num_groups, stream);
  generate_cluster_limits_kernel<<<grid.num_blocks, block_size, 0, stream.value()>>>(
    delta,
    num_groups,
    nearest_weight,
    group_info,
    cumulative_weight,
    nullptr,
    group_num_clusters.begin(),
    nullptr,
    has_nulls);

  // generate group cluster offsets (where the clusters for a given group start and end)
  auto group_cluster_offsets = cudf::make_numeric_column(
    data_type{type_id::INT32}, num_groups + 1, mask_state::UNALLOCATED, stream, mr);
  auto cluster_size = cudf::detail::make_counting_transform_iterator(
    0, [group_num_clusters = group_num_clusters.begin(), num_groups] __device__(size_type index) {
      return index == num_groups ? 0 : group_num_clusters[index];
    });
  thrust::exclusive_scan(rmm::exec_policy(stream),
                         cluster_size,
                         cluster_size + num_groups + 1,
                         group_cluster_offsets->mutable_view().begin<offset_type>(),
                         0);

  // total # of clusters
  offset_type total_clusters =
    cudf::detail::get_value<offset_type>(group_cluster_offsets->view(), num_groups, stream);

  // fill in the actual cluster weight limits
  rmm::device_uvector<double> group_cluster_wl(total_clusters, stream);
  generate_cluster_limits_kernel<<<grid.num_blocks, block_size, 0, stream.value()>>>(
    delta,
    num_groups,
    nearest_weight,
    group_info,
    cumulative_weight,
    group_cluster_wl.begin(),
    group_num_clusters.begin(),
    group_cluster_offsets->view().begin<offset_type>(),
    has_nulls);

  return {std::move(group_cluster_wl),
          std::move(group_cluster_offsets),
          static_cast<size_type>(total_clusters)};
}

std::unique_ptr<column> build_output_column(size_type num_rows,
                                            std::unique_ptr<column>&& means,
                                            std::unique_ptr<column>&& weights,
                                            std::unique_ptr<column>&& offsets,
                                            std::unique_ptr<column>&& min_col,
                                            std::unique_ptr<column>&& max_col,
                                            bool has_nulls,
                                            rmm::cuda_stream_view stream,
                                            rmm::mr::device_memory_resource* mr)
{
  // whether or not this weight is a stub
  auto is_stub_weight = [weights = weights->view().begin<double>()] __device__(size_type i) {
    return weights[i] == 0;
  };
  // whether or not this particular tdigest is a stub
  auto is_stub_digest = [offsets = offsets->view().begin<offset_type>(), is_stub_weight] __device__(
                          size_type i) { return is_stub_weight(offsets[i]) ? 1 : 0; };

  size_type const num_stubs = [&]() {
    if (!has_nulls) { return 0; }
    auto iter = cudf::detail::make_counting_transform_iterator(0, is_stub_digest);
    return thrust::reduce(rmm::exec_policy(stream), iter, iter + num_rows);
  }();

  // if there are no stub tdigests, we can return immediately.
  if (num_stubs == 0) {
    return cudf::detail::tdigest::make_tdigest_column(num_rows,
                                                      std::move(means),
                                                      std::move(weights),
                                                      std::move(offsets),
                                                      std::move(min_col),
                                                      std::move(max_col),
                                                      stream,
                                                      mr);
  }

  // otherwise we need to strip out the stubs.
  auto remove_stubs = [&](column_view const& col, size_type num_stubs) {
    auto result = cudf::make_numeric_column(
      data_type{type_id::FLOAT64}, col.size() - num_stubs, mask_state::UNALLOCATED, stream, mr);
    thrust::remove_copy_if(rmm::exec_policy(stream),
                           col.begin<double>(),
                           col.end<double>(),
                           thrust::make_counting_iterator(0),
                           result->mutable_view().begin<double>(),
                           is_stub_weight);
    return result;
  };
  // remove from the means and weights column
  auto _means   = remove_stubs(*means, num_stubs);
  auto _weights = remove_stubs(*weights, num_stubs);

  // adjust offsets.
  rmm::device_uvector<offset_type> sizes(num_rows, stream);
  thrust::transform(rmm::exec_policy(stream),
                    thrust::make_counting_iterator(0),
                    thrust::make_counting_iterator(0) + num_rows,
                    sizes.begin(),
                    [offsets = offsets->view().begin<offset_type>()] __device__(size_type i) {
                      return offsets[i + 1] - offsets[i];
                    });
  auto iter = cudf::detail::make_counting_transform_iterator(
    0, [sizes = sizes.begin(), is_stub_digest, num_rows] __device__(size_type i) {
      return i == num_rows || is_stub_digest(i) ? 0 : sizes[i];
    });
  thrust::exclusive_scan(rmm::exec_policy(stream),
                         iter,
                         iter + num_rows + 1,
                         offsets->mutable_view().begin<offset_type>(),
                         0);

  // assemble final column
  return cudf::detail::tdigest::make_tdigest_column(num_rows,
                                                    std::move(_means),
                                                    std::move(_weights),
                                                    std::move(offsets),
                                                    std::move(min_col),
                                                    std::move(max_col),
                                                    stream,
                                                    mr);
}

/**
 * @brief Compute a column of tdigests.
 *
 * Assembles the output tdigest column based on the specified delta, a stream of
 * input values (either scalar or centroids), and an assortment of per-group
 * clustering information.
 *
 * This function is effectively just a reduce_by_key that performs a reduction
 * from input values -> centroid clusters as defined by the the cluster weight
 * boundaries.
 *
 * @param delta              tdigest compression level
 * @param values_begin       Beginning of the range of input values.
 * @param values_end         End of the range of input values.
 * @param cumulative_weight  Functor which returns cumulative weight and group information for
 * an absolute input value index.
 * @param min_col            Column containing the minimum value per group.
 * @param max_col            Column containing the maximum value per group.
 * @param group_cluster_wl   Cluster weight limits for each group.
 * @param group_cluster_offsets R-value reference of offsets into the cluster weight limits.
 * @param total_clusters     Total number of clusters in all groups.
 * @param has_nulls          Whether or not the input contains nulls
 * @param stream CUDA stream used for device memory operations and kernel launches.
 * @param mr Device memory resource used to allocate the returned column's device memory
 *
 * @returns A tdigest column with 1 row per output tdigest.
 */
template <typename CentroidIter, typename CumulativeWeight>
std::unique_ptr<column> compute_tdigests(int delta,
                                         CentroidIter centroids_begin,
                                         CentroidIter centroids_end,
                                         CumulativeWeight group_cumulative_weight,
                                         std::unique_ptr<column>&& min_col,
                                         std::unique_ptr<column>&& max_col,
                                         rmm::device_uvector<double> const& group_cluster_wl,
                                         std::unique_ptr<column>&& group_cluster_offsets,
                                         size_type total_clusters,
                                         bool has_nulls,
                                         rmm::cuda_stream_view stream,
                                         rmm::mr::device_memory_resource* mr)
{
  // the output for each group is a column of data that represents the tdigest. since we want 1 row
  // per group, each row will be a list the length of the tdigest for that group. so our output
  // column is of the form:
  // struct {
  //   centroids for the digest
  //   list {
  //     struct {
  //       double    // mean
  //       double    // weight
  //     }
  //   }
  //   double       // min
  //   double       // max
  // }
  //
  if (total_clusters == 0) { return cudf::detail::tdigest::make_empty_tdigest_column(stream, mr); }

  // each input group represents an individual tdigest.  within each tdigest, we want the keys
  // to represent cluster indices (for example, if a tdigest had 100 clusters, the keys should fall
  // into the range 0-99).  But since we have multiple tdigests, we need to keep the keys unique
  // between the groups, so we add our group start offset.
  auto keys = thrust::make_transform_iterator(
    thrust::make_counting_iterator(0),
    [delta,
     group_cluster_wl      = group_cluster_wl.data(),
     group_cluster_offsets = group_cluster_offsets->view().begin<offset_type>(),
     group_cumulative_weight] __device__(size_type value_index) -> size_type {
      // get group index, relative value index within the group and cumulative weight.
      [[maybe_unused]] auto [group_index, relative_value_index, cumulative_weight] =
        group_cumulative_weight(value_index);

      auto const num_clusters =
        group_cluster_offsets[group_index + 1] - group_cluster_offsets[group_index];
      if (num_clusters == 0) { return group_cluster_offsets[group_index]; }

      // compute start of cluster weight limits for this group
      double const* weight_limits = group_cluster_wl + group_cluster_offsets[group_index];

      // local cluster index
      size_type const group_cluster_index =
        min(num_clusters - 1,
            static_cast<size_type>(
              thrust::lower_bound(
                thrust::seq, weight_limits, weight_limits + num_clusters, cumulative_weight) -
              weight_limits));

      // add the cluster offset to generate a globally unique key
      return group_cluster_index + group_cluster_offsets[group_index];
    });

  // mean and weight data
  auto centroid_means = cudf::make_numeric_column(
    data_type{type_id::FLOAT64}, total_clusters, mask_state::UNALLOCATED, stream, mr);
  auto centroid_weights = cudf::make_numeric_column(
    data_type{type_id::FLOAT64}, total_clusters, mask_state::UNALLOCATED, stream, mr);
  // reduce the centroids down by key.
  cudf::mutable_column_view mean_col(*centroid_means);
  cudf::mutable_column_view weight_col(*centroid_weights);

  // reduce the centroids into the clusters
  auto output = thrust::make_zip_iterator(thrust::make_tuple(
    mean_col.begin<double>(), weight_col.begin<double>(), thrust::make_discard_iterator()));

  auto const num_values = std::distance(centroids_begin, centroids_end);
  thrust::reduce_by_key(rmm::exec_policy(stream),
                        keys,
                        keys + num_values,                // keys
                        centroids_begin,                  // values
                        thrust::make_discard_iterator(),  // key output
                        output,                           // output
                        thrust::equal_to{},               // key equality check
                        merge_centroids{});

  // create final tdigest column
  return build_output_column(group_cluster_offsets->size() - 1,
                             std::move(centroid_means),
                             std::move(centroid_weights),
                             std::move(group_cluster_offsets),
                             std::move(min_col),
                             std::move(max_col),
                             has_nulls,
                             stream,
                             mr);
}

// return the min/max value of scalar inputs by group index
template <typename T>
struct get_scalar_minmax_grouped {
  column_device_view const col;
  device_span<size_type const> group_offsets;
  size_type const* group_valid_counts;

  __device__ thrust::tuple<double, double> operator()(size_type group_index)
  {
    auto const valid_count = group_valid_counts[group_index];
    return valid_count > 0
             ? thrust::make_tuple(
                 static_cast<double>(col.element<T>(group_offsets[group_index])),
                 static_cast<double>(col.element<T>(group_offsets[group_index] + valid_count - 1)))
             : thrust::make_tuple(0.0, 0.0);
  }
};

// return the min/max value of scalar inputs
template <typename T>
struct get_scalar_minmax {
  column_device_view const col;
  size_type const valid_count;

  __device__ thrust::tuple<double, double> operator()(size_type)
  {
    return valid_count > 0
             ? thrust::make_tuple(static_cast<double>(col.element<T>(0)),
                                  static_cast<double>(col.element<T>(valid_count - 1)))
             : thrust::make_tuple(0.0, 0.0);
  }
};

struct typed_group_tdigest {
  template <typename T,
            std::enable_if_t<cudf::is_numeric<T>() || cudf::is_fixed_point<T>()>* = nullptr>
  std::unique_ptr<column> operator()(column_view const& col,
                                     cudf::device_span<size_type const> group_offsets,
                                     cudf::device_span<size_type const> group_labels,
                                     cudf::device_span<size_type const> group_valid_counts,
                                     size_type num_groups,
                                     int delta,
                                     rmm::cuda_stream_view stream,
                                     rmm::mr::device_memory_resource* mr)
  {
    // first, generate cluster weight information for each input group
    auto [group_cluster_wl, group_cluster_offsets, total_clusters] = generate_group_cluster_info(
      delta,
      num_groups,
      nearest_value_scalar_weights_grouped{group_offsets.begin()},
      scalar_group_info_grouped{group_valid_counts.begin(), group_offsets.begin()},
      cumulative_scalar_weight_grouped{group_offsets, group_labels},
      col.null_count() > 0,
      stream,
      mr);

    // device column view. handy because the .element() function
    // automatically handles fixed-point conversions for us
    auto d_col = cudf::column_device_view::create(col, stream);

    // compute min and max columns
    auto min_col = cudf::make_numeric_column(
      data_type{type_id::FLOAT64}, num_groups, mask_state::UNALLOCATED, stream, mr);
    auto max_col = cudf::make_numeric_column(
      data_type{type_id::FLOAT64}, num_groups, mask_state::UNALLOCATED, stream, mr);
    thrust::transform(
      rmm::exec_policy(stream),
      thrust::make_counting_iterator(0),
      thrust::make_counting_iterator(0) + num_groups,
      thrust::make_zip_iterator(thrust::make_tuple(min_col->mutable_view().begin<double>(),
                                                   max_col->mutable_view().begin<double>())),
      get_scalar_minmax_grouped<T>{*d_col, group_offsets, group_valid_counts.begin()});

    // for simple input values, the "centroids" all have a weight of 1.
    auto scalar_to_centroid =
      cudf::detail::make_counting_transform_iterator(0, make_centroid<T>{*d_col});

    // generate the final tdigest
    return compute_tdigests(delta,
                            scalar_to_centroid,
                            scalar_to_centroid + col.size(),
                            cumulative_scalar_weight_grouped{group_offsets, group_labels},
                            std::move(min_col),
                            std::move(max_col),
                            group_cluster_wl,
                            std::move(group_cluster_offsets),
                            total_clusters,
                            col.null_count() > 0,
                            stream,
                            mr);
  }

  template <typename T,
            typename... Args,
            std::enable_if_t<!cudf::is_numeric<T>() && !cudf::is_fixed_point<T>()>* = nullptr>
  std::unique_ptr<column> operator()(Args&&...)
  {
    CUDF_FAIL("Non-numeric type in group_tdigest");
  }
};

struct typed_reduce_tdigest {
  // this function assumes col is sorted in ascending order with nulls at the end
  template <
    typename T,
    typename std::enable_if_t<cudf::is_numeric<T>() || cudf::is_fixed_point<T>()>* = nullptr>
  std::unique_ptr<scalar> operator()(column_view const& col,
                                     int delta,
                                     rmm::cuda_stream_view stream,
                                     rmm::mr::device_memory_resource* mr)
  {
    // treat this the same as the groupby path with a single group.  Note:  even though
    // there is only 1 group there are still multiple keys within the group that represent
    // the clustering of (N input values) -> (1 output centroid), so the final computation
    // remains a reduce_by_key() and not a reduce().
    //
    // additionally we get a few optimizations.
    // - since we only ever have 1 "group" that is sorted with nulls at the end,
    //   we can simply process just the non-null values and act as if the column
    //   is non-nullable, allowing us to process fewer values than if we were doing a groupby.
    //
    // - several of the functors used during the reduction are cheaper than during a groupby.

    auto const valid_count = col.size() - col.null_count();

    // first, generate cluster weight information for each input group
    auto [cluster_wl, cluster_offsets, total_clusters] =
      generate_group_cluster_info(delta,
                                  1,
                                  nearest_value_scalar_weights{valid_count},
                                  scalar_group_info{static_cast<double>(valid_count), valid_count},
                                  cumulative_scalar_weight{},
                                  false,
                                  stream,
                                  mr);

    // device column view. handy because the .element() function
    // automatically handles fixed-point conversions for us
    auto d_col = cudf::column_device_view::create(col, stream);

    // compute min and max columns
    auto min_col = cudf::make_numeric_column(
      data_type{type_id::FLOAT64}, 1, mask_state::UNALLOCATED, stream, mr);
    auto max_col = cudf::make_numeric_column(
      data_type{type_id::FLOAT64}, 1, mask_state::UNALLOCATED, stream, mr);
    thrust::transform(
      rmm::exec_policy(stream),
      thrust::make_counting_iterator(0),
      thrust::make_counting_iterator(0) + 1,
      thrust::make_zip_iterator(thrust::make_tuple(min_col->mutable_view().begin<double>(),
                                                   max_col->mutable_view().begin<double>())),
      get_scalar_minmax<T>{*d_col, valid_count});

    // for simple input values, the "centroids" all have a weight of 1.
    auto scalar_to_centroid =
      cudf::detail::make_counting_transform_iterator(0, make_centroid_no_nulls<T>{*d_col});

    // generate the final tdigest and wrap it in a struct_scalar
    return to_tdigest_scalar(compute_tdigests(delta,
                                              scalar_to_centroid,
                                              scalar_to_centroid + valid_count,
                                              cumulative_scalar_weight{},
                                              std::move(min_col),
                                              std::move(max_col),
                                              cluster_wl,
                                              std::move(cluster_offsets),
                                              total_clusters,
                                              false,
                                              stream,
                                              mr),
                             stream,
                             mr);
  }

  template <
    typename T,
    typename... Args,
    typename std::enable_if_t<!cudf::is_numeric<T>() && !cudf::is_fixed_point<T>()>* = nullptr>
  std::unique_ptr<scalar> operator()(Args&&...)
  {
    CUDF_FAIL("Non-numeric type in group_tdigest");
  }
};

// utility for merge_tdigests.
template <typename GroupOffsetsIter>
struct group_num_weights_func {
  GroupOffsetsIter outer_offsets;
  size_type const* inner_offsets;

  __device__ size_type operator()(size_type group_index)
  {
    auto const tdigest_begin = outer_offsets[group_index];
    auto const tdigest_end   = outer_offsets[group_index + 1];
    return inner_offsets[tdigest_end] - inner_offsets[tdigest_begin];
  }
};

// utility for merge_tdigests.
struct group_is_empty {
  __device__ bool operator()(size_type group_size) { return group_size == 0; }
};

// utility for merge_tdigests.
template <typename GroupLabelsIter>
struct group_key_func {
  GroupLabelsIter group_labels;
  size_type const* inner_offsets;
  size_type num_inner_offsets;

  __device__ size_type operator()(size_type index)
  {
    // what -original- tdigest index this absolute index corresponds to
    auto const iter = thrust::prev(
      thrust::upper_bound(thrust::seq, inner_offsets, inner_offsets + num_inner_offsets, index));
    auto const tdigest_index = thrust::distance(inner_offsets, iter);

    // what group index the original tdigest belongs to
    return group_labels[tdigest_index];
  }
};

template <typename HGroupOffsetIter, typename GroupOffsetIter, typename GroupLabelIter>
std::unique_ptr<column> merge_tdigests(tdigest_column_view const& tdv,
                                       HGroupOffsetIter h_outer_offsets,
                                       GroupOffsetIter group_offsets,
                                       GroupLabelIter group_labels,
                                       size_t num_group_labels,
                                       size_type num_groups,
                                       int max_centroids,
                                       rmm::cuda_stream_view stream,
                                       rmm::mr::device_memory_resource* mr)
{
  // thrust::merge and thrust::merge_by_key don't provide what we need.  What we would need is an
  // algorithm like a super-merge that takes two layers of keys: one which identifies the outer
  // grouping of tdigests, and one which identifies the inner groupings of the tdigests within the
  // outer groups.
  // TODO: investigate replacing the iterative merge with a single stable_sort_by_key.

  // bring tdigest offsets back to the host
  auto tdigest_offsets = tdv.centroids().offsets();
  std::vector<offset_type> h_inner_offsets(tdigest_offsets.size());
  cudaMemcpyAsync(h_inner_offsets.data(),
                  tdigest_offsets.begin<offset_type>(),
                  sizeof(offset_type) * tdigest_offsets.size(),
                  cudaMemcpyDeviceToHost,
                  stream);

  stream.synchronize();

  // extract all means and weights into a table
  cudf::table_view tdigests_unsliced({tdv.means(), tdv.weights()});

  // generate the merged (but not yet compressed) tdigests for each group.
  std::vector<std::unique_ptr<table>> tdigests;
  tdigests.reserve(num_groups);
  std::transform(h_outer_offsets,
                 h_outer_offsets + num_groups,
                 std::next(h_outer_offsets),
                 std::back_inserter(tdigests),
                 [&](auto tdigest_start, auto tdigest_end) {
                   // the range of tdigests in this group
                   auto const num_tdigests = tdigest_end - tdigest_start;

                   // slice each tdigest from the input
                   std::vector<table_view> unmerged_tdigests;
                   unmerged_tdigests.reserve(num_tdigests);
                   auto offset_iter = std::next(h_inner_offsets.begin(), tdigest_start);
                   std::transform(
                     offset_iter,
                     offset_iter + num_tdigests,
                     std::next(offset_iter),
                     std::back_inserter(unmerged_tdigests),
                     [&](size_type start, size_type end) {
                       return cudf::detail::slice(tdigests_unsliced, {start, end}, stream);
                     });

                   // merge
                   return cudf::detail::merge(unmerged_tdigests,
                                              {0},
                                              {order::ASCENDING},
                                              {},
                                              stream,
                                              rmm::mr::get_current_device_resource());
                 });

  // generate min and max values
  auto merged_min_col = cudf::make_numeric_column(
    data_type{type_id::FLOAT64}, num_groups, mask_state::UNALLOCATED, stream, mr);
  auto min_iter = thrust::make_transform_iterator(
    thrust::make_zip_iterator(thrust::make_tuple(tdv.min_begin(), tdv.size_begin())),
    tdigest_min{});
  thrust::reduce_by_key(rmm::exec_policy(stream),
                        group_labels,
                        group_labels + num_group_labels,
                        min_iter,
                        thrust::make_discard_iterator(),
                        merged_min_col->mutable_view().begin<double>(),
                        thrust::equal_to{},  // key equality check
                        thrust::minimum{});

  auto merged_max_col = cudf::make_numeric_column(
    data_type{type_id::FLOAT64}, num_groups, mask_state::UNALLOCATED, stream, mr);
  auto max_iter = thrust::make_transform_iterator(
    thrust::make_zip_iterator(thrust::make_tuple(tdv.max_begin(), tdv.size_begin())),
    tdigest_max{});
  thrust::reduce_by_key(rmm::exec_policy(stream),
                        group_labels,
                        group_labels + num_group_labels,
                        max_iter,
                        thrust::make_discard_iterator(),
                        merged_max_col->mutable_view().begin<double>(),
                        thrust::equal_to{},  // key equality check
                        thrust::maximum{});

  // for any empty groups, set the min and max to be 0. not technically necessary but it makes
  // testing simpler.
  auto group_num_weights = cudf::detail::make_counting_transform_iterator(
    0,
    group_num_weights_func<decltype(group_offsets)>{group_offsets,
                                                    tdigest_offsets.begin<size_type>()});
  thrust::replace_if(rmm::exec_policy(stream),
                     merged_min_col->mutable_view().begin<double>(),
                     merged_min_col->mutable_view().end<double>(),
                     group_num_weights,
                     group_is_empty{},
                     0);
  thrust::replace_if(rmm::exec_policy(stream),
                     merged_max_col->mutable_view().begin<double>(),
                     merged_max_col->mutable_view().end<double>(),
                     group_num_weights,
                     group_is_empty{},
                     0);

  // concatenate all the merged tdigests back into one table.
  std::vector<table_view> tdigest_views;
  tdigest_views.reserve(num_groups);
  std::transform(tdigests.begin(),
                 tdigests.end(),
                 std::back_inserter(tdigest_views),
                 [](std::unique_ptr<table> const& t) { return t->view(); });
  auto merged = cudf::detail::concatenate(tdigest_views, stream);

  // generate cumulative weights
  auto merged_weights     = merged->get_column(1).view();
  auto cumulative_weights = cudf::make_numeric_column(
    data_type{type_id::FLOAT64}, merged_weights.size(), mask_state::UNALLOCATED);
  auto keys = cudf::detail::make_counting_transform_iterator(
    0,
    group_key_func<decltype(group_labels)>{
      group_labels, tdigest_offsets.begin<size_type>(), tdigest_offsets.size()});
  thrust::inclusive_scan_by_key(rmm::exec_policy(stream),
                                keys,
                                keys + cumulative_weights->size(),
                                merged_weights.begin<double>(),
                                cumulative_weights->mutable_view().begin<double>());

  auto const delta = max_centroids;

  // generate cluster info
  auto [group_cluster_wl, group_cluster_offsets, total_clusters] = generate_group_cluster_info(
    delta,
    num_groups,
    nearest_value_centroid_weights<decltype(group_offsets)>{
      cumulative_weights->view().begin<double>(),
      group_offsets,
      tdigest_offsets.begin<size_type>()},
    centroid_group_info<decltype(group_offsets)>{cumulative_weights->view().begin<double>(),
                                                 group_offsets,
                                                 tdigest_offsets.begin<size_type>()},
    cumulative_centroid_weight<decltype(group_labels), decltype(group_offsets)>{
      cumulative_weights->view().begin<double>(),
      group_labels,
      group_offsets,
      {tdigest_offsets.begin<offset_type>(), static_cast<size_t>(tdigest_offsets.size())}},
    false,
    stream,
    mr);

  // input centroid values
  auto centroids = cudf::detail::make_counting_transform_iterator(
    0,
    make_weighted_centroid{merged->get_column(0).view().begin<double>(),
                           merged_weights.begin<double>()});

  // compute the tdigest
  return compute_tdigests(
    delta,
    centroids,
    centroids + merged->num_rows(),
    cumulative_centroid_weight<decltype(group_labels), decltype(group_offsets)>{
      cumulative_weights->view().begin<double>(),
      group_labels,
      group_offsets,
      {tdigest_offsets.begin<offset_type>(), static_cast<size_t>(tdigest_offsets.size())}},
    std::move(merged_min_col),
    std::move(merged_max_col),
    group_cluster_wl,
    std::move(group_cluster_offsets),
    total_clusters,
    false,
    stream,
    mr);
}

}  // anonymous namespace

std::unique_ptr<scalar> reduce_tdigest(column_view const& col,
                                       int max_centroids,
                                       rmm::cuda_stream_view stream,
                                       rmm::mr::device_memory_resource* mr)
{
  if (col.size() == 0) { return cudf::detail::tdigest::make_empty_tdigest_scalar(stream, mr); }

  // since this isn't coming out of a groupby, we need to sort the inputs in ascending
  // order with nulls at the end.
  table_view t({col});
  auto sorted = cudf::detail::sort(t, {order::ASCENDING}, {null_order::AFTER}, stream);

  auto const delta = max_centroids;
  return cudf::type_dispatcher(
    col.type(), typed_reduce_tdigest{}, sorted->get_column(0), delta, stream, mr);
}

std::unique_ptr<scalar> reduce_merge_tdigest(column_view const& input,
                                             int max_centroids,
                                             rmm::cuda_stream_view stream,
                                             rmm::mr::device_memory_resource* mr)
{
  tdigest_column_view tdv(input);

  if (input.size() == 0) { return cudf::detail::tdigest::make_empty_tdigest_scalar(stream, mr); }

  auto h_group_offsets = cudf::detail::make_counting_transform_iterator(
    0, [size = input.size()](size_type i) { return i == 0 ? 0 : size; });
  auto group_offsets = cudf::detail::make_counting_transform_iterator(
    0, [size = input.size()] __device__(size_type i) { return i == 0 ? 0 : size; });
  auto group_labels = thrust::make_constant_iterator(0);
  return to_tdigest_scalar(merge_tdigests(tdv,
                                          h_group_offsets,
                                          group_offsets,
                                          group_labels,
                                          input.size(),
                                          1,
                                          max_centroids,
                                          stream,
                                          mr),
                           stream,
                           mr);
}

std::unique_ptr<column> group_tdigest(column_view const& col,
                                      cudf::device_span<size_type const> group_offsets,
                                      cudf::device_span<size_type const> group_labels,
                                      cudf::device_span<size_type const> group_valid_counts,
                                      size_type num_groups,
                                      int max_centroids,
                                      rmm::cuda_stream_view stream,
                                      rmm::mr::device_memory_resource* mr)
{
  if (col.size() == 0) { return cudf::detail::tdigest::make_empty_tdigest_column(stream, mr); }

  auto const delta = max_centroids;
  return cudf::type_dispatcher(col.type(),
                               typed_group_tdigest{},
                               col,
                               group_offsets,
                               group_labels,
                               group_valid_counts,
                               num_groups,
                               delta,
                               stream,
                               mr);
}

std::unique_ptr<column> group_merge_tdigest(column_view const& input,
                                            cudf::device_span<size_type const> group_offsets,
                                            cudf::device_span<size_type const> group_labels,
                                            size_type num_groups,
                                            int max_centroids,
                                            rmm::cuda_stream_view stream,
                                            rmm::mr::device_memory_resource* mr)
{
  tdigest_column_view tdv(input);

  if (num_groups == 0 || input.size() == 0) {
    return cudf::detail::tdigest::make_empty_tdigest_column(stream, mr);
  }

  // bring group offsets back to the host
  std::vector<size_type> h_group_offsets(group_offsets.size());
  cudaMemcpyAsync(h_group_offsets.data(),
                  group_offsets.begin(),
                  sizeof(size_type) * group_offsets.size(),
                  cudaMemcpyDeviceToHost,
                  stream);

  return merge_tdigests(tdv,
                        h_group_offsets.begin(),
                        group_offsets.data(),
                        group_labels.data(),
                        group_labels.size(),
                        num_groups,
                        max_centroids,
                        stream,
                        mr);
}

}  // namespace tdigest
}  // namespace detail
}  // namespace cudf<|MERGE_RESOLUTION|>--- conflicted
+++ resolved
@@ -322,12 +322,7 @@
   CUDF_EXPECTS(tdigest->size() == 1,
                "Encountered invalid tdigest column when converting to scalar");
   auto contents = tdigest->release();
-<<<<<<< HEAD
-  return std::make_unique<struct_scalar>(
-    std::move(*std::make_unique<table>(std::move(contents.children))), true, stream, mr);
-=======
   return std::make_unique<struct_scalar>(table(std::move(contents.children)), true, stream, mr);
->>>>>>> 18398abc
 }
 
 /**
