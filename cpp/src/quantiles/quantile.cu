/*
 * Copyright (c) 2019-2020, NVIDIA CORPORATION.
 *
 * Licensed under the Apache License, Version 2.0 (the "License");
 * you may not use this file except in compliance with the License.
 * You may obtain a copy of the License at
 *
 *     http://www.apache.org/licenses/LICENSE-2.0
 *
 * Unless required by applicable law or agreed to in writing, software
 * distributed under the License is distributed on an "AS IS" BASIS,
 * WITHOUT WARRANTIES OR CONDITIONS OF ANY KIND, either express or implied.
 * See the License for the specific language governing permissions and
 * limitations under the License.
 */

#include <quantiles/quantiles_util.hpp>

#include <cudf/copying.hpp>
#include <cudf/detail/gather.cuh>
#include <cudf/detail/null_mask.hpp>
#include <cudf/detail/nvtx/ranges.hpp>
#include <cudf/detail/sorting.hpp>
#include <cudf/dictionary/detail/iterator.cuh>
#include <cudf/dictionary/dictionary_column_view.hpp>
#include <cudf/table/table_view.hpp>
#include <cudf/types.hpp>
#include <cudf/utilities/error.hpp>

#include <rmm/cuda_stream_view.hpp>

#include <memory>
#include <vector>

namespace cudf {
namespace detail {
template <bool exact, typename SortMapIterator>
struct quantile_functor {
  SortMapIterator ordered_indices;
  size_type size;
  std::vector<double> const& q;
  interpolation interp;
  bool retain_types;
  rmm::cuda_stream_view stream;
  rmm::mr::device_memory_resource* mr;

  template <typename T>
  std::enable_if_t<not std::is_arithmetic<T>::value, std::unique_ptr<column>> operator()(
    column_view const& input)
  {
    CUDF_FAIL("quantile does not support non-numeric types");
  }

  template <typename T>
  std::enable_if_t<std::is_arithmetic<T>::value, std::unique_ptr<column>> operator()(
    column_view const& input)
  {
    using Result = std::conditional_t<exact, double, T>;

    auto type = data_type{type_to_id<Result>()};
    auto output =
      make_fixed_width_column(type, q.size(), mask_state::UNALLOCATED, stream.value(), mr);

    if (output->size() == 0) { return output; }

    if (input.is_empty()) {
      auto mask = cudf::detail::create_null_mask(output->size(), mask_state::ALL_NULL, stream, mr);
      output->set_null_mask(std::move(mask), output->size());
      return output;
    }

    auto d_input  = column_device_view::create(input, stream);
    auto d_output = mutable_column_device_view::create(output->mutable_view());

    rmm::device_vector<double> q_device{q};

    if (!cudf::is_dictionary(input.type())) {
      auto sorted_data = thrust::make_permutation_iterator(input.data<T>(), ordered_indices);
      thrust::transform(q_device.begin(),
                        q_device.end(),
                        d_output->template begin<Result>(),
                        [sorted_data, interp = interp, size = size] __device__(double q) {
                          return select_quantile_data<Result>(sorted_data, size, q, interp);
                        });
    } else {
      auto sorted_data = thrust::make_permutation_iterator(
        dictionary::detail::make_dictionary_iterator<T>(*d_input), ordered_indices);
      thrust::transform(q_device.begin(),
                        q_device.end(),
                        d_output->template begin<Result>(),
                        [sorted_data, interp = interp, size = size] __device__(double q) {
                          return select_quantile_data<Result>(sorted_data, size, q, interp);
                        });
    }

    if (input.nullable()) {
      auto sorted_validity = thrust::make_transform_iterator(
        ordered_indices,
        [input = *d_input] __device__(size_type idx) { return input.is_valid_nocheck(idx); });

      rmm::device_buffer mask;
      size_type null_count;

      std::tie(mask, null_count) = valid_if(
        q_device.begin(),
        q_device.end(),
        [sorted_validity, interp = interp, size = size] __device__(double q) {
          return select_quantile_validity(sorted_validity, size, q, interp);
        },
        stream,
        mr);

      output->set_null_mask(std::move(mask), null_count);
    }

    return output;
  }
};

template <bool exact, typename SortMapIterator>
std::unique_ptr<column> quantile(column_view const& input,
                                 SortMapIterator ordered_indices,
                                 size_type size,
                                 std::vector<double> const& q,
                                 interpolation interp,
                                 bool retain_types,
<<<<<<< HEAD
                                 cudaStream_t stream,
=======
                                 rmm::cuda_stream_view stream,
>>>>>>> de5577c1
                                 rmm::mr::device_memory_resource* mr)
{
  auto functor = quantile_functor<exact, SortMapIterator>{
    ordered_indices, size, q, interp, retain_types, stream, mr};

  auto input_type = cudf::is_dictionary(input.type()) && !input.is_empty()
                      ? dictionary_column_view(input).keys().type()
                      : input.type();

  return type_dispatcher(input_type, functor, input);
}

std::unique_ptr<column> quantile(column_view const& input,
                                 std::vector<double> const& q,
                                 interpolation interp,
                                 column_view const& indices,
                                 bool exact,
<<<<<<< HEAD
                                 cudaStream_t stream,
                                 rmm::mr::device_memory_resource* mr)
{
  if (indices.is_empty()) {
    auto begin = thrust::make_counting_iterator<size_type>(0);
    if (exact) {
      return quantile<true>(input, begin, input.size(), q, interp, exact, stream, mr);
    } else {
      return quantile<false>(input, begin, input.size(), q, interp, exact, stream, mr);
=======
                                 rmm::cuda_stream_view stream,
                                 rmm::mr::device_memory_resource* mr)
{
  if (ordered_indices.is_empty()) {
    if (exact) {
      return detail::quantile<true>(input,
                                    thrust::make_counting_iterator<size_type>(0),
                                    input.size(),
                                    q,
                                    interp,
                                    exact,
                                    stream,
                                    mr);
    } else {
      return detail::quantile<false>(input,
                                     thrust::make_counting_iterator<size_type>(0),
                                     input.size(),
                                     q,
                                     interp,
                                     exact,
                                     stream,
                                     mr);
>>>>>>> de5577c1
    }

  } else {
    CUDF_EXPECTS(indices.type() == data_type{type_to_id<size_type>()},
                 "`indicies` type must be `INT32`.");
    if (exact) {
<<<<<<< HEAD
      return quantile<true>(
        input, indices.begin<size_type>(), indices.size(), q, interp, exact, stream, mr);
    } else {
      return quantile<false>(
        input, indices.begin<size_type>(), indices.size(), q, interp, exact, stream, mr);
=======
      return detail::quantile<true>(input,
                                    ordered_indices.data<size_type>(),
                                    ordered_indices.size(),
                                    q,
                                    interp,
                                    exact,
                                    stream,
                                    mr);
    } else {
      return detail::quantile<false>(input,
                                     ordered_indices.data<size_type>(),
                                     ordered_indices.size(),
                                     q,
                                     interp,
                                     exact,
                                     stream,
                                     mr);
>>>>>>> de5577c1
    }
  }
}

}  // namespace detail

std::unique_ptr<column> quantile(column_view const& input,
                                 std::vector<double> const& q,
                                 interpolation interp,
                                 column_view const& ordered_indices,
                                 bool exact,
                                 rmm::mr::device_memory_resource* mr)
{
  CUDF_FUNC_RANGE();
<<<<<<< HEAD
  return detail::quantile(input, q, interp, ordered_indices, exact, 0, mr);
=======
  return detail::quantile(input, q, interp, ordered_indices, exact, rmm::cuda_stream_default, mr);
>>>>>>> de5577c1
}

}  // namespace cudf<|MERGE_RESOLUTION|>--- conflicted
+++ resolved
@@ -124,11 +124,7 @@
                                  std::vector<double> const& q,
                                  interpolation interp,
                                  bool retain_types,
-<<<<<<< HEAD
-                                 cudaStream_t stream,
-=======
                                  rmm::cuda_stream_view stream,
->>>>>>> de5577c1
                                  rmm::mr::device_memory_resource* mr)
 {
   auto functor = quantile_functor<exact, SortMapIterator>{
@@ -146,8 +142,7 @@
                                  interpolation interp,
                                  column_view const& indices,
                                  bool exact,
-<<<<<<< HEAD
-                                 cudaStream_t stream,
+                                 rmm::cuda_stream_view stream,
                                  rmm::mr::device_memory_resource* mr)
 {
   if (indices.is_empty()) {
@@ -156,61 +151,17 @@
       return quantile<true>(input, begin, input.size(), q, interp, exact, stream, mr);
     } else {
       return quantile<false>(input, begin, input.size(), q, interp, exact, stream, mr);
-=======
-                                 rmm::cuda_stream_view stream,
-                                 rmm::mr::device_memory_resource* mr)
-{
-  if (ordered_indices.is_empty()) {
-    if (exact) {
-      return detail::quantile<true>(input,
-                                    thrust::make_counting_iterator<size_type>(0),
-                                    input.size(),
-                                    q,
-                                    interp,
-                                    exact,
-                                    stream,
-                                    mr);
-    } else {
-      return detail::quantile<false>(input,
-                                     thrust::make_counting_iterator<size_type>(0),
-                                     input.size(),
-                                     q,
-                                     interp,
-                                     exact,
-                                     stream,
-                                     mr);
->>>>>>> de5577c1
     }
 
   } else {
     CUDF_EXPECTS(indices.type() == data_type{type_to_id<size_type>()},
                  "`indicies` type must be `INT32`.");
     if (exact) {
-<<<<<<< HEAD
       return quantile<true>(
         input, indices.begin<size_type>(), indices.size(), q, interp, exact, stream, mr);
     } else {
       return quantile<false>(
         input, indices.begin<size_type>(), indices.size(), q, interp, exact, stream, mr);
-=======
-      return detail::quantile<true>(input,
-                                    ordered_indices.data<size_type>(),
-                                    ordered_indices.size(),
-                                    q,
-                                    interp,
-                                    exact,
-                                    stream,
-                                    mr);
-    } else {
-      return detail::quantile<false>(input,
-                                     ordered_indices.data<size_type>(),
-                                     ordered_indices.size(),
-                                     q,
-                                     interp,
-                                     exact,
-                                     stream,
-                                     mr);
->>>>>>> de5577c1
     }
   }
 }
@@ -225,11 +176,7 @@
                                  rmm::mr::device_memory_resource* mr)
 {
   CUDF_FUNC_RANGE();
-<<<<<<< HEAD
-  return detail::quantile(input, q, interp, ordered_indices, exact, 0, mr);
-=======
   return detail::quantile(input, q, interp, ordered_indices, exact, rmm::cuda_stream_default, mr);
->>>>>>> de5577c1
 }
 
 }  // namespace cudf