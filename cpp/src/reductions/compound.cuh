/*
 * Copyright (c) 2019-2020, NVIDIA CORPORATION.
 *
 * Licensed under the Apache License, Version 2.0 (the "License");
 * you may not use this file except in compliance with the License.
 * You may obtain a copy of the License at
 *
 *     http://www.apache.org/licenses/LICENSE-2.0
 *
 * Unless required by applicable law or agreed to in writing, software
 * distributed under the License is distributed on an "AS IS" BASIS,
 * WITHOUT WARRANTIES OR CONDITIONS OF ANY KIND, either express or implied.
 * See the License for the specific language governing permissions and
 * limitations under the License.
 */

#pragma once

#include <cudf/detail/reduction.cuh>
#include <cudf/dictionary/detail/iterator.cuh>
#include <cudf/scalar/scalar_factories.hpp>
#include <cudf/utilities/traits.hpp>
#include <cudf/utilities/type_dispatcher.hpp>
<<<<<<< HEAD
=======

#include <rmm/cuda_stream_view.hpp>
#include <rmm/device_scalar.hpp>
>>>>>>> de5577c1

namespace cudf {
namespace reduction {
namespace compound {
/** --------------------------------------------------------------------------*
 * @brief Multi-step reduction for operations such as mean and variance, and
 * standard deviation.
 *
 * @param[in] col    input column view
 * @param[in] ddof   `Delta Degrees of Freedom` used for `std`, `var`.
 *                   The divisor used in calculations is N - ddof, where N
 *                   represents the number of elements.
 * @param[in] stream CUDA stream used for device memory operations and kernel launches.
 * @param[in] mr     Device memory resource used to allocate the returned scalar's device memory
 * @return    Output scalar in device memory
 *
 * @tparam ElementType  the input column cudf dtype
 * @tparam ResultType   the output cudf dtype
 * @tparam Op           the compound operator derived from
 * `cudf::reduction::op::compound_op`
 * ----------------------------------------------------------------------------**/
template <typename ElementType, typename ResultType, typename Op>
std::unique_ptr<scalar> compound_reduction(column_view const& col,
                                           data_type const output_dtype,
                                           cudf::size_type ddof,
                                           rmm::cuda_stream_view stream,
                                           rmm::mr::device_memory_resource* mr)
{
  cudf::size_type valid_count = col.size() - col.null_count();

  // reduction by iterator
  auto dcol = cudf::column_device_view::create(col, stream);
  std::unique_ptr<scalar> result;
  Op compound_op{};

<<<<<<< HEAD
  if (!cudf::is_dictionary(col.type())) {
    if (col.has_nulls()) {
      auto it = thrust::make_transform_iterator(
        dcol->pair_begin<ElementType, true>(),
        compound_op.template get_null_replacing_element_transformer<ResultType>());
      result = detail::reduce<Op, decltype(it), ResultType>(
        it, col.size(), compound_op, valid_count, ddof, mr, stream);
    } else {
      auto it = thrust::make_transform_iterator(
        dcol->begin<ElementType>(), compound_op.template get_element_transformer<ResultType>());
      result = detail::reduce<Op, decltype(it), ResultType>(
        it, col.size(), compound_op, valid_count, ddof, mr, stream);
    }
  } else {
    if (col.has_nulls()) {
      auto it = thrust::make_transform_iterator(
        cudf::dictionary::detail::make_dictionary_pair_iterator<ElementType, true>(*dcol),
        compound_op.template get_null_replacing_element_transformer<ResultType>());
      result = detail::reduce<Op, decltype(it), ResultType>(
        it, col.size(), compound_op, valid_count, ddof, mr, stream);
    } else {
      auto it = thrust::make_transform_iterator(
        cudf::dictionary::detail::make_dictionary_iterator<ElementType>(*dcol),
        compound_op.template get_element_transformer<ResultType>());
      result = detail::reduce<Op, decltype(it), ResultType>(
        it, col.size(), compound_op, valid_count, ddof, mr, stream);
    }
=======
  if (col.has_nulls()) {
    auto it = thrust::make_transform_iterator(
      dcol->pair_begin<ElementType, true>(),
      compound_op.template get_null_replacing_element_transformer<ResultType>());
    result = detail::reduce<Op, decltype(it), ResultType>(
      it, col.size(), compound_op, valid_count, ddof, stream, mr);
  } else {
    auto it = thrust::make_transform_iterator(
      dcol->begin<ElementType>(), compound_op.template get_element_transformer<ResultType>());
    result = detail::reduce<Op, decltype(it), ResultType>(
      it, col.size(), compound_op, valid_count, ddof, stream, mr);
>>>>>>> de5577c1
  }

  // set scalar is valid
  result->set_valid(col.null_count() < col.size(), stream);
  return result;
};

// @brief result type dispatcher for compound reduction (a.k.a. mean, var, std)
template <typename ElementType, typename Op>
struct result_type_dispatcher {
 private:
  template <typename ResultType>
  static constexpr bool is_supported_v()
  {
    // the operator `mean`, `var`, `std` only accepts
    // floating points as output dtype
    return std::is_floating_point<ResultType>::value;
  }

 public:
  template <typename ResultType, std::enable_if_t<is_supported_v<ResultType>()>* = nullptr>
  std::unique_ptr<scalar> operator()(column_view const& col,
                                     cudf::data_type const output_dtype,
                                     cudf::size_type ddof,
                                     rmm::cuda_stream_view stream,
                                     rmm::mr::device_memory_resource* mr)
  {
    return compound_reduction<ElementType, ResultType, Op>(col, output_dtype, ddof, stream, mr);
  }

  template <typename ResultType, std::enable_if_t<not is_supported_v<ResultType>()>* = nullptr>
  std::unique_ptr<scalar> operator()(column_view const& col,
                                     cudf::data_type const output_dtype,
                                     cudf::size_type ddof,
                                     rmm::cuda_stream_view stream,
                                     rmm::mr::device_memory_resource* mr)
  {
    CUDF_FAIL("Unsupported output data type");
  }
};

// @brief input column element dispatcher for compound reduction (a.k.a. mean, var, std)
template <typename Op>
struct element_type_dispatcher {
 private:
  // return true if ElementType is arithmetic type
  template <typename ElementType>
  static constexpr bool is_supported_v()
  {
    return std::is_arithmetic<ElementType>::value;
  }

 public:
  template <typename ElementType, std::enable_if_t<is_supported_v<ElementType>()>* = nullptr>
  std::unique_ptr<scalar> operator()(column_view const& col,
                                     cudf::data_type const output_dtype,
                                     cudf::size_type ddof,
                                     rmm::cuda_stream_view stream,
                                     rmm::mr::device_memory_resource* mr)
  {
    return cudf::type_dispatcher(
      output_dtype, result_type_dispatcher<ElementType, Op>(), col, output_dtype, ddof, stream, mr);
  }

  template <typename ElementType, std::enable_if_t<not is_supported_v<ElementType>()>* = nullptr>
  std::unique_ptr<scalar> operator()(column_view const& col,
                                     cudf::data_type const output_dtype,
                                     cudf::size_type ddof,
                                     rmm::cuda_stream_view stream,
                                     rmm::mr::device_memory_resource* mr)
  {
    CUDF_FAIL(
      "Reduction operators other than `min` and `max`"
      " are not supported for non-arithmetic types");
  }
};

}  // namespace compound
}  // namespace reduction
}  // namespace cudf<|MERGE_RESOLUTION|>--- conflicted
+++ resolved
@@ -21,12 +21,6 @@
 #include <cudf/scalar/scalar_factories.hpp>
 #include <cudf/utilities/traits.hpp>
 #include <cudf/utilities/type_dispatcher.hpp>
-<<<<<<< HEAD
-=======
-
-#include <rmm/cuda_stream_view.hpp>
-#include <rmm/device_scalar.hpp>
->>>>>>> de5577c1
 
 namespace cudf {
 namespace reduction {
@@ -62,19 +56,18 @@
   std::unique_ptr<scalar> result;
   Op compound_op{};
 
-<<<<<<< HEAD
   if (!cudf::is_dictionary(col.type())) {
     if (col.has_nulls()) {
       auto it = thrust::make_transform_iterator(
         dcol->pair_begin<ElementType, true>(),
         compound_op.template get_null_replacing_element_transformer<ResultType>());
       result = detail::reduce<Op, decltype(it), ResultType>(
-        it, col.size(), compound_op, valid_count, ddof, mr, stream);
+        it, col.size(), compound_op, valid_count, ddof, stream, mr);
     } else {
       auto it = thrust::make_transform_iterator(
         dcol->begin<ElementType>(), compound_op.template get_element_transformer<ResultType>());
       result = detail::reduce<Op, decltype(it), ResultType>(
-        it, col.size(), compound_op, valid_count, ddof, mr, stream);
+        it, col.size(), compound_op, valid_count, ddof, stream, mr);
     }
   } else {
     if (col.has_nulls()) {
@@ -82,27 +75,14 @@
         cudf::dictionary::detail::make_dictionary_pair_iterator<ElementType, true>(*dcol),
         compound_op.template get_null_replacing_element_transformer<ResultType>());
       result = detail::reduce<Op, decltype(it), ResultType>(
-        it, col.size(), compound_op, valid_count, ddof, mr, stream);
+        it, col.size(), compound_op, valid_count, ddof, stream, mr);
     } else {
       auto it = thrust::make_transform_iterator(
         cudf::dictionary::detail::make_dictionary_iterator<ElementType>(*dcol),
         compound_op.template get_element_transformer<ResultType>());
       result = detail::reduce<Op, decltype(it), ResultType>(
-        it, col.size(), compound_op, valid_count, ddof, mr, stream);
+        it, col.size(), compound_op, valid_count, ddof, stream, mr);
     }
-=======
-  if (col.has_nulls()) {
-    auto it = thrust::make_transform_iterator(
-      dcol->pair_begin<ElementType, true>(),
-      compound_op.template get_null_replacing_element_transformer<ResultType>());
-    result = detail::reduce<Op, decltype(it), ResultType>(
-      it, col.size(), compound_op, valid_count, ddof, stream, mr);
-  } else {
-    auto it = thrust::make_transform_iterator(
-      dcol->begin<ElementType>(), compound_op.template get_element_transformer<ResultType>());
-    result = detail::reduce<Op, decltype(it), ResultType>(
-      it, col.size(), compound_op, valid_count, ddof, stream, mr);
->>>>>>> de5577c1
   }
 
   // set scalar is valid
