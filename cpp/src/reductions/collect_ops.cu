/*
 * Copyright (c) 2022, NVIDIA CORPORATION.
 *
 * Licensed under the Apache License, Version 2.0 (the "License");
 * you may not use this file except in compliance with the License.
 * You may obtain a copy of the License at
 *
 *     http://www.apache.org/licenses/LICENSE-2.0
 *
 * Unless required by applicable law or agreed to in writing, software
 * distributed under the License is distributed on an "AS IS" BASIS,
 * WITHOUT WARRANTIES OR CONDITIONS OF ANY KIND, either express or implied.
 * See the License for the specific language governing permissions and
 * limitations under the License.
 */

#include <cudf/column/column_view.hpp>
#include <cudf/detail/copy_if.cuh>
#include <cudf/detail/iterator.cuh>
#include <cudf/detail/reduction_functions.hpp>
#include <cudf/detail/stream_compaction.hpp>
#include <cudf/lists/lists_column_view.hpp>
#include <cudf/scalar/scalar.hpp>
#include <cudf/scalar/scalar_factories.hpp>

namespace cudf {
namespace reduction {

<<<<<<< HEAD
=======
namespace {

/**
 * @brief Check if we need to handle nulls in the input column.
 *
 * @param input The input column
 * @param null_handling The null handling policy
 * @return A boolean value indicating if we need to handle nulls
 */
bool need_handle_nulls(column_view const& input, null_policy null_handling)
{
  return null_handling == null_policy::EXCLUDE && input.has_nulls();
}

}  // namespace

>>>>>>> b2dd1bf8
std::unique_ptr<scalar> collect_list(column_view const& col,
                                     null_policy null_handling,
                                     rmm::cuda_stream_view stream,
                                     rmm::mr::device_memory_resource* mr)
{
  if (need_handle_nulls(col, null_handling)) {
    auto d_view             = column_device_view::create(col, stream);
    auto filter             = detail::validity_accessor(*d_view);
    auto null_purged_table  = detail::copy_if(table_view{{col}}, filter, stream, mr);
    column* null_purged_col = null_purged_table->release().front().release();
    null_purged_col->set_null_mask(rmm::device_buffer{0, stream, mr}, 0);
    return std::make_unique<list_scalar>(std::move(*null_purged_col), true, stream, mr);
  } else {
    return make_list_scalar(col, stream, mr);
  }
}

std::unique_ptr<scalar> merge_lists(lists_column_view const& col,
                                    rmm::cuda_stream_view stream,
                                    rmm::mr::device_memory_resource* mr)
{
  auto flatten_col = col.get_sliced_child(stream);
  return make_list_scalar(flatten_col, stream, mr);
}

std::unique_ptr<scalar> collect_set(column_view const& col,
                                    null_policy null_handling,
                                    null_equality nulls_equal,
                                    nan_equality nans_equal,
                                    rmm::cuda_stream_view stream,
                                    rmm::mr::device_memory_resource* mr)
{
<<<<<<< HEAD
  auto scalar         = collect_list(col, null_handling, stream, mr);
  auto ls             = dynamic_cast<list_scalar*>(scalar.get());
  auto distinct_table = detail::distinct(table_view{{ls->view()}},
=======
  // `input_as_collect_list` is the result of the input column that has been processed to obey
  // the given null handling behavior.
  [[maybe_unused]] auto const [input_as_collect_list, unused_scalar] = [&] {
    if (need_handle_nulls(col, null_handling)) {
      // Only call `collect_list` when we need to handle nulls.
      auto scalar = collect_list(col, null_handling, stream, mr);
      return std::pair(static_cast<list_scalar*>(scalar.get())->view(), std::move(scalar));
    }

    return std::pair(col, std::unique_ptr<scalar>(nullptr));
  }();

  auto distinct_table = detail::distinct(table_view{{input_as_collect_list}},
>>>>>>> b2dd1bf8
                                         std::vector<size_type>{0},
                                         duplicate_keep_option::KEEP_ANY,
                                         nulls_equal,
                                         nans_equal,
                                         stream,
                                         mr);
<<<<<<< HEAD
=======

>>>>>>> b2dd1bf8
  return std::make_unique<list_scalar>(std::move(distinct_table->get_column(0)), true, stream, mr);
}

std::unique_ptr<scalar> merge_sets(lists_column_view const& col,
                                   null_equality nulls_equal,
                                   nan_equality nans_equal,
                                   rmm::cuda_stream_view stream,
                                   rmm::mr::device_memory_resource* mr)
{
  auto flatten_col    = col.get_sliced_child(stream);
  auto distinct_table = detail::distinct(table_view{{flatten_col}},
                                         std::vector<size_type>{0},
                                         duplicate_keep_option::KEEP_ANY,
                                         nulls_equal,
                                         nans_equal,
                                         stream,
                                         mr);
  return std::make_unique<list_scalar>(std::move(distinct_table->get_column(0)), true, stream, mr);
}

}  // namespace reduction
}  // namespace cudf<|MERGE_RESOLUTION|>--- conflicted
+++ resolved
@@ -26,8 +26,6 @@
 namespace cudf {
 namespace reduction {
 
-<<<<<<< HEAD
-=======
 namespace {
 
 /**
@@ -44,7 +42,6 @@
 
 }  // namespace
 
->>>>>>> b2dd1bf8
 std::unique_ptr<scalar> collect_list(column_view const& col,
                                      null_policy null_handling,
                                      rmm::cuda_stream_view stream,
@@ -77,11 +74,6 @@
                                     rmm::cuda_stream_view stream,
                                     rmm::mr::device_memory_resource* mr)
 {
-<<<<<<< HEAD
-  auto scalar         = collect_list(col, null_handling, stream, mr);
-  auto ls             = dynamic_cast<list_scalar*>(scalar.get());
-  auto distinct_table = detail::distinct(table_view{{ls->view()}},
-=======
   // `input_as_collect_list` is the result of the input column that has been processed to obey
   // the given null handling behavior.
   [[maybe_unused]] auto const [input_as_collect_list, unused_scalar] = [&] {
@@ -95,17 +87,13 @@
   }();
 
   auto distinct_table = detail::distinct(table_view{{input_as_collect_list}},
->>>>>>> b2dd1bf8
                                          std::vector<size_type>{0},
                                          duplicate_keep_option::KEEP_ANY,
                                          nulls_equal,
                                          nans_equal,
                                          stream,
                                          mr);
-<<<<<<< HEAD
-=======
 
->>>>>>> b2dd1bf8
   return std::make_unique<list_scalar>(std::move(distinct_table->get_column(0)), true, stream, mr);
 }
 
