--- conflicted
+++ resolved
@@ -47,45 +47,24 @@
   std::unique_ptr<scalar> operator()(std::unique_ptr<aggregation> const &agg)
   {
     switch (k) {
-<<<<<<< HEAD
       // clang-format off
-      case aggregation::SUM:            return reduction::sum           (col, output_dtype, mr, stream);
-      case aggregation::PRODUCT:        return reduction::product       (col, output_dtype, mr, stream);
-      case aggregation::MIN:            return reduction::min           (col, output_dtype, mr, stream);
-      case aggregation::MAX:            return reduction::max           (col, output_dtype, mr, stream);
-      case aggregation::ANY:            return reduction::any           (col, output_dtype, mr, stream);
-      case aggregation::ALL:            return reduction::all           (col, output_dtype, mr, stream);
-      case aggregation::SUM_OF_SQUARES: return reduction::sum_of_squares(col, output_dtype, mr, stream);
-      case aggregation::MEAN:           return reduction::mean          (col, output_dtype, mr, stream);
+      case aggregation::SUM:            return reduction::sum           (col, output_dtype, stream, mr);
+      case aggregation::PRODUCT:        return reduction::product       (col, output_dtype, stream, mr);
+      case aggregation::MIN:            return reduction::min           (col, output_dtype, stream, mr);
+      case aggregation::MAX:            return reduction::max           (col, output_dtype, stream, mr);
+      case aggregation::ANY:            return reduction::any           (col, output_dtype, stream, mr);
+      case aggregation::ALL:            return reduction::all           (col, output_dtype, stream, mr);
+      case aggregation::SUM_OF_SQUARES: return reduction::sum_of_squares(col, output_dtype, stream, mr);
+      case aggregation::MEAN:           return reduction::mean          (col, output_dtype, stream, mr);
       // clang-format on
       case aggregation::VARIANCE: {
         auto var_agg = static_cast<std_var_aggregation const *>(agg.get());
-        return reduction::variance(col, output_dtype, var_agg->_ddof, mr, stream);
+        return reduction::variance(col, output_dtype, var_agg->_ddof, stream, mr);
       }
       case aggregation::STD: {
         auto var_agg = static_cast<std_var_aggregation const *>(agg.get());
-        return reduction::standard_deviation(col, output_dtype, var_agg->_ddof, mr, stream);
+        return reduction::standard_deviation(col, output_dtype, var_agg->_ddof, stream, mr);
       }
-=======
-      case aggregation::SUM: return reduction::sum(col, output_dtype, stream, mr); break;
-      case aggregation::PRODUCT: return reduction::product(col, output_dtype, stream, mr); break;
-      case aggregation::MIN: return reduction::min(col, output_dtype, stream, mr); break;
-      case aggregation::MAX: return reduction::max(col, output_dtype, stream, mr); break;
-      case aggregation::ANY: return reduction::any(col, output_dtype, stream, mr); break;
-      case aggregation::ALL: return reduction::all(col, output_dtype, stream, mr); break;
-      case aggregation::SUM_OF_SQUARES:
-        return reduction::sum_of_squares(col, output_dtype, stream, mr);
-        break;
-      case aggregation::MEAN: return reduction::mean(col, output_dtype, stream, mr); break;
-      case aggregation::VARIANCE: {
-        auto var_agg = static_cast<std_var_aggregation const *>(agg.get());
-        return reduction::variance(col, output_dtype, var_agg->_ddof, stream, mr);
-      } break;
-      case aggregation::STD: {
-        auto var_agg = static_cast<std_var_aggregation const *>(agg.get());
-        return reduction::standard_deviation(col, output_dtype, var_agg->_ddof, stream, mr);
-      } break;
->>>>>>> b391cb77
       case aggregation::MEDIAN: {
         auto sorted_indices =
           detail::sorted_order(table_view{{col}}, {}, {null_order::AFTER}, stream, mr);
@@ -120,13 +99,8 @@
       }
       case aggregation::NTH_ELEMENT: {
         auto nth_agg = static_cast<nth_element_aggregation const *>(agg.get());
-<<<<<<< HEAD
-        return reduction::nth_element(col, nth_agg->_n, nth_agg->_null_handling, mr, stream);
+        return reduction::nth_element(col, nth_agg->_n, nth_agg->_null_handling, stream, mr);
       }
-=======
-        return reduction::nth_element(col, nth_agg->_n, nth_agg->_null_handling, stream, mr);
-      } break;
->>>>>>> b391cb77
       default: CUDF_FAIL("Unsupported reduction operator");
     }
   }
