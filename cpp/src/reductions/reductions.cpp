/*
 * Copyright (c) 2019-2025, NVIDIA CORPORATION.
 *
 * Licensed under the Apache License, Version 2.0 (the "License");
 * you may not use this file except in compliance with the License.
 * You may obtain a copy of the License at
 *
 *     http://www.apache.org/licenses/LICENSE-2.0
 *
 * Unless required by applicable law or agreed to in writing, software
 * distributed under the License is distributed on an "AS IS" BASIS,
 * WITHOUT WARRANTIES OR CONDITIONS OF ANY KIND, either express or implied.
 * See the License for the specific language governing permissions and
 * limitations under the License.
 */

#include <cudf/aggregation/host_udf.hpp>
#include <cudf/column/column.hpp>
#include <cudf/column/column_factories.hpp>
#include <cudf/copying.hpp>
#include <cudf/detail/aggregation/aggregation.hpp>
#include <cudf/detail/copy.hpp>
#include <cudf/detail/nvtx/ranges.hpp>
#include <cudf/detail/quantiles.hpp>
#include <cudf/detail/sorting.hpp>
#include <cudf/detail/tdigest/tdigest.hpp>
#include <cudf/reduction.hpp>
#include <cudf/reduction/detail/histogram.hpp>
#include <cudf/reduction/detail/reduction_functions.hpp>
#include <cudf/scalar/scalar_factories.hpp>
#include <cudf/utilities/error.hpp>
#include <cudf/utilities/memory_resource.hpp>
#include <cudf/utilities/type_checks.hpp>

#include <rmm/cuda_stream_view.hpp>

#include <utility>

namespace cudf {
namespace reduction {
namespace detail {
namespace {

std::unique_ptr<scalar> reduce_aggregate_impl(
  reduce_aggregation const& agg,
  column_view col,
  data_type output_dtype,
  std::optional<std::reference_wrapper<scalar const>> init,
  rmm::cuda_stream_view stream,
  rmm::device_async_resource_ref mr)
{
  switch (agg.kind) {
    case aggregation::SUM: return sum(col, output_dtype, init, stream, mr);
    case aggregation::SUM_WITH_OVERFLOW: {
      // Validate that input column is int64_t (unified validation for SUM_WITH_OVERFLOW)
      CUDF_EXPECTS(col.type().id() == cudf::type_id::INT64,
                   "SUM_WITH_OVERFLOW aggregation only supports int64_t input types",
                   cudf::logic_error);
      return sum_with_overflow(col, output_dtype, init, stream, mr);
    }
    case aggregation::PRODUCT: return product(col, output_dtype, init, stream, mr);
    case aggregation::MIN: return min(col, output_dtype, init, stream, mr);
    case aggregation::MAX: return max(col, output_dtype, init, stream, mr);
    case aggregation::ANY: return any(col, output_dtype, init, stream, mr);
    case aggregation::ALL: return all(col, output_dtype, init, stream, mr);
    case aggregation::HISTOGRAM: return histogram(col, stream, mr);
    case aggregation::MERGE_HISTOGRAM: return merge_histogram(col, stream, mr);
    case aggregation::SUM_OF_SQUARES: return sum_of_squares(col, output_dtype, stream, mr);
    case aggregation::MEAN: return mean(col, output_dtype, stream, mr);
    case aggregation::VARIANCE: {
      auto var_agg = static_cast<cudf::detail::var_aggregation const&>(agg);
      return variance(col, output_dtype, var_agg._ddof, stream, mr);
    }
    case aggregation::STD: {
      auto var_agg = static_cast<cudf::detail::std_aggregation const&>(agg);
      return standard_deviation(col, output_dtype, var_agg._ddof, stream, mr);
    }
    case aggregation::MEDIAN: {
      return quantile(col, 0.5, interpolation::LINEAR, output_dtype, stream, mr);
    }
    case aggregation::QUANTILE: {
      auto qagg = static_cast<cudf::detail::quantile_aggregation const&>(agg);
      CUDF_EXPECTS(qagg._quantiles.size() == 1,
                   "Reduction quantile accepts only one quantile value",
                   std::invalid_argument);
      return quantile(col, qagg._quantiles.front(), qagg._interpolation, output_dtype, stream, mr);
    }
    case aggregation::NUNIQUE: {
      auto nunique_agg = static_cast<cudf::detail::nunique_aggregation const&>(agg);
      return nunique(col, nunique_agg._null_handling, output_dtype, stream, mr);
    }
    case aggregation::NTH_ELEMENT: {
      auto nth_agg = static_cast<cudf::detail::nth_element_aggregation const&>(agg);
      return nth_element(col, nth_agg._n, nth_agg._null_handling, stream, mr);
    }
    case aggregation::COLLECT_LIST: {
      auto col_agg = static_cast<cudf::detail::collect_list_aggregation const&>(agg);
      return collect_list(col, col_agg._null_handling, stream, mr);
    }
    case aggregation::COLLECT_SET: {
      auto col_agg = static_cast<cudf::detail::collect_set_aggregation const&>(agg);
      return collect_set(
        col, col_agg._null_handling, col_agg._nulls_equal, col_agg._nans_equal, stream, mr);
    }
    case aggregation::MERGE_LISTS: {
      return merge_lists(col, stream, mr);
    }
    case aggregation::MERGE_SETS: {
      auto col_agg = static_cast<cudf::detail::merge_sets_aggregation const&>(agg);
      return merge_sets(col, col_agg._nulls_equal, col_agg._nans_equal, stream, mr);
    }
    case aggregation::TDIGEST: {
      CUDF_EXPECTS(output_dtype.id() == type_id::STRUCT,
                   "Tdigest aggregations expect output type to be STRUCT",
                   std::invalid_argument);
      auto td_agg = static_cast<cudf::detail::tdigest_aggregation const&>(agg);
      return tdigest::detail::reduce_tdigest(col, td_agg.max_centroids, stream, mr);
    }
    case aggregation::MERGE_TDIGEST: {
      CUDF_EXPECTS(output_dtype.id() == type_id::STRUCT,
                   "Tdigest aggregations expect output type to be STRUCT",
                   std::invalid_argument);
      auto td_agg = static_cast<cudf::detail::merge_tdigest_aggregation const&>(agg);
      return tdigest::detail::reduce_merge_tdigest(col, td_agg.max_centroids, stream, mr);
    }
    case aggregation::HOST_UDF: {
      auto const& udf_base_ptr =
        dynamic_cast<cudf::detail::host_udf_aggregation const&>(agg).udf_ptr;
      auto const udf_ptr = dynamic_cast<reduce_host_udf const*>(udf_base_ptr.get());
      CUDF_EXPECTS(
        udf_ptr != nullptr, "Invalid HOST_UDF instance for reduction.", std::invalid_argument);
      return (*udf_ptr)(col, output_dtype, init, stream, mr);
    }
    case aggregation::BITWISE_AGG: {
      auto const bitwise_agg = static_cast<cudf::detail::bitwise_aggregation const&>(agg);
      return bitwise_reduction(bitwise_agg.bit_op, col, stream, mr);
    }
    default: CUDF_FAIL("Unsupported reduction operator", std::invalid_argument);
  }
}

/**
 * @brief Specialized implementation for empty or all-null input
 *
 * This implementation is used to handle the case where the input column is empty or all null.
 * It returns a scalar with the appropriate value for the reduction operation.
 *
 * @param agg The reduction operation to perform
 * @param col The input column
 * @param output_dtype The output data type
 * @param stream The CUDA stream to use
 * @param mr The memory resource to use
 * @return A scalar with the appropriate value for the reduction operation
 */
std::unique_ptr<scalar> reduce_no_data_impl(reduce_aggregation const& agg,
                                            column_view col,
                                            data_type output_dtype,
                                            rmm::cuda_stream_view stream,
                                            rmm::device_async_resource_ref mr)
{
  switch (agg.kind) {
    case aggregation::TDIGEST: [[fallthrough]];
    case aggregation::MERGE_TDIGEST: return tdigest::detail::make_empty_tdigest_scalar(stream, mr);
    case aggregation::HISTOGRAM:
      return std::make_unique<list_scalar>(
        std::move(*reduction::detail::make_empty_histogram_like(col)), true, stream, mr);
    case aggregation::MERGE_HISTOGRAM:
      return std::make_unique<list_scalar>(
        std::move(*reduction::detail::make_empty_histogram_like(col.child(0))), true, stream, mr);
    case aggregation::COLLECT_LIST: [[fallthrough]];
    case aggregation::COLLECT_SET: {
      auto scalar = make_list_scalar(empty_like(col)->view(), stream, mr);
      scalar->set_valid_async(false, stream);
      return scalar;
    }
    case aggregation::ANY: [[fallthrough]];
    case aggregation::ALL: {
      return std::make_unique<numeric_scalar<bool>>(agg.kind == aggregation::ALL, true, stream, mr);
    }
    case aggregation::NUNIQUE: {
      auto nunique_agg = static_cast<cudf::detail::nunique_aggregation const&>(agg);
      auto valid = !col.is_empty() && (nunique_agg._null_handling == cudf::null_policy::INCLUDE);
      return std::make_unique<numeric_scalar<size_type>>(!col.is_empty(), valid, stream, mr);
    }
    case aggregation::SUM_WITH_OVERFLOW: {
      // For empty input, return {null, false} struct
      return sum_with_overflow(col, output_dtype, std::nullopt, stream, mr);
    }
    default: {
      return cudf::is_nested(output_dtype)
               ? make_empty_scalar_like(col, stream, mr)
               : make_default_constructed_scalar(output_dtype, stream, mr);
    }
  }
}
}  // namespace

std::unique_ptr<scalar> reduce(column_view const& col,
                               reduce_aggregation const& agg,
                               data_type output_dtype,
                               std::optional<std::reference_wrapper<scalar const>> init,
                               rmm::cuda_stream_view stream,
                               rmm::device_async_resource_ref mr)
{
  CUDF_EXPECTS(!init.has_value() || cudf::have_same_types(col, init.value().get()),
               "column and initial value must be the same type",
               cudf::data_type_error);
  if (init.has_value() &&
      !(agg.kind == aggregation::SUM || agg.kind == aggregation::SUM_WITH_OVERFLOW ||
        agg.kind == aggregation::PRODUCT || agg.kind == aggregation::MIN ||
        agg.kind == aggregation::MAX || agg.kind == aggregation::ANY ||
        agg.kind == aggregation::ALL || agg.kind == aggregation::HOST_UDF)) {
    CUDF_FAIL(
<<<<<<< HEAD
      "Initial value is only supported for SUM, SUM_WITH_OVERFLOW, PRODUCT, MIN, MAX, ANY, ALL, "
      "and HOST_UDF "
      "aggregation types");
=======
      "Initial value is only supported for SUM, PRODUCT, MIN, MAX, ANY, ALL, and HOST_UDF "
      "aggregation types",
      std::invalid_argument);
>>>>>>> f9fcc122
  }

  // Returns default scalar if input column is empty or all null
  return (col.size() == col.null_count())
           ? reduce_no_data_impl(agg, col, output_dtype, stream, mr)
           : reduce_aggregate_impl(agg, col, output_dtype, init, stream, mr);
}
}  // namespace detail
}  // namespace reduction

std::unique_ptr<scalar> reduce(column_view const& col,
                               reduce_aggregation const& agg,
                               data_type output_dtype,
                               rmm::cuda_stream_view stream,
                               rmm::device_async_resource_ref mr)
{
  CUDF_FUNC_RANGE();
  return reduction::detail::reduce(col, agg, output_dtype, std::nullopt, stream, mr);
}

std::unique_ptr<scalar> reduce(column_view const& col,
                               reduce_aggregation const& agg,
                               data_type output_dtype,
                               std::optional<std::reference_wrapper<scalar const>> init,
                               rmm::cuda_stream_view stream,
                               rmm::device_async_resource_ref mr)
{
  CUDF_FUNC_RANGE();
  return reduction::detail::reduce(col, agg, output_dtype, init, stream, mr);
}

}  // namespace cudf<|MERGE_RESOLUTION|>--- conflicted
+++ resolved
@@ -55,7 +55,7 @@
       // Validate that input column is int64_t (unified validation for SUM_WITH_OVERFLOW)
       CUDF_EXPECTS(col.type().id() == cudf::type_id::INT64,
                    "SUM_WITH_OVERFLOW aggregation only supports int64_t input types",
-                   cudf::logic_error);
+                   std::invalid_argument);
       return sum_with_overflow(col, output_dtype, init, stream, mr);
     }
     case aggregation::PRODUCT: return product(col, output_dtype, init, stream, mr);
@@ -211,15 +211,9 @@
         agg.kind == aggregation::MAX || agg.kind == aggregation::ANY ||
         agg.kind == aggregation::ALL || agg.kind == aggregation::HOST_UDF)) {
     CUDF_FAIL(
-<<<<<<< HEAD
       "Initial value is only supported for SUM, SUM_WITH_OVERFLOW, PRODUCT, MIN, MAX, ANY, ALL, "
-      "and HOST_UDF "
-      "aggregation types");
-=======
-      "Initial value is only supported for SUM, PRODUCT, MIN, MAX, ANY, ALL, and HOST_UDF "
-      "aggregation types",
+      "and HOST_UDF aggregation types",
       std::invalid_argument);
->>>>>>> f9fcc122
   }
 
   // Returns default scalar if input column is empty or all null
