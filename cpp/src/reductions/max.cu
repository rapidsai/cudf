/*
 * Copyright (c) 2019-2020, NVIDIA CORPORATION.
 *
 * Licensed under the Apache License, Version 2.0 (the "License");
 * you may not use this file except in compliance with the License.
 * You may obtain a copy of the License at
 *
 *     http://www.apache.org/licenses/LICENSE-2.0
 *
 * Unless required by applicable law or agreed to in writing, software
 * distributed under the License is distributed on an "AS IS" BASIS,
 * WITHOUT WARRANTIES OR CONDITIONS OF ANY KIND, either express or implied.
 * See the License for the specific language governing permissions and
 * limitations under the License.
 */

<<<<<<< HEAD
#include <cudf/detail/reduction_functions.hpp>
#include <cudf/dictionary/dictionary_column_view.hpp>
=======
>>>>>>> de5577c1
#include <reductions/simple.cuh>

#include <cudf/detail/reduction_functions.hpp>

#include <rmm/cuda_stream_view.hpp>

namespace cudf {
namespace reduction {

std::unique_ptr<cudf::scalar> max(column_view const& col,
                                  cudf::data_type const output_dtype,
                                  rmm::cuda_stream_view stream,
                                  rmm::mr::device_memory_resource* mr)
{
<<<<<<< HEAD
  auto const input_type =
    cudf::is_dictionary(col.type()) ? cudf::dictionary_column_view(col).keys().type() : col.type();
  CUDF_EXPECTS(input_type == output_dtype, "max() operation requires matching output type");
  auto const dispatch_type = cudf::is_dictionary(col.type())
                               ? cudf::dictionary_column_view(col).indices().type()
                               : col.type();
  return cudf::type_dispatcher(dispatch_type,
                               simple::same_element_type_dispatcher<cudf::reduction::op::max>{},
                               col,
                               mr,
                               stream);
=======
  CUDF_EXPECTS(col.type() == output_dtype, "max() operation requires matching output type");
  return cudf::type_dispatcher(
    col.type(), simple::same_element_type_dispatcher<cudf::reduction::op::max>{}, col, stream, mr);
>>>>>>> de5577c1
}

}  // namespace reduction
}  // namespace cudf<|MERGE_RESOLUTION|>--- conflicted
+++ resolved
@@ -14,14 +14,9 @@
  * limitations under the License.
  */
 
-<<<<<<< HEAD
 #include <cudf/detail/reduction_functions.hpp>
 #include <cudf/dictionary/dictionary_column_view.hpp>
-=======
->>>>>>> de5577c1
 #include <reductions/simple.cuh>
-
-#include <cudf/detail/reduction_functions.hpp>
 
 #include <rmm/cuda_stream_view.hpp>
 
@@ -33,7 +28,6 @@
                                   rmm::cuda_stream_view stream,
                                   rmm::mr::device_memory_resource* mr)
 {
-<<<<<<< HEAD
   auto const input_type =
     cudf::is_dictionary(col.type()) ? cudf::dictionary_column_view(col).keys().type() : col.type();
   CUDF_EXPECTS(input_type == output_dtype, "max() operation requires matching output type");
@@ -43,13 +37,8 @@
   return cudf::type_dispatcher(dispatch_type,
                                simple::same_element_type_dispatcher<cudf::reduction::op::max>{},
                                col,
-                               mr,
-                               stream);
-=======
-  CUDF_EXPECTS(col.type() == output_dtype, "max() operation requires matching output type");
-  return cudf::type_dispatcher(
-    col.type(), simple::same_element_type_dispatcher<cudf::reduction::op::max>{}, col, stream, mr);
->>>>>>> de5577c1
+                               stream,
+                               mr);
 }
 
 }  // namespace reduction
