--- conflicted
+++ resolved
@@ -15,15 +15,9 @@
  */
 // The translation unit for reduction `standard deviation`
 
-<<<<<<< HEAD
 #include <cudf/detail/reduction_functions.hpp>
 #include <cudf/dictionary/dictionary_column_view.hpp>
 #include <reductions/compound.cuh>
-=======
-#include "compound.cuh"
->>>>>>> de5577c1
-
-#include <cudf/detail/reduction_functions.hpp>
 
 #include <rmm/cuda_stream_view.hpp>
 
@@ -42,13 +36,9 @@
 #if !defined(__CUDACC_DEBUG__)
   using reducer =
     cudf::reduction::compound::element_type_dispatcher<cudf::reduction::op::standard_deviation>;
-<<<<<<< HEAD
   auto col_type =
     cudf::is_dictionary(col.type()) ? dictionary_column_view(col).keys().type() : col.type();
-  return cudf::type_dispatcher(col_type, reducer(), col, output_dtype, ddof, mr, stream);
-=======
-  return cudf::type_dispatcher(col.type(), reducer(), col, output_dtype, ddof, stream, mr);
->>>>>>> de5577c1
+  return cudf::type_dispatcher(col_type, reducer(), col, output_dtype, ddof, stream, mr);
 #else
   // workaround for bug 200529165 which causes compilation error only at device
   // debug build the bug will be fixed at cuda 10.2
