/*
 * Copyright (c) 2022-2023, NVIDIA CORPORATION.
 *
 * Licensed under the Apache License, Version 2.0 (the "License");
 * you may not use this file except in compliance with the License.
 * You may obtain a copy of the License at
 *
 *     http://www.apache.org/licenses/LICENSE-2.0
 *
 * Unless required by applicable law or agreed to in writing, software
 * distributed under the License is distributed on an "AS IS" BASIS,
 * WITHOUT WARRANTIES OR CONDITIONS OF ANY KIND, either express or implied.
 * See the License for the specific language governing permissions and
 * limitations under the License.
 */

#pragma once

#include "update_validity.hpp"
#include "valid_counts.hpp"

#include <cudf/detail/aggregation/aggregation.hpp>
#include <cudf/detail/copy.hpp>
#include <cudf/detail/gather.hpp>
#include <cudf/detail/segmented_reduction.cuh>
#include <cudf/detail/unary.hpp>
#include <cudf/detail/utilities/cuda.cuh>
#include <cudf/detail/utilities/element_argminmax.cuh>
#include <cudf/detail/valid_if.cuh>
#include <cudf/types.hpp>
#include <cudf/utilities/span.hpp>
#include <cudf/utilities/traits.hpp>
#include <cudf/utilities/type_dispatcher.hpp>

#include <rmm/cuda_stream_view.hpp>

#include <thrust/iterator/counting_iterator.h>
#include <thrust/iterator/transform_iterator.h>
#include <thrust/iterator/zip_iterator.h>
#include <thrust/reduce.h>

#include <optional>
#include <type_traits>

namespace cudf {
namespace reduction {
namespace simple {
namespace detail {

/**
 * @brief Segment reduction for 'sum', 'product', 'min', 'max', 'sum of squares', etc
 * which directly compute the reduction by a single step reduction call.
 *
 * @tparam InputType    the input column data-type
 * @tparam ResultType   the output data-type
 * @tparam Op           the operator of cudf::reduction::op::

 * @param col Input column of data to reduce
 * @param offsets Indices to segment boundaries
 * @param null_handling How null entries are processed within each segment
 * @param init Optional initial value of the reduction
 * @param stream Used for device memory operations and kernel launches
 * @param mr Device memory resource used to allocate the returned column's device memory
 * @return Output column in device memory
 */
template <typename InputType, typename ResultType, typename Op>
std::unique_ptr<column> simple_segmented_reduction(
  column_view const& col,
  device_span<size_type const> offsets,
  null_policy null_handling,
  std::optional<std::reference_wrapper<scalar const>> init,
  rmm::cuda_stream_view stream,
  rmm::mr::device_memory_resource* mr)
{
  auto dcol               = cudf::column_device_view::create(col, stream);
  auto simple_op          = Op{};
  auto const num_segments = offsets.size() - 1;

  auto const binary_op = simple_op.get_binary_op();

  // Cast initial value
  ResultType initial_value = [&] {
    if (init.has_value() && init.value().get().is_valid()) {
      using ScalarType = cudf::scalar_type_t<InputType>;
      auto input_value = static_cast<const ScalarType*>(&init.value().get())->value(stream);
      return static_cast<ResultType>(input_value);
    } else {
      return simple_op.template get_identity<ResultType>();
    }
  }();

  auto const result_type =
    cudf::is_fixed_point(col.type()) ? col.type() : data_type{type_to_id<ResultType>()};
  auto result =
    make_fixed_width_column(result_type, num_segments, mask_state::UNALLOCATED, stream, mr);
  auto outit = result->mutable_view().template begin<ResultType>();

  if (col.has_nulls()) {
    auto f  = simple_op.template get_null_replacing_element_transformer<ResultType>();
    auto it = thrust::make_transform_iterator(dcol->pair_begin<InputType, true>(), f);
    cudf::reduction::detail::segmented_reduce(
      it, offsets.begin(), offsets.end(), outit, binary_op, initial_value, stream);
  } else {
    auto f  = simple_op.template get_element_transformer<ResultType>();
    auto it = thrust::make_transform_iterator(dcol->begin<InputType>(), f);
    cudf::reduction::detail::segmented_reduce(
      it, offsets.begin(), offsets.end(), outit, binary_op, initial_value, stream);
  }

  // Compute the output null mask
  cudf::reduction::detail::segmented_update_validity(
    *result, col, offsets, null_handling, init, stream, mr);

  return result;
}

/**
 * @brief String segmented reduction for 'min', 'max'.
 *
 * This algorithm uses argmin/argmax as a custom comparator to build a gather
 * map, then builds the output.
 *
 * @tparam InputType    the input column data-type
 * @tparam Op           the operator of cudf::reduction::op::

 * @param col Input column of data to reduce
 * @param offsets Indices to segment boundaries
 * @param null_handling How null entries are processed within each segment
 * @param stream Used for device memory operations and kernel launches
 * @param mr Device memory resource used to allocate the returned column's device memory
 * @return Output column in device memory
 */

template <typename InputType,
          typename Op,
          CUDF_ENABLE_IF(std::is_same_v<Op, cudf::reduction::op::min> ||
                         std::is_same_v<Op, cudf::reduction::op::max>)>
std::unique_ptr<column> string_segmented_reduction(column_view const& col,
                                                   device_span<size_type const> offsets,
                                                   null_policy null_handling,
                                                   rmm::cuda_stream_view stream,
                                                   rmm::mr::device_memory_resource* mr)
{
  // Pass to simple_segmented_reduction, get indices to gather, perform gather here.
  auto device_col = cudf::column_device_view::create(col, stream);

  auto it                 = thrust::make_counting_iterator(0);
  auto const num_segments = static_cast<size_type>(offsets.size()) - 1;

  bool constexpr is_argmin = std::is_same_v<Op, cudf::reduction::op::min>;
  auto string_comparator =
    cudf::detail::element_argminmax_fn<InputType>{*device_col, col.has_nulls(), is_argmin};
  auto constexpr identity =
    is_argmin ? cudf::detail::ARGMIN_SENTINEL : cudf::detail::ARGMAX_SENTINEL;

  auto gather_map = make_fixed_width_column(
    data_type{type_to_id<size_type>()}, num_segments, mask_state::UNALLOCATED, stream, mr);

  auto gather_map_it = gather_map->mutable_view().begin<size_type>();

  cudf::reduction::detail::segmented_reduce(
    it, offsets.begin(), offsets.end(), gather_map_it, string_comparator, identity, stream);

  auto result = std::move(cudf::detail::gather(table_view{{col}},
                                               *gather_map,
                                               cudf::out_of_bounds_policy::NULLIFY,
                                               cudf::detail::negative_index_policy::NOT_ALLOWED,
                                               stream,
                                               mr)
                            ->release()[0]);

  // Compute the output null mask
  cudf::reduction::detail::segmented_update_validity(
    *result, col, offsets, null_handling, std::nullopt, stream, mr);

  return result;
}

template <typename InputType,
          typename Op,
          CUDF_ENABLE_IF(!std::is_same_v<Op, cudf::reduction::op::min>() &&
                         !std::is_same_v<Op, cudf::reduction::op::max>())>
std::unique_ptr<column> string_segmented_reduction(column_view const& col,
                                                   device_span<size_type const> offsets,
                                                   null_policy null_handling,
                                                   rmm::cuda_stream_view stream,
                                                   rmm::mr::device_memory_resource* mr)
{
  CUDF_FAIL("Segmented reduction on string column only supports min and max reduction.");
}

/**
 * @brief Specialization for fixed-point segmented reduction
 *
 * @tparam InputType    the input column data-type
 * @tparam Op           the operator of cudf::reduction::op::

 * @param col Input column of data to reduce
 * @param offsets Indices to segment boundaries
 * @param null_handling How null entries are processed within each segment
 * @param stream Used for device memory operations and kernel launches
 * @param mr Device memory resource used to allocate the returned column's device memory
 * @return Output column in device memory
 */
template <typename InputType, typename Op>
std::unique_ptr<column> fixed_point_segmented_reduction(
  column_view const& col,
  device_span<size_type const> offsets,
  null_policy null_handling,
  std::optional<std::reference_wrapper<scalar const>> init,
  rmm::cuda_stream_view stream,
  rmm::mr::device_memory_resource* mr)
{
  using RepType = device_storage_type_t<InputType>;
  auto result =
    simple_segmented_reduction<RepType, RepType, Op>(col, offsets, null_handling, init, stream, mr);
  auto const scale = [&] {
    if constexpr (std::is_same_v<Op, cudf::reduction::op::product>) {
<<<<<<< HEAD
      // CUDF_FAIL("Segmented reduction for fixed point does not support product aggregation yet.");
=======
      // The product aggregation requires updating the scale of the fixed-point output column.
      // The output scale needs to be the maximum valid count of all segments multiplied by
      // the input scale value.
>>>>>>> 223ca3d9
      auto d_col = column_device_view::create(col, stream);
      rmm::device_uvector<size_type> valid_counts =
        cudf::reduction::detail::segmented_valid_counts(*d_col,
                                                        col.has_nulls(),
                                                        offsets,
                                                        null_handling,
                                                        stream,
                                                        rmm::mr::get_current_device_resource());
<<<<<<< HEAD
=======

>>>>>>> 223ca3d9
      auto max_valid_count = thrust::reduce(rmm::exec_policy(stream),
                                            valid_counts.begin(),
                                            valid_counts.end(),
                                            size_type{0},
                                            thrust::maximum<size_type>{});
<<<<<<< HEAD
      auto new_scale       = numeric::scale_type{col.type().scale() * max_valid_count};
=======

      auto new_scale = numeric::scale_type{col.type().scale() * max_valid_count};

>>>>>>> 223ca3d9
      // adjust values in each segment to match the new scale
      thrust::transform(rmm::exec_policy(stream),
                        d_col->begin<InputType>(),
                        d_col->end<InputType>(),
                        d_col->begin<InputType>(),
                        [new_scale] __device__(auto fp) { return fp.rescaled(new_scale); });
      return new_scale;
    }
<<<<<<< HEAD
    if constexpr (std::is_same_v<Op, cudf::reduction::op::sum_of_squares>) {
      return numeric::scale_type{col.type().scale() * 2};
    }
    return numeric::scale_type{col.type().scale()};
  }();

=======

    if constexpr (std::is_same_v<Op, cudf::reduction::op::sum_of_squares>) {
      return numeric::scale_type{col.type().scale() * 2};
    }

    return numeric::scale_type{col.type().scale()};
  }();

>>>>>>> 223ca3d9
  auto size       = result->size();        // get these before
  auto null_count = result->null_count();  // release() is called
  auto contents   = result->release();

  result = std::make_unique<column>(data_type{type_to_id<InputType>(), scale},
                                    size,
                                    std::move(*(contents.data.release())),
                                    std::move(*(contents.null_mask.release())),
                                    null_count);

  return result;
}

/**
 * @brief Call reduce and return a column of type bool.
 *
 * This is used by operations `any()` and `all()`.
 *
 * @tparam Op The reduce operation to execute on the column.
 */
template <typename Op>
struct bool_result_column_dispatcher {
  template <typename ElementType, std::enable_if_t<cudf::is_numeric<ElementType>()>* = nullptr>
  std::unique_ptr<column> operator()(column_view const& col,
                                     device_span<size_type const> offsets,
                                     null_policy null_handling,
                                     std::optional<std::reference_wrapper<scalar const>> init,
                                     rmm::cuda_stream_view stream,
                                     rmm::mr::device_memory_resource* mr)
  {
    return simple_segmented_reduction<ElementType, bool, Op>(
      col, offsets, null_handling, init, stream, mr);
  }

  template <typename ElementType, std::enable_if_t<not cudf::is_numeric<ElementType>()>* = nullptr>
  std::unique_ptr<column> operator()(column_view const&,
                                     device_span<size_type const>,
                                     null_policy,
                                     std::optional<std::reference_wrapper<scalar const>>,
                                     rmm::cuda_stream_view,
                                     rmm::mr::device_memory_resource*)
  {
    CUDF_FAIL("Reduction operator not supported for this type");
  }
};

/**
 * @brief Call reduce and return a column of type matching the input column.
 *
 * This is used by operations `min()` and `max()`.
 *
 * @tparam Op The reduce operation to execute on the column.
 */
template <typename Op>
struct same_column_type_dispatcher {
 private:
  template <typename ElementType>
  static constexpr bool is_supported()
  {
    return !(cudf::is_dictionary<ElementType>() || std::is_same_v<ElementType, cudf::list_view> ||
             std::is_same_v<ElementType, cudf::struct_view>);
  }

 public:
  template <typename ElementType,
            CUDF_ENABLE_IF(is_supported<ElementType>() &&
                           !std::is_same_v<ElementType, string_view> &&
                           !cudf::is_fixed_point<ElementType>())>
  std::unique_ptr<column> operator()(column_view const& col,
                                     device_span<size_type const> offsets,
                                     null_policy null_handling,
                                     std::optional<std::reference_wrapper<scalar const>> init,
                                     rmm::cuda_stream_view stream,
                                     rmm::mr::device_memory_resource* mr)
  {
    return simple_segmented_reduction<ElementType, ElementType, Op>(
      col, offsets, null_handling, init, stream, mr);
  }

  template <typename ElementType,
            CUDF_ENABLE_IF(is_supported<ElementType>() && std::is_same_v<ElementType, string_view>)>
  std::unique_ptr<column> operator()(column_view const& col,
                                     device_span<size_type const> offsets,
                                     null_policy null_handling,
                                     std::optional<std::reference_wrapper<scalar const>> init,
                                     rmm::cuda_stream_view stream,
                                     rmm::mr::device_memory_resource* mr)
  {
    if (init.has_value()) { CUDF_FAIL("Initial value not supported for strings"); }

    return string_segmented_reduction<ElementType, Op>(col, offsets, null_handling, stream, mr);
  }

  template <typename ElementType,
            CUDF_ENABLE_IF(is_supported<ElementType>() && cudf::is_fixed_point<ElementType>())>
  std::unique_ptr<column> operator()(column_view const& col,
                                     device_span<size_type const> offsets,
                                     null_policy null_handling,
                                     std::optional<std::reference_wrapper<scalar const>> init,
                                     rmm::cuda_stream_view stream,
                                     rmm::mr::device_memory_resource* mr)
  {
    return fixed_point_segmented_reduction<ElementType, Op>(
      col, offsets, null_handling, init, stream, mr);
  }

  template <typename ElementType, CUDF_ENABLE_IF(!is_supported<ElementType>())>
  std::unique_ptr<column> operator()(column_view const&,
                                     device_span<size_type const>,
                                     null_policy,
                                     std::optional<std::reference_wrapper<scalar const>>,
                                     rmm::cuda_stream_view,
                                     rmm::mr::device_memory_resource*)
  {
    CUDF_FAIL("Reduction operator not supported for this type");
  }
};

/**
 * @brief Call reduce and return a column of the type specified.
 *
 * This is used by operations such as sum(), product(), sum_of_squares(), etc
 * It only supports numeric types. If the output type is not the
 * same as the input type, an extra cast operation may occur.
 *
 * @tparam Op The reduce operation to execute on the column.
 */
template <typename Op>
struct column_type_dispatcher {
  /**
   * @brief Specialization for reducing floating-point column types to any output type.
   *
   * This is called when the output_type does not match the ElementType.
   * The input values are promoted to double (via transform-iterator) for the
   * reduce calculation. The result is then cast to the specified output_type.
   */
  template <typename ElementType,
            typename std::enable_if_t<std::is_floating_point<ElementType>::value>* = nullptr>
  std::unique_ptr<column> reduce_numeric(column_view const& col,
                                         device_span<size_type const> offsets,
                                         data_type const output_type,
                                         null_policy null_handling,
                                         std::optional<std::reference_wrapper<scalar const>> init,
                                         rmm::cuda_stream_view stream,
                                         rmm::mr::device_memory_resource* mr)
  {
    // Floats are computed in double precision and then cast to the output type
    auto result = simple_segmented_reduction<ElementType, double, Op>(
      col, offsets, null_handling, init, stream, mr);
    if (output_type == result->type()) { return result; }
    return cudf::detail::cast(*result, output_type, stream, mr);
  }

  /**
   * @brief Specialization for reducing integer column types to any output type.
   *
   * This is called when the output_type does not match the ElementType.
   * The input values are promoted to int64_t (via transform-iterator) for the
   * reduce calculation. The result is then cast to the specified output_type.
   *
   * For uint64_t case, the only reasonable output_type is also UINT64 and
   * this is not called when the input/output types match.
   */
  template <typename ElementType,
            typename std::enable_if_t<std::is_integral<ElementType>::value>* = nullptr>
  std::unique_ptr<column> reduce_numeric(column_view const& col,
                                         device_span<size_type const> offsets,
                                         data_type const output_type,
                                         null_policy null_handling,
                                         std::optional<std::reference_wrapper<scalar const>> init,
                                         rmm::cuda_stream_view stream,
                                         rmm::mr::device_memory_resource* mr)
  {
    // Integers are computed in int64 precision and then cast to the output type.
    auto result = simple_segmented_reduction<ElementType, int64_t, Op>(
      col, offsets, null_handling, init, stream, mr);
    if (output_type == result->type()) { return result; }
    return cudf::detail::cast(*result, output_type, stream, mr);
  }

  /**
   * @brief Called by the type-dispatcher to reduce the input column `col` using
   * the `Op` operation.
   *
   * @tparam ElementType The input column type or key type
   * @param col Input column (must be numeric)
   * @param offsets Indices to segment boundaries
   * @param output_type Requested type of the output column
   * @param null_handling How null entries are processed within each segment
   * @param stream CUDA stream used for device memory operations and kernel launches
   * @param mr Device memory resource used to allocate the returned scalar's device memory
   */
  template <typename ElementType,
            typename std::enable_if_t<cudf::is_numeric<ElementType>()>* = nullptr>
  std::unique_ptr<column> operator()(column_view const& col,
                                     device_span<size_type const> offsets,
                                     data_type const output_type,
                                     null_policy null_handling,
                                     std::optional<std::reference_wrapper<scalar const>> init,
                                     rmm::cuda_stream_view stream,
                                     rmm::mr::device_memory_resource* mr)
  {
    // If the output type matches the input type, then reduce using that type
    if (output_type.id() == cudf::type_to_id<ElementType>()) {
      return simple_segmented_reduction<ElementType, ElementType, Op>(
        col, offsets, null_handling, init, stream, mr);
    }
    // otherwise, reduce and map to output type
    return reduce_numeric<ElementType>(col, offsets, output_type, null_handling, init, stream, mr);
  }

  template <typename ElementType, std::enable_if_t<cudf::is_fixed_point<ElementType>()>* = nullptr>
  std::unique_ptr<column> operator()(column_view const& col,
                                     device_span<size_type const> offsets,
                                     data_type const output_type,
                                     null_policy null_handling,
                                     std::optional<std::reference_wrapper<scalar const>> init,
                                     rmm::cuda_stream_view stream,
                                     rmm::mr::device_memory_resource* mr)
  {
    CUDF_EXPECTS(output_type == col.type(), "Output type must be same as input column type.");
    return fixed_point_segmented_reduction<ElementType, Op>(
      col, offsets, null_handling, init, stream, mr);
  }

  template <typename ElementType,
            std::enable_if_t<not cudf::is_numeric<ElementType>() and
                             not cudf::is_fixed_point<ElementType>()>* = nullptr>
  std::unique_ptr<column> operator()(column_view const&,
                                     device_span<size_type const>,
                                     data_type const,
                                     null_policy,
                                     std::optional<std::reference_wrapper<scalar const>>,
                                     rmm::cuda_stream_view,
                                     rmm::mr::device_memory_resource*)
  {
    CUDF_FAIL("Reduction operator not supported for this type");
  }
};

}  // namespace detail
}  // namespace simple
}  // namespace reduction
}  // namespace cudf<|MERGE_RESOLUTION|>--- conflicted
+++ resolved
@@ -216,13 +216,9 @@
     simple_segmented_reduction<RepType, RepType, Op>(col, offsets, null_handling, init, stream, mr);
   auto const scale = [&] {
     if constexpr (std::is_same_v<Op, cudf::reduction::op::product>) {
-<<<<<<< HEAD
-      // CUDF_FAIL("Segmented reduction for fixed point does not support product aggregation yet.");
-=======
       // The product aggregation requires updating the scale of the fixed-point output column.
       // The output scale needs to be the maximum valid count of all segments multiplied by
       // the input scale value.
->>>>>>> 223ca3d9
       auto d_col = column_device_view::create(col, stream);
       rmm::device_uvector<size_type> valid_counts =
         cudf::reduction::detail::segmented_valid_counts(*d_col,
@@ -231,22 +227,15 @@
                                                         null_handling,
                                                         stream,
                                                         rmm::mr::get_current_device_resource());
-<<<<<<< HEAD
-=======
-
->>>>>>> 223ca3d9
+
       auto max_valid_count = thrust::reduce(rmm::exec_policy(stream),
                                             valid_counts.begin(),
                                             valid_counts.end(),
                                             size_type{0},
                                             thrust::maximum<size_type>{});
-<<<<<<< HEAD
-      auto new_scale       = numeric::scale_type{col.type().scale() * max_valid_count};
-=======
 
       auto new_scale = numeric::scale_type{col.type().scale() * max_valid_count};
 
->>>>>>> 223ca3d9
       // adjust values in each segment to match the new scale
       thrust::transform(rmm::exec_policy(stream),
                         d_col->begin<InputType>(),
@@ -255,23 +244,14 @@
                         [new_scale] __device__(auto fp) { return fp.rescaled(new_scale); });
       return new_scale;
     }
-<<<<<<< HEAD
+
     if constexpr (std::is_same_v<Op, cudf::reduction::op::sum_of_squares>) {
       return numeric::scale_type{col.type().scale() * 2};
     }
+
     return numeric::scale_type{col.type().scale()};
   }();
 
-=======
-
-    if constexpr (std::is_same_v<Op, cudf::reduction::op::sum_of_squares>) {
-      return numeric::scale_type{col.type().scale() * 2};
-    }
-
-    return numeric::scale_type{col.type().scale()};
-  }();
-
->>>>>>> 223ca3d9
   auto size       = result->size();        // get these before
   auto null_count = result->null_count();  // release() is called
   auto contents   = result->release();
