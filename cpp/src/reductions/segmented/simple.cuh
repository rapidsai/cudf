--- conflicted
+++ resolved
@@ -209,29 +209,19 @@
   rmm::cuda_stream_view stream,
   rmm::mr::device_memory_resource* mr)
 {
-  // CUDF_FAIL("Segmented reduction on fixed point column only supports min and max reduction.");
   using RepType = device_storage_type_t<InputType>;
   auto result =
     simple_segmented_reduction<RepType, RepType, Op>(col, offsets, null_handling, init, stream, mr);
   auto const scale = [&] {
-<<<<<<< HEAD
-    // if (std::is_same_v<Op, cudf::reduction::op::product>) {
-    //  auto const valid_count = static_cast<int32_t>(col.size() - col.null_count());
-    //  return numeric::scale_type{col.type().scale() * (valid_count + (init.has_value() ? 1 : 0))};
-    //}
-=======
     if (std::is_same_v<Op, cudf::reduction::op::product>) {
       CUDF_FAIL("Segmented reduction for fixed point does not support product aggregation yet.");
       return numeric::scale_type{col.type().scale()};
     }
->>>>>>> 67154f6d
     if (std::is_same_v<Op, cudf::reduction::op::sum_of_squares>) {
       return numeric::scale_type{col.type().scale() * 2};
     }
     return numeric::scale_type{col.type().scale()};
   }();
-<<<<<<< HEAD
-=======
 
   auto size       = result->size();        // get these before
   auto null_count = result->null_count();  // release() is called
@@ -243,7 +233,6 @@
                                     std::move(*(contents.null_mask.release())),
                                     null_count);
 
->>>>>>> 67154f6d
   return result;
 }
 
