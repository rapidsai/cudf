/*
 * Copyright (c) 2022-2023, NVIDIA CORPORATION.
 *
 * Licensed under the Apache License, Version 2.0 (the "License");
 * you may not use this file except in compliance with the License.
 * You may obtain a copy of the License at
 *
 *     http://www.apache.org/licenses/LICENSE-2.0
 *
 * Unless required by applicable law or agreed to in writing, software
 * distributed under the License is distributed on an "AS IS" BASIS,
 * WITHOUT WARRANTIES OR CONDITIONS OF ANY KIND, either express or implied.
 * See the License for the specific language governing permissions and
 * limitations under the License.
 */

#pragma once

#include "update_validity.hpp"
#include "valid_counts.hpp"

#include <cudf/detail/aggregation/aggregation.hpp>
#include <cudf/detail/copy.hpp>
#include <cudf/detail/gather.hpp>
#include <cudf/detail/segmented_reduction.cuh>
#include <cudf/detail/unary.hpp>
#include <cudf/detail/utilities/cuda.cuh>
#include <cudf/detail/utilities/element_argminmax.cuh>
#include <cudf/detail/valid_if.cuh>
#include <cudf/types.hpp>
#include <cudf/utilities/span.hpp>
#include <cudf/utilities/traits.hpp>
#include <cudf/utilities/type_dispatcher.hpp>

#include <rmm/cuda_stream_view.hpp>

#include <thrust/iterator/counting_iterator.h>
#include <thrust/iterator/transform_iterator.h>
#include <thrust/iterator/zip_iterator.h>
#include <thrust/reduce.h>

#include <optional>
#include <type_traits>

namespace cudf {
namespace reduction {
namespace simple {
namespace detail {

/**
 * @brief Segment reduction for 'sum', 'product', 'min', 'max', 'sum of squares', etc
 * which directly compute the reduction by a single step reduction call.
 *
 * @tparam InputType    the input column data-type
 * @tparam ResultType   the output data-type
 * @tparam Op           the operator of cudf::reduction::op::

 * @param col Input column of data to reduce
 * @param offsets Indices to segment boundaries
 * @param null_handling How null entries are processed within each segment
 * @param init Optional initial value of the reduction
 * @param stream Used for device memory operations and kernel launches
 * @param mr Device memory resource used to allocate the returned column's device memory
 * @return Output column in device memory
 */
template <typename InputType, typename ResultType, typename Op>
std::unique_ptr<column> simple_segmented_reduction(
  column_view const& col,
  device_span<size_type const> offsets,
  null_policy null_handling,
  std::optional<std::reference_wrapper<scalar const>> init,
  rmm::cuda_stream_view stream,
  rmm::mr::device_memory_resource* mr)
{
  auto dcol               = cudf::column_device_view::create(col, stream);
  auto simple_op          = Op{};
  auto const num_segments = offsets.size() - 1;

  auto const binary_op = simple_op.get_binary_op();

  // Cast initial value
  ResultType initial_value = [&] {
    if (init.has_value() && init.value().get().is_valid()) {
      using ScalarType = cudf::scalar_type_t<InputType>;
      auto input_value = static_cast<const ScalarType*>(&init.value().get())->value(stream);
      return static_cast<ResultType>(input_value);
    } else {
      return simple_op.template get_identity<ResultType>();
    }
  }();

  auto const result_type =
    cudf::is_fixed_point(col.type()) ? col.type() : data_type{type_to_id<ResultType>()};
  auto result =
    make_fixed_width_column(result_type, num_segments, mask_state::UNALLOCATED, stream, mr);
  auto outit = result->mutable_view().template begin<ResultType>();

  if (col.has_nulls()) {
    auto f  = simple_op.template get_null_replacing_element_transformer<ResultType>();
    auto it = thrust::make_transform_iterator(dcol->pair_begin<InputType, true>(), f);
    cudf::reduction::detail::segmented_reduce(
      it, offsets.begin(), offsets.end(), outit, binary_op, initial_value, stream);
  } else {
    auto f  = simple_op.template get_element_transformer<ResultType>();
    auto it = thrust::make_transform_iterator(dcol->begin<InputType>(), f);
    cudf::reduction::detail::segmented_reduce(
      it, offsets.begin(), offsets.end(), outit, binary_op, initial_value, stream);
  }

  // Compute the output null mask
  cudf::reduction::detail::segmented_update_validity(
    *result, col, offsets, null_handling, init, stream, mr);

  return result;
}

/**
 * @brief String segmented reduction for 'min', 'max'.
 *
 * This algorithm uses argmin/argmax as a custom comparator to build a gather
 * map, then builds the output.
 *
 * @tparam InputType    the input column data-type
 * @tparam Op           the operator of cudf::reduction::op::

 * @param col Input column of data to reduce
 * @param offsets Indices to segment boundaries
 * @param null_handling How null entries are processed within each segment
 * @param stream Used for device memory operations and kernel launches
 * @param mr Device memory resource used to allocate the returned column's device memory
 * @return Output column in device memory
 */

template <typename InputType,
          typename Op,
          CUDF_ENABLE_IF(std::is_same_v<Op, cudf::reduction::op::min> ||
                         std::is_same_v<Op, cudf::reduction::op::max>)>
std::unique_ptr<column> string_segmented_reduction(column_view const& col,
                                                   device_span<size_type const> offsets,
                                                   null_policy null_handling,
                                                   rmm::cuda_stream_view stream,
                                                   rmm::mr::device_memory_resource* mr)
{
  // Pass to simple_segmented_reduction, get indices to gather, perform gather here.
  auto device_col = cudf::column_device_view::create(col, stream);

  auto it                 = thrust::make_counting_iterator(0);
  auto const num_segments = static_cast<size_type>(offsets.size()) - 1;

  bool constexpr is_argmin = std::is_same_v<Op, cudf::reduction::op::min>;
  auto string_comparator =
    cudf::detail::element_argminmax_fn<InputType>{*device_col, col.has_nulls(), is_argmin};
  auto constexpr identity =
    is_argmin ? cudf::detail::ARGMIN_SENTINEL : cudf::detail::ARGMAX_SENTINEL;

  auto gather_map = make_fixed_width_column(
    data_type{type_to_id<size_type>()}, num_segments, mask_state::UNALLOCATED, stream, mr);

  auto gather_map_it = gather_map->mutable_view().begin<size_type>();

  cudf::reduction::detail::segmented_reduce(
    it, offsets.begin(), offsets.end(), gather_map_it, string_comparator, identity, stream);

  auto result = std::move(cudf::detail::gather(table_view{{col}},
                                               *gather_map,
                                               cudf::out_of_bounds_policy::NULLIFY,
                                               cudf::detail::negative_index_policy::NOT_ALLOWED,
                                               stream,
                                               mr)
                            ->release()[0]);

  // Compute the output null mask
  cudf::reduction::detail::segmented_update_validity(
    *result, col, offsets, null_handling, std::nullopt, stream, mr);

  return result;
}

template <typename InputType,
          typename Op,
          CUDF_ENABLE_IF(!std::is_same_v<Op, cudf::reduction::op::min>() &&
                         !std::is_same_v<Op, cudf::reduction::op::max>())>
std::unique_ptr<column> string_segmented_reduction(column_view const& col,
                                                   device_span<size_type const> offsets,
                                                   null_policy null_handling,
                                                   rmm::cuda_stream_view stream,
                                                   rmm::mr::device_memory_resource* mr)
{
  CUDF_FAIL("Segmented reduction on string column only supports min and max reduction.");
}

/**
 * @brief Specialization for fixed-point segmented reduction
 *
 * @tparam InputType    the input column data-type
 * @tparam Op           the operator of cudf::reduction::op::

 * @param col Input column of data to reduce
 * @param offsets Indices to segment boundaries
 * @param null_handling How null entries are processed within each segment
 * @param stream Used for device memory operations and kernel launches
 * @param mr Device memory resource used to allocate the returned column's device memory
 * @return Output column in device memory
 */
template <typename InputType, typename Op>
std::unique_ptr<column> fixed_point_segmented_reduction(
  column_view const& col,
  device_span<size_type const> offsets,
  null_policy null_handling,
  std::optional<std::reference_wrapper<scalar const>> init,
  rmm::cuda_stream_view stream,
  rmm::mr::device_memory_resource* mr)
{
  using RepType = device_storage_type_t<InputType>;
  auto result =
    simple_segmented_reduction<RepType, RepType, Op>(col, offsets, null_handling, init, stream, mr);
  auto const scale = [&] {
    if (std::is_same_v<Op, cudf::reduction::op::product>) {
<<<<<<< HEAD
      CUDF_FAIL("Segmented reduction for fixed point does not support product aggregation yet.");
      return numeric::scale_type{col.type().scale()};
=======
      // CUDF_FAIL("Segmented reduction for fixed point does not support product aggregation yet.");
      auto d_col = column_device_view::create(col, stream);
      rmm::device_uvector<size_type> valid_counts =
        cudf::reduction::detail::segmented_valid_counts(*d_col,
                                                        col.has_nulls(),
                                                        offsets,
                                                        null_handling,
                                                        stream,
                                                        rmm::mr::get_current_device_resource());
      auto max_valid_count = thrust::reduce(rmm::exec_policy(stream),
                                            valid_counts.begin(),
                                            valid_counts.end(),
                                            size_type{0},
                                            thrust::maximum<size_type>{});
      auto new_scale       = numeric::scale_type{col.type().scale() * max_valid_count};
      // adjust values in each segment to match the new scale
      thrust::transform(rmm::exec_policy(stream),
                        d_col->begin<InputType>(),
                        d_col->end<InputType>(),
                        d_col->begin<InputType>(),
                        [new_scale] __device__(auto fp) { return fp.rescaled(new_scale); });
      return new_scale;
>>>>>>> 32b9fc67
    }
    if (std::is_same_v<Op, cudf::reduction::op::sum_of_squares>) {
      return numeric::scale_type{col.type().scale() * 2};
    }
    return numeric::scale_type{col.type().scale()};
  }();

  auto size       = result->size();        // get these before
  auto null_count = result->null_count();  // release() is called
  auto contents   = result->release();

  result = std::make_unique<column>(data_type{type_to_id<InputType>(), scale},
                                    size,
                                    std::move(*(contents.data.release())),
                                    std::move(*(contents.null_mask.release())),
                                    null_count);

  return result;
}

/**
 * @brief Call reduce and return a column of type bool.
 *
 * This is used by operations `any()` and `all()`.
 *
 * @tparam Op The reduce operation to execute on the column.
 */
template <typename Op>
struct bool_result_column_dispatcher {
  template <typename ElementType, std::enable_if_t<cudf::is_numeric<ElementType>()>* = nullptr>
  std::unique_ptr<column> operator()(column_view const& col,
                                     device_span<size_type const> offsets,
                                     null_policy null_handling,
                                     std::optional<std::reference_wrapper<scalar const>> init,
                                     rmm::cuda_stream_view stream,
                                     rmm::mr::device_memory_resource* mr)
  {
    return simple_segmented_reduction<ElementType, bool, Op>(
      col, offsets, null_handling, init, stream, mr);
  }

  template <typename ElementType, std::enable_if_t<not cudf::is_numeric<ElementType>()>* = nullptr>
  std::unique_ptr<column> operator()(column_view const&,
                                     device_span<size_type const>,
                                     null_policy,
                                     std::optional<std::reference_wrapper<scalar const>>,
                                     rmm::cuda_stream_view,
                                     rmm::mr::device_memory_resource*)
  {
    CUDF_FAIL("Reduction operator not supported for this type");
  }
};

/**
 * @brief Call reduce and return a column of type matching the input column.
 *
 * This is used by operations `min()` and `max()`.
 *
 * @tparam Op The reduce operation to execute on the column.
 */
template <typename Op>
struct same_column_type_dispatcher {
 private:
  template <typename ElementType>
  static constexpr bool is_supported()
  {
    return !(cudf::is_dictionary<ElementType>() || std::is_same_v<ElementType, cudf::list_view> ||
             std::is_same_v<ElementType, cudf::struct_view>);
  }

 public:
  template <typename ElementType,
            CUDF_ENABLE_IF(is_supported<ElementType>() &&
                           !std::is_same_v<ElementType, string_view> &&
                           !cudf::is_fixed_point<ElementType>())>
  std::unique_ptr<column> operator()(column_view const& col,
                                     device_span<size_type const> offsets,
                                     null_policy null_handling,
                                     std::optional<std::reference_wrapper<scalar const>> init,
                                     rmm::cuda_stream_view stream,
                                     rmm::mr::device_memory_resource* mr)
  {
    return simple_segmented_reduction<ElementType, ElementType, Op>(
      col, offsets, null_handling, init, stream, mr);
  }

  template <typename ElementType,
            CUDF_ENABLE_IF(is_supported<ElementType>() && std::is_same_v<ElementType, string_view>)>
  std::unique_ptr<column> operator()(column_view const& col,
                                     device_span<size_type const> offsets,
                                     null_policy null_handling,
                                     std::optional<std::reference_wrapper<scalar const>> init,
                                     rmm::cuda_stream_view stream,
                                     rmm::mr::device_memory_resource* mr)
  {
    if (init.has_value()) { CUDF_FAIL("Initial value not supported for strings"); }

    return string_segmented_reduction<ElementType, Op>(col, offsets, null_handling, stream, mr);
  }

  template <typename ElementType,
            CUDF_ENABLE_IF(is_supported<ElementType>() && cudf::is_fixed_point<ElementType>())>
  std::unique_ptr<column> operator()(column_view const& col,
                                     device_span<size_type const> offsets,
                                     null_policy null_handling,
                                     std::optional<std::reference_wrapper<scalar const>> init,
                                     rmm::cuda_stream_view stream,
                                     rmm::mr::device_memory_resource* mr)
  {
    return fixed_point_segmented_reduction<ElementType, Op>(
      col, offsets, null_handling, init, stream, mr);
  }

  template <typename ElementType, CUDF_ENABLE_IF(!is_supported<ElementType>())>
  std::unique_ptr<column> operator()(column_view const&,
                                     device_span<size_type const>,
                                     null_policy,
                                     std::optional<std::reference_wrapper<scalar const>>,
                                     rmm::cuda_stream_view,
                                     rmm::mr::device_memory_resource*)
  {
    CUDF_FAIL("Reduction operator not supported for this type");
  }
};

/**
 * @brief Call reduce and return a column of the type specified.
 *
 * This is used by operations such as sum(), product(), sum_of_squares(), etc
 * It only supports numeric types. If the output type is not the
 * same as the input type, an extra cast operation may occur.
 *
 * @tparam Op The reduce operation to execute on the column.
 */
template <typename Op>
struct column_type_dispatcher {
  /**
   * @brief Specialization for reducing floating-point column types to any output type.
   *
   * This is called when the output_type does not match the ElementType.
   * The input values are promoted to double (via transform-iterator) for the
   * reduce calculation. The result is then cast to the specified output_type.
   */
  template <typename ElementType,
            typename std::enable_if_t<std::is_floating_point<ElementType>::value>* = nullptr>
  std::unique_ptr<column> reduce_numeric(column_view const& col,
                                         device_span<size_type const> offsets,
                                         data_type const output_type,
                                         null_policy null_handling,
                                         std::optional<std::reference_wrapper<scalar const>> init,
                                         rmm::cuda_stream_view stream,
                                         rmm::mr::device_memory_resource* mr)
  {
    // Floats are computed in double precision and then cast to the output type
    auto result = simple_segmented_reduction<ElementType, double, Op>(
      col, offsets, null_handling, init, stream, mr);
    if (output_type == result->type()) { return result; }
    return cudf::detail::cast(*result, output_type, stream, mr);
  }

  /**
   * @brief Specialization for reducing integer column types to any output type.
   *
   * This is called when the output_type does not match the ElementType.
   * The input values are promoted to int64_t (via transform-iterator) for the
   * reduce calculation. The result is then cast to the specified output_type.
   *
   * For uint64_t case, the only reasonable output_type is also UINT64 and
   * this is not called when the input/output types match.
   */
  template <typename ElementType,
            typename std::enable_if_t<std::is_integral<ElementType>::value>* = nullptr>
  std::unique_ptr<column> reduce_numeric(column_view const& col,
                                         device_span<size_type const> offsets,
                                         data_type const output_type,
                                         null_policy null_handling,
                                         std::optional<std::reference_wrapper<scalar const>> init,
                                         rmm::cuda_stream_view stream,
                                         rmm::mr::device_memory_resource* mr)
  {
    // Integers are computed in int64 precision and then cast to the output type.
    auto result = simple_segmented_reduction<ElementType, int64_t, Op>(
      col, offsets, null_handling, init, stream, mr);
    if (output_type == result->type()) { return result; }
    return cudf::detail::cast(*result, output_type, stream, mr);
  }

  /**
   * @brief Called by the type-dispatcher to reduce the input column `col` using
   * the `Op` operation.
   *
   * @tparam ElementType The input column type or key type
   * @param col Input column (must be numeric)
   * @param offsets Indices to segment boundaries
   * @param output_type Requested type of the output column
   * @param null_handling How null entries are processed within each segment
   * @param stream CUDA stream used for device memory operations and kernel launches
   * @param mr Device memory resource used to allocate the returned scalar's device memory
   */
  template <typename ElementType,
            typename std::enable_if_t<cudf::is_numeric<ElementType>()>* = nullptr>
  std::unique_ptr<column> operator()(column_view const& col,
                                     device_span<size_type const> offsets,
                                     data_type const output_type,
                                     null_policy null_handling,
                                     std::optional<std::reference_wrapper<scalar const>> init,
                                     rmm::cuda_stream_view stream,
                                     rmm::mr::device_memory_resource* mr)
  {
    // If the output type matches the input type, then reduce using that type
    if (output_type.id() == cudf::type_to_id<ElementType>()) {
      return simple_segmented_reduction<ElementType, ElementType, Op>(
        col, offsets, null_handling, init, stream, mr);
    }
    // otherwise, reduce and map to output type
    return reduce_numeric<ElementType>(col, offsets, output_type, null_handling, init, stream, mr);
  }

  template <typename ElementType, std::enable_if_t<cudf::is_fixed_point<ElementType>()>* = nullptr>
  std::unique_ptr<column> operator()(column_view const& col,
                                     device_span<size_type const> offsets,
                                     data_type const output_type,
                                     null_policy null_handling,
                                     std::optional<std::reference_wrapper<scalar const>> init,
                                     rmm::cuda_stream_view stream,
                                     rmm::mr::device_memory_resource* mr)
  {
    CUDF_EXPECTS(output_type == col.type(), "Output type must be same as input column type.");
    return fixed_point_segmented_reduction<ElementType, Op>(
      col, offsets, null_handling, init, stream, mr);
  }

  template <typename ElementType,
            std::enable_if_t<not cudf::is_numeric<ElementType>() and
                             not cudf::is_fixed_point<ElementType>()>* = nullptr>
  std::unique_ptr<column> operator()(column_view const&,
                                     device_span<size_type const>,
                                     data_type const,
                                     null_policy,
                                     std::optional<std::reference_wrapper<scalar const>>,
                                     rmm::cuda_stream_view,
                                     rmm::mr::device_memory_resource*)
  {
    CUDF_FAIL("Reduction operator not supported for this type");
  }
};

}  // namespace detail
}  // namespace simple
}  // namespace reduction
}  // namespace cudf<|MERGE_RESOLUTION|>--- conflicted
+++ resolved
@@ -216,10 +216,6 @@
     simple_segmented_reduction<RepType, RepType, Op>(col, offsets, null_handling, init, stream, mr);
   auto const scale = [&] {
     if (std::is_same_v<Op, cudf::reduction::op::product>) {
-<<<<<<< HEAD
-      CUDF_FAIL("Segmented reduction for fixed point does not support product aggregation yet.");
-      return numeric::scale_type{col.type().scale()};
-=======
       // CUDF_FAIL("Segmented reduction for fixed point does not support product aggregation yet.");
       auto d_col = column_device_view::create(col, stream);
       rmm::device_uvector<size_type> valid_counts =
@@ -242,7 +238,6 @@
                         d_col->begin<InputType>(),
                         [new_scale] __device__(auto fp) { return fp.rescaled(new_scale); });
       return new_scale;
->>>>>>> 32b9fc67
     }
     if (std::is_same_v<Op, cudf::reduction::op::sum_of_squares>) {
       return numeric::scale_type{col.type().scale() * 2};
