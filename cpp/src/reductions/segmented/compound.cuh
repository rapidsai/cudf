/*
 * Copyright (c) 2023, NVIDIA CORPORATION.
 *
 * Licensed under the Apache License, Version 2.0 (the "License");
 * you may not use this file except in compliance with the License.
 * You may obtain a copy of the License at
 *
 *     http://www.apache.org/licenses/LICENSE-2.0
 *
 * Unless required by applicable law or agreed to in writing, software
 * distributed under the License is distributed on an "AS IS" BASIS,
 * WITHOUT WARRANTIES OR CONDITIONS OF ANY KIND, either express or implied.
 * See the License for the specific language governing permissions and
 * limitations under the License.
 */

#pragma once

#include "update_validity.hpp"
#include "valid_counts.hpp"

#include <cudf/column/column_factories.hpp>
#include <cudf/detail/null_mask.cuh>
#include <cudf/detail/segmented_reduction.cuh>
#include <cudf/utilities/traits.hpp>
#include <cudf/utilities/type_dispatcher.hpp>

#include <thrust/adjacent_difference.h>
#include <thrust/iterator/transform_iterator.h>

namespace cudf {
namespace reduction {
namespace compound {
namespace detail {
/**
 * @brief Multi-step reduction for operations such as mean, variance, and standard deviation.
 *
 * @tparam InputType  the input column data-type
 * @tparam ResultType the output data-type
 * @tparam Op         the compound operator derived from `cudf::reduction::op::compound_op`
 *
 * @param col Input column view
 * @param offsets Indices identifying segments
 * @param null_handling Indicates if null elements should be included in the reduction
 * @param ddof Delta degrees of freedom used for standard deviation and variance.
 *             The divisor used is N - ddof, where N represents the number of elements.
 * @param stream CUDA stream used for device memory operations and kernel launches
 * @param mr Device memory resource used to allocate the returned scalar's device memory
 * @return Segmented reduce result
 */
template <typename InputType, typename ResultType, typename Op>
std::unique_ptr<column> compound_segmented_reduction(column_view const& col,
                                                     device_span<size_type const> offsets,
                                                     null_policy null_handling,
                                                     size_type ddof,
                                                     rmm::cuda_stream_view stream,
                                                     rmm::mr::device_memory_resource* mr)
{
  auto d_col              = cudf::column_device_view::create(col, stream);
  auto compound_op        = Op{};
  auto const num_segments = offsets.size() - 1;

  auto result = make_fixed_width_column(
    data_type{type_to_id<ResultType>()}, num_segments, mask_state::UNALLOCATED, stream, mr);
  auto out_itr = result->mutable_view().template begin<ResultType>();

  // Compute valid counts
  rmm::device_uvector<size_type> valid_counts =
<<<<<<< HEAD
    cudf::reduction::detail::segmented_valid_counts(*d_col,
=======
    cudf::reduction::detail::segmented_valid_counts(col.null_mask(),
>>>>>>> b8a46873
                                                    col.has_nulls(),
                                                    offsets,
                                                    null_handling,
                                                    stream,
                                                    rmm::mr::get_current_device_resource());

  // Run segmented reduction
  if (col.has_nulls()) {
    auto nrt = compound_op.template get_null_replacing_element_transformer<ResultType>();
    auto itr = thrust::make_transform_iterator(d_col->pair_begin<InputType, true>(), nrt);
    cudf::reduction::detail::segmented_reduce(
      itr, offsets.begin(), offsets.end(), out_itr, compound_op, ddof, valid_counts.data(), stream);
  } else {
    auto et  = compound_op.template get_element_transformer<ResultType>();
    auto itr = thrust::make_transform_iterator(d_col->begin<InputType>(), et);
    cudf::reduction::detail::segmented_reduce(
      itr, offsets.begin(), offsets.end(), out_itr, compound_op, ddof, valid_counts.data(), stream);
  }

  // Compute the output null mask
  cudf::reduction::detail::segmented_update_validity(
    *result, col, offsets, null_handling, std::nullopt, stream, mr);

  return result;
};

template <typename ElementType, typename Op>
struct compound_float_output_dispatcher {
 private:
  template <typename ResultType>
  static constexpr bool is_supported_v()
  {
    return std::is_floating_point_v<ResultType>;
  }

 public:
  template <typename ResultType, std::enable_if_t<is_supported_v<ResultType>()>* = nullptr>
  std::unique_ptr<column> operator()(column_view const& col,
                                     device_span<size_type const> offsets,
                                     null_policy null_handling,
                                     size_type ddof,
                                     rmm::cuda_stream_view stream,
                                     rmm::mr::device_memory_resource* mr)
  {
    return compound_segmented_reduction<ElementType, ResultType, Op>(
      col, offsets, null_handling, ddof, stream, mr);
  }

  template <typename ResultType, std::enable_if_t<not is_supported_v<ResultType>()>* = nullptr>
  std::unique_ptr<column> operator()(column_view const&,
                                     device_span<size_type const>,
                                     null_policy,
                                     size_type,
                                     rmm::cuda_stream_view,
                                     rmm::mr::device_memory_resource*)
  {
    CUDF_FAIL("Unsupported output data type");
  }
};

template <typename Op>
struct compound_segmented_dispatcher {
 private:
  template <typename ElementType>
  static constexpr bool is_supported_v()
  {
    return std::is_arithmetic_v<ElementType>;
  }

 public:
  template <typename ElementType, std::enable_if_t<is_supported_v<ElementType>()>* = nullptr>
  std::unique_ptr<column> operator()(column_view const& col,
                                     device_span<size_type const> offsets,
                                     cudf::data_type const output_dtype,
                                     null_policy null_handling,
                                     size_type ddof,
                                     rmm::cuda_stream_view stream,
                                     rmm::mr::device_memory_resource* mr)
  {
    return cudf::type_dispatcher(output_dtype,
                                 compound_float_output_dispatcher<ElementType, Op>(),
                                 col,
                                 offsets,
                                 null_handling,
                                 ddof,
                                 stream,
                                 mr);
  }

  template <typename ElementType, std::enable_if_t<not is_supported_v<ElementType>()>* = nullptr>
  std::unique_ptr<column> operator()(column_view const&,
                                     device_span<size_type const>,
                                     cudf::data_type const,
                                     null_policy,
                                     size_type,
                                     rmm::cuda_stream_view,
                                     rmm::mr::device_memory_resource*)
  {
    CUDF_FAIL("Compound operators are not supported for non-arithmetic types");
  }
};

}  // namespace detail
}  // namespace compound
}  // namespace reduction
}  // namespace cudf<|MERGE_RESOLUTION|>--- conflicted
+++ resolved
@@ -66,11 +66,7 @@
 
   // Compute valid counts
   rmm::device_uvector<size_type> valid_counts =
-<<<<<<< HEAD
-    cudf::reduction::detail::segmented_valid_counts(*d_col,
-=======
     cudf::reduction::detail::segmented_valid_counts(col.null_mask(),
->>>>>>> b8a46873
                                                     col.has_nulls(),
                                                     offsets,
                                                     null_handling,
