/*
 * Copyright (c) 2021, NVIDIA CORPORATION.
 *
 * Licensed under the Apache License, Version 2.0 (the "License");
 * you may not use this file except in compliance with the License.
 * You may obtain a copy of the License at
 *
 *     http://www.apache.org/licenses/LICENSE-2.0
 *
 * Unless required by applicable law or agreed to in writing, software
 * distributed under the License is distributed on an "AS IS" BASIS,
 * WITHOUT WARRANTIES OR CONDITIONS OF ANY KIND, either express or implied.
 * See the License for the specific language governing permissions and
 * limitations under the License.
 */

#include "scan.cuh"

#include <cudf/column/column_device_view.cuh>
#include <cudf/column/column_factories.hpp>
#include <cudf/detail/copy.hpp>
#include <cudf/detail/iterator.cuh>
#include <cudf/detail/null_mask.hpp>
#include <cudf/null_mask.hpp>
#include <cudf/reduction.hpp>
#include <cudf/strings/detail/gather.cuh>
#include <cudf/table/row_operators.cuh>

#include <rmm/cuda_stream_view.hpp>
#include <rmm/device_uvector.hpp>
#include <rmm/exec_policy.hpp>

#include <thrust/logical.h>
#include <thrust/scan.h>

namespace cudf {
namespace detail {

// logical-and scan of the null mask of the input view
rmm::device_buffer mask_scan(column_view const& input_view,
                             scan_type inclusive,
                             rmm::cuda_stream_view stream,
                             rmm::mr::device_memory_resource* mr)
{
  rmm::device_buffer mask =
    detail::create_null_mask(input_view.size(), mask_state::UNINITIALIZED, stream, mr);
  auto d_input   = column_device_view::create(input_view, stream);
  auto valid_itr = detail::make_validity_iterator(*d_input);

  auto first_null_position = [&] {
    size_type const first_null = thrust::find_if_not(rmm::exec_policy(stream),
                                                     valid_itr,
                                                     valid_itr + input_view.size(),
                                                     thrust::identity<bool>{}) -
                                 valid_itr;
    size_type const exclusive_offset = (inclusive == scan_type::EXCLUSIVE) ? 1 : 0;
    return std::min(input_view.size(), first_null + exclusive_offset);
  }();

  set_null_mask(static_cast<bitmask_type*>(mask.data()), 0, first_null_position, true, stream);
  set_null_mask(
    static_cast<bitmask_type*>(mask.data()), first_null_position, input_view.size(), false, stream);
  return mask;
}

namespace {

/**
 * @brief Strings inclusive scan operator
 *
 * This was specifically created to workaround a thrust issue
 * https://github.com/NVIDIA/thrust/issues/1479
 * where invalid values are passed to the operator.
 *
 * This operator will accept index values, check them and then
 * run the `Op` operation on the individual string_view objects.
 * The returned result is the appropriate index value.
 */
template <typename Op>
struct string_scan_operator {
  column_device_view const col;          ///< strings column device view
  string_view const null_replacement{};  ///< value used when element is null
  bool const has_nulls;                  ///< true if col has null elements

  string_scan_operator(column_device_view const& col, bool has_nulls = true)
    : col{col}, null_replacement{Op::template identity<string_view>()}, has_nulls{has_nulls}
  {
    CUDF_EXPECTS(type_id::STRING == col.type().id(), "the data type mismatch");
    // verify validity bitmask is non-null, otherwise, is_null_nocheck() will crash
    if (has_nulls) CUDF_EXPECTS(col.nullable(), "column with nulls must have a validity bitmask");
  }

  CUDA_DEVICE_CALLABLE
  size_type operator()(size_type lhs, size_type rhs) const
  {
    // thrust::inclusive_scan may pass us garbage values so we need to protect ourselves;
    // in these cases the return value does not matter since the result is not used
    if (lhs < 0 || rhs < 0 || lhs >= col.size() || rhs >= col.size()) return 0;
    string_view d_lhs =
      has_nulls && col.is_null_nocheck(lhs) ? null_replacement : col.element<string_view>(lhs);
    string_view d_rhs =
      has_nulls && col.is_null_nocheck(rhs) ? null_replacement : col.element<string_view>(rhs);
    return Op{}(d_lhs, d_rhs) == d_lhs ? lhs : rhs;
  }
};

/**
 * @brief Dispatcher for running a Scan operation on an input column
 *
 * @tparam Op device binary operator
 */
template <typename Op>
struct scan_dispatcher {
 private:
  template <typename T>
  static constexpr bool is_string_supported()
  {
    return std::is_same_v<T, string_view> &&
           (std::is_same_v<Op, DeviceMin> || std::is_same_v<Op, DeviceMax>);
  }

  template <typename T>
  static constexpr bool is_supported()
  {
    return std::is_arithmetic<T>::value || is_string_supported<T>() ||
           std::is_same<T, __int128_t>::value;
  }

  // for arithmetic types
<<<<<<< HEAD
  template <
    typename T,
    std::enable_if_t<std::is_arithmetic<T>::value || std::is_same<T, __int128_t>::value>* = nullptr>
  auto inclusive_scan(const column_view& input_view,
=======
  template <typename T, std::enable_if_t<std::is_arithmetic<T>::value>* = nullptr>
  auto inclusive_scan(column_view const& input_view,
>>>>>>> 5d5bb2cc
                      null_policy,
                      rmm::cuda_stream_view stream,
                      rmm::mr::device_memory_resource* mr)
  {
    auto output_column = detail::allocate_like(
      input_view, input_view.size(), mask_allocation_policy::NEVER, stream, mr);
    mutable_column_view result = output_column->mutable_view();

    auto d_input = column_device_view::create(input_view, stream);
    auto const begin =
      make_null_replacement_iterator(*d_input, Op::template identity<T>(), input_view.has_nulls());
    thrust::inclusive_scan(
      rmm::exec_policy(stream), begin, begin + input_view.size(), result.data<T>(), Op{});

    CHECK_CUDA(stream.value());
    return output_column;
  }

  // for string type: only MIN and MAX are supported
  template <typename T, std::enable_if_t<is_string_supported<T>()>* = nullptr>
  std::unique_ptr<column> inclusive_scan(column_view const& input_view,
                                         null_policy,
                                         rmm::cuda_stream_view stream,
                                         rmm::mr::device_memory_resource* mr)
  {
    auto d_input = column_device_view::create(input_view, stream);

    // build indices of the scan operation results
    rmm::device_uvector<size_type> result(input_view.size(), stream);
    thrust::inclusive_scan(rmm::exec_policy(stream),
                           thrust::counting_iterator<size_type>(0),
                           thrust::counting_iterator<size_type>(input_view.size()),
                           result.begin(),
                           string_scan_operator<Op>{*d_input, input_view.has_nulls()});

    // call gather using the indices to build the output column
    return cudf::strings::detail::gather(
      strings_column_view(input_view), result.begin(), result.end(), false, stream, mr);
  }

 public:
  /**
   * @brief Creates a new column from the input column by applying the scan operation
   *
   * @param input Input column view
   * @param null_handling How null row entries are to be processed
   * @param stream CUDA stream used for device memory operations and kernel launches.
   * @param mr Device memory resource used to allocate the returned column's device memory
   * @return
   *
   * @tparam T type of input column
   */
  template <typename T, typename std::enable_if_t<is_supported<T>()>* = nullptr>
  std::unique_ptr<column> operator()(column_view const& input,
                                     null_policy null_handling,
                                     rmm::cuda_stream_view stream,
                                     rmm::mr::device_memory_resource* mr)
  {
    return inclusive_scan<T>(input, null_handling, stream, mr);
  }

  template <typename T, typename... Args>
  std::enable_if_t<!is_supported<T>(), std::unique_ptr<column>> operator()(Args&&...)
  {
    CUDF_FAIL("Non-arithmetic types not supported for inclusive scan");
  }
};

template <bool has_nested_nulls>
std::unique_ptr<column> generate_dense_ranks(column_view const& order_by,
                                             rmm::cuda_stream_view stream,
                                             rmm::mr::device_memory_resource* mr)
{
  auto const flat_order =
    order_by.type().id() == type_id::STRUCT
      ? table_view{std::vector<column_view>{order_by.child_begin(), order_by.child_end()}}
      : table_view{{order_by}};
  auto const d_flat_order = table_device_view::create(flat_order, stream);
  row_equality_comparator<has_nested_nulls> comparator(*d_flat_order, *d_flat_order, true);
  auto ranks = make_fixed_width_column(
    data_type{type_to_id<size_type>()}, order_by.size(), mask_state::UNALLOCATED, stream, mr);
  auto mutable_ranks = ranks->mutable_view();

  if (order_by.type().id() == type_id::STRUCT && order_by.has_nulls()) {
    auto const d_col_order = column_device_view::create(order_by, stream);
    thrust::tabulate(rmm::exec_policy(stream),
                     mutable_ranks.begin<size_type>(),
                     mutable_ranks.end<size_type>(),
                     [comparator, d_col_order = *d_col_order] __device__(size_type row_index) {
                       if (row_index == 0) { return true; }
                       bool const lhs_is_null{d_col_order.is_null(row_index)};
                       bool const rhs_is_null{d_col_order.is_null(row_index - 1)};
                       if (lhs_is_null && rhs_is_null) {
                         return false;
                       } else if (lhs_is_null != rhs_is_null) {
                         return true;
                       }
                       return !comparator(row_index, row_index - 1);
                     });
  } else {
    thrust::tabulate(rmm::exec_policy(stream),
                     mutable_ranks.begin<size_type>(),
                     mutable_ranks.end<size_type>(),
                     [comparator] __device__(size_type row_index) {
                       return row_index == 0 || !comparator(row_index, row_index - 1);
                     });
  }

  thrust::inclusive_scan(rmm::exec_policy(stream),
                         mutable_ranks.begin<size_type>(),
                         mutable_ranks.end<size_type>(),
                         mutable_ranks.begin<size_type>());
  return ranks;
}

template <bool has_nested_nulls>
std::unique_ptr<column> generate_ranks(column_view const& order_by,
                                       rmm::cuda_stream_view stream,
                                       rmm::mr::device_memory_resource* mr)
{
  auto const flat_order =
    order_by.type().id() == type_id::STRUCT
      ? table_view{std::vector<column_view>{order_by.child_begin(), order_by.child_end()}}
      : table_view{{order_by}};
  auto const d_flat_order = table_device_view::create(flat_order, stream);
  row_equality_comparator<has_nested_nulls> comparator(*d_flat_order, *d_flat_order, true);
  auto ranks = make_fixed_width_column(
    data_type{type_to_id<size_type>()}, order_by.size(), mask_state::UNALLOCATED, stream, mr);
  auto mutable_ranks = ranks->mutable_view();

  if (order_by.type().id() == type_id::STRUCT && order_by.has_nulls()) {
    auto const d_col_order = column_device_view::create(order_by, stream);
    thrust::tabulate(rmm::exec_policy(stream),
                     mutable_ranks.begin<size_type>(),
                     mutable_ranks.end<size_type>(),
                     [comparator, d_col_order = *d_col_order] __device__(size_type row_index) {
                       if (row_index == 0) { return 1; }
                       bool const lhs_is_null{d_col_order.is_null(row_index)};
                       bool const rhs_is_null{d_col_order.is_null(row_index - 1)};
                       if (lhs_is_null and rhs_is_null) {
                         return 0;
                       } else if (lhs_is_null != rhs_is_null) {
                         return row_index + 1;
                       }
                       return comparator(row_index, row_index - 1) ? 0 : row_index + 1;
                     });
  } else {
    thrust::tabulate(
      rmm::exec_policy(stream),
      mutable_ranks.begin<size_type>(),
      mutable_ranks.end<size_type>(),
      [comparator] __device__(size_type row_index) {
        return row_index != 0 && comparator(row_index, row_index - 1) ? 0 : row_index + 1;
      });
  }

  thrust::inclusive_scan(rmm::exec_policy(stream),
                         mutable_ranks.begin<size_type>(),
                         mutable_ranks.end<size_type>(),
                         mutable_ranks.begin<size_type>(),
                         DeviceMax{});
  return ranks;
}

}  // namespace

std::unique_ptr<column> inclusive_dense_rank_scan(column_view const& order_by,
                                                  rmm::cuda_stream_view stream,
                                                  rmm::mr::device_memory_resource* mr)
{
  CUDF_EXPECTS(order_by.type().id() != type_id::LIST, "Unsupported list type in dense_rank scan.");
  CUDF_EXPECTS(std::none_of(order_by.child_begin(),
                            order_by.child_end(),
                            [](auto const& col) { return is_nested(col.type()); }),
               "Unsupported nested columns in dense_rank scan.");
  if ((order_by.type().id() == type_id::STRUCT &&
       has_nested_nulls(
         table_view{std::vector<column_view>{order_by.child_begin(), order_by.child_end()}})) ||
      (order_by.type().id() != type_id::STRUCT && order_by.has_nulls())) {
    return generate_dense_ranks<true>(order_by, stream, mr);
  }
  return generate_dense_ranks<false>(order_by, stream, mr);
}

std::unique_ptr<column> inclusive_rank_scan(column_view const& order_by,
                                            rmm::cuda_stream_view stream,
                                            rmm::mr::device_memory_resource* mr)
{
  CUDF_EXPECTS(order_by.type().id() != type_id::LIST, "Unsupported list type in rank scan.");
  CUDF_EXPECTS(std::none_of(order_by.child_begin(),
                            order_by.child_end(),
                            [](auto const& col) { return is_nested(col.type()); }),
               "Unsupported nested columns in rank scan.");
  if ((order_by.type().id() == type_id::STRUCT &&
       has_nested_nulls(
         table_view{std::vector<column_view>{order_by.child_begin(), order_by.child_end()}})) ||
      (order_by.type().id() != type_id::STRUCT && order_by.has_nulls())) {
    return generate_ranks<true>(order_by, stream, mr);
  }
  return generate_ranks<false>(order_by, stream, mr);
}

std::unique_ptr<column> scan_inclusive(
  column_view const& input,
  std::unique_ptr<aggregation> const& agg,
  null_policy null_handling,
  rmm::cuda_stream_view stream,
  rmm::mr::device_memory_resource* mr = rmm::mr::get_current_device_resource())
{
  auto output = scan_agg_dispatch<scan_dispatcher>(input, agg, null_handling, stream, mr);

  if (agg->kind == aggregation::RANK || agg->kind == aggregation::DENSE_RANK) {
    return output;
  } else if (null_handling == null_policy::EXCLUDE) {
    output->set_null_mask(detail::copy_bitmask(input, stream, mr), input.null_count());
  } else if (input.nullable()) {
    output->set_null_mask(mask_scan(input, scan_type::INCLUSIVE, stream, mr), UNKNOWN_NULL_COUNT);
  }

  return output;
}
}  // namespace detail
}  // namespace cudf<|MERGE_RESOLUTION|>--- conflicted
+++ resolved
@@ -127,15 +127,10 @@
   }
 
   // for arithmetic types
-<<<<<<< HEAD
   template <
     typename T,
     std::enable_if_t<std::is_arithmetic<T>::value || std::is_same<T, __int128_t>::value>* = nullptr>
-  auto inclusive_scan(const column_view& input_view,
-=======
-  template <typename T, std::enable_if_t<std::is_arithmetic<T>::value>* = nullptr>
   auto inclusive_scan(column_view const& input_view,
->>>>>>> 5d5bb2cc
                       null_policy,
                       rmm::cuda_stream_view stream,
                       rmm::mr::device_memory_resource* mr)
