/*
 * Copyright (c) 2020, NVIDIA CORPORATION.
 *
 * Licensed under the Apache License, Version 2.0 (the "License");
 * you may not use this file except in compliance with the License.
 * You may obtain a copy of the License at
 *
 *     http://www.apache.org/licenses/LICENSE-2.0
 *
 * Unless required by applicable law or agreed to in writing, software
 * distributed under the License is distributed on an "AS IS" BASIS,
 * WITHOUT WARRANTIES OR CONDITIONS OF ANY KIND, either express or implied.
 * See the License for the specific language governing permissions and
 * limitations under the License.
 */
// The translation unit for reduction `minmax`

#include <thrust/transform_reduce.h>
#include <cudf/column/column_device_view.cuh>
#include <cudf/column/column_view.hpp>
#include <cudf/detail/utilities/device_operators.cuh>
#include <cudf/reduction.hpp>
#include <cudf/scalar/scalar_factories.hpp>
#include <type_traits>

namespace cudf {
namespace detail {

namespace {
/**
 * @brief stores the minimum and maximum
 * values that have been encountered so far
 *
 */
template <typename T>
struct minmax_pair {
  T min_val;
  T max_val;
  bool min_valid;
  bool max_valid;

  __host__ __device__ minmax_pair()
    : min_val(cudf::DeviceMin::identity<T>()),
      max_val(cudf::DeviceMax::identity<T>()),
      min_valid(false),
      max_valid(false){};
  __host__ __device__ minmax_pair(T val, bool valid_)
    : min_val(val), max_val(val), min_valid(valid_), max_valid(valid_){};
  __host__ __device__ minmax_pair(T min_val_, bool min_valid_, T max_val_, bool max_valid_)
    : min_val(min_val_), max_val(max_val_), min_valid(min_valid_), max_valid(max_valid_){};
};

/**
 * @brief functor that accepts two minmax_pairs and returns a
 * minmax_pair whose minimum and maximum values are the min() and max()
 * respectively of the minimums and maximums of the input pairs. Respects
 * validity.
 *
 */
template <typename T, bool has_nulls = true>
struct minmax_binary_op
  : public thrust::binary_function<minmax_pair<T>, minmax_pair<T>, minmax_pair<T>> {
  __device__ minmax_pair<T> operator()(minmax_pair<T> const &lhs, minmax_pair<T> const &rhs) const
  {
    T const x_min = (lhs.min_valid || !has_nulls) ? lhs.min_val : cudf::DeviceMin::identity<T>();
    T const y_min = (rhs.min_valid || !has_nulls) ? rhs.min_val : cudf::DeviceMin::identity<T>();
    T const x_max = (lhs.max_valid || !has_nulls) ? lhs.max_val : cudf::DeviceMax::identity<T>();
    T const y_max = (rhs.max_valid || !has_nulls) ? rhs.max_val : cudf::DeviceMax::identity<T>();

    // The only invalid situation is if we compare two invalid values.
    // Otherwise, we are certain to select a valid value due to the
    // identity functions above changing the comparison value.
    bool const valid_min_result = !has_nulls || lhs.min_valid || rhs.min_valid;
    bool const valid_max_result = !has_nulls || lhs.max_valid || rhs.max_valid;

    return minmax_pair<T>{
      thrust::min(x_min, y_min), valid_min_result, thrust::max(x_max, y_max), valid_max_result};
  }
};

template <typename T>
struct minmax_iterfunctor {
  column_device_view d_col;
  __device__ minmax_pair<T> operator()(size_type index)
  {
    return minmax_pair<T>(d_col.element<T>(index), d_col.is_valid(index));
  };
};
/**
 * @brief functor that calls thrust::transform_reduce to produce a std::pair
 * of scalars that represent the minimum and maximum values of the input data
 * respectively. Note that dictionaries and non-relationally comparable objects
 * are not supported.
 *
 */
struct minmax_functor {
  template <typename T>
  std::pair<std::unique_ptr<scalar>, std::unique_ptr<scalar>> operator()(
    const cudf::column_view &col, rmm::mr::device_memory_resource *mr, cudaStream_t stream)
  {
    auto device_col = column_device_view::create(col, stream);

    // compute minimum and maximum values
    minmax_pair<T> const result = [&]() -> minmax_pair<T> {
<<<<<<< HEAD
      auto begin = thrust::make_counting_iterator<size_type>(0);
      auto end   = begin + col.size();
      auto nullable_op = [d_col = *device_col] __device__(size_type index) -> minmax_pair<T> {
        return minmax_pair<T>(d_col.element<T>(index), d_col.is_valid(index));
      };
      auto no_nulls_op = [d_col = *device_col] __device__(size_type index) -> minmax_pair<T> {
        return minmax_pair<T>(d_col.element<T>(index), true);
      };

      if (col.nullable()) {
        return thrust::transform_reduce(rmm::exec_policy(stream)->on(stream),
          begin, end, nullable_op, minmax_pair<T>{}, minmax_binary_op<T, true>{});
      } else {
        return thrust::transform_reduce(rmm::exec_policy(stream)->on(stream),
          begin, end, no_nulls_op, minmax_pair<T>{}, minmax_binary_op<T, false>{});
=======
      auto op = minmax_iterfunctor<T>{*device_col};
      auto begin =
        thrust::make_transform_iterator(thrust::make_counting_iterator<size_type>(0), op);
      auto end = begin + col.size();

      if (col.nullable()) {
        return thrust::reduce(rmm::exec_policy(stream)->on(stream),
                              begin,
                              end,
                              minmax_pair<T>{},
                              minmax_binary_op<T, true>{});
      } else {
        return thrust::reduce(rmm::exec_policy(stream)->on(stream),
                              begin,
                              end,
                              minmax_pair<T>{},
                              minmax_binary_op<T, false>{});
>>>>>>> c883db0f
      }
    }();

    std::unique_ptr<scalar> min =
      make_fixed_width_scalar<T>(result.min_val, result.min_valid, stream, mr);
    std::unique_ptr<scalar> max =
      make_fixed_width_scalar<T>(result.max_val, result.max_valid, stream, mr);
    return {std::move(min), std::move(max)};
  }
};

template <>
std::pair<std::unique_ptr<scalar>, std::unique_ptr<scalar>> minmax_functor::
operator()<cudf::dictionary32>(const cudf::column_view &col,
                               rmm::mr::device_memory_resource *mr,
                               cudaStream_t stream)
{
  CUDF_FAIL("dictionary type not supported");
}

template <>
std::pair<std::unique_ptr<scalar>, std::unique_ptr<scalar>> minmax_functor::
operator()<cudf::string_view>(const cudf::column_view &col,
                              rmm::mr::device_memory_resource *mr,
                              cudaStream_t stream)
{
  CUDF_FAIL("string type not supported");
}

template <>
std::pair<std::unique_ptr<scalar>, std::unique_ptr<scalar>> minmax_functor::
operator()<cudf::list_view>(const cudf::column_view &col,
                            rmm::mr::device_memory_resource *mr,
                            cudaStream_t stream)
{
  CUDF_FAIL("list type not supported");
}

template <>
std::pair<std::unique_ptr<scalar>, std::unique_ptr<scalar>> minmax_functor::
operator()<cudf::struct_view>(const cudf::column_view &col,
                              rmm::mr::device_memory_resource *mr,
                              cudaStream_t stream)
{
  CUDF_FAIL("struct type not supported");
}

// unable to support fixed point due to DeviceMin/DeviceMax not supporting fixed point
template <>
std::pair<std::unique_ptr<scalar>, std::unique_ptr<scalar>> minmax_functor::
operator()<numeric::decimal32>(const cudf::column_view &col,
                               rmm::mr::device_memory_resource *mr,
                               cudaStream_t stream)
{
  CUDF_FAIL("fixed-point type not supported");
}

template <>
std::pair<std::unique_ptr<scalar>, std::unique_ptr<scalar>> minmax_functor::
operator()<numeric::decimal64>(const cudf::column_view &col,
                               rmm::mr::device_memory_resource *mr,
                               cudaStream_t stream)
{
  CUDF_FAIL("fixed-point type not supported");
}

}  // namespace

std::pair<std::unique_ptr<scalar>, std::unique_ptr<scalar>> minmax(
  const cudf::column_view &col,
  rmm::mr::device_memory_resource *mr = rmm::mr::get_current_device_resource(),
  cudaStream_t stream                 = 0)
{
  return type_dispatcher(col.type(), minmax_functor{}, col, mr, stream);
}
}  // namespace detail

/**
 * @copydoc cudf::minmax
 */
std::pair<std::unique_ptr<scalar>, std::unique_ptr<scalar>> minmax(
  const cudf::column_view &col, rmm::mr::device_memory_resource *mr)
{
  return cudf::detail::minmax(col, mr);
}

}  // namespace cudf<|MERGE_RESOLUTION|>--- conflicted
+++ resolved
@@ -102,23 +102,6 @@
 
     // compute minimum and maximum values
     minmax_pair<T> const result = [&]() -> minmax_pair<T> {
-<<<<<<< HEAD
-      auto begin = thrust::make_counting_iterator<size_type>(0);
-      auto end   = begin + col.size();
-      auto nullable_op = [d_col = *device_col] __device__(size_type index) -> minmax_pair<T> {
-        return minmax_pair<T>(d_col.element<T>(index), d_col.is_valid(index));
-      };
-      auto no_nulls_op = [d_col = *device_col] __device__(size_type index) -> minmax_pair<T> {
-        return minmax_pair<T>(d_col.element<T>(index), true);
-      };
-
-      if (col.nullable()) {
-        return thrust::transform_reduce(rmm::exec_policy(stream)->on(stream),
-          begin, end, nullable_op, minmax_pair<T>{}, minmax_binary_op<T, true>{});
-      } else {
-        return thrust::transform_reduce(rmm::exec_policy(stream)->on(stream),
-          begin, end, no_nulls_op, minmax_pair<T>{}, minmax_binary_op<T, false>{});
-=======
       auto op = minmax_iterfunctor<T>{*device_col};
       auto begin =
         thrust::make_transform_iterator(thrust::make_counting_iterator<size_type>(0), op);
@@ -136,7 +119,6 @@
                               end,
                               minmax_pair<T>{},
                               minmax_binary_op<T, false>{});
->>>>>>> c883db0f
       }
     }();
 
