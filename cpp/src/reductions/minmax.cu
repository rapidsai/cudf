--- conflicted
+++ resolved
@@ -24,16 +24,11 @@
 #include <cudf/reduction.hpp>
 #include <cudf/scalar/scalar_factories.hpp>
 
-<<<<<<< HEAD
 #include <rmm/cuda_stream_view.hpp>
 
 #include <thrust/iterator/counting_iterator.h>
 #include <thrust/transform_reduce.h>
 
-=======
-#include <thrust/iterator/counting_iterator.h>
-#include <thrust/transform_reduce.h>
->>>>>>> b391cb77
 #include <type_traits>
 
 namespace cudf {
@@ -76,34 +71,16 @@
 rmm::device_scalar<OutputType> reduce_device(InputIterator d_in,
                                              cudf::size_type num_items,
                                              Op binary_op,
-<<<<<<< HEAD
-                                             rmm::cuda_stream_view stream,
-                                             rmm::mr::device_memory_resource *mr)
-=======
                                              rmm::cuda_stream_view stream)
->>>>>>> b391cb77
 {
   OutputType identity{};
   rmm::device_scalar<OutputType> result{identity, stream};
 
   // Allocate temporary storage
-<<<<<<< HEAD
-  size_t temp_storage_bytes = 0;
-  cub::DeviceReduce::Reduce(nullptr,
-                            temp_storage_bytes,
-                            d_in,
-                            dev_result.data(),
-                            num_items,
-                            binary_op,
-                            identity,
-                            stream.value());
-  auto d_temp_storage = rmm::device_buffer{temp_storage_bytes, stream};
-=======
   size_t storage_bytes = 0;
   cub::DeviceReduce::Reduce(
     nullptr, storage_bytes, d_in, result.data(), num_items, binary_op, identity, stream.value());
   auto temp_storage = rmm::device_buffer{storage_bytes, stream};
->>>>>>> b391cb77
 
   // Run reduction
   cub::DeviceReduce::Reduce(temp_storage.data(),
@@ -167,12 +144,7 @@
  */
 struct minmax_functor {
   template <typename T>
-<<<<<<< HEAD
-  std::pair<std::unique_ptr<scalar>, std::unique_ptr<scalar>> operator()(
-    const cudf::column_view &col, rmm::cuda_stream_view stream, rmm::mr::device_memory_resource *mr)
-=======
   static constexpr bool is_supported()
->>>>>>> b391cb77
   {
     return !(cudf::is_fixed_point<T>() || std::is_same<T, cudf::list_view>::value ||
              std::is_same<T, cudf::struct_view>::value);
@@ -214,7 +186,7 @@
             std::enable_if_t<is_supported<T>() and !std::is_same<T, cudf::string_view>::value and
                              !cudf::is_dictionary<T>()> * = nullptr>
   std::pair<std::unique_ptr<scalar>, std::unique_ptr<scalar>> operator()(
-    cudf::column_view const &col, rmm::mr::device_memory_resource *mr, rmm::cuda_stream_view stream)
+    cudf::column_view const &col, rmm::cuda_stream_view stream, rmm::mr::device_memory_resource *mr)
   {
     // compute minimum and maximum values
     auto dev_result = reduce<T>(col, stream);
@@ -228,22 +200,12 @@
     return {std::unique_ptr<scalar>(minimum), std::unique_ptr<scalar>(maximum)};
   }
 
-<<<<<<< HEAD
-        return reduce_device<T>(pair_to_minmax, col.size(), minmax_binary_op<T>{}, stream, mr);
-      } else {
-        auto col_to_minmax =
-          thrust::make_transform_iterator(device_col->begin<T>(), create_minmax<T>{});
-
-        return reduce_device<T>(col_to_minmax, col.size(), minmax_binary_op<T>{}, stream, mr);
-      }
-    }();
-=======
   /**
    * @brief Specialization for strings column.
    */
   template <typename T, std::enable_if_t<std::is_same<T, cudf::string_view>::value> * = nullptr>
   std::pair<std::unique_ptr<scalar>, std::unique_ptr<scalar>> operator()(
-    cudf::column_view const &col, rmm::mr::device_memory_resource *mr, rmm::cuda_stream_view stream)
+    cudf::column_view const &col, rmm::cuda_stream_view stream, rmm::mr::device_memory_resource *mr)
   {
     // compute minimum and maximum values
     auto dev_result = reduce<cudf::string_view>(col, stream);
@@ -253,8 +215,8 @@
     CUDA_TRY(cudaMemcpyAsync(
       &host_result, dev_result.data(), sizeof(OutputType), cudaMemcpyDeviceToHost, stream.value()));
     // strings are copied to create the scalars here
-    return {std::make_unique<string_scalar>(host_result.min_val, true, stream.value(), mr),
-            std::make_unique<string_scalar>(host_result.max_val, true, stream.value(), mr)};
+    return {std::make_unique<string_scalar>(host_result.min_val, true, stream, mr),
+            std::make_unique<string_scalar>(host_result.max_val, true, stream, mr)};
   }
 
   /**
@@ -262,7 +224,7 @@
    */
   template <typename T, std::enable_if_t<cudf::is_dictionary<T>()> * = nullptr>
   std::pair<std::unique_ptr<scalar>, std::unique_ptr<scalar>> operator()(
-    cudf::column_view const &col, rmm::mr::device_memory_resource *mr, rmm::cuda_stream_view stream)
+    cudf::column_view const &col, rmm::cuda_stream_view stream, rmm::mr::device_memory_resource *mr)
   {
     // compute minimum and maximum values
     auto dev_result = reduce<T>(col, stream);
@@ -273,84 +235,18 @@
       &host_result, dev_result.data(), sizeof(OutputType), cudaMemcpyDeviceToHost, stream.value()));
     // get the keys for those indexes
     auto const keys = dictionary_column_view(col).keys();
-    return {get_element(keys, static_cast<size_type>(host_result.min_val), stream.value(), mr),
-            get_element(keys, static_cast<size_type>(host_result.max_val), stream.value(), mr)};
-  }
->>>>>>> b391cb77
+    return {get_element(keys, static_cast<size_type>(host_result.min_val), stream, mr),
+            get_element(keys, static_cast<size_type>(host_result.max_val), stream, mr)};
+  }
 
   template <typename T, std::enable_if_t<!is_supported<T>()> * = nullptr>
   std::pair<std::unique_ptr<scalar>, std::unique_ptr<scalar>> operator()(
-    cudf::column_view const &, rmm::mr::device_memory_resource *, rmm::cuda_stream_view)
+    cudf::column_view const &, rmm::cuda_stream_view, rmm::mr::device_memory_resource *)
   {
     CUDF_FAIL("type not supported for minmax() operation");
   }
 };
 
-<<<<<<< HEAD
-template <>
-std::pair<std::unique_ptr<scalar>, std::unique_ptr<scalar>> minmax_functor::
-operator()<cudf::dictionary32>(const cudf::column_view &col,
-                               rmm::cuda_stream_view stream,
-                               rmm::mr::device_memory_resource *mr)
-{
-  CUDF_FAIL("dictionary type not supported");
-}
-
-template <>
-std::pair<std::unique_ptr<scalar>, std::unique_ptr<scalar>> minmax_functor::
-operator()<cudf::string_view>(const cudf::column_view &col,
-                              rmm::cuda_stream_view stream,
-                              rmm::mr::device_memory_resource *mr)
-{
-  CUDF_FAIL("string type not supported");
-}
-
-template <>
-std::pair<std::unique_ptr<scalar>, std::unique_ptr<scalar>> minmax_functor::
-operator()<cudf::list_view>(const cudf::column_view &col,
-                            rmm::cuda_stream_view stream,
-                            rmm::mr::device_memory_resource *mr)
-{
-  CUDF_FAIL("list type not supported");
-}
-
-template <>
-std::pair<std::unique_ptr<scalar>, std::unique_ptr<scalar>> minmax_functor::
-operator()<cudf::struct_view>(const cudf::column_view &col,
-                              rmm::cuda_stream_view stream,
-                              rmm::mr::device_memory_resource *mr)
-{
-  CUDF_FAIL("struct type not supported");
-}
-
-// unable to support fixed point due to DeviceMin/DeviceMax not supporting fixed point
-template <>
-std::pair<std::unique_ptr<scalar>, std::unique_ptr<scalar>> minmax_functor::
-operator()<numeric::decimal32>(const cudf::column_view &col,
-                               rmm::cuda_stream_view stream,
-                               rmm::mr::device_memory_resource *mr)
-{
-  CUDF_FAIL("fixed-point type not supported");
-}
-
-template <>
-std::pair<std::unique_ptr<scalar>, std::unique_ptr<scalar>> minmax_functor::
-operator()<numeric::decimal64>(const cudf::column_view &col,
-                               rmm::cuda_stream_view stream,
-                               rmm::mr::device_memory_resource *mr)
-{
-  CUDF_FAIL("fixed-point type not supported");
-}
-
-}  // namespace
-
-std::pair<std::unique_ptr<scalar>, std::unique_ptr<scalar>> minmax(
-  const cudf::column_view &col,
-  rmm::cuda_stream_view stream,
-  rmm::mr::device_memory_resource *mr = rmm::mr::get_current_device_resource())
-{
-  return type_dispatcher(col.type(), minmax_functor{}, col, stream, mr);
-=======
 }  // namespace
 
 std::pair<std::unique_ptr<scalar>, std::unique_ptr<scalar>> minmax(
@@ -363,8 +259,7 @@
             make_default_constructed_scalar(col.type())};
   }
 
-  return type_dispatcher(col.type(), minmax_functor{}, col, mr, stream);
->>>>>>> b391cb77
+  return type_dispatcher(col.type(), minmax_functor{}, col, stream, mr);
 }
 }  // namespace detail
 
@@ -372,9 +267,9 @@
  * @copydoc cudf::minmax
  */
 std::pair<std::unique_ptr<scalar>, std::unique_ptr<scalar>> minmax(
-  const cudf::column_view &col, rmm::mr::device_memory_resource *mr)
+  const column_view &col, rmm::mr::device_memory_resource *mr)
 {
-  return cudf::detail::minmax(col, rmm::cuda_stream_default, mr);
+  return detail::minmax(col, rmm::cuda_stream_default, mr);
 }
 
 }  // namespace cudf