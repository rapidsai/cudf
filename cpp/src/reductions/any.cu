/*
 * Copyright (c) 2019-2020, NVIDIA CORPORATION.
 *
 * Licensed under the Apache License, Version 2.0 (the "License");
 * you may not use this file except in compliance with the License.
 * You may obtain a copy of the License at
 *
 *     http://www.apache.org/licenses/LICENSE-2.0
 *
 * Unless required by applicable law or agreed to in writing, software
 * distributed under the License is distributed on an "AS IS" BASIS,
 * WITHOUT WARRANTIES OR CONDITIONS OF ANY KIND, either express or implied.
 * See the License for the specific language governing permissions and
 * limitations under the License.
 */
// The translation unit for reduction `max`

<<<<<<< HEAD
#include "simple.cuh"

#include <cudf/detail/reduction_functions.hpp>

#include <rmm/cuda_stream_view.hpp>

std::unique_ptr<cudf::scalar> cudf::reduction::any(column_view const& col,
                                                   cudf::data_type const output_dtype,
                                                   rmm::cuda_stream_view stream,
                                                   rmm::mr::device_memory_resource* mr)
{
  CUDF_EXPECTS(output_dtype == cudf::data_type(cudf::type_id::BOOL8),
               "any() operation can be applied with output type `bool8` only");
  return cudf::reduction::max(col, cudf::data_type(cudf::type_id::BOOL8), stream, mr);
}
=======
#include <cudf/detail/reduction_functions.hpp>
#include <reductions/simple.cuh>

namespace cudf {
namespace reduction {

std::unique_ptr<cudf::scalar> any(column_view const& col,
                                  cudf::data_type const output_dtype,
                                  rmm::mr::device_memory_resource* mr,
                                  cudaStream_t stream)
{
  CUDF_EXPECTS(output_dtype == cudf::data_type(cudf::type_id::BOOL8),
               "any() operation can be applied with output type `bool8` only");
  return cudf::type_dispatcher(col.type(),
                               simple::bool_result_element_dispatcher<cudf::reduction::op::max>{},
                               col,
                               mr,
                               stream);
}

}  // namespace reduction
}  // namespace cudf
>>>>>>> 4a4be904
<|MERGE_RESOLUTION|>--- conflicted
+++ resolved
@@ -13,45 +13,29 @@
  * See the License for the specific language governing permissions and
  * limitations under the License.
  */
-// The translation unit for reduction `max`
 
-<<<<<<< HEAD
-#include "simple.cuh"
+#include <reductions/simple.cuh>
 
 #include <cudf/detail/reduction_functions.hpp>
 
 #include <rmm/cuda_stream_view.hpp>
-
-std::unique_ptr<cudf::scalar> cudf::reduction::any(column_view const& col,
-                                                   cudf::data_type const output_dtype,
-                                                   rmm::cuda_stream_view stream,
-                                                   rmm::mr::device_memory_resource* mr)
-{
-  CUDF_EXPECTS(output_dtype == cudf::data_type(cudf::type_id::BOOL8),
-               "any() operation can be applied with output type `bool8` only");
-  return cudf::reduction::max(col, cudf::data_type(cudf::type_id::BOOL8), stream, mr);
-}
-=======
-#include <cudf/detail/reduction_functions.hpp>
-#include <reductions/simple.cuh>
 
 namespace cudf {
 namespace reduction {
 
 std::unique_ptr<cudf::scalar> any(column_view const& col,
                                   cudf::data_type const output_dtype,
-                                  rmm::mr::device_memory_resource* mr,
-                                  cudaStream_t stream)
+                                  rmm::cuda_stream_view stream,
+                                  rmm::mr::device_memory_resource* mr)
 {
   CUDF_EXPECTS(output_dtype == cudf::data_type(cudf::type_id::BOOL8),
                "any() operation can be applied with output type `bool8` only");
   return cudf::type_dispatcher(col.type(),
                                simple::bool_result_element_dispatcher<cudf::reduction::op::max>{},
                                col,
-                               mr,
-                               stream);
+                               stream,
+                               mr);
 }
 
 }  // namespace reduction
-}  // namespace cudf
->>>>>>> 4a4be904
+}  // namespace cudf