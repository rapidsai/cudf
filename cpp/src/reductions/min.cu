--- conflicted
+++ resolved
@@ -14,21 +14,9 @@
  * limitations under the License.
  */
 
-<<<<<<< HEAD
 #include <cudf/detail/reduction_functions.hpp>
 #include <cudf/dictionary/dictionary_column_view.hpp>
 #include <reductions/simple.cuh>
-
-//#include <thrust/extrema.h>
-//#include <cudf/column/column_device_view.cuh>
-//#include <cudf/detail/copy.hpp>
-=======
-#include <reductions/simple.cuh>
-
-#include <cudf/detail/reduction_functions.hpp>
-
-#include <rmm/cuda_stream_view.hpp>
->>>>>>> de5577c1
 
 namespace cudf {
 namespace reduction {
@@ -38,7 +26,6 @@
                                   rmm::cuda_stream_view stream,
                                   rmm::mr::device_memory_resource* mr)
 {
-<<<<<<< HEAD
   auto const input_type =
     cudf::is_dictionary(col.type()) ? cudf::dictionary_column_view(col).keys().type() : col.type();
   CUDF_EXPECTS(input_type == output_dtype, "min() operation requires matching output type");
@@ -48,13 +35,8 @@
   return cudf::type_dispatcher(dispatch_type,
                                simple::same_element_type_dispatcher<cudf::reduction::op::min>{},
                                col,
-                               mr,
-                               stream);
-=======
-  CUDF_EXPECTS(col.type() == output_dtype, "min() operation requires matching output type");
-  return cudf::type_dispatcher(
-    col.type(), simple::same_element_type_dispatcher<cudf::reduction::op::min>{}, col, stream, mr);
->>>>>>> de5577c1
+                               stream,
+                               mr);
 }
 
 }  // namespace reduction
