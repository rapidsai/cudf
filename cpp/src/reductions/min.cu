/*
 * Copyright (c) 2019-2020, NVIDIA CORPORATION.
 *
 * Licensed under the Apache License, Version 2.0 (the "License");
 * you may not use this file except in compliance with the License.
 * You may obtain a copy of the License at
 *
 *     http://www.apache.org/licenses/LICENSE-2.0
 *
 * Unless required by applicable law or agreed to in writing, software
 * distributed under the License is distributed on an "AS IS" BASIS,
 * WITHOUT WARRANTIES OR CONDITIONS OF ANY KIND, either express or implied.
 * See the License for the specific language governing permissions and
 * limitations under the License.
 */

<<<<<<< HEAD
#include "simple.cuh"

#include <cudf/detail/reduction_functions.hpp>

#include <rmm/cuda_stream_view.hpp>

std::unique_ptr<cudf::scalar> cudf::reduction::min(column_view const& col,
                                                   data_type const output_dtype,
                                                   rmm::cuda_stream_view stream,
                                                   rmm::mr::device_memory_resource* mr)
{
  using reducer = cudf::reduction::simple::element_type_dispatcher<cudf::reduction::op::min>;
  return cudf::type_dispatcher(col.type(), reducer(), col, output_dtype, stream, mr);
}
=======
#include <cudf/detail/reduction_functions.hpp>
#include <reductions/simple.cuh>

namespace cudf {
namespace reduction {

std::unique_ptr<cudf::scalar> min(column_view const& col,
                                  data_type const output_dtype,
                                  rmm::mr::device_memory_resource* mr,
                                  cudaStream_t stream)
{
  CUDF_EXPECTS(col.type() == output_dtype, "min() operation requires matching output type");
  return cudf::type_dispatcher(
    col.type(), simple::same_element_type_dispatcher<cudf::reduction::op::min>{}, col, mr, stream);
}

}  // namespace reduction
}  // namespace cudf
>>>>>>> 4a4be904
<|MERGE_RESOLUTION|>--- conflicted
+++ resolved
@@ -14,38 +14,24 @@
  * limitations under the License.
  */
 
-<<<<<<< HEAD
-#include "simple.cuh"
+#include <reductions/simple.cuh>
 
 #include <cudf/detail/reduction_functions.hpp>
 
 #include <rmm/cuda_stream_view.hpp>
-
-std::unique_ptr<cudf::scalar> cudf::reduction::min(column_view const& col,
-                                                   data_type const output_dtype,
-                                                   rmm::cuda_stream_view stream,
-                                                   rmm::mr::device_memory_resource* mr)
-{
-  using reducer = cudf::reduction::simple::element_type_dispatcher<cudf::reduction::op::min>;
-  return cudf::type_dispatcher(col.type(), reducer(), col, output_dtype, stream, mr);
-}
-=======
-#include <cudf/detail/reduction_functions.hpp>
-#include <reductions/simple.cuh>
 
 namespace cudf {
 namespace reduction {
 
 std::unique_ptr<cudf::scalar> min(column_view const& col,
                                   data_type const output_dtype,
-                                  rmm::mr::device_memory_resource* mr,
-                                  cudaStream_t stream)
+                                  rmm::cuda_stream_view stream,
+                                  rmm::mr::device_memory_resource* mr)
 {
   CUDF_EXPECTS(col.type() == output_dtype, "min() operation requires matching output type");
   return cudf::type_dispatcher(
-    col.type(), simple::same_element_type_dispatcher<cudf::reduction::op::min>{}, col, mr, stream);
+    col.type(), simple::same_element_type_dispatcher<cudf::reduction::op::min>{}, col, stream, mr);
 }
 
 }  // namespace reduction
-}  // namespace cudf
->>>>>>> 4a4be904
+}  // namespace cudf