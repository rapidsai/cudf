--- conflicted
+++ resolved
@@ -235,21 +235,13 @@
                                      rmm::cuda_stream_view stream,
                                      rmm::mr::device_memory_resource* mr)
   {
-<<<<<<< HEAD
     using namespace cudf::reduction::simple;
 
     if (output_type == col.type()) {
-      return simple_reduction<ElementType, ElementType, Op>(col, mr, stream);
+      return simple_reduction<ElementType, ElementType, Op>(col, stream, mr);
     }
 
-    auto result = simple_reduction<ElementType, int64_t, Op>(col, mr, stream);
-=======
-    if (output_type == col.type())
-      return cudf::reduction::simple::simple_reduction<ElementType, ElementType, Op>(
-        col, stream, mr);
-    auto result =
-      cudf::reduction::simple::simple_reduction<ElementType, int64_t, Op>(col, stream, mr);
->>>>>>> b391cb77
+    auto result = simple_reduction<ElementType, int64_t, Op>(col, stream, mr);
     if (output_type == result->type()) return result;
     // this will cast the result to the output_type
     return cudf::type_dispatcher(output_type,
@@ -264,14 +256,14 @@
             typename std::enable_if_t<cudf::is_fixed_point<ElementType>()>* = nullptr>
   std::unique_ptr<scalar> operator()(column_view const& col,
                                      data_type const output_type,
-                                     rmm::mr::device_memory_resource* mr,
-                                     cudaStream_t stream)
+                                     cudaStream_t stream,
+                                     rmm::mr::device_memory_resource* mr)
   {
     CUDF_EXPECTS(output_type == col.type(), "fixed_point reductions requires same output type");
 
     using Type = device_storage_type_t<ElementType>;
 
-    return cudf::reduction::simple::simple_reduction<Type, Type, Op>(col, mr, stream);
+    return cudf::reduction::simple::simple_reduction<Type, Type, Op>(col, stream, mr);
   }
 
   template <typename ElementType,
