/*
 * Copyright (c) 2019-2020, NVIDIA CORPORATION.
 *
 * Licensed under the Apache License, Version 2.0 (the "License");
 * you may not use this file except in compliance with the License.
 * You may obtain a copy of the License at
 *
 *     http://www.apache.org/licenses/LICENSE-2.0
 *
 * Unless required by applicable law or agreed to in writing, software
 * distributed under the License is distributed on an "AS IS" BASIS,
 * WITHOUT WARRANTIES OR CONDITIONS OF ANY KIND, either express or implied.
 * See the License for the specific language governing permissions and
 * limitations under the License.
 */

#pragma once

#include <cudf/detail/reduction.cuh>
<<<<<<< HEAD
=======
#include <cudf/detail/utilities/cuda.cuh>
#include <cudf/scalar/scalar_device_view.cuh>
>>>>>>> 4a4be904
#include <cudf/scalar/scalar_factories.hpp>
#include <cudf/structs/struct_view.hpp>
#include <cudf/utilities/traits.hpp>
#include <cudf/utilities/type_dispatcher.hpp>
<<<<<<< HEAD

#include <rmm/cuda_stream_view.hpp>
=======
>>>>>>> 4a4be904

namespace cudf {
namespace reduction {
namespace simple {
/**
 * @brief Reduction for 'sum', 'product', 'min', 'max', 'sum of squares'
 * which directly compute the reduction by a single step reduction call
 *
 * @tparam ElementType  the input column data-type
 * @tparam ResultType   the output data-type
 * @tparam Op           the operator of cudf::reduction::op::

 * @param col Input column of data to reduce
 * @param mr Device memory resource used to allocate the returned scalar's device memory
 * @param stream Used for device memory operations and kernel launches.
 * @return Output scalar in device memory
 */
template <typename ElementType, typename ResultType, typename Op>
std::unique_ptr<scalar> simple_reduction(column_view const& col,
<<<<<<< HEAD
                                         data_type const output_dtype,
                                         rmm::cuda_stream_view stream,
                                         rmm::mr::device_memory_resource* mr)
=======
                                         rmm::mr::device_memory_resource* mr,
                                         cudaStream_t stream)
>>>>>>> 4a4be904
{
  // reduction by iterator
  auto dcol = cudf::column_device_view::create(col, stream);
  std::unique_ptr<scalar> result;
  Op simple_op{};

  if (col.has_nulls()) {
    auto it = thrust::make_transform_iterator(
      dcol->pair_begin<ElementType, true>(),
      simple_op.template get_null_replacing_element_transformer<ResultType>());
    result = detail::reduce(it, col.size(), Op{}, stream, mr);
  } else {
    auto it = thrust::make_transform_iterator(
      dcol->begin<ElementType>(), simple_op.template get_element_transformer<ResultType>());
    result = detail::reduce(it, col.size(), Op{}, stream, mr);
  }
  // set scalar is valid
  result->set_valid((col.null_count() < col.size()), stream);
  return result;
};

/**
 * @brief Convert a numeric scalar to another numeric scalar.
 *
 * The input value and validity are cast to the output scalar.
 *
 * @tparam InputType The type of the input scalar to copy from
 * @tparam OutputType The output scalar type to copy to
 */
template <typename InputType, typename OutputType>
struct assign_scalar_fn {
  __device__ void operator()()
  {
    d_output.set_value(static_cast<OutputType>(d_input.value()));
    d_output.set_valid(d_input.is_valid());
  }

  cudf::numeric_scalar_device_view<InputType> d_input;
  cudf::numeric_scalar_device_view<OutputType> d_output;
};

/**
 * @brief A type-dispatcher functor for converting a numeric scalar.
 *
 * The InputType is known and the dispatch is on the ResultType
 * which is the output numeric scalar type.
 *
 * @tparam InputType The scalar type to convert from
 */
template <typename InputType>
struct cast_numeric_scalar_fn {
 private:
  template <typename ResultType>
  static constexpr bool is_supported_v()
  {
    return cudf::is_convertible<InputType, ResultType>::value && cudf::is_numeric<ResultType>();
  }

 public:
  template <typename ResultType, std::enable_if_t<is_supported_v<ResultType>()>* = nullptr>
<<<<<<< HEAD
  std::unique_ptr<scalar> operator()(column_view const& col,
                                     data_type const output_dtype,
                                     rmm::cuda_stream_view stream,
                                     rmm::mr::device_memory_resource* mr)
  {
    return simple_reduction<ElementType, ResultType, Op>(col, output_dtype, stream, mr);
  }

  template <typename ResultType, std::enable_if_t<not is_supported_v<ResultType>()>* = nullptr>
  std::unique_ptr<scalar> operator()(column_view const& col,
                                     data_type const output_dtype,
                                     rmm::cuda_stream_view stream,
                                     rmm::mr::device_memory_resource* mr)
=======
  std::unique_ptr<scalar> operator()(numeric_scalar<InputType>* input,
                                     rmm::mr::device_memory_resource* mr,
                                     cudaStream_t stream)
  {
    auto d_input  = cudf::get_scalar_device_view(*input);
    auto result   = std::make_unique<numeric_scalar<ResultType>>(ResultType{}, true, stream, mr);
    auto d_output = cudf::get_scalar_device_view(*result);
    cudf::detail::device_single_thread(assign_scalar_fn<InputType, ResultType>{d_input, d_output},
                                       stream);
    return result;
  }

  template <typename ResultType, std::enable_if_t<not is_supported_v<ResultType>()>* = nullptr>
  std::unique_ptr<scalar> operator()(numeric_scalar<InputType>* input,
                                     rmm::mr::device_memory_resource* mr,
                                     cudaStream_t stream)
>>>>>>> 4a4be904
  {
    CUDF_FAIL("input data type is not convertible to output data type");
  }
};

/**
 * @brief Call reduce and return a scalar of type bool.
 *
 * This is used by operations any() and all().
 *
 * @tparam Op The reduce operation to execute on the column.
 */
template <typename Op>
struct bool_result_element_dispatcher {
 private:
  template <typename ElementType>
  static constexpr bool is_supported_v()
  {
    return std::is_arithmetic<ElementType>();
  }

 public:
  template <typename ElementType, std::enable_if_t<is_supported_v<ElementType>()>* = nullptr>
  std::unique_ptr<scalar> operator()(column_view const& col,
                                     rmm::mr::device_memory_resource* mr,
                                     cudaStream_t stream)
  {
    return cudf::reduction::simple::simple_reduction<ElementType, bool, Op>(col, mr, stream);
  }

  template <typename ElementType, std::enable_if_t<not is_supported_v<ElementType>()>* = nullptr>
  std::unique_ptr<scalar> operator()(column_view const& col,
                                     rmm::mr::device_memory_resource* mr,
                                     cudaStream_t stream)
  {
    CUDF_FAIL("Reduction operator not supported for this type");
  }
};

/**
 * @brief Call reduce and return a scalar of type matching the input column.
 *
 * This is used by operations min() and max().
 *
 * @tparam Op The reduce operation to execute on the column.
 */
template <typename Op>
struct same_element_type_dispatcher {
 private:
  template <typename ElementType>
  static constexpr bool is_supported_v()
  {
    return !(cudf::is_fixed_point<ElementType>() ||
             std::is_same<ElementType, cudf::list_view>::value ||
             std::is_same<ElementType, cudf::struct_view>::value);
  }

 public:
  template <typename ElementType, std::enable_if_t<is_supported_v<ElementType>()>* = nullptr>
  std::unique_ptr<scalar> operator()(column_view const& col,
<<<<<<< HEAD
                                     data_type const output_dtype,
                                     rmm::cuda_stream_view stream,
                                     rmm::mr::device_memory_resource* mr)
  {
    return cudf::type_dispatcher(
      output_dtype, result_type_dispatcher<ElementType, Op>(), col, output_dtype, stream, mr);
=======
                                     rmm::mr::device_memory_resource* mr,
                                     cudaStream_t stream)
  {
    return cudf::reduction::simple::simple_reduction<ElementType, ElementType, Op>(col, mr, stream);
>>>>>>> 4a4be904
  }

  template <typename ElementType, std::enable_if_t<not is_supported_v<ElementType>()>* = nullptr>
  std::unique_ptr<scalar> operator()(column_view const& col,
<<<<<<< HEAD
                                     data_type const output_dtype,
                                     rmm::cuda_stream_view stream,
                                     rmm::mr::device_memory_resource* mr)
=======
                                     rmm::mr::device_memory_resource* mr,
                                     cudaStream_t stream)
>>>>>>> 4a4be904
  {
    CUDF_FAIL("Reduction operator `max` not supported for this type");
  }
};

/**
 * @brief Call reduce and return a scalar of the type specified.
 *
 * This is used by operations sum(), product(), and sum_of_squares().
 * It only supports numeric types. If the output type is not the
 * same as the input type, an extra cast operation may incur.
 *
 * @tparam Op The reduce operation to execute on the column.
 */
template <typename Op>
struct element_type_dispatcher {
  template <typename ElementType,
            typename std::enable_if_t<std::is_floating_point<ElementType>::value>* = nullptr>
  std::unique_ptr<scalar> operator()(column_view const& col,
                                     data_type const output_type,
                                     rmm::mr::device_memory_resource* mr,
                                     cudaStream_t stream)
  {
    if (output_type == col.type())
      return cudf::reduction::simple::simple_reduction<ElementType, ElementType, Op>(
        col, mr, stream);
    auto result =
      cudf::reduction::simple::simple_reduction<ElementType, double, Op>(col, mr, stream);
    if (output_type == result->type()) return result;
    // this will cast the result to the output_type
    return cudf::type_dispatcher(output_type,
                                 simple::cast_numeric_scalar_fn<double>{},
                                 static_cast<numeric_scalar<double>*>(result.get()),
                                 mr,
                                 stream);
  }

  template <typename ElementType,
            typename std::enable_if_t<std::is_integral<ElementType>::value>* = nullptr>
  std::unique_ptr<scalar> operator()(column_view const& col,
                                     data_type const output_type,
                                     rmm::mr::device_memory_resource* mr,
                                     cudaStream_t stream)
  {
    if (output_type == col.type())
      return cudf::reduction::simple::simple_reduction<ElementType, ElementType, Op>(
        col, mr, stream);
    auto result =
      cudf::reduction::simple::simple_reduction<ElementType, int64_t, Op>(col, mr, stream);
    if (output_type == result->type()) return result;
    // this will cast the result to the output_type
    return cudf::type_dispatcher(output_type,
                                 simple::cast_numeric_scalar_fn<int64_t>{},
                                 static_cast<numeric_scalar<int64_t>*>(result.get()),
                                 mr,
                                 stream);
    return result;
  }

  template <typename ElementType,
            typename std::enable_if_t<!std::is_floating_point<ElementType>::value and
                                      !std::is_integral<ElementType>::value>* = nullptr>
  std::unique_ptr<scalar> operator()(column_view const& col,
                                     data_type const output_type,
                                     rmm::mr::device_memory_resource* mr,
                                     cudaStream_t stream)
  {
    CUDF_FAIL("Reduction operator not supported for this type");
  }
};

}  // namespace simple
}  // namespace reduction
}  // namespace cudf<|MERGE_RESOLUTION|>--- conflicted
+++ resolved
@@ -17,20 +17,14 @@
 #pragma once
 
 #include <cudf/detail/reduction.cuh>
-<<<<<<< HEAD
-=======
 #include <cudf/detail/utilities/cuda.cuh>
 #include <cudf/scalar/scalar_device_view.cuh>
->>>>>>> 4a4be904
 #include <cudf/scalar/scalar_factories.hpp>
 #include <cudf/structs/struct_view.hpp>
 #include <cudf/utilities/traits.hpp>
 #include <cudf/utilities/type_dispatcher.hpp>
-<<<<<<< HEAD
 
 #include <rmm/cuda_stream_view.hpp>
-=======
->>>>>>> 4a4be904
 
 namespace cudf {
 namespace reduction {
@@ -50,14 +44,8 @@
  */
 template <typename ElementType, typename ResultType, typename Op>
 std::unique_ptr<scalar> simple_reduction(column_view const& col,
-<<<<<<< HEAD
-                                         data_type const output_dtype,
                                          rmm::cuda_stream_view stream,
                                          rmm::mr::device_memory_resource* mr)
-=======
-                                         rmm::mr::device_memory_resource* mr,
-                                         cudaStream_t stream)
->>>>>>> 4a4be904
 {
   // reduction by iterator
   auto dcol = cudf::column_device_view::create(col, stream);
@@ -118,24 +106,9 @@
 
  public:
   template <typename ResultType, std::enable_if_t<is_supported_v<ResultType>()>* = nullptr>
-<<<<<<< HEAD
-  std::unique_ptr<scalar> operator()(column_view const& col,
-                                     data_type const output_dtype,
-                                     rmm::cuda_stream_view stream,
-                                     rmm::mr::device_memory_resource* mr)
-  {
-    return simple_reduction<ElementType, ResultType, Op>(col, output_dtype, stream, mr);
-  }
-
-  template <typename ResultType, std::enable_if_t<not is_supported_v<ResultType>()>* = nullptr>
-  std::unique_ptr<scalar> operator()(column_view const& col,
-                                     data_type const output_dtype,
-                                     rmm::cuda_stream_view stream,
-                                     rmm::mr::device_memory_resource* mr)
-=======
   std::unique_ptr<scalar> operator()(numeric_scalar<InputType>* input,
-                                     rmm::mr::device_memory_resource* mr,
-                                     cudaStream_t stream)
+                                     rmm::cuda_stream_view stream,
+                                     rmm::mr::device_memory_resource* mr)
   {
     auto d_input  = cudf::get_scalar_device_view(*input);
     auto result   = std::make_unique<numeric_scalar<ResultType>>(ResultType{}, true, stream, mr);
@@ -147,9 +120,8 @@
 
   template <typename ResultType, std::enable_if_t<not is_supported_v<ResultType>()>* = nullptr>
   std::unique_ptr<scalar> operator()(numeric_scalar<InputType>* input,
-                                     rmm::mr::device_memory_resource* mr,
-                                     cudaStream_t stream)
->>>>>>> 4a4be904
+                                     rmm::cuda_stream_view stream,
+                                     rmm::mr::device_memory_resource* mr)
   {
     CUDF_FAIL("input data type is not convertible to output data type");
   }
@@ -174,16 +146,16 @@
  public:
   template <typename ElementType, std::enable_if_t<is_supported_v<ElementType>()>* = nullptr>
   std::unique_ptr<scalar> operator()(column_view const& col,
-                                     rmm::mr::device_memory_resource* mr,
-                                     cudaStream_t stream)
-  {
-    return cudf::reduction::simple::simple_reduction<ElementType, bool, Op>(col, mr, stream);
+                                     rmm::cuda_stream_view stream,
+                                     rmm::mr::device_memory_resource* mr)
+  {
+    return cudf::reduction::simple::simple_reduction<ElementType, bool, Op>(col, stream, mr);
   }
 
   template <typename ElementType, std::enable_if_t<not is_supported_v<ElementType>()>* = nullptr>
   std::unique_ptr<scalar> operator()(column_view const& col,
-                                     rmm::mr::device_memory_resource* mr,
-                                     cudaStream_t stream)
+                                     rmm::cuda_stream_view stream,
+                                     rmm::mr::device_memory_resource* mr)
   {
     CUDF_FAIL("Reduction operator not supported for this type");
   }
@@ -210,31 +182,16 @@
  public:
   template <typename ElementType, std::enable_if_t<is_supported_v<ElementType>()>* = nullptr>
   std::unique_ptr<scalar> operator()(column_view const& col,
-<<<<<<< HEAD
-                                     data_type const output_dtype,
-                                     rmm::cuda_stream_view stream,
-                                     rmm::mr::device_memory_resource* mr)
-  {
-    return cudf::type_dispatcher(
-      output_dtype, result_type_dispatcher<ElementType, Op>(), col, output_dtype, stream, mr);
-=======
-                                     rmm::mr::device_memory_resource* mr,
-                                     cudaStream_t stream)
-  {
-    return cudf::reduction::simple::simple_reduction<ElementType, ElementType, Op>(col, mr, stream);
->>>>>>> 4a4be904
+                                     rmm::cuda_stream_view stream,
+                                     rmm::mr::device_memory_resource* mr)
+  {
+    return cudf::reduction::simple::simple_reduction<ElementType, ElementType, Op>(col, stream, mr);
   }
 
   template <typename ElementType, std::enable_if_t<not is_supported_v<ElementType>()>* = nullptr>
   std::unique_ptr<scalar> operator()(column_view const& col,
-<<<<<<< HEAD
-                                     data_type const output_dtype,
-                                     rmm::cuda_stream_view stream,
-                                     rmm::mr::device_memory_resource* mr)
-=======
-                                     rmm::mr::device_memory_resource* mr,
-                                     cudaStream_t stream)
->>>>>>> 4a4be904
+                                     rmm::cuda_stream_view stream,
+                                     rmm::mr::device_memory_resource* mr)
   {
     CUDF_FAIL("Reduction operator `max` not supported for this type");
   }
@@ -255,42 +212,42 @@
             typename std::enable_if_t<std::is_floating_point<ElementType>::value>* = nullptr>
   std::unique_ptr<scalar> operator()(column_view const& col,
                                      data_type const output_type,
-                                     rmm::mr::device_memory_resource* mr,
-                                     cudaStream_t stream)
+                                     rmm::cuda_stream_view stream,
+                                     rmm::mr::device_memory_resource* mr)
   {
     if (output_type == col.type())
       return cudf::reduction::simple::simple_reduction<ElementType, ElementType, Op>(
-        col, mr, stream);
+        col, stream, mr);
     auto result =
-      cudf::reduction::simple::simple_reduction<ElementType, double, Op>(col, mr, stream);
+      cudf::reduction::simple::simple_reduction<ElementType, double, Op>(col, stream, mr);
     if (output_type == result->type()) return result;
     // this will cast the result to the output_type
     return cudf::type_dispatcher(output_type,
                                  simple::cast_numeric_scalar_fn<double>{},
                                  static_cast<numeric_scalar<double>*>(result.get()),
-                                 mr,
-                                 stream);
+                                 stream,
+                                 mr);
   }
 
   template <typename ElementType,
             typename std::enable_if_t<std::is_integral<ElementType>::value>* = nullptr>
   std::unique_ptr<scalar> operator()(column_view const& col,
                                      data_type const output_type,
-                                     rmm::mr::device_memory_resource* mr,
-                                     cudaStream_t stream)
+                                     rmm::cuda_stream_view stream,
+                                     rmm::mr::device_memory_resource* mr)
   {
     if (output_type == col.type())
       return cudf::reduction::simple::simple_reduction<ElementType, ElementType, Op>(
-        col, mr, stream);
+        col, stream, mr);
     auto result =
-      cudf::reduction::simple::simple_reduction<ElementType, int64_t, Op>(col, mr, stream);
+      cudf::reduction::simple::simple_reduction<ElementType, int64_t, Op>(col, stream, mr);
     if (output_type == result->type()) return result;
     // this will cast the result to the output_type
     return cudf::type_dispatcher(output_type,
                                  simple::cast_numeric_scalar_fn<int64_t>{},
                                  static_cast<numeric_scalar<int64_t>*>(result.get()),
-                                 mr,
-                                 stream);
+                                 stream,
+                                 mr);
     return result;
   }
 
@@ -299,8 +256,8 @@
                                       !std::is_integral<ElementType>::value>* = nullptr>
   std::unique_ptr<scalar> operator()(column_view const& col,
                                      data_type const output_type,
-                                     rmm::mr::device_memory_resource* mr,
-                                     cudaStream_t stream)
+                                     rmm::cuda_stream_view stream,
+                                     rmm::mr::device_memory_resource* mr)
   {
     CUDF_FAIL("Reduction operator not supported for this type");
   }
