--- conflicted
+++ resolved
@@ -279,26 +279,8 @@
   }
 
   template <typename ElementType,
-<<<<<<< HEAD
             typename std::enable_if_t<!std::is_floating_point<ElementType>::value and
                                       !std::is_integral<ElementType>::value and
-=======
-            typename std::enable_if_t<cudf::is_fixed_point<ElementType>()>* = nullptr>
-  std::unique_ptr<scalar> operator()(column_view const& col,
-                                     data_type const output_type,
-                                     cudaStream_t stream,
-                                     rmm::mr::device_memory_resource* mr)
-  {
-    CUDF_EXPECTS(output_type == col.type(), "fixed_point reductions requires same output type");
-
-    using Type = device_storage_type_t<ElementType>;
-
-    return cudf::reduction::simple::simple_reduction<Type, Type, Op>(col, stream, mr);
-  }
-
-  template <typename ElementType,
-            typename std::enable_if_t<!cudf::is_numeric<ElementType>() and
->>>>>>> 99e04d70
                                       !cudf::is_fixed_point<ElementType>()>* = nullptr>
   std::unique_ptr<scalar> operator()(column_view const& col,
                                      data_type const output_type,
