--- conflicted
+++ resolved
@@ -17,86 +17,22 @@
 #include <cudf/column/column_factories.hpp>
 #include <cudf/detail/copy.hpp>
 #include <cudf/detail/reduction_functions.hpp>
-<<<<<<< HEAD
-#include <cudf/detail/unary.hpp>
-#include <cudf/dictionary/dictionary_column_view.hpp>
-=======
->>>>>>> aaba2503
 #include <reductions/simple.cuh>
 
 namespace cudf {
 namespace reduction {
-<<<<<<< HEAD
-namespace {
-
-// TODO: This may become the new result_type_dispatche
-template <typename Op>
-struct same_type_dispatcher {
-  template <typename T, typename std::enable_if_t<std::is_floating_point<T>::value>* = nullptr>
-  std::unique_ptr<scalar> operator()(column_view const& col,
-                                     rmm::mr::device_memory_resource* mr,
-                                     cudaStream_t stream)
-  {
-    if (cudf::is_dictionary(col.type()))
-      return simple::dictionary_reduction<T, double, Op>(col, mr, stream);
-    return cudf::reduction::simple::simple_reduction<T, double, Op>(
-      col, cudf::data_type{cudf::type_to_id<double>()}, mr, stream);
-  }
-
-  template <typename T, typename std::enable_if_t<std::is_integral<T>::value>* = nullptr>
-  std::unique_ptr<scalar> operator()(column_view const& col,
-                                     rmm::mr::device_memory_resource* mr,
-                                     cudaStream_t stream)
-  {
-    if (cudf::is_dictionary(col.type()))
-      return simple::dictionary_reduction<T, int64_t, Op>(col, mr, stream);
-    return cudf::reduction::simple::simple_reduction<T, int64_t, Op>(
-      col, cudf::data_type{cudf::type_to_id<int64_t>()}, mr, stream);
-  }
-
-  template <typename T,
-            typename std::enable_if_t<!std::is_floating_point<T>::value and
-                                      !std::is_integral<T>::value>* = nullptr>
-  std::unique_ptr<scalar> operator()(column_view const& col,
-                                     rmm::mr::device_memory_resource* mr,
-                                     cudaStream_t stream)
-  {
-    CUDF_FAIL("Reduction operator not supported for this type");
-  }
-};
-
-}  // namespace
-=======
->>>>>>> aaba2503
 
 std::unique_ptr<cudf::scalar> product(column_view const& col,
                                       cudf::data_type const output_dtype,
                                       rmm::mr::device_memory_resource* mr,
                                       cudaStream_t stream)
 {
-<<<<<<< HEAD
-  using reducer = same_type_dispatcher<cudf::reduction::op::product>;
-
-  auto col_type =
-    cudf::is_dictionary(col.type()) ? dictionary_column_view(col).keys().type() : col.type();
-
-  auto result = cudf::type_dispatcher(col_type, reducer(), col, mr, stream);
-
-  if (output_dtype == result->type() || !result->is_valid(stream)) return result;
-
-  // if the output_dtype does not match, do extra work to cast it here
-  auto input = cudf::make_column_from_scalar(*result, 1, mr, stream);
-  // should build a scalar cast function
-  auto output = cudf::detail::cast(*input, output_dtype, mr, stream);
-  return cudf::detail::get_element(*output, 0, stream, mr);
-=======
   return cudf::type_dispatcher(col.type(),
                                simple::element_type_dispatcher<cudf::reduction::op::product>{},
                                col,
                                output_dtype,
                                mr,
                                stream);
->>>>>>> aaba2503
 }
 
 }  // namespace reduction
