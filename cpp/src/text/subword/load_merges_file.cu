/*
 * Copyright (c) 2022-2023, NVIDIA CORPORATION.
 *
 * Licensed under the Apache License, Version 2.0 (the "License");
 * you may not use this file except in compliance with the License.
 * You may obtain a copy of the License at
 *
 *     http://www.apache.org/licenses/LICENSE-2.0
 *
 * Unless required by applicable law or agreed to in writing, software
 * distributed under the License is distributed on an "AS IS" BASIS,
 * WITHOUT WARRANTIES OR CONDITIONS OF ANY KIND, either express or implied.
 * See the License for the specific language governing permissions and
 * limitations under the License.
 */

#include <text/subword/bpe_tokenizer.cuh>

#include <nvtext/bpe_tokenize.hpp>

#include <cudf/column/column_factories.hpp>
#include <cudf/detail/iterator.cuh>
#include <cudf/detail/nvtx/ranges.hpp>
#include <cudf/detail/utilities/vector_factories.hpp>
#include <cudf/strings/split/split.hpp>
#include <cudf/utilities/default_stream.hpp>
#include <cudf/utilities/error.hpp>

#include <rmm/cuda_stream_view.hpp>
#include <rmm/device_uvector.hpp>

#include <fstream>
#include <iostream>
#include <vector>

namespace nvtext {
namespace detail {
namespace {

/**
 * @brief Loads a text file of merge-pairs into a strings column.
 *
 * The line position in the file indicates the pair's rank.
 *
 * @code{.pseudo}
 * Format of the file:
 * #version ..
 * a1 a2
 * b1 b2
 * c1 c2
 * ...
 * @endcode
 *
 * @param filename_merges Path to text file containing merge-pairs
 * @return object containing table elements for the BPE function
 */
std::unique_ptr<cudf::column> load_file_to_column(std::string const& filename_merges,
                                                  rmm::cuda_stream_view stream,
                                                  rmm::mr::device_memory_resource* mr)
{
  std::ifstream merges_file(filename_merges);
  CUDF_EXPECTS(merges_file.good(), "Could not open " + filename_merges);

  std::vector<char> chars{};
  std::vector<cudf::size_type> offsets(1, 0);

  std::string line;
  std::getline(merges_file, line);
  std::string version = "#version";
  if (line.substr(0, version.size()).compare(version) == 0) { std::getline(merges_file, line); }

  // This is a text file delimited only by CR/LF.
  // TODO: Look into using the CSV reader to load the strings column instead.
  while (!line.empty()) {
    chars.insert(chars.end(), std::cbegin(line), std::cend(line));
    offsets.push_back(offsets.back() + line.length());
    std::getline(merges_file, line);
  }

  CUDF_EXPECTS(!chars.empty(), "No data found in " + filename_merges);

  auto d_chars   = cudf::detail::make_device_uvector_async(chars, stream, mr);
  auto d_offsets = cudf::detail::make_device_uvector_async(offsets, stream, mr);
  return cudf::make_strings_column(d_chars, d_offsets, {}, 0);
}

std::unique_ptr<detail::merge_pairs_map_type> initialize_merge_pairs_map(
  cudf::column_device_view const& input, rmm::cuda_stream_view stream)
{
  auto merge_pairs_map = std::make_unique<merge_pairs_map_type>(
    static_cast<size_t>(input.size()),
    cuco::empty_key{-1},
    cuco::empty_value{-1},
    bpe_equal{input},
    probe_scheme{bpe_hasher{input}},
    hash_table_allocator_type{default_allocator<char>{}, stream},
    stream.value());

  auto iter = cudf::detail::make_counting_transform_iterator(
    0, [] __device__(cudf::size_type idx) { return cuco::make_pair(idx, idx); });

  merge_pairs_map->insert_async(iter, iter + (input.size() / 2), stream.value());

  return merge_pairs_map;
}

std::unique_ptr<bpe_merge_pairs::bpe_merge_pairs_impl> create_bpe_merge_pairs_impl(
  std::unique_ptr<cudf::column>&& input, rmm::cuda_stream_view stream)
{
  auto d_input     = cudf::column_device_view::create(input->view(), stream);
  auto merge_pairs = initialize_merge_pairs_map(*d_input, stream);
  return std::make_unique<nvtext::bpe_merge_pairs::bpe_merge_pairs_impl>(
    std::move(input), std::move(d_input), std::move(merge_pairs));
}

std::unique_ptr<bpe_merge_pairs::bpe_merge_pairs_impl> create_bpe_merge_pairs_impl(
  cudf::strings_column_view const& input,
  rmm::cuda_stream_view stream,
  rmm::mr::device_memory_resource* mr)
{
<<<<<<< HEAD
  auto pairs   = cudf::strings::split_record(input);  // Fix once 13997 is merged
=======
  auto pairs =
    cudf::strings::split_record(input, cudf::string_scalar(" "));  // Fix once 13997 is merged
  // perhaps check the pairs are valid?
>>>>>>> bfe9d9ee
  auto content = pairs->release();
  return create_bpe_merge_pairs_impl(std::move(content.children.back()), stream);
}

}  // namespace

std::unique_ptr<bpe_merge_pairs> load_merge_pairs_file(std::string const& filename_merges,
                                                       rmm::cuda_stream_view stream,
                                                       rmm::mr::device_memory_resource* mr)
{
  auto input_column = load_file_to_column(filename_merges, stream, mr);
  return std::make_unique<bpe_merge_pairs>(std::move(input_column), stream, mr);
}

std::unique_ptr<bpe_merge_pairs> load_merge_pairs(cudf::strings_column_view const& merge_pairs,
                                                  rmm::cuda_stream_view stream,
                                                  rmm::mr::device_memory_resource* mr)
{
  CUDF_EXPECTS(!merge_pairs.is_empty(), "Merge pairs must not be empty");
  CUDF_EXPECTS(!merge_pairs.has_nulls(), "Merge pairs may not contain nulls");
  return std::make_unique<bpe_merge_pairs>(merge_pairs, stream, mr);
}

}  // namespace detail

std::unique_ptr<bpe_merge_pairs> load_merge_pairs_file(std::string const& filename_merges,
                                                       rmm::mr::device_memory_resource* mr)
{
  CUDF_FUNC_RANGE();
  return detail::load_merge_pairs_file(filename_merges, cudf::get_default_stream(), mr);
}

std::unique_ptr<bpe_merge_pairs> load_merge_pairs(cudf::strings_column_view const& merge_pairs,
                                                  rmm::cuda_stream_view stream,
                                                  rmm::mr::device_memory_resource* mr)
{
  CUDF_FUNC_RANGE();
  return detail::load_merge_pairs(merge_pairs, stream, mr);
}

bpe_merge_pairs::bpe_merge_pairs_impl::bpe_merge_pairs_impl(
  std::unique_ptr<cudf::column>&& merge_pairs,
  std::unique_ptr<cudf::column_device_view, std::function<void(cudf::column_device_view*)>>&&
    d_merge_pairs,
  std::unique_ptr<detail::merge_pairs_map_type>&& merge_pairs_map)
  : merge_pairs(std::move(merge_pairs)),
    d_merge_pairs(std::move(d_merge_pairs)),
    merge_pairs_map(std::move(merge_pairs_map))
{
}

bpe_merge_pairs::bpe_merge_pairs(std::unique_ptr<cudf::column>&& input,
                                 rmm::cuda_stream_view stream,
                                 rmm::mr::device_memory_resource*)
  : impl(detail::create_bpe_merge_pairs_impl(std::move(input), stream).release())
{
}

bpe_merge_pairs::bpe_merge_pairs(cudf::strings_column_view const& input,
                                 rmm::cuda_stream_view stream,
                                 rmm::mr::device_memory_resource* mr)
  : impl(detail::create_bpe_merge_pairs_impl(input, stream, mr).release())
{
}

bpe_merge_pairs::bpe_merge_pairs() = default;
bpe_merge_pairs::~bpe_merge_pairs() { delete impl; }

}  // namespace nvtext<|MERGE_RESOLUTION|>--- conflicted
+++ resolved
@@ -118,13 +118,9 @@
   rmm::cuda_stream_view stream,
   rmm::mr::device_memory_resource* mr)
 {
-<<<<<<< HEAD
-  auto pairs   = cudf::strings::split_record(input);  // Fix once 13997 is merged
-=======
   auto pairs =
     cudf::strings::split_record(input, cudf::string_scalar(" "));  // Fix once 13997 is merged
   // perhaps check the pairs are valid?
->>>>>>> bfe9d9ee
   auto content = pairs->release();
   return create_bpe_merge_pairs_impl(std::move(content.children.back()), stream);
 }
