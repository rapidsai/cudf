/*
 * Copyright (c) 2022-2023, NVIDIA CORPORATION.
 *
 * Licensed under the Apache License, Version 2.0 (the "License");
 * you may not use this file except in compliance with the License.
 * You may obtain a copy of the License at
 *
 *     http://www.apache.org/licenses/LICENSE-2.0
 *
 * Unless required by applicable law or agreed to in writing, software
 * distributed under the License is distributed on an "AS IS" BASIS,
 * WITHOUT WARRANTIES OR CONDITIONS OF ANY KIND, either express or implied.
 * See the License for the specific language governing permissions and
 * limitations under the License.
 */

#include <text/subword/bpe_tokenizer.cuh>

#include <nvtext/bpe_tokenize.hpp>

#include <cudf/column/column_device_view.cuh>
#include <cudf/column/column_factories.hpp>
#include <cudf/detail/get_value.cuh>
#include <cudf/detail/null_mask.hpp>
#include <cudf/detail/nvtx/ranges.hpp>
<<<<<<< HEAD
=======
#include <cudf/detail/sizes_to_offsets_iterator.cuh>
#include <cudf/detail/utilities/cuda.cuh>
>>>>>>> 5be1216a
#include <cudf/reduction/detail/segmented_reduction.cuh>
#include <cudf/strings/detail/strings_children.cuh>
#include <cudf/strings/detail/utilities.cuh>
#include <cudf/utilities/default_stream.hpp>
#include <cudf/utilities/error.hpp>

#include <rmm/cuda_stream_view.hpp>
#include <rmm/exec_policy.hpp>

#include <thrust/copy.h>
<<<<<<< HEAD
#include <thrust/count.h>
#include <thrust/for_each.h>
=======
#include <thrust/distance.h>
#include <thrust/execution_policy.h>
#include <thrust/functional.h>
>>>>>>> 5be1216a
#include <thrust/iterator/counting_iterator.h>
#include <thrust/iterator/discard_iterator.h>
#include <thrust/iterator/transform_iterator.h>
<<<<<<< HEAD
#include <thrust/scan.h>
=======
#include <thrust/merge.h>
>>>>>>> 5be1216a
#include <thrust/transform.h>

namespace nvtext {
namespace detail {
namespace {

<<<<<<< HEAD
/**
 * @brief Main byte pair encoding algorithm function for each string.
 *
 * @see The byte_pair_encoding_fn::operator() function below for details.
 */
template <typename MapRefType>
struct byte_pair_encoding_fn {
  cudf::column_device_view const d_strings;
  cudf::string_view const d_separator;
  MapRefType const d_map;
  cudf::size_type* d_sizes;         // output size of encoded string
  string_hasher_type const hasher;
  cudf::size_type* d_byte_indices;  // output indices per string

  /**
   * @brief Get the next substring of the given string.
   *
   * This will find the next sequence of characters identified by the
   * given byte indices iterator values. The beginning of the sequence
   * starts at `begin` and the end of the sequence is the first non-zero
   * index found between (begin,end) exclusive.
   *
   * @tparam Iterator The byte indices iterator type
   * @param begin Start of indices to check
   * @param end End of indices to check
   * @param d_str String to substring
   * @return The substring found.
   */
  template <typename Iterator>
  __device__ __inline__ cudf::string_view next_substr(Iterator begin,
                                                      Iterator end,
                                                      cudf::string_view const& d_str) const
  {
    auto const next = thrust::find_if(thrust::seq, begin + 1, end, [](auto v) { return v != 0; });
    auto const size = static_cast<cudf::size_type>(thrust::distance(begin, next));
    return cudf::string_view(
      d_strings.child(cudf::strings_column_view::chars_column_index).data<char>() +
        thrust::distance(d_byte_indices, begin),
      size);
  }

  /**
   * @brief Byte encode each string.
   *
   * Each string is iteratively scanned for the minimum rank of adjacent substring pairs
   * as found within the `d_map` table. Once the minimum pair is located, that pair
   * is removed -- virtually by zero-ing the index value between any matching adjacent pairs.
   *
   * The iteration ends once there are no more adjacent pairs or there are no more
   * matches found in `d_map`. At the end, the indices for each string reflect the
   * encoding pattern and can be used to build the output.
   *
   * This function also computes the size of the encoded output of each string
   * by simply counting the number of non-zero indices values remaining. This saves
   * an extra kernel launch normally required to compute the offsets of the output column.
   *
   * @param idx The index of the string in `d_strings` to encode
   */
  __device__ void operator()(cudf::size_type idx) const
  {
    if (d_strings.is_null(idx)) {
      d_sizes[idx] = 0;
      return;
    }
    auto const d_str = d_strings.element<cudf::string_view>(idx);
    if (d_str.empty()) {
      d_sizes[idx] = 0;
      return;
    }

    auto const offset = d_strings.child(cudf::strings_column_view::offsets_column_index)
                          .element<cudf::size_type>(idx + d_strings.offset());
    auto const d_indices = d_byte_indices + offset;

    auto const begin = d_indices;
    auto const end   = d_indices + d_str.size_bytes();

    *begin = d_str.size_bytes();  // init first char

    // keep processing the string until there are no more adjacent pairs found in d_map
    cudf::size_type min_rank = 0;
    while (min_rank < cuda::std::numeric_limits<cudf::size_type>::max()) {
      // initialize working variables
      min_rank = cuda::std::numeric_limits<cudf::size_type>::max();

      auto lhs = next_substr(begin, end, d_str);
      auto itr = begin + lhs.size_bytes();

      auto min_itr  = itr;               // these are set along with
      auto min_size = lhs.size_bytes();  // the min_rank variable
      auto min_mp   = merge_pair_type{};

      // check each adjacent pair against the d_map
      while (itr < end) {
        auto const rhs = next_substr(itr, end, d_str);
        if (rhs.empty()) { break; }  // no more adjacent pairs

        auto const mp      = merge_pair_type{lhs, rhs};
        auto const map_itr = d_map.find(mp);
        if (map_itr != d_map.end()) {
          // found a match; record the rank (and other min_ vars)
          auto const rank = map_itr->second;
          if (rank < min_rank) {
            min_rank = rank;
            min_itr  = itr;
            min_size = rhs.size_bytes();
            min_mp   = mp;
          }
        }
        // next substring
        lhs = rhs;
        itr += rhs.size_bytes();
      }

      // if any pair matched, remove every occurrence from the string
      if (min_rank < cuda::std::numeric_limits<cudf::size_type>::max()) {
        // remove the first pair we found
        itr  = min_itr;
        *itr = 0;

        // continue scanning for other occurrences in the remainder of the string
        itr += min_size;
        if (itr < end) {
          lhs = next_substr(itr, end, d_str);
          itr += lhs.size_bytes();
          while (itr < end && !lhs.empty()) {
            auto rhs = next_substr(itr, end, d_str);
            if ((min_mp.first == lhs) && (min_mp.second == rhs)) {
              *itr = 0;                   // removes the pair from this string
              itr += rhs.size_bytes();
              if (itr >= end) { break; }  // done checking for pairs
              // skip to the next adjacent pair
              rhs = next_substr(itr, end, d_str);
=======
constexpr int block_size = 512;

__device__ __inline__ cudf::string_view next_substr(cudf::column_device_view const& d_strings,
                                                    int* d_spaces,
                                                    int* begin,
                                                    int* end,
                                                    cudf::string_view const& d_str)
{
  auto const next = thrust::find_if(thrust::seq, begin + 1, end, [](auto v) { return v != 0; });
  auto const size = static_cast<cudf::size_type>(thrust::distance(begin, next));
  return cudf::string_view(d_str.data() + thrust::distance(d_spaces, begin), size);
}

template <typename MapRefType>
__global__ void bpe_parallel_fn(cudf::column_device_view const d_strings,
                                MapRefType const d_map,
                                cudf::size_type* d_sizes,      // output size of encoded string
                                cudf::size_type* d_spaces_in,  // output per string
                                cudf::size_type* d_working     // working memory
)
{
  // string per block
  auto const str_idx =
    static_cast<cudf::size_type>(cudf::detail::grid_1d::global_thread_id() / block_size);
  auto const lane_idx = static_cast<cudf::size_type>(threadIdx.x);

  if (d_strings.is_null(str_idx)) {
    d_sizes[str_idx] = 0;
    return;
  }
  auto const d_str = d_strings.element<cudf::string_view>(str_idx);
  if (d_str.empty()) {
    d_sizes[str_idx] = 0;
    return;
  }

  auto const offsets =
    d_strings.child(cudf::strings_column_view::offsets_column_index).data<cudf::size_type>();
  auto const offset = offsets[str_idx + d_strings.offset()] - offsets[d_strings.offset()];

  auto const d_spaces    = d_spaces_in + offset;
  auto const end_spaces  = d_spaces + d_str.size_bytes();
  auto const d_min_ranks = d_working + offset;
  auto const end_ranks   = d_min_ranks + d_str.size_bytes();
  auto const max_rank    = cuda::std::numeric_limits<cudf::size_type>::max();

  __shared__ cudf::size_type block_min_rank;
  using block_reduce = cub::BlockReduce<cudf::size_type, block_size>;
  __shared__ typename block_reduce::TempStorage temp_storage;

  if (lane_idx == 0) {
    // the first character is free so we store the string's size here
    // to help compute the encoded output size later
    *d_spaces      = d_str.size_bytes();
    block_min_rank = 0;
  }
  __syncthreads();

  // each thread processes their part of the string and records its min_rank
  while (block_min_rank < max_rank) {
    auto min_rank = max_rank;
    // initialize min ranks
    // future optimization: only invalidate ranks where mins were
    // found in the previous run
    for (auto itr = d_min_ranks + lane_idx; itr < end_ranks; itr += block_size) {
      *itr = max_rank;
    }
    __syncthreads();

    for (auto itr = d_spaces + lane_idx; itr < end_spaces; itr += block_size) {
      if (*itr == 0) { continue; }  // start on valid bytes only

      // get left half of the pair
      auto const lhs      = next_substr(d_strings, d_spaces, itr, end_spaces, d_str);
      auto const next_itr = itr + lhs.size_bytes();
      if (next_itr < end_spaces) {
        // get the right half of the pair
        auto const rhs = next_substr(d_strings, d_spaces, next_itr, end_spaces, d_str);
        if (!rhs.empty()) {
          auto const index = static_cast<int>(thrust::distance(d_spaces, next_itr));
          // this is setup for future optimization mentioned above;
          // we only want to hash/lookup if the rank is new for this pair
          auto rank = d_min_ranks[index];
          if (rank == max_rank) {
            // lookup pair in merge-pairs table
            auto const mp      = merge_pair_type{lhs, rhs};
            auto const map_itr = d_map.find(mp);
            if (map_itr != d_map.end()) {  // found a match
              rank = map_itr->second;
>>>>>>> 5be1216a
            }
          }
          if (rank < min_rank) { min_rank = rank; }
          d_min_ranks[index] = rank;  // store the rank
        }
      }
    }
<<<<<<< HEAD
  }
};

/**
 * @brief Build the output string encoding.
 *
 * This copies each string to the output inserting a space at each non-zero byte index.
 *
 * @code{.txt}
 * d_strings =      ["helloworld", "testthis"]
 * d_byte_indices = [ 0000050000    00004000]
 * result is ["hello world", "test this"]
 * @endcode
 */
struct build_encoding_fn {
  cudf::column_device_view const d_strings;
  cudf::string_view const d_separator;
  cudf::size_type const* d_byte_indices;
  cudf::size_type const* d_offsets;
  char* d_chars{};

  __device__ void operator()(cudf::size_type idx) const
  {
    if (d_strings.is_null(idx)) { return; }
    auto const d_str = d_strings.element<cudf::string_view>(idx);
    if (d_str.empty()) { return; }

    auto const offset = d_strings.child(cudf::strings_column_view::offsets_column_index)
                          .element<cudf::size_type>(idx + d_strings.offset());
    auto const d_indices = d_byte_indices + offset;
    auto d_output        = d_chars + d_offsets[idx];

    // copy chars while indices[i]==0,
    // insert space each time indices[i]!=0
    auto const begin = d_indices;
    auto const end   = d_indices + d_str.size_bytes();
    auto d_input     = d_str.data();
    *d_output++      = *d_input++;
    auto itr         = begin + 1;
    while (itr < end) {
      if (*itr++) { d_output = cudf::strings::detail::copy_string(d_output, d_separator); }
      *d_output++ = *d_input++;
    }
    // https://github.com/rapidsai/cudf/pull/10270/files#r826319405
  }
};

=======
    __syncthreads();

    // once all threads are completed, find the min-rank across the block
    block_min_rank = block_reduce(temp_storage).Reduce(min_rank, cub::Min());
    __syncthreads();

    if (block_min_rank < max_rank) {
      // search the d_min_ranks for all the places where the rank matches block_min_rank
      for (auto itr = d_min_ranks + lane_idx; itr < end_ranks; itr += block_size) {
        auto const index = static_cast<int>(thrust::distance(d_min_ranks, itr));
        if (*itr == block_min_rank) {
          // set the output value to 0 at this position
          if (index > 0 && *(itr - 1) != block_min_rank) { d_spaces[index] = 0; }
        }
      }
      __syncthreads();
    }
  }  // if no mins were found we are done, otherwise start again
}
>>>>>>> 5be1216a
}  // namespace

std::unique_ptr<cudf::column> byte_pair_encoding(cudf::strings_column_view const& input,
                                                 bpe_merge_pairs const& merge_pairs,
                                                 cudf::string_scalar const& separator,
                                                 rmm::cuda_stream_view stream,
                                                 rmm::mr::device_memory_resource* mr)
{
  if (input.is_empty() || input.chars_size() == 0) {
    return cudf::make_empty_column(cudf::type_id::STRING);
  }

  CUDF_EXPECTS(separator.is_valid(stream), "separator parameter must be valid");
  auto const d_separator = separator.value(stream);
<<<<<<< HEAD

  auto const d_strings = cudf::column_device_view::create(input.parent(), stream);

  // build working vector to hold index values per byte
  rmm::device_uvector<cudf::size_type> d_byte_indices(input.chars().size(), stream);
  // initialize the byte indices for all strings;
  // set the index value to 0 for any intermediate UTF-8 bytes
  auto const zero_itr = thrust::counting_iterator<cudf::size_type>(0);
  thrust::transform(
    rmm::exec_policy(stream),
    zero_itr,
    thrust::counting_iterator<cudf::size_type>(input.chars().size()),
    d_byte_indices.begin(),
    [data = input.chars().data<uint8_t>(), d_separator] __device__(auto idx) {
      return cudf::strings::detail::is_begin_utf8_char(data[idx]) ? d_separator.size_bytes() : 0;
    });

  auto offsets   = cudf::make_numeric_column(cudf::data_type{cudf::type_to_id<cudf::size_type>()},
                                           static_cast<cudf::size_type>(input.size() + 1),
                                           cudf::mask_state::UNALLOCATED,
                                           stream,
                                           rmm::mr::get_current_device_resource());
  auto d_offsets = offsets->mutable_view().data<cudf::size_type>();

  // auto const d_merges = merge_pairs.impl->get_merge_pairs();
  auto const map_ref = merge_pairs.impl->get_merge_pairs_ref();
  auto const bpe_fn  = byte_pair_encoding_fn<decltype(map_ref)>{
    *d_strings, d_separator, map_ref, d_offsets, string_hasher_type{}, d_byte_indices.data()};
  thrust::for_each_n(rmm::exec_policy(stream), zero_itr, input.size(), bpe_fn);

  // compute and store the output size for this string's encoding
  cudf::reduction::detail::segmented_reduce(d_byte_indices.begin(),
                                            input.offsets_begin(),
                                            input.offsets_end(),
=======
  CUDF_EXPECTS(d_separator.size_bytes() == 1, "for now, separator must be a single-byte character");

  auto const d_strings = cudf::column_device_view::create(input.parent(), stream);

  auto const first_offset  = (input.offset() == 0) ? 0
                                                   : cudf::detail::get_value<cudf::size_type>(
                                                      input.offsets(), input.offset(), stream);
  auto const last_offset   = (input.offset() == 0 && input.size() == input.offsets().size() - 1)
                               ? input.chars().size()
                               : cudf::detail::get_value<cudf::size_type>(
                                 input.offsets(), input.size() + input.offset(), stream);
  auto const chars_size    = last_offset - first_offset;
  auto const d_input_chars = input.chars().data<char>() + first_offset;

  auto const offset_data_type = cudf::data_type{cudf::type_to_id<cudf::size_type>()};
  auto offsets                = cudf::make_numeric_column(
    offset_data_type, input.size() + 1, cudf::mask_state::UNALLOCATED, stream, mr);
  auto d_offsets = offsets->mutable_view().data<cudf::size_type>();

  // initialize the spaces vector which will hold encoding information
  rmm::device_uvector<cudf::size_type> d_spaces(chars_size, stream);
  auto const zero_itr  = thrust::counting_iterator<cudf::size_type>(0);
  auto const chars_end = thrust::counting_iterator<cudf::size_type>(chars_size);
  thrust::transform(rmm::exec_policy(stream),
                    zero_itr,
                    chars_end,
                    d_spaces.begin(),
                    [d_input_chars] __device__(auto idx) {
                      return static_cast<cudf::size_type>(
                        cudf::strings::detail::is_begin_utf8_char(d_input_chars[idx]));
                    });

  rmm::device_uvector<cudf::size_type> d_working(chars_size, stream);
  auto const map_ref = merge_pairs.impl->get_merge_pairs_ref();

  // encoding step produces values in d_spaces that indicate where the separator is inserted
  // and can also be reduced to compute the output size of each row
  bpe_parallel_fn<decltype(map_ref)><<<input.size(), block_size, 0, stream.value()>>>(
    *d_strings, map_ref, d_offsets, d_spaces.data(), d_working.data());
  // compute and store the output size for this string's encoding
  auto const input_offsets = thrust::make_transform_iterator(
    input.offsets_begin(),
    [first_offset] __device__(auto offset) { return offset - first_offset; });
  cudf::reduction::detail::segmented_reduce(d_spaces.begin(),
                                            input_offsets,
                                            input_offsets + input.size() + 1,
>>>>>>> 5be1216a
                                            d_offsets,
                                            thrust::plus{},
                                            0,
                                            stream);
<<<<<<< HEAD

  // build the output: add spaces between the remaining pairs in each string
  thrust::exclusive_scan(
    rmm::exec_policy(stream), d_offsets, d_offsets + input.size() + 1, d_offsets);

  auto const bytes =
    cudf::detail::get_value<cudf::size_type>(offsets->view(), input.size(), stream);
  auto chars = cudf::strings::detail::create_chars_child_column(
    bytes, stream, rmm::mr::get_current_device_resource());
  auto d_chars = chars->mutable_view().data<char>();

  auto const result_fn =
    build_encoding_fn{*d_strings, d_separator, d_byte_indices.data(), d_offsets, d_chars};
  thrust::for_each_n(rmm::exec_policy(stream), zero_itr, input.size(), result_fn);
=======
  // convert sizes to offsets
  auto const bytes =
    cudf::detail::sizes_to_offsets(d_offsets, d_offsets + input.size() + 1, d_offsets, stream);
  CUDF_EXPECTS(bytes <= static_cast<int64_t>(std::numeric_limits<cudf::size_type>::max()),
               "Size of output exceeds the column size limit",
               std::overflow_error);

  // build the output: add spaces between the remaining pairs in each string
  auto chars   = cudf::strings::detail::create_chars_child_column(bytes, stream, mr);
  auto d_chars = chars->mutable_view().data<char>();

  // we can reuse the d_working memory to store some temporary offsets now
  auto const d_inserts = d_working.data();
  // create offsets where separators will be inserted
  auto offsets_at_one = [d_spaces = d_spaces.data()] __device__(auto idx) {
    return d_spaces[idx] == 1;  // this fails if any input string is a single byte
  };
  auto const copy_end =
    thrust::copy_if(rmm::exec_policy(stream), zero_itr + 1, chars_end, d_inserts, offsets_at_one);

  // this will insert the single-byte separator in positions specified in d_inserts
  auto const sep_char = thrust::constant_iterator<char>(separator.to_string(stream)[0]);
  thrust::merge_by_key(rmm::exec_policy(stream),
                       d_inserts,  // where separator is inserted
                       copy_end,
                       zero_itr,   // all positions
                       chars_end,
                       sep_char,   // byte to insert
                       d_input_chars,
                       thrust::make_discard_iterator(),
                       d_chars);  // result
>>>>>>> 5be1216a

  return cudf::make_strings_column(input.size(),
                                   std::move(offsets),
                                   std::move(chars),
                                   input.null_count(),
                                   cudf::detail::copy_bitmask(input.parent(), stream, mr));
}

}  // namespace detail

std::unique_ptr<cudf::column> byte_pair_encoding(cudf::strings_column_view const& input,
                                                 bpe_merge_pairs const& merges_table,
                                                 cudf::string_scalar const& separator,
                                                 rmm::mr::device_memory_resource* mr)
{
  CUDF_FUNC_RANGE();
  return detail::byte_pair_encoding(input, merges_table, separator, cudf::get_default_stream(), mr);
}

}  // namespace nvtext<|MERGE_RESOLUTION|>--- conflicted
+++ resolved
@@ -23,11 +23,8 @@
 #include <cudf/detail/get_value.cuh>
 #include <cudf/detail/null_mask.hpp>
 #include <cudf/detail/nvtx/ranges.hpp>
-<<<<<<< HEAD
-=======
 #include <cudf/detail/sizes_to_offsets_iterator.cuh>
 #include <cudf/detail/utilities/cuda.cuh>
->>>>>>> 5be1216a
 #include <cudf/reduction/detail/segmented_reduction.cuh>
 #include <cudf/strings/detail/strings_children.cuh>
 #include <cudf/strings/detail/utilities.cuh>
@@ -38,163 +35,19 @@
 #include <rmm/exec_policy.hpp>
 
 #include <thrust/copy.h>
-<<<<<<< HEAD
-#include <thrust/count.h>
-#include <thrust/for_each.h>
-=======
 #include <thrust/distance.h>
 #include <thrust/execution_policy.h>
 #include <thrust/functional.h>
->>>>>>> 5be1216a
 #include <thrust/iterator/counting_iterator.h>
 #include <thrust/iterator/discard_iterator.h>
 #include <thrust/iterator/transform_iterator.h>
-<<<<<<< HEAD
-#include <thrust/scan.h>
-=======
 #include <thrust/merge.h>
->>>>>>> 5be1216a
 #include <thrust/transform.h>
 
 namespace nvtext {
 namespace detail {
 namespace {
 
-<<<<<<< HEAD
-/**
- * @brief Main byte pair encoding algorithm function for each string.
- *
- * @see The byte_pair_encoding_fn::operator() function below for details.
- */
-template <typename MapRefType>
-struct byte_pair_encoding_fn {
-  cudf::column_device_view const d_strings;
-  cudf::string_view const d_separator;
-  MapRefType const d_map;
-  cudf::size_type* d_sizes;         // output size of encoded string
-  string_hasher_type const hasher;
-  cudf::size_type* d_byte_indices;  // output indices per string
-
-  /**
-   * @brief Get the next substring of the given string.
-   *
-   * This will find the next sequence of characters identified by the
-   * given byte indices iterator values. The beginning of the sequence
-   * starts at `begin` and the end of the sequence is the first non-zero
-   * index found between (begin,end) exclusive.
-   *
-   * @tparam Iterator The byte indices iterator type
-   * @param begin Start of indices to check
-   * @param end End of indices to check
-   * @param d_str String to substring
-   * @return The substring found.
-   */
-  template <typename Iterator>
-  __device__ __inline__ cudf::string_view next_substr(Iterator begin,
-                                                      Iterator end,
-                                                      cudf::string_view const& d_str) const
-  {
-    auto const next = thrust::find_if(thrust::seq, begin + 1, end, [](auto v) { return v != 0; });
-    auto const size = static_cast<cudf::size_type>(thrust::distance(begin, next));
-    return cudf::string_view(
-      d_strings.child(cudf::strings_column_view::chars_column_index).data<char>() +
-        thrust::distance(d_byte_indices, begin),
-      size);
-  }
-
-  /**
-   * @brief Byte encode each string.
-   *
-   * Each string is iteratively scanned for the minimum rank of adjacent substring pairs
-   * as found within the `d_map` table. Once the minimum pair is located, that pair
-   * is removed -- virtually by zero-ing the index value between any matching adjacent pairs.
-   *
-   * The iteration ends once there are no more adjacent pairs or there are no more
-   * matches found in `d_map`. At the end, the indices for each string reflect the
-   * encoding pattern and can be used to build the output.
-   *
-   * This function also computes the size of the encoded output of each string
-   * by simply counting the number of non-zero indices values remaining. This saves
-   * an extra kernel launch normally required to compute the offsets of the output column.
-   *
-   * @param idx The index of the string in `d_strings` to encode
-   */
-  __device__ void operator()(cudf::size_type idx) const
-  {
-    if (d_strings.is_null(idx)) {
-      d_sizes[idx] = 0;
-      return;
-    }
-    auto const d_str = d_strings.element<cudf::string_view>(idx);
-    if (d_str.empty()) {
-      d_sizes[idx] = 0;
-      return;
-    }
-
-    auto const offset = d_strings.child(cudf::strings_column_view::offsets_column_index)
-                          .element<cudf::size_type>(idx + d_strings.offset());
-    auto const d_indices = d_byte_indices + offset;
-
-    auto const begin = d_indices;
-    auto const end   = d_indices + d_str.size_bytes();
-
-    *begin = d_str.size_bytes();  // init first char
-
-    // keep processing the string until there are no more adjacent pairs found in d_map
-    cudf::size_type min_rank = 0;
-    while (min_rank < cuda::std::numeric_limits<cudf::size_type>::max()) {
-      // initialize working variables
-      min_rank = cuda::std::numeric_limits<cudf::size_type>::max();
-
-      auto lhs = next_substr(begin, end, d_str);
-      auto itr = begin + lhs.size_bytes();
-
-      auto min_itr  = itr;               // these are set along with
-      auto min_size = lhs.size_bytes();  // the min_rank variable
-      auto min_mp   = merge_pair_type{};
-
-      // check each adjacent pair against the d_map
-      while (itr < end) {
-        auto const rhs = next_substr(itr, end, d_str);
-        if (rhs.empty()) { break; }  // no more adjacent pairs
-
-        auto const mp      = merge_pair_type{lhs, rhs};
-        auto const map_itr = d_map.find(mp);
-        if (map_itr != d_map.end()) {
-          // found a match; record the rank (and other min_ vars)
-          auto const rank = map_itr->second;
-          if (rank < min_rank) {
-            min_rank = rank;
-            min_itr  = itr;
-            min_size = rhs.size_bytes();
-            min_mp   = mp;
-          }
-        }
-        // next substring
-        lhs = rhs;
-        itr += rhs.size_bytes();
-      }
-
-      // if any pair matched, remove every occurrence from the string
-      if (min_rank < cuda::std::numeric_limits<cudf::size_type>::max()) {
-        // remove the first pair we found
-        itr  = min_itr;
-        *itr = 0;
-
-        // continue scanning for other occurrences in the remainder of the string
-        itr += min_size;
-        if (itr < end) {
-          lhs = next_substr(itr, end, d_str);
-          itr += lhs.size_bytes();
-          while (itr < end && !lhs.empty()) {
-            auto rhs = next_substr(itr, end, d_str);
-            if ((min_mp.first == lhs) && (min_mp.second == rhs)) {
-              *itr = 0;                   // removes the pair from this string
-              itr += rhs.size_bytes();
-              if (itr >= end) { break; }  // done checking for pairs
-              // skip to the next adjacent pair
-              rhs = next_substr(itr, end, d_str);
-=======
 constexpr int block_size = 512;
 
 __device__ __inline__ cudf::string_view next_substr(cudf::column_device_view const& d_strings,
@@ -284,7 +137,6 @@
             auto const map_itr = d_map.find(mp);
             if (map_itr != d_map.end()) {  // found a match
               rank = map_itr->second;
->>>>>>> 5be1216a
             }
           }
           if (rank < min_rank) { min_rank = rank; }
@@ -292,55 +144,6 @@
         }
       }
     }
-<<<<<<< HEAD
-  }
-};
-
-/**
- * @brief Build the output string encoding.
- *
- * This copies each string to the output inserting a space at each non-zero byte index.
- *
- * @code{.txt}
- * d_strings =      ["helloworld", "testthis"]
- * d_byte_indices = [ 0000050000    00004000]
- * result is ["hello world", "test this"]
- * @endcode
- */
-struct build_encoding_fn {
-  cudf::column_device_view const d_strings;
-  cudf::string_view const d_separator;
-  cudf::size_type const* d_byte_indices;
-  cudf::size_type const* d_offsets;
-  char* d_chars{};
-
-  __device__ void operator()(cudf::size_type idx) const
-  {
-    if (d_strings.is_null(idx)) { return; }
-    auto const d_str = d_strings.element<cudf::string_view>(idx);
-    if (d_str.empty()) { return; }
-
-    auto const offset = d_strings.child(cudf::strings_column_view::offsets_column_index)
-                          .element<cudf::size_type>(idx + d_strings.offset());
-    auto const d_indices = d_byte_indices + offset;
-    auto d_output        = d_chars + d_offsets[idx];
-
-    // copy chars while indices[i]==0,
-    // insert space each time indices[i]!=0
-    auto const begin = d_indices;
-    auto const end   = d_indices + d_str.size_bytes();
-    auto d_input     = d_str.data();
-    *d_output++      = *d_input++;
-    auto itr         = begin + 1;
-    while (itr < end) {
-      if (*itr++) { d_output = cudf::strings::detail::copy_string(d_output, d_separator); }
-      *d_output++ = *d_input++;
-    }
-    // https://github.com/rapidsai/cudf/pull/10270/files#r826319405
-  }
-};
-
-=======
     __syncthreads();
 
     // once all threads are completed, find the min-rank across the block
@@ -360,7 +163,6 @@
     }
   }  // if no mins were found we are done, otherwise start again
 }
->>>>>>> 5be1216a
 }  // namespace
 
 std::unique_ptr<cudf::column> byte_pair_encoding(cudf::strings_column_view const& input,
@@ -375,42 +177,6 @@
 
   CUDF_EXPECTS(separator.is_valid(stream), "separator parameter must be valid");
   auto const d_separator = separator.value(stream);
-<<<<<<< HEAD
-
-  auto const d_strings = cudf::column_device_view::create(input.parent(), stream);
-
-  // build working vector to hold index values per byte
-  rmm::device_uvector<cudf::size_type> d_byte_indices(input.chars().size(), stream);
-  // initialize the byte indices for all strings;
-  // set the index value to 0 for any intermediate UTF-8 bytes
-  auto const zero_itr = thrust::counting_iterator<cudf::size_type>(0);
-  thrust::transform(
-    rmm::exec_policy(stream),
-    zero_itr,
-    thrust::counting_iterator<cudf::size_type>(input.chars().size()),
-    d_byte_indices.begin(),
-    [data = input.chars().data<uint8_t>(), d_separator] __device__(auto idx) {
-      return cudf::strings::detail::is_begin_utf8_char(data[idx]) ? d_separator.size_bytes() : 0;
-    });
-
-  auto offsets   = cudf::make_numeric_column(cudf::data_type{cudf::type_to_id<cudf::size_type>()},
-                                           static_cast<cudf::size_type>(input.size() + 1),
-                                           cudf::mask_state::UNALLOCATED,
-                                           stream,
-                                           rmm::mr::get_current_device_resource());
-  auto d_offsets = offsets->mutable_view().data<cudf::size_type>();
-
-  // auto const d_merges = merge_pairs.impl->get_merge_pairs();
-  auto const map_ref = merge_pairs.impl->get_merge_pairs_ref();
-  auto const bpe_fn  = byte_pair_encoding_fn<decltype(map_ref)>{
-    *d_strings, d_separator, map_ref, d_offsets, string_hasher_type{}, d_byte_indices.data()};
-  thrust::for_each_n(rmm::exec_policy(stream), zero_itr, input.size(), bpe_fn);
-
-  // compute and store the output size for this string's encoding
-  cudf::reduction::detail::segmented_reduce(d_byte_indices.begin(),
-                                            input.offsets_begin(),
-                                            input.offsets_end(),
-=======
   CUDF_EXPECTS(d_separator.size_bytes() == 1, "for now, separator must be a single-byte character");
 
   auto const d_strings = cudf::column_device_view::create(input.parent(), stream);
@@ -457,27 +223,10 @@
   cudf::reduction::detail::segmented_reduce(d_spaces.begin(),
                                             input_offsets,
                                             input_offsets + input.size() + 1,
->>>>>>> 5be1216a
                                             d_offsets,
                                             thrust::plus{},
                                             0,
                                             stream);
-<<<<<<< HEAD
-
-  // build the output: add spaces between the remaining pairs in each string
-  thrust::exclusive_scan(
-    rmm::exec_policy(stream), d_offsets, d_offsets + input.size() + 1, d_offsets);
-
-  auto const bytes =
-    cudf::detail::get_value<cudf::size_type>(offsets->view(), input.size(), stream);
-  auto chars = cudf::strings::detail::create_chars_child_column(
-    bytes, stream, rmm::mr::get_current_device_resource());
-  auto d_chars = chars->mutable_view().data<char>();
-
-  auto const result_fn =
-    build_encoding_fn{*d_strings, d_separator, d_byte_indices.data(), d_offsets, d_chars};
-  thrust::for_each_n(rmm::exec_policy(stream), zero_itr, input.size(), result_fn);
-=======
   // convert sizes to offsets
   auto const bytes =
     cudf::detail::sizes_to_offsets(d_offsets, d_offsets + input.size() + 1, d_offsets, stream);
@@ -509,7 +258,6 @@
                        d_input_chars,
                        thrust::make_discard_iterator(),
                        d_chars);  // result
->>>>>>> 5be1216a
 
   return cudf::make_strings_column(input.size(),
                                    std::move(offsets),
