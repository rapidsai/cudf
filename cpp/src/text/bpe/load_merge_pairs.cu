--- conflicted
+++ resolved
@@ -37,62 +37,6 @@
 namespace detail {
 namespace {
 
-<<<<<<< HEAD
-/**
- * @brief Loads a text file of merge-pairs into a strings column.
- *
- * The line position in the file indicates the pair's rank.
- *
- * @code{.pseudo}
- * Format of the file:
- * #version ..
- * a1 a2
- * b1 b2
- * c1 c2
- * ...
- * @endcode
- *
- * @param filename_merges Path to text file containing merge-pairs
- * @return object containing table elements for the BPE function
- */
-std::unique_ptr<cudf::column> load_file_to_column(std::string const& filename_merges,
-                                                  rmm::cuda_stream_view stream,
-                                                  rmm::mr::device_memory_resource* mr)
-{
-  std::ifstream merges_file(filename_merges);
-  CUDF_EXPECTS(merges_file.good(), "Could not open " + filename_merges);
-
-  std::vector<char> chars{};
-  std::vector<cudf::size_type> offsets(1, 0);
-
-  std::string line;
-  std::getline(merges_file, line);
-  std::string version = "#version";
-  if (line.substr(0, version.size()).compare(version) == 0) { std::getline(merges_file, line); }
-
-  // This is a text file delimited only by CR/LF.
-  // TODO: Look into using the CSV reader to load the strings column instead.
-  while (!line.empty()) {
-    chars.insert(chars.end(), std::cbegin(line), std::cend(line));
-    offsets.push_back(offsets.back() + line.length());
-    std::getline(merges_file, line);
-  }
-
-  CUDF_EXPECTS(!chars.empty(), "No data found in " + filename_merges);
-
-  auto d_chars = std::make_unique<cudf::column>(
-    cudf::detail::make_device_uvector_async(chars, stream, mr), rmm::device_buffer{}, 0);
-  auto d_offsets = std::make_unique<cudf::column>(
-    cudf::detail::make_device_uvector_async(offsets, stream, mr), rmm::device_buffer{}, 0);
-  return cudf::make_strings_column(static_cast<cudf::size_type>(offsets.size() - 1),
-                                   std::move(d_offsets),
-                                   std::move(d_chars),
-                                   0,
-                                   {});
-}
-
-=======
->>>>>>> 45583443
 std::unique_ptr<detail::merge_pairs_map_type> initialize_merge_pairs_map(
   cudf::column_device_view const& input, rmm::cuda_stream_view stream)
 {
