/*
 * Copyright (c) 2022-2024, NVIDIA CORPORATION.
 *
 * Licensed under the Apache License, Version 2.0 (the "License");
 * you may not use this file except in compliance with the License.
 * You may obtain a copy of the License at
 *
 *     http://www.apache.org/licenses/LICENSE-2.0
 *
 * Unless required by applicable law or agreed to in writing, software
 * distributed under the License is distributed on an "AS IS" BASIS,
 * WITHOUT WARRANTIES OR CONDITIONS OF ANY KIND, either express or implied.
 * See the License for the specific language governing permissions and
 * limitations under the License.
 */

#pragma once

#include <nvtext/byte_pair_encoding.hpp>

#include <cudf/column/column.hpp>
#include <cudf/column/column_device_view.cuh>
#include <cudf/detail/cuco_helpers.hpp>
#include <cudf/hashing/detail/hashing.hpp>
#include <cudf/hashing/detail/murmurhash3_x86_32.cuh>
#include <cudf/strings/string_view.cuh>

#include <rmm/cuda_stream_view.hpp>
#include <rmm/device_uvector.hpp>

#include <cuco/static_map.cuh>

#include <thrust/distance.h>
#include <thrust/execution_policy.h>
#include <thrust/find.h>
#include <thrust/pair.h>

#include <cstdint>
#include <type_traits>

namespace nvtext {
namespace detail {

using string_hasher_type = cudf::hashing::detail::MurmurHash3_x86_32<cudf::string_view>;
using hash_value_type    = string_hasher_type::result_type;
using merge_pair_type    = thrust::pair<cudf::string_view, cudf::string_view>;

<<<<<<< HEAD
using hash_table_allocator_type = rmm::mr::stream_allocator_adaptor<default_allocator<char>>;
using cuco_storage              = cuco::storage<1>;

=======
>>>>>>> 57bbe94e
/**
 * @brief Hasher function used for building and using the cuco static-map
 *
 * This takes advantage of heterogeneous lookup feature in cuco static-map which
 * allows inserting with one type (index) and looking up with a different type (merge_pair_type).
 *
 * The merge-pairs are in adjacent rows so each index will access two rows of string values.
 * The hash of each string is combined for the returned result.
 */
struct bpe_hasher {
  cudf::column_device_view const d_strings;
  string_hasher_type hasher{};
  // used by insert
  __device__ hash_value_type operator()(cudf::size_type index) const
  {
    index *= 2;
    auto const lhs = d_strings.element<cudf::string_view>(index);
    auto const rhs = d_strings.element<cudf::string_view>(index + 1);
    return cudf::hashing::detail::hash_combine(hasher(lhs), hasher(rhs));
  }
  // used by find
  __device__ hash_value_type operator()(merge_pair_type const& mp) const
  {
    return cudf::hashing::detail::hash_combine(hasher(mp.first), hasher(mp.second));
  }
};

/**
 * @brief Equal function used for building and using the cuco static-map
 *
 * This takes advantage of heterogeneous lookup feature in cuco static-map which
 * allows inserting with one type (index) and looking up with a different type (merge_pair_type).
 *
 * The merge-pairs are in adjacent rows so each index will access two rows of string values.
 * All rows from the input merge-pairs are unique.
 */
struct bpe_equal {
  cudf::column_device_view const d_strings;
  // used by insert
  __device__ bool operator()(cudf::size_type lhs, cudf::size_type rhs) const noexcept
  {
    return lhs == rhs;  // all rows are unique
  }
  // used by find
  __device__ bool operator()(cudf::size_type lhs, merge_pair_type const& rhs) const noexcept
  {
    lhs *= 2;
    auto const left  = d_strings.element<cudf::string_view>(lhs);
    auto const right = d_strings.element<cudf::string_view>(lhs + 1);
    return (left == rhs.first) && (right == rhs.second);
  }
};

using bpe_probe_scheme = cuco::linear_probing<1, bpe_hasher>;

<<<<<<< HEAD
using merge_pairs_map_type = cuco::static_map<cudf::size_type,
                                              cudf::size_type,
                                              cuco::extent<std::size_t>,
                                              cuda::thread_scope_device,
                                              bpe_equal,
                                              bpe_probe_scheme,
                                              hash_table_allocator_type,
                                              cuco_storage>;
=======
using merge_pairs_map_type = cuco::experimental::static_map<cudf::size_type,
                                                            cudf::size_type,
                                                            cuco::experimental::extent<std::size_t>,
                                                            cuda::thread_scope_device,
                                                            bpe_equal,
                                                            bpe_probe_scheme,
                                                            cudf::detail::cuco_allocator>;
>>>>>>> 57bbe94e

/**
 * @brief Hasher function used for building and using the cuco static-map
 *
 * This takes advantage of heterogeneous lookup feature in cuco static-map which
 * allows inserting with one type (index) and looking up with a different type (merge_pair_type).
 *
 * Each component of the merge-pairs (left and right) are stored individually in the map.
 */
struct mp_hasher {
  cudf::column_device_view const d_strings;
  string_hasher_type hasher{};
  // used by insert
  __device__ hash_value_type operator()(cudf::size_type index) const
  {
    auto const d_str = d_strings.element<cudf::string_view>(index);
    return hasher(d_str);
  }
  // used by find
  __device__ hash_value_type operator()(cudf::string_view const& d_str) const
  {
    return hasher(d_str);
  }
};

/**
 * @brief Equal function used for building and using the cuco static-map
 *
 * This takes advantage of heterogeneous lookup feature in cuco static-map which
 * allows inserting with one type (index) and looking up with a different type (string).
 */
struct mp_equal {
  cudf::column_device_view const d_strings;
  // used by insert
  __device__ bool operator()(cudf::size_type lhs, cudf::size_type rhs) const noexcept
  {
    auto const left  = d_strings.element<cudf::string_view>(lhs);
    auto const right = d_strings.element<cudf::string_view>(rhs);
    return left == right;
  }
  // used by find
  __device__ bool operator()(cudf::size_type lhs, cudf::string_view const& rhs) const noexcept
  {
    auto const left = d_strings.element<cudf::string_view>(lhs);
    return left == rhs;
  }
};

using mp_probe_scheme = cuco::linear_probing<1, mp_hasher>;

<<<<<<< HEAD
using mp_table_map_type = cuco::static_map<cudf::size_type,
                                           cudf::size_type,
                                           cuco::extent<std::size_t>,
                                           cuda::thread_scope_device,
                                           mp_equal,
                                           mp_probe_scheme,
                                           hash_table_allocator_type,
                                           cuco_storage>;
=======
using mp_table_map_type = cuco::experimental::static_map<cudf::size_type,
                                                         cudf::size_type,
                                                         cuco::experimental::extent<std::size_t>,
                                                         cuda::thread_scope_device,
                                                         mp_equal,
                                                         mp_probe_scheme,
                                                         cudf::detail::cuco_allocator>;
>>>>>>> 57bbe94e

}  // namespace detail

// since column_device_view::create() returns is a little more than
// std::unique_ptr<column_device_view> this helper simplifies the return type for us
using col_device_view = std::invoke_result_t<decltype(&cudf::column_device_view::create),
                                             cudf::column_view,
                                             rmm::cuda_stream_view>;

struct bpe_merge_pairs::bpe_merge_pairs_impl {
  std::unique_ptr<cudf::column> const merge_pairs;
  col_device_view const d_merge_pairs;
  std::unique_ptr<detail::merge_pairs_map_type> merge_pairs_map;  // for BPE
  std::unique_ptr<detail::mp_table_map_type> mp_table_map;        // for locating unpairables

  bpe_merge_pairs_impl(std::unique_ptr<cudf::column>&& merge_pairs,
                       col_device_view&& d_merge_pairs,
                       std::unique_ptr<detail::merge_pairs_map_type>&& merge_pairs_map,
                       std::unique_ptr<detail::mp_table_map_type>&& mp_table_map);

  auto const get_merge_pairs() const { return *d_merge_pairs; }
  auto get_merge_pairs_ref() const { return merge_pairs_map->ref(cuco::op::find); }
  auto get_mp_table_ref() const { return mp_table_map->ref(cuco::op::find); }
};

}  // namespace nvtext<|MERGE_RESOLUTION|>--- conflicted
+++ resolved
@@ -44,13 +44,8 @@
 using string_hasher_type = cudf::hashing::detail::MurmurHash3_x86_32<cudf::string_view>;
 using hash_value_type    = string_hasher_type::result_type;
 using merge_pair_type    = thrust::pair<cudf::string_view, cudf::string_view>;
+using cuco_storage       = cuco::storage<1>;
 
-<<<<<<< HEAD
-using hash_table_allocator_type = rmm::mr::stream_allocator_adaptor<default_allocator<char>>;
-using cuco_storage              = cuco::storage<1>;
-
-=======
->>>>>>> 57bbe94e
 /**
  * @brief Hasher function used for building and using the cuco static-map
  *
@@ -106,24 +101,14 @@
 
 using bpe_probe_scheme = cuco::linear_probing<1, bpe_hasher>;
 
-<<<<<<< HEAD
 using merge_pairs_map_type = cuco::static_map<cudf::size_type,
                                               cudf::size_type,
                                               cuco::extent<std::size_t>,
                                               cuda::thread_scope_device,
                                               bpe_equal,
                                               bpe_probe_scheme,
-                                              hash_table_allocator_type,
+                                              cudf::detail::cuco_allocator,
                                               cuco_storage>;
-=======
-using merge_pairs_map_type = cuco::experimental::static_map<cudf::size_type,
-                                                            cudf::size_type,
-                                                            cuco::experimental::extent<std::size_t>,
-                                                            cuda::thread_scope_device,
-                                                            bpe_equal,
-                                                            bpe_probe_scheme,
-                                                            cudf::detail::cuco_allocator>;
->>>>>>> 57bbe94e
 
 /**
  * @brief Hasher function used for building and using the cuco static-map
@@ -174,24 +159,14 @@
 
 using mp_probe_scheme = cuco::linear_probing<1, mp_hasher>;
 
-<<<<<<< HEAD
 using mp_table_map_type = cuco::static_map<cudf::size_type,
                                            cudf::size_type,
                                            cuco::extent<std::size_t>,
                                            cuda::thread_scope_device,
                                            mp_equal,
                                            mp_probe_scheme,
-                                           hash_table_allocator_type,
+                                           cudf::detail::cuco_allocator,
                                            cuco_storage>;
-=======
-using mp_table_map_type = cuco::experimental::static_map<cudf::size_type,
-                                                         cudf::size_type,
-                                                         cuco::experimental::extent<std::size_t>,
-                                                         cuda::thread_scope_device,
-                                                         mp_equal,
-                                                         mp_probe_scheme,
-                                                         cudf::detail::cuco_allocator>;
->>>>>>> 57bbe94e
 
 }  // namespace detail
 
