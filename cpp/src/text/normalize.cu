/*
 * Copyright (c) 2020-2025, NVIDIA CORPORATION.
 *
 * Licensed under the Apache License, Version 2.0 (the "License");
 * you may not use this file except in compliance with the License.
 * You may obtain a copy of the License at
 *
 *     http://www.apache.org/licenses/LICENSE-2.0
 *
 * Unless required by applicable law or agreed to in writing, software
 * distributed under the License is distributed on an "AS IS" BASIS,
 * WITHOUT WARRANTIES OR CONDITIONS OF ANY KIND, either express or implied.
 * See the License for the specific language governing permissions and
 * limitations under the License.
 */

#include "text/normalize.cuh"
#include "text/subword/detail/data_normalizer.hpp"
#include "text/subword/detail/tokenizer_utils.cuh"
#include "text/utilities/tokenize_ops.cuh"

#include <cudf/column/column.hpp>
#include <cudf/column/column_device_view.cuh>
#include <cudf/column/column_factories.hpp>
#include <cudf/column/column_view.hpp>
#include <cudf/detail/iterator.cuh>
#include <cudf/detail/null_mask.hpp>
#include <cudf/detail/nvtx/ranges.hpp>
#include <cudf/sorting.hpp>
#include <cudf/strings/case.hpp>
#include <cudf/strings/detail/strings_children.cuh>
#include <cudf/strings/detail/strings_column_factories.cuh>
#include <cudf/strings/detail/utilities.cuh>
#include <cudf/strings/string_view.cuh>
#include <cudf/strings/strings_column_view.hpp>
#include <cudf/utilities/default_stream.hpp>
#include <cudf/utilities/memory_resource.hpp>

#include <nvtext/normalize.hpp>

#include <rmm/cuda_stream_view.hpp>

#include <cub/cub.cuh>
<<<<<<< HEAD
=======
#include <cuda/functional>
>>>>>>> 4919a073
#include <thrust/binary_search.h>
#include <thrust/execution_policy.h>
#include <thrust/for_each.h>
#include <thrust/functional.h>
#include <thrust/remove.h>
#include <thrust/transform_reduce.h>

#include <limits>

namespace nvtext {
namespace detail {
namespace {
/**
 * @brief Normalize spaces in a strings column.
 *
 * Repeated whitespace (code-point <= ' ') is replaced with a single space.
 * Also, whitespace is trimmed from the beginning and end of each string.
 *
 * This functor can be called to compute the output size in bytes
 * of each string and then called again to fill in the allocated buffer.
 */
struct normalize_spaces_fn {
  cudf::column_device_view const d_strings;  // strings to normalize
  cudf::size_type* d_sizes{};                // size of each output row
  char* d_chars{};                           // output buffer for characters
  cudf::detail::input_offsetalator d_offsets;

  __device__ void operator()(cudf::size_type idx)
  {
    if (d_strings.is_null(idx)) {
      if (!d_chars) { d_sizes[idx] = 0; }
      return;
    }
    cudf::string_view const single_space(" ", 1);
    auto const d_str = d_strings.element<cudf::string_view>(idx);
    char* buffer     = d_chars ? d_chars + d_offsets[idx] : nullptr;
    char* optr       = buffer;  // running output pointer

    cudf::size_type nbytes = 0;  // holds the number of bytes per output string

    // create a tokenizer for this string with whitespace delimiter (default)
    characters_tokenizer tokenizer(d_str);

    // this will retrieve tokens automatically skipping runs of whitespace
    while (tokenizer.next_token()) {
      auto const token_pos = tokenizer.token_byte_positions();
      auto const token =
        cudf::string_view(d_str.data() + token_pos.first, token_pos.second - token_pos.first);
      if (optr) {
        // prepend space unless we are at the beginning
        if (optr != buffer) { optr = cudf::strings::detail::copy_string(optr, single_space); }
        // write token to output buffer
        thrust::copy_n(thrust::seq, token.data(), token.size_bytes(), optr);
        optr += token.size_bytes();
      }
      nbytes += token.size_bytes() + 1;  // token size plus a single space
    }
    // remove trailing space
    if (!d_chars) { d_sizes[idx] = (nbytes > 0) ? nbytes - 1 : 0; }
  }
};

// code-point to multi-byte range limits
constexpr uint32_t UTF8_1BYTE = 0x0080;
constexpr uint32_t UTF8_2BYTE = 0x0800;
constexpr uint32_t UTF8_3BYTE = 0x01'0000;

__device__ int8_t cp_to_utf8(uint32_t codepoint, char* out)
{
  auto utf8 = cudf::strings::detail::codepoint_to_utf8(codepoint);
  return cudf::strings::detail::from_char_utf8(utf8, out);
}

/**
 * @brief Convert code-point arrays into UTF-8 bytes for each string.
 */
struct codepoint_to_utf8_fn {
  cudf::column_device_view const d_strings;  // input strings
  uint32_t const* cp_data;                   // full code-point array
  int64_t const* d_cp_offsets{};             // offsets to each string's code-point array
  cudf::size_type* d_sizes{};                // size of output string
  char* d_chars{};                           // buffer for the output strings column
  cudf::detail::input_offsetalator d_offsets;

  /**
   * @brief Return the number of bytes for the output string given its code-point array.
   *
   * @param str_cps code-points for the string
   * @param count number of code-points in `str_cps`
   * @return Number of bytes required for the output
   */
  __device__ cudf::size_type compute_output_size(uint32_t const* str_cps, uint32_t count)
  {
    return thrust::transform_reduce(
      thrust::seq,
      str_cps,
      str_cps + count,
      [](auto cp) { return 1 + (cp >= UTF8_1BYTE) + (cp >= UTF8_2BYTE) + (cp >= UTF8_3BYTE); },
      0,
      thrust::plus());
  }

  __device__ void operator()(cudf::size_type idx)
  {
    if (d_strings.is_null(idx)) {
      if (!d_chars) { d_sizes[idx] = 0; }
      return;
    }
    auto const offset = d_cp_offsets[idx];
    auto const count  = d_cp_offsets[idx + 1] - offset;  // number of code-points
    auto str_cps      = cp_data + offset;                // code-points for this string
    if (!d_chars) {
      d_sizes[idx] = compute_output_size(str_cps, count);
      return;
    }
    // convert each code-point to 1-4 UTF-8 encoded bytes
    char* out_ptr = d_chars + d_offsets[idx];
    for (uint32_t jdx = 0; jdx < count; ++jdx) {
      uint32_t codepoint = *str_cps++;
      out_ptr += cp_to_utf8(codepoint, out_ptr);
    }
  }
};

}  // namespace

// detail API
std::unique_ptr<cudf::column> normalize_spaces(cudf::strings_column_view const& strings,
                                               rmm::cuda_stream_view stream,
                                               rmm::device_async_resource_ref mr)
{
  if (strings.is_empty()) return cudf::make_empty_column(cudf::data_type{cudf::type_id::STRING});

  // create device column
  auto d_strings = cudf::column_device_view::create(strings.parent(), stream);

  // build offsets and children using the normalize_space_fn
  auto [offsets_column, chars] = cudf::strings::detail::make_strings_children(
    normalize_spaces_fn{*d_strings}, strings.size(), stream, mr);

  return cudf::make_strings_column(strings.size(),
                                   std::move(offsets_column),
                                   chars.release(),
                                   strings.null_count(),
                                   cudf::detail::copy_bitmask(strings.parent(), stream, mr));
}

/**
 * @copydoc nvtext::normalize_characters
 */
std::unique_ptr<cudf::column> normalize_characters(cudf::strings_column_view const& strings,
                                                   bool do_lower_case,
                                                   rmm::cuda_stream_view stream,
                                                   rmm::device_async_resource_ref mr)
{
  if (strings.is_empty()) return cudf::make_empty_column(cudf::data_type{cudf::type_id::STRING});

  // create the normalizer and call it
  auto result = [&] {
    auto const cp_metadata = get_codepoint_metadata(stream);
    auto const aux_table   = get_aux_codepoint_data(stream);
    auto const normalizer  = data_normalizer(cp_metadata.data(), aux_table.data(), do_lower_case);
    return normalizer.normalize(strings, stream);
  }();

  CUDF_EXPECTS(
    result.first->size() < static_cast<std::size_t>(std::numeric_limits<cudf::size_type>::max()),
    "output exceeds the column size limit",
    std::overflow_error);

  // convert the result into a strings column
  // - the cp_chars are the new 4-byte code-point values for all the characters in the output
  // - the cp_offsets identify which code-points go with which strings
  auto const cp_chars   = result.first->data();
  auto const cp_offsets = result.second->data();

  auto d_strings = cudf::column_device_view::create(strings.parent(), stream);

  // build offsets and children using the codepoint_to_utf8_fn
  auto [offsets_column, chars] = cudf::strings::detail::make_strings_children(
    codepoint_to_utf8_fn{*d_strings, cp_chars, cp_offsets}, strings.size(), stream, mr);

  return cudf::make_strings_column(strings.size(),
                                   std::move(offsets_column),
                                   chars.release(),
                                   strings.null_count(),
                                   cudf::detail::copy_bitmask(strings.parent(), stream, mr));
}

}  // namespace detail

// external APIs

std::unique_ptr<cudf::column> normalize_spaces(cudf::strings_column_view const& input,
                                               rmm::cuda_stream_view stream,
                                               rmm::device_async_resource_ref mr)
{
  CUDF_FUNC_RANGE();
  return detail::normalize_spaces(input, stream, mr);
}

/**
 * @copydoc nvtext::normalize_characters
 */
std::unique_ptr<cudf::column> normalize_characters(cudf::strings_column_view const& input,
                                                   bool do_lower_case,
                                                   rmm::cuda_stream_view stream,
                                                   rmm::device_async_resource_ref mr)
{
  CUDF_FUNC_RANGE();
  return detail::normalize_characters(input, do_lower_case, stream, mr);
}

struct character_normalizer::character_normalizer_impl {
  rmm::device_uvector<uint32_t> cp_metadata;
  rmm::device_uvector<aux_codepoint_data_type> aux_table;
  bool do_lower_case;
  std::unique_ptr<cudf::column> special_tokens;
  rmm::device_uvector<cudf::string_view> special_tokens_view;

  cudf::device_span<cudf::string_view const> get_special_tokens() const
  {
    return special_tokens_view;
  }

  character_normalizer_impl(rmm::device_uvector<uint32_t>&& cp_metadata,
                            rmm::device_uvector<aux_codepoint_data_type>&& aux_table,
                            bool do_lower_case,
                            std::unique_ptr<cudf::column>&& special_tokens,
                            rmm::device_uvector<cudf::string_view>&& special_tokens_view)
    : cp_metadata(std::move(cp_metadata)),
      aux_table(std::move(aux_table)),
      do_lower_case{do_lower_case},
      special_tokens{std::move(special_tokens)},
      special_tokens_view{std::move(special_tokens_view)}
  {
  }
};

character_normalizer::character_normalizer(bool do_lower_case,
                                           cudf::strings_column_view const& special_tokens,
                                           rmm::cuda_stream_view stream,
                                           rmm::device_async_resource_ref)
{
  auto cp_metadata = nvtext::detail::get_codepoint_metadata(stream);
  auto aux_table   = nvtext::detail::get_aux_codepoint_data(stream);
  CUDF_EXPECTS(
    !special_tokens.has_nulls(), "special tokens should not have nulls", std::invalid_argument);

  auto sorted = std::move(
    cudf::sort(cudf::table_view({special_tokens.parent()}), {}, {}, stream)->release().front());
  if (do_lower_case) {
    // lower-case the tokens so they will match the normalized input
    sorted = cudf::strings::to_lower(cudf::strings_column_view(sorted->view()), stream);
  }

  auto tokens_view = cudf::strings::detail::create_string_vector_from_column(
    cudf::strings_column_view(sorted->view()), stream, cudf::get_current_device_resource_ref());

  _impl = new character_normalizer_impl(std::move(cp_metadata),
                                        std::move(aux_table),
                                        do_lower_case,
                                        std::move(sorted),
                                        std::move(tokens_view));
}

character_normalizer::~character_normalizer() { delete _impl; }

std::unique_ptr<character_normalizer> create_character_normalizer(
  bool do_lower_case,
  cudf::strings_column_view const& special_tokens,
  rmm::cuda_stream_view stream,
  rmm::device_async_resource_ref mr)
{
  CUDF_FUNC_RANGE();
  return std::make_unique<character_normalizer>(do_lower_case, special_tokens, stream, mr);
}

namespace detail {
namespace {

/**
 * @brief Kernel handles fixing up the normalized data to account for any special tokens
 *
 * This undoes the padding added around the `[]` for patterns matching the strings in the
 * special_tokens array.
 *
 * Launched as a thread per input byte (total_count).
 *
 * @param d_normalized The normalized set of UTF-8 characters; 3 uints per input byte
 * @param total_count Number of bytes represented by d_normalized; len(d_normalized)/3
 * @param special_tokens Tokens to check against
 */
CUDF_KERNEL void special_tokens_kernel(uint32_t* d_normalized,
                                       int64_t total_count,
                                       cudf::device_span<cudf::string_view const> special_tokens)
{
  auto const idx = cudf::detail::grid_1d::global_thread_id();
  if (idx >= total_count) { return; }
  auto const begin = d_normalized + (idx * MAX_NEW_CHARS) + 1;
  if (*begin != '[') { return; }
<<<<<<< HEAD
  auto const end   = begin + std::min(6L, total_count - idx) * MAX_NEW_CHARS;
=======
  auto const end   = begin + cuda::std::min(6L, total_count - idx) * MAX_NEW_CHARS;
>>>>>>> 4919a073
  auto const match = thrust::find(thrust::seq, begin, end, static_cast<uint32_t>(']'));
  if (match == end) { return; }
  char candidate[8];
  auto const ch_begin =
    thrust::transform_iterator(begin, [](auto v) { return static_cast<char>(v); });
  auto const ch_end = ch_begin + thrust::distance(begin, match + 1);
  auto last         = thrust::copy_if(
    thrust::seq, ch_begin, ch_end, candidate, [](auto c) { return c != 0 && c != ' '; });
  *last = 0;  // only needed for debug

  auto const size  = static_cast<cudf::size_type>(thrust::distance(candidate, last));
  auto const token = cudf::string_view(candidate, size);
  // the binary_search expects the special_tokens to be sorted
  if (!thrust::binary_search(thrust::seq, special_tokens.begin(), special_tokens.end(), token)) {
    return;
  }

  // fix up chars to remove the extra spaces
  *(begin + 1) = 0;  // removes space after '['
  *(match - 1) = 0;  // removes space before ']'
}

/**
 * @brief The normalizer kernel
 *
 * Launched as a thread per input byte (total_bytes).
 *
 * Converts the input d_chars into codepoints to lookup in the provided tables.
 * Once processed, the d_output contains 3 uints per input byte each encoded
 * as output UTF-8. Any zero values are to removed by a subsequent kernel call.
 *
 * @param d_chars The characters for the input strings column to normalize
 * @param total_bytes The number of bytes in the d_chars
 * @param cp_metadata First lookup table for codepoint metadata
 * @param aux_table Second lookup table containing possible replacement characters
 * @param do_lower_case True if the normalization includes lower-casing characters
 * @param d_output The output of the normalization (UTF-8 encoded)
 */
CUDF_KERNEL void data_normalizer_kernel(char const* d_chars,
                                        int64_t total_bytes,
                                        codepoint_metadata_type const* cp_metadata,
                                        aux_codepoint_data_type const* aux_table,
                                        bool do_lower_case,
                                        uint32_t* d_output)
{
  uint32_t replacement[MAX_NEW_CHARS] = {0};

  auto const idx = cudf::detail::grid_1d::global_thread_id();

  if ((idx < total_bytes) && cudf::strings::detail::is_begin_utf8_char(d_chars[idx])) {
    auto const cp = [utf8 = d_chars + idx] {
      cudf::char_utf8 ch_utf8 = *utf8;
      if (ch_utf8 > 0x7F) { cudf::strings::detail::to_char_utf8(utf8, ch_utf8); }
      return cudf::strings::detail::utf8_to_codepoint(ch_utf8);
    }();
    auto const metadata = cp_metadata[cp];

    if (!should_remove_cp(metadata, do_lower_case)) {
      int8_t num_new_chars = 1;
      // retrieve the normalized value for cp
      auto const new_cp = do_lower_case || always_replace(metadata) ? get_first_cp(metadata) : cp;
      replacement[0]    = new_cp == 0 ? cp : new_cp;

      if (do_lower_case && is_multi_char_transform(metadata)) {
        auto const next_cps = aux_table[cp];
        replacement[1]      = static_cast<uint32_t>(next_cps >> 32);
        replacement[2]      = static_cast<uint32_t>(next_cps & 0xFFFFFFFF);
        num_new_chars       = 2 + (replacement[2] != 0);
      }

      if (should_add_spaces(metadata, do_lower_case) && (num_new_chars == 1)) {
        replacement[1] = replacement[0];
        replacement[0] = SPACE_CODE_POINT;  // add spaces around the new codepoint
        replacement[2] = SPACE_CODE_POINT;
        num_new_chars  = 3;
      }

      // convert codepoints back to UTF-8 in-place
      for (int k = 0; k < num_new_chars; ++k) {
        auto const new_cp = replacement[k];
        if (new_cp) { cp_to_utf8(new_cp, reinterpret_cast<char*>(replacement + k)); }
      }
    }
  }

  // employ an optimized coalesced writer to output replacement as a block of transposed data
  using block_store =
    cub::BlockStore<uint32_t, 256, MAX_NEW_CHARS, cub::BLOCK_STORE_WARP_TRANSPOSE>;
  __shared__ typename block_store::TempStorage bs_stg;
  auto block_base = d_output + blockIdx.x * blockDim.x * MAX_NEW_CHARS;
  block_store(bs_stg).Store(block_base, replacement);
}

/**
 * @brief Computes the output sizes for each row
 *
 * The input offsets are used with segmented-reduce to count the number of
 * non-zero values for each output row.
 *
 * @param d_normalized The UTF-8 encoded normalized values
 * @param offsets These identify the row boundaries
 * @param offset Only non-zero if the input column has been sliced
 * @param size The number of output rows (sames as the number of input rows)
 * @param stream Stream used for allocating device memory and launching kernels
 * @return The sizes of each output row
 */
template <typename OffsetType>
rmm::device_uvector<cudf::size_type> compute_sizes(cudf::device_span<uint32_t const> d_normalized,
                                                   OffsetType offsets,
                                                   int64_t offset,
                                                   cudf::size_type size,
                                                   rmm::cuda_stream_view stream)
{
  auto output_sizes = rmm::device_uvector<cudf::size_type>(size, stream);

  auto d_data = d_normalized.data();

  // counts the non-zero bytes in the d_data array
  auto d_in = cudf::detail::make_counting_transform_iterator(
    0, cuda::proclaim_return_type<cudf::size_type>([d_data] __device__(auto idx) {
      idx = idx * MAX_NEW_CHARS;
      // transform function counts number of non-zero bytes in uint32_t value
      auto tfn = [](uint32_t v) -> cudf::size_type {
        return ((v & 0xFF) > 0) + ((v & 0xFF00) > 0) + ((v & 0xFF0000) > 0) +
               ((v & 0xFF000000) > 0);
      };
      auto const begin = d_data + idx;
      auto const end   = begin + MAX_NEW_CHARS;
      return thrust::transform_reduce(thrust::seq, begin, end, tfn, 0, thrust::plus{});
    }));

  // DeviceSegmentedReduce is used to compute the size of each output row
  auto d_out = output_sizes.begin();
  auto temp  = std::size_t{0};
  if (offset == 0) {
    cub::DeviceSegmentedReduce::Sum(
      nullptr, temp, d_in, d_out, size, offsets, offsets + 1, stream.value());
    auto d_temp = rmm::device_buffer{temp, stream};
    cub::DeviceSegmentedReduce::Sum(
      d_temp.data(), temp, d_in, d_out, size, offsets, offsets + 1, stream.value());
  } else {
    // offsets need to be normalized for segmented-reduce to work efficiently
    auto offsets_itr = thrust::transform_iterator(
      offsets,
      cuda::proclaim_return_type<int64_t>([offset] __device__(auto o) { return o - offset; }));
    cub::DeviceSegmentedReduce::Sum(
      nullptr, temp, d_in, d_out, size, offsets_itr, offsets_itr + 1, stream.value());
    auto d_temp = rmm::device_buffer{temp, stream};
    cub::DeviceSegmentedReduce::Sum(
      d_temp.data(), temp, d_in, d_out, size, offsets_itr, offsets_itr + 1, stream.value());
  }

  return output_sizes;
}

// handles ranges above int32 max
template <typename InputIterator, typename OutputIterator, typename T>
OutputIterator remove_copy_safe(InputIterator first,
                                InputIterator last,
                                OutputIterator result,
                                T const& value,
                                rmm::cuda_stream_view stream)
{
  auto const copy_size = std::min(static_cast<std::size_t>(std::distance(first, last)),
                                  static_cast<std::size_t>(std::numeric_limits<int>::max()));

  auto itr = first;
  while (itr != last) {
    auto const copy_end =
      static_cast<std::size_t>(std::distance(itr, last)) <= copy_size ? last : itr + copy_size;
    result = thrust::remove_copy(rmm::exec_policy(stream), itr, copy_end, result, value);
    itr    = copy_end;
  }
  return result;
}

// handles ranges above int32 max
template <typename Iterator, typename T>
Iterator remove_safe(Iterator first, Iterator last, T const& value, rmm::cuda_stream_view stream)
{
  auto const size = std::min(static_cast<std::size_t>(std::distance(first, last)),
                             static_cast<std::size_t>(std::numeric_limits<int>::max()));

  auto result = first;
  auto itr    = first;
  while (itr != last) {
    auto end = static_cast<std::size_t>(std::distance(itr, last)) <= size ? last : itr + size;
    result   = thrust::remove(rmm::exec_policy(stream), itr, end, value);
    itr      = end;
  }
  return result;
}
}  // namespace

std::unique_ptr<cudf::column> normalize_characters(cudf::strings_column_view const& input,
                                                   character_normalizer const& normalizer,
                                                   rmm::cuda_stream_view stream,
                                                   rmm::device_async_resource_ref mr)
{
  if (input.is_empty()) { return cudf::make_empty_column(cudf::data_type{cudf::type_id::STRING}); }

  auto const first_offset  = (input.offset() == 0) ? 0
                                                   : cudf::strings::detail::get_offset_value(
                                                      input.offsets(), input.offset(), stream);
  auto const last_offset   = (input.offset() == 0 && input.size() == input.offsets().size() - 1)
                               ? input.chars_size(stream)
                               : cudf::strings::detail::get_offset_value(
                                 input.offsets(), input.size() + input.offset(), stream);
  auto const chars_size    = last_offset - first_offset;
  auto const d_input_chars = input.chars_begin(stream) + first_offset;

  if (chars_size == 0) { return std::make_unique<cudf::column>(input.parent(), stream, mr); }

  constexpr int64_t block_size = 256;
  cudf::detail::grid_1d grid{chars_size, block_size};
  auto const max_new_char_total = cudf::util::round_up_safe(chars_size, block_size) * MAX_NEW_CHARS;

  auto const parameters = normalizer._impl;

  auto d_normalized = rmm::device_uvector<uint32_t>(max_new_char_total, stream);
  data_normalizer_kernel<<<grid.num_blocks, grid.num_threads_per_block, 0, stream.value()>>>(
    d_input_chars,
    chars_size,
    parameters->cp_metadata.data(),
    parameters->aux_table.data(),
    parameters->do_lower_case,
    d_normalized.data());

  // This removes space added around any special tokens in the form of [ttt].
  // An alternate approach is to do a multi-replace of '[ ttt ]' with '[ttt]' right
  // before returning the output strings column.
  auto const special_tokens = parameters->get_special_tokens();
  if (!special_tokens.empty()) {
    special_tokens_kernel<<<grid.num_blocks, grid.num_threads_per_block, 0, stream.value()>>>(
      d_normalized.data(), chars_size, special_tokens);
  }

  // Use segmented-reduce over the non-zero codepoints to get the size of the output rows
  auto const input_offsets =
    cudf::detail::offsetalator_factory::make_input_iterator(input.offsets(), input.offset());
  auto output_sizes =
    compute_sizes(d_normalized, input_offsets, first_offset, input.size(), stream);

  // convert the sizes to offsets
  auto [offsets, total_size] = cudf::strings::detail::make_offsets_child_column(
    output_sizes.begin(), output_sizes.end(), stream, mr);

  // create output chars by calling remove_copy(0) on the bytes in d_normalized
  auto chars       = rmm::device_uvector<char>(total_size, stream, mr);
  auto const begin = reinterpret_cast<char const*>(d_normalized.begin());
  // the remove() above speeds up the remove_copy() by roughly 10%
  auto const end =
    reinterpret_cast<char const*>(remove_safe(d_normalized.begin(), d_normalized.end(), 0, stream));
  remove_copy_safe(begin, end, chars.data(), 0, stream);

  return cudf::make_strings_column(input.size(),
                                   std::move(offsets),
                                   chars.release(),
                                   input.null_count(),
                                   cudf::detail::copy_bitmask(input.parent(), stream, mr));
}

}  // namespace detail

std::unique_ptr<cudf::column> normalize_characters(cudf::strings_column_view const& input,
                                                   character_normalizer const& normalizer,
                                                   rmm::cuda_stream_view stream,
                                                   rmm::device_async_resource_ref mr)
{
  CUDF_FUNC_RANGE();
  return detail::normalize_characters(input, normalizer, stream, mr);
}

}  // namespace nvtext<|MERGE_RESOLUTION|>--- conflicted
+++ resolved
@@ -41,10 +41,7 @@
 #include <rmm/cuda_stream_view.hpp>
 
 #include <cub/cub.cuh>
-<<<<<<< HEAD
-=======
 #include <cuda/functional>
->>>>>>> 4919a073
 #include <thrust/binary_search.h>
 #include <thrust/execution_policy.h>
 #include <thrust/for_each.h>
@@ -346,11 +343,7 @@
   if (idx >= total_count) { return; }
   auto const begin = d_normalized + (idx * MAX_NEW_CHARS) + 1;
   if (*begin != '[') { return; }
-<<<<<<< HEAD
-  auto const end   = begin + std::min(6L, total_count - idx) * MAX_NEW_CHARS;
-=======
   auto const end   = begin + cuda::std::min(6L, total_count - idx) * MAX_NEW_CHARS;
->>>>>>> 4919a073
   auto const match = thrust::find(thrust::seq, begin, end, static_cast<uint32_t>(']'));
   if (match == end) { return; }
   char candidate[8];
