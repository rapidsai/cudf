--- conflicted
+++ resolved
@@ -182,32 +182,17 @@
                                      cudf::device_span<hash_value_type const> seeds,
                                      hash_value_type* d_hashes)
 {
-<<<<<<< HEAD
-  auto const idx = cudf::detail::grid_1d::global_thread_id();
-  if (idx >= (static_cast<cudf::thread_index_type>(d_input.size()) *
-              static_cast<cudf::thread_index_type>(cudf::detail::warp_size))) {
-    return;
-  }
-
-  auto const row_idx  = static_cast<cudf::size_type>(idx / cudf::detail::warp_size);
-  auto const lane_idx = static_cast<cudf::size_type>(idx % cudf::detail::warp_size);
-
-=======
   auto const idx     = cudf::detail::grid_1d::global_thread_id();
   auto const row_idx = idx / cudf::detail::warp_size;
 
   if (row_idx >= d_input.size()) { return; }
->>>>>>> 529843e4
   if (d_input.is_null(row_idx)) { return; }
 
   auto const d_row    = cudf::list_device_view(d_input, row_idx);
   auto const d_output = d_hashes + (row_idx * seeds.size());
 
   // initialize hashes output for this row
-<<<<<<< HEAD
-=======
   auto const lane_idx = static_cast<cudf::size_type>(idx % cudf::detail::warp_size);
->>>>>>> 529843e4
   if (lane_idx == 0) {
     auto const init = d_row.size() == 0 ? 0 : std::numeric_limits<hash_value_type>::max();
     thrust::fill(thrust::seq, d_output, d_output + seeds.size(), init);
@@ -240,17 +225,10 @@
   typename HashFunction,
   typename hash_value_type = std::
     conditional_t<std::is_same_v<typename HashFunction::result_type, uint32_t>, uint32_t, uint64_t>>
-<<<<<<< HEAD
-std::unique_ptr<cudf::column> minhash_fn(cudf::lists_column_view const& input,
-                                         cudf::device_span<hash_value_type const> seeds,
-                                         rmm::cuda_stream_view stream,
-                                         rmm::mr::device_memory_resource* mr)
-=======
 std::unique_ptr<cudf::column> word_minhash_fn(cudf::lists_column_view const& input,
                                               cudf::device_span<hash_value_type const> seeds,
                                               rmm::cuda_stream_view stream,
                                               rmm::mr::device_memory_resource* mr)
->>>>>>> 529843e4
 {
   CUDF_EXPECTS(!seeds.empty(), "Parameter seeds cannot be empty", std::invalid_argument);
   CUDF_EXPECTS((static_cast<std::size_t>(input.size()) * seeds.size()) <
@@ -271,14 +249,9 @@
   auto d_hashes = hashes->mutable_view().data<hash_value_type>();
   auto lcdv     = cudf::detail::lists_column_device_view(*d_input);
 
-<<<<<<< HEAD
-  constexpr int block_size = 256;
-  cudf::detail::grid_1d grid{input.size() * cudf::detail::warp_size, block_size};
-=======
   constexpr cudf::thread_index_type block_size = 256;
   cudf::detail::grid_1d grid{
     static_cast<cudf::thread_index_type>(input.size()) * cudf::detail::warp_size, block_size};
->>>>>>> 529843e4
   minhash_word_kernel<HashFunction>
     <<<grid.num_blocks, grid.num_threads_per_block, 0, stream.value()>>>(lcdv, seeds, d_hashes);
 
@@ -361,25 +334,6 @@
   return build_list_result(input.parent(), std::move(hashes), seeds.size(), stream, mr);
 }
 
-<<<<<<< HEAD
-std::unique_ptr<cudf::column> minhash(cudf::lists_column_view const& input,
-                                      cudf::device_span<uint32_t const> seeds,
-                                      rmm::cuda_stream_view stream,
-                                      rmm::mr::device_memory_resource* mr)
-{
-  using HashFunction = cudf::hashing::detail::MurmurHash3_x86_32<cudf::string_view>;
-  auto hashes        = detail::minhash_fn<HashFunction>(input, seeds, stream, mr);
-  return build_list_result(input.parent(), std::move(hashes), seeds.size(), stream, mr);
-}
-
-std::unique_ptr<cudf::column> minhash64(cudf::lists_column_view const& input,
-                                        cudf::device_span<uint64_t const> seeds,
-                                        rmm::cuda_stream_view stream,
-                                        rmm::mr::device_memory_resource* mr)
-{
-  using HashFunction = cudf::hashing::detail::MurmurHash3_x64_128<cudf::string_view>;
-  auto hashes        = detail::minhash_fn<HashFunction>(input, seeds, stream, mr);
-=======
 std::unique_ptr<cudf::column> word_minhash(cudf::lists_column_view const& input,
                                            cudf::device_span<uint32_t const> seeds,
                                            rmm::cuda_stream_view stream,
@@ -397,7 +351,6 @@
 {
   using HashFunction = cudf::hashing::detail::MurmurHash3_x64_128<cudf::string_view>;
   auto hashes        = detail::word_minhash_fn<HashFunction>(input, seeds, stream, mr);
->>>>>>> 529843e4
   return build_list_result(input.parent(), std::move(hashes), seeds.size(), stream, mr);
 }
 }  // namespace detail
@@ -448,11 +401,7 @@
                                            rmm::mr::device_memory_resource* mr)
 {
   CUDF_FUNC_RANGE();
-<<<<<<< HEAD
-  return detail::minhash(input, seeds, stream, mr);
-=======
   return detail::word_minhash(input, seeds, stream, mr);
->>>>>>> 529843e4
 }
 
 std::unique_ptr<cudf::column> word_minhash64(cudf::lists_column_view const& input,
@@ -461,10 +410,6 @@
                                              rmm::mr::device_memory_resource* mr)
 {
   CUDF_FUNC_RANGE();
-<<<<<<< HEAD
-  return detail::minhash64(input, seeds, stream, mr);
-=======
   return detail::word_minhash64(input, seeds, stream, mr);
->>>>>>> 529843e4
 }
 }  // namespace nvtext