/*
 * Copyright (c) 2023-2024, NVIDIA CORPORATION.
 *
 * Licensed under the Apache License, Version 2.0 (the "License");
 * you may not use this file except in compliance with the License.
 * You may obtain a copy of the License at
 *
 *     http://www.apache.org/licenses/LICENSE-2.0
 *
 * Unless required by applicable law or agreed to in writing, software
 * distributed under the License is distributed on an "AS IS" BASIS,
 * WITHOUT WARRANTIES OR CONDITIONS OF ANY KIND, either express or implied.
 * See the License for the specific language governing permissions and
 * limitations under the License.
 */

#include <cudf/column/column.hpp>
#include <cudf/column/column_device_view.cuh>
#include <cudf/column/column_factories.hpp>
#include <cudf/detail/copy.hpp>
#include <cudf/detail/null_mask.hpp>
#include <cudf/detail/nvtx/ranges.hpp>
#include <cudf/detail/sequence.hpp>
#include <cudf/detail/utilities/cuda.cuh>
#include <cudf/hashing/detail/hashing.hpp>
#include <cudf/hashing/detail/murmurhash3_x64_128.cuh>
#include <cudf/hashing/detail/murmurhash3_x86_32.cuh>
#include <cudf/lists/list_device_view.cuh>
#include <cudf/lists/lists_column_device_view.cuh>
#include <cudf/strings/string_view.cuh>
#include <cudf/utilities/default_stream.hpp>
#include <cudf/utilities/error.hpp>
#include <cudf/utilities/memory_resource.hpp>

#include <nvtext/minhash.hpp>

#include <rmm/cuda_stream_view.hpp>
#include <rmm/exec_policy.hpp>

#include <cuda/atomic>
#include <thrust/execution_policy.h>
#include <thrust/fill.h>

#include <limits>

namespace nvtext {
namespace detail {
namespace {

/**
 * @brief Compute the minhash of each string for each seed
 *
 * This is a warp-per-string algorithm where parallel threads within a warp
 * work on substrings of a single string row.
 *
 * @tparam HashFunction hash function to use on each substring
 *
 * @param d_strings Strings column to process
 * @param seeds Seeds for hashing each string
 * @param width Substring window size in characters
 * @param working_memory Memory used to hold intermediate hash values
 * @param d_hashes Minhash output values for each string
 */
template <
  typename HashFunction,
  typename hash_value_type = std::
    conditional_t<std::is_same_v<typename HashFunction::result_type, uint32_t>, uint32_t, uint64_t>>
CUDF_KERNEL void minhash_kernel(cudf::column_device_view const d_strings,
                                cudf::device_span<hash_value_type const> seeds,
                                cudf::size_type width,
                                hash_value_type* working_memory,
                                hash_value_type* d_hashes)
{
  auto const idx     = cudf::detail::grid_1d::global_thread_id();
  auto const str_idx = idx / cudf::detail::warp_size;
  if (str_idx >= d_strings.size()) { return; }

  if (d_strings.is_null(str_idx)) { return; }

  auto const d_str    = d_strings.element<cudf::string_view>(str_idx);
  auto const init     = d_str.empty() ? 0 : std::numeric_limits<hash_value_type>::max();
  auto const lane_idx = idx % cudf::detail::warp_size;

  auto warp_hashes = working_memory + (str_idx * cudf::detail::warp_size * seeds.size());

  for (std::size_t seed_idx = lane_idx; seed_idx < seeds.size();
       seed_idx += cudf::detail::warp_size) {
    auto begin = warp_hashes + (seed_idx * cudf::detail::warp_size);
    thrust::uninitialized_fill(thrust::seq, begin, begin + cudf::detail::warp_size, init);
  }
  __syncwarp();

  auto const d_output = d_hashes + (str_idx * seeds.size());

  auto const begin = d_str.data() + lane_idx;
  auto const end   = d_str.data() + d_str.size_bytes();

  // each lane hashes 'width' substrings of d_str
  for (auto itr = begin; itr < end; itr += cudf::detail::warp_size) {
    if (cudf::strings::detail::is_utf8_continuation_char(*itr)) { continue; }
    auto const check_str =  // used for counting 'width' characters
      cudf::string_view(itr, static_cast<cudf::size_type>(thrust::distance(itr, end)));
    auto const [bytes, left] = cudf::strings::detail::bytes_to_character_position(check_str, width);
    if ((itr != d_str.data()) && (left > 0)) { continue; }  // true if past the end of the string

    auto const hash_str = cudf::string_view(itr, bytes);
    for (std::size_t seed_idx = 0; seed_idx < seeds.size(); ++seed_idx) {
      auto const hasher = HashFunction(seeds[seed_idx]);
      hash_value_type hv;
      if constexpr (std::is_same_v<hash_value_type, uint32_t>) {
        hv = hasher(hash_str);
      } else {
        hv = thrust::get<0>(hasher(hash_str));
      }
      warp_hashes[(seed_idx * cudf::detail::warp_size) + lane_idx] =
        min(hv, warp_hashes[(seed_idx * cudf::detail::warp_size) + lane_idx]);
    }
  }
  __syncwarp();

  // compute final result
  for (std::size_t seed_idx = lane_idx; seed_idx < seeds.size();
       seed_idx += cudf::detail::warp_size) {
    auto begin = warp_hashes + (seed_idx * cudf::detail::warp_size);
    auto hv =
      thrust::reduce(thrust::seq, begin, begin + cudf::detail::warp_size, init, thrust::minimum{});
    d_output[seed_idx] = hv;
  }
}

template <
  typename HashFunction,
  typename hash_value_type = std::
    conditional_t<std::is_same_v<typename HashFunction::result_type, uint32_t>, uint32_t, uint64_t>>
std::unique_ptr<cudf::column> minhash_fn(cudf::strings_column_view const& input,
                                         cudf::device_span<hash_value_type const> seeds,
                                         cudf::size_type width,
                                         rmm::cuda_stream_view stream,
                                         rmm::device_async_resource_ref mr)
{
  CUDF_EXPECTS(!seeds.empty(), "Parameter seeds cannot be empty", std::invalid_argument);
  CUDF_EXPECTS(width >= 2,
               "Parameter width should be an integer value of 2 or greater",
               std::invalid_argument);
  CUDF_EXPECTS((static_cast<std::size_t>(input.size()) * seeds.size()) <
                 static_cast<std::size_t>(std::numeric_limits<cudf::size_type>::max()),
               "The number of seeds times the number of input rows exceeds the column size limit",
               std::overflow_error);

  auto const output_type = cudf::data_type{cudf::type_to_id<hash_value_type>()};
  if (input.is_empty()) { return cudf::make_empty_column(output_type); }

  auto const d_strings = cudf::column_device_view::create(input.parent(), stream);

  auto hashes   = cudf::make_numeric_column(output_type,
                                          input.size() * static_cast<cudf::size_type>(seeds.size()),
                                          cudf::mask_state::UNALLOCATED,
                                          stream,
                                          mr);
  auto d_hashes = hashes->mutable_view().data<hash_value_type>();

<<<<<<< HEAD
  constexpr int block_size = 256;

  auto const wm_size = cudf::util::round_up_safe(
    seeds.size() * cudf::detail::warp_size * input.size(), static_cast<std::size_t>(block_size));
  auto working_memory = rmm::device_uvector<hash_value_type>(wm_size, stream);

  cudf::detail::grid_1d grid{input.size() * cudf::detail::warp_size, block_size};
=======
  constexpr cudf::thread_index_type block_size = 256;
  cudf::detail::grid_1d grid{
    static_cast<cudf::thread_index_type>(input.size()) * cudf::detail::warp_size, block_size};
>>>>>>> 23351aa1
  minhash_kernel<HashFunction><<<grid.num_blocks, grid.num_threads_per_block, 0, stream.value()>>>(
    *d_strings, seeds, width, working_memory.data(), d_hashes);

  return hashes;
}

/**
 * @brief Compute the minhash of each list row of strings for each seed
 *
 * This is a warp-per-row algorithm where parallel threads within a warp
 * work on strings in a single list row.
 *
 * @tparam HashFunction hash function to use on each string
 *
 * @param d_input List of strings to process
 * @param seeds Seeds for hashing each string
 * @param d_hashes Minhash output values (one per row)
 */
template <
  typename HashFunction,
  typename hash_value_type = std::
    conditional_t<std::is_same_v<typename HashFunction::result_type, uint32_t>, uint32_t, uint64_t>>
CUDF_KERNEL void minhash_word_kernel(cudf::detail::lists_column_device_view const d_input,
                                     cudf::device_span<hash_value_type const> seeds,
                                     hash_value_type* d_hashes)
{
  auto const idx     = cudf::detail::grid_1d::global_thread_id();
  auto const row_idx = idx / cudf::detail::warp_size;

  if (row_idx >= d_input.size()) { return; }
  if (d_input.is_null(row_idx)) { return; }

  auto const d_row    = cudf::list_device_view(d_input, row_idx);
  auto const d_output = d_hashes + (row_idx * seeds.size());

  // initialize hashes output for this row
  auto const lane_idx = static_cast<cudf::size_type>(idx % cudf::detail::warp_size);
  if (lane_idx == 0) {
    auto const init = d_row.size() == 0 ? 0 : std::numeric_limits<hash_value_type>::max();
    thrust::fill(thrust::seq, d_output, d_output + seeds.size(), init);
  }
  __syncwarp();

  // each lane hashes a string from the input row
  for (auto str_idx = lane_idx; str_idx < d_row.size(); str_idx += cudf::detail::warp_size) {
    auto const hash_str =
      d_row.is_null(str_idx) ? cudf::string_view{} : d_row.element<cudf::string_view>(str_idx);
    for (std::size_t seed_idx = 0; seed_idx < seeds.size(); ++seed_idx) {
      auto const hasher = HashFunction(seeds[seed_idx]);
      // hash string and store the min value
      hash_value_type hv;
      if constexpr (std::is_same_v<hash_value_type, uint32_t>) {
        hv = hasher(hash_str);
      } else {
        // This code path assumes the use of MurmurHash3_x64_128 which produces 2 uint64 values
        // but only uses the first uint64 value as requested by the LLM team.
        hv = thrust::get<0>(hasher(hash_str));
      }
      cuda::atomic_ref<hash_value_type, cuda::thread_scope_block> ref{*(d_output + seed_idx)};
      ref.fetch_min(hv, cuda::std::memory_order_relaxed);
    }
  }
}

template <
  typename HashFunction,
  typename hash_value_type = std::
    conditional_t<std::is_same_v<typename HashFunction::result_type, uint32_t>, uint32_t, uint64_t>>
std::unique_ptr<cudf::column> word_minhash_fn(cudf::lists_column_view const& input,
                                              cudf::device_span<hash_value_type const> seeds,
                                              rmm::cuda_stream_view stream,
                                              rmm::device_async_resource_ref mr)
{
  CUDF_EXPECTS(!seeds.empty(), "Parameter seeds cannot be empty", std::invalid_argument);
  CUDF_EXPECTS((static_cast<std::size_t>(input.size()) * seeds.size()) <
                 static_cast<std::size_t>(std::numeric_limits<cudf::size_type>::max()),
               "The number of seeds times the number of input rows exceeds the column size limit",
               std::overflow_error);

  auto const output_type = cudf::data_type{cudf::type_to_id<hash_value_type>()};
  if (input.is_empty()) { return cudf::make_empty_column(output_type); }

  auto const d_input = cudf::column_device_view::create(input.parent(), stream);

  auto hashes   = cudf::make_numeric_column(output_type,
                                          input.size() * static_cast<cudf::size_type>(seeds.size()),
                                          cudf::mask_state::UNALLOCATED,
                                          stream,
                                          mr);
  auto d_hashes = hashes->mutable_view().data<hash_value_type>();
  auto lcdv     = cudf::detail::lists_column_device_view(*d_input);

  constexpr cudf::thread_index_type block_size = 256;
  cudf::detail::grid_1d grid{
    static_cast<cudf::thread_index_type>(input.size()) * cudf::detail::warp_size, block_size};
  minhash_word_kernel<HashFunction>
    <<<grid.num_blocks, grid.num_threads_per_block, 0, stream.value()>>>(lcdv, seeds, d_hashes);

  return hashes;
}

std::unique_ptr<cudf::column> build_list_result(cudf::column_view const& input,
                                                std::unique_ptr<cudf::column>&& hashes,
                                                cudf::size_type seeds_size,
                                                rmm::cuda_stream_view stream,
                                                rmm::device_async_resource_ref mr)
{
  // build the offsets for the output lists column
  auto const zero = cudf::numeric_scalar<cudf::size_type>(0, true, stream);
  auto const size = cudf::numeric_scalar<cudf::size_type>(seeds_size, true, stream);
  auto offsets    = cudf::detail::sequence(input.size() + 1, zero, size, stream, mr);
  hashes->set_null_mask(rmm::device_buffer{}, 0);  // children have no nulls

  // build the lists column from the offsets and the hashes
  auto result = make_lists_column(input.size(),
                                  std::move(offsets),
                                  std::move(hashes),
                                  input.null_count(),
                                  cudf::detail::copy_bitmask(input, stream, mr),
                                  stream,
                                  mr);
  // expect this condition to be very rare
  if (input.null_count() > 0) {
    result = cudf::detail::purge_nonempty_nulls(result->view(), stream, mr);
  }
  return result;
}
}  // namespace

std::unique_ptr<cudf::column> minhash(cudf::strings_column_view const& input,
                                      cudf::numeric_scalar<uint32_t> const& seed,
                                      cudf::size_type width,
                                      rmm::cuda_stream_view stream,
                                      rmm::device_async_resource_ref mr)
{
  using HashFunction = cudf::hashing::detail::MurmurHash3_x86_32<cudf::string_view>;
  auto const seeds   = cudf::device_span<uint32_t const>{seed.data(), 1};
  auto hashes        = detail::minhash_fn<HashFunction>(input, seeds, width, stream, mr);
  hashes->set_null_mask(cudf::detail::copy_bitmask(input.parent(), stream, mr), input.null_count());
  return hashes;
}

std::unique_ptr<cudf::column> minhash(cudf::strings_column_view const& input,
                                      cudf::device_span<uint32_t const> seeds,
                                      cudf::size_type width,
                                      rmm::cuda_stream_view stream,
                                      rmm::device_async_resource_ref mr)
{
  using HashFunction = cudf::hashing::detail::MurmurHash3_x86_32<cudf::string_view>;
  auto hashes        = detail::minhash_fn<HashFunction>(input, seeds, width, stream, mr);
  return build_list_result(input.parent(), std::move(hashes), seeds.size(), stream, mr);
}

std::unique_ptr<cudf::column> minhash64(cudf::strings_column_view const& input,
                                        cudf::numeric_scalar<uint64_t> const& seed,
                                        cudf::size_type width,
                                        rmm::cuda_stream_view stream,
                                        rmm::device_async_resource_ref mr)
{
  using HashFunction = cudf::hashing::detail::MurmurHash3_x64_128<cudf::string_view>;
  auto const seeds   = cudf::device_span<uint64_t const>{seed.data(), 1};
  auto hashes        = detail::minhash_fn<HashFunction>(input, seeds, width, stream, mr);
  hashes->set_null_mask(cudf::detail::copy_bitmask(input.parent(), stream, mr), input.null_count());
  return hashes;
}

std::unique_ptr<cudf::column> minhash64(cudf::strings_column_view const& input,
                                        cudf::device_span<uint64_t const> seeds,
                                        cudf::size_type width,
                                        rmm::cuda_stream_view stream,
                                        rmm::device_async_resource_ref mr)
{
  using HashFunction = cudf::hashing::detail::MurmurHash3_x64_128<cudf::string_view>;
  auto hashes        = detail::minhash_fn<HashFunction>(input, seeds, width, stream, mr);
  return build_list_result(input.parent(), std::move(hashes), seeds.size(), stream, mr);
}

std::unique_ptr<cudf::column> word_minhash(cudf::lists_column_view const& input,
                                           cudf::device_span<uint32_t const> seeds,
                                           rmm::cuda_stream_view stream,
                                           rmm::device_async_resource_ref mr)
{
  using HashFunction = cudf::hashing::detail::MurmurHash3_x86_32<cudf::string_view>;
  auto hashes        = detail::word_minhash_fn<HashFunction>(input, seeds, stream, mr);
  return build_list_result(input.parent(), std::move(hashes), seeds.size(), stream, mr);
}

std::unique_ptr<cudf::column> word_minhash64(cudf::lists_column_view const& input,
                                             cudf::device_span<uint64_t const> seeds,
                                             rmm::cuda_stream_view stream,
                                             rmm::device_async_resource_ref mr)
{
  using HashFunction = cudf::hashing::detail::MurmurHash3_x64_128<cudf::string_view>;
  auto hashes        = detail::word_minhash_fn<HashFunction>(input, seeds, stream, mr);
  return build_list_result(input.parent(), std::move(hashes), seeds.size(), stream, mr);
}
}  // namespace detail

std::unique_ptr<cudf::column> minhash(cudf::strings_column_view const& input,
                                      cudf::numeric_scalar<uint32_t> seed,
                                      cudf::size_type width,
                                      rmm::cuda_stream_view stream,
                                      rmm::device_async_resource_ref mr)
{
  CUDF_FUNC_RANGE();
  return detail::minhash(input, seed, width, stream, mr);
}

std::unique_ptr<cudf::column> minhash(cudf::strings_column_view const& input,
                                      cudf::device_span<uint32_t const> seeds,
                                      cudf::size_type width,
                                      rmm::cuda_stream_view stream,
                                      rmm::device_async_resource_ref mr)
{
  CUDF_FUNC_RANGE();
  return detail::minhash(input, seeds, width, stream, mr);
}

std::unique_ptr<cudf::column> minhash64(cudf::strings_column_view const& input,
                                        cudf::numeric_scalar<uint64_t> seed,
                                        cudf::size_type width,
                                        rmm::cuda_stream_view stream,
                                        rmm::device_async_resource_ref mr)
{
  CUDF_FUNC_RANGE();
  return detail::minhash64(input, seed, width, stream, mr);
}

std::unique_ptr<cudf::column> minhash64(cudf::strings_column_view const& input,
                                        cudf::device_span<uint64_t const> seeds,
                                        cudf::size_type width,
                                        rmm::cuda_stream_view stream,
                                        rmm::device_async_resource_ref mr)
{
  CUDF_FUNC_RANGE();
  return detail::minhash64(input, seeds, width, stream, mr);
}

std::unique_ptr<cudf::column> word_minhash(cudf::lists_column_view const& input,
                                           cudf::device_span<uint32_t const> seeds,
                                           rmm::cuda_stream_view stream,
                                           rmm::device_async_resource_ref mr)
{
  CUDF_FUNC_RANGE();
  return detail::word_minhash(input, seeds, stream, mr);
}

std::unique_ptr<cudf::column> word_minhash64(cudf::lists_column_view const& input,
                                             cudf::device_span<uint64_t const> seeds,
                                             rmm::cuda_stream_view stream,
                                             rmm::device_async_resource_ref mr)
{
  CUDF_FUNC_RANGE();
  return detail::word_minhash64(input, seeds, stream, mr);
}
}  // namespace nvtext<|MERGE_RESOLUTION|>--- conflicted
+++ resolved
@@ -159,19 +159,14 @@
                                           mr);
   auto d_hashes = hashes->mutable_view().data<hash_value_type>();
 
-<<<<<<< HEAD
-  constexpr int block_size = 256;
+  constexpr cudf::thread_index_type block_size = 256;
 
   auto const wm_size = cudf::util::round_up_safe(
     seeds.size() * cudf::detail::warp_size * input.size(), static_cast<std::size_t>(block_size));
   auto working_memory = rmm::device_uvector<hash_value_type>(wm_size, stream);
 
-  cudf::detail::grid_1d grid{input.size() * cudf::detail::warp_size, block_size};
-=======
-  constexpr cudf::thread_index_type block_size = 256;
   cudf::detail::grid_1d grid{
     static_cast<cudf::thread_index_type>(input.size()) * cudf::detail::warp_size, block_size};
->>>>>>> 23351aa1
   minhash_kernel<HashFunction><<<grid.num_blocks, grid.num_threads_per_block, 0, stream.value()>>>(
     *d_strings, seeds, width, working_memory.data(), d_hashes);
 
