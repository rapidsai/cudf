/*
 * Copyright (c) 2023-2025, NVIDIA CORPORATION.
 *
 * Licensed under the Apache License, Version 2.0 (the "License");
 * you may not use this file except in compliance with the License.
 * You may obtain a copy of the License at
 *
 *     http://www.apache.org/licenses/LICENSE-2.0
 *
 * Unless required by applicable law or agreed to in writing, software
 * distributed under the License is distributed on an "AS IS" BASIS,
 * WITHOUT WARRANTIES OR CONDITIONS OF ANY KIND, either express or implied.
 * See the License for the specific language governing permissions and
 * limitations under the License.
 */

#include <cudf/column/column.hpp>
#include <cudf/column/column_device_view.cuh>
#include <cudf/column/column_factories.hpp>
#include <cudf/detail/copy.hpp>
#include <cudf/detail/device_scalar.hpp>
#include <cudf/detail/null_mask.hpp>
#include <cudf/detail/nvtx/ranges.hpp>
#include <cudf/detail/offsets_iterator_factory.cuh>
#include <cudf/detail/sequence.hpp>
#include <cudf/detail/utilities/cuda.cuh>
#include <cudf/hashing/detail/hashing.hpp>
#include <cudf/hashing/detail/murmurhash3_x64_128.cuh>
#include <cudf/hashing/detail/murmurhash3_x86_32.cuh>
#include <cudf/lists/list_device_view.cuh>
#include <cudf/lists/lists_column_device_view.cuh>
#include <cudf/strings/string_view.cuh>
#include <cudf/utilities/default_stream.hpp>
#include <cudf/utilities/error.hpp>
#include <cudf/utilities/memory_resource.hpp>

#include <nvtext/minhash.hpp>

#include <rmm/cuda_stream_view.hpp>
#include <rmm/exec_policy.hpp>

#include <cooperative_groups.h>
#include <cuda/atomic>
#include <cuda/std/limits>
#include <thrust/binary_search.h>
#include <thrust/execution_policy.h>
#include <thrust/fill.h>
#include <thrust/sequence.h>
#include <thrust/sort.h>

namespace nvtext {
namespace detail {
namespace {

constexpr cudf::thread_index_type block_size = 256;
// for potentially tuning minhash_seed_kernel independently from block_size
constexpr cudf::thread_index_type tile_size = block_size;

// Number of a/b parameter values to process per thread.
// The intermediate values are stored in shared-memory and therefore limits this count.
// This value was found to be an efficient size for both uint32 and uint64
// hash types based on benchmarks.
constexpr cuda::std::size_t params_per_thread = 16;

// Separate kernels are used to process strings above and below this value (in bytes).
constexpr cudf::size_type wide_row_threshold = 1 << 18;  // 256K
// The number of blocks per string for the above-threshold kernel processing.
constexpr cudf::size_type blocks_per_row = 64;
// The above values were determined using the redpajama and books_sample datasets

/**
 * @brief Hashing kernel launched as a thread per tile-size (block or warp)
 * for strings column
 *
 * This kernel computes the hashes for each string using the seed and the specified
 * hash function. The width is used to compute rolling substrings to hash over.
 * The hashes are stored in d_hashes to be used in the minhash_kernel.
 *
 * This kernel also counts the number of strings above the wide_row_threshold
 * and proactively initializes the output values for those strings.
 *
 * @tparam HashFunction The hash function to use for this kernel
 * @tparam hash_value_type Derived from HashFunction result_type
 *
 * @param d_strings The input strings to hash
 * @param seed The seed used for the hash function
 * @param width Width in characters used for determining substrings to hash
 * @param d_hashes The resulting hash values are stored here
 * @param threshold_count Stores the number of strings above wide_row_threshold
 * @param param_count Number of parameters (used for the proactive initialize)
 * @param d_results Final results vector (used for the proactive initialize)
 */
template <typename HashFunction, typename hash_value_type = typename HashFunction::result_type>
CUDF_KERNEL void minhash_seed_kernel(cudf::column_device_view const d_strings,
                                     hash_value_type seed,
                                     cudf::size_type width,
                                     hash_value_type* d_hashes,
                                     cudf::size_type* threshold_count,
                                     cudf::size_type param_count,
                                     hash_value_type* d_results)
{
  auto const tid     = cudf::detail::grid_1d::global_thread_id();
  auto const str_idx = tid / tile_size;
  if (str_idx >= d_strings.size()) { return; }
  if (d_strings.is_null(str_idx)) { return; }

  // retrieve this string's offset to locate the output position in d_hashes
  auto const offsets = d_strings.child(cudf::strings_column_view::offsets_column_index);
  auto const offsets_itr =
    cudf::detail::input_offsetalator(offsets.head(), offsets.type(), d_strings.offset());
  auto const offset     = offsets_itr[str_idx];
  auto const size_bytes = static_cast<cudf::size_type>(offsets_itr[str_idx + 1] - offset);
  if (size_bytes == 0) { return; }

  auto const d_str    = cudf::string_view(d_strings.head<char>() + offset, size_bytes);
  auto const lane_idx = tid % tile_size;

  // hashes for this string/thread are stored here
  auto seed_hashes = d_hashes + offset - offsets_itr[0] + lane_idx;

  auto const begin  = d_str.data() + lane_idx;
  auto const end    = d_str.data() + d_str.size_bytes();
  auto const hasher = HashFunction(seed);

  for (auto itr = begin; itr < end; itr += tile_size, seed_hashes += tile_size) {
    if (cudf::strings::detail::is_utf8_continuation_char(*itr)) {
      *seed_hashes = 0;
      continue;
    }
    auto const check_str =  // used for counting 'width' characters
      cudf::string_view(itr, static_cast<cudf::size_type>(thrust::distance(itr, end)));
    auto const [bytes, left] = cudf::strings::detail::bytes_to_character_position(check_str, width);
    if ((itr != d_str.data()) && (left > 0)) {
      // true itr+width is past the end of the string
      *seed_hashes = 0;
      continue;
    }

    auto const hash_str = cudf::string_view(itr, bytes);
    hash_value_type hv;
    if constexpr (std::is_same_v<hash_value_type, uint32_t>) {
      hv = hasher(hash_str);
    } else {
      hv = thrust::get<0>(hasher(hash_str));
    }
    // disallowing hash to zero case
    *seed_hashes = cuda::std::max(hv, hash_value_type{1});
  }

  // logic appended here so an extra kernel is not required
  if (size_bytes >= wide_row_threshold) {
    if (lane_idx == 0) {
      // count the number of wide strings
      cuda::atomic_ref<cudf::size_type, cuda::thread_scope_device> ref{*threshold_count};
      ref.fetch_add(1, cuda::std::memory_order_relaxed);
    }
    // initialize the output -- only needed for wider strings
    auto d_output = d_results + (str_idx * param_count);
    for (auto i = lane_idx; i < param_count; i += tile_size) {
      d_output[i] = cuda::std::numeric_limits<hash_value_type>::max();
    }
  }
}

/**
 * @brief Hashing kernel launched as a thread per tile-size (block or warp)
<<<<<<< HEAD
 * for lists column
=======
 * for a lists column
>>>>>>> 5954543d
 *
 * This kernel computes the hashes for each row using the seed and the specified
 * hash function. The ngrams identifies consecutive strings to hash over in
 * sliding window formation. The hashes are stored in d_hashes and used as input
 * to the minhash_kernel.
 *
 * This kernel also counts the number of rows above the wide_row_threshold
 * and proactively initializes the output values for those rows.
 *
 * @tparam HashFunction The hash function to use for this kernel
 * @tparam hash_value_type Derived from HashFunction result_type
 *
 * @param d_input The input column to hash
 * @param seed The seed used for the hash function
 * @param ngrams Number of strings in each row to hash
 * @param d_hashes The resulting hash values are stored here
 * @param threshold_count Stores the number of rows above wide_row_threshold
 * @param param_count Number of parameters (used for the proactive initialize)
 * @param d_results Final results vector (used for the proactive initialize)
 */
template <typename HashFunction, typename hash_value_type = typename HashFunction::result_type>
CUDF_KERNEL void minhash_ngrams_kernel(cudf::detail::lists_column_device_view const d_input,
                                       hash_value_type seed,
                                       cudf::size_type ngrams,
                                       hash_value_type* d_hashes,
                                       cudf::size_type* threshold_count,
                                       cudf::size_type param_count,
                                       hash_value_type* d_results)
{
  auto const tid     = cudf::detail::grid_1d::global_thread_id();
  auto const row_idx = tid / tile_size;
  if (row_idx >= d_input.size()) { return; }
  if (d_input.is_null(row_idx)) { return; }

<<<<<<< HEAD
  // retrieve this string's offset to locate the output position in d_hashes
  auto const offsets     = d_input.offsets();
  auto const offsets_itr = offsets.data<cudf::size_type>() + d_input.offset();
=======
  // retrieve this row's offset to locate the output position in d_hashes
  auto const offsets_itr = d_input.offsets().data<cudf::size_type>() + d_input.offset();
>>>>>>> 5954543d
  auto const offset      = offsets_itr[row_idx];
  auto const size_row    = offsets_itr[row_idx + 1] - offset;
  if (size_row == 0) { return; }

  auto const d_row    = cudf::list_device_view(d_input, row_idx);
  auto const lane_idx = static_cast<cudf::size_type>(tid % tile_size);

<<<<<<< HEAD
  // hashes for this string/thread are stored here
  auto seed_hashes = d_hashes + offset - offsets_itr[0] + lane_idx;

  auto const hasher = HashFunction(seed);

  for (auto idx = lane_idx; idx < d_row.size(); idx += tile_size, seed_hashes += tile_size) {
    if (d_row.is_null(idx) || d_row.size() == 0) {
=======
  // hashes for this row/thread are stored here
  auto seed_hashes  = d_hashes + offset - offsets_itr[0] + lane_idx;
  auto const hasher = HashFunction(seed);

  for (auto idx = lane_idx; idx < size_row; idx += tile_size, seed_hashes += tile_size) {
    if (d_row.is_null(idx)) {
>>>>>>> 5954543d
      *seed_hashes = 0;
      continue;
    }

<<<<<<< HEAD
    auto next_idx = cuda::std::min(idx + ngrams, d_row.size() - 1);
=======
    auto next_idx = cuda::std::min(idx + ngrams, size_row - 1);
>>>>>>> 5954543d
    if ((idx != 0) && ((next_idx - idx) < ngrams)) {
      *seed_hashes = 0;
      continue;
    }

    auto const first_str = d_row.element<cudf::string_view>(idx);
    auto const last_str  = d_row.element<cudf::string_view>(next_idx);
<<<<<<< HEAD
    auto const size      = static_cast<cudf::size_type>(
=======
    // build super-string since adjacent strings are contiguous in memory
    auto const size = static_cast<cudf::size_type>(
>>>>>>> 5954543d
      thrust::distance(first_str.data(), last_str.data()) + last_str.size_bytes());
    auto const hash_str = cudf::string_view(first_str.data(), size);
    hash_value_type hv;
    if constexpr (std::is_same_v<hash_value_type, uint32_t>) {
      hv = hasher(hash_str);
    } else {
      hv = cuda::std::get<0>(hasher(hash_str));
    }
    // disallowing hash to zero case
    *seed_hashes = cuda::std::max(hv, hash_value_type{1});
  }

<<<<<<< HEAD
  // logic appended here so an extra kernel is not required
  if (size_row >= wide_row_threshold) {
    if (lane_idx == 0) {
      // count the number of wide strings
      cuda::atomic_ref<cudf::size_type, cuda::thread_scope_device> ref{*threshold_count};
      ref.fetch_add(1, cuda::std::memory_order_relaxed);
    }
    // initialize the output -- only needed for wider strings
=======
  // logic appended here to count long rows so an extra kernel is not required
  if (size_row >= wide_row_threshold) {
    if (lane_idx == 0) {
      // count the number of wide rows
      cuda::atomic_ref<cudf::size_type, cuda::thread_scope_device> ref{*threshold_count};
      ref.fetch_add(1, cuda::std::memory_order_relaxed);
    }
    // initialize the output -- only needed for wider rows
>>>>>>> 5954543d
    auto d_output = d_results + (row_idx * param_count);
    for (auto i = lane_idx; i < param_count; i += tile_size) {
      d_output[i] = cuda::std::numeric_limits<hash_value_type>::max();
    }
  }
}

/**
 * @brief Permutation calculation kernel
 *
 * This kernel uses the hashes from the minhash_seed_kernel or minhash_ngrams_kernel
 * and the 'parameter_a' and 'parameter_b' values to compute the final output.
 * The output is the number of input rows (N) by the number of parameter values (M).
 * Each row output[i] is the calculated result for parameter_a/b[0:M].
 *
 * This kernel is launched with either blocks per row of 1 for rows
 * below the wide_row_threshold or blocks per row = blocks_per_rows
 * for rows above wide_row_threshold.
 *
 * Note that this was refactored to accommodate lists of strings which is possible
 * since there is no need here to access the characters, only the hash values.
 * The offsets and width are used to locate and count the hash values produced by
 * kernels above for each input row.
 *
 * @tparam offsets_type Type for the offsets iterator for the input column
 * @tparam hash_value_type Derived from HashFunction result_type
<<<<<<< HEAD
 * @tparam blocks_per_row Number of blocks used to process each string
 *
 * @param offsets_itr The offsets are used to address the d_hashes
 * @param indices The indices of the strings in d_strings to process
 * @param parameter_a 1st set of parameters for the calculation result
 * @param parameter_b 2nd set of parameters for the calculation result
 * @param width Used for calculating the number of available hashes in each row
 * @param d_hashes The hash values computed in minhash_seed_kernel
=======
 * @tparam blocks_per_row Number of blocks used to process each row
 *
 * @param offsets_itr The offsets are used to address the d_hashes
 * @param indices The indices of the rows in the input column
 * @param parameter_a 1st set of parameters for the calculation result
 * @param parameter_b 2nd set of parameters for the calculation result
 * @param width Used for calculating the number of available hashes in each row
 * @param d_hashes The hash values computed in one of the hash kernels
>>>>>>> 5954543d
 * @param d_results Final results vector of calculate values
 */
template <typename offsets_type, typename hash_value_type, int blocks_per_row>
CUDF_KERNEL void minhash_kernel(offsets_type offsets_itr,
                                cudf::device_span<cudf::size_type const> indices,
                                cudf::device_span<hash_value_type const> parameter_a,
                                cudf::device_span<hash_value_type const> parameter_b,
                                cudf::size_type width,
                                hash_value_type const* d_hashes,
                                hash_value_type* d_results)
{
  auto const tid = cudf::detail::grid_1d::global_thread_id();
  auto const idx = (tid / blocks_per_row) / block_size;
  if (idx >= indices.size()) { return; }
  auto const row_idx = indices[idx];

  auto const block      = cooperative_groups::this_thread_block();
  int const section_idx = block.group_index().x % blocks_per_row;

  auto const offset   = offsets_itr[row_idx];
  auto const row_size = static_cast<cudf::size_type>(offsets_itr[row_idx + 1] - offset);

  // number of items to process in this block;
  // last block also includes any remainder values from the row_size/blocks_per_row truncation
  // example:
  //  each section_size for string with size 588090 and blocks_per_row=64 is 9188
  //  except the last section which is 9188 + (588090 % 64) = 9246
  auto const section_size = (row_size / blocks_per_row) +
                            (section_idx < (blocks_per_row - 1) ? 0 : row_size % blocks_per_row);
  auto const section_offset = section_idx * (row_size / blocks_per_row);

  // hash values for this block/section
  auto const seed_hashes = d_hashes + offset - offsets_itr[0] + section_offset;
  // width used here as a max value since a string's char-count <= byte-count
  auto const hashes_size =
    section_idx < (blocks_per_row - 1)
      ? section_size
      : cuda::std::max(static_cast<cudf::size_type>(row_size > 0), section_size - width + 1);

  auto const init     = row_size == 0 ? 0 : cuda::std::numeric_limits<hash_value_type>::max();
  auto const lane_idx = block.thread_rank();
  auto const d_output = d_results + (row_idx * parameter_a.size());

  auto const begin = seed_hashes + lane_idx;
  auto const end   = seed_hashes + hashes_size;

  // constants used in the permutation calculations
  constexpr uint64_t mersenne_prime  = (1UL << 61) - 1;
  constexpr hash_value_type hash_max = cuda::std::numeric_limits<hash_value_type>::max();

  // found to be an efficient shared memory size for both hash types
  __shared__ hash_value_type block_values[block_size * params_per_thread];

  for (std::size_t i = 0; i < parameter_a.size(); i += params_per_thread) {
    // initialize this block's chunk of shared memory
    // each thread handles params_per_thread of values
    auto const chunk_values = block_values + (lane_idx * params_per_thread);
    thrust::uninitialized_fill(thrust::seq, chunk_values, chunk_values + params_per_thread, init);
    block.sync();

    auto const param_count =
      cuda::std::min(static_cast<cuda::std::size_t>(params_per_thread), parameter_a.size() - i);

    // each lane accumulates min hashes in its shared memory
    for (auto itr = begin; itr < end; itr += block_size) {
      auto const hv = *itr;
      // 0 is used as a skip sentinel for UTF-8 and trailing bytes
      if (hv == 0) { continue; }

      for (std::size_t param_idx = i; param_idx < (i + param_count); ++param_idx) {
        // permutation formula used by datatrove
        hash_value_type const v =
          ((hv * parameter_a[param_idx] + parameter_b[param_idx]) % mersenne_prime) & hash_max;
        auto const block_idx    = ((param_idx % params_per_thread) * block_size) + lane_idx;
        block_values[block_idx] = cuda::std::min(v, block_values[block_idx]);
      }
    }
    block.sync();

    // reduce each parameter values vector to a single min value;
    // assumes that the block_size > params_per_thread;
    // each thread reduces a block_size of parameter values (thread per parameter)
    if (lane_idx < param_count) {
      auto const values = block_values + (lane_idx * block_size);
      // cooperative groups does not have a min function and cub::BlockReduce was slower
      auto const minv =
        thrust::reduce(thrust::seq, values, values + block_size, init, thrust::minimum{});
      if constexpr (blocks_per_row > 1) {
        // accumulates mins for each block into d_output
        cuda::atomic_ref<hash_value_type, cuda::thread_scope_block> ref{d_output[lane_idx + i]};
        ref.fetch_min(minv, cuda::std::memory_order_relaxed);
      } else {
        d_output[lane_idx + i] = minv;
      }
    }
    block.sync();
  }
}

/**
 * @brief Partition input rows by row size
 *
 * The returned index is the first row above the wide_row_threshold size.
 * The returned vector are the indices partitioned above and below the
 * wide_row_threshold size.
 *
 * @param size Number of rows in the input column
 * @param threshold_count Number of rows above wide_row_threshold
 * @param tfn Transform function returns the size of each row
 * @param stream Stream used for allocation and kernel launches
 */
template <typename transform_fn>
std::pair<cudf::size_type, rmm::device_uvector<cudf::size_type>> partition_input(
  cudf::size_type size,
  cudf::size_type threshold_count,
  transform_fn tfn,
  rmm::cuda_stream_view stream)
{
  auto indices = rmm::device_uvector<cudf::size_type>(size, stream);
  thrust::sequence(rmm::exec_policy(stream), indices.begin(), indices.end());
  cudf::size_type threshold_index = threshold_count < size ? size : 0;

  // if we counted a split of above/below threshold then
  // compute partitions based on the size of each string
  if ((threshold_count > 0) && (threshold_count < size)) {
    auto sizes = rmm::device_uvector<cudf::size_type>(size, stream);
    auto begin = thrust::counting_iterator<cudf::size_type>(0);
    auto end   = begin + size;
    thrust::transform(rmm::exec_policy_nosync(stream), begin, end, sizes.data(), tfn);
    // these 2 are slightly faster than using partition()
    thrust::sort_by_key(
      rmm::exec_policy_nosync(stream), sizes.begin(), sizes.end(), indices.begin());
    auto const lb = thrust::lower_bound(
      rmm::exec_policy_nosync(stream), sizes.begin(), sizes.end(), wide_row_threshold);
    threshold_index = static_cast<cudf::size_type>(thrust::distance(sizes.begin(), lb));
  }
  return {threshold_index, std::move(indices)};
}

template <typename HashFunction, typename hash_value_type = typename HashFunction::result_type>
std::unique_ptr<cudf::column> minhash_fn(cudf::strings_column_view const& input,
                                         hash_value_type seed,
                                         cudf::device_span<hash_value_type const> parameter_a,
                                         cudf::device_span<hash_value_type const> parameter_b,
                                         cudf::size_type width,
                                         rmm::cuda_stream_view stream,
                                         rmm::device_async_resource_ref mr)
{
  CUDF_EXPECTS(width >= 2,
               "Parameter width should be an integer value of 2 or greater",
               std::invalid_argument);
  CUDF_EXPECTS(!parameter_a.empty(), "Parameters A and B cannot be empty", std::invalid_argument);
  CUDF_EXPECTS(parameter_a.size() == parameter_b.size(),
               "Parameters A and B should have the same number of elements",
               std::invalid_argument);
  CUDF_EXPECTS(
    (static_cast<std::size_t>(input.size()) * parameter_a.size()) <
      static_cast<std::size_t>(std::numeric_limits<cudf::size_type>::max()),
    "The number of parameters times the number of input rows exceeds the column size limit",
    std::overflow_error);

  auto const output_type = cudf::data_type{cudf::type_to_id<hash_value_type>()};
  if (input.is_empty()) { return cudf::make_empty_column(output_type); }

  auto const d_strings = cudf::column_device_view::create(input.parent(), stream);

  auto results =
    cudf::make_numeric_column(output_type,
                              input.size() * static_cast<cudf::size_type>(parameter_a.size()),
                              cudf::mask_state::UNALLOCATED,
                              stream,
                              mr);
  auto d_results = results->mutable_view().data<hash_value_type>();

  cudf::detail::grid_1d grid{static_cast<cudf::thread_index_type>(input.size()) * block_size,
                             block_size};
  auto const hashes_size = input.chars_size(stream);
  auto d_hashes          = rmm::device_uvector<hash_value_type>(hashes_size, stream);
  auto d_threshold_count = cudf::detail::device_scalar<cudf::size_type>(0, stream);

  minhash_seed_kernel<HashFunction>
    <<<grid.num_blocks, grid.num_threads_per_block, 0, stream.value()>>>(*d_strings,
                                                                         seed,
                                                                         width,
                                                                         d_hashes.data(),
                                                                         d_threshold_count.data(),
                                                                         parameter_a.size(),
                                                                         d_results);

  auto transform_fn = [d_strings = *d_strings] __device__(auto idx) -> cudf::size_type {
    if (d_strings.is_null(idx)) { return 0; }
    return d_strings.element<cudf::string_view>(idx).size_bytes();
  };
  auto [threshold_index, indices] =
    partition_input(input.size(), d_threshold_count.value(stream), transform_fn, stream);

  auto input_offsets =
    cudf::detail::offsetalator_factory::make_input_iterator(input.offsets(), input.offset());
  using offsets_type = decltype(input_offsets);

  // handle the strings below the threshold width
  if (threshold_index > 0) {
    auto d_indices = cudf::device_span<cudf::size_type const>(indices.data(), threshold_index);
    cudf::detail::grid_1d grid{static_cast<cudf::thread_index_type>(d_indices.size()) * block_size,
                               block_size};
    minhash_kernel<offsets_type, hash_value_type, 1>
      <<<grid.num_blocks, grid.num_threads_per_block, 0, stream.value()>>>(
        input_offsets, d_indices, parameter_a, parameter_b, width, d_hashes.data(), d_results);
  }

  // handle the strings above the threshold width
  if (threshold_index < input.size()) {
    auto const count = static_cast<cudf::thread_index_type>(input.size() - threshold_index);
    auto d_indices =
      cudf::device_span<cudf::size_type const>(indices.data() + threshold_index, count);
    cudf::detail::grid_1d grid{count * block_size * blocks_per_row, block_size};
    minhash_kernel<offsets_type, hash_value_type, blocks_per_row>
      <<<grid.num_blocks, grid.num_threads_per_block, 0, stream.value()>>>(
        input_offsets, d_indices, parameter_a, parameter_b, width, d_hashes.data(), d_results);
  }

  return results;
}

template <typename HashFunction, typename hash_value_type = typename HashFunction::result_type>
std::unique_ptr<cudf::column> minhash_ngrams_fn(
  cudf::lists_column_view const& input,
  cudf::size_type ngrams,
  hash_value_type seed,
  cudf::device_span<hash_value_type const> parameter_a,
  cudf::device_span<hash_value_type const> parameter_b,
  rmm::cuda_stream_view stream,
  rmm::device_async_resource_ref mr)
{
  CUDF_EXPECTS(ngrams >= 2,
               "Parameter ngrams should be an integer value of 2 or greater",
               std::invalid_argument);
  CUDF_EXPECTS(!parameter_a.empty(), "Parameters A and B cannot be empty", std::invalid_argument);
  CUDF_EXPECTS(parameter_a.size() == parameter_b.size(),
               "Parameters A and B should have the same number of elements",
               std::invalid_argument);
  CUDF_EXPECTS(
    (static_cast<std::size_t>(input.size()) * parameter_a.size()) <
      static_cast<std::size_t>(std::numeric_limits<cudf::size_type>::max()),
    "The number of parameters times the number of input rows exceeds the column size limit",
    std::overflow_error);

  auto const output_type = cudf::data_type{cudf::type_to_id<hash_value_type>()};
  if (input.is_empty()) { return cudf::make_empty_column(output_type); }

  auto const d_input = cudf::column_device_view::create(input.parent(), stream);

  auto results =
    cudf::make_numeric_column(output_type,
                              input.size() * static_cast<cudf::size_type>(parameter_a.size()),
                              cudf::mask_state::UNALLOCATED,
                              stream,
                              mr);
  auto d_results = results->mutable_view().data<hash_value_type>();

  cudf::detail::grid_1d grid{static_cast<cudf::thread_index_type>(input.size()) * block_size,
                             block_size};
  auto const hashes_size = input.child().size();
  auto d_hashes          = rmm::device_uvector<hash_value_type>(hashes_size, stream);
  auto d_threshold_count = cudf::detail::device_scalar<cudf::size_type>(0, stream);

  auto d_list = cudf::detail::lists_column_device_view(*d_input);
  minhash_ngrams_kernel<HashFunction>
    <<<grid.num_blocks, grid.num_threads_per_block, 0, stream.value()>>>(d_list,
                                                                         seed,
                                                                         ngrams,
                                                                         d_hashes.data(),
                                                                         d_threshold_count.data(),
                                                                         parameter_a.size(),
                                                                         d_results);

  auto sizes_fn = [d_list] __device__(auto idx) -> cudf::size_type {
    if (d_list.is_null(idx)) { return 0; }
    return cudf::list_device_view(d_list, idx).size();
  };
  auto [threshold_index, indices] =
    partition_input(input.size(), d_threshold_count.value(stream), sizes_fn, stream);

<<<<<<< HEAD
  auto input_offsets = input.offsets_begin() + input.offset();
=======
  auto input_offsets = input.offsets_begin();  // already includes input.offset()
>>>>>>> 5954543d
  using offset_type  = decltype(input_offsets);

  // handle the strings below the threshold width
  if (threshold_index > 0) {
    auto d_indices = cudf::device_span<cudf::size_type const>(indices.data(), threshold_index);
    cudf::detail::grid_1d grid{static_cast<cudf::thread_index_type>(d_indices.size()) * block_size,
                               block_size};
    minhash_kernel<offset_type, hash_value_type, 1>
      <<<grid.num_blocks, grid.num_threads_per_block, 0, stream.value()>>>(
        input_offsets, d_indices, parameter_a, parameter_b, ngrams, d_hashes.data(), d_results);
  }

  // handle the strings above the threshold width
  if (threshold_index < input.size()) {
    auto const count = static_cast<cudf::thread_index_type>(input.size() - threshold_index);
    auto d_indices =
      cudf::device_span<cudf::size_type const>(indices.data() + threshold_index, count);
    cudf::detail::grid_1d grid{count * block_size * blocks_per_row, block_size};
    minhash_kernel<offset_type, hash_value_type, blocks_per_row>
      <<<grid.num_blocks, grid.num_threads_per_block, 0, stream.value()>>>(
        input_offsets, d_indices, parameter_a, parameter_b, ngrams, d_hashes.data(), d_results);
  }

  return results;
}

std::unique_ptr<cudf::column> build_list_result(cudf::column_view const& input,
                                                std::unique_ptr<cudf::column>&& hashes,
                                                cudf::size_type seeds_size,
                                                rmm::cuda_stream_view stream,
                                                rmm::device_async_resource_ref mr)
{
  // build the offsets for the output lists column
  auto const zero = cudf::numeric_scalar<cudf::size_type>(0, true, stream);
  auto const size = cudf::numeric_scalar<cudf::size_type>(seeds_size, true, stream);
  auto offsets    = cudf::detail::sequence(input.size() + 1, zero, size, stream, mr);
  hashes->set_null_mask(rmm::device_buffer{}, 0);  // children have no nulls

  // build the lists column from the offsets and the hashes
  auto result = make_lists_column(input.size(),
                                  std::move(offsets),
                                  std::move(hashes),
                                  input.null_count(),
                                  cudf::detail::copy_bitmask(input, stream, mr),
                                  stream,
                                  mr);
  // expect this condition to be very rare
  if (input.null_count() > 0) {
    result = cudf::detail::purge_nonempty_nulls(result->view(), stream, mr);
  }
  return result;
}
}  // namespace

std::unique_ptr<cudf::column> minhash(cudf::strings_column_view const& input,
                                      uint32_t seed,
                                      cudf::device_span<uint32_t const> parameter_a,
                                      cudf::device_span<uint32_t const> parameter_b,
                                      cudf::size_type width,
                                      rmm::cuda_stream_view stream,
                                      rmm::device_async_resource_ref mr)
{
  using HashFunction = cudf::hashing::detail::MurmurHash3_x86_32<cudf::string_view>;
  auto hashes =
    detail::minhash_fn<HashFunction>(input, seed, parameter_a, parameter_b, width, stream, mr);
  return build_list_result(input.parent(), std::move(hashes), parameter_a.size(), stream, mr);
}

std::unique_ptr<cudf::column> minhash_ngrams(cudf::lists_column_view const& input,
                                             cudf::size_type ngrams,
                                             uint32_t seed,
                                             cudf::device_span<uint32_t const> parameter_a,
                                             cudf::device_span<uint32_t const> parameter_b,
                                             rmm::cuda_stream_view stream,
                                             rmm::device_async_resource_ref mr)
{
  using HashFunction = cudf::hashing::detail::MurmurHash3_x86_32<cudf::string_view>;
  auto hashes        = detail::minhash_ngrams_fn<HashFunction>(
    input, ngrams, seed, parameter_a, parameter_b, stream, mr);
  return build_list_result(input.parent(), std::move(hashes), parameter_a.size(), stream, mr);
}

std::unique_ptr<cudf::column> minhash64(cudf::strings_column_view const& input,
                                        uint64_t seed,
                                        cudf::device_span<uint64_t const> parameter_a,
                                        cudf::device_span<uint64_t const> parameter_b,
                                        cudf::size_type width,
                                        rmm::cuda_stream_view stream,
                                        rmm::device_async_resource_ref mr)
{
  using HashFunction = cudf::hashing::detail::MurmurHash3_x64_128<cudf::string_view>;
  auto hashes =
    detail::minhash_fn<HashFunction>(input, seed, parameter_a, parameter_b, width, stream, mr);
  return build_list_result(input.parent(), std::move(hashes), parameter_a.size(), stream, mr);
}

std::unique_ptr<cudf::column> minhash64_ngrams(cudf::lists_column_view const& input,
                                               cudf::size_type ngrams,
                                               uint64_t seed,
                                               cudf::device_span<uint64_t const> parameter_a,
                                               cudf::device_span<uint64_t const> parameter_b,
                                               rmm::cuda_stream_view stream,
                                               rmm::device_async_resource_ref mr)
{
  using HashFunction = cudf::hashing::detail::MurmurHash3_x64_128<cudf::string_view>;
  auto hashes        = detail::minhash_ngrams_fn<HashFunction>(
    input, ngrams, seed, parameter_a, parameter_b, stream, mr);
  return build_list_result(input.parent(), std::move(hashes), parameter_a.size(), stream, mr);
}

}  // namespace detail

std::unique_ptr<cudf::column> minhash(cudf::strings_column_view const& input,
                                      uint32_t seed,
                                      cudf::device_span<uint32_t const> parameter_a,
                                      cudf::device_span<uint32_t const> parameter_b,
                                      cudf::size_type width,
                                      rmm::cuda_stream_view stream,
                                      rmm::device_async_resource_ref mr)
{
  CUDF_FUNC_RANGE();
  return detail::minhash(input, seed, parameter_a, parameter_b, width, stream, mr);
}

std::unique_ptr<cudf::column> minhash_ngrams(cudf::lists_column_view const& input,
                                             cudf::size_type ngrams,
                                             uint32_t seed,
                                             cudf::device_span<uint32_t const> parameter_a,
                                             cudf::device_span<uint32_t const> parameter_b,
                                             rmm::cuda_stream_view stream,
                                             rmm::device_async_resource_ref mr)

{
  CUDF_FUNC_RANGE();
  return detail::minhash_ngrams(input, ngrams, seed, parameter_a, parameter_b, stream, mr);
}

std::unique_ptr<cudf::column> minhash64(cudf::strings_column_view const& input,
                                        uint64_t seed,
                                        cudf::device_span<uint64_t const> parameter_a,
                                        cudf::device_span<uint64_t const> parameter_b,
                                        cudf::size_type width,
                                        rmm::cuda_stream_view stream,
                                        rmm::device_async_resource_ref mr)
{
  CUDF_FUNC_RANGE();
  return detail::minhash64(input, seed, parameter_a, parameter_b, width, stream, mr);
}

std::unique_ptr<cudf::column> minhash64_ngrams(cudf::lists_column_view const& input,
                                               cudf::size_type ngrams,
                                               uint64_t seed,
                                               cudf::device_span<uint64_t const> parameter_a,
                                               cudf::device_span<uint64_t const> parameter_b,
                                               rmm::cuda_stream_view stream,
                                               rmm::device_async_resource_ref mr)

{
  CUDF_FUNC_RANGE();
  return detail::minhash64_ngrams(input, ngrams, seed, parameter_a, parameter_b, stream, mr);
}

}  // namespace nvtext<|MERGE_RESOLUTION|>--- conflicted
+++ resolved
@@ -164,11 +164,7 @@
 
 /**
  * @brief Hashing kernel launched as a thread per tile-size (block or warp)
-<<<<<<< HEAD
- * for lists column
-=======
  * for a lists column
->>>>>>> 5954543d
  *
  * This kernel computes the hashes for each row using the seed and the specified
  * hash function. The ngrams identifies consecutive strings to hash over in
@@ -203,14 +199,8 @@
   if (row_idx >= d_input.size()) { return; }
   if (d_input.is_null(row_idx)) { return; }
 
-<<<<<<< HEAD
-  // retrieve this string's offset to locate the output position in d_hashes
-  auto const offsets     = d_input.offsets();
-  auto const offsets_itr = offsets.data<cudf::size_type>() + d_input.offset();
-=======
   // retrieve this row's offset to locate the output position in d_hashes
   auto const offsets_itr = d_input.offsets().data<cudf::size_type>() + d_input.offset();
->>>>>>> 5954543d
   auto const offset      = offsets_itr[row_idx];
   auto const size_row    = offsets_itr[row_idx + 1] - offset;
   if (size_row == 0) { return; }
@@ -218,31 +208,17 @@
   auto const d_row    = cudf::list_device_view(d_input, row_idx);
   auto const lane_idx = static_cast<cudf::size_type>(tid % tile_size);
 
-<<<<<<< HEAD
-  // hashes for this string/thread are stored here
-  auto seed_hashes = d_hashes + offset - offsets_itr[0] + lane_idx;
-
-  auto const hasher = HashFunction(seed);
-
-  for (auto idx = lane_idx; idx < d_row.size(); idx += tile_size, seed_hashes += tile_size) {
-    if (d_row.is_null(idx) || d_row.size() == 0) {
-=======
   // hashes for this row/thread are stored here
   auto seed_hashes  = d_hashes + offset - offsets_itr[0] + lane_idx;
   auto const hasher = HashFunction(seed);
 
   for (auto idx = lane_idx; idx < size_row; idx += tile_size, seed_hashes += tile_size) {
     if (d_row.is_null(idx)) {
->>>>>>> 5954543d
       *seed_hashes = 0;
       continue;
     }
 
-<<<<<<< HEAD
-    auto next_idx = cuda::std::min(idx + ngrams, d_row.size() - 1);
-=======
     auto next_idx = cuda::std::min(idx + ngrams, size_row - 1);
->>>>>>> 5954543d
     if ((idx != 0) && ((next_idx - idx) < ngrams)) {
       *seed_hashes = 0;
       continue;
@@ -250,12 +226,8 @@
 
     auto const first_str = d_row.element<cudf::string_view>(idx);
     auto const last_str  = d_row.element<cudf::string_view>(next_idx);
-<<<<<<< HEAD
-    auto const size      = static_cast<cudf::size_type>(
-=======
     // build super-string since adjacent strings are contiguous in memory
     auto const size = static_cast<cudf::size_type>(
->>>>>>> 5954543d
       thrust::distance(first_str.data(), last_str.data()) + last_str.size_bytes());
     auto const hash_str = cudf::string_view(first_str.data(), size);
     hash_value_type hv;
@@ -268,16 +240,6 @@
     *seed_hashes = cuda::std::max(hv, hash_value_type{1});
   }
 
-<<<<<<< HEAD
-  // logic appended here so an extra kernel is not required
-  if (size_row >= wide_row_threshold) {
-    if (lane_idx == 0) {
-      // count the number of wide strings
-      cuda::atomic_ref<cudf::size_type, cuda::thread_scope_device> ref{*threshold_count};
-      ref.fetch_add(1, cuda::std::memory_order_relaxed);
-    }
-    // initialize the output -- only needed for wider strings
-=======
   // logic appended here to count long rows so an extra kernel is not required
   if (size_row >= wide_row_threshold) {
     if (lane_idx == 0) {
@@ -286,7 +248,6 @@
       ref.fetch_add(1, cuda::std::memory_order_relaxed);
     }
     // initialize the output -- only needed for wider rows
->>>>>>> 5954543d
     auto d_output = d_results + (row_idx * param_count);
     for (auto i = lane_idx; i < param_count; i += tile_size) {
       d_output[i] = cuda::std::numeric_limits<hash_value_type>::max();
@@ -313,16 +274,6 @@
  *
  * @tparam offsets_type Type for the offsets iterator for the input column
  * @tparam hash_value_type Derived from HashFunction result_type
-<<<<<<< HEAD
- * @tparam blocks_per_row Number of blocks used to process each string
- *
- * @param offsets_itr The offsets are used to address the d_hashes
- * @param indices The indices of the strings in d_strings to process
- * @param parameter_a 1st set of parameters for the calculation result
- * @param parameter_b 2nd set of parameters for the calculation result
- * @param width Used for calculating the number of available hashes in each row
- * @param d_hashes The hash values computed in minhash_seed_kernel
-=======
  * @tparam blocks_per_row Number of blocks used to process each row
  *
  * @param offsets_itr The offsets are used to address the d_hashes
@@ -331,7 +282,6 @@
  * @param parameter_b 2nd set of parameters for the calculation result
  * @param width Used for calculating the number of available hashes in each row
  * @param d_hashes The hash values computed in one of the hash kernels
->>>>>>> 5954543d
  * @param d_results Final results vector of calculate values
  */
 template <typename offsets_type, typename hash_value_type, int blocks_per_row>
@@ -615,11 +565,7 @@
   auto [threshold_index, indices] =
     partition_input(input.size(), d_threshold_count.value(stream), sizes_fn, stream);
 
-<<<<<<< HEAD
-  auto input_offsets = input.offsets_begin() + input.offset();
-=======
   auto input_offsets = input.offsets_begin();  // already includes input.offset()
->>>>>>> 5954543d
   using offset_type  = decltype(input_offsets);
 
   // handle the strings below the threshold width
