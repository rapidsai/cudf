--- conflicted
+++ resolved
@@ -235,11 +235,7 @@
     if constexpr (std::is_same_v<hash_value_type, uint32_t>) {
       hv = hasher(hash_str);
     } else {
-<<<<<<< HEAD
-      hv = thrust::get<0>(hasher(hash_str));
-=======
       hv = cuda::std::get<0>(hasher(hash_str));
->>>>>>> d7db2dd2
     }
     // disallowing hash to zero case
     *seed_hashes = cuda::std::max(hv, hash_value_type{1});
