/*
 * Copyright (c) 2019-2021, NVIDIA CORPORATION.
 *
 * Licensed under the Apache License, Version 2.0 (the "License");
 * you may not use this file except in compliance with the License.
 * You may obtain a copy of the License at
 *
 *     http://www.apache.org/licenses/LICENSE-2.0
 *
 * Unless required by applicable law or agreed to in writing, software
 * distributed under the License is distributed on an "AS IS" BASIS,
 * WITHOUT WARRANTIES OR CONDITIONS OF ANY KIND, either express or implied.
 * See the License for the specific language governing permissions and
 * limitations under the License.
 */

#include <cudf/utilities/error.hpp>

#include <cuda.h>
#include <jitify2.hpp>

<<<<<<< HEAD
#include <filesystem>
=======
#include <cstddef>
>>>>>>> 99df69fb

namespace cudf {
namespace jit {

// Get the directory in home to use for storing the cache
std::filesystem::path get_user_home_cache_dir()
{
  auto home_dir = std::getenv("HOME");
  if (home_dir != nullptr) {
    return std::filesystem::path(home_dir) / ".cudf";
  } else {
    return std::filesystem::path();
  }
}

// Default `LIBCUDF_KERNEL_CACHE_PATH` to `$HOME/.cudf/$CUDF_VERSION`.
// This definition can be overridden at compile time by specifying a
// `-DLIBCUDF_KERNEL_CACHE_PATH=/kernel/cache/path` CMake argument.
// Use `std::filesystem` for cross-platform path resolution and dir
// creation. This path is used in the `getCacheDir()` function below.
#if !defined(LIBCUDF_KERNEL_CACHE_PATH)
#define LIBCUDF_KERNEL_CACHE_PATH get_user_home_cache_dir()
#endif

/**
 * @brief Get the string path to the JITIFY kernel cache directory.
 *
 * This path can be overridden at runtime by defining an environment variable
 * named `LIBCUDF_KERNEL_CACHE_PATH`. The value of this variable must be a path
 * under which the process' user has read/write privileges.
 *
 * This function returns a path to the cache directory, creating it if it
 * doesn't exist.
 *
 * The default cache directory is `$HOME/.cudf/$CUDF_VERSION`. If no overrides
 * are used and if $HOME is not defined, returns an empty path and file
 * caching is not used.
 */
std::filesystem::path get_cache_dir()
{
  // The environment variable always overrides the
  // default/compile-time value of `LIBCUDF_KERNEL_CACHE_PATH`
  auto kernel_cache_path_env = std::getenv("LIBCUDF_KERNEL_CACHE_PATH");
  auto kernel_cache_path     = std::filesystem::path(
    kernel_cache_path_env != nullptr ? kernel_cache_path_env : LIBCUDF_KERNEL_CACHE_PATH);

  // Cache path could be empty when env HOME is unset or LIBCUDF_KERNEL_CACHE_PATH is defined to be
  // empty, to disallow use of file cache at runtime.
  if (not kernel_cache_path.empty()) {
    kernel_cache_path /= std::string{CUDF_STRINGIFY(CUDF_VERSION)};

    // Make per device cache based on compute capability. This is to avoid multiple devices of
    // different compute capability to access the same kernel cache.
    int device;
    int cc_major;
    int cc_minor;
    CUDA_TRY(cudaGetDevice(&device));
    CUDA_TRY(cudaDeviceGetAttribute(&cc_major, cudaDevAttrComputeCapabilityMajor, device));
    CUDA_TRY(cudaDeviceGetAttribute(&cc_minor, cudaDevAttrComputeCapabilityMinor, device));
    int cc = cc_major * 10 + cc_minor;

    kernel_cache_path /= std::to_string(cc);

    try {
      // `mkdir -p` the kernel cache path if it doesn't exist
      std::filesystem::create_directories(kernel_cache_path);
    } catch (const std::exception& e) {
      // if directory creation fails for any reason, return empty path
      return std::filesystem::path();
    }
  }
  return kernel_cache_path;
}

std::string get_program_cache_dir()
{
#if defined(JITIFY_USE_CACHE)
  return get_cache_dir().string();
#else
  return {};
#endif
}

void try_parse_numeric_env_var(std::size_t& result, char const* const env_name)
{
  auto value = std::getenv(env_name);

  if (value != nullptr) {
    result = std::stoull(value);  // fails if env var contains invalid value.
  }
}

jitify2::ProgramCache<>& get_program_cache(jitify2::PreprocessedProgramData preprog)
{
  static std::mutex caches_mutex{};
  static std::unordered_map<std::string, std::unique_ptr<jitify2::ProgramCache<>>> caches{};

  std::lock_guard<std::mutex> caches_lock(caches_mutex);

  auto existing_cache = caches.find(preprog.name());

  if (existing_cache == caches.end()) {
    std::size_t kernel_limit_proc = std::numeric_limits<std::size_t>::max();
    std::size_t kernel_limit_disk = std::numeric_limits<std::size_t>::max();
    try_parse_numeric_env_var(kernel_limit_proc, "LIBCUDF_KERNEL_CACHE_LIMIT_PER_PROCESS");
    try_parse_numeric_env_var(kernel_limit_disk, "LIBCUDF_KERNEL_CACHE_LIMIT_DISK");

    auto cache_dir = get_program_cache_dir();

    if (kernel_limit_disk == 0) {
      // if kernel_limit_disk is zero, jitify will assign it the value of kernel_limit_proc.
      // to avoid this, we treat zero as "disable disk caching" by not providing the cache dir.
      cache_dir = {};
    }

    auto res = caches.insert({preprog.name(),
                              std::make_unique<jitify2::ProgramCache<>>(  //
                                kernel_limit_proc,
                                preprog,
                                nullptr,
                                cache_dir,
                                kernel_limit_disk)});

    existing_cache = res.first;
  }

  return *(existing_cache->second);
}

}  // namespace jit
}  // namespace cudf<|MERGE_RESOLUTION|>--- conflicted
+++ resolved
@@ -19,11 +19,8 @@
 #include <cuda.h>
 #include <jitify2.hpp>
 
-<<<<<<< HEAD
+#include <cstddef>
 #include <filesystem>
-=======
-#include <cstddef>
->>>>>>> 99df69fb
 
 namespace cudf {
 namespace jit {
