--- conflicted
+++ resolved
@@ -20,13 +20,9 @@
 #include <cudf/types.hpp>
 
 #include <cuda/std/cstddef>
-<<<<<<< HEAD
-#include <cuda/std/tuple>
-=======
 #include <cuda/std/optional>
 
 #include <jit/span.cuh>
->>>>>>> 706164d2
 
 #include <cstddef>
 
