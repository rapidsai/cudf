--- conflicted
+++ resolved
@@ -237,12 +237,10 @@
   using Type                   = device_storage_type_t<T>;
   using FixedPointRoundFunctor = RoundFunctor<Type>;
 
-<<<<<<< HEAD
-  auto const result_type = data_type{input.type().id(), scale_type{-decimal_places}};
-=======
   if (input.type().scale() == -decimal_places)
     return std::make_unique<cudf::column>(input, stream, mr);
->>>>>>> 13acc982
+
+  auto const result_type = data_type{input.type().id(), scale_type{-decimal_places}};
 
   // if rounding to more precision than fixed_point is capable of, just need to rescale
   // note: decimal_places has the opposite sign of numeric::scale_type (therefore have to negate)
