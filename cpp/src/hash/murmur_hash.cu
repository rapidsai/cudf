/*
 * Copyright (c) 2019-2022, NVIDIA CORPORATION.
 *
 * Licensed under the Apache License, Version 2.0 (the "License");
 * you may not use this file except in compliance with the License.
 * You may obtain a copy of the License at
 *
 *     http://www.apache.org/licenses/LICENSE-2.0
 *
 * Unless required by applicable law or agreed to in writing, software
 * distributed under the License is distributed on an "AS IS" BASIS,
 * WITHOUT WARRANTIES OR CONDITIONS OF ANY KIND, either express or implied.
 * See the License for the specific language governing permissions and
 * limitations under the License.
 */
#include <cudf/column/column_factories.hpp>
#include <cudf/detail/hashing.hpp>
#include <cudf/detail/utilities/hash_functions.cuh>
#include <cudf/detail/utilities/vector_factories.hpp>
#include <cudf/table/experimental/row_operators.cuh>
#include <cudf/table/table_device_view.cuh>

#include <rmm/cuda_stream_view.hpp>
#include <rmm/exec_policy.hpp>

#include <thrust/tabulate.h>

namespace cudf {
namespace detail {

std::unique_ptr<column> murmur_hash3_32(table_view const& input,
                                        uint32_t seed,
                                        rmm::cuda_stream_view stream,
                                        rmm::mr::device_memory_resource* mr)
{
<<<<<<< HEAD
  // TODO this should be UINT32
=======
>>>>>>> d3a39b32
  auto output = make_numeric_column(data_type(type_to_id<hash_value_type>()),
                                    input.num_rows(),
                                    mask_state::UNALLOCATED,
                                    stream,
                                    mr);

  // Return early if there's nothing to hash
  if (input.num_columns() == 0 || input.num_rows() == 0) { return output; }

  bool const nullable   = has_nulls(input);
  auto const row_hasher = cudf::experimental::row::hash::row_hasher(input, stream);
  auto output_view      = output->mutable_view();

  // Compute the hash value for each row
  thrust::tabulate(rmm::exec_policy(stream),
<<<<<<< HEAD
                   output_view.begin<int32_t>(),
                   output_view.end<int32_t>(),
=======
                   output_view.begin<hash_value_type>(),
                   output_view.end<hash_value_type>(),
>>>>>>> d3a39b32
                   row_hasher.device_hasher<MurmurHash3_32>(nullable, seed));

  return output;
}

}  // namespace detail
}  // namespace cudf<|MERGE_RESOLUTION|>--- conflicted
+++ resolved
@@ -33,10 +33,6 @@
                                         rmm::cuda_stream_view stream,
                                         rmm::mr::device_memory_resource* mr)
 {
-<<<<<<< HEAD
-  // TODO this should be UINT32
-=======
->>>>>>> d3a39b32
   auto output = make_numeric_column(data_type(type_to_id<hash_value_type>()),
                                     input.num_rows(),
                                     mask_state::UNALLOCATED,
@@ -52,13 +48,8 @@
 
   // Compute the hash value for each row
   thrust::tabulate(rmm::exec_policy(stream),
-<<<<<<< HEAD
-                   output_view.begin<int32_t>(),
-                   output_view.end<int32_t>(),
-=======
                    output_view.begin<hash_value_type>(),
                    output_view.end<hash_value_type>(),
->>>>>>> d3a39b32
                    row_hasher.device_hasher<MurmurHash3_32>(nullable, seed));
 
   return output;
