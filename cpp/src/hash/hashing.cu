/*
 * Copyright (c) 2019-2022, NVIDIA CORPORATION.
 *
 * Licensed under the Apache License, Version 2.0 (the "License");
 * you may not use this file except in compliance with the License.
 * You may obtain a copy of the License at
 *
 *     http://www.apache.org/licenses/LICENSE-2.0
 *
 * Unless required by applicable law or agreed to in writing, software
 * distributed under the License is distributed on an "AS IS" BASIS,
 * WITHOUT WARRANTIES OR CONDITIONS OF ANY KIND, either express or implied.
 * See the License for the specific language governing permissions and
 * limitations under the License.
 */
#include <cudf/column/column_factories.hpp>
#include <cudf/detail/hashing.hpp>
#include <cudf/detail/nvtx/ranges.hpp>
#include <cudf/detail/utilities/hash_functions.cuh>
#include <cudf/table/row_operators.cuh>
#include <cudf/table/table_device_view.cuh>

#include <rmm/cuda_stream_view.hpp>
#include <rmm/exec_policy.hpp>

#include <thrust/tabulate.h>

#include <algorithm>

namespace cudf {
namespace detail {
namespace {

template <typename IterType>
std::vector<column_view> to_leaf_columns(IterType iter_begin, IterType iter_end)
{
  std::vector<column_view> leaf_columns;
  std::for_each(iter_begin, iter_end, [&leaf_columns](column_view const& col) {
    if (is_nested(col.type())) {
      CUDF_EXPECTS(col.type().id() == type_id::STRUCT, "unsupported nested type");
      auto child_columns = to_leaf_columns(col.child_begin(), col.child_end());
      leaf_columns.insert(leaf_columns.end(), child_columns.begin(), child_columns.end());
    } else {
      leaf_columns.emplace_back(col);
    }
  });
  return leaf_columns;
}

}  // namespace

template <template <typename> class hash_function>
std::unique_ptr<column> serial_murmur_hash3_32(table_view const& input,
                                               uint32_t seed,
                                               rmm::cuda_stream_view stream,
                                               rmm::mr::device_memory_resource* mr)
{
  auto output = make_numeric_column(
    data_type(type_id::INT32), input.num_rows(), mask_state::UNALLOCATED, stream, mr);

  if (input.num_columns() == 0 || input.num_rows() == 0) { return output; }

  table_view const leaf_table(to_leaf_columns(input.begin(), input.end()));
  auto const device_input = table_device_view::create(leaf_table, stream);
  auto output_view        = output->mutable_view();

  thrust::tabulate(
    rmm::exec_policy(stream),
    output_view.begin<int32_t>(),
    output_view.end<int32_t>(),
    [device_input = *device_input, nulls = has_nulls(leaf_table), seed] __device__(auto row_index) {
      return thrust::reduce(thrust::seq,
                            device_input.begin(),
                            device_input.end(),
                            seed,
                            [rindex = row_index, nulls] __device__(auto hash, auto column) {
                              return cudf::type_dispatcher(
                                column.type(),
                                element_hasher_with_seed<hash_function, nullate::DYNAMIC>{
                                  nullate::DYNAMIC{nulls}, hash, hash},
                                column,
                                rindex);
                            });
    });

  return output;
}

std::unique_ptr<column> hash(table_view const& input,
                             hash_id hash_function,
                             uint32_t seed,
                             rmm::cuda_stream_view stream,
                             rmm::mr::device_memory_resource* mr)
{
  switch (hash_function) {
    case (hash_id::HASH_MURMUR3): return murmur_hash3_32(input, stream, mr);
    case (hash_id::HASH_SERIAL_MURMUR3):
      return serial_murmur_hash3_32<MurmurHash3_32>(input, seed, stream, mr);
    case (hash_id::HASH_SPARK_MURMUR3):
      return serial_murmur_hash3_32<SparkMurmurHash3_32>(input, seed, stream, mr);
<<<<<<< HEAD
=======
    case (hash_id::HASH_MD5): return md5_hash(input, stream, mr);
>>>>>>> 04933a2b
    default: CUDF_FAIL("Unsupported hash function.");
  }
}

}  // namespace detail

std::unique_ptr<column> hash(table_view const& input,
                             hash_id hash_function,
                             uint32_t seed,
                             rmm::mr::device_memory_resource* mr)
{
  CUDF_FUNC_RANGE();
  return detail::hash(input, hash_function, seed, rmm::cuda_stream_default, mr);
}

}  // namespace cudf<|MERGE_RESOLUTION|>--- conflicted
+++ resolved
@@ -98,10 +98,7 @@
       return serial_murmur_hash3_32<MurmurHash3_32>(input, seed, stream, mr);
     case (hash_id::HASH_SPARK_MURMUR3):
       return serial_murmur_hash3_32<SparkMurmurHash3_32>(input, seed, stream, mr);
-<<<<<<< HEAD
-=======
     case (hash_id::HASH_MD5): return md5_hash(input, stream, mr);
->>>>>>> 04933a2b
     default: CUDF_FAIL("Unsupported hash function.");
   }
 }
