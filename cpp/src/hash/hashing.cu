--- conflicted
+++ resolved
@@ -49,92 +49,6 @@
 
 }  // namespace
 
-<<<<<<< HEAD
-namespace detail {
-
-std::unique_ptr<column> hash(table_view const& input,
-                             hash_id hash_function,
-                             cudf::host_span<uint32_t const> initial_hash,
-                             uint32_t seed,
-                             rmm::cuda_stream_view stream,
-                             rmm::mr::device_memory_resource* mr)
-{
-  switch (hash_function) {
-    case (hash_id::HASH_MURMUR3): return murmur_hash3_32(input, initial_hash, stream, mr);
-    case (hash_id::HASH_MD5): return md5_hash(input, stream, mr);
-    case (hash_id::HASH_SERIAL_MURMUR3):
-      return serial_murmur_hash3_32<MurmurHash3_32>(input, seed, stream, mr);
-    case (hash_id::HASH_SPARK_MURMUR3):
-      return serial_murmur_hash3_32<SparkMurmurHash3_32>(input, seed, stream, mr);
-    default: return nullptr;
-  }
-}
-
-std::unique_ptr<column> md5_hash(table_view const& input,
-                                 rmm::cuda_stream_view stream,
-                                 rmm::mr::device_memory_resource* mr)
-{
-  if (input.num_columns() == 0 || input.num_rows() == 0) {
-    const string_scalar string_128bit("d41d8cd98f00b204e9orig98ecf8427e");
-    auto output = make_column_from_scalar(string_128bit, input.num_rows(), stream, mr);
-    return output;
-  }
-
-  // Accepts string and fixed width columns, or single layer list columns holding those types
-  CUDF_EXPECTS(
-    std::all_of(input.begin(),
-                input.end(),
-                [](auto col) {
-                  return md5_type_check(col.type()) ||
-                         (col.type().id() == type_id::LIST && md5_type_check(col.child(1).type()));
-                }),
-    "MD5 unsupported column type");
-
-  // Result column allocation and creation
-  auto begin = thrust::make_constant_iterator(32);
-  auto offsets_column =
-    cudf::strings::detail::make_offsets_child_column(begin, begin + input.num_rows(), stream, mr);
-
-  auto chars_column =
-    strings::detail::create_chars_child_column(input.num_rows(), input.num_rows() * 32, stream, mr);
-  auto chars_view = chars_column->mutable_view();
-  auto d_chars    = chars_view.data<char>();
-
-  rmm::device_buffer null_mask{0, stream, mr};
-
-  auto const device_input = table_device_view::create(input, stream);
-
-  // Hash each row, hashing each element sequentially left to right
-  thrust::for_each(rmm::exec_policy(stream),
-                   thrust::make_counting_iterator(0),
-                   thrust::make_counting_iterator(input.num_rows()),
-                   [d_chars, device_input = *device_input] __device__(auto row_index) {
-                     md5_intermediate_data hash_state;
-                     MD5Hash hasher = MD5Hash{};
-                     for (int col_index = 0; col_index < device_input.num_columns(); col_index++) {
-                       if (device_input.column(col_index).is_valid(row_index)) {
-                         cudf::type_dispatcher<dispatch_storage_type>(
-                           device_input.column(col_index).type(),
-                           hasher,
-                           device_input.column(col_index),
-                           row_index,
-                           &hash_state);
-                       }
-                     }
-                     hasher.finalize(&hash_state, d_chars + (row_index * 32));
-                   });
-
-  return make_strings_column(input.num_rows(),
-                             std::move(offsets_column),
-                             std::move(chars_column),
-                             0,
-                             std::move(null_mask),
-                             stream,
-                             mr);
-}
-
-=======
->>>>>>> fb7cdcd7
 template <template <typename> class hash_function>
 std::unique_ptr<column> serial_murmur_hash3_32(table_view const& input,
                                                uint32_t seed,
