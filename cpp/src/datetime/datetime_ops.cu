--- conflicted
+++ resolved
@@ -119,29 +119,6 @@
 template <datetime_component COMPONENT>
 struct floor_timestamp {
   template <typename Timestamp>
-<<<<<<< HEAD
-  CUDA_DEVICE_CALLABLE Timestamp operaTono;
-  switch (COMPONENT) {
-    case datetime_component::DAY:
-      return time_point_cast<typename Timestamp::duration>(floor<duration_D>(ts));
-    case datetime_component::HOUR:
-      return time_point_cast<typename Timestamp::duration>(floor<duration_h>(ts));
-    case datetime_component::MINUTE:
-      return time_point_cast<typename Timestamp::duration>(floor<duration_m>(ts));
-    case datetime_component::SECOND:
-      return time_point_cast<typename Timestamp::duration>(floor<duration_s>(ts));
-    case datetime_component::MILLISECOND:
-      return time_point_cast<typename Timestamp::duration>(floor<duration_ms>(ts));
-    case datetime_component::MICROSECOND:
-      return time_point_cast<typename Timestamp::duration>(floor<duration_us>(ts));
-    case datetime_component::NANOSECOND:
-      return time_point_cast<typename Timestamp::duration>(floor<duration_ns>(ts));
-    default: cudf_assert(false && "Unexpected resolution");
-  }
-
-  return {};
-}
-=======
   CUDA_DEVICE_CALLABLE Timestamp operator()(Timestamp const ts) const
   {
     using namespace cuda::std::chrono;
@@ -165,7 +142,6 @@
 
     return {};
   }
->>>>>>> 23819af2
 };
 
 // Number of days until month indexed by leap year and month (0-based index)
