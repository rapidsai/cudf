--- conflicted
+++ resolved
@@ -50,12 +50,6 @@
   NANOSECOND
 };
 
-// Number of days until month indexed by leap year and month (0-based index)
-static __device__ int16_t const days_until_month[2][13] = {
-  {0, 31, 59, 90, 120, 151, 181, 212, 243, 273, 304, 334, 365},  // For non leap years
-  {0, 31, 60, 91, 121, 152, 182, 213, 244, 274, 305, 335, 366}   // For leap years
-};
-
 template <datetime_component Component>
 struct extract_component_operator {
   template <typename Timestamp>
@@ -90,8 +84,6 @@
   }
 };
 
-<<<<<<< HEAD
-=======
 template <datetime_component COMPONENT>
 struct ceil_timestamp {
   template <typename Timestamp>
@@ -127,7 +119,6 @@
   {0, 31, 60, 91, 121, 152, 182, 213, 244, 274, 305, 335, 366}   // For leap years
 };
 
->>>>>>> d29c4416
 // Round up the date to the last day of the month and return the
 // date only (without the time component)
 struct extract_last_day_of_month {
