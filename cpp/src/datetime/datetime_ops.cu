/*
 * Copyright (c) 2020-2021, NVIDIA CORPORATION.
 *
 * Licensed under the Apache License, Version 2.0 (the "License");
 * you may not use this file except in compliance with the License.
 * You may obtain a copy of the License at
 *
 *     http://www.apache.org/licenses/LICENSE-2.0
 *
 * Unless required by applicable law or agreed to in writing, software
 * distributed under the License is distributed on an "AS IS" BASIS,
 * WITHOUT WARRANTIES OR CONDITIONS OF ANY KIND, either express or implied.
 * See the License for the specific language governing permissions and
 * limitations under the License.
 */

#include <cudf/column/column.hpp>
#include <cudf/column/column_device_view.cuh>
#include <cudf/column/column_factories.hpp>
#include <cudf/column/column_view.hpp>
#include <cudf/datetime.hpp>
#include <cudf/detail/datetime.hpp>
#include <cudf/detail/datetime_ops.cuh>
<<<<<<< HEAD
=======
#include <cudf/detail/indexalator.cuh>
>>>>>>> de06d29b
#include <cudf/detail/null_mask.hpp>
#include <cudf/detail/nvtx/ranges.hpp>
#include <cudf/scalar/scalar.hpp>
#include <cudf/table/table_view.hpp>
#include <cudf/types.hpp>
#include <cudf/utilities/error.hpp>
#include <cudf/utilities/traits.hpp>
#include <cudf/utilities/type_dispatcher.hpp>
#include <cudf/wrappers/durations.hpp>

#include <rmm/cuda_stream_view.hpp>
#include <rmm/exec_policy.hpp>

#include <thrust/iterator/constant_iterator.h>

namespace cudf {
namespace datetime {
namespace detail {
enum class datetime_component {
  INVALID = 0,
  YEAR,
  MONTH,
  DAY,
  WEEKDAY,
  HOUR,
  MINUTE,
  SECOND,
  MILLISECOND,
  MICROSECOND,
  NANOSECOND
};

template <datetime_component Component>
struct extract_component_operator {
  template <typename Timestamp>
  CUDA_DEVICE_CALLABLE int16_t operator()(Timestamp const ts) const
  {
    using namespace cuda::std::chrono;

    auto days_since_epoch = floor<days>(ts);

    auto time_since_midnight = ts - days_since_epoch;

    if (time_since_midnight.count() < 0) { time_since_midnight += days(1); }

    auto hrs_  = duration_cast<hours>(time_since_midnight);
    auto mins_ = duration_cast<minutes>(time_since_midnight - hrs_);
    auto secs_ = duration_cast<seconds>(time_since_midnight - hrs_ - mins_);

    switch (Component) {
      case datetime_component::YEAR:
        return static_cast<int>(year_month_day(days_since_epoch).year());
      case datetime_component::MONTH:
        return static_cast<unsigned>(year_month_day(days_since_epoch).month());
      case datetime_component::DAY:
        return static_cast<unsigned>(year_month_day(days_since_epoch).day());
      case datetime_component::WEEKDAY:
        return year_month_weekday(days_since_epoch).weekday().iso_encoding();
      case datetime_component::HOUR: return hrs_.count();
      case datetime_component::MINUTE: return mins_.count();
      case datetime_component::SECOND: return secs_.count();
      default: return 0;
    }
  }
};

template <datetime_component COMPONENT>
struct ceil_timestamp {
  template <typename Timestamp>
  CUDA_DEVICE_CALLABLE Timestamp operator()(Timestamp const ts) const
  {
    using namespace cuda::std::chrono;
    // want to use this with D, H, T (minute), S, L (millisecond), U
    switch (COMPONENT) {
      case datetime_component::DAY:
        return time_point_cast<typename Timestamp::duration>(ceil<duration_D>(ts));
      case datetime_component::HOUR:
        return time_point_cast<typename Timestamp::duration>(ceil<duration_h>(ts));
      case datetime_component::MINUTE:
        return time_point_cast<typename Timestamp::duration>(ceil<duration_m>(ts));
      case datetime_component::SECOND:
        return time_point_cast<typename Timestamp::duration>(ceil<duration_s>(ts));
      case datetime_component::MILLISECOND:
        return time_point_cast<typename Timestamp::duration>(ceil<duration_ms>(ts));
      case datetime_component::MICROSECOND:
        return time_point_cast<typename Timestamp::duration>(ceil<duration_us>(ts));
      case datetime_component::NANOSECOND:
        return time_point_cast<typename Timestamp::duration>(ceil<duration_ns>(ts));
      default: cudf_assert(false && "Unexpected resolution");
    }

    return {};
  }
};

// Number of days until month indexed by leap year and month (0-based index)
static __device__ int16_t const days_until_month[2][13] = {
  {0, 31, 59, 90, 120, 151, 181, 212, 243, 273, 304, 334, 365},  // For non leap years
  {0, 31, 60, 91, 121, 152, 182, 213, 244, 274, 305, 335, 366}   // For leap years
};

// Round up the date to the last day of the month and return the
// date only (without the time component)
struct extract_last_day_of_month {
  template <typename Timestamp>
  CUDA_DEVICE_CALLABLE timestamp_D operator()(Timestamp const ts) const
  {
    using namespace cuda::std::chrono;
    const year_month_day ymd(floor<days>(ts));
    auto const ymdl = year_month_day_last{ymd.year() / ymd.month() / last};
    return timestamp_D{sys_days{ymdl}};
  }
};

// Extract the number of days of the month
// A similar operator to `extract_last_day_of_month`, except this returns
// an integer while the other returns a timestamp.
struct days_in_month_op {
  template <typename Timestamp>
  CUDA_DEVICE_CALLABLE int16_t operator()(Timestamp const ts) const
  {
    using namespace cuda::std::chrono;
    auto const date = year_month_day(floor<days>(ts));
    auto const ymdl = year_month_day_last(date.year() / date.month() / last);
    return static_cast<int16_t>(unsigned{ymdl.day()});
  }
};

// Extract the day number of the year present in the timestamp
struct extract_day_num_of_year {
  template <typename Timestamp>
  CUDA_DEVICE_CALLABLE int16_t operator()(Timestamp const ts) const
  {
    using namespace cuda::std::chrono;

    // Only has the days - time component is chopped off, which is what we want
    auto const days_since_epoch = floor<days>(ts);
    auto const date             = year_month_day(days_since_epoch);

    return days_until_month[date.year().is_leap()][unsigned{date.month()} - 1] +
           unsigned{date.day()};
  }
};

// Extract the the quarter to which the timestamp belongs to
struct extract_quarter_op {
  template <typename Timestamp>
  CUDA_DEVICE_CALLABLE int16_t operator()(Timestamp const ts) const
  {
    using namespace cuda::std::chrono;

    // Only has the days - time component is chopped off, which is what we want
    auto const days_since_epoch = floor<days>(ts);
    auto const date             = year_month_day(days_since_epoch);
    auto const month            = unsigned{date.month()};

    // (x + y - 1) / y = ceil(x/y), where x and y are unsigned. x = month, y = 3
    return (month + 2) / 3;
  }
};

// Returns true if the year is a leap year
struct is_leap_year_op {
  template <typename Timestamp>
  CUDA_DEVICE_CALLABLE bool operator()(Timestamp const ts) const
  {
    using namespace cuda::std::chrono;
    auto const days_since_epoch = floor<days>(ts);
    auto const date             = year_month_day(days_since_epoch);
    return date.year().is_leap();
  }
};

// Specific function for applying ceil/floor date ops
template <typename TransformFunctor>
struct dispatch_ceil {
  template <typename Timestamp>
  std::enable_if_t<cudf::is_timestamp<Timestamp>(), std::unique_ptr<cudf::column>> operator()(
    cudf::column_view const& column,
    rmm::cuda_stream_view stream,
    rmm::mr::device_memory_resource* mr) const
  {
    auto size            = column.size();
    auto output_col_type = data_type{cudf::type_to_id<Timestamp>()};

    // Return an empty column if source column is empty
    if (size == 0) return make_empty_column(output_col_type);

    auto output = make_fixed_width_column(output_col_type,
                                          size,
                                          cudf::detail::copy_bitmask(column, stream, mr),
                                          column.null_count(),
                                          stream,
                                          mr);

    thrust::transform(rmm::exec_policy(stream),
                      column.begin<Timestamp>(),
                      column.end<Timestamp>(),
                      output->mutable_view().begin<Timestamp>(),
                      TransformFunctor{});

    return output;
  }

  template <typename Timestamp, typename... Args>
  std::enable_if_t<!cudf::is_timestamp<Timestamp>(), std::unique_ptr<cudf::column>> operator()(
    Args&&...)
  {
    CUDF_FAIL("Must be cudf::timestamp");
  }
};

// Apply the functor for every element/row in the input column to create the output column
template <typename TransformFunctor, typename OutputColT>
struct launch_functor {
  column_view input;
  mutable_column_view output;

  launch_functor(column_view inp, mutable_column_view out) : input(inp), output(out) {}

  template <typename Element>
  typename std::enable_if_t<!cudf::is_timestamp_t<Element>::value, void> operator()(
    rmm::cuda_stream_view stream) const
  {
    CUDF_FAIL("Cannot extract datetime component from non-timestamp column.");
  }

  template <typename Timestamp>
  typename std::enable_if_t<cudf::is_timestamp_t<Timestamp>::value, void> operator()(
    rmm::cuda_stream_view stream) const
  {
    thrust::transform(rmm::exec_policy(stream),
                      input.begin<Timestamp>(),
                      input.end<Timestamp>(),
                      output.begin<OutputColT>(),
                      TransformFunctor{});
  }
};

// Create an output column by applying the functor to every element from the input column
template <typename TransformFunctor, cudf::type_id OutputColCudfT>
std::unique_ptr<column> apply_datetime_op(column_view const& column,
                                          rmm::cuda_stream_view stream,
                                          rmm::mr::device_memory_resource* mr)
{
  CUDF_EXPECTS(is_timestamp(column.type()), "Column type should be timestamp");
  auto size            = column.size();
  auto output_col_type = data_type{OutputColCudfT};

  // Return an empty column if source column is empty
  if (size == 0) return make_empty_column(output_col_type);

  auto output = make_fixed_width_column(output_col_type,
                                        size,
                                        cudf::detail::copy_bitmask(column, stream, mr),
                                        column.null_count(),
                                        stream,
                                        mr);
  auto launch =
    launch_functor<TransformFunctor, typename cudf::id_to_type_impl<OutputColCudfT>::type>{
      column, static_cast<mutable_column_view>(*output)};

  type_dispatcher(column.type(), launch, stream);

  return output;
}

struct add_calendrical_months_functor {
  template <typename Element, typename... Args>
  typename std::enable_if_t<!cudf::is_timestamp_t<Element>::value, std::unique_ptr<column>>
  operator()(Args&&...) const
  {
    CUDF_FAIL("Cannot extract datetime component from non-timestamp column.");
  }

  template <typename Timestamp, typename MonthIterator>
  typename std::enable_if_t<cudf::is_timestamp_t<Timestamp>::value, std::unique_ptr<column>>
  operator()(column_view timestamp_column,
             MonthIterator months_begin,
             rmm::cuda_stream_view stream,
             rmm::mr::device_memory_resource* mr) const
  {
<<<<<<< HEAD
    thrust::transform(rmm::exec_policy(stream),
                      timestamp_column.begin<Timestamp>(),
                      timestamp_column.end<Timestamp>(),
                      months_column.begin<int16_t>(),
                      output.begin<Timestamp>(),
=======
    auto size            = timestamp_column.size();
    auto output_col_type = timestamp_column.type();

    // Return an empty column if source column is empty
    if (size == 0) return make_empty_column(output_col_type);

    // The nullmask of `output` cannot be determined without information from
    // the `months` type (column or scalar). Therefore, it is initialized as
    // `UNALLOCATED` and assigned at a later stage.
    auto output =
      make_fixed_width_column(output_col_type, size, mask_state::UNALLOCATED, stream, mr);
    auto output_mview = output->mutable_view();

    thrust::transform(rmm::exec_policy(stream),
                      timestamp_column.begin<Timestamp>(),
                      timestamp_column.end<Timestamp>(),
                      months_begin,
                      output->mutable_view().begin<Timestamp>(),
>>>>>>> de06d29b
                      [] __device__(auto& timestamp, auto& months) {
                        return add_calendrical_months_with_scale_back(
                          timestamp, cuda::std::chrono::months{months});
                      });
    return output;
  }
};

std::unique_ptr<column> add_calendrical_months(column_view const& timestamp_column,
                                               column_view const& months_column,
                                               rmm::cuda_stream_view stream,
                                               rmm::mr::device_memory_resource* mr)
{
  CUDF_EXPECTS(is_timestamp(timestamp_column.type()), "Column type should be timestamp");
  CUDF_EXPECTS(
    months_column.type().id() == type_id::INT16 or months_column.type().id() == type_id::INT32,
    "Months column type should be INT16 or INT32.");
  CUDF_EXPECTS(timestamp_column.size() == months_column.size(),
               "Timestamp and months column should be of the same size");

  auto const months_begin_iter =
    cudf::detail::indexalator_factory::make_input_iterator(months_column);
  auto output = type_dispatcher(timestamp_column.type(),
                                add_calendrical_months_functor{},
                                timestamp_column,
                                months_begin_iter,
                                stream,
                                mr);

  auto output_null_mask =
    cudf::detail::bitmask_and(table_view{{timestamp_column, months_column}}, stream, mr);
  output->set_null_mask(std::move(output_null_mask));
  return output;
}

std::unique_ptr<column> add_calendrical_months(column_view const& timestamp_column,
                                               scalar const& months,
                                               rmm::cuda_stream_view stream,
                                               rmm::mr::device_memory_resource* mr)
{
  CUDF_EXPECTS(is_timestamp(timestamp_column.type()), "Column type should be timestamp");
  CUDF_EXPECTS(months.type().id() == type_id::INT16 or months.type().id() == type_id::INT32,
               "Months type should be INT16 or INT32");

  if (months.is_valid(stream)) {
    auto const months_begin_iter = thrust::make_permutation_iterator(
      cudf::detail::indexalator_factory::make_input_iterator(months),
      thrust::make_constant_iterator(0));
    auto output = type_dispatcher(timestamp_column.type(),
                                  add_calendrical_months_functor{},
                                  timestamp_column,
                                  months_begin_iter,
                                  stream,
                                  mr);
    output->set_null_mask(cudf::detail::copy_bitmask(timestamp_column, stream, mr));
    return output;
  } else {
    return make_timestamp_column(
      timestamp_column.type(), timestamp_column.size(), mask_state::ALL_NULL, stream, mr);
  }
}

template <datetime_component Component>
std::unique_ptr<column> ceil_general(column_view const& column,
                                     rmm::cuda_stream_view stream,
                                     rmm::mr::device_memory_resource* mr)
{
  return cudf::type_dispatcher(
    column.type(), dispatch_ceil<detail::ceil_timestamp<Component>>{}, column, stream, mr);
}

std::unique_ptr<column> extract_year(column_view const& column,
                                     rmm::cuda_stream_view stream,
                                     rmm::mr::device_memory_resource* mr)
{
  return detail::apply_datetime_op<
    detail::extract_component_operator<detail::datetime_component::YEAR>,
    cudf::type_id::INT16>(column, stream, mr);
}

std::unique_ptr<column> extract_month(column_view const& column,
                                      rmm::cuda_stream_view stream,
                                      rmm::mr::device_memory_resource* mr)
{
  return detail::apply_datetime_op<
    detail::extract_component_operator<detail::datetime_component::MONTH>,
    cudf::type_id::INT16>(column, stream, mr);
}

std::unique_ptr<column> extract_day(column_view const& column,
                                    rmm::cuda_stream_view stream,
                                    rmm::mr::device_memory_resource* mr)
{
  return detail::apply_datetime_op<
    detail::extract_component_operator<detail::datetime_component::DAY>,
    cudf::type_id::INT16>(column, stream, mr);
}

std::unique_ptr<column> extract_weekday(column_view const& column,
                                        rmm::cuda_stream_view stream,
                                        rmm::mr::device_memory_resource* mr)
{
  return detail::apply_datetime_op<
    detail::extract_component_operator<detail::datetime_component::WEEKDAY>,
    cudf::type_id::INT16>(column, stream, mr);
}

std::unique_ptr<column> extract_hour(column_view const& column,
                                     rmm::cuda_stream_view stream,
                                     rmm::mr::device_memory_resource* mr)
{
  return detail::apply_datetime_op<
    detail::extract_component_operator<detail::datetime_component::HOUR>,
    cudf::type_id::INT16>(column, stream, mr);
}

std::unique_ptr<column> extract_minute(column_view const& column,
                                       rmm::cuda_stream_view stream,
                                       rmm::mr::device_memory_resource* mr)
{
  return detail::apply_datetime_op<
    detail::extract_component_operator<detail::datetime_component::MINUTE>,
    cudf::type_id::INT16>(column, stream, mr);
}

std::unique_ptr<column> extract_second(column_view const& column,
                                       rmm::cuda_stream_view stream,
                                       rmm::mr::device_memory_resource* mr)
{
  return detail::apply_datetime_op<
    detail::extract_component_operator<detail::datetime_component::SECOND>,
    cudf::type_id::INT16>(column, stream, mr);
}

std::unique_ptr<column> last_day_of_month(column_view const& column,
                                          rmm::cuda_stream_view stream,
                                          rmm::mr::device_memory_resource* mr)
{
  return detail::apply_datetime_op<detail::extract_last_day_of_month,
                                   cudf::type_id::TIMESTAMP_DAYS>(column, stream, mr);
}

std::unique_ptr<column> day_of_year(column_view const& column,
                                    rmm::cuda_stream_view stream,
                                    rmm::mr::device_memory_resource* mr)
{
  return detail::apply_datetime_op<detail::extract_day_num_of_year, cudf::type_id::INT16>(
    column, stream, mr);
}

std::unique_ptr<column> is_leap_year(column_view const& column,
                                     rmm::cuda_stream_view stream,
                                     rmm::mr::device_memory_resource* mr)
{
  return apply_datetime_op<is_leap_year_op, type_id::BOOL8>(column, stream, mr);
}

std::unique_ptr<column> days_in_month(column_view const& column,
                                      rmm::cuda_stream_view stream,
                                      rmm::mr::device_memory_resource* mr)
{
  return apply_datetime_op<days_in_month_op, type_id::INT16>(column, stream, mr);
}

std::unique_ptr<column> extract_quarter(column_view const& column,
                                        rmm::cuda_stream_view stream,
                                        rmm::mr::device_memory_resource* mr)
{
  return apply_datetime_op<extract_quarter_op, type_id::INT16>(column, stream, mr);
}

}  // namespace detail

std::unique_ptr<column> ceil_day(column_view const& column, rmm::mr::device_memory_resource* mr)
{
  CUDF_FUNC_RANGE();
  return detail::ceil_general<detail::datetime_component::DAY>(
    column, rmm::cuda_stream_default, mr);
}

std::unique_ptr<column> ceil_hour(column_view const& column, rmm::mr::device_memory_resource* mr)
{
  CUDF_FUNC_RANGE();
  return detail::ceil_general<detail::datetime_component::HOUR>(
    column, rmm::cuda_stream_default, mr);
}

std::unique_ptr<column> ceil_minute(column_view const& column, rmm::mr::device_memory_resource* mr)
{
  CUDF_FUNC_RANGE();
  return detail::ceil_general<detail::datetime_component::MINUTE>(
    column, rmm::cuda_stream_default, mr);
}

std::unique_ptr<column> ceil_second(column_view const& column, rmm::mr::device_memory_resource* mr)
{
  CUDF_FUNC_RANGE();
  return detail::ceil_general<detail::datetime_component::SECOND>(
    column, rmm::cuda_stream_default, mr);
}

std::unique_ptr<column> ceil_millisecond(column_view const& column,
                                         rmm::mr::device_memory_resource* mr)
{
  CUDF_FUNC_RANGE();
  return detail::ceil_general<detail::datetime_component::MILLISECOND>(
    column, rmm::cuda_stream_default, mr);
}

std::unique_ptr<column> ceil_microsecond(column_view const& column,
                                         rmm::mr::device_memory_resource* mr)
{
  CUDF_FUNC_RANGE();
  return detail::ceil_general<detail::datetime_component::MICROSECOND>(
    column, rmm::cuda_stream_default, mr);
}

std::unique_ptr<column> ceil_nanosecond(column_view const& column,
                                        rmm::mr::device_memory_resource* mr)
{
  CUDF_FUNC_RANGE();
  return detail::ceil_general<detail::datetime_component::NANOSECOND>(
    column, rmm::cuda_stream_default, mr);
}

std::unique_ptr<column> extract_year(column_view const& column, rmm::mr::device_memory_resource* mr)
{
  CUDF_FUNC_RANGE();
  return detail::extract_year(column, rmm::cuda_stream_default, mr);
}

std::unique_ptr<column> extract_month(column_view const& column,
                                      rmm::mr::device_memory_resource* mr)
{
  CUDF_FUNC_RANGE();
  return detail::extract_month(column, rmm::cuda_stream_default, mr);
}

std::unique_ptr<column> extract_day(column_view const& column, rmm::mr::device_memory_resource* mr)
{
  CUDF_FUNC_RANGE();
  return detail::extract_day(column, rmm::cuda_stream_default, mr);
}

std::unique_ptr<column> extract_weekday(column_view const& column,
                                        rmm::mr::device_memory_resource* mr)
{
  CUDF_FUNC_RANGE();
  return detail::extract_weekday(column, rmm::cuda_stream_default, mr);
}

std::unique_ptr<column> extract_hour(column_view const& column, rmm::mr::device_memory_resource* mr)
{
  CUDF_FUNC_RANGE();
  return detail::extract_hour(column, rmm::cuda_stream_default, mr);
}

std::unique_ptr<column> extract_minute(column_view const& column,
                                       rmm::mr::device_memory_resource* mr)
{
  CUDF_FUNC_RANGE();
  return detail::extract_minute(column, rmm::cuda_stream_default, mr);
}

std::unique_ptr<column> extract_second(column_view const& column,
                                       rmm::mr::device_memory_resource* mr)
{
  CUDF_FUNC_RANGE();
  return detail::extract_second(column, rmm::cuda_stream_default, mr);
}

std::unique_ptr<column> last_day_of_month(column_view const& column,
                                          rmm::mr::device_memory_resource* mr)
{
  CUDF_FUNC_RANGE();
  return detail::last_day_of_month(column, rmm::cuda_stream_default, mr);
}

std::unique_ptr<column> day_of_year(column_view const& column, rmm::mr::device_memory_resource* mr)
{
  CUDF_FUNC_RANGE();
  return detail::day_of_year(column, rmm::cuda_stream_default, mr);
}

std::unique_ptr<cudf::column> add_calendrical_months(cudf::column_view const& timestamp_column,
                                                     cudf::column_view const& months_column,
                                                     rmm::mr::device_memory_resource* mr)
{
  CUDF_FUNC_RANGE();
  return detail::add_calendrical_months(
    timestamp_column, months_column, rmm::cuda_stream_default, mr);
}

std::unique_ptr<cudf::column> add_calendrical_months(cudf::column_view const& timestamp_column,
                                                     cudf::scalar const& months,
                                                     rmm::mr::device_memory_resource* mr)
{
  CUDF_FUNC_RANGE();
  return detail::add_calendrical_months(timestamp_column, months, rmm::cuda_stream_default, mr);
}

std::unique_ptr<column> is_leap_year(column_view const& column, rmm::mr::device_memory_resource* mr)
{
  CUDF_FUNC_RANGE();
  return detail::is_leap_year(column, rmm::cuda_stream_default, mr);
}

std::unique_ptr<column> days_in_month(column_view const& column,
                                      rmm::mr::device_memory_resource* mr)
{
  CUDF_FUNC_RANGE();
  return detail::days_in_month(column, rmm::cuda_stream_default, mr);
}

std::unique_ptr<column> extract_quarter(column_view const& column,
                                        rmm::mr::device_memory_resource* mr)
{
  CUDF_FUNC_RANGE();
  return detail::extract_quarter(column, rmm::cuda_stream_default, mr);
}

}  // namespace datetime
}  // namespace cudf<|MERGE_RESOLUTION|>--- conflicted
+++ resolved
@@ -21,10 +21,7 @@
 #include <cudf/datetime.hpp>
 #include <cudf/detail/datetime.hpp>
 #include <cudf/detail/datetime_ops.cuh>
-<<<<<<< HEAD
-=======
 #include <cudf/detail/indexalator.cuh>
->>>>>>> de06d29b
 #include <cudf/detail/null_mask.hpp>
 #include <cudf/detail/nvtx/ranges.hpp>
 #include <cudf/scalar/scalar.hpp>
@@ -307,13 +304,6 @@
              rmm::cuda_stream_view stream,
              rmm::mr::device_memory_resource* mr) const
   {
-<<<<<<< HEAD
-    thrust::transform(rmm::exec_policy(stream),
-                      timestamp_column.begin<Timestamp>(),
-                      timestamp_column.end<Timestamp>(),
-                      months_column.begin<int16_t>(),
-                      output.begin<Timestamp>(),
-=======
     auto size            = timestamp_column.size();
     auto output_col_type = timestamp_column.type();
 
@@ -332,7 +322,6 @@
                       timestamp_column.end<Timestamp>(),
                       months_begin,
                       output->mutable_view().begin<Timestamp>(),
->>>>>>> de06d29b
                       [] __device__(auto& timestamp, auto& months) {
                         return add_calendrical_months_with_scale_back(
                           timestamp, cuda::std::chrono::months{months});
