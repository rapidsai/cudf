/*
 * Copyright (c) 2020-2021, NVIDIA CORPORATION.
 *
 * Licensed under the Apache License, Version 2.0 (the "License");
 * you may not use this file except in compliance with the License.
 * You may obtain a copy of the License at
 *
 *     http://www.apache.org/licenses/LICENSE-2.0
 *
 * Unless required by applicable law or agreed to in writing, software
 * distributed under the License is distributed on an "AS IS" BASIS,
 * WITHOUT WARRANTIES OR CONDITIONS OF ANY KIND, either express or implied.
 * See the License for the specific language governing permissions and
 * limitations under the License.
 */

#include <cudf/column/column.hpp>
#include <cudf/column/column_device_view.cuh>
#include <cudf/column/column_factories.hpp>
#include <cudf/column/column_view.hpp>
#include <cudf/datetime.hpp>
#include <cudf/detail/datetime.hpp>
#include <cudf/detail/datetime_ops.cuh>
#include <cudf/detail/null_mask.hpp>
#include <cudf/detail/nvtx/ranges.hpp>
#include <cudf/table/table_view.hpp>
#include <cudf/types.hpp>
#include <cudf/utilities/traits.hpp>

#include <rmm/cuda_stream_view.hpp>
#include <rmm/exec_policy.hpp>

namespace cudf {
namespace datetime {
namespace detail {
enum class datetime_component {
  INVALID = 0,
  YEAR,
  MONTH,
  DAY,
  WEEKDAY,
  HOUR,
  MINUTE,
  SECOND,
};

template <datetime_component Component>
struct extract_component_operator {
  template <typename Timestamp>
  CUDA_DEVICE_CALLABLE int16_t operator()(Timestamp const ts) const
  {
    using namespace cuda::std::chrono;

    auto days_since_epoch = floor<days>(ts);

    auto time_since_midnight = ts - days_since_epoch;

    if (time_since_midnight.count() < 0) { time_since_midnight += days(1); }

    auto hrs_  = duration_cast<hours>(time_since_midnight);
    auto mins_ = duration_cast<minutes>(time_since_midnight - hrs_);
    auto secs_ = duration_cast<seconds>(time_since_midnight - hrs_ - mins_);

    switch (Component) {
      case datetime_component::YEAR:
        return static_cast<int>(year_month_day(days_since_epoch).year());
      case datetime_component::MONTH:
        return static_cast<unsigned>(year_month_day(days_since_epoch).month());
      case datetime_component::DAY:
        return static_cast<unsigned>(year_month_day(days_since_epoch).day());
      case datetime_component::WEEKDAY:
        return year_month_weekday(days_since_epoch).weekday().iso_encoding();
      case datetime_component::HOUR: return hrs_.count();
      case datetime_component::MINUTE: return mins_.count();
      case datetime_component::SECOND: return secs_.count();
      default: return 0;
    }
  }
};

<<<<<<< HEAD
=======
// Number of days until month indexed by leap year and month (0-based index)
static __device__ int16_t const days_until_month[2][13] = {
  {0, 31, 59, 90, 120, 151, 181, 212, 243, 273, 304, 334, 365},  // For non leap years
  {0, 31, 60, 91, 121, 152, 182, 213, 244, 274, 305, 335, 366}   // For leap years
};

>>>>>>> 7d892d11
// Round up the date to the last day of the month and return the
// date only (without the time component)
struct extract_last_day_of_month {
  template <typename Timestamp>
  CUDA_DEVICE_CALLABLE timestamp_D operator()(Timestamp const ts) const
  {
    using namespace cuda::std::chrono;
    const year_month_day ymd(floor<days>(ts));
    auto const ymdl = year_month_day_last{ymd.year() / ymd.month() / last};
    return timestamp_D{sys_days{ymdl}};
  }
};

// Extract the number of days of the month
// A similar operator to `extract_last_day_of_month`, except this returns
// an integer while the other returns a timestamp.
struct days_in_month_op {
  template <typename Timestamp>
  CUDA_DEVICE_CALLABLE int16_t operator()(Timestamp const ts) const
  {
    using namespace cuda::std::chrono;
    auto const date = year_month_day(floor<days>(ts));
    auto const ymdl = year_month_day_last(date.year() / date.month() / last);
    return static_cast<int16_t>(unsigned{ymdl.day()});
  }
};

// Extract the day number of the year present in the timestamp
struct extract_day_num_of_year {
  template <typename Timestamp>
  CUDA_DEVICE_CALLABLE int16_t operator()(Timestamp const ts) const
  {
    using namespace cuda::std::chrono;

    // Only has the days - time component is chopped off, which is what we want
    auto const days_since_epoch = floor<days>(ts);
    auto const date             = year_month_day(days_since_epoch);

    return days_until_month[date.year().is_leap()][unsigned{date.month()} - 1] +
           unsigned{date.day()};
  }
};

// Extract the the quarter to which the timestamp belongs to
struct extract_quarter_op {
  template <typename Timestamp>
  CUDA_DEVICE_CALLABLE int16_t operator()(Timestamp const ts) const
  {
    using namespace cuda::std::chrono;

    // Only has the days - time component is chopped off, which is what we want
    auto const days_since_epoch = floor<days>(ts);
    auto const date             = year_month_day(days_since_epoch);
    auto const month            = unsigned{date.month()};

    // (x + y - 1) / y = ceil(x/y), where x and y are unsigned. x = month, y = 3
    return (month + 2) / 3;
  }
};

// Returns true if the year is a leap year
struct is_leap_year_op {
  template <typename Timestamp>
  CUDA_DEVICE_CALLABLE bool operator()(Timestamp const ts) const
  {
    using namespace cuda::std::chrono;
    auto const days_since_epoch = floor<days>(ts);
    auto const date             = year_month_day(days_since_epoch);
    return date.year().is_leap();
  }
};

// Apply the functor for every element/row in the input column to create the output column
template <typename TransformFunctor, typename OutputColT>
struct launch_functor {
  column_view input;
  mutable_column_view output;

  launch_functor(column_view inp, mutable_column_view out) : input(inp), output(out) {}

  template <typename Element>
  typename std::enable_if_t<!cudf::is_timestamp_t<Element>::value, void> operator()(
    rmm::cuda_stream_view stream) const
  {
    CUDF_FAIL("Cannot extract datetime component from non-timestamp column.");
  }

  template <typename Timestamp>
  typename std::enable_if_t<cudf::is_timestamp_t<Timestamp>::value, void> operator()(
    rmm::cuda_stream_view stream) const
  {
    thrust::transform(rmm::exec_policy(stream),
                      input.begin<Timestamp>(),
                      input.end<Timestamp>(),
                      output.begin<OutputColT>(),
                      TransformFunctor{});
  }
};

// Create an output column by applying the functor to every element from the input column
template <typename TransformFunctor, cudf::type_id OutputColCudfT>
std::unique_ptr<column> apply_datetime_op(column_view const& column,
                                          rmm::cuda_stream_view stream,
                                          rmm::mr::device_memory_resource* mr)
{
  CUDF_EXPECTS(is_timestamp(column.type()), "Column type should be timestamp");
  auto size            = column.size();
  auto output_col_type = data_type{OutputColCudfT};

  // Return an empty column if source column is empty
  if (size == 0) return make_empty_column(output_col_type);

  auto output = make_fixed_width_column(output_col_type,
                                        size,
                                        cudf::detail::copy_bitmask(column, stream, mr),
                                        column.null_count(),
                                        stream,
                                        mr);
  auto launch =
    launch_functor<TransformFunctor, typename cudf::id_to_type_impl<OutputColCudfT>::type>{
      column, static_cast<mutable_column_view>(*output)};

  type_dispatcher(column.type(), launch, stream);

  return output;
}

struct add_calendrical_months_functor {
  column_view timestamp_column;
  column_view months_column;
  mutable_column_view output;

  add_calendrical_months_functor(column_view tsc, column_view mc, mutable_column_view out)
    : timestamp_column(tsc), months_column(mc), output(out)
  {
  }

  template <typename Element>
  typename std::enable_if_t<!cudf::is_timestamp_t<Element>::value, void> operator()(
    rmm::cuda_stream_view stream) const
  {
    CUDF_FAIL("Cannot extract datetime component from non-timestamp column.");
  }

  template <typename Timestamp>
  typename std::enable_if_t<cudf::is_timestamp_t<Timestamp>::value, void> operator()(
    rmm::cuda_stream_view stream) const
  {
    thrust::transform(rmm::exec_policy(stream),
                      timestamp_column.begin<Timestamp>(),
                      timestamp_column.end<Timestamp>(),
                      months_column.begin<int16_t>(),
                      output.begin<Timestamp>(),
<<<<<<< HEAD
                      add_calendrical_months_functor_impl{});
=======
                      [] __device__(auto time_val, auto months_val) {
                        using namespace cuda::std::chrono;
                        using duration_m = duration<int32_t, months::period>;

                        // Get the days component from the input
                        auto days_since_epoch = floor<days>(time_val);

                        // Add the number of months
                        year_month_day ymd{days_since_epoch};
                        ymd += duration_m{months_val};

                        // If the new date isn't valid, scale it back to the last day of the
                        // month.
                        if (!ymd.ok()) ymd = ymd.year() / ymd.month() / last;

                        // Put back the time component to the date
                        return sys_days{ymd} + (time_val - days_since_epoch);
                      });
>>>>>>> 7d892d11
  }
};

std::unique_ptr<column> add_calendrical_months(column_view const& timestamp_column,
                                               column_view const& months_column,
                                               rmm::cuda_stream_view stream,
                                               rmm::mr::device_memory_resource* mr)
{
  CUDF_EXPECTS(is_timestamp(timestamp_column.type()), "Column type should be timestamp");
  CUDF_EXPECTS(months_column.type() == data_type{type_id::INT16},
               "Months column type should be INT16");
  CUDF_EXPECTS(timestamp_column.size() == months_column.size(),
               "Timestamp and months column should be of the same size");
  auto size            = timestamp_column.size();
  auto output_col_type = timestamp_column.type();

  // Return an empty column if source column is empty
  if (size == 0) return make_empty_column(output_col_type);

  auto output_col_mask =
    cudf::detail::bitmask_and(table_view({timestamp_column, months_column}), stream, mr);
  auto output = make_fixed_width_column(
    output_col_type, size, std::move(output_col_mask), cudf::UNKNOWN_NULL_COUNT, stream, mr);

  auto launch = add_calendrical_months_functor{
    timestamp_column, months_column, static_cast<mutable_column_view>(*output)};

  type_dispatcher(timestamp_column.type(), launch, stream);

  return output;
}

std::unique_ptr<column> extract_year(column_view const& column,
                                     rmm::cuda_stream_view stream,
                                     rmm::mr::device_memory_resource* mr)
{
  return detail::apply_datetime_op<
    detail::extract_component_operator<detail::datetime_component::YEAR>,
    cudf::type_id::INT16>(column, stream, mr);
}

std::unique_ptr<column> extract_month(column_view const& column,
                                      rmm::cuda_stream_view stream,
                                      rmm::mr::device_memory_resource* mr)
{
  return detail::apply_datetime_op<
    detail::extract_component_operator<detail::datetime_component::MONTH>,
    cudf::type_id::INT16>(column, stream, mr);
}

std::unique_ptr<column> extract_day(column_view const& column,
                                    rmm::cuda_stream_view stream,
                                    rmm::mr::device_memory_resource* mr)
{
  return detail::apply_datetime_op<
    detail::extract_component_operator<detail::datetime_component::DAY>,
    cudf::type_id::INT16>(column, stream, mr);
}

std::unique_ptr<column> extract_weekday(column_view const& column,
                                        rmm::cuda_stream_view stream,
                                        rmm::mr::device_memory_resource* mr)
{
  return detail::apply_datetime_op<
    detail::extract_component_operator<detail::datetime_component::WEEKDAY>,
    cudf::type_id::INT16>(column, stream, mr);
}

std::unique_ptr<column> extract_hour(column_view const& column,
                                     rmm::cuda_stream_view stream,
                                     rmm::mr::device_memory_resource* mr)
{
  return detail::apply_datetime_op<
    detail::extract_component_operator<detail::datetime_component::HOUR>,
    cudf::type_id::INT16>(column, stream, mr);
}

std::unique_ptr<column> extract_minute(column_view const& column,
                                       rmm::cuda_stream_view stream,
                                       rmm::mr::device_memory_resource* mr)
{
  return detail::apply_datetime_op<
    detail::extract_component_operator<detail::datetime_component::MINUTE>,
    cudf::type_id::INT16>(column, stream, mr);
}

std::unique_ptr<column> extract_second(column_view const& column,
                                       rmm::cuda_stream_view stream,
                                       rmm::mr::device_memory_resource* mr)
{
  return detail::apply_datetime_op<
    detail::extract_component_operator<detail::datetime_component::SECOND>,
    cudf::type_id::INT16>(column, stream, mr);
}

std::unique_ptr<column> last_day_of_month(column_view const& column,
                                          rmm::cuda_stream_view stream,
                                          rmm::mr::device_memory_resource* mr)
{
  return detail::apply_datetime_op<detail::extract_last_day_of_month,
                                   cudf::type_id::TIMESTAMP_DAYS>(column, stream, mr);
}

std::unique_ptr<column> day_of_year(column_view const& column,
                                    rmm::cuda_stream_view stream,
                                    rmm::mr::device_memory_resource* mr)
{
  return detail::apply_datetime_op<detail::extract_day_num_of_year, cudf::type_id::INT16>(
    column, stream, mr);
}

std::unique_ptr<column> is_leap_year(column_view const& column,
                                     rmm::cuda_stream_view stream,
                                     rmm::mr::device_memory_resource* mr)
{
  return apply_datetime_op<is_leap_year_op, type_id::BOOL8>(column, stream, mr);
}

std::unique_ptr<column> days_in_month(column_view const& column,
                                      rmm::cuda_stream_view stream,
                                      rmm::mr::device_memory_resource* mr)
{
  return apply_datetime_op<days_in_month_op, type_id::INT16>(column, stream, mr);
}

std::unique_ptr<column> extract_quarter(column_view const& column,
                                        rmm::cuda_stream_view stream,
                                        rmm::mr::device_memory_resource* mr)
{
  return apply_datetime_op<extract_quarter_op, type_id::INT16>(column, stream, mr);
}

}  // namespace detail

std::unique_ptr<column> extract_year(column_view const& column, rmm::mr::device_memory_resource* mr)
{
  CUDF_FUNC_RANGE();
  return detail::extract_year(column, rmm::cuda_stream_default, mr);
}

std::unique_ptr<column> extract_month(column_view const& column,
                                      rmm::mr::device_memory_resource* mr)
{
  CUDF_FUNC_RANGE();
  return detail::extract_month(column, rmm::cuda_stream_default, mr);
}

std::unique_ptr<column> extract_day(column_view const& column, rmm::mr::device_memory_resource* mr)
{
  CUDF_FUNC_RANGE();
  return detail::extract_day(column, rmm::cuda_stream_default, mr);
}

std::unique_ptr<column> extract_weekday(column_view const& column,
                                        rmm::mr::device_memory_resource* mr)
{
  CUDF_FUNC_RANGE();
  return detail::extract_weekday(column, rmm::cuda_stream_default, mr);
}

std::unique_ptr<column> extract_hour(column_view const& column, rmm::mr::device_memory_resource* mr)
{
  CUDF_FUNC_RANGE();
  return detail::extract_hour(column, rmm::cuda_stream_default, mr);
}

std::unique_ptr<column> extract_minute(column_view const& column,
                                       rmm::mr::device_memory_resource* mr)
{
  CUDF_FUNC_RANGE();
  return detail::extract_minute(column, rmm::cuda_stream_default, mr);
}

std::unique_ptr<column> extract_second(column_view const& column,
                                       rmm::mr::device_memory_resource* mr)
{
  CUDF_FUNC_RANGE();
  return detail::extract_second(column, rmm::cuda_stream_default, mr);
}

std::unique_ptr<column> last_day_of_month(column_view const& column,
                                          rmm::mr::device_memory_resource* mr)
{
  CUDF_FUNC_RANGE();
  return detail::last_day_of_month(column, rmm::cuda_stream_default, mr);
}

std::unique_ptr<column> day_of_year(column_view const& column, rmm::mr::device_memory_resource* mr)
{
  CUDF_FUNC_RANGE();
  return detail::day_of_year(column, rmm::cuda_stream_default, mr);
}

std::unique_ptr<cudf::column> add_calendrical_months(cudf::column_view const& timestamp_column,
                                                     cudf::column_view const& months_column,
                                                     rmm::mr::device_memory_resource* mr)
{
  CUDF_FUNC_RANGE();
  return detail::add_calendrical_months(
    timestamp_column, months_column, rmm::cuda_stream_default, mr);
}

std::unique_ptr<column> is_leap_year(column_view const& column, rmm::mr::device_memory_resource* mr)
{
  CUDF_FUNC_RANGE();
  return detail::is_leap_year(column, rmm::cuda_stream_default, mr);
}

std::unique_ptr<column> days_in_month(column_view const& column,
                                      rmm::mr::device_memory_resource* mr)
{
  CUDF_FUNC_RANGE();
  return detail::days_in_month(column, rmm::cuda_stream_default, mr);
}

std::unique_ptr<column> extract_quarter(column_view const& column,
                                        rmm::mr::device_memory_resource* mr)
{
  CUDF_FUNC_RANGE();
  return detail::extract_quarter(column, rmm::cuda_stream_default, mr);
}

}  // namespace datetime
}  // namespace cudf<|MERGE_RESOLUTION|>--- conflicted
+++ resolved
@@ -78,15 +78,6 @@
   }
 };
 
-<<<<<<< HEAD
-=======
-// Number of days until month indexed by leap year and month (0-based index)
-static __device__ int16_t const days_until_month[2][13] = {
-  {0, 31, 59, 90, 120, 151, 181, 212, 243, 273, 304, 334, 365},  // For non leap years
-  {0, 31, 60, 91, 121, 152, 182, 213, 244, 274, 305, 335, 366}   // For leap years
-};
-
->>>>>>> 7d892d11
 // Round up the date to the last day of the month and return the
 // date only (without the time component)
 struct extract_last_day_of_month {
@@ -240,28 +231,7 @@
                       timestamp_column.end<Timestamp>(),
                       months_column.begin<int16_t>(),
                       output.begin<Timestamp>(),
-<<<<<<< HEAD
                       add_calendrical_months_functor_impl{});
-=======
-                      [] __device__(auto time_val, auto months_val) {
-                        using namespace cuda::std::chrono;
-                        using duration_m = duration<int32_t, months::period>;
-
-                        // Get the days component from the input
-                        auto days_since_epoch = floor<days>(time_val);
-
-                        // Add the number of months
-                        year_month_day ymd{days_since_epoch};
-                        ymd += duration_m{months_val};
-
-                        // If the new date isn't valid, scale it back to the last day of the
-                        // month.
-                        if (!ymd.ok()) ymd = ymd.year() / ymd.month() / last;
-
-                        // Put back the time component to the date
-                        return sys_days{ymd} + (time_val - days_since_epoch);
-                      });
->>>>>>> 7d892d11
   }
 };
 
