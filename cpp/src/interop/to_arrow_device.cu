/*
 * Copyright (c) 2024, NVIDIA CORPORATION.
 *
 * Licensed under the Apache License, Version 2.0 (the "License");
 * you may not use this file except in compliance with the License.
 * You may obtain a copy of the License at
 *
 *     http://www.apache.org/licenses/LICENSE-2.0
 *
 * Unless required by applicable law or agreed to in writing, software
 * distributed under the License is distributed on an "AS IS" BASIS,
 * WITHOUT WARRANTIES OR CONDITIONS OF ANY KIND, either express or implied.
 * See the License for the specific language governing permissions and
 * limitations under the License.
 */

<<<<<<< HEAD
#include "arrow_utilities.hpp"
=======
#include "to_arrow_utilities.hpp"
>>>>>>> 475f5e5f

#include <cudf/column/column.hpp>
#include <cudf/column/column_view.hpp>
#include <cudf/detail/interop.hpp>
#include <cudf/detail/iterator.cuh>
#include <cudf/detail/null_mask.hpp>
#include <cudf/detail/nvtx/ranges.hpp>
#include <cudf/dictionary/dictionary_column_view.hpp>
#include <cudf/interop.hpp>
#include <cudf/interop/detail/arrow.hpp>
#include <cudf/lists/lists_column_view.hpp>
#include <cudf/null_mask.hpp>
#include <cudf/strings/strings_column_view.hpp>
#include <cudf/table/table_view.hpp>
#include <cudf/types.hpp>
#include <cudf/utilities/traits.hpp>
#include <cudf/utilities/type_dispatcher.hpp>

#include <rmm/cuda_stream_view.hpp>
#include <rmm/device_scalar.hpp>
#include <rmm/exec_policy.hpp>
#include <rmm/mr/device/per_device_resource.hpp>
#include <rmm/resource_ref.hpp>

#include <thrust/for_each.h>
#include <thrust/iterator/counting_iterator.h>

#include <nanoarrow/nanoarrow.h>
#include <nanoarrow/nanoarrow.hpp>

namespace cudf {
namespace detail {
namespace {
<<<<<<< HEAD
=======

static constexpr int validity_buffer_idx         = 0;
static constexpr int fixed_width_data_buffer_idx = 1;
>>>>>>> 475f5e5f

template <typename T>
void device_buffer_finalize(ArrowBufferAllocator* allocator, uint8_t*, int64_t)
{
  auto* unique_buffer = reinterpret_cast<std::unique_ptr<T>*>(allocator->private_data);
  delete unique_buffer;
}

int initialize_array(ArrowArray* arr, ArrowType storage_type, cudf::column_view column)
{
  NANOARROW_RETURN_NOT_OK(ArrowArrayInitFromType(arr, storage_type));
  arr->length     = column.size();
  arr->null_count = column.null_count();
  return NANOARROW_OK;
}

template <typename>
struct is_device_scalar : public std::false_type {};

template <typename T>
struct is_device_scalar<rmm::device_scalar<T>> : public std::true_type {};

template <typename>
struct is_device_uvector : public std::false_type {};

template <typename T>
struct is_device_uvector<rmm::device_uvector<T>> : public std::true_type {};

template <typename T>
int set_buffer(std::unique_ptr<T> device_buf, int64_t i, ArrowArray* out)
{
  ArrowBuffer* buf = ArrowArrayBuffer(out, i);
  auto ptr         = reinterpret_cast<uint8_t*>(device_buf->data());
  buf->size_bytes  = [&] {
    if constexpr (is_device_scalar<T>::value) {
      return sizeof(typename T::value_type);
    } else if constexpr (is_device_uvector<T>::value) {
      return sizeof(typename T::value_type) * device_buf->size();
    } else {
      return device_buf->size();
    }
  }();
  // we make a new unique_ptr and move to it in case there was a custom deleter
  NANOARROW_RETURN_NOT_OK(
    ArrowBufferSetAllocator(buf,
                            ArrowBufferDeallocator(&device_buffer_finalize<T>,
                                                   new std::unique_ptr<T>(std::move(device_buf)))));
  buf->data = ptr;
  return NANOARROW_OK;
}

ArrowType id_to_arrow_storage_type(cudf::type_id id)
{
  switch (id) {
    case cudf::type_id::TIMESTAMP_SECONDS:
    case cudf::type_id::TIMESTAMP_MILLISECONDS:
    case cudf::type_id::TIMESTAMP_MICROSECONDS:
    case cudf::type_id::TIMESTAMP_NANOSECONDS: return NANOARROW_TYPE_INT64;
    case cudf::type_id::DURATION_SECONDS:
    case cudf::type_id::DURATION_MILLISECONDS:
    case cudf::type_id::DURATION_MICROSECONDS:
    case cudf::type_id::DURATION_NANOSECONDS: return NANOARROW_TYPE_INT64;
    default: return id_to_arrow_type(id);
  }
}

struct dispatch_to_arrow_device {
  template <typename T, CUDF_ENABLE_IF(not is_rep_layout_compatible<T>())>
  int operator()(cudf::column&&, rmm::cuda_stream_view, rmm::device_async_resource_ref, ArrowArray*)
  {
    CUDF_FAIL("Unsupported type for to_arrow_device", cudf::data_type_error);
  }

  template <typename T, CUDF_ENABLE_IF(is_rep_layout_compatible<T>())>
  int operator()(cudf::column&& column,
                 rmm::cuda_stream_view stream,
                 rmm::device_async_resource_ref mr,
                 ArrowArray* out)
  {
    nanoarrow::UniqueArray tmp;

    auto const storage_type = id_to_arrow_storage_type(column.type().id());
    NANOARROW_RETURN_NOT_OK(initialize_array(tmp.get(), storage_type, column));

    auto contents = column.release();
    NANOARROW_RETURN_NOT_OK(set_contents(contents, tmp.get()));

    ArrowArrayMove(tmp.get(), out);
    return NANOARROW_OK;
  }

  int set_null_mask(column::contents& contents, ArrowArray* out)
  {
    if (contents.null_mask) {
      NANOARROW_RETURN_NOT_OK(set_buffer(std::move(contents.null_mask), validity_buffer_idx, out));
    }
    return NANOARROW_OK;
  }

  int set_contents(column::contents& contents, ArrowArray* out)
  {
    NANOARROW_RETURN_NOT_OK(set_null_mask(contents, out));
    NANOARROW_RETURN_NOT_OK(set_buffer(std::move(contents.data), fixed_width_data_buffer_idx, out));
    return NANOARROW_OK;
  }
};

template <typename DeviceType>
int decimals_to_arrow(cudf::column_view input,
                      rmm::cuda_stream_view stream,
                      rmm::device_async_resource_ref mr,
                      ArrowArray* out)
{
  nanoarrow::UniqueArray tmp;
  NANOARROW_RETURN_NOT_OK(initialize_array(tmp.get(), NANOARROW_TYPE_DECIMAL128, input));

  constexpr size_type BIT_WIDTH_RATIO = sizeof(__int128_t) / sizeof(DeviceType);
  auto buf =
    std::make_unique<rmm::device_uvector<DeviceType>>(input.size() * BIT_WIDTH_RATIO, stream, mr);

  auto count = thrust::counting_iterator<size_type>(0);

  thrust::for_each(
    rmm::exec_policy(stream, mr),
    count,
    count + input.size(),
    [in = input.begin<DeviceType>(), out = buf->data(), BIT_WIDTH_RATIO] __device__(auto in_idx) {
      auto const out_idx = in_idx * BIT_WIDTH_RATIO;
      // the lowest order bits are the value, the remainder
      // simply matches the sign bit to satisfy the two's
      // complement integer representation of negative numbers.
      out[out_idx] = in[in_idx];
#pragma unroll BIT_WIDTH_RATIO - 1
      for (auto i = 1; i < BIT_WIDTH_RATIO; ++i) {
        out[out_idx + i] = in[in_idx] < 0 ? -1 : 0;
      }
    });
  NANOARROW_RETURN_NOT_OK(set_buffer(std::move(buf), fixed_width_data_buffer_idx, tmp.get()));

  ArrowArrayMove(tmp.get(), out);
  return NANOARROW_OK;
}

template <>
int dispatch_to_arrow_device::operator()<numeric::decimal32>(cudf::column&& column,
                                                             rmm::cuda_stream_view stream,
                                                             rmm::device_async_resource_ref mr,
                                                             ArrowArray* out)
{
  using DeviceType = int32_t;
  NANOARROW_RETURN_NOT_OK(decimals_to_arrow<DeviceType>(column.view(), stream, mr, out));
  auto contents = column.release();
  NANOARROW_RETURN_NOT_OK(set_null_mask(contents, out));
  return NANOARROW_OK;
}

template <>
int dispatch_to_arrow_device::operator()<numeric::decimal64>(cudf::column&& column,
                                                             rmm::cuda_stream_view stream,
                                                             rmm::device_async_resource_ref mr,
                                                             ArrowArray* out)
{
  using DeviceType = int64_t;
  NANOARROW_RETURN_NOT_OK(decimals_to_arrow<DeviceType>(column.view(), stream, mr, out));
  auto contents = column.release();
  NANOARROW_RETURN_NOT_OK(set_null_mask(contents, out));
  return NANOARROW_OK;
}

template <>
int dispatch_to_arrow_device::operator()<numeric::decimal128>(cudf::column&& column,
                                                              rmm::cuda_stream_view stream,
                                                              rmm::device_async_resource_ref mr,
                                                              ArrowArray* out)
{
  nanoarrow::UniqueArray tmp;
  NANOARROW_RETURN_NOT_OK(initialize_array(tmp.get(), NANOARROW_TYPE_DECIMAL128, column));
  auto contents = column.release();
  NANOARROW_RETURN_NOT_OK(set_contents(contents, tmp.get()));
  ArrowArrayMove(tmp.get(), out);
  return NANOARROW_OK;
}

template <>
int dispatch_to_arrow_device::operator()<bool>(cudf::column&& column,
                                               rmm::cuda_stream_view stream,
                                               rmm::device_async_resource_ref mr,
                                               ArrowArray* out)
{
  nanoarrow::UniqueArray tmp;
  NANOARROW_RETURN_NOT_OK(initialize_array(tmp.get(), NANOARROW_TYPE_BOOL, column));

  auto bitmask  = bools_to_mask(column.view(), stream, mr);
  auto contents = column.release();
  NANOARROW_RETURN_NOT_OK(set_null_mask(contents, tmp.get()));
  NANOARROW_RETURN_NOT_OK(
    set_buffer(std::move(bitmask.first), fixed_width_data_buffer_idx, tmp.get()));

  ArrowArrayMove(tmp.get(), out);
  return NANOARROW_OK;
}

template <>
int dispatch_to_arrow_device::operator()<cudf::string_view>(cudf::column&& column,
                                                            rmm::cuda_stream_view stream,
                                                            rmm::device_async_resource_ref mr,
                                                            ArrowArray* out)
{
  nanoarrow::UniqueArray tmp;
  NANOARROW_RETURN_NOT_OK(initialize_array(tmp.get(), NANOARROW_TYPE_STRING, column));

  if (column.size() == 0) {
    // the scalar zero here is necessary because the spec for string arrays states
    // that the offsets buffer should contain "length + 1" signed integers. So in
    // the case of a 0 length string array, there should be exactly 1 value, zero,
    // in the offsets buffer. While some arrow implementations may accept a zero-sized
    // offsets buffer, best practices would be to allocate the buffer with the single value.
    auto zero = std::make_unique<rmm::device_scalar<int32_t>>(0, stream, mr);
    NANOARROW_RETURN_NOT_OK(set_buffer(std::move(zero), fixed_width_data_buffer_idx, tmp.get()));
    ArrowArrayMove(tmp.get(), out);
    return NANOARROW_OK;
  }

  auto contents = column.release();
  NANOARROW_RETURN_NOT_OK(set_null_mask(contents, tmp.get()));

  auto offsets_contents =
    contents.children[cudf::strings_column_view::offsets_column_index]->release();
  NANOARROW_RETURN_NOT_OK(set_buffer(std::move(offsets_contents.data), 1, tmp.get()));
  NANOARROW_RETURN_NOT_OK(set_buffer(std::move(contents.data), 2, tmp.get()));

  ArrowArrayMove(tmp.get(), out);
  return NANOARROW_OK;
}

template <>
int dispatch_to_arrow_device::operator()<cudf::list_view>(cudf::column&& column,
                                                          rmm::cuda_stream_view stream,
                                                          rmm::device_async_resource_ref mr,
                                                          ArrowArray* out);

template <>
int dispatch_to_arrow_device::operator()<cudf::dictionary32>(cudf::column&& column,
                                                             rmm::cuda_stream_view stream,
                                                             rmm::device_async_resource_ref mr,
                                                             ArrowArray* out);

template <>
int dispatch_to_arrow_device::operator()<cudf::struct_view>(cudf::column&& column,
                                                            rmm::cuda_stream_view stream,
                                                            rmm::device_async_resource_ref mr,
                                                            ArrowArray* out)
{
  nanoarrow::UniqueArray tmp;
  NANOARROW_RETURN_NOT_OK(initialize_array(tmp.get(), NANOARROW_TYPE_STRUCT, column));
  NANOARROW_RETURN_NOT_OK(ArrowArrayAllocateChildren(tmp.get(), column.num_children()));

  auto contents = column.release();
  NANOARROW_RETURN_NOT_OK(set_null_mask(contents, tmp.get()));

  for (size_t i = 0; i < size_t(tmp->n_children); ++i) {
    ArrowArray* child_ptr = tmp->children[i];
    auto& child           = contents.children[i];
    NANOARROW_RETURN_NOT_OK(cudf::type_dispatcher(
      child->type(), dispatch_to_arrow_device{}, std::move(*child), stream, mr, child_ptr));
  }

  ArrowArrayMove(tmp.get(), out);
  return NANOARROW_OK;
}

template <>
int dispatch_to_arrow_device::operator()<cudf::list_view>(cudf::column&& column,
                                                          rmm::cuda_stream_view stream,
                                                          rmm::device_async_resource_ref mr,
                                                          ArrowArray* out)
{
  nanoarrow::UniqueArray tmp;
  NANOARROW_RETURN_NOT_OK(initialize_array(tmp.get(), NANOARROW_TYPE_LIST, column));
  NANOARROW_RETURN_NOT_OK(ArrowArrayAllocateChildren(tmp.get(), 1));

  auto contents = column.release();
  NANOARROW_RETURN_NOT_OK(set_null_mask(contents, tmp.get()));

  auto offsets_contents =
    contents.children[cudf::lists_column_view::offsets_column_index]->release();
  NANOARROW_RETURN_NOT_OK(set_buffer(std::move(offsets_contents.data), 1, tmp.get()));

  auto& child = contents.children[cudf::lists_column_view::child_column_index];
  NANOARROW_RETURN_NOT_OK(cudf::type_dispatcher(
    child->type(), dispatch_to_arrow_device{}, std::move(*child), stream, mr, tmp->children[0]));

  ArrowArrayMove(tmp.get(), out);
  return NANOARROW_OK;
}

template <>
int dispatch_to_arrow_device::operator()<cudf::dictionary32>(cudf::column&& column,
                                                             rmm::cuda_stream_view stream,
                                                             rmm::device_async_resource_ref mr,
                                                             ArrowArray* out)
{
  nanoarrow::UniqueArray tmp;
  NANOARROW_RETURN_NOT_OK(initialize_array(
    tmp.get(),
    id_to_arrow_type(column.child(cudf::dictionary_column_view::indices_column_index).type().id()),
    column));
  NANOARROW_RETURN_NOT_OK(ArrowArrayAllocateDictionary(tmp.get()));

  auto contents = column.release();
  NANOARROW_RETURN_NOT_OK(set_null_mask(contents, tmp.get()));

  auto indices_contents =
    contents.children[cudf::dictionary_column_view::indices_column_index]->release();
  NANOARROW_RETURN_NOT_OK(
    set_buffer(std::move(indices_contents.data), fixed_width_data_buffer_idx, tmp.get()));

  auto& keys = contents.children[cudf::dictionary_column_view::keys_column_index];
  NANOARROW_RETURN_NOT_OK(cudf::type_dispatcher(
    keys->type(), dispatch_to_arrow_device{}, std::move(*keys), stream, mr, tmp->dictionary));

  ArrowArrayMove(tmp.get(), out);
  return NANOARROW_OK;
}

struct dispatch_to_arrow_device_view {
  cudf::column_view column;
  rmm::cuda_stream_view stream;
  rmm::device_async_resource_ref mr;

  template <typename T, CUDF_ENABLE_IF(not is_rep_layout_compatible<T>())>
  int operator()(ArrowArray*) const
  {
    CUDF_FAIL("Unsupported type for to_arrow_device", cudf::data_type_error);
  }

  template <typename T, CUDF_ENABLE_IF(is_rep_layout_compatible<T>())>
  int operator()(ArrowArray* out) const
  {
    nanoarrow::UniqueArray tmp;

    auto const storage_type = id_to_arrow_storage_type(column.type().id());
    NANOARROW_RETURN_NOT_OK(initialize_array(tmp.get(), storage_type, column));
    NANOARROW_RETURN_NOT_OK(set_null_mask(column, tmp.get()));
    NANOARROW_RETURN_NOT_OK(set_view_to_buffer(column, tmp.get()));

    ArrowArrayMove(tmp.get(), out);
    return NANOARROW_OK;
  }

  int set_buffer_view(void const* in_ptr, size_t size, int64_t i, ArrowArray* out) const
  {
    ArrowBuffer* buf = ArrowArrayBuffer(out, i);
    buf->size_bytes  = size;

    // reset the deallocator to do nothing since this is a non-owning view
    NANOARROW_RETURN_NOT_OK(ArrowBufferSetAllocator(
      buf, ArrowBufferDeallocator([](ArrowBufferAllocator*, uint8_t*, int64_t) {}, nullptr)));

    buf->data = const_cast<uint8_t*>(reinterpret_cast<uint8_t const*>(in_ptr));
    return NANOARROW_OK;
  }

  int set_null_mask(column_view column, ArrowArray* out) const
  {
    if (column.nullable()) {
      NANOARROW_RETURN_NOT_OK(set_buffer_view(column.null_mask(),
                                              bitmask_allocation_size_bytes(column.size()),
                                              validity_buffer_idx,
                                              out));
    }
    return NANOARROW_OK;
  }

  int set_view_to_buffer(column_view column, ArrowArray* out) const
  {
    auto const type_size = cudf::size_of(column.type());
    return set_buffer_view(column.head<uint8_t>() + (type_size * column.offset()),
                           column.size() * type_size,
                           fixed_width_data_buffer_idx,
                           out);
  }
};

template <>
int dispatch_to_arrow_device_view::operator()<numeric::decimal32>(ArrowArray* out) const
{
  using DeviceType = int32_t;
  NANOARROW_RETURN_NOT_OK(decimals_to_arrow<DeviceType>(column, stream, mr, out));
  NANOARROW_RETURN_NOT_OK(set_null_mask(column, out));
  return NANOARROW_OK;
}

template <>
int dispatch_to_arrow_device_view::operator()<numeric::decimal64>(ArrowArray* out) const
{
  using DeviceType = int64_t;
  NANOARROW_RETURN_NOT_OK(decimals_to_arrow<DeviceType>(column, stream, mr, out));
  NANOARROW_RETURN_NOT_OK(set_null_mask(column, out));
  return NANOARROW_OK;
}

template <>
int dispatch_to_arrow_device_view::operator()<numeric::decimal128>(ArrowArray* out) const
{
  nanoarrow::UniqueArray tmp;

  NANOARROW_RETURN_NOT_OK(initialize_array(tmp.get(), NANOARROW_TYPE_DECIMAL128, column));
  NANOARROW_RETURN_NOT_OK(set_null_mask(column, tmp.get()));
  NANOARROW_RETURN_NOT_OK(set_view_to_buffer(column, tmp.get()));

  ArrowArrayMove(tmp.get(), out);
  return NANOARROW_OK;
}

template <>
int dispatch_to_arrow_device_view::operator()<bool>(ArrowArray* out) const
{
  nanoarrow::UniqueArray tmp;
  NANOARROW_RETURN_NOT_OK(initialize_array(tmp.get(), NANOARROW_TYPE_BOOL, column));

  auto bitmask = bools_to_mask(column, stream, mr);
  NANOARROW_RETURN_NOT_OK(
    set_buffer(std::move(bitmask.first), fixed_width_data_buffer_idx, tmp.get()));
  NANOARROW_RETURN_NOT_OK(set_null_mask(column, tmp.get()));

  ArrowArrayMove(tmp.get(), out);
  return NANOARROW_OK;
}

template <>
int dispatch_to_arrow_device_view::operator()<cudf::string_view>(ArrowArray* out) const
{
  nanoarrow::UniqueArray tmp;
  NANOARROW_RETURN_NOT_OK(initialize_array(tmp.get(), NANOARROW_TYPE_STRING, column));

  if (column.size() == 0) {
    // https://github.com/rapidsai/cudf/pull/15047#discussion_r1546528552
    auto zero = std::make_unique<rmm::device_scalar<int32_t>>(0, stream, mr);
    NANOARROW_RETURN_NOT_OK(set_buffer(std::move(zero), fixed_width_data_buffer_idx, tmp.get()));
    ArrowArrayMove(tmp.get(), out);
    return NANOARROW_OK;
  }

  NANOARROW_RETURN_NOT_OK(set_null_mask(column, tmp.get()));

  auto const scv = cudf::strings_column_view(column);
  NANOARROW_RETURN_NOT_OK(set_view_to_buffer(scv.offsets(), tmp.get()));
  NANOARROW_RETURN_NOT_OK(
    set_buffer_view(scv.chars_begin(stream), scv.chars_size(stream), 2, tmp.get()));

  ArrowArrayMove(tmp.get(), out);
  return NANOARROW_OK;
}

template <>
int dispatch_to_arrow_device_view::operator()<cudf::list_view>(ArrowArray* out) const;

template <>
int dispatch_to_arrow_device_view::operator()<cudf::dictionary32>(ArrowArray* out) const;

template <>
int dispatch_to_arrow_device_view::operator()<cudf::struct_view>(ArrowArray* out) const
{
  nanoarrow::UniqueArray tmp;

  NANOARROW_RETURN_NOT_OK(initialize_array(tmp.get(), NANOARROW_TYPE_STRUCT, column));
  NANOARROW_RETURN_NOT_OK(ArrowArrayAllocateChildren(tmp.get(), column.num_children()));
  NANOARROW_RETURN_NOT_OK(set_null_mask(column, tmp.get()));

  for (size_t i = 0; i < size_t(tmp->n_children); ++i) {
    ArrowArray* child_ptr = tmp->children[i];
    auto const child      = column.child(i);
    NANOARROW_RETURN_NOT_OK(cudf::type_dispatcher(
      child.type(), dispatch_to_arrow_device_view{child, stream, mr}, child_ptr));
  }

  ArrowArrayMove(tmp.get(), out);
  return NANOARROW_OK;
}

template <>
int dispatch_to_arrow_device_view::operator()<cudf::list_view>(ArrowArray* out) const
{
  nanoarrow::UniqueArray tmp;

  NANOARROW_RETURN_NOT_OK(initialize_array(tmp.get(), NANOARROW_TYPE_LIST, column));
  NANOARROW_RETURN_NOT_OK(ArrowArrayAllocateChildren(tmp.get(), 1));
  NANOARROW_RETURN_NOT_OK(set_null_mask(column, tmp.get()));

  auto const lcv = cudf::lists_column_view(column);
  NANOARROW_RETURN_NOT_OK(set_view_to_buffer(lcv.offsets(), tmp.get()));

  auto child = lcv.child();
  NANOARROW_RETURN_NOT_OK(cudf::type_dispatcher(
    child.type(), dispatch_to_arrow_device_view{child, stream, mr}, tmp->children[0]));

  ArrowArrayMove(tmp.get(), out);
  return NANOARROW_OK;
}

template <>
int dispatch_to_arrow_device_view::operator()<cudf::dictionary32>(ArrowArray* out) const
{
  nanoarrow::UniqueArray tmp;

  NANOARROW_RETURN_NOT_OK(initialize_array(
    tmp.get(),
    id_to_arrow_type(column.child(cudf::dictionary_column_view::indices_column_index).type().id()),
    column));
  NANOARROW_RETURN_NOT_OK(ArrowArrayAllocateDictionary(tmp.get()));
  NANOARROW_RETURN_NOT_OK(set_null_mask(column, tmp.get()));

  auto const dcv = cudf::dictionary_column_view(column);
  NANOARROW_RETURN_NOT_OK(set_view_to_buffer(dcv.indices(), tmp.get()));

  auto keys = dcv.keys();
  NANOARROW_RETURN_NOT_OK(cudf::type_dispatcher(
    keys.type(), dispatch_to_arrow_device_view{keys, stream, mr}, tmp->dictionary));

  ArrowArrayMove(tmp.get(), out);
  return NANOARROW_OK;
}

struct ArrowDeviceArrayPrivateData {
  ArrowArray parent;
  cudaEvent_t sync_event;
};

void ArrowDeviceArrayRelease(ArrowArray* array)
{
  auto private_data = reinterpret_cast<ArrowDeviceArrayPrivateData*>(array->private_data);
  RMM_ASSERT_CUDA_SUCCESS(cudaEventDestroy(private_data->sync_event));
  ArrowArrayRelease(&private_data->parent);
  delete private_data;
  array->release = nullptr;
}

unique_device_array_t create_device_array(nanoarrow::UniqueArray&& out,
                                          rmm::cuda_stream_view stream)
{
  NANOARROW_THROW_NOT_OK(
    ArrowArrayFinishBuilding(out.get(), NANOARROW_VALIDATION_LEVEL_MINIMAL, nullptr));

  auto private_data = std::make_unique<detail::ArrowDeviceArrayPrivateData>();
  CUDF_CUDA_TRY(cudaEventCreate(&private_data->sync_event));
  CUDF_CUDA_TRY(cudaEventRecord(private_data->sync_event, stream.value()));

  ArrowArrayMove(out.get(), &private_data->parent);
  unique_device_array_t result(new ArrowDeviceArray, [](ArrowDeviceArray* arr) {
    if (arr->array.release != nullptr) { ArrowArrayRelease(&arr->array); }
    delete arr;
  });
  result->device_id          = rmm::get_current_cuda_device().value();
  result->device_type        = ARROW_DEVICE_CUDA;
  result->sync_event         = private_data->sync_event;
  result->array              = private_data->parent;  // makes a shallow copy
  result->array.private_data = private_data.release();
  result->array.release      = &detail::ArrowDeviceArrayRelease;
  return result;
}

}  // namespace

unique_device_array_t to_arrow_device(cudf::table&& table,
                                      rmm::cuda_stream_view stream,
                                      rmm::device_async_resource_ref mr)
{
  nanoarrow::UniqueArray tmp;
  NANOARROW_THROW_NOT_OK(ArrowArrayInitFromType(tmp.get(), NANOARROW_TYPE_STRUCT));

  NANOARROW_THROW_NOT_OK(ArrowArrayAllocateChildren(tmp.get(), table.num_columns()));
  tmp->length     = table.num_rows();
  tmp->null_count = 0;

  auto cols = table.release();
  for (size_t i = 0; i < cols.size(); ++i) {
    auto child = tmp->children[i];
    auto col   = cols[i].get();
    NANOARROW_THROW_NOT_OK(cudf::type_dispatcher(
      col->type(), detail::dispatch_to_arrow_device{}, std::move(*col), stream, mr, child));
  }

  return create_device_array(std::move(tmp), stream);
}

unique_device_array_t to_arrow_device(cudf::column&& col,
                                      rmm::cuda_stream_view stream,
                                      rmm::device_async_resource_ref mr)
{
  nanoarrow::UniqueArray tmp;

  NANOARROW_THROW_NOT_OK(cudf::type_dispatcher(
    col.type(), detail::dispatch_to_arrow_device{}, std::move(col), stream, mr, tmp.get()));

  return create_device_array(std::move(tmp), stream);
}

unique_device_array_t to_arrow_device(cudf::table_view const& table,
                                      rmm::cuda_stream_view stream,
                                      rmm::device_async_resource_ref mr)
{
  nanoarrow::UniqueArray tmp;
  NANOARROW_THROW_NOT_OK(ArrowArrayInitFromType(tmp.get(), NANOARROW_TYPE_STRUCT));

  NANOARROW_THROW_NOT_OK(ArrowArrayAllocateChildren(tmp.get(), table.num_columns()));
  tmp->length     = table.num_rows();
  tmp->null_count = 0;

  for (cudf::size_type i = 0; i < table.num_columns(); ++i) {
    auto child = tmp->children[i];
    auto col   = table.column(i);
    NANOARROW_THROW_NOT_OK(cudf::type_dispatcher(
      col.type(), detail::dispatch_to_arrow_device_view{col, stream, mr}, child));
  }

  return create_device_array(std::move(tmp), stream);
}

unique_device_array_t to_arrow_device(cudf::column_view const& col,
                                      rmm::cuda_stream_view stream,
                                      rmm::device_async_resource_ref mr)
{
  nanoarrow::UniqueArray tmp;

  NANOARROW_THROW_NOT_OK(cudf::type_dispatcher(
    col.type(), detail::dispatch_to_arrow_device_view{col, stream, mr}, tmp.get()));

  return create_device_array(std::move(tmp), stream);
}

}  // namespace detail

unique_device_array_t to_arrow_device(cudf::table&& table,
                                      rmm::cuda_stream_view stream,
                                      rmm::device_async_resource_ref mr)
{
  CUDF_FUNC_RANGE();
  return detail::to_arrow_device(std::move(table), stream, mr);
}

unique_device_array_t to_arrow_device(cudf::column&& col,
                                      rmm::cuda_stream_view stream,
                                      rmm::device_async_resource_ref mr)
{
  CUDF_FUNC_RANGE();
  return detail::to_arrow_device(std::move(col), stream, mr);
}

unique_device_array_t to_arrow_device(cudf::table_view const& table,
                                      rmm::cuda_stream_view stream,
                                      rmm::device_async_resource_ref mr)
{
  CUDF_FUNC_RANGE();
  return detail::to_arrow_device(table, stream, mr);
}

unique_device_array_t to_arrow_device(cudf::column_view const& col,
                                      rmm::cuda_stream_view stream,
                                      rmm::device_async_resource_ref mr)
{
  CUDF_FUNC_RANGE();
  return detail::to_arrow_device(col, stream, mr);
}
}  // namespace cudf<|MERGE_RESOLUTION|>--- conflicted
+++ resolved
@@ -14,11 +14,7 @@
  * limitations under the License.
  */
 
-<<<<<<< HEAD
 #include "arrow_utilities.hpp"
-=======
-#include "to_arrow_utilities.hpp"
->>>>>>> 475f5e5f
 
 #include <cudf/column/column.hpp>
 #include <cudf/column/column_view.hpp>
@@ -52,12 +48,6 @@
 namespace cudf {
 namespace detail {
 namespace {
-<<<<<<< HEAD
-=======
-
-static constexpr int validity_buffer_idx         = 0;
-static constexpr int fixed_width_data_buffer_idx = 1;
->>>>>>> 475f5e5f
 
 template <typename T>
 void device_buffer_finalize(ArrowBufferAllocator* allocator, uint8_t*, int64_t)
