--- conflicted
+++ resolved
@@ -379,15 +379,12 @@
   return create_device_array(std::move(tmp));
 }
 
-<<<<<<< HEAD
-=======
 /**
  * @brief Builds the ArrayBinaryView for each row in the d_strings column
  *
  * Smaller strings may fit inline in the ArrayBinaryItem object while
  * longer strings identify a buffer and offset to their character data.
  */
->>>>>>> f4569d60
 struct strings_to_binary_view {
   cudf::column_device_view d_strings;
   input_offsetalator d_offsets;
@@ -471,18 +468,6 @@
   auto [first, last]    = cudf::strings::detail::get_first_and_last_offset(longer_strings, stream);
   auto const chars_size = last - first;
 
-<<<<<<< HEAD
-  // copy the character bytes into an Arrow variadic buffer
-  if (chars_size > 0) {
-    auto const chars_data = longer_strings.chars_begin(stream) + first;
-    NANOARROW_THROW_NOT_OK(ArrowArrayAddVariadicBuffers(out.get(), 1));
-    auto private_data = static_cast<struct ArrowArrayPrivateData*>(out->private_data);
-    auto variadic_buf = &private_data->variadic_buffers[0];
-    NANOARROW_THROW_NOT_OK(ArrowBufferReserve(variadic_buf, chars_size));
-    CUDF_CUDA_TRY(cudaMemcpyAsync(
-      variadic_buf->data, chars_data, chars_size, cudaMemcpyDefault, stream.value()));
-    private_data->variadic_buffer_sizes[0] = chars_size;
-=======
   d_offsets = cudf::detail::offsetalator_factory::make_input_iterator(longer_strings.offsets());
 
   // copy the character bytes into an Arrow variadic buffer
@@ -532,15 +517,10 @@
       //   private_data->variadic_buffer_sizes[i] = size;
       // }
     }
->>>>>>> f4569d60
   }
 
   // now build BinaryView objects from the strings in device memory
   auto d_items = rmm::device_uvector<ArrowBinaryView>(col.size(), stream);
-<<<<<<< HEAD
-  d_offsets    = cudf::detail::offsetalator_factory::make_input_iterator(longer_strings.offsets());
-=======
->>>>>>> f4569d60
   thrust::for_each_n(rmm::exec_policy_nosync(stream),
                      thrust::counting_iterator<cudf::size_type>(0),
                      col.size(),
