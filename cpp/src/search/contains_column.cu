--- conflicted
+++ resolved
@@ -37,58 +37,6 @@
 
 namespace {
 
-<<<<<<< HEAD
-/**
- * @brief Get the underlying value of a scalar through a scalar device view.
- *
- * @tparam Type The scalar's value type
- * @tparam ScalarDView Type of the input scalar device view
- * @param d_scalar The input scalar device view
- */
-template <typename Type, typename ScalarDView>
-__device__ auto inline get_scalar_value(ScalarDView d_scalar)
-{
-  if constexpr (cudf::is_fixed_point<Type>()) {
-    return d_scalar.rep();
-  } else {
-    return d_scalar.value();
-  }
-}
-
-struct contains_scalar_dispatch {
-  template <typename Type>
-  bool operator()(column_view const& haystack,
-                  scalar const& needle,
-                  rmm::cuda_stream_view stream) const
-  {
-    CUDF_EXPECTS(haystack.type() == needle.type(), "scalar and column types must match");
-
-    using DType           = device_storage_type_t<Type>;
-    auto const d_haystack = column_device_view::create(haystack, stream);
-    auto const d_needle =
-      get_scalar_device_view(static_cast<cudf::scalar_type_t<Type>&>(const_cast<scalar&>(needle)));
-
-    if (haystack.has_nulls()) {
-      auto const begin = d_haystack->pair_begin<DType, true>();
-      auto const end   = d_haystack->pair_end<DType, true>();
-
-      return thrust::count_if(rmm::exec_policy_nosync(stream),
-                              begin,
-                              end,
-                              [d_needle] __device__(auto const val_pair) {
-                                auto const needle_pair =
-                                  thrust::make_pair(get_scalar_value<Type>(d_needle), true);
-                                return val_pair == needle_pair;
-                              }) > 0;
-    } else {
-      auto const begin = d_haystack->begin<DType>();
-      auto const end   = d_haystack->end<DType>();
-
-      return thrust::count_if(
-               rmm::exec_policy_nosync(stream), begin, end, [d_needle] __device__(auto const val) {
-                 return val == get_scalar_value<Type>(d_needle);
-               }) > 0;
-=======
 struct contains_column_dispatch {
   template <typename Element, typename Haystack>
   struct contains_fn {
@@ -100,7 +48,6 @@
       }
 
       return haystack.contains(needles.template element<Element>(idx));
->>>>>>> 288c81fd
     }
 
     Haystack const haystack;
@@ -132,33 +79,8 @@
     auto const haystack_set = cudf::detail::unordered_multiset<Element>::create(haystack, stream);
     auto const haystack_set_dv = haystack_set.to_device();
     auto const needles_cdv_ptr = column_device_view::create(needles, stream);
-<<<<<<< HEAD
-    auto const needles_it      = thrust::make_counting_iterator<size_type>(0);
 
-    if (needles.has_nulls()) {
-      thrust::transform(rmm::exec_policy_nosync(stream),
-                        needles_it,
-                        needles_it + needles.size(),
-                        out_begin,
-                        [haystack = haystack_set.to_device(),
-                         needles  = *needles_cdv_ptr] __device__(size_type const idx) {
-                          return needles.is_null_nocheck(idx) ||
-                                 haystack.contains(needles.template element<Type>(idx));
-                        });
-    } else {
-      thrust::transform(rmm::exec_policy_nosync(stream),
-                        needles_it,
-                        needles_it + needles.size(),
-                        out_begin,
-                        [haystack = haystack_set.to_device(),
-                         needles  = *needles_cdv_ptr] __device__(size_type const index) {
-                          return haystack.contains(needles.template element<Type>(index));
-                        });
-    }
-=======
->>>>>>> 288c81fd
-
-    thrust::transform(rmm::exec_policy(stream),
+    thrust::transform(rmm::exec_policy_nosync(stream),
                       thrust::make_counting_iterator<size_type>(0),
                       thrust::make_counting_iterator<size_type>(needles.size()),
                       out_begin,
