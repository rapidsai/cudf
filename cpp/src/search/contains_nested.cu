--- conflicted
+++ resolved
@@ -14,9 +14,6 @@
  * limitations under the License.
  */
 
-#include <stream_compaction/stream_compaction_common.cuh>
-
-#include <cudf/column/column_factories.hpp>
 #include <cudf/detail/iterator.cuh>
 #include <cudf/table/experimental/row_operators.cuh>
 #include <cudf/table/table_view.hpp>
@@ -24,13 +21,7 @@
 #include <rmm/cuda_stream_view.hpp>
 #include <rmm/exec_policy.hpp>
 
-<<<<<<< HEAD
-#include <thrust/iterator/counting_iterator.h>
-#include <thrust/logical.h>
-#include <thrust/uninitialized_fill.h>
-=======
 #include <thrust/count.h>
->>>>>>> 9d994e92
 
 namespace cudf::detail {
 
@@ -72,76 +63,4 @@
            }) > 0;
 }
 
-std::unique_ptr<column> multi_contains_nested_elements(column_view const& haystack,
-                                                       column_view const& needles,
-                                                       rmm::cuda_stream_view stream,
-                                                       rmm::mr::device_memory_resource* mr)
-{
-  auto result = make_numeric_column(data_type{type_to_id<bool>()},
-                                    needles.size(),
-                                    copy_bitmask(needles),
-                                    needles.null_count(),
-                                    stream,
-                                    mr);
-  if (needles.is_empty()) { return result; }
-
-  auto const out_begin = result->mutable_view().template begin<bool>();
-  if (haystack.is_empty()) {
-    thrust::uninitialized_fill(
-      rmm::exec_policy(stream), out_begin, out_begin + needles.size(), false);
-    return result;
-  }
-
-  auto const haystack_tv        = table_view{{haystack}};
-  auto const needles_tv         = table_view{{needles}};
-  auto const haystack_has_nulls = has_nested_nulls(haystack_tv);
-  auto const needles_has_nulls  = has_nested_nulls(needles_tv);
-
-  using cudf::experimental::row::lhs_index_type;
-  using cudf::experimental::row::rhs_index_type;
-  using static_map = cuco::static_map<lhs_index_type,
-                                      lhs_index_type,
-                                      cuda::thread_scope_device,
-                                      hash_table_allocator_type>;
-  auto haystack_map =
-    static_map{compute_hash_table_size(haystack.size()),
-               cuco::sentinel::empty_key{lhs_index_type{detail::COMPACTION_EMPTY_KEY_SENTINEL}},
-               cuco::sentinel::empty_value{lhs_index_type{detail::COMPACTION_EMPTY_KEY_SENTINEL}},
-               detail::hash_table_allocator_type{default_allocator<char>{}, stream},
-               stream.value()};
-
-  {
-    auto const haystack_it = cudf::detail::make_counting_transform_iterator(
-      size_type{0}, [] __device__(size_type const i) {
-        return cuco::make_pair(lhs_index_type{i}, lhs_index_type{i});
-      });
-
-    auto const hasher   = cudf::experimental::row::hash::row_hasher(haystack_tv, stream);
-    auto const d_hasher = detail::experimental::compaction_hash(
-      hasher.device_hasher(nullate::DYNAMIC{haystack_has_nulls}));
-
-    haystack_map.insert(
-      haystack_it, haystack_it + haystack.size(), d_hasher, thrust::equal_to{}, stream.value());
-  }
-
-  {
-    auto const needles_it = cudf::detail::make_counting_transform_iterator(
-      size_type{0}, [] __device__(size_type const i) { return rhs_index_type{i}; });
-
-    auto const hasher   = cudf::experimental::row::hash::row_hasher(needles_tv, stream);
-    auto const d_hasher = detail::experimental::compaction_hash(
-      hasher.device_hasher(nullate::DYNAMIC{needles_has_nulls}));
-
-    auto const comparator =
-      cudf::experimental::row::equality::two_table_comparator(haystack_tv, needles_tv, stream);
-    auto const d_eqcomp =
-      comparator.equal_to(nullate::DYNAMIC{haystack_has_nulls || needles_has_nulls});
-
-    haystack_map.contains(
-      needles_it, needles_it + needles.size(), out_begin, d_hasher, d_eqcomp, stream.value());
-  }
-
-  return result;
-}
-
 }  // namespace cudf::detail