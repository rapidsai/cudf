--- conflicted
+++ resolved
@@ -18,11 +18,8 @@
 #include <cudf/detail/iterator.cuh>
 #include <cudf/detail/nvtx/ranges.hpp>
 #include <cudf/detail/search.hpp>
-<<<<<<< HEAD
 #include <cudf/dictionary/detail/search.hpp>
 #include <cudf/dictionary/detail/update_keys.hpp>
-=======
->>>>>>> 79f67831
 #include <cudf/scalar/scalar_device_view.cuh>
 #include <cudf/search.hpp>
 #include <cudf/table/row_operators.cuh>
@@ -169,48 +166,36 @@
 };
 
 template <>
-<<<<<<< HEAD
-=======
+bool contains_scalar_dispatch::operator()<cudf::list_view>(column_view const& col,
+                                                           scalar const& value,
+                                                           cudaStream_t stream)
+{
+  CUDF_FAIL("list_view type not supported yet");
+}
+
+template <>
+bool contains_scalar_dispatch::operator()<cudf::struct_view>(column_view const& col,
+                                                             scalar const& value,
+                                                             cudaStream_t stream)
+{
+  CUDF_FAIL("struct_view type not supported yet");
+}
+
+template <>
 bool contains_scalar_dispatch::operator()<cudf::dictionary32>(column_view const& col,
                                                               scalar const& value,
                                                               cudaStream_t stream)
 {
-  CUDF_FAIL("dictionary type not supported yet");
-}
-
-template <>
->>>>>>> 79f67831
-bool contains_scalar_dispatch::operator()<cudf::list_view>(column_view const& col,
-                                                           scalar const& value,
-                                                           cudaStream_t stream)
-{
-  CUDF_FAIL("list_view type not supported yet");
-}
-
-template <>
-bool contains_scalar_dispatch::operator()<cudf::struct_view>(column_view const& col,
-                                                             scalar const& value,
-                                                             cudaStream_t stream)
-{
-  CUDF_FAIL("struct_view type not supported yet");
-}
-
-template <>
-bool contains_scalar_dispatch::operator()<cudf::dictionary32>(column_view const& col,
-                                                              scalar const& value,
-                                                              cudaStream_t stream,
-                                                              rmm::mr::device_memory_resource* mr)
-{
   auto dict_col = cudf::dictionary_column_view(col);
   // first, find the value in the dictionary's key set
-  auto index = cudf::dictionary::detail::get_index(dict_col, value, mr, stream);
+  auto index = cudf::dictionary::detail::get_index(
+    dict_col, value, rmm::mr::get_current_device_resource(), stream);
   // if found, check the index is actually in the indices column
   return index->is_valid() ? cudf::type_dispatcher(dict_col.indices().type(),
                                                    contains_scalar_dispatch{},
                                                    dict_col.indices(),
                                                    *index,
-                                                   stream,
-                                                   mr)
+                                                   stream)
                            : false;
 }
 
