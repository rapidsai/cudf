--- conflicted
+++ resolved
@@ -228,19 +228,14 @@
     [&](auto const& d_self_equal, auto const& d_two_table_equal, auto const& probing_scheme) {
       auto const d_equal = comparator_adapter{d_self_equal, d_two_table_equal};
 
-      auto set = cuco::static_set{
-        cuco::extent{compute_hash_table_size(haystack.num_rows())},
-        cuco::empty_key{lhs_index_type{-1}},
-        d_equal,
-        probing_scheme,
-<<<<<<< HEAD
-        {},
-        {},
-        detail::hash_table_allocator_type{default_allocator<lhs_index_type>{}, stream},
-=======
-        cudf::detail::cuco_allocator{stream},
->>>>>>> 57bbe94e
-        stream.value()};
+      auto set = cuco::static_set{cuco::extent{compute_hash_table_size(haystack.num_rows())},
+                                  cuco::empty_key{lhs_index_type{-1}},
+                                  d_equal,
+                                  probing_scheme,
+                                  {},
+                                  {},
+                                  cudf::detail::cuco_allocator{stream},
+                                  stream.value()};
 
       if (haystack_has_nulls && compare_nulls == null_equality::UNEQUAL) {
         auto const bitmask_buffer_and_ptr = build_row_bitmask(haystack, stream);
