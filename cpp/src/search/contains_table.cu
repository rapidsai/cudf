/*
 * Copyright (c) 2022-2023, NVIDIA CORPORATION.
 *
 * Licensed under the Apache License, Version 2.0 (the "License");
 * you may not use this file except in compliance with the License.
 * You may obtain a copy of the License at
 *
 *     http://www.apache.org/licenses/LICENSE-2.0
 *
 * Unless required by applicable law or agreed to in writing, software
 * distributed under the License is distributed on an "AS IS" BASIS,
 * WITHOUT WARRANTIES OR CONDITIONS OF ANY KIND, either express or implied.
 * See the License for the specific language governing permissions and
 * limitations under the License.
 */

#include <join/join_common_utils.cuh>

#include <cudf/detail/join.hpp>
#include <cudf/detail/null_mask.hpp>
#include <cudf/detail/structs/utilities.hpp>
#include <cudf/table/experimental/row_operators.cuh>
#include <cudf/table/table_device_view.cuh>
#include <cudf/table/table_view.hpp>
#include <cudf/types.hpp>

#include <rmm/cuda_stream_view.hpp>
#include <rmm/device_uvector.hpp>

#include <thrust/iterator/counting_iterator.h>

#include <cuco/static_map.cuh>

#include <type_traits>

namespace cudf::detail {

namespace {

using cudf::experimental::row::lhs_index_type;
using cudf::experimental::row::rhs_index_type;

using static_map = cuco::static_map<lhs_index_type,
                                    size_type,
                                    cuda::thread_scope_device,
                                    rmm::mr::stream_allocator_adaptor<default_allocator<char>>>;

/**
 * @brief Check if the given type `T` is a strong index type (i.e., `lhs_index_type` or
 * `rhs_index_type`).
 *
 * @return A boolean value indicating if `T` is a strong index type
 */
template <typename T>
constexpr auto is_strong_index_type()
{
  return std::is_same_v<T, lhs_index_type> || std::is_same_v<T, rhs_index_type>;
}

/**
 * @brief An adapter functor to support strong index types for row hasher that must be operating on
 * `cudf::size_type`.
 */
template <typename Hasher>
struct strong_index_hasher_adapter {
  strong_index_hasher_adapter(Hasher const& hasher) : _hasher{hasher} {}

  template <typename T, CUDF_ENABLE_IF(is_strong_index_type<T>())>
  __device__ constexpr auto operator()(T const idx) const noexcept
  {
    return _hasher(static_cast<size_type>(idx));
  }

 private:
  Hasher const _hasher;
};

/**
 * @brief An adapter functor to support strong index type for table row comparator that must be
 * operating on `cudf::size_type`.
 */
template <typename Comparator>
struct strong_index_comparator_adapter {
  strong_index_comparator_adapter(Comparator const& comparator) : _comparator{comparator} {}

  template <typename T,
            typename U,
            CUDF_ENABLE_IF(is_strong_index_type<T>() && is_strong_index_type<U>())>
  __device__ constexpr auto operator()(T const lhs_index, U const rhs_index) const noexcept
  {
    auto const lhs = static_cast<size_type>(lhs_index);
    auto const rhs = static_cast<size_type>(rhs_index);

    if constexpr (std::is_same_v<T, U> || std::is_same_v<T, lhs_index_type>) {
      return _comparator(lhs, rhs);
    } else {
      // Here we have T == rhs_index_type.
      // This is when the indices are provided in wrong order for two table comparator, so we need
      // to switch them back to the right order before calling the underlying comparator.
      return _comparator(rhs, lhs);
    }
  }

 private:
  Comparator const _comparator;
};

/**
 * @brief Build a row bitmask for the input table.
 *
 * The output bitmask will have invalid bits corresponding to the the input rows having nulls (at
 * any nested level) and vice versa.
 *
 * @param input The input table
 * @param stream CUDA stream used for device memory operations and kernel launches
 * @return A pair of pointer to the output bitmask and the buffer containing the bitmask
 */
std::pair<rmm::device_buffer, bitmask_type const*> build_row_bitmask(table_view const& input,
                                                                     rmm::cuda_stream_view stream)
{
  auto const nullable_columns = get_nullable_columns(input);
  CUDF_EXPECTS(nullable_columns.size() > 0,
               "The input table has nulls thus it should have nullable columns.");

  // If there are more than one nullable column, we compute `bitmask_and` of their null masks.
  // Otherwise, we have only one nullable column and can use its null mask directly.
  if (nullable_columns.size() > 1) {
    auto row_bitmask = cudf::detail::bitmask_and(table_view{nullable_columns}, stream).first;
    auto const row_bitmask_ptr = static_cast<bitmask_type const*>(row_bitmask.data());
    return std::pair(std::move(row_bitmask), row_bitmask_ptr);
  }

  return std::pair(rmm::device_buffer{0, stream}, nullable_columns.front().null_mask());
}

/**
 * @brief Invoke an `operator()` template with a row equality comparator based on the specified
 * `compare_nans` parameter.
 *
 * @param compare_nans The flag to specify whether NaNs should be compared equal or not
 * @param func The input functor to invoke
 */
template <typename Func>
void dispatch_nan_comparator(nan_equality compare_nans, Func&& func)
{
  if (compare_nans == nan_equality::ALL_EQUAL) {
    using nan_equal_comparator =
      cudf::experimental::row::equality::nan_equal_physical_equality_comparator;
    func(nan_equal_comparator{});
  } else {
    using nan_unequal_comparator = cudf::experimental::row::equality::physical_equality_comparator;
    func(nan_unequal_comparator{});
  }
}

/**
 * @brief Check if rows in the given `needles` table exist in the `haystack` table.
 *
 * This function is designed specifically to work with input tables having lists column(s) at
 * arbitrarily nested levels.
 *
 * @param haystack The table containing the search space
 * @param needles A table of rows whose existence to check in the search space
 * @param compare_nulls Control whether nulls should be compared as equal or not
 * @param compare_nans Control whether floating-point NaNs values should be compared as equal or not
 * @param stream CUDA stream used for device memory operations and kernel launches
 * @param mr Device memory resource used to allocate the returned vector
 * @return A vector of bools indicating if each row in `needles` has matching rows in `haystack`
 */
rmm::device_uvector<bool> contains_with_lists_or_nans(table_view const& haystack,
                                                      table_view const& needles,
                                                      null_equality compare_nulls,
                                                      nan_equality compare_nans,
                                                      rmm::cuda_stream_view stream,
                                                      rmm::mr::device_memory_resource* mr)
{
  auto map = static_map(compute_hash_table_size(haystack.num_rows()),
                        cuco::empty_key{lhs_index_type{std::numeric_limits<size_type>::max()}},
                        cuco::empty_value{detail::JoinNoneValue},
                        detail::hash_table_allocator_type{default_allocator<char>{}, stream},
                        stream.value());

  auto const haystack_has_nulls = has_nested_nulls(haystack);
  auto const needles_has_nulls  = has_nested_nulls(needles);
  auto const has_any_nulls      = haystack_has_nulls || needles_has_nulls;

  // Insert row indices of the haystack table as map keys.
  {
    auto const haystack_it = cudf::detail::make_counting_transform_iterator(
      size_type{0},
      [] __device__(auto const idx) { return cuco::make_pair(lhs_index_type{idx}, 0); });

    auto const hasher = cudf::experimental::row::hash::row_hasher(haystack, stream);
    auto const d_hasher =
      strong_index_hasher_adapter{hasher.device_hasher(nullate::DYNAMIC{has_any_nulls})};

    auto const comparator = cudf::experimental::row::equality::self_comparator(haystack, stream);

    // If the haystack table has nulls but they are compared unequal, don't insert them.
    // Otherwise, it was known to cause performance issue:
    // - https://github.com/rapidsai/cudf/pull/6943
    // - https://github.com/rapidsai/cudf/pull/8277
    if (haystack_has_nulls && compare_nulls == null_equality::UNEQUAL) {
      auto const bitmask_buffer_and_ptr = build_row_bitmask(haystack, stream);
      auto const row_bitmask_ptr        = bitmask_buffer_and_ptr.second;

      auto const insert_map = [&](auto const value_comp) {
        if (cudf::detail::has_nested_columns(haystack)) {
          auto const d_eqcomp = strong_index_comparator_adapter{comparator.equal_to<true>(
            nullate::DYNAMIC{haystack_has_nulls}, compare_nulls, value_comp)};
          map.insert_if(haystack_it,
                        haystack_it + haystack.num_rows(),
                        thrust::counting_iterator<size_type>(0),  // stencil
                        row_is_valid{row_bitmask_ptr},
                        d_hasher,
                        d_eqcomp,
                        stream.value());
        } else {
          auto const d_eqcomp = strong_index_comparator_adapter{comparator.equal_to<false>(
            nullate::DYNAMIC{haystack_has_nulls}, compare_nulls, value_comp)};
          map.insert_if(haystack_it,
                        haystack_it + haystack.num_rows(),
                        thrust::counting_iterator<size_type>(0),  // stencil
                        row_is_valid{row_bitmask_ptr},
                        d_hasher,
                        d_eqcomp,
                        stream.value());
        }
      };

      // Insert only rows that do not have any null at any level.
      dispatch_nan_comparator(compare_nans, insert_map);
    } else {  // haystack_doesn't_have_nulls || compare_nulls == null_equality::EQUAL
      auto const insert_map = [&](auto const value_comp) {
        if (cudf::detail::has_nested_columns(haystack)) {
          auto const d_eqcomp = strong_index_comparator_adapter{comparator.equal_to<true>(
            nullate::DYNAMIC{haystack_has_nulls}, compare_nulls, value_comp)};
          map.insert(
            haystack_it, haystack_it + haystack.num_rows(), d_hasher, d_eqcomp, stream.value());
        } else {
          auto const d_eqcomp = strong_index_comparator_adapter{comparator.equal_to<false>(
            nullate::DYNAMIC{haystack_has_nulls}, compare_nulls, value_comp)};
          map.insert(
            haystack_it, haystack_it + haystack.num_rows(), d_hasher, d_eqcomp, stream.value());
        }
      };

      dispatch_nan_comparator(compare_nans, insert_map);
    }
  }

  // The output vector.
  auto contained = rmm::device_uvector<bool>(needles.num_rows(), stream, mr);

  // Check existence for each row of the needles table in the haystack table.
  {
    auto const needles_it = cudf::detail::make_counting_transform_iterator(
      size_type{0}, [] __device__(auto const idx) { return rhs_index_type{idx}; });

    auto const hasher = cudf::experimental::row::hash::row_hasher(needles, stream);
    auto const d_hasher =
      strong_index_hasher_adapter{hasher.device_hasher(nullate::DYNAMIC{has_any_nulls})};

    auto const comparator =
      cudf::experimental::row::equality::two_table_comparator(haystack, needles, stream);

    auto const check_contains = [&](auto const value_comp) {
      if (cudf::detail::has_nested_columns(haystack) or cudf::detail::has_nested_columns(needles)) {
        auto const d_eqcomp =
          comparator.equal_to<true>(nullate::DYNAMIC{has_any_nulls}, compare_nulls, value_comp);
        map.contains(needles_it,
                     needles_it + needles.num_rows(),
                     contained.begin(),
                     d_hasher,
                     d_eqcomp,
                     stream.value());
      } else {
        auto const d_eqcomp =
          comparator.equal_to<false>(nullate::DYNAMIC{has_any_nulls}, compare_nulls, value_comp);
        map.contains(needles_it,
                     needles_it + needles.num_rows(),
                     contained.begin(),
                     d_hasher,
                     d_eqcomp,
                     stream.value());
      }
    };

    dispatch_nan_comparator(compare_nans, check_contains);
  }

  return contained;
}

/**
 * @brief Check if rows in the given `needles` table exist in the `haystack` table.
 *
 * This function is designed specifically to work with input tables having only columns of simple
 * types, or structs columns of simple types.
 *
 * @param haystack The table containing the search space
 * @param needles A table of rows whose existence to check in the search space
 * @param compare_nulls Control whether nulls should be compared as equal or not
 * @param stream CUDA stream used for device memory operations and kernel launches
 * @param mr Device memory resource used to allocate the returned vector
 * @return A vector of bools indicating if each row in `needles` has matching rows in `haystack`
 */
rmm::device_uvector<bool> contains_without_lists_or_nans(table_view const& haystack,
                                                         table_view const& needles,
                                                         null_equality compare_nulls,
                                                         rmm::cuda_stream_view stream,
                                                         rmm::mr::device_memory_resource* mr)
{
  auto map = static_map(compute_hash_table_size(haystack.num_rows()),
                        cuco::empty_key{lhs_index_type{std::numeric_limits<size_type>::max()}},
                        cuco::empty_value{detail::JoinNoneValue},
                        detail::hash_table_allocator_type{default_allocator<char>{}, stream},
                        stream.value());

  auto const haystack_has_nulls = has_nested_nulls(haystack);
  auto const needles_has_nulls  = has_nested_nulls(needles);
  auto const has_any_nulls      = haystack_has_nulls || needles_has_nulls;

  // Flatten the input tables.
  auto const flatten_nullability = has_any_nulls
                                     ? structs::detail::column_nullability::FORCE
                                     : structs::detail::column_nullability::MATCH_INCOMING;
  auto const haystack_flattened_tables =
    structs::detail::flatten_nested_columns(haystack, {}, {}, flatten_nullability, stream);
  auto const needles_flattened_tables =
<<<<<<< HEAD
    structs::detail::flatten_nested_columns(needles, {}, {}, flatten_nullability);
=======
    structs::detail::flatten_nested_columns(needles, {}, {}, flatten_nullability, stream);
>>>>>>> 30487911
  auto const haystack_flattened = haystack_flattened_tables->flattened_columns();
  auto const needles_flattened  = needles_flattened_tables->flattened_columns();
  auto const haystack_tdv_ptr   = table_device_view::create(haystack_flattened, stream);
  auto const needles_tdv_ptr    = table_device_view::create(needles_flattened, stream);

  // Insert row indices of the haystack table as map keys.
  {
    auto const haystack_it = cudf::detail::make_counting_transform_iterator(
      size_type{0},
      [] __device__(auto const idx) { return cuco::make_pair(lhs_index_type{idx}, 0); });

    auto const d_hasher = strong_index_hasher_adapter{
      row_hash{cudf::nullate::DYNAMIC{has_any_nulls}, *haystack_tdv_ptr}};
    auto const d_eqcomp =
      strong_index_comparator_adapter{row_equality{cudf::nullate::DYNAMIC{haystack_has_nulls},
                                                   *haystack_tdv_ptr,
                                                   *haystack_tdv_ptr,
                                                   compare_nulls}};

    // If the haystack table has nulls but they are compared unequal, don't insert them.
    // Otherwise, it was known to cause performance issue:
    // - https://github.com/rapidsai/cudf/pull/6943
    // - https://github.com/rapidsai/cudf/pull/8277
    if (haystack_has_nulls && compare_nulls == null_equality::UNEQUAL) {
      auto const bitmask_buffer_and_ptr = build_row_bitmask(haystack, stream);
      auto const row_bitmask_ptr        = bitmask_buffer_and_ptr.second;

      // Insert only rows that do not have any null at any level.
      map.insert_if(haystack_it,
                    haystack_it + haystack.num_rows(),
                    thrust::counting_iterator<size_type>(0),  // stencil
                    row_is_valid{row_bitmask_ptr},
                    d_hasher,
                    d_eqcomp,
                    stream.value());

    } else {  // haystack_doesn't_have_nulls || compare_nulls == null_equality::EQUAL
      map.insert(
        haystack_it, haystack_it + haystack.num_rows(), d_hasher, d_eqcomp, stream.value());
    }
  }

  // The output vector.
  auto contained = rmm::device_uvector<bool>(needles.num_rows(), stream, mr);

  // Check existence for each row of the needles table in the haystack table.
  {
    auto const needles_it = cudf::detail::make_counting_transform_iterator(
      size_type{0}, [] __device__(auto const idx) { return rhs_index_type{idx}; });

    auto const d_hasher = strong_index_hasher_adapter{
      row_hash{cudf::nullate::DYNAMIC{has_any_nulls}, *needles_tdv_ptr}};

    auto const d_eqcomp = strong_index_comparator_adapter{row_equality{
      cudf::nullate::DYNAMIC{has_any_nulls}, *haystack_tdv_ptr, *needles_tdv_ptr, compare_nulls}};

    map.contains(needles_it,
                 needles_it + needles.num_rows(),
                 contained.begin(),
                 d_hasher,
                 d_eqcomp,
                 stream.value());
  }

  return contained;
}

}  // namespace

rmm::device_uvector<bool> contains(table_view const& haystack,
                                   table_view const& needles,
                                   null_equality compare_nulls,
                                   nan_equality compare_nans,
                                   rmm::cuda_stream_view stream,
                                   rmm::mr::device_memory_resource* mr)
{
  // Checking for only one table is enough, because both tables will be checked to have the same
  // shape later during row comparisons.
  auto const has_lists = std::any_of(haystack.begin(), haystack.end(), [](auto const& col) {
    return cudf::structs::detail::is_or_has_nested_lists(col);
  });

  if (has_lists || compare_nans == nan_equality::UNEQUAL) {
    // We must call a separate code path that uses the new experimental row hasher and row
    // comparator if:
    //  - The input has lists column, or
    //  - Floating-point NaNs are compared as unequal.
    // Inputs with these conditions are supported only by this code path.
    return contains_with_lists_or_nans(haystack, needles, compare_nulls, compare_nans, stream, mr);
  }

  // If the input tables don't have lists column and NaNs are compared equal, we rely on the classic
  // code path that flattens the input tables for row comparisons. This way is known to have
  // better performance.
  return contains_without_lists_or_nans(haystack, needles, compare_nulls, stream, mr);

  // Note: We have to keep separate code paths because unifying them will cause performance
  // regression for the input having no nested lists.
  //
  // TODO: We should unify these code paths in the future when performance regression is no longer
  // happening.
}

}  // namespace cudf::detail
<|MERGE_RESOLUTION|>--- conflicted
+++ resolved
@@ -1,439 +1,435 @@
-/*
- * Copyright (c) 2022-2023, NVIDIA CORPORATION.
- *
- * Licensed under the Apache License, Version 2.0 (the "License");
- * you may not use this file except in compliance with the License.
- * You may obtain a copy of the License at
- *
- *     http://www.apache.org/licenses/LICENSE-2.0
- *
- * Unless required by applicable law or agreed to in writing, software
- * distributed under the License is distributed on an "AS IS" BASIS,
- * WITHOUT WARRANTIES OR CONDITIONS OF ANY KIND, either express or implied.
- * See the License for the specific language governing permissions and
- * limitations under the License.
- */
-
-#include <join/join_common_utils.cuh>
-
-#include <cudf/detail/join.hpp>
-#include <cudf/detail/null_mask.hpp>
-#include <cudf/detail/structs/utilities.hpp>
-#include <cudf/table/experimental/row_operators.cuh>
-#include <cudf/table/table_device_view.cuh>
-#include <cudf/table/table_view.hpp>
-#include <cudf/types.hpp>
-
-#include <rmm/cuda_stream_view.hpp>
-#include <rmm/device_uvector.hpp>
-
-#include <thrust/iterator/counting_iterator.h>
-
-#include <cuco/static_map.cuh>
-
-#include <type_traits>
-
-namespace cudf::detail {
-
-namespace {
-
-using cudf::experimental::row::lhs_index_type;
-using cudf::experimental::row::rhs_index_type;
-
-using static_map = cuco::static_map<lhs_index_type,
-                                    size_type,
-                                    cuda::thread_scope_device,
-                                    rmm::mr::stream_allocator_adaptor<default_allocator<char>>>;
-
-/**
- * @brief Check if the given type `T` is a strong index type (i.e., `lhs_index_type` or
- * `rhs_index_type`).
- *
- * @return A boolean value indicating if `T` is a strong index type
- */
-template <typename T>
-constexpr auto is_strong_index_type()
-{
-  return std::is_same_v<T, lhs_index_type> || std::is_same_v<T, rhs_index_type>;
-}
-
-/**
- * @brief An adapter functor to support strong index types for row hasher that must be operating on
- * `cudf::size_type`.
- */
-template <typename Hasher>
-struct strong_index_hasher_adapter {
-  strong_index_hasher_adapter(Hasher const& hasher) : _hasher{hasher} {}
-
-  template <typename T, CUDF_ENABLE_IF(is_strong_index_type<T>())>
-  __device__ constexpr auto operator()(T const idx) const noexcept
-  {
-    return _hasher(static_cast<size_type>(idx));
-  }
-
- private:
-  Hasher const _hasher;
-};
-
-/**
- * @brief An adapter functor to support strong index type for table row comparator that must be
- * operating on `cudf::size_type`.
- */
-template <typename Comparator>
-struct strong_index_comparator_adapter {
-  strong_index_comparator_adapter(Comparator const& comparator) : _comparator{comparator} {}
-
-  template <typename T,
-            typename U,
-            CUDF_ENABLE_IF(is_strong_index_type<T>() && is_strong_index_type<U>())>
-  __device__ constexpr auto operator()(T const lhs_index, U const rhs_index) const noexcept
-  {
-    auto const lhs = static_cast<size_type>(lhs_index);
-    auto const rhs = static_cast<size_type>(rhs_index);
-
-    if constexpr (std::is_same_v<T, U> || std::is_same_v<T, lhs_index_type>) {
-      return _comparator(lhs, rhs);
-    } else {
-      // Here we have T == rhs_index_type.
-      // This is when the indices are provided in wrong order for two table comparator, so we need
-      // to switch them back to the right order before calling the underlying comparator.
-      return _comparator(rhs, lhs);
-    }
-  }
-
- private:
-  Comparator const _comparator;
-};
-
-/**
- * @brief Build a row bitmask for the input table.
- *
- * The output bitmask will have invalid bits corresponding to the the input rows having nulls (at
- * any nested level) and vice versa.
- *
- * @param input The input table
- * @param stream CUDA stream used for device memory operations and kernel launches
- * @return A pair of pointer to the output bitmask and the buffer containing the bitmask
- */
-std::pair<rmm::device_buffer, bitmask_type const*> build_row_bitmask(table_view const& input,
-                                                                     rmm::cuda_stream_view stream)
-{
-  auto const nullable_columns = get_nullable_columns(input);
-  CUDF_EXPECTS(nullable_columns.size() > 0,
-               "The input table has nulls thus it should have nullable columns.");
-
-  // If there are more than one nullable column, we compute `bitmask_and` of their null masks.
-  // Otherwise, we have only one nullable column and can use its null mask directly.
-  if (nullable_columns.size() > 1) {
-    auto row_bitmask = cudf::detail::bitmask_and(table_view{nullable_columns}, stream).first;
-    auto const row_bitmask_ptr = static_cast<bitmask_type const*>(row_bitmask.data());
-    return std::pair(std::move(row_bitmask), row_bitmask_ptr);
-  }
-
-  return std::pair(rmm::device_buffer{0, stream}, nullable_columns.front().null_mask());
-}
-
-/**
- * @brief Invoke an `operator()` template with a row equality comparator based on the specified
- * `compare_nans` parameter.
- *
- * @param compare_nans The flag to specify whether NaNs should be compared equal or not
- * @param func The input functor to invoke
- */
-template <typename Func>
-void dispatch_nan_comparator(nan_equality compare_nans, Func&& func)
-{
-  if (compare_nans == nan_equality::ALL_EQUAL) {
-    using nan_equal_comparator =
-      cudf::experimental::row::equality::nan_equal_physical_equality_comparator;
-    func(nan_equal_comparator{});
-  } else {
-    using nan_unequal_comparator = cudf::experimental::row::equality::physical_equality_comparator;
-    func(nan_unequal_comparator{});
-  }
-}
-
-/**
- * @brief Check if rows in the given `needles` table exist in the `haystack` table.
- *
- * This function is designed specifically to work with input tables having lists column(s) at
- * arbitrarily nested levels.
- *
- * @param haystack The table containing the search space
- * @param needles A table of rows whose existence to check in the search space
- * @param compare_nulls Control whether nulls should be compared as equal or not
- * @param compare_nans Control whether floating-point NaNs values should be compared as equal or not
- * @param stream CUDA stream used for device memory operations and kernel launches
- * @param mr Device memory resource used to allocate the returned vector
- * @return A vector of bools indicating if each row in `needles` has matching rows in `haystack`
- */
-rmm::device_uvector<bool> contains_with_lists_or_nans(table_view const& haystack,
-                                                      table_view const& needles,
-                                                      null_equality compare_nulls,
-                                                      nan_equality compare_nans,
-                                                      rmm::cuda_stream_view stream,
-                                                      rmm::mr::device_memory_resource* mr)
-{
-  auto map = static_map(compute_hash_table_size(haystack.num_rows()),
-                        cuco::empty_key{lhs_index_type{std::numeric_limits<size_type>::max()}},
-                        cuco::empty_value{detail::JoinNoneValue},
-                        detail::hash_table_allocator_type{default_allocator<char>{}, stream},
-                        stream.value());
-
-  auto const haystack_has_nulls = has_nested_nulls(haystack);
-  auto const needles_has_nulls  = has_nested_nulls(needles);
-  auto const has_any_nulls      = haystack_has_nulls || needles_has_nulls;
-
-  // Insert row indices of the haystack table as map keys.
-  {
-    auto const haystack_it = cudf::detail::make_counting_transform_iterator(
-      size_type{0},
-      [] __device__(auto const idx) { return cuco::make_pair(lhs_index_type{idx}, 0); });
-
-    auto const hasher = cudf::experimental::row::hash::row_hasher(haystack, stream);
-    auto const d_hasher =
-      strong_index_hasher_adapter{hasher.device_hasher(nullate::DYNAMIC{has_any_nulls})};
-
-    auto const comparator = cudf::experimental::row::equality::self_comparator(haystack, stream);
-
-    // If the haystack table has nulls but they are compared unequal, don't insert them.
-    // Otherwise, it was known to cause performance issue:
-    // - https://github.com/rapidsai/cudf/pull/6943
-    // - https://github.com/rapidsai/cudf/pull/8277
-    if (haystack_has_nulls && compare_nulls == null_equality::UNEQUAL) {
-      auto const bitmask_buffer_and_ptr = build_row_bitmask(haystack, stream);
-      auto const row_bitmask_ptr        = bitmask_buffer_and_ptr.second;
-
-      auto const insert_map = [&](auto const value_comp) {
-        if (cudf::detail::has_nested_columns(haystack)) {
-          auto const d_eqcomp = strong_index_comparator_adapter{comparator.equal_to<true>(
-            nullate::DYNAMIC{haystack_has_nulls}, compare_nulls, value_comp)};
-          map.insert_if(haystack_it,
-                        haystack_it + haystack.num_rows(),
-                        thrust::counting_iterator<size_type>(0),  // stencil
-                        row_is_valid{row_bitmask_ptr},
-                        d_hasher,
-                        d_eqcomp,
-                        stream.value());
-        } else {
-          auto const d_eqcomp = strong_index_comparator_adapter{comparator.equal_to<false>(
-            nullate::DYNAMIC{haystack_has_nulls}, compare_nulls, value_comp)};
-          map.insert_if(haystack_it,
-                        haystack_it + haystack.num_rows(),
-                        thrust::counting_iterator<size_type>(0),  // stencil
-                        row_is_valid{row_bitmask_ptr},
-                        d_hasher,
-                        d_eqcomp,
-                        stream.value());
-        }
-      };
-
-      // Insert only rows that do not have any null at any level.
-      dispatch_nan_comparator(compare_nans, insert_map);
-    } else {  // haystack_doesn't_have_nulls || compare_nulls == null_equality::EQUAL
-      auto const insert_map = [&](auto const value_comp) {
-        if (cudf::detail::has_nested_columns(haystack)) {
-          auto const d_eqcomp = strong_index_comparator_adapter{comparator.equal_to<true>(
-            nullate::DYNAMIC{haystack_has_nulls}, compare_nulls, value_comp)};
-          map.insert(
-            haystack_it, haystack_it + haystack.num_rows(), d_hasher, d_eqcomp, stream.value());
-        } else {
-          auto const d_eqcomp = strong_index_comparator_adapter{comparator.equal_to<false>(
-            nullate::DYNAMIC{haystack_has_nulls}, compare_nulls, value_comp)};
-          map.insert(
-            haystack_it, haystack_it + haystack.num_rows(), d_hasher, d_eqcomp, stream.value());
-        }
-      };
-
-      dispatch_nan_comparator(compare_nans, insert_map);
-    }
-  }
-
-  // The output vector.
-  auto contained = rmm::device_uvector<bool>(needles.num_rows(), stream, mr);
-
-  // Check existence for each row of the needles table in the haystack table.
-  {
-    auto const needles_it = cudf::detail::make_counting_transform_iterator(
-      size_type{0}, [] __device__(auto const idx) { return rhs_index_type{idx}; });
-
-    auto const hasher = cudf::experimental::row::hash::row_hasher(needles, stream);
-    auto const d_hasher =
-      strong_index_hasher_adapter{hasher.device_hasher(nullate::DYNAMIC{has_any_nulls})};
-
-    auto const comparator =
-      cudf::experimental::row::equality::two_table_comparator(haystack, needles, stream);
-
-    auto const check_contains = [&](auto const value_comp) {
-      if (cudf::detail::has_nested_columns(haystack) or cudf::detail::has_nested_columns(needles)) {
-        auto const d_eqcomp =
-          comparator.equal_to<true>(nullate::DYNAMIC{has_any_nulls}, compare_nulls, value_comp);
-        map.contains(needles_it,
-                     needles_it + needles.num_rows(),
-                     contained.begin(),
-                     d_hasher,
-                     d_eqcomp,
-                     stream.value());
-      } else {
-        auto const d_eqcomp =
-          comparator.equal_to<false>(nullate::DYNAMIC{has_any_nulls}, compare_nulls, value_comp);
-        map.contains(needles_it,
-                     needles_it + needles.num_rows(),
-                     contained.begin(),
-                     d_hasher,
-                     d_eqcomp,
-                     stream.value());
-      }
-    };
-
-    dispatch_nan_comparator(compare_nans, check_contains);
-  }
-
-  return contained;
-}
-
-/**
- * @brief Check if rows in the given `needles` table exist in the `haystack` table.
- *
- * This function is designed specifically to work with input tables having only columns of simple
- * types, or structs columns of simple types.
- *
- * @param haystack The table containing the search space
- * @param needles A table of rows whose existence to check in the search space
- * @param compare_nulls Control whether nulls should be compared as equal or not
- * @param stream CUDA stream used for device memory operations and kernel launches
- * @param mr Device memory resource used to allocate the returned vector
- * @return A vector of bools indicating if each row in `needles` has matching rows in `haystack`
- */
-rmm::device_uvector<bool> contains_without_lists_or_nans(table_view const& haystack,
-                                                         table_view const& needles,
-                                                         null_equality compare_nulls,
-                                                         rmm::cuda_stream_view stream,
-                                                         rmm::mr::device_memory_resource* mr)
-{
-  auto map = static_map(compute_hash_table_size(haystack.num_rows()),
-                        cuco::empty_key{lhs_index_type{std::numeric_limits<size_type>::max()}},
-                        cuco::empty_value{detail::JoinNoneValue},
-                        detail::hash_table_allocator_type{default_allocator<char>{}, stream},
-                        stream.value());
-
-  auto const haystack_has_nulls = has_nested_nulls(haystack);
-  auto const needles_has_nulls  = has_nested_nulls(needles);
-  auto const has_any_nulls      = haystack_has_nulls || needles_has_nulls;
-
-  // Flatten the input tables.
-  auto const flatten_nullability = has_any_nulls
-                                     ? structs::detail::column_nullability::FORCE
-                                     : structs::detail::column_nullability::MATCH_INCOMING;
-  auto const haystack_flattened_tables =
-    structs::detail::flatten_nested_columns(haystack, {}, {}, flatten_nullability, stream);
-  auto const needles_flattened_tables =
-<<<<<<< HEAD
-    structs::detail::flatten_nested_columns(needles, {}, {}, flatten_nullability);
-=======
-    structs::detail::flatten_nested_columns(needles, {}, {}, flatten_nullability, stream);
->>>>>>> 30487911
-  auto const haystack_flattened = haystack_flattened_tables->flattened_columns();
-  auto const needles_flattened  = needles_flattened_tables->flattened_columns();
-  auto const haystack_tdv_ptr   = table_device_view::create(haystack_flattened, stream);
-  auto const needles_tdv_ptr    = table_device_view::create(needles_flattened, stream);
-
-  // Insert row indices of the haystack table as map keys.
-  {
-    auto const haystack_it = cudf::detail::make_counting_transform_iterator(
-      size_type{0},
-      [] __device__(auto const idx) { return cuco::make_pair(lhs_index_type{idx}, 0); });
-
-    auto const d_hasher = strong_index_hasher_adapter{
-      row_hash{cudf::nullate::DYNAMIC{has_any_nulls}, *haystack_tdv_ptr}};
-    auto const d_eqcomp =
-      strong_index_comparator_adapter{row_equality{cudf::nullate::DYNAMIC{haystack_has_nulls},
-                                                   *haystack_tdv_ptr,
-                                                   *haystack_tdv_ptr,
-                                                   compare_nulls}};
-
-    // If the haystack table has nulls but they are compared unequal, don't insert them.
-    // Otherwise, it was known to cause performance issue:
-    // - https://github.com/rapidsai/cudf/pull/6943
-    // - https://github.com/rapidsai/cudf/pull/8277
-    if (haystack_has_nulls && compare_nulls == null_equality::UNEQUAL) {
-      auto const bitmask_buffer_and_ptr = build_row_bitmask(haystack, stream);
-      auto const row_bitmask_ptr        = bitmask_buffer_and_ptr.second;
-
-      // Insert only rows that do not have any null at any level.
-      map.insert_if(haystack_it,
-                    haystack_it + haystack.num_rows(),
-                    thrust::counting_iterator<size_type>(0),  // stencil
-                    row_is_valid{row_bitmask_ptr},
-                    d_hasher,
-                    d_eqcomp,
-                    stream.value());
-
-    } else {  // haystack_doesn't_have_nulls || compare_nulls == null_equality::EQUAL
-      map.insert(
-        haystack_it, haystack_it + haystack.num_rows(), d_hasher, d_eqcomp, stream.value());
-    }
-  }
-
-  // The output vector.
-  auto contained = rmm::device_uvector<bool>(needles.num_rows(), stream, mr);
-
-  // Check existence for each row of the needles table in the haystack table.
-  {
-    auto const needles_it = cudf::detail::make_counting_transform_iterator(
-      size_type{0}, [] __device__(auto const idx) { return rhs_index_type{idx}; });
-
-    auto const d_hasher = strong_index_hasher_adapter{
-      row_hash{cudf::nullate::DYNAMIC{has_any_nulls}, *needles_tdv_ptr}};
-
-    auto const d_eqcomp = strong_index_comparator_adapter{row_equality{
-      cudf::nullate::DYNAMIC{has_any_nulls}, *haystack_tdv_ptr, *needles_tdv_ptr, compare_nulls}};
-
-    map.contains(needles_it,
-                 needles_it + needles.num_rows(),
-                 contained.begin(),
-                 d_hasher,
-                 d_eqcomp,
-                 stream.value());
-  }
-
-  return contained;
-}
-
-}  // namespace
-
-rmm::device_uvector<bool> contains(table_view const& haystack,
-                                   table_view const& needles,
-                                   null_equality compare_nulls,
-                                   nan_equality compare_nans,
-                                   rmm::cuda_stream_view stream,
-                                   rmm::mr::device_memory_resource* mr)
-{
-  // Checking for only one table is enough, because both tables will be checked to have the same
-  // shape later during row comparisons.
-  auto const has_lists = std::any_of(haystack.begin(), haystack.end(), [](auto const& col) {
-    return cudf::structs::detail::is_or_has_nested_lists(col);
-  });
-
-  if (has_lists || compare_nans == nan_equality::UNEQUAL) {
-    // We must call a separate code path that uses the new experimental row hasher and row
-    // comparator if:
-    //  - The input has lists column, or
-    //  - Floating-point NaNs are compared as unequal.
-    // Inputs with these conditions are supported only by this code path.
-    return contains_with_lists_or_nans(haystack, needles, compare_nulls, compare_nans, stream, mr);
-  }
-
-  // If the input tables don't have lists column and NaNs are compared equal, we rely on the classic
-  // code path that flattens the input tables for row comparisons. This way is known to have
-  // better performance.
-  return contains_without_lists_or_nans(haystack, needles, compare_nulls, stream, mr);
-
-  // Note: We have to keep separate code paths because unifying them will cause performance
-  // regression for the input having no nested lists.
-  //
-  // TODO: We should unify these code paths in the future when performance regression is no longer
-  // happening.
-}
-
-}  // namespace cudf::detail
+/*
+ * Copyright (c) 2022-2023, NVIDIA CORPORATION.
+ *
+ * Licensed under the Apache License, Version 2.0 (the "License");
+ * you may not use this file except in compliance with the License.
+ * You may obtain a copy of the License at
+ *
+ *     http://www.apache.org/licenses/LICENSE-2.0
+ *
+ * Unless required by applicable law or agreed to in writing, software
+ * distributed under the License is distributed on an "AS IS" BASIS,
+ * WITHOUT WARRANTIES OR CONDITIONS OF ANY KIND, either express or implied.
+ * See the License for the specific language governing permissions and
+ * limitations under the License.
+ */
+
+#include <join/join_common_utils.cuh>
+
+#include <cudf/detail/join.hpp>
+#include <cudf/detail/null_mask.hpp>
+#include <cudf/detail/structs/utilities.hpp>
+#include <cudf/table/experimental/row_operators.cuh>
+#include <cudf/table/table_device_view.cuh>
+#include <cudf/table/table_view.hpp>
+#include <cudf/types.hpp>
+
+#include <rmm/cuda_stream_view.hpp>
+#include <rmm/device_uvector.hpp>
+
+#include <thrust/iterator/counting_iterator.h>
+
+#include <cuco/static_map.cuh>
+
+#include <type_traits>
+
+namespace cudf::detail {
+
+namespace {
+
+using cudf::experimental::row::lhs_index_type;
+using cudf::experimental::row::rhs_index_type;
+
+using static_map = cuco::static_map<lhs_index_type,
+                                    size_type,
+                                    cuda::thread_scope_device,
+                                    rmm::mr::stream_allocator_adaptor<default_allocator<char>>>;
+
+/**
+ * @brief Check if the given type `T` is a strong index type (i.e., `lhs_index_type` or
+ * `rhs_index_type`).
+ *
+ * @return A boolean value indicating if `T` is a strong index type
+ */
+template <typename T>
+constexpr auto is_strong_index_type()
+{
+  return std::is_same_v<T, lhs_index_type> || std::is_same_v<T, rhs_index_type>;
+}
+
+/**
+ * @brief An adapter functor to support strong index types for row hasher that must be operating on
+ * `cudf::size_type`.
+ */
+template <typename Hasher>
+struct strong_index_hasher_adapter {
+  strong_index_hasher_adapter(Hasher const& hasher) : _hasher{hasher} {}
+
+  template <typename T, CUDF_ENABLE_IF(is_strong_index_type<T>())>
+  __device__ constexpr auto operator()(T const idx) const noexcept
+  {
+    return _hasher(static_cast<size_type>(idx));
+  }
+
+ private:
+  Hasher const _hasher;
+};
+
+/**
+ * @brief An adapter functor to support strong index type for table row comparator that must be
+ * operating on `cudf::size_type`.
+ */
+template <typename Comparator>
+struct strong_index_comparator_adapter {
+  strong_index_comparator_adapter(Comparator const& comparator) : _comparator{comparator} {}
+
+  template <typename T,
+            typename U,
+            CUDF_ENABLE_IF(is_strong_index_type<T>() && is_strong_index_type<U>())>
+  __device__ constexpr auto operator()(T const lhs_index, U const rhs_index) const noexcept
+  {
+    auto const lhs = static_cast<size_type>(lhs_index);
+    auto const rhs = static_cast<size_type>(rhs_index);
+
+    if constexpr (std::is_same_v<T, U> || std::is_same_v<T, lhs_index_type>) {
+      return _comparator(lhs, rhs);
+    } else {
+      // Here we have T == rhs_index_type.
+      // This is when the indices are provided in wrong order for two table comparator, so we need
+      // to switch them back to the right order before calling the underlying comparator.
+      return _comparator(rhs, lhs);
+    }
+  }
+
+ private:
+  Comparator const _comparator;
+};
+
+/**
+ * @brief Build a row bitmask for the input table.
+ *
+ * The output bitmask will have invalid bits corresponding to the the input rows having nulls (at
+ * any nested level) and vice versa.
+ *
+ * @param input The input table
+ * @param stream CUDA stream used for device memory operations and kernel launches
+ * @return A pair of pointer to the output bitmask and the buffer containing the bitmask
+ */
+std::pair<rmm::device_buffer, bitmask_type const*> build_row_bitmask(table_view const& input,
+                                                                     rmm::cuda_stream_view stream)
+{
+  auto const nullable_columns = get_nullable_columns(input);
+  CUDF_EXPECTS(nullable_columns.size() > 0,
+               "The input table has nulls thus it should have nullable columns.");
+
+  // If there are more than one nullable column, we compute `bitmask_and` of their null masks.
+  // Otherwise, we have only one nullable column and can use its null mask directly.
+  if (nullable_columns.size() > 1) {
+    auto row_bitmask = cudf::detail::bitmask_and(table_view{nullable_columns}, stream).first;
+    auto const row_bitmask_ptr = static_cast<bitmask_type const*>(row_bitmask.data());
+    return std::pair(std::move(row_bitmask), row_bitmask_ptr);
+  }
+
+  return std::pair(rmm::device_buffer{0, stream}, nullable_columns.front().null_mask());
+}
+
+/**
+ * @brief Invoke an `operator()` template with a row equality comparator based on the specified
+ * `compare_nans` parameter.
+ *
+ * @param compare_nans The flag to specify whether NaNs should be compared equal or not
+ * @param func The input functor to invoke
+ */
+template <typename Func>
+void dispatch_nan_comparator(nan_equality compare_nans, Func&& func)
+{
+  if (compare_nans == nan_equality::ALL_EQUAL) {
+    using nan_equal_comparator =
+      cudf::experimental::row::equality::nan_equal_physical_equality_comparator;
+    func(nan_equal_comparator{});
+  } else {
+    using nan_unequal_comparator = cudf::experimental::row::equality::physical_equality_comparator;
+    func(nan_unequal_comparator{});
+  }
+}
+
+/**
+ * @brief Check if rows in the given `needles` table exist in the `haystack` table.
+ *
+ * This function is designed specifically to work with input tables having lists column(s) at
+ * arbitrarily nested levels.
+ *
+ * @param haystack The table containing the search space
+ * @param needles A table of rows whose existence to check in the search space
+ * @param compare_nulls Control whether nulls should be compared as equal or not
+ * @param compare_nans Control whether floating-point NaNs values should be compared as equal or not
+ * @param stream CUDA stream used for device memory operations and kernel launches
+ * @param mr Device memory resource used to allocate the returned vector
+ * @return A vector of bools indicating if each row in `needles` has matching rows in `haystack`
+ */
+rmm::device_uvector<bool> contains_with_lists_or_nans(table_view const& haystack,
+                                                      table_view const& needles,
+                                                      null_equality compare_nulls,
+                                                      nan_equality compare_nans,
+                                                      rmm::cuda_stream_view stream,
+                                                      rmm::mr::device_memory_resource* mr)
+{
+  auto map = static_map(compute_hash_table_size(haystack.num_rows()),
+                        cuco::empty_key{lhs_index_type{std::numeric_limits<size_type>::max()}},
+                        cuco::empty_value{detail::JoinNoneValue},
+                        detail::hash_table_allocator_type{default_allocator<char>{}, stream},
+                        stream.value());
+
+  auto const haystack_has_nulls = has_nested_nulls(haystack);
+  auto const needles_has_nulls  = has_nested_nulls(needles);
+  auto const has_any_nulls      = haystack_has_nulls || needles_has_nulls;
+
+  // Insert row indices of the haystack table as map keys.
+  {
+    auto const haystack_it = cudf::detail::make_counting_transform_iterator(
+      size_type{0},
+      [] __device__(auto const idx) { return cuco::make_pair(lhs_index_type{idx}, 0); });
+
+    auto const hasher = cudf::experimental::row::hash::row_hasher(haystack, stream);
+    auto const d_hasher =
+      strong_index_hasher_adapter{hasher.device_hasher(nullate::DYNAMIC{has_any_nulls})};
+
+    auto const comparator = cudf::experimental::row::equality::self_comparator(haystack, stream);
+
+    // If the haystack table has nulls but they are compared unequal, don't insert them.
+    // Otherwise, it was known to cause performance issue:
+    // - https://github.com/rapidsai/cudf/pull/6943
+    // - https://github.com/rapidsai/cudf/pull/8277
+    if (haystack_has_nulls && compare_nulls == null_equality::UNEQUAL) {
+      auto const bitmask_buffer_and_ptr = build_row_bitmask(haystack, stream);
+      auto const row_bitmask_ptr        = bitmask_buffer_and_ptr.second;
+
+      auto const insert_map = [&](auto const value_comp) {
+        if (cudf::detail::has_nested_columns(haystack)) {
+          auto const d_eqcomp = strong_index_comparator_adapter{comparator.equal_to<true>(
+            nullate::DYNAMIC{haystack_has_nulls}, compare_nulls, value_comp)};
+          map.insert_if(haystack_it,
+                        haystack_it + haystack.num_rows(),
+                        thrust::counting_iterator<size_type>(0),  // stencil
+                        row_is_valid{row_bitmask_ptr},
+                        d_hasher,
+                        d_eqcomp,
+                        stream.value());
+        } else {
+          auto const d_eqcomp = strong_index_comparator_adapter{comparator.equal_to<false>(
+            nullate::DYNAMIC{haystack_has_nulls}, compare_nulls, value_comp)};
+          map.insert_if(haystack_it,
+                        haystack_it + haystack.num_rows(),
+                        thrust::counting_iterator<size_type>(0),  // stencil
+                        row_is_valid{row_bitmask_ptr},
+                        d_hasher,
+                        d_eqcomp,
+                        stream.value());
+        }
+      };
+
+      // Insert only rows that do not have any null at any level.
+      dispatch_nan_comparator(compare_nans, insert_map);
+    } else {  // haystack_doesn't_have_nulls || compare_nulls == null_equality::EQUAL
+      auto const insert_map = [&](auto const value_comp) {
+        if (cudf::detail::has_nested_columns(haystack)) {
+          auto const d_eqcomp = strong_index_comparator_adapter{comparator.equal_to<true>(
+            nullate::DYNAMIC{haystack_has_nulls}, compare_nulls, value_comp)};
+          map.insert(
+            haystack_it, haystack_it + haystack.num_rows(), d_hasher, d_eqcomp, stream.value());
+        } else {
+          auto const d_eqcomp = strong_index_comparator_adapter{comparator.equal_to<false>(
+            nullate::DYNAMIC{haystack_has_nulls}, compare_nulls, value_comp)};
+          map.insert(
+            haystack_it, haystack_it + haystack.num_rows(), d_hasher, d_eqcomp, stream.value());
+        }
+      };
+
+      dispatch_nan_comparator(compare_nans, insert_map);
+    }
+  }
+
+  // The output vector.
+  auto contained = rmm::device_uvector<bool>(needles.num_rows(), stream, mr);
+
+  // Check existence for each row of the needles table in the haystack table.
+  {
+    auto const needles_it = cudf::detail::make_counting_transform_iterator(
+      size_type{0}, [] __device__(auto const idx) { return rhs_index_type{idx}; });
+
+    auto const hasher = cudf::experimental::row::hash::row_hasher(needles, stream);
+    auto const d_hasher =
+      strong_index_hasher_adapter{hasher.device_hasher(nullate::DYNAMIC{has_any_nulls})};
+
+    auto const comparator =
+      cudf::experimental::row::equality::two_table_comparator(haystack, needles, stream);
+
+    auto const check_contains = [&](auto const value_comp) {
+      if (cudf::detail::has_nested_columns(haystack) or cudf::detail::has_nested_columns(needles)) {
+        auto const d_eqcomp =
+          comparator.equal_to<true>(nullate::DYNAMIC{has_any_nulls}, compare_nulls, value_comp);
+        map.contains(needles_it,
+                     needles_it + needles.num_rows(),
+                     contained.begin(),
+                     d_hasher,
+                     d_eqcomp,
+                     stream.value());
+      } else {
+        auto const d_eqcomp =
+          comparator.equal_to<false>(nullate::DYNAMIC{has_any_nulls}, compare_nulls, value_comp);
+        map.contains(needles_it,
+                     needles_it + needles.num_rows(),
+                     contained.begin(),
+                     d_hasher,
+                     d_eqcomp,
+                     stream.value());
+      }
+    };
+
+    dispatch_nan_comparator(compare_nans, check_contains);
+  }
+
+  return contained;
+}
+
+/**
+ * @brief Check if rows in the given `needles` table exist in the `haystack` table.
+ *
+ * This function is designed specifically to work with input tables having only columns of simple
+ * types, or structs columns of simple types.
+ *
+ * @param haystack The table containing the search space
+ * @param needles A table of rows whose existence to check in the search space
+ * @param compare_nulls Control whether nulls should be compared as equal or not
+ * @param stream CUDA stream used for device memory operations and kernel launches
+ * @param mr Device memory resource used to allocate the returned vector
+ * @return A vector of bools indicating if each row in `needles` has matching rows in `haystack`
+ */
+rmm::device_uvector<bool> contains_without_lists_or_nans(table_view const& haystack,
+                                                         table_view const& needles,
+                                                         null_equality compare_nulls,
+                                                         rmm::cuda_stream_view stream,
+                                                         rmm::mr::device_memory_resource* mr)
+{
+  auto map = static_map(compute_hash_table_size(haystack.num_rows()),
+                        cuco::empty_key{lhs_index_type{std::numeric_limits<size_type>::max()}},
+                        cuco::empty_value{detail::JoinNoneValue},
+                        detail::hash_table_allocator_type{default_allocator<char>{}, stream},
+                        stream.value());
+
+  auto const haystack_has_nulls = has_nested_nulls(haystack);
+  auto const needles_has_nulls  = has_nested_nulls(needles);
+  auto const has_any_nulls      = haystack_has_nulls || needles_has_nulls;
+
+  // Flatten the input tables.
+  auto const flatten_nullability = has_any_nulls
+                                     ? structs::detail::column_nullability::FORCE
+                                     : structs::detail::column_nullability::MATCH_INCOMING;
+  auto const haystack_flattened_tables =
+    structs::detail::flatten_nested_columns(haystack, {}, {}, flatten_nullability, stream);
+  auto const needles_flattened_tables =
+    structs::detail::flatten_nested_columns(needles, {}, {}, flatten_nullability, stream);
+  auto const haystack_flattened = haystack_flattened_tables->flattened_columns();
+  auto const needles_flattened  = needles_flattened_tables->flattened_columns();
+  auto const haystack_tdv_ptr   = table_device_view::create(haystack_flattened, stream);
+  auto const needles_tdv_ptr    = table_device_view::create(needles_flattened, stream);
+
+  // Insert row indices of the haystack table as map keys.
+  {
+    auto const haystack_it = cudf::detail::make_counting_transform_iterator(
+      size_type{0},
+      [] __device__(auto const idx) { return cuco::make_pair(lhs_index_type{idx}, 0); });
+
+    auto const d_hasher = strong_index_hasher_adapter{
+      row_hash{cudf::nullate::DYNAMIC{has_any_nulls}, *haystack_tdv_ptr}};
+    auto const d_eqcomp =
+      strong_index_comparator_adapter{row_equality{cudf::nullate::DYNAMIC{haystack_has_nulls},
+                                                   *haystack_tdv_ptr,
+                                                   *haystack_tdv_ptr,
+                                                   compare_nulls}};
+
+    // If the haystack table has nulls but they are compared unequal, don't insert them.
+    // Otherwise, it was known to cause performance issue:
+    // - https://github.com/rapidsai/cudf/pull/6943
+    // - https://github.com/rapidsai/cudf/pull/8277
+    if (haystack_has_nulls && compare_nulls == null_equality::UNEQUAL) {
+      auto const bitmask_buffer_and_ptr = build_row_bitmask(haystack, stream);
+      auto const row_bitmask_ptr        = bitmask_buffer_and_ptr.second;
+
+      // Insert only rows that do not have any null at any level.
+      map.insert_if(haystack_it,
+                    haystack_it + haystack.num_rows(),
+                    thrust::counting_iterator<size_type>(0),  // stencil
+                    row_is_valid{row_bitmask_ptr},
+                    d_hasher,
+                    d_eqcomp,
+                    stream.value());
+
+    } else {  // haystack_doesn't_have_nulls || compare_nulls == null_equality::EQUAL
+      map.insert(
+        haystack_it, haystack_it + haystack.num_rows(), d_hasher, d_eqcomp, stream.value());
+    }
+  }
+
+  // The output vector.
+  auto contained = rmm::device_uvector<bool>(needles.num_rows(), stream, mr);
+
+  // Check existence for each row of the needles table in the haystack table.
+  {
+    auto const needles_it = cudf::detail::make_counting_transform_iterator(
+      size_type{0}, [] __device__(auto const idx) { return rhs_index_type{idx}; });
+
+    auto const d_hasher = strong_index_hasher_adapter{
+      row_hash{cudf::nullate::DYNAMIC{has_any_nulls}, *needles_tdv_ptr}};
+
+    auto const d_eqcomp = strong_index_comparator_adapter{row_equality{
+      cudf::nullate::DYNAMIC{has_any_nulls}, *haystack_tdv_ptr, *needles_tdv_ptr, compare_nulls}};
+
+    map.contains(needles_it,
+                 needles_it + needles.num_rows(),
+                 contained.begin(),
+                 d_hasher,
+                 d_eqcomp,
+                 stream.value());
+  }
+
+  return contained;
+}
+
+}  // namespace
+
+rmm::device_uvector<bool> contains(table_view const& haystack,
+                                   table_view const& needles,
+                                   null_equality compare_nulls,
+                                   nan_equality compare_nans,
+                                   rmm::cuda_stream_view stream,
+                                   rmm::mr::device_memory_resource* mr)
+{
+  // Checking for only one table is enough, because both tables will be checked to have the same
+  // shape later during row comparisons.
+  auto const has_lists = std::any_of(haystack.begin(), haystack.end(), [](auto const& col) {
+    return cudf::structs::detail::is_or_has_nested_lists(col);
+  });
+
+  if (has_lists || compare_nans == nan_equality::UNEQUAL) {
+    // We must call a separate code path that uses the new experimental row hasher and row
+    // comparator if:
+    //  - The input has lists column, or
+    //  - Floating-point NaNs are compared as unequal.
+    // Inputs with these conditions are supported only by this code path.
+    return contains_with_lists_or_nans(haystack, needles, compare_nulls, compare_nans, stream, mr);
+  }
+
+  // If the input tables don't have lists column and NaNs are compared equal, we rely on the classic
+  // code path that flattens the input tables for row comparisons. This way is known to have
+  // better performance.
+  return contains_without_lists_or_nans(haystack, needles, compare_nulls, stream, mr);
+
+  // Note: We have to keep separate code paths because unifying them will cause performance
+  // regression for the input having no nested lists.
+  //
+  // TODO: We should unify these code paths in the future when performance regression is no longer
+  // happening.
+}
+
+}  // namespace cudf::detail