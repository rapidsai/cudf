/*
 * Copyright (c) 2019-2022, NVIDIA CORPORATION.
 *
 * Licensed under the Apache License, Version 2.0 (the "License");
 * you may not use this file except in compliance with the License.
 * You may obtain a copy of the License at
 *
 *     http://www.apache.org/licenses/LICENSE-2.0
 *
 * Unless required by applicable law or agreed to in writing, software
 * distributed under the License is distributed on an "AS IS" BASIS,
 * WITHOUT WARRANTIES OR CONDITIONS OF ANY KIND, either express or implied.
 * See the License for the specific language governing permissions and
 * limitations under the License.
 */

#include <hash/unordered_multiset.cuh>

#include <cudf/column/column_factories.hpp>
#include <cudf/detail/nvtx/ranges.hpp>
#include <cudf/detail/search.hpp>
#include <cudf/dictionary/detail/search.hpp>
#include <cudf/dictionary/detail/update_keys.hpp>
#include <cudf/lists/list_view.hpp>
<<<<<<< HEAD
#include <cudf/lists/lists_column_view.hpp>
#include <cudf/scalar/scalar.hpp>
#include <cudf/structs/struct_view.hpp>
#include <cudf/table/row_operators.cuh>
#include <cudf/table/table_device_view.cuh>
#include <cudf/table/table_view.hpp>
=======
#include <cudf/scalar/scalar.hpp>
#include <cudf/structs/struct_view.hpp>
>>>>>>> 164e28e7

#include <rmm/cuda_stream_view.hpp>
#include <rmm/exec_policy.hpp>

#include <thrust/find.h>
#include <thrust/iterator/counting_iterator.h>
#include <thrust/pair.h>
#include <thrust/transform.h>
#include <thrust/uninitialized_fill.h>

namespace cudf {
namespace detail {

namespace {

struct contains_scalar_dispatch {
  template <typename Type>
<<<<<<< HEAD
  std::enable_if_t<!is_nested<Type>(), bool> operator()(column_view const& haystack,
                                                        scalar const& needle,
                                                        rmm::cuda_stream_view stream) const
=======
  bool operator()(column_view const& haystack,
                  scalar const& needle,
                  rmm::cuda_stream_view stream) const
>>>>>>> 164e28e7
  {
    CUDF_EXPECTS(haystack.type() == needle.type(), "scalar and column types must match");

    using DType           = device_storage_type_t<Type>;
    using ScalarType      = cudf::scalar_type_t<Type>;
    auto const d_haystack = column_device_view::create(haystack, stream);
    auto const s          = static_cast<ScalarType const*>(&needle);
<<<<<<< HEAD

    auto const check_contain = [stream](auto const& begin, auto const& end, auto const& val) {
      auto const found_it = thrust::find(rmm::exec_policy(stream), begin, end, val);
      return found_it != end;
    };
=======
>>>>>>> 164e28e7

    if (haystack.has_nulls()) {
      auto const begin = d_haystack->pair_begin<DType, true>();
      auto const end   = d_haystack->pair_end<DType, true>();
      auto const val   = thrust::make_pair(s->value(stream), true);

<<<<<<< HEAD
      return check_contain(begin, end, val);
=======
      return thrust::find(rmm::exec_policy(stream), begin, end, val) != end;
>>>>>>> 164e28e7
    } else {
      auto const begin = d_haystack->begin<DType>();
      auto const end   = d_haystack->end<DType>();
      auto const val   = s->value(stream);

<<<<<<< HEAD
      return check_contain(begin, end, val);
=======
      return thrust::find(rmm::exec_policy(stream), begin, end, val) != end;
>>>>>>> 164e28e7
    }
  }

<<<<<<< HEAD
  template <typename Type>
  std::enable_if_t<is_nested<Type>(), bool> operator()(column_view const& haystack,
                                                       scalar const& needle,
                                                       rmm::cuda_stream_view stream) const
  {
    CUDF_EXPECTS(haystack.type() == needle.type(), "scalar and column types must match");
    // Haystack and needle structure compatibility will be checked by the table comparator
    // constructor during calling to `contains_nested_element`.

    auto const needle_as_col = make_column_from_scalar(needle, 1, stream);
    return contains_nested_element(haystack, needle_as_col->view(), stream);
  }
};
=======
template <>
bool contains_scalar_dispatch::operator()<cudf::list_view>(column_view const&,
                                                           scalar const&,
                                                           rmm::cuda_stream_view) const
{
  CUDF_FAIL("list_view type not supported yet");
}

template <>
bool contains_scalar_dispatch::operator()<cudf::struct_view>(column_view const& haystack,
                                                             scalar const& needle,
                                                             rmm::cuda_stream_view stream) const
{
  CUDF_EXPECTS(haystack.type() == needle.type(), "scalar and column types must match");
  // Haystack and needle structure compatibility will be checked by the table comparator
  // constructor during call to `contains_nested_element`.

  auto const needle_as_col = make_column_from_scalar(needle, 1, stream);
  return contains_nested_element(haystack, needle_as_col->view(), stream);
}
>>>>>>> 164e28e7

template <>
bool contains_scalar_dispatch::operator()<cudf::dictionary32>(column_view const& haystack,
                                                              scalar const& needle,
                                                              rmm::cuda_stream_view stream) const
{
  auto const dict_col = cudf::dictionary_column_view(haystack);
  // first, find the needle in the dictionary's key set
  auto const index = cudf::dictionary::detail::get_index(dict_col, needle, stream);
  // if found, check the index is actually in the indices column
  return index->is_valid(stream) && cudf::type_dispatcher(dict_col.indices().type(),
                                                          contains_scalar_dispatch{},
                                                          dict_col.indices(),
                                                          *index,
                                                          stream);
}

struct multi_contains_dispatch {
  template <typename Type>
<<<<<<< HEAD
  std::enable_if_t<!is_nested<Type>(), std::unique_ptr<column>> operator()(
    column_view const& haystack,
    column_view const& needles,
    rmm::cuda_stream_view stream,
    rmm::mr::device_memory_resource* mr) const
=======
  std::unique_ptr<column> operator()(column_view const& haystack,
                                     column_view const& needles,
                                     rmm::cuda_stream_view stream,
                                     rmm::mr::device_memory_resource* mr) const
>>>>>>> 164e28e7
  {
    auto result = make_numeric_column(data_type{type_to_id<bool>()},
                                      needles.size(),
                                      copy_bitmask(needles),
                                      needles.null_count(),
                                      stream,
                                      mr);
    if (needles.is_empty()) { return result; }

    auto const out_begin = result->mutable_view().template begin<bool>();
    if (haystack.is_empty()) {
      thrust::uninitialized_fill(
        rmm::exec_policy(stream), out_begin, out_begin + needles.size(), false);
      return result;
    }

    auto const haystack_set    = cudf::detail::unordered_multiset<Type>::create(haystack, stream);
    auto const needles_cdv_ptr = column_device_view::create(needles, stream);
    auto const needles_it      = thrust::make_counting_iterator<size_type>(0);

    if (needles.has_nulls()) {
      thrust::transform(rmm::exec_policy(stream),
                        needles_it,
                        needles_it + needles.size(),
                        out_begin,
                        [haystack = haystack_set.to_device(),
                         needles  = *needles_cdv_ptr] __device__(size_type const idx) {
                          return needles.is_null_nocheck(idx) ||
                                 haystack.contains(needles.template element<Type>(idx));
                        });
    } else {
      thrust::transform(rmm::exec_policy(stream),
                        needles_it,
                        needles_it + needles.size(),
                        out_begin,
                        [haystack = haystack_set.to_device(),
                         needles  = *needles_cdv_ptr] __device__(size_type const index) {
                          return haystack.contains(needles.template element<Type>(index));
                        });
    }

    return result;
  }

<<<<<<< HEAD
  template <typename Type>
  std::enable_if_t<is_nested<Type>(), std::unique_ptr<column>> operator()(
    column_view const& haystack,
    column_view const& needles,
    rmm::cuda_stream_view stream,
    rmm::mr::device_memory_resource* mr) const
  {
    return multi_contains_nested_elements(haystack, needles, stream, mr);
  }
};
=======
template <>
std::unique_ptr<column> multi_contains_dispatch::operator()<list_view>(
  column_view const&,
  column_view const&,
  rmm::cuda_stream_view,
  rmm::mr::device_memory_resource*) const
{
  CUDF_FAIL("list_view type not supported");
}

template <>
std::unique_ptr<column> multi_contains_dispatch::operator()<struct_view>(
  column_view const&,
  column_view const&,
  rmm::cuda_stream_view,
  rmm::mr::device_memory_resource*) const
{
  CUDF_FAIL("struct_view type not supported");
}
>>>>>>> 164e28e7

template <>
std::unique_ptr<column> multi_contains_dispatch::operator()<dictionary32>(
  column_view const& haystack_in,
  column_view const& needles_in,
  rmm::cuda_stream_view stream,
  rmm::mr::device_memory_resource* mr) const
{
  dictionary_column_view const haystack(haystack_in);
  dictionary_column_view const needles(needles_in);
  // first combine keys so both dictionaries have the same set
  auto needles_matched     = dictionary::detail::add_keys(needles, haystack.keys(), stream);
  auto const needles_view  = dictionary_column_view(needles_matched->view());
  auto haystack_matched    = dictionary::detail::set_keys(haystack, needles_view.keys(), stream);
  auto const haystack_view = dictionary_column_view(haystack_matched->view());

  // now just use the indices for the contains
  column_view const haystack_indices = haystack_view.get_indices_annotated();
  column_view const needles_indices  = needles_view.get_indices_annotated();
  return cudf::type_dispatcher(haystack_indices.type(),
                               multi_contains_dispatch{},
                               haystack_indices,
                               needles_indices,
                               stream,
                               mr);
}
}  // namespace

bool contains(column_view const& haystack, scalar const& needle, rmm::cuda_stream_view stream)
{
  if (haystack.is_empty()) { return false; }
  if (not needle.is_valid(stream)) { return haystack.has_nulls(); }

  return cudf::type_dispatcher(
    haystack.type(), contains_scalar_dispatch{}, haystack, needle, stream);
}

std::unique_ptr<column> contains(column_view const& haystack,
                                 column_view const& needles,
                                 rmm::cuda_stream_view stream,
                                 rmm::mr::device_memory_resource* mr)
{
  CUDF_EXPECTS(haystack.type() == needles.type(), "DTYPE mismatch");

  return cudf::type_dispatcher(
    haystack.type(), multi_contains_dispatch{}, haystack, needles, stream, mr);
}

}  // namespace detail

bool contains(column_view const& haystack, scalar const& needle)
{
  CUDF_FUNC_RANGE();
  return detail::contains(haystack, needle, rmm::cuda_stream_default);
}

std::unique_ptr<column> contains(column_view const& haystack,
                                 column_view const& needles,
                                 rmm::mr::device_memory_resource* mr)
{
  CUDF_FUNC_RANGE();
  return detail::contains(haystack, needles, rmm::cuda_stream_default, mr);
}

}  // namespace cudf<|MERGE_RESOLUTION|>--- conflicted
+++ resolved
@@ -22,17 +22,8 @@
 #include <cudf/dictionary/detail/search.hpp>
 #include <cudf/dictionary/detail/update_keys.hpp>
 #include <cudf/lists/list_view.hpp>
-<<<<<<< HEAD
-#include <cudf/lists/lists_column_view.hpp>
 #include <cudf/scalar/scalar.hpp>
 #include <cudf/structs/struct_view.hpp>
-#include <cudf/table/row_operators.cuh>
-#include <cudf/table/table_device_view.cuh>
-#include <cudf/table/table_view.hpp>
-=======
-#include <cudf/scalar/scalar.hpp>
-#include <cudf/structs/struct_view.hpp>
->>>>>>> 164e28e7
 
 #include <rmm/cuda_stream_view.hpp>
 #include <rmm/exec_policy.hpp>
@@ -50,15 +41,9 @@
 
 struct contains_scalar_dispatch {
   template <typename Type>
-<<<<<<< HEAD
   std::enable_if_t<!is_nested<Type>(), bool> operator()(column_view const& haystack,
                                                         scalar const& needle,
                                                         rmm::cuda_stream_view stream) const
-=======
-  bool operator()(column_view const& haystack,
-                  scalar const& needle,
-                  rmm::cuda_stream_view stream) const
->>>>>>> 164e28e7
   {
     CUDF_EXPECTS(haystack.type() == needle.type(), "scalar and column types must match");
 
@@ -66,39 +51,23 @@
     using ScalarType      = cudf::scalar_type_t<Type>;
     auto const d_haystack = column_device_view::create(haystack, stream);
     auto const s          = static_cast<ScalarType const*>(&needle);
-<<<<<<< HEAD
-
-    auto const check_contain = [stream](auto const& begin, auto const& end, auto const& val) {
-      auto const found_it = thrust::find(rmm::exec_policy(stream), begin, end, val);
-      return found_it != end;
-    };
-=======
->>>>>>> 164e28e7
 
     if (haystack.has_nulls()) {
       auto const begin = d_haystack->pair_begin<DType, true>();
       auto const end   = d_haystack->pair_end<DType, true>();
       auto const val   = thrust::make_pair(s->value(stream), true);
 
-<<<<<<< HEAD
-      return check_contain(begin, end, val);
-=======
       return thrust::find(rmm::exec_policy(stream), begin, end, val) != end;
->>>>>>> 164e28e7
+
     } else {
       auto const begin = d_haystack->begin<DType>();
       auto const end   = d_haystack->end<DType>();
       auto const val   = s->value(stream);
 
-<<<<<<< HEAD
-      return check_contain(begin, end, val);
-=======
       return thrust::find(rmm::exec_policy(stream), begin, end, val) != end;
->>>>>>> 164e28e7
     }
   }
 
-<<<<<<< HEAD
   template <typename Type>
   std::enable_if_t<is_nested<Type>(), bool> operator()(column_view const& haystack,
                                                        scalar const& needle,
@@ -112,28 +81,6 @@
     return contains_nested_element(haystack, needle_as_col->view(), stream);
   }
 };
-=======
-template <>
-bool contains_scalar_dispatch::operator()<cudf::list_view>(column_view const&,
-                                                           scalar const&,
-                                                           rmm::cuda_stream_view) const
-{
-  CUDF_FAIL("list_view type not supported yet");
-}
-
-template <>
-bool contains_scalar_dispatch::operator()<cudf::struct_view>(column_view const& haystack,
-                                                             scalar const& needle,
-                                                             rmm::cuda_stream_view stream) const
-{
-  CUDF_EXPECTS(haystack.type() == needle.type(), "scalar and column types must match");
-  // Haystack and needle structure compatibility will be checked by the table comparator
-  // constructor during call to `contains_nested_element`.
-
-  auto const needle_as_col = make_column_from_scalar(needle, 1, stream);
-  return contains_nested_element(haystack, needle_as_col->view(), stream);
-}
->>>>>>> 164e28e7
 
 template <>
 bool contains_scalar_dispatch::operator()<cudf::dictionary32>(column_view const& haystack,
@@ -153,18 +100,11 @@
 
 struct multi_contains_dispatch {
   template <typename Type>
-<<<<<<< HEAD
   std::enable_if_t<!is_nested<Type>(), std::unique_ptr<column>> operator()(
     column_view const& haystack,
     column_view const& needles,
     rmm::cuda_stream_view stream,
     rmm::mr::device_memory_resource* mr) const
-=======
-  std::unique_ptr<column> operator()(column_view const& haystack,
-                                     column_view const& needles,
-                                     rmm::cuda_stream_view stream,
-                                     rmm::mr::device_memory_resource* mr) const
->>>>>>> 164e28e7
   {
     auto result = make_numeric_column(data_type{type_to_id<bool>()},
                                       needles.size(),
@@ -209,7 +149,6 @@
     return result;
   }
 
-<<<<<<< HEAD
   template <typename Type>
   std::enable_if_t<is_nested<Type>(), std::unique_ptr<column>> operator()(
     column_view const& haystack,
@@ -220,27 +159,6 @@
     return multi_contains_nested_elements(haystack, needles, stream, mr);
   }
 };
-=======
-template <>
-std::unique_ptr<column> multi_contains_dispatch::operator()<list_view>(
-  column_view const&,
-  column_view const&,
-  rmm::cuda_stream_view,
-  rmm::mr::device_memory_resource*) const
-{
-  CUDF_FAIL("list_view type not supported");
-}
-
-template <>
-std::unique_ptr<column> multi_contains_dispatch::operator()<struct_view>(
-  column_view const&,
-  column_view const&,
-  rmm::cuda_stream_view,
-  rmm::mr::device_memory_resource*) const
-{
-  CUDF_FAIL("struct_view type not supported");
-}
->>>>>>> 164e28e7
 
 template <>
 std::unique_ptr<column> multi_contains_dispatch::operator()<dictionary32>(
