--- conflicted
+++ resolved
@@ -18,12 +18,9 @@
 #include <cudf/detail/nvtx/ranges.hpp>
 #include <cudf/detail/utilities/vector_factories.hpp>
 #include <cudf/dictionary/detail/update_keys.hpp>
-<<<<<<< HEAD
-=======
 #include <cudf/table/experimental/row_operators.cuh>
 #include <cudf/table/row_operators.cuh>
 #include <cudf/table/table_device_view.cuh>
->>>>>>> cf996f08
 #include <cudf/table/table_view.hpp>
 
 #include <cudf/table/experimental/row_operators.cuh>
@@ -69,39 +66,11 @@
   auto const matched = dictionary::detail::match_dictionaries({haystack, needles}, stream);
   auto const& matched_haystack = matched.second.front();
   auto const& matched_needles  = matched.second.back();
-<<<<<<< HEAD
-
-  auto const has_any_nulls = has_nested_nulls(haystack) or has_nested_nulls(needles);
-  auto const comp          = cudf::experimental::row::lexicographic::two_table_comparator(
-    matched_haystack, matched_needles, column_order, null_precedence, stream);
-  auto const dcomp = comp.device_comparator(nullate::DYNAMIC{has_any_nulls});
-
-  auto const lhs_it = cudf::experimental::row::lexicographic::make_lhs_index_counting_iterator(0);
-  auto const rhs_it = cudf::experimental::row::lexicographic::make_rhs_index_counting_iterator(0);
-
-  if (find_first) {
-    thrust::lower_bound(rmm::exec_policy(stream),
-                        lhs_it,
-                        lhs_it + haystack.num_rows(),
-                        rhs_it,
-                        rhs_it + needles.num_rows(),
-                        out_it,
-                        dcomp);
-  } else {
-    thrust::upper_bound(rmm::exec_policy(stream),
-                        lhs_it,
-                        lhs_it + haystack.num_rows(),
-                        rhs_it,
-                        rhs_it + needles.num_rows(),
-                        out_it,
-                        dcomp);
-=======
 
   auto const comparator = cudf::experimental::row::lexicographic::two_table_comparator(
     matched_haystack, matched_needles, column_order, null_precedence, stream);
-  auto const has_null_elements =
-    has_nested_nulls(matched_haystack) or has_nested_nulls(matched_needles);
-  auto const d_comparator = comparator.device_comparator(nullate::DYNAMIC{has_null_elements});
+  auto const has_nulls    = has_nested_nulls(matched_haystack) or has_nested_nulls(matched_needles);
+  auto const d_comparator = comparator.device_comparator(nullate::DYNAMIC{has_nulls});
 
   auto const haystack_it = cudf::experimental::row::lhs_iterator(0);
   auto const needles_it  = cudf::experimental::row::rhs_iterator(0);
@@ -122,7 +91,6 @@
                         needles_it + needles.num_rows(),
                         out_it,
                         d_comparator);
->>>>>>> cf996f08
   }
   return result;
 }
