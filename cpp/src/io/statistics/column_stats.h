--- conflicted
+++ resolved
@@ -92,21 +92,11 @@
  * @param[in] groups Statistics row groups [num_chunks]
  * @param[in] num_chunks Number of chunks & rowgroups
  * @param[in] stream CUDA stream to use, default 0
-<<<<<<< HEAD
- *
- * @return cudaSuccess if successful, a CUDA error code otherwise
- **/
-cudaError_t GatherColumnStatistics(statistics_chunk *chunks,
-                                   const statistics_group *groups,
-                                   uint32_t num_chunks,
-                                   rmm::cuda_stream_view stream);
-=======
  */
 void GatherColumnStatistics(statistics_chunk *chunks,
                             const statistics_group *groups,
                             uint32_t num_chunks,
-                            cudaStream_t stream = (cudaStream_t)0);
->>>>>>> 9fc08f34
+                            rmm::cuda_stream_view stream);
 
 /**
  * @brief Launches kernel to merge column statistics
@@ -116,23 +106,12 @@
  * @param[in] groups Statistics groups [num_chunks]
  * @param[in] num_chunks Number of chunks & groups
  * @param[in] stream CUDA stream to use, default 0
-<<<<<<< HEAD
- *
- * @return cudaSuccess if successful, a CUDA error code otherwise
- **/
-cudaError_t MergeColumnStatistics(statistics_chunk *chunks_out,
-                                  const statistics_chunk *chunks_in,
-                                  const statistics_merge_group *groups,
-                                  uint32_t num_chunks,
-                                  rmm::cuda_stream_view stream);
-=======
  */
 void MergeColumnStatistics(statistics_chunk *chunks_out,
                            const statistics_chunk *chunks_in,
                            const statistics_merge_group *groups,
                            uint32_t num_chunks,
-                           cudaStream_t stream = (cudaStream_t)0);
->>>>>>> 9fc08f34
+                           rmm::cuda_stream_view stream);
 
 }  // namespace io
 }  // namespace cudf