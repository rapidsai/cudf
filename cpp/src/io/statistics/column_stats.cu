/*
 * Copyright (c) 2019, NVIDIA CORPORATION.
 *
 * Licensed under the Apache License, Version 2.0 (the "License");
 * you may not use this file except in compliance with the License.
 * You may obtain a copy of the License at
 *
 *     http://www.apache.org/licenses/LICENSE-2.0
 *
 * Unless required by applicable law or agreed to in writing, software
 * distributed under the License is distributed on an "AS IS" BASIS,
 * WITHOUT WARRANTIES OR CONDITIONS OF ANY KIND, either express or implied.
 * See the License for the specific language governing permissions and
 * limitations under the License.
 */
#include <math_constants.h>
#include <cub/cub.cuh>
#include <io/utilities/block_utils.cuh>
#include "column_stats.h"

namespace cudf {
namespace io {
/**
 * @brief shared state for statistics gather kernel
 **/
struct stats_state_s {
  stats_column_desc col;                 ///< Column information
  statistics_group group;                ///< Group description
  statistics_chunk ck;                   ///< Output statistics chunk
  volatile statistics_val warp_min[32];  ///< Min reduction scratch
  volatile statistics_val warp_max[32];  ///< Max reduction scratch
  volatile statistics_val warp_sum[32];  ///< Sum reduction scratch
};

/**
 * @brief shared state for statistics merge kernel
 **/
struct merge_state_s {
  stats_column_desc col;                 ///< Column information
  statistics_merge_group group;          ///< Group description
  statistics_chunk ck;                   ///< Resulting statistics chunk
  volatile statistics_val warp_min[32];  ///< Min reduction scratch
  volatile statistics_val warp_max[32];  ///< Max reduction scratch
  volatile statistics_val warp_sum[32];  ///< Sum reduction scratch
  volatile uint32_t warp_non_nulls[32];  ///< Non-nulls reduction scratch
  volatile uint32_t warp_nulls[32];      ///< Nulls reduction scratch
};

/**
<<<<<<< HEAD
=======
 * Custom addition functor to ignore NaN inputs
 **/
struct IgnoreNaNSum {
  __device__ __forceinline__ double operator()(const double &a, const double &b)
  {
    double aval = isnan(a) ? 0 : a;
    double bval = isnan(b) ? 0 : b;
    return aval + bval;
  }
};

/**
>>>>>>> 8444c38b
 * Warp-wide Min reduction for string types
 **/
inline __device__ string_stats WarpReduceMinString(const char *smin, uint32_t lmin)
{
  uint32_t len    = SHFL_XOR(lmin, 1);
  const char *ptr = reinterpret_cast<const char *>(SHFL_XOR(reinterpret_cast<uintptr_t>(smin), 1));
  if (!smin || (ptr && nvstr_is_lesser(ptr, len, smin, lmin))) {
    smin = ptr;
    lmin = len;
  }
  len = SHFL_XOR(lmin, 2);
  ptr = reinterpret_cast<const char *>(SHFL_XOR(reinterpret_cast<uintptr_t>(smin), 2));
  if (!smin || (ptr && nvstr_is_lesser(ptr, len, smin, lmin))) {
    smin = ptr;
    lmin = len;
  }
  len = SHFL_XOR(lmin, 4);
  ptr = reinterpret_cast<const char *>(SHFL_XOR(reinterpret_cast<uintptr_t>(smin), 4));
  if (!smin || (ptr && nvstr_is_lesser(ptr, len, smin, lmin))) {
    smin = ptr;
    lmin = len;
  }
  len = SHFL_XOR(lmin, 8);
  ptr = reinterpret_cast<const char *>(SHFL_XOR(reinterpret_cast<uintptr_t>(smin), 8));
  if (!smin || (ptr && nvstr_is_lesser(ptr, len, smin, lmin))) {
    smin = ptr;
    lmin = len;
  }
  len = SHFL_XOR(lmin, 16);
  ptr = reinterpret_cast<const char *>(SHFL_XOR(reinterpret_cast<uintptr_t>(smin), 16));
  if (!smin || (ptr && nvstr_is_lesser(ptr, len, smin, lmin))) {
    smin = ptr;
    lmin = len;
  }
  return {smin, lmin};
}

/**
 * Warp-wide Max reduction for string types
 **/
inline __device__ string_stats WarpReduceMaxString(const char *smax, uint32_t lmax)
{
  uint32_t len    = SHFL_XOR(lmax, 1);
  const char *ptr = reinterpret_cast<const char *>(SHFL_XOR(reinterpret_cast<uintptr_t>(smax), 1));
  if (!smax || (ptr && nvstr_is_greater(ptr, len, smax, lmax))) {
    smax = ptr;
    lmax = len;
  }
  len = SHFL_XOR(lmax, 2);
  ptr = reinterpret_cast<const char *>(SHFL_XOR(reinterpret_cast<uintptr_t>(smax), 2));
  if (!smax || (ptr && nvstr_is_greater(ptr, len, smax, lmax))) {
    smax = ptr;
    lmax = len;
  }
  len = SHFL_XOR(lmax, 4);
  ptr = reinterpret_cast<const char *>(SHFL_XOR(reinterpret_cast<uintptr_t>(smax), 4));
  if (!smax || (ptr && nvstr_is_greater(ptr, len, smax, lmax))) {
    smax = ptr;
    lmax = len;
  }
  len = SHFL_XOR(lmax, 8);
  ptr = reinterpret_cast<const char *>(SHFL_XOR(reinterpret_cast<uintptr_t>(smax), 8));
  if (!smax || (ptr && nvstr_is_greater(ptr, len, smax, lmax))) {
    smax = ptr;
    lmax = len;
  }
  len = SHFL_XOR(lmax, 16);
  ptr = reinterpret_cast<const char *>(SHFL_XOR(reinterpret_cast<uintptr_t>(smax), 16));
  if (!smax || (ptr && nvstr_is_greater(ptr, len, smax, lmax))) {
    smax = ptr;
    lmax = len;
  }
  return {smax, lmax};
}

/**
 * @brief Gather statistics for integer-like columns
 *
 * @param s shared block state
 * @param dtype data type
 * @param t thread id
 * @param storage temporary storage for warp reduction
 **/
template <typename Storage>
void __device__
gatherIntColumnStats(stats_state_s *s, statistics_dtype dtype, uint32_t t, Storage &storage)
{
  using warp_reduce = cub::WarpReduce<int64_t>;
  int64_t vmin      = INT64_MAX;
  int64_t vmax      = INT64_MIN;
  int64_t vsum      = 0;
  int64_t v;
  uint32_t nn_cnt = 0;
  bool has_minmax;
  for (uint32_t i = 0; i < s->group.num_rows; i += 1024) {
    uint32_t r                = i + t;
    uint32_t row              = r + s->group.start_row;
    const uint32_t *valid_map = s->col.valid_map_base;
    uint32_t is_valid         = (r < s->group.num_rows && row < s->col.num_rows)
                          ? (valid_map) ? (valid_map[row >> 5] >> (row & 0x1f)) & 1 : 1
                          : 0;
    if (is_valid) {
      switch (dtype) {
        case dtype_int32:
        case dtype_date32:
          v = reinterpret_cast<const int32_t *>(s->col.column_data_base)[row];
          break;
        case dtype_int64:
        case dtype_decimal64:
          v = reinterpret_cast<const int64_t *>(s->col.column_data_base)[row];
          break;
        case dtype_int16:
          v = reinterpret_cast<const int16_t *>(s->col.column_data_base)[row];
          break;
        case dtype_timestamp64:
          v = reinterpret_cast<const int64_t *>(s->col.column_data_base)[row];
          if (s->col.ts_scale < -1) {
            v /= -s->col.ts_scale;
          } else if (s->col.ts_scale > 1) {
            v *= s->col.ts_scale;
          }
          break;
        default: v = reinterpret_cast<const int8_t *>(s->col.column_data_base)[row]; break;
      }
      vmin = min(vmin, v);
      vmax = max(vmax, v);
      vsum += v;
    }
    nn_cnt += __syncthreads_count(is_valid);
  }
  if (!t) {
    s->ck.non_nulls  = nn_cnt;
    s->ck.null_count = s->group.num_rows - nn_cnt;
  }
  vmin = warp_reduce(storage.integer_stats[t / 32]).Reduce(vmin, cub::Min());
  vmin = SHFL0(vmin);
  vmax = warp_reduce(storage.integer_stats[t / 32]).Reduce(vmax, cub::Max());
  vmax = SHFL0(vmax);
  vsum = warp_reduce(storage.integer_stats[t / 32]).Sum(vsum);
  if (!(t & 0x1f)) {
    s->warp_min[t >> 5].i_val = vmin;
    s->warp_max[t >> 5].i_val = vmax;
    s->warp_sum[t >> 5].i_val = vsum;
  }
  has_minmax = __syncthreads_or(vmin <= vmax);
  if (t < 32 * 1) {
    vmin = warp_reduce(storage.integer_stats[t / 32]).Reduce(s->warp_min[t].i_val, cub::Min());
    if (!(t & 0x1f)) {
      s->ck.min_value.i_val = vmin;
      s->ck.has_minmax      = (has_minmax);
    }
  } else if (t < 32 * 2) {
    vmax =
      warp_reduce(storage.integer_stats[t / 32]).Reduce(s->warp_max[t & 0x1f].i_val, cub::Max());
    if (!(t & 0x1f)) { s->ck.max_value.i_val = vmax; }
  } else if (t < 32 * 3) {
    vsum = warp_reduce(storage.integer_stats[t / 32]).Sum(s->warp_sum[t & 0x1f].i_val);
    if (!(t & 0x1f)) {
      s->ck.sum.i_val = vsum;
      // TODO: For now, don't set the sum flag with 64-bit values so we don't have to check for
      // 64-bit sum overflow
      s->ck.has_sum = (dtype <= dtype_int32 && has_minmax);
    }
  }
}

/**
 * @brief Gather statistics for floating-point columns
 *
 * @param s shared block state
 * @param dtype data type
 * @param t thread id
 * @param storage temporary storage for warp reduction
 **/
template <typename Storage>
void __device__
gatherFloatColumnStats(stats_state_s *s, statistics_dtype dtype, uint32_t t, Storage &storage)
{
  using warp_reduce = cub::WarpReduce<double>;
  double vmin       = CUDART_INF;
  double vmax       = -CUDART_INF;
  double vsum       = 0;
  double v;
  uint32_t nn_cnt = 0;
  bool has_minmax;
  for (uint32_t i = 0; i < s->group.num_rows; i += 1024) {
    uint32_t r                = i + t;
    uint32_t row              = r + s->group.start_row;
    const uint32_t *valid_map = s->col.valid_map_base;
    uint32_t is_valid         = (r < s->group.num_rows && row < s->col.num_rows)
                          ? (valid_map) ? (valid_map[row >> 5] >> (row & 0x1f)) & 1 : 1
                          : 0;
    if (is_valid) {
      if (dtype == dtype_float64) {
        v = reinterpret_cast<const double *>(s->col.column_data_base)[row];
      } else {
        v = reinterpret_cast<const float *>(s->col.column_data_base)[row];
      }
      if (v < vmin) { vmin = v; }
      if (v > vmax) { vmax = v; }
      if (!isnan(v)) { vsum += v; }
    }
    nn_cnt += __syncthreads_count(is_valid);
  }
  if (!t) {
    s->ck.non_nulls  = nn_cnt;
    s->ck.null_count = s->group.num_rows - nn_cnt;
  }
  vmin = warp_reduce(storage.float_stats[t / 32]).Reduce(vmin, cub::Min());
  vmin = SHFL0(vmin);
  vmax = warp_reduce(storage.float_stats[t / 32]).Reduce(vmax, cub::Max());
  vmax = SHFL0(vmax);
<<<<<<< HEAD
  vsum = warp_reduce(storage.float_stats[t / 32]).Sum(vsum);
=======
  vsum = warp_reduce(storage.float_stats[t / 32]).Reduce(vsum, IgnoreNaNSum());
>>>>>>> 8444c38b
  if (!(t & 0x1f)) {
    s->warp_min[t >> 5].fp_val = vmin;
    s->warp_max[t >> 5].fp_val = vmax;
    s->warp_sum[t >> 5].fp_val = vsum;
  }
  has_minmax = __syncthreads_or(vmin <= vmax);
  if (t < 32 * 1) {
    vmin = warp_reduce(storage.float_stats[t / 32]).Reduce(s->warp_min[t].fp_val, cub::Min());
    if (!(t & 0x1f)) {
      s->ck.min_value.fp_val = (vmin != 0.0) ? vmin : CUDART_NEG_ZERO;
      s->ck.has_minmax       = (has_minmax);
    }
  } else if (t < 32 * 2) {
    vmax =
      warp_reduce(storage.float_stats[t / 32]).Reduce(s->warp_max[t & 0x1f].fp_val, cub::Max());
    if (!(t & 0x1f)) { s->ck.max_value.fp_val = (vmax != 0.0) ? vmax : CUDART_ZERO; }
  } else if (t < 32 * 3) {
<<<<<<< HEAD
    vsum = warp_reduce(storage.float_stats[t / 32]).Sum(s->warp_sum[t & 0x1f].fp_val);
=======
    vsum =
      warp_reduce(storage.float_stats[t / 32]).Reduce(s->warp_sum[t & 0x1f].fp_val, IgnoreNaNSum());
>>>>>>> 8444c38b
    if (!(t & 0x1f)) {
      s->ck.sum.fp_val = vsum;
      s->ck.has_sum    = (has_minmax);  // Implies sum is valid as well
    }
  }
}

// FIXME: Use native libcudf string type
struct nvstrdesc_s {
  const char *ptr;
  size_t count;
};

/**
 * @brief Gather statistics for string columns
 *
 * @param s shared block state
 * @param t thread id
 * @param storage temporary storage for warp reduction
 **/
template <typename Storage>
void __device__ gatherStringColumnStats(stats_state_s *s, uint32_t t, Storage &storage)
{
  using warp_reduce = cub::WarpReduce<uint32_t>;
  uint32_t len_sum  = 0;
  const char *smin  = nullptr;
  const char *smax  = nullptr;
  uint32_t lmin     = 0;
  uint32_t lmax     = 0;
  uint32_t nn_cnt   = 0;
  bool has_minmax;
  string_stats minval, maxval;

  for (uint32_t i = 0; i < s->group.num_rows; i += 1024) {
    uint32_t r                = i + t;
    uint32_t row              = r + s->group.start_row;
    const uint32_t *valid_map = s->col.valid_map_base;
    uint32_t is_valid         = (r < s->group.num_rows && row < s->col.num_rows)
                          ? (valid_map) ? (valid_map[row >> 5] >> (row & 0x1f)) & 1 : 1
                          : 0;
    if (is_valid) {
      const nvstrdesc_s *str_col = reinterpret_cast<const nvstrdesc_s *>(s->col.column_data_base);
      uint32_t len               = (uint32_t)str_col[row].count;
      const char *ptr            = str_col[row].ptr;
      len_sum += len;
      if (!smin || nvstr_is_lesser(ptr, len, smin, lmin)) {
        lmin = len;
        smin = ptr;
      }
      if (!smax || nvstr_is_greater(ptr, len, smax, lmax)) {
        lmax = len;
        smax = ptr;
      }
    }
    nn_cnt += __syncthreads_count(is_valid);
  }
  if (!t) {
    s->ck.non_nulls  = nn_cnt;
    s->ck.null_count = s->group.num_rows - nn_cnt;
  }
  minval  = WarpReduceMinString(smin, lmin);
  maxval  = WarpReduceMaxString(smax, lmax);
  len_sum = warp_reduce(storage.string_stats[t / 32]).Sum(len_sum);
  __syncwarp();
  if (!(t & 0x1f)) {
    s->warp_min[t >> 5].str_val.ptr    = minval.ptr;
    s->warp_min[t >> 5].str_val.length = minval.length;
    s->warp_max[t >> 5].str_val.ptr    = maxval.ptr;
    s->warp_max[t >> 5].str_val.length = maxval.length;
    s->warp_sum[t >> 5].str_val.length = len_sum;
  }
  has_minmax = __syncthreads_or(smin != nullptr);
  if (t < 32 * 1) {
    minval = WarpReduceMinString(s->warp_min[t].str_val.ptr, s->warp_min[t].str_val.length);
    if (!(t & 0x1f)) {
      s->ck.min_value.str_val.ptr    = minval.ptr;
      s->ck.min_value.str_val.length = minval.length;
      s->ck.has_minmax               = has_minmax;
    }
  } else if (t < 32 * 2) {
    maxval =
      WarpReduceMaxString(s->warp_max[t & 0x1f].str_val.ptr, s->warp_max[t & 0x1f].str_val.length);
    if (!(t & 0x1f)) {
      s->ck.max_value.str_val.ptr    = maxval.ptr;
      s->ck.max_value.str_val.length = maxval.length;
    }
  } else if (t < 32 * 3) {
    len_sum = warp_reduce(storage.string_stats[t / 32]).Sum(s->warp_sum[t & 0x1f].str_val.length);
    if (!(t & 0x1f)) {
      s->ck.sum.i_val = len_sum;
      s->ck.has_sum   = has_minmax;
    }
  }
}

/**
 * @brief Gather column chunk statistics (min/max values, sum and null count)
 * for a group of rows.
 *
 * blockDim {1024,1,1}
 *
 * @param chunks Destination statistics results
 * @param groups Statistics source information
 **/
template <int block_size>
__global__ void __launch_bounds__(block_size, 1)
  gpuGatherColumnStatistics(statistics_chunk *chunks, const statistics_group *groups)
{
  __shared__ __align__(8) stats_state_s state_g;
  __shared__ union {
    typename cub::WarpReduce<int64_t>::TempStorage integer_stats[block_size / 32];
    typename cub::WarpReduce<double>::TempStorage float_stats[block_size / 32];
    typename cub::WarpReduce<uint32_t>::TempStorage string_stats[block_size / 32];
  } temp_storage;

  stats_state_s *const s = &state_g;
  uint32_t t             = threadIdx.x;
  statistics_dtype dtype;

  if (t < sizeof(statistics_group) / sizeof(uint32_t)) {
    reinterpret_cast<uint32_t *>(&s->group)[t] =
      reinterpret_cast<const uint32_t *>(&groups[blockIdx.x])[t];
  }
  if (t < sizeof(statistics_chunk) / sizeof(uint32_t)) {
    reinterpret_cast<uint32_t *>(&s->ck)[t] = 0;
  }
  __syncthreads();
  if (t < sizeof(stats_column_desc) / sizeof(uint32_t)) {
    reinterpret_cast<uint32_t *>(&s->col)[t] = reinterpret_cast<const uint32_t *>(s->group.col)[t];
  }
  __syncthreads();
  dtype = s->col.stats_dtype;
  if (dtype >= dtype_bool && dtype <= dtype_decimal64) {
    gatherIntColumnStats(s, dtype, t, temp_storage);
  } else if (dtype >= dtype_float32 && dtype <= dtype_float64) {
    gatherFloatColumnStats(s, dtype, t, temp_storage);
  } else if (dtype == dtype_string) {
    gatherStringColumnStats(s, t, temp_storage);
  }
  __syncthreads();
  if (t < sizeof(statistics_chunk) / sizeof(uint32_t)) {
    reinterpret_cast<uint32_t *>(&chunks[blockIdx.x])[t] = reinterpret_cast<uint32_t *>(&s->ck)[t];
  }
}

/**
 * @brief Merge statistics for integer-like columns
 *
 * @param s shared block state
 * @param dtype data type
 * @param ck_in pointer to first statistic chunk
 * @param num_chunks number of statistic chunks to merge
 * @param t thread id
 * @param storage temporary storage for warp reduction
 **/
template <typename Storage>
void __device__ mergeIntColumnStats(merge_state_s *s,
                                    statistics_dtype dtype,
                                    const statistics_chunk *ck_in,
                                    uint32_t num_chunks,
                                    uint32_t t,
                                    Storage &storage)
{
  int64_t vmin        = INT64_MAX;
  int64_t vmax        = INT64_MIN;
  int64_t vsum        = 0;
  uint32_t non_nulls  = 0;
  uint32_t null_count = 0;
  bool has_minmax;
  for (uint32_t i = t; i < num_chunks; i += 1024) {
    const statistics_chunk *ck = &ck_in[i];
    if (ck->has_minmax) {
      vmin = min(vmin, ck->min_value.i_val);
      vmax = max(vmax, ck->max_value.i_val);
    }
    if (ck->has_sum) { vsum += ck->sum.i_val; }
    non_nulls += ck->non_nulls;
    null_count += ck->null_count;
  }
  non_nulls = cub::WarpReduce<uint32_t>(storage.u32[t / 32]).Sum(non_nulls);
  __syncwarp();
  vmin = cub::WarpReduce<int64_t>(storage.i64[t / 32]).Reduce(vmin, cub::Min());
  __syncwarp();
  vmin = SHFL0(vmin);

  null_count = cub::WarpReduce<uint32_t>(storage.u32[t / 32]).Sum(null_count);
  __syncwarp();
  vmax = cub::WarpReduce<int64_t>(storage.i64[t / 32]).Reduce(vmax, cub::Max());
  __syncwarp();
  vmax = SHFL0(vmax);

  vsum = cub::WarpReduce<int64_t>(storage.i64[t / 32]).Sum(vsum);

  if (!(t & 0x1f)) {
    s->warp_non_nulls[t >> 5] = non_nulls;
    s->warp_nulls[t >> 5]     = null_count;
    s->warp_min[t >> 5].i_val = vmin;
    s->warp_max[t >> 5].i_val = vmax;
    s->warp_sum[t >> 5].i_val = vsum;
  }
  has_minmax = __syncthreads_or(vmin <= vmax);
  if (t < 32 * 1) {
    vmin = cub::WarpReduce<int64_t>(storage.i64[t / 32]).Reduce(s->warp_min[t].i_val, cub::Min());
    if (!(t & 0x1f)) {
      s->ck.min_value.i_val = vmin;
      s->ck.has_minmax      = (has_minmax);
    }
  } else if (t < 32 * 2) {
    vmax =
      cub::WarpReduce<int64_t>(storage.i64[t / 32]).Reduce(s->warp_max[t & 0x1f].i_val, cub::Max());
    if (!(t & 0x1f)) { s->ck.max_value.i_val = vmax; }
  } else if (t < 32 * 3) {
    vsum = cub::WarpReduce<int64_t>(storage.i64[t / 32]).Sum(s->warp_sum[t & 0x1f].i_val);
    if (!(t & 0x1f)) {
      s->ck.sum.i_val = vsum;
      // TODO: For now, don't set the sum flag with 64-bit values so we don't have to check for
      // 64-bit sum overflow
      s->ck.has_sum = (dtype <= dtype_int32 && has_minmax);
    }
  } else if (t < 32 * 4) {
    non_nulls = cub::WarpReduce<uint32_t>(storage.u32[t / 32]).Sum(s->warp_non_nulls[t & 0x1f]);
    if (!(t & 0x1f)) { s->ck.non_nulls = non_nulls; }
  } else if (t < 32 * 5) {
    null_count = cub::WarpReduce<uint32_t>(storage.u32[t / 32]).Sum(s->warp_nulls[t & 0x1f]);
    if (!(t & 0x1f)) { s->ck.null_count = null_count; }
  }
}

/**
 * @brief Merge statistics for floating-point columns
 *
 * @param s shared block state
 * @param dtype data type
 * @param ck_in pointer to first statistic chunk
 * @param num_chunks number of statistic chunks to merge
 * @param t thread id
 * @param storage temporary storage for warp reduction
 **/
template <typename Storage>
void __device__ mergeFloatColumnStats(merge_state_s *s,
                                      const statistics_chunk *ck_in,
                                      uint32_t num_chunks,
                                      uint32_t t,
                                      Storage &storage)
{
  double vmin         = CUDART_INF;
  double vmax         = -CUDART_INF;
  double vsum         = 0;
  uint32_t non_nulls  = 0;
  uint32_t null_count = 0;
  bool has_minmax;
  for (uint32_t i = t; i < num_chunks; i += 1024) {
    const statistics_chunk *ck = &ck_in[i];
    if (ck->has_minmax) {
      double v0 = ck->min_value.fp_val;
      double v1 = ck->max_value.fp_val;
      if (v0 < vmin) { vmin = v0; }
      if (v1 > vmax) { vmax = v1; }
    }
    if (ck->has_sum) { vsum += ck->sum.fp_val; }
    non_nulls += ck->non_nulls;
    null_count += ck->null_count;
  }

  non_nulls = cub::WarpReduce<uint32_t>(storage.u32[t / 32]).Sum(non_nulls);
  __syncwarp();
  vmin = cub::WarpReduce<double>(storage.f64[t / 32]).Reduce(vmin, cub::Min());
  __syncwarp();
  vmin = SHFL0(vmin);

  null_count = cub::WarpReduce<uint32_t>(storage.u32[t / 32]).Sum(null_count);
  __syncwarp();
  vmax = cub::WarpReduce<double>(storage.f64[t / 32]).Reduce(vmax, cub::Max());
  __syncwarp();
  vmax = SHFL0(vmax);

<<<<<<< HEAD
  vsum = cub::WarpReduce<double>(storage.f64[t / 32]).Sum(vsum);
=======
  vsum = cub::WarpReduce<double>(storage.f64[t / 32]).Reduce(vsum, IgnoreNaNSum());
>>>>>>> 8444c38b

  if (!(t & 0x1f)) {
    s->warp_non_nulls[t >> 5]  = non_nulls;
    s->warp_nulls[t >> 5]      = null_count;
    s->warp_min[t >> 5].fp_val = vmin;
    s->warp_max[t >> 5].fp_val = vmax;
    s->warp_sum[t >> 5].fp_val = vsum;
  }
  has_minmax = __syncthreads_or(vmin <= vmax);
  if (t < 32 * 1) {
    vmin = cub::WarpReduce<double>(storage.f64[t / 32]).Reduce(s->warp_min[t].fp_val, cub::Min());
    if (!(t & 0x1f)) {
      s->ck.min_value.fp_val = (vmin != 0.0) ? vmin : CUDART_NEG_ZERO;
      s->ck.has_minmax       = (has_minmax);
    }
  } else if (t < 32 * 2) {
    vmax =
      cub::WarpReduce<double>(storage.f64[t / 32]).Reduce(s->warp_max[t & 0x1f].fp_val, cub::Max());
    if (!(t & 0x1f)) { s->ck.max_value.fp_val = (vmax != 0.0) ? vmax : CUDART_ZERO; }
  } else if (t < 32 * 3) {
<<<<<<< HEAD
    vsum = cub::WarpReduce<double>(storage.f64[t / 32]).Sum(s->warp_sum[t & 0x1f].fp_val);
=======
    vsum = cub::WarpReduce<double>(storage.f64[t / 32])
             .Reduce(s->warp_sum[t & 0x1f].fp_val, IgnoreNaNSum());
>>>>>>> 8444c38b
    if (!(t & 0x1f)) {
      s->ck.sum.fp_val = vsum;
      s->ck.has_sum    = (has_minmax);  // Implies sum is valid as well
    }
  } else if (t < 32 * 4) {
    non_nulls = cub::WarpReduce<uint32_t>(storage.u32[t / 32]).Sum(s->warp_non_nulls[t & 0x1f]);
    if (!(t & 0x1f)) { s->ck.non_nulls = non_nulls; }
  } else if (t < 32 * 5) {
    null_count = cub::WarpReduce<uint32_t>(storage.u32[t / 32]).Sum(s->warp_nulls[t & 0x1f]);
    if (!(t & 0x1f)) { s->ck.null_count = null_count; }
  }
}

/**
 * @brief Merge statistics for string columns
 *
 * @param s shared block state
 * @param ck_in pointer to first statistic chunk
 * @param num_chunks number of statistic chunks to merge
 * @param t thread id
 * @param storage temporary storage for warp reduction
 **/
template <typename Storage>
void __device__ mergeStringColumnStats(merge_state_s *s,
                                       const statistics_chunk *ck_in,
                                       uint32_t num_chunks,
                                       uint32_t t,
                                       Storage &storage)
{
  uint32_t len_sum    = 0;
  const char *smin    = nullptr;
  const char *smax    = nullptr;
  uint32_t lmin       = 0;
  uint32_t lmax       = 0;
  uint32_t non_nulls  = 0;
  uint32_t null_count = 0;
  bool has_minmax;
  string_stats minval, maxval;

  for (uint32_t i = t; i < num_chunks; i += 1024) {
    const statistics_chunk *ck = &ck_in[i];
    if (ck->has_minmax) {
      uint32_t len0    = ck->min_value.str_val.length;
      const char *ptr0 = ck->min_value.str_val.ptr;
      uint32_t len1    = ck->max_value.str_val.length;
      const char *ptr1 = ck->max_value.str_val.ptr;
      if (!smin || (ptr0 && nvstr_is_lesser(ptr0, len0, smin, lmin))) {
        lmin = len0;
        smin = ptr0;
      }
      if (!smax || (ptr1 && nvstr_is_greater(ptr1, len1, smax, lmax))) {
        lmax = len1;
        smax = ptr1;
      }
    }
    if (ck->has_sum) { len_sum += (uint32_t)ck->sum.i_val; }
    non_nulls += ck->non_nulls;
    null_count += ck->null_count;
  }
  non_nulls = cub::WarpReduce<uint32_t>(storage.u32[t / 32]).Sum(non_nulls);
  __syncwarp();
  null_count = cub::WarpReduce<uint32_t>(storage.u32[t / 32]).Sum(null_count);
  __syncwarp();
  minval  = WarpReduceMinString(smin, lmin);
  maxval  = WarpReduceMaxString(smax, lmax);
  len_sum = cub::WarpReduce<uint32_t>(storage.u32[t / 32]).Sum(len_sum);
  if (!(t & 0x1f)) {
    s->warp_non_nulls[t >> 5]          = non_nulls;
    s->warp_nulls[t >> 5]              = null_count;
    s->warp_min[t >> 5].str_val.ptr    = minval.ptr;
    s->warp_min[t >> 5].str_val.length = minval.length;
    s->warp_max[t >> 5].str_val.ptr    = maxval.ptr;
    s->warp_max[t >> 5].str_val.length = maxval.length;
    s->warp_sum[t >> 5].str_val.length = len_sum;
  }
  has_minmax = __syncthreads_or(smin != nullptr);
  if (t < 32 * 1) {
    minval = WarpReduceMinString(s->warp_min[t].str_val.ptr, s->warp_min[t].str_val.length);
    if (!(t & 0x1f)) {
      s->ck.min_value.str_val.ptr    = minval.ptr;
      s->ck.min_value.str_val.length = minval.length;
      s->ck.has_minmax               = has_minmax;
    }
  } else if (t < 32 * 2) {
    maxval =
      WarpReduceMaxString(s->warp_max[t & 0x1f].str_val.ptr, s->warp_max[t & 0x1f].str_val.length);
    if (!(t & 0x1f)) {
      s->ck.max_value.str_val.ptr    = maxval.ptr;
      s->ck.max_value.str_val.length = maxval.length;
    }
  } else if (t < 32 * 3) {
    len_sum =
      cub::WarpReduce<uint32_t>(storage.u32[t / 32]).Sum(s->warp_sum[t & 0x1f].str_val.length);
    if (!(t & 0x1f)) {
      s->ck.sum.i_val = len_sum;
      s->ck.has_sum   = has_minmax;
    }
  } else if (t < 32 * 4) {
    non_nulls = cub::WarpReduce<uint32_t>(storage.u32[t / 32]).Sum(s->warp_non_nulls[t & 0x1f]);
    if (!(t & 0x1f)) { s->ck.non_nulls = non_nulls; }
  } else if (t < 32 * 5) {
    null_count = cub::WarpReduce<uint32_t>(storage.u32[t / 32]).Sum(s->warp_nulls[t & 0x1f]);
    if (!(t & 0x1f)) { s->ck.null_count = null_count; }
  }
}

/**
 * @brief Combine multiple statistics chunk together to form new statistics chunks
 *
 * blockDim {1024,1,1}
 *
 * @param chunks_out Destination statistic chunks
 * @param chunks_in Source statistic chunks
 * @param groups Statistic chunk grouping information
 **/
template <int block_size>
__global__ void __launch_bounds__(block_size, 1)
  gpuMergeColumnStatistics(statistics_chunk *chunks_out,
                           const statistics_chunk *chunks_in,
                           const statistics_merge_group *groups)
{
  __shared__ __align__(8) merge_state_s state_g;
  __shared__ struct {
    typename cub::WarpReduce<uint32_t>::TempStorage u32[block_size / 32];
    typename cub::WarpReduce<int64_t>::TempStorage i64[block_size / 32];
    typename cub::WarpReduce<double>::TempStorage f64[block_size / 32];
  } storage;

  merge_state_s *const s = &state_g;
  uint32_t t             = threadIdx.x;
  statistics_dtype dtype;

  if (t < sizeof(statistics_merge_group) / sizeof(uint32_t)) {
    reinterpret_cast<uint32_t *>(&s->group)[t] =
      reinterpret_cast<const uint32_t *>(&groups[blockIdx.x])[t];
  }
  __syncthreads();
  if (t < sizeof(stats_column_desc) / sizeof(uint32_t)) {
    reinterpret_cast<uint32_t *>(&s->col)[t] = reinterpret_cast<const uint32_t *>(s->group.col)[t];
  }
  __syncthreads();
  dtype = s->col.stats_dtype;

  if (dtype >= dtype_bool && dtype <= dtype_decimal64) {
    mergeIntColumnStats(
      s, dtype, chunks_in + s->group.start_chunk, s->group.num_chunks, t, storage);
  } else if (dtype >= dtype_float32 && dtype <= dtype_float64) {
    mergeFloatColumnStats(s, chunks_in + s->group.start_chunk, s->group.num_chunks, t, storage);
  } else if (dtype == dtype_string) {
    mergeStringColumnStats(s, chunks_in + s->group.start_chunk, s->group.num_chunks, t, storage);
  }

  __syncthreads();
  if (t < sizeof(statistics_chunk) / sizeof(uint32_t)) {
    reinterpret_cast<uint32_t *>(&chunks_out[blockIdx.x])[t] =
      reinterpret_cast<uint32_t *>(&s->ck)[t];
  }
}

/**
 * @brief Launches kernel to gather column statistics
 *
 * @param[out] chunks Statistics results [num_chunks]
 * @param[in] groups Statistics row groups [num_chunks]
 * @param[in] num_chunks Number of chunks & rowgroups
 * @param[in] stream CUDA stream to use, default 0
 *
 * @return cudaSuccess if successful, a CUDA error code otherwise
 **/
cudaError_t GatherColumnStatistics(statistics_chunk *chunks,
                                   const statistics_group *groups,
                                   uint32_t num_chunks,
                                   cudaStream_t stream)
{
  gpuGatherColumnStatistics<1024><<<num_chunks, 1024, 0, stream>>>(chunks, groups);
  return cudaSuccess;
}

/**
 * @brief Launches kernel to merge column statistics
 *
 * @param[out] chunks_out Statistics results [num_chunks]
 * @param[out] chunks_in Input statistics
 * @param[in] groups Statistics groups [num_chunks]
 * @param[in] num_chunks Number of chunks & groups
 * @param[in] stream CUDA stream to use, default 0
 *
 * @return cudaSuccess if successful, a CUDA error code otherwise
 **/
cudaError_t MergeColumnStatistics(statistics_chunk *chunks_out,
                                  const statistics_chunk *chunks_in,
                                  const statistics_merge_group *groups,
                                  uint32_t num_chunks,
                                  cudaStream_t stream)
{
  gpuMergeColumnStatistics<1024><<<num_chunks, 1024, 0, stream>>>(chunks_out, chunks_in, groups);
  return cudaSuccess;
}

}  // namespace io
}  // namespace cudf<|MERGE_RESOLUTION|>--- conflicted
+++ resolved
@@ -47,8 +47,6 @@
 };
 
 /**
-<<<<<<< HEAD
-=======
  * Custom addition functor to ignore NaN inputs
  **/
 struct IgnoreNaNSum {
@@ -61,7 +59,6 @@
 };
 
 /**
->>>>>>> 8444c38b
  * Warp-wide Min reduction for string types
  **/
 inline __device__ string_stats WarpReduceMinString(const char *smin, uint32_t lmin)
@@ -274,11 +271,7 @@
   vmin = SHFL0(vmin);
   vmax = warp_reduce(storage.float_stats[t / 32]).Reduce(vmax, cub::Max());
   vmax = SHFL0(vmax);
-<<<<<<< HEAD
-  vsum = warp_reduce(storage.float_stats[t / 32]).Sum(vsum);
-=======
   vsum = warp_reduce(storage.float_stats[t / 32]).Reduce(vsum, IgnoreNaNSum());
->>>>>>> 8444c38b
   if (!(t & 0x1f)) {
     s->warp_min[t >> 5].fp_val = vmin;
     s->warp_max[t >> 5].fp_val = vmax;
@@ -296,12 +289,8 @@
       warp_reduce(storage.float_stats[t / 32]).Reduce(s->warp_max[t & 0x1f].fp_val, cub::Max());
     if (!(t & 0x1f)) { s->ck.max_value.fp_val = (vmax != 0.0) ? vmax : CUDART_ZERO; }
   } else if (t < 32 * 3) {
-<<<<<<< HEAD
-    vsum = warp_reduce(storage.float_stats[t / 32]).Sum(s->warp_sum[t & 0x1f].fp_val);
-=======
     vsum =
       warp_reduce(storage.float_stats[t / 32]).Reduce(s->warp_sum[t & 0x1f].fp_val, IgnoreNaNSum());
->>>>>>> 8444c38b
     if (!(t & 0x1f)) {
       s->ck.sum.fp_val = vsum;
       s->ck.has_sum    = (has_minmax);  // Implies sum is valid as well
@@ -578,11 +567,7 @@
   __syncwarp();
   vmax = SHFL0(vmax);
 
-<<<<<<< HEAD
-  vsum = cub::WarpReduce<double>(storage.f64[t / 32]).Sum(vsum);
-=======
   vsum = cub::WarpReduce<double>(storage.f64[t / 32]).Reduce(vsum, IgnoreNaNSum());
->>>>>>> 8444c38b
 
   if (!(t & 0x1f)) {
     s->warp_non_nulls[t >> 5]  = non_nulls;
@@ -603,12 +588,8 @@
       cub::WarpReduce<double>(storage.f64[t / 32]).Reduce(s->warp_max[t & 0x1f].fp_val, cub::Max());
     if (!(t & 0x1f)) { s->ck.max_value.fp_val = (vmax != 0.0) ? vmax : CUDART_ZERO; }
   } else if (t < 32 * 3) {
-<<<<<<< HEAD
-    vsum = cub::WarpReduce<double>(storage.f64[t / 32]).Sum(s->warp_sum[t & 0x1f].fp_val);
-=======
     vsum = cub::WarpReduce<double>(storage.f64[t / 32])
              .Reduce(s->warp_sum[t & 0x1f].fp_val, IgnoreNaNSum());
->>>>>>> 8444c38b
     if (!(t & 0x1f)) {
       s->ck.sum.fp_val = vsum;
       s->ck.has_sum    = (has_minmax);  // Implies sum is valid as well
