/*
 * Copyright (c) 2019-2020, NVIDIA CORPORATION.
 *
 * Licensed under the Apache License, Version 2.0 (the "License");
 * you may not use this file except in compliance with the License.
 * You may obtain a copy of the License at
 *
 *     http://www.apache.org/licenses/LICENSE-2.0
 *
 * Unless required by applicable law or agreed to in writing, software
 * distributed under the License is distributed on an "AS IS" BASIS,
 * WITHOUT WARRANTIES OR CONDITIONS OF ANY KIND, either express or implied.
 * See the License for the specific language governing permissions and
 * limitations under the License.
 */

#include "column_stats.h"

#include <cudf/strings/string_view.cuh>
<<<<<<< HEAD

#include <cudf/strings/string.cuh>

#include <cudf/detail/utilities/device_operators.cuh>
=======
>>>>>>> 39fdbd5a

#include <rmm/cuda_stream_view.hpp>

#include <cub/cub.cuh>

#include <math_constants.h>

constexpr int block_size = 1024;

namespace cudf {
namespace io {
/**
 * @brief shared state for statistics gather kernel
 */
struct stats_state_s {
  stats_column_desc col;                 ///< Column information
  statistics_group group;                ///< Group description
  statistics_chunk ck;                   ///< Output statistics chunk
  volatile statistics_val warp_min[32];  ///< Min reduction scratch
  volatile statistics_val warp_max[32];  ///< Max reduction scratch
};

/**
 * @brief shared state for statistics merge kernel
 */
struct merge_state_s {
  stats_column_desc col;                 ///< Column information
  statistics_merge_group group;          ///< Group description
  statistics_chunk ck;                   ///< Resulting statistics chunk
  volatile statistics_val warp_min[32];  ///< Min reduction scratch
  volatile statistics_val warp_max[32];  ///< Max reduction scratch
};

/**
 * Custom addition functor to ignore NaN inputs
 */
struct IgnoreNaNSum {
  __device__ __forceinline__ double operator()(const double &a, const double &b)
  {
    double aval = isnan(a) ? 0 : a;
    double bval = isnan(b) ? 0 : b;
    return aval + bval;
  }
};

/**
 * @brief Gather statistics for integer-like columns
 *
 * @param s shared block state
 * @param dtype data type
 * @param t thread id
 * @param storage temporary storage for reduction
 */
template <typename Storage>
void __device__
gatherIntColumnStats(stats_state_s *s, statistics_dtype dtype, uint32_t t, Storage &storage)
{
  using block_reduce = cub::BlockReduce<int64_t, block_size>;
  int64_t vmin       = INT64_MAX;
  int64_t vmax       = INT64_MIN;
  int64_t vsum       = 0;
  int64_t v;
  uint32_t nn_cnt = 0;
  __shared__ volatile bool has_minmax;
  for (uint32_t i = 0; i < s->group.num_rows; i += block_size) {
    uint32_t r        = i + t;
    uint32_t row      = r + s->group.start_row;
<<<<<<< HEAD
    uint32_t is_valid = (r < s->group.num_rows && row < s->col.leaf_column->size())
                          ? s->col.leaf_column->is_valid(row)
                          : 0;
=======
    uint32_t is_valid = (r < s->group.num_rows) ? s->col.leaf_column->is_valid(row) : 0;
>>>>>>> 39fdbd5a
    if (is_valid) {
      switch (dtype) {
        case dtype_int32:
        case dtype_date32: v = s->col.leaf_column->element<int32_t>(row); break;
        case dtype_int64:
        case dtype_decimal64: v = s->col.leaf_column->element<int64_t>(row); break;
        case dtype_int16: v = s->col.leaf_column->element<int16_t>(row); break;
        case dtype_timestamp64:
          v = s->col.leaf_column->element<int64_t>(row);
          if (s->col.ts_scale < -1) {
            v /= -s->col.ts_scale;
          } else if (s->col.ts_scale > 1) {
            v *= s->col.ts_scale;
          }
          break;
        default: v = s->col.leaf_column->element<int8_t>(row); break;
      }
      vmin = min(vmin, v);
      vmax = max(vmax, v);
      vsum += v;
    }
    nn_cnt += __syncthreads_count(is_valid);
  }
  if (!t) {
    s->ck.non_nulls  = nn_cnt;
    s->ck.null_count = s->group.num_rows - nn_cnt;
  }
  vmin = block_reduce(storage.integer_stats).Reduce(vmin, cub::Min());
  __syncthreads();
  vmax = block_reduce(storage.integer_stats).Reduce(vmax, cub::Max());
  if (!t) { has_minmax = (vmin <= vmax); }
  __syncthreads();
  if (has_minmax) { vsum = block_reduce(storage.integer_stats).Sum(vsum); }
  if (!t) {
    if (has_minmax) {
      s->ck.min_value.i_val = vmin;
      s->ck.max_value.i_val = vmax;
      s->ck.sum.i_val       = vsum;
    }
    s->ck.has_minmax = has_minmax;
    // TODO: For now, don't set the sum flag with 64-bit values so we don't have to check for
    // 64-bit sum overflow
    s->ck.has_sum = (dtype <= dtype_int32 && has_minmax);
  }
}

/**
 * @brief Gather statistics for floating-point columns
 *
 * @param s shared block state
 * @param dtype data type
 * @param t thread id
 * @param storage temporary storage for reduction
 */
template <typename Storage>
void __device__
gatherFloatColumnStats(stats_state_s *s, statistics_dtype dtype, uint32_t t, Storage &storage)
{
  using block_reduce = cub::BlockReduce<double, block_size>;
  double vmin        = CUDART_INF;
  double vmax        = -CUDART_INF;
  double vsum        = 0;
  double v;
  uint32_t nn_cnt = 0;
  __shared__ volatile bool has_minmax;
  for (uint32_t i = 0; i < s->group.num_rows; i += block_size) {
    uint32_t r        = i + t;
    uint32_t row      = r + s->group.start_row;
<<<<<<< HEAD
    uint32_t is_valid = (r < s->group.num_rows && row < s->col.leaf_column->size())
                          ? s->col.leaf_column->is_valid(row)
                          : 0;
=======
    uint32_t is_valid = (r < s->group.num_rows) ? s->col.leaf_column->is_valid(row) : 0;
>>>>>>> 39fdbd5a
    if (is_valid) {
      if (dtype == dtype_float64) {
        v = s->col.leaf_column->element<double>(row);
      } else {
        v = s->col.leaf_column->element<float>(row);
      }
      vmin = min(vmin, v);
      vmax = max(vmax, v);
      if (!isnan(v)) { vsum += v; }
    }
    nn_cnt += __syncthreads_count(is_valid);
  }
  if (!t) {
    s->ck.non_nulls  = nn_cnt;
    s->ck.null_count = s->group.num_rows - nn_cnt;
  }
  vmin = block_reduce(storage.float_stats).Reduce(vmin, cub::Min());
  __syncthreads();
  vmax = block_reduce(storage.float_stats).Reduce(vmax, cub::Max());
  if (!t) { has_minmax = (vmin <= vmax); }
  __syncthreads();
  if (has_minmax) { vsum = block_reduce(storage.float_stats).Reduce(vsum, IgnoreNaNSum()); }
  if (!t) {
    if (has_minmax) {
      s->ck.min_value.fp_val = (vmin != 0.0) ? vmin : CUDART_NEG_ZERO;
      s->ck.max_value.fp_val = (vmax != 0.0) ? vmax : CUDART_ZERO;
      s->ck.sum.fp_val       = vsum;
    }
    s->ck.has_minmax = has_minmax;
    s->ck.has_sum    = has_minmax;  // Implies sum is valid as well
  }
}

// FIXME: Use native libcudf string type
struct nvstrdesc_s {
  const char *ptr;
  size_t count;
};

/**
 * @brief Gather statistics for string columns
 *
 * @param s shared block state
 * @param t thread id
 * @param storage temporary storage for reduction
 */
template <typename Storage>
void __device__ gatherStringColumnStats(stats_state_s *s, uint32_t t, Storage &storage)
{
<<<<<<< HEAD
  using block_reduce = cub::BlockReduce<uint32_t, block_size>;
  uint32_t len_sum   = 0;
  uint32_t nn_cnt    = 0;
  bool has_minmax    = false;
=======
  using block_reduce  = cub::BlockReduce<uint32_t, block_size>;
  using string_reduce = cub::BlockReduce<string_view, block_size>;
  uint32_t len_sum    = 0;
  uint32_t nn_cnt     = 0;
  bool has_minmax     = false;
>>>>>>> 39fdbd5a

  string_view minimum_value = string_view::max();
  string_view maximum_value = string_view::min();

  for (uint32_t i = 0; i < s->group.num_rows; i += block_size) {
    uint32_t r        = i + t;
    uint32_t row      = r + s->group.start_row;
<<<<<<< HEAD
    uint32_t is_valid = (r < s->group.num_rows && row < s->col.leaf_column->size())
                          ? s->col.leaf_column->is_valid(row)
                          : 0;
=======
    uint32_t is_valid = (r < s->group.num_rows) ? s->col.leaf_column->is_valid(row) : 0;
>>>>>>> 39fdbd5a
    if (is_valid) {
      has_minmax = true;
      auto str   = s->col.leaf_column->element<string_view>(row);
      len_sum += str.size_bytes();
<<<<<<< HEAD
      if (str > maximum_value) { maximum_value = str; }
      if (str < minimum_value) { minimum_value = str; }
=======
      minimum_value = thrust::min<string_view>(minimum_value, str);
      maximum_value = thrust::max<string_view>(maximum_value, str);
>>>>>>> 39fdbd5a
    }
    nn_cnt += __syncthreads_count(is_valid);
  }
  if (!t) {
    s->ck.non_nulls  = nn_cnt;
    s->ck.null_count = s->group.num_rows - nn_cnt;
  }
<<<<<<< HEAD
  minimum_value = cudf::strings::string::warp_reduce(minimum_value, cudf::DeviceMin());
  maximum_value = cudf::strings::string::warp_reduce(maximum_value, cudf::DeviceMax());
  __syncwarp();
  if (!(t & 0x1f)) {
    s->warp_min[t >> 5].str_val = minimum_value;
    s->warp_max[t >> 5].str_val = maximum_value;
  }
  has_minmax = __syncthreads_or(has_minmax);
  if (has_minmax) { len_sum = block_reduce(storage.string_stats).Sum(len_sum); }
  if (t < 32 * 1) {
    minimum_value = cudf::strings::string::warp_reduce(s->warp_min[t].str_val, cudf::DeviceMin());
    if (!(t & 0x1f)) {
      if (has_minmax) {
        s->ck.min_value.str_val = minimum_value;
        s->ck.sum.i_val         = len_sum;
      }
      s->ck.has_minmax = has_minmax;
      s->ck.has_sum    = has_minmax;
    }
  } else if (t < 32 * 2 and has_minmax) {
    maximum_value =
      cudf::strings::string::warp_reduce(s->warp_max[t & 0x1f].str_val, cudf::DeviceMax());
    if (!(t & 0x1f)) { s->ck.max_value.str_val = maximum_value; }
=======
  minimum_value = string_reduce(storage.string_val_stats).Reduce(minimum_value, cub::Min());
  __syncthreads();
  maximum_value = string_reduce(storage.string_val_stats).Reduce(maximum_value, cub::Max());
  has_minmax    = __syncthreads_or(has_minmax);
  if (has_minmax) { len_sum = block_reduce(storage.string_stats).Sum(len_sum); }

  if (!t) {
    if (has_minmax) {
      s->ck.min_value.str_val = minimum_value;
      s->ck.max_value.str_val = maximum_value;
      s->ck.sum.i_val         = len_sum;
    }
    s->ck.has_minmax = has_minmax;
    s->ck.has_sum    = has_minmax;
>>>>>>> 39fdbd5a
  }
}

/**
 * @brief Gather column chunk statistics (min/max values, sum and null count)
 * for a group of rows.
 *
 * blockDim {1024,1,1}
 *
 * @param chunks Destination statistics results
 * @param groups Statistics source information
 */
template <int block_size>
__global__ void __launch_bounds__(block_size, 1)
  gpuGatherColumnStatistics(statistics_chunk *chunks, const statistics_group *groups)
{
  __shared__ __align__(8) stats_state_s state_g;
  __shared__ union {
    typename cub::BlockReduce<int64_t, block_size>::TempStorage integer_stats;
    typename cub::BlockReduce<double, block_size>::TempStorage float_stats;
    typename cub::BlockReduce<uint32_t, block_size>::TempStorage string_stats;
    typename cub::BlockReduce<string_view, block_size>::TempStorage string_val_stats;
  } temp_storage;

  stats_state_s *const s = &state_g;
  uint32_t t             = threadIdx.x;
  statistics_dtype dtype;

  if (t < sizeof(statistics_group) / sizeof(uint32_t)) {
    reinterpret_cast<uint32_t *>(&s->group)[t] =
      reinterpret_cast<const uint32_t *>(&groups[blockIdx.x])[t];
  }
  if (t < sizeof(statistics_chunk) / sizeof(uint32_t)) {
    reinterpret_cast<uint32_t *>(&s->ck)[t] = 0;
  }
  __syncthreads();
  if (t < sizeof(stats_column_desc) / sizeof(uint32_t)) {
    reinterpret_cast<uint32_t *>(&s->col)[t] = reinterpret_cast<const uint32_t *>(s->group.col)[t];
  }
  __syncthreads();
  dtype = s->col.stats_dtype;
  if (dtype >= dtype_bool && dtype <= dtype_decimal64) {
    gatherIntColumnStats(s, dtype, t, temp_storage);
  } else if (dtype >= dtype_float32 && dtype <= dtype_float64) {
    gatherFloatColumnStats(s, dtype, t, temp_storage);
  } else if (dtype == dtype_string) {
    gatherStringColumnStats(s, t, temp_storage);
  }
  __syncthreads();
  if (t < sizeof(statistics_chunk) / sizeof(uint32_t)) {
    reinterpret_cast<uint32_t *>(&chunks[blockIdx.x])[t] = reinterpret_cast<uint32_t *>(&s->ck)[t];
  }
}

/**
 * @brief Merge statistics for integer-like columns
 *
 * @param s shared block state
 * @param dtype data type
 * @param ck_in pointer to first statistic chunk
 * @param num_chunks number of statistic chunks to merge
 * @param t thread id
 * @param storage temporary storage for reduction
 */
template <typename Storage>
void __device__ mergeIntColumnStats(merge_state_s *s,
                                    statistics_dtype dtype,
                                    const statistics_chunk *ck_in,
                                    uint32_t num_chunks,
                                    uint32_t t,
                                    Storage &storage)
{
  int64_t vmin        = INT64_MAX;
  int64_t vmax        = INT64_MIN;
  int64_t vsum        = 0;
  uint32_t non_nulls  = 0;
  uint32_t null_count = 0;
  __shared__ volatile bool has_minmax;
  for (uint32_t i = t; i < num_chunks; i += block_size) {
    const statistics_chunk *ck = &ck_in[i];
    if (ck->has_minmax) {
      vmin = min(vmin, ck->min_value.i_val);
      vmax = max(vmax, ck->max_value.i_val);
    }
    if (ck->has_sum) { vsum += ck->sum.i_val; }
    non_nulls += ck->non_nulls;
    null_count += ck->null_count;
  }
  vmin = cub::BlockReduce<int64_t, block_size>(storage.i64).Reduce(vmin, cub::Min());
  __syncthreads();
  vmax = cub::BlockReduce<int64_t, block_size>(storage.i64).Reduce(vmax, cub::Max());
  if (!t) { has_minmax = (vmin <= vmax); }
  __syncthreads();
  non_nulls = cub::BlockReduce<uint32_t, block_size>(storage.u32).Sum(non_nulls);
  __syncthreads();
  null_count = cub::BlockReduce<uint32_t, block_size>(storage.u32).Sum(null_count);
  __syncthreads();
  if (has_minmax) { vsum = cub::BlockReduce<int64_t, block_size>(storage.i64).Sum(vsum); }

  if (!t) {
    if (has_minmax) {
      s->ck.min_value.i_val = vmin;
      s->ck.max_value.i_val = vmax;
      s->ck.sum.i_val       = vsum;
    }
    s->ck.has_minmax = has_minmax;
    // TODO: For now, don't set the sum flag with 64-bit values so we don't have to check for
    // 64-bit sum overflow
    s->ck.has_sum    = (dtype <= dtype_int32 && has_minmax);
    s->ck.non_nulls  = non_nulls;
    s->ck.null_count = null_count;
  }
}

/**
 * @brief Merge statistics for floating-point columns
 *
 * @param s shared block state
 * @param dtype data type
 * @param ck_in pointer to first statistic chunk
 * @param num_chunks number of statistic chunks to merge
 * @param t thread id
 * @param storage temporary storage for reduction
 */
template <typename Storage>
void __device__ mergeFloatColumnStats(merge_state_s *s,
                                      const statistics_chunk *ck_in,
                                      uint32_t num_chunks,
                                      uint32_t t,
                                      Storage &storage)
{
  double vmin         = CUDART_INF;
  double vmax         = -CUDART_INF;
  double vsum         = 0;
  uint32_t non_nulls  = 0;
  uint32_t null_count = 0;
  __shared__ volatile bool has_minmax;
  for (uint32_t i = t; i < num_chunks; i += block_size) {
    const statistics_chunk *ck = &ck_in[i];
    if (ck->has_minmax) {
      vmin = min(vmin, ck->min_value.fp_val);
      vmax = max(vmax, ck->max_value.fp_val);
    }
    if (ck->has_sum) { vsum += ck->sum.fp_val; }
    non_nulls += ck->non_nulls;
    null_count += ck->null_count;
  }

  vmin = cub::BlockReduce<double, block_size>(storage.f64).Reduce(vmin, cub::Min());
  __syncthreads();
  vmax = cub::BlockReduce<double, block_size>(storage.f64).Reduce(vmax, cub::Max());
  if (!t) { has_minmax = (vmin <= vmax); }
  __syncthreads();
  non_nulls = cub::BlockReduce<uint32_t, block_size>(storage.u32).Sum(non_nulls);
  __syncthreads();
  null_count = cub::BlockReduce<uint32_t, block_size>(storage.u32).Sum(null_count);
  __syncthreads();
  if (has_minmax) {
    vsum = cub::BlockReduce<double, block_size>(storage.f64).Reduce(vsum, IgnoreNaNSum());
  }

  if (!t) {
    if (has_minmax) {
      s->ck.min_value.fp_val = (vmin != 0.0) ? vmin : CUDART_NEG_ZERO;
      s->ck.max_value.fp_val = (vmax != 0.0) ? vmax : CUDART_ZERO;
      s->ck.sum.fp_val       = vsum;
    }
    s->ck.has_minmax = has_minmax;
    s->ck.has_sum    = has_minmax;  // Implies sum is valid as well
    s->ck.non_nulls  = non_nulls;
    s->ck.null_count = null_count;
  }
}

/**
 * @brief Merge statistics for string columns
 *
 * @param s shared block state
 * @param ck_in pointer to first statistic chunk
 * @param num_chunks number of statistic chunks to merge
 * @param t thread id
 * @param storage temporary storage for reduction
 */
template <typename Storage>
void __device__ mergeStringColumnStats(merge_state_s *s,
                                       const statistics_chunk *ck_in,
                                       uint32_t num_chunks,
                                       uint32_t t,
                                       Storage &storage)
{
  using block_reduce  = cub::BlockReduce<uint32_t, block_size>;
  using string_reduce = cub::BlockReduce<string_view, block_size>;
  uint32_t len_sum    = 0;
  uint32_t non_nulls  = 0;
  uint32_t null_count = 0;
  bool has_minmax     = false;

  string_view minimum_value = string_view::max();
  string_view maximum_value = string_view::min();

  for (uint32_t i = t; i < num_chunks; i += block_size) {
    const statistics_chunk *ck = &ck_in[i];
    if (ck->has_minmax) {
<<<<<<< HEAD
      has_minmax       = true;
      string_view val0 = ck->min_value.str_val;
      string_view val1 = ck->max_value.str_val;
      if (val0 < minimum_value) { minimum_value = val0; }
      if (val1 > maximum_value) { maximum_value = val1; }
=======
      has_minmax    = true;
      minimum_value = thrust::min<string_view>(minimum_value, ck->min_value.str_val);
      maximum_value = thrust::max<string_view>(maximum_value, ck->max_value.str_val);
>>>>>>> 39fdbd5a
    }
    if (ck->has_sum) { len_sum += (uint32_t)ck->sum.i_val; }
    non_nulls += ck->non_nulls;
    null_count += ck->null_count;
  }
<<<<<<< HEAD
  minimum_value = cudf::strings::string::warp_reduce(minimum_value, cudf::DeviceMin());
  maximum_value = cudf::strings::string::warp_reduce(maximum_value, cudf::DeviceMax());
  if (!(t & 0x1f)) {
    s->warp_min[t >> 5].str_val = minimum_value;
    s->warp_max[t >> 5].str_val = maximum_value;
  }
  has_minmax = __syncthreads_or(has_minmax);
=======
  minimum_value = string_reduce(storage.str).Reduce(minimum_value, cub::Min());
  __syncthreads();
  maximum_value = string_reduce(storage.str).Reduce(maximum_value, cub::Max());
  has_minmax    = __syncthreads_or(has_minmax);
>>>>>>> 39fdbd5a

  non_nulls = block_reduce(storage.u32).Sum(non_nulls);
  __syncthreads();
  null_count = block_reduce(storage.u32).Sum(null_count);
  __syncthreads();
<<<<<<< HEAD
  if (has_minmax) { len_sum = cub::BlockReduce<uint32_t, block_size>(storage.u32).Sum(len_sum); }
  if (t < 32 * 1) {
    minimum_value = cudf::strings::string::warp_reduce(s->warp_min[t].str_val, cudf::DeviceMin());
    if (!(t & 0x1f)) {
      if (has_minmax) {
        s->ck.min_value.str_val = minimum_value;
        s->ck.sum.i_val         = len_sum;
      }
      s->ck.has_minmax = has_minmax;
      s->ck.has_sum    = has_minmax;
      s->ck.non_nulls  = non_nulls;
      s->ck.null_count = null_count;
    }
  } else if (t < 32 * 2) {
    maximum_value =
      cudf::strings::string::warp_reduce(s->warp_max[t & 0x1f].str_val, cudf::DeviceMax());
    if (!((t & 0x1f) and has_minmax)) { s->ck.max_value.str_val = maximum_value; }
=======
  if (has_minmax) { len_sum = block_reduce(storage.u32).Sum(len_sum); }

  if (!t) {
    if (has_minmax) {
      s->ck.min_value.str_val = minimum_value;
      s->ck.max_value.str_val = maximum_value;
      s->ck.sum.i_val         = len_sum;
    }
    s->ck.has_minmax = has_minmax;
    s->ck.has_sum    = has_minmax;
    s->ck.non_nulls  = non_nulls;
    s->ck.null_count = null_count;
>>>>>>> 39fdbd5a
  }
}

/**
 * @brief Combine multiple statistics chunk together to form new statistics chunks
 *
 * blockDim {1024,1,1}
 *
 * @param chunks_out Destination statistic chunks
 * @param chunks_in Source statistic chunks
 * @param groups Statistic chunk grouping information
 */
template <int block_size>
__global__ void __launch_bounds__(block_size, 1)
  gpuMergeColumnStatistics(statistics_chunk *chunks_out,
                           const statistics_chunk *chunks_in,
                           const statistics_merge_group *groups)
{
  __shared__ __align__(8) merge_state_s state_g;
  __shared__ struct {
    typename cub::BlockReduce<uint32_t, block_size>::TempStorage u32;
    typename cub::BlockReduce<int64_t, block_size>::TempStorage i64;
    typename cub::BlockReduce<double, block_size>::TempStorage f64;
    typename cub::BlockReduce<string_view, block_size>::TempStorage str;
  } storage;

  merge_state_s *const s = &state_g;
  uint32_t t             = threadIdx.x;
  statistics_dtype dtype;

  if (t < sizeof(statistics_merge_group) / sizeof(uint32_t)) {
    reinterpret_cast<uint32_t *>(&s->group)[t] =
      reinterpret_cast<const uint32_t *>(&groups[blockIdx.x])[t];
  }
  __syncthreads();
  if (t < sizeof(stats_column_desc) / sizeof(uint32_t)) {
    reinterpret_cast<uint32_t *>(&s->col)[t] = reinterpret_cast<const uint32_t *>(s->group.col)[t];
  }
  __syncthreads();
  dtype = s->col.stats_dtype;

  if (dtype >= dtype_bool && dtype <= dtype_decimal64) {
    mergeIntColumnStats(
      s, dtype, chunks_in + s->group.start_chunk, s->group.num_chunks, t, storage);
  } else if (dtype >= dtype_float32 && dtype <= dtype_float64) {
    mergeFloatColumnStats(s, chunks_in + s->group.start_chunk, s->group.num_chunks, t, storage);
  } else if (dtype == dtype_string) {
    mergeStringColumnStats(s, chunks_in + s->group.start_chunk, s->group.num_chunks, t, storage);
  }

  __syncthreads();
  if (t < sizeof(statistics_chunk) / sizeof(uint32_t)) {
    reinterpret_cast<uint32_t *>(&chunks_out[blockIdx.x])[t] =
      reinterpret_cast<uint32_t *>(&s->ck)[t];
  }
}

/**
 * @brief Launches kernel to gather column statistics
 *
 * @param[out] chunks Statistics results [num_chunks]
 * @param[in] groups Statistics row groups [num_chunks]
 * @param[in] num_chunks Number of chunks & rowgroups
 * @param[in] stream CUDA stream to use, default 0
 */
void GatherColumnStatistics(statistics_chunk *chunks,
                            const statistics_group *groups,
                            uint32_t num_chunks,
                            rmm::cuda_stream_view stream)
{
  gpuGatherColumnStatistics<block_size>
    <<<num_chunks, block_size, 0, stream.value()>>>(chunks, groups);
}

/**
 * @brief Launches kernel to merge column statistics
 *
 * @param[out] chunks_out Statistics results [num_chunks]
 * @param[out] chunks_in Input statistics
 * @param[in] groups Statistics groups [num_chunks]
 * @param[in] num_chunks Number of chunks & groups
 * @param[in] stream CUDA stream to use, default 0
 */
void MergeColumnStatistics(statistics_chunk *chunks_out,
                           const statistics_chunk *chunks_in,
                           const statistics_merge_group *groups,
                           uint32_t num_chunks,
                           rmm::cuda_stream_view stream)
{
  gpuMergeColumnStatistics<block_size>
    <<<num_chunks, block_size, 0, stream.value()>>>(chunks_out, chunks_in, groups);
}

}  // namespace io
}  // namespace cudf<|MERGE_RESOLUTION|>--- conflicted
+++ resolved
@@ -17,13 +17,6 @@
 #include "column_stats.h"
 
 #include <cudf/strings/string_view.cuh>
-<<<<<<< HEAD
-
-#include <cudf/strings/string.cuh>
-
-#include <cudf/detail/utilities/device_operators.cuh>
-=======
->>>>>>> 39fdbd5a
 
 #include <rmm/cuda_stream_view.hpp>
 
@@ -91,13 +84,7 @@
   for (uint32_t i = 0; i < s->group.num_rows; i += block_size) {
     uint32_t r        = i + t;
     uint32_t row      = r + s->group.start_row;
-<<<<<<< HEAD
-    uint32_t is_valid = (r < s->group.num_rows && row < s->col.leaf_column->size())
-                          ? s->col.leaf_column->is_valid(row)
-                          : 0;
-=======
     uint32_t is_valid = (r < s->group.num_rows) ? s->col.leaf_column->is_valid(row) : 0;
->>>>>>> 39fdbd5a
     if (is_valid) {
       switch (dtype) {
         case dtype_int32:
@@ -166,13 +153,7 @@
   for (uint32_t i = 0; i < s->group.num_rows; i += block_size) {
     uint32_t r        = i + t;
     uint32_t row      = r + s->group.start_row;
-<<<<<<< HEAD
-    uint32_t is_valid = (r < s->group.num_rows && row < s->col.leaf_column->size())
-                          ? s->col.leaf_column->is_valid(row)
-                          : 0;
-=======
     uint32_t is_valid = (r < s->group.num_rows) ? s->col.leaf_column->is_valid(row) : 0;
->>>>>>> 39fdbd5a
     if (is_valid) {
       if (dtype == dtype_float64) {
         v = s->col.leaf_column->element<double>(row);
@@ -222,18 +203,11 @@
 template <typename Storage>
 void __device__ gatherStringColumnStats(stats_state_s *s, uint32_t t, Storage &storage)
 {
-<<<<<<< HEAD
-  using block_reduce = cub::BlockReduce<uint32_t, block_size>;
-  uint32_t len_sum   = 0;
-  uint32_t nn_cnt    = 0;
-  bool has_minmax    = false;
-=======
   using block_reduce  = cub::BlockReduce<uint32_t, block_size>;
   using string_reduce = cub::BlockReduce<string_view, block_size>;
   uint32_t len_sum    = 0;
   uint32_t nn_cnt     = 0;
   bool has_minmax     = false;
->>>>>>> 39fdbd5a
 
   string_view minimum_value = string_view::max();
   string_view maximum_value = string_view::min();
@@ -241,24 +215,13 @@
   for (uint32_t i = 0; i < s->group.num_rows; i += block_size) {
     uint32_t r        = i + t;
     uint32_t row      = r + s->group.start_row;
-<<<<<<< HEAD
-    uint32_t is_valid = (r < s->group.num_rows && row < s->col.leaf_column->size())
-                          ? s->col.leaf_column->is_valid(row)
-                          : 0;
-=======
     uint32_t is_valid = (r < s->group.num_rows) ? s->col.leaf_column->is_valid(row) : 0;
->>>>>>> 39fdbd5a
     if (is_valid) {
       has_minmax = true;
       auto str   = s->col.leaf_column->element<string_view>(row);
       len_sum += str.size_bytes();
-<<<<<<< HEAD
-      if (str > maximum_value) { maximum_value = str; }
-      if (str < minimum_value) { minimum_value = str; }
-=======
       minimum_value = thrust::min<string_view>(minimum_value, str);
       maximum_value = thrust::max<string_view>(maximum_value, str);
->>>>>>> 39fdbd5a
     }
     nn_cnt += __syncthreads_count(is_valid);
   }
@@ -266,31 +229,6 @@
     s->ck.non_nulls  = nn_cnt;
     s->ck.null_count = s->group.num_rows - nn_cnt;
   }
-<<<<<<< HEAD
-  minimum_value = cudf::strings::string::warp_reduce(minimum_value, cudf::DeviceMin());
-  maximum_value = cudf::strings::string::warp_reduce(maximum_value, cudf::DeviceMax());
-  __syncwarp();
-  if (!(t & 0x1f)) {
-    s->warp_min[t >> 5].str_val = minimum_value;
-    s->warp_max[t >> 5].str_val = maximum_value;
-  }
-  has_minmax = __syncthreads_or(has_minmax);
-  if (has_minmax) { len_sum = block_reduce(storage.string_stats).Sum(len_sum); }
-  if (t < 32 * 1) {
-    minimum_value = cudf::strings::string::warp_reduce(s->warp_min[t].str_val, cudf::DeviceMin());
-    if (!(t & 0x1f)) {
-      if (has_minmax) {
-        s->ck.min_value.str_val = minimum_value;
-        s->ck.sum.i_val         = len_sum;
-      }
-      s->ck.has_minmax = has_minmax;
-      s->ck.has_sum    = has_minmax;
-    }
-  } else if (t < 32 * 2 and has_minmax) {
-    maximum_value =
-      cudf::strings::string::warp_reduce(s->warp_max[t & 0x1f].str_val, cudf::DeviceMax());
-    if (!(t & 0x1f)) { s->ck.max_value.str_val = maximum_value; }
-=======
   minimum_value = string_reduce(storage.string_val_stats).Reduce(minimum_value, cub::Min());
   __syncthreads();
   maximum_value = string_reduce(storage.string_val_stats).Reduce(maximum_value, cub::Max());
@@ -305,7 +243,6 @@
     }
     s->ck.has_minmax = has_minmax;
     s->ck.has_sum    = has_minmax;
->>>>>>> 39fdbd5a
   }
 }
 
@@ -509,60 +446,23 @@
   for (uint32_t i = t; i < num_chunks; i += block_size) {
     const statistics_chunk *ck = &ck_in[i];
     if (ck->has_minmax) {
-<<<<<<< HEAD
-      has_minmax       = true;
-      string_view val0 = ck->min_value.str_val;
-      string_view val1 = ck->max_value.str_val;
-      if (val0 < minimum_value) { minimum_value = val0; }
-      if (val1 > maximum_value) { maximum_value = val1; }
-=======
       has_minmax    = true;
       minimum_value = thrust::min<string_view>(minimum_value, ck->min_value.str_val);
       maximum_value = thrust::max<string_view>(maximum_value, ck->max_value.str_val);
->>>>>>> 39fdbd5a
     }
     if (ck->has_sum) { len_sum += (uint32_t)ck->sum.i_val; }
     non_nulls += ck->non_nulls;
     null_count += ck->null_count;
   }
-<<<<<<< HEAD
-  minimum_value = cudf::strings::string::warp_reduce(minimum_value, cudf::DeviceMin());
-  maximum_value = cudf::strings::string::warp_reduce(maximum_value, cudf::DeviceMax());
-  if (!(t & 0x1f)) {
-    s->warp_min[t >> 5].str_val = minimum_value;
-    s->warp_max[t >> 5].str_val = maximum_value;
-  }
-  has_minmax = __syncthreads_or(has_minmax);
-=======
   minimum_value = string_reduce(storage.str).Reduce(minimum_value, cub::Min());
   __syncthreads();
   maximum_value = string_reduce(storage.str).Reduce(maximum_value, cub::Max());
   has_minmax    = __syncthreads_or(has_minmax);
->>>>>>> 39fdbd5a
 
   non_nulls = block_reduce(storage.u32).Sum(non_nulls);
   __syncthreads();
   null_count = block_reduce(storage.u32).Sum(null_count);
   __syncthreads();
-<<<<<<< HEAD
-  if (has_minmax) { len_sum = cub::BlockReduce<uint32_t, block_size>(storage.u32).Sum(len_sum); }
-  if (t < 32 * 1) {
-    minimum_value = cudf::strings::string::warp_reduce(s->warp_min[t].str_val, cudf::DeviceMin());
-    if (!(t & 0x1f)) {
-      if (has_minmax) {
-        s->ck.min_value.str_val = minimum_value;
-        s->ck.sum.i_val         = len_sum;
-      }
-      s->ck.has_minmax = has_minmax;
-      s->ck.has_sum    = has_minmax;
-      s->ck.non_nulls  = non_nulls;
-      s->ck.null_count = null_count;
-    }
-  } else if (t < 32 * 2) {
-    maximum_value =
-      cudf::strings::string::warp_reduce(s->warp_max[t & 0x1f].str_val, cudf::DeviceMax());
-    if (!((t & 0x1f) and has_minmax)) { s->ck.max_value.str_val = maximum_value; }
-=======
   if (has_minmax) { len_sum = block_reduce(storage.u32).Sum(len_sum); }
 
   if (!t) {
@@ -575,7 +475,6 @@
     s->ck.has_sum    = has_minmax;
     s->ck.non_nulls  = non_nulls;
     s->ck.null_count = null_count;
->>>>>>> 39fdbd5a
   }
 }
 
