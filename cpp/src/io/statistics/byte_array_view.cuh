/*
 * Copyright (c) 2022, NVIDIA CORPORATION.
 *
 * Licensed under the Apache License, Version 2.0 (the "License");
 * you may not use this file except in compliance with the License.
 * You may obtain a copy of the License at
 *
 *     http://www.apache.org/licenses/LICENSE-2.0
 *
 * Unless required by applicable law or agreed to in writing, software
 * distributed under the License is distributed on an "AS IS" BASIS,
 * WITHOUT WARRANTIES OR CONDITIONS OF ANY KIND, either express or implied.
 * See the License for the specific language governing permissions and
 * limitations under the License.
 */

#pragma once

#include <cudf/utilities/span.hpp>

namespace cudf::io {

/**
 * @brief Wrapper for a row of a list<int8> or list<uint8> column. This is analagous to
 * `string_view` in type. It was created due to the need for comparison operators for cub reduce on
 * statistics. Otherwise, it is a device_span in all but name.
 *
 */
class byte_array_view {
 public:
  using element_type = uint8_t const;  ///< The type of the elements in the byte array

  constexpr byte_array_view() noexcept {}
  /**
   * @brief Constructs a byte_array_view from a pointer and a size.
   *
   * @param data Pointer to the first element in the byte array.
   * @param size The number of elements in the byte array.
   */
  constexpr byte_array_view(element_type* data, std::size_t size) : _data(data, size) {}
  constexpr byte_array_view(byte_array_view const&) noexcept = default;  ///< Copy constructor
  /**
   * @brief Copy assignment operator.
   *
   * @return Reference to this byte_array_view.
   */
  constexpr byte_array_view& operator=(byte_array_view const&) noexcept = default;

  /**
   * @brief Returns a reference to the idx-th element of the byte_array_view.
   *
   * The behavior is undefined if idx is out of range (i.e., if it is greater than or equal to
   * size()).
   *
   * @param idx The index of the element to access.
   * @return A reference to the idx-th element of the byte_array_view, i.e., `_data.data()[idx]`.
   */
  [[nodiscard]] constexpr element_type& operator[](std::size_t idx) const { return _data[idx]; }

  /**
   * @brief Returns a pointer to the beginning of the byte_array_view.
   *
   * @return A pointer to the first element of the byte_array_view.
   */
  [[nodiscard]] constexpr element_type* data() const noexcept { return _data.data(); }

  /**
   * @brief Returns the number of elements in the byte_array_view.
   *
   * @return The number of elements in the byte_array_view.
   */
  [[nodiscard]] constexpr std::size_t size() const noexcept { return _data.size(); }

  /**
   * @brief Returns the size of the byte_array_view in bytes.
   *
   * @return The size of the byte_array_view in bytes
   */
  [[nodiscard]] constexpr std::size_t size_bytes() const noexcept { return _data.size_bytes(); }

  /**
   * @brief Comparing target byte_array_view with this byte_array_view. Each byte in the array is
   * compared.
   *
   * @param byte_array_view Target byte_array_view to compare with this byte_array_view.
   * @return 0  If they compare equal.
   *         <0 Either the value of the first byte of this byte_array_view that does not match is
   * lower in the arg byte_array_view, or all compared bytes match but the arg byte_array_view is
   * shorter. >0 Either the value of the first byte of this byte_array_view that does not match is
   * greater in the arg byte_array_view, or all compared bytes match but the arg byte_array_view is
   * longer.
   */
  [[nodiscard]] __device__ inline int32_t compare(byte_array_view const& rhs) const
  {
    auto const len1  = size_bytes();
    auto const len2  = rhs.size_bytes();
    auto const* ptr1 = this->data();
    auto const* ptr2 = rhs.data();
    if ((ptr1 == ptr2) && (len1 == len2)) { return 0; }
    // if I am max, I am greater than the argument
    if (ptr1 == nullptr && len1 == std::numeric_limits<std::size_t>::max()) { return 1; }
    // if the argument is max, it is greater than me
    if (ptr2 == nullptr && len2 == std::numeric_limits<std::size_t>::max()) { return -1; }
    std::size_t idx = 0;
    for (; (idx < len1) && (idx < len2); ++idx) {
      if (ptr1[idx] != ptr2[idx]) {
        return static_cast<int32_t>(ptr1[idx]) - static_cast<int32_t>(ptr2[idx]);
      }
    }
    // if the argument ran out of data, it is less than me
    if (idx < len1) return 1;
    // if I ran out of data first, I am less than the argument
    if (idx < len2) return -1;
    return 0;
  }

  /**
   * @brief Returns true if this byte_array_view is ordered before rhs.
   *
   * @param rhs Target byte_array_view to compare with this byte_array_view.
   * @return true if this byte_array_view is ordered before rhs
   */
  [[nodiscard]] __device__ inline bool operator<(const byte_array_view& rhs) const
  {
    return compare(rhs) < 0;
  }
  /**
   * @brief Returns true if rhs is ordered before this byte_array_view.
   *
   * @param rhs Target byte_array_view to compare with this byte_array_view.
   * @return true if rhs is ordered before this byte_array_view
   */
  [[nodiscard]] __device__ inline bool operator>(const byte_array_view& rhs) const
  {
    return compare(rhs) > 0;
  }

  /**
<<<<<<< HEAD
   * @brief Returns true if this string is ordered before rhs.
   *
   * @param rhs Target string to compare with this string.
   * @return true if this string is ordered before rhs
=======
   * @brief Returns true if this byte_array_view is ordered before rhs.
   *
   * @param rhs Target byte_array_view to compare with this byte_array_view.
   * @return true if this byte_array_view is ordered before rhs
>>>>>>> fd21b6ea
   */
  [[nodiscard]] __device__ inline bool operator<=(const byte_array_view& rhs) const
  {
    return compare(rhs) <= 0;
  }
  /**
<<<<<<< HEAD
   * @brief Returns true if rhs is ordered before this string.
   *
   * @param rhs Target string to compare with this string.
   * @return true if rhs is ordered before this string
=======
   * @brief Returns true if rhs is ordered before this byte_array_view.
   *
   * @param rhs Target byte_array_view to compare with this byte_array_view.
   * @return true if rhs is ordered before this byte_array_view
>>>>>>> fd21b6ea
   */
  [[nodiscard]] __device__ inline bool operator>=(const byte_array_view& rhs) const
  {
    return compare(rhs) >= 0;
  }

  /**
<<<<<<< HEAD
   * @brief Return minimum value associated with the string type
   *
   * This function is needed to be host callable because it is called by a host
   * callable function DeviceMax::identity<byte_array_view>()
   *
   * @return An empty string
=======
   * @brief Return minimum value associated with the byte_array_view type
   *
   * @return An empty byte_array_view
>>>>>>> fd21b6ea
   */
  [[nodiscard]] __device__ inline static byte_array_view min() { return byte_array_view(); }

  /**
<<<<<<< HEAD
   * @brief Return maximum value associated with the string type
   *
   * This function is needed to be host callable because it is called by a host
   * callable function DeviceMin::identity<byte_array_view>()
   *
   * @return A string value which represents the highest possible valid UTF-8 encoded
   * character.
=======
   * @brief Return a byte_array_view to interpret as maximum value
   *
   * @return A byte_array_view value which represents the largest possible byte_array_view
>>>>>>> fd21b6ea
   */
  [[nodiscard]] __device__ inline static byte_array_view max()
  {
    return byte_array_view(nullptr, std::numeric_limits<std::size_t>::max());
  }

 private:
  device_span<element_type> _data{};
};

}  // namespace cudf::io<|MERGE_RESOLUTION|>--- conflicted
+++ resolved
@@ -136,34 +136,20 @@
   }
 
   /**
-<<<<<<< HEAD
-   * @brief Returns true if this string is ordered before rhs.
-   *
-   * @param rhs Target string to compare with this string.
-   * @return true if this string is ordered before rhs
-=======
    * @brief Returns true if this byte_array_view is ordered before rhs.
    *
    * @param rhs Target byte_array_view to compare with this byte_array_view.
    * @return true if this byte_array_view is ordered before rhs
->>>>>>> fd21b6ea
    */
   [[nodiscard]] __device__ inline bool operator<=(const byte_array_view& rhs) const
   {
     return compare(rhs) <= 0;
   }
   /**
-<<<<<<< HEAD
-   * @brief Returns true if rhs is ordered before this string.
-   *
-   * @param rhs Target string to compare with this string.
-   * @return true if rhs is ordered before this string
-=======
    * @brief Returns true if rhs is ordered before this byte_array_view.
    *
    * @param rhs Target byte_array_view to compare with this byte_array_view.
    * @return true if rhs is ordered before this byte_array_view
->>>>>>> fd21b6ea
    */
   [[nodiscard]] __device__ inline bool operator>=(const byte_array_view& rhs) const
   {
@@ -171,35 +157,16 @@
   }
 
   /**
-<<<<<<< HEAD
-   * @brief Return minimum value associated with the string type
-   *
-   * This function is needed to be host callable because it is called by a host
-   * callable function DeviceMax::identity<byte_array_view>()
-   *
-   * @return An empty string
-=======
    * @brief Return minimum value associated with the byte_array_view type
    *
    * @return An empty byte_array_view
->>>>>>> fd21b6ea
    */
   [[nodiscard]] __device__ inline static byte_array_view min() { return byte_array_view(); }
 
   /**
-<<<<<<< HEAD
-   * @brief Return maximum value associated with the string type
-   *
-   * This function is needed to be host callable because it is called by a host
-   * callable function DeviceMin::identity<byte_array_view>()
-   *
-   * @return A string value which represents the highest possible valid UTF-8 encoded
-   * character.
-=======
    * @brief Return a byte_array_view to interpret as maximum value
    *
    * @return A byte_array_view value which represents the largest possible byte_array_view
->>>>>>> fd21b6ea
    */
   [[nodiscard]] __device__ inline static byte_array_view max()
   {
