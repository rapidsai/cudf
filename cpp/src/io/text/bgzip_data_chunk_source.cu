--- conflicted
+++ resolved
@@ -22,10 +22,6 @@
 #include <cudf/detail/nvtx/ranges.hpp>
 #include <cudf/detail/utilities/host_vector.hpp>
 #include <cudf/detail/utilities/integer_utils.hpp>
-<<<<<<< HEAD
-#include <cudf/detail/utilities/rmm_host_vector.hpp>
-=======
->>>>>>> 50f4d3ee
 #include <cudf/io/text/data_chunk_source_factories.hpp>
 #include <cudf/io/text/detail/bgzip_utils.hpp>
 #include <cudf/utilities/default_stream.hpp>
@@ -71,11 +67,7 @@
 class bgzip_data_chunk_reader : public data_chunk_reader {
  private:
   template <typename T>
-<<<<<<< HEAD
-  static void copy_to_device(cudf::detail::rmm_host_vector<T> const& host,
-=======
   static void copy_to_device(cudf::detail::host_vector<T> const& host,
->>>>>>> 50f4d3ee
                              rmm::device_uvector<T>& device,
                              rmm::cuda_stream_view stream)
   {
@@ -93,15 +85,9 @@
       1 << 16;  // 64k offset allocation, resized on demand
 
     cudaEvent_t event;
-<<<<<<< HEAD
-    cudf::detail::rmm_host_vector<char> h_compressed_blocks;
-    cudf::detail::rmm_host_vector<std::size_t> h_compressed_offsets;
-    cudf::detail::rmm_host_vector<std::size_t> h_decompressed_offsets;
-=======
     cudf::detail::host_vector<char> h_compressed_blocks;
     cudf::detail::host_vector<std::size_t> h_compressed_offsets;
     cudf::detail::host_vector<std::size_t> h_decompressed_offsets;
->>>>>>> 50f4d3ee
     rmm::device_uvector<char> d_compressed_blocks;
     rmm::device_uvector<char> d_decompressed_blocks;
     rmm::device_uvector<std::size_t> d_compressed_offsets;
