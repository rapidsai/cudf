/*
 * Copyright (c) 2022-2023, NVIDIA CORPORATION.
 *
 * Licensed under the Apache License, Version 2.0 (the "License");
 * you may not use this file except in compliance with the License.
 * You may obtain a copy of the License at
 *
 *     http://www.apache.org/licenses/LICENSE-2.0
 *
 * Unless required by applicable law or agreed to in writing, software
 * distributed under the License is distributed on an "AS IS" BASIS,
 * WITHOUT WARRANTIES OR CONDITIONS OF ANY KIND, either express or implied.
 * See the License for the specific language governing permissions and
 * limitations under the License.
 */

#include "nested_json.hpp"

#include <io/fst/logical_stack.cuh>
#include <io/fst/lookup_tables.cuh>
#include <io/utilities/parsing_utils.cuh>
#include <io/utilities/type_inference.cuh>

#include <cudf/column/column_factories.hpp>
#include <cudf/detail/nvtx/ranges.hpp>
#include <cudf/detail/utilities/vector_factories.hpp>
#include <cudf/detail/utilities/visitor_overload.hpp>
#include <cudf/detail/valid_if.cuh>
#include <cudf/io/detail/data_casting.cuh>
#include <cudf/io/json.hpp>
#include <cudf/table/table.hpp>
#include <cudf/types.hpp>
#include <cudf/utilities/bit.hpp>
#include <cudf/utilities/error.hpp>
#include <cudf/utilities/span.hpp>

#include <rmm/device_scalar.hpp>
#include <rmm/device_uvector.hpp>
#include <rmm/exec_policy.hpp>

#include <thrust/device_vector.h>
#include <thrust/iterator/transform_iterator.h>
#include <thrust/transform.h>

#include <stack>

// Debug print flag
#ifndef NJP_DEBUG_PRINT
//#define NJP_DEBUG_PRINT
#endif

namespace {

/**
 * @brief While parsing the token stream, we use a stack of tree_nodes to maintain all the
 * information about the data path that is relevant.
 */
struct tree_node {
  // The column that this node is associated with
  cudf::io::json::json_column* column;

  // The row offset that this node belongs to within the given column
  uint32_t row_index;

  // Selected child column
  // E.g., if this is a struct node, and we subsequently encountered the field name "a", then this
  // point's to the struct's "a" child column
  cudf::io::json::json_column* current_selected_col = nullptr;

  std::size_t num_children = 0;
};
}  // namespace

namespace cudf::io::json {

// JSON to stack operator DFA (Deterministic Finite Automata)
namespace to_stack_op {

// Type used to represent the target state in the transition table
using StateT = char;

/**
 * @brief Definition of the DFA's states
 */
enum class dfa_states : StateT {
  // The active state while outside of a string. When encountering an opening bracket or curly
  // brace, we push it onto the stack. When encountering a closing bracket or brace, we pop from the
  // stack.
  TT_OOS = 0U,

  // The active state while within a string (e.g., field name or a string value). We do not push or
  // pop from the stack while in this state.
  TT_STR,

  // The active state after encountering an escape symbol (e.g., '\'), while in the TT_STR state.
  TT_ESC,

  // Total number of states
  TT_NUM_STATES
};

// Aliases for readability of the transition table
constexpr auto TT_OOS = dfa_states::TT_OOS;
constexpr auto TT_STR = dfa_states::TT_STR;
constexpr auto TT_ESC = dfa_states::TT_ESC;

/**
 * @brief Definition of the symbol groups
 */
enum class dfa_symbol_group_id : uint8_t {
  OPENING_BRACE,     ///< Opening brace SG: {
  OPENING_BRACKET,   ///< Opening bracket SG: [
  CLOSING_BRACE,     ///< Closing brace SG: }
  CLOSING_BRACKET,   ///< Closing bracket SG: ]
  QUOTE_CHAR,        ///< Quote character SG: "
  ESCAPE_CHAR,       ///< Escape character SG: '\'
  OTHER_SYMBOLS,     ///< SG implicitly matching all other characters
  NUM_SYMBOL_GROUPS  ///< Total number of symbol groups
};

constexpr auto TT_NUM_STATES     = static_cast<StateT>(dfa_states::TT_NUM_STATES);
constexpr auto NUM_SYMBOL_GROUPS = static_cast<uint32_t>(dfa_symbol_group_id::NUM_SYMBOL_GROUPS);

// The i-th string representing all the characters of a symbol group
std::array<std::string, NUM_SYMBOL_GROUPS - 1> const symbol_groups{
  {{"{"}, {"["}, {"}"}, {"]"}, {"\""}, {"\\"}}};

// Transition table
std::array<std::array<dfa_states, NUM_SYMBOL_GROUPS>, TT_NUM_STATES> const transition_table{
  {/* IN_STATE          {       [       }       ]       "       \    OTHER */
   /* TT_OOS    */ {{TT_OOS, TT_OOS, TT_OOS, TT_OOS, TT_STR, TT_OOS, TT_OOS}},
   /* TT_STR    */ {{TT_STR, TT_STR, TT_STR, TT_STR, TT_OOS, TT_ESC, TT_STR}},
   /* TT_ESC    */ {{TT_STR, TT_STR, TT_STR, TT_STR, TT_STR, TT_STR, TT_STR}}}};

// Translation table (i.e., for each transition, what are the symbols that we output)
std::array<std::array<std::vector<char>, NUM_SYMBOL_GROUPS>, TT_NUM_STATES> const translation_table{
  {/* IN_STATE         {      [      }      ]      "      \    OTHER */
   /* TT_OOS    */ {{{'{'}, {'['}, {'}'}, {']'}, {}, {}, {}}},
   /* TT_STR    */ {{{}, {}, {}, {}, {}, {}, {}}},
   /* TT_ESC    */ {{{}, {}, {}, {}, {}, {}, {}}}}};

// The DFA's starting state
constexpr auto start_state = static_cast<StateT>(TT_OOS);
}  // namespace to_stack_op

// JSON tokenizer pushdown automaton
namespace tokenizer_pda {

// Type used to represent the target state in the transition table
using StateT = char;

/**
 * @brief Symbol groups for the input alphabet for the pushdown automaton
 */
enum class symbol_group_id : PdaSymbolGroupIdT {
  /// Opening brace
  OPENING_BRACE,
  /// Opening bracket
  OPENING_BRACKET,
  /// Closing brace
  CLOSING_BRACE,
  /// Closing bracket
  CLOSING_BRACKET,
  /// Quote
  QUOTE,
  /// Escape
  ESCAPE,
  /// Comma
  COMMA,
  /// Colon
  COLON,
  /// Whitespace
  WHITE_SPACE,
  /// Linebreak
  LINE_BREAK,
  /// Other (any input symbol not assigned to one of the above symbol groups)
  OTHER,
  /// Total number of symbol groups amongst which to differentiate
  NUM_PDA_INPUT_SGS
};

/**
 * @brief Symbols in the stack alphabet
 */
enum class stack_symbol_group_id : PdaStackSymbolGroupIdT {
  /// Symbol representing that we're at the JSON root (nesting level 0)
  STACK_ROOT,

  /// Symbol representing that we're currently within a list object
  STACK_LIST,

  /// Symbol representing that we're currently within a struct object
  STACK_STRUCT,

  /// Total number of symbols in the stack alphabet
  NUM_STACK_SGS
};
constexpr auto NUM_PDA_INPUT_SGS =
  static_cast<PdaSymbolGroupIdT>(symbol_group_id::NUM_PDA_INPUT_SGS);
constexpr auto NUM_STACK_SGS =
  static_cast<PdaStackSymbolGroupIdT>(stack_symbol_group_id::NUM_STACK_SGS);

/// Total number of symbol groups to differentiate amongst (stack alphabet * input alphabet)
constexpr PdaSymbolGroupIdT NUM_PDA_SGIDS = NUM_PDA_INPUT_SGS * NUM_STACK_SGS;

/// Mapping a input symbol to the symbol group id
static __constant__ PdaSymbolGroupIdT tos_sg_to_pda_sgid[] = {
  static_cast<PdaSymbolGroupIdT>(symbol_group_id::OTHER),
  static_cast<PdaSymbolGroupIdT>(symbol_group_id::OTHER),
  static_cast<PdaSymbolGroupIdT>(symbol_group_id::OTHER),
  static_cast<PdaSymbolGroupIdT>(symbol_group_id::OTHER),
  static_cast<PdaSymbolGroupIdT>(symbol_group_id::OTHER),
  static_cast<PdaSymbolGroupIdT>(symbol_group_id::OTHER),
  static_cast<PdaSymbolGroupIdT>(symbol_group_id::OTHER),
  static_cast<PdaSymbolGroupIdT>(symbol_group_id::OTHER),
  static_cast<PdaSymbolGroupIdT>(symbol_group_id::OTHER),
  static_cast<PdaSymbolGroupIdT>(symbol_group_id::WHITE_SPACE),
  static_cast<PdaSymbolGroupIdT>(symbol_group_id::LINE_BREAK),
  static_cast<PdaSymbolGroupIdT>(symbol_group_id::OTHER),
  static_cast<PdaSymbolGroupIdT>(symbol_group_id::OTHER),
  static_cast<PdaSymbolGroupIdT>(symbol_group_id::WHITE_SPACE),
  static_cast<PdaSymbolGroupIdT>(symbol_group_id::OTHER),
  static_cast<PdaSymbolGroupIdT>(symbol_group_id::OTHER),
  static_cast<PdaSymbolGroupIdT>(symbol_group_id::OTHER),
  static_cast<PdaSymbolGroupIdT>(symbol_group_id::OTHER),
  static_cast<PdaSymbolGroupIdT>(symbol_group_id::OTHER),
  static_cast<PdaSymbolGroupIdT>(symbol_group_id::OTHER),
  static_cast<PdaSymbolGroupIdT>(symbol_group_id::OTHER),
  static_cast<PdaSymbolGroupIdT>(symbol_group_id::OTHER),
  static_cast<PdaSymbolGroupIdT>(symbol_group_id::OTHER),
  static_cast<PdaSymbolGroupIdT>(symbol_group_id::OTHER),
  static_cast<PdaSymbolGroupIdT>(symbol_group_id::OTHER),
  static_cast<PdaSymbolGroupIdT>(symbol_group_id::OTHER),
  static_cast<PdaSymbolGroupIdT>(symbol_group_id::OTHER),
  static_cast<PdaSymbolGroupIdT>(symbol_group_id::OTHER),
  static_cast<PdaSymbolGroupIdT>(symbol_group_id::OTHER),
  static_cast<PdaSymbolGroupIdT>(symbol_group_id::OTHER),
  static_cast<PdaSymbolGroupIdT>(symbol_group_id::OTHER),
  static_cast<PdaSymbolGroupIdT>(symbol_group_id::OTHER),
  static_cast<PdaSymbolGroupIdT>(symbol_group_id::WHITE_SPACE),
  static_cast<PdaSymbolGroupIdT>(symbol_group_id::OTHER),
  static_cast<PdaSymbolGroupIdT>(symbol_group_id::QUOTE),
  static_cast<PdaSymbolGroupIdT>(symbol_group_id::OTHER),
  static_cast<PdaSymbolGroupIdT>(symbol_group_id::OTHER),
  static_cast<PdaSymbolGroupIdT>(symbol_group_id::OTHER),
  static_cast<PdaSymbolGroupIdT>(symbol_group_id::OTHER),
  static_cast<PdaSymbolGroupIdT>(symbol_group_id::OTHER),
  static_cast<PdaSymbolGroupIdT>(symbol_group_id::OTHER),
  static_cast<PdaSymbolGroupIdT>(symbol_group_id::OTHER),
  static_cast<PdaSymbolGroupIdT>(symbol_group_id::OTHER),
  static_cast<PdaSymbolGroupIdT>(symbol_group_id::OTHER),
  static_cast<PdaSymbolGroupIdT>(symbol_group_id::COMMA),
  static_cast<PdaSymbolGroupIdT>(symbol_group_id::OTHER),
  static_cast<PdaSymbolGroupIdT>(symbol_group_id::OTHER),
  static_cast<PdaSymbolGroupIdT>(symbol_group_id::OTHER),
  static_cast<PdaSymbolGroupIdT>(symbol_group_id::OTHER),
  static_cast<PdaSymbolGroupIdT>(symbol_group_id::OTHER),
  static_cast<PdaSymbolGroupIdT>(symbol_group_id::OTHER),
  static_cast<PdaSymbolGroupIdT>(symbol_group_id::OTHER),
  static_cast<PdaSymbolGroupIdT>(symbol_group_id::OTHER),
  static_cast<PdaSymbolGroupIdT>(symbol_group_id::OTHER),
  static_cast<PdaSymbolGroupIdT>(symbol_group_id::OTHER),
  static_cast<PdaSymbolGroupIdT>(symbol_group_id::OTHER),
  static_cast<PdaSymbolGroupIdT>(symbol_group_id::OTHER),
  static_cast<PdaSymbolGroupIdT>(symbol_group_id::OTHER),
  static_cast<PdaSymbolGroupIdT>(symbol_group_id::COLON),
  static_cast<PdaSymbolGroupIdT>(symbol_group_id::OTHER),
  static_cast<PdaSymbolGroupIdT>(symbol_group_id::OTHER),
  static_cast<PdaSymbolGroupIdT>(symbol_group_id::OTHER),
  static_cast<PdaSymbolGroupIdT>(symbol_group_id::OTHER),
  static_cast<PdaSymbolGroupIdT>(symbol_group_id::OTHER),
  static_cast<PdaSymbolGroupIdT>(symbol_group_id::OTHER),
  static_cast<PdaSymbolGroupIdT>(symbol_group_id::OTHER),
  static_cast<PdaSymbolGroupIdT>(symbol_group_id::OTHER),
  static_cast<PdaSymbolGroupIdT>(symbol_group_id::OTHER),
  static_cast<PdaSymbolGroupIdT>(symbol_group_id::OTHER),
  static_cast<PdaSymbolGroupIdT>(symbol_group_id::OTHER),
  static_cast<PdaSymbolGroupIdT>(symbol_group_id::OTHER),
  static_cast<PdaSymbolGroupIdT>(symbol_group_id::OTHER),
  static_cast<PdaSymbolGroupIdT>(symbol_group_id::OTHER),
  static_cast<PdaSymbolGroupIdT>(symbol_group_id::OTHER),
  static_cast<PdaSymbolGroupIdT>(symbol_group_id::OTHER),
  static_cast<PdaSymbolGroupIdT>(symbol_group_id::OTHER),
  static_cast<PdaSymbolGroupIdT>(symbol_group_id::OTHER),
  static_cast<PdaSymbolGroupIdT>(symbol_group_id::OTHER),
  static_cast<PdaSymbolGroupIdT>(symbol_group_id::OTHER),
  static_cast<PdaSymbolGroupIdT>(symbol_group_id::OTHER),
  static_cast<PdaSymbolGroupIdT>(symbol_group_id::OTHER),
  static_cast<PdaSymbolGroupIdT>(symbol_group_id::OTHER),
  static_cast<PdaSymbolGroupIdT>(symbol_group_id::OTHER),
  static_cast<PdaSymbolGroupIdT>(symbol_group_id::OTHER),
  static_cast<PdaSymbolGroupIdT>(symbol_group_id::OTHER),
  static_cast<PdaSymbolGroupIdT>(symbol_group_id::OTHER),
  static_cast<PdaSymbolGroupIdT>(symbol_group_id::OTHER),
  static_cast<PdaSymbolGroupIdT>(symbol_group_id::OTHER),
  static_cast<PdaSymbolGroupIdT>(symbol_group_id::OTHER),
  static_cast<PdaSymbolGroupIdT>(symbol_group_id::OTHER),
  static_cast<PdaSymbolGroupIdT>(symbol_group_id::OTHER),
  static_cast<PdaSymbolGroupIdT>(symbol_group_id::OPENING_BRACKET),
  static_cast<PdaSymbolGroupIdT>(symbol_group_id::ESCAPE),
  static_cast<PdaSymbolGroupIdT>(symbol_group_id::CLOSING_BRACKET),
  static_cast<PdaSymbolGroupIdT>(symbol_group_id::OTHER),
  static_cast<PdaSymbolGroupIdT>(symbol_group_id::OTHER),
  static_cast<PdaSymbolGroupIdT>(symbol_group_id::OTHER),
  static_cast<PdaSymbolGroupIdT>(symbol_group_id::OTHER),
  static_cast<PdaSymbolGroupIdT>(symbol_group_id::OTHER),
  static_cast<PdaSymbolGroupIdT>(symbol_group_id::OTHER),
  static_cast<PdaSymbolGroupIdT>(symbol_group_id::OTHER),
  static_cast<PdaSymbolGroupIdT>(symbol_group_id::OTHER),
  static_cast<PdaSymbolGroupIdT>(symbol_group_id::OTHER),
  static_cast<PdaSymbolGroupIdT>(symbol_group_id::OTHER),
  static_cast<PdaSymbolGroupIdT>(symbol_group_id::OTHER),
  static_cast<PdaSymbolGroupIdT>(symbol_group_id::OTHER),
  static_cast<PdaSymbolGroupIdT>(symbol_group_id::OTHER),
  static_cast<PdaSymbolGroupIdT>(symbol_group_id::OTHER),
  static_cast<PdaSymbolGroupIdT>(symbol_group_id::OTHER),
  static_cast<PdaSymbolGroupIdT>(symbol_group_id::OTHER),
  static_cast<PdaSymbolGroupIdT>(symbol_group_id::OTHER),
  static_cast<PdaSymbolGroupIdT>(symbol_group_id::OTHER),
  static_cast<PdaSymbolGroupIdT>(symbol_group_id::OTHER),
  static_cast<PdaSymbolGroupIdT>(symbol_group_id::OTHER),
  static_cast<PdaSymbolGroupIdT>(symbol_group_id::OTHER),
  static_cast<PdaSymbolGroupIdT>(symbol_group_id::OTHER),
  static_cast<PdaSymbolGroupIdT>(symbol_group_id::OTHER),
  static_cast<PdaSymbolGroupIdT>(symbol_group_id::OTHER),
  static_cast<PdaSymbolGroupIdT>(symbol_group_id::OTHER),
  static_cast<PdaSymbolGroupIdT>(symbol_group_id::OTHER),
  static_cast<PdaSymbolGroupIdT>(symbol_group_id::OTHER),
  static_cast<PdaSymbolGroupIdT>(symbol_group_id::OTHER),
  static_cast<PdaSymbolGroupIdT>(symbol_group_id::OTHER),
  static_cast<PdaSymbolGroupIdT>(symbol_group_id::OPENING_BRACE),
  static_cast<PdaSymbolGroupIdT>(symbol_group_id::OTHER),
  static_cast<PdaSymbolGroupIdT>(symbol_group_id::CLOSING_BRACE),
  static_cast<PdaSymbolGroupIdT>(symbol_group_id::OTHER)};

/**
 * @brief Maps a (top-of-stack symbol, input symbol)-pair to a symbol group id of the deterministic
 * visibly pushdown automaton (DVPA)
 */
struct PdaSymbolToSymbolGroupId {
  template <typename SymbolT, typename StackSymbolT>
  __device__ __forceinline__ PdaSymbolGroupIdT
  operator()(thrust::tuple<SymbolT, StackSymbolT> symbol_pair)
  {
    // The symbol read from the input
    auto symbol = thrust::get<0>(symbol_pair);

    // The stack symbol (i.e., what is on top of the stack at the time the input symbol was read)
    // I.e., whether we're reading in something within a struct, a list, or the JSON root
    auto stack_symbol = thrust::get<1>(symbol_pair);

    // The stack symbol offset: '_' is the root group (0), '[' is the list group (1), '{' is the
    // struct group (2)
    int32_t stack_idx = static_cast<PdaStackSymbolGroupIdT>(
      (stack_symbol == '_') ? stack_symbol_group_id::STACK_ROOT
                            : ((stack_symbol == '[') ? stack_symbol_group_id::STACK_LIST
                                                     : stack_symbol_group_id::STACK_STRUCT));

    // The relative symbol group id of the current input symbol
    constexpr auto pda_sgid_lookup_size =
      static_cast<int32_t>(sizeof(tos_sg_to_pda_sgid) / sizeof(tos_sg_to_pda_sgid[0]));
    PdaSymbolGroupIdT symbol_gid =
      tos_sg_to_pda_sgid[min(static_cast<int32_t>(symbol), pda_sgid_lookup_size - 1)];
    return stack_idx * static_cast<PdaSymbolGroupIdT>(symbol_group_id::NUM_PDA_INPUT_SGS) +
           symbol_gid;
  }
};

// The states defined by the pushdown automaton
enum class pda_state_t : StateT {
  // Beginning of value
  PD_BOV,
  // Beginning of array
  PD_BOA,
  // Literal or number
  PD_LON,
  // String
  PD_STR,
  // After escape char when within string
  PD_SCE,
  // After having parsed a value
  PD_PVL,
  // Before the next field name
  PD_BFN,
  // Field name
  PD_FLN,
  // After escape char when within field name
  PD_FNE,
  // After a field name inside a struct
  PD_PFN,
  // Error state (trap state)
  PD_ERR,
  // Total number of PDA states
  PD_NUM_STATES
};

// Aliases for readability of the transition table
constexpr auto PD_BOV = pda_state_t::PD_BOV;
constexpr auto PD_BOA = pda_state_t::PD_BOA;
constexpr auto PD_LON = pda_state_t::PD_LON;
constexpr auto PD_STR = pda_state_t::PD_STR;
constexpr auto PD_SCE = pda_state_t::PD_SCE;
constexpr auto PD_PVL = pda_state_t::PD_PVL;
constexpr auto PD_BFN = pda_state_t::PD_BFN;
constexpr auto PD_FLN = pda_state_t::PD_FLN;
constexpr auto PD_FNE = pda_state_t::PD_FNE;
constexpr auto PD_PFN = pda_state_t::PD_PFN;
constexpr auto PD_ERR = pda_state_t::PD_ERR;

constexpr auto PD_NUM_STATES = static_cast<StateT>(pda_state_t::PD_NUM_STATES);

// The starting state of the pushdown automaton
constexpr auto start_state = static_cast<StateT>(pda_state_t::PD_BOV);

/**
 * @brief Getting the transition table
 */
auto get_transition_table(bool newline_delimited_json)
{
  static_assert(static_cast<PdaStackSymbolGroupIdT>(stack_symbol_group_id::STACK_ROOT) == 0);
  static_assert(static_cast<PdaStackSymbolGroupIdT>(stack_symbol_group_id::STACK_LIST) == 1);
  static_assert(static_cast<PdaStackSymbolGroupIdT>(stack_symbol_group_id::STACK_STRUCT) == 2);

  // In case of newline-delimited JSON, multiple newlines are ignored, similar to whitespace.
  // Thas is, empty lines are ignored
  auto const PD_ANL = newline_delimited_json ? PD_BOV : PD_PVL;
  std::array<std::array<pda_state_t, NUM_PDA_SGIDS>, PD_NUM_STATES> pda_tt;
  //  {       [       }       ]       "       \       ,       :     space   newline other
  pda_tt[static_cast<StateT>(pda_state_t::PD_BOV)] = {
    PD_BOA, PD_BOA, PD_ERR, PD_ERR, PD_STR, PD_ERR, PD_ERR, PD_ERR, PD_BOV, PD_BOV, PD_LON,
    PD_BOA, PD_BOA, PD_ERR, PD_ERR, PD_STR, PD_ERR, PD_ERR, PD_ERR, PD_BOV, PD_BOV, PD_LON,
    PD_BOA, PD_BOA, PD_ERR, PD_ERR, PD_STR, PD_ERR, PD_ERR, PD_ERR, PD_BOV, PD_BOV, PD_LON};
  pda_tt[static_cast<StateT>(pda_state_t::PD_BOA)] = {
    PD_ERR, PD_ERR, PD_ERR, PD_ERR, PD_ERR, PD_ERR, PD_ERR, PD_ERR, PD_ERR, PD_ERR, PD_ERR,
    PD_BOA, PD_BOA, PD_ERR, PD_PVL, PD_STR, PD_ERR, PD_ERR, PD_ERR, PD_BOA, PD_BOA, PD_LON,
    PD_ERR, PD_ERR, PD_PVL, PD_ERR, PD_FLN, PD_ERR, PD_ERR, PD_ERR, PD_BOA, PD_BOA, PD_ERR};
  pda_tt[static_cast<StateT>(pda_state_t::PD_LON)] = {
    PD_ERR, PD_ERR, PD_ERR, PD_ERR, PD_ERR, PD_ERR, PD_ERR, PD_ERR, PD_PVL, PD_PVL, PD_LON,
    PD_ERR, PD_ERR, PD_ERR, PD_PVL, PD_ERR, PD_ERR, PD_BOV, PD_ERR, PD_PVL, PD_PVL, PD_LON,
    PD_ERR, PD_ERR, PD_PVL, PD_ERR, PD_ERR, PD_ERR, PD_BFN, PD_ERR, PD_PVL, PD_PVL, PD_LON};
  pda_tt[static_cast<StateT>(pda_state_t::PD_STR)] = {
    PD_STR, PD_STR, PD_STR, PD_STR, PD_PVL, PD_SCE, PD_STR, PD_STR, PD_STR, PD_STR, PD_STR,
    PD_STR, PD_STR, PD_STR, PD_STR, PD_PVL, PD_SCE, PD_STR, PD_STR, PD_STR, PD_STR, PD_STR,
    PD_STR, PD_STR, PD_STR, PD_STR, PD_PVL, PD_SCE, PD_STR, PD_STR, PD_STR, PD_STR, PD_STR};
  pda_tt[static_cast<StateT>(pda_state_t::PD_SCE)] = {
    PD_STR, PD_STR, PD_STR, PD_STR, PD_STR, PD_STR, PD_STR, PD_STR, PD_STR, PD_STR, PD_STR,
    PD_STR, PD_STR, PD_STR, PD_STR, PD_STR, PD_STR, PD_STR, PD_STR, PD_STR, PD_STR, PD_STR,
    PD_STR, PD_STR, PD_STR, PD_STR, PD_STR, PD_STR, PD_STR, PD_STR, PD_STR, PD_STR, PD_STR};
  pda_tt[static_cast<StateT>(pda_state_t::PD_PVL)] = {
    PD_ERR, PD_ERR, PD_ERR, PD_ERR, PD_ERR, PD_ERR, PD_ERR, PD_ERR, PD_PVL, PD_ANL, PD_ERR,
    PD_ERR, PD_ERR, PD_ERR, PD_PVL, PD_ERR, PD_ERR, PD_BOV, PD_ERR, PD_PVL, PD_PVL, PD_ERR,
    PD_ERR, PD_ERR, PD_PVL, PD_ERR, PD_ERR, PD_ERR, PD_BFN, PD_ERR, PD_PVL, PD_PVL, PD_ERR};
  pda_tt[static_cast<StateT>(pda_state_t::PD_BFN)] = {
    PD_ERR, PD_ERR, PD_ERR, PD_ERR, PD_ERR, PD_ERR, PD_ERR, PD_ERR, PD_ERR, PD_ERR, PD_ERR,
    PD_ERR, PD_ERR, PD_ERR, PD_ERR, PD_ERR, PD_ERR, PD_ERR, PD_ERR, PD_ERR, PD_ERR, PD_ERR,
    PD_ERR, PD_ERR, PD_ERR, PD_ERR, PD_FLN, PD_ERR, PD_ERR, PD_ERR, PD_BFN, PD_BFN, PD_ERR};
  pda_tt[static_cast<StateT>(pda_state_t::PD_FLN)] = {
    PD_ERR, PD_ERR, PD_ERR, PD_ERR, PD_ERR, PD_ERR, PD_ERR, PD_ERR, PD_ERR, PD_ERR, PD_ERR,
    PD_ERR, PD_ERR, PD_ERR, PD_ERR, PD_ERR, PD_ERR, PD_ERR, PD_ERR, PD_ERR, PD_ERR, PD_ERR,
    PD_FLN, PD_FLN, PD_FLN, PD_FLN, PD_PFN, PD_FNE, PD_FLN, PD_FLN, PD_FLN, PD_FLN, PD_FLN};
  pda_tt[static_cast<StateT>(pda_state_t::PD_FNE)] = {
    PD_ERR, PD_ERR, PD_ERR, PD_ERR, PD_ERR, PD_ERR, PD_ERR, PD_ERR, PD_ERR, PD_ERR, PD_ERR,
    PD_ERR, PD_ERR, PD_ERR, PD_ERR, PD_ERR, PD_ERR, PD_ERR, PD_ERR, PD_ERR, PD_ERR, PD_ERR,
    PD_FLN, PD_FLN, PD_FLN, PD_FLN, PD_FLN, PD_FLN, PD_FLN, PD_FLN, PD_FLN, PD_FLN, PD_FLN};
  pda_tt[static_cast<StateT>(pda_state_t::PD_PFN)] = {
    PD_ERR, PD_ERR, PD_ERR, PD_ERR, PD_ERR, PD_ERR, PD_ERR, PD_ERR, PD_ERR, PD_ERR, PD_ERR,
    PD_ERR, PD_ERR, PD_ERR, PD_ERR, PD_ERR, PD_ERR, PD_ERR, PD_ERR, PD_ERR, PD_ERR, PD_ERR,
    PD_ERR, PD_ERR, PD_ERR, PD_ERR, PD_ERR, PD_ERR, PD_ERR, PD_BOV, PD_PFN, PD_PFN, PD_ERR};
  pda_tt[static_cast<StateT>(pda_state_t::PD_ERR)] = {
    PD_ERR, PD_ERR, PD_ERR, PD_ERR, PD_ERR, PD_ERR, PD_ERR, PD_ERR, PD_ERR, PD_ERR, PD_ERR,
    PD_ERR, PD_ERR, PD_ERR, PD_ERR, PD_ERR, PD_ERR, PD_ERR, PD_ERR, PD_ERR, PD_ERR, PD_ERR,
    PD_ERR, PD_ERR, PD_ERR, PD_ERR, PD_ERR, PD_ERR, PD_ERR, PD_ERR, PD_ERR, PD_ERR, PD_ERR};
  return pda_tt;
}

/**
 * @brief Getting the translation table
 */
auto get_translation_table()
{
  constexpr auto StructBegin       = token_t::StructBegin;
  constexpr auto StructEnd         = token_t::StructEnd;
  constexpr auto ListBegin         = token_t::ListBegin;
  constexpr auto ListEnd           = token_t::ListEnd;
  constexpr auto StructMemberBegin = token_t::StructMemberBegin;
  constexpr auto StructMemberEnd   = token_t::StructMemberEnd;
  constexpr auto FieldNameBegin    = token_t::FieldNameBegin;
  constexpr auto FieldNameEnd      = token_t::FieldNameEnd;
  constexpr auto StringBegin       = token_t::StringBegin;
  constexpr auto StringEnd         = token_t::StringEnd;
  constexpr auto ValueBegin        = token_t::ValueBegin;
  constexpr auto ValueEnd          = token_t::ValueEnd;
  constexpr auto ErrorBegin        = token_t::ErrorBegin;

  std::array<std::array<std::vector<char>, NUM_PDA_SGIDS>, PD_NUM_STATES> pda_tlt;
  pda_tlt[static_cast<StateT>(pda_state_t::PD_BOV)] = {{                /*ROOT*/
                                                        {StructBegin},  // OPENING_BRACE
                                                        {ListBegin},    // OPENING_BRACKET
                                                        {ErrorBegin},   // CLOSING_BRACE
                                                        {ErrorBegin},   // CLOSING_BRACKET
                                                        {StringBegin},  // QUOTE
                                                        {ErrorBegin},   // ESCAPE
                                                        {ErrorBegin},   // COMMA
                                                        {ErrorBegin},   // COLON
                                                        {},             // WHITE_SPACE
                                                        {},             // LINE_BREAK
                                                        {ValueBegin},   // OTHER
                                                        /*LIST*/
                                                        {StructBegin},  // OPENING_BRACE
                                                        {ListBegin},    // OPENING_BRACKET
                                                        {ErrorBegin},   // CLOSING_BRACE
                                                        {ErrorBegin},   // CLOSING_BRACKET
                                                        {StringBegin},  // QUOTE
                                                        {ErrorBegin},   // ESCAPE
                                                        {ErrorBegin},   // COMMA
                                                        {ErrorBegin},   // COLON
                                                        {},             // WHITE_SPACE
                                                        {},             // LINE_BREAK
                                                        {ValueBegin},   // OTHER
                                                        /*STRUCT*/
                                                        {StructBegin},   // OPENING_BRACE
                                                        {ListBegin},     // OPENING_BRACKET
                                                        {ErrorBegin},    // CLOSING_BRACE
                                                        {ErrorBegin},    // CLOSING_BRACKET
                                                        {StringBegin},   // QUOTE
                                                        {ErrorBegin},    // ESCAPE
                                                        {ErrorBegin},    // COMMA
                                                        {ErrorBegin},    // COLON
                                                        {},              // WHITE_SPACE
                                                        {},              // LINE_BREAK
                                                        {ValueBegin}}};  // OTHER
  pda_tlt[static_cast<StateT>(pda_state_t::PD_BOA)] = {
    {               /*ROOT*/
     {ErrorBegin},  // OPENING_BRACE
     {ErrorBegin},  // OPENING_BRACKET
     {ErrorBegin},  // CLOSING_BRACE
     {ErrorBegin},  // CLOSING_BRACKET
     {ErrorBegin},  // QUOTE
     {ErrorBegin},  // ESCAPE
     {ErrorBegin},  // COMMA
     {ErrorBegin},  // COLON
     {ErrorBegin},  // WHITE_SPACE
     {ErrorBegin},  // LINE_BREAK
     {ErrorBegin},  // OTHER
     /*LIST*/
     {StructBegin},  // OPENING_BRACE
     {ListBegin},    // OPENING_BRACKET
     {ErrorBegin},   // CLOSING_BRACE
     {ListEnd},      // CLOSING_BRACKET
     {StringBegin},  // QUOTE
     {ErrorBegin},   // ESCAPE
     {ErrorBegin},   // COMMA
     {ErrorBegin},   // COLON
     {},             // WHITE_SPACE
     {},             // LINE_BREAK
     {ValueBegin},   // OTHER
     /*STRUCT*/
     {ErrorBegin},                         // OPENING_BRACE
     {ErrorBegin},                         // OPENING_BRACKET
     {StructEnd},                          // CLOSING_BRACE
     {ErrorBegin},                         // CLOSING_BRACKET
     {StructMemberBegin, FieldNameBegin},  // QUOTE
     {ErrorBegin},                         // ESCAPE
     {ErrorBegin},                         // COMMA
     {ErrorBegin},                         // COLON
     {},                                   // WHITE_SPACE
     {},                                   // LINE_BREAK
     {ErrorBegin}}};                       // OTHER
  pda_tlt[static_cast<StateT>(pda_state_t::PD_LON)] = {
    {               /*ROOT*/
     {ErrorBegin},  // OPENING_BRACE
     {ErrorBegin},  // OPENING_BRACKET
     {ErrorBegin},  // CLOSING_BRACE
     {ErrorBegin},  // CLOSING_BRACKET
     {ErrorBegin},  // QUOTE
     {ErrorBegin},  // ESCAPE
     {ErrorBegin},  // COMMA
     {ErrorBegin},  // COLON
     {ValueEnd},    // WHITE_SPACE
     {ValueEnd},    // LINE_BREAK
     {},            // OTHER
     /*LIST*/
     {ErrorBegin},         // OPENING_BRACE
     {ErrorBegin},         // OPENING_BRACKET
     {ErrorBegin},         // CLOSING_BRACE
     {ValueEnd, ListEnd},  // CLOSING_BRACKET
     {ErrorBegin},         // QUOTE
     {ErrorBegin},         // ESCAPE
     {ValueEnd},           // COMMA
     {ErrorBegin},         // COLON
     {ValueEnd},           // WHITE_SPACE
     {ValueEnd},           // LINE_BREAK
     {},                   // OTHER
     /*STRUCT*/
     {ErrorBegin},                            // OPENING_BRACE
     {ErrorBegin},                            // OPENING_BRACKET
     {ValueEnd, StructMemberEnd, StructEnd},  // CLOSING_BRACE
     {ErrorBegin},                            // CLOSING_BRACKET
     {ErrorBegin},                            // QUOTE
     {ErrorBegin},                            // ESCAPE
     {ValueEnd, StructMemberEnd},             // COMMA
     {ErrorBegin},                            // COLON
     {ValueEnd},                              // WHITE_SPACE
     {ValueEnd},                              // LINE_BREAK
     {}}};                                    // OTHER

  pda_tlt[static_cast<StateT>(pda_state_t::PD_STR)] = {{              /*ROOT*/
                                                        {},           // OPENING_BRACE
                                                        {},           // OPENING_BRACKET
                                                        {},           // CLOSING_BRACE
                                                        {},           // CLOSING_BRACKET
                                                        {StringEnd},  // QUOTE
                                                        {},           // ESCAPE
                                                        {},           // COMMA
                                                        {},           // COLON
                                                        {},           // WHITE_SPACE
                                                        {},           // LINE_BREAK
                                                        {},           // OTHER
                                                        /*LIST*/
                                                        {},           // OPENING_BRACE
                                                        {},           // OPENING_BRACKET
                                                        {},           // CLOSING_BRACE
                                                        {},           // CLOSING_BRACKET
                                                        {StringEnd},  // QUOTE
                                                        {},           // ESCAPE
                                                        {},           // COMMA
                                                        {},           // COLON
                                                        {},           // WHITE_SPACE
                                                        {},           // LINE_BREAK
                                                        {},           // OTHER
                                                        /*STRUCT*/
                                                        {},           // OPENING_BRACE
                                                        {},           // OPENING_BRACKET
                                                        {},           // CLOSING_BRACE
                                                        {},           // CLOSING_BRACKET
                                                        {StringEnd},  // QUOTE
                                                        {},           // ESCAPE
                                                        {},           // COMMA
                                                        {},           // COLON
                                                        {},           // WHITE_SPACE
                                                        {},           // LINE_BREAK
                                                        {}}};         // OTHER

  pda_tlt[static_cast<StateT>(pda_state_t::PD_SCE)] = {{     /*ROOT*/
                                                        {},  // OPENING_BRACE
                                                        {},  // OPENING_BRACKET
                                                        {},  // CLOSING_BRACE
                                                        {},  // CLOSING_BRACKET
                                                        {},  // QUOTE
                                                        {},  // ESCAPE
                                                        {},  // COMMA
                                                        {},  // COLON
                                                        {},  // WHITE_SPACE
                                                        {},  // LINE_BREAK
                                                        {},  // OTHER
                                                        /*LIST*/
                                                        {},  // OPENING_BRACE
                                                        {},  // OPENING_BRACKET
                                                        {},  // CLOSING_BRACE
                                                        {},  // CLOSING_BRACKET
                                                        {},  // QUOTE
                                                        {},  // ESCAPE
                                                        {},  // COMMA
                                                        {},  // COLON
                                                        {},  // WHITE_SPACE
                                                        {},  // LINE_BREAK
                                                        {},  // OTHER
                                                        /*STRUCT*/
                                                        {},    // OPENING_BRACE
                                                        {},    // OPENING_BRACKET
                                                        {},    // CLOSING_BRACE
                                                        {},    // CLOSING_BRACKET
                                                        {},    // QUOTE
                                                        {},    // ESCAPE
                                                        {},    // COMMA
                                                        {},    // COLON
                                                        {},    // WHITE_SPACE
                                                        {},    // LINE_BREAK
                                                        {}}};  // OTHER

  pda_tlt[static_cast<StateT>(pda_state_t::PD_PVL)] = {
    {               /*ROOT*/
     {ErrorBegin},  // OPENING_BRACE
     {ErrorBegin},  // OPENING_BRACKET
     {ErrorBegin},  // CLOSING_BRACE
     {ErrorBegin},  // CLOSING_BRACKET
     {ErrorBegin},  // QUOTE
     {ErrorBegin},  // ESCAPE
     {ErrorBegin},  // COMMA
     {ErrorBegin},  // COLON
     {},            // WHITE_SPACE
     {},            // LINE_BREAK
     {ErrorBegin},  // OTHER
     /*LIST*/
     {ErrorBegin},  // OPENING_BRACE
     {ErrorBegin},  // OPENING_BRACKET
     {ErrorBegin},  // CLOSING_BRACE
     {ListEnd},     // CLOSING_BRACKET
     {ErrorBegin},  // QUOTE
     {ErrorBegin},  // ESCAPE
     {},            // COMMA
     {ErrorBegin},  // COLON
     {},            // WHITE_SPACE
     {},            // LINE_BREAK
     {ErrorBegin},  // OTHER
     /*STRUCT*/
     {ErrorBegin},                  // OPENING_BRACE
     {ErrorBegin},                  // OPENING_BRACKET
     {StructMemberEnd, StructEnd},  // CLOSING_BRACE
     {ErrorBegin},                  // CLOSING_BRACKET
     {ErrorBegin},                  // QUOTE
     {ErrorBegin},                  // ESCAPE
     {StructMemberEnd},             // COMMA
     {ErrorBegin},                  // COLON
     {},                            // WHITE_SPACE
     {},                            // LINE_BREAK
     {ErrorBegin}}};                // OTHER

  pda_tlt[static_cast<StateT>(pda_state_t::PD_BFN)] = {
    {               /*ROOT*/
     {ErrorBegin},  // OPENING_BRACE
     {ErrorBegin},  // OPENING_BRACKET
     {ErrorBegin},  // CLOSING_BRACE
     {ErrorBegin},  // CLOSING_BRACKET
     {ErrorBegin},  // QUOTE
     {ErrorBegin},  // ESCAPE
     {ErrorBegin},  // COMMA
     {ErrorBegin},  // COLON
     {ErrorBegin},  // WHITE_SPACE
     {ErrorBegin},  // LINE_BREAK
     {ErrorBegin},  // OTHER
     /*LIST*/
     {ErrorBegin},  // OPENING_BRACE
     {ErrorBegin},  // OPENING_BRACKET
     {ErrorBegin},  // CLOSING_BRACE
     {ErrorBegin},  // CLOSING_BRACKET
     {ErrorBegin},  // QUOTE
     {ErrorBegin},  // ESCAPE
     {ErrorBegin},  // COMMA
     {ErrorBegin},  // COLON
     {ErrorBegin},  // WHITE_SPACE
     {ErrorBegin},  // LINE_BREAK
     {ErrorBegin},  // OTHER
     /*STRUCT*/
     {ErrorBegin},                         // OPENING_BRACE
     {ErrorBegin},                         // OPENING_BRACKET
     {ErrorBegin},                         // CLOSING_BRACE
     {ErrorBegin},                         // CLOSING_BRACKET
     {StructMemberBegin, FieldNameBegin},  // QUOTE
     {ErrorBegin},                         // ESCAPE
     {ErrorBegin},                         // COMMA
     {ErrorBegin},                         // COLON
     {},                                   // WHITE_SPACE
     {},                                   // LINE_BREAK
     {ErrorBegin}}};                       // OTHER

  pda_tlt[static_cast<StateT>(pda_state_t::PD_FLN)] = {{               /*ROOT*/
                                                        {ErrorBegin},  // OPENING_BRACE
                                                        {ErrorBegin},  // OPENING_BRACKET
                                                        {ErrorBegin},  // CLOSING_BRACE
                                                        {ErrorBegin},  // CLOSING_BRACKET
                                                        {ErrorBegin},  // QUOTE
                                                        {ErrorBegin},  // ESCAPE
                                                        {ErrorBegin},  // COMMA
                                                        {ErrorBegin},  // COLON
                                                        {ErrorBegin},  // WHITE_SPACE
                                                        {ErrorBegin},  // LINE_BREAK
                                                        {ErrorBegin},  // OTHER
                                                        /*LIST*/
                                                        {ErrorBegin},  // OPENING_BRACE
                                                        {ErrorBegin},  // OPENING_BRACKET
                                                        {ErrorBegin},  // CLOSING_BRACE
                                                        {ErrorBegin},  // CLOSING_BRACKET
                                                        {ErrorBegin},  // QUOTE
                                                        {ErrorBegin},  // ESCAPE
                                                        {ErrorBegin},  // COMMA
                                                        {ErrorBegin},  // COLON
                                                        {ErrorBegin},  // WHITE_SPACE
                                                        {ErrorBegin},  // LINE_BREAK
                                                        {ErrorBegin},  // OTHER
                                                        /*STRUCT*/
                                                        {},              // OPENING_BRACE
                                                        {},              // OPENING_BRACKET
                                                        {},              // CLOSING_BRACE
                                                        {},              // CLOSING_BRACKET
                                                        {FieldNameEnd},  // QUOTE
                                                        {},              // ESCAPE
                                                        {},              // COMMA
                                                        {},              // COLON
                                                        {},              // WHITE_SPACE
                                                        {},              // LINE_BREAK
                                                        {}}};            // OTHER

  pda_tlt[static_cast<StateT>(pda_state_t::PD_FNE)] = {{               /*ROOT*/
                                                        {ErrorBegin},  // OPENING_BRACE
                                                        {ErrorBegin},  // OPENING_BRACKET
                                                        {ErrorBegin},  // CLOSING_BRACE
                                                        {ErrorBegin},  // CLOSING_BRACKET
                                                        {ErrorBegin},  // QUOTE
                                                        {ErrorBegin},  // ESCAPE
                                                        {ErrorBegin},  // COMMA
                                                        {ErrorBegin},  // COLON
                                                        {ErrorBegin},  // WHITE_SPACE
                                                        {ErrorBegin},  // LINE_BREAK
                                                        {ErrorBegin},  // OTHER
                                                        /*LIST*/
                                                        {ErrorBegin},  // OPENING_BRACE
                                                        {ErrorBegin},  // OPENING_BRACKET
                                                        {ErrorBegin},  // CLOSING_BRACE
                                                        {ErrorBegin},  // CLOSING_BRACKET
                                                        {ErrorBegin},  // QUOTE
                                                        {ErrorBegin},  // ESCAPE
                                                        {ErrorBegin},  // COMMA
                                                        {ErrorBegin},  // COLON
                                                        {ErrorBegin},  // WHITE_SPACE
                                                        {ErrorBegin},  // LINE_BREAK
                                                        {ErrorBegin},  // OTHER
                                                        /*STRUCT*/
                                                        {},    // OPENING_BRACE
                                                        {},    // OPENING_BRACKET
                                                        {},    // CLOSING_BRACE
                                                        {},    // CLOSING_BRACKET
                                                        {},    // QUOTE
                                                        {},    // ESCAPE
                                                        {},    // COMMA
                                                        {},    // COLON
                                                        {},    // WHITE_SPACE
                                                        {},    // LINE_BREAK
                                                        {}}};  // OTHER

  pda_tlt[static_cast<StateT>(pda_state_t::PD_PFN)] = {{               /*ROOT*/
                                                        {ErrorBegin},  // OPENING_BRACE
                                                        {ErrorBegin},  // OPENING_BRACKET
                                                        {ErrorBegin},  // CLOSING_BRACE
                                                        {ErrorBegin},  // CLOSING_BRACKET
                                                        {ErrorBegin},  // QUOTE
                                                        {ErrorBegin},  // ESCAPE
                                                        {ErrorBegin},  // COMMA
                                                        {ErrorBegin},  // COLON
                                                        {ErrorBegin},  // WHITE_SPACE
                                                        {ErrorBegin},  // LINE_BREAK
                                                        {ErrorBegin},  // OTHER
                                                        /*LIST*/
                                                        {ErrorBegin},  // OPENING_BRACE
                                                        {ErrorBegin},  // OPENING_BRACKET
                                                        {ErrorBegin},  // CLOSING_BRACE
                                                        {ErrorBegin},  // CLOSING_BRACKET
                                                        {ErrorBegin},  // QUOTE
                                                        {ErrorBegin},  // ESCAPE
                                                        {ErrorBegin},  // COMMA
                                                        {ErrorBegin},  // COLON
                                                        {ErrorBegin},  // WHITE_SPACE
                                                        {ErrorBegin},  // LINE_BREAK
                                                        {ErrorBegin},  // OTHER
                                                        /*STRUCT*/
                                                        {ErrorBegin},    // OPENING_BRACE
                                                        {ErrorBegin},    // OPENING_BRACKET
                                                        {ErrorBegin},    // CLOSING_BRACE
                                                        {ErrorBegin},    // CLOSING_BRACKET
                                                        {ErrorBegin},    // QUOTE
                                                        {ErrorBegin},    // ESCAPE
                                                        {ErrorBegin},    // COMMA
                                                        {},              // COLON
                                                        {},              // WHITE_SPACE
                                                        {},              // LINE_BREAK
                                                        {ErrorBegin}}};  // OTHER

  pda_tlt[static_cast<StateT>(pda_state_t::PD_ERR)] = {{     /*ROOT*/
                                                        {},  // OPENING_BRACE
                                                        {},  // OPENING_BRACKET
                                                        {},  // CLOSING_BRACE
                                                        {},  // CLOSING_BRACKET
                                                        {},  // QUOTE
                                                        {},  // ESCAPE
                                                        {},  // COMMA
                                                        {},  // COLON
                                                        {},  // WHITE_SPACE
                                                        {},  // LINE_BREAK
                                                        {},  // OTHER
                                                        /*LIST*/
                                                        {},  // OPENING_BRACE
                                                        {},  // OPENING_BRACKET
                                                        {},  // CLOSING_BRACE
                                                        {},  // CLOSING_BRACKET
                                                        {},  // QUOTE
                                                        {},  // ESCAPE
                                                        {},  // COMMA
                                                        {},  // COLON
                                                        {},  // WHITE_SPACE
                                                        {},  // LINE_BREAK
                                                        {},  // OTHER
                                                        /*STRUCT*/
                                                        {},    // OPENING_BRACE
                                                        {},    // OPENING_BRACKET
                                                        {},    // CLOSING_BRACE
                                                        {},    // CLOSING_BRACKET
                                                        {},    // QUOTE
                                                        {},    // ESCAPE
                                                        {},    // COMMA
                                                        {},    // COLON
                                                        {},    // WHITE_SPACE
                                                        {},    // LINE_BREAK
                                                        {}}};  // OTHER
  return pda_tlt;
}

}  // namespace tokenizer_pda

/**
 * @brief Function object used to filter for brackets and braces that represent push and pop
 * operations
 */
struct JSONToStackOp {
  template <typename StackSymbolT>
  constexpr CUDF_HOST_DEVICE fst::stack_op_type operator()(StackSymbolT const& stack_symbol) const
  {
    return (stack_symbol == '{' || stack_symbol == '[')   ? fst::stack_op_type::PUSH
           : (stack_symbol == '}' || stack_symbol == ']') ? fst::stack_op_type::POP
                                                          : fst::stack_op_type::READ;
  }
};

void json_column::null_fill(row_offset_t up_to_row_offset)
{
  // Fill all the rows up to up_to_row_offset with "empty"/null rows
  validity.resize(word_index(up_to_row_offset) + 1);
  std::fill_n(std::back_inserter(string_offsets),
              up_to_row_offset - string_offsets.size(),
              (string_offsets.size() > 0) ? string_offsets.back() : 0);
  std::fill_n(std::back_inserter(string_lengths), up_to_row_offset - string_lengths.size(), 0);
  std::fill_n(std::back_inserter(child_offsets),
              up_to_row_offset + 1 - child_offsets.size(),
              (child_offsets.size() > 0) ? child_offsets.back() : 0);
  current_offset = up_to_row_offset;
}

void json_column::level_child_cols_recursively(row_offset_t min_row_count)
{
  // Fill this columns with nulls up to the given row count
  null_fill(min_row_count);

  // If this is a struct column, we need to level all its child columns
  if (type == json_col_t::StructColumn) {
    for (auto it = std::begin(child_columns); it != std::end(child_columns); it++) {
      it->second.level_child_cols_recursively(min_row_count);
    }
  }
  // If this is a list column, we need to make sure that its child column levels its children
  else if (type == json_col_t::ListColumn) {
    auto it = std::begin(child_columns);
    // Make that child column fill its child columns up to its own row count
    if (it != std::end(child_columns)) {
      it->second.level_child_cols_recursively(it->second.current_offset);
    }
  }
};

void json_column::append_row(uint32_t row_index,
                             json_col_t row_type,
                             uint32_t string_offset,
                             uint32_t string_end,
                             uint32_t child_count)
{
  // If, thus far, the column's type couldn't be inferred, we infer it to the given type
  if (type == json_col_t::Unknown) {
    type = row_type;
  }
  // If, at some point within a column, we encounter a nested type (list or struct),
  // we change that column's type to that respective nested type and invalidate all previous rows
  else if (type == json_col_t::StringColumn &&
           (row_type == json_col_t::ListColumn || row_type == json_col_t::StructColumn)) {
    // Change the column type
    type = row_type;

    // Invalidate all previous entries, as they were _not_ of the nested type to which we just
    // converted
    std::fill_n(validity.begin(), validity.size(), 0);
    valid_count = 0U;
  }
  // If this is a nested column but we're trying to insert either (a) a list node into a struct
  // column or (b) a struct node into a list column, we fail
  CUDF_EXPECTS(not((type == json_col_t::ListColumn and row_type == json_col_t::StructColumn) or
                   (type == json_col_t::StructColumn and row_type == json_col_t::ListColumn)),
               "A mix of lists and structs within the same column is not supported");

  // We shouldn't run into this, as we shouldn't be asked to append an "unknown" row type
  CUDF_EXPECTS(type != json_col_t::Unknown, "Encountered invalid JSON token sequence");

  // Fill all the omitted rows with "empty"/null rows (if needed)
  null_fill(row_index);

  // Table listing what we intend to use for a given column type and row type combination
  // col type | row type  => {valid, FAIL, null}
  // -----------------------------------------------
  // List     | List      => valid
  // List     | Struct    => FAIL
  // List     | String    => null
  // Struct   | List      => FAIL
  // Struct   | Struct    => valid
  // Struct   | String    => null
  // String   | List      => valid (we switch col type to list, null'ing all previous rows)
  // String   | Struct    => valid (we switch col type to list, null'ing all previous rows)
  // String   | String    => valid
  bool const is_valid = (type == row_type);
  if (static_cast<size_type>(validity.size()) < word_index(current_offset)) validity.push_back({});
  if (is_valid) { set_bit_unsafe(&validity.back(), intra_word_index(current_offset)); }
  valid_count += (is_valid) ? 1U : 0U;
  string_offsets.push_back(string_offset);
  string_lengths.push_back(string_end - string_offset);
  child_offsets.push_back((child_offsets.size() > 0) ? child_offsets.back() + child_count : 0);
  current_offset++;
};

namespace detail {

void get_stack_context(device_span<SymbolT const> json_in,
                       SymbolT* d_top_of_stack,
                       rmm::cuda_stream_view stream)
{
  // Range of encapsulating function that comprises:
  // -> DFA simulation for filtering out brackets and braces inside of quotes
  // -> Logical stack to infer the stack context
  CUDF_FUNC_RANGE();

  // Symbol representing the JSON-root (i.e., we're at nesting level '0')
  constexpr StackSymbolT root_symbol = '_';
  // This can be any stack symbol from the stack alphabet that does not push onto stack
  constexpr StackSymbolT read_symbol = 'x';

  // Number of stack operations in the input (i.e., number of '{', '}', '[', ']' outside of quotes)
  rmm::device_scalar<SymbolOffsetT> d_num_stack_ops(stream);

  // Sequence of stack symbols and their position in the original input (sparse representation)
  rmm::device_uvector<StackSymbolT> stack_ops{json_in.size(), stream};
  rmm::device_uvector<SymbolOffsetT> stack_op_indices{json_in.size(), stream};

  // Prepare finite-state transducer that only selects '{', '}', '[', ']' outside of quotes
  using ToStackOpFstT =
    cudf::io::fst::detail::Dfa<StackSymbolT,
                               static_cast<int32_t>(
                                 to_stack_op::dfa_symbol_group_id::NUM_SYMBOL_GROUPS),
                               static_cast<int32_t>(to_stack_op::dfa_states::TT_NUM_STATES)>;
  ToStackOpFstT json_to_stack_ops_fst{to_stack_op::symbol_groups,
                                      to_stack_op::transition_table,
                                      to_stack_op::translation_table,
                                      stream};

  // "Search" for relevant occurrence of brackets and braces that indicate the beginning/end
  // of structs/lists
  json_to_stack_ops_fst.Transduce(json_in.begin(),
                                  static_cast<SymbolOffsetT>(json_in.size()),
                                  stack_ops.data(),
                                  stack_op_indices.data(),
                                  d_num_stack_ops.data(),
                                  to_stack_op::start_state,
                                  stream);

  // Copy back to actual number of stack operations
  auto const num_stack_ops = d_num_stack_ops.value(stream);

  // stack operations with indices are converted to top of the stack for each character in the input
  fst::sparse_stack_op_to_top_of_stack<StackLevelT>(
    stack_ops.data(),
    device_span<SymbolOffsetT>{stack_op_indices.data(), num_stack_ops},
    JSONToStackOp{},
    d_top_of_stack,
    root_symbol,
    read_symbol,
    json_in.size(),
    stream);
}

std::pair<rmm::device_uvector<PdaTokenT>, rmm::device_uvector<SymbolOffsetT>> get_token_stream(
  device_span<SymbolT const> json_in,
  cudf::io::json_reader_options const& options,
  rmm::cuda_stream_view stream,
  rmm::mr::device_memory_resource* mr)
{
  // Range of encapsulating function that parses to internal columnar data representation
  CUDF_FUNC_RANGE();

  auto const new_line_delimited_json = options.is_enabled_lines();

  // Prepare for PDA transducer pass, merging input symbols with stack symbols
  rmm::device_uvector<PdaSymbolGroupIdT> pda_sgids = [json_in, stream]() {
    rmm::device_uvector<PdaSymbolGroupIdT> pda_sgids{json_in.size(), stream};
    // Memory holding the top-of-stack stack context for the input
    rmm::device_uvector<StackSymbolT> stack_op_indices{json_in.size(), stream};

    // Identify what is the stack context for each input character (JSON-root, struct, or list)
    get_stack_context(json_in, stack_op_indices.data(), stream);

    auto zip_in = thrust::make_zip_iterator(json_in.data(), stack_op_indices.data());
    thrust::transform(rmm::exec_policy(stream),
                      zip_in,
                      zip_in + json_in.size(),
                      pda_sgids.data(),
                      tokenizer_pda::PdaSymbolToSymbolGroupId{});
    return pda_sgids;
  }();

  // PDA transducer alias
  using ToTokenStreamFstT =
    cudf::io::fst::detail::Dfa<StackSymbolT,
                               tokenizer_pda::NUM_PDA_SGIDS,
                               static_cast<tokenizer_pda::StateT>(
                                 tokenizer_pda::pda_state_t::PD_NUM_STATES)>;

  // Instantiating PDA transducer
  std::vector<std::vector<char>> pda_sgid_identity{tokenizer_pda::NUM_PDA_SGIDS};
  std::generate(std::begin(pda_sgid_identity),
                std::end(pda_sgid_identity),
                [i = char{0}]() mutable { return std::vector<char>{i++}; });
  ToTokenStreamFstT json_to_tokens_fst{pda_sgid_identity,
                                       tokenizer_pda::get_transition_table(new_line_delimited_json),
                                       tokenizer_pda::get_translation_table(),
                                       stream};

  // Perform a PDA-transducer pass
  // Compute the maximum amount of tokens that can possibly be emitted for a given input size
  // Worst case ratio of tokens per input char is given for a struct with an empty field name, that
  // may be arbitrarily deeply nested: {"":_}, where '_' is a placeholder for any JSON value,
  // possibly another such struct. That is, 6 tokens for 5 chars (plus chars and tokens of '_')
  std::size_t constexpr min_chars_per_struct  = 5;
  std::size_t constexpr max_tokens_per_struct = 6;
  auto const max_token_out_count =
    cudf::util::div_rounding_up_safe(json_in.size(), min_chars_per_struct) * max_tokens_per_struct;
  rmm::device_scalar<SymbolOffsetT> num_written_tokens{stream};
  rmm::device_uvector<PdaTokenT> tokens{max_token_out_count, stream, mr};
  rmm::device_uvector<SymbolOffsetT> tokens_indices{max_token_out_count, stream, mr};

  json_to_tokens_fst.Transduce(pda_sgids.begin(),
                               static_cast<SymbolOffsetT>(json_in.size()),
                               tokens.data(),
                               tokens_indices.data(),
                               num_written_tokens.data(),
                               tokenizer_pda::start_state,
                               stream);

  auto const num_total_tokens = num_written_tokens.value(stream);
  tokens.resize(num_total_tokens, stream);
  tokens_indices.resize(num_total_tokens, stream);

  CUDF_EXPECTS(num_total_tokens <= max_token_out_count,
               "Generated token count exceeds the expected token count");

  return std::make_pair(std::move(tokens), std::move(tokens_indices));
}

/**
 * @brief Parses the given JSON string and generates a tree representation of the given input.
 *
 * @param[in,out] root_column The root column of the hierarchy of columns into which data is parsed
 * @param[in,out] current_data_path The stack represents the path from the JSON root node to the
 * first node encountered in \p input
 * @param[in] input The JSON input in host memory
 * @param[in] d_input The JSON input in device memory
 * @param[in] options Parsing options specifying the parsing behaviour
 * @param[in] include_quote_char Whether to include the original quote chars around string values,
 * allowing to distinguish string values from numeric and literal values
 * @param[in] stream The CUDA stream to which kernels are dispatched
 * @param[in] mr Optional, resource with which to allocate
 * @return The columnar representation of the data from the given JSON input
 */
void make_json_column(json_column& root_column,
                      std::stack<tree_node>& current_data_path,
                      host_span<SymbolT const> input,
                      device_span<SymbolT const> d_input,
                      cudf::io::json_reader_options const& options,
                      bool include_quote_char,
                      rmm::cuda_stream_view stream,
                      rmm::mr::device_memory_resource* mr = rmm::mr::get_current_device_resource())
{
  // Range of encapsulating function that parses to internal columnar data representation
  CUDF_FUNC_RANGE();

  // Parse the JSON and get the token stream
  const auto [d_tokens_gpu, d_token_indices_gpu] = get_token_stream(d_input, options, stream, mr);

  // Copy the JSON tokens to the host
  thrust::host_vector<PdaTokenT> tokens =
    cudf::detail::make_host_vector_async(d_tokens_gpu, stream);
  thrust::host_vector<SymbolOffsetT> token_indices_gpu =
    cudf::detail::make_host_vector_async(d_token_indices_gpu, stream);

  // Make sure tokens have been copied to the host
  stream.synchronize();

  // Whether this token is the valid token to begin the JSON document with
  auto is_valid_root_token = [](PdaTokenT const token) {
    switch (token) {
      case token_t::StructBegin:
      case token_t::ListBegin:
      case token_t::StringBegin:
      case token_t::ValueBegin: return true;
      default: return false;
    };
  };

  // Returns the token's corresponding column type
  auto token_to_column_type = [](PdaTokenT const token) {
    switch (token) {
      case token_t::StructBegin: return json_col_t::StructColumn;
      case token_t::ListBegin: return json_col_t::ListColumn;
      case token_t::StringBegin: return json_col_t::StringColumn;
      case token_t::ValueBegin: return json_col_t::StringColumn;
      default: return json_col_t::Unknown;
    };
  };

  // Depending on whether we want to include the quotes of strings or not, respectively, we:
  // (a) strip off the beginning quote included in StringBegin and FieldNameBegin or
  // (b) include of the end quote excluded from in StringEnd and strip off the beginning quote
  // included FieldNameBegin
  auto get_token_index = [include_quote_char](PdaTokenT const token,
                                              SymbolOffsetT const token_index) {
    constexpr SymbolOffsetT quote_char_size = 1;
    switch (token) {
      // Optionally strip off quote char included for StringBegin
      case token_t::StringBegin: return token_index + (include_quote_char ? 0 : quote_char_size);
      // Optionally include trailing quote char for string values excluded for StringEnd
      case token_t::StringEnd: return token_index + (include_quote_char ? quote_char_size : 0);
      // Strip off quote char included for FieldNameBegin
      case token_t::FieldNameBegin: return token_index + quote_char_size;
      default: return token_index;
    };
  };

  // The end-of-* partner token for a given beginning-of-* token
  auto end_of_partner = [](PdaTokenT const token) {
    switch (token) {
      case token_t::StringBegin: return token_t::StringEnd;
      case token_t::ValueBegin: return token_t::ValueEnd;
      case token_t::FieldNameBegin: return token_t::FieldNameEnd;
      default: return token_t::ErrorBegin;
    };
  };

#ifdef NJP_DEBUG_PRINT
  auto column_type_string = [](json_col_t column_type) {
    switch (column_type) {
      case json_col_t::Unknown: return "Unknown";
      case json_col_t::ListColumn: return "List";
      case json_col_t::StructColumn: return "Struct";
      case json_col_t::StringColumn: return "String";
      default: return "Unknown";
    }
  };

  auto token_to_string = [](PdaTokenT token_type) {
    switch (token_type) {
      case token_t::StructBegin: return "StructBegin";
      case token_t::StructEnd: return "StructEnd";
      case token_t::ListBegin: return "ListBegin";
      case token_t::ListEnd: return "ListEnd";
      case token_t::StructMemberBegin: return "StructMemberBegin";
      case token_t::StructMemberEnd: return "StructMemberEnd";
      case token_t::FieldNameBegin: return "FieldNameBegin";
      case token_t::FieldNameEnd: return "FieldNameEnd";
      case token_t::StringBegin: return "StringBegin";
      case token_t::StringEnd: return "StringEnd";
      case token_t::ValueBegin: return "ValueBegin";
      case token_t::ValueEnd: return "ValueEnd";
      case token_t::ErrorBegin: return "ErrorBegin";
      default: return "Unknown";
    }
  };
#endif

  /**
   * @brief Updates the given row in the given column with a new string_end and child_count. In
   * particular, updating the child count is relevant for list columns.
   */
  auto update_row =
    [](json_column* column, uint32_t row_index, uint32_t string_end, uint32_t child_count) {
#ifdef NJP_DEBUG_PRINT
      std::cout << "  -> update_row()\n";
      std::cout << "  ---> col@" << column << "\n";
      std::cout << "  ---> row #" << row_index << "\n";
      std::cout << "  ---> string_lengths = " << (string_end - column->string_offsets[row_index])
                << "\n";
      std::cout << "  ---> child_offsets = " << (column->child_offsets[row_index + 1] + child_count)
                << "\n";
#endif
      column->string_lengths[row_index]    = column->child_offsets[row_index + 1] + child_count;
      column->child_offsets[row_index + 1] = column->child_offsets[row_index + 1] + child_count;
    };

  /**
   * @brief Gets the currently selected child column given a \p current_data_path.
   *
   * That is, if \p current_data_path top-of-stack is
   * (a) a struct, the selected child column corresponds to the child column of the last field name
   * node encountered.
   * (b) a list, the selected child column corresponds to single child column of
   * the list column. In this case, the child column may not exist yet.
   */
  auto get_selected_column = [](std::stack<tree_node>& current_data_path) {
    json_column* selected_col = current_data_path.top().current_selected_col;

    // If the node does not have a selected column yet
    if (selected_col == nullptr) {
      // We're looking at the child column of a list column
      if (current_data_path.top().column->type == json_col_t::ListColumn) {
        CUDF_EXPECTS(current_data_path.top().column->child_columns.size() <= 1,
                     "Encountered a list column with more than a single child column");
        // The child column has yet to be created
        if (current_data_path.top().column->child_columns.size() == 0) {
          current_data_path.top().column->child_columns.emplace(std::string{list_child_name},
                                                                json_column{json_col_t::Unknown});
          current_data_path.top().column->column_order.push_back(list_child_name);
        }
        current_data_path.top().current_selected_col =
          &current_data_path.top().column->child_columns.begin()->second;
        selected_col = current_data_path.top().current_selected_col;
      } else {
        CUDF_FAIL("Trying to retrieve child column without encountering a field name.");
      }
    }
#ifdef NJP_DEBUG_PRINT
    std::cout << "  -> get_selected_column()\n";
    std::cout << "  ---> selected col@" << selected_col << "\n";
#endif
    return selected_col;
  };

  /**
   * @brief Returns a pointer to the child column with the given \p field_name within the current
   * struct column.
   */
  auto select_column = [](std::stack<tree_node>& current_data_path, std::string const& field_name) {
#ifdef NJP_DEBUG_PRINT
    std::cout << "  -> select_column(" << field_name << ")\n";
#endif
    // The field name's parent struct node
    auto& current_struct_node = current_data_path.top();

    // Verify that the field name node is actually a child of a struct
    CUDF_EXPECTS(current_data_path.top().column->type == json_col_t::StructColumn,
                 "Invalid JSON token sequence");

    json_column* struct_col  = current_struct_node.column;
    auto const& child_col_it = struct_col->child_columns.find(field_name);

    // The field name's column exists already, select that as the struct node's currently selected
    // child column
    if (child_col_it != struct_col->child_columns.end()) { return &child_col_it->second; }

    // The field name's column does not exist yet, so we have to append the child column to the
    // struct column
    struct_col->column_order.push_back(field_name);
    return &struct_col->child_columns.emplace(field_name, json_column{}).first->second;
  };

  /**
   * @brief Gets the row offset at which to insert. I.e., for a child column of a list column, we
   * just have to append the row to the end. Otherwise we have to propagate the row offset from the
   * parent struct column.
   */
  auto get_target_row_index = [](std::stack<tree_node> const& current_data_path,
                                 json_column* target_column) {
#ifdef NJP_DEBUG_PRINT
    std::cout << " -> target row: "
              << ((current_data_path.top().column->type == json_col_t::ListColumn)
                    ? target_column->current_offset
                    : current_data_path.top().row_index)
              << "\n";
#endif
    return (current_data_path.top().column->type == json_col_t::ListColumn)
             ? target_column->current_offset
             : current_data_path.top().row_index;
  };

  // The offset of the token currently being processed
  std::size_t offset = 0;

  // Giving names to magic constants
  constexpr uint32_t zero_child_count = 0;

  CUDF_EXPECTS(tokens.size() == token_indices_gpu.size(),
               "Unexpected mismatch in number of token types and token indices");
  CUDF_EXPECTS(tokens.size() > 0, "Empty JSON input not supported");

  // The JSON root may only be a struct, list, string, or value node
  CUDF_EXPECTS(is_valid_root_token(tokens[offset]), "Invalid beginning of JSON document");

  while (offset < tokens.size()) {
    // Verify there's at least the JSON root node left on the stack to which we can append data
    CUDF_EXPECTS(current_data_path.size() > 0, "Invalid JSON structure");

    // Verify that the current node in the tree (which becomes this nodes parent) can have children
    CUDF_EXPECTS(current_data_path.top().column->type == json_col_t::ListColumn or
                   current_data_path.top().column->type == json_col_t::StructColumn,
                 "Invalid JSON structure");

    // The token we're currently parsing
    auto const& token = tokens[offset];

#ifdef NJP_DEBUG_PRINT
    std::cout << "[" << token_to_string(token) << "]\n";
#endif

    // StructBegin token
    if (token == token_t::StructBegin) {
      // Get this node's column. That is, the parent node's selected column:
      // (a) if parent is a list, then this will (create and) return the list's only child column
      // (b) if parent is a struct, then this will return the column selected by the last field name
      // encountered.
      json_column* selected_col = get_selected_column(current_data_path);

      // Get the row offset at which to insert
      auto const target_row_index = get_target_row_index(current_data_path, selected_col);

      // Increment parent's child count and insert this struct node into the data path
      current_data_path.top().num_children++;
      current_data_path.push({selected_col, target_row_index, nullptr, zero_child_count});

      // Add this struct node to the current column
      selected_col->append_row(target_row_index,
                               token_to_column_type(tokens[offset]),
                               get_token_index(tokens[offset], token_indices_gpu[offset]),
                               get_token_index(tokens[offset], token_indices_gpu[offset]),
                               zero_child_count);
    }

    // StructEnd token
    else if (token == token_t::StructEnd) {
      // Verify that this node in fact a struct node (i.e., it was part of a struct column)
      CUDF_EXPECTS(current_data_path.top().column->type == json_col_t::StructColumn,
                   "Broken invariant while parsing JSON");
      CUDF_EXPECTS(current_data_path.top().column != nullptr,
                   "Broken invariant while parsing JSON");

      // Update row to account for string offset
      update_row(current_data_path.top().column,
                 current_data_path.top().row_index,
                 get_token_index(tokens[offset], token_indices_gpu[offset]),
                 current_data_path.top().num_children);

      // Pop struct from the path stack
      current_data_path.pop();
    }

    // ListBegin token
    else if (token == token_t::ListBegin) {
      // Get the selected column
      json_column* selected_col = get_selected_column(current_data_path);

      // Get the row offset at which to insert
      auto const target_row_index = get_target_row_index(current_data_path, selected_col);

      // Increment parent's child count and insert this struct node into the data path
      current_data_path.top().num_children++;
      current_data_path.push({selected_col, target_row_index, nullptr, zero_child_count});

      // Add this struct node to the current column
      selected_col->append_row(target_row_index,
                               token_to_column_type(tokens[offset]),
                               get_token_index(tokens[offset], token_indices_gpu[offset]),
                               get_token_index(tokens[offset], token_indices_gpu[offset]),
                               zero_child_count);
    }

    // ListEnd token
    else if (token == token_t::ListEnd) {
      // Verify that this node in fact a list node (i.e., it was part of a list column)
      CUDF_EXPECTS(current_data_path.top().column->type == json_col_t::ListColumn,
                   "Broken invariant while parsing JSON");
      CUDF_EXPECTS(current_data_path.top().column != nullptr,
                   "Broken invariant while parsing JSON");

      // Update row to account for string offset
      update_row(current_data_path.top().column,
                 current_data_path.top().row_index,
                 get_token_index(tokens[offset], token_indices_gpu[offset]),
                 current_data_path.top().num_children);

      // Pop list from the path stack
      current_data_path.pop();
    }

    // Error token
    else if (token == token_t::ErrorBegin) {
#ifdef NJP_DEBUG_PRINT
      std::cout << "[ErrorBegin]\n";
      std::cout << "@" << get_token_index(tokens[offset], token_indices_gpu[offset]);
#endif
      CUDF_FAIL("Parser encountered an invalid format.");
    }

    // FieldName, String, or Value (begin, end)-pair
    else if (token == token_t::FieldNameBegin or token == token_t::StringBegin or
             token == token_t::ValueBegin) {
      // Verify that this token has the right successor to build a correct (being, end) token pair
      CUDF_EXPECTS((offset + 1) < tokens.size(), "Invalid JSON token sequence");
      CUDF_EXPECTS(tokens[offset + 1] == end_of_partner(token), "Invalid JSON token sequence");

      // The offset to the first symbol from the JSON input associated with the current token
      auto const& token_begin_offset = get_token_index(tokens[offset], token_indices_gpu[offset]);

      // The offset to one past the last symbol associated with the current token
      auto const& token_end_offset =
        get_token_index(tokens[offset + 1], token_indices_gpu[offset + 1]);

      // FieldNameBegin
      // For the current struct node in the tree, select the child column corresponding to this
      // field name
      if (token == token_t::FieldNameBegin) {
        std::string field_name{input.data() + token_begin_offset,
                               (token_end_offset - token_begin_offset)};
        current_data_path.top().current_selected_col = select_column(current_data_path, field_name);
      }
      // StringBegin
      // ValueBegin
      // As we currently parse to string columns there's no further differentiation
      else if (token == token_t::StringBegin or token == token_t::ValueBegin) {
        // Get the selected column
        json_column* selected_col = get_selected_column(current_data_path);

        // Get the row offset at which to insert
        auto const target_row_index = get_target_row_index(current_data_path, selected_col);

        current_data_path.top().num_children++;

        selected_col->append_row(target_row_index,
                                 token_to_column_type(token),
                                 token_begin_offset,
                                 token_end_offset,
                                 zero_child_count);
      } else {
        CUDF_FAIL("Unknown JSON token");
      }

      // As we've also consumed the end-of-* token, we advance the processed token offset by one
      offset++;
    }

    offset++;
  }

  // Make sure all of a struct's child columns have the same length
  root_column.level_child_cols_recursively(root_column.current_offset);
}

/**
 * @brief Retrieves the parse_options to be used for type inference and type casting
 *
 * @param options The reader options to influence the relevant type inference and type casting
 * options
 */
auto parsing_options(cudf::io::json_reader_options const& options)
{
  auto parse_opts = cudf::io::parse_options{',', '\n', '\"', '.'};

  auto const stream     = cudf::get_default_stream();
  parse_opts.dayfirst   = options.is_enabled_dayfirst();
  parse_opts.keepquotes = options.is_enabled_keep_quotes();
  parse_opts.trie_true  = cudf::detail::create_serialized_trie({"true"}, stream);
  parse_opts.trie_false = cudf::detail::create_serialized_trie({"false"}, stream);
  parse_opts.trie_na    = cudf::detail::create_serialized_trie({"", "null"}, stream);
  return parse_opts;
}

std::pair<std::unique_ptr<column>, std::vector<column_name_info>> json_column_to_cudf_column(
  json_column const& json_col,
  device_span<SymbolT const> d_input,
  cudf::io::json_reader_options const& options,
  std::optional<schema_element> schema,
  rmm::cuda_stream_view stream,
  rmm::mr::device_memory_resource* mr)
{
  // Range of orchestrating/encapsulating function
  CUDF_FUNC_RANGE();

  auto make_validity =
    [stream, mr](json_column const& json_col) -> std::pair<rmm::device_buffer, size_type> {
    return {rmm::device_buffer{json_col.validity.data(),
                               bitmask_allocation_size_bytes(json_col.current_offset),
                               stream,
                               mr},
            json_col.current_offset - json_col.valid_count};
  };

  auto get_child_schema = [schema](auto child_name) -> std::optional<schema_element> {
    if (schema.has_value()) {
      auto const result = schema.value().child_types.find(child_name);
      if (result != std::end(schema.value().child_types)) { return result->second; }
    }
    return {};
  };

  switch (json_col.type) {
    case json_col_t::StringColumn: {
      auto const col_size = json_col.string_offsets.size();
      CUDF_EXPECTS(json_col.string_offsets.size() == json_col.string_lengths.size(),
                   "string offset, string length mismatch");

      // Move string_offsets and string_lengths to GPU
      rmm::device_uvector<json_column::row_offset_t> d_string_offsets =
        cudf::detail::make_device_uvector_async(json_col.string_offsets, stream);
      rmm::device_uvector<json_column::row_offset_t> d_string_lengths =
        cudf::detail::make_device_uvector_async(json_col.string_lengths, stream);

      // Prepare iterator that returns (string_offset, string_length)-tuples
      auto offset_length_it =
        thrust::make_zip_iterator(d_string_offsets.begin(), d_string_lengths.begin());

      // Prepare iterator that returns (string_offset, string_length)-pairs needed by inference
      auto string_ranges_it =
        thrust::make_transform_iterator(offset_length_it, [] __device__(auto ip) {
          return thrust::pair<json_column::row_offset_t, std::size_t>{
            thrust::get<0>(ip), static_cast<std::size_t>(thrust::get<1>(ip))};
        });

      // Prepare iterator that returns (string_ptr, string_length)-pairs needed by type conversion
      auto string_spans_it = thrust::make_transform_iterator(
        offset_length_it, [data = d_input.data()] __device__(auto ip) {
          return thrust::pair<const char*, std::size_t>{
            data + thrust::get<0>(ip), static_cast<std::size_t>(thrust::get<1>(ip))};
        });

      data_type target_type{};

      if (schema.has_value()) {
#ifdef NJP_DEBUG_PRINT
        std::cout << "-> explicit type: "
                  << (schema.has_value() ? std::to_string(static_cast<int>(schema->type.id()))
                                         : "n/a");
#endif
        target_type = schema.value().type;
      }
      // Infer column type, if we don't have an explicit type for it
      else {
        target_type = cudf::io::detail::infer_data_type(
          parsing_options(options).json_view(), d_input, string_ranges_it, col_size, stream);
      }

      // Convert strings to the inferred data type
      auto col = experimental::detail::parse_data(string_spans_it,
                                                  col_size,
                                                  target_type,
                                                  make_validity(json_col).first,
                                                  parsing_options(options).view(),
                                                  stream,
                                                  mr);

      // Reset nullable if we do not have nulls
      // This is to match the existing JSON reader's behaviour:
      // - Non-string columns will always be returned as nullable
      // - String columns will be returned as nullable, iff there's at least one null entry
      if (target_type.id() == type_id::STRING and col->null_count() == 0) {
        col->set_null_mask(rmm::device_buffer{0, stream, mr}, 0);
      }

      // For string columns return ["offsets", "char"] schema
      if (target_type.id() == type_id::STRING) {
        return {std::move(col), {{"offsets"}, {"chars"}}};
      }
      // Non-string leaf-columns (e.g., numeric) do not have child columns in the schema
      else {
        return {std::move(col), {}};
      }
      break;
    }
    case json_col_t::StructColumn: {
      std::vector<std::unique_ptr<column>> child_columns;
      std::vector<column_name_info> column_names{};
      size_type num_rows{json_col.current_offset};
      // Create children columns
      for (auto const& col_name : json_col.column_order) {
        auto const& col = json_col.child_columns.find(col_name);
        column_names.emplace_back(col->first);
        auto const& child_col      = col->second;
        auto [child_column, names] = json_column_to_cudf_column(
          child_col, d_input, options, get_child_schema(col_name), stream, mr);
        CUDF_EXPECTS(num_rows == child_column->size(),
                     "All children columns must have the same size");
        child_columns.push_back(std::move(child_column));
        column_names.back().children = names;
      }
      auto [result_bitmask, null_count] = make_validity(json_col);
      return {
        make_structs_column(
          num_rows, std::move(child_columns), null_count, std::move(result_bitmask), stream, mr),
        column_names};
      break;
    }
    case json_col_t::ListColumn: {
      size_type num_rows = json_col.child_offsets.size();
      std::vector<column_name_info> column_names{};
      column_names.emplace_back("offsets");
      column_names.emplace_back(
        json_col.child_columns.empty() ? list_child_name : json_col.child_columns.begin()->first);

      rmm::device_uvector<json_column::row_offset_t> d_offsets =
        cudf::detail::make_device_uvector_async(json_col.child_offsets, stream, mr);
      auto offsets_column =
        std::make_unique<column>(data_type{type_id::INT32}, num_rows, d_offsets.release());
      // Create children column
      auto [child_column, names] =
        json_col.child_columns.empty()
          ? std::pair<std::unique_ptr<column>,
                      std::vector<column_name_info>>{std::make_unique<column>(), {}}
          : json_column_to_cudf_column(json_col.child_columns.begin()->second,
                                       d_input,
                                       options,
                                       get_child_schema(json_col.child_columns.begin()->first),
                                       stream,
                                       mr);
      column_names.back().children      = names;
      auto [result_bitmask, null_count] = make_validity(json_col);
      return {make_lists_column(num_rows - 1,
                                std::move(offsets_column),
                                std::move(child_column),
                                null_count,
                                std::move(result_bitmask),
                                stream,
                                mr),
              std::move(column_names)};
      break;
    }
    default: CUDF_FAIL("Unsupported column type, yet to be implemented"); break;
  }

  return {};
}

table_with_metadata host_parse_nested_json(device_span<SymbolT const> d_input,
                                           cudf::io::json_reader_options const& options,
                                           rmm::cuda_stream_view stream,
                                           rmm::mr::device_memory_resource* mr)
{
  // Range of orchestrating/encapsulating function
  CUDF_FUNC_RANGE();

<<<<<<< HEAD
  std::vector<SymbolT> h_input;
  h_input.resize(d_input.size());
  CUDF_CUDA_TRY(cudaMemcpyAsync(
    h_input.data(), d_input.data(), h_input.size(), cudaMemcpyDefault, stream.value()));
=======
  auto h_input = cudf::detail::make_std_vector_async(d_input, stream);
>>>>>>> cfdd4190

  auto const new_line_delimited_json = options.is_enabled_lines();

  // Get internal JSON column
  json_column root_column{};
  std::stack<tree_node> data_path{};

  constexpr uint32_t row_offset_zero            = 0;
  constexpr uint32_t token_begin_offset_zero    = 0;
  constexpr uint32_t token_end_offset_zero      = 0;
  constexpr uint32_t node_init_child_count_zero = 0;

  // Whether the tokenizer stage should keep quote characters for string values
  // If the tokenizer keeps the quote characters, they may be stripped during type casting
  constexpr bool include_quote_chars = true;

  // We initialize the very root node and root column, which represent the JSON document being
  // parsed. That root node is a list node and that root column is a list column. The column has the
  // root node as its only row. The values parsed from the JSON input will be treated as follows:
  // (1) For JSON lines: we expect to find a list of JSON values that all
  // will be inserted into this root list column. (2) For regular JSON: we expect to have only a
  // single value (list, struct, string, number, literal) that will be inserted into this root
  // column.
  root_column.append_row(
    row_offset_zero, json_col_t::ListColumn, token_begin_offset_zero, token_end_offset_zero, 1);

  // Push the root node onto the stack for the data path
  data_path.push({&root_column, row_offset_zero, nullptr, node_init_child_count_zero});

  make_json_column(
    root_column, data_path, h_input, d_input, options, include_quote_chars, stream, mr);

  // data_root refers to the root column of the data represented by the given JSON string
  auto const& data_root =
    new_line_delimited_json ? root_column : root_column.child_columns.begin()->second;

  // Zero row entries
  if (data_root.type == json_col_t::ListColumn && data_root.child_columns.size() == 0) {
    return table_with_metadata{std::make_unique<table>(std::vector<std::unique_ptr<column>>{}),
                               {{}, std::vector<column_name_info>{}}};
  }

  // Verify that we were in fact given a list of structs (or in JSON speech: an array of objects)
  auto constexpr single_child_col_count = 1;
  CUDF_EXPECTS(data_root.type == json_col_t::ListColumn and
                 data_root.child_columns.size() == single_child_col_count and
                 data_root.child_columns.begin()->second.type == json_col_t::StructColumn,
               "Currently the nested JSON parser only supports an array of (nested) objects");

  // Slice off the root list column, which has only a single row that contains all the structs
  auto const& root_struct_col = data_root.child_columns.begin()->second;

  // Initialize meta data to be populated while recursing through the tree of columns
  std::vector<std::unique_ptr<column>> out_columns;
  std::vector<column_name_info> out_column_names;

  // Iterate over the struct's child columns and convert to cudf column
  size_type column_index = 0;
  for (auto const& col_name : root_struct_col.column_order) {
    auto const& json_col = root_struct_col.child_columns.find(col_name)->second;
    // Insert this columns name into the schema
    out_column_names.emplace_back(col_name);

    std::optional<schema_element> child_schema_element = std::visit(
      cudf::detail::visitor_overload{
        [column_index](const std::vector<data_type>& user_dtypes) -> std::optional<schema_element> {
          auto ret = (static_cast<std::size_t>(column_index) < user_dtypes.size())
                       ? std::optional<schema_element>{{user_dtypes[column_index]}}
                       : std::optional<schema_element>{};
#ifdef NJP_DEBUG_PRINT
          std::cout << "Column by index: #" << column_index << ", type id: "
                    << (ret.has_value() ? std::to_string(static_cast<int>(ret->type.id())) : "n/a")
                    << ", with " << (ret.has_value() ? ret->child_types.size() : 0) << " children"
                    << "\n";
#endif
          return ret;
        },
        [col_name](
          std::map<std::string, data_type> const& user_dtypes) -> std::optional<schema_element> {
          auto ret = (user_dtypes.find(col_name) != std::end(user_dtypes))
                       ? std::optional<schema_element>{{user_dtypes.find(col_name)->second}}
                       : std::optional<schema_element>{};
#ifdef NJP_DEBUG_PRINT
          std::cout << "Column by flat name: '" << col_name << "', type id: "
                    << (ret.has_value() ? std::to_string(static_cast<int>(ret->type.id())) : "n/a")
                    << ", with " << (ret.has_value() ? ret->child_types.size() : 0) << " children"
                    << "\n";
#endif
          return ret;
        },
        [col_name](std::map<std::string, schema_element> const& user_dtypes)
          -> std::optional<schema_element> {
          auto ret = (user_dtypes.find(col_name) != std::end(user_dtypes))
                       ? user_dtypes.find(col_name)->second
                       : std::optional<schema_element>{};
#ifdef NJP_DEBUG_PRINT
          std::cout << "Column by nested name: #" << col_name << ", type id: "
                    << (ret.has_value() ? std::to_string(static_cast<int>(ret->type.id())) : "n/a")
                    << ", with " << (ret.has_value() ? ret->child_types.size() : 0) << " children"
                    << "\n";
#endif
          return ret;
        }},
      options.get_dtypes());

    // Get this JSON column's cudf column and schema info
    auto [cudf_col, col_name_info] =
      json_column_to_cudf_column(json_col, d_input, options, child_schema_element, stream, mr);
    out_column_names.back().children = std::move(col_name_info);
    out_columns.emplace_back(std::move(cudf_col));

    column_index++;
  }

  return table_with_metadata{std::make_unique<table>(std::move(out_columns)),
                             {{}, out_column_names}};
}

}  // namespace detail
}  // namespace cudf::io::json

// Debug print flag
#undef NJP_DEBUG_PRINT<|MERGE_RESOLUTION|>--- conflicted
+++ resolved
@@ -1733,14 +1733,7 @@
   // Range of orchestrating/encapsulating function
   CUDF_FUNC_RANGE();
 
-<<<<<<< HEAD
-  std::vector<SymbolT> h_input;
-  h_input.resize(d_input.size());
-  CUDF_CUDA_TRY(cudaMemcpyAsync(
-    h_input.data(), d_input.data(), h_input.size(), cudaMemcpyDefault, stream.value()));
-=======
   auto h_input = cudf::detail::make_std_vector_async(d_input, stream);
->>>>>>> cfdd4190
 
   auto const new_line_delimited_json = options.is_enabled_lines();
 
