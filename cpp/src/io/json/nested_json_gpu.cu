/*
 * Copyright (c) 2022-2023, NVIDIA CORPORATION.
 *
 * Licensed under the Apache License, Version 2.0 (the "License");
 * you may not use this file except in compliance with the License.
 * You may obtain a copy of the License at
 *
 *     http://www.apache.org/licenses/LICENSE-2.0
 *
 * Unless required by applicable law or agreed to in writing, software
 * distributed under the License is distributed on an "AS IS" BASIS,
 * WITHOUT WARRANTIES OR CONDITIONS OF ANY KIND, either express or implied.
 * See the License for the specific language governing permissions and
 * limitations under the License.
 */

#include "nested_json.hpp"

#include <io/fst/logical_stack.cuh>
#include <io/fst/lookup_tables.cuh>
#include <io/utilities/parsing_utils.cuh>
#include <io/utilities/type_inference.cuh>

#include <cudf/column/column_factories.hpp>
#include <cudf/detail/nvtx/ranges.hpp>
#include <cudf/detail/utilities/vector_factories.hpp>
#include <cudf/detail/utilities/visitor_overload.hpp>
#include <cudf/detail/valid_if.cuh>
#include <cudf/io/detail/data_casting.cuh>
#include <cudf/io/json.hpp>
#include <cudf/table/table.hpp>
#include <cudf/types.hpp>
#include <cudf/utilities/bit.hpp>
#include <cudf/utilities/error.hpp>
#include <cudf/utilities/span.hpp>

#include <rmm/device_scalar.hpp>
#include <rmm/device_uvector.hpp>
#include <rmm/exec_policy.hpp>

#include <thrust/device_vector.h>
#include <thrust/iterator/transform_iterator.h>
#include <thrust/transform.h>

#include <stack>

// Debug print flag
#ifndef NJP_DEBUG_PRINT
//#define NJP_DEBUG_PRINT
#endif

namespace {

/**
 * @brief While parsing the token stream, we use a stack of tree_nodes to maintain all the
 * information about the data path that is relevant.
 */
struct tree_node {
  // The column that this node is associated with
  cudf::io::json::json_column* column;

  // The row offset that this node belongs to within the given column
  uint32_t row_index;

  // Selected child column
  // E.g., if this is a struct node, and we subsequently encountered the field name "a", then this
  // point's to the struct's "a" child column
  cudf::io::json::json_column* current_selected_col = nullptr;

  std::size_t num_children = 0;
};
}  // namespace

namespace cudf::io::json {

// JSON to stack operator DFA (Deterministic Finite Automata)
namespace to_stack_op {

// Type used to represent the target state in the transition table
using StateT = char;

/**
 * @brief Definition of the DFA's states
 */
enum class dfa_states : StateT {
  // The active state while outside of a string. When encountering an opening bracket or curly
  // brace, we push it onto the stack. When encountering a closing bracket or brace, we pop from the
  // stack.
  TT_OOS = 0U,

  // The active state while within a string (e.g., field name or a string value). We do not push or
  // pop from the stack while in this state.
  TT_STR,

  // The active state after encountering an escape symbol (e.g., '\'), while in the TT_STR state.
  TT_ESC,

  // Total number of states
  TT_NUM_STATES
};

// Aliases for readability of the transition table
constexpr auto TT_OOS = dfa_states::TT_OOS;
constexpr auto TT_STR = dfa_states::TT_STR;
constexpr auto TT_ESC = dfa_states::TT_ESC;

/**
 * @brief Definition of the symbol groups
 */
enum class dfa_symbol_group_id : uint8_t {
  OPENING_BRACE,     ///< Opening brace SG: {
  OPENING_BRACKET,   ///< Opening bracket SG: [
  CLOSING_BRACE,     ///< Closing brace SG: }
  CLOSING_BRACKET,   ///< Closing bracket SG: ]
  QUOTE_CHAR,        ///< Quote character SG: "
  ESCAPE_CHAR,       ///< Escape character SG: '\'
  OTHER_SYMBOLS,     ///< SG implicitly matching all other characters
  NUM_SYMBOL_GROUPS  ///< Total number of symbol groups
};

constexpr auto TT_NUM_STATES     = static_cast<StateT>(dfa_states::TT_NUM_STATES);
constexpr auto NUM_SYMBOL_GROUPS = static_cast<uint32_t>(dfa_symbol_group_id::NUM_SYMBOL_GROUPS);

// The i-th string representing all the characters of a symbol group
std::array<std::string, NUM_SYMBOL_GROUPS - 1> const symbol_groups{
  {{"{"}, {"["}, {"}"}, {"]"}, {"\""}, {"\\"}}};

// Transition table
std::array<std::array<dfa_states, NUM_SYMBOL_GROUPS>, TT_NUM_STATES> const transition_table{
  {/* IN_STATE          {       [       }       ]       "       \    OTHER */
   /* TT_OOS    */ {{TT_OOS, TT_OOS, TT_OOS, TT_OOS, TT_STR, TT_OOS, TT_OOS}},
   /* TT_STR    */ {{TT_STR, TT_STR, TT_STR, TT_STR, TT_OOS, TT_ESC, TT_STR}},
   /* TT_ESC    */ {{TT_STR, TT_STR, TT_STR, TT_STR, TT_STR, TT_STR, TT_STR}}}};

// Translation table (i.e., for each transition, what are the symbols that we output)
std::array<std::array<std::vector<char>, NUM_SYMBOL_GROUPS>, TT_NUM_STATES> const translation_table{
  {/* IN_STATE         {      [      }      ]      "      \    OTHER */
   /* TT_OOS    */ {{{'{'}, {'['}, {'}'}, {']'}, {}, {}, {}}},
   /* TT_STR    */ {{{}, {}, {}, {}, {}, {}, {}}},
   /* TT_ESC    */ {{{}, {}, {}, {}, {}, {}, {}}}}};

// The DFA's starting state
constexpr auto start_state = static_cast<StateT>(TT_OOS);
}  // namespace to_stack_op

// JSON tokenizer pushdown automaton
namespace tokenizer_pda {

// Type used to represent the target state in the transition table
using StateT = char;

/**
 * @brief Symbol groups for the input alphabet for the pushdown automaton
 */
enum class symbol_group_id : PdaSymbolGroupIdT {
  /// Opening brace
  OPENING_BRACE,
  /// Opening bracket
  OPENING_BRACKET,
  /// Closing brace
  CLOSING_BRACE,
  /// Closing bracket
  CLOSING_BRACKET,
  /// Quote
  QUOTE,
  /// Escape
  ESCAPE,
  /// Comma
  COMMA,
  /// Colon
  COLON,
  /// Whitespace
  WHITE_SPACE,
  /// Linebreak
  LINE_BREAK,
  /// Other (any input symbol not assigned to one of the above symbol groups)
  OTHER,
  /// Total number of symbol groups amongst which to differentiate
  NUM_PDA_INPUT_SGS
};

/**
 * @brief Symbols in the stack alphabet
 */
enum class stack_symbol_group_id : PdaStackSymbolGroupIdT {
  /// Symbol representing that we're at the JSON root (nesting level 0)
  STACK_ROOT,

  /// Symbol representing that we're currently within a list object
  STACK_LIST,

  /// Symbol representing that we're currently within a struct object
  STACK_STRUCT,

  /// Total number of symbols in the stack alphabet
  NUM_STACK_SGS
};
constexpr auto NUM_PDA_INPUT_SGS =
  static_cast<PdaSymbolGroupIdT>(symbol_group_id::NUM_PDA_INPUT_SGS);
constexpr auto NUM_STACK_SGS =
  static_cast<PdaStackSymbolGroupIdT>(stack_symbol_group_id::NUM_STACK_SGS);

/// Total number of symbol groups to differentiate amongst (stack alphabet * input alphabet)
constexpr PdaSymbolGroupIdT NUM_PDA_SGIDS = NUM_PDA_INPUT_SGS * NUM_STACK_SGS;

/// Mapping a input symbol to the symbol group id
static __constant__ PdaSymbolGroupIdT tos_sg_to_pda_sgid[] = {
  static_cast<PdaSymbolGroupIdT>(symbol_group_id::OTHER),
  static_cast<PdaSymbolGroupIdT>(symbol_group_id::OTHER),
  static_cast<PdaSymbolGroupIdT>(symbol_group_id::OTHER),
  static_cast<PdaSymbolGroupIdT>(symbol_group_id::OTHER),
  static_cast<PdaSymbolGroupIdT>(symbol_group_id::OTHER),
  static_cast<PdaSymbolGroupIdT>(symbol_group_id::OTHER),
  static_cast<PdaSymbolGroupIdT>(symbol_group_id::OTHER),
  static_cast<PdaSymbolGroupIdT>(symbol_group_id::OTHER),
  static_cast<PdaSymbolGroupIdT>(symbol_group_id::OTHER),
  static_cast<PdaSymbolGroupIdT>(symbol_group_id::WHITE_SPACE),
  static_cast<PdaSymbolGroupIdT>(symbol_group_id::LINE_BREAK),
  static_cast<PdaSymbolGroupIdT>(symbol_group_id::OTHER),
  static_cast<PdaSymbolGroupIdT>(symbol_group_id::OTHER),
  static_cast<PdaSymbolGroupIdT>(symbol_group_id::WHITE_SPACE),
  static_cast<PdaSymbolGroupIdT>(symbol_group_id::OTHER),
  static_cast<PdaSymbolGroupIdT>(symbol_group_id::OTHER),
  static_cast<PdaSymbolGroupIdT>(symbol_group_id::OTHER),
  static_cast<PdaSymbolGroupIdT>(symbol_group_id::OTHER),
  static_cast<PdaSymbolGroupIdT>(symbol_group_id::OTHER),
  static_cast<PdaSymbolGroupIdT>(symbol_group_id::OTHER),
  static_cast<PdaSymbolGroupIdT>(symbol_group_id::OTHER),
  static_cast<PdaSymbolGroupIdT>(symbol_group_id::OTHER),
  static_cast<PdaSymbolGroupIdT>(symbol_group_id::OTHER),
  static_cast<PdaSymbolGroupIdT>(symbol_group_id::OTHER),
  static_cast<PdaSymbolGroupIdT>(symbol_group_id::OTHER),
  static_cast<PdaSymbolGroupIdT>(symbol_group_id::OTHER),
  static_cast<PdaSymbolGroupIdT>(symbol_group_id::OTHER),
  static_cast<PdaSymbolGroupIdT>(symbol_group_id::OTHER),
  static_cast<PdaSymbolGroupIdT>(symbol_group_id::OTHER),
  static_cast<PdaSymbolGroupIdT>(symbol_group_id::OTHER),
  static_cast<PdaSymbolGroupIdT>(symbol_group_id::OTHER),
  static_cast<PdaSymbolGroupIdT>(symbol_group_id::OTHER),
  static_cast<PdaSymbolGroupIdT>(symbol_group_id::WHITE_SPACE),
  static_cast<PdaSymbolGroupIdT>(symbol_group_id::OTHER),
  static_cast<PdaSymbolGroupIdT>(symbol_group_id::QUOTE),
  static_cast<PdaSymbolGroupIdT>(symbol_group_id::OTHER),
  static_cast<PdaSymbolGroupIdT>(symbol_group_id::OTHER),
  static_cast<PdaSymbolGroupIdT>(symbol_group_id::OTHER),
  static_cast<PdaSymbolGroupIdT>(symbol_group_id::OTHER),
  static_cast<PdaSymbolGroupIdT>(symbol_group_id::OTHER),
  static_cast<PdaSymbolGroupIdT>(symbol_group_id::OTHER),
  static_cast<PdaSymbolGroupIdT>(symbol_group_id::OTHER),
  static_cast<PdaSymbolGroupIdT>(symbol_group_id::OTHER),
  static_cast<PdaSymbolGroupIdT>(symbol_group_id::OTHER),
  static_cast<PdaSymbolGroupIdT>(symbol_group_id::COMMA),
  static_cast<PdaSymbolGroupIdT>(symbol_group_id::OTHER),
  static_cast<PdaSymbolGroupIdT>(symbol_group_id::OTHER),
  static_cast<PdaSymbolGroupIdT>(symbol_group_id::OTHER),
  static_cast<PdaSymbolGroupIdT>(symbol_group_id::OTHER),
  static_cast<PdaSymbolGroupIdT>(symbol_group_id::OTHER),
  static_cast<PdaSymbolGroupIdT>(symbol_group_id::OTHER),
  static_cast<PdaSymbolGroupIdT>(symbol_group_id::OTHER),
  static_cast<PdaSymbolGroupIdT>(symbol_group_id::OTHER),
  static_cast<PdaSymbolGroupIdT>(symbol_group_id::OTHER),
  static_cast<PdaSymbolGroupIdT>(symbol_group_id::OTHER),
  static_cast<PdaSymbolGroupIdT>(symbol_group_id::OTHER),
  static_cast<PdaSymbolGroupIdT>(symbol_group_id::OTHER),
  static_cast<PdaSymbolGroupIdT>(symbol_group_id::OTHER),
  static_cast<PdaSymbolGroupIdT>(symbol_group_id::COLON),
  static_cast<PdaSymbolGroupIdT>(symbol_group_id::OTHER),
  static_cast<PdaSymbolGroupIdT>(symbol_group_id::OTHER),
  static_cast<PdaSymbolGroupIdT>(symbol_group_id::OTHER),
  static_cast<PdaSymbolGroupIdT>(symbol_group_id::OTHER),
  static_cast<PdaSymbolGroupIdT>(symbol_group_id::OTHER),
  static_cast<PdaSymbolGroupIdT>(symbol_group_id::OTHER),
  static_cast<PdaSymbolGroupIdT>(symbol_group_id::OTHER),
  static_cast<PdaSymbolGroupIdT>(symbol_group_id::OTHER),
  static_cast<PdaSymbolGroupIdT>(symbol_group_id::OTHER),
  static_cast<PdaSymbolGroupIdT>(symbol_group_id::OTHER),
  static_cast<PdaSymbolGroupIdT>(symbol_group_id::OTHER),
  static_cast<PdaSymbolGroupIdT>(symbol_group_id::OTHER),
  static_cast<PdaSymbolGroupIdT>(symbol_group_id::OTHER),
  static_cast<PdaSymbolGroupIdT>(symbol_group_id::OTHER),
  static_cast<PdaSymbolGroupIdT>(symbol_group_id::OTHER),
  static_cast<PdaSymbolGroupIdT>(symbol_group_id::OTHER),
  static_cast<PdaSymbolGroupIdT>(symbol_group_id::OTHER),
  static_cast<PdaSymbolGroupIdT>(symbol_group_id::OTHER),
  static_cast<PdaSymbolGroupIdT>(symbol_group_id::OTHER),
  static_cast<PdaSymbolGroupIdT>(symbol_group_id::OTHER),
  static_cast<PdaSymbolGroupIdT>(symbol_group_id::OTHER),
  static_cast<PdaSymbolGroupIdT>(symbol_group_id::OTHER),
  static_cast<PdaSymbolGroupIdT>(symbol_group_id::OTHER),
  static_cast<PdaSymbolGroupIdT>(symbol_group_id::OTHER),
  static_cast<PdaSymbolGroupIdT>(symbol_group_id::OTHER),
  static_cast<PdaSymbolGroupIdT>(symbol_group_id::OTHER),
  static_cast<PdaSymbolGroupIdT>(symbol_group_id::OTHER),
  static_cast<PdaSymbolGroupIdT>(symbol_group_id::OTHER),
  static_cast<PdaSymbolGroupIdT>(symbol_group_id::OTHER),
  static_cast<PdaSymbolGroupIdT>(symbol_group_id::OTHER),
  static_cast<PdaSymbolGroupIdT>(symbol_group_id::OTHER),
  static_cast<PdaSymbolGroupIdT>(symbol_group_id::OTHER),
  static_cast<PdaSymbolGroupIdT>(symbol_group_id::OPENING_BRACKET),
  static_cast<PdaSymbolGroupIdT>(symbol_group_id::ESCAPE),
  static_cast<PdaSymbolGroupIdT>(symbol_group_id::CLOSING_BRACKET),
  static_cast<PdaSymbolGroupIdT>(symbol_group_id::OTHER),
  static_cast<PdaSymbolGroupIdT>(symbol_group_id::OTHER),
  static_cast<PdaSymbolGroupIdT>(symbol_group_id::OTHER),
  static_cast<PdaSymbolGroupIdT>(symbol_group_id::OTHER),
  static_cast<PdaSymbolGroupIdT>(symbol_group_id::OTHER),
  static_cast<PdaSymbolGroupIdT>(symbol_group_id::OTHER),
  static_cast<PdaSymbolGroupIdT>(symbol_group_id::OTHER),
  static_cast<PdaSymbolGroupIdT>(symbol_group_id::OTHER),
  static_cast<PdaSymbolGroupIdT>(symbol_group_id::OTHER),
  static_cast<PdaSymbolGroupIdT>(symbol_group_id::OTHER),
  static_cast<PdaSymbolGroupIdT>(symbol_group_id::OTHER),
  static_cast<PdaSymbolGroupIdT>(symbol_group_id::OTHER),
  static_cast<PdaSymbolGroupIdT>(symbol_group_id::OTHER),
  static_cast<PdaSymbolGroupIdT>(symbol_group_id::OTHER),
  static_cast<PdaSymbolGroupIdT>(symbol_group_id::OTHER),
  static_cast<PdaSymbolGroupIdT>(symbol_group_id::OTHER),
  static_cast<PdaSymbolGroupIdT>(symbol_group_id::OTHER),
  static_cast<PdaSymbolGroupIdT>(symbol_group_id::OTHER),
  static_cast<PdaSymbolGroupIdT>(symbol_group_id::OTHER),
  static_cast<PdaSymbolGroupIdT>(symbol_group_id::OTHER),
  static_cast<PdaSymbolGroupIdT>(symbol_group_id::OTHER),
  static_cast<PdaSymbolGroupIdT>(symbol_group_id::OTHER),
  static_cast<PdaSymbolGroupIdT>(symbol_group_id::OTHER),
  static_cast<PdaSymbolGroupIdT>(symbol_group_id::OTHER),
  static_cast<PdaSymbolGroupIdT>(symbol_group_id::OTHER),
  static_cast<PdaSymbolGroupIdT>(symbol_group_id::OTHER),
  static_cast<PdaSymbolGroupIdT>(symbol_group_id::OTHER),
  static_cast<PdaSymbolGroupIdT>(symbol_group_id::OTHER),
  static_cast<PdaSymbolGroupIdT>(symbol_group_id::OTHER),
  static_cast<PdaSymbolGroupIdT>(symbol_group_id::OPENING_BRACE),
  static_cast<PdaSymbolGroupIdT>(symbol_group_id::OTHER),
  static_cast<PdaSymbolGroupIdT>(symbol_group_id::CLOSING_BRACE),
  static_cast<PdaSymbolGroupIdT>(symbol_group_id::OTHER)};

/**
 * @brief Maps a (top-of-stack symbol, input symbol)-pair to a symbol group id of the deterministic
 * visibly pushdown automaton (DVPA)
 */
struct PdaSymbolToSymbolGroupId {
  template <typename SymbolT, typename StackSymbolT>
  __device__ __forceinline__ PdaSymbolGroupIdT
  operator()(thrust::tuple<SymbolT, StackSymbolT> symbol_pair)
  {
    // The symbol read from the input
    auto symbol = thrust::get<0>(symbol_pair);

    // The stack symbol (i.e., what is on top of the stack at the time the input symbol was read)
    // I.e., whether we're reading in something within a struct, a list, or the JSON root
    auto stack_symbol = thrust::get<1>(symbol_pair);

    // The stack symbol offset: '_' is the root group (0), '[' is the list group (1), '{' is the
    // struct group (2)
    int32_t stack_idx = static_cast<PdaStackSymbolGroupIdT>(
      (stack_symbol == '_') ? stack_symbol_group_id::STACK_ROOT
                            : ((stack_symbol == '[') ? stack_symbol_group_id::STACK_LIST
                                                     : stack_symbol_group_id::STACK_STRUCT));

    // The relative symbol group id of the current input symbol
    constexpr auto pda_sgid_lookup_size =
      static_cast<int32_t>(sizeof(tos_sg_to_pda_sgid) / sizeof(tos_sg_to_pda_sgid[0]));
    PdaSymbolGroupIdT symbol_gid =
      tos_sg_to_pda_sgid[min(static_cast<int32_t>(symbol), pda_sgid_lookup_size - 1)];
    return stack_idx * static_cast<PdaSymbolGroupIdT>(symbol_group_id::NUM_PDA_INPUT_SGS) +
           symbol_gid;
  }
};

// The states defined by the pushdown automaton
enum class pda_state_t : StateT {
  // Beginning of value
  PD_BOV,
  // Beginning of array
  PD_BOA,
  // Literal or number
  PD_LON,
  // String
  PD_STR,
  // After escape char when within string
  PD_SCE,
  // After having parsed a value
  PD_PVL,
  // Before the next field name
  PD_BFN,
  // Field name
  PD_FLN,
  // After escape char when within field name
  PD_FNE,
  // After a field name inside a struct
  PD_PFN,
  // Error state (trap state)
  PD_ERR,
  // Total number of PDA states
  PD_NUM_STATES
};

// Aliases for readability of the transition table
constexpr auto PD_BOV = pda_state_t::PD_BOV;
constexpr auto PD_BOA = pda_state_t::PD_BOA;
constexpr auto PD_LON = pda_state_t::PD_LON;
constexpr auto PD_STR = pda_state_t::PD_STR;
constexpr auto PD_SCE = pda_state_t::PD_SCE;
constexpr auto PD_PVL = pda_state_t::PD_PVL;
constexpr auto PD_BFN = pda_state_t::PD_BFN;
constexpr auto PD_FLN = pda_state_t::PD_FLN;
constexpr auto PD_FNE = pda_state_t::PD_FNE;
constexpr auto PD_PFN = pda_state_t::PD_PFN;
constexpr auto PD_ERR = pda_state_t::PD_ERR;

constexpr auto PD_NUM_STATES = static_cast<StateT>(pda_state_t::PD_NUM_STATES);

// The starting state of the pushdown automaton
constexpr auto start_state = static_cast<StateT>(pda_state_t::PD_BOV);

/**
 * @brief Getting the transition table
 */
auto get_transition_table(bool newline_delimited_json)
{
  static_assert(static_cast<PdaStackSymbolGroupIdT>(stack_symbol_group_id::STACK_ROOT) == 0);
  static_assert(static_cast<PdaStackSymbolGroupIdT>(stack_symbol_group_id::STACK_LIST) == 1);
  static_assert(static_cast<PdaStackSymbolGroupIdT>(stack_symbol_group_id::STACK_STRUCT) == 2);

  // In case of newline-delimited JSON, multiple newlines are ignored, similar to whitespace.
  // Thas is, empty lines are ignored
  auto const PD_ANL = newline_delimited_json ? PD_BOV : PD_PVL;
  std::array<std::array<pda_state_t, NUM_PDA_SGIDS>, PD_NUM_STATES> pda_tt;
  //  {       [       }       ]       "       \       ,       :     space   newline other
  pda_tt[static_cast<StateT>(pda_state_t::PD_BOV)] = {
    PD_BOA, PD_BOA, PD_ERR, PD_ERR, PD_STR, PD_ERR, PD_ERR, PD_ERR, PD_BOV, PD_BOV, PD_LON,
    PD_BOA, PD_BOA, PD_ERR, PD_PVL, PD_STR, PD_ERR, PD_ERR, PD_ERR, PD_BOV, PD_BOV, PD_LON,
    PD_BOA, PD_BOA, PD_ERR, PD_ERR, PD_STR, PD_ERR, PD_ERR, PD_ERR, PD_BOV, PD_BOV, PD_LON};
  pda_tt[static_cast<StateT>(pda_state_t::PD_BOA)] = {
    PD_ERR, PD_ERR, PD_ERR, PD_ERR, PD_ERR, PD_ERR, PD_ERR, PD_ERR, PD_ERR, PD_ERR, PD_ERR,
    PD_BOA, PD_BOA, PD_ERR, PD_PVL, PD_STR, PD_ERR, PD_ERR, PD_ERR, PD_BOA, PD_BOA, PD_LON,
    PD_ERR, PD_ERR, PD_PVL, PD_ERR, PD_FLN, PD_ERR, PD_ERR, PD_ERR, PD_BOA, PD_BOA, PD_ERR};
  pda_tt[static_cast<StateT>(pda_state_t::PD_LON)] = {
    PD_ERR, PD_ERR, PD_ERR, PD_ERR, PD_ERR, PD_ERR, PD_ERR, PD_ERR, PD_PVL, PD_PVL, PD_LON,
    PD_ERR, PD_ERR, PD_ERR, PD_PVL, PD_ERR, PD_ERR, PD_BOV, PD_ERR, PD_PVL, PD_PVL, PD_LON,
    PD_ERR, PD_ERR, PD_PVL, PD_ERR, PD_ERR, PD_ERR, PD_BFN, PD_ERR, PD_PVL, PD_PVL, PD_LON};
  pda_tt[static_cast<StateT>(pda_state_t::PD_STR)] = {
    PD_STR, PD_STR, PD_STR, PD_STR, PD_PVL, PD_SCE, PD_STR, PD_STR, PD_STR, PD_STR, PD_STR,
    PD_STR, PD_STR, PD_STR, PD_STR, PD_PVL, PD_SCE, PD_STR, PD_STR, PD_STR, PD_STR, PD_STR,
    PD_STR, PD_STR, PD_STR, PD_STR, PD_PVL, PD_SCE, PD_STR, PD_STR, PD_STR, PD_STR, PD_STR};
  pda_tt[static_cast<StateT>(pda_state_t::PD_SCE)] = {
    PD_STR, PD_STR, PD_STR, PD_STR, PD_STR, PD_STR, PD_STR, PD_STR, PD_STR, PD_STR, PD_STR,
    PD_STR, PD_STR, PD_STR, PD_STR, PD_STR, PD_STR, PD_STR, PD_STR, PD_STR, PD_STR, PD_STR,
    PD_STR, PD_STR, PD_STR, PD_STR, PD_STR, PD_STR, PD_STR, PD_STR, PD_STR, PD_STR, PD_STR};
  pda_tt[static_cast<StateT>(pda_state_t::PD_PVL)] = {
    PD_ERR, PD_ERR, PD_ERR, PD_ERR, PD_ERR, PD_ERR, PD_ERR, PD_ERR, PD_PVL, PD_ANL, PD_ERR,
    PD_ERR, PD_ERR, PD_ERR, PD_PVL, PD_ERR, PD_ERR, PD_BOV, PD_ERR, PD_PVL, PD_PVL, PD_ERR,
    PD_ERR, PD_ERR, PD_PVL, PD_ERR, PD_ERR, PD_ERR, PD_BFN, PD_ERR, PD_PVL, PD_PVL, PD_ERR};
  pda_tt[static_cast<StateT>(pda_state_t::PD_BFN)] = {
    PD_ERR, PD_ERR, PD_ERR, PD_ERR, PD_ERR, PD_ERR, PD_ERR, PD_ERR, PD_ERR, PD_ERR, PD_ERR,
    PD_ERR, PD_ERR, PD_ERR, PD_ERR, PD_ERR, PD_ERR, PD_ERR, PD_ERR, PD_ERR, PD_ERR, PD_ERR,
    PD_ERR, PD_ERR, PD_PVL, PD_ERR, PD_FLN, PD_ERR, PD_ERR, PD_ERR, PD_BFN, PD_BFN, PD_ERR};
  pda_tt[static_cast<StateT>(pda_state_t::PD_FLN)] = {
    PD_ERR, PD_ERR, PD_ERR, PD_ERR, PD_ERR, PD_ERR, PD_ERR, PD_ERR, PD_ERR, PD_ERR, PD_ERR,
    PD_ERR, PD_ERR, PD_ERR, PD_ERR, PD_ERR, PD_ERR, PD_ERR, PD_ERR, PD_ERR, PD_ERR, PD_ERR,
    PD_FLN, PD_FLN, PD_FLN, PD_FLN, PD_PFN, PD_FNE, PD_FLN, PD_FLN, PD_FLN, PD_FLN, PD_FLN};
  pda_tt[static_cast<StateT>(pda_state_t::PD_FNE)] = {
    PD_ERR, PD_ERR, PD_ERR, PD_ERR, PD_ERR, PD_ERR, PD_ERR, PD_ERR, PD_ERR, PD_ERR, PD_ERR,
    PD_ERR, PD_ERR, PD_ERR, PD_ERR, PD_ERR, PD_ERR, PD_ERR, PD_ERR, PD_ERR, PD_ERR, PD_ERR,
    PD_FLN, PD_FLN, PD_FLN, PD_FLN, PD_FLN, PD_FLN, PD_FLN, PD_FLN, PD_FLN, PD_FLN, PD_FLN};
  pda_tt[static_cast<StateT>(pda_state_t::PD_PFN)] = {
    PD_ERR, PD_ERR, PD_ERR, PD_ERR, PD_ERR, PD_ERR, PD_ERR, PD_ERR, PD_ERR, PD_ERR, PD_ERR,
    PD_ERR, PD_ERR, PD_ERR, PD_ERR, PD_ERR, PD_ERR, PD_ERR, PD_ERR, PD_ERR, PD_ERR, PD_ERR,
    PD_ERR, PD_ERR, PD_ERR, PD_ERR, PD_ERR, PD_ERR, PD_ERR, PD_BOV, PD_PFN, PD_PFN, PD_ERR};
  pda_tt[static_cast<StateT>(pda_state_t::PD_ERR)] = {
    PD_ERR, PD_ERR, PD_ERR, PD_ERR, PD_ERR, PD_ERR, PD_ERR, PD_ERR, PD_ERR, PD_ERR, PD_ERR,
    PD_ERR, PD_ERR, PD_ERR, PD_ERR, PD_ERR, PD_ERR, PD_ERR, PD_ERR, PD_ERR, PD_ERR, PD_ERR,
    PD_ERR, PD_ERR, PD_ERR, PD_ERR, PD_ERR, PD_ERR, PD_ERR, PD_ERR, PD_ERR, PD_ERR, PD_ERR};
  return pda_tt;
}

/**
 * @brief Getting the translation table
 */
auto get_translation_table()
{
  constexpr auto StructBegin       = token_t::StructBegin;
  constexpr auto StructEnd         = token_t::StructEnd;
  constexpr auto ListBegin         = token_t::ListBegin;
  constexpr auto ListEnd           = token_t::ListEnd;
  constexpr auto StructMemberBegin = token_t::StructMemberBegin;
  constexpr auto StructMemberEnd   = token_t::StructMemberEnd;
  constexpr auto FieldNameBegin    = token_t::FieldNameBegin;
  constexpr auto FieldNameEnd      = token_t::FieldNameEnd;
  constexpr auto StringBegin       = token_t::StringBegin;
  constexpr auto StringEnd         = token_t::StringEnd;
  constexpr auto ValueBegin        = token_t::ValueBegin;
  constexpr auto ValueEnd          = token_t::ValueEnd;
  constexpr auto ErrorBegin        = token_t::ErrorBegin;

  std::array<std::array<std::vector<char>, NUM_PDA_SGIDS>, PD_NUM_STATES> pda_tlt;
  pda_tlt[static_cast<StateT>(pda_state_t::PD_BOV)] = {{                /*ROOT*/
                                                        {StructBegin},  // OPENING_BRACE
                                                        {ListBegin},    // OPENING_BRACKET
                                                        {ErrorBegin},   // CLOSING_BRACE
                                                        {ErrorBegin},   // CLOSING_BRACKET
                                                        {StringBegin},  // QUOTE
                                                        {ErrorBegin},   // ESCAPE
                                                        {ErrorBegin},   // COMMA
                                                        {ErrorBegin},   // COLON
                                                        {},             // WHITE_SPACE
                                                        {},             // LINE_BREAK
                                                        {ValueBegin},   // OTHER
                                                        /*LIST*/
                                                        {StructBegin},  // OPENING_BRACE
                                                        {ListBegin},    // OPENING_BRACKET
                                                        {ErrorBegin},   // CLOSING_BRACE
                                                        {ListEnd},      // CLOSING_BRACKET
                                                        {StringBegin},  // QUOTE
                                                        {ErrorBegin},   // ESCAPE
                                                        {ErrorBegin},   // COMMA
                                                        {ErrorBegin},   // COLON
                                                        {},             // WHITE_SPACE
                                                        {},             // LINE_BREAK
                                                        {ValueBegin},   // OTHER
                                                        /*STRUCT*/
                                                        {StructBegin},   // OPENING_BRACE
                                                        {ListBegin},     // OPENING_BRACKET
                                                        {ErrorBegin},    // CLOSING_BRACE
                                                        {ErrorBegin},    // CLOSING_BRACKET
                                                        {StringBegin},   // QUOTE
                                                        {ErrorBegin},    // ESCAPE
                                                        {ErrorBegin},    // COMMA
                                                        {ErrorBegin},    // COLON
                                                        {},              // WHITE_SPACE
                                                        {},              // LINE_BREAK
                                                        {ValueBegin}}};  // OTHER
  pda_tlt[static_cast<StateT>(pda_state_t::PD_BOA)] = {
    {               /*ROOT*/
     {ErrorBegin},  // OPENING_BRACE
     {ErrorBegin},  // OPENING_BRACKET
     {ErrorBegin},  // CLOSING_BRACE
     {ErrorBegin},  // CLOSING_BRACKET
     {ErrorBegin},  // QUOTE
     {ErrorBegin},  // ESCAPE
     {ErrorBegin},  // COMMA
     {ErrorBegin},  // COLON
     {ErrorBegin},  // WHITE_SPACE
     {ErrorBegin},  // LINE_BREAK
     {ErrorBegin},  // OTHER
     /*LIST*/
     {StructBegin},  // OPENING_BRACE
     {ListBegin},    // OPENING_BRACKET
     {ErrorBegin},   // CLOSING_BRACE
     {ListEnd},      // CLOSING_BRACKET
     {StringBegin},  // QUOTE
     {ErrorBegin},   // ESCAPE
     {ErrorBegin},   // COMMA
     {ErrorBegin},   // COLON
     {},             // WHITE_SPACE
     {},             // LINE_BREAK
     {ValueBegin},   // OTHER
     /*STRUCT*/
     {ErrorBegin},                         // OPENING_BRACE
     {ErrorBegin},                         // OPENING_BRACKET
     {StructEnd},                          // CLOSING_BRACE
     {ErrorBegin},                         // CLOSING_BRACKET
     {StructMemberBegin, FieldNameBegin},  // QUOTE
     {ErrorBegin},                         // ESCAPE
     {ErrorBegin},                         // COMMA
     {ErrorBegin},                         // COLON
     {},                                   // WHITE_SPACE
     {},                                   // LINE_BREAK
     {ErrorBegin}}};                       // OTHER
  pda_tlt[static_cast<StateT>(pda_state_t::PD_LON)] = {
    {               /*ROOT*/
     {ErrorBegin},  // OPENING_BRACE
     {ErrorBegin},  // OPENING_BRACKET
     {ErrorBegin},  // CLOSING_BRACE
     {ErrorBegin},  // CLOSING_BRACKET
     {ErrorBegin},  // QUOTE
     {ErrorBegin},  // ESCAPE
     {ErrorBegin},  // COMMA
     {ErrorBegin},  // COLON
     {ValueEnd},    // WHITE_SPACE
     {ValueEnd},    // LINE_BREAK
     {},            // OTHER
     /*LIST*/
     {ErrorBegin},         // OPENING_BRACE
     {ErrorBegin},         // OPENING_BRACKET
     {ErrorBegin},         // CLOSING_BRACE
     {ValueEnd, ListEnd},  // CLOSING_BRACKET
     {ErrorBegin},         // QUOTE
     {ErrorBegin},         // ESCAPE
     {ValueEnd},           // COMMA
     {ErrorBegin},         // COLON
     {ValueEnd},           // WHITE_SPACE
     {ValueEnd},           // LINE_BREAK
     {},                   // OTHER
     /*STRUCT*/
     {ErrorBegin},                            // OPENING_BRACE
     {ErrorBegin},                            // OPENING_BRACKET
     {ValueEnd, StructMemberEnd, StructEnd},  // CLOSING_BRACE
     {ErrorBegin},                            // CLOSING_BRACKET
     {ErrorBegin},                            // QUOTE
     {ErrorBegin},                            // ESCAPE
     {ValueEnd, StructMemberEnd},             // COMMA
     {ErrorBegin},                            // COLON
     {ValueEnd},                              // WHITE_SPACE
     {ValueEnd},                              // LINE_BREAK
     {}}};                                    // OTHER

  pda_tlt[static_cast<StateT>(pda_state_t::PD_STR)] = {{              /*ROOT*/
                                                        {},           // OPENING_BRACE
                                                        {},           // OPENING_BRACKET
                                                        {},           // CLOSING_BRACE
                                                        {},           // CLOSING_BRACKET
                                                        {StringEnd},  // QUOTE
                                                        {},           // ESCAPE
                                                        {},           // COMMA
                                                        {},           // COLON
                                                        {},           // WHITE_SPACE
                                                        {},           // LINE_BREAK
                                                        {},           // OTHER
                                                        /*LIST*/
                                                        {},           // OPENING_BRACE
                                                        {},           // OPENING_BRACKET
                                                        {},           // CLOSING_BRACE
                                                        {},           // CLOSING_BRACKET
                                                        {StringEnd},  // QUOTE
                                                        {},           // ESCAPE
                                                        {},           // COMMA
                                                        {},           // COLON
                                                        {},           // WHITE_SPACE
                                                        {},           // LINE_BREAK
                                                        {},           // OTHER
                                                        /*STRUCT*/
                                                        {},           // OPENING_BRACE
                                                        {},           // OPENING_BRACKET
                                                        {},           // CLOSING_BRACE
                                                        {},           // CLOSING_BRACKET
                                                        {StringEnd},  // QUOTE
                                                        {},           // ESCAPE
                                                        {},           // COMMA
                                                        {},           // COLON
                                                        {},           // WHITE_SPACE
                                                        {},           // LINE_BREAK
                                                        {}}};         // OTHER

  pda_tlt[static_cast<StateT>(pda_state_t::PD_SCE)] = {{     /*ROOT*/
                                                        {},  // OPENING_BRACE
                                                        {},  // OPENING_BRACKET
                                                        {},  // CLOSING_BRACE
                                                        {},  // CLOSING_BRACKET
                                                        {},  // QUOTE
                                                        {},  // ESCAPE
                                                        {},  // COMMA
                                                        {},  // COLON
                                                        {},  // WHITE_SPACE
                                                        {},  // LINE_BREAK
                                                        {},  // OTHER
                                                        /*LIST*/
                                                        {},  // OPENING_BRACE
                                                        {},  // OPENING_BRACKET
                                                        {},  // CLOSING_BRACE
                                                        {},  // CLOSING_BRACKET
                                                        {},  // QUOTE
                                                        {},  // ESCAPE
                                                        {},  // COMMA
                                                        {},  // COLON
                                                        {},  // WHITE_SPACE
                                                        {},  // LINE_BREAK
                                                        {},  // OTHER
                                                        /*STRUCT*/
                                                        {},    // OPENING_BRACE
                                                        {},    // OPENING_BRACKET
                                                        {},    // CLOSING_BRACE
                                                        {},    // CLOSING_BRACKET
                                                        {},    // QUOTE
                                                        {},    // ESCAPE
                                                        {},    // COMMA
                                                        {},    // COLON
                                                        {},    // WHITE_SPACE
                                                        {},    // LINE_BREAK
                                                        {}}};  // OTHER

  pda_tlt[static_cast<StateT>(pda_state_t::PD_PVL)] = {
    {               /*ROOT*/
     {ErrorBegin},  // OPENING_BRACE
     {ErrorBegin},  // OPENING_BRACKET
     {ErrorBegin},  // CLOSING_BRACE
     {ErrorBegin},  // CLOSING_BRACKET
     {ErrorBegin},  // QUOTE
     {ErrorBegin},  // ESCAPE
     {ErrorBegin},  // COMMA
     {ErrorBegin},  // COLON
     {},            // WHITE_SPACE
     {},            // LINE_BREAK
     {ErrorBegin},  // OTHER
     /*LIST*/
     {ErrorBegin},  // OPENING_BRACE
     {ErrorBegin},  // OPENING_BRACKET
     {ErrorBegin},  // CLOSING_BRACE
     {ListEnd},     // CLOSING_BRACKET
     {ErrorBegin},  // QUOTE
     {ErrorBegin},  // ESCAPE
     {},            // COMMA
     {ErrorBegin},  // COLON
     {},            // WHITE_SPACE
     {},            // LINE_BREAK
     {ErrorBegin},  // OTHER
     /*STRUCT*/
     {ErrorBegin},                  // OPENING_BRACE
     {ErrorBegin},                  // OPENING_BRACKET
     {StructMemberEnd, StructEnd},  // CLOSING_BRACE
     {ErrorBegin},                  // CLOSING_BRACKET
     {ErrorBegin},                  // QUOTE
     {ErrorBegin},                  // ESCAPE
     {StructMemberEnd},             // COMMA
     {ErrorBegin},                  // COLON
     {},                            // WHITE_SPACE
     {},                            // LINE_BREAK
     {ErrorBegin}}};                // OTHER

  pda_tlt[static_cast<StateT>(pda_state_t::PD_BFN)] = {
    {               /*ROOT*/
     {ErrorBegin},  // OPENING_BRACE
     {ErrorBegin},  // OPENING_BRACKET
     {ErrorBegin},  // CLOSING_BRACE
     {ErrorBegin},  // CLOSING_BRACKET
     {ErrorBegin},  // QUOTE
     {ErrorBegin},  // ESCAPE
     {ErrorBegin},  // COMMA
     {ErrorBegin},  // COLON
     {ErrorBegin},  // WHITE_SPACE
     {ErrorBegin},  // LINE_BREAK
     {ErrorBegin},  // OTHER
     /*LIST*/
     {ErrorBegin},  // OPENING_BRACE
     {ErrorBegin},  // OPENING_BRACKET
     {ErrorBegin},  // CLOSING_BRACE
     {ErrorBegin},  // CLOSING_BRACKET
     {ErrorBegin},  // QUOTE
     {ErrorBegin},  // ESCAPE
     {ErrorBegin},  // COMMA
     {ErrorBegin},  // COLON
     {ErrorBegin},  // WHITE_SPACE
     {ErrorBegin},  // LINE_BREAK
     {ErrorBegin},  // OTHER
     /*STRUCT*/
     {ErrorBegin},                         // OPENING_BRACE
     {ErrorBegin},                         // OPENING_BRACKET
     {StructEnd},                          // CLOSING_BRACE
     {ErrorBegin},                         // CLOSING_BRACKET
     {StructMemberBegin, FieldNameBegin},  // QUOTE
     {ErrorBegin},                         // ESCAPE
     {ErrorBegin},                         // COMMA
     {ErrorBegin},                         // COLON
     {},                                   // WHITE_SPACE
     {},                                   // LINE_BREAK
     {ErrorBegin}}};                       // OTHER

  pda_tlt[static_cast<StateT>(pda_state_t::PD_FLN)] = {{               /*ROOT*/
                                                        {ErrorBegin},  // OPENING_BRACE
                                                        {ErrorBegin},  // OPENING_BRACKET
                                                        {ErrorBegin},  // CLOSING_BRACE
                                                        {ErrorBegin},  // CLOSING_BRACKET
                                                        {ErrorBegin},  // QUOTE
                                                        {ErrorBegin},  // ESCAPE
                                                        {ErrorBegin},  // COMMA
                                                        {ErrorBegin},  // COLON
                                                        {ErrorBegin},  // WHITE_SPACE
                                                        {ErrorBegin},  // LINE_BREAK
                                                        {ErrorBegin},  // OTHER
                                                        /*LIST*/
                                                        {ErrorBegin},  // OPENING_BRACE
                                                        {ErrorBegin},  // OPENING_BRACKET
                                                        {ErrorBegin},  // CLOSING_BRACE
                                                        {ErrorBegin},  // CLOSING_BRACKET
                                                        {ErrorBegin},  // QUOTE
                                                        {ErrorBegin},  // ESCAPE
                                                        {ErrorBegin},  // COMMA
                                                        {ErrorBegin},  // COLON
                                                        {ErrorBegin},  // WHITE_SPACE
                                                        {ErrorBegin},  // LINE_BREAK
                                                        {ErrorBegin},  // OTHER
                                                        /*STRUCT*/
                                                        {},              // OPENING_BRACE
                                                        {},              // OPENING_BRACKET
                                                        {},              // CLOSING_BRACE
                                                        {},              // CLOSING_BRACKET
                                                        {FieldNameEnd},  // QUOTE
                                                        {},              // ESCAPE
                                                        {},              // COMMA
                                                        {},              // COLON
                                                        {},              // WHITE_SPACE
                                                        {},              // LINE_BREAK
                                                        {}}};            // OTHER

  pda_tlt[static_cast<StateT>(pda_state_t::PD_FNE)] = {{               /*ROOT*/
                                                        {ErrorBegin},  // OPENING_BRACE
                                                        {ErrorBegin},  // OPENING_BRACKET
                                                        {ErrorBegin},  // CLOSING_BRACE
                                                        {ErrorBegin},  // CLOSING_BRACKET
                                                        {ErrorBegin},  // QUOTE
                                                        {ErrorBegin},  // ESCAPE
                                                        {ErrorBegin},  // COMMA
                                                        {ErrorBegin},  // COLON
                                                        {ErrorBegin},  // WHITE_SPACE
                                                        {ErrorBegin},  // LINE_BREAK
                                                        {ErrorBegin},  // OTHER
                                                        /*LIST*/
                                                        {ErrorBegin},  // OPENING_BRACE
                                                        {ErrorBegin},  // OPENING_BRACKET
                                                        {ErrorBegin},  // CLOSING_BRACE
                                                        {ErrorBegin},  // CLOSING_BRACKET
                                                        {ErrorBegin},  // QUOTE
                                                        {ErrorBegin},  // ESCAPE
                                                        {ErrorBegin},  // COMMA
                                                        {ErrorBegin},  // COLON
                                                        {ErrorBegin},  // WHITE_SPACE
                                                        {ErrorBegin},  // LINE_BREAK
                                                        {ErrorBegin},  // OTHER
                                                        /*STRUCT*/
                                                        {},    // OPENING_BRACE
                                                        {},    // OPENING_BRACKET
                                                        {},    // CLOSING_BRACE
                                                        {},    // CLOSING_BRACKET
                                                        {},    // QUOTE
                                                        {},    // ESCAPE
                                                        {},    // COMMA
                                                        {},    // COLON
                                                        {},    // WHITE_SPACE
                                                        {},    // LINE_BREAK
                                                        {}}};  // OTHER

  pda_tlt[static_cast<StateT>(pda_state_t::PD_PFN)] = {{               /*ROOT*/
                                                        {ErrorBegin},  // OPENING_BRACE
                                                        {ErrorBegin},  // OPENING_BRACKET
                                                        {ErrorBegin},  // CLOSING_BRACE
                                                        {ErrorBegin},  // CLOSING_BRACKET
                                                        {ErrorBegin},  // QUOTE
                                                        {ErrorBegin},  // ESCAPE
                                                        {ErrorBegin},  // COMMA
                                                        {ErrorBegin},  // COLON
                                                        {ErrorBegin},  // WHITE_SPACE
                                                        {ErrorBegin},  // LINE_BREAK
                                                        {ErrorBegin},  // OTHER
                                                        /*LIST*/
                                                        {ErrorBegin},  // OPENING_BRACE
                                                        {ErrorBegin},  // OPENING_BRACKET
                                                        {ErrorBegin},  // CLOSING_BRACE
                                                        {ErrorBegin},  // CLOSING_BRACKET
                                                        {ErrorBegin},  // QUOTE
                                                        {ErrorBegin},  // ESCAPE
                                                        {ErrorBegin},  // COMMA
                                                        {ErrorBegin},  // COLON
                                                        {ErrorBegin},  // WHITE_SPACE
                                                        {ErrorBegin},  // LINE_BREAK
                                                        {ErrorBegin},  // OTHER
                                                        /*STRUCT*/
                                                        {ErrorBegin},    // OPENING_BRACE
                                                        {ErrorBegin},    // OPENING_BRACKET
                                                        {ErrorBegin},    // CLOSING_BRACE
                                                        {ErrorBegin},    // CLOSING_BRACKET
                                                        {ErrorBegin},    // QUOTE
                                                        {ErrorBegin},    // ESCAPE
                                                        {ErrorBegin},    // COMMA
                                                        {},              // COLON
                                                        {},              // WHITE_SPACE
                                                        {},              // LINE_BREAK
                                                        {ErrorBegin}}};  // OTHER

  pda_tlt[static_cast<StateT>(pda_state_t::PD_ERR)] = {{     /*ROOT*/
                                                        {},  // OPENING_BRACE
                                                        {},  // OPENING_BRACKET
                                                        {},  // CLOSING_BRACE
                                                        {},  // CLOSING_BRACKET
                                                        {},  // QUOTE
                                                        {},  // ESCAPE
                                                        {},  // COMMA
                                                        {},  // COLON
                                                        {},  // WHITE_SPACE
                                                        {},  // LINE_BREAK
                                                        {},  // OTHER
                                                        /*LIST*/
                                                        {},  // OPENING_BRACE
                                                        {},  // OPENING_BRACKET
                                                        {},  // CLOSING_BRACE
                                                        {},  // CLOSING_BRACKET
                                                        {},  // QUOTE
                                                        {},  // ESCAPE
                                                        {},  // COMMA
                                                        {},  // COLON
                                                        {},  // WHITE_SPACE
                                                        {},  // LINE_BREAK
                                                        {},  // OTHER
                                                        /*STRUCT*/
                                                        {},    // OPENING_BRACE
                                                        {},    // OPENING_BRACKET
                                                        {},    // CLOSING_BRACE
                                                        {},    // CLOSING_BRACKET
                                                        {},    // QUOTE
                                                        {},    // ESCAPE
                                                        {},    // COMMA
                                                        {},    // COLON
                                                        {},    // WHITE_SPACE
                                                        {},    // LINE_BREAK
                                                        {}}};  // OTHER
  return pda_tlt;
}

}  // namespace tokenizer_pda

/**
 * @brief Function object used to filter for brackets and braces that represent push and pop
 * operations
 */
struct JSONToStackOp {
  template <typename StackSymbolT>
  constexpr CUDF_HOST_DEVICE fst::stack_op_type operator()(StackSymbolT const& stack_symbol) const
  {
    return (stack_symbol == '{' || stack_symbol == '[')   ? fst::stack_op_type::PUSH
           : (stack_symbol == '}' || stack_symbol == ']') ? fst::stack_op_type::POP
                                                          : fst::stack_op_type::READ;
  }
};

void json_column::null_fill(row_offset_t up_to_row_offset)
{
  // Fill all the rows up to up_to_row_offset with "empty"/null rows
  validity.resize(word_index(up_to_row_offset) + 1);
  std::fill_n(std::back_inserter(string_offsets),
              up_to_row_offset - string_offsets.size(),
              (string_offsets.size() > 0) ? string_offsets.back() : 0);
  std::fill_n(std::back_inserter(string_lengths), up_to_row_offset - string_lengths.size(), 0);
  std::fill_n(std::back_inserter(child_offsets),
              up_to_row_offset + 1 - child_offsets.size(),
              (child_offsets.size() > 0) ? child_offsets.back() : 0);
  current_offset = up_to_row_offset;
}

void json_column::level_child_cols_recursively(row_offset_t min_row_count)
{
  // Fill this columns with nulls up to the given row count
  null_fill(min_row_count);

  // If this is a struct column, we need to level all its child columns
  if (type == json_col_t::StructColumn) {
    for (auto it = std::begin(child_columns); it != std::end(child_columns); it++) {
      it->second.level_child_cols_recursively(min_row_count);
    }
  }
  // If this is a list column, we need to make sure that its child column levels its children
  else if (type == json_col_t::ListColumn) {
    auto it = std::begin(child_columns);
    // Make that child column fill its child columns up to its own row count
    if (it != std::end(child_columns)) {
      it->second.level_child_cols_recursively(it->second.current_offset);
    }
  }
};

void json_column::append_row(uint32_t row_index,
                             json_col_t row_type,
                             uint32_t string_offset,
                             uint32_t string_end,
                             uint32_t child_count)
{
  // If, thus far, the column's type couldn't be inferred, we infer it to the given type
  if (type == json_col_t::Unknown) {
    type = row_type;
  }
  // If, at some point within a column, we encounter a nested type (list or struct),
  // we change that column's type to that respective nested type and invalidate all previous rows
  else if (type == json_col_t::StringColumn &&
           (row_type == json_col_t::ListColumn || row_type == json_col_t::StructColumn)) {
    // Change the column type
    type = row_type;

    // Invalidate all previous entries, as they were _not_ of the nested type to which we just
    // converted
    std::fill_n(validity.begin(), validity.size(), 0);
    valid_count = 0U;
  }
  // If this is a nested column but we're trying to insert either (a) a list node into a struct
  // column or (b) a struct node into a list column, we fail
  CUDF_EXPECTS(not((type == json_col_t::ListColumn and row_type == json_col_t::StructColumn) or
                   (type == json_col_t::StructColumn and row_type == json_col_t::ListColumn)),
               "A mix of lists and structs within the same column is not supported");

  // We shouldn't run into this, as we shouldn't be asked to append an "unknown" row type
  CUDF_EXPECTS(type != json_col_t::Unknown, "Encountered invalid JSON token sequence");

  // Fill all the omitted rows with "empty"/null rows (if needed)
  null_fill(row_index);

  // Table listing what we intend to use for a given column type and row type combination
  // col type | row type  => {valid, FAIL, null}
  // -----------------------------------------------
  // List     | List      => valid
  // List     | Struct    => FAIL
  // List     | String    => null
  // Struct   | List      => FAIL
  // Struct   | Struct    => valid
  // Struct   | String    => null
  // String   | List      => valid (we switch col type to list, null'ing all previous rows)
  // String   | Struct    => valid (we switch col type to list, null'ing all previous rows)
  // String   | String    => valid
  bool const is_valid = (type == row_type);
  if (static_cast<size_type>(validity.size()) < word_index(current_offset)) validity.push_back({});
  if (is_valid) { set_bit_unsafe(&validity.back(), intra_word_index(current_offset)); }
  valid_count += (is_valid) ? 1U : 0U;
  string_offsets.push_back(string_offset);
  string_lengths.push_back(string_end - string_offset);
  child_offsets.push_back((child_offsets.size() > 0) ? child_offsets.back() + child_count : 0);
  current_offset++;
};

namespace detail {

void get_stack_context(device_span<SymbolT const> json_in,
                       SymbolT* d_top_of_stack,
                       rmm::cuda_stream_view stream)
{
  // Range of encapsulating function that comprises:
  // -> DFA simulation for filtering out brackets and braces inside of quotes
  // -> Logical stack to infer the stack context
  CUDF_FUNC_RANGE();

  // Symbol representing the JSON-root (i.e., we're at nesting level '0')
  constexpr StackSymbolT root_symbol = '_';
  // This can be any stack symbol from the stack alphabet that does not push onto stack
  constexpr StackSymbolT read_symbol = 'x';

  // Number of stack operations in the input (i.e., number of '{', '}', '[', ']' outside of quotes)
  rmm::device_scalar<SymbolOffsetT> d_num_stack_ops(stream);

  // Sequence of stack symbols and their position in the original input (sparse representation)
  rmm::device_uvector<StackSymbolT> stack_ops{json_in.size(), stream};
  rmm::device_uvector<SymbolOffsetT> stack_op_indices{json_in.size(), stream};

  // Prepare finite-state transducer that only selects '{', '}', '[', ']' outside of quotes
  using ToStackOpFstT =
    cudf::io::fst::detail::Dfa<StackSymbolT,
                               static_cast<int32_t>(
                                 to_stack_op::dfa_symbol_group_id::NUM_SYMBOL_GROUPS),
                               static_cast<int32_t>(to_stack_op::dfa_states::TT_NUM_STATES)>;
  ToStackOpFstT json_to_stack_ops_fst{to_stack_op::symbol_groups,
                                      to_stack_op::transition_table,
                                      to_stack_op::translation_table,
                                      stream};

  // "Search" for relevant occurrence of brackets and braces that indicate the beginning/end
  // of structs/lists
  json_to_stack_ops_fst.Transduce(json_in.begin(),
                                  static_cast<SymbolOffsetT>(json_in.size()),
                                  stack_ops.data(),
                                  stack_op_indices.data(),
                                  d_num_stack_ops.data(),
                                  to_stack_op::start_state,
                                  stream);

  // Copy back to actual number of stack operations
  auto const num_stack_ops = d_num_stack_ops.value(stream);

  // stack operations with indices are converted to top of the stack for each character in the input
  fst::sparse_stack_op_to_top_of_stack<StackLevelT>(
    stack_ops.data(),
    device_span<SymbolOffsetT>{stack_op_indices.data(), num_stack_ops},
    JSONToStackOp{},
    d_top_of_stack,
    root_symbol,
    read_symbol,
    json_in.size(),
    stream);
}

std::pair<rmm::device_uvector<PdaTokenT>, rmm::device_uvector<SymbolOffsetT>> get_token_stream(
  device_span<SymbolT const> json_in,
  cudf::io::json_reader_options const& options,
  rmm::cuda_stream_view stream,
  rmm::mr::device_memory_resource* mr)
{
  // Range of encapsulating function that parses to internal columnar data representation
  CUDF_FUNC_RANGE();

  auto const new_line_delimited_json = options.is_enabled_lines();

  // Prepare for PDA transducer pass, merging input symbols with stack symbols
  rmm::device_uvector<PdaSymbolGroupIdT> pda_sgids = [json_in, stream]() {
    rmm::device_uvector<PdaSymbolGroupIdT> pda_sgids{json_in.size(), stream};
    // Memory holding the top-of-stack stack context for the input
    rmm::device_uvector<StackSymbolT> stack_op_indices{json_in.size(), stream};

    // Identify what is the stack context for each input character (JSON-root, struct, or list)
    get_stack_context(json_in, stack_op_indices.data(), stream);

    auto zip_in = thrust::make_zip_iterator(json_in.data(), stack_op_indices.data());
    thrust::transform(rmm::exec_policy(stream),
                      zip_in,
                      zip_in + json_in.size(),
                      pda_sgids.data(),
                      tokenizer_pda::PdaSymbolToSymbolGroupId{});
    return pda_sgids;
  }();

  // PDA transducer alias
  using ToTokenStreamFstT =
    cudf::io::fst::detail::Dfa<StackSymbolT,
                               tokenizer_pda::NUM_PDA_SGIDS,
                               static_cast<tokenizer_pda::StateT>(
                                 tokenizer_pda::pda_state_t::PD_NUM_STATES)>;

  // Instantiating PDA transducer
  std::vector<std::vector<char>> pda_sgid_identity{tokenizer_pda::NUM_PDA_SGIDS};
  std::generate(std::begin(pda_sgid_identity),
                std::end(pda_sgid_identity),
                [i = char{0}]() mutable { return std::vector<char>{i++}; });
  ToTokenStreamFstT json_to_tokens_fst{pda_sgid_identity,
                                       tokenizer_pda::get_transition_table(new_line_delimited_json),
                                       tokenizer_pda::get_translation_table(),
                                       stream};

  // Perform a PDA-transducer pass
  // Compute the maximum amount of tokens that can possibly be emitted for a given input size
  // Worst case ratio of tokens per input char is given for a struct with an empty field name, that
  // may be arbitrarily deeply nested: {"":_}, where '_' is a placeholder for any JSON value,
  // possibly another such struct. That is, 6 tokens for 5 chars (plus chars and tokens of '_')
  std::size_t constexpr min_chars_per_struct  = 5;
  std::size_t constexpr max_tokens_per_struct = 6;
  auto const max_token_out_count =
    cudf::util::div_rounding_up_safe(json_in.size(), min_chars_per_struct) * max_tokens_per_struct;
  rmm::device_scalar<SymbolOffsetT> num_written_tokens{stream};
  rmm::device_uvector<PdaTokenT> tokens{max_token_out_count, stream, mr};
  rmm::device_uvector<SymbolOffsetT> tokens_indices{max_token_out_count, stream, mr};

  json_to_tokens_fst.Transduce(pda_sgids.begin(),
                               static_cast<SymbolOffsetT>(json_in.size()),
                               tokens.data(),
                               tokens_indices.data(),
                               num_written_tokens.data(),
                               tokenizer_pda::start_state,
                               stream);

  auto const num_total_tokens = num_written_tokens.value(stream);
  tokens.resize(num_total_tokens, stream);
  tokens_indices.resize(num_total_tokens, stream);

  CUDF_EXPECTS(num_total_tokens <= max_token_out_count,
               "Generated token count exceeds the expected token count");

  return std::make_pair(std::move(tokens), std::move(tokens_indices));
}

/**
 * @brief Parses the given JSON string and generates a tree representation of the given input.
 *
 * @param[in,out] root_column The root column of the hierarchy of columns into which data is parsed
 * @param[in,out] current_data_path The stack represents the path from the JSON root node to the
 * first node encountered in \p input
 * @param[in] input The JSON input in host memory
 * @param[in] d_input The JSON input in device memory
 * @param[in] options Parsing options specifying the parsing behaviour
 * @param[in] include_quote_char Whether to include the original quote chars around string values,
 * allowing to distinguish string values from numeric and literal values
 * @param[in] stream The CUDA stream to which kernels are dispatched
 * @param[in] mr Optional, resource with which to allocate
 * @return The columnar representation of the data from the given JSON input
 */
void make_json_column(json_column& root_column,
                      std::stack<tree_node>& current_data_path,
                      host_span<SymbolT const> input,
                      device_span<SymbolT const> d_input,
                      cudf::io::json_reader_options const& options,
                      bool include_quote_char,
                      rmm::cuda_stream_view stream,
                      rmm::mr::device_memory_resource* mr = rmm::mr::get_current_device_resource())
{
  // Range of encapsulating function that parses to internal columnar data representation
  CUDF_FUNC_RANGE();

  // Parse the JSON and get the token stream
  const auto [d_tokens_gpu, d_token_indices_gpu] = get_token_stream(d_input, options, stream, mr);

  // Copy the JSON tokens to the host
  thrust::host_vector<PdaTokenT> tokens =
    cudf::detail::make_host_vector_async(d_tokens_gpu, stream);
  thrust::host_vector<SymbolOffsetT> token_indices_gpu =
    cudf::detail::make_host_vector_async(d_token_indices_gpu, stream);

  // Make sure tokens have been copied to the host
  stream.synchronize();

  // Whether this token is the valid token to begin the JSON document with
  auto is_valid_root_token = [](PdaTokenT const token) {
    switch (token) {
      case token_t::StructBegin:
      case token_t::ListBegin:
      case token_t::StringBegin:
      case token_t::ValueBegin: return true;
      default: return false;
    };
  };

  // Returns the token's corresponding column type
  auto token_to_column_type = [](PdaTokenT const token) {
    switch (token) {
      case token_t::StructBegin: return json_col_t::StructColumn;
      case token_t::ListBegin: return json_col_t::ListColumn;
      case token_t::StringBegin: return json_col_t::StringColumn;
      case token_t::ValueBegin: return json_col_t::StringColumn;
      default: return json_col_t::Unknown;
    };
  };

  // Depending on whether we want to include the quotes of strings or not, respectively, we:
  // (a) strip off the beginning quote included in StringBegin and FieldNameBegin or
  // (b) include of the end quote excluded from in StringEnd and strip off the beginning quote
  // included FieldNameBegin
  auto get_token_index = [include_quote_char](PdaTokenT const token,
                                              SymbolOffsetT const token_index) {
    constexpr SymbolOffsetT quote_char_size = 1;
    switch (token) {
      // Optionally strip off quote char included for StringBegin
      case token_t::StringBegin: return token_index + (include_quote_char ? 0 : quote_char_size);
      // Optionally include trailing quote char for string values excluded for StringEnd
      case token_t::StringEnd: return token_index + (include_quote_char ? quote_char_size : 0);
      // Strip off quote char included for FieldNameBegin
      case token_t::FieldNameBegin: return token_index + quote_char_size;
      default: return token_index;
    };
  };

  // The end-of-* partner token for a given beginning-of-* token
  auto end_of_partner = [](PdaTokenT const token) {
    switch (token) {
      case token_t::StringBegin: return token_t::StringEnd;
      case token_t::ValueBegin: return token_t::ValueEnd;
      case token_t::FieldNameBegin: return token_t::FieldNameEnd;
      default: return token_t::ErrorBegin;
    };
  };

#ifdef NJP_DEBUG_PRINT
  auto column_type_string = [](json_col_t column_type) {
    switch (column_type) {
      case json_col_t::Unknown: return "Unknown";
      case json_col_t::ListColumn: return "List";
      case json_col_t::StructColumn: return "Struct";
      case json_col_t::StringColumn: return "String";
      default: return "Unknown";
    }
  };

  auto token_to_string = [](PdaTokenT token_type) {
    switch (token_type) {
      case token_t::StructBegin: return "StructBegin";
      case token_t::StructEnd: return "StructEnd";
      case token_t::ListBegin: return "ListBegin";
      case token_t::ListEnd: return "ListEnd";
      case token_t::StructMemberBegin: return "StructMemberBegin";
      case token_t::StructMemberEnd: return "StructMemberEnd";
      case token_t::FieldNameBegin: return "FieldNameBegin";
      case token_t::FieldNameEnd: return "FieldNameEnd";
      case token_t::StringBegin: return "StringBegin";
      case token_t::StringEnd: return "StringEnd";
      case token_t::ValueBegin: return "ValueBegin";
      case token_t::ValueEnd: return "ValueEnd";
      case token_t::ErrorBegin: return "ErrorBegin";
      default: return "Unknown";
    }
  };
#endif

  /**
   * @brief Updates the given row in the given column with a new string_end and child_count. In
   * particular, updating the child count is relevant for list columns.
   */
  auto update_row =
    [](json_column* column, uint32_t row_index, uint32_t string_end, uint32_t child_count) {
#ifdef NJP_DEBUG_PRINT
      std::cout << "  -> update_row()\n";
      std::cout << "  ---> col@" << column << "\n";
      std::cout << "  ---> row #" << row_index << "\n";
      std::cout << "  ---> string_lengths = " << (string_end - column->string_offsets[row_index])
                << "\n";
      std::cout << "  ---> child_offsets = " << (column->child_offsets[row_index + 1] + child_count)
                << "\n";
#endif
      column->string_lengths[row_index]    = column->child_offsets[row_index + 1] + child_count;
      column->child_offsets[row_index + 1] = column->child_offsets[row_index + 1] + child_count;
    };

  /**
   * @brief Gets the currently selected child column given a \p current_data_path.
   *
   * That is, if \p current_data_path top-of-stack is
   * (a) a struct, the selected child column corresponds to the child column of the last field name
   * node encountered.
   * (b) a list, the selected child column corresponds to single child column of
   * the list column. In this case, the child column may not exist yet.
   */
  auto get_selected_column = [](std::stack<tree_node>& current_data_path) {
    json_column* selected_col = current_data_path.top().current_selected_col;

    // If the node does not have a selected column yet
    if (selected_col == nullptr) {
      // We're looking at the child column of a list column
      if (current_data_path.top().column->type == json_col_t::ListColumn) {
        CUDF_EXPECTS(current_data_path.top().column->child_columns.size() <= 1,
                     "Encountered a list column with more than a single child column");
        // The child column has yet to be created
        if (current_data_path.top().column->child_columns.size() == 0) {
          current_data_path.top().column->child_columns.emplace(std::string{list_child_name},
                                                                json_column{json_col_t::Unknown});
          current_data_path.top().column->column_order.push_back(list_child_name);
        }
        current_data_path.top().current_selected_col =
          &current_data_path.top().column->child_columns.begin()->second;
        selected_col = current_data_path.top().current_selected_col;
      } else {
        CUDF_FAIL("Trying to retrieve child column without encountering a field name.");
      }
    }
#ifdef NJP_DEBUG_PRINT
    std::cout << "  -> get_selected_column()\n";
    std::cout << "  ---> selected col@" << selected_col << "\n";
#endif
    return selected_col;
  };

  /**
   * @brief Returns a pointer to the child column with the given \p field_name within the current
   * struct column.
   */
  auto select_column = [](std::stack<tree_node>& current_data_path, std::string const& field_name) {
#ifdef NJP_DEBUG_PRINT
    std::cout << "  -> select_column(" << field_name << ")\n";
#endif
    // The field name's parent struct node
    auto& current_struct_node = current_data_path.top();

    // Verify that the field name node is actually a child of a struct
    CUDF_EXPECTS(current_data_path.top().column->type == json_col_t::StructColumn,
                 "Invalid JSON token sequence");

    json_column* struct_col  = current_struct_node.column;
    auto const& child_col_it = struct_col->child_columns.find(field_name);

    // The field name's column exists already, select that as the struct node's currently selected
    // child column
    if (child_col_it != struct_col->child_columns.end()) { return &child_col_it->second; }

    // The field name's column does not exist yet, so we have to append the child column to the
    // struct column
    struct_col->column_order.push_back(field_name);
    return &struct_col->child_columns.emplace(field_name, json_column{}).first->second;
  };

  /**
   * @brief Gets the row offset at which to insert. I.e., for a child column of a list column, we
   * just have to append the row to the end. Otherwise we have to propagate the row offset from the
   * parent struct column.
   */
  auto get_target_row_index = [](std::stack<tree_node> const& current_data_path,
                                 json_column* target_column) {
#ifdef NJP_DEBUG_PRINT
    std::cout << " -> target row: "
              << ((current_data_path.top().column->type == json_col_t::ListColumn)
                    ? target_column->current_offset
                    : current_data_path.top().row_index)
              << "\n";
#endif
    return (current_data_path.top().column->type == json_col_t::ListColumn)
             ? target_column->current_offset
             : current_data_path.top().row_index;
  };

  // The offset of the token currently being processed
  std::size_t offset = 0;

  // Giving names to magic constants
  constexpr uint32_t zero_child_count = 0;

  CUDF_EXPECTS(tokens.size() == token_indices_gpu.size(),
               "Unexpected mismatch in number of token types and token indices");
  CUDF_EXPECTS(tokens.size() > 0, "Empty JSON input not supported");

  // The JSON root may only be a struct, list, string, or value node
  CUDF_EXPECTS(is_valid_root_token(tokens[offset]), "Invalid beginning of JSON document");

  while (offset < tokens.size()) {
    // Verify there's at least the JSON root node left on the stack to which we can append data
    CUDF_EXPECTS(current_data_path.size() > 0, "Invalid JSON structure");

    // Verify that the current node in the tree (which becomes this nodes parent) can have children
    CUDF_EXPECTS(current_data_path.top().column->type == json_col_t::ListColumn or
                   current_data_path.top().column->type == json_col_t::StructColumn,
                 "Invalid JSON structure");

    // The token we're currently parsing
    auto const& token = tokens[offset];

#ifdef NJP_DEBUG_PRINT
    std::cout << "[" << token_to_string(token) << "]\n";
#endif

    // StructBegin token
    if (token == token_t::StructBegin) {
      // Get this node's column. That is, the parent node's selected column:
      // (a) if parent is a list, then this will (create and) return the list's only child column
      // (b) if parent is a struct, then this will return the column selected by the last field name
      // encountered.
      json_column* selected_col = get_selected_column(current_data_path);

      // Get the row offset at which to insert
      auto const target_row_index = get_target_row_index(current_data_path, selected_col);

      // Increment parent's child count and insert this struct node into the data path
      current_data_path.top().num_children++;
      current_data_path.push({selected_col, target_row_index, nullptr, zero_child_count});

      // Add this struct node to the current column
      selected_col->append_row(target_row_index,
                               token_to_column_type(tokens[offset]),
                               get_token_index(tokens[offset], token_indices_gpu[offset]),
                               get_token_index(tokens[offset], token_indices_gpu[offset]),
                               zero_child_count);
    }

    // StructEnd token
    else if (token == token_t::StructEnd) {
      // Verify that this node in fact a struct node (i.e., it was part of a struct column)
      CUDF_EXPECTS(current_data_path.top().column->type == json_col_t::StructColumn,
                   "Broken invariant while parsing JSON");
      CUDF_EXPECTS(current_data_path.top().column != nullptr,
                   "Broken invariant while parsing JSON");

      // Update row to account for string offset
      update_row(current_data_path.top().column,
                 current_data_path.top().row_index,
                 get_token_index(tokens[offset], token_indices_gpu[offset]),
                 current_data_path.top().num_children);

      // Pop struct from the path stack
      current_data_path.pop();
    }

    // ListBegin token
    else if (token == token_t::ListBegin) {
      // Get the selected column
      json_column* selected_col = get_selected_column(current_data_path);

      // Get the row offset at which to insert
      auto const target_row_index = get_target_row_index(current_data_path, selected_col);

      // Increment parent's child count and insert this struct node into the data path
      current_data_path.top().num_children++;
      current_data_path.push({selected_col, target_row_index, nullptr, zero_child_count});

      // Add this struct node to the current column
      selected_col->append_row(target_row_index,
                               token_to_column_type(tokens[offset]),
                               get_token_index(tokens[offset], token_indices_gpu[offset]),
                               get_token_index(tokens[offset], token_indices_gpu[offset]),
                               zero_child_count);
    }

    // ListEnd token
    else if (token == token_t::ListEnd) {
      // Verify that this node in fact a list node (i.e., it was part of a list column)
      CUDF_EXPECTS(current_data_path.top().column->type == json_col_t::ListColumn,
                   "Broken invariant while parsing JSON");
      CUDF_EXPECTS(current_data_path.top().column != nullptr,
                   "Broken invariant while parsing JSON");

      // Update row to account for string offset
      update_row(current_data_path.top().column,
                 current_data_path.top().row_index,
                 get_token_index(tokens[offset], token_indices_gpu[offset]),
                 current_data_path.top().num_children);

      // Pop list from the path stack
      current_data_path.pop();
    }

    // Error token
    else if (token == token_t::ErrorBegin) {
#ifdef NJP_DEBUG_PRINT
      std::cout << "[ErrorBegin]\n";
      std::cout << "@" << get_token_index(tokens[offset], token_indices_gpu[offset]);
#endif
      CUDF_FAIL("Parser encountered an invalid format.");
    }

    // FieldName, String, or Value (begin, end)-pair
    else if (token == token_t::FieldNameBegin or token == token_t::StringBegin or
             token == token_t::ValueBegin) {
      // Verify that this token has the right successor to build a correct (being, end) token pair
      CUDF_EXPECTS((offset + 1) < tokens.size(), "Invalid JSON token sequence");
      CUDF_EXPECTS(tokens[offset + 1] == end_of_partner(token), "Invalid JSON token sequence");

      // The offset to the first symbol from the JSON input associated with the current token
      auto const& token_begin_offset = get_token_index(tokens[offset], token_indices_gpu[offset]);

      // The offset to one past the last symbol associated with the current token
      auto const& token_end_offset =
        get_token_index(tokens[offset + 1], token_indices_gpu[offset + 1]);

      // FieldNameBegin
      // For the current struct node in the tree, select the child column corresponding to this
      // field name
      if (token == token_t::FieldNameBegin) {
        std::string field_name{input.data() + token_begin_offset,
                               (token_end_offset - token_begin_offset)};
        current_data_path.top().current_selected_col = select_column(current_data_path, field_name);
      }
      // StringBegin
      // ValueBegin
      // As we currently parse to string columns there's no further differentiation
      else if (token == token_t::StringBegin or token == token_t::ValueBegin) {
        // Get the selected column
        json_column* selected_col = get_selected_column(current_data_path);

        // Get the row offset at which to insert
        auto const target_row_index = get_target_row_index(current_data_path, selected_col);

        current_data_path.top().num_children++;

        selected_col->append_row(target_row_index,
                                 token_to_column_type(token),
                                 token_begin_offset,
                                 token_end_offset,
                                 zero_child_count);
      } else {
        CUDF_FAIL("Unknown JSON token");
      }

      // As we've also consumed the end-of-* token, we advance the processed token offset by one
      offset++;
    }

    offset++;
  }

  // Make sure all of a struct's child columns have the same length
  root_column.level_child_cols_recursively(root_column.current_offset);
}

/**
 * @brief Retrieves the parse_options to be used for type inference and type casting
 *
 * @param options The reader options to influence the relevant type inference and type casting
 * options
 */
auto parsing_options(cudf::io::json_reader_options const& options)
{
  auto parse_opts = cudf::io::parse_options{',', '\n', '\"', '.'};

  auto const stream     = cudf::get_default_stream();
  parse_opts.dayfirst   = options.is_enabled_dayfirst();
  parse_opts.keepquotes = options.is_enabled_keep_quotes();
  parse_opts.trie_true  = cudf::detail::create_serialized_trie({"true"}, stream);
  parse_opts.trie_false = cudf::detail::create_serialized_trie({"false"}, stream);
  parse_opts.trie_na    = cudf::detail::create_serialized_trie({"", "null"}, stream);
  return parse_opts;
}

std::pair<std::unique_ptr<column>, std::vector<column_name_info>> json_column_to_cudf_column(
  json_column const& json_col,
  device_span<SymbolT const> d_input,
  cudf::io::json_reader_options const& options,
  std::optional<schema_element> schema,
  rmm::cuda_stream_view stream,
  rmm::mr::device_memory_resource* mr)
{
  // Range of orchestrating/encapsulating function
  CUDF_FUNC_RANGE();

  auto make_validity =
    [stream, mr](json_column const& json_col) -> std::pair<rmm::device_buffer, size_type> {
    return {rmm::device_buffer{json_col.validity.data(),
                               bitmask_allocation_size_bytes(json_col.current_offset),
                               stream,
                               mr},
            json_col.current_offset - json_col.valid_count};
  };

  auto get_child_schema = [schema](auto child_name) -> std::optional<schema_element> {
    if (schema.has_value()) {
      auto const result = schema.value().child_types.find(child_name);
      if (result != std::end(schema.value().child_types)) { return result->second; }
    }
    return {};
  };

  switch (json_col.type) {
    case json_col_t::StringColumn: {
      auto const col_size = json_col.string_offsets.size();
      CUDF_EXPECTS(json_col.string_offsets.size() == json_col.string_lengths.size(),
                   "string offset, string length mismatch");

      // Move string_offsets and string_lengths to GPU
      rmm::device_uvector<json_column::row_offset_t> d_string_offsets =
        cudf::detail::make_device_uvector_async(json_col.string_offsets, stream);
      rmm::device_uvector<json_column::row_offset_t> d_string_lengths =
        cudf::detail::make_device_uvector_async(json_col.string_lengths, stream);

      // Prepare iterator that returns (string_offset, string_length)-tuples
      auto offset_length_it =
        thrust::make_zip_iterator(d_string_offsets.begin(), d_string_lengths.begin());

      // Prepare iterator that returns (string_offset, string_length)-pairs needed by inference
      auto string_ranges_it =
        thrust::make_transform_iterator(offset_length_it, [] __device__(auto ip) {
          return thrust::pair<json_column::row_offset_t, std::size_t>{
            thrust::get<0>(ip), static_cast<std::size_t>(thrust::get<1>(ip))};
        });

      // Prepare iterator that returns (string_ptr, string_length)-pairs needed by type conversion
      auto string_spans_it = thrust::make_transform_iterator(
        offset_length_it, [data = d_input.data()] __device__(auto ip) {
          return thrust::pair<const char*, std::size_t>{
            data + thrust::get<0>(ip), static_cast<std::size_t>(thrust::get<1>(ip))};
        });

      data_type target_type{};

      if (schema.has_value()) {
#ifdef NJP_DEBUG_PRINT
        std::cout << "-> explicit type: "
                  << (schema.has_value() ? std::to_string(static_cast<int>(schema->type.id()))
                                         : "n/a");
#endif
        target_type = schema.value().type;
      }
      // Infer column type, if we don't have an explicit type for it
      else {
        target_type = cudf::io::detail::infer_data_type(
          parsing_options(options).json_view(), d_input, string_ranges_it, col_size, stream);
      }

      // Convert strings to the inferred data type
      auto col = experimental::detail::parse_data(string_spans_it,
                                                  col_size,
                                                  target_type,
                                                  make_validity(json_col).first,
                                                  parsing_options(options).view(),
                                                  stream,
                                                  mr);

      // Reset nullable if we do not have nulls
      // This is to match the existing JSON reader's behaviour:
      // - Non-string columns will always be returned as nullable
      // - String columns will be returned as nullable, iff there's at least one null entry
      if (target_type.id() == type_id::STRING and col->null_count() == 0) {
        col->set_null_mask(rmm::device_buffer{0, stream, mr}, 0);
      }

      // For string columns return ["offsets", "char"] schema
      if (target_type.id() == type_id::STRING) {
        return {std::move(col), {{"offsets"}, {"chars"}}};
      }
      // Non-string leaf-columns (e.g., numeric) do not have child columns in the schema
      else {
        return {std::move(col), {}};
      }
      break;
    }
    case json_col_t::StructColumn: {
      std::vector<std::unique_ptr<column>> child_columns;
      std::vector<column_name_info> column_names{};
      size_type num_rows{json_col.current_offset};
      // Create children columns
      for (auto const& col_name : json_col.column_order) {
        auto const& col = json_col.child_columns.find(col_name);
        column_names.emplace_back(col->first);
        auto const& child_col      = col->second;
        auto [child_column, names] = json_column_to_cudf_column(
          child_col, d_input, options, get_child_schema(col_name), stream, mr);
        CUDF_EXPECTS(num_rows == child_column->size(),
                     "All children columns must have the same size");
        child_columns.push_back(std::move(child_column));
        column_names.back().children = names;
      }
      auto [result_bitmask, null_count] = make_validity(json_col);
      return {
        make_structs_column(
          num_rows, std::move(child_columns), null_count, std::move(result_bitmask), stream, mr),
        column_names};
      break;
    }
    case json_col_t::ListColumn: {
      size_type num_rows = json_col.child_offsets.size();
      std::vector<column_name_info> column_names{};
      column_names.emplace_back("offsets");
      column_names.emplace_back(
        json_col.child_columns.empty() ? list_child_name : json_col.child_columns.begin()->first);

      rmm::device_uvector<json_column::row_offset_t> d_offsets =
        cudf::detail::make_device_uvector_async(json_col.child_offsets, stream, mr);
      auto offsets_column =
        std::make_unique<column>(data_type{type_id::INT32}, num_rows, d_offsets.release());
      // Create children column
      auto [child_column, names] =
        json_col.child_columns.empty()
          ? std::pair<std::unique_ptr<column>,
                      std::vector<column_name_info>>{std::make_unique<column>(), {}}
          : json_column_to_cudf_column(json_col.child_columns.begin()->second,
                                       d_input,
                                       options,
                                       get_child_schema(json_col.child_columns.begin()->first),
                                       stream,
                                       mr);
      column_names.back().children      = names;
      auto [result_bitmask, null_count] = make_validity(json_col);
      return {make_lists_column(num_rows - 1,
                                std::move(offsets_column),
                                std::move(child_column),
                                null_count,
                                std::move(result_bitmask),
                                stream,
                                mr),
              std::move(column_names)};
      break;
    }
    default: CUDF_FAIL("Unsupported column type, yet to be implemented"); break;
  }

  return {};
}

table_with_metadata host_parse_nested_json(device_span<SymbolT const> d_input,
                                           cudf::io::json_reader_options const& options,
                                           rmm::cuda_stream_view stream,
                                           rmm::mr::device_memory_resource* mr)
{
  // Range of orchestrating/encapsulating function
  CUDF_FUNC_RANGE();

<<<<<<< HEAD
  auto h_input = cudf::detail::make_std_vector_async(d_input, stream);
=======
  auto const h_input = cudf::detail::make_std_vector_async(d_input, stream);
>>>>>>> 7c30e051

  auto const new_line_delimited_json = options.is_enabled_lines();

  // Get internal JSON column
  json_column root_column{};
  std::stack<tree_node> data_path{};

  constexpr uint32_t row_offset_zero            = 0;
  constexpr uint32_t token_begin_offset_zero    = 0;
  constexpr uint32_t token_end_offset_zero      = 0;
  constexpr uint32_t node_init_child_count_zero = 0;

  // Whether the tokenizer stage should keep quote characters for string values
  // If the tokenizer keeps the quote characters, they may be stripped during type casting
  constexpr bool include_quote_chars = true;

  // We initialize the very root node and root column, which represent the JSON document being
  // parsed. That root node is a list node and that root column is a list column. The column has the
  // root node as its only row. The values parsed from the JSON input will be treated as follows:
  // (1) For JSON lines: we expect to find a list of JSON values that all
  // will be inserted into this root list column. (2) For regular JSON: we expect to have only a
  // single value (list, struct, string, number, literal) that will be inserted into this root
  // column.
  root_column.append_row(
    row_offset_zero, json_col_t::ListColumn, token_begin_offset_zero, token_end_offset_zero, 1);

  // Push the root node onto the stack for the data path
  data_path.push({&root_column, row_offset_zero, nullptr, node_init_child_count_zero});

  make_json_column(
    root_column, data_path, h_input, d_input, options, include_quote_chars, stream, mr);

  // data_root refers to the root column of the data represented by the given JSON string
  auto const& data_root =
    new_line_delimited_json ? root_column : root_column.child_columns.begin()->second;

  // Zero row entries
  if (data_root.type == json_col_t::ListColumn && data_root.child_columns.size() == 0) {
    return table_with_metadata{std::make_unique<table>(std::vector<std::unique_ptr<column>>{}),
                               {{}, std::vector<column_name_info>{}}};
  }

  // Verify that we were in fact given a list of structs (or in JSON speech: an array of objects)
  auto constexpr single_child_col_count = 1;
  CUDF_EXPECTS(data_root.type == json_col_t::ListColumn and
                 data_root.child_columns.size() == single_child_col_count and
                 data_root.child_columns.begin()->second.type == json_col_t::StructColumn,
               "Currently the nested JSON parser only supports an array of (nested) objects");

  // Slice off the root list column, which has only a single row that contains all the structs
  auto const& root_struct_col = data_root.child_columns.begin()->second;

  // Initialize meta data to be populated while recursing through the tree of columns
  std::vector<std::unique_ptr<column>> out_columns;
  std::vector<column_name_info> out_column_names;

  // Iterate over the struct's child columns and convert to cudf column
  size_type column_index = 0;
  for (auto const& col_name : root_struct_col.column_order) {
    auto const& json_col = root_struct_col.child_columns.find(col_name)->second;
    // Insert this columns name into the schema
    out_column_names.emplace_back(col_name);

    std::optional<schema_element> child_schema_element = std::visit(
      cudf::detail::visitor_overload{
        [column_index](const std::vector<data_type>& user_dtypes) -> std::optional<schema_element> {
          auto ret = (static_cast<std::size_t>(column_index) < user_dtypes.size())
                       ? std::optional<schema_element>{{user_dtypes[column_index]}}
                       : std::optional<schema_element>{};
#ifdef NJP_DEBUG_PRINT
          std::cout << "Column by index: #" << column_index << ", type id: "
                    << (ret.has_value() ? std::to_string(static_cast<int>(ret->type.id())) : "n/a")
                    << ", with " << (ret.has_value() ? ret->child_types.size() : 0) << " children"
                    << "\n";
#endif
          return ret;
        },
        [col_name](
          std::map<std::string, data_type> const& user_dtypes) -> std::optional<schema_element> {
          auto ret = (user_dtypes.find(col_name) != std::end(user_dtypes))
                       ? std::optional<schema_element>{{user_dtypes.find(col_name)->second}}
                       : std::optional<schema_element>{};
#ifdef NJP_DEBUG_PRINT
          std::cout << "Column by flat name: '" << col_name << "', type id: "
                    << (ret.has_value() ? std::to_string(static_cast<int>(ret->type.id())) : "n/a")
                    << ", with " << (ret.has_value() ? ret->child_types.size() : 0) << " children"
                    << "\n";
#endif
          return ret;
        },
        [col_name](std::map<std::string, schema_element> const& user_dtypes)
          -> std::optional<schema_element> {
          auto ret = (user_dtypes.find(col_name) != std::end(user_dtypes))
                       ? user_dtypes.find(col_name)->second
                       : std::optional<schema_element>{};
#ifdef NJP_DEBUG_PRINT
          std::cout << "Column by nested name: #" << col_name << ", type id: "
                    << (ret.has_value() ? std::to_string(static_cast<int>(ret->type.id())) : "n/a")
                    << ", with " << (ret.has_value() ? ret->child_types.size() : 0) << " children"
                    << "\n";
#endif
          return ret;
        }},
      options.get_dtypes());

    // Get this JSON column's cudf column and schema info
    auto [cudf_col, col_name_info] =
      json_column_to_cudf_column(json_col, d_input, options, child_schema_element, stream, mr);
    out_column_names.back().children = std::move(col_name_info);
    out_columns.emplace_back(std::move(cudf_col));

    column_index++;
  }

  return table_with_metadata{std::make_unique<table>(std::move(out_columns)),
                             {{}, out_column_names}};
}

}  // namespace detail
}  // namespace cudf::io::json

// Debug print flag
#undef NJP_DEBUG_PRINT<|MERGE_RESOLUTION|>--- conflicted
+++ resolved
@@ -1733,11 +1733,7 @@
   // Range of orchestrating/encapsulating function
   CUDF_FUNC_RANGE();
 
-<<<<<<< HEAD
-  auto h_input = cudf::detail::make_std_vector_async(d_input, stream);
-=======
   auto const h_input = cudf::detail::make_std_vector_async(d_input, stream);
->>>>>>> 7c30e051
 
   auto const new_line_delimited_json = options.is_enabled_lines();
 
