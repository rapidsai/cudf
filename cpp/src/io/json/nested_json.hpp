--- conflicted
+++ resolved
@@ -300,17 +300,10 @@
  * @brief Parses the given JSON string and emits a sequence of tokens that demarcate relevant
  * sections from the input.
  *
-<<<<<<< HEAD
- * @param[in] json_in The JSON input
- * @param[in] options Parsing options specifying the parsing behaviour
- * @param[in] stream The CUDA stream to which kernels are dispatched
- * @param[in] mr Optional, resource with which to allocate
-=======
  * @param json_in The JSON input
  * @param options Parsing options specifying the parsing behaviour
  * @param stream The CUDA stream to which kernels are dispatched
  * @param mr Optional, resource with which to allocate
->>>>>>> ccd72f24
  * @return Pair of device vectors, where the first vector represents the token types and the second
  * vector represents the index within the input corresponding to each token
  */
@@ -323,17 +316,10 @@
 /**
  * @brief Parses the given JSON string and generates table from the given input.
  *
-<<<<<<< HEAD
- * @param[in] input The JSON input
- * @param[in] options Parsing options specifying the parsing behaviour
- * @param[in] stream The CUDA stream to which kernels are dispatched
- * @param[in] mr Optional, resource with which to allocate
-=======
  * @param input The JSON input
  * @param options Parsing options specifying the parsing behaviour
  * @param stream The CUDA stream to which kernels are dispatched
  * @param mr Optional, resource with which to allocate
->>>>>>> ccd72f24
  * @return The data parsed from the given JSON input
  */
 table_with_metadata parse_nested_json(
