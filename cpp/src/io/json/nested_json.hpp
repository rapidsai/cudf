/*
 * Copyright (c) 2022-2024, NVIDIA CORPORATION.
 *
 * Licensed under the Apache License, Version 2.0 (the "License");
 * you may not use this file except in compliance with the License.
 * You may obtain a copy of the License at
 *
 *     http://www.apache.org/licenses/LICENSE-2.0
 *
 * Unless required by applicable law or agreed to in writing, software
 * distributed under the License is distributed on an "AS IS" BASIS,
 * WITHOUT WARRANTIES OR CONDITIONS OF ANY KIND, either express or implied.
 * See the License for the specific language governing permissions and
 * limitations under the License.
 */

#pragma once

#include <cudf/io/detail/tokenize_json.hpp>
#include <cudf/io/types.hpp>
#include <cudf/types.hpp>
#include <cudf/utilities/bit.hpp>
#include <cudf/utilities/error.hpp>
#include <cudf/utilities/export.hpp>
#include <cudf/utilities/memory_resource.hpp>

#include <map>
#include <vector>

// Forward declaration of parse_options from parsing_utils.cuh
namespace cudf {
namespace io {

struct parse_options;

namespace json {

/**
 * @brief Struct that encapsulate all information of a columnar tree representation.
 */
struct tree_meta_t {
  rmm::device_uvector<NodeT> node_categories;
  rmm::device_uvector<NodeIndexT> parent_node_ids;
  rmm::device_uvector<TreeDepthT> node_levels;
  rmm::device_uvector<SymbolOffsetT> node_range_begin;
  rmm::device_uvector<SymbolOffsetT> node_range_end;
};

/**
 * @brief A column type
 */
enum class json_col_t : char { ListColumn, StructColumn, StringColumn, Unknown };

/**
 * @brief Enum class to specify whether we just push onto and pop from the stack or whether we also
 * reset to an empty stack on a newline character.
 */
enum class stack_behavior_t : char {
  /// Opening brackets and braces, [, {, push onto the stack, closing brackets and braces, ], }, pop
  /// from the stack
  PushPopWithoutReset,

  /// Opening brackets and braces, [, {, push onto the stack, closing brackets and braces, ], }, pop
  /// from the stack. Delimiter characters are passed when the stack context is constructed to
  /// reset to an empty stack.
  ResetOnDelimiter
};

// Default name for a list's child column
constexpr auto list_child_name{"element"};

/**
 * @brief Intermediate representation of data from a nested JSON input
 */
struct json_column {
  // Type used to count number of rows
  using row_offset_t = size_type;

  // The inferred type of this column (list, struct, or value/string column)
  json_col_t type = json_col_t::Unknown;

  std::vector<row_offset_t> string_offsets;
  std::vector<row_offset_t> string_lengths;

  // Row offsets
  std::vector<row_offset_t> child_offsets;

  // Validity bitmap
  std::vector<bitmask_type> validity;
  row_offset_t valid_count = 0;

  // Map of child columns, if applicable.
  // Following "items" as the default child column's name of a list column
  // Using the struct's field names
  std::map<std::string, json_column> child_columns;
  std::vector<std::string> column_order;

  // Counting the current number of items in this column
  row_offset_t current_offset = 0;

  json_column()                              = default;
  json_column(json_column&& other)           = default;
  json_column& operator=(json_column&&)      = default;
  json_column(json_column const&)            = delete;
  json_column& operator=(json_column const&) = delete;

  /**
   * @brief Fills the rows up to the given \p up_to_row_offset with nulls.
   *
   * @param up_to_row_offset The row offset up to which to fill with nulls.
   */
  void null_fill(row_offset_t up_to_row_offset);

  /**
   * @brief Recursively iterates through the tree of columns making sure that all child columns of a
   * struct column have the same row count, filling missing rows with nulls.
   *
   * @param min_row_count The minimum number of rows to be filled.
   */
  void level_child_cols_recursively(row_offset_t min_row_count);

  /**
   * @brief Appends the row at the given index to the column, filling all rows between the column's
   * current offset and the given \p row_index with null items.
   *
   * @param row_index The row index at which to insert the given row
   * @param row_type The row's type
   * @param string_offset The string offset within the original JSON input of this item
   * @param string_end The one-past-the-last-char offset within the original JSON input of this item
   * @param child_count In case of a list column, this row's number of children is used to compute
   * the offsets
   */
  void append_row(uint32_t row_index,
                  json_col_t row_type,
                  uint32_t string_offset,
                  uint32_t string_end,
                  uint32_t child_count);
};

/**
 * @brief Intermediate representation of data from a nested JSON input, in device memory.
 * Device memory equivalent of `json_column`.
 */
struct device_json_column {
  // Type used to count number of rows
  using row_offset_t = size_type;

  // The inferred type of this column (list, struct, or value/string column)
  json_col_t type = json_col_t::Unknown;

  rmm::device_uvector<row_offset_t> string_offsets;
  rmm::device_uvector<row_offset_t> string_lengths;

  // Row offsets
  rmm::device_uvector<row_offset_t> child_offsets;

  // Validity bitmap
  rmm::device_buffer validity;

  // Map of child columns, if applicable.
  // Following "element" as the default child column's name of a list column
  // Using the struct's field names
  std::map<std::string, device_json_column> child_columns;
  std::vector<std::string> column_order;
  // Counting the current number of items in this column
  row_offset_t num_rows = 0;
  // Force as string column
  bool forced_as_string_column{false};
  int id = -1;

  /**
   * @brief Construct a new d json column object
   *
   * @note `mr` is used for allocating the device memory for child_offsets, and validity
   * since it will moved into cudf::column later.
   *
   * @param stream The CUDA stream to which kernels are dispatched
   * @param mr Optional, resource with which to allocate
   */
  device_json_column(rmm::cuda_stream_view stream, rmm::device_async_resource_ref mr)
    : string_offsets(0, stream),
      string_lengths(0, stream),
      child_offsets(0, stream, mr),
      validity(0, stream, mr)
  {
  }
};

namespace detail {

// TODO: return device_uvector instead of passing pre-allocated memory
/**
 * @brief Identifies the stack context for each character from a JSON input. Specifically, we
 * identify brackets and braces outside of quoted fields (e.g., field names, strings).
 * At this stage, we do not perform bracket matching, i.e., we do not verify whether a closing
 * bracket would actually pop a the corresponding opening brace.
 *
 * @param[in] json_in The string of input characters
 * @param[out] d_top_of_stack Will be populated with what-is-on-top-of-the-stack for any given input
 * character of \p d_json_in, where a '{' represents that the corresponding input character is
 * within the context of a struct, a '[' represents that it is within the context of an array, and a
 * '_' symbol that it is at the root of the JSON.
 * @param[in] stack_behavior Specifies the stack's behavior
 * @param[in] delimiter Specifies the delimiter to use as separator for JSON lines input
 * @param[in] stream The cuda stream to dispatch GPU kernels to
 */
CUDF_EXPORT
void get_stack_context(device_span<SymbolT const> json_in,
                       SymbolT* d_top_of_stack,
                       stack_behavior_t stack_behavior,
                       SymbolT delimiter,
                       rmm::cuda_stream_view stream);

/**
 * @brief Post-processes a token stream that may contain tokens from invalid lines. Expects that the
 * token stream begins with a LineEnd token.
 *
 * @param tokens The tokens to be post-processed
 * @param token_indices The tokens' corresponding indices that are post-processed
 * @param stream The cuda stream to dispatch GPU kernels to
 * @return Returns the post-processed token stream
 */
CUDF_EXPORT
std::pair<rmm::device_uvector<PdaTokenT>, rmm::device_uvector<SymbolOffsetT>> process_token_stream(
  device_span<PdaTokenT const> tokens,
  device_span<SymbolOffsetT const> token_indices,
  rmm::cuda_stream_view stream);

/**
 * @brief Validate the tokens conforming to behavior given in options.
 *
 * @param d_input The string of input characters
 * @param tokens The tokens to be post-processed
 * @param token_indices The tokens' corresponding indices that are post-processed
 * @param options Parsing options specifying the parsing behaviour
 * @param stream The cuda stream to dispatch GPU kernels to
 */
void validate_token_stream(device_span<char const> d_input,
                           device_span<PdaTokenT> tokens,
                           device_span<SymbolOffsetT> token_indices,
                           cudf::io::json_reader_options const& options,
                           rmm::cuda_stream_view stream);

/**
 * @brief Parses the given JSON string and generates a tree representation of the given input.
 *
 * @param tokens Vector of token types in the json string
 * @param token_indices The indices within the input string corresponding to each token
 * @param is_strict_nested_boundaries Whether to extract node end of nested types strictly
 * @param stream The CUDA stream to which kernels are dispatched
 * @param mr Optional, resource with which to allocate
 * @return A tree representation of the input JSON string as vectors of node type, parent index,
 * level, begin index, and end index in the input JSON string
 */
CUDF_EXPORT
tree_meta_t get_tree_representation(device_span<PdaTokenT const> tokens,
                                    device_span<SymbolOffsetT const> token_indices,
                                    bool is_strict_nested_boundaries,
                                    rmm::cuda_stream_view stream,
                                    rmm::device_async_resource_ref mr);

/**
 * @brief Traverse the tree representation of the JSON input in records orient format and populate
 * the output columns indices and row offsets within that column.
 *
 * @param d_input The JSON input
 * @param d_tree A tree representation of the input JSON string as vectors of node type, parent
 * index, level, begin index, and end index in the input JSON string
 * @param is_array_of_arrays Whether the tree is an array of arrays
 * @param is_enabled_lines Whether the input is a line-delimited JSON
 * @param stream The CUDA stream to which kernels are dispatched
 * @param mr Optional, resource with which to allocate
 * @return A tuple of the output column indices and the row offsets within each column for each node
 */
CUDF_EXPORT
std::tuple<rmm::device_uvector<NodeIndexT>, rmm::device_uvector<size_type>>
records_orient_tree_traversal(device_span<SymbolT const> d_input,
                              tree_meta_t const& d_tree,
                              bool is_array_of_arrays,
                              bool is_enabled_lines,
                              rmm::cuda_stream_view stream,
                              rmm::device_async_resource_ref mr);

/**
 * @brief Searches for and selects nodes at level `row_array_children_level`. For each selected
 * node, the function outputs the original index of that node (i.e., the nodes index within
 * `node_levels`) and also generates the child index of that node relative to other children of the
 * same parent. E.g., the child indices of the following string nodes relative to their respective
 * list parents are: `[["a", "b", "c"], ["d", "e"]]`: `"a": 0, "b": 1, "c": 2, "d": 0, "e": 1`.
 *
 * @param row_array_children_level Level of the nodes to search for
 * @param node_levels Levels of each node in the tree
 * @param parent_node_ids Parent node ids of each node in the tree
 * @param stream The CUDA stream to which kernels are dispatched
 * @return A pair of device_uvector containing the original node indices and their corresponding
 * child index
 */
std::pair<rmm::device_uvector<NodeIndexT>, rmm::device_uvector<NodeIndexT>>
get_array_children_indices(TreeDepthT row_array_children_level,
                           device_span<TreeDepthT const> node_levels,
                           device_span<NodeIndexT const> parent_node_ids,
                           rmm::cuda_stream_view stream);

/**
 * @brief Reduces node tree representation to column tree representation.
 *
 * @param tree Node tree representation of JSON string
 * @param original_col_ids Column ids of nodes
 * @param sorted_col_ids Sorted column ids of nodes
 * @param ordered_node_ids Node ids of nodes sorted by column ids
 * @param row_offsets Row offsets of nodes
 * @param is_array_of_arrays Whether the tree is an array of arrays
 * @param row_array_parent_col_id Column id of row array, if is_array_of_arrays is true
 * @param stream CUDA stream used for device memory operations and kernel launches
 * @return A tuple of column tree representation of JSON string, column ids of columns, and
 * max row offsets of columns
 */
std::tuple<tree_meta_t, rmm::device_uvector<NodeIndexT>, rmm::device_uvector<size_type>>
reduce_to_column_tree(tree_meta_t& tree,
                      device_span<NodeIndexT> original_col_ids,
                      device_span<NodeIndexT> sorted_col_ids,
                      device_span<NodeIndexT> ordered_node_ids,
                      device_span<size_type> row_offsets,
                      bool is_array_of_arrays,
                      NodeIndexT const row_array_parent_col_id,
                      rmm::cuda_stream_view stream);
/**
 * @brief Constructs `d_json_column` from node tree representation
 * Newly constructed columns are insert into `root`'s children.
 * `root` must be a list type.
 *
 * @param input Input JSON string device data
 * @param tree Node tree representation of the JSON string
 * @param col_ids Column ids of the nodes in the tree
 * @param row_offsets Row offsets of the nodes in the tree
 * @param root Root node of the `d_json_column` tree
 * @param is_array_of_arrays Whether the tree is an array of arrays
 * @param options Parsing options specifying the parsing behaviour
 * options affecting behaviour are
 *   is_enabled_lines: Whether the input is a line-delimited JSON
 *   is_enabled_mixed_types_as_string: Whether to enable reading mixed types as string
 * @param stream CUDA stream used for device memory operations and kernel launches
 * @param mr Device memory resource used to allocate the device memory
 * of child_offets and validity members of `d_json_column`
 */
void make_device_json_column(device_span<SymbolT const> input,
                             tree_meta_t& tree,
                             device_span<NodeIndexT> col_ids,
                             device_span<size_type> row_offsets,
                             device_json_column& root,
                             bool is_array_of_arrays,
                             cudf::io::json_reader_options const& options,
                             rmm::cuda_stream_view stream,
                             rmm::device_async_resource_ref mr);
<<<<<<< HEAD
/**
 * @brief Reduces node tree representation to column tree representation.
 *
 * @param tree Node tree representation of JSON string
 * @param original_col_ids Column ids of nodes
 * @param sorted_col_ids Sorted column ids of nodes
 * @param ordered_node_ids Node ids of nodes sorted by column ids
 * @param row_offsets Row offsets of nodes
 * @param is_array_of_arrays Whether the tree is an array of arrays
 * @param row_array_parent_col_id Column id of row array, if is_array_of_arrays is true
 * @param stream CUDA stream used for device memory operations and kernel launches
 * @return A tuple of column tree representation of JSON string, column ids of columns, and
 * max row offsets of columns
 */
std::tuple<tree_meta_t, rmm::device_uvector<NodeIndexT>, rmm::device_uvector<size_type>>
reduce_to_column_tree(tree_meta_t& tree,
                      device_span<NodeIndexT> original_col_ids,
                      device_span<NodeIndexT> sorted_col_ids,
                      device_span<NodeIndexT> ordered_node_ids,
                      device_span<size_type> row_offsets,
                      bool is_array_of_arrays,
                      NodeIndexT const row_array_parent_col_id,
                      rmm::cuda_stream_view stream);
/**
 * @brief Constructs `d_json_column` from node tree representation
 * Newly constructed columns are insert into `root`'s children.
 * `root` must be a list type.
 *
 * @param input Input JSON string device data
 * @param tree Node tree representation of the JSON string
 * @param col_ids Column ids of the nodes in the tree
 * @param row_offsets Row offsets of the nodes in the tree
 * @param root Root node of the `d_json_column` tree
 * @param is_array_of_arrays Whether the tree is an array of arrays
 * @param options Parsing options specifying the parsing behaviour
 * options affecting behaviour are
 *   is_enabled_lines: Whether the input is a line-delimited JSON
 *   is_enabled_mixed_types_as_string: Whether to enable reading mixed types as string
 * @param stream CUDA stream used for device memory operations and kernel launches
 * @param mr Device memory resource used to allocate the device memory
 * of child_offets and validity members of `d_json_column`
 */
void make_device_json_column(device_span<SymbolT const> input,
                             tree_meta_t& tree,
                             device_span<NodeIndexT> col_ids,
                             device_span<size_type> row_offsets,
                             device_json_column& root,
                             bool is_array_of_arrays,
                             cudf::io::json_reader_options const& options,
                             rmm::cuda_stream_view stream,
                             rmm::device_async_resource_ref mr);
namespace experimental {

void make_device_json_column(device_span<SymbolT const> input,
                             tree_meta_t& tree,
                             device_span<NodeIndexT> col_ids,
                             device_span<size_type> row_offsets,
                             device_json_column& root,
                             bool is_array_of_arrays,
                             cudf::io::json_reader_options const& options,
                             rmm::cuda_stream_view stream,
                             rmm::device_async_resource_ref mr);
}  // namespace experimental
=======
>>>>>>> f71f53ab
/**
 * @brief Retrieves the parse_options to be used for type inference and type casting
 *
 * @param options The reader options to influence the relevant type inference and type casting
 * options
 * @param stream The CUDA stream to which kernels are dispatched
 */
cudf::io::parse_options parsing_options(cudf::io::json_reader_options const& options,
                                        rmm::cuda_stream_view stream);

/**
 * @brief Parses the given JSON string and generates table from the given input.
 *
 * All processing is done in device memory.
 *
 * @param input The JSON input
 * @param options Parsing options specifying the parsing behaviour
 * @param stream The CUDA stream to which kernels are dispatched
 * @param mr Optional, resource with which to allocate
 * @return The data parsed from the given JSON input
 */
CUDF_EXPORT
table_with_metadata device_parse_nested_json(device_span<SymbolT const> input,
                                             cudf::io::json_reader_options const& options,
                                             rmm::cuda_stream_view stream,
                                             rmm::device_async_resource_ref mr);

/**
 * @brief Get the path data type of a column by path if present in input schema
 *
 * @param path path of the column
 * @param options json reader options which holds schema
 * @return data type of the column if present
 */
std::optional<data_type> get_path_data_type(
  host_span<std::pair<std::string, cudf::io::json::NodeT> const> path,
  cudf::io::json_reader_options const& options);

/**
 * @brief Helper class to get path of a column by column id from reduced column tree
 *
 */
struct path_from_tree {
  host_span<NodeT const> column_categories;
  host_span<NodeIndexT const> column_parent_ids;
  host_span<std::string const> column_names;
  bool is_array_of_arrays;
  NodeIndexT const row_array_parent_col_id;

  using path_rep = std::pair<std::string, cudf::io::json::NodeT>;
  std::vector<path_rep> get_path(NodeIndexT this_col_id);
};

}  // namespace detail

}  // namespace json
}  // namespace io
}  // namespace cudf<|MERGE_RESOLUTION|>--- conflicted
+++ resolved
@@ -352,60 +352,8 @@
                              cudf::io::json_reader_options const& options,
                              rmm::cuda_stream_view stream,
                              rmm::device_async_resource_ref mr);
-<<<<<<< HEAD
-/**
- * @brief Reduces node tree representation to column tree representation.
- *
- * @param tree Node tree representation of JSON string
- * @param original_col_ids Column ids of nodes
- * @param sorted_col_ids Sorted column ids of nodes
- * @param ordered_node_ids Node ids of nodes sorted by column ids
- * @param row_offsets Row offsets of nodes
- * @param is_array_of_arrays Whether the tree is an array of arrays
- * @param row_array_parent_col_id Column id of row array, if is_array_of_arrays is true
- * @param stream CUDA stream used for device memory operations and kernel launches
- * @return A tuple of column tree representation of JSON string, column ids of columns, and
- * max row offsets of columns
- */
-std::tuple<tree_meta_t, rmm::device_uvector<NodeIndexT>, rmm::device_uvector<size_type>>
-reduce_to_column_tree(tree_meta_t& tree,
-                      device_span<NodeIndexT> original_col_ids,
-                      device_span<NodeIndexT> sorted_col_ids,
-                      device_span<NodeIndexT> ordered_node_ids,
-                      device_span<size_type> row_offsets,
-                      bool is_array_of_arrays,
-                      NodeIndexT const row_array_parent_col_id,
-                      rmm::cuda_stream_view stream);
-/**
- * @brief Constructs `d_json_column` from node tree representation
- * Newly constructed columns are insert into `root`'s children.
- * `root` must be a list type.
- *
- * @param input Input JSON string device data
- * @param tree Node tree representation of the JSON string
- * @param col_ids Column ids of the nodes in the tree
- * @param row_offsets Row offsets of the nodes in the tree
- * @param root Root node of the `d_json_column` tree
- * @param is_array_of_arrays Whether the tree is an array of arrays
- * @param options Parsing options specifying the parsing behaviour
- * options affecting behaviour are
- *   is_enabled_lines: Whether the input is a line-delimited JSON
- *   is_enabled_mixed_types_as_string: Whether to enable reading mixed types as string
- * @param stream CUDA stream used for device memory operations and kernel launches
- * @param mr Device memory resource used to allocate the device memory
- * of child_offets and validity members of `d_json_column`
- */
-void make_device_json_column(device_span<SymbolT const> input,
-                             tree_meta_t& tree,
-                             device_span<NodeIndexT> col_ids,
-                             device_span<size_type> row_offsets,
-                             device_json_column& root,
-                             bool is_array_of_arrays,
-                             cudf::io::json_reader_options const& options,
-                             rmm::cuda_stream_view stream,
-                             rmm::device_async_resource_ref mr);
+
 namespace experimental {
-
 void make_device_json_column(device_span<SymbolT const> input,
                              tree_meta_t& tree,
                              device_span<NodeIndexT> col_ids,
@@ -416,8 +364,7 @@
                              rmm::cuda_stream_view stream,
                              rmm::device_async_resource_ref mr);
 }  // namespace experimental
-=======
->>>>>>> f71f53ab
+
 /**
  * @brief Retrieves the parse_options to be used for type inference and type casting
  *
