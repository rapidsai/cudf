--- conflicted
+++ resolved
@@ -304,7 +304,7 @@
 tree_meta_t get_tree_representation(
   device_span<PdaTokenT const> tokens,
   device_span<SymbolOffsetT const> token_indices,
-  rmm::cuda_stream_view stream        = cudf::default_stream_value,
+  rmm::cuda_stream_view stream,
   rmm::mr::device_memory_resource* mr = rmm::mr::get_current_device_resource());
 
 /**
@@ -324,7 +324,6 @@
   tree_meta_t& d_tree,
   rmm::cuda_stream_view stream,
   rmm::mr::device_memory_resource* mr = rmm::mr::get_current_device_resource());
-<<<<<<< HEAD
 
 /**
  * @brief Reduce node tree into column tree by aggregating each property of column.
@@ -342,15 +341,16 @@
                       device_span<size_type> row_offsets,
                       rmm::cuda_stream_view stream);
 
-// @copydoc parse_nested_json
+/** @copydoc parse_nested_json
+ * All processing are done in device memory.
+ *
+ */
 table_with_metadata parse_nested_json2(
   host_span<SymbolT const> input,
   cudf::io::json_reader_options const& options,
-  rmm::cuda_stream_view stream        = cudf::default_stream_value,
-  rmm::mr::device_memory_resource* mr = rmm::mr::get_current_device_resource());
-
-=======
->>>>>>> 006b2547
+  rmm::cuda_stream_view stream,
+  rmm::mr::device_memory_resource* mr = rmm::mr::get_current_device_resource());
+
 /**
  * @brief Parses the given JSON string and generates table from the given input.
  *
@@ -363,7 +363,7 @@
 table_with_metadata parse_nested_json(
   host_span<SymbolT const> input,
   cudf::io::json_reader_options const& options,
-  rmm::cuda_stream_view stream        = cudf::default_stream_value,
+  rmm::cuda_stream_view stream,
   rmm::mr::device_memory_resource* mr = rmm::mr::get_current_device_resource());
 
 }  // namespace detail
