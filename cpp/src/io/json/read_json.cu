/*
 * Copyright (c) 2022-2025, NVIDIA CORPORATION.
 *
 * Licensed under the Apache License, Version 2.0 (the "License");
 * you may not use this file except in compliance with the License.
 * You may obtain a copy of the License at
 *
 *     http://www.apache.org/licenses/LICENSE-2.0
 *
 * Unless required by applicable law or agreed to in writing, software
 * distributed under the License is distributed on an "AS IS" BASIS,
 * WITHOUT WARRANTIES OR CONDITIONS OF ANY KIND, either express or implied.
 * See the License for the specific language governing permissions and
 * limitations under the License.
 */

#include "io/comp/io_uncomp.hpp"
#include "io/json/nested_json.hpp"
#include "io/utilities/getenv_or.hpp"
#include "read_json.hpp"

#include <cudf/concatenate.hpp>
#include <cudf/detail/nvtx/ranges.hpp>
#include <cudf/detail/utilities/cuda_memcpy.hpp>
#include <cudf/detail/utilities/integer_utils.hpp>
#include <cudf/detail/utilities/stream_pool.hpp>
#include <cudf/detail/utilities/vector_factories.hpp>
#include <cudf/io/datasource.hpp>
#include <cudf/io/detail/json.hpp>
#include <cudf/utilities/error.hpp>
#include <cudf/utilities/memory_resource.hpp>
#include <cudf/utilities/span.hpp>

#include <rmm/cuda_stream_pool.hpp>
#include <rmm/device_uvector.hpp>
#include <rmm/exec_policy.hpp>

#include <thrust/distance.h>
#include <thrust/execution_policy.h>
#include <thrust/iterator/constant_iterator.h>
#include <thrust/scatter.h>

#include <BS_thread_pool.hpp>
#include <BS_thread_pool_utils.hpp>

#include <numeric>

namespace cudf::io::json::detail {

namespace {

namespace pools {

BS::thread_pool& tpool()
{
  static std::size_t pool_size =
    getenv_or("LIBCUDF_HOST_COMPRESSION_NUM_THREADS", std::thread::hardware_concurrency());
  static BS::thread_pool _tpool(pool_size);
  return _tpool;
}

}  // namespace pools

class compressed_host_buffer_source final : public datasource {
 public:
  explicit compressed_host_buffer_source(std::unique_ptr<datasource> const& src,
                                         compression_type comptype)
    : _comptype{comptype}, _dbuf_ptr{src->host_read(0, src->size())}
  {
    auto ch_buffer = host_span<uint8_t const>(reinterpret_cast<uint8_t const*>(_dbuf_ptr->data()),
                                              _dbuf_ptr->size());
    if (_comptype == compression_type::GZIP || _comptype == compression_type::ZIP ||
        _comptype == compression_type::SNAPPY) {
      _decompressed_ch_buffer_size = cudf::io::detail::get_uncompressed_size(_comptype, ch_buffer);
    } else {
      _decompressed_buffer         = cudf::io::detail::decompress(_comptype, ch_buffer);
      _decompressed_ch_buffer_size = _decompressed_buffer.size();
    }
  }

  size_t host_read(size_t offset, size_t size, uint8_t* dst) override
  {
    auto ch_buffer = host_span<uint8_t const>(reinterpret_cast<uint8_t const*>(_dbuf_ptr->data()),
                                              _dbuf_ptr->size());
    if (_decompressed_buffer.empty()) {
      auto decompressed_hbuf = cudf::io::detail::decompress(_comptype, ch_buffer);
      auto const count       = std::min(size, decompressed_hbuf.size() - offset);
      bool partial_read      = offset + count < decompressed_hbuf.size();
      if (!partial_read) {
        std::memcpy(dst, decompressed_hbuf.data() + offset, count);
        return count;
      }
      _decompressed_buffer = std::move(decompressed_hbuf);
    }
    auto const count = std::min(size, _decompressed_buffer.size() - offset);
    std::memcpy(dst, _decompressed_buffer.data() + offset, count);
    return count;
  }

  std::unique_ptr<buffer> host_read(size_t offset, size_t size) override
  {
    auto ch_buffer = host_span<uint8_t const>(reinterpret_cast<uint8_t const*>(_dbuf_ptr->data()),
                                              _dbuf_ptr->size());
    if (_decompressed_buffer.empty()) {
      auto decompressed_hbuf = cudf::io::detail::decompress(_comptype, ch_buffer);
      auto const count       = std::min(size, decompressed_hbuf.size() - offset);
      bool partial_read      = offset + count < decompressed_hbuf.size();
      if (!partial_read)
        return std::make_unique<owning_buffer<std::vector<uint8_t>>>(
          std::move(decompressed_hbuf), decompressed_hbuf.data() + offset, count);
      _decompressed_buffer = std::move(decompressed_hbuf);
    }
    auto const count = std::min(size, _decompressed_buffer.size() - offset);
    return std::make_unique<non_owning_buffer>(_decompressed_buffer.data() + offset, count);
  }

  std::future<size_t> device_read_async(size_t offset,
                                        size_t size,
                                        uint8_t* dst,
                                        rmm::cuda_stream_view stream) override
  {
    auto& thread_pool = pools::tpool();
    return thread_pool.submit_task([this, offset, size, dst, stream] {
      auto hbuf = host_read(offset, size);
      CUDF_CUDA_TRY(
        cudaMemcpyAsync(dst, hbuf->data(), hbuf->size(), cudaMemcpyHostToDevice, stream.value()));
      stream.synchronize();
      return hbuf->size();
    });
  }

  [[nodiscard]] bool supports_device_read() const override { return true; }

  [[nodiscard]] size_t size() const override { return _decompressed_ch_buffer_size; }

 private:
  std::unique_ptr<datasource::buffer> _dbuf_ptr;
  compression_type _comptype;
  size_t _decompressed_ch_buffer_size;
  std::vector<std::uint8_t> _decompressed_buffer;
};

// Return total size of sources enclosing the passed range
std::size_t sources_size(host_span<std::unique_ptr<datasource>> const sources,
                         std::size_t range_offset,
                         std::size_t range_size)
{
  return std::accumulate(sources.begin(), sources.end(), 0ul, [=](std::size_t sum, auto& source) {
    auto const size = source->size();
    // TODO take care of 0, 0, or *, 0 case.
    return sum +
           (range_size == 0 or range_offset + range_size > size ? size - range_offset : range_size);
  });
}

// Return estimated size of subchunk using a heuristic involving the byte range size and the minimum
// subchunk size
std::size_t estimate_size_per_subchunk(std::size_t chunk_size)
{
  auto geometric_mean = [](double a, double b) { return std::sqrt(a * b); };
  // NOTE: heuristic for choosing subchunk size: geometric mean of minimum subchunk size (set to
  // 10kb) and the byte range size
  return geometric_mean(std::ceil(static_cast<double>(chunk_size) / num_subchunks),
                        min_subchunk_size);
}

/**
 * @brief Return the batch size for the JSON reader.
 *
 * The datasources passed to the JSON reader are read iteratively in batches demarcated by byte
 * range offsets. The tokenizer requires the JSON buffer read in each batch to be of size at most
 * INT_MAX bytes.
 * Since the byte range corresponding to a given batch can cause the last JSON line
 * in the batch to be incomplete, the batch size returned by this function allows for an additional
 * `max_subchunks_prealloced` subchunks to be allocated beyond the byte range offsets. Since the
 * size of the subchunk depends on the size of the byte range, the batch size is variable and cannot
 * be directly controlled by the user. As a workaround, the environment variable
 * LIBCUDF_JSON_BATCH_SIZE can be used to set a fixed batch size at runtime.
 *
 * @return size in bytes
 */
std::size_t get_batch_size(std::size_t chunk_size)
{
  auto const size_per_subchunk = estimate_size_per_subchunk(chunk_size);
  auto const batch_limit       = static_cast<std::size_t>(std::numeric_limits<int32_t>::max()) -
                           (max_subchunks_prealloced * size_per_subchunk);
  return std::min(batch_limit, getenv_or<std::size_t>("LIBCUDF_JSON_BATCH_SIZE", batch_limit));
}

/**
 * @brief Extract the first delimiter character position in the string
 *
 * @param d_data Device span in which to search for delimiter character
 * @param delimiter Delimiter character to search for
 * @param stream CUDA stream used for device memory operations and kernel launches
 *
 * @return Position of first delimiter character in device array
 */
size_type find_first_delimiter(device_span<char const> d_data,
                               char const delimiter,
                               rmm::cuda_stream_view stream)
{
  auto const first_delimiter_position =
    thrust::find(rmm::exec_policy(stream), d_data.begin(), d_data.end(), delimiter);
  return first_delimiter_position != d_data.end()
           ? static_cast<size_type>(thrust::distance(d_data.begin(), first_delimiter_position))
           : -1;
}

/**
 * @brief Get the byte range between record starts and ends starting from the given range. The
 * actual byte range read and returned will contain complete JSONL records, and will include the
 * delimiter at the end of the last record.
 *
 * if get_byte_range_offset == 0, then we can skip the first delimiter search
 * if get_byte_range_offset != 0, then we need to search for the first delimiter in given range.
 * if not found, skip this chunk, if found, then search for first delimiter in next range until we
 * find a delimiter. Use this as actual range for parsing. If the size of actual byte range to be
 * parsed is greater than the integer limit (or the requested batch size), then split the ingested
 * buffer in two. Note that as long as no single record in the JSONL input is of size larger than
 * the requested batch size, we are guaranteed that each of the two buffers will be within the batch
 * size limit - the size of the first buffer is capped at the batch limit by the batching logic
 * itself, and the second buffer contains only the last record which was incomplete in the initial
 * byte range requested. If the size of the actual byte range to be parsed does not exceed batch
 * limits, then the second buffer is empty.
 *
 * @param sources Data sources to read from
 * @param reader_opts JSON reader options with range offset and range size
 * @param stream CUDA stream used for device memory operations and kernel launches
 * @returns A pair of data source owning buffers together enclosing the bytes read. The second
 * buffer may or may not be empty depending on the condition described above.
 */
std::pair<datasource::owning_buffer<rmm::device_buffer>,
          std::optional<datasource::owning_buffer<rmm::device_buffer>>>
get_record_range_raw_input(host_span<std::unique_ptr<datasource>> sources,
                           json_reader_options const& reader_opts,
                           rmm::cuda_stream_view stream)
{
  CUDF_FUNC_RANGE();

  std::size_t const total_source_size = sources_size(sources, 0, 0);
  auto constexpr num_delimiter_chars  = 1;
  auto const delimiter                = reader_opts.get_delimiter();
  auto const num_extra_delimiters     = num_delimiter_chars * sources.size();
  std::size_t const chunk_offset      = reader_opts.get_byte_range_offset();
  std::size_t const chunk_size        = reader_opts.get_byte_range_size();
  // Sanity checks for the byte range offset and size are handled by the batching logic.
  // We only need to check if we are reading until the end of the last source in this function.
  auto const should_load_till_last_source = chunk_offset + chunk_size == total_source_size;

  int num_subchunks_prealloced        = should_load_till_last_source ? 0 : max_subchunks_prealloced;
  std::size_t const size_per_subchunk = estimate_size_per_subchunk(chunk_size);

  std::size_t buffer_size =
    std::min(total_source_size, chunk_size + num_subchunks_prealloced * size_per_subchunk) +
    num_extra_delimiters;
  rmm::device_buffer buffer(buffer_size, stream);
  device_span<char> bufspan(reinterpret_cast<char*>(buffer.data()), buffer.size());

  // Offset within buffer indicating first read position
  std::int64_t buffer_offset = 0;
  auto readbufspan =
    ingest_raw_input(bufspan, sources, chunk_offset, chunk_size, delimiter, stream);

  auto const shift_for_nonzero_offset = std::min<std::int64_t>(chunk_offset, 1);
  auto const first_delim_pos =
    chunk_offset == 0 ? 0 : find_first_delimiter(readbufspan, delimiter, stream);
  // If the requested byte range ends with a delimiter, we do not need to add an extra delimiter at
  // the end of the ingested buffer, nor do we need to continue reading any more of the input since
  // the last position of the byte range coincides with the end of a record.
  auto is_last_char_delimiter = [delimiter, readbufspan, stream]() {
    char last_char;
    cudf::detail::cuda_memcpy<char>(host_span<char>(&last_char, 1, false),
                                    readbufspan.subspan(readbufspan.size() - 1, 1),
                                    stream);
    return last_char == delimiter;
  }();

  if (first_delim_pos == -1) {
    // return empty owning datasource buffer
    auto empty_buf = rmm::device_buffer(0, stream);
    return std::make_pair(datasource::owning_buffer<rmm::device_buffer>(std::move(empty_buf)),
                          std::nullopt);
  } else if (!should_load_till_last_source && !is_last_char_delimiter) {
    // Find next delimiter
    std::int64_t next_delim_pos     = -1;
    std::size_t next_subchunk_start = chunk_offset + chunk_size;
    while (next_delim_pos < buffer_offset) {
      for (int subchunk = 0;
           subchunk < num_subchunks_prealloced && next_delim_pos < buffer_offset &&
           next_subchunk_start < total_source_size;
           subchunk++) {
        buffer_offset += readbufspan.size();
        readbufspan    = ingest_raw_input(bufspan.last(buffer_size - buffer_offset),
                                       sources,
                                       next_subchunk_start,
                                       size_per_subchunk,
                                       delimiter,
                                       stream);
        next_delim_pos = find_first_delimiter(readbufspan, delimiter, stream) + buffer_offset;
        next_subchunk_start += size_per_subchunk;
      }
      if (next_delim_pos < buffer_offset) {
        if (next_subchunk_start >= total_source_size) {
          // If we have reached the end of source list but the source does not terminate with a
          // delimiter character
          next_delim_pos = buffer_offset + readbufspan.size();
        } else {
          // Reallocate-and-retry policy
          // Our buffer_size estimate is insufficient to read until the end of the line! We need to
          // allocate more memory and try again!
          num_subchunks_prealloced *= 2;
          buffer_size = std::min(total_source_size,
                                 buffer_size + num_subchunks_prealloced * size_per_subchunk) +
                        num_extra_delimiters;
          buffer.resize(buffer_size, stream);
          bufspan = device_span<char>(reinterpret_cast<char*>(buffer.data()), buffer.size());
        }
      }
    }

    // If the size of the ingested buffer is less than the batch size, we can simply return the
    // buffer as is, and set the optional second buffer to null. If the size of the ingested buffer
    // exceed the batch size limits due to the reallocate-and-retry policy, we split the ingested
    // buffer in two parts. The second part only contains the last record in the buffer, while the
    // first part contains all the remaining lines.
    // As long as the size of no record exceeds the batch size limit placed, we are guaranteed that
    // the returned buffer(s) will be below the batch limit.
    auto const batch_size = getenv_or<std::size_t>(
      "LIBCUDF_JSON_BATCH_SIZE", static_cast<size_t>(std::numeric_limits<int32_t>::max()));
    if (static_cast<size_t>(next_delim_pos - first_delim_pos - shift_for_nonzero_offset) <
        batch_size) {
      return std::make_pair(
        datasource::owning_buffer<rmm::device_buffer>(
          std::move(buffer),
          reinterpret_cast<uint8_t*>(buffer.data()) + first_delim_pos + shift_for_nonzero_offset,
          next_delim_pos - first_delim_pos - shift_for_nonzero_offset + 1),
        std::nullopt);
    }
    device_span<char const> bufsubspan =
      bufspan.subspan(first_delim_pos + shift_for_nonzero_offset,
                      next_delim_pos - first_delim_pos - shift_for_nonzero_offset);
    auto rev_it_begin = thrust::make_reverse_iterator(bufsubspan.end());
    auto rev_it_end   = thrust::make_reverse_iterator(bufsubspan.begin());
    auto const second_last_delimiter_it =
      thrust::find(rmm::exec_policy(stream), rev_it_begin, rev_it_end, delimiter);
    CUDF_EXPECTS(second_last_delimiter_it != rev_it_end,
<<<<<<< HEAD
                 "A single JSON line cannot be larger than the batch size limit");
    auto const last_line_size =
      static_cast<size_t>(thrust::distance(rev_it_begin, second_last_delimiter_it));
    CUDF_EXPECTS(last_line_size < batch_size,
                 "A single JSON line cannot be larger than the batch size limit");
=======
                 "A single JSON line cannot be larger than the integer limit");
    auto const last_line_size =
      static_cast<size_t>(thrust::distance(rev_it_begin, second_last_delimiter_it));
    CUDF_EXPECTS(last_line_size < batch_size,
                 "A single JSON line cannot be larger than the integer limit");
>>>>>>> bb3f4148

    rmm::device_buffer second_buffer(bufsubspan.data() + static_cast<size_t>(thrust::distance(
                                                           second_last_delimiter_it, rev_it_end)),
                                     last_line_size + 1,
                                     stream);

    return std::make_pair(
      datasource::owning_buffer<rmm::device_buffer>(
        std::move(buffer),
        reinterpret_cast<uint8_t*>(buffer.data()) + first_delim_pos + shift_for_nonzero_offset,
        next_delim_pos - first_delim_pos - shift_for_nonzero_offset - last_line_size),
      datasource::owning_buffer<rmm::device_buffer>(
        std::move(second_buffer),
        reinterpret_cast<uint8_t*>(second_buffer.data()),
        second_buffer.size()));
  }

  // Add delimiter to end of buffer - possibly adding an empty line to the input buffer - iff we are
  // reading till the end of the last source i.e. should_load_till_last_source is true Note that the
  // table generated from the JSONL input remains unchanged since empty lines are ignored by the
  // parser.
  size_t num_chars = readbufspan.size() - first_delim_pos - shift_for_nonzero_offset;
  if (num_chars && !is_last_char_delimiter) {
    auto last_char = delimiter;
    cudf::detail::cuda_memcpy<char>(
      device_span<char>(reinterpret_cast<char*>(buffer.data()), buffer.size())
        .subspan(readbufspan.size(), 1),
      host_span<char const>(&last_char, 1, false),
      stream);
    num_chars++;
  }

  return std::make_pair(
    datasource::owning_buffer<rmm::device_buffer>(
      std::move(buffer),
      reinterpret_cast<uint8_t*>(buffer.data()) + first_delim_pos + shift_for_nonzero_offset,
      num_chars),
    std::nullopt);
}

/**
 * @brief Helper function to read the current batch using the byte range offsets and size
 * passed, normalize it, and construct a partial table.
 */
std::pair<table_with_metadata, std::optional<table_with_metadata>> read_batch(
  host_span<std::unique_ptr<datasource>> sources,
  json_reader_options const& reader_opts,
  rmm::cuda_stream_view stream,
  rmm::device_async_resource_ref mr)
{
  CUDF_FUNC_RANGE();
  // The second owning buffer in the pair returned by get_record_range_raw_input may not be
  // populated depending on the size of the actual byte range read. The first owning buffer will
  // always be non-empty.
  auto owning_buffers = get_record_range_raw_input(sources, reader_opts, stream);

  // If input JSON buffer has single quotes and option to normalize single quotes is enabled,
  // invoke pre-processing FST
  if (reader_opts.is_enabled_normalize_single_quotes()) {
    normalize_single_quotes(owning_buffers.first,
                            reader_opts.get_delimiter(),
                            stream,
                            cudf::get_current_device_resource_ref());
    stream.synchronize();
  }

  auto buffer = cudf::device_span<char const>(
    reinterpret_cast<char const*>(owning_buffers.first.data()), owning_buffers.first.size());
  auto first_partial_table = device_parse_nested_json(buffer, reader_opts, stream, mr);
  if (!owning_buffers.second.has_value())
    return std::make_pair(std::move(first_partial_table), std::nullopt);

  // Repeat the normalization and table construction steps for the second buffer if it exists
  if (reader_opts.is_enabled_normalize_single_quotes()) {
    normalize_single_quotes(owning_buffers.second.value(),
                            reader_opts.get_delimiter(),
                            stream,
                            cudf::get_current_device_resource_ref());
    stream.synchronize();
  }
  buffer = cudf::device_span<char const>(
    reinterpret_cast<char const*>(owning_buffers.second.value().data()),
    owning_buffers.second.value().size());
  auto second_partial_table = device_parse_nested_json(buffer, reader_opts, stream, mr);
  return std::make_pair(std::move(first_partial_table), std::move(second_partial_table));
}

/**
 * @brief Helper function that implements the batching logic for the JSONL reader.
 * The goal of the batched reader is to handle reading multiple JSONL sources whose total cumulative
 * size exceeds the integer limit imposed by the JSON tokenizer. The batching logic divides the
 * requested input byte range spanning sources into smaller batches, each of which itself spans
 * multiple sources. The batches are constructed such that the byte subrange in each batch does not
 * exceed the batch size, which is either set using the environment variable
 * LIBCUDF_JSON_BATCH_SIZE, or is set to a little under the integer limit. Note that batching
 * sources does not work for for regular JSON inputs.
 */
table_with_metadata read_json_impl(host_span<std::unique_ptr<datasource>> sources,
                                   json_reader_options const& reader_opts,
                                   rmm::cuda_stream_view stream,
                                   rmm::device_async_resource_ref mr)
{
  std::size_t const total_source_size = sources_size(sources, 0, 0);

  // Batching is enabled only for JSONL inputs, not regular JSON files
  CUDF_EXPECTS(
    reader_opts.is_enabled_lines() || total_source_size < std::numeric_limits<int32_t>::max(),
    "Parsing Regular JSON inputs of size greater than INT_MAX bytes is not supported");

  // Sanity checks of byte range offset and clamping of byte range size
  std::size_t const chunk_offset = reader_opts.get_byte_range_offset();
  CUDF_EXPECTS(total_source_size ? chunk_offset < total_source_size : !chunk_offset,
<<<<<<< HEAD
               "Invalid byte range offset",
=======
               "Invalid offsetting",
>>>>>>> bb3f4148
               std::invalid_argument);
  std::size_t chunk_size       = reader_opts.get_byte_range_size();
  chunk_size                   = !chunk_size ? total_source_size - chunk_offset
                                             : std::min(chunk_size, total_source_size - chunk_offset);
  std::size_t const batch_size = get_batch_size(chunk_size);

  // Identify the position (zero-indexed) of starting source file from which to begin
  // batching based on byte range offset. If the offset is larger than the sum of all
  // source sizes, then start_source is total number of source files i.e. no file is
  // read.
  // Prefix sum of source file sizes
  std::size_t pref_source_size = 0;
  // Starting source file from which to being batching evaluated using byte range offset
  std::size_t const start_source = [chunk_offset, &sources, &pref_source_size]() {
    for (std::size_t src_idx = 0; src_idx < sources.size(); ++src_idx) {
      if (pref_source_size + sources[src_idx]->size() > chunk_offset) { return src_idx; }
      pref_source_size += sources[src_idx]->size();
    }
    return sources.size();
  }();
  // Construct batches of byte ranges spanning source files, with the starting position of batches
  // indicated by `batch_offsets`. `pref_bytes_size` gives the bytes position from which the current
  // batch begins, and `end_bytes_size` gives the terminal bytes position after which reading
  // stops.
  std::size_t pref_bytes_size = chunk_offset;
  std::size_t end_bytes_size  = chunk_offset + chunk_size;
  std::vector<std::size_t> batch_offsets{pref_bytes_size};
  for (std::size_t i = start_source; i < sources.size() && pref_bytes_size < end_bytes_size;) {
    pref_source_size += sources[i]->size();
    // If the current source file can subsume multiple batches, we split the file until the
    // boundary of the last batch exceeds the end of the file (indexed by `pref_source_size`)
    while (pref_bytes_size < end_bytes_size &&
           pref_source_size >= std::min(pref_bytes_size + batch_size, end_bytes_size)) {
      auto next_batch_size = std::min(batch_size, end_bytes_size - pref_bytes_size);
      batch_offsets.push_back(batch_offsets.back() + next_batch_size);
      pref_bytes_size += next_batch_size;
    }
    i++;
  }

  std::vector<cudf::io::table_with_metadata> partial_tables;
  json_reader_options batched_reader_opts{reader_opts};
  batched_reader_opts.set_byte_range_offset(chunk_offset);
  batched_reader_opts.set_byte_range_size(chunk_size);

  // lambda to insert the partial tables into the vector. Since read_batch function returns a pair
  // of partial tables where the second table is optional, we insert a table into the vector only if
  // it is non-empty
  auto insert_partial_tables =
    [&partial_tables](
      std::pair<table_with_metadata, std::optional<table_with_metadata>>&& partial_table_pair) {
      if (partial_table_pair.first.tbl->num_columns() == 0 &&
          partial_table_pair.first.tbl->num_rows() == 0)
        return false;
      partial_tables.emplace_back(std::move(partial_table_pair.first));
      if (partial_table_pair.second.has_value()) {
        if (partial_table_pair.second.value().tbl->num_columns() == 0 &&
            partial_table_pair.second.value().tbl->num_rows() == 0)
          return false;
        partial_tables.emplace_back(std::move(partial_table_pair.second.value()));
      }
      return true;
    };

  // recursive lambda to construct schema_element. Here, we assume that the table from the
  // first batch contains all the columns in the concatenated table, and that the partial tables
  // from all following batches contain the same set of columns
  std::function<schema_element(cudf::host_span<column_view const> cols,
                               cudf::host_span<column_name_info const> names,
                               schema_element & schema)>
    construct_schema;
  schema_element schema{data_type{cudf::type_id::STRUCT}};
  construct_schema = [&construct_schema](cudf::host_span<column_view const> children,
                                         cudf::host_span<column_name_info const> children_props,
                                         schema_element& schema) -> schema_element {
    CUDF_EXPECTS(
      children.size() == children_props.size(),
      "Mismatch in the number of children columns and children column properties received");

    if (schema.type == data_type{cudf::type_id::LIST}) {
      schema.column_order = {"element"};
      CUDF_EXPECTS(children.size() == 2, "List should have two children");
      auto element_idx = children_props[0].name == "element" ? 0 : 1;
      schema_element child_schema{children[element_idx].type()};
      std::vector<column_view> grandchildren_cols;
      std::transform(children[element_idx].child_begin(),
                     children[element_idx].child_end(),
                     std::back_inserter(grandchildren_cols),
                     [](auto& gc) { return gc; });
      schema.child_types["element"] =
        construct_schema(grandchildren_cols, children_props[element_idx].children, child_schema);
    } else {
      std::vector<std::string> col_order;
      std::transform(children_props.begin(),
                     children_props.end(),
                     std::back_inserter(col_order),
                     [](auto& c_prop) { return c_prop.name; });
      schema.column_order = std::move(col_order);
      for (auto i = 0ul; i < children.size(); i++) {
        schema_element child_schema{children[i].type()};
        std::vector<column_view> grandchildren_cols;
        std::transform(children[i].child_begin(),
                       children[i].child_end(),
                       std::back_inserter(grandchildren_cols),
                       [](auto& gc) { return gc; });
        schema.child_types[children_props[i].name] =
          construct_schema(grandchildren_cols, children_props[i].children, child_schema);
      }
    }

    return schema;
  };

  if (batch_offsets.size() <= 2) {
    // single batch
    auto has_inserted = insert_partial_tables(
      read_batch(sources, batched_reader_opts, stream, cudf::get_current_device_resource_ref()));
    if (!has_inserted) {
      return table_with_metadata{std::make_unique<table>(std::vector<std::unique_ptr<column>>{}),
                                 {std::vector<column_name_info>{}}};
    }
  } else {
    // multiple batches
    batched_reader_opts.set_byte_range_offset(batch_offsets[0]);
    batched_reader_opts.set_byte_range_size(batch_offsets[1] - batch_offsets[0]);
    insert_partial_tables(
      read_batch(sources, batched_reader_opts, stream, cudf::get_current_device_resource_ref()));

    auto& tbl = partial_tables.back().tbl;
    std::vector<column_view> children;
    for (size_type j = 0; j < tbl->num_columns(); j++) {
      children.emplace_back(tbl->get_column(j));
    }
    batched_reader_opts.set_dtypes(
      construct_schema(children, partial_tables.back().metadata.schema_info, schema));
    batched_reader_opts.enable_prune_columns(true);

    // Dispatch individual batches to read_batch and push the resulting table into
    // partial_tables array. Note that the reader options need to be updated for each
    // batch to adjust byte range offset and byte range size.
    for (std::size_t batch_offset_pos = 1; batch_offset_pos < batch_offsets.size() - 1;
         batch_offset_pos++) {
      batched_reader_opts.set_byte_range_offset(batch_offsets[batch_offset_pos]);
      batched_reader_opts.set_byte_range_size(batch_offsets[batch_offset_pos + 1] -
                                              batch_offsets[batch_offset_pos]);
      auto has_inserted = insert_partial_tables(
        read_batch(sources, batched_reader_opts, stream, cudf::get_current_device_resource_ref()));

      if (!has_inserted) {
        CUDF_EXPECTS(batch_offset_pos == batch_offsets.size() - 2,
                     "Only the partial table generated by the last batch can be empty");
        break;
      }
    }
  }

  // If there is a single partial table, then there is no need to concatenate
  if (partial_tables.size() == 1) return std::move(partial_tables[0]);
  auto expects_schema_equality =
    std::all_of(partial_tables.begin() + 1,
                partial_tables.end(),
                [&gt = partial_tables[0].metadata.schema_info](auto& ptbl) {
                  return ptbl.metadata.schema_info == gt;
                });
  CUDF_EXPECTS(expects_schema_equality,
               "Mismatch in JSON schema across batches in multi-source multi-batch reading");

  auto partial_table_views = std::vector<cudf::table_view>(partial_tables.size());
  std::transform(partial_tables.begin(),
                 partial_tables.end(),
                 partial_table_views.begin(),
                 [](auto const& table) { return table.tbl->view(); });
  return table_with_metadata{cudf::concatenate(partial_table_views, stream, mr),
                             {partial_tables[0].metadata.schema_info}};
}

}  // anonymous namespace

device_span<char> ingest_raw_input(device_span<char> buffer,
                                   host_span<std::unique_ptr<datasource>> sources,
                                   std::size_t range_offset,
                                   std::size_t range_size,
                                   char delimiter,
                                   rmm::cuda_stream_view stream)
{
  CUDF_FUNC_RANGE();
  // We append a line delimiter between two files to make sure the last line of file i and the first
  // line of file i+1 don't end up on the same JSON line, if file i does not already end with a line
  // delimiter.
  auto constexpr num_delimiter_chars = 1;
  std::vector<std::future<size_t>> thread_tasks;

  auto delimiter_map = cudf::detail::make_empty_host_vector<std::size_t>(sources.size(), stream);
  std::vector<std::size_t> prefsum_source_sizes(sources.size());
  std::vector<std::unique_ptr<datasource::buffer>> h_buffers;
  std::size_t bytes_read = 0;
  std::transform_inclusive_scan(sources.begin(),
                                sources.end(),
                                prefsum_source_sizes.begin(),
                                std::plus<std::size_t>{},
                                [](std::unique_ptr<datasource> const& s) { return s->size(); });
  auto upper =
    std::upper_bound(prefsum_source_sizes.begin(), prefsum_source_sizes.end(), range_offset);
  std::size_t start_source = std::distance(prefsum_source_sizes.begin(), upper);

  auto const total_bytes_to_read = std::min(range_size, prefsum_source_sizes.back() - range_offset);
  range_offset -= start_source ? prefsum_source_sizes[start_source - 1] : 0;

  size_t const num_streams =
    std::min<std::size_t>({sources.size() - start_source + 1,
                           cudf::detail::global_cuda_stream_pool().get_stream_pool_size(),
                           pools::tpool().get_thread_count()});
  auto stream_pool = cudf::detail::fork_streams(stream, num_streams);
  for (std::size_t i = start_source, cur_stream = 0;
       i < sources.size() && bytes_read < total_bytes_to_read;
       i++) {
    if (sources[i]->is_empty()) continue;
    auto data_size = std::min(sources[i]->size() - range_offset, total_bytes_to_read - bytes_read);
    auto destination = reinterpret_cast<uint8_t*>(buffer.data()) + bytes_read +
                       (num_delimiter_chars * delimiter_map.size());
    if (sources[i]->supports_device_read()) {
      thread_tasks.emplace_back(sources[i]->device_read_async(
        range_offset, data_size, destination, stream_pool[cur_stream++ % stream_pool.size()]));
      bytes_read += data_size;
    } else {
      h_buffers.emplace_back(sources[i]->host_read(range_offset, data_size));
      auto const& h_buffer = h_buffers.back();
      CUDF_CUDA_TRY(cudaMemcpyAsync(
        destination, h_buffer->data(), h_buffer->size(), cudaMemcpyHostToDevice, stream.value()));
      bytes_read += h_buffer->size();
    }
    range_offset = 0;
    delimiter_map.push_back(bytes_read + (num_delimiter_chars * delimiter_map.size()));
  }
  // Removing delimiter inserted after last non-empty source is read
  if (!delimiter_map.empty()) { delimiter_map.pop_back(); }

  // If this is a multi-file source, we scatter the JSON line delimiters between files
  if (sources.size() > 1 && !delimiter_map.empty()) {
    static_assert(num_delimiter_chars == 1,
                  "Currently only single-character delimiters are supported");
    auto const delimiter_source = thrust::make_constant_iterator(delimiter);
    auto const d_delimiter_map  = cudf::detail::make_device_uvector_async(
      delimiter_map, stream, cudf::get_current_device_resource_ref());
    thrust::scatter(rmm::exec_policy_nosync(stream),
                    delimiter_source,
                    delimiter_source + d_delimiter_map.size(),
                    d_delimiter_map.data(),
                    buffer.data());
  }
  stream.synchronize();

  if (thread_tasks.size()) {
    auto const bytes_read = std::accumulate(
      thread_tasks.begin(), thread_tasks.end(), std::size_t{0}, [](std::size_t sum, auto& task) {
        return sum + task.get();
      });
    CUDF_EXPECTS(bytes_read == total_bytes_to_read,
                 "Incorrect number of bytes read by multithreaded reader");
  }

  return buffer.first(bytes_read + (delimiter_map.size() * num_delimiter_chars));
}

table_with_metadata read_json(host_span<std::unique_ptr<datasource>> sources,
                              json_reader_options const& reader_opts,
                              rmm::cuda_stream_view stream,
                              rmm::device_async_resource_ref mr)
{
  CUDF_FUNC_RANGE();

  if (reader_opts.get_byte_range_offset() != 0 or reader_opts.get_byte_range_size() != 0) {
    CUDF_EXPECTS(reader_opts.is_enabled_lines(),
                 "Specifying a byte range is supported only for JSON Lines");
  }

  if (sources.size() > 1) {
    CUDF_EXPECTS(reader_opts.is_enabled_lines(),
                 "Multiple inputs are supported only for JSON Lines format");
  }

  if (reader_opts.get_compression() == compression_type::NONE)
    return read_json_impl(sources, reader_opts, stream, mr);

  std::vector<std::unique_ptr<datasource>> compressed_sources;
  std::vector<std::future<std::unique_ptr<compressed_host_buffer_source>>> thread_tasks;
  auto& thread_pool = pools::tpool();
  for (auto& src : sources) {
    thread_tasks.emplace_back(thread_pool.submit_task([&reader_opts, &src] {
      return std::make_unique<compressed_host_buffer_source>(src, reader_opts.get_compression());
    }));
  }
  std::transform(thread_tasks.begin(),
                 thread_tasks.end(),
                 std::back_inserter(compressed_sources),
                 [](auto& task) { return task.get(); });
  // in read_json_impl, we need the compressed source size to actually be the
  // uncompressed source size for correct batching
  return read_json_impl(compressed_sources, reader_opts, stream, mr);
}

}  // namespace cudf::io::json::detail<|MERGE_RESOLUTION|>--- conflicted
+++ resolved
@@ -261,6 +261,7 @@
   std::int64_t buffer_offset = 0;
   auto readbufspan =
     ingest_raw_input(bufspan, sources, chunk_offset, chunk_size, delimiter, stream);
+  auto const requested_size = readbufspan.size();
 
   auto const shift_for_nonzero_offset = std::min<std::int64_t>(chunk_offset, 1);
   auto const first_delim_pos =
@@ -339,25 +340,18 @@
     }
     device_span<char const> bufsubspan =
       bufspan.subspan(first_delim_pos + shift_for_nonzero_offset,
-                      next_delim_pos - first_delim_pos - shift_for_nonzero_offset);
+                      requested_size - first_delim_pos - shift_for_nonzero_offset);
     auto rev_it_begin = thrust::make_reverse_iterator(bufsubspan.end());
     auto rev_it_end   = thrust::make_reverse_iterator(bufsubspan.begin());
     auto const second_last_delimiter_it =
       thrust::find(rmm::exec_policy(stream), rev_it_begin, rev_it_end, delimiter);
     CUDF_EXPECTS(second_last_delimiter_it != rev_it_end,
-<<<<<<< HEAD
                  "A single JSON line cannot be larger than the batch size limit");
     auto const last_line_size =
+      next_delim_pos - requested_size +
       static_cast<size_t>(thrust::distance(rev_it_begin, second_last_delimiter_it));
     CUDF_EXPECTS(last_line_size < batch_size,
                  "A single JSON line cannot be larger than the batch size limit");
-=======
-                 "A single JSON line cannot be larger than the integer limit");
-    auto const last_line_size =
-      static_cast<size_t>(thrust::distance(rev_it_begin, second_last_delimiter_it));
-    CUDF_EXPECTS(last_line_size < batch_size,
-                 "A single JSON line cannot be larger than the integer limit");
->>>>>>> bb3f4148
 
     rmm::device_buffer second_buffer(bufsubspan.data() + static_cast<size_t>(thrust::distance(
                                                            second_last_delimiter_it, rev_it_end)),
@@ -470,11 +464,7 @@
   // Sanity checks of byte range offset and clamping of byte range size
   std::size_t const chunk_offset = reader_opts.get_byte_range_offset();
   CUDF_EXPECTS(total_source_size ? chunk_offset < total_source_size : !chunk_offset,
-<<<<<<< HEAD
                "Invalid byte range offset",
-=======
-               "Invalid offsetting",
->>>>>>> bb3f4148
                std::invalid_argument);
   std::size_t chunk_size       = reader_opts.get_byte_range_size();
   chunk_size                   = !chunk_size ? total_source_size - chunk_offset
