/*
 * Copyright (c) 2022, NVIDIA CORPORATION.
 *
 * Licensed under the Apache License, Version 2.0 (the "License");
 * you may not use this file except in compliance with the License.
 * You may obtain a copy of the License at
 *
 *     http://www.apache.org/licenses/LICENSE-2.0
 *
 * Unless required by applicable law or agreed to in writing, software
 * distributed under the License is distributed on an "AS IS" BASIS,
 * WITHOUT WARRANTIES OR CONDITIONS OF ANY KIND, either express or implied.
 * See the License for the specific language governing permissions and
 * limitations under the License.
 */

#include "nested_json.hpp"

#include <hash/hash_allocator.cuh>
#include <hash/helper_functions.cuh>
#include <io/utilities/hostdevice_vector.hpp>

#include <cudf/detail/hashing.hpp>
#include <cudf/detail/nvtx/ranges.hpp>
#include <cudf/detail/scatter.cuh>
#include <cudf/detail/utilities/hash_functions.cuh>
#include <cudf/detail/utilities/vector_factories.hpp>
#include <cudf/utilities/span.hpp>

#include <cuco/static_map.cuh>

#include <rmm/device_uvector.hpp>
#include <rmm/exec_policy.hpp>
#include <rmm/mr/device/polymorphic_allocator.hpp>

#include <thrust/copy.h>
<<<<<<< HEAD
#include <thrust/gather.h>
=======
#include <thrust/count.h>
>>>>>>> 285298ae
#include <thrust/iterator/counting_iterator.h>
#include <thrust/iterator/transform_output_iterator.h>
#include <thrust/iterator/zip_iterator.h>
#include <thrust/scan.h>
#include <thrust/sequence.h>
#include <thrust/sort.h>
#include <thrust/tabulate.h>
#include <thrust/transform.h>
#include <thrust/uninitialized_fill.h>

#include <limits>

namespace cudf::io::json {
namespace detail {

// The node that a token represents
struct token_to_node {
  __device__ auto operator()(PdaTokenT const token) -> NodeT
  {
    switch (token) {
      case token_t::StructBegin: return NC_STRUCT;
      case token_t::ListBegin: return NC_LIST;
      case token_t::StringBegin: return NC_STR;
      case token_t::ValueBegin: return NC_VAL;
      case token_t::FieldNameBegin: return NC_FN;
      default: return NC_ERR;
    };
  }
};

// Convert token indices to node range for each valid node.
struct node_ranges {
  device_span<PdaTokenT const> tokens;
  device_span<SymbolOffsetT const> token_indices;
  bool include_quote_char;
  __device__ auto operator()(size_type i) -> thrust::tuple<SymbolOffsetT, SymbolOffsetT>
  {
    // Whether a token expects to be followed by its respective end-of-* token partner
    auto is_begin_of_section = [] __device__(PdaTokenT const token) {
      switch (token) {
        case token_t::StringBegin:
        case token_t::ValueBegin:
        case token_t::FieldNameBegin: return true;
        default: return false;
      };
    };
    // The end-of-* partner token for a given beginning-of-* token
    auto end_of_partner = [] __device__(PdaTokenT const token) {
      switch (token) {
        case token_t::StringBegin: return token_t::StringEnd;
        case token_t::ValueBegin: return token_t::ValueEnd;
        case token_t::FieldNameBegin: return token_t::FieldNameEnd;
        default: return token_t::ErrorBegin;
      };
    };
    // Includes quote char for end-of-string token or Skips the quote char for
    // beginning-of-field-name token
    auto get_token_index = [include_quote_char = include_quote_char] __device__(
                             PdaTokenT const token, SymbolOffsetT const token_index) {
      constexpr SymbolOffsetT quote_char_size = 1;
      switch (token) {
        // Strip off quote char included for StringBegin
        case token_t::StringBegin: return token_index + (include_quote_char ? 0 : quote_char_size);
        // Strip off or Include trailing quote char for string values for StringEnd
        case token_t::StringEnd: return token_index + (include_quote_char ? quote_char_size : 0);
        // Strip off quote char included for FieldNameBegin
        case token_t::FieldNameBegin: return token_index + quote_char_size;
        default: return token_index;
      };
    };
    PdaTokenT const token = tokens[i];
    // The section from the original JSON input that this token demarcates
    SymbolOffsetT range_begin = get_token_index(token, token_indices[i]);
    SymbolOffsetT range_end   = range_begin + 1;  // non-leaf, non-field nodes ignore this value.
    if (is_begin_of_section(token)) {
      if ((i + 1) < tokens.size() && end_of_partner(token) == tokens[i + 1]) {
        // Update the range_end for this pair of tokens
        range_end = token_indices[i + 1];
      }
    }
    return thrust::make_tuple(range_begin, range_end);
  }
};

// Generates a tree representation of the given tokens, token_indices.
tree_meta_t get_tree_representation(device_span<PdaTokenT const> tokens,
                                    device_span<SymbolOffsetT const> token_indices,
                                    rmm::cuda_stream_view stream,
                                    rmm::mr::device_memory_resource* mr)
{
  CUDF_FUNC_RANGE();
  // Whether a token does represent a node in the tree representation
  auto is_node = [] __device__(PdaTokenT const token) -> size_type {
    switch (token) {
      case token_t::StructBegin:
      case token_t::ListBegin:
      case token_t::StringBegin:
      case token_t::ValueBegin:
      case token_t::FieldNameBegin:
      case token_t::ErrorBegin: return 1;
      default: return 0;
    };
  };

  // Whether the token pops from the parent node stack
  auto does_pop = [] __device__(PdaTokenT const token) {
    switch (token) {
      case token_t::StructMemberEnd:
      case token_t::StructEnd:
      case token_t::ListEnd: return true;
      default: return false;
    };
  };

  // Whether the token pushes onto the parent node stack
  auto does_push = [] __device__(PdaTokenT const token) {
    switch (token) {
      case token_t::FieldNameBegin:
      case token_t::StructBegin:
      case token_t::ListBegin: return true;
      default: return false;
    };
  };

  auto num_tokens = tokens.size();
  auto is_node_it = thrust::make_transform_iterator(tokens.begin(), is_node);
  auto num_nodes  = thrust::count_if(
    rmm::exec_policy(stream), tokens.begin(), tokens.begin() + num_tokens, is_node);

  // Node categories: copy_if with transform.
  rmm::device_uvector<NodeT> node_categories(num_nodes, stream, mr);
  auto node_categories_it =
    thrust::make_transform_output_iterator(node_categories.begin(), token_to_node{});
  auto node_categories_end = thrust::copy_if(rmm::exec_policy(stream),
                                             tokens.begin(),
                                             tokens.begin() + num_tokens,
                                             node_categories_it,
                                             is_node);
  CUDF_EXPECTS(node_categories_end - node_categories_it == num_nodes,
               "node category count mismatch");

  // Node levels: transform_exclusive_scan, copy_if.
  rmm::device_uvector<size_type> token_levels(num_tokens, stream);
  auto push_pop_it = thrust::make_transform_iterator(
    tokens.begin(), [does_push, does_pop] __device__(PdaTokenT const token) -> size_type {
      return does_push(token) - does_pop(token);
    });
  thrust::exclusive_scan(
    rmm::exec_policy(stream), push_pop_it, push_pop_it + num_tokens, token_levels.begin());

  rmm::device_uvector<TreeDepthT> node_levels(num_nodes, stream, mr);
  auto node_levels_end = thrust::copy_if(rmm::exec_policy(stream),
                                         token_levels.begin(),
                                         token_levels.begin() + num_tokens,
                                         tokens.begin(),
                                         node_levels.begin(),
                                         is_node);
  CUDF_EXPECTS(node_levels_end - node_levels.begin() == num_nodes, "node level count mismatch");

  // Node ranges: copy_if with transform.
  rmm::device_uvector<SymbolOffsetT> node_range_begin(num_nodes, stream, mr);
  rmm::device_uvector<SymbolOffsetT> node_range_end(num_nodes, stream, mr);
  auto node_range_tuple_it =
    thrust::make_zip_iterator(node_range_begin.begin(), node_range_end.begin());
  // Whether the tokenizer stage should keep quote characters for string values
  // If the tokenizer keeps the quote characters, they may be stripped during type casting
  constexpr bool include_quote_char = true;
  auto node_range_out_it            = thrust::make_transform_output_iterator(
    node_range_tuple_it, node_ranges{tokens, token_indices, include_quote_char});

  auto node_range_out_end =
    thrust::copy_if(rmm::exec_policy(stream),
                    thrust::make_counting_iterator<size_type>(0),
                    thrust::make_counting_iterator<size_type>(0) + num_tokens,
                    node_range_out_it,
                    [is_node, tokens_gpu = tokens.begin()] __device__(size_type i) -> bool {
                      return is_node(tokens_gpu[i]);
                    });
  CUDF_EXPECTS(node_range_out_end - node_range_out_it == num_nodes, "node range count mismatch");

  // Node parent ids: previous push token_id transform, stable sort, segmented scan with Max,
  // reorder, copy_if. This one is sort of logical stack. But more generalized.
  // TODO: make it own function.
  rmm::device_uvector<size_type> parent_token_ids(num_tokens, stream);
  rmm::device_uvector<size_type> initial_order(num_tokens, stream);
  thrust::sequence(rmm::exec_policy(stream), initial_order.begin(), initial_order.end());
  thrust::tabulate(rmm::exec_policy(stream),
                   parent_token_ids.begin(),
                   parent_token_ids.end(),
                   [does_push, tokens_gpu = tokens.begin()] __device__(auto i) -> size_type {
                     return (i > 0) && does_push(tokens_gpu[i - 1]) ? i - 1 : -1;
                   });
  auto out_pid = thrust::make_zip_iterator(parent_token_ids.data(), initial_order.data());
  // Uses radix sort for builtin types.
  thrust::stable_sort_by_key(rmm::exec_policy(stream),
                             token_levels.data(),
                             token_levels.data() + token_levels.size(),
                             out_pid);
  // SegmentedScan Max.
  thrust::inclusive_scan_by_key(rmm::exec_policy(stream),
                                token_levels.data(),
                                token_levels.data() + token_levels.size(),
                                parent_token_ids.data(),
                                parent_token_ids.data(),  // size_type{-1},
                                thrust::equal_to<size_type>{},
                                thrust::maximum<size_type>{});
<<<<<<< HEAD
  // FIXME: Avoid sorting again by scatter + extra memory, or permutation iterator for
  // parent_token_ids. Tradeoff?
  thrust::sort_by_key(rmm::exec_policy(stream),
                      initial_order.data(),
                      initial_order.data() + initial_order.size(),
                      parent_token_ids.data());
  // thrust::scatter(rmm::exec_policy(stream),
  //                parent_token_ids.begin(),
  //                parent_token_ids.end(),
  //                initial_order.data(),
  //                parent_token_ids.begin()); //same location not allowed in scatter
=======
  // Reusing token_levels memory & use scatter to restore the original order.
  std::swap(token_levels, parent_token_ids);
  auto& sorted_parent_token_ids = token_levels;
  thrust::scatter(rmm::exec_policy(stream),
                  sorted_parent_token_ids.begin(),
                  sorted_parent_token_ids.end(),
                  initial_order.data(),
                  parent_token_ids.data());

>>>>>>> 285298ae
  rmm::device_uvector<size_type> node_ids_gpu(num_tokens, stream);
  thrust::exclusive_scan(
    rmm::exec_policy(stream), is_node_it, is_node_it + num_tokens, node_ids_gpu.begin());
  rmm::device_uvector<NodeIndexT> parent_node_ids(num_nodes, stream, mr);
  auto parent_node_ids_it = thrust::make_transform_iterator(
    parent_token_ids.begin(),
    [node_ids_gpu = node_ids_gpu.begin()] __device__(size_type const pid) -> NodeIndexT {
      return pid < 0 ? pid : node_ids_gpu[pid];
    });
  auto parent_node_ids_end = thrust::copy_if(rmm::exec_policy(stream),
                                             parent_node_ids_it,
                                             parent_node_ids_it + parent_token_ids.size(),
                                             tokens.begin(),
                                             parent_node_ids.begin(),
                                             is_node);
  CUDF_EXPECTS(parent_node_ids_end - parent_node_ids.begin() == num_nodes,
               "parent node id gather mismatch");
  return {std::move(node_categories),
          std::move(parent_node_ids),
          std::move(node_levels),
          std::move(node_range_begin),
          std::move(node_range_end)};
}

// JSON tree traversal for record orient. (list of structs)
// returns col_id of each node, and row_offset(TODO)
std::tuple<rmm::device_uvector<size_type>, rmm::device_uvector<size_type>>
records_orient_tree_traversal(device_span<SymbolT const> d_input,
                              tree_meta_t& d_tree,
                              rmm::cuda_stream_view stream,
                              rmm::mr::device_memory_resource* mr)
{
  CUDF_FUNC_RANGE();
  // GPU version
  // 3. convert node_category+fieldname to node_type!
  using hash_table_allocator_type = rmm::mr::stream_allocator_adaptor<default_allocator<char>>;
  using hash_map_type =
    cuco::static_map<size_type, size_type, cuda::thread_scope_device, hash_table_allocator_type>;

  constexpr size_type empty_node_index_sentinel = std::numeric_limits<size_type>::max();
  auto num_nodes                                = d_tree.node_categories.size();
  hash_map_type key_map{compute_hash_table_size(num_nodes),
                        cuco::sentinel::empty_key{empty_node_index_sentinel},
                        cuco::sentinel::empty_value{empty_node_index_sentinel},
                        hash_table_allocator_type{default_allocator<char>{}, stream},
                        stream.value()};
  auto d_hasher = [d_input          = d_input.data(),
                   node_range_begin = d_tree.node_range_begin.data(),
                   node_range_end   = d_tree.node_range_end.data()] __device__(auto node_id) {
    // TODO if node_category is hashed, then no need for transform later. for field only, use string
    // hash too.
    auto field_name = cudf::string_view(d_input + node_range_begin[node_id],
                                        node_range_end[node_id] - node_range_begin[node_id]);
    return cudf::detail::default_hash<cudf::string_view>{}(field_name);
  };
  auto d_equal = [d_input          = d_input.data(),
                  node_range_begin = d_tree.node_range_begin.data(),
                  node_range_end   = d_tree.node_range_end.data()] __device__(auto node_id1,
                                                                            auto node_id2) {
    // TODO if node_category is used, then no need for transform later.
    auto field_name1 = cudf::string_view(d_input + node_range_begin[node_id1],
                                         node_range_end[node_id1] - node_range_begin[node_id1]);
    auto field_name2 = cudf::string_view(d_input + node_range_begin[node_id2],
                                         node_range_end[node_id2] - node_range_begin[node_id2]);
    return field_name1 == field_name2;
  };
  auto is_field_node = [node_categories = d_tree.node_categories.data()] __device__(auto node_id) {
    return node_categories[node_id] == node_t::NC_FN;
  };
  // key-value pairs: uses node_id itself as node_type. (unique node_id for a field name due to
  // hashing)
  auto iter = cudf::detail::make_counting_transform_iterator(
    0, [] __device__(size_type i) { return cuco::make_pair(i, i); });

  key_map.insert_if(iter,
                    iter + num_nodes,
                    thrust::counting_iterator<size_type>(0),  // stencil
                    is_field_node,
                    d_hasher,
                    d_equal,
                    stream.value());
  auto get_hash_value =
    [key_map = key_map.get_device_view(), d_hasher, d_equal] __device__(auto node_id) -> size_type {
    auto it = key_map.find(node_id, d_hasher, d_equal);
    return (it == key_map.end()) ? size_type{0} : it->second.load();
  };
  // convert field nodes to node indices, and other nodes to enum value.
  rmm::device_uvector<size_type> node_type(num_nodes, stream);
  thrust::tabulate(rmm::exec_policy(stream),
                   node_type.begin(),
                   node_type.end(),
                   [node_categories = d_tree.node_categories.data(),
                    is_field_node,
                    get_hash_value] __device__(auto node_id) -> size_type {
                     if (is_field_node(node_id))
                       return static_cast<size_type>(NUM_NODE_CLASSES) + get_hash_value(node_id);
                     else
                       return static_cast<size_type>(node_categories[node_id]);
                   });
  print_vec(cudf::detail::make_std_vector_async(node_type, stream), "node_type");
  // 1. Preprocessing: Translate parent node ids after sorting by level.
  //   a. sort by level
  //   b. get gather map of sorted indices
  //   c. translate parent_node_ids to sorted indices
  rmm::device_uvector<size_type> scatter_indices(num_nodes, stream);
  thrust::sequence(rmm::exec_policy(stream), scatter_indices.begin(), scatter_indices.end());
  printf("\n");
  print_vec(cudf::detail::make_std_vector_async(scatter_indices, stream), "gpu.node_id");
  print_vec(cudf::detail::make_std_vector_async(d_tree.parent_node_ids, stream),
            "gpu.parent_node_ids");
  print_vec(cudf::detail::make_std_vector_async(node_type, stream), "gpu.node_type");
  print_vec(cudf::detail::make_std_vector_async(d_tree.node_levels, stream), "gpu.node_levels");
  auto out_pid = thrust::make_zip_iterator(scatter_indices.data(),
                                           //  d_tree.node_levels.data(),
                                           d_tree.parent_node_ids.data(),
                                           node_type.data());
  //  d_tree.node_categories.data());
  // TODO: use cub radix sort.
  thrust::stable_sort_by_key(rmm::exec_policy(stream),
                             d_tree.node_levels.data(),
                             d_tree.node_levels.data() + num_nodes,
                             out_pid);
  auto gather_indices = cudf::detail::scatter_to_gather(
    scatter_indices.begin(), scatter_indices.end(), num_nodes, stream);

  rmm::device_uvector<NodeIndexT> parent_indices(num_nodes, stream);
  *thrust::device_pointer_cast(parent_indices.data()) = -1;
  thrust::gather(rmm::exec_policy(stream),
                 d_tree.parent_node_ids.begin() + 1,  // first node's parent is -1
                 d_tree.parent_node_ids.end(),
                 gather_indices.begin(),
                 parent_indices.begin() + 1);
  printf("\n");
  print_vec(cudf::detail::make_std_vector_async(scatter_indices, stream), "gpu.node_id");
  print_vec(cudf::detail::make_std_vector_async(d_tree.parent_node_ids, stream),
            "gpu.parent_node_ids");
  print_vec(cudf::detail::make_std_vector_async(node_type, stream), "gpu.node_type");
  print_vec(cudf::detail::make_std_vector_async(d_tree.node_levels, stream), "gpu.node_levels");
  print_vec(cudf::detail::make_std_vector_async(gather_indices, stream), "new_home");
  print_vec(cudf::detail::make_std_vector_async(parent_indices, stream), "parent_indices");
  // XXX: restore parent_node_ids order using scatter. (check if this order is right?)
  rmm::device_uvector<NodeIndexT> parent_node_ids(num_nodes, stream);  // Used later for row_offsets
  thrust::scatter(rmm::exec_policy(stream),
                  d_tree.parent_node_ids.begin(),
                  d_tree.parent_node_ids.end(),
                  scatter_indices.begin(),
                  parent_node_ids.begin());
  print_vec(cudf::detail::make_std_vector_async(parent_node_ids, stream),
            "parent_node_ids (restored)");
  // 2. Find level boundaries.
  hostdevice_vector<size_type> level_boundaries(num_nodes + 1, stream);
  auto level_end = thrust::copy_if(
    rmm::exec_policy(stream),
    thrust::make_counting_iterator<size_type>(1),
    thrust::make_counting_iterator<size_type>(num_nodes + 1),
    level_boundaries.d_begin(),
    [num_nodes, node_levels = d_tree.node_levels.begin()] __device__(auto index) {
      return index == 0 || index == num_nodes || node_levels[index] != node_levels[index - 1];
    });
  level_boundaries.device_to_host(stream, true);
  print_vec(level_boundaries, "level_boundaries");
  auto num_levels = level_end - level_boundaries.d_begin();
  std::cout << "num_levels: " << num_levels << std::endl;
  // level_boundaries[num_levels] = num_nodes;

  auto print_level_data = [stream](auto level,
                                   auto start,
                                   auto end,
                                   auto const& nodeII,
                                   auto const& parent_node_idx,
                                   auto const& parent_col_id,
                                   auto const& node_type,
                                   auto const& levels,
                                   auto const& col_id) {
    auto cls = std::array<const char*, 6>{"S", "L", "F", "R", "V", "E"};
    for (auto n = start; n < end; n++)
      printf("%3d ", nodeII.element(n, stream));
    printf(" nodeII-%ld\n", level);
    for (auto n = start; n < end; n++)
      printf("%3d ", parent_node_idx.element(n, stream));
    printf(" parent_node_idx-%ld\n", level);
    for (auto n = start; n < end; n++)
      printf("%3d ", parent_col_id.element(n, stream));
    printf(" parent_col_id-%ld\n", level);
    for (auto n = start; n < end; n++) {
      auto nt = node_type.element(n, stream);
      printf("%3s ",
             nt >= NUM_NODE_CLASSES ? std::to_string(nt - NUM_NODE_CLASSES).c_str() : cls[nt]);
    }
    printf(" node_type-%ld\n", level);
    for (auto n = start; n < end; n++)
      printf("%3d ", levels.element(n, stream));
    printf(" levels-%ld\n", level);
    for (auto n = start; n < end; n++)
      printf("%3d ", col_id.element(n, stream));
    printf(" col_id-%ld\n", level);
  };

  // 4. Propagate parent node ids for each level.
  // For each level,
  //     a. gather col_id from previous level results. input=col_id, gather_map is parent_indices.
  //     b. sort by {col_id, type}
  //     c. scan sum of unique {parent_col_id, type}
  // cross check outputs.
  // Calculate row offsets too.
  rmm::device_uvector<size_type> col_id(num_nodes, stream);
  rmm::device_uvector<size_type> parent_col_id(num_nodes, stream);
  thrust::uninitialized_fill(rmm::exec_policy(stream),
                             parent_col_id.begin(),
                             parent_col_id.end(),
                             0);  // XXX: is this needed?
  thrust::uninitialized_fill(rmm::exec_policy(stream), col_id.begin(), col_id.end(), 1);  ///
  thrust::device_pointer_cast(col_id.data())[0] = 0; // TODO: Could initialize to 0 and scatter to level_boundaries
  thrust::device_pointer_cast(parent_col_id.data())[0] = -1;
  for (decltype(num_levels) level = 1; level < num_levels; level++) {
    // std::cout << level << ".before gather\n";
    thrust::gather(rmm::exec_policy(stream),
                   parent_indices.data() +
                     level_boundaries[level - 1],  // FIXME: might be wrong. might be a bug here.
                   parent_indices.data() + level_boundaries[level],
                   col_id.data(),  // + level_boundaries[level - 1],
                   parent_col_id.data() + level_boundaries[level - 1]);
    // std::cout << level << ".after gather\n";
    // print_level_data(level,
    //                  level_boundaries[level - 1],
    //                  level_boundaries[level],
    //                  scatter_indices,
    //                  parent_indices,
    //                  parent_col_id,
    //                  node_type,
    //                  d_tree.node_levels,
    //                  col_id);
    // std::cout << level << ".before sort\n";
    // TODO probably sort_by_key value should be a gather/scatter index to restore original order.
    thrust::stable_sort_by_key(
      rmm::exec_policy(stream),
      thrust::make_zip_iterator(parent_col_id.begin() + level_boundaries[level - 1],
                                node_type.data() + level_boundaries[level - 1]),
      thrust::make_zip_iterator(parent_col_id.begin() + level_boundaries[level],
                                node_type.data() + level_boundaries[level]),
      thrust::make_zip_iterator(
        scatter_indices.begin() +
        level_boundaries[level - 1]  //, // is this required?
                                     //  gather_indices.begin() + level_boundaries[level - 1],
                                     //  parent_indices.begin() + level_boundaries[level - 1]
        ));
    // std::cout << level << ".after sort\n";
    // print_level_data(level,
    //                  level_boundaries[level - 1],
    //                  level_boundaries[level],
    //                  scatter_indices,
    //                  parent_indices,
    //                  parent_col_id,
    //                  node_type,
    //                  d_tree.node_levels,
    //                  col_id);
    auto start_it = thrust::make_zip_iterator(parent_col_id.begin() + level_boundaries[level - 1],
                                              node_type.data() + level_boundaries[level - 1]);
    auto adjacent_pair_it = thrust::make_zip_iterator(start_it - 1, start_it);
    // std::cout << level << ".before transform\n";
    thrust::transform(rmm::exec_policy(stream),
                      adjacent_pair_it+1,
                      adjacent_pair_it + level_boundaries[level] - level_boundaries[level - 1],
                      col_id.data() + level_boundaries[level - 1]+1,
                      [] __device__(auto adjacent_pair) -> size_type {
                        auto lhs = thrust::get<0>(adjacent_pair),
                             rhs = thrust::get<1>(adjacent_pair);
                        return lhs != rhs ? 1 : 0;
                      });
    // std::cout << level << ".before scan\n";
    // // includes previous level last col_id to continue the index.
    thrust::inclusive_scan(rmm::exec_policy(stream),
                           col_id.data() + level_boundaries[level - 1] , // FIXME: This is where the bug is.
                           col_id.data() + level_boundaries[level]+1, //TODO: +1 only for not-last-levels.
                           col_id.data() + level_boundaries[level - 1] );
    // // print node_id, parent_node_idx, parent_col_id, node_type, level.
    // std::cout << level << ".after scan\n";
    // print_level_data(level,
    //                  level_boundaries[level - 1],
    //                  level_boundaries[level],
    //                  scatter_indices,
    //                  parent_indices,
    //                  parent_col_id,
    //                  node_type,
    //                  d_tree.node_levels,
    //                  col_id);
    // TODO scatter/gather to restore original order. (scatter will be faster.)
    thrust::stable_sort_by_key(
      rmm::exec_policy(stream),
      scatter_indices.begin() + level_boundaries[level - 1],
      scatter_indices.begin() + level_boundaries[level],
      thrust::make_zip_iterator(col_id.begin() + level_boundaries[level - 1],
                                parent_col_id.data() + level_boundaries[level - 1]));
    // print_level_data(level,
    //                  level_boundaries[level - 1],
    //                  level_boundaries[level],
    //                  scatter_indices,
    //                  parent_indices,
    //                  parent_col_id,
    //                  node_type,
    //                  d_tree.node_levels,
    //                  col_id);
  }
  // FIXME: to make parent_col_id of last level correct, do we need a gather here?
  thrust::gather(rmm::exec_policy(stream),
                 parent_indices.begin() +
                   level_boundaries[num_levels - 1],  // FIXME: might be wrong. might be a bug here.
                 parent_indices.end(),
                 col_id.data(),  // + level_boundaries[level - 1],
                 parent_col_id.data() + level_boundaries[num_levels - 1]);
  auto translate_col_id = [](auto col_id) {
    std::unordered_map<int, int> col_id_map;
    std::vector<int> new_col_ids(col_id.size());
    int unique_id = 0;
    for (auto id : col_id) {
      if (col_id_map.count(id) == 0) { col_id_map[id] = unique_id++; }
    }
    for (size_t i = 0; i < col_id.size(); i++) {
      new_col_ids[i] = col_id_map[col_id[i]];
    }
    return new_col_ids;
  };
  // restore original order of col_id.
  // TODO can we do this with scatter instead of sort?
  thrust::sort_by_key(rmm::exec_policy(stream),
                      scatter_indices.begin(),
                      scatter_indices.end(),
                      thrust::make_zip_iterator(parent_indices.begin(),
                                                node_type.begin(),
                                                parent_col_id.begin(),
                                                col_id.begin(),
                                                d_tree.node_levels.begin()));
  print_vec(cudf::detail::make_std_vector_async(scatter_indices, stream), "gpu.node_id");
  print_vec(cudf::detail::make_std_vector_async(parent_indices, stream),
            "gpu.parent_indices");  // once original order is restored, is this required?
  print_vec(cudf::detail::make_std_vector_async(node_type, stream),
            "gpu.node_type");  // is this needed?
  print_vec(cudf::detail::make_std_vector_async(parent_col_id, stream),
            "parent_col_id");                                                // is this needed?
  print_vec(cudf::detail::make_std_vector_async(col_id, stream), "col_id");  // required.
  print_vec(translate_col_id(cudf::detail::make_std_vector_async(col_id, stream)),
            "col_id (translated)");  // is this required? required to be ordered for the next step?
  print_vec(cudf::detail::make_std_vector_async(d_tree.node_levels, stream), "gpu.node_levels");

  // auto sc = cudf::detail::make_std_vector_async(scatter_indices, stream);
  // for(int i=0; i< int(cpu_tree.node_range_begin.size()); i++) {
  //   printf("%3s ", std::string(input.data() + cpu_tree.node_range_begin[sc[i]],
  //   cpu_tree.node_range_end[sc[i]] - cpu_tree.node_range_begin[sc[i]]).c_str());
  // }
  // printf(" (JSON)\n");

  // 5. Generate row_offset.
  // stable_sort by parent_col_id.
  // scan_by_key on nodes who's parent is list on col_id.
  // propagate to leaves! how?
  thrust::stable_sort_by_key(
    rmm::exec_policy(stream), parent_col_id.begin(), parent_col_id.end(), scatter_indices.begin());
  rmm::device_uvector<size_type> row_offsets(num_nodes, stream);
  // TODO is it possible to generate list child_offsets too here?
  thrust::exclusive_scan_by_key(
    rmm::exec_policy(stream),
    parent_col_id.begin(),  // TODO: is there any way to limit this to list parents alone?
    parent_col_id.end(),
    thrust::make_constant_iterator<size_type>(1),
    row_offsets.begin());
  print_vec(cudf::detail::make_std_vector_async(parent_col_id, stream), "parent_col_id");
  print_vec(cudf::detail::make_std_vector_async(row_offsets, stream), "row_offsets (generated)");
  thrust::stable_sort_by_key(rmm::exec_policy(stream),
                             scatter_indices.begin(),
                             scatter_indices.end(),
                             thrust::make_zip_iterator(parent_col_id.begin(), row_offsets.begin()));
  thrust::transform_if(
    rmm::exec_policy(stream),
    thrust::make_counting_iterator<size_type>(0),
    thrust::make_counting_iterator<size_type>(num_nodes),
    row_offsets.begin(),
    [node_categories = d_tree.node_categories.data(),
     parent_node_ids = parent_node_ids.begin(),
     row_offsets     = row_offsets.begin()] __device__(size_type node_id) {
      auto parent_node_id = parent_node_ids[node_id];
      while (node_categories[parent_node_id] != node_t::NC_LIST &&
             parent_node_id != -1) {  // TODO replace -1 with sentinel
        node_id        = parent_node_id;
        parent_node_id = parent_node_ids[parent_node_id];
      }
      // return -1;
      return row_offsets[node_id];
    },
    [node_categories = d_tree.node_categories.data(),
     parent_node_ids = parent_node_ids.begin()] __device__(size_type node_id) {
      auto parent_node_id = parent_node_ids[node_id];
      return parent_node_id != -1 and
             !(node_categories[parent_node_id] ==
               node_t::NC_LIST);  // Parent is not a list, or sentinel/root (might be different
                                  // condition for JSON_lines)
    });
  d_tree.parent_node_ids = std::move(parent_node_ids);  // TODO do it inplace itself.
  print_vec(cudf::detail::make_std_vector_async(row_offsets, stream), "row_offsets (generated)");
  // TODO check if d_tree is back to original order.
  // return col_id, row_offset of each node.
  return std::tuple{std::move(col_id), std::move(row_offsets)};
}

}  // namespace detail
}  // namespace cudf::io::json<|MERGE_RESOLUTION|>--- conflicted
+++ resolved
@@ -34,11 +34,8 @@
 #include <rmm/mr/device/polymorphic_allocator.hpp>
 
 #include <thrust/copy.h>
-<<<<<<< HEAD
+#include <thrust/count.h>
 #include <thrust/gather.h>
-=======
-#include <thrust/count.h>
->>>>>>> 285298ae
 #include <thrust/iterator/counting_iterator.h>
 #include <thrust/iterator/transform_output_iterator.h>
 #include <thrust/iterator/zip_iterator.h>
@@ -53,6 +50,15 @@
 
 namespace cudf::io::json {
 namespace detail {
+
+// DEBUG print
+template <typename T>
+void print_vec(T const& cpu, std::string const name)
+{
+  for (auto const& v : cpu)
+    printf("%3d,", int(v));
+  std::cout << name << std::endl;
+}
 
 // The node that a token represents
 struct token_to_node {
@@ -245,19 +251,6 @@
                                 parent_token_ids.data(),  // size_type{-1},
                                 thrust::equal_to<size_type>{},
                                 thrust::maximum<size_type>{});
-<<<<<<< HEAD
-  // FIXME: Avoid sorting again by scatter + extra memory, or permutation iterator for
-  // parent_token_ids. Tradeoff?
-  thrust::sort_by_key(rmm::exec_policy(stream),
-                      initial_order.data(),
-                      initial_order.data() + initial_order.size(),
-                      parent_token_ids.data());
-  // thrust::scatter(rmm::exec_policy(stream),
-  //                parent_token_ids.begin(),
-  //                parent_token_ids.end(),
-  //                initial_order.data(),
-  //                parent_token_ids.begin()); //same location not allowed in scatter
-=======
   // Reusing token_levels memory & use scatter to restore the original order.
   std::swap(token_levels, parent_token_ids);
   auto& sorted_parent_token_ids = token_levels;
@@ -267,7 +260,6 @@
                   initial_order.data(),
                   parent_token_ids.data());
 
->>>>>>> 285298ae
   rmm::device_uvector<size_type> node_ids_gpu(num_tokens, stream);
   thrust::exclusive_scan(
     rmm::exec_policy(stream), is_node_it, is_node_it + num_tokens, node_ids_gpu.begin());
@@ -480,7 +472,8 @@
                              parent_col_id.end(),
                              0);  // XXX: is this needed?
   thrust::uninitialized_fill(rmm::exec_policy(stream), col_id.begin(), col_id.end(), 1);  ///
-  thrust::device_pointer_cast(col_id.data())[0] = 0; // TODO: Could initialize to 0 and scatter to level_boundaries
+  thrust::device_pointer_cast(col_id.data())[0] =
+    0;  // TODO: Could initialize to 0 and scatter to level_boundaries
   thrust::device_pointer_cast(parent_col_id.data())[0] = -1;
   for (decltype(num_levels) level = 1; level < num_levels; level++) {
     // std::cout << level << ".before gather\n";
@@ -529,9 +522,9 @@
     auto adjacent_pair_it = thrust::make_zip_iterator(start_it - 1, start_it);
     // std::cout << level << ".before transform\n";
     thrust::transform(rmm::exec_policy(stream),
-                      adjacent_pair_it+1,
+                      adjacent_pair_it + 1,
                       adjacent_pair_it + level_boundaries[level] - level_boundaries[level - 1],
-                      col_id.data() + level_boundaries[level - 1]+1,
+                      col_id.data() + level_boundaries[level - 1] + 1,
                       [] __device__(auto adjacent_pair) -> size_type {
                         auto lhs = thrust::get<0>(adjacent_pair),
                              rhs = thrust::get<1>(adjacent_pair);
@@ -539,10 +532,11 @@
                       });
     // std::cout << level << ".before scan\n";
     // // includes previous level last col_id to continue the index.
-    thrust::inclusive_scan(rmm::exec_policy(stream),
-                           col_id.data() + level_boundaries[level - 1] , // FIXME: This is where the bug is.
-                           col_id.data() + level_boundaries[level]+1, //TODO: +1 only for not-last-levels.
-                           col_id.data() + level_boundaries[level - 1] );
+    thrust::inclusive_scan(
+      rmm::exec_policy(stream),
+      col_id.data() + level_boundaries[level - 1],  // FIXME: This is where the bug is.
+      col_id.data() + level_boundaries[level] + 1,  // TODO: +1 only for not-last-levels.
+      col_id.data() + level_boundaries[level - 1]);
     // // print node_id, parent_node_idx, parent_col_id, node_type, level.
     // std::cout << level << ".after scan\n";
     // print_level_data(level,
