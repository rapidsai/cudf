--- conflicted
+++ resolved
@@ -121,11 +121,7 @@
 template <typename T>
 __inline__ __device__ T decode_value(const char *begin, const char *end, ParseOptions const &opts)
 {
-<<<<<<< HEAD
-  return cudf::io::gpu::parse_numeric<T>(data + start, data + end, opts);
-=======
   return cudf::io::gpu::parse_numeric<T>(begin, end, opts);
->>>>>>> a42d2ed3
 }
 
 /**
@@ -142,12 +138,7 @@
                                                      const char *end,
                                                      ParseOptions const &opts)
 {
-<<<<<<< HEAD
-  return cudf::timestamp_D{
-    cudf::duration_D{parseDateFormat(data + start, data + end, opts.dayfirst)}};
-=======
   return cudf::timestamp_D{cudf::duration_D{parseDateFormat(begin, end, opts.dayfirst)}};
->>>>>>> a42d2ed3
 }
 
 /**
@@ -164,11 +155,7 @@
                                                      const char *end,
                                                      ParseOptions const &opts)
 {
-<<<<<<< HEAD
-  auto milli = parseDateTimeFormat(data + start, data + end, opts.dayfirst);
-=======
   auto milli = parseDateTimeFormat(begin, end, opts.dayfirst);
->>>>>>> a42d2ed3
   return cudf::timestamp_s{cudf::duration_s{milli / 1000}};
 }
 
@@ -186,11 +173,7 @@
                                                       const char *end,
                                                       ParseOptions const &opts)
 {
-<<<<<<< HEAD
-  auto milli = parseDateTimeFormat(data + start, data + end, opts.dayfirst);
-=======
   auto milli = parseDateTimeFormat(begin, end, opts.dayfirst);
->>>>>>> a42d2ed3
   return cudf::timestamp_ms{cudf::duration_ms{milli}};
 }
 
@@ -208,11 +191,7 @@
                                                       const char *end,
                                                       ParseOptions const &opts)
 {
-<<<<<<< HEAD
-  auto milli = parseDateTimeFormat(data + start, data + end, opts.dayfirst);
-=======
   auto milli = parseDateTimeFormat(begin, end, opts.dayfirst);
->>>>>>> a42d2ed3
   return cudf::timestamp_us{cudf::duration_us{milli * 1000}};
 }
 
@@ -230,11 +209,7 @@
                                                       const char *end,
                                                       ParseOptions const &opts)
 {
-<<<<<<< HEAD
-  auto milli = parseDateTimeFormat(data + start, data + end, opts.dayfirst);
-=======
   auto milli = parseDateTimeFormat(begin, end, opts.dayfirst);
->>>>>>> a42d2ed3
   return cudf::timestamp_ns{cudf::duration_ns{milli * 1000000}};
 }
 
