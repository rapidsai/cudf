/*
 * Copyright (c) 2022-2024, NVIDIA CORPORATION.
 *
 * Licensed under the Apache License, Version 2.0 (the "License");
 * you may not use this file except in compliance with the License.
 * You may obtain a copy of the License at
 *
 *     http://www.apache.org/licenses/LICENSE-2.0
 *
 * Unless required by applicable law or agreed to in writing, software
 * distributed under the License is distributed on an "AS IS" BASIS,
 * WITHOUT WARRANTIES OR CONDITIONS OF ANY KIND, either express or implied.
 * See the License for the specific language governing permissions and
 * limitations under the License.
 */

#pragma once

#include <cudf/io/datasource.hpp>
#include <cudf/io/json.hpp>
#include <cudf/types.hpp>
#include <cudf/utilities/export.hpp>
#include <cudf/utilities/span.hpp>

#include <rmm/cuda_stream_view.hpp>
#include <rmm/mr/device/device_memory_resource.hpp>
#include <rmm/resource_ref.hpp>

#include <memory>

namespace cudf {
namespace io::json::detail {

// Some magic numbers
constexpr int num_subchunks               = 10;  // per chunk_size
constexpr size_t min_subchunk_size        = 10000;
constexpr int estimated_compression_ratio = 4;
constexpr int max_subchunks_prealloced    = 3;

device_span<char> ingest_raw_input(device_span<char> buffer,
                                   host_span<std::unique_ptr<datasource>> sources,
                                   compression_type compression,
                                   size_t range_offset,
                                   size_t range_size,
                                   rmm::cuda_stream_view stream);

table_with_metadata read_json(host_span<std::unique_ptr<datasource>> sources,
                              json_reader_options const& reader_opts,
                              rmm::cuda_stream_view stream,
                              rmm::device_async_resource_ref mr);

size_type find_first_delimiter(device_span<char const> d_data,
                               char const delimiter,
                               rmm::cuda_stream_view stream);

<<<<<<< HEAD
CUDF_EXPORT
size_type find_first_delimiter_in_chunk(host_span<std::unique_ptr<cudf::io::datasource>> sources,
                                        json_reader_options const& reader_opts,
                                        char const delimiter,
                                        rmm::cuda_stream_view stream);

}  // namespace io::json::detail
}  // namespace cudf
=======
}  // namespace cudf::io::json::detail
>>>>>>> e6d412cb
<|MERGE_RESOLUTION|>--- conflicted
+++ resolved
@@ -53,15 +53,5 @@
                                char const delimiter,
                                rmm::cuda_stream_view stream);
 
-<<<<<<< HEAD
-CUDF_EXPORT
-size_type find_first_delimiter_in_chunk(host_span<std::unique_ptr<cudf::io::datasource>> sources,
-                                        json_reader_options const& reader_opts,
-                                        char const delimiter,
-                                        rmm::cuda_stream_view stream);
-
 }  // namespace io::json::detail
-}  // namespace cudf
-=======
-}  // namespace cudf::io::json::detail
->>>>>>> e6d412cb
+}  // namespace cudf