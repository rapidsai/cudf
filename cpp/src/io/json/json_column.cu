--- conflicted
+++ resolved
@@ -231,16 +231,6 @@
   bitmask_type* validity;
 };
 
-<<<<<<< HEAD
-std::pair<std::unique_ptr<column>, std::vector<column_name_info>> json_column_to_cudf_column2(
-  d_json_column& json_col,
-  device_span<SymbolT const> d_input,
-  cudf::io::json_reader_options const& options,
-  rmm::cuda_stream_view stream,
-  rmm::mr::device_memory_resource* mr);
-
-=======
->>>>>>> 4e952d89
 void make_json_column2(device_span<SymbolT const> input,
                        tree_meta_t& tree,
                        device_span<NodeIndexT> col_ids,
@@ -620,12 +610,6 @@
         auto& child_col = col->second;
         auto [child_column, names] =
           json_column_to_cudf_column2(child_col, d_input, options, stream, mr);
-<<<<<<< HEAD
-#ifdef NJP_DEBUG_PRINT
-        printf("num_rows: %d, child column size: %d\n", num_rows, child_column->size());
-#endif
-=======
->>>>>>> 4e952d89
         CUDF_EXPECTS(num_rows == child_column->size(),
                      "All children columns must have the same size");
         child_columns.push_back(std::move(child_column));
@@ -744,11 +728,7 @@
 
     // Get this JSON column's cudf column and schema info, (modifies json_col)
     auto [cudf_col, col_name_info] =
-<<<<<<< HEAD
-      json_column_to_cudf_column2(json_col, d_input, options, stream, mr);  // modifies json_col
-=======
       json_column_to_cudf_column2(json_col, d_input, options, stream, mr);
->>>>>>> 4e952d89
 
     out_column_names.back().children = std::move(col_name_info);
     out_columns.emplace_back(std::move(cudf_col));
