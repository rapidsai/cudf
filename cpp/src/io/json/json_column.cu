--- conflicted
+++ resolved
@@ -677,12 +677,9 @@
           columns.try_emplace(this_col_id, columns.at(old_col_id));
           continue;
         }
-<<<<<<< HEAD
         col.forced_as_string_column = true;
         columns.try_emplace(this_col_id, columns.at(old_col_id));
         continue;
-=======
->>>>>>> bd68b1c8
       }
 
       if (column_categories[this_col_id] == NC_VAL || column_categories[this_col_id] == NC_STR) {
