--- conflicted
+++ resolved
@@ -37,11 +37,8 @@
 #include <thrust/count.h>
 #include <thrust/for_each.h>
 #include <thrust/functional.h>
-<<<<<<< HEAD
+#include <thrust/gather.h>
 #include <thrust/iterator/constant_iterator.h>
-=======
-#include <thrust/gather.h>
->>>>>>> 69399889
 #include <thrust/iterator/counting_iterator.h>
 #include <thrust/iterator/discard_iterator.h>
 #include <thrust/iterator/permutation_iterator.h>
@@ -203,7 +200,6 @@
                                                     : col_ids[parent_node_id];
     });
 
-<<<<<<< HEAD
   NodeIndexT const row_array_parent_col_id = is_enabled_lines ? 0 : 1;
   auto is_non_list_parent                  = [column_categories = column_categories.begin(),
                              is_array_of_arrays,
@@ -212,7 +208,6 @@
              column_categories[parent_col_id] == NC_LIST &&
                (!is_array_of_arrays || parent_col_id != row_array_parent_col_id));
   };
-=======
   // Mixed types in List children go to different columns,
   // so all immediate children of list column should have same max_row_offsets.
   //   create list's children max_row_offsets array. (initialize to zero)
@@ -252,7 +247,6 @@
       });
   }
 
->>>>>>> 69399889
   // copy lists' max_row_offsets to children.
   // all structs should have same size.
   thrust::transform_if(
