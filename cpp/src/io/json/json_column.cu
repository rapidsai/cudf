/*
 * Copyright (c) 2022-2024, NVIDIA CORPORATION.
 *
 * Licensed under the Apache License, Version 2.0 (the "License");
 * you may not use this file except in compliance with the License.
 * You may obtain a copy of the License at
 *
 *     http://www.apache.org/licenses/LICENSE-2.0
 *
 * Unless required by applicable law or agreed to in writing, software
 * distributed under the License is distributed on an "AS IS" BASIS,
 * WITHOUT WARRANTIES OR CONDITIONS OF ANY KIND, either express or implied.
 * See the License for the specific language governing permissions and
 * limitations under the License.
 */

#include "io/utilities/parsing_utils.cuh"
#include "io/utilities/string_parsing.hpp"
#include "nested_json.hpp"

#include <cudf/column/column_factories.hpp>
#include <cudf/detail/null_mask.hpp>
#include <cudf/detail/nvtx/ranges.hpp>
#include <cudf/detail/utilities/vector_factories.hpp>
#include <cudf/detail/utilities/visitor_overload.hpp>
#include <cudf/io/detail/json.hpp>
#include <cudf/types.hpp>
#include <cudf/utilities/error.hpp>
#include <cudf/utilities/memory_resource.hpp>
#include <cudf/utilities/span.hpp>

#include <rmm/cuda_stream_view.hpp>
#include <rmm/device_uvector.hpp>
#include <rmm/exec_policy.hpp>

#include <cuda/atomic>
#include <cuda/functional>
#include <thrust/for_each.h>
#include <thrust/functional.h>
#include <thrust/gather.h>
#include <thrust/iterator/discard_iterator.h>
#include <thrust/iterator/permutation_iterator.h>
#include <thrust/iterator/zip_iterator.h>
#include <thrust/reduce.h>
#include <thrust/transform.h>
#include <thrust/unique.h>

namespace cudf::io::json::detail {

auto to_cat = [](auto v) -> std::string {
  switch (v) {
    case NC_STRUCT: return " S";
    case NC_LIST: return " L";
    case NC_STR: return " \"";
    case NC_VAL: return " V";
    case NC_FN: return " F";
    case NC_ERR: return "ER";
    default: return "UN";
  };
};
auto to_int    = [](auto v) { return std::to_string(static_cast<int>(v)); };
auto print_vec = [](auto const& cpu, auto const name, auto converter) {
  for (auto const& v : cpu)
    printf("%3s,", converter(v).c_str());
  std::cout << name << std::endl;
};

void print_tree(host_span<SymbolT const> input,
                tree_meta_t const& d_gpu_tree,
                rmm::cuda_stream_view stream)
{
  print_vec(cudf::detail::make_host_vector_sync(d_gpu_tree.node_categories, stream),
            "node_categories",
            to_cat);
  print_vec(cudf::detail::make_host_vector_sync(d_gpu_tree.parent_node_ids, stream),
            "parent_node_ids",
            to_int);
  print_vec(
    cudf::detail::make_host_vector_sync(d_gpu_tree.node_levels, stream), "node_levels", to_int);
  auto node_range_begin = cudf::detail::make_host_vector_sync(d_gpu_tree.node_range_begin, stream);
  auto node_range_end   = cudf::detail::make_host_vector_sync(d_gpu_tree.node_range_end, stream);
  print_vec(node_range_begin, "node_range_begin", to_int);
  print_vec(node_range_end, "node_range_end", to_int);
  for (int i = 0; i < int(node_range_begin.size()); i++) {
    printf("%3s ",
           std::string(input.data() + node_range_begin[i], node_range_end[i] - node_range_begin[i])
             .c_str());
  }
  printf(" (JSON)\n");
}

/**
 * @brief Reduces node tree representation to column tree representation.
 *
 * @param tree Node tree representation of JSON string
 * @param original_col_ids Column ids of nodes
 * @param sorted_col_ids Sorted column ids of nodes
 * @param ordered_node_ids Node ids of nodes sorted by column ids
 * @param row_offsets Row offsets of nodes
 * @param is_array_of_arrays Whether the tree is an array of arrays
 * @param row_array_parent_col_id Column id of row array, if is_array_of_arrays is true
 * @param stream CUDA stream used for device memory operations and kernel launches
 * @return A tuple of column tree representation of JSON string, column ids of columns, and
 * max row offsets of columns
 */
std::tuple<tree_meta_t, rmm::device_uvector<NodeIndexT>, rmm::device_uvector<size_type>>
reduce_to_column_tree(tree_meta_t const& tree,
                      device_span<NodeIndexT const> original_col_ids,
                      device_span<NodeIndexT const> sorted_col_ids,
                      device_span<NodeIndexT const> ordered_node_ids,
                      device_span<size_type const> row_offsets,
                      bool is_array_of_arrays,
                      NodeIndexT const row_array_parent_col_id,
                      rmm::cuda_stream_view stream)
{
  CUDF_FUNC_RANGE();

  // 1. column count for allocation
  auto const num_columns = thrust::unique_count(
    rmm::exec_policy_nosync(stream), sorted_col_ids.begin(), sorted_col_ids.end());

  // 2. reduce_by_key {col_id}, {row_offset}, max.
  rmm::device_uvector<NodeIndexT> unique_col_ids(num_columns, stream);
  rmm::device_uvector<size_type> max_row_offsets(num_columns, stream);
  auto ordered_row_offsets =
    thrust::make_permutation_iterator(row_offsets.begin(), ordered_node_ids.begin());
  thrust::reduce_by_key(rmm::exec_policy(stream),
                        sorted_col_ids.begin(),
                        sorted_col_ids.end(),
                        ordered_row_offsets,
                        unique_col_ids.begin(),
                        max_row_offsets.begin(),
                        thrust::equal_to<size_type>(),
                        thrust::maximum<size_type>());

  // 3. reduce_by_key {col_id}, {node_categories} - custom opp (*+v=*, v+v=v, *+#=E)
  rmm::device_uvector<NodeT> column_categories(num_columns, stream);
  thrust::reduce_by_key(
    rmm::exec_policy(stream),
    sorted_col_ids.begin(),
    sorted_col_ids.end(),
    thrust::make_permutation_iterator(tree.node_categories.begin(), ordered_node_ids.begin()),
    unique_col_ids.begin(),
    column_categories.begin(),
    thrust::equal_to<size_type>(),
    [] __device__(NodeT type_a, NodeT type_b) -> NodeT {
      auto is_a_leaf = (type_a == NC_VAL || type_a == NC_STR);
      auto is_b_leaf = (type_b == NC_VAL || type_b == NC_STR);
      // (v+v=v, *+*=*,  *+v=*, *+#=E, NESTED+VAL=NESTED)
      // *+*=*, v+v=v
      if (type_a == type_b) {
        return type_a;
      } else if (is_a_leaf) {
        // *+v=*, N+V=N
        // STRUCT/LIST + STR/VAL = STRUCT/LIST, STR/VAL + FN = ERR, STR/VAL + STR = STR
        return type_b == NC_FN ? NC_ERR : (is_b_leaf ? NC_STR : type_b);
      } else if (is_b_leaf) {
        return type_a == NC_FN ? NC_ERR : (is_a_leaf ? NC_STR : type_a);
      }
      // *+#=E
      return NC_ERR;
    });

  // 4. unique_copy parent_node_ids, ranges
  rmm::device_uvector<TreeDepthT> column_levels(num_columns, stream);  // not required
  rmm::device_uvector<NodeIndexT> parent_col_ids(num_columns, stream);
  rmm::device_uvector<SymbolOffsetT> col_range_begin(num_columns, stream);  // Field names
  rmm::device_uvector<SymbolOffsetT> col_range_end(num_columns, stream);
  rmm::device_uvector<size_type> unique_node_ids(num_columns, stream);
  thrust::unique_by_key_copy(rmm::exec_policy_nosync(stream),
                             sorted_col_ids.begin(),
                             sorted_col_ids.end(),
                             ordered_node_ids.begin(),
                             thrust::make_discard_iterator(),
                             unique_node_ids.begin());

  thrust::copy_n(
    rmm::exec_policy_nosync(stream),
    thrust::make_zip_iterator(
      thrust::make_permutation_iterator(tree.node_levels.begin(), unique_node_ids.begin()),
      thrust::make_permutation_iterator(tree.parent_node_ids.begin(), unique_node_ids.begin()),
      thrust::make_permutation_iterator(tree.node_range_begin.begin(), unique_node_ids.begin()),
      thrust::make_permutation_iterator(tree.node_range_end.begin(), unique_node_ids.begin())),
    unique_node_ids.size(),
    thrust::make_zip_iterator(column_levels.begin(),
                              parent_col_ids.begin(),
                              col_range_begin.begin(),
                              col_range_end.begin()));

  // convert parent_node_ids to parent_col_ids
  thrust::transform(
    rmm::exec_policy_nosync(stream),
    parent_col_ids.begin(),
    parent_col_ids.end(),
    parent_col_ids.begin(),
    [col_ids = original_col_ids.begin()] __device__(auto parent_node_id) -> size_type {
      return parent_node_id == parent_node_sentinel ? parent_node_sentinel
                                                    : col_ids[parent_node_id];
    });

  // condition is true if parent is not a list, or sentinel/root
  // Special case to return true if parent is a list and is_array_of_arrays is true
  auto is_non_list_parent = [column_categories = column_categories.begin(),
                             is_array_of_arrays,
                             row_array_parent_col_id] __device__(auto parent_col_id) -> bool {
    return !(parent_col_id == parent_node_sentinel ||
             column_categories[parent_col_id] == NC_LIST &&
               (!is_array_of_arrays || parent_col_id != row_array_parent_col_id));
  };

  // Mixed types in List children go to different columns,
  // so all immediate children of list column should have same max_row_offsets.
  //   create list's children max_row_offsets array. (initialize to zero)
  //   atomicMax on  children max_row_offsets array.
  //   gather the max_row_offsets from children row offset array.
  {
    auto list_parents_children_max_row_offsets =
      cudf::detail::make_zeroed_device_uvector_async<NodeIndexT>(
        static_cast<std::size_t>(num_columns), stream, cudf::get_current_device_resource_ref());
    thrust::for_each(rmm::exec_policy_nosync(stream),
                     unique_col_ids.begin(),
                     unique_col_ids.end(),
                     [column_categories = column_categories.begin(),
                      parent_col_ids    = parent_col_ids.begin(),
                      max_row_offsets   = max_row_offsets.begin(),
                      list_parents_children_max_row_offsets =
                        list_parents_children_max_row_offsets.begin()] __device__(auto col_id) {
                       auto parent_col_id = parent_col_ids[col_id];
                       if (parent_col_id != parent_node_sentinel and
                           column_categories[parent_col_id] == node_t::NC_LIST) {
                         cuda::atomic_ref<NodeIndexT, cuda::thread_scope_device> ref{
                           *(list_parents_children_max_row_offsets + parent_col_id)};
                         ref.fetch_max(max_row_offsets[col_id], cuda::std::memory_order_relaxed);
                       }
                     });

    thrust::gather_if(
      rmm::exec_policy_nosync(stream),
      parent_col_ids.begin(),
      parent_col_ids.end(),
      parent_col_ids.begin(),
      list_parents_children_max_row_offsets.begin(),
      max_row_offsets.begin(),
      [column_categories = column_categories.begin()] __device__(size_type parent_col_id) {
        return parent_col_id != parent_node_sentinel and
               column_categories[parent_col_id] == node_t::NC_LIST;
      });
  }

  // copy lists' max_row_offsets to children.
  // all structs should have same size.
  thrust::transform_if(
    rmm::exec_policy_nosync(stream),
    unique_col_ids.begin(),
    unique_col_ids.end(),
    max_row_offsets.begin(),
    [column_categories = column_categories.begin(),
     is_non_list_parent,
     parent_col_ids  = parent_col_ids.begin(),
     max_row_offsets = max_row_offsets.begin()] __device__(size_type col_id) {
      auto parent_col_id = parent_col_ids[col_id];
      // condition is true if parent is not a list, or sentinel/root
      while (is_non_list_parent(parent_col_id)) {
        col_id        = parent_col_id;
        parent_col_id = parent_col_ids[parent_col_id];
      }
      return max_row_offsets[col_id];
    },
    [column_categories = column_categories.begin(),
     is_non_list_parent,
     parent_col_ids = parent_col_ids.begin()] __device__(size_type col_id) {
      auto parent_col_id = parent_col_ids[col_id];
      // condition is true if parent is not a list, or sentinel/root
      return is_non_list_parent(parent_col_id);
    });

  // For Struct and List (to avoid copying entire strings when mixed type as string is enabled)
  thrust::transform_if(
    rmm::exec_policy_nosync(stream),
    col_range_begin.begin(),
    col_range_begin.end(),
    column_categories.begin(),
    col_range_end.begin(),
    [] __device__(auto i) { return i + 1; },
    [] __device__(NodeT type) { return type == NC_STRUCT || type == NC_LIST; });

  return std::tuple{tree_meta_t{std::move(column_categories),
                                std::move(parent_col_ids),
                                std::move(column_levels),
                                std::move(col_range_begin),
                                std::move(col_range_end)},
                    std::move(unique_col_ids),
                    std::move(max_row_offsets)};
}

std::pair<std::unique_ptr<column>, std::vector<column_name_info>> device_json_column_to_cudf_column(
  device_json_column& json_col,
  device_span<SymbolT const> d_input,
  cudf::io::parse_options const& options,
  bool prune_columns,
  std::optional<schema_element> schema,
  rmm::cuda_stream_view stream,
  rmm::device_async_resource_ref mr)
{
  CUDF_FUNC_RANGE();
  auto validity_size_check = [](device_json_column& json_col) {
    CUDF_EXPECTS(json_col.validity.size() >= bitmask_allocation_size_bytes(json_col.num_rows),
                 "valid_count is too small");
  };
  auto make_validity = [stream, validity_size_check](
                         device_json_column& json_col) -> std::pair<rmm::device_buffer, size_type> {
    validity_size_check(json_col);
    auto null_count = cudf::detail::null_count(
      static_cast<bitmask_type*>(json_col.validity.data()), 0, json_col.num_rows, stream);
    // full null_mask is always required for parse_data
    return {std::move(json_col.validity), null_count};
    // Note: json_col modified here, moves this memory
  };

  auto get_child_schema = [&schema](auto child_name) -> std::optional<schema_element> {
    if (schema.has_value()) {
      auto const result = schema.value().child_types.find(child_name);
      if (result != std::end(schema.value().child_types)) { return result->second; }
    }
    return {};
  };

  auto get_list_child_schema = [&schema]() -> std::optional<schema_element> {
    if (schema.has_value()) {
      if (schema.value().child_types.size() > 0) return schema.value().child_types.begin()->second;
    }
    return {};
  };

  switch (json_col.type) {
    case json_col_t::StringColumn: {
      // move string_offsets to GPU and transform to string column
      auto const col_size      = json_col.string_offsets.size();
      using char_length_pair_t = thrust::pair<char const*, size_type>;
      CUDF_EXPECTS(json_col.string_offsets.size() == json_col.string_lengths.size(),
                   "string offset, string length mismatch");
      rmm::device_uvector<char_length_pair_t> d_string_data(col_size, stream);
      // TODO how about directly storing pair<char*, size_t> in json_column?

      auto [result_bitmask, null_count] = make_validity(json_col);

      data_type target_type{};
      std::unique_ptr<column> col{};
      if (options.normalize_whitespace && json_col.forced_as_string_column) {
        CUDF_EXPECTS(prune_columns || options.mixed_types_as_string,
                     "Whitespace normalization of nested columns requested as string requires "
                     "either prune_columns or mixed_types_as_string to be enabled");
        auto [normalized_d_input, col_offsets, col_lengths] =
          cudf::io::json::detail::normalize_whitespace(
            d_input, json_col.string_offsets, json_col.string_lengths, stream, mr);
        auto offset_length_it = thrust::make_zip_iterator(col_offsets.begin(), col_lengths.begin());
        target_type           = data_type{type_id::STRING};
        // Convert strings to the inferred data type
        col = parse_data(normalized_d_input.data(),
                         offset_length_it,
                         col_size,
                         target_type,
                         std::move(result_bitmask),
                         null_count,
                         options.view(),
                         stream,
                         mr);
      } else {
        auto offset_length_it = thrust::make_zip_iterator(json_col.string_offsets.begin(),
                                                          json_col.string_lengths.begin());
        if (schema.has_value()) {
#ifdef NJP_DEBUG_PRINT
          std::cout << "-> explicit type: "
                    << (schema.has_value() ? std::to_string(static_cast<int>(schema->type.id()))
                                           : "n/a");
#endif
          target_type = schema.value().type;
        }
        // Infer column type, if we don't have an explicit type for it
        else {
          target_type = cudf::io::detail::infer_data_type(
            options.json_view(), d_input, offset_length_it, col_size, stream);
        }
        // Convert strings to the inferred data type
        col = parse_data(d_input.data(),
                         offset_length_it,
                         col_size,
                         target_type,
                         std::move(result_bitmask),
                         null_count,
                         options.view(),
                         stream,
                         mr);
      }

      // Reset nullable if we do not have nulls
      // This is to match the existing JSON reader's behaviour:
      // - Non-string columns will always be returned as nullable
      // - String columns will be returned as nullable, iff there's at least one null entry
      if (col->null_count() == 0) { col->set_null_mask(rmm::device_buffer{0, stream, mr}, 0); }

      // For string columns return ["offsets", "char"] schema
      if (target_type.id() == type_id::STRING) {
        return {std::move(col), std::vector<column_name_info>{{"offsets"}, {"chars"}}};
      }
      // Non-string leaf-columns (e.g., numeric) do not have child columns in the schema
      return {std::move(col), std::vector<column_name_info>{}};
    }
    case json_col_t::StructColumn: {
      std::vector<std::unique_ptr<column>> child_columns;
      std::vector<column_name_info> column_names{};
      size_type num_rows{json_col.num_rows};
      // Create children columns
      for (auto const& col_name : json_col.column_order) {
        auto const& col = json_col.child_columns.find(col_name);
        column_names.emplace_back(col->first);
        auto& child_col           = col->second;
        auto child_schema_element = get_child_schema(col_name);
        if (!prune_columns or child_schema_element.has_value()) {
          auto [child_column, names] = device_json_column_to_cudf_column(
            child_col, d_input, options, prune_columns, child_schema_element, stream, mr);
          CUDF_EXPECTS(num_rows == child_column->size(),
                       "All children columns must have the same size");
          child_columns.push_back(std::move(child_column));
          column_names.back().children = names;
        }
      }
      auto [result_bitmask, null_count] = make_validity(json_col);
      // The null_mask is set after creation of struct column is to skip the superimpose_nulls and
      // null validation applied in make_structs_column factory, which is not needed for json
      auto ret_col = make_structs_column(num_rows, std::move(child_columns), 0, {}, stream, mr);
      if (null_count != 0) { ret_col->set_null_mask(std::move(result_bitmask), null_count); }
      return {std::move(ret_col), column_names};
    }
    case json_col_t::ListColumn: {
      size_type num_rows = json_col.child_offsets.size() - 1;
      std::vector<column_name_info> column_names{};
      column_names.emplace_back("offsets");
      column_names.emplace_back(
        json_col.child_columns.empty() ? list_child_name : json_col.child_columns.begin()->first);

      // Note: json_col modified here, reuse the memory
      auto offsets_column = std::make_unique<column>(data_type{type_id::INT32},
                                                     num_rows + 1,
                                                     json_col.child_offsets.release(),
                                                     rmm::device_buffer{},
                                                     0);
      // Create children column
      auto child_schema_element =
        json_col.child_columns.empty() ? std::optional<schema_element>{} : get_list_child_schema();
      auto [child_column, names] =
        json_col.child_columns.empty() or (prune_columns and !child_schema_element.has_value())
          ? std::pair<std::unique_ptr<column>,
                      // EMPTY type could not used because gather throws exception on EMPTY type.
                      std::vector<column_name_info>>{std::make_unique<column>(
                                                       data_type{type_id::INT8},
                                                       0,
                                                       rmm::device_buffer{},
                                                       rmm::device_buffer{},
                                                       0),
                                                     std::vector<column_name_info>{}}
          : device_json_column_to_cudf_column(json_col.child_columns.begin()->second,
                                              d_input,
                                              options,
                                              prune_columns,
                                              child_schema_element,
                                              stream,
                                              mr);
      column_names.back().children      = names;
      auto [result_bitmask, null_count] = make_validity(json_col);
      auto ret_col                      = make_lists_column(num_rows,
                                       std::move(offsets_column),
                                       std::move(child_column),
                                       0,
                                       rmm::device_buffer{0, stream, mr},
                                       stream,
                                       mr);
      // The null_mask is set after creation of list column is to skip the purge_nonempty_nulls and
      // null validation applied in make_lists_column factory, which is not needed for json
      // parent column cannot be null when its children is non-empty in JSON
      if (null_count != 0) { ret_col->set_null_mask(std::move(result_bitmask), null_count); }
      return {std::move(ret_col), std::move(column_names)};
    }
    default: CUDF_FAIL("Unsupported column type"); break;
  }
}

table_with_metadata device_parse_nested_json(device_span<SymbolT const> d_input,
                                             cudf::io::json_reader_options const& options,
                                             rmm::cuda_stream_view stream,
                                             rmm::device_async_resource_ref mr)
{
  CUDF_FUNC_RANGE();

  auto gpu_tree = [&]() {
    // Parse the JSON and get the token stream
    const auto [tokens_gpu, token_indices_gpu] =
      get_token_stream(d_input, options, stream, cudf::get_current_device_resource_ref());
    // gpu tree generation
    // Note that to normalize whitespaces in nested columns coerced to be string, we need the column
    // to either be of mixed type or we need to request the column to be returned as string by
    // pruning it with the STRING dtype
    return get_tree_representation(
      tokens_gpu,
      token_indices_gpu,
      options.is_enabled_mixed_types_as_string() || options.is_enabled_prune_columns(),
      stream,
      cudf::get_current_device_resource_ref());
  }();  // IILE used to free memory of token data.
#ifdef NJP_DEBUG_PRINT
  auto h_input = cudf::detail::make_host_vector_async(d_input, stream);
  print_tree(h_input, gpu_tree, stream);
#endif

  bool const is_array_of_arrays = [&]() {
<<<<<<< HEAD
    // array of arrays not supported because null is always a struct in this mode
    if (options.recovery_mode() == cudf::io::json_recovery_mode_t::RECOVER_WITH_NULL) {
      return false;
    }
    std::array<node_t, 2> h_node_categories = {NC_ERR, NC_ERR};
    auto const size_to_copy                 = std::min(size_t{2}, gpu_tree.node_categories.size());
    CUDF_CUDA_TRY(cudaMemcpyAsync(h_node_categories.data(),
                                  gpu_tree.node_categories.data(),
                                  sizeof(node_t) * size_to_copy,
                                  cudaMemcpyDefault,
                                  stream.value()));
    stream.synchronize();
=======
    auto const size_to_copy = std::min(size_t{2}, gpu_tree.node_categories.size());
    if (size_to_copy == 0) return false;
    auto const h_node_categories = cudf::detail::make_host_vector_sync(
      device_span<NodeT const>{gpu_tree.node_categories.data(), size_to_copy}, stream);

>>>>>>> 8bc9f19e
    if (options.is_enabled_lines()) return h_node_categories[0] == NC_LIST;
    return h_node_categories.size() >= 2 and h_node_categories[0] == NC_LIST and
           h_node_categories[1] == NC_LIST;
  }();

  auto [gpu_col_id, gpu_row_offsets] =
    records_orient_tree_traversal(d_input,
                                  gpu_tree,
                                  is_array_of_arrays,
                                  options.is_enabled_lines(),
                                  options.is_enabled_experimental(),
                                  stream,
                                  cudf::get_current_device_resource_ref());

  device_json_column root_column(stream, mr);
  root_column.type = json_col_t::ListColumn;
  root_column.child_offsets.resize(2, stream);
  thrust::fill(rmm::exec_policy(stream),
               root_column.child_offsets.begin(),
               root_column.child_offsets.end(),
               0);

  // Get internal JSON column
  make_device_json_column(d_input,
                          gpu_tree,
                          gpu_col_id,
                          gpu_row_offsets,
                          root_column,
                          is_array_of_arrays,
                          options,
                          stream,
                          mr);

  // data_root refers to the root column of the data represented by the given JSON string
  auto& data_root =
    options.is_enabled_lines() ? root_column : root_column.child_columns.begin()->second;

  // Zero row entries
  if (data_root.type == json_col_t::ListColumn && data_root.child_columns.empty()) {
    return table_with_metadata{std::make_unique<table>(std::vector<std::unique_ptr<column>>{})};
  }

  // Verify that we were in fact given a list of structs (or in JSON speech: an array of objects)
  auto constexpr single_child_col_count = 1;
  CUDF_EXPECTS(data_root.type == json_col_t::ListColumn and
                 data_root.child_columns.size() == single_child_col_count and
                 data_root.child_columns.begin()->second.type ==
                   (is_array_of_arrays ? json_col_t::ListColumn : json_col_t::StructColumn),
               "Input needs to be an array of arrays or an array of (nested) objects");

  // Slice off the root list column, which has only a single row that contains all the structs
  auto& root_struct_col = data_root.child_columns.begin()->second;

  // Initialize meta data to be populated while recursing through the tree of columns
  std::vector<std::unique_ptr<column>> out_columns;
  std::vector<column_name_info> out_column_names;
  auto parse_opt = parsing_options(options, stream);

  // Iterate over the struct's child columns and convert to cudf column
  size_type column_index = 0;
  for (auto const& col_name : root_struct_col.column_order) {
    auto& json_col = root_struct_col.child_columns.find(col_name)->second;

    std::optional<schema_element> child_schema_element = std::visit(
      cudf::detail::visitor_overload{
        [column_index](std::vector<data_type> const& user_dtypes) -> std::optional<schema_element> {
          return (static_cast<std::size_t>(column_index) < user_dtypes.size())
                   ? std::optional<schema_element>{{user_dtypes[column_index]}}
                   : std::optional<schema_element>{};
        },
        [col_name](
          std::map<std::string, data_type> const& user_dtypes) -> std::optional<schema_element> {
          return (user_dtypes.find(col_name) != std::end(user_dtypes))
                   ? std::optional<schema_element>{{user_dtypes.find(col_name)->second}}
                   : std::optional<schema_element>{};
        },
        [col_name](std::map<std::string, schema_element> const& user_dtypes)
          -> std::optional<schema_element> {
          return (user_dtypes.find(col_name) != std::end(user_dtypes))
                   ? user_dtypes.find(col_name)->second
                   : std::optional<schema_element>{};
        }},
      options.get_dtypes());
#ifdef NJP_DEBUG_PRINT
    auto debug_schema_print = [](auto ret) {
      std::cout << ", type id: "
                << (ret.has_value() ? std::to_string(static_cast<int>(ret->type.id())) : "n/a")
                << ", with " << (ret.has_value() ? ret->child_types.size() : 0) << " children"
                << "\n";
    };
    std::visit(
      cudf::detail::visitor_overload{[column_index](std::vector<data_type> const&) {
                                       std::cout << "Column by index: #" << column_index;
                                     },
                                     [col_name](std::map<std::string, data_type> const&) {
                                       std::cout << "Column by flat name: '" << col_name;
                                     },
                                     [col_name](std::map<std::string, schema_element> const&) {
                                       std::cout << "Column by nested name: #" << col_name;
                                     }},
      options.get_dtypes());
    debug_schema_print(child_schema_element);
#endif

    if (!options.is_enabled_prune_columns() or child_schema_element.has_value()) {
      // Get this JSON column's cudf column and schema info, (modifies json_col)
      auto [cudf_col, col_name_info] =
        device_json_column_to_cudf_column(json_col,
                                          d_input,
                                          parse_opt,
                                          options.is_enabled_prune_columns(),
                                          child_schema_element,
                                          stream,
                                          mr);
      // Insert this column's name into the schema
      out_column_names.emplace_back(col_name);
      // TODO: RangeIndex as DataFrame.columns names for array of arrays
      // if (is_array_of_arrays) {
      //   col_name_info.back().name = "";
      // }

      out_column_names.back().children = std::move(col_name_info);
      out_columns.emplace_back(std::move(cudf_col));

      column_index++;
    }
  }

  return table_with_metadata{std::make_unique<table>(std::move(out_columns)), {out_column_names}};
}

}  // namespace cudf::io::json::detail<|MERGE_RESOLUTION|>--- conflicted
+++ resolved
@@ -513,26 +513,15 @@
 #endif
 
   bool const is_array_of_arrays = [&]() {
-<<<<<<< HEAD
     // array of arrays not supported because null is always a struct in this mode
     if (options.recovery_mode() == cudf::io::json_recovery_mode_t::RECOVER_WITH_NULL) {
       return false;
     }
-    std::array<node_t, 2> h_node_categories = {NC_ERR, NC_ERR};
-    auto const size_to_copy                 = std::min(size_t{2}, gpu_tree.node_categories.size());
-    CUDF_CUDA_TRY(cudaMemcpyAsync(h_node_categories.data(),
-                                  gpu_tree.node_categories.data(),
-                                  sizeof(node_t) * size_to_copy,
-                                  cudaMemcpyDefault,
-                                  stream.value()));
-    stream.synchronize();
-=======
     auto const size_to_copy = std::min(size_t{2}, gpu_tree.node_categories.size());
     if (size_to_copy == 0) return false;
     auto const h_node_categories = cudf::detail::make_host_vector_sync(
       device_span<NodeT const>{gpu_tree.node_categories.data(), size_to_copy}, stream);
 
->>>>>>> 8bc9f19e
     if (options.is_enabled_lines()) return h_node_categories[0] == NC_LIST;
     return h_node_categories.size() >= 2 and h_node_categories[0] == NC_LIST and
            h_node_categories[1] == NC_LIST;
