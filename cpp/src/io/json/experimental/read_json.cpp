--- conflicted
+++ resolved
@@ -53,9 +53,6 @@
   auto const buffer = ingest_raw_input(sources, reader_opts.get_compression());
   auto data = host_span<char const>(reinterpret_cast<char const*>(buffer.data()), buffer.size());
 
-<<<<<<< HEAD
-  return cudf::io::json::detail::parse_nested_json2(data, reader_opts, stream, mr);
-=======
   try {
     return cudf::io::json::detail::device_parse_nested_json(data, reader_opts, stream, mr);
   } catch (cudf::logic_error const& err) {
@@ -64,7 +61,6 @@
 #endif
     return cudf::io::json::detail::host_parse_nested_json(data, reader_opts, stream, mr);
   }
->>>>>>> 466a90d5
 }
 
 }  // namespace cudf::io::detail::json::experimental