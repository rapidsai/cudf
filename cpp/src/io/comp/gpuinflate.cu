/*
 * Copyright (c) 2018-2020, NVIDIA CORPORATION.
 *
 * Licensed under the Apache License, Version 2.0 (the "License");
 * you may not use this file except in compliance with the License.
 * You may obtain a copy of the License at
 *
 *     http://www.apache.org/licenses/LICENSE-2.0
 *
 * Unless required by applicable law or agreed to in writing, software
 * distributed under the License is distributed on an "AS IS" BASIS,
 * WITHOUT WARRANTIES OR CONDITIONS OF ANY KIND, either express or implied.
 * See the License for the specific language governing permissions and
 * limitations under the License.
 */

/** @file gpuinflate.cu

  Derived from zlib's contrib/puff.c, original copyright notice below

*/

/*
Copyright (C) 2002-2013 Mark Adler, all rights reserved
version 2.3, 21 Jan 2013

This software is provided 'as-is', without any express or implied
warranty.  In no event will the author be held liable for any damages
arising from the use of this software.

Permission is granted to anyone to use this software for any purpose,
including commercial applications, and to alter it and redistribute it
freely, subject to the following restrictions:

1. The origin of this software must not be misrepresented; you must not
claim that you wrote the original software. If you use this software
in a product, an acknowledgment in the product documentation would be
appreciated but is not required.
2. Altered source versions must be plainly marked as such, and must not be
misrepresented as being the original software.
3. This notice may not be removed or altered from any source distribution.

Mark Adler    madler@alumni.caltech.edu
*/

#include "gpuinflate.h"
#include "io_uncomp.h"

#include <io/utilities/block_utils.cuh>

#include <rmm/cuda_stream_view.hpp>

namespace cudf {
namespace io {

constexpr int max_bits    = 15;   // maximum bits in a code
constexpr int max_l_codes = 286;  // maximum number of literal/length codes
constexpr int max_d_codes = 30;   // maximum number of distance codes
constexpr int fix_l_codes = 288;  // number of fixed literal/length codes

constexpr int log2_len_lut  = 10;
constexpr int log2_dist_lut = 8;

/**
 * @brief Intermediate arrays for building huffman tables
 */
struct scratch_arr {
  int16_t lengths[max_l_codes + max_d_codes];  ///< descriptor code lengths
  int16_t offs[max_bits + 1];                  ///< offset in symbol table for each length (scratch)
};

/**
 * @brief Huffman LUTs for length and distance codes
 */
struct lut_arr {
  int32_t lenlut[1 << log2_len_lut];    ///< LUT for length decoding
  int32_t distlut[1 << log2_dist_lut];  ///< LUT for fast distance decoding
};

/// 4 batches of 32 symbols
constexpr int log2_batch_count = 2;  // 1..5
constexpr int log2_batch_size  = 5;
constexpr int batch_count      = (1 << log2_batch_count);
constexpr int batch_size       = (1 << log2_batch_size);

/**
 * @brief Inter-warp communication queue
 */
struct xwarp_s {
  int32_t batch_len[batch_count];  //< Length of each batch - <0:end, 0:not ready, >0:symbol count
  union {
    uint32_t symqueue[batch_count * batch_size];
    uint8_t symqueue8[batch_count * batch_size * 4];
  } u;
};

#define ENABLE_PREFETCH 1

#if ENABLE_PREFETCH
constexpr int log2_prefetch_size = 9;  // Must be at least LOG2_BATCH_SIZE+3
constexpr int prefetch_size      = (1 << log2_prefetch_size);

/// @brief Prefetcher state
struct prefetch_queue_s {
  const uint8_t *cur_p;  ///< Prefetch location
  int run;               ///< prefetcher will exit when run=0
  uint8_t pref_data[prefetch_size];
};

template <typename T>
inline __device__ volatile uint32_t *prefetch_addr32(volatile prefetch_queue_s &q, T *ptr)
{
  return reinterpret_cast<volatile uint32_t *>(&q.pref_data[(prefetch_size - 4) & (size_t)(ptr)]);
}

#endif  // ENABLE_PREFETCH

/**
 * @brief Inflate decompressor state
 */
struct inflate_state_s {
  // output state
  uint8_t *out;      ///< output buffer
  uint8_t *outbase;  ///< start of output buffer
  uint8_t *outend;   ///< end of output buffer
  // Input state
  uint8_t *cur;  ///< input buffer
  uint8_t *end;  ///< end of input buffer

  uint2 bitbuf;     ///< bit buffer (64-bit)
  uint32_t bitpos;  ///< position in bit buffer

  int32_t err;              ///< Error status
  int btype;                ///< current block type
  int blast;                ///< last block
  uint32_t stored_blk_len;  ///< length of stored (uncompressed) block

  uint16_t first_slow_len;  ///< first code not in fast LUT
  uint16_t index_slow_len;
  uint16_t first_slow_dist;
  uint16_t index_slow_dist;

  volatile xwarp_s x;
#if ENABLE_PREFETCH
  volatile prefetch_queue_s pref;
#endif

  int16_t lencnt[max_bits + 1];
  int16_t lensym[fix_l_codes];  // Assumes fix_l_codes >= max_l_codes
  int16_t distcnt[max_bits + 1];
  int16_t distsym[max_d_codes];

  union {
    scratch_arr scratch;
    lut_arr lut;
  } u;
};

inline __device__ unsigned int bfe(unsigned int source,
                                   unsigned int bit_start,
                                   unsigned int num_bits)
{
  unsigned int bits;
  asm("bfe.u32 %0, %1, %2, %3;" : "=r"(bits) : "r"(source), "r"(bit_start), "r"(num_bits));
  return bits;
};

inline __device__ uint32_t showbits(inflate_state_s *s, uint32_t n)
{
  uint32_t next32 = __funnelshift_rc(s->bitbuf.x, s->bitbuf.y, s->bitpos);
  return (next32 & ((1 << n) - 1));
}

inline __device__ uint32_t nextbits32(inflate_state_s *s)
{
  return __funnelshift_rc(s->bitbuf.x, s->bitbuf.y, s->bitpos);
}

inline __device__ void skipbits(inflate_state_s *s, uint32_t n)
{
  uint32_t bitpos = s->bitpos + n;
  if (bitpos >= 32) {
    uint8_t *cur = s->cur + 8;
    s->bitbuf.x  = s->bitbuf.y;
    s->bitbuf.y  = (cur < s->end) ? *reinterpret_cast<uint32_t *>(cur) : 0;
    s->cur       = cur - 4;
    bitpos &= 0x1f;
  }
  s->bitpos = bitpos;
}

// TODO: If we require 4-byte alignment of input bitstream & length (padded), reading bits would
// become quite a bit faster
__device__ uint32_t getbits(inflate_state_s *s, uint32_t n)
{
  uint32_t v = showbits(s, n);
  skipbits(s, n);
  return v;
}

/**
 * @brief Decode a code from the stream s using huffman table {symbols,counts}.
 * Return the symbol or a negative value if there is an error.
 * If all of the lengths are zero, i.e. an empty code, or if the code is
 * incomplete and an invalid code is received, then -10 is returned after
 * reading max_bits bits.
 *
 * Format notes:
 *
 * - The codes as stored in the compressed data are bit-reversed relative to
 *   a simple integer ordering of codes of the same lengths.  Hence below the
 *   bits are pulled from the compressed data one at a time and used to
 *   build the code value reversed from what is in the stream in order to
 *   permit simple integer comparisons for decoding.  A table-based decoding
 *   scheme (as used in zlib) does not need to do this reversal.
 *
 * - The first code for the shortest length is all zeros.  Subsequent codes of
 *   the same length are simply integer increments of the previous code.  When
 *   moving up a length, a zero bit is appended to the code.  For a complete
 *   code, the last code of the longest length will be all ones.
 *
 * - Incomplete codes are handled by this decoder, since they are permitted
 *   in the deflate format.  See the format notes for fixed() and dynamic().
 */
__device__ int decode(inflate_state_s *s, const int16_t *counts, const int16_t *symbols)
{
  unsigned int len;    // current number of bits in code
  unsigned int code;   // len bits being decoded
  unsigned int first;  // first code of length len
  unsigned int count;  // number of codes of length len
  uint32_t next32r = __brev(nextbits32(s));

  first = 0;
  for (len = 1; len <= max_bits; len++) {
    code  = (next32r >> (32 - len)) - first;
    count = counts[len];
    if (code < count)  // if length len, return symbol
    {
      skipbits(s, len);
      return symbols[code];
    }
    symbols += count;  // else update for next length
    first += count;
    first <<= 1;
  }
  return -10;  // ran out of codes
}

/**
 * @brief Given the list of code lengths length[0..n-1] representing a canonical
 * Huffman code for n symbols, construct the tables required to decode those
 * codes.  Those tables are the number of codes of each length, and the symbols
 * sorted by length, retaining their original order within each length.  The
 * return value is zero for a complete code set, negative for an over-
 * subscribed code set, and positive for an incomplete code set.  The tables
 * can be used if the return value is zero or positive, but they cannot be used
 * if the return value is negative.  If the return value is zero, it is not
 * possible for decode() using that table to return an error--any stream of
 * enough bits will resolve to a symbol.  If the return value is positive, then
 * it is possible for decode() using that table to return an error for received
 * codes past the end of the incomplete lengths.
 *
 * Not used by decode(), but used for error checking, count[0] is the number
 * of the n symbols not in the code.  So n - count[0] is the number of
 * codes.  This is useful for checking for incomplete codes that have more than
 * one symbol, which is an error in a dynamic block.
 *
 * Assumption: for all i in 0..n-1, 0 <= length[i] <= max_bits
 * This is assured by the construction of the length arrays in dynamic() and
 * fixed() and is not verified by construct().
 *
 * Format notes:
 *
 * - Permitted and expected examples of incomplete codes are one of the fixed
 *   codes and any code with a single symbol which in deflate is coded as one
 *   bit instead of zero bits.  See the format notes for fixed() and dynamic().
 *
 * - Within a given code length, the symbols are kept in ascending order for
 *   the code bits definition.
 */
__device__ int construct(
  inflate_state_s *s, int16_t *counts, int16_t *symbols, const int16_t *length, int n)
{
  int symbol;  // current symbol when stepping through length[]
  int len;     // current length when stepping through counts[]
  int left;    // number of possible codes left of current length
  int16_t *offs = s->u.scratch.offs;

  // count number of codes of each length
  for (len = 0; len <= max_bits; len++) counts[len] = 0;
  for (symbol = 0; symbol < n; symbol++)
    (counts[length[symbol]])++;  // assumes lengths are within bounds
  if (counts[0] == n)            // no codes!
    return 0;                    // complete, but decode() will fail

  // check for an over-subscribed or incomplete set of lengths
  left = 1;  // one possible code of zero length
  for (len = 1; len <= max_bits; len++) {
    left <<= 1;                 // one more bit, double codes left
    left -= counts[len];        // deduct count from possible codes
    if (left < 0) return left;  // over-subscribed--return negative
  }                             // left > 0 means incomplete

  // generate offsets into symbol table for each length for sorting
  offs[1] = 0;
  for (len = 1; len < max_bits; len++) offs[len + 1] = offs[len] + counts[len];

  // put symbols in table sorted by length, by symbol order within each length
  for (symbol = 0; symbol < n; symbol++)
    if (length[symbol] != 0) symbols[offs[length[symbol]]++] = symbol;

  // return zero for complete set, positive for incomplete set
  return left;
}

/// permutation of code length codes
static const __device__ __constant__ uint8_t g_code_order[19 + 1] = {
  16, 17, 18, 0, 8, 7, 9, 6, 10, 5, 11, 4, 12, 3, 13, 2, 14, 1, 15, 0xff};

/// Dynamic block (custom huffman tables)
__device__ int init_dynamic(inflate_state_s *s)
{
  int nlen, ndist, ncode; /* number of lengths in descriptor */
  int index;              /* index of lengths[] */
  int err;                /* construct() return value */
  int16_t *lengths = s->u.scratch.lengths;

  // get number of lengths in each table, check lengths
  nlen  = getbits(s, 5) + 257;
  ndist = getbits(s, 5) + 1;
  ncode = getbits(s, 4) + 4;
  if (nlen > max_l_codes || ndist > max_d_codes) {
    return -3;  // bad counts
  }
  // read code length code lengths (really), missing lengths are zero
  for (index = 0; index < ncode; index++) lengths[g_code_order[index]] = getbits(s, 3);
  for (; index < 19; index++) lengths[g_code_order[index]] = 0;

  // build huffman table for code lengths codes (use lencode temporarily)
  err = construct(s, s->lencnt, s->lensym, lengths, 19);
  if (err != 0)  // require complete code set here
    return -4;

  // read length/literal and distance code length tables
  index = 0;
  while (index < nlen + ndist) {
    int symbol = decode(s, s->lencnt, s->lensym);
    if (symbol < 0) return symbol;  // invalid symbol
    if (symbol < 16)                // length in 0..15
      lengths[index++] = symbol;
    else {                            // repeat instruction
      int len = 0;                    // last length to repeat, assume repeating zeros
      if (symbol == 16) {             // repeat last length 3..6 times
        if (index == 0) return -5;    // no last length!
        len    = lengths[index - 1];  // last length
        symbol = 3 + getbits(s, 2);
      } else if (symbol == 17)  // repeat zero 3..10 times
        symbol = 3 + getbits(s, 3);
      else  // == 18, repeat zero 11..138 times
        symbol = 11 + getbits(s, 7);
      if (index + symbol > nlen + ndist) return -6;  // too many lengths!
      while (symbol--)                               // repeat last or zero symbol times
        lengths[index++] = len;
    }
  }

  // check for end-of-block code -- there better be one!
  if (lengths[256] == 0) return -9;

  // build huffman table for literal/length codes
  err = construct(s, s->lencnt, s->lensym, lengths, nlen);
  if (err && (err < 0 || nlen != s->lencnt[0] + s->lencnt[1]))
    return -7;  // incomplete code ok only for single length 1 code

  // build huffman table for distance codes
  err = construct(s, s->distcnt, s->distsym, &lengths[nlen], ndist);
  if (err && (err < 0 || ndist != s->distcnt[0] + s->distcnt[1]))
    return -8;  // incomplete code ok only for single length 1 code

  return 0;
}

/**
 * @brief Initializes a fixed codes block.
 *
 * Format notes:
 *
 * - This block type can be useful for compressing small amounts of data for
 *   which the size of the code descriptions in a dynamic block exceeds the
 *   benefit of custom codes for that block.  For fixed codes, no bits are
 *   spent on code descriptions.  Instead the code lengths for literal/length
 *   codes and distance codes are fixed.  The specific lengths for each symbol
 *   can be seen in the "for" loops below.
 *
 * - The literal/length code is complete, but has two symbols that are invalid
 *   and should result in an error if received.  This cannot be implemented
 *   simply as an incomplete code since those two symbols are in the "middle"
 *   of the code.  They are eight bits long and the longest literal/length\
 *   code is nine bits.  Therefore the code must be constructed with those
 *   symbols, and the invalid symbols must be detected after decoding.
 *
 * - The fixed distance codes also have two invalid symbols that should result
 *   in an error if received.  Since all of the distance codes are the same
 *   length, this can be implemented as an incomplete code.  Then the invalid
 *   codes are detected while decoding.
 */
__device__ int init_fixed(inflate_state_s *s)
{
  int16_t *lengths = s->u.scratch.lengths;
  int symbol;

  // literal/length table
  for (symbol = 0; symbol < 144; symbol++) lengths[symbol] = 8;
  for (; symbol < 256; symbol++) lengths[symbol] = 9;
  for (; symbol < 280; symbol++) lengths[symbol] = 7;
  for (; symbol < fix_l_codes; symbol++) lengths[symbol] = 8;
  construct(s, s->lencnt, s->lensym, lengths, fix_l_codes);

  // distance table
  for (symbol = 0; symbol < max_d_codes; symbol++) lengths[symbol] = 5;

  // build huffman table for distance codes
  construct(s, s->distcnt, s->distsym, lengths, max_d_codes);

  return 0;
}

/**
 * @brief Decode literal/length and distance codes until an end-of-block code.
 *
 * Format notes:
 *
 * - Compressed data that is after the block type if fixed or after the code
 *   description if dynamic is a combination of literals and length/distance
 *   pairs terminated by and end-of-block code.  Literals are simply Huffman
 *   coded bytes.  A length/distance pair is a coded length followed by a
 *   coded distance to represent a string that occurs earlier in the
 *   uncompressed data that occurs again at the current location.
 *
 * - Literals, lengths, and the end-of-block code are combined into a single
 *   code of up to 286 symbols.  They are 256 literals (0..255), 29 length
 *   symbols (257..285), and the end-of-block symbol (256).
 *
 * - There are 256 possible lengths (3..258), and so 29 symbols are not enough
 *   to represent all of those.  Lengths 3..10 and 258 are in fact represented
 *   by just a length symbol.  Lengths 11..257 are represented as a symbol and
 *   some number of extra bits that are added as an integer to the base length
 *   of the length symbol.  The number of extra bits is determined by the base
 *   length symbol.  These are in the static arrays below, lens[] for the base
 *   lengths and lext[] for the corresponding number of extra bits.
 *
 * - The reason that 258 gets its own symbol is that the longest length is used
 *   often in highly redundant files.  Note that 258 can also be coded as the
 *   base value 227 plus the maximum extra value of 31.  While a good deflate
 *   should never do this, it is not an error, and should be decoded properly.
 *
 * - If a length is decoded, including its extra bits if any, then it is
 *   followed a distance code.  There are up to 30 distance symbols.  Again
 *   there are many more possible distances (1..32768), so extra bits are added
 *   to a base value represented by the symbol.  The distances 1..4 get their
 *   own symbol, but the rest require extra bits.  The base distances and
 *   corresponding number of extra bits are below in the static arrays dist[]
 *   and dext[].
 *
 * - Literal bytes are simply written to the output.  A length/distance pair is
 *   an instruction to copy previously uncompressed bytes to the output.  The
 *   copy is from distance bytes back in the output stream, copying for length
 *   bytes.
 *
 * - Distances pointing before the beginning of the output data are not
 *   permitted.
 *
 * - Overlapped copies, where the length is greater than the distance, are
 *   allowed and common.  For example, a distance of one and a length of 258
 *   simply copies the last byte 258 times.  A distance of four and a length of
 *   twelve copies the last four bytes three times.  A simple forward copy
 *   ignoring whether the length is greater than the distance or not implements
 *   this correctly.  You should not use memcpy() since its behavior is not
 *   defined for overlapped arrays.  You should not use memmove() or bcopy()
 *   since though their behavior -is- defined for overlapping arrays, it is
 *   defined to do the wrong thing in this case.
 */

/// permutation of code length codes
static const __device__ __constant__ uint16_t g_lens[29] = {  // Size base for length codes 257..285
  3,  4,  5,  6,  7,  8,  9,  10, 11,  13,  15,  17,  19,  23, 27,
  31, 35, 43, 51, 59, 67, 83, 99, 115, 131, 163, 195, 227, 258};
static const __device__ __constant__ uint16_t
  g_lext[29] = {  // Extra bits for length codes 257..285
    0, 0, 0, 0, 0, 0, 0, 0, 1, 1, 1, 1, 2, 2, 2, 2, 3, 3, 3, 3, 4, 4, 4, 4, 5, 5, 5, 5, 0};

static const __device__ __constant__ uint16_t
  g_dists[30] = {  // Offset base for distance codes 0..29
    1,   2,   3,   4,   5,   7,    9,    13,   17,   25,   33,   49,   65,    97,    129,
    193, 257, 385, 513, 769, 1025, 1537, 2049, 3073, 4097, 6145, 8193, 12289, 16385, 24577};
static const __device__ __constant__ uint16_t g_dext[30] = {  // Extra bits for distance codes 0..29
  0, 0, 0, 0, 1, 1, 2, 2, 3, 3, 4, 4, 5, 5, 6, 6, 7, 7, 8, 8, 9, 9, 10, 10, 11, 11, 12, 12, 13, 13};

/// @brief Thread 0 only: decode bitstreams and output symbols into the symbol queue
__device__ void decode_symbols(inflate_state_s *s)
{
  uint32_t bitpos = s->bitpos;
  uint2 bitbuf    = s->bitbuf;
  uint8_t *cur    = s->cur;
  uint8_t *end    = s->end;
  int32_t batch   = 0;
  int32_t sym, batch_len;

  do {
    volatile uint32_t *b = &s->x.u.symqueue[batch * batch_size];
    // Wait for the next batch entry to be empty
#if ENABLE_PREFETCH
    // Wait for prefetcher to fetch a worst-case of 48 bits per symbol
    while ((*(volatile int32_t *)&s->pref.cur_p - (int32_t)(size_t)cur < batch_size * 6) ||
           (s->x.batch_len[batch] != 0))
#else
    while (s->x.batch_len[batch] != 0)
#endif
    {
      nanosleep(100);
    }
    batch_len = 0;
#if ENABLE_PREFETCH
    if (cur + (bitpos >> 3) >= end) {
      s->err = 1;
      break;
    }
#endif
    // Inner loop decoding symbols
    do {
      uint32_t next32 = __funnelshift_rc(bitbuf.x, bitbuf.y, bitpos);  // nextbits32(s);
      uint32_t len;
      sym = s->u.lut.lenlut[next32 & ((1 << log2_len_lut) - 1)];
      if ((uint32_t)sym < (uint32_t)(0x100 << 5)) {
        // We can lookup a second symbol if this was a short literal
        len = sym & 0x1f;
        sym >>= 5;
        b[batch_len++] = sym;
        next32 >>= len;
        bitpos += len;
        sym = s->u.lut.lenlut[next32 & ((1 << log2_len_lut) - 1)];
      }
      if (sym > 0)  // short symbol
      {
        len = sym & 0x1f;
        sym = ((sym >> 5) & 0x3ff) + ((next32 >> (sym >> 24)) & ((sym >> 16) & 0x1f));
      } else {
        // Slow length path
        uint32_t next32r       = __brev(next32);
        const int16_t *symbols = &s->lensym[s->index_slow_len];
        unsigned int first     = s->first_slow_len;
        int lext;
#pragma unroll 1
        for (len = log2_len_lut + 1; len <= max_bits; len++) {
          unsigned int code  = (next32r >> (32 - len)) - first;
          unsigned int count = s->lencnt[len];
          if (code < count)  // if length len, return symbol
          {
            sym = symbols[code];
            break;
          }
          symbols += count;  // else update for next length
          first += count;
          first <<= 1;
        }
        if (len > max_bits) {
          s->err = -10;
          sym    = 256;
          len    = 0;
        }
        if (sym > 256) {
          sym -= 257;
          lext = g_lext[sym];
          sym  = 256 + g_lens[sym] + bfe(next32, len, lext);
          len += lext;
        }
      }
      if (sym > 256) {
        int dist, dext;
        // skipbits(s, len) inlined - no limit check
        bitpos += len;
        if (bitpos >= 32) {
          bitbuf.x = bitbuf.y;
#if ENABLE_PREFETCH
          bitbuf.y = *prefetch_addr32(s->pref, cur + 8);
          cur += 4;
#else
          cur += 8;
          bitbuf.y = (cur < end) ? *(const uint32_t *)cur : 0;
          cur -= 4;
#endif
          bitpos &= 0x1f;
        }
        // get distance
        next32 = __funnelshift_rc(bitbuf.x, bitbuf.y, bitpos);  // nextbits32(s);
        dist   = s->u.lut.distlut[next32 & ((1 << log2_dist_lut) - 1)];
        if (dist > 0) {
          len  = dist & 0x1f;
          dext = bfe(dist, 20, 5);
          dist = bfe(dist, 5, 15);
          sym |= (dist + bfe(next32, len, dext)) << 16;
          len += dext;
        } else {
          uint32_t next32r       = __brev(next32);
          const int16_t *symbols = &s->distsym[s->index_slow_dist];
          unsigned int first     = s->first_slow_dist;
#pragma unroll 1
          for (len = log2_dist_lut + 1; len <= max_bits; len++) {
            unsigned int code  = (next32r >> (32 - len)) - first;
            unsigned int count = s->distcnt[len];
            if (code < count)  // if length len, return symbol
            {
              dist = symbols[code];
              break;
            }
            symbols += count;  // else update for next length
            first += count;
            first <<= 1;
          }
          if (len > max_bits) {
            s->err = -10;
            sym    = 256;
            len    = 0;
          } else {
            dext = g_dext[dist];
            sym |= (g_dists[dist] + bfe(next32, len, dext)) << 16;
            len += dext;
          }
        }
      }
      // skipbits(s, len) inlined with added error check for reading past the end of the input
      // buffer
      bitpos += len;
      if (bitpos >= 32) {
        bitbuf.x = bitbuf.y;
#if ENABLE_PREFETCH
        bitbuf.y = *prefetch_addr32(s->pref, cur + 8);
        cur += 4;
#else
        cur += 8;
        if (cur < end) {
          bitbuf.y = *(const uint32_t *)cur;
          cur -= 4;
        } else {
          bitbuf.y = 0;
          cur -= 4;
          if (cur > end) {
            s->err = 1;
            sym    = 256;
          }
        }
#endif
        bitpos &= 0x1f;
      }
      if (sym == 256) break;
      b[batch_len++] = sym;
    } while (batch_len < batch_size - 1);
    s->x.batch_len[batch] = batch_len;
#if ENABLE_PREFETCH
    ((volatile inflate_state_s *)s)->cur = cur;
#endif
    if (batch_len != 0) batch = (batch + 1) & (batch_count - 1);
  } while (sym != 256);

  while (s->x.batch_len[batch] != 0) { nanosleep(150); }
  s->x.batch_len[batch] = -1;
  s->bitbuf             = bitbuf;
  s->bitpos             = bitpos;
#if !ENABLE_PREFETCH
  s->cur = cur;
#endif
}

/**
 * @brief Build lookup tables for faster decode
 * LUT format is symbols*16+length
 */
__device__ void init_length_lut(inflate_state_s *s, int t)
{
  int32_t *lut = s->u.lut.lenlut;

  for (uint32_t bits = t; bits < (1 << log2_len_lut); bits += blockDim.x) {
    const int16_t *cnt     = s->lencnt;
    const int16_t *symbols = s->lensym;
    int sym                = -10 << 5;
    unsigned int first     = 0;
    unsigned int rbits     = __brev(bits) >> (32 - log2_len_lut);
    for (unsigned int len = 1; len <= log2_len_lut; len++) {
      unsigned int code  = (rbits >> (log2_len_lut - len)) - first;
      unsigned int count = cnt[len];
      if (code < count) {
        sym = symbols[code];
        if (sym > 256) {
          int lext = g_lext[sym - 257];
          sym = (256 + g_lens[sym - 257]) | (((1 << lext) - 1) << (16 - 5)) | (len << (24 - 5));
          len += lext;
        }
        sym = (sym << 5) | len;
        break;
      }
      symbols += count;  // else update for next length
      first += count;
      first <<= 1;
    }
    lut[bits] = sym;
  }
  if (!t) {
    unsigned int first = 0;
    unsigned int index = 0;
    const int16_t *cnt = s->lencnt;
    for (unsigned int len = 1; len <= log2_len_lut; len++) {
      unsigned int count = cnt[len];
      index += count;
      first += count;
      first <<= 1;
    }
    s->first_slow_len = first;
    s->index_slow_len = index;
  }
}

/**
 * @brief Build lookup tables for faster decode of distance symbol
 * LUT format is symbols*16+length
 */
__device__ void init_distance_lut(inflate_state_s *s, int t)
{
  int32_t *lut = s->u.lut.distlut;

  for (uint32_t bits = t; bits < (1 << log2_dist_lut); bits += blockDim.x) {
    const int16_t *cnt     = s->distcnt;
    const int16_t *symbols = s->distsym;
    int sym                = 0;
    unsigned int first     = 0;
    unsigned int rbits     = __brev(bits) >> (32 - log2_dist_lut);
    for (unsigned int len = 1; len <= log2_dist_lut; len++) {
      unsigned int code  = (rbits >> (log2_dist_lut - len)) - first;
      unsigned int count = cnt[len];
      if (code < count) {
        int dist = symbols[code];
        int dext = g_dext[dist];
        sym      = g_dists[dist] | (dext << 15);
        sym      = (sym << 5) | len;
        break;
      }
      symbols += count;  // else update for next length
      first += count;
      first <<= 1;
    }
    lut[bits] = sym;
  }
  if (!t) {
    unsigned int first = 0;
    unsigned int index = 0;
    const int16_t *cnt = s->distcnt;
    for (unsigned int len = 1; len <= log2_dist_lut; len++) {
      unsigned int count = cnt[len];
      index += count;
      first += count;
      first <<= 1;
    }
    s->first_slow_dist = first;
    s->index_slow_dist = index;
  }
}

/// @brief WARP1: process symbols and output uncompressed stream
__device__ void process_symbols(inflate_state_s *s, int t)
{
  uint8_t *out           = s->out;
  const uint8_t *outend  = s->outend;
  const uint8_t *outbase = s->outbase;
  int batch              = 0;

  do {
    volatile uint32_t *b = &s->x.u.symqueue[batch * batch_size];
    int batch_len, pos;
    int32_t symt;
    uint32_t lit_mask;

    if (t == 0) {
      while ((batch_len = s->x.batch_len[batch]) == 0) { nanosleep(100); }
    } else {
      batch_len = 0;
    }
    batch_len = shuffle(batch_len);
    if (batch_len < 0) { break; }

    symt     = (t < batch_len) ? b[t] : 256;
    lit_mask = ballot(symt >= 256);
    pos      = min((__ffs(lit_mask) - 1) & 0xff, 32);
    if (t == 0) { s->x.batch_len[batch] = 0; }
    if (t < pos && out + t < outend) { out[t] = symt; }
    out += pos;
    batch_len -= pos;
    while (batch_len > 0) {
      int dist, len, symbol;

      // Process a non-literal symbol
      symbol = shuffle(symt, pos);
      len    = max((symbol & 0xffff) - 256, 0);  // max should be unnecessary, but just in case
      dist   = symbol >> 16;
      for (int i = t; i < len; i += 32) {
        const uint8_t *src = out + ((i >= dist) ? (i % dist) : i) - dist;
        uint8_t b          = (src < outbase) ? 0 : *src;
        if (out + i < outend) { out[i] = b; }
      }
      out += len;
      pos++;
      batch_len--;
      // Process subsequent literals, if any
      if (!((lit_mask >> pos) & 1)) {
        len    = min((__ffs(lit_mask >> pos) - 1) & 0xff, batch_len);
        symbol = shuffle(symt, (pos + t) & 0x1f);
        if (t < len && out + t < outend) { out[t] = symbol; }
        out += len;
        pos += len;
        batch_len -= len;
      }
    }
    batch = (batch + 1) & (batch_count - 1);
  } while (1);

  if (t == 0) { s->out = out; }
}

/**
 * @brief Initializes a stored block.
 *
 * Format notes:
 *
 * - After the two-bit stored block type (00), the stored block length and
 *   stored bytes are byte-aligned for fast copying.  Therefore any leftover
 *   bits in the byte that has the last bit of the type, as many as seven, are
 *   discarded.  The value of the discarded bits are not defined and should not
 *   be checked against any expectation.
 *
 * - The second inverted copy of the stored block length does not have to be
 *   checked, but it's probably a good idea to do so anyway.
 *
 * - A stored block can have zero length.  This is sometimes used to byte-align
 *   subsets of the compressed data for random access or partial recovery.
 */
__device__ int init_stored(inflate_state_s *s)
{
  uint32_t len, nlen;  // length of stored block

  // Byte align
  if (s->bitpos & 7) { skipbits(s, 8 - (s->bitpos & 7)); }
  if (s->cur + (s->bitpos >> 3) >= s->end) {
    return 2;  // Not enough input
  }
  // get length and check against its one's complement
  len  = getbits(s, 16);
  nlen = getbits(s, 16);
  if (len != (nlen ^ 0xffff)) {
    return -2;  // didn't match complement!
  }
  if (s->cur + (s->bitpos >> 3) + len > s->end) {
    return 2;  // Not enough input
  }
  s->stored_blk_len = len;

  // done with a valid stored block
  return 0;
}

/// Copy bytes from stored block to destination
__device__ void copy_stored(inflate_state_s *s, int t)
{
  int len         = s->stored_blk_len;
  uint8_t *cur    = s->cur + (s->bitpos >> 3);
  uint8_t *out    = s->out;
  uint8_t *outend = s->outend;
  uint8_t *cur4;
  int slow_bytes = min(len, (int)((16 - (size_t)out) & 0xf));
  int fast_bytes, bitpos;

  // Slow copy until output is 16B aligned
  if (slow_bytes) {
    for (int i = t; i < slow_bytes; i += blockDim.x) {
      if (out + i < outend) {
        out[i] = cur[i];  // Input range has already been validated in init_stored()
      }
    }
    cur += slow_bytes;
    out += slow_bytes;
    len -= slow_bytes;
  }
  fast_bytes = len;
  if (out < outend) { fast_bytes = (int)min((size_t)fast_bytes, (outend - out)); }
  fast_bytes &= ~0xf;
  bitpos = ((int)(3 & (size_t)cur)) << 3;
  cur4   = cur - (bitpos >> 3);
  if (out < outend) {
    // Fast copy 16 bytes at a time
    for (int i = t * 16; i < fast_bytes; i += blockDim.x * 16) {
      uint4 u;
      u.x = *reinterpret_cast<const uint32_t *>(cur4 + i + 0 * 4);
      u.y = *reinterpret_cast<const uint32_t *>(cur4 + i + 1 * 4);
      u.z = *reinterpret_cast<const uint32_t *>(cur4 + i + 2 * 4);
      u.w = *reinterpret_cast<const uint32_t *>(cur4 + i + 3 * 4);
      if (bitpos != 0) {
        uint32_t v = (bitpos != 0) ? *reinterpret_cast<const uint32_t *>(cur4 + i + 4 * 4) : 0;
        u.x        = __funnelshift_rc(u.x, u.y, bitpos);
        u.y        = __funnelshift_rc(u.y, u.z, bitpos);
        u.z        = __funnelshift_rc(u.z, u.w, bitpos);
        u.w        = __funnelshift_rc(u.w, v, bitpos);
      }
      *reinterpret_cast<uint4 *>(out + i) = u;
    }
  }
  cur += fast_bytes;
  out += fast_bytes;
  len -= fast_bytes;
  // Slow copy for remaining bytes
  for (int i = t; i < len; i += blockDim.x) {
    if (out + i < outend) {
      out[i] = cur[i];  // Input range has already been validated in init_stored()
    }
  }
  out += len;
  __syncthreads();
  if (t == 0) {
    // Reset bitstream to end of block
    uint8_t *p            = cur + len;
    uint32_t prefix_bytes = (uint32_t)(((size_t)p) & 3);
    p -= prefix_bytes;
    s->cur      = p;
    s->bitbuf.x = (p < s->end) ? *reinterpret_cast<uint32_t *>(p) : 0;
    p += 4;
    s->bitbuf.y = (p < s->end) ? *reinterpret_cast<uint32_t *>(p) : 0;
    s->bitpos   = prefix_bytes * 8;
    s->out      = out;
  }
}

#if ENABLE_PREFETCH
__device__ void init_prefetcher(inflate_state_s *s, int t)
{
  if (t == 0) {
    s->pref.cur_p = s->cur;
    s->pref.run   = 1;
  }
}

__device__ void prefetch_warp(volatile inflate_state_s *s, int t)
{
  const uint8_t *cur_p = s->pref.cur_p;
  const uint8_t *end   = s->end;
  while (shuffle((t == 0) ? s->pref.run : 0)) {
    int32_t cur_lo = (int32_t)(size_t)cur_p;
    int do_pref =
      shuffle((t == 0) ? (cur_lo - *(volatile int32_t *)&s->cur < prefetch_size - 32 * 4 - 4) : 0);
    if (do_pref) {
      const uint8_t *p             = cur_p + 4 * t;
      *prefetch_addr32(s->pref, p) = (p < end) ? *reinterpret_cast<const uint32_t *>(p) : 0;
      cur_p += 4 * 32;
      __threadfence_block();
      __syncwarp();
      if (!t) {
        s->pref.cur_p = cur_p;
        __threadfence_block();
      }
    } else if (t == 0) {
      nanosleep(150);
    }
  }
}
#endif  // ENABLE_PREFETCH

/**
 * @brief Parse GZIP header
 * See https://tools.ietf.org/html/rfc1952
 */
__device__ int parse_gzip_header(const uint8_t *src, size_t src_size)
{
  int hdr_len = -1;

  if (src_size >= 18) {
    uint32_t sig = (src[0] << 16) | (src[1] << 8) | src[2];
    if (sig == 0x1f8b08)  // 24-bit GZIP inflate signature {0x1f, 0x8b, 0x08}
    {
      uint8_t flags = src[3];
      hdr_len       = 10;
      if (flags & GZIPHeaderFlag::fextra)  // Extra fields present
      {
        int xlen = src[hdr_len] | (src[hdr_len + 1] << 8);
        hdr_len += xlen;
        if (hdr_len >= src_size) return -1;
      }
      if (flags & GZIPHeaderFlag::fname)  // Original file name present
      {
        // Skip zero-terminated string
        do {
          if (hdr_len >= src_size) return -1;
        } while (src[hdr_len++] != 0);
      }
      if (flags & GZIPHeaderFlag::fcomment)  // Comment present
      {
        // Skip zero-terminated string
        do {
          if (hdr_len >= src_size) return -1;
        } while (src[hdr_len++] != 0);
      }
      if (flags & GZIPHeaderFlag::fhcrc)  // Header CRC present
      {
        hdr_len += 2;
      }
      if (hdr_len + 8 >= src_size) hdr_len = -1;
    }
  }
  return hdr_len;
}

/**
 * @brief INFLATE decompression kernel
 *
 * blockDim {block_size,1,1}
 *
 * @tparam block_size Thread block dimension for this call
 * @param inputs Source and destination buffer information per block
 * @param outputs Decompression status buffer per block
 * @param parse_hdr If nonzero, indicates that the compressed bitstream includes a GZIP header
 */
template <int block_size>
__global__ void __launch_bounds__(block_size)
  inflate_kernel(gpu_inflate_input_s *inputs, gpu_inflate_status_s *outputs, int parse_hdr)
{
  __shared__ __align__(16) inflate_state_s state_g;

  int t                  = threadIdx.x;
  int z                  = blockIdx.x;
  inflate_state_s *state = &state_g;

  if (!t) {
    uint8_t *p      = const_cast<uint8_t *>(static_cast<uint8_t const *>(inputs[z].srcDevice));
    size_t src_size = inputs[z].srcSize;
    uint32_t prefix_bytes;
    // Parse header if needed
    state->err = 0;
    if (parse_hdr) {
      int hdr_len = parse_gzip_header(p, src_size);
      src_size    = (src_size >= 8) ? src_size - 8 : 0;  // ignore footer
      if (hdr_len >= 0) {
        p += hdr_len;
        src_size -= hdr_len;
      } else {
        state->err = hdr_len;
      }
    }
    // Initialize shared state
    state->out     = const_cast<uint8_t *>(static_cast<uint8_t const *>(inputs[z].dstDevice));
    state->outbase = state->out;
    state->outend  = state->out + inputs[z].dstSize;
    state->end     = p + src_size;
    prefix_bytes   = (uint32_t)(((size_t)p) & 3);
    p -= prefix_bytes;
    state->cur      = p;
    state->bitbuf.x = (p < state->end) ? *reinterpret_cast<uint32_t *>(p) : 0;
    p += 4;
    state->bitbuf.y = (p < state->end) ? *reinterpret_cast<uint32_t *>(p) : 0;
    state->bitpos   = prefix_bytes * 8;
  }
  __syncthreads();
  // Main loop decoding blocks
  while (!state->err) {
    if (!t) {
      // Thread0: read last flag, block type and custom huffman tables if any
      if (state->cur + (state->bitpos >> 3) >= state->end)
        state->err = 2;
      else {
        state->blast = getbits(state, 1);
        state->btype = getbits(state, 2);
        if (state->btype == 0)
          state->err = init_stored(state);
        else if (state->btype == 1)
          state->err = init_fixed(state);
        else if (state->btype == 2)
          state->err = init_dynamic(state);
        else
          state->err = -1;  // Invalid block
      }
    }
    __syncthreads();
    if (!state->err && (state->btype == 1 || state->btype == 2)) {
      // Initializes lookup tables (block wide)
      init_length_lut(state, t);
      init_distance_lut(state, t);
#if ENABLE_PREFETCH
      // Initialize prefetcher
      init_prefetcher(state, t);
#endif
      if (t < batch_count) { state->x.batch_len[t] = 0; }
      __syncthreads();
      // decode data until end-of-block code
      if (t < 1 * 32) {
        // WARP0: decode variable-length symbols
        if (!t) {
          // Thread0: decode symbols (single threaded)
          decode_symbols(state);
#if ENABLE_PREFETCH
          state->pref.run = 0;
#endif
        }
      } else if (t < 2 * 32) {
        // WARP1: perform LZ77 using length and distance codes from WARP0
        process_symbols(state, t & 0x1f);
      }
#if ENABLE_PREFETCH
      else if (t < 3 * 32) {
        // WARP2: Prefetcher: prefetch data for WARP0
        prefetch_warp(state, t & 0x1f);
      }
#endif
      // else WARP3: idle
    } else if (!state->err && state->btype == 0) {
      // Uncompressed block (block-wide memcpy)
      copy_stored(state, t);
    }
    if (state->blast) break;
    __syncthreads();
  }
  __syncthreads();
  // Output decompression status and length
  if (!t) {
    if (state->err == 0 && state->cur + ((state->bitpos + 7) >> 3) > state->end) {
      // Read past the end of the input buffer
      state->err = 2;
    } else if (state->err == 0 && state->out > state->outend) {
      // Output buffer too small
      state->err = 1;
    }
    outputs[z].bytes_written = state->out - state->outbase;
    outputs[z].status        = state->err;
    outputs[z].reserved      = (int)(state->end - state->cur);  // Here mainly for debug purposes
  }
}

/**
 * @brief Copy a group of buffers
 *
 * blockDim {1024,1,1}
 *
 * @param inputs Source and destination information per block
 */
__global__ void __launch_bounds__(1024) copy_uncompressed_kernel(gpu_inflate_input_s *inputs)
{
  __shared__ const uint8_t *volatile src_g;
  __shared__ uint8_t *volatile dst_g;
  __shared__ uint32_t volatile copy_len_g;

  uint32_t t = threadIdx.x;
  uint32_t z = blockIdx.x;
  const uint8_t *src;
  uint8_t *dst;
  uint32_t len, src_align_bytes, src_align_bits, dst_align_bytes;

  if (!t) {
    src        = static_cast<const uint8_t *>(inputs[z].srcDevice);
    dst        = static_cast<uint8_t *>(inputs[z].dstDevice);
    len        = min((uint32_t)inputs[z].srcSize, (uint32_t)inputs[z].dstSize);
    src_g      = src;
    dst_g      = dst;
    copy_len_g = len;
  }
  __syncthreads();
  src = src_g;
  dst = dst_g;
  len = copy_len_g;
  // Align output to 32-bit
  dst_align_bytes = 3 & -reinterpret_cast<intptr_t>(dst);
  if (dst_align_bytes != 0) {
    uint32_t align_len = min(dst_align_bytes, len);
    if (t < align_len) { dst[t] = src[t]; }
    src += align_len;
    dst += align_len;
    len -= align_len;
  }
  src_align_bytes = (uint32_t)(3 & reinterpret_cast<uintptr_t>(src));
  src_align_bits  = src_align_bytes << 3;
  while (len >= 32) {
    const uint32_t *src32 = reinterpret_cast<const uint32_t *>(src - src_align_bytes);
    uint32_t copy_cnt     = min(len >> 2, 1024);
    if (t < copy_cnt) {
      uint32_t v = src32[t];
      if (src_align_bits != 0) { v = __funnelshift_r(v, src32[t + 1], src_align_bits); }
      reinterpret_cast<uint32_t *>(dst)[t] = v;
    }
    src += copy_cnt * 4;
    dst += copy_cnt * 4;
    len -= copy_cnt * 4;
  }
  if (t < len) { dst[t] = src[t]; }
}

cudaError_t __host__ gpuinflate(gpu_inflate_input_s *inputs,
                                gpu_inflate_status_s *outputs,
                                int count,
                                int parse_hdr,
                                rmm::cuda_stream_view stream)
{
<<<<<<< HEAD
  constexpr int block_size = 128;  // Threads per block
  if (count > 0) {
    inflate_kernel<block_size><<<count, block_size, 0, stream>>>(inputs, outputs, parse_hdr);
=======
  if (count > 0) {
    inflate_kernel<<<count, NUMTHREADS, 0, stream.value()>>>(inputs, outputs, parse_hdr);
>>>>>>> 632ac54c
  }
  return cudaSuccess;
}

cudaError_t __host__ gpu_copy_uncompressed_blocks(gpu_inflate_input_s *inputs,
                                                  int count,
                                                  rmm::cuda_stream_view stream)
{
  if (count > 0) { copy_uncompressed_kernel<<<count, 1024, 0, stream.value()>>>(inputs); }
  return cudaSuccess;
}

}  // namespace io
}  // namespace cudf<|MERGE_RESOLUTION|>--- conflicted
+++ resolved
@@ -1200,14 +1200,9 @@
                                 int parse_hdr,
                                 rmm::cuda_stream_view stream)
 {
-<<<<<<< HEAD
   constexpr int block_size = 128;  // Threads per block
   if (count > 0) {
-    inflate_kernel<block_size><<<count, block_size, 0, stream>>>(inputs, outputs, parse_hdr);
-=======
-  if (count > 0) {
-    inflate_kernel<<<count, NUMTHREADS, 0, stream.value()>>>(inputs, outputs, parse_hdr);
->>>>>>> 632ac54c
+    inflate_kernel<block_size><<<count, block_size, 0, stream.value()>>>(inputs, outputs, parse_hdr);
   }
   return cudaSuccess;
 }
