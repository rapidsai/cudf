/*
 * Copyright (c) 2018-2020, NVIDIA CORPORATION.
 *
 * Licensed under the Apache License, Version 2.0 (the "License");
 * you may not use this file except in compliance with the License.
 * You may obtain a copy of the License at
 *
 *     http://www.apache.org/licenses/LICENSE-2.0
 *
 * Unless required by applicable law or agreed to in writing, software
 * distributed under the License is distributed on an "AS IS" BASIS,
 * WITHOUT WARRANTIES OR CONDITIONS OF ANY KIND, either express or implied.
 * See the License for the specific language governing permissions and
 * limitations under the License.
 */

/** @file gpuinflate.cu

  Derived from zlib's contrib/puff.c, original copyright notice below

*/

/*
Copyright (C) 2002-2013 Mark Adler, all rights reserved
version 2.3, 21 Jan 2013

This software is provided 'as-is', without any express or implied
warranty.  In no event will the author be held liable for any damages
arising from the use of this software.

Permission is granted to anyone to use this software for any purpose,
including commercial applications, and to alter it and redistribute it
freely, subject to the following restrictions:

1. The origin of this software must not be misrepresented; you must not
claim that you wrote the original software. If you use this software
in a product, an acknowledgment in the product documentation would be
appreciated but is not required.
2. Altered source versions must be plainly marked as such, and must not be
misrepresented as being the original software.
3. This notice may not be removed or altered from any source distribution.

Mark Adler    madler@alumni.caltech.edu
*/

#include "gpuinflate.h"
#include "io_uncomp.h"

#include <io/utilities/block_utils.cuh>

#include <rmm/cuda_stream_view.hpp>

#include <io/utilities/block_utils.cuh>

#include <rmm/cuda_stream_view.hpp>

namespace cudf {
namespace io {

constexpr int max_bits    = 15;   // maximum bits in a code
constexpr int max_l_codes = 286;  // maximum number of literal/length codes
constexpr int max_d_codes = 30;   // maximum number of distance codes
constexpr int fix_l_codes = 288;  // number of fixed literal/length codes

constexpr int log2_len_lut  = 10;
constexpr int log2_dist_lut = 8;

/**
 * @brief Intermediate arrays for building huffman tables
 */
struct scratch_arr {
  int16_t lengths[max_l_codes + max_d_codes];  ///< descriptor code lengths
  int16_t offs[max_bits + 1];                  ///< offset in symbol table for each length (scratch)
};

/**
 * @brief Huffman LUTs for length and distance codes
 */
struct lut_arr {
  int32_t lenlut[1 << log2_len_lut];    ///< LUT for length decoding
  int32_t distlut[1 << log2_dist_lut];  ///< LUT for fast distance decoding
};

/// 4 batches of 32 symbols
constexpr int log2_batch_count = 2;  // 1..5
constexpr int log2_batch_size  = 5;
constexpr int batch_count      = (1 << log2_batch_count);
constexpr int batch_size       = (1 << log2_batch_size);

/**
 * @brief Inter-warp communication queue
 */
struct xwarp_s {
  int32_t batch_len[batch_count];  //< Length of each batch - <0:end, 0:not ready, >0:symbol count
  union {
    uint32_t symqueue[batch_count * batch_size];
    uint8_t symqueue8[batch_count * batch_size * 4];
  } u;
};

#define ENABLE_PREFETCH 1

#if ENABLE_PREFETCH
constexpr int log2_prefetch_size = 9;  // Must be at least LOG2_BATCH_SIZE+3
constexpr int prefetch_size      = (1 << log2_prefetch_size);

/// @brief Prefetcher state
struct prefetch_queue_s {
  const uint8_t *cur_p;  ///< Prefetch location
  int run;               ///< prefetcher will exit when run=0
  uint8_t pref_data[prefetch_size];
};

template <typename T>
inline __device__ volatile uint32_t *prefetch_addr32(volatile prefetch_queue_s &q, T *ptr)
{
  return reinterpret_cast<volatile uint32_t *>(&q.pref_data[(prefetch_size - 4) & (size_t)(ptr)]);
}

#endif  // ENABLE_PREFETCH

/**
 * @brief Inflate decompressor state
 */
struct inflate_state_s {
  // output state
  uint8_t *out;      ///< output buffer
  uint8_t *outbase;  ///< start of output buffer
  uint8_t *outend;   ///< end of output buffer
  // Input state
  uint8_t *cur;  ///< input buffer
  uint8_t *end;  ///< end of input buffer

  uint2 bitbuf;     ///< bit buffer (64-bit)
  uint32_t bitpos;  ///< position in bit buffer

  int32_t err;              ///< Error status
  int btype;                ///< current block type
  int blast;                ///< last block
  uint32_t stored_blk_len;  ///< length of stored (uncompressed) block

  uint16_t first_slow_len;  ///< first code not in fast LUT
  uint16_t index_slow_len;
  uint16_t first_slow_dist;
  uint16_t index_slow_dist;

  volatile xwarp_s x;
#if ENABLE_PREFETCH
  volatile prefetch_queue_s pref;
#endif

  int16_t lencnt[max_bits + 1];
  int16_t lensym[fix_l_codes];  // Assumes fix_l_codes >= max_l_codes
  int16_t distcnt[max_bits + 1];
  int16_t distsym[max_d_codes];

  union {
    scratch_arr scratch;
    lut_arr lut;
  } u;
};

inline __device__ unsigned int bfe(unsigned int source,
                                   unsigned int bit_start,
                                   unsigned int num_bits)
{
  unsigned int bits;
  asm("bfe.u32 %0, %1, %2, %3;" : "=r"(bits) : "r"(source), "r"(bit_start), "r"(num_bits));
  return bits;
};

inline __device__ uint32_t showbits(inflate_state_s *s, uint32_t n)
{
  uint32_t next32 = __funnelshift_rc(s->bitbuf.x, s->bitbuf.y, s->bitpos);
  return (next32 & ((1 << n) - 1));
}

inline __device__ uint32_t nextbits32(inflate_state_s *s)
{
  return __funnelshift_rc(s->bitbuf.x, s->bitbuf.y, s->bitpos);
}

inline __device__ void skipbits(inflate_state_s *s, uint32_t n)
{
  uint32_t bitpos = s->bitpos + n;
  if (bitpos >= 32) {
    uint8_t *cur = s->cur + 8;
    s->bitbuf.x  = s->bitbuf.y;
    s->bitbuf.y  = (cur < s->end) ? *reinterpret_cast<uint32_t *>(cur) : 0;
    s->cur       = cur - 4;
    bitpos &= 0x1f;
  }
  s->bitpos = bitpos;
}

// TODO: If we require 4-byte alignment of input bitstream & length (padded), reading bits would
// become quite a bit faster
__device__ uint32_t getbits(inflate_state_s *s, uint32_t n)
{
  uint32_t v = showbits(s, n);
  skipbits(s, n);
  return v;
}

/**
 * @brief Decode a code from the stream s using huffman table {symbols,counts}.
 * Return the symbol or a negative value if there is an error.
 * If all of the lengths are zero, i.e. an empty code, or if the code is
 * incomplete and an invalid code is received, then -10 is returned after
 * reading max_bits bits.
 *
 * Format notes:
 *
 * - The codes as stored in the compressed data are bit-reversed relative to
 *   a simple integer ordering of codes of the same lengths.  Hence below the
 *   bits are pulled from the compressed data one at a time and used to
 *   build the code value reversed from what is in the stream in order to
 *   permit simple integer comparisons for decoding.  A table-based decoding
 *   scheme (as used in zlib) does not need to do this reversal.
 *
 * - The first code for the shortest length is all zeros.  Subsequent codes of
 *   the same length are simply integer increments of the previous code.  When
 *   moving up a length, a zero bit is appended to the code.  For a complete
 *   code, the last code of the longest length will be all ones.
 *
 * - Incomplete codes are handled by this decoder, since they are permitted
 *   in the deflate format.  See the format notes for fixed() and dynamic().
 */
__device__ int decode(inflate_state_s *s, const int16_t *counts, const int16_t *symbols)
{
  unsigned int len;    // current number of bits in code
  unsigned int code;   // len bits being decoded
  unsigned int first;  // first code of length len
  unsigned int count;  // number of codes of length len
  uint32_t next32r = __brev(nextbits32(s));

  first = 0;
  for (len = 1; len <= max_bits; len++) {
    code  = (next32r >> (32 - len)) - first;
    count = counts[len];
    if (code < count)  // if length len, return symbol
    {
      skipbits(s, len);
      return symbols[code];
    }
    symbols += count;  // else update for next length
    first += count;
    first <<= 1;
  }
  return -10;  // ran out of codes
}

/**
 * @brief Given the list of code lengths length[0..n-1] representing a canonical
 * Huffman code for n symbols, construct the tables required to decode those
 * codes.  Those tables are the number of codes of each length, and the symbols
 * sorted by length, retaining their original order within each length.  The
 * return value is zero for a complete code set, negative for an over-
 * subscribed code set, and positive for an incomplete code set.  The tables
 * can be used if the return value is zero or positive, but they cannot be used
 * if the return value is negative.  If the return value is zero, it is not
 * possible for decode() using that table to return an error--any stream of
 * enough bits will resolve to a symbol.  If the return value is positive, then
 * it is possible for decode() using that table to return an error for received
 * codes past the end of the incomplete lengths.
 *
 * Not used by decode(), but used for error checking, count[0] is the number
 * of the n symbols not in the code.  So n - count[0] is the number of
 * codes.  This is useful for checking for incomplete codes that have more than
 * one symbol, which is an error in a dynamic block.
 *
 * Assumption: for all i in 0..n-1, 0 <= length[i] <= max_bits
 * This is assured by the construction of the length arrays in dynamic() and
 * fixed() and is not verified by construct().
 *
 * Format notes:
 *
 * - Permitted and expected examples of incomplete codes are one of the fixed
 *   codes and any code with a single symbol which in deflate is coded as one
 *   bit instead of zero bits.  See the format notes for fixed() and dynamic().
 *
 * - Within a given code length, the symbols are kept in ascending order for
 *   the code bits definition.
 */
__device__ int construct(
  inflate_state_s *s, int16_t *counts, int16_t *symbols, const int16_t *length, int n)
{
  int symbol;  // current symbol when stepping through length[]
  int len;     // current length when stepping through counts[]
  int left;    // number of possible codes left of current length
  int16_t *offs = s->u.scratch.offs;

  // count number of codes of each length
  for (len = 0; len <= max_bits; len++) counts[len] = 0;
  for (symbol = 0; symbol < n; symbol++)
    (counts[length[symbol]])++;  // assumes lengths are within bounds
  if (counts[0] == n)            // no codes!
    return 0;                    // complete, but decode() will fail

  // check for an over-subscribed or incomplete set of lengths
  left = 1;  // one possible code of zero length
  for (len = 1; len <= max_bits; len++) {
    left <<= 1;                 // one more bit, double codes left
    left -= counts[len];        // deduct count from possible codes
    if (left < 0) return left;  // over-subscribed--return negative
  }                             // left > 0 means incomplete

  // generate offsets into symbol table for each length for sorting
  offs[1] = 0;
  for (len = 1; len < max_bits; len++) offs[len + 1] = offs[len] + counts[len];

  // put symbols in table sorted by length, by symbol order within each length
  for (symbol = 0; symbol < n; symbol++)
    if (length[symbol] != 0) symbols[offs[length[symbol]]++] = symbol;

  // return zero for complete set, positive for incomplete set
  return left;
}

/// permutation of code length codes
static const __device__ __constant__ uint8_t g_code_order[19 + 1] = {
  16, 17, 18, 0, 8, 7, 9, 6, 10, 5, 11, 4, 12, 3, 13, 2, 14, 1, 15, 0xff};

/// Dynamic block (custom huffman tables)
__device__ int init_dynamic(inflate_state_s *s)
{
  int nlen, ndist, ncode; /* number of lengths in descriptor */
  int index;              /* index of lengths[] */
  int err;                /* construct() return value */
  int16_t *lengths = s->u.scratch.lengths;

  // get number of lengths in each table, check lengths
  nlen  = getbits(s, 5) + 257;
  ndist = getbits(s, 5) + 1;
  ncode = getbits(s, 4) + 4;
  if (nlen > max_l_codes || ndist > max_d_codes) {
    return -3;  // bad counts
  }
  // read code length code lengths (really), missing lengths are zero
  for (index = 0; index < ncode; index++) lengths[g_code_order[index]] = getbits(s, 3);
  for (; index < 19; index++) lengths[g_code_order[index]] = 0;

  // build huffman table for code lengths codes (use lencode temporarily)
  err = construct(s, s->lencnt, s->lensym, lengths, 19);
  if (err != 0)  // require complete code set here
    return -4;

  // read length/literal and distance code length tables
  index = 0;
  while (index < nlen + ndist) {
    int symbol = decode(s, s->lencnt, s->lensym);
    if (symbol < 0) return symbol;  // invalid symbol
    if (symbol < 16)                // length in 0..15
      lengths[index++] = symbol;
    else {                            // repeat instruction
      int len = 0;                    // last length to repeat, assume repeating zeros
      if (symbol == 16) {             // repeat last length 3..6 times
        if (index == 0) return -5;    // no last length!
        len    = lengths[index - 1];  // last length
        symbol = 3 + getbits(s, 2);
      } else if (symbol == 17)  // repeat zero 3..10 times
        symbol = 3 + getbits(s, 3);
      else  // == 18, repeat zero 11..138 times
        symbol = 11 + getbits(s, 7);
      if (index + symbol > nlen + ndist) return -6;  // too many lengths!
      while (symbol--)                               // repeat last or zero symbol times
        lengths[index++] = len;
    }
  }

  // check for end-of-block code -- there better be one!
  if (lengths[256] == 0) return -9;

  // build huffman table for literal/length codes
  err = construct(s, s->lencnt, s->lensym, lengths, nlen);
  if (err && (err < 0 || nlen != s->lencnt[0] + s->lencnt[1]))
    return -7;  // incomplete code ok only for single length 1 code

  // build huffman table for distance codes
  err = construct(s, s->distcnt, s->distsym, &lengths[nlen], ndist);
  if (err && (err < 0 || ndist != s->distcnt[0] + s->distcnt[1]))
    return -8;  // incomplete code ok only for single length 1 code

  return 0;
}

/**
 * @brief Initializes a fixed codes block.
 *
 * Format notes:
 *
 * - This block type can be useful for compressing small amounts of data for
 *   which the size of the code descriptions in a dynamic block exceeds the
 *   benefit of custom codes for that block.  For fixed codes, no bits are
 *   spent on code descriptions.  Instead the code lengths for literal/length
 *   codes and distance codes are fixed.  The specific lengths for each symbol
 *   can be seen in the "for" loops below.
 *
 * - The literal/length code is complete, but has two symbols that are invalid
 *   and should result in an error if received.  This cannot be implemented
 *   simply as an incomplete code since those two symbols are in the "middle"
 *   of the code.  They are eight bits long and the longest literal/length\
 *   code is nine bits.  Therefore the code must be constructed with those
 *   symbols, and the invalid symbols must be detected after decoding.
 *
 * - The fixed distance codes also have two invalid symbols that should result
 *   in an error if received.  Since all of the distance codes are the same
 *   length, this can be implemented as an incomplete code.  Then the invalid
 *   codes are detected while decoding.
 */
__device__ int init_fixed(inflate_state_s *s)
{
  int16_t *lengths = s->u.scratch.lengths;
  int symbol;

  // literal/length table
  for (symbol = 0; symbol < 144; symbol++) lengths[symbol] = 8;
  for (; symbol < 256; symbol++) lengths[symbol] = 9;
  for (; symbol < 280; symbol++) lengths[symbol] = 7;
  for (; symbol < fix_l_codes; symbol++) lengths[symbol] = 8;
  construct(s, s->lencnt, s->lensym, lengths, fix_l_codes);

  // distance table
  for (symbol = 0; symbol < max_d_codes; symbol++) lengths[symbol] = 5;

  // build huffman table for distance codes
  construct(s, s->distcnt, s->distsym, lengths, max_d_codes);

  return 0;
}

/**
 * @brief Decode literal/length and distance codes until an end-of-block code.
 *
 * Format notes:
 *
 * - Compressed data that is after the block type if fixed or after the code
 *   description if dynamic is a combination of literals and length/distance
 *   pairs terminated by and end-of-block code.  Literals are simply Huffman
 *   coded bytes.  A length/distance pair is a coded length followed by a
 *   coded distance to represent a string that occurs earlier in the
 *   uncompressed data that occurs again at the current location.
 *
 * - Literals, lengths, and the end-of-block code are combined into a single
 *   code of up to 286 symbols.  They are 256 literals (0..255), 29 length
 *   symbols (257..285), and the end-of-block symbol (256).
 *
 * - There are 256 possible lengths (3..258), and so 29 symbols are not enough
 *   to represent all of those.  Lengths 3..10 and 258 are in fact represented
 *   by just a length symbol.  Lengths 11..257 are represented as a symbol and
 *   some number of extra bits that are added as an integer to the base length
 *   of the length symbol.  The number of extra bits is determined by the base
 *   length symbol.  These are in the static arrays below, lens[] for the base
 *   lengths and lext[] for the corresponding number of extra bits.
 *
 * - The reason that 258 gets its own symbol is that the longest length is used
 *   often in highly redundant files.  Note that 258 can also be coded as the
 *   base value 227 plus the maximum extra value of 31.  While a good deflate
 *   should never do this, it is not an error, and should be decoded properly.
 *
 * - If a length is decoded, including its extra bits if any, then it is
 *   followed a distance code.  There are up to 30 distance symbols.  Again
 *   there are many more possible distances (1..32768), so extra bits are added
 *   to a base value represented by the symbol.  The distances 1..4 get their
 *   own symbol, but the rest require extra bits.  The base distances and
 *   corresponding number of extra bits are below in the static arrays dist[]
 *   and dext[].
 *
 * - Literal bytes are simply written to the output.  A length/distance pair is
 *   an instruction to copy previously uncompressed bytes to the output.  The
 *   copy is from distance bytes back in the output stream, copying for length
 *   bytes.
 *
 * - Distances pointing before the beginning of the output data are not
 *   permitted.
 *
 * - Overlapped copies, where the length is greater than the distance, are
 *   allowed and common.  For example, a distance of one and a length of 258
 *   simply copies the last byte 258 times.  A distance of four and a length of
 *   twelve copies the last four bytes three times.  A simple forward copy
 *   ignoring whether the length is greater than the distance or not implements
 *   this correctly.  You should not use memcpy() since its behavior is not
 *   defined for overlapped arrays.  You should not use memmove() or bcopy()
 *   since though their behavior -is- defined for overlapping arrays, it is
 *   defined to do the wrong thing in this case.
 */

/// permutation of code length codes
static const __device__ __constant__ uint16_t g_lens[29] = {  // Size base for length codes 257..285
  3,  4,  5,  6,  7,  8,  9,  10, 11,  13,  15,  17,  19,  23, 27,
  31, 35, 43, 51, 59, 67, 83, 99, 115, 131, 163, 195, 227, 258};
static const __device__ __constant__ uint16_t
  g_lext[29] = {  // Extra bits for length codes 257..285
    0, 0, 0, 0, 0, 0, 0, 0, 1, 1, 1, 1, 2, 2, 2, 2, 3, 3, 3, 3, 4, 4, 4, 4, 5, 5, 5, 5, 0};

static const __device__ __constant__ uint16_t
  g_dists[30] = {  // Offset base for distance codes 0..29
    1,   2,   3,   4,   5,   7,    9,    13,   17,   25,   33,   49,   65,    97,    129,
    193, 257, 385, 513, 769, 1025, 1537, 2049, 3073, 4097, 6145, 8193, 12289, 16385, 24577};
static const __device__ __constant__ uint16_t g_dext[30] = {  // Extra bits for distance codes 0..29
  0, 0, 0, 0, 1, 1, 2, 2, 3, 3, 4, 4, 5, 5, 6, 6, 7, 7, 8, 8, 9, 9, 10, 10, 11, 11, 12, 12, 13, 13};

/// @brief Thread 0 only: decode bitstreams and output symbols into the symbol queue
__device__ void decode_symbols(inflate_state_s *s)
{
  uint32_t bitpos = s->bitpos;
  uint2 bitbuf    = s->bitbuf;
  uint8_t *cur    = s->cur;
  uint8_t *end    = s->end;
  int32_t batch   = 0;
  int32_t sym, batch_len;

  do {
    volatile uint32_t *b = &s->x.u.symqueue[batch * batch_size];
    // Wait for the next batch entry to be empty
#if ENABLE_PREFETCH
    // Wait for prefetcher to fetch a worst-case of 48 bits per symbol
    while ((*(volatile int32_t *)&s->pref.cur_p - (int32_t)(size_t)cur < batch_size * 6) ||
           (s->x.batch_len[batch] != 0))
#else
    while (s->x.batch_len[batch] != 0)
#endif
    {
      nanosleep(100);
    }
    batch_len = 0;
#if ENABLE_PREFETCH
    if (cur + (bitpos >> 3) >= end) {
      s->err = 1;
      break;
    }
#endif
    // Inner loop decoding symbols
    do {
      uint32_t next32 = __funnelshift_rc(bitbuf.x, bitbuf.y, bitpos);  // nextbits32(s);
      uint32_t len;
      sym = s->u.lut.lenlut[next32 & ((1 << log2_len_lut) - 1)];
      if ((uint32_t)sym < (uint32_t)(0x100 << 5)) {
        // We can lookup a second symbol if this was a short literal
        len = sym & 0x1f;
        sym >>= 5;
        b[batch_len++] = sym;
        next32 >>= len;
        bitpos += len;
        sym = s->u.lut.lenlut[next32 & ((1 << log2_len_lut) - 1)];
      }
      if (sym > 0)  // short symbol
      {
        len = sym & 0x1f;
        sym = ((sym >> 5) & 0x3ff) + ((next32 >> (sym >> 24)) & ((sym >> 16) & 0x1f));
      } else {
        // Slow length path
        uint32_t next32r       = __brev(next32);
        const int16_t *symbols = &s->lensym[s->index_slow_len];
        unsigned int first     = s->first_slow_len;
        int lext;
#pragma unroll 1
        for (len = log2_len_lut + 1; len <= max_bits; len++) {
          unsigned int code  = (next32r >> (32 - len)) - first;
          unsigned int count = s->lencnt[len];
          if (code < count)  // if length len, return symbol
          {
            sym = symbols[code];
            break;
          }
          symbols += count;  // else update for next length
          first += count;
          first <<= 1;
        }
        if (len > max_bits) {
          s->err = -10;
          sym    = 256;
          len    = 0;
        }
        if (sym > 256) {
          sym -= 257;
          lext = g_lext[sym];
          sym  = 256 + g_lens[sym] + bfe(next32, len, lext);
          len += lext;
        }
      }
      if (sym > 256) {
        int dist, dext;
        // skipbits(s, len) inlined - no limit check
        bitpos += len;
        if (bitpos >= 32) {
          bitbuf.x = bitbuf.y;
#if ENABLE_PREFETCH
          bitbuf.y = *prefetch_addr32(s->pref, cur + 8);
          cur += 4;
#else
          cur += 8;
          bitbuf.y = (cur < end) ? *(const uint32_t *)cur : 0;
          cur -= 4;
#endif
          bitpos &= 0x1f;
        }
        // get distance
        next32 = __funnelshift_rc(bitbuf.x, bitbuf.y, bitpos);  // nextbits32(s);
        dist   = s->u.lut.distlut[next32 & ((1 << log2_dist_lut) - 1)];
        if (dist > 0) {
          len  = dist & 0x1f;
          dext = bfe(dist, 20, 5);
          dist = bfe(dist, 5, 15);
          sym |= (dist + bfe(next32, len, dext)) << 16;
          len += dext;
        } else {
          uint32_t next32r       = __brev(next32);
          const int16_t *symbols = &s->distsym[s->index_slow_dist];
          unsigned int first     = s->first_slow_dist;
#pragma unroll 1
          for (len = log2_dist_lut + 1; len <= max_bits; len++) {
            unsigned int code  = (next32r >> (32 - len)) - first;
            unsigned int count = s->distcnt[len];
            if (code < count)  // if length len, return symbol
            {
              dist = symbols[code];
              break;
            }
            symbols += count;  // else update for next length
            first += count;
            first <<= 1;
          }
          if (len > max_bits) {
            s->err = -10;
            sym    = 256;
            len    = 0;
          } else {
            dext = g_dext[dist];
            sym |= (g_dists[dist] + bfe(next32, len, dext)) << 16;
            len += dext;
          }
        }
      }
      // skipbits(s, len) inlined with added error check for reading past the end of the input
      // buffer
      bitpos += len;
      if (bitpos >= 32) {
        bitbuf.x = bitbuf.y;
#if ENABLE_PREFETCH
        bitbuf.y = *prefetch_addr32(s->pref, cur + 8);
        cur += 4;
#else
        cur += 8;
        if (cur < end) {
          bitbuf.y = *(const uint32_t *)cur;
          cur -= 4;
        } else {
          bitbuf.y = 0;
          cur -= 4;
          if (cur > end) {
            s->err = 1;
            sym    = 256;
          }
        }
#endif
        bitpos &= 0x1f;
      }
      if (sym == 256) break;
      b[batch_len++] = sym;
    } while (batch_len < batch_size - 1);
    s->x.batch_len[batch] = batch_len;
#if ENABLE_PREFETCH
    ((volatile inflate_state_s *)s)->cur = cur;
#endif
    if (batch_len != 0) batch = (batch + 1) & (batch_count - 1);
  } while (sym != 256);

  while (s->x.batch_len[batch] != 0) { nanosleep(150); }
  s->x.batch_len[batch] = -1;
  s->bitbuf             = bitbuf;
  s->bitpos             = bitpos;
#if !ENABLE_PREFETCH
  s->cur = cur;
#endif
}

/**
 * @brief Build lookup tables for faster decode
 * LUT format is symbols*16+length
 */
__device__ void init_length_lut(inflate_state_s *s, int t)
{
  int32_t *lut = s->u.lut.lenlut;

  for (uint32_t bits = t; bits < (1 << log2_len_lut); bits += blockDim.x) {
    const int16_t *cnt     = s->lencnt;
    const int16_t *symbols = s->lensym;
    int sym                = -10 << 5;
    unsigned int first     = 0;
    unsigned int rbits     = __brev(bits) >> (32 - log2_len_lut);
    for (unsigned int len = 1; len <= log2_len_lut; len++) {
      unsigned int code  = (rbits >> (log2_len_lut - len)) - first;
      unsigned int count = cnt[len];
      if (code < count) {
        sym = symbols[code];
        if (sym > 256) {
          int lext = g_lext[sym - 257];
          sym = (256 + g_lens[sym - 257]) | (((1 << lext) - 1) << (16 - 5)) | (len << (24 - 5));
          len += lext;
        }
        sym = (sym << 5) | len;
        break;
      }
      symbols += count;  // else update for next length
      first += count;
      first <<= 1;
    }
    lut[bits] = sym;
  }
  if (!t) {
    unsigned int first = 0;
    unsigned int index = 0;
    const int16_t *cnt = s->lencnt;
    for (unsigned int len = 1; len <= log2_len_lut; len++) {
      unsigned int count = cnt[len];
      index += count;
      first += count;
      first <<= 1;
    }
    s->first_slow_len = first;
    s->index_slow_len = index;
  }
}

/**
 * @brief Build lookup tables for faster decode of distance symbol
 * LUT format is symbols*16+length
 */
__device__ void init_distance_lut(inflate_state_s *s, int t)
{
  int32_t *lut = s->u.lut.distlut;

  for (uint32_t bits = t; bits < (1 << log2_dist_lut); bits += blockDim.x) {
    const int16_t *cnt     = s->distcnt;
    const int16_t *symbols = s->distsym;
    int sym                = 0;
    unsigned int first     = 0;
    unsigned int rbits     = __brev(bits) >> (32 - log2_dist_lut);
    for (unsigned int len = 1; len <= log2_dist_lut; len++) {
      unsigned int code  = (rbits >> (log2_dist_lut - len)) - first;
      unsigned int count = cnt[len];
      if (code < count) {
        int dist = symbols[code];
        int dext = g_dext[dist];
        sym      = g_dists[dist] | (dext << 15);
        sym      = (sym << 5) | len;
        break;
      }
      symbols += count;  // else update for next length
      first += count;
      first <<= 1;
    }
    lut[bits] = sym;
  }
  if (!t) {
    unsigned int first = 0;
    unsigned int index = 0;
    const int16_t *cnt = s->distcnt;
    for (unsigned int len = 1; len <= log2_dist_lut; len++) {
      unsigned int count = cnt[len];
      index += count;
      first += count;
      first <<= 1;
    }
    s->first_slow_dist = first;
    s->index_slow_dist = index;
  }
}

/// @brief WARP1: process symbols and output uncompressed stream
__device__ void process_symbols(inflate_state_s *s, int t)
{
  uint8_t *out           = s->out;
  const uint8_t *outend  = s->outend;
  const uint8_t *outbase = s->outbase;
  int batch              = 0;

  do {
    volatile uint32_t *b = &s->x.u.symqueue[batch * batch_size];
    int batch_len, pos;
    int32_t symt;
    uint32_t lit_mask;

    if (t == 0) {
      while ((batch_len = s->x.batch_len[batch]) == 0) { nanosleep(100); }
    } else {
      batch_len = 0;
    }
    batch_len = shuffle(batch_len);
    if (batch_len < 0) { break; }

    symt     = (t < batch_len) ? b[t] : 256;
    lit_mask = ballot(symt >= 256);
    pos      = min((__ffs(lit_mask) - 1) & 0xff, 32);
    if (t == 0) { s->x.batch_len[batch] = 0; }
    if (t < pos && out + t < outend) { out[t] = symt; }
    out += pos;
    batch_len -= pos;
    while (batch_len > 0) {
      int dist, len, symbol;

      // Process a non-literal symbol
      symbol = shuffle(symt, pos);
      len    = max((symbol & 0xffff) - 256, 0);  // max should be unnecessary, but just in case
      dist   = symbol >> 16;
      for (int i = t; i < len; i += 32) {
        const uint8_t *src = out + ((i >= dist) ? (i % dist) : i) - dist;
        uint8_t b          = (src < outbase) ? 0 : *src;
        if (out + i < outend) { out[i] = b; }
      }
      out += len;
      pos++;
      batch_len--;
      // Process subsequent literals, if any
      if (!((lit_mask >> pos) & 1)) {
        len    = min((__ffs(lit_mask >> pos) - 1) & 0xff, batch_len);
        symbol = shuffle(symt, (pos + t) & 0x1f);
        if (t < len && out + t < outend) { out[t] = symbol; }
        out += len;
        pos += len;
        batch_len -= len;
      }
    }
    batch = (batch + 1) & (batch_count - 1);
  } while (1);

  if (t == 0) { s->out = out; }
}

/**
 * @brief Initializes a stored block.
 *
 * Format notes:
 *
 * - After the two-bit stored block type (00), the stored block length and
 *   stored bytes are byte-aligned for fast copying.  Therefore any leftover
 *   bits in the byte that has the last bit of the type, as many as seven, are
 *   discarded.  The value of the discarded bits are not defined and should not
 *   be checked against any expectation.
 *
 * - The second inverted copy of the stored block length does not have to be
 *   checked, but it's probably a good idea to do so anyway.
 *
 * - A stored block can have zero length.  This is sometimes used to byte-align
 *   subsets of the compressed data for random access or partial recovery.
 */
__device__ int init_stored(inflate_state_s *s)
{
  uint32_t len, nlen;  // length of stored block

  // Byte align
  if (s->bitpos & 7) { skipbits(s, 8 - (s->bitpos & 7)); }
  if (s->cur + (s->bitpos >> 3) >= s->end) {
    return 2;  // Not enough input
  }
  // get length and check against its one's complement
  len  = getbits(s, 16);
  nlen = getbits(s, 16);
  if (len != (nlen ^ 0xffff)) {
    return -2;  // didn't match complement!
  }
  if (s->cur + (s->bitpos >> 3) + len > s->end) {
    return 2;  // Not enough input
  }
  s->stored_blk_len = len;

  // done with a valid stored block
  return 0;
}

/// Copy bytes from stored block to destination
__device__ void copy_stored(inflate_state_s *s, int t)
{
  int len         = s->stored_blk_len;
  uint8_t *cur    = s->cur + (s->bitpos >> 3);
  uint8_t *out    = s->out;
  uint8_t *outend = s->outend;
  uint8_t *cur4;
  int slow_bytes = min(len, (int)((16 - (size_t)out) & 0xf));
  int fast_bytes, bitpos;

  // Slow copy until output is 16B aligned
  if (slow_bytes) {
    for (int i = t; i < slow_bytes; i += blockDim.x) {
      if (out + i < outend) {
        out[i] = cur[i];  // Input range has already been validated in init_stored()
      }
    }
    cur += slow_bytes;
    out += slow_bytes;
    len -= slow_bytes;
  }
  fast_bytes = len;
  if (out < outend) { fast_bytes = (int)min((size_t)fast_bytes, (outend - out)); }
  fast_bytes &= ~0xf;
  bitpos = ((int)(3 & (size_t)cur)) << 3;
  cur4   = cur - (bitpos >> 3);
  if (out < outend) {
    // Fast copy 16 bytes at a time
    for (int i = t * 16; i < fast_bytes; i += blockDim.x * 16) {
      uint4 u;
      u.x = *reinterpret_cast<const uint32_t *>(cur4 + i + 0 * 4);
      u.y = *reinterpret_cast<const uint32_t *>(cur4 + i + 1 * 4);
      u.z = *reinterpret_cast<const uint32_t *>(cur4 + i + 2 * 4);
      u.w = *reinterpret_cast<const uint32_t *>(cur4 + i + 3 * 4);
      if (bitpos != 0) {
        uint32_t v = (bitpos != 0) ? *reinterpret_cast<const uint32_t *>(cur4 + i + 4 * 4) : 0;
        u.x        = __funnelshift_rc(u.x, u.y, bitpos);
        u.y        = __funnelshift_rc(u.y, u.z, bitpos);
        u.z        = __funnelshift_rc(u.z, u.w, bitpos);
        u.w        = __funnelshift_rc(u.w, v, bitpos);
      }
      *reinterpret_cast<uint4 *>(out + i) = u;
    }
  }
  cur += fast_bytes;
  out += fast_bytes;
  len -= fast_bytes;
  // Slow copy for remaining bytes
  for (int i = t; i < len; i += blockDim.x) {
    if (out + i < outend) {
      out[i] = cur[i];  // Input range has already been validated in init_stored()
    }
  }
  out += len;
  __syncthreads();
  if (t == 0) {
    // Reset bitstream to end of block
    uint8_t *p            = cur + len;
    uint32_t prefix_bytes = (uint32_t)(((size_t)p) & 3);
    p -= prefix_bytes;
    s->cur      = p;
    s->bitbuf.x = (p < s->end) ? *reinterpret_cast<uint32_t *>(p) : 0;
    p += 4;
    s->bitbuf.y = (p < s->end) ? *reinterpret_cast<uint32_t *>(p) : 0;
    s->bitpos   = prefix_bytes * 8;
    s->out      = out;
  }
}

#if ENABLE_PREFETCH
__device__ void init_prefetcher(inflate_state_s *s, int t)
{
  if (t == 0) {
    s->pref.cur_p = s->cur;
    s->pref.run   = 1;
  }
}

__device__ void prefetch_warp(volatile inflate_state_s *s, int t)
{
  const uint8_t *cur_p = s->pref.cur_p;
  const uint8_t *end   = s->end;
  while (shuffle((t == 0) ? s->pref.run : 0)) {
    int32_t cur_lo = (int32_t)(size_t)cur_p;
    int do_pref =
      shuffle((t == 0) ? (cur_lo - *(volatile int32_t *)&s->cur < prefetch_size - 32 * 4 - 4) : 0);
    if (do_pref) {
      const uint8_t *p             = cur_p + 4 * t;
      *prefetch_addr32(s->pref, p) = (p < end) ? *reinterpret_cast<const uint32_t *>(p) : 0;
      cur_p += 4 * 32;
      __threadfence_block();
      __syncwarp();
      if (!t) {
        s->pref.cur_p = cur_p;
        __threadfence_block();
      }
    } else if (t == 0) {
      nanosleep(150);
    }
  }
}
#endif  // ENABLE_PREFETCH

/**
 * @brief Parse GZIP header
 * See https://tools.ietf.org/html/rfc1952
 */
__device__ int parse_gzip_header(const uint8_t *src, size_t src_size)
{
  int hdr_len = -1;

  if (src_size >= 18) {
    uint32_t sig = (src[0] << 16) | (src[1] << 8) | src[2];
    if (sig == 0x1f8b08)  // 24-bit GZIP inflate signature {0x1f, 0x8b, 0x08}
    {
      uint8_t flags = src[3];
      hdr_len       = 10;
      if (flags & GZIPHeaderFlag::fextra)  // Extra fields present
      {
        int xlen = src[hdr_len] | (src[hdr_len + 1] << 8);
        hdr_len += xlen;
        if (hdr_len >= src_size) return -1;
      }
      if (flags & GZIPHeaderFlag::fname)  // Original file name present
      {
        // Skip zero-terminated string
        do {
          if (hdr_len >= src_size) return -1;
        } while (src[hdr_len++] != 0);
      }
      if (flags & GZIPHeaderFlag::fcomment)  // Comment present
      {
        // Skip zero-terminated string
        do {
          if (hdr_len >= src_size) return -1;
        } while (src[hdr_len++] != 0);
      }
      if (flags & GZIPHeaderFlag::fhcrc)  // Header CRC present
      {
        hdr_len += 2;
      }
      if (hdr_len + 8 >= src_size) hdr_len = -1;
    }
  }
  return hdr_len;
}

/**
 * @brief INFLATE decompression kernel
 *
 * blockDim {block_size,1,1}
 *
 * @tparam block_size Thread block dimension for this call
 * @param inputs Source and destination buffer information per block
 * @param outputs Decompression status buffer per block
 * @param parse_hdr If nonzero, indicates that the compressed bitstream includes a GZIP header
 */
template <int block_size>
__global__ void __launch_bounds__(block_size)
  inflate_kernel(gpu_inflate_input_s *inputs, gpu_inflate_status_s *outputs, int parse_hdr)
{
  __shared__ __align__(16) inflate_state_s state_g;

  int t                  = threadIdx.x;
  int z                  = blockIdx.x;
  inflate_state_s *state = &state_g;

  if (!t) {
    uint8_t *p      = const_cast<uint8_t *>(static_cast<uint8_t const *>(inputs[z].srcDevice));
    size_t src_size = inputs[z].srcSize;
    uint32_t prefix_bytes;
    // Parse header if needed
    state->err = 0;
    if (parse_hdr) {
      int hdr_len = parse_gzip_header(p, src_size);
      src_size    = (src_size >= 8) ? src_size - 8 : 0;  // ignore footer
      if (hdr_len >= 0) {
        p += hdr_len;
        src_size -= hdr_len;
      } else {
        state->err = hdr_len;
      }
    }
    // Initialize shared state
    state->out     = const_cast<uint8_t *>(static_cast<uint8_t const *>(inputs[z].dstDevice));
    state->outbase = state->out;
    state->outend  = state->out + inputs[z].dstSize;
    state->end     = p + src_size;
    prefix_bytes   = (uint32_t)(((size_t)p) & 3);
    p -= prefix_bytes;
    state->cur      = p;
    state->bitbuf.x = (p < state->end) ? *reinterpret_cast<uint32_t *>(p) : 0;
    p += 4;
    state->bitbuf.y = (p < state->end) ? *reinterpret_cast<uint32_t *>(p) : 0;
    state->bitpos   = prefix_bytes * 8;
  }
  __syncthreads();
  // Main loop decoding blocks
  while (!state->err) {
    if (!t) {
      // Thread0: read last flag, block type and custom huffman tables if any
      if (state->cur + (state->bitpos >> 3) >= state->end)
        state->err = 2;
      else {
        state->blast = getbits(state, 1);
        state->btype = getbits(state, 2);
        if (state->btype == 0)
          state->err = init_stored(state);
        else if (state->btype == 1)
          state->err = init_fixed(state);
        else if (state->btype == 2)
          state->err = init_dynamic(state);
        else
          state->err = -1;  // Invalid block
      }
    }
    __syncthreads();
    if (!state->err && (state->btype == 1 || state->btype == 2)) {
      // Initializes lookup tables (block wide)
      init_length_lut(state, t);
      init_distance_lut(state, t);
#if ENABLE_PREFETCH
      // Initialize prefetcher
      init_prefetcher(state, t);
#endif
      if (t < batch_count) { state->x.batch_len[t] = 0; }
      __syncthreads();
      // decode data until end-of-block code
      if (t < 1 * 32) {
        // WARP0: decode variable-length symbols
        if (!t) {
          // Thread0: decode symbols (single threaded)
          decode_symbols(state);
#if ENABLE_PREFETCH
          state->pref.run = 0;
#endif
        }
      } else if (t < 2 * 32) {
        // WARP1: perform LZ77 using length and distance codes from WARP0
        process_symbols(state, t & 0x1f);
      }
#if ENABLE_PREFETCH
      else if (t < 3 * 32) {
        // WARP2: Prefetcher: prefetch data for WARP0
        prefetch_warp(state, t & 0x1f);
      }
#endif
      // else WARP3: idle
    } else if (!state->err && state->btype == 0) {
      // Uncompressed block (block-wide memcpy)
      copy_stored(state, t);
    }
    if (state->blast) break;
    __syncthreads();
  }
  __syncthreads();
  // Output decompression status and length
  if (!t) {
    if (state->err == 0 && state->cur + ((state->bitpos + 7) >> 3) > state->end) {
      // Read past the end of the input buffer
      state->err = 2;
    } else if (state->err == 0 && state->out > state->outend) {
      // Output buffer too small
      state->err = 1;
    }
    outputs[z].bytes_written = state->out - state->outbase;
    outputs[z].status        = state->err;
    outputs[z].reserved      = (int)(state->end - state->cur);  // Here mainly for debug purposes
  }
}

/**
 * @brief Copy a group of buffers
 *
 * blockDim {1024,1,1}
 *
 * @param inputs Source and destination information per block
 */
__global__ void __launch_bounds__(1024) copy_uncompressed_kernel(gpu_inflate_input_s *inputs)
{
  __shared__ const uint8_t *volatile src_g;
  __shared__ uint8_t *volatile dst_g;
  __shared__ uint32_t volatile copy_len_g;

  uint32_t t = threadIdx.x;
  uint32_t z = blockIdx.x;
  const uint8_t *src;
  uint8_t *dst;
  uint32_t len, src_align_bytes, src_align_bits, dst_align_bytes;

  if (!t) {
    src        = static_cast<const uint8_t *>(inputs[z].srcDevice);
    dst        = static_cast<uint8_t *>(inputs[z].dstDevice);
    len        = min((uint32_t)inputs[z].srcSize, (uint32_t)inputs[z].dstSize);
    src_g      = src;
    dst_g      = dst;
    copy_len_g = len;
  }
  __syncthreads();
  src = src_g;
  dst = dst_g;
  len = copy_len_g;
  // Align output to 32-bit
  dst_align_bytes = 3 & -reinterpret_cast<intptr_t>(dst);
  if (dst_align_bytes != 0) {
    uint32_t align_len = min(dst_align_bytes, len);
    if (t < align_len) { dst[t] = src[t]; }
    src += align_len;
    dst += align_len;
    len -= align_len;
  }
  src_align_bytes = (uint32_t)(3 & reinterpret_cast<uintptr_t>(src));
  src_align_bits  = src_align_bytes << 3;
  while (len >= 32) {
    const uint32_t *src32 = reinterpret_cast<const uint32_t *>(src - src_align_bytes);
    uint32_t copy_cnt     = min(len >> 2, 1024);
    if (t < copy_cnt) {
      uint32_t v = src32[t];
      if (src_align_bits != 0) { v = __funnelshift_r(v, src32[t + 1], src_align_bits); }
      reinterpret_cast<uint32_t *>(dst)[t] = v;
    }
    src += copy_cnt * 4;
    dst += copy_cnt * 4;
    len -= copy_cnt * 4;
  }
  if (t < len) { dst[t] = src[t]; }
}

cudaError_t __host__ gpuinflate(gpu_inflate_input_s *inputs,
                                gpu_inflate_status_s *outputs,
                                int count,
                                int parse_hdr,
                                rmm::cuda_stream_view stream)
{
<<<<<<< HEAD
  if (count > 0) {
    inflate_kernel<<<count, NUMTHREADS, 0, stream.value()>>>(inputs, outputs, parse_hdr);
=======
  constexpr int block_size = 128;  // Threads per block
  if (count > 0) {
    inflate_kernel<block_size>
      <<<count, block_size, 0, stream.value()>>>(inputs, outputs, parse_hdr);
>>>>>>> 598a14d8
  }
  return cudaSuccess;
}

cudaError_t __host__ gpu_copy_uncompressed_blocks(gpu_inflate_input_s *inputs,
                                                  int count,
                                                  rmm::cuda_stream_view stream)
{
  if (count > 0) { copy_uncompressed_kernel<<<count, 1024, 0, stream.value()>>>(inputs); }
  return cudaSuccess;
}

}  // namespace io
}  // namespace cudf<|MERGE_RESOLUTION|>--- conflicted
+++ resolved
@@ -1204,15 +1204,10 @@
                                 int parse_hdr,
                                 rmm::cuda_stream_view stream)
 {
-<<<<<<< HEAD
-  if (count > 0) {
-    inflate_kernel<<<count, NUMTHREADS, 0, stream.value()>>>(inputs, outputs, parse_hdr);
-=======
   constexpr int block_size = 128;  // Threads per block
   if (count > 0) {
     inflate_kernel<block_size>
       <<<count, block_size, 0, stream.value()>>>(inputs, outputs, parse_hdr);
->>>>>>> 598a14d8
   }
   return cudaSuccess;
 }
