--- conflicted
+++ resolved
@@ -14,14 +14,9 @@
  * limitations under the License.
  */
 
-<<<<<<< HEAD
 #include "io/utilities/hostdevice_vector.hpp"
-#include "io_uncomp.h"
-#include "unbz2.h"  // bz2 uncompress
-=======
 #include "io_uncomp.hpp"
 #include "unbz2.hpp"  // bz2 uncompress
->>>>>>> a808d9cf
 
 #include <cudf/detail/utilities/vector_factories.hpp>
 #include <cudf/utilities/error.hpp>
