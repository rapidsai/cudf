/*
 * Copyright (c) 2018-2021, NVIDIA CORPORATION.
 *
 * Licensed under the Apache License, Version 2.0 (the "License");
 * you may not use this file except in compliance with the License.
 * You may obtain a copy of the License at
 *
 *     http://www.apache.org/licenses/LICENSE-2.0
 *
 * Unless required by applicable law or agreed to in writing, software
 * distributed under the License is distributed on an "AS IS" BASIS,
 * WITHOUT WARRANTIES OR CONDITIONS OF ANY KIND, either express or implied.
 * See the License for the specific language governing permissions and
 * limitations under the License.
 */

#include "io_uncomp.h"
#include "unbz2.h"  // bz2 uncompress

#include <cudf/utilities/error.hpp>
#include <cudf/utilities/span.hpp>

#include <cuda_runtime.h>

#include <string.h>  // memset

#include <zlib.h>  // uncompress

using cudf::host_span;

namespace cudf {
namespace io {

#pragma pack(push, 1)

struct gz_file_header_s {
  uint8_t id1;        // 0x1f
  uint8_t id2;        // 0x8b
  uint8_t comp_mthd;  // compression method (0-7=reserved, 8=deflate)
  uint8_t flags;      // flags (GZIPHeaderFlag)
  uint8_t mtime[4];   // If non-zero: modification time (Unix format)
  uint8_t xflags;     // Extra compressor-specific flags
  uint8_t os;         // OS id
};

struct zip_eocd_s  // end of central directory
{
  uint32_t sig;            // 0x06054b50
  uint16_t disk_id;        // number of this disk
  uint16_t start_disk;     // number of the disk with the start of the central directory
  uint16_t num_entries;    // number of entries in the central dir on this disk
  uint16_t total_entries;  // total number of entries in the central dir
  uint32_t cdir_size;      // size of the central directory
  uint32_t cdir_offset;    // offset of start of central directory with respect to the starting disk
                         // number uint16_t comment_len;   // comment length (excluded from struct)
};

struct zip64_eocdl  // end of central dir locator
{
  uint32_t sig;         // 0x07064b50
  uint32_t disk_start;  // number of the disk with the start of the zip64 end of central directory
  uint64_t eocdr_ofs;   // relative offset of the zip64 end of central directory record
  uint32_t num_disks;   // total number of disks
};

struct zip_cdfh_s  // central directory file header
{
  uint32_t sig;          // 0x02014b50
  uint16_t ver;          // version made by
  uint16_t min_ver;      // version needed to extract
  uint16_t gp_flags;     // general purpose bit flag
  uint16_t comp_method;  // compression method
  uint16_t file_time;    // last mod file time
  uint16_t file_date;    // last mod file date
  uint32_t crc32;        // crc - 32
  uint32_t comp_size;    // compressed size
  uint32_t uncomp_size;  // uncompressed size
  uint16_t fname_len;    // filename length
  uint16_t extra_len;    // extra field length
  uint16_t comment_len;  // file comment length
  uint16_t start_disk;   // disk number start
  uint16_t int_fattr;    // internal file attributes
  uint32_t ext_fattr;    // external file attributes
  uint32_t hdr_ofs;      // relative offset of local header
};

struct zip_lfh_s {
  uint32_t sig;          // 0x04034b50
  uint16_t ver;          // version needed to extract
  uint16_t gp_flags;     // general purpose bit flag
  uint16_t comp_method;  // compression method
  uint16_t file_time;    // last mod file time
  uint16_t file_date;    // last mod file date
  uint32_t crc32;        // crc - 32
  uint32_t comp_size;    // compressed size
  uint32_t uncomp_size;  // uncompressed size
  uint16_t fname_len;    // filename length
  uint16_t extra_len;    // extra field length
};

struct bz2_file_header_s {
  uint8_t sig[3];  // "BZh"
  uint8_t blksz;   // block size 1..9 in 100kB units (post-RLE)
};

#pragma pack(pop)

struct gz_archive_s {
  const gz_file_header_s* fhdr;
  uint16_t hcrc16;  // header crc16 if present
  uint16_t xlen;
  const uint8_t* fxtra;      // xlen bytes (optional)
  const uint8_t* fname;      // zero-terminated original filename if present
  const uint8_t* fcomment;   // zero-terminated comment if present
  const uint8_t* comp_data;  // compressed data
  size_t comp_len;           // Compressed data length
  uint32_t crc32;            // CRC32 of uncompressed data
  uint32_t isize;            // Input size modulo 2^32
};

struct zip_archive_s {
  const zip_eocd_s* eocd;    // end of central directory
  const zip64_eocdl* eocdl;  // end of central dir locator (optional)
  const zip_cdfh_s* cdfh;    // start of central directory file headers
};

bool ParseGZArchive(gz_archive_s* dst, const uint8_t* raw, size_t len)
{
  const gz_file_header_s* fhdr;

  if (!dst) return false;
  memset(dst, 0, sizeof(gz_archive_s));
  if (len < sizeof(gz_file_header_s) + 8) return false;
  fhdr = reinterpret_cast<gz_file_header_s const*>(raw);
  if (fhdr->id1 != 0x1f || fhdr->id2 != 0x8b) return false;
  dst->fhdr = fhdr;
  raw += sizeof(gz_file_header_s);
  len -= sizeof(gz_file_header_s);
  if (fhdr->flags & GZIPHeaderFlag::fextra) {
    uint32_t xlen;

    if (len < 2) return false;
    xlen = raw[0] | (raw[1] << 8);
    raw += 2;
    len -= 2;
    if (len < xlen) return false;
    dst->xlen  = (uint16_t)xlen;
    dst->fxtra = raw;
    raw += xlen;
    len -= xlen;
  }
  if (fhdr->flags & GZIPHeaderFlag::fname) {
    size_t l = 0;
    uint8_t c;
    do {
      if (l >= len) return false;
      c = raw[l];
      l++;
    } while (c != 0);
    dst->fname = raw;
    raw += l;
    len -= l;
  }
  if (fhdr->flags & GZIPHeaderFlag::fcomment) {
    size_t l = 0;
    uint8_t c;
    do {
      if (l >= len) return false;
      c = raw[l];
      l++;
    } while (c != 0);
    dst->fcomment = raw;
    raw += l;
    len -= l;
  }
  if (fhdr->flags & GZIPHeaderFlag::fhcrc) {
    if (len < 2) return false;
    dst->hcrc16 = raw[0] | (raw[1] << 8);
    raw += 2;
    len -= 2;
  }
  if (len < 8) return false;
  dst->crc32 = raw[len - 8] | (raw[len - 7] << 8) | (raw[len - 6] << 16) | (raw[len - 5] << 24);
  dst->isize = raw[len - 4] | (raw[len - 3] << 8) | (raw[len - 2] << 16) | (raw[len - 1] << 24);
  len -= 8;
  dst->comp_data = raw;
  dst->comp_len  = len;
  return (fhdr->comp_mthd == 8 && len > 0);
}

bool OpenZipArchive(zip_archive_s* dst, const uint8_t* raw, size_t len)
{
  memset(dst, 0, sizeof(zip_archive_s));
  // Find the end of central directory
  if (len >= sizeof(zip_eocd_s) + 2) {
    for (ptrdiff_t i = len - sizeof(zip_eocd_s) - 2;
         i + sizeof(zip_eocd_s) + 2 + 0xffff >= len && i >= 0;
         i--) {
      const zip_eocd_s* eocd = reinterpret_cast<zip_eocd_s const*>(raw + i);
      if (eocd->sig == 0x06054b50 &&
          eocd->disk_id == eocd->start_disk  // multi-file archives not supported
          && eocd->num_entries == eocd->total_entries &&
          eocd->cdir_size >= sizeof(zip_cdfh_s) * eocd->num_entries && eocd->cdir_offset < len &&
          i + *reinterpret_cast<const uint16_t*>(eocd + 1) <= static_cast<ptrdiff_t>(len)) {
        const zip_cdfh_s* cdfh = reinterpret_cast<const zip_cdfh_s*>(raw + eocd->cdir_offset);
        dst->eocd              = eocd;
        if (i >= static_cast<ptrdiff_t>(sizeof(zip64_eocdl))) {
          const zip64_eocdl* eocdl =
            reinterpret_cast<const zip64_eocdl*>(raw + i - sizeof(zip64_eocdl));
          if (eocdl->sig == 0x07064b50) { dst->eocdl = eocdl; }
        }
        // Start of central directory
        if (cdfh->sig == 0x02014b50) { dst->cdfh = cdfh; }
      }
    }
  }
  return (dst->eocd && dst->cdfh);
}

int cpu_inflate(uint8_t* uncomp_data, size_t* destLen, const uint8_t* comp_data, size_t comp_len)
{
  int zerr;
  z_stream strm;

  memset(&strm, 0, sizeof(strm));
  strm.next_in   = const_cast<Bytef*>(reinterpret_cast<Bytef const*>(comp_data));
  strm.avail_in  = comp_len;
  strm.total_in  = 0;
  strm.next_out  = uncomp_data;
  strm.avail_out = *destLen;
  strm.total_out = 0;
  zerr           = inflateInit2(&strm, -15);  // -15 for raw data without GZIP headers
  if (zerr != 0) {
    *destLen = 0;
    return zerr;
  }
  zerr     = inflate(&strm, Z_FINISH);
  *destLen = strm.total_out;
  inflateEnd(&strm);
  return (zerr == Z_STREAM_END) ? Z_OK : zerr;
}

/**
 * @Brief Uncompresses a raw DEFLATE stream to a char vector.
 * The vector will be grown to match the uncompressed size
 * Optimized for the case where the initial size is the uncompressed
 * size truncated to 32-bit, and grows the buffer in 1GB increments.
 *
 * @param dst[out] Destination vector
 * @param comp_data[in] Raw compressed data
 * @param comp_len[in] Compressed data size
 */
int cpu_inflate_vector(std::vector<char>& dst, const uint8_t* comp_data, size_t comp_len)
{
  int zerr;
  z_stream strm;

  memset(&strm, 0, sizeof(strm));
  strm.next_in   = const_cast<Bytef*>(reinterpret_cast<Bytef const*>(comp_data));
  strm.avail_in  = comp_len;
  strm.total_in  = 0;
  strm.next_out  = reinterpret_cast<uint8_t*>(dst.data());
  strm.avail_out = dst.size();
  strm.total_out = 0;
  zerr           = inflateInit2(&strm, -15);  // -15 for raw data without GZIP headers
  if (zerr != 0) {
    dst.resize(0);
    return zerr;
  }
  do {
    if (strm.avail_out == 0) {
      dst.resize(strm.total_out + (1 << 30));
      strm.avail_out = dst.size() - strm.total_out;
      strm.next_out  = reinterpret_cast<uint8_t*>(dst.data()) + strm.total_out;
    }
    zerr = inflate(&strm, Z_SYNC_FLUSH);
  } while ((zerr == Z_BUF_ERROR || zerr == Z_OK) && strm.avail_out == 0 &&
           strm.total_out == dst.size());
  dst.resize(strm.total_out);
  inflateEnd(&strm);
  return (zerr == Z_STREAM_END) ? Z_OK : zerr;
}

/**
 * @Brief Uncompresses a gzip/zip/bzip2/xz file stored in system memory.
 *
 * The result is allocated and stored in a vector.
 * If the function call fails, the output vector is empty.
 *
 * @param src[in] Pointer to the compressed data in system memory
 * @param src_size[in] The size of the compressed data, in bytes
 * @param stream_type[in] Type of compression of the input data
 *
 * @return Vector containing the uncompressed output
 */
std::vector<char> io_uncompress_single_h2d(const void* src, size_t src_size, int stream_type)
{
  const uint8_t* raw       = static_cast<const uint8_t*>(src);
  const uint8_t* comp_data = nullptr;
  size_t comp_len          = 0;
  size_t uncomp_len        = 0;

  CUDF_EXPECTS(src != nullptr, "Decompression: Source cannot be nullptr");
  CUDF_EXPECTS(src_size != 0, "Decompression: Source size cannot be 0");

  switch (stream_type) {
    case IO_UNCOMP_STREAM_TYPE_INFER:
    case IO_UNCOMP_STREAM_TYPE_GZIP: {
      gz_archive_s gz;
      if (ParseGZArchive(&gz, raw, src_size)) {
        stream_type = IO_UNCOMP_STREAM_TYPE_GZIP;
        comp_data   = gz.comp_data;
        comp_len    = gz.comp_len;
        uncomp_len  = gz.isize;
      }
      if (stream_type != IO_UNCOMP_STREAM_TYPE_INFER) break;  // Fall through for INFER
    }
    case IO_UNCOMP_STREAM_TYPE_ZIP: {
      zip_archive_s za;
      if (OpenZipArchive(&za, raw, src_size)) {
        size_t cdfh_ofs = 0;
        for (int i = 0; i < za.eocd->num_entries; i++) {
          const zip_cdfh_s* cdfh = reinterpret_cast<const zip_cdfh_s*>(
            reinterpret_cast<const uint8_t*>(za.cdfh) + cdfh_ofs);
          int cdfh_len = sizeof(zip_cdfh_s) + cdfh->fname_len + cdfh->extra_len + cdfh->comment_len;
          if (cdfh_ofs + cdfh_len > za.eocd->cdir_size || cdfh->sig != 0x02014b50) {
            // Bad cdir
            break;
          }
          // For now, only accept with non-zero file sizes and DEFLATE
          if (cdfh->comp_method == 8 && cdfh->comp_size > 0 && cdfh->uncomp_size > 0) {
            size_t lfh_ofs       = cdfh->hdr_ofs;
            const zip_lfh_s* lfh = reinterpret_cast<const zip_lfh_s*>(raw + lfh_ofs);
            if (lfh_ofs + sizeof(zip_lfh_s) <= src_size && lfh->sig == 0x04034b50 &&
                lfh_ofs + sizeof(zip_lfh_s) + lfh->fname_len + lfh->extra_len <= src_size) {
              if (lfh->comp_method == 8 && lfh->comp_size > 0 && lfh->uncomp_size > 0) {
                size_t file_start = lfh_ofs + sizeof(zip_lfh_s) + lfh->fname_len + lfh->extra_len;
                size_t file_end   = file_start + lfh->comp_size;
                if (file_end <= src_size) {
                  // Pick the first valid file of non-zero size (only 1 file expected in archive)
                  stream_type = IO_UNCOMP_STREAM_TYPE_ZIP;
                  comp_data   = raw + file_start;
                  comp_len    = lfh->comp_size;
                  uncomp_len  = lfh->uncomp_size;
                  break;
                }
              }
            }
          }
          cdfh_ofs += cdfh_len;
        }
      }
    }
      if (stream_type != IO_UNCOMP_STREAM_TYPE_INFER) break;  // Fall through for INFER
    case IO_UNCOMP_STREAM_TYPE_BZIP2:
      if (src_size > 4) {
        const bz2_file_header_s* fhdr = reinterpret_cast<const bz2_file_header_s*>(raw);
        // Check for BZIP2 file signature "BZh1" to "BZh9"
        if (fhdr->sig[0] == 'B' && fhdr->sig[1] == 'Z' && fhdr->sig[2] == 'h' &&
            fhdr->blksz >= '1' && fhdr->blksz <= '9') {
          stream_type = IO_UNCOMP_STREAM_TYPE_BZIP2;
          comp_data   = raw;
          comp_len    = src_size;
          uncomp_len  = 0;
        }
      }
      if (stream_type != IO_UNCOMP_STREAM_TYPE_INFER) break;  // Fall through for INFER
    default:
      // Unsupported format
      break;
  }

  CUDF_EXPECTS(comp_data != nullptr, "Unsupported compressed stream type");
  CUDF_EXPECTS(comp_len > 0, "Unsupported compressed stream type");

  if (uncomp_len <= 0) {
    uncomp_len = comp_len * 4 + 4096;  // In case uncompressed size isn't known in advance, assume
                                       // ~4:1 compression for initial size
  }

  if (stream_type == IO_UNCOMP_STREAM_TYPE_GZIP || stream_type == IO_UNCOMP_STREAM_TYPE_ZIP) {
    // INFLATE
    std::vector<char> dst(uncomp_len);
    CUDF_EXPECTS(cpu_inflate_vector(dst, comp_data, comp_len) == 0,
                 "Decompression: error in stream");
    return dst;
  }
  if (stream_type == IO_UNCOMP_STREAM_TYPE_BZIP2) {
    size_t src_ofs = 0;
    size_t dst_ofs = 0;
    int bz_err     = 0;
    std::vector<char> dst(uncomp_len);
    do {
      size_t dst_len = uncomp_len - dst_ofs;
      bz_err         = cpu_bz2_uncompress(
        comp_data, comp_len, reinterpret_cast<uint8_t*>(dst.data()) + dst_ofs, &dst_len, &src_ofs);
      if (bz_err == BZ_OUTBUFF_FULL) {
        // TBD: We could infer the compression ratio based on produced/consumed byte counts
        // in order to minimize realloc events and over-allocation
        dst_ofs = dst_len;
        dst_len = uncomp_len + (uncomp_len / 2);
        dst.resize(dst_len);
        uncomp_len = dst_len;
      } else if (bz_err == 0) {
        uncomp_len = dst_len;
        dst.resize(uncomp_len);
      }
    } while (bz_err == BZ_OUTBUFF_FULL);
    CUDF_EXPECTS(bz_err == 0, "Decompression: error in stream");
    return dst;
  }

  CUDF_FAIL("Unsupported compressed stream type");
}

/**
 * @brief Uncompresses the input data and stores the allocated result into
 * a vector.
 *
 * @param[in] h_data Pointer to the csv data in host memory
 * @param[in] compression String describing the compression type
 *
 * @return Vector containing the output uncompressed data
 */
std::vector<char> get_uncompressed_data(host_span<char const> const data,
                                        compression_type compression)
{
<<<<<<< HEAD
  int comp_type = IO_UNCOMP_STREAM_TYPE_INFER;

  switch (compression) {
    case compression_type::GZIP: comp_type = IO_UNCOMP_STREAM_TYPE_GZIP; break;
    case compression_type::ZIP: comp_type = IO_UNCOMP_STREAM_TYPE_ZIP; break;
    case compression_type::BZIP2: comp_type = IO_UNCOMP_STREAM_TYPE_BZIP2; break;
    case compression_type::XZ: comp_type = IO_UNCOMP_STREAM_TYPE_XZ; break;
    default: break;
  }
=======
  auto const comp_type = [compression]() {
    switch (compression) {
      case compression_type::GZIP: return IO_UNCOMP_STREAM_TYPE_GZIP;
      case compression_type::ZIP: return IO_UNCOMP_STREAM_TYPE_ZIP;
      case compression_type::BZIP2: return IO_UNCOMP_STREAM_TYPE_BZIP2;
      case compression_type::XZ: return IO_UNCOMP_STREAM_TYPE_XZ;
      default: return IO_UNCOMP_STREAM_TYPE_INFER;
    }
  }();
>>>>>>> a1534935

  return io_uncompress_single_h2d(data.data(), data.size(), comp_type);
}

/**
 * @Brief ZLIB host decompressor class
 */
class HostDecompressor_ZLIB : public HostDecompressor {
 public:
  HostDecompressor_ZLIB(bool gz_hdr_) : gz_hdr(gz_hdr_) {}
  size_t Decompress(uint8_t* dstBytes,
                    size_t dstLen,
                    const uint8_t* srcBytes,
                    size_t srcLen) override
  {
    if (gz_hdr) {
      gz_archive_s gz;
      if (!ParseGZArchive(&gz, srcBytes, srcLen)) { return 0; }
      srcBytes = gz.comp_data;
      srcLen   = gz.comp_len;
    }
    if (0 == cpu_inflate(dstBytes, &dstLen, srcBytes, srcLen)) {
      return dstLen;
    } else {
      return 0;
    }
  }

 protected:
  const bool gz_hdr;
};

/**
 * @Brief SNAPPY host decompressor class
 */
class HostDecompressor_SNAPPY : public HostDecompressor {
 public:
  HostDecompressor_SNAPPY() {}
  size_t Decompress(uint8_t* dstBytes,
                    size_t dstLen,
                    const uint8_t* srcBytes,
                    size_t srcLen) override
  {
    uint32_t uncompressed_size, bytes_left, dst_pos;
    const uint8_t* cur = srcBytes;
    const uint8_t* end = srcBytes + srcLen;

    if (!dstBytes || srcLen < 1) { return 0; }
    // Read uncompressed length (varint)
    {
      uint32_t l        = 0, c;
      uncompressed_size = 0;
      do {
        uint32_t lo7;
        c   = *cur++;
        lo7 = c & 0x7f;
        if (l >= 28 && c > 0xf) { return 0; }
        uncompressed_size |= lo7 << l;
        l += 7;
      } while (c > 0x7f && cur < end);
      if (!uncompressed_size || uncompressed_size > dstLen || cur >= end) {
        // Destination buffer too small or zero size
        return 0;
      }
    }
    // Decode lz77
    dst_pos    = 0;
    bytes_left = uncompressed_size;
    do {
      uint32_t blen = *cur++;

      if (blen & 3) {
        // Copy
        uint32_t offset;
        if (blen & 2) {
          // xxxxxx1x: copy with 6-bit length, 2-byte or 4-byte offset
          if (cur + 2 > end) break;
          offset = *reinterpret_cast<const uint16_t*>(cur);
          cur += 2;
          if (blen & 1)  // 4-byte offset
          {
            if (cur + 2 > end) break;
            offset |= (*reinterpret_cast<const uint16_t*>(cur)) << 16;
            cur += 2;
          }
          blen = (blen >> 2) + 1;
        } else {
          // xxxxxx01.oooooooo: copy with 3-bit length, 11-bit offset
          if (cur >= end) break;
          offset = ((blen & 0xe0) << 3) | (*cur++);
          blen   = ((blen >> 2) & 7) + 4;
        }
        if (offset - 1u >= dst_pos || blen > bytes_left) break;
        bytes_left -= blen;
        do {
          dstBytes[dst_pos] = dstBytes[dst_pos - offset];
          dst_pos++;
        } while (--blen);
      } else {
        // xxxxxx00: literal
        blen >>= 2;
        if (blen >= 60) {
          uint32_t num_bytes = blen - 59;
          if (cur + num_bytes >= end) break;
          blen = cur[0];
          if (num_bytes > 1) {
            blen |= cur[1] << 8;
            if (num_bytes > 2) {
              blen |= cur[2] << 16;
              if (num_bytes > 3) { blen |= cur[3] << 24; }
            }
          }
          cur += num_bytes;
        }
        blen++;
        if (cur + blen > end || blen > bytes_left) break;
        memcpy(dstBytes + dst_pos, cur, blen);
        cur += blen;
        dst_pos += blen;
        bytes_left -= blen;
      }
    } while (bytes_left && cur < end);
    return (bytes_left) ? 0 : uncompressed_size;
  }
};

/**
 * @Brief CPU decompression class
 *
 * @param stream_type[in] compression method (IO_UNCOMP_STREAM_TYPE_XXX)
 *
 * @returns corresponding HostDecompressor class, nullptr if failure
 */
std::unique_ptr<HostDecompressor> HostDecompressor::Create(int stream_type)
{
  switch (stream_type) {
    case IO_UNCOMP_STREAM_TYPE_GZIP: return std::make_unique<HostDecompressor_ZLIB>(true);
    case IO_UNCOMP_STREAM_TYPE_INFLATE: return std::make_unique<HostDecompressor_ZLIB>(false);
    case IO_UNCOMP_STREAM_TYPE_SNAPPY: return std::make_unique<HostDecompressor_SNAPPY>();
  }
  CUDF_FAIL("Unsupported compression type");
}

}  // namespace io
}  // namespace cudf<|MERGE_RESOLUTION|>--- conflicted
+++ resolved
@@ -425,17 +425,6 @@
 std::vector<char> get_uncompressed_data(host_span<char const> const data,
                                         compression_type compression)
 {
-<<<<<<< HEAD
-  int comp_type = IO_UNCOMP_STREAM_TYPE_INFER;
-
-  switch (compression) {
-    case compression_type::GZIP: comp_type = IO_UNCOMP_STREAM_TYPE_GZIP; break;
-    case compression_type::ZIP: comp_type = IO_UNCOMP_STREAM_TYPE_ZIP; break;
-    case compression_type::BZIP2: comp_type = IO_UNCOMP_STREAM_TYPE_BZIP2; break;
-    case compression_type::XZ: comp_type = IO_UNCOMP_STREAM_TYPE_XZ; break;
-    default: break;
-  }
-=======
   auto const comp_type = [compression]() {
     switch (compression) {
       case compression_type::GZIP: return IO_UNCOMP_STREAM_TYPE_GZIP;
@@ -445,7 +434,6 @@
       default: return IO_UNCOMP_STREAM_TYPE_INFER;
     }
   }();
->>>>>>> a1534935
 
   return io_uncompress_single_h2d(data.data(), data.size(), comp_type);
 }
