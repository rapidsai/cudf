--- conflicted
+++ resolved
@@ -18,11 +18,6 @@
 
 #include "nvcomp_adapter.cuh"
 
-<<<<<<< HEAD
-#include <cudf/detail/utilities/logger.hpp>
-#include <cudf/detail/utilities/vector_factories.hpp>
-=======
->>>>>>> 84702917
 #include <cudf/io/config_utils.hpp>
 #include <cudf/logger.hpp>
 #include <cudf/utilities/error.hpp>
@@ -89,63 +84,6 @@
   return "compression_type(" + std::to_string(static_cast<int>(compression)) + ")";
 }
 
-<<<<<<< HEAD
-void batched_decompress(compression_type compression,
-                        device_span<device_span<uint8_t const> const> inputs,
-                        device_span<device_span<uint8_t> const> outputs,
-                        device_span<compression_result> results,
-                        size_t max_uncomp_chunk_size,
-                        size_t max_total_uncomp_size,
-                        rmm::cuda_stream_view stream)
-{
-  CUDF_EXPECTS(compression == compression_type::SNAPPY, "Unsupported compression type");
-  auto const num_chunks = inputs.size();
-
-  auto const h_inputs = detail::make_host_vector_sync(inputs, stream);
-  auto const total_size =
-    std::accumulate(h_inputs.begin(), h_inputs.end(), 0ul, [](auto acc, auto const& input) {
-      return acc + input.size();
-    });
-
-  // cuDF inflate inputs converted to nvcomp inputs
-  auto const nvcomp_args = create_batched_nvcomp_args(inputs, outputs, stream);
-  rmm::device_uvector<size_t> actual_uncompressed_data_sizes(num_chunks, stream);
-  rmm::device_uvector<nvcompStatus_t> nvcomp_statuses(num_chunks, stream);
-  // Temporary space required for decompression
-  auto const temp_size = batched_decompress_temp_size(
-    compression, num_chunks, max_uncomp_chunk_size, max_total_uncomp_size);
-  rmm::device_buffer scratch(temp_size, stream);
-  auto start               = std::chrono::steady_clock::now();
-  auto const nvcomp_status = batched_decompress_async(compression,
-                                                      nvcomp_args.input_data_ptrs.data(),
-                                                      nvcomp_args.input_data_sizes.data(),
-                                                      nvcomp_args.output_data_sizes.data(),
-                                                      actual_uncompressed_data_sizes.data(),
-                                                      num_chunks,
-                                                      scratch.data(),
-                                                      scratch.size(),
-                                                      nvcomp_args.output_data_ptrs.data(),
-                                                      nvcomp_statuses.data(),
-                                                      stream.value());
-  CUDF_EXPECTS(nvcomp_status == nvcompStatus_t::nvcompSuccess, "unable to perform decompression");
-
-  auto const env_var = std::getenv("LOG_COMP");
-  if (env_var && std::string(env_var) == "1") {
-    stream.synchronize();
-    auto end_sync = std::chrono::steady_clock::now();
-    auto sync_time =
-      std::chrono::duration_cast<std::chrono::microseconds>(end_sync - start).count();
-    std::ofstream myfile;
-    myfile.open("comp_time.txt", std::ios_base::app);
-    myfile << inputs.size() << ',' << total_size << ',' << sync_time << std::endl;
-    myfile.close();
-  }
-
-  update_compression_results(nvcomp_statuses, actual_uncompressed_data_sizes, results, stream);
-}
-
-=======
->>>>>>> 84702917
 size_t batched_compress_temp_size(compression_type compression,
                                   size_t batch_size,
                                   size_t max_uncompressed_chunk_bytes,
