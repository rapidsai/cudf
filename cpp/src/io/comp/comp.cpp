/*
 * Copyright (c) 2018-2025, NVIDIA CORPORATION.
 *
 * Licensed under the Apache License, Version 2.0 (the "License");
 * you may not use this file except in compliance with the License.
 * You may obtain a copy of the License at
 *
 *     http://www.apache.org/licenses/LICENSE-2.0
 *
 * Unless required by applicable law or agreed to in writing, software
 * distributed under the License is distributed on an "AS IS" BASIS,
 * WITHOUT WARRANTIES OR CONDITIONS OF ANY KIND, either express or implied.
 * See the License for the specific language governing permissions and
 * limitations under the License.
 */

#include "comp.hpp"

#include "common_internal.hpp"
#include "gpuinflate.hpp"
#include "io/utilities/getenv_or.hpp"
#include "nvcomp_adapter.hpp"

#include <cudf/detail/nvtx/ranges.hpp>
#include <cudf/detail/utilities/cuda_memcpy.hpp>
#include <cudf/detail/utilities/host_worker_pool.hpp>
#include <cudf/detail/utilities/stream_pool.hpp>
#include <cudf/detail/utilities/vector_factories.hpp>
#include <cudf/utilities/error.hpp>
#include <cudf/utilities/memory_resource.hpp>
#include <cudf/utilities/span.hpp>

#include <BS_thread_pool.hpp>
#include <zlib.h>  // GZIP compression

#include <numeric>

namespace cudf::io::detail {

namespace {

/**
 * @brief GZIP host compressor (includes header)
 */
std::vector<std::uint8_t> compress_gzip(host_span<uint8_t const> src)
{
  z_stream zs;
  zs.zalloc   = Z_NULL;
  zs.zfree    = Z_NULL;
  zs.opaque   = Z_NULL;
  zs.avail_in = src.size();
  zs.next_in  = reinterpret_cast<unsigned char*>(const_cast<unsigned char*>(src.data()));

  std::vector<uint8_t> dst;
  zs.avail_out = 0;
  zs.next_out  = nullptr;

  constexpr int windowbits    = 15;
  constexpr int gzip_encoding = 16;
  int ret                     = deflateInit2(
    &zs, Z_DEFAULT_COMPRESSION, Z_DEFLATED, windowbits | gzip_encoding, 8, Z_DEFAULT_STRATEGY);
  CUDF_EXPECTS(ret == Z_OK, "GZIP DEFLATE compression initialization failed.");

  uint32_t const estcomplen = deflateBound(&zs, src.size());
  dst.resize(estcomplen);
  zs.avail_out = estcomplen;
  zs.next_out  = dst.data();

  ret = deflate(&zs, Z_FINISH);
  CUDF_EXPECTS(ret == Z_STREAM_END, "GZIP DEFLATE compression failed due to insufficient space!");
  dst.resize(std::distance(dst.data(), zs.next_out));

  ret = deflateEnd(&zs);
  CUDF_EXPECTS(ret == Z_OK, "GZIP DEFLATE compression failed at deallocation");

  return dst;
}

namespace snappy {

template <typename T>
[[nodiscard]] T load(uint8_t const* ptr)
{
  T value;
  std::memcpy(&value, ptr, sizeof(T));
  return value;
}

class hash_table {
  std::vector<uint16_t> tbl;
  static constexpr int hash_table_bits = 15;

 public:
  hash_table() : tbl(1 << hash_table_bits, 0) {}

  void clear() { std::fill(tbl.begin(), tbl.end(), 0); }

  [[nodiscard]] uint16_t* entry(uint32_t bytes)
  {
    constexpr uint32_t multiplier = 0x1e35a7bd;
    auto const hash               = (bytes * multiplier) >> (31 - hash_table_bits);
    return tbl.data() + hash / sizeof(uint16_t);
  }
};

uint8_t* emit_literal(uint8_t* out_begin, uint8_t const* literal_begin, uint8_t const* literal_end)
{
  auto const literal_size = literal_end - literal_begin;
  if (literal_size == 0) { return out_begin; }
  auto const n = literal_size - 1;

  auto out_it = out_begin;
  if (n < 60) {
    // Fits into a single tag byte
    *out_it++ = n << 2;
  } else {
    auto const log2_n = 31 - __builtin_clz(n);
    auto const count  = (log2_n >> 3) + 1;
    *out_it++         = (59 + count) << 2;
    std::memcpy(out_it, &n, count);
    out_it += count;
  }
  std::memcpy(out_it, literal_begin, literal_size);
  return out_it + literal_size;
}

uint8_t* emit_copy(uint8_t* out_begin, size_t offset, size_t len)
{
  while (len > 0) {
    auto const copy_len = std::min(len, 64ul);
    auto const out_val  = 2 + ((copy_len - 1) << 2) + (offset << 8);
    std::memcpy(out_begin, &out_val, 3);

    out_begin += 3;
    len -= copy_len;
  }
  return out_begin;
}

size_t compress_block(host_span<uint8_t const> input, hash_table& table, host_span<uint8_t> output)
{
  auto const [in_remain, out_remain] = [&]() -> std::pair<uint8_t const*, uint8_t*> {
    auto in_it  = input.begin();
    auto out_it = output.begin();

    // The algorithm reads 8 bytes at a time, so we need to ensure there are at least 8 bytes
    auto const input_max = input.end() - sizeof(uint64_t);
    while (in_it < input_max) {
      auto const next_emit     = in_it++;
      auto data                = load<uint64_t>(in_it);
      uint32_t stride          = 1;
      uint8_t const* candidate = nullptr;

      auto word_match_found = [&]() {
        if (input_max - in_it < 16) { return false; }
        for (size_t word_idx = 0; word_idx < 4; ++word_idx) {
          for (size_t byte_idx = 0; byte_idx < sizeof(uint32_t); ++byte_idx) {
            auto const offset = sizeof(uint32_t) * word_idx + byte_idx;
            auto* const entry = table.entry(static_cast<uint32_t>(data));
            candidate         = input.begin() + *entry;
            *entry            = in_it - input.data() + offset;

            if (load<uint32_t>(candidate) == static_cast<uint32_t>(data)) {
              *(out_it++) = offset * sizeof(uint32_t);
              std::memcpy(out_it, next_emit, offset + 1);
              in_it += offset;
              out_it += offset + 1;
              stride = 1;
              return true;
            }
            data >>= 8;
          }
          // Fetch the next eight bytes
          data = load<uint64_t>(in_it + sizeof(uint32_t) * (word_idx + 1));
        }
        in_it += 16;
        return false;
      }();

      if (not word_match_found) {
        // keep looking for a match with increasing stride
        while (true) {
          auto* const entry = table.entry(static_cast<uint32_t>(data));
          candidate         = input.begin() + *entry;
          *entry            = in_it - input.begin();
          if (static_cast<uint32_t>(data) == load<uint32_t>(candidate)) {
            stride = 1;
            break;
          }

          auto const next_input = in_it + stride;
          if (next_input > input_max) {
            // Reached the end of the input without finding a match
            return {next_emit, out_it};
          }

          data  = load<uint32_t>(next_input);
          in_it = next_input;
          stride += 1;
        }

        // Emit data prior to the match as literal
        out_it = emit_literal(out_it, next_emit, in_it);
      }

      // Emit match(es)
      do {
        auto const match_len = std::mismatch(in_it, input.end(), candidate).first - in_it;
        out_it               = emit_copy(out_it, in_it - candidate, match_len);

        in_it += match_len;
        if (in_it >= input_max) {
          // Reached the end of the input, no more matches to look for
          return {in_it, out_it};
        }
        data                                    = load<uint64_t>(in_it);
        *table.entry(load<uint32_t>(in_it - 1)) = in_it - input.begin() - 1;
        auto* const entry                       = table.entry(data);
        candidate                               = input.begin() + *entry;
        *entry                                  = in_it - input.begin();

      } while (static_cast<uint32_t>(data) == load<uint32_t>(candidate));
    }

    return {in_it, out_it};
  }();

  // Emit the remaining data as a literal
  return emit_literal(out_remain, in_remain, input.end()) - output.begin();
}

void append_varint(std::vector<uint8_t>& output, size_t v)
{
  while (v > 127) {
    output.push_back((v & 0x7F) | 0x80);
    v >>= 7;
  }
  output.push_back(v);
}

[[nodiscard]] std::vector<std::uint8_t> compress(host_span<uint8_t const> src)
{
  std::vector<uint8_t> dst;
  append_varint(dst, src.size());
  dst.reserve(dst.size() + max_compressed_size(compression_type::SNAPPY, src.size()));

  hash_table table;  // reuse hash table across blocks
  constexpr size_t block_size          = 1 << 16;
  auto const block_max_compressed_size = max_compressed_size(compression_type::SNAPPY, block_size);
  for (std::size_t src_offset = 0; src_offset < src.size(); src_offset += block_size) {
    // Compress data in blocks of limited size
    auto const block = src.subspan(src_offset, std::min(src.size() - src_offset, block_size));

    auto const previous_size = dst.size();
    auto const curr_block_max_comp_size =
      (block.size() == block_size) ? block_max_compressed_size
                                   : max_compressed_size(compression_type::SNAPPY, block.size());
    dst.resize(previous_size + curr_block_max_comp_size);
    auto const block_dst =
      host_span<uint8_t>{dst.data() + previous_size, dst.size() - previous_size};

    table.clear();
    auto const comp_block_size = compress_block(block, table, block_dst);
    dst.resize(previous_size + comp_block_size);
  }

  return dst;
}

}  // namespace snappy

void device_compress(compression_type compression,
                     device_span<device_span<uint8_t const> const> inputs,
                     device_span<device_span<uint8_t> const> outputs,
                     device_span<compression_result> results,
                     rmm::cuda_stream_view stream)
{
  if (compression == compression_type::NONE) { return; }

  auto const nvcomp_type = to_nvcomp_compression(compression);
  auto nvcomp_disabled   = nvcomp_type.has_value() ? nvcomp::is_compression_disabled(*nvcomp_type)
                                                   : "invalid compression type";
  if (not nvcomp_disabled) {
    return nvcomp::batched_compress(*nvcomp_type, inputs, outputs, results, stream);
  }

  switch (compression) {
    case compression_type::SNAPPY: return gpu_snap(inputs, outputs, results, stream);
    default: CUDF_FAIL("Compression error: " + nvcomp_disabled.value());
  }
}

void host_compress(compression_type compression,
                   device_span<device_span<uint8_t const> const> inputs,
                   device_span<device_span<uint8_t> const> outputs,
                   device_span<compression_result> results,
                   rmm::cuda_stream_view stream)
{
  if (compression == compression_type::NONE) { return; }

  auto const num_chunks = inputs.size();
  auto h_results        = cudf::detail::make_host_vector<compression_result>(num_chunks, stream);
  auto const h_inputs   = cudf::detail::make_host_vector_async(inputs, stream);
  auto const h_outputs  = cudf::detail::make_host_vector_async(outputs, stream);
  stream.synchronize();

  // Generate order vector to submit largest tasks first
  std::vector<size_t> task_order(num_chunks);
  std::iota(task_order.begin(), task_order.end(), 0);
  std::sort(task_order.begin(), task_order.end(), [&](size_t a, size_t b) {
    return h_inputs[a].size() > h_inputs[b].size();
  });

  std::vector<std::future<size_t>> tasks;
<<<<<<< HEAD
  auto const num_streams =
    std::min<std::size_t>({num_chunks,
                           cudf::detail::global_cuda_stream_pool().get_stream_pool_size(),
                           cudf::detail::host_worker_pool().get_thread_count()});
  auto const streams = cudf::detail::fork_streams(stream, num_streams);
=======
  auto const num_streams = std::min<std::size_t>(num_chunks, h_comp_pool().get_thread_count());
  auto const streams     = cudf::detail::fork_streams(stream, num_streams);
>>>>>>> 3bb9881b
  for (size_t i = 0; i < num_chunks; ++i) {
    auto const idx        = task_order[i];
    auto const cur_stream = streams[i % streams.size()];
    auto task =
      [d_in = h_inputs[idx], d_out = h_outputs[idx], cur_stream, compression]() -> size_t {
      auto h_in = cudf::detail::make_pinned_vector_async<uint8_t>(d_in.size(), cur_stream);
      cudf::detail::cuda_memcpy<uint8_t>(h_in, d_in, cur_stream);
      auto const h_out = compress(compression, h_in, cur_stream);
      cudf::detail::cuda_memcpy<uint8_t>(d_out.subspan(0, h_out.size()), h_out, cur_stream);
      return h_out.size();
    };
    tasks.emplace_back(cudf::detail::host_worker_pool().submit_task(std::move(task)));
  }

  for (auto i = 0ul; i < num_chunks; ++i) {
    h_results[task_order[i]] = {tasks[i].get(), compression_status::SUCCESS};
  }
  cudf::detail::cuda_memcpy_async<compression_result>(results, h_results, stream);
}

[[nodiscard]] bool host_compression_supported(compression_type compression)
{
  switch (compression) {
    case compression_type::GZIP:
    case compression_type::SNAPPY:
    case compression_type::NONE: return true;
    default: return false;
  }
}

[[nodiscard]] bool device_compression_supported(compression_type compression)
{
  auto const nvcomp_type = to_nvcomp_compression(compression);
  switch (compression) {
    case compression_type::GZIP:
    case compression_type::LZ4:
    case compression_type::ZLIB:
    case compression_type::ZSTD: return not nvcomp::is_compression_disabled(nvcomp_type.value());
    case compression_type::SNAPPY:
    case compression_type::NONE: return true;
    default: return false;
  }
}

[[nodiscard]] bool use_host_compression(
  compression_type compression,
  [[maybe_unused]] device_span<device_span<uint8_t const> const> inputs,
  [[maybe_unused]] device_span<device_span<uint8_t> const> outputs)
{
  CUDF_EXPECTS(host_compression_supported(compression) or device_compression_supported(compression),
               "Unsupported compression type: " + compression_type_name(compression));
  if (not host_compression_supported(compression)) { return false; }
  if (not device_compression_supported(compression)) { return true; }
  // If both host and device compression are supported, use the host if the env var is set
  return getenv_or("LIBCUDF_HOST_COMPRESSION", std::string{"OFF"}) == "ON";
}

}  // namespace

std::optional<size_t> compress_max_allowed_chunk_size(compression_type compression)
{
  if (auto nvcomp_type = to_nvcomp_compression(compression);
      nvcomp_type.has_value() and not nvcomp::is_compression_disabled(*nvcomp_type)) {
    return nvcomp::compress_max_allowed_chunk_size(*nvcomp_type);
  }
  return std::nullopt;
}

[[nodiscard]] size_t compress_required_chunk_alignment(compression_type compression)
{
  auto nvcomp_type = to_nvcomp_compression(compression);
  if (compression == compression_type::NONE or not nvcomp_type.has_value() or
      nvcomp::is_compression_disabled(*nvcomp_type)) {
    return 1ul;
  }

  return nvcomp::required_alignment(*nvcomp_type);
}

[[nodiscard]] size_t max_compressed_size(compression_type compression, uint32_t uncompressed_size)
{
  if (compression == compression_type::NONE) { return uncompressed_size; }

  if (auto nvcomp_type = to_nvcomp_compression(compression); nvcomp_type.has_value()) {
    return nvcomp::compress_max_output_chunk_size(*nvcomp_type, uncompressed_size);
  }
  CUDF_FAIL("Unsupported compression type: " + compression_type_name(compression));
}

std::vector<std::uint8_t> compress(compression_type compression,
                                   host_span<uint8_t const> src,
                                   rmm::cuda_stream_view)
{
  CUDF_FUNC_RANGE();
  switch (compression) {
    case compression_type::GZIP: return compress_gzip(src);
    case compression_type::SNAPPY: return snappy::compress(src);
    default: CUDF_FAIL("Unsupported compression type: " + compression_type_name(compression));
  }
}

void compress(compression_type compression,
              device_span<device_span<uint8_t const> const> inputs,
              device_span<device_span<uint8_t> const> outputs,
              device_span<compression_result> results,
              rmm::cuda_stream_view stream)
{
  CUDF_FUNC_RANGE();
  if (use_host_compression(compression, inputs, outputs)) {
    return host_compress(compression, inputs, outputs, results, stream);
  } else {
    return device_compress(compression, inputs, outputs, results, stream);
  }
}

}  // namespace cudf::io::detail<|MERGE_RESOLUTION|>--- conflicted
+++ resolved
@@ -312,16 +312,8 @@
   });
 
   std::vector<std::future<size_t>> tasks;
-<<<<<<< HEAD
-  auto const num_streams =
-    std::min<std::size_t>({num_chunks,
-                           cudf::detail::global_cuda_stream_pool().get_stream_pool_size(),
-                           cudf::detail::host_worker_pool().get_thread_count()});
-  auto const streams = cudf::detail::fork_streams(stream, num_streams);
-=======
   auto const num_streams = std::min<std::size_t>(num_chunks, h_comp_pool().get_thread_count());
   auto const streams     = cudf::detail::fork_streams(stream, num_streams);
->>>>>>> 3bb9881b
   for (size_t i = 0; i < num_chunks; ++i) {
     auto const idx        = task_order[i];
     auto const cur_stream = streams[i % streams.size()];
