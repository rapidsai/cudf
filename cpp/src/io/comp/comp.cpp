--- conflicted
+++ resolved
@@ -153,7 +153,6 @@
 }
 
 size_t compress_block(host_span<uint8_t const> input, hash_table& table, host_span<uint8_t> output)
-<<<<<<< HEAD
 {
   auto const [in_remain, out_remain] = [&]() -> std::pair<uint8_t const*, uint8_t*> {
     auto in_it  = input.begin();
@@ -256,110 +255,6 @@
 
 [[nodiscard]] std::vector<std::uint8_t> compress_snappy(host_span<uint8_t const> src)
 {
-=======
-{
-  auto const [in_remain, out_remain] = [&]() -> std::pair<uint8_t const*, uint8_t*> {
-    auto in_it  = input.begin();
-    auto out_it = output.begin();
-
-    // The algorithm reads 8 bytes at a time, so we need to ensure there are at least 8 bytes
-    auto const input_max = input.end() - sizeof(uint64_t);
-    while (in_it < input_max) {
-      auto const next_emit     = in_it++;
-      auto data                = load<uint64_t>(in_it);
-      uint32_t stride          = 1;
-      uint8_t const* candidate = nullptr;
-
-      auto word_match_found = [&]() {
-        if (input_max - in_it < 16) { return false; }
-        for (size_t word_idx = 0; word_idx < 4; ++word_idx) {
-          for (size_t byte_idx = 0; byte_idx < sizeof(uint32_t); ++byte_idx) {
-            auto const offset = sizeof(uint32_t) * word_idx + byte_idx;
-            auto* const entry = table.entry(static_cast<uint32_t>(data));
-            candidate         = input.begin() + *entry;
-            *entry            = in_it - input.data() + offset;
-
-            if (load<uint32_t>(candidate) == static_cast<uint32_t>(data)) {
-              *(out_it++) = offset * sizeof(uint32_t);
-              std::memcpy(out_it, next_emit, offset + 1);
-              in_it += offset;
-              out_it += offset + 1;
-              stride = 1;
-              return true;
-            }
-            data >>= 8;
-          }
-          // Fetch the next eight bytes
-          data = load<uint64_t>(in_it + sizeof(uint32_t) * (word_idx + 1));
-        }
-        in_it += 16;
-        return false;
-      }();
-
-      if (not word_match_found) {
-        // keep looking for a match with increasing stride
-        for (;;) {
-          auto* const entry = table.entry(static_cast<uint32_t>(data));
-          candidate         = input.begin() + *entry;
-          *entry            = in_it - input.begin();
-          if (static_cast<uint32_t>(data) == load<uint32_t>(candidate)) {
-            stride = 1;
-            break;
-          }
-
-          auto const next_input = in_it + stride;
-          if (next_input > input_max) {
-            // Reached the end of the input without finding a match
-            return {next_emit, out_it};
-          }
-
-          data  = load<uint32_t>(next_input);
-          in_it = next_input;
-          stride += 1;
-        }
-
-        // Emit data prior to the match as literal
-        out_it = emit_literal(out_it, next_emit, in_it);
-      }
-
-      // Emit match(es)
-      do {
-        auto const match_len = std::mismatch(in_it, input.end(), candidate).first - in_it;
-        out_it               = emit_copy(out_it, in_it - candidate, match_len);
-
-        in_it += match_len;
-        if (in_it >= input_max) {
-          // Reached the end of the input, no more matches to look for
-          return {in_it, out_it};
-        }
-        data                                    = load<uint64_t>(in_it);
-        *table.entry(load<uint32_t>(in_it - 1)) = in_it - input.begin() - 1;
-        auto* const entry                       = table.entry(data);
-        candidate                               = input.begin() + *entry;
-        *entry                                  = in_it - input.begin();
-
-      } while (static_cast<uint32_t>(data) == load<uint32_t>(candidate));
-    }
-
-    return {in_it, out_it};
-  }();
-
-  // Emit the remaining data as a literal
-  return emit_literal(out_remain, in_remain, input.end()) - output.begin();
-}
-
-void append_varint(std::vector<uint8_t>& output, size_t v)
-{
-  while (v > 127) {
-    output.push_back((v & 0x7F) | 0x80);
-    v >>= 7;
-  }
-  output.push_back(v);
-}
-
-[[nodiscard]] std::vector<std::uint8_t> compress_snappy(host_span<uint8_t const> src)
-{
->>>>>>> 9d3034fd
   std::vector<uint8_t> dst;
   append_varint(dst, src.size());
   dst.reserve(dst.size() + max_compressed_size(compression_type::SNAPPY, src.size()));
