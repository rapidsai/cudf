--- conflicted
+++ resolved
@@ -111,15 +111,12 @@
   gpuInitDictionaryIndices(DictionaryChunk *chunks, uint32_t num_columns)
 {
   __shared__ __align__(16) dictinit_state_s state_g;
-<<<<<<< HEAD
   using warp_reduce      = cub::WarpReduce<uint32_t>;
   using half_warp_reduce = cub::WarpReduce<uint32_t, 16>;
   __shared__ union {
     typename warp_reduce::TempStorage full[block_size / 32];
     typename half_warp_reduce::TempStorage half[block_size / 32];
   } temp_storage;
-=======
->>>>>>> 2a16c1f5
 
   dictinit_state_s *const s = &state_g;
   uint32_t col_id           = blockIdx.x;
@@ -158,19 +155,11 @@
       len    = ck_data[ck_row].count;
       hash   = nvstr_init_hash(ptr, len);
     }
-<<<<<<< HEAD
     len = half_warp_reduce(temp_storage.half[t / 32]).Sum(len);
     if (!(t & 0xf)) { s->scratch_red[t >> 4] = len; }
     __syncthreads();
     if (t < 32) {
       len = warp_reduce(temp_storage.full[t / 32]).Sum(s->scratch_red[t]);
-=======
-    len                    = WarpReduceSum16(len);
-    s->scratch_red[t >> 4] = len;
-    __syncthreads();
-    if (t < 32) {
-      len = WarpReduceSum32(s->scratch_red[t]);
->>>>>>> 2a16c1f5
       if (t == 0) s->chunk.string_char_count += len;
     }
     if (i + t < nnz) {
@@ -300,7 +289,6 @@
       }
     }
   }
-<<<<<<< HEAD
   dict_char_count = warp_reduce(temp_storage.full[t / 32]).Sum(dict_char_count);
   if (!(t & 0x1f)) { s->scratch_red[t >> 5] = dict_char_count; }
   __syncthreads();
@@ -308,12 +296,6 @@
     dict_char_count =
       half_warp_reduce(temp_storage.half[t / 32]).Sum((t < 16) ? s->scratch_red[t] : 0);
   }
-=======
-  dict_char_count = WarpReduceSum32(dict_char_count);
-  if (!(t & 0x1f)) { s->scratch_red[t >> 5] = dict_char_count; }
-  __syncthreads();
-  if (t < 32) { dict_char_count = WarpReduceSum16((t < 16) ? s->scratch_red[t] : 0); }
->>>>>>> 2a16c1f5
   if (!t) {
     chunks[group_id * num_columns + col_id].num_strings       = nnz;
     chunks[group_id * num_columns + col_id].string_char_count = s->chunk.string_char_count;
@@ -455,17 +437,10 @@
     }
     __syncthreads();
   }
-<<<<<<< HEAD
   dict_char_count = warp_reduce(temp_storage[t / 32]).Sum(dict_char_count);
   if (!(t & 0x1f)) { s->scratch_red[t >> 5] = dict_char_count; }
   __syncthreads();
   if (t < 32) { dict_char_count = warp_reduce(temp_storage[t / 32]).Sum(s->scratch_red[t]); }
-=======
-  dict_char_count = WarpReduceSum32(dict_char_count);
-  if (!(t & 0x1f)) { s->scratch_red[t >> 5] = dict_char_count; }
-  __syncthreads();
-  if (t < 32) { dict_char_count = WarpReduceSum32(s->scratch_red[t]); }
->>>>>>> 2a16c1f5
   if (t == 0) {
     stripes[stripe_id * num_columns + col_id].num_strings     = num_strings - s->total_dupes;
     stripes[stripe_id * num_columns + col_id].dict_char_count = dict_char_count;
