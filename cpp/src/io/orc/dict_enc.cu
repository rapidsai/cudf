/*
 * Copyright (c) 2019, NVIDIA CORPORATION.
 *
 * Licensed under the Apache License, Version 2.0 (the "License");
 * you may not use this file except in compliance with the License.
 * You may obtain a copy of the License at
 *
 *     http://www.apache.org/licenses/LICENSE-2.0
 *
 * Unless required by applicable law or agreed to in writing, software
 * distributed under the License is distributed on an "AS IS" BASIS,
 * WITHOUT WARRANTIES OR CONDITIONS OF ANY KIND, either express or implied.
 * See the License for the specific language governing permissions and
 * limitations under the License.
 */
#include <io/utilities/block_utils.cuh>
#include "orc_common.h"
#include "orc_gpu.h"

#include <rmm/thrust_rmm_allocator.h>

#include <thrust/device_ptr.h>
#include <thrust/execution_policy.h>
#include <thrust/sort.h>

namespace cudf {
namespace io {
namespace orc {
namespace gpu {
#define MAX_SHORT_DICT_ENTRIES (10 * 1024)
#define INIT_HASH_BITS 12

struct dictinit_state_s {
  uint32_t nnz;
  uint32_t total_dupes;
  DictionaryChunk chunk;
  volatile uint32_t scratch_red[32];
  uint16_t dict[MAX_SHORT_DICT_ENTRIES];
  union {
    uint16_t u16[1 << (INIT_HASH_BITS)];
    uint32_t u32[1 << (INIT_HASH_BITS - 1)];
  } map;
};

/**
 * @brief Return a 12-bit hash from a byte sequence
 */
static inline __device__ uint32_t nvstr_init_hash(char const *ptr, uint32_t len)
{
  if (len != 0) {
    return (ptr[0] + (ptr[len - 1] << 5) + (len << 10)) & ((1 << INIT_HASH_BITS) - 1);
  } else {
    return 0;
  }
}

/**
 * @brief Fill dictionary with the indices of non-null rows
 *
 * @param[in,out] s dictionary builder state
 * @param[in] t thread id
 *
 **/
static __device__ void LoadNonNullIndices(volatile dictinit_state_s *s, int t)
{
  if (t == 0) { s->nnz = 0; }
  for (uint32_t i = 0; i < s->chunk.num_rows; i += 512) {
    const uint32_t *valid_map = s->chunk.valid_map_base;
    uint32_t is_valid, nz_map, nz_pos;
    if (t < 16) {
      if (!valid_map) {
        s->scratch_red[t] = 0xffffffffu;
      } else {
        uint32_t row = s->chunk.start_row + i + t * 32;
        uint32_t v   = (row < s->chunk.start_row + s->chunk.num_rows) ? valid_map[row >> 5] : 0;
        if (row & 0x1f) {
          uint32_t v1 =
            (row + 32 < s->chunk.start_row + s->chunk.num_rows) ? valid_map[(row >> 5) + 1] : 0;
          v = __funnelshift_r(v, v1, row & 0x1f);
        }
        s->scratch_red[t] = v;
      }
    }
    __syncthreads();
    is_valid = (i + t < s->chunk.num_rows) ? (s->scratch_red[t >> 5] >> (t & 0x1f)) & 1 : 0;
    nz_map   = BALLOT(is_valid);
    nz_pos   = s->nnz + __popc(nz_map & (0x7fffffffu >> (0x1fu - ((uint32_t)t & 0x1f))));
    if (!(t & 0x1f)) { s->scratch_red[16 + (t >> 5)] = __popc(nz_map); }
    __syncthreads();
    if (t < 32) {
      uint32_t nnz     = s->scratch_red[16 + (t & 0xf)];
      uint32_t nnz_pos = WarpReducePos16(nnz, t);
      if (t == 0xf) { s->nnz += nnz_pos; }
      if (t <= 0xf) { s->scratch_red[t] = nnz_pos - nnz; }
    }
    __syncthreads();
    if (is_valid) { s->dict[nz_pos + s->scratch_red[t >> 5]] = i + t; }
    __syncthreads();
  }
}

/**
 * @brief Gather all non-NULL string rows and compute total character data size
 *
 * @param[in] chunks DictionaryChunk device array [rowgroup][column]
 * @param[in] num_columns Number of columns
 *
 **/
// blockDim {512,1,1}
template <int block_size>
__global__ void __launch_bounds__(block_size, 2)
  gpuInitDictionaryIndices(DictionaryChunk *chunks, uint32_t num_columns)
{
  __shared__ __align__(16) dictinit_state_s state_g;
  using warp_reduce      = cub::WarpReduce<uint32_t>;
  using half_warp_reduce = cub::WarpReduce<uint32_t, 16>;
  __shared__ union {
    typename warp_reduce::TempStorage full[block_size / 32];
    typename half_warp_reduce::TempStorage half[block_size / 32];
  } temp_storage;

  dictinit_state_s *const s = &state_g;
  uint32_t const col_id     = blockIdx.x;
  uint32_t const group_id   = blockIdx.y;
  uint32_t const t          = threadIdx.x;

  if (t < sizeof(DictionaryChunk) / sizeof(uint32_t)) {
    ((volatile uint32_t *)&s->chunk)[t] =
      ((const uint32_t *)&chunks[group_id * num_columns + col_id])[t];
  }
  for (uint32_t i = 0; i < sizeof(s->map) / sizeof(uint32_t); i += block_size) {
    if (i + t < sizeof(s->map) / sizeof(uint32_t)) s->map.u32[i + t] = 0;
  }
  __syncthreads();
  // First, take care of NULLs, and count how many strings we have (TODO: bypass this step when
  // there are no nulls)
  LoadNonNullIndices(s, t);
  // Sum the lengths of all the strings
  if (t == 0) {
    s->chunk.string_char_count = 0;
    s->total_dupes             = 0;
  }
<<<<<<< HEAD
  auto nnz           = s->nnz;
  auto dict_data     = s->chunk.dict_data;
  auto start_row     = s->chunk.start_row;
  auto const ck_data = static_cast<const nvstrdesc_s *>(s->chunk.column_data_base) + start_row;
=======
  nnz       = s->nnz;
  dict_data = s->chunk.dict_data;
  start_row = s->chunk.start_row;
  ck_data   = static_cast<const nvstrdesc_s *>(s->chunk.column_data_base) + start_row;
>>>>>>> be6f4401
  for (uint32_t i = 0; i < nnz; i += block_size) {
    uint32_t ck_row = 0;
    uint32_t hash   = 0;
    uint32_t len    = 0;
    if (i + t < nnz) {
      ck_row = s->dict[i + t];
      len    = ck_data[ck_row].count;
      hash   = nvstr_init_hash(ck_data[ck_row].ptr, len);
    }
    len = half_warp_reduce(temp_storage.half[t / 32]).Sum(len);
    if (!(t & 0xf)) { s->scratch_red[t >> 4] = len; }
    __syncthreads();
    if (t < 32) {
      // TODO: rename len
      auto const len = warp_reduce(temp_storage.full[t / 32]).Sum(s->scratch_red[t]);
      if (t == 0) s->chunk.string_char_count += len;
    }
    if (i + t < nnz) {
      atomicAdd(&s->map.u32[hash >> 1], 1 << ((hash & 1) ? 16 : 0));
      dict_data[i + t] = start_row + ck_row;
    }
    __syncthreads();
  }
  // Reorder the 16-bit local indices according to the hash value of the strings
#if (INIT_HASH_BITS != 12)
#error "Hardcoded for INIT_HASH_BITS=12"
#endif
  {
    // Cumulative sum of hash map counts
    uint32_t count01 = s->map.u32[t * 4 + 0];
    uint32_t count23 = s->map.u32[t * 4 + 1];
    uint32_t count45 = s->map.u32[t * 4 + 2];
    uint32_t count67 = s->map.u32[t * 4 + 3];
    uint32_t sum01   = count01 + (count01 << 16);
    uint32_t sum23   = count23 + (count23 << 16);
    uint32_t sum45   = count45 + (count45 << 16);
    uint32_t sum67   = count67 + (count67 << 16);
    uint32_t sum_w, tmp;
    sum23 += (sum01 >> 16) * 0x10001;
    sum45 += (sum23 >> 16) * 0x10001;
    sum67 += (sum45 >> 16) * 0x10001;
    sum_w = sum67 >> 16;
    sum_w = WarpReducePos16(sum_w, t);
    if ((t & 0xf) == 0xf) { s->scratch_red[t >> 4] = sum_w; }
    __syncthreads();
    if (t < 32) {
      uint32_t sum_b    = WarpReducePos32(s->scratch_red[t], t);
      s->scratch_red[t] = sum_b;
    }
    __syncthreads();
    tmp                   = (t >= 16) ? s->scratch_red[(t >> 4) - 1] : 0;
    sum_w                 = (sum_w - (sum67 >> 16) + tmp) * 0x10001;
    s->map.u32[t * 4 + 0] = sum_w + sum01 - count01;
    s->map.u32[t * 4 + 1] = sum_w + sum23 - count23;
    s->map.u32[t * 4 + 2] = sum_w + sum45 - count45;
    s->map.u32[t * 4 + 3] = sum_w + sum67 - count67;
    __syncthreads();
  }
  // Put the indices back in hash order
  for (uint32_t i = 0; i < nnz; i += block_size) {
    uint32_t ck_row        = 0;
    uint32_t pos           = 0;
    uint32_t hash          = 0;
    uint32_t pos_old       = 0;
    uint32_t sh            = 0;
    uint32_t colliding_row = 0;
    bool collision;
    if (i + t < nnz) {
      ck_row  = dict_data[i + t] - start_row;
      hash    = nvstr_init_hash(ck_data[ck_row].ptr, ck_data[ck_row].count);
      sh      = (hash & 1) ? 16 : 0;
      pos_old = s->map.u16[hash];
    }
    // The isolation of the atomicAdd, along with pos_old/pos_new is to guarantee deterministic
    // behavior for the first row in the hash map that will be used for early duplicate detection
    // The lack of 16-bit atomicMin makes this a bit messy...
    __syncthreads();
    if (i + t < nnz) {
      pos          = (atomicAdd(&s->map.u32[hash >> 1], 1 << sh) >> sh) & 0xffff;
      s->dict[pos] = ck_row;
    }
    __syncthreads();
    collision = false;
    if (i + t < nnz) {
      auto const pos_new = s->map.u16[hash];
      collision          = (pos != pos_old && pos_new > pos_old + 1);
      if (collision) { colliding_row = s->dict[pos_old]; }
    }
    __syncthreads();
    // evens
    if (collision && !(pos_old & 1)) {
      uint32_t *dict32 = reinterpret_cast<uint32_t *>(&s->dict[pos_old]);
      atomicMin(dict32, (dict32[0] & 0xffff0000) | ck_row);
    }
    __syncthreads();
    // odds
    if (collision && (pos_old & 1)) {
      uint32_t *dict32 = reinterpret_cast<uint32_t *>(&s->dict[pos_old - 1]);
      atomicMin(dict32, (dict32[0] & 0x0000ffff) | (ck_row << 16));
    }
    __syncthreads();
    // Resolve collision
    if (collision && ck_row == s->dict[pos_old]) { s->dict[pos] = colliding_row; }
  }
  __syncthreads();
  // Now that the strings are ordered by hash, compare every string with the first entry in the hash
  // map, the position of the first string can be inferred from the hash map counts
  auto dict_char_count = 0;
  for (uint32_t i = 0; i < nnz; i += block_size) {
    uint32_t ck_row     = 0;
    uint32_t ck_row_ref = 0;
    uint32_t is_dupe    = 0;
    if (i + t < nnz) {
      ck_row          = s->dict[i + t];
      auto const str1 = ck_data[ck_row].ptr;
      auto const len1 = (uint32_t)ck_data[ck_row].count;
      auto const hash = nvstr_init_hash(str1, len1);
      ck_row_ref      = s->dict[(hash > 0) ? s->map.u16[hash - 1] : 0];
      if (ck_row_ref != ck_row) {
        auto const str2 = ck_data[ck_row_ref].ptr;
        auto const len2 = (uint32_t)ck_data[ck_row_ref].count;
        is_dupe         = nvstr_is_equal(str1, len1, str2, len2);
        dict_char_count += (is_dupe) ? 0 : len1;
      }
    }
    auto const dupe_mask = BALLOT(is_dupe);
    auto dupes_before    = s->total_dupes + __popc(dupe_mask & ((2 << (t & 0x1f)) - 1));
    if (!(t & 0x1f)) { s->scratch_red[t >> 5] = __popc(dupe_mask); }
    __syncthreads();
    if (t < 32) {
      uint32_t warp_dupes = (t < 16) ? s->scratch_red[t] : 0;
      uint32_t warp_pos   = WarpReducePos16(warp_dupes, t);
      if (t == 0xf) { s->total_dupes += warp_pos; }
      if (t < 16) { s->scratch_red[t] = warp_pos - warp_dupes; }
    }
    __syncthreads();
    if (i + t < nnz) {
      if (!is_dupe) {
        dupes_before += s->scratch_red[t >> 5];
        dict_data[i + t - dupes_before] = ck_row + start_row;
      } else {
        s->chunk.dict_index[ck_row + start_row] = (ck_row_ref + start_row) | (1u << 31);
      }
    }
  }
  dict_char_count = warp_reduce(temp_storage.full[t / 32]).Sum(dict_char_count);
  if (!(t & 0x1f)) { s->scratch_red[t >> 5] = dict_char_count; }
  __syncthreads();
  if (t < 32) {
    dict_char_count =
      half_warp_reduce(temp_storage.half[t / 32]).Sum((t < 16) ? s->scratch_red[t] : 0);
  }
  if (!t) {
    chunks[group_id * num_columns + col_id].num_strings       = nnz;
    chunks[group_id * num_columns + col_id].string_char_count = s->chunk.string_char_count;
    chunks[group_id * num_columns + col_id].num_dict_strings  = nnz - s->total_dupes;
    chunks[group_id * num_columns + col_id].dict_char_count   = dict_char_count;
  }
}

/**
 * @brief In-place concatenate dictionary data for all chunks in each stripe
 *
 * @param[in] stripes StripeDictionary device array [stripe][column]
 * @param[in] chunks DictionaryChunk device array [rowgroup][column]
 * @param[in] num_columns Number of columns
 *
 **/
// blockDim {1024,1,1}
extern "C" __global__ void __launch_bounds__(1024)
  gpuCompactChunkDictionaries(StripeDictionary *stripes,
                              DictionaryChunk const *chunks,
                              uint32_t num_columns)
{
  __shared__ __align__(16) StripeDictionary stripe_g;
  __shared__ __align__(16) DictionaryChunk chunk_g;
  __shared__ const uint32_t *volatile ck_curptr_g;
  __shared__ uint32_t volatile ck_curlen_g;

  uint32_t col_id    = blockIdx.x;
  uint32_t stripe_id = blockIdx.y;
  uint32_t chunk_len;
  int t = threadIdx.x;
  const uint32_t *src;
  uint32_t *dst;

  if (t < sizeof(StripeDictionary) / sizeof(uint32_t)) {
    ((volatile uint32_t *)&stripe_g)[t] =
      ((const uint32_t *)&stripes[stripe_id * num_columns + col_id])[t];
  }
  __syncthreads();
  if (!stripe_g.dict_data) { return; }
  if (t < sizeof(DictionaryChunk) / sizeof(uint32_t)) {
    ((volatile uint32_t *)&chunk_g)[t] =
      ((const uint32_t *)&chunks[stripe_g.start_chunk * num_columns + col_id])[t];
  }
  __syncthreads();
  dst = stripe_g.dict_data + chunk_g.num_dict_strings;
  for (uint32_t g = 1; g < stripe_g.num_chunks; g++) {
    if (!t) {
      src         = chunks[(stripe_g.start_chunk + g) * num_columns + col_id].dict_data;
      chunk_len   = chunks[(stripe_g.start_chunk + g) * num_columns + col_id].num_dict_strings;
      ck_curptr_g = src;
      ck_curlen_g = chunk_len;
    }
    __syncthreads();
    src       = ck_curptr_g;
    chunk_len = ck_curlen_g;
    if (src != dst) {
      for (uint32_t i = 0; i < chunk_len; i += 1024) {
        uint32_t idx = (i + t < chunk_len) ? src[i + t] : 0;
        __syncthreads();
        if (i + t < chunk_len) dst[i + t] = idx;
      }
    }
    dst += chunk_len;
    __syncthreads();
  }
}

struct build_state_s {
  uint32_t total_dupes;
  StripeDictionary stripe;
  volatile uint32_t scratch_red[32];
};

/**
 * @brief Eliminate duplicates in-place and generate column dictionary index
 *
 * @param[in] stripes StripeDictionary device array [stripe][column]
 * @param[in] num_columns Number of string columns
 *
 **/
// NOTE: Prone to poor utilization on small datasets due to 1 block per dictionary
// blockDim {1024,1,1}
template <int block_size>
__global__ void __launch_bounds__(block_size)
  gpuBuildStripeDictionaries(StripeDictionary *stripes, uint32_t num_columns)
{
  __shared__ __align__(16) build_state_s state_g;
  using warp_reduce = cub::WarpReduce<uint32_t>;
  __shared__ typename warp_reduce::TempStorage temp_storage[block_size / 32];

  volatile build_state_s *const s = &state_g;
  uint32_t col_id                 = blockIdx.x;
  uint32_t stripe_id              = blockIdx.y;
  uint32_t num_strings;
  uint32_t *dict_data, *dict_index;
  uint32_t dict_char_count;
  const nvstrdesc_s *str_data;
  int t = threadIdx.x;

  if (t < sizeof(StripeDictionary) / sizeof(uint32_t)) {
    ((volatile uint32_t *)&s->stripe)[t] =
      ((const uint32_t *)&stripes[stripe_id * num_columns + col_id])[t];
  }
  if (t == 31 * 32) { s->total_dupes = 0; }
  __syncthreads();
  num_strings = s->stripe.num_strings;
  dict_data   = s->stripe.dict_data;
  if (!dict_data) return;
  dict_index      = s->stripe.dict_index;
  str_data        = static_cast<const nvstrdesc_s *>(s->stripe.column_data_base);
  dict_char_count = 0;
  for (uint32_t i = 0; i < num_strings; i += block_size) {
    uint32_t cur = (i + t < num_strings) ? dict_data[i + t] : 0;
    uint32_t dupe_mask, dupes_before, cur_len = 0;
    const char *cur_ptr;
    bool is_dupe = false;
    if (i + t < num_strings) {
      cur_ptr = str_data[cur].ptr;
      cur_len = str_data[cur].count;
    }
    if (i + t != 0 && i + t < num_strings) {
      uint32_t prev = dict_data[i + t - 1];
      is_dupe       = nvstr_is_equal(cur_ptr, cur_len, str_data[prev].ptr, str_data[prev].count);
    }
    dict_char_count += (is_dupe) ? 0 : cur_len;
    dupe_mask    = BALLOT(is_dupe);
    dupes_before = s->total_dupes + __popc(dupe_mask & ((2 << (t & 0x1f)) - 1));
    if (!(t & 0x1f)) { s->scratch_red[t >> 5] = __popc(dupe_mask); }
    __syncthreads();
    if (t < 32) {
      uint32_t warp_dupes = s->scratch_red[t];
      uint32_t warp_pos   = WarpReducePos32(warp_dupes, t);
      if (t == 0x1f) { s->total_dupes += warp_pos; }
      s->scratch_red[t] = warp_pos - warp_dupes;
    }
    __syncthreads();
    if (i + t < num_strings) {
      dupes_before += s->scratch_red[t >> 5];
      dict_index[cur] = i + t - dupes_before;
      if (!is_dupe && dupes_before != 0) { dict_data[i + t - dupes_before] = cur; }
    }
    __syncthreads();
  }
  dict_char_count = warp_reduce(temp_storage[t / 32]).Sum(dict_char_count);
  if (!(t & 0x1f)) { s->scratch_red[t >> 5] = dict_char_count; }
  __syncthreads();
  if (t < 32) { dict_char_count = warp_reduce(temp_storage[t / 32]).Sum(s->scratch_red[t]); }
  if (t == 0) {
    stripes[stripe_id * num_columns + col_id].num_strings     = num_strings - s->total_dupes;
    stripes[stripe_id * num_columns + col_id].dict_char_count = dict_char_count;
  }
}

/**
 * @brief Launches kernel for initializing dictionary chunks
 *
 * @param[in] chunks DictionaryChunk device array [rowgroup][column]
 * @param[in] num_columns Number of columns
 * @param[in] num_rowgroups Number of row groups
 * @param[in] stream CUDA stream to use, default 0
 *
 * @return cudaSuccess if successful, a CUDA error code otherwise
 **/
cudaError_t InitDictionaryIndices(DictionaryChunk *chunks,
                                  uint32_t num_columns,
                                  uint32_t num_rowgroups,
                                  cudaStream_t stream)
{
  dim3 dim_block(512, 1);  // 512 threads per chunk
  dim3 dim_grid(num_columns, num_rowgroups);
  gpuInitDictionaryIndices<512><<<dim_grid, dim_block, 0, stream>>>(chunks, num_columns);
  return cudaSuccess;
}

/**
 * @brief Launches kernel for building stripe dictionaries
 *
 * @param[in] stripes StripeDictionary device array [stripe][column]
 * @param[in] stripes_host StripeDictionary host array [stripe][column]
 * @param[in] chunks DictionaryChunk device array [rowgroup][column]
 * @param[in] num_stripes Number of stripes
 * @param[in] num_rowgroups Number of row groups
 * @param[in] num_columns Number of columns
 * @param[in] stream CUDA stream to use, default 0
 *
 * @return cudaSuccess if successful, a CUDA error code otherwise
 **/
cudaError_t BuildStripeDictionaries(StripeDictionary *stripes,
                                    StripeDictionary *stripes_host,
                                    DictionaryChunk const *chunks,
                                    uint32_t num_stripes,
                                    uint32_t num_rowgroups,
                                    uint32_t num_columns,
                                    cudaStream_t stream)
{
  dim3 dim_block(1024, 1);  // 1024 threads per chunk
  dim3 dim_grid_build(num_columns, num_stripes);
  gpuCompactChunkDictionaries<<<dim_grid_build, dim_block, 0, stream>>>(
    stripes, chunks, num_columns);
  for (uint32_t i = 0; i < num_stripes * num_columns; i++) {
    if (stripes_host[i].dict_data != nullptr) {
      thrust::device_ptr<uint32_t> p = thrust::device_pointer_cast(stripes_host[i].dict_data);
      const nvstrdesc_s *str_data =
        static_cast<const nvstrdesc_s *>(stripes_host[i].column_data_base);
      // NOTE: Requires the --expt-extended-lambda nvcc flag
      thrust::sort(rmm::exec_policy(stream)->on(stream),
                   p,
                   p + stripes_host[i].num_strings,
                   [str_data] __device__(const uint32_t &lhs, const uint32_t &rhs) {
                     return nvstr_is_lesser(str_data[lhs].ptr,
                                            (uint32_t)str_data[lhs].count,
                                            str_data[rhs].ptr,
                                            (uint32_t)str_data[rhs].count);
                   });
    }
  }
  gpuBuildStripeDictionaries<1024><<<dim_grid_build, dim_block, 0, stream>>>(stripes, num_columns);
  return cudaSuccess;
}

}  // namespace gpu
}  // namespace orc
}  // namespace io
}  // namespace cudf<|MERGE_RESOLUTION|>--- conflicted
+++ resolved
@@ -140,17 +140,10 @@
     s->chunk.string_char_count = 0;
     s->total_dupes             = 0;
   }
-<<<<<<< HEAD
   auto nnz           = s->nnz;
   auto dict_data     = s->chunk.dict_data;
   auto start_row     = s->chunk.start_row;
   auto const ck_data = static_cast<const nvstrdesc_s *>(s->chunk.column_data_base) + start_row;
-=======
-  nnz       = s->nnz;
-  dict_data = s->chunk.dict_data;
-  start_row = s->chunk.start_row;
-  ck_data   = static_cast<const nvstrdesc_s *>(s->chunk.column_data_base) + start_row;
->>>>>>> be6f4401
   for (uint32_t i = 0; i < nnz; i += block_size) {
     uint32_t ck_row = 0;
     uint32_t hash   = 0;
