/*
 * Copyright (c) 2019-2020, NVIDIA CORPORATION.
 *
 * Licensed under the Apache License, Version 2.0 (the "License");
 * you may not use this file except in compliance with the License.
 * You may obtain a copy of the License at
 *
 *     http://www.apache.org/licenses/LICENSE-2.0
 *
 * Unless required by applicable law or agreed to in writing, software
 * distributed under the License is distributed on an "AS IS" BASIS,
 * WITHOUT WARRANTIES OR CONDITIONS OF ANY KIND, either express or implied.
 * See the License for the specific language governing permissions and
 * limitations under the License.
 */

#include "orc_common.h"
#include "orc_gpu.h"

#include <io/utilities/block_utils.cuh>

<<<<<<< HEAD
#include <rmm/cuda_stream_view.hpp>
#include <rmm/exec_policy.hpp>
=======
#include <rmm/thrust_rmm_allocator.h>
#include <rmm/cuda_stream_view.hpp>
>>>>>>> 598a14d8

#include <thrust/device_ptr.h>
#include <thrust/execution_policy.h>
#include <thrust/sort.h>

namespace cudf {
namespace io {
namespace orc {
namespace gpu {
constexpr uint32_t max_dict_entries = default_row_index_stride;
constexpr int init_hash_bits        = 12;

struct dictinit_state_s {
  uint32_t nnz;
  uint32_t total_dupes;
  DictionaryChunk chunk;
  volatile uint32_t scratch_red[32];
  uint32_t dict[max_dict_entries];
  union {
    uint16_t u16[1 << (init_hash_bits)];
    uint32_t u32[1 << (init_hash_bits - 1)];
  } map;
};

/**
 * @brief Return a 12-bit hash from a byte sequence
 */
static inline __device__ uint32_t nvstr_init_hash(char const *ptr, uint32_t len)
{
  if (len != 0) {
    return (ptr[0] + (ptr[len - 1] << 5) + (len << 10)) & ((1 << init_hash_bits) - 1);
  } else {
    return 0;
  }
}

/**
 * @brief Fill dictionary with the indices of non-null rows
 *
 * @param[in,out] s dictionary builder state
 * @param[in] t thread id
 *
 **/
static __device__ void LoadNonNullIndices(volatile dictinit_state_s *s, int t)
{
  if (t == 0) { s->nnz = 0; }
  for (uint32_t i = 0; i < s->chunk.num_rows; i += 512) {
    const uint32_t *valid_map = s->chunk.valid_map_base;
    uint32_t is_valid, nz_map, nz_pos;
    if (t < 16) {
      if (!valid_map) {
        s->scratch_red[t] = 0xffffffffu;
      } else {
        uint32_t row = s->chunk.start_row + i + t * 32;
        uint32_t v   = (row < s->chunk.start_row + s->chunk.num_rows) ? valid_map[row >> 5] : 0;
        if (row & 0x1f) {
          uint32_t v1 =
            (row + 32 < s->chunk.start_row + s->chunk.num_rows) ? valid_map[(row >> 5) + 1] : 0;
          v = __funnelshift_r(v, v1, row & 0x1f);
        }
        s->scratch_red[t] = v;
      }
    }
    __syncthreads();
    is_valid = (i + t < s->chunk.num_rows) ? (s->scratch_red[t >> 5] >> (t & 0x1f)) & 1 : 0;
    nz_map   = ballot(is_valid);
    nz_pos   = s->nnz + __popc(nz_map & (0x7fffffffu >> (0x1fu - ((uint32_t)t & 0x1f))));
    if (!(t & 0x1f)) { s->scratch_red[16 + (t >> 5)] = __popc(nz_map); }
    __syncthreads();
    if (t < 32) {
      uint32_t nnz     = s->scratch_red[16 + (t & 0xf)];
      uint32_t nnz_pos = WarpReducePos16(nnz, t);
      if (t == 0xf) { s->nnz += nnz_pos; }
      if (t <= 0xf) { s->scratch_red[t] = nnz_pos - nnz; }
    }
    __syncthreads();
    if (is_valid) { s->dict[nz_pos + s->scratch_red[t >> 5]] = i + t; }
    __syncthreads();
  }
}

/**
 * @brief Gather all non-NULL string rows and compute total character data size
 *
 * @param[in] chunks DictionaryChunk device array [rowgroup][column]
 * @param[in] num_columns Number of columns
 *
 **/
// blockDim {512,1,1}
template <int block_size>
__global__ void __launch_bounds__(block_size, 2)
  gpuInitDictionaryIndices(DictionaryChunk *chunks, uint32_t num_columns)
{
  __shared__ __align__(16) dictinit_state_s state_g;
  using warp_reduce      = cub::WarpReduce<uint32_t>;
  using half_warp_reduce = cub::WarpReduce<uint32_t, 16>;
  __shared__ union {
    typename warp_reduce::TempStorage full[block_size / 32];
    typename half_warp_reduce::TempStorage half[block_size / 32];
  } temp_storage;

  dictinit_state_s *const s = &state_g;
  uint32_t col_id           = blockIdx.x;
  uint32_t group_id         = blockIdx.y;
  const nvstrdesc_s *ck_data;
  uint32_t *dict_data;
  uint32_t nnz, start_row, dict_char_count;
  int t = threadIdx.x;

  if (t == 0) s->chunk = chunks[group_id * num_columns + col_id];
  for (uint32_t i = 0; i < sizeof(s->map) / sizeof(uint32_t); i += block_size) {
    if (i + t < sizeof(s->map) / sizeof(uint32_t)) s->map.u32[i + t] = 0;
  }
  __syncthreads();
  // First, take care of NULLs, and count how many strings we have (TODO: bypass this step when
  // there are no nulls)
  LoadNonNullIndices(s, t);
  // Sum the lengths of all the strings
  if (t == 0) {
    s->chunk.string_char_count = 0;
    s->total_dupes             = 0;
  }
  nnz       = s->nnz;
  dict_data = s->chunk.dict_data;
  start_row = s->chunk.start_row;
  ck_data   = static_cast<const nvstrdesc_s *>(s->chunk.column_data_base) + start_row;
  for (uint32_t i = 0; i < nnz; i += block_size) {
    uint32_t ck_row = 0;
    uint32_t hash   = 0;
    uint32_t len    = 0;
    if (i + t < nnz) {
      ck_row = s->dict[i + t];
      len    = static_cast<uint32_t>(ck_data[ck_row].count);
      hash   = nvstr_init_hash(ck_data[ck_row].ptr, len);
    }
    len = half_warp_reduce(temp_storage.half[t / 32]).Sum(len);
    if (!(t & 0xf)) { s->scratch_red[t >> 4] = len; }
    __syncthreads();
    if (t < 32) {
      len = warp_reduce(temp_storage.full[t / 32]).Sum(s->scratch_red[t]);
      if (t == 0) s->chunk.string_char_count += len;
    }
    if (i + t < nnz) {
      atomicAdd(&s->map.u32[hash >> 1], 1 << ((hash & 1) ? 16 : 0));
      dict_data[i + t] = start_row + ck_row;
    }
    __syncthreads();
  }
  // Reorder the 16-bit local indices according to the hash value of the strings
  static_assert((init_hash_bits == 12), "Hardcoded for init_hash_bits=12");
  {
    // Cumulative sum of hash map counts
    uint32_t count01 = s->map.u32[t * 4 + 0];
    uint32_t count23 = s->map.u32[t * 4 + 1];
    uint32_t count45 = s->map.u32[t * 4 + 2];
    uint32_t count67 = s->map.u32[t * 4 + 3];
    uint32_t sum01   = count01 + (count01 << 16);
    uint32_t sum23   = count23 + (count23 << 16);
    uint32_t sum45   = count45 + (count45 << 16);
    uint32_t sum67   = count67 + (count67 << 16);
    uint32_t sum_w, tmp;
    sum23 += (sum01 >> 16) * 0x10001;
    sum45 += (sum23 >> 16) * 0x10001;
    sum67 += (sum45 >> 16) * 0x10001;
    sum_w = sum67 >> 16;
    sum_w = WarpReducePos16(sum_w, t);
    if ((t & 0xf) == 0xf) { s->scratch_red[t >> 4] = sum_w; }
    __syncthreads();
    if (t < 32) {
      uint32_t sum_b    = WarpReducePos32(s->scratch_red[t], t);
      s->scratch_red[t] = sum_b;
    }
    __syncthreads();
    tmp                   = (t >= 16) ? s->scratch_red[(t >> 4) - 1] : 0;
    sum_w                 = (sum_w - (sum67 >> 16) + tmp) * 0x10001;
    s->map.u32[t * 4 + 0] = sum_w + sum01 - count01;
    s->map.u32[t * 4 + 1] = sum_w + sum23 - count23;
    s->map.u32[t * 4 + 2] = sum_w + sum45 - count45;
    s->map.u32[t * 4 + 3] = sum_w + sum67 - count67;
    __syncthreads();
  }
  // Put the indices back in hash order
  for (uint32_t i = 0; i < nnz; i += block_size) {
    uint32_t ck_row = 0, pos = 0, hash = 0, pos_old, pos_new, sh, colliding_row;
    bool collision;
    if (i + t < nnz) {
      ck_row  = dict_data[i + t] - start_row;
      hash    = nvstr_init_hash(ck_data[ck_row].ptr, static_cast<uint32_t>(ck_data[ck_row].count));
      sh      = (hash & 1) ? 16 : 0;
      pos_old = s->map.u16[hash];
    }
    // The isolation of the atomicAdd, along with pos_old/pos_new is to guarantee deterministic
    // behavior for the first row in the hash map that will be used for early duplicate detection
    __syncthreads();
    if (i + t < nnz) {
      pos          = (atomicAdd(&s->map.u32[hash >> 1], 1 << sh) >> sh) & 0xffff;
      s->dict[pos] = ck_row;
    }
    __syncthreads();
    collision = false;
    if (i + t < nnz) {
      pos_new   = s->map.u16[hash];
      collision = (pos != pos_old && pos_new > pos_old + 1);
      if (collision) { colliding_row = s->dict[pos_old]; }
    }
    __syncthreads();
    if (collision) { atomicMin(s->dict + pos_old, ck_row); }

    __syncthreads();
    // Resolve collision
    if (collision && ck_row == s->dict[pos_old]) { s->dict[pos] = colliding_row; }
  }
  __syncthreads();
  // Now that the strings are ordered by hash, compare every string with the first entry in the hash
  // map, the position of the first string can be inferred from the hash map counts
  dict_char_count = 0;
  for (uint32_t i = 0; i < nnz; i += block_size) {
    uint32_t ck_row = 0, ck_row_ref = 0, is_dupe = 0, dupe_mask, dupes_before;
    if (i + t < nnz) {
      const char *str1, *str2;
      uint32_t len1, len2, hash;
      ck_row     = s->dict[i + t];
      str1       = ck_data[ck_row].ptr;
      len1       = static_cast<uint32_t>(ck_data[ck_row].count);
      hash       = nvstr_init_hash(str1, len1);
      ck_row_ref = s->dict[(hash > 0) ? s->map.u16[hash - 1] : 0];
      if (ck_row_ref != ck_row) {
        str2    = ck_data[ck_row_ref].ptr;
        len2    = static_cast<uint32_t>(ck_data[ck_row_ref].count);
        is_dupe = nvstr_is_equal(str1, len1, str2, len2);
        dict_char_count += (is_dupe) ? 0 : len1;
      }
    }
    dupe_mask    = ballot(is_dupe);
    dupes_before = s->total_dupes + __popc(dupe_mask & ((2 << (t & 0x1f)) - 1));
    if (!(t & 0x1f)) { s->scratch_red[t >> 5] = __popc(dupe_mask); }
    __syncthreads();
    if (t < 32) {
      uint32_t warp_dupes = (t < 16) ? s->scratch_red[t] : 0;
      uint32_t warp_pos   = WarpReducePos16(warp_dupes, t);
      if (t == 0xf) { s->total_dupes += warp_pos; }
      if (t < 16) { s->scratch_red[t] = warp_pos - warp_dupes; }
    }
    __syncthreads();
    if (i + t < nnz) {
      if (!is_dupe) {
        dupes_before += s->scratch_red[t >> 5];
        dict_data[i + t - dupes_before] = ck_row + start_row;
      } else {
        s->chunk.dict_index[ck_row + start_row] = (ck_row_ref + start_row) | (1u << 31);
      }
    }
  }
  dict_char_count = warp_reduce(temp_storage.full[t / 32]).Sum(dict_char_count);
  if (!(t & 0x1f)) { s->scratch_red[t >> 5] = dict_char_count; }
  __syncthreads();
  if (t < 32) {
    dict_char_count =
      half_warp_reduce(temp_storage.half[t / 32]).Sum((t < 16) ? s->scratch_red[t] : 0);
  }
  if (!t) {
    chunks[group_id * num_columns + col_id].num_strings       = nnz;
    chunks[group_id * num_columns + col_id].string_char_count = s->chunk.string_char_count;
    chunks[group_id * num_columns + col_id].num_dict_strings  = nnz - s->total_dupes;
    chunks[group_id * num_columns + col_id].dict_char_count   = dict_char_count;
  }
}

/**
 * @brief In-place concatenate dictionary data for all chunks in each stripe
 *
 * @param[in] stripes StripeDictionary device array [stripe][column]
 * @param[in] chunks DictionaryChunk device array [rowgroup][column]
 * @param[in] num_columns Number of columns
 *
 **/
// blockDim {1024,1,1}
extern "C" __global__ void __launch_bounds__(1024)
  gpuCompactChunkDictionaries(StripeDictionary *stripes,
                              DictionaryChunk const *chunks,
                              uint32_t num_columns)
{
  __shared__ __align__(16) StripeDictionary stripe_g;
  __shared__ __align__(16) DictionaryChunk chunk_g;
  __shared__ const uint32_t *volatile ck_curptr_g;
  __shared__ uint32_t volatile ck_curlen_g;

  uint32_t col_id    = blockIdx.x;
  uint32_t stripe_id = blockIdx.y;
  uint32_t chunk_len;
  int t = threadIdx.x;
  const uint32_t *src;
  uint32_t *dst;

  if (t == 0) stripe_g = stripes[stripe_id * num_columns + col_id];
  __syncthreads();
  if (!stripe_g.dict_data) { return; }
  if (t == 0) chunk_g = chunks[stripe_g.start_chunk * num_columns + col_id];
  __syncthreads();
  dst = stripe_g.dict_data + chunk_g.num_dict_strings;
  for (uint32_t g = 1; g < stripe_g.num_chunks; g++) {
    if (!t) {
      src         = chunks[(stripe_g.start_chunk + g) * num_columns + col_id].dict_data;
      chunk_len   = chunks[(stripe_g.start_chunk + g) * num_columns + col_id].num_dict_strings;
      ck_curptr_g = src;
      ck_curlen_g = chunk_len;
    }
    __syncthreads();
    src       = ck_curptr_g;
    chunk_len = ck_curlen_g;
    if (src != dst) {
      for (uint32_t i = 0; i < chunk_len; i += 1024) {
        uint32_t idx = (i + t < chunk_len) ? src[i + t] : 0;
        __syncthreads();
        if (i + t < chunk_len) dst[i + t] = idx;
      }
    }
    dst += chunk_len;
    __syncthreads();
  }
}

struct build_state_s {
  uint32_t total_dupes;
  StripeDictionary stripe;
  volatile uint32_t scratch_red[32];
};

/**
 * @brief Eliminate duplicates in-place and generate column dictionary index
 *
 * @param[in] stripes StripeDictionary device array [stripe][column]
 * @param[in] num_columns Number of string columns
 *
 **/
// NOTE: Prone to poor utilization on small datasets due to 1 block per dictionary
// blockDim {1024,1,1}
template <int block_size>
__global__ void __launch_bounds__(block_size)
  gpuBuildStripeDictionaries(StripeDictionary *stripes, uint32_t num_columns)
{
  __shared__ __align__(16) build_state_s state_g;
  using warp_reduce = cub::WarpReduce<uint32_t>;
  __shared__ typename warp_reduce::TempStorage temp_storage[block_size / 32];

  build_state_s *const s = &state_g;
  uint32_t col_id        = blockIdx.x;
  uint32_t stripe_id     = blockIdx.y;
  uint32_t num_strings;
  uint32_t *dict_data, *dict_index;
  uint32_t dict_char_count;
  const nvstrdesc_s *str_data;
  int t = threadIdx.x;

  if (t == 0) s->stripe = stripes[stripe_id * num_columns + col_id];
  if (t == 31 * 32) { s->total_dupes = 0; }
  __syncthreads();
  num_strings = s->stripe.num_strings;
  dict_data   = s->stripe.dict_data;
  if (!dict_data) return;
  dict_index      = s->stripe.dict_index;
  str_data        = static_cast<const nvstrdesc_s *>(s->stripe.column_data_base);
  dict_char_count = 0;
  for (uint32_t i = 0; i < num_strings; i += block_size) {
    uint32_t cur = (i + t < num_strings) ? dict_data[i + t] : 0;
    uint32_t dupe_mask, dupes_before, cur_len = 0;
    const char *cur_ptr;
    bool is_dupe = false;
    if (i + t < num_strings) {
      cur_ptr = str_data[cur].ptr;
      cur_len = str_data[cur].count;
    }
    if (i + t != 0 && i + t < num_strings) {
      uint32_t prev = dict_data[i + t - 1];
      is_dupe       = nvstr_is_equal(cur_ptr, cur_len, str_data[prev].ptr, str_data[prev].count);
    }
    dict_char_count += (is_dupe) ? 0 : cur_len;
    dupe_mask    = ballot(is_dupe);
    dupes_before = s->total_dupes + __popc(dupe_mask & ((2 << (t & 0x1f)) - 1));
    if (!(t & 0x1f)) { s->scratch_red[t >> 5] = __popc(dupe_mask); }
    __syncthreads();
    if (t < 32) {
      uint32_t warp_dupes = s->scratch_red[t];
      uint32_t warp_pos   = WarpReducePos32(warp_dupes, t);
      if (t == 0x1f) { s->total_dupes += warp_pos; }
      s->scratch_red[t] = warp_pos - warp_dupes;
    }
    __syncthreads();
    if (i + t < num_strings) {
      dupes_before += s->scratch_red[t >> 5];
      dict_index[cur] = i + t - dupes_before;
      if (!is_dupe && dupes_before != 0) { dict_data[i + t - dupes_before] = cur; }
    }
    __syncthreads();
  }
  dict_char_count = warp_reduce(temp_storage[t / 32]).Sum(dict_char_count);
  if (!(t & 0x1f)) { s->scratch_red[t >> 5] = dict_char_count; }
  __syncthreads();
  if (t < 32) { dict_char_count = warp_reduce(temp_storage[t / 32]).Sum(s->scratch_red[t]); }
  if (t == 0) {
    stripes[stripe_id * num_columns + col_id].num_strings     = num_strings - s->total_dupes;
    stripes[stripe_id * num_columns + col_id].dict_char_count = dict_char_count;
  }
}

/**
 * @brief Launches kernel for initializing dictionary chunks
 *
 * @param[in] chunks DictionaryChunk device array [rowgroup][column]
 * @param[in] num_columns Number of columns
 * @param[in] num_rowgroups Number of row groups
 * @param[in] stream CUDA stream to use, default 0
 */
void InitDictionaryIndices(DictionaryChunk *chunks,
                           uint32_t num_columns,
                           uint32_t num_rowgroups,
                           rmm::cuda_stream_view stream)
{
  dim3 dim_block(512, 1);  // 512 threads per chunk
  dim3 dim_grid(num_columns, num_rowgroups);
  gpuInitDictionaryIndices<512><<<dim_grid, dim_block, 0, stream.value()>>>(chunks, num_columns);
}

/**
 * @brief Launches kernel for building stripe dictionaries
 *
 * @param[in] stripes StripeDictionary device array [stripe][column]
 * @param[in] stripes_host StripeDictionary host array [stripe][column]
 * @param[in] chunks DictionaryChunk device array [rowgroup][column]
 * @param[in] num_stripes Number of stripes
 * @param[in] num_rowgroups Number of row groups
 * @param[in] num_columns Number of columns
 * @param[in] stream CUDA stream to use, default 0
 */
void BuildStripeDictionaries(StripeDictionary *stripes,
                             StripeDictionary *stripes_host,
                             DictionaryChunk const *chunks,
                             uint32_t num_stripes,
                             uint32_t num_rowgroups,
                             uint32_t num_columns,
                             rmm::cuda_stream_view stream)
{
  dim3 dim_block(1024, 1);  // 1024 threads per chunk
  dim3 dim_grid_build(num_columns, num_stripes);
  gpuCompactChunkDictionaries<<<dim_grid_build, dim_block, 0, stream.value()>>>(
    stripes, chunks, num_columns);
  for (uint32_t i = 0; i < num_stripes * num_columns; i++) {
    if (stripes_host[i].dict_data != nullptr) {
      thrust::device_ptr<uint32_t> p = thrust::device_pointer_cast(stripes_host[i].dict_data);
      const nvstrdesc_s *str_data =
        static_cast<const nvstrdesc_s *>(stripes_host[i].column_data_base);
      // NOTE: Requires the --expt-extended-lambda nvcc flag
<<<<<<< HEAD
      thrust::sort(rmm::exec_policy(stream),
=======
      thrust::sort(rmm::exec_policy(stream)->on(stream.value()),
>>>>>>> 598a14d8
                   p,
                   p + stripes_host[i].num_strings,
                   [str_data] __device__(const uint32_t &lhs, const uint32_t &rhs) {
                     return nvstr_is_lesser(str_data[lhs].ptr,
                                            (uint32_t)str_data[lhs].count,
                                            str_data[rhs].ptr,
                                            (uint32_t)str_data[rhs].count);
                   });
    }
  }
  gpuBuildStripeDictionaries<1024>
    <<<dim_grid_build, dim_block, 0, stream.value()>>>(stripes, num_columns);
}

}  // namespace gpu
}  // namespace orc
}  // namespace io
}  // namespace cudf<|MERGE_RESOLUTION|>--- conflicted
+++ resolved
@@ -19,13 +19,8 @@
 
 #include <io/utilities/block_utils.cuh>
 
-<<<<<<< HEAD
 #include <rmm/cuda_stream_view.hpp>
 #include <rmm/exec_policy.hpp>
-=======
-#include <rmm/thrust_rmm_allocator.h>
-#include <rmm/cuda_stream_view.hpp>
->>>>>>> 598a14d8
 
 #include <thrust/device_ptr.h>
 #include <thrust/execution_policy.h>
@@ -478,11 +473,7 @@
       const nvstrdesc_s *str_data =
         static_cast<const nvstrdesc_s *>(stripes_host[i].column_data_base);
       // NOTE: Requires the --expt-extended-lambda nvcc flag
-<<<<<<< HEAD
       thrust::sort(rmm::exec_policy(stream),
-=======
-      thrust::sort(rmm::exec_policy(stream)->on(stream.value()),
->>>>>>> 598a14d8
                    p,
                    p + stripes_host[i].num_strings,
                    [str_data] __device__(const uint32_t &lhs, const uint32_t &rhs) {
