--- conflicted
+++ resolved
@@ -213,19 +213,11 @@
                                          ColStatsBlob const* stats)
 {
   size_t sz = 0, lpos;
-<<<<<<< HEAD
-  put_uint(encode_field_number(1, PB_TYPE_FIXEDLEN));  // 1:RowIndex.entry
-  lpos = m_buf->size();
-  put_byte(0xcd);                                      // sz+2
-  put_uint(encode_field_number(1, PB_TYPE_FIXEDLEN));  // 1:positions[packed=true]
-  put_byte(0xcd);                                      // sz
-=======
   put_uint(encode_field_number(1, ProtofType::FIXEDLEN));  // 1:RowIndex.entry
   lpos = m_buf->size();
   put_byte(0xcd);                                          // sz+2
   put_uint(encode_field_number(1, ProtofType::FIXEDLEN));  // 1:positions[packed=true]
   put_byte(0xcd);                                          // sz
->>>>>>> 8fd7dd26
   if (present_blk >= 0) sz += put_uint(present_blk);
   if (present_ofs >= 0) {
     sz += put_uint(present_ofs);
@@ -260,11 +252,7 @@
     sz += put_uint(encode_field_number<decltype(*stats)>(2));  // 2: statistics
     // Statistics field contains its length as varint and dtype specific data (encoded on the GPU)
     sz += put_uint(stats->size());
-<<<<<<< HEAD
-    sz += put_bytes(*stats);
-=======
     sz += put_bytes<typename ColStatsBlob::value_type>(*stats);
->>>>>>> 8fd7dd26
   }
 
   // size of the whole row index entry
