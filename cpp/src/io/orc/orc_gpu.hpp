--- conflicted
+++ resolved
@@ -427,11 +427,7 @@
 /**
  * @brief Converts sizes of decimal elements to offsets within the rowgroup.
  *
-<<<<<<< HEAD
- * @param rowgroup_bounds Ranges of rows in each rowgroup [rowgroup][column]
-=======
  * @param rg_bounds Ranges of rows in each rowgroup [rowgroup][column]
->>>>>>> b9d8b716
  * @param elem_sizes Map between column indexes and decimal element sizes
  * @param stream CUDA stream used for device memory operations and kernel launches
  */
