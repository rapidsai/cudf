--- conflicted
+++ resolved
@@ -47,17 +47,10 @@
   1;  ///< Number of concurrent slots (set for best performance) handled by each thread.
 auto constexpr occupancy_factor = 1.43f;  ///< cuCollections suggests using a hash map of size
                                           ///< N * (1/0.7) = 1.43 to target a 70% occupancy factor.
-<<<<<<< HEAD
-using storage_type     = cuco::flat_storage<slot_type,
-                                        bucket_size,
-                                        cuco::extent<std::size_t>,
-                                        cudf::detail::cuco_allocator<char>>;
-=======
 using storage_type     = cuco::bucket_storage<slot_type,
                                               bucket_size,
                                               cuco::extent<std::size_t>,
                                               cudf::detail::cuco_allocator<char>>;
->>>>>>> b9fb5171
 using storage_ref_type = typename storage_type::ref_type;
 
 auto constexpr KEY_SENTINEL   = size_type{-1};
@@ -193,11 +186,7 @@
  */
 struct stripe_dictionary {
   // input
-<<<<<<< HEAD
-  device_span<slot_type> map_slots;  // hash map slot storage
-=======
   device_span<slot_type> map_slots;  // hash map (slots) storage
->>>>>>> b9fb5171
   uint32_t column_idx      = 0;      // column index
   size_type start_row      = 0;      // first row in the stripe
   size_type start_rowgroup = 0;      // first rowgroup in the stripe
