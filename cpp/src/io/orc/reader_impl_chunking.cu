/*
 * Copyright (c) 2024, NVIDIA CORPORATION.
 *
 * Licensed under the Apache License, Version 2.0 (the "License");
 * you may not use this file except in compliance with the License.
 * You may obtain a copy of the License at
 *
 *     http://www.apache.org/licenses/LICENSE-2.0
 *
 * Unless required by applicable law or agreed to in writing, software
 * distributed under the License is distributed on an "AS IS" BASIS,
 * WITHOUT WARRANTIES OR CONDITIONS OF ANY KIND, either express or implied.
 * See the License for the specific language governing permissions and
 * limitations under the License.
 */

// #define PRINT_DEBUG

#include "reader_impl.hpp"
#include "reader_impl_chunking.hpp"
#include "reader_impl_helpers.hpp"

#include <io/comp/gpuinflate.hpp>
#include <io/comp/nvcomp_adapter.hpp>
#include <io/utilities/config_utils.hpp>

#include <cudf/detail/timezone.hpp>
#include <cudf/detail/utilities/integer_utils.hpp>
#include <cudf/detail/utilities/vector_factories.hpp>
#include <cudf/table/table.hpp>
#include <cudf/utilities/bit.hpp>
#include <cudf/utilities/error.hpp>

#include <rmm/cuda_stream_view.hpp>
#include <rmm/device_buffer.hpp>
#include <rmm/device_scalar.hpp>
#include <rmm/device_uvector.hpp>
#include <rmm/exec_policy.hpp>

#include <thrust/copy.h>
#include <thrust/fill.h>
#include <thrust/for_each.h>
#include <thrust/iterator/counting_iterator.h>
#include <thrust/pair.h>
#include <thrust/scan.h>
#include <thrust/transform.h>

#include <algorithm>
#include <iterator>

namespace cudf::io::orc::detail {

namespace {

/**
 * @brief Function that populates column descriptors stream/chunk
 */
std::size_t gather_stream_info(std::size_t stripe_index,
                               std::size_t level,
                               orc::StripeInformation const* stripeinfo,
                               orc::StripeFooter const* stripefooter,
                               host_span<int const> orc2gdf,
                               host_span<orc::SchemaType const> types,
                               bool apply_struct_map,
                               std::vector<orc_stream_info>& stream_info)
{
  uint64_t src_offset = 0;
  uint64_t dst_offset = 0;

  for (auto const& stream : stripefooter->streams) {
    if (!stream.column_id || *stream.column_id >= orc2gdf.size()) {
      dst_offset += stream.length;
      continue;
    }

    auto const column_id = *stream.column_id;
    auto col             = orc2gdf[column_id];

    if (col == -1 and apply_struct_map) {
      // A struct-type column has no data itself, but rather child columns
      // for each of its fields. There is only a PRESENT stream, which
      // needs to be included for the reader.
      auto const schema_type = types[column_id];
      if (not schema_type.subtypes.empty()) {
        if (schema_type.kind == orc::STRUCT && stream.kind == orc::PRESENT) {
          for (auto const& idx : schema_type.subtypes) {
            auto child_idx = (idx < orc2gdf.size()) ? orc2gdf[idx] : -1;
            if (child_idx >= 0) { col = child_idx; }
          }
        }
      }
    }

    if (col != -1) {
      stream_info.emplace_back(
        stripeinfo->offset + src_offset,
        dst_offset,
        stream.length,
        stream_id_info{static_cast<uint32_t>(stripe_index), level, column_id, stream.kind});
      dst_offset += stream.length;
    }
    src_offset += stream.length;
  }

  return dst_offset;
}

struct cumulative_size {
  int64_t count{0};
  std::size_t size_bytes{0};
};

struct cumulative_size_sum {
  __device__ cumulative_size operator()(cumulative_size const& a, cumulative_size const& b) const
  {
    return cumulative_size{a.count + b.count, a.size_bytes + b.size_bytes};
  }
};

#if 1
std::vector<chunk> find_splits(host_span<cumulative_size const> sizes,
                               int64_t total_count,
                               size_t size_limit)
{
  // if (size_limit == 0) { return {chunk{0, total_count}}; }
  CUDF_EXPECTS(size_limit > 0, "Invalid size limit");

  std::vector<chunk> splits;
  int64_t cur_count{0};
  int64_t cur_pos{0};
  size_t cur_cumulative_size{0};

  auto const start = thrust::make_transform_iterator(
    sizes.begin(), [&](auto const& size) { return size.size_bytes - cur_cumulative_size; });
  auto const end = start + static_cast<int64_t>(sizes.size());

  while (cur_count < total_count) {
    int64_t split_pos =
      thrust::distance(start, thrust::lower_bound(thrust::seq, start + cur_pos, end, size_limit));

    // If we're past the end, or if the returned bucket is bigger than the chunk_read_limit, move
    // back one.
    if (static_cast<std::size_t>(split_pos) >= sizes.size() ||
        (sizes[split_pos].size_bytes - cur_cumulative_size > size_limit)) {
      split_pos--;
    }

    // best-try. if we can't find something that'll fit, we have to go bigger. we're doing this in
    // a loop because all of the cumulative sizes for all the pages are sorted into one big list.
    // so if we had two columns, both of which had an entry {1000, 10000}, that entry would be in
    // the list twice. so we have to iterate until we skip past all of them.  The idea is that we
    // either do this, or we have to call unique() on the input first.
    while (split_pos < (static_cast<int64_t>(sizes.size()) - 1) &&
           (split_pos < 0 || sizes[split_pos].count == cur_count)) {
      split_pos++;
    }

    auto const start_idx = cur_count;
    cur_count            = sizes[split_pos].count;
    splits.emplace_back(chunk{start_idx, static_cast<size_type>(cur_count - start_idx)});
    cur_pos             = split_pos;
    cur_cumulative_size = sizes[split_pos].size_bytes;
  }

  // If the last chunk has size smaller than `merge_threshold` percent of the second last one,
  // merge it with the second last one.
  if (splits.size() > 1) {
    auto constexpr merge_threshold = 0.15;
    if (auto const last = splits.back(), second_last = splits[splits.size() - 2];
        last.count <= static_cast<int64_t>(merge_threshold * second_last.count)) {
      splits.pop_back();
      splits.back().count += last.count;
    }
  }

  return splits;
}
#endif

#ifdef PRINT_DEBUG
void verify_splits(host_span<chunk const> splits,
                   host_span<cumulative_size const> sizes,
                   size_type total_count,
                   size_t size_limit)
{
  chunk last_split{0, 0};
  int64_t count{0};
  size_t cur_cumulative_size{0};
  for (auto const& split : splits) {
    CUDF_EXPECTS(split.count > 0, "Invalid split count.");
    CUDF_EXPECTS(last_split.start_idx + last_split.count == split.start_idx,
                 "Invalid split start_idx.");
    count += split.count;
    last_split = split;

    if (split.count > 1) {
      //      printf("split: %ld - %ld, size: %zu, limit: %zu\n",
      //             split.start_idx,
      //             split.count,
      //             sizes[split.start_idx + split.count - 1].size_bytes - cur_cumulative_size,
      //             size_limit);
      //      fflush(stdout);
      CUDF_EXPECTS(
        sizes[split.start_idx + split.count - 1].size_bytes - cur_cumulative_size <= size_limit,
        "Chunk total size exceeds limit.");
      if (split.start_idx + split.count < total_count) {
        //        printf("wrong split: %ld - %ld, size: %zu, limit: %zu\n",
        //               split.start_idx,
        //               split.count + 1,
        //               sizes[split.start_idx + split.count].size_bytes - cur_cumulative_size,
        //               size_limit);

        CUDF_EXPECTS(
          sizes[split.start_idx + split.count].size_bytes - cur_cumulative_size > size_limit,
          "Invalid split.");
      }
    }
    cur_cumulative_size = sizes[split.start_idx + split.count - 1].size_bytes;
  }
  CUDF_EXPECTS(last_split.start_idx + last_split.count == sizes[sizes.size() - 1].count,
               "Invalid split start_idx.");
  CUDF_EXPECTS(count == total_count, "Invalid total count.");
}
#endif

/**
 * @brief
 *
 * @param input_chunks
 * @param selected_chunks
 * @return
 */
std::pair<int64_t, int64_t> get_range(std::vector<chunk> const& input_chunks,
                                      chunk const& selected_chunks)
{
  // Range indices to input_chunks
  auto const chunk_begin = selected_chunks.start_idx;
  auto const chunk_end   = selected_chunks.start_idx + selected_chunks.count;

  // The first and last chunk, according to selected_chunk
  auto const& first_chunk = input_chunks[chunk_begin];
  auto const& last_chunk  = input_chunks[chunk_end - 1];

  // The range of data covered from the first to the last chunk.
  auto const begin = first_chunk.start_idx;
  auto const end   = last_chunk.start_idx + last_chunk.count;

  return {begin, end};
}

}  // namespace

void reader::impl::global_preprocess(uint64_t skip_rows,
                                     std::optional<size_type> const& num_rows_opt,
                                     std::vector<std::vector<size_type>> const& stripes)
{
  if (_file_itm_data.global_preprocessed) { return; }

  // TODO: move this to end of func.
  _file_itm_data.global_preprocessed = true;

  // Select only stripes required (aka row groups)
  std::tie(
    _file_itm_data.rows_to_skip, _file_itm_data.rows_to_read, _file_itm_data.selected_stripes) =
    _metadata.select_stripes(stripes, skip_rows, num_rows_opt, _stream);
  if (_file_itm_data.has_no_data()) { return; }

  //  auto const rows_to_skip      = _file_itm_data.rows_to_skip;
  //  auto const rows_to_read      = _file_itm_data.rows_to_read;
  auto const& selected_stripes = _file_itm_data.selected_stripes;

  auto& lvl_stripe_data  = _file_itm_data.lvl_stripe_data;
  auto& lvl_stripe_sizes = _file_itm_data.lvl_stripe_sizes;
  lvl_stripe_data.resize(_selected_columns.num_levels());
  lvl_stripe_sizes.resize(_selected_columns.num_levels());

  auto& read_info                = _file_itm_data.data_read_info;
  auto& stripe_data_read_chunks  = _file_itm_data.stripe_data_read_chunks;
  auto& lvl_stripe_stream_chunks = _file_itm_data.lvl_stripe_stream_chunks;

  // TODO: Don't have to keep it for all stripe/level. Can reset it after each iter.
  stream_id_map<gpu::CompressedStreamInfo*> stream_compinfo_map;

  // Logically view streams as columns
  _file_itm_data.lvl_stream_info.resize(_selected_columns.num_levels());

  // Get the total number of stripes across all input files.
  std::size_t num_stripes = selected_stripes.size();

  stripe_data_read_chunks.resize(num_stripes);
  lvl_stripe_stream_chunks.resize(_selected_columns.num_levels());

  // TODO: Check if these data depends on pass and subpass, instead of global pass.
  // Prepare data.
  // Iterates through levels of nested columns, child column will be one level down
  // compared to parent column.
  auto& col_meta = *_col_meta;
  for (std::size_t level = 0; level < _selected_columns.num_levels(); ++level) {
    auto& columns_level = _selected_columns.levels[level];
    // Association between each ORC column and its cudf::column
    col_meta.orc_col_map.emplace_back(_metadata.get_num_cols(), -1);

    size_type col_id{0};
    for (auto& col : columns_level) {
      // Map each ORC column to its column
      col_meta.orc_col_map[level][col.id] = col_id++;
    }

    auto& stripe_data = lvl_stripe_data[level];
    stripe_data.resize(num_stripes);

    auto& stream_info      = _file_itm_data.lvl_stream_info[level];
    auto const num_columns = _selected_columns.levels[level].size();
    auto& stripe_sizes     = lvl_stripe_sizes[level];
    stream_info.reserve(selected_stripes.size() * num_columns);  // final size is unknown

    stripe_sizes.resize(selected_stripes.size());
    if (read_info.capacity() < selected_stripes.size()) {
      read_info.reserve(selected_stripes.size() * num_columns);  // final size is unknown
    }

    auto& stripe_stream_chunks = lvl_stripe_stream_chunks[level];
    stripe_stream_chunks.resize(num_stripes);
  }

  cudf::detail::hostdevice_vector<cumulative_size> total_stripe_sizes(num_stripes, _stream);

  // Compute input size for each stripe.
  for (std::size_t stripe_idx = 0; stripe_idx < num_stripes; ++stripe_idx) {
    auto const& stripe       = selected_stripes[stripe_idx];
    auto const stripe_info   = stripe.stripe_info;
    auto const stripe_footer = stripe.stripe_footer;

    std::size_t total_stripe_size{0};
    auto const last_read_size = static_cast<int64_t>(read_info.size());
    for (std::size_t level = 0; level < _selected_columns.num_levels(); ++level) {
      auto& stream_info  = _file_itm_data.lvl_stream_info[level];
      auto& stripe_sizes = lvl_stripe_sizes[level];

      auto stream_count      = stream_info.size();
      auto const stripe_size = gather_stream_info(stripe_idx,
                                                  level,
                                                  stripe_info,
                                                  stripe_footer,
                                                  col_meta.orc_col_map[level],
                                                  _metadata.get_types(),
                                                  level == 0,
                                                  stream_info);

      auto const is_stripe_data_empty = stripe_size == 0;
      CUDF_EXPECTS(not is_stripe_data_empty or stripe_info->indexLength == 0,
                   "Invalid index rowgroup stream data");

      stripe_sizes[stripe_idx] = stripe_size;
      total_stripe_size += stripe_size;

      auto& stripe_stream_chunks = lvl_stripe_stream_chunks[level];
      stripe_stream_chunks[stripe_idx] =
        chunk{static_cast<int64_t>(stream_count),
              static_cast<int64_t>(stream_info.size() - stream_count)};

      // Coalesce consecutive streams into one read
      while (not is_stripe_data_empty and stream_count < stream_info.size()) {
        auto const d_dst  = stream_info[stream_count].dst_pos;
        auto const offset = stream_info[stream_count].offset;
        auto len          = stream_info[stream_count].length;
        stream_count++;

        while (stream_count < stream_info.size() &&
               stream_info[stream_count].offset == offset + len) {
          len += stream_info[stream_count].length;
          stream_count++;
        }
        read_info.emplace_back(offset, len, d_dst, stripe.source_idx, stripe_idx, level);
      }
    }
    total_stripe_sizes[stripe_idx] = {1, total_stripe_size};
    stripe_data_read_chunks[stripe_idx] =
      chunk{last_read_size, static_cast<int64_t>(read_info.size() - last_read_size)};
  }

  // Load all chunks if there is no read limit.
  if (_chunk_read_data.data_read_limit == 0) {
    _chunk_read_data.load_stripe_chunks = {chunk{0, static_cast<int64_t>(num_stripes)}};
    // TODO: DEBUG only
    //    return;
  }

  // Compute the prefix sum of stripe data sizes.
  total_stripe_sizes.host_to_device_async(_stream);
  thrust::inclusive_scan(rmm::exec_policy(_stream),
                         total_stripe_sizes.d_begin(),
                         total_stripe_sizes.d_end(),
                         total_stripe_sizes.d_begin(),
                         cumulative_size_sum{});

  total_stripe_sizes.device_to_host_sync(_stream);

  for (auto& size : total_stripe_sizes) {
    printf("size: %ld, %zu\n", size.count, size.size_bytes);
  }

  // DEBUG only
  _chunk_read_data.data_read_limit =
    total_stripe_sizes[total_stripe_sizes.size() - 1].size_bytes / 3;

  _chunk_read_data.load_stripe_chunks =
    find_splits(total_stripe_sizes, num_stripes, _chunk_read_data.data_read_limit);

#ifndef PRINT_DEBUG
  auto& splits = _chunk_read_data.load_stripe_chunks;
  printf("------------\nSplits (/%d): \n", (int)num_stripes);
  for (size_t idx = 0; idx < splits.size(); idx++) {
    printf("{%ld, %ld}\n", splits[idx].start_idx, splits[idx].count);
  }
  fflush(stdout);

  //  std::cout << "  total rows: " << _file_itm_data.rows_to_read << std::endl;
  //  print_cumulative_row_info(stripe_size_bytes, "  ", _chunk_read_info.chunks);

  // We need to verify that:
  //  1. All chunk must have count > 0
  //  2. Chunks are continuous.
  //  3. sum(sizes of stripes in a chunk) < size_limit if chunk has more than 1 stripe
  //  4. sum(number of stripes in all chunks) == total_num_stripes.
  // TODO: enable only in debug.
//  verify_splits(splits, total_stripe_sizes, num_stripes, _chunk_read_data.data_read_limit);
#endif
}

// Load each chunk from `load_stripe_chunks`.
void reader::impl::read_data()
{
  if (_file_itm_data.has_no_data()) { return; }

  //  auto const rows_to_read      = _file_itm_data.rows_to_read;
  //  auto const& selected_stripes = _file_itm_data.selected_stripes;

  auto& lvl_stripe_data  = _file_itm_data.lvl_stripe_data;
  auto& lvl_stripe_sizes = _file_itm_data.lvl_stripe_sizes;
  auto& read_info        = _file_itm_data.data_read_info;

  //  std::size_t num_stripes = selected_stripes.size();
  auto const stripe_chunk =
    _chunk_read_data.load_stripe_chunks[_chunk_read_data.curr_load_stripe_chunk++];
  auto const stripe_start = stripe_chunk.start_idx;
  auto const stripe_end   = stripe_chunk.start_idx + stripe_chunk.count;

  // Prepare the buffer to read raw data onto.
  for (std::size_t level = 0; level < _selected_columns.num_levels(); ++level) {
    auto& stripe_data  = lvl_stripe_data[level];
    auto& stripe_sizes = lvl_stripe_sizes[level];
    for (auto stripe_idx = stripe_start; stripe_idx < stripe_end; ++stripe_idx) {
      stripe_data[stripe_idx] = rmm::device_buffer(
        cudf::util::round_up_safe(stripe_sizes[stripe_idx], BUFFER_PADDING_MULTIPLE), _stream);
    }
  }

  std::vector<std::unique_ptr<cudf::io::datasource::buffer>> host_read_buffers;
  std::vector<std::pair<std::future<std::size_t>, std::size_t>> read_tasks;

  auto const& stripe_data_read_chunks = _file_itm_data.stripe_data_read_chunks;
  auto const [read_begin, read_end]   = get_range(stripe_data_read_chunks, stripe_chunk);

  for (auto read_idx = read_begin; read_idx < read_end; ++read_idx) {
    auto const& read  = read_info[read_idx];
    auto& stripe_data = lvl_stripe_data[read.level];
    auto dst_base     = static_cast<uint8_t*>(stripe_data[read.stripe_idx].data());

    if (_metadata.per_file_metadata[read.source_idx].source->is_device_read_preferred(
          read.length)) {
      read_tasks.push_back(
        std::pair(_metadata.per_file_metadata[read.source_idx].source->device_read_async(
                    read.offset, read.length, dst_base + read.dst_pos, _stream),
                  read.length));

    } else {
      auto buffer =
        _metadata.per_file_metadata[read.source_idx].source->host_read(read.offset, read.length);
      CUDF_EXPECTS(buffer->size() == read.length, "Unexpected discrepancy in bytes read.");
      CUDF_CUDA_TRY(cudaMemcpyAsync(
        dst_base + read.dst_pos, buffer->data(), read.length, cudaMemcpyDefault, _stream.value()));
      //        _stream.synchronize();
      host_read_buffers.emplace_back(std::move(buffer));
    }
  }

  if (host_read_buffers.size() > 0) { _stream.synchronize(); }
  for (auto& task : read_tasks) {
    CUDF_EXPECTS(task.first.get() == task.second, "Unexpected discrepancy in bytes read.");
  }

  auto& lvl_stripe_stream_chunks = _file_itm_data.lvl_stripe_stream_chunks;
  stream_id_map<gpu::CompressedStreamInfo*> stream_compinfo_map;

<<<<<<< HEAD
  // TODO: This is subpass
  // TODO: Don't have to keep it for all stripe/level. Can reset it after each iter.
  stream_id_map<gpu::CompressedStreamInfo*> stream_compinfo_map;

  // TODO: fix this, loop only current chunk
  auto const stripe_chunk =
    _chunk_read_data.load_stripe_chunks[_chunk_read_data.curr_load_stripe_chunk++];
=======
>>>>>>> a3052ddc

  cudf::detail::hostdevice_vector<cumulative_size> stripe_decomp_sizes(stripe_chunk.count, _stream);
  std::fill(stripe_decomp_sizes.begin(), stripe_decomp_sizes.end(), cumulative_size{1, 0});

  // Parse the decompressed sizes for each stripe.
  for (std::size_t level = 0; level < _selected_columns.num_levels(); ++level) {
    auto& stream_info      = _file_itm_data.lvl_stream_info[level];
    auto const num_columns = _selected_columns.levels[level].size();

    // Tracker for eventually deallocating compressed and uncompressed data
    auto& stripe_data = lvl_stripe_data[level];
    if (stripe_data.empty()) { continue; }

    auto const& stripe_stream_chunks      = lvl_stripe_stream_chunks[level];
    auto const [stream_begin, stream_end] = get_range(stripe_stream_chunks, stripe_chunk);
    auto const num_streams                = stream_end - stream_begin;

    // Setup row group descriptors if using indexes
    if (_metadata.per_file_metadata[0].ps.compression != orc::NONE) {
      auto const& decompressor = *_metadata.per_file_metadata[0].decompressor;

      // Cannot be cached, since this is for streams in a loaded stripe chunk, while
      // the latter decoding step will use a different stripe chunk.
      cudf::detail::hostdevice_vector<gpu::CompressedStreamInfo> compinfo(0, num_streams, _stream);

      // TODO: Instead of all stream info, loop using read_chunk info to process
      // only stream info of the curr_load_stripe_chunk.

      for (auto stream_idx = stream_begin; stream_idx < stream_end; ++stream_idx) {
        auto const& info = stream_info[stream_idx];
        compinfo.push_back(gpu::CompressedStreamInfo(
          static_cast<uint8_t const*>(stripe_data[info.id.stripe_idx].data()) + info.dst_pos,
          info.length));
        stream_compinfo_map[stream_id_info{
          info.id.stripe_idx, info.id.level, info.id.orc_col_idx, info.id.kind}] =
          &compinfo[compinfo.size() - 1];
#ifdef PRINT_DEBUG
        printf("collec stream [%d, %d, %d, %d]: dst = %lu,  length = %lu\n",
               (int)info.id.stripe_idx,
               (int)info.id.level,
               (int)info.id.orc_cold_idx,
               (int)info.id.kind,
               info.dst_pos,
               info.length);
        fflush(stdout);
#endif
      }

      compinfo.host_to_device_async(_stream);

      gpu::ParseCompressedStripeData(compinfo.device_ptr(),
                                     compinfo.size(),
                                     decompressor.GetBlockSize(),
                                     decompressor.GetLog2MaxCompressionRatio(),
                                     _stream);
      compinfo.device_to_host_sync(_stream);

      auto& compinfo_map = _file_itm_data.compinfo_map;
      for (auto& [stream_id, stream_compinfo] : stream_compinfo_map) {
        // Cache these parsed numbers so they can be reused in the decoding step.
        compinfo_map[stream_id] = {stream_compinfo->num_compressed_blocks,
                                   stream_compinfo->num_uncompressed_blocks,
                                   stream_compinfo->max_uncompressed_size};
        stripe_decomp_sizes[stream_id.stripe_idx - stripe_chunk.start_idx].size_bytes +=
          stream_compinfo->max_uncompressed_size;
#ifdef PRINT_DEBUG
        printf("cache info [%d, %d, %d, %d]:  %lu | %lu | %lu\n",
               (int)stream_id.id.stripe_idx,
               (int)stream_id.level,
               (int)stream_id.orc_col_idx,
               (int)stream_id.kind,
               (size_t)stream_compinfo->num_compressed_blocks,
               (size_t)stream_compinfo->num_uncompressed_blocks,
               stream_compinfo->max_uncompressed_size);
        fflush(stdout);
#endif
      }

      // Must clear map since the next level will have similar keys.
      stream_compinfo_map.clear();

    } else {
      // printf("no compression \n");
      // fflush(stdout);

      // Set decompression size equal to the input size.
      for (auto stream_idx = stream_begin; stream_idx < stream_end; ++stream_idx) {
        auto const& info = stream_info[stream_idx];
        stripe_decomp_sizes[info.id.stripe_idx - stripe_chunk.start_idx].size_bytes += info.length;
      }
    }

    // printf("  end level %d\n\n", (int)level);

  }  // end loop level

  // Decode all chunks if there is no read limit.
  if (_chunk_read_data.data_read_limit == 0) {
    _chunk_read_data.decode_stripe_chunks = {stripe_chunk};
    // TODO: DEBUG only
    //    return;
  }

  // Compute the prefix sum of stripe data sizes.
  stripe_decomp_sizes.host_to_device_async(_stream);
  thrust::inclusive_scan(rmm::exec_policy(_stream),
                         stripe_decomp_sizes.d_begin(),
                         stripe_decomp_sizes.d_end(),
                         stripe_decomp_sizes.d_begin(),
                         cumulative_size_sum{});

  stripe_decomp_sizes.device_to_host_sync(_stream);

  // DEBUG only
  //  _chunk_read_data.data_read_limit =
  //    stripe_decompression_sizes[stripe_decompression_sizes.size() - 1].size_bytes / 3;

  _chunk_read_data.decode_stripe_chunks =
    find_splits(stripe_decomp_sizes, stripe_chunk.count, _chunk_read_data.data_read_limit);
  for (auto& chunk : _chunk_read_data.decode_stripe_chunks) {
    chunk.start_idx += stripe_chunk.start_idx;
  }

  for (auto& size : stripe_decomp_sizes) {
    printf("decomp size: %ld, %zu\n", size.count, size.size_bytes);
  }

#ifndef PRINT_DEBUG
  auto& splits = _chunk_read_data.decode_stripe_chunks;
  printf("------------\nSplits second level (/%d): \n", (int)stripe_chunk.count);
  for (size_t idx = 0; idx < splits.size(); idx++) {
    printf("{%ld, %ld}\n", splits[idx].start_idx, splits[idx].count);
  }
  fflush(stdout);

  //  std::cout << "  total rows: " << _file_itm_data.rows_to_read << std::endl;
  //  print_cumulative_row_info(stripe_size_bytes, "  ", _chunk_read_info.chunks);

  // We need to verify that:
  //  1. All chunk must have count > 0
  //  2. Chunks are continuous.
  //  3. sum(sizes of stripes in a chunk) < size_limit if chunk has more than 1 stripe
  //  4. sum(number of stripes in all chunks) == total_num_stripes.
  // TODO: enable only in debug.
//  verify_splits(splits, stripe_decompression_sizes, stripe_chunk.count,
//  _file_itm_data.data_read_limit);
#endif

  // lvl_stripe_data.clear();
  // _file_itm_data.compinfo_ready = true;
}

}  // namespace cudf::io::orc::detail<|MERGE_RESOLUTION|>--- conflicted
+++ resolved
@@ -491,18 +491,10 @@
   }
 
   auto& lvl_stripe_stream_chunks = _file_itm_data.lvl_stripe_stream_chunks;
-  stream_id_map<gpu::CompressedStreamInfo*> stream_compinfo_map;
-
-<<<<<<< HEAD
+
   // TODO: This is subpass
   // TODO: Don't have to keep it for all stripe/level. Can reset it after each iter.
   stream_id_map<gpu::CompressedStreamInfo*> stream_compinfo_map;
-
-  // TODO: fix this, loop only current chunk
-  auto const stripe_chunk =
-    _chunk_read_data.load_stripe_chunks[_chunk_read_data.curr_load_stripe_chunk++];
-=======
->>>>>>> a3052ddc
 
   cudf::detail::hostdevice_vector<cumulative_size> stripe_decomp_sizes(stripe_chunk.count, _stream);
   std::fill(stripe_decomp_sizes.begin(), stripe_decomp_sizes.end(), cumulative_size{1, 0});
