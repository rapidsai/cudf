--- conflicted
+++ resolved
@@ -164,12 +164,8 @@
 
   auto [rows_to_skip, rows_to_read] = [&]() {
     if (not user_specified_stripes.empty()) { return std::pair<int64_t, int64_t>{0, 0}; }
-<<<<<<< HEAD
-    return cudf::io::detail::skip_rows_num_rows_from_options(skip_rows, num_rows, get_num_rows());
-=======
     return cudf::io::detail::skip_rows_num_rows_from_options(
       skip_rows, num_read_rows, get_num_rows());
->>>>>>> 42601b2b
   }();
 
   struct stripe_source_mapping {
@@ -187,10 +183,7 @@
     // user_defined_stripes to get from that source file
     for (size_t src_file_idx = 0; src_file_idx < user_specified_stripes.size(); ++src_file_idx) {
       std::vector<metadata::orc_stripe_info> stripe_infos;
-<<<<<<< HEAD
-=======
       stripe_infos.reserve(user_specified_stripes[src_file_idx].size());
->>>>>>> 42601b2b
 
       // Coalesce stripe info at the source file later since that makes downstream processing much
       // easier in impl::read
@@ -221,10 +214,7 @@
          src_file_idx < per_file_metadata.size() && count < rows_to_skip + rows_to_read;
          ++src_file_idx) {
       std::vector<metadata::orc_stripe_info> stripe_infos;
-<<<<<<< HEAD
-=======
       stripe_infos.reserve(per_file_metadata[src_file_idx].ff.stripes.size());
->>>>>>> 42601b2b
 
       for (size_t stripe_idx = 0; stripe_idx < per_file_metadata[src_file_idx].ff.stripes.size() &&
                                   count < rows_to_skip + rows_to_read;
@@ -277,13 +267,9 @@
       if (stripe->indexLength == 0) { row_grp_idx_present = false; }
     }
 
-<<<<<<< HEAD
-    output.insert(output.end(), mapping.stripe_info.begin(), mapping.stripe_info.end());
-=======
     output.insert(output.end(),
                   std::make_move_iterator(mapping.stripe_info.begin()),
                   std::make_move_iterator(mapping.stripe_info.end()));
->>>>>>> 42601b2b
   }
 
   return {rows_to_skip, rows_to_read, std::move(output)};
