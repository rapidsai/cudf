/*
 * Copyright (c) 2019-2023, NVIDIA CORPORATION.
 *
 * Licensed under the Apache License, Version 2.0 (the "License");
 * you may not use this file except in compliance with the License.
 * You may obtain a copy of the License at
 *
 *     http://www.apache.org/licenses/LICENSE-2.0
 *
 * Unless required by applicable law or agreed to in writing, software
 * distributed under the License is distributed on an "AS IS" BASIS,
 * WITHOUT WARRANTIES OR CONDITIONS OF ANY KIND, either express or implied.
 * See the License for the specific language governing permissions and
 * limitations under the License.
 */

/**
 * @file writer_impl.cu
 * @brief cuDF-IO ORC writer class implementation
 */

#include "writer_impl.hpp"

#include <io/comp/nvcomp_adapter.hpp>
#include <io/statistics/column_statistics.cuh>
#include <io/utilities/column_utils.cuh>

#include <cudf/detail/iterator.cuh>
#include <cudf/detail/null_mask.hpp>
#include <cudf/detail/utilities/cuda.cuh>
#include <cudf/detail/utilities/vector_factories.hpp>
#include <cudf/strings/strings_column_view.hpp>
#include <cudf/utilities/bit.hpp>
#include <cudf/utilities/span.hpp>

#include <rmm/cuda_stream_view.hpp>
#include <rmm/device_buffer.hpp>
#include <rmm/device_uvector.hpp>

#include <thrust/execution_policy.h>
#include <thrust/extrema.h>
#include <thrust/for_each.h>
#include <thrust/functional.h>
#include <thrust/host_vector.h>
#include <thrust/iterator/counting_iterator.h>
#include <thrust/iterator/reverse_iterator.h>
#include <thrust/iterator/transform_iterator.h>
#include <thrust/optional.h>
#include <thrust/pair.h>
#include <thrust/reduce.h>
#include <thrust/scan.h>
#include <thrust/tabulate.h>
#include <thrust/transform.h>

<<<<<<< HEAD
=======
#include <algorithm>
#include <cstring>
#include <numeric>
#include <tuple>
#include <utility>

>>>>>>> 832dd27a
#include <cooperative_groups.h>
#include <cooperative_groups/memcpy_async.h>

#include <cuda/std/climits>
#include <cuda/std/limits>

#include <algorithm>
#include <cstring>
#include <numeric>
#include <utility>

namespace cudf {
namespace io {
namespace detail {
namespace orc {
using namespace cudf::io::orc;
using namespace cudf::io;

struct row_group_index_info {
  int32_t pos       = -1;  // Position
  int32_t blk_pos   = -1;  // Block Position
  int32_t comp_pos  = -1;  // Compressed Position
  int32_t comp_size = -1;  // Compressed size
};

namespace {
/**
 * @brief Helper for pinned host memory
 */
template <typename T>
using pinned_buffer = std::unique_ptr<T, decltype(&cudaFreeHost)>;

/**
 * @brief Translates ORC compression to nvCOMP compression
 */
auto to_nvcomp_compression_type(CompressionKind compression_kind)
{
  if (compression_kind == SNAPPY) return nvcomp::compression_type::SNAPPY;
  if (compression_kind == ZLIB) return nvcomp::compression_type::DEFLATE;
  if (compression_kind == ZSTD) return nvcomp::compression_type::ZSTD;
  CUDF_FAIL("Unsupported compression type");
}

/**
 * @brief Translates cuDF compression to ORC compression
 */
orc::CompressionKind to_orc_compression(compression_type compression)
{
  switch (compression) {
    case compression_type::AUTO:
    case compression_type::SNAPPY: return orc::CompressionKind::SNAPPY;
    case compression_type::ZLIB: return orc::CompressionKind::ZLIB;
    case compression_type::ZSTD: return orc::CompressionKind::ZSTD;
    case compression_type::NONE: return orc::CompressionKind::NONE;
    default: CUDF_FAIL("Unsupported compression type");
  }
}

/**
 * @brief Returns the block size for a given compression kind.
 */
constexpr size_t compression_block_size(orc::CompressionKind compression)
{
  if (compression == orc::CompressionKind::NONE) { return 0; }

  auto const ncomp_type   = to_nvcomp_compression_type(compression);
  auto const nvcomp_limit = nvcomp::is_compression_disabled(ncomp_type)
                              ? std::nullopt
                              : nvcomp::compress_max_allowed_chunk_size(ncomp_type);

  constexpr size_t max_block_size = 256 * 1024;
  return std::min(nvcomp_limit.value_or(max_block_size), max_block_size);
}

/**
 * @brief Translates cuDF dtype to ORC datatype
 */
constexpr orc::TypeKind to_orc_type(cudf::type_id id, bool list_column_as_map)
{
  switch (id) {
    case cudf::type_id::INT8: return TypeKind::BYTE;
    case cudf::type_id::INT16: return TypeKind::SHORT;
    case cudf::type_id::INT32: return TypeKind::INT;
    case cudf::type_id::INT64: return TypeKind::LONG;
    case cudf::type_id::FLOAT32: return TypeKind::FLOAT;
    case cudf::type_id::FLOAT64: return TypeKind::DOUBLE;
    case cudf::type_id::BOOL8: return TypeKind::BOOLEAN;
    case cudf::type_id::TIMESTAMP_DAYS: return TypeKind::DATE;
    case cudf::type_id::TIMESTAMP_SECONDS:
    case cudf::type_id::TIMESTAMP_MICROSECONDS:
    case cudf::type_id::TIMESTAMP_MILLISECONDS:
    case cudf::type_id::TIMESTAMP_NANOSECONDS: return TypeKind::TIMESTAMP;
    case cudf::type_id::STRING: return TypeKind::STRING;
    case cudf::type_id::DECIMAL32:
    case cudf::type_id::DECIMAL64:
    case cudf::type_id::DECIMAL128: return TypeKind::DECIMAL;
    case cudf::type_id::LIST: return list_column_as_map ? TypeKind::MAP : TypeKind::LIST;
    case cudf::type_id::STRUCT: return TypeKind::STRUCT;
    default: return TypeKind::INVALID_TYPE_KIND;
  }
}

/**
 * @brief Translates time unit to nanoscale multiple.
 */
constexpr int32_t to_clockscale(cudf::type_id timestamp_id)
{
  switch (timestamp_id) {
    case cudf::type_id::TIMESTAMP_SECONDS: return 9;
    case cudf::type_id::TIMESTAMP_MILLISECONDS: return 6;
    case cudf::type_id::TIMESTAMP_MICROSECONDS: return 3;
    case cudf::type_id::TIMESTAMP_NANOSECONDS:
    default: return 0;
  }
}

/**
 * @brief Returns the precision of the given decimal type.
 */
constexpr auto orc_precision(cudf::type_id decimal_id)
{
  using namespace numeric;
  switch (decimal_id) {
    case cudf::type_id::DECIMAL32: return cuda::std::numeric_limits<decimal32::rep>::digits10;
    case cudf::type_id::DECIMAL64: return cuda::std::numeric_limits<decimal64::rep>::digits10;
    case cudf::type_id::DECIMAL128: return cuda::std::numeric_limits<decimal128::rep>::digits10;
    default: return 0;
  }
}

}  // namespace

/**
 * @brief Helper class that adds ORC-specific column info
 */
class orc_column_view {
 public:
  /**
   * @brief Constructor that extracts out the string position + length pairs
   * for building dictionaries for string columns
   */
  explicit orc_column_view(uint32_t index,
                           int str_idx,
                           orc_column_view* parent,
                           column_view const& col,
                           column_in_metadata const& metadata)
    : cudf_column{col},
      _index{index},
      _str_idx{str_idx},
      _is_child{parent != nullptr},
      _type_width{cudf::is_fixed_width(col.type()) ? cudf::size_of(col.type()) : 0},
      _type_kind{to_orc_type(col.type().id(), metadata.is_map())},
      _scale{(_type_kind == TypeKind::DECIMAL) ? -col.type().scale()
                                               : to_clockscale(col.type().id())},
      _precision{metadata.is_decimal_precision_set() ? metadata.get_decimal_precision()
                                                     : orc_precision(col.type().id())},
      name{metadata.get_name()}
  {
    if (metadata.is_nullability_defined()) { nullable_from_metadata = metadata.nullable(); }
    if (parent != nullptr) {
      parent->add_child(_index);
      _parent_index = parent->index();
    }

    if (_type_kind == TypeKind::MAP) {
      auto const struct_col = col.child(lists_column_view::child_column_index);
      CUDF_EXPECTS(struct_col.null_count() == 0,
                   "struct column of a MAP column should not have null elements");
      CUDF_EXPECTS(struct_col.num_children() == 2, "MAP column must have two child columns");
    }
  }

  void add_child(uint32_t child_idx) { children.emplace_back(child_idx); }

  auto type() const noexcept { return cudf_column.type(); }
  auto is_string() const noexcept { return cudf_column.type().id() == type_id::STRING; }
  void set_dict_stride(size_t stride) noexcept { _dict_stride = stride; }
  [[nodiscard]] auto dict_stride() const noexcept { return _dict_stride; }

  /**
   * @brief Function that associates an existing dictionary chunk allocation
   */
  void attach_dict_chunk(gpu::DictionaryChunk const* host_dict,
                         gpu::DictionaryChunk const* dev_dict)
  {
    dict   = host_dict;
    d_dict = dev_dict;
  }
  [[nodiscard]] auto host_dict_chunk(size_t rowgroup) const
  {
    CUDF_EXPECTS(is_string(), "Dictionary chunks are only present in string columns.");
    return &dict[rowgroup * _dict_stride + _str_idx];
  }
  [[nodiscard]] auto device_dict_chunk() const { return d_dict; }

  [[nodiscard]] auto const& decimal_offsets() const { return d_decimal_offsets; }
  void attach_decimal_offsets(uint32_t* sizes_ptr) { d_decimal_offsets = sizes_ptr; }

  /**
   * @brief Function that associates an existing stripe dictionary allocation
   */
  void attach_stripe_dict(gpu::StripeDictionary* host_stripe_dict,
                          gpu::StripeDictionary* dev_stripe_dict)
  {
    stripe_dict   = host_stripe_dict;
    d_stripe_dict = dev_stripe_dict;
  }
  [[nodiscard]] auto host_stripe_dict(size_t stripe) const
  {
    CUDF_EXPECTS(is_string(), "Stripe dictionary is only present in string columns.");
    return &stripe_dict[stripe * _dict_stride + _str_idx];
  }
  [[nodiscard]] auto device_stripe_dict() const noexcept { return d_stripe_dict; }

  // Index in the table
  [[nodiscard]] uint32_t index() const noexcept { return _index; }
  // Id in the ORC file
  [[nodiscard]] auto id() const noexcept { return _index + 1; }

  [[nodiscard]] auto is_child() const noexcept { return _is_child; }
  auto parent_index() const noexcept { return _parent_index.value(); }
  auto child_begin() const noexcept { return children.cbegin(); }
  auto child_end() const noexcept { return children.cend(); }
  auto num_children() const noexcept { return children.size(); }

  [[nodiscard]] auto type_width() const noexcept { return _type_width; }
  auto size() const noexcept { return cudf_column.size(); }

  auto null_count() const noexcept { return cudf_column.null_count(); }
  auto null_mask() const noexcept { return cudf_column.null_mask(); }
  [[nodiscard]] bool nullable() const noexcept { return null_mask() != nullptr; }
  auto user_defined_nullable() const noexcept { return nullable_from_metadata; }

  [[nodiscard]] auto scale() const noexcept { return _scale; }
  [[nodiscard]] auto precision() const noexcept { return _precision; }

  void set_orc_encoding(ColumnEncodingKind e) noexcept { _encoding_kind = e; }
  [[nodiscard]] auto orc_kind() const noexcept { return _type_kind; }
  [[nodiscard]] auto orc_encoding() const noexcept { return _encoding_kind; }
  [[nodiscard]] std::string_view orc_name() const noexcept { return name; }

 private:
  column_view cudf_column;

  // Identifier within the set of columns
  uint32_t _index = 0;
  // Identifier within the set of string columns
  int _str_idx;
  bool _is_child = false;

  // ORC-related members
  TypeKind _type_kind               = INVALID_TYPE_KIND;
  ColumnEncodingKind _encoding_kind = INVALID_ENCODING_KIND;
  std::string name;

  size_t _type_width = 0;
  int32_t _scale     = 0;
  int32_t _precision = 0;

  // String dictionary-related members
  size_t _dict_stride                        = 0;
  gpu::DictionaryChunk const* dict           = nullptr;
  gpu::StripeDictionary const* stripe_dict   = nullptr;
  gpu::DictionaryChunk const* d_dict         = nullptr;
  gpu::StripeDictionary const* d_stripe_dict = nullptr;

  // Offsets for encoded decimal elements. Used to enable direct writing of encoded decimal elements
  // into the output stream.
  uint32_t* d_decimal_offsets = nullptr;

  std::optional<bool> nullable_from_metadata;
  std::vector<uint32_t> children;
  std::optional<uint32_t> _parent_index;
};

size_type orc_table_view::num_rows() const noexcept
{
  return columns.empty() ? 0 : columns.front().size();
}

orc_streams::orc_stream_offsets orc_streams::compute_offsets(
  host_span<orc_column_view const> columns, size_t num_rowgroups) const
{
  std::vector<size_t> strm_offsets(streams.size());
  size_t non_rle_data_size = 0;
  size_t rle_data_size     = 0;
  for (size_t i = 0; i < streams.size(); ++i) {
    const auto& stream = streams[i];

    auto const is_rle_data = [&]() {
      // First stream is an index stream, don't check types, etc.
      if (!stream.column_index().has_value()) return true;

      auto const& column = columns[stream.column_index().value()];
      // Dictionary encoded string column - dictionary characters or
      // directly encoded string - column characters
      if (column.orc_kind() == TypeKind::STRING &&
          ((stream.kind == DICTIONARY_DATA && column.orc_encoding() == DICTIONARY_V2) ||
           (stream.kind == DATA && column.orc_encoding() == DIRECT_V2)))
        return false;
      // Decimal data
      if (column.orc_kind() == TypeKind::DECIMAL && stream.kind == DATA) return false;

      // Everything else uses RLE
      return true;
    }();
    // non-RLE and RLE streams are separated in the buffer that stores encoded data
    // The computed offsets do not take the streams of the other type into account
    if (is_rle_data) {
      strm_offsets[i] = rle_data_size;
      rle_data_size += (stream.length + 7) & ~7;
    } else {
      strm_offsets[i] = non_rle_data_size;
      non_rle_data_size += stream.length;
    }
  }
  non_rle_data_size = (non_rle_data_size + 7) & ~7;

  return {std::move(strm_offsets), non_rle_data_size, rle_data_size};
}

namespace {
struct string_length_functor {
  __device__ inline size_type operator()(int const i) const
  {
    // we translate from 0 -> num_chunks * 2 because each statistic has a min and max
    // string and we need to calculate lengths for both.
    if (i >= num_chunks * 2) return 0;

    // min strings are even values, max strings are odd values of i
    auto const should_copy_min = i % 2 == 0;
    // index of the chunk
    auto const idx = i / 2;
    auto& str_val  = should_copy_min ? stripe_stat_chunks[idx].min_value.str_val
                                     : stripe_stat_chunks[idx].max_value.str_val;
    auto const str = stripe_stat_merge[idx].stats_dtype == dtype_string;
    return str ? str_val.length : 0;
  }

  int const num_chunks;
  statistics_chunk const* stripe_stat_chunks;
  statistics_merge_group const* stripe_stat_merge;
};

__global__ void copy_string_data(char* string_pool,
                                 size_type* offsets,
                                 statistics_chunk* chunks,
                                 statistics_merge_group const* groups)
{
  auto const idx = blockIdx.x / 2;
  if (groups[idx].stats_dtype == dtype_string) {
    // min strings are even values, max strings are odd values of i
    auto const should_copy_min = blockIdx.x % 2 == 0;
    auto& str_val = should_copy_min ? chunks[idx].min_value.str_val : chunks[idx].max_value.str_val;
    auto dst      = &string_pool[offsets[blockIdx.x]];
    auto src      = str_val.ptr;

    for (int i = threadIdx.x; i < str_val.length; i += blockDim.x) {
      dst[i] = src[i];
    }
    if (threadIdx.x == 0) { str_val.ptr = dst; }
  }
}

}  // namespace

void persisted_statistics::persist(int num_table_rows,
                                   bool single_write_mode,
                                   intermediate_statistics& intermediate_stats,
                                   rmm::cuda_stream_view stream)
{
  if (not single_write_mode) {
    // persist the strings in the chunks into a string pool and update pointers
    auto const num_chunks = static_cast<int>(intermediate_stats.stripe_stat_chunks.size());
    // min offset and max offset + 1 for total size
    rmm::device_uvector<size_type> offsets((num_chunks * 2) + 1, stream);

    auto iter = cudf::detail::make_counting_transform_iterator(
      0,
      string_length_functor{num_chunks,
                            intermediate_stats.stripe_stat_chunks.data(),
                            intermediate_stats.stripe_stat_merge.device_ptr()});
    thrust::exclusive_scan(rmm::exec_policy(stream), iter, iter + offsets.size(), offsets.begin());

    // pull size back to host
    auto const total_string_pool_size = offsets.element(num_chunks * 2, stream);
    if (total_string_pool_size > 0) {
      rmm::device_uvector<char> string_pool(total_string_pool_size, stream);

      // offsets describes where in the string pool each string goes. Going with the simple
      // approach for now, but it is possible something fancier with breaking up each thread into
      // copying x bytes instead of a single string is the better method since we are dealing in
      // min/max strings they almost certainly will not be uniform length.
      copy_string_data<<<num_chunks * 2, 256, 0, stream.value()>>>(
        string_pool.data(),
        offsets.data(),
        intermediate_stats.stripe_stat_chunks.data(),
        intermediate_stats.stripe_stat_merge.device_ptr());
      string_pools.emplace_back(std::move(string_pool));
    }
  }

  stripe_stat_chunks.emplace_back(std::move(intermediate_stats.stripe_stat_chunks));
  stripe_stat_merge.emplace_back(std::move(intermediate_stats.stripe_stat_merge));
  stats_dtypes = std::move(intermediate_stats.stats_dtypes);
  col_types    = std::move(intermediate_stats.col_types);
  num_rows     = num_table_rows;
}

namespace {
/**
 * @brief Gathers stripe information.
 *
 * @param columns List of columns
 * @param rowgroup_bounds Ranges of rows in each rowgroup [rowgroup][column]
 * @param max_stripe_size Maximum size of each stripe, both in bytes and in rows
 * @return List of stripe descriptors
 */
file_segmentation calculate_segmentation(host_span<orc_column_view const> columns,
                                         hostdevice_2dvector<rowgroup_rows>&& rowgroup_bounds,
                                         stripe_size_limits max_stripe_size)
{
  std::vector<stripe_rowgroups> infos;
  auto const num_rowgroups = rowgroup_bounds.size().first;
  size_t stripe_start      = 0;
  size_t stripe_bytes      = 0;
  size_type stripe_rows    = 0;
  for (size_t rg_idx = 0; rg_idx < num_rowgroups; ++rg_idx) {
    auto const rowgroup_total_bytes =
      std::accumulate(columns.begin(), columns.end(), 0ul, [&](size_t total_size, auto const& col) {
        auto const rows = rowgroup_bounds[rg_idx][col.index()].size();
        if (col.is_string()) {
          const auto dt = col.host_dict_chunk(rg_idx);
          return total_size + rows + dt->string_char_count;
        } else {
          return total_size + col.type_width() * rows;
        }
      });

    auto const rowgroup_rows_max =
      std::max_element(rowgroup_bounds[rg_idx].begin(),
                       rowgroup_bounds[rg_idx].end(),
                       [](auto& l, auto& r) { return l.size() < r.size(); })
        ->size();
    // Check if adding the current rowgroup to the stripe will make the stripe too large or long
    if ((rg_idx > stripe_start) && (stripe_bytes + rowgroup_total_bytes > max_stripe_size.bytes ||
                                    stripe_rows + rowgroup_rows_max > max_stripe_size.rows)) {
      infos.emplace_back(infos.size(), stripe_start, rg_idx - stripe_start);
      stripe_start = rg_idx;
      stripe_bytes = 0;
      stripe_rows  = 0;
    }

    stripe_bytes += rowgroup_total_bytes;
    stripe_rows += rowgroup_rows_max;
    if (rg_idx + 1 == num_rowgroups) {
      infos.emplace_back(infos.size(), stripe_start, num_rowgroups - stripe_start);
    }
  }

  return {std::move(rowgroup_bounds), std::move(infos)};
}

/**
 * @brief Builds up column dictionaries indices
 *
 * @param orc_table Non-owning view of a cuDF table w/ ORC-related info
 * @param rowgroup_bounds Ranges of rows in each rowgroup [rowgroup][column]
 * @param dict_data Dictionary data memory
 * @param dict_index Dictionary index memory
 * @param dict List of dictionary chunks
 * @param stream CUDA stream used for device memory operations and kernel launches
 */
void init_dictionaries(orc_table_view& orc_table,
                       device_2dspan<rowgroup_rows const> rowgroup_bounds,
                       device_span<device_span<uint32_t>> dict_data,
                       device_span<device_span<uint32_t>> dict_index,
                       hostdevice_2dvector<gpu::DictionaryChunk>* dict,
                       rmm::cuda_stream_view stream)
{
  // Setup per-rowgroup dictionary indexes for each dictionary-aware column
  for (auto col_idx : orc_table.string_column_indices) {
    auto& str_column = orc_table.column(col_idx);
    str_column.set_dict_stride(orc_table.num_string_columns());
    str_column.attach_dict_chunk(dict->base_host_ptr(), dict->base_device_ptr());
  }

  // Allocate temporary memory for dictionary indices
  std::vector<rmm::device_uvector<uint32_t>> dict_indices;
  dict_indices.reserve(orc_table.num_string_columns());
  std::transform(orc_table.string_column_indices.cbegin(),
                 orc_table.string_column_indices.cend(),
                 std::back_inserter(dict_indices),
                 [&](auto& col_idx) {
                   auto& str_column = orc_table.column(col_idx);
                   return cudf::detail::make_zeroed_device_uvector_async<uint32_t>(
                     str_column.size(), stream, rmm::mr::get_current_device_resource());
                 });

  // Create views of the temporary buffers in device memory
  std::vector<device_span<uint32_t>> dict_indices_views;
  dict_indices_views.reserve(dict_indices.size());
  std::transform(
    dict_indices.begin(), dict_indices.end(), std::back_inserter(dict_indices_views), [](auto& di) {
      return device_span<uint32_t>{di};
    });
  auto d_dict_indices_views = cudf::detail::make_device_uvector_async(
    dict_indices_views, stream, rmm::mr::get_current_device_resource());

  gpu::InitDictionaryIndices(orc_table.d_columns,
                             *dict,
                             dict_data,
                             dict_index,
                             d_dict_indices_views,
                             rowgroup_bounds,
                             orc_table.d_string_column_indices,
                             stream);
  dict->device_to_host(stream, true);
}

/**
 * @brief Builds up per-stripe dictionaries for string columns.
 *
 * @param orc_table Non-owning view of a cuDF table w/ ORC-related info
 * @param stripe_bounds List of stripe boundaries
 * @param dict List of dictionary chunks [rowgroup][column]
 * @param dict_index List of dictionary indices
 * @param dictionary_enabled Whether dictionary encoding is enabled for a given column
 * @param stripe_dict List of stripe dictionaries
 * @param enable_dictionary Whether dictionary is enabled
 * @param stream CUDA stream used for device memory operations and kernel launches
 */
void build_dictionaries(orc_table_view& orc_table,
                        host_span<stripe_rowgroups const> stripe_bounds,
                        hostdevice_2dvector<gpu::DictionaryChunk> const& dict,
                        host_span<rmm::device_uvector<uint32_t>> dict_index,
                        host_span<bool const> dictionary_enabled,
                        hostdevice_2dvector<gpu::StripeDictionary>& stripe_dict,
                        bool enable_dictionary,
                        rmm::cuda_stream_view stream)
{
  const auto num_rowgroups = dict.size().first;

  for (size_t dict_idx = 0; dict_idx < orc_table.num_string_columns(); ++dict_idx) {
    auto& str_column = orc_table.string_column(dict_idx);
    str_column.attach_stripe_dict(stripe_dict.base_host_ptr(), stripe_dict.base_device_ptr());

    for (auto const& stripe : stripe_bounds) {
      auto& sd           = stripe_dict[stripe.id][dict_idx];
      sd.dict_data       = str_column.host_dict_chunk(stripe.first)->dict_data;
      sd.dict_index      = dict_index[dict_idx].data();  // Indexed by abs row
      sd.column_id       = orc_table.string_column_indices[dict_idx];
      sd.start_chunk     = stripe.first;
      sd.num_chunks      = stripe.size;
      sd.dict_char_count = 0;
      sd.num_strings =
        std::accumulate(stripe.cbegin(), stripe.cend(), 0, [&](auto dt_str_cnt, auto rg_idx) {
          const auto& dt = dict[rg_idx][dict_idx];
          return dt_str_cnt + dt.num_dict_strings;
        });
      sd.leaf_column = dict[0][dict_idx].leaf_column;
    }

    if (enable_dictionary) {
      struct string_column_cost {
        size_t direct     = 0;
        size_t dictionary = 0;
      };
      auto const col_cost =
        std::accumulate(stripe_bounds.front().cbegin(),
                        stripe_bounds.back().cend(),
                        string_column_cost{},
                        [&](auto cost, auto rg_idx) -> string_column_cost {
                          const auto& dt = dict[rg_idx][dict_idx];
                          return {cost.direct + dt.string_char_count,
                                  cost.dictionary + dt.dict_char_count + dt.num_dict_strings};
                        });
      // Disable dictionary if it does not reduce the output size
      if (!dictionary_enabled[orc_table.string_column(dict_idx).index()] ||
          col_cost.dictionary >= col_cost.direct) {
        for (auto const& stripe : stripe_bounds) {
          stripe_dict[stripe.id][dict_idx].dict_data = nullptr;
        }
      }
    }
  }

  stripe_dict.host_to_device(stream);
  gpu::BuildStripeDictionaries(stripe_dict, stripe_dict, dict, stream);
  stripe_dict.device_to_host(stream, true);
}

/**
 * @brief Returns the maximum size of RLE encoded values of an integer type.
 **/
template <typename T>
size_t max_varint_size()
{
  // varint encodes 7 bits in each byte
  return cudf::util::div_rounding_up_unsafe(sizeof(T) * 8, 7);
}

constexpr size_t RLE_stream_size(TypeKind kind, size_t count)
{
  using cudf::util::div_rounding_up_unsafe;
  constexpr auto byte_rle_max_len = 128;
  switch (kind) {
    case TypeKind::BOOLEAN:
      return div_rounding_up_unsafe(count, byte_rle_max_len * 8) * (byte_rle_max_len + 1);
    case TypeKind::BYTE:
      return div_rounding_up_unsafe(count, byte_rle_max_len) * (byte_rle_max_len + 1);
    case TypeKind::SHORT:
      return div_rounding_up_unsafe(count, gpu::encode_block_size) *
             (gpu::encode_block_size * max_varint_size<int16_t>() + 2);
    case TypeKind::FLOAT:
    case TypeKind::INT:
    case TypeKind::DATE:
      return div_rounding_up_unsafe(count, gpu::encode_block_size) *
             (gpu::encode_block_size * max_varint_size<int32_t>() + 2);
    case TypeKind::LONG:
    case TypeKind::DOUBLE:
      return div_rounding_up_unsafe(count, gpu::encode_block_size) *
             (gpu::encode_block_size * max_varint_size<int64_t>() + 2);
    default: CUDF_FAIL("Unsupported ORC type for RLE stream size");
  }
}

auto uncomp_block_alignment(CompressionKind compression_kind)
{
  if (compression_kind == NONE or
      nvcomp::is_compression_disabled(to_nvcomp_compression_type(compression_kind))) {
    return 1u;
  }

  return 1u << nvcomp::compress_input_alignment_bits(to_nvcomp_compression_type(compression_kind));
}

auto comp_block_alignment(CompressionKind compression_kind)
{
  if (compression_kind == NONE or
      nvcomp::is_compression_disabled(to_nvcomp_compression_type(compression_kind))) {
    return 1u;
  }

  return 1u << nvcomp::compress_output_alignment_bits(to_nvcomp_compression_type(compression_kind));
}

/**
 * @brief Builds up per-column streams.
 *
 * @param[in,out] columns List of columns
 * @param[in] segmentation stripe and rowgroup ranges
 * @param[in] decimal_column_sizes Sizes of encoded decimal columns
 * @return List of stream descriptors
 */
orc_streams create_streams(host_span<orc_column_view> columns,
                           file_segmentation const& segmentation,
                           std::map<uint32_t, size_t> const& decimal_column_sizes,
                           bool enable_dictionary,
                           CompressionKind compression_kind,
                           bool single_write_mode)
{
  // 'column 0' row index stream
  std::vector<Stream> streams{{ROW_INDEX, 0}};  // TODO: Separate index and data streams?
  // First n + 1 streams are row index streams
  streams.reserve(columns.size() + 1);
  std::transform(columns.begin(), columns.end(), std::back_inserter(streams), [](auto const& col) {
    return Stream{ROW_INDEX, col.id()};
  });

  std::vector<int32_t> ids(columns.size() * gpu::CI_NUM_STREAMS, -1);
  std::vector<TypeKind> types(streams.size(), INVALID_TYPE_KIND);

  for (auto& column : columns) {
    auto const is_nullable = [&]() -> bool {
      if (single_write_mode) {
        return column.nullable();
      } else {
        // For chunked write, when not provided nullability, we assume the worst case scenario
        // that all columns are nullable.
        auto const chunked_nullable = column.user_defined_nullable().value_or(true);
        CUDF_EXPECTS(chunked_nullable or !column.nullable(),
                     "Mismatch in metadata prescribed nullability and input column nullability. "
                     "Metadata for nullable input column cannot prescribe nullability = false");
        return chunked_nullable;
      }
    }();

    auto RLE_column_size = [&](TypeKind type_kind) {
      return std::accumulate(
        thrust::make_counting_iterator(0ul),
        thrust::make_counting_iterator(segmentation.num_rowgroups()),
        0ul,
        [&](auto data_size, auto rg_idx) {
          return data_size +
                 RLE_stream_size(type_kind, segmentation.rowgroups[rg_idx][column.index()].size());
        });
    };

    auto const kind = column.orc_kind();

    auto add_stream =
      [&](gpu::StreamIndexType index_type, StreamKind kind, TypeKind type_kind, size_t size) {
        auto const max_alignment_padding = uncomp_block_alignment(compression_kind) - 1;
        const auto base                  = column.index() * gpu::CI_NUM_STREAMS;
        ids[base + index_type]           = streams.size();
        streams.push_back(orc::Stream{
          kind,
          column.id(),
          (size == 0) ? 0 : size + max_alignment_padding * segmentation.num_rowgroups()});
        types.push_back(type_kind);
      };

    auto add_RLE_stream = [&](
                            gpu::StreamIndexType index_type, StreamKind kind, TypeKind type_kind) {
      add_stream(index_type, kind, type_kind, RLE_column_size(type_kind));
    };

    if (is_nullable) { add_RLE_stream(gpu::CI_PRESENT, PRESENT, TypeKind::BOOLEAN); }
    switch (kind) {
      case TypeKind::BOOLEAN:
      case TypeKind::BYTE:
        add_RLE_stream(gpu::CI_DATA, DATA, kind);
        column.set_orc_encoding(DIRECT);
        break;
      case TypeKind::SHORT:
      case TypeKind::INT:
      case TypeKind::LONG:
      case TypeKind::DATE:
        add_RLE_stream(gpu::CI_DATA, DATA, kind);
        column.set_orc_encoding(DIRECT_V2);
        break;
      case TypeKind::FLOAT:
      case TypeKind::DOUBLE:
        // Pass through if no nulls (no RLE encoding for floating point)
        add_stream(
          gpu::CI_DATA, DATA, kind, (column.null_count() != 0) ? RLE_column_size(kind) : 0);
        column.set_orc_encoding(DIRECT);
        break;
      case TypeKind::STRING: {
        bool enable_dict           = enable_dictionary;
        size_t dict_data_size      = 0;
        size_t dict_strings        = 0;
        size_t dict_lengths_div512 = 0;
        for (auto const& stripe : segmentation.stripes) {
          const auto sd = column.host_stripe_dict(stripe.id);
          enable_dict   = (enable_dict && sd->dict_data != nullptr);
          if (enable_dict) {
            dict_strings += sd->num_strings;
            dict_lengths_div512 += (sd->num_strings + 0x1ff) >> 9;
            dict_data_size += sd->dict_char_count;
          }
        }

        auto const direct_data_size =
          segmentation.num_stripes() == 0
            ? 0
            : std::accumulate(segmentation.stripes.front().cbegin(),
                              segmentation.stripes.back().cend(),
                              size_t{0},
                              [&](auto data_size, auto rg_idx) {
                                return data_size +
                                       column.host_dict_chunk(rg_idx)->string_char_count;
                              });
        if (enable_dict) {
          uint32_t dict_bits = 0;
          for (dict_bits = 1; dict_bits < 32; dict_bits <<= 1) {
            if (dict_strings <= (1ull << dict_bits)) break;
          }
          const auto valid_count = column.size() - column.null_count();
          dict_data_size += (dict_bits * valid_count + 7) >> 3;
        }

        // Decide between direct or dictionary encoding
        if (enable_dict && dict_data_size < direct_data_size) {
          add_RLE_stream(gpu::CI_DATA, DATA, TypeKind::INT);
          add_stream(gpu::CI_DATA2, LENGTH, TypeKind::INT, dict_lengths_div512 * (512 * 4 + 2));
          add_stream(
            gpu::CI_DICTIONARY, DICTIONARY_DATA, TypeKind::CHAR, std::max(dict_data_size, 1ul));
          column.set_orc_encoding(DICTIONARY_V2);
        } else {
          add_stream(gpu::CI_DATA, DATA, TypeKind::CHAR, std::max<size_t>(direct_data_size, 1));
          add_RLE_stream(gpu::CI_DATA2, LENGTH, TypeKind::INT);
          column.set_orc_encoding(DIRECT_V2);
        }
        break;
      }
      case TypeKind::TIMESTAMP:
        add_RLE_stream(gpu::CI_DATA, DATA, TypeKind::LONG);
        add_RLE_stream(gpu::CI_DATA2, SECONDARY, TypeKind::LONG);
        column.set_orc_encoding(DIRECT_V2);
        break;
      case TypeKind::DECIMAL:
        // varint values (NO RLE)
        // data_stream_size = decimal_column_sizes.at(column.index());
        add_stream(gpu::CI_DATA, DATA, TypeKind::DECIMAL, decimal_column_sizes.at(column.index()));
        // scale stream TODO: compute exact size since all elems are equal
        add_RLE_stream(gpu::CI_DATA2, SECONDARY, TypeKind::INT);
        column.set_orc_encoding(DIRECT_V2);
        break;
      case TypeKind::LIST:
      case TypeKind::MAP:
        // no data stream, only lengths
        add_RLE_stream(gpu::CI_DATA2, LENGTH, TypeKind::INT);
        column.set_orc_encoding(DIRECT_V2);
        break;
      case TypeKind::STRUCT:
        // Only has the present stream
        break;
      default: CUDF_FAIL("Unsupported ORC type kind");
    }
  }
  return {std::move(streams), std::move(ids), std::move(types)};
}

std::vector<std::vector<rowgroup_rows>> calculate_aligned_rowgroup_bounds(
  orc_table_view const& orc_table,
  file_segmentation const& segmentation,
  rmm::cuda_stream_view stream)
{
  if (segmentation.num_rowgroups() == 0) return {};

  auto d_pd_set_counts_data = rmm::device_uvector<cudf::size_type>(
    orc_table.num_columns() * segmentation.num_rowgroups(), stream);
  auto const d_pd_set_counts = device_2dspan<cudf::size_type>{
    d_pd_set_counts_data.data(), segmentation.num_rowgroups(), orc_table.num_columns()};
  gpu::reduce_pushdown_masks(orc_table.d_columns, segmentation.rowgroups, d_pd_set_counts, stream);

  auto aligned_rgs = hostdevice_2dvector<rowgroup_rows>(
    segmentation.num_rowgroups(), orc_table.num_columns(), stream);
  CUDF_CUDA_TRY(cudaMemcpyAsync(aligned_rgs.base_device_ptr(),
                                segmentation.rowgroups.base_device_ptr(),
                                aligned_rgs.count() * sizeof(rowgroup_rows),
                                cudaMemcpyDefault,
                                stream.value()));
  auto const d_stripes = cudf::detail::make_device_uvector_async(
    segmentation.stripes, stream, rmm::mr::get_current_device_resource());

  // One thread per column, per stripe
  thrust::for_each_n(
    rmm::exec_policy(stream),
    thrust::make_counting_iterator(0),
    orc_table.num_columns() * segmentation.num_stripes(),
    [columns = device_span<orc_column_device_view const>{orc_table.d_columns},
     stripes = device_span<stripe_rowgroups const>{d_stripes},
     d_pd_set_counts,
     out_rowgroups = device_2dspan<rowgroup_rows>{aligned_rgs}] __device__(auto& idx) {
      uint32_t const col_idx = idx / stripes.size();
      // No alignment needed for root columns
      if (not columns[col_idx].parent_index.has_value()) return;

      auto const stripe_idx     = idx % stripes.size();
      auto const stripe         = stripes[stripe_idx];
      auto const parent_col_idx = columns[col_idx].parent_index.value();
      auto const parent_column  = columns[parent_col_idx];
      auto const stripe_end     = stripe.first + stripe.size;

      auto seek_last_borrow_rg = [&](auto rg_idx, size_type& bits_to_borrow) {
        auto curr         = rg_idx + 1;
        auto curr_rg_size = [&]() {
          return parent_column.pushdown_mask != nullptr ? d_pd_set_counts[curr][parent_col_idx]
                                                        : out_rowgroups[curr][col_idx].size();
        };
        while (curr < stripe_end and curr_rg_size() <= bits_to_borrow) {
          // All bits from rowgroup borrowed, make the rowgroup empty
          out_rowgroups[curr][col_idx].begin = out_rowgroups[curr][col_idx].end;
          bits_to_borrow -= curr_rg_size();
          ++curr;
        }
        return curr;
      };

      int previously_borrowed = 0;
      for (auto rg_idx = stripe.first; rg_idx + 1 < stripe_end; ++rg_idx) {
        auto& rg = out_rowgroups[rg_idx][col_idx];

        if (parent_column.pushdown_mask == nullptr) {
          // No pushdown mask, all null mask bits will be encoded
          // Align on rowgroup size (can be misaligned for list children)
          if (rg.size() % 8) {
            auto bits_to_borrow           = 8 - rg.size() % 8;
            auto const last_borrow_rg_idx = seek_last_borrow_rg(rg_idx, bits_to_borrow);
            if (last_borrow_rg_idx == stripe_end) {
              // Didn't find enough bits to borrow, move the rowgroup end to the stripe end
              rg.end = out_rowgroups[stripe_end - 1][col_idx].end;
              // Done with this stripe
              break;
            }
            auto& last_borrow_rg = out_rowgroups[last_borrow_rg_idx][col_idx];
            last_borrow_rg.begin += bits_to_borrow;
            rg.end = last_borrow_rg.begin;
            // Skip the rowgroups we emptied in the loop
            rg_idx = last_borrow_rg_idx - 1;
          }
        } else {
          // pushdown mask present; null mask bits w/ set pushdown mask bits will be encoded
          // Use the number of set bits in pushdown mask as size
          auto bits_to_borrow =
            8 - (d_pd_set_counts[rg_idx][parent_col_idx] - previously_borrowed) % 8;
          if (bits_to_borrow == 0) {
            // Didn't borrow any bits for this rowgroup
            previously_borrowed = 0;
            continue;
          }

          // Find rowgroup in which we finish the search for missing bits
          auto const last_borrow_rg_idx = seek_last_borrow_rg(rg_idx, bits_to_borrow);
          if (last_borrow_rg_idx == stripe_end) {
            // Didn't find enough bits to borrow, move the rowgroup end to the stripe end
            rg.end = out_rowgroups[stripe_end - 1][col_idx].end;
            // Done with this stripe
            break;
          }

          auto& last_borrow_rg = out_rowgroups[last_borrow_rg_idx][col_idx];
          // First row that does not need to be borrowed
          auto borrow_end = last_borrow_rg.begin;

          // Adjust the number of bits to borrow in the next iteration
          previously_borrowed = bits_to_borrow;

          // Find word in which we finish the search for missing bits (guaranteed to be available)
          while (bits_to_borrow != 0) {
            auto const mask = cudf::detail::get_mask_offset_word(
              parent_column.pushdown_mask, 0, borrow_end, borrow_end + 32);
            auto const valid_in_word = __popc(mask);

            if (valid_in_word > bits_to_borrow) break;
            bits_to_borrow -= valid_in_word;
            borrow_end += 32;
          }

          // Find the last of the missing bits (guaranteed to be available)
          while (bits_to_borrow != 0) {
            if (bit_is_set(parent_column.pushdown_mask, borrow_end)) { --bits_to_borrow; };
            ++borrow_end;
          }

          last_borrow_rg.begin = borrow_end;
          rg.end               = borrow_end;
          // Skip the rowgroups we emptied in the loop
          rg_idx = last_borrow_rg_idx - 1;
        }
      }
    });

  aligned_rgs.device_to_host(stream, true);

  std::vector<std::vector<rowgroup_rows>> h_aligned_rgs;
  h_aligned_rgs.reserve(segmentation.num_rowgroups());
  std::transform(thrust::make_counting_iterator(0ul),
                 thrust::make_counting_iterator(segmentation.num_rowgroups()),
                 std::back_inserter(h_aligned_rgs),
                 [&](auto idx) -> std::vector<rowgroup_rows> {
                   return {aligned_rgs[idx].begin(), aligned_rgs[idx].end()};
                 });

  return h_aligned_rgs;
}

struct segmented_valid_cnt_input {
  bitmask_type const* mask;
  std::vector<size_type> indices;
};

encoded_data encode_columns(orc_table_view const& orc_table,
                            string_dictionaries&& dictionaries,
                            encoder_decimal_info&& dec_chunk_sizes,
                            file_segmentation const& segmentation,
                            orc_streams const& streams,
                            uint32_t uncomp_block_align,
                            rmm::cuda_stream_view stream)
{
  auto const num_columns = orc_table.num_columns();
  hostdevice_2dvector<gpu::EncChunk> chunks(num_columns, segmentation.num_rowgroups(), stream);

  auto const aligned_rowgroups = calculate_aligned_rowgroup_bounds(orc_table, segmentation, stream);

  // Initialize column chunks' descriptions
  std::map<size_type, segmented_valid_cnt_input> validity_check_inputs;

  for (auto const& column : orc_table.columns) {
    for (auto const& stripe : segmentation.stripes) {
      for (auto rg_idx_it = stripe.cbegin(); rg_idx_it < stripe.cend(); ++rg_idx_it) {
        auto const rg_idx      = *rg_idx_it;
        auto& ck               = chunks[column.index()][rg_idx];
        ck.start_row           = segmentation.rowgroups[rg_idx][column.index()].begin;
        ck.num_rows            = segmentation.rowgroups[rg_idx][column.index()].size();
        ck.null_mask_start_row = aligned_rowgroups[rg_idx][column.index()].begin;
        ck.null_mask_num_rows  = aligned_rowgroups[rg_idx][column.index()].size();
        ck.encoding_kind       = column.orc_encoding();
        ck.type_kind           = column.orc_kind();
        if (ck.type_kind == TypeKind::STRING) {
          ck.dict_index = (ck.encoding_kind == DICTIONARY_V2)
                            ? column.host_stripe_dict(stripe.id)->dict_index
                            : nullptr;
          ck.dtype_len  = 1;
        } else {
          ck.dtype_len = column.type_width();
        }
        ck.scale = column.scale();
        if (ck.type_kind == TypeKind::DECIMAL) { ck.decimal_offsets = column.decimal_offsets(); }
      }
    }
  }
  chunks.host_to_device(stream);
  // TODO (future): pass columns separately from chunks (to skip this step)
  // and remove info from chunks that is common for the entire column
  thrust::for_each_n(
    rmm::exec_policy(stream),
    thrust::make_counting_iterator(0ul),
    chunks.count(),
    [chunks = device_2dspan<gpu::EncChunk>{chunks},
     cols = device_span<orc_column_device_view const>{orc_table.d_columns}] __device__(auto& idx) {
      auto const col_idx             = idx / chunks.size().second;
      auto const rg_idx              = idx % chunks.size().second;
      chunks[col_idx][rg_idx].column = &cols[col_idx];
    });

  auto validity_check_indices = [&](size_t col_idx) {
    std::vector<size_type> indices;
    for (auto const& stripe : segmentation.stripes) {
      for (auto rg_idx_it = stripe.cbegin(); rg_idx_it < stripe.cend() - 1; ++rg_idx_it) {
        auto const& chunk = chunks[col_idx][*rg_idx_it];
        indices.push_back(chunk.start_row);
        indices.push_back(chunk.start_row + chunk.num_rows);
      }
    }
    return indices;
  };
  for (auto const& column : orc_table.columns) {
    if (column.orc_kind() == TypeKind::BOOLEAN && column.nullable()) {
      validity_check_inputs[column.index()] = {column.null_mask(),
                                               validity_check_indices(column.index())};
    }
  }
  for (auto& cnt_in : validity_check_inputs) {
    auto const valid_counts =
      cudf::detail::segmented_valid_count(cnt_in.second.mask, cnt_in.second.indices, stream);
    CUDF_EXPECTS(
      std::none_of(valid_counts.cbegin(),
                   valid_counts.cend(),
                   [](auto valid_count) { return valid_count % 8; }),
      "There's currently a bug in encoding boolean columns. Suggested workaround is to convert "
      "to int8 type."
      " Please see https://github.com/rapidsai/cudf/issues/6763 for more information.");
  }

  hostdevice_2dvector<gpu::encoder_chunk_streams> chunk_streams(
    num_columns, segmentation.num_rowgroups(), stream);
  // per-stripe, per-stream owning buffers
  std::vector<std::vector<rmm::device_uvector<uint8_t>>> encoded_data(segmentation.num_stripes());
  for (auto const& stripe : segmentation.stripes) {
    std::generate_n(std::back_inserter(encoded_data[stripe.id]), streams.size(), [stream]() {
      return rmm::device_uvector<uint8_t>(0, stream);
    });

    for (size_t col_idx = 0; col_idx < num_columns; col_idx++) {
      for (int strm_type = 0; strm_type < gpu::CI_NUM_STREAMS; ++strm_type) {
        auto const& column = orc_table.column(col_idx);
        auto col_streams   = chunk_streams[col_idx];
        auto const strm_id = streams.id(col_idx * gpu::CI_NUM_STREAMS + strm_type);

        std::for_each(stripe.cbegin(), stripe.cend(), [&](auto rg_idx) {
          col_streams[rg_idx].ids[strm_type]     = strm_id;
          col_streams[rg_idx].lengths[strm_type] = 0;
        });

        // Calculate rowgroup sizes and stripe size
        if (strm_id >= 0) {
          size_t stripe_size = 0;
          std::for_each(stripe.cbegin(), stripe.cend(), [&](auto rg_idx) {
            auto const& ck = chunks[col_idx][rg_idx];
            auto& strm     = col_streams[rg_idx];

            if ((strm_type == gpu::CI_DICTIONARY) ||
                (strm_type == gpu::CI_DATA2 && ck.encoding_kind == DICTIONARY_V2)) {
              if (rg_idx == *stripe.cbegin()) {
                const auto stripe_dict = column.host_stripe_dict(stripe.id);
                strm.lengths[strm_type] =
                  (strm_type == gpu::CI_DICTIONARY)
                    ? stripe_dict->dict_char_count
                    : (((stripe_dict->num_strings + 0x1ff) >> 9) * (512 * 4 + 2));
              } else {
                strm.lengths[strm_type] = 0;
              }
            } else if (strm_type == gpu::CI_DATA && ck.type_kind == TypeKind::STRING &&
                       ck.encoding_kind == DIRECT_V2) {
              strm.lengths[strm_type] =
                std::max(column.host_dict_chunk(rg_idx)->string_char_count, 1u);
            } else if (strm_type == gpu::CI_DATA && streams[strm_id].length == 0 &&
                       (ck.type_kind == DOUBLE || ck.type_kind == FLOAT)) {
              // Pass-through
              strm.lengths[strm_type] = ck.num_rows * ck.dtype_len;
            } else if (ck.type_kind == DECIMAL && strm_type == gpu::CI_DATA) {
              strm.lengths[strm_type] = dec_chunk_sizes.rg_sizes.at(col_idx)[rg_idx];
            } else {
              strm.lengths[strm_type] = RLE_stream_size(streams.type(strm_id), ck.num_rows);
            }
            // Allow extra space for alignment
            stripe_size += strm.lengths[strm_type] + uncomp_block_align - 1;
          });

          encoded_data[stripe.id][strm_id] = rmm::device_uvector<uint8_t>(stripe_size, stream);
        }

        // Set offsets
        for (auto rg_idx_it = stripe.cbegin(); rg_idx_it < stripe.cend(); ++rg_idx_it) {
          auto const rg_idx = *rg_idx_it;
          auto const& ck    = chunks[col_idx][rg_idx];
          auto& strm        = col_streams[rg_idx];

          if (strm_id < 0 or (strm_type == gpu::CI_DATA && streams[strm_id].length == 0 &&
                              (ck.type_kind == DOUBLE || ck.type_kind == FLOAT))) {
            strm.data_ptrs[strm_type] = nullptr;
          } else {
            if ((strm_type == gpu::CI_DICTIONARY) ||
                (strm_type == gpu::CI_DATA2 && ck.encoding_kind == DICTIONARY_V2)) {
              strm.data_ptrs[strm_type] = encoded_data[stripe.id][strm_id].data();
            } else {
              strm.data_ptrs[strm_type] = (rg_idx_it == stripe.cbegin())
                                            ? encoded_data[stripe.id][strm_id].data()
                                            : (col_streams[rg_idx - 1].data_ptrs[strm_type] +
                                               col_streams[rg_idx - 1].lengths[strm_type]);
            }
          }
          auto const misalignment =
            reinterpret_cast<intptr_t>(strm.data_ptrs[strm_type]) % uncomp_block_align;
          if (misalignment != 0) {
            strm.data_ptrs[strm_type] += (uncomp_block_align - misalignment);
          }
        }
      }
    }
  }

  chunk_streams.host_to_device(stream);

  if (orc_table.num_rows() > 0) {
    if (orc_table.num_string_columns() != 0) {
      auto d_stripe_dict = orc_table.string_column(0).device_stripe_dict();
      gpu::EncodeStripeDictionaries(d_stripe_dict,
                                    chunks,
                                    orc_table.num_string_columns(),
                                    segmentation.num_stripes(),
                                    chunk_streams,
                                    stream);
    }

    gpu::EncodeOrcColumnData(chunks, chunk_streams, stream);
  }
  dictionaries.data.clear();
  dictionaries.index.clear();
  chunk_streams.device_to_host(stream, true);

  return {std::move(encoded_data), std::move(chunk_streams)};
}

<<<<<<< HEAD
// TODO: remove StripeInformation from this function and return strm_desc instead
std::vector<StripeInformation> writer::impl::gather_stripes(
  size_t num_index_streams,
  file_segmentation const& segmentation,
  encoded_data* enc_data,
  hostdevice_2dvector<gpu::StripeStream>* strm_desc)
=======
/**
 * @brief Returns stripe information after compacting columns' individual data
 * chunks into contiguous data streams.
 *
 * @param[in] num_index_streams Total number of index streams
 * @param[in] segmentation stripe and rowgroup ranges
 * @param[in,out] enc_streams List of encoder chunk streams [column][rowgroup]
 * @param[in,out] strm_desc List of stream descriptors [stripe][data_stream]
 * @param[in] stream CUDA stream used for device memory operations and kernel launches
 * @return The stripes' information
 */
std::vector<StripeInformation> gather_stripes(
  size_t num_index_streams,
  file_segmentation const& segmentation,
  hostdevice_2dvector<gpu::encoder_chunk_streams>* enc_streams,
  hostdevice_2dvector<gpu::StripeStream>* strm_desc,
  rmm::cuda_stream_view stream)
>>>>>>> 832dd27a
{
  if (segmentation.num_stripes() == 0) { return {}; }

  // gathered stripes - per-stripe, per-stream (same as encoded_data.data)
  std::vector<std::vector<rmm::device_uvector<uint8_t>>> gathered_stripes(enc_data->data.size());
  for (auto& stripe_data : gathered_stripes) {
    std::generate_n(std::back_inserter(stripe_data), enc_data->data[0].size(), [&]() {
      return rmm::device_uvector<uint8_t>(0, stream);
    });
  }
  std::vector<StripeInformation> stripes(segmentation.num_stripes());
  for (auto const& stripe : segmentation.stripes) {
    for (size_t col_idx = 0; col_idx < enc_data->streams.size().first; col_idx++) {
      auto const& col_streams = (enc_data->streams)[col_idx];
      // Assign stream data of column data stream(s)
      for (int k = 0; k < gpu::CI_INDEX; k++) {
        const auto stream_id = col_streams[0].ids[k];
        if (stream_id != -1) {
          auto const actual_stripe_size = std::accumulate(
            col_streams.begin() + stripe.first,
            col_streams.begin() + stripe.first + stripe.size,
            0ul,
            [&](auto const& sum, auto const& strm) { return sum + strm.lengths[k]; });

          auto const& allocated_stripe_size = enc_data->data[stripe.id][stream_id].size();
          CUDF_EXPECTS(allocated_stripe_size >= actual_stripe_size, "OOB memory access");
          if (stripe.size > 1 and allocated_stripe_size > actual_stripe_size) {
            gathered_stripes[stripe.id][stream_id] =
              rmm::device_uvector<uint8_t>(actual_stripe_size, stream);
          }

          auto* ss           = &(*strm_desc)[stripe.id][stream_id - num_index_streams];
          ss->data_ptr       = gathered_stripes[stripe.id][stream_id].data();
          ss->stream_size    = actual_stripe_size;
          ss->first_chunk_id = stripe.first;
          ss->num_chunks     = stripe.size;
          ss->column_id      = col_idx;
          ss->stream_type    = k;
        }
      }
    }

    stripes[stripe.id].numberOfRows =
      stripe.size == 0 ? 0
                       : segmentation.rowgroups[stripe.first + stripe.size - 1][0].end -
                           segmentation.rowgroups[stripe.first][0].begin;
  }

  strm_desc->host_to_device(stream);
  // TODO: use cub::DeviceMemcpy::Batched
  gpu::CompactOrcDataStreams(*strm_desc, enc_data->streams, stream);
  strm_desc->device_to_host(stream);
  enc_data->streams.device_to_host(stream, true);

  // move the gathered stripes to encoded_data.data for lifetime management
  for (auto stripe_id = 0ul; stripe_id < enc_data->data.size(); ++stripe_id) {
    for (auto stream_id = 0ul; stream_id < enc_data->data[0].size(); ++stream_id) {
      if (not gathered_stripes[stripe_id][stream_id].is_empty())
        enc_data->data[stripe_id][stream_id] = std::move(gathered_stripes[stripe_id][stream_id]);
    }
  }

  return stripes;
}

void set_stat_desc_leaf_cols(device_span<orc_column_device_view const> columns,
                             device_span<stats_column_desc> stat_desc,
                             rmm::cuda_stream_view stream)
{
  thrust::for_each(rmm::exec_policy(stream),
                   thrust::make_counting_iterator(0ul),
                   thrust::make_counting_iterator(stat_desc.size()),
                   [=] __device__(auto idx) { stat_desc[idx].leaf_column = &columns[idx]; });
}

hostdevice_vector<uint8_t> allocate_and_encode_blobs(
  hostdevice_vector<statistics_merge_group>& stats_merge_groups,
  rmm::device_uvector<statistics_chunk>& stat_chunks,
  int num_stat_blobs,
  rmm::cuda_stream_view stream)
{
  // figure out the buffer size needed for protobuf format
  gpu::orc_init_statistics_buffersize(
    stats_merge_groups.device_ptr(), stat_chunks.data(), num_stat_blobs, stream);
  auto max_blobs = stats_merge_groups.element(num_stat_blobs - 1, stream);

  hostdevice_vector<uint8_t> blobs(max_blobs.start_chunk + max_blobs.num_chunks, stream);
  gpu::orc_encode_statistics(blobs.device_ptr(),
                             stats_merge_groups.device_ptr(),
                             stat_chunks.data(),
                             num_stat_blobs,
                             stream);
  stats_merge_groups.device_to_host(stream);
  blobs.device_to_host(stream, true);
  return blobs;
}

/**
 * @brief Returns column statistics in an intermediate format.
 *
 * @param statistics_freq Frequency of statistics to be included in the output file
 * @param orc_table Table information to be written
 * @param segmentation stripe and rowgroup ranges
 * @param stream CUDA stream used for device memory operations and kernel launches
 * @return The statistic information
 */
intermediate_statistics gather_statistic_blobs(statistics_freq const stats_freq,
                                               orc_table_view const& orc_table,
                                               file_segmentation const& segmentation,
                                               rmm::cuda_stream_view stream)
{
  auto const num_rowgroup_blobs     = segmentation.rowgroups.count();
  auto const num_stripe_blobs       = segmentation.num_stripes() * orc_table.num_columns();
  auto const are_statistics_enabled = stats_freq != statistics_freq::STATISTICS_NONE;
  if (not are_statistics_enabled or num_rowgroup_blobs + num_stripe_blobs == 0) {
    return intermediate_statistics{stream};
  }

  hostdevice_vector<stats_column_desc> stat_desc(orc_table.num_columns(), stream);
  hostdevice_vector<statistics_merge_group> rowgroup_merge(num_rowgroup_blobs, stream);
  hostdevice_vector<statistics_merge_group> stripe_merge(num_stripe_blobs, stream);
  std::vector<statistics_dtype> col_stats_dtypes;
  std::vector<data_type> col_types;
  auto rowgroup_stat_merge = rowgroup_merge.host_ptr();
  auto stripe_stat_merge   = stripe_merge.host_ptr();

  for (auto const& column : orc_table.columns) {
    stats_column_desc* desc = &stat_desc[column.index()];
    switch (column.orc_kind()) {
      case TypeKind::BYTE: desc->stats_dtype = dtype_int8; break;
      case TypeKind::SHORT: desc->stats_dtype = dtype_int16; break;
      case TypeKind::INT: desc->stats_dtype = dtype_int32; break;
      case TypeKind::LONG: desc->stats_dtype = dtype_int64; break;
      case TypeKind::FLOAT: desc->stats_dtype = dtype_float32; break;
      case TypeKind::DOUBLE: desc->stats_dtype = dtype_float64; break;
      case TypeKind::BOOLEAN: desc->stats_dtype = dtype_bool; break;
      case TypeKind::DATE: desc->stats_dtype = dtype_int32; break;
      case TypeKind::DECIMAL: desc->stats_dtype = dtype_decimal64; break;
      case TypeKind::TIMESTAMP: desc->stats_dtype = dtype_timestamp64; break;
      case TypeKind::STRING: desc->stats_dtype = dtype_string; break;
      default: desc->stats_dtype = dtype_none; break;
    }
    desc->num_rows   = column.size();
    desc->num_values = column.size();
    if (desc->stats_dtype == dtype_timestamp64) {
      // Timestamp statistics are in milliseconds
      switch (column.scale()) {
        case 9: desc->ts_scale = 1000; break;
        case 6: desc->ts_scale = 0; break;
        case 3: desc->ts_scale = -1000; break;
        case 0: desc->ts_scale = -1000000; break;
        default: desc->ts_scale = 0; break;
      }
    } else {
      desc->ts_scale = 0;
    }
    col_stats_dtypes.push_back(desc->stats_dtype);
    col_types.push_back(column.type());
    for (auto const& stripe : segmentation.stripes) {
      auto& grp       = stripe_stat_merge[column.index() * segmentation.num_stripes() + stripe.id];
      grp.col_dtype   = column.type();
      grp.stats_dtype = desc->stats_dtype;
      grp.start_chunk =
        static_cast<uint32_t>(column.index() * segmentation.num_rowgroups() + stripe.first);
      grp.num_chunks = stripe.size;
      for (auto rg_idx_it = stripe.cbegin(); rg_idx_it != stripe.cend(); ++rg_idx_it) {
        auto& rg_grp =
          rowgroup_stat_merge[column.index() * segmentation.num_rowgroups() + *rg_idx_it];
        rg_grp.col_dtype   = column.type();
        rg_grp.stats_dtype = desc->stats_dtype;
        rg_grp.start_chunk = *rg_idx_it;
        rg_grp.num_chunks  = 1;
      }
    }
  }
  stat_desc.host_to_device(stream);
  rowgroup_merge.host_to_device(stream);
  stripe_merge.host_to_device(stream);
  set_stat_desc_leaf_cols(orc_table.d_columns, stat_desc, stream);

  // The rowgroup stat chunks are written out in each stripe. The stripe and file-level chunks are
  // written in the footer. To prevent persisting the rowgroup stat chunks across multiple write
  // calls in a chunked write situation, these allocations are split up so stripe data can persist
  // until the footer is written and rowgroup data can be freed after being written to the stripe.
  rmm::device_uvector<statistics_chunk> rowgroup_chunks(num_rowgroup_blobs, stream);
  rmm::device_uvector<statistics_chunk> stripe_chunks(num_stripe_blobs, stream);
  auto rowgroup_stat_chunks = rowgroup_chunks.data();
  auto stripe_stat_chunks   = stripe_chunks.data();

  rmm::device_uvector<statistics_group> rowgroup_groups(num_rowgroup_blobs, stream);
  gpu::orc_init_statistics_groups(
    rowgroup_groups.data(), stat_desc.device_ptr(), segmentation.rowgroups, stream);

  detail::calculate_group_statistics<detail::io_file_format::ORC>(
    rowgroup_chunks.data(), rowgroup_groups.data(), num_rowgroup_blobs, stream);

  detail::merge_group_statistics<detail::io_file_format::ORC>(
    stripe_stat_chunks, rowgroup_stat_chunks, stripe_merge.device_ptr(), num_stripe_blobs, stream);

  // With chunked writes, the orc table can be deallocated between write calls.
  // This forces our hand to encode row groups and stripes only in this stage and further
  // we have to persist any data from the table that we need later. The
  // minimum and maximum string inside the `str_val` structure inside `statistics_val` in
  // `statistic_chunk` that are copies of the largest and smallest strings in the row group,
  // or stripe need to be persisted between write calls. We write rowgroup data with each
  // stripe and then save each stripe's stats until the end where we merge those all together
  // to get the file-level stats.

  // Skip rowgroup blobs when encoding, if chosen granularity is coarser than "ROW_GROUP".
  auto const is_granularity_rowgroup = stats_freq == ORC_STATISTICS_ROW_GROUP;
  // we have to encode the row groups now IF they are being written out
  auto rowgroup_blobs = [&]() -> std::vector<ColStatsBlob> {
    if (not is_granularity_rowgroup) { return {}; }

    hostdevice_vector<uint8_t> blobs =
      allocate_and_encode_blobs(rowgroup_merge, rowgroup_chunks, num_rowgroup_blobs, stream);

    std::vector<ColStatsBlob> rowgroup_blobs(num_rowgroup_blobs);
    for (size_t i = 0; i < num_rowgroup_blobs; i++) {
      auto const stat_begin = blobs.host_ptr(rowgroup_merge[i].start_chunk);
      auto const stat_end   = stat_begin + rowgroup_merge[i].num_chunks;
      rowgroup_blobs[i].assign(stat_begin, stat_end);
    }
    return rowgroup_blobs;
  }();

  return {std::move(rowgroup_blobs),
          std::move(stripe_chunks),
          std::move(stripe_merge),
          std::move(col_stats_dtypes),
          std::move(col_types)};
}

/**
 * @brief Returns column statistics encoded in ORC protobuf format stored in the footer.
 *
 * @param num_stripes number of stripes in the data
 * @param incoming_stats intermediate statistics returned from `gather_statistic_blobs`
 * @param stream CUDA stream used for device memory operations and kernel launches
 * @return The encoded statistic blobs
 */
encoded_footer_statistics finish_statistic_blobs(int num_stripes,
                                                 persisted_statistics& per_chunk_stats,
                                                 rmm::cuda_stream_view stream)
{
  auto stripe_size_iter = thrust::make_transform_iterator(per_chunk_stats.stripe_stat_merge.begin(),
                                                          [](auto const& i) { return i.size(); });

  auto const num_columns = per_chunk_stats.col_types.size();
  auto const num_stripe_blobs =
    thrust::reduce(stripe_size_iter, stripe_size_iter + per_chunk_stats.stripe_stat_merge.size());
  auto const num_file_blobs = num_columns;
  auto const num_blobs      = static_cast<int>(num_stripe_blobs + num_file_blobs);

  if (num_stripe_blobs == 0) { return {}; }

  // merge the stripe persisted data and add file data
  rmm::device_uvector<statistics_chunk> stat_chunks(num_blobs, stream);
  hostdevice_vector<statistics_merge_group> stats_merge(num_blobs, stream);

  // we need to merge the stat arrays from the persisted data.
  // this needs to be done carefully because each array can contain
  // a different number of stripes and stripes from each column must be
  // located next to each other. We know the total number of stripes and
  // we know the size of each array. The number of stripes per column in a chunk array can
  // be calculated by dividing the number of chunks by the number of columns.
  // That many chunks need to be copied at a time to the proper destination.
  size_t num_entries_seen = 0;
  for (size_t i = 0; i < per_chunk_stats.stripe_stat_chunks.size(); ++i) {
    auto const stripes_per_col = per_chunk_stats.stripe_stat_chunks[i].size() / num_columns;

    auto const chunk_bytes = stripes_per_col * sizeof(statistics_chunk);
    auto const merge_bytes = stripes_per_col * sizeof(statistics_merge_group);
    for (size_t col = 0; col < num_columns; ++col) {
      CUDF_CUDA_TRY(
        cudaMemcpyAsync(stat_chunks.data() + (num_stripes * col) + num_entries_seen,
                        per_chunk_stats.stripe_stat_chunks[i].data() + col * stripes_per_col,
                        chunk_bytes,
                        cudaMemcpyDefault,
                        stream.value()));
      CUDF_CUDA_TRY(
        cudaMemcpyAsync(stats_merge.device_ptr() + (num_stripes * col) + num_entries_seen,
                        per_chunk_stats.stripe_stat_merge[i].device_ptr() + col * stripes_per_col,
                        merge_bytes,
                        cudaMemcpyDefault,
                        stream.value()));
    }
    num_entries_seen += stripes_per_col;
  }

  std::vector<statistics_merge_group> file_stats_merge(num_file_blobs);
  for (auto i = 0u; i < num_file_blobs; ++i) {
    auto col_stats         = &file_stats_merge[i];
    col_stats->col_dtype   = per_chunk_stats.col_types[i];
    col_stats->stats_dtype = per_chunk_stats.stats_dtypes[i];
    col_stats->start_chunk = static_cast<uint32_t>(i * num_stripes);
    col_stats->num_chunks  = static_cast<uint32_t>(num_stripes);
  }

  auto d_file_stats_merge = stats_merge.device_ptr(num_stripe_blobs);
  CUDF_CUDA_TRY(cudaMemcpyAsync(d_file_stats_merge,
                                file_stats_merge.data(),
                                num_file_blobs * sizeof(statistics_merge_group),
                                cudaMemcpyDefault,
                                stream.value()));

  auto file_stat_chunks = stat_chunks.data() + num_stripe_blobs;
  detail::merge_group_statistics<detail::io_file_format::ORC>(
    file_stat_chunks, stat_chunks.data(), d_file_stats_merge, num_file_blobs, stream);

  hostdevice_vector<uint8_t> blobs =
    allocate_and_encode_blobs(stats_merge, stat_chunks, num_blobs, stream);

  auto stripe_stat_merge = stats_merge.host_ptr();

  std::vector<ColStatsBlob> stripe_blobs(num_stripe_blobs);
  for (size_t i = 0; i < num_stripe_blobs; i++) {
    auto const stat_begin = blobs.host_ptr(stripe_stat_merge[i].start_chunk);
    auto const stat_end   = stat_begin + stripe_stat_merge[i].num_chunks;
    stripe_blobs[i].assign(stat_begin, stat_end);
  }

  std::vector<ColStatsBlob> file_blobs(num_file_blobs);
  auto file_stat_merge = stats_merge.host_ptr(num_stripe_blobs);
  for (auto i = 0u; i < num_file_blobs; i++) {
    auto const stat_begin = blobs.host_ptr(file_stat_merge[i].start_chunk);
    auto const stat_end   = stat_begin + file_stat_merge[i].num_chunks;
    file_blobs[i].assign(stat_begin, stat_end);
  }

  return {std::move(stripe_blobs), std::move(file_blobs)};
}

/**
 * @brief Writes the specified column's row index stream.
 *
 * @param[in] stripe_id Stripe's identifier
 * @param[in] stream_id Stream identifier (column id + 1)
 * @param[in] columns List of columns
 * @param[in] segmentation stripe and rowgroup ranges
 * @param[in] enc_streams List of encoder chunk streams [column][rowgroup]
 * @param[in] strm_desc List of stream descriptors
 * @param[in] comp_res Output status for compressed streams
 * @param[in] rg_stats row group level statistics
 * @param[in,out] stripe Stream's parent stripe
 * @param[in,out] streams List of all streams
 * @param[in] compression_kind The compression kind
 * @param[in] compression_blocksize The block size used for compression
 * @param[in] out_sink Sink for writing data
 */
void write_index_stream(int32_t stripe_id,
                        int32_t stream_id,
                        host_span<orc_column_view const> columns,
                        file_segmentation const& segmentation,
                        host_2dspan<gpu::encoder_chunk_streams const> enc_streams,
                        host_2dspan<gpu::StripeStream const> strm_desc,
                        host_span<compression_result const> comp_res,
                        std::vector<ColStatsBlob> const& rg_stats,
                        StripeInformation* stripe,
                        orc_streams* streams,
                        CompressionKind compression_kind,
                        size_t compression_blocksize,
                        std::unique_ptr<data_sink> const& out_sink)
{
  row_group_index_info present;
  row_group_index_info data;
  row_group_index_info data2;
  auto const column_id = stream_id - 1;

  auto find_record = [=, &strm_desc](gpu::encoder_chunk_streams const& stream,
                                     gpu::StreamIndexType type) {
    row_group_index_info record;
    if (stream.ids[type] > 0) {
      record.pos = 0;
      if (compression_kind != NONE) {
        auto const& ss   = strm_desc[stripe_id][stream.ids[type] - (columns.size() + 1)];
        record.blk_pos   = ss.first_block;
        record.comp_pos  = 0;
        record.comp_size = ss.stream_size;
      }
    }
    return record;
  };
  auto scan_record = [=, &comp_res](gpu::encoder_chunk_streams const& stream,
                                    gpu::StreamIndexType type,
                                    row_group_index_info& record) {
    if (record.pos >= 0) {
      record.pos += stream.lengths[type];
      while ((record.pos >= 0) && (record.blk_pos >= 0) &&
             (static_cast<size_t>(record.pos) >= compression_blocksize) &&
             (record.comp_pos + block_header_size + comp_res[record.blk_pos].bytes_written <
              static_cast<size_t>(record.comp_size))) {
        record.pos -= compression_blocksize;
        record.comp_pos += block_header_size + comp_res[record.blk_pos].bytes_written;
        record.blk_pos += 1;
      }
    }
  };

  auto kind = TypeKind::STRUCT;
  // TBD: Not sure we need an empty index stream for column 0
  if (stream_id != 0) {
    const auto& strm = enc_streams[column_id][0];
    present          = find_record(strm, gpu::CI_PRESENT);
    data             = find_record(strm, gpu::CI_DATA);
    data2            = find_record(strm, gpu::CI_DATA2);

    // Change string dictionary to int from index point of view
    kind = columns[column_id].orc_kind();
    if (kind == TypeKind::STRING && columns[column_id].orc_encoding() == DICTIONARY_V2) {
      kind = TypeKind::INT;
    }
  }

  ProtobufWriter pbw((compression_kind != NONE) ? 3 : 0);

  // Add row index entries
  auto const& rowgroups_range = segmentation.stripes[stripe_id];
  std::for_each(rowgroups_range.cbegin(), rowgroups_range.cend(), [&](auto rowgroup) {
    pbw.put_row_index_entry(present.comp_pos,
                            present.pos,
                            data.comp_pos,
                            data.pos,
                            data2.comp_pos,
                            data2.pos,
                            kind,
                            (rg_stats.empty() or stream_id == 0)
                              ? nullptr
                              : (&rg_stats[column_id * segmentation.num_rowgroups() + rowgroup]));

    if (stream_id != 0) {
      const auto& strm = enc_streams[column_id][rowgroup];
      scan_record(strm, gpu::CI_PRESENT, present);
      scan_record(strm, gpu::CI_DATA, data);
      scan_record(strm, gpu::CI_DATA2, data2);
    }
  });

  (*streams)[stream_id].length = pbw.size();
  if (compression_kind != NONE) {
    uint32_t uncomp_ix_len = (uint32_t)((*streams)[stream_id].length - 3) * 2 + 1;
    pbw.buffer()[0]        = static_cast<uint8_t>(uncomp_ix_len >> 0);
    pbw.buffer()[1]        = static_cast<uint8_t>(uncomp_ix_len >> 8);
    pbw.buffer()[2]        = static_cast<uint8_t>(uncomp_ix_len >> 16);
  }
  out_sink->host_write(pbw.data(), pbw.size());
  stripe->indexLength += pbw.size();
}

/**
 * @brief Write the specified column's data streams
 *
 * @param[in] strm_desc Stream's descriptor
 * @param[in] enc_stream Chunk's streams
 * @param[in] compressed_data Compressed stream data
 * @param[in,out] stream_out Temporary host output buffer
 * @param[in,out] stripe Stream's parent stripe
 * @param[in,out] streams List of all streams
 * @param[in] compression_kind The compression kind
 * @param[in] out_sink Sink for writing data
 * @param[in] stream CUDA stream used for device memory operations and kernel launches
 * @return An std::future that should be synchronized to ensure the writing is complete
 */
std::future<void> write_data_stream(gpu::StripeStream const& strm_desc,
                                    gpu::encoder_chunk_streams const& enc_stream,
                                    uint8_t const* compressed_data,
                                    uint8_t* stream_out,
                                    StripeInformation* stripe,
                                    orc_streams* streams,
                                    CompressionKind compression_kind,
                                    std::unique_ptr<data_sink> const& out_sink,
                                    rmm::cuda_stream_view stream)
{
  const auto length                                        = strm_desc.stream_size;
  (*streams)[enc_stream.ids[strm_desc.stream_type]].length = length;
  if (length == 0) {
    return std::async(std::launch::deferred, [] {});
  }

  const auto* stream_in = (compression_kind == NONE) ? enc_stream.data_ptrs[strm_desc.stream_type]
                                                     : (compressed_data + strm_desc.bfr_offset);

  auto write_task = [&]() {
    if (out_sink->is_device_write_preferred(length)) {
      return out_sink->device_write_async(stream_in, length, stream);
    } else {
      CUDF_CUDA_TRY(
        cudaMemcpyAsync(stream_out, stream_in, length, cudaMemcpyDefault, stream.value()));
      stream.synchronize();

      out_sink->host_write(stream_out, length);
      return std::async(std::launch::deferred, [] {});
    }
  }();
  stripe->dataLength += length;
  return write_task;
}

/**
 * @brief Insert 3-byte uncompressed block headers in a byte vector
 *
 * @param compression_kind The compression kind
 * @param compression_blocksize The block size used for compression
 * @param v The destitation byte vector to write, which must include initial 3-byte header
 */
void add_uncompressed_block_headers(CompressionKind compression_kind,
                                    size_t compression_blocksize,
                                    std::vector<uint8_t>& v)
{
  if (compression_kind != NONE) {
    size_t uncomp_len = v.size() - 3, pos = 0, block_len;
    while (uncomp_len > compression_blocksize) {
      block_len  = compression_blocksize * 2 + 1;
      v[pos + 0] = static_cast<uint8_t>(block_len >> 0);
      v[pos + 1] = static_cast<uint8_t>(block_len >> 8);
      v[pos + 2] = static_cast<uint8_t>(block_len >> 16);
      pos += 3 + compression_blocksize;
      v.insert(v.begin() + pos, 3, 0);
      uncomp_len -= compression_blocksize;
    }
    block_len  = uncomp_len * 2 + 1;
    v[pos + 0] = static_cast<uint8_t>(block_len >> 0);
    v[pos + 1] = static_cast<uint8_t>(block_len >> 8);
    v[pos + 2] = static_cast<uint8_t>(block_len >> 16);
  }
}

void pushdown_lists_null_mask(orc_column_view const& col,
                              device_span<orc_column_device_view> d_columns,
                              bitmask_type const* parent_pd_mask,
                              device_span<bitmask_type> out_mask,
                              rmm::cuda_stream_view stream)
{
  // Set all bits - correct unless there's a mismatch between offsets and null mask
  CUDF_CUDA_TRY(cudaMemsetAsync(static_cast<void*>(out_mask.data()),
                                255,
                                out_mask.size() * sizeof(bitmask_type),
                                stream.value()));

  // Reset bits where a null list element has rows in the child column
  thrust::for_each_n(
    rmm::exec_policy(stream),
    thrust::make_counting_iterator(0u),
    col.size(),
    [d_columns, col_idx = col.index(), parent_pd_mask, out_mask] __device__(auto& idx) {
      auto const d_col        = d_columns[col_idx];
      auto const is_row_valid = d_col.is_valid(idx) and bit_value_or(parent_pd_mask, idx, true);
      if (not is_row_valid) {
        auto offsets                = d_col.child(lists_column_view::offsets_column_index);
        auto const child_rows_begin = offsets.element<size_type>(idx + d_col.offset());
        auto const child_rows_end   = offsets.element<size_type>(idx + 1 + d_col.offset());
        for (auto child_row = child_rows_begin; child_row < child_rows_end; ++child_row)
          clear_bit(out_mask.data(), child_row);
      }
    });
}

/**
 * @brief All pushdown masks in a table.
 *
 * Pushdown masks are applied to child column(s). Only bits of the child column null mask that
 * correspond to set pushdown mask bits are encoded into the output file. Similarly, rows where
 * pushdown mask is 0 are treated as invalid and not included in the output.
 */
struct pushdown_null_masks {
  // Owning vector for masks in device memory
  std::vector<rmm::device_uvector<bitmask_type>> data;
  // Pointers to pushdown masks in device memory. Can be same for multiple columns.
  std::vector<bitmask_type const*> masks;
};

pushdown_null_masks init_pushdown_null_masks(orc_table_view& orc_table,
                                             rmm::cuda_stream_view stream)
{
  std::vector<bitmask_type const*> mask_ptrs;
  mask_ptrs.reserve(orc_table.num_columns());
  std::vector<rmm::device_uvector<bitmask_type>> pd_masks;
  for (auto const& col : orc_table.columns) {
    // Leaf columns don't need pushdown masks
    if (col.num_children() == 0) {
      mask_ptrs.emplace_back(nullptr);
      continue;
    }
    auto const parent_pd_mask = col.is_child() ? mask_ptrs[col.parent_index()] : nullptr;
    auto const null_mask      = col.null_mask();

    if (null_mask == nullptr and parent_pd_mask == nullptr) {
      mask_ptrs.emplace_back(nullptr);
      continue;
    }
    if (col.orc_kind() == STRUCT) {
      if (null_mask != nullptr and parent_pd_mask == nullptr) {
        // Reuse own null mask
        mask_ptrs.emplace_back(null_mask);
      } else if (null_mask == nullptr and parent_pd_mask != nullptr) {
        // Reuse parent's pushdown mask
        mask_ptrs.emplace_back(parent_pd_mask);
      } else {
        // Both are nullable, allocate new pushdown mask
        pd_masks.emplace_back(num_bitmask_words(col.size()), stream);
        mask_ptrs.emplace_back(pd_masks.back().data());

        thrust::transform(rmm::exec_policy(stream),
                          null_mask,
                          null_mask + pd_masks.back().size(),
                          parent_pd_mask,
                          pd_masks.back().data(),
                          thrust::bit_and<bitmask_type>());
      }
    }
    if (col.orc_kind() == LIST or col.orc_kind() == MAP) {
      // Need a new pushdown mask unless both the parent and current column are not nullable
      auto const child_col = orc_table.column(col.child_begin()[0]);
      // pushdown mask applies to child column(s); use the child column size
      pd_masks.emplace_back(num_bitmask_words(child_col.size()), stream);
      mask_ptrs.emplace_back(pd_masks.back().data());
      pushdown_lists_null_mask(col, orc_table.d_columns, parent_pd_mask, pd_masks.back(), stream);
    }
  }

  // Attach null masks to device column views (async)
  auto const d_mask_ptrs = cudf::detail::make_device_uvector_async(
    mask_ptrs, stream, rmm::mr::get_current_device_resource());
  thrust::for_each_n(
    rmm::exec_policy(stream),
    thrust::make_counting_iterator(0ul),
    orc_table.num_columns(),
    [cols = device_span<orc_column_device_view>{orc_table.d_columns},
     ptrs = device_span<bitmask_type const* const>{d_mask_ptrs}] __device__(auto& idx) {
      cols[idx].pushdown_mask = ptrs[idx];
    });

  return {std::move(pd_masks), std::move(mask_ptrs)};
}

template <typename T>
struct device_stack {
  __device__ device_stack(T* stack_storage, int capacity)
    : stack(stack_storage), capacity(capacity), size(0)
  {
  }
  __device__ void push(T const& val)
  {
    cudf_assert(size < capacity and "Stack overflow");
    stack[size++] = val;
  }
  __device__ T pop()
  {
    cudf_assert(size > 0 and "Stack underflow");
    return stack[--size];
  }
  __device__ bool empty() { return size == 0; }

 private:
  T* stack;
  int capacity;
  int size;
};

orc_table_view make_orc_table_view(table_view const& table,
                                   table_device_view const& d_table,
                                   table_input_metadata const& table_meta,
                                   rmm::cuda_stream_view stream)
{
  std::vector<orc_column_view> orc_columns;
  std::vector<uint32_t> str_col_indexes;

  std::function<void(column_view const&, orc_column_view*, column_in_metadata const&)>
    append_orc_column =
      [&](column_view const& col, orc_column_view* parent_col, column_in_metadata const& col_meta) {
        int const str_idx =
          (col.type().id() == type_id::STRING) ? static_cast<int>(str_col_indexes.size()) : -1;

        auto const new_col_idx = orc_columns.size();
        orc_columns.emplace_back(new_col_idx, str_idx, parent_col, col, col_meta);
        if (orc_columns[new_col_idx].is_string()) { str_col_indexes.push_back(new_col_idx); }

        auto const kind = orc_columns[new_col_idx].orc_kind();
        if (kind == TypeKind::LIST) {
          append_orc_column(col.child(lists_column_view::child_column_index),
                            &orc_columns[new_col_idx],
                            col_meta.child(lists_column_view::child_column_index));
        } else if (kind == TypeKind::STRUCT) {
          for (auto child_idx = 0; child_idx != col.num_children(); ++child_idx) {
            append_orc_column(
              col.child(child_idx), &orc_columns[new_col_idx], col_meta.child(child_idx));
          }
        } else if (kind == TypeKind::MAP) {
          // MAP: skip to the list child - include grandchildren columns instead of children
          auto const real_parent_col   = col.child(lists_column_view::child_column_index);
          auto const& real_parent_meta = col_meta.child(lists_column_view::child_column_index);
          CUDF_EXPECTS(real_parent_meta.num_children() == 2,
                       "Map struct column should have exactly two children");
          // process MAP key
          append_orc_column(
            real_parent_col.child(0), &orc_columns[new_col_idx], real_parent_meta.child(0));
          // process MAP value
          append_orc_column(
            real_parent_col.child(1), &orc_columns[new_col_idx], real_parent_meta.child(1));
        }
      };

  for (auto col_idx = 0; col_idx < table.num_columns(); ++col_idx) {
    append_orc_column(table.column(col_idx), nullptr, table_meta.column_metadata[col_idx]);
  }

  std::vector<TypeKind> type_kinds;
  type_kinds.reserve(orc_columns.size());
  std::transform(
    orc_columns.cbegin(), orc_columns.cend(), std::back_inserter(type_kinds), [](auto& orc_column) {
      return orc_column.orc_kind();
    });
  auto const d_type_kinds = cudf::detail::make_device_uvector_async(
    type_kinds, stream, rmm::mr::get_current_device_resource());

  rmm::device_uvector<orc_column_device_view> d_orc_columns(orc_columns.size(), stream);
  using stack_value_type = thrust::pair<column_device_view const*, thrust::optional<uint32_t>>;
  rmm::device_uvector<stack_value_type> stack_storage(orc_columns.size(), stream);

  // pre-order append ORC device columns
  cudf::detail::device_single_thread(
    [d_orc_cols         = device_span<orc_column_device_view>{d_orc_columns},
     d_type_kinds       = device_span<TypeKind const>{d_type_kinds},
     d_table            = d_table,
     stack_storage      = stack_storage.data(),
     stack_storage_size = stack_storage.size()] __device__() {
      device_stack stack(stack_storage, stack_storage_size);

      thrust::for_each(thrust::seq,
                       thrust::make_reverse_iterator(d_table.end()),
                       thrust::make_reverse_iterator(d_table.begin()),
                       [&stack](column_device_view const& c) {
                         stack.push({&c, thrust::nullopt});
                       });

      uint32_t idx = 0;
      while (not stack.empty()) {
        auto [col, parent] = stack.pop();
        d_orc_cols[idx]    = orc_column_device_view{*col, parent};

        if (d_type_kinds[idx] == TypeKind::MAP) {
          // Skip to the list child - do not include the child column, just grandchildren columns
          col = &col->children()[lists_column_view::child_column_index];
        }

        if (col->type().id() == type_id::LIST) {
          stack.push({&col->children()[lists_column_view::child_column_index], idx});
        } else if (col->type().id() == type_id::STRUCT) {
          thrust::for_each(thrust::seq,
                           thrust::make_reverse_iterator(col->children().end()),
                           thrust::make_reverse_iterator(col->children().begin()),
                           [&stack, idx](column_device_view const& c) {
                             stack.push({&c, idx});
                           });
        }
        ++idx;
      }
    },
    stream);

  return {std::move(orc_columns),
          std::move(d_orc_columns),
          str_col_indexes,
          cudf::detail::make_device_uvector_sync(
            str_col_indexes, stream, rmm::mr::get_current_device_resource())};
}

hostdevice_2dvector<rowgroup_rows> calculate_rowgroup_bounds(orc_table_view const& orc_table,
                                                             size_type rowgroup_size,
                                                             rmm::cuda_stream_view stream)
{
  auto const num_rowgroups =
    cudf::util::div_rounding_up_unsafe<size_t, size_t>(orc_table.num_rows(), rowgroup_size);

  hostdevice_2dvector<rowgroup_rows> rowgroup_bounds(
    num_rowgroups, orc_table.num_columns(), stream);
  thrust::for_each_n(
    rmm::exec_policy(stream),
    thrust::make_counting_iterator(0ul),
    num_rowgroups,
    [cols      = device_span<orc_column_device_view const>{orc_table.d_columns},
     rg_bounds = device_2dspan<rowgroup_rows>{rowgroup_bounds},
     rowgroup_size] __device__(auto rg_idx) mutable {
      thrust::transform(
        thrust::seq, cols.begin(), cols.end(), rg_bounds[rg_idx].begin(), [&](auto const& col) {
          // Root column
          if (!col.parent_index.has_value()) {
            size_type const rows_begin = rg_idx * rowgroup_size;
            auto const rows_end = thrust::min<size_type>((rg_idx + 1) * rowgroup_size, col.size());
            return rowgroup_rows{rows_begin, rows_end};
          } else {
            // Child column
            auto const parent_index           = *col.parent_index;
            orc_column_device_view parent_col = cols[parent_index];
            auto const parent_rg              = rg_bounds[rg_idx][parent_index];
            if (parent_col.type().id() != type_id::LIST) {
              auto const offset_diff = parent_col.offset() - col.offset();
              return rowgroup_rows{parent_rg.begin + offset_diff, parent_rg.end + offset_diff};
            }

            auto offsets = parent_col.child(lists_column_view::offsets_column_index);
            auto const rows_begin =
              offsets.element<size_type>(parent_rg.begin + parent_col.offset()) - col.offset();
            auto const rows_end =
              offsets.element<size_type>(parent_rg.end + parent_col.offset()) - col.offset();

            return rowgroup_rows{rows_begin, rows_end};
          }
        });
    });
  rowgroup_bounds.device_to_host(stream, true);

  return rowgroup_bounds;
}

// returns host vector of per-rowgroup sizes
encoder_decimal_info decimal_chunk_sizes(orc_table_view& orc_table,
                                         file_segmentation const& segmentation,
                                         rmm::cuda_stream_view stream)
{
  std::map<uint32_t, rmm::device_uvector<uint32_t>> elem_sizes;
  // Compute per-element offsets (within each row group) on the device
  for (auto& orc_col : orc_table.columns) {
    if (orc_col.orc_kind() == DECIMAL) {
      auto& current_sizes =
        elem_sizes.insert({orc_col.index(), rmm::device_uvector<uint32_t>(orc_col.size(), stream)})
          .first->second;
      thrust::tabulate(rmm::exec_policy(stream),
                       current_sizes.begin(),
                       current_sizes.end(),
                       [d_cols  = device_span<orc_column_device_view const>{orc_table.d_columns},
                        col_idx = orc_col.index()] __device__(auto idx) {
                         auto const& col          = d_cols[col_idx];
                         auto const pushdown_mask = [&]() -> cudf::bitmask_type const* {
                           auto const parent_index = d_cols[col_idx].parent_index;
                           if (!parent_index.has_value()) return nullptr;
                           return d_cols[parent_index.value()].pushdown_mask;
                         }();

                         if (col.is_null(idx) or not bit_value_or(pushdown_mask, idx, true))
                           return 0u;

                         __int128_t const element =
                           col.type().id() == type_id::DECIMAL32   ? col.element<int32_t>(idx)
                           : col.type().id() == type_id::DECIMAL64 ? col.element<int64_t>(idx)
                                                                   : col.element<__int128_t>(idx);

                         __int128_t const sign      = (element < 0) ? 1 : 0;
                         __uint128_t zigzaged_value = ((element ^ -sign) * 2) + sign;

                         uint32_t encoded_length = 1;
                         while (zigzaged_value > 127) {
                           zigzaged_value >>= 7u;
                           ++encoded_length;
                         }
                         return encoded_length;
                       });

      // Compute element offsets within each row group
      thrust::for_each_n(rmm::exec_policy(stream),
                         thrust::make_counting_iterator(0ul),
                         segmentation.num_rowgroups(),
                         [sizes     = device_span<uint32_t>{current_sizes},
                          rg_bounds = device_2dspan<rowgroup_rows const>{segmentation.rowgroups},
                          col_idx   = orc_col.index()] __device__(auto rg_idx) {
                           auto const& range = rg_bounds[rg_idx][col_idx];
                           thrust::inclusive_scan(thrust::seq,
                                                  sizes.begin() + range.begin,
                                                  sizes.begin() + range.end,
                                                  sizes.begin() + range.begin);
                         });

      orc_col.attach_decimal_offsets(current_sizes.data());
    }
  }
  if (elem_sizes.empty()) return {};

  // Gather the row group sizes and copy to host
  auto d_tmp_rowgroup_sizes = rmm::device_uvector<uint32_t>(segmentation.num_rowgroups(), stream);
  std::map<uint32_t, std::vector<uint32_t>> rg_sizes;
  for (auto const& [col_idx, esizes] : elem_sizes) {
    // Copy last elem in each row group - equal to row group size
    thrust::tabulate(rmm::exec_policy(stream),
                     d_tmp_rowgroup_sizes.begin(),
                     d_tmp_rowgroup_sizes.end(),
                     [src       = esizes.data(),
                      col_idx   = col_idx,
                      rg_bounds = device_2dspan<rowgroup_rows const>{
                        segmentation.rowgroups}] __device__(auto idx) {
                       return src[rg_bounds[idx][col_idx].end - 1];
                     });

    rg_sizes[col_idx] = cudf::detail::make_std_vector_async(d_tmp_rowgroup_sizes, stream);
  }

  return {std::move(elem_sizes), std::move(rg_sizes)};
}

std::map<uint32_t, size_t> decimal_column_sizes(
  std::map<uint32_t, std::vector<uint32_t>> const& chunk_sizes)
{
  std::map<uint32_t, size_t> column_sizes;
  std::transform(chunk_sizes.cbegin(),
                 chunk_sizes.cend(),
                 std::inserter(column_sizes, column_sizes.end()),
                 [](auto const& chunk_size) -> std::pair<uint32_t, size_t> {
                   return {
                     chunk_size.first,
                     std::accumulate(chunk_size.second.cbegin(), chunk_size.second.cend(), 0lu)};
                 });
  return column_sizes;
}

string_dictionaries allocate_dictionaries(orc_table_view const& orc_table,
                                          host_2dspan<rowgroup_rows const> rowgroup_bounds,
                                          rmm::cuda_stream_view stream)
{
  thrust::host_vector<bool> is_dict_enabled(orc_table.num_columns());
  for (auto col_idx : orc_table.string_column_indices)
    is_dict_enabled[col_idx] = std::all_of(
      thrust::make_counting_iterator(0ul),
      thrust::make_counting_iterator(rowgroup_bounds.size().first),
      [&](auto rg_idx) {
        return rowgroup_bounds[rg_idx][col_idx].size() < std::numeric_limits<uint16_t>::max();
      });

  std::vector<rmm::device_uvector<uint32_t>> data;
  std::transform(orc_table.string_column_indices.begin(),
                 orc_table.string_column_indices.end(),
                 std::back_inserter(data),
                 [&](auto& idx) {
                   return cudf::detail::make_zeroed_device_uvector_async<uint32_t>(
                     orc_table.columns[idx].size(), stream, rmm::mr::get_current_device_resource());
                 });
  std::vector<rmm::device_uvector<uint32_t>> index;
  std::transform(orc_table.string_column_indices.begin(),
                 orc_table.string_column_indices.end(),
                 std::back_inserter(index),
                 [&](auto& idx) {
                   return cudf::detail::make_zeroed_device_uvector_async<uint32_t>(
                     orc_table.columns[idx].size(), stream, rmm::mr::get_current_device_resource());
                 });
  stream.synchronize();

  std::vector<device_span<uint32_t>> data_ptrs;
  std::transform(data.begin(), data.end(), std::back_inserter(data_ptrs), [](auto& uvec) {
    return device_span<uint32_t>{uvec};
  });
  std::vector<device_span<uint32_t>> index_ptrs;
  std::transform(index.begin(), index.end(), std::back_inserter(index_ptrs), [](auto& uvec) {
    return device_span<uint32_t>{uvec};
  });

  return {std::move(data),
          std::move(index),
          cudf::detail::make_device_uvector_sync(
            data_ptrs, stream, rmm::mr::get_current_device_resource()),
          cudf::detail::make_device_uvector_sync(
            index_ptrs, stream, rmm::mr::get_current_device_resource()),
          std::move(is_dict_enabled)};
}

size_t max_compression_output_size(CompressionKind compression_kind, uint32_t compression_blocksize)
{
  if (compression_kind == NONE) return 0;

  return compress_max_output_chunk_size(to_nvcomp_compression_type(compression_kind),
                                        compression_blocksize);
}

std::unique_ptr<table_input_metadata> make_table_meta(table_view const& input)
{
  auto table_meta = std::make_unique<table_input_metadata>(input);

  // Fill unnamed columns' names in table_meta
  std::function<void(column_in_metadata&, std::string)> add_default_name =
    [&](column_in_metadata& col_meta, std::string default_name) {
      if (col_meta.get_name().empty()) { col_meta.set_name(default_name); }
      for (size_type i = 0; i < col_meta.num_children(); ++i) {
        add_default_name(col_meta.child(i), std::to_string(i));
      }
    };
  for (size_t i = 0; i < table_meta->column_metadata.size(); ++i) {
    add_default_name(table_meta->column_metadata[i], "_col" + std::to_string(i));
  }

  return table_meta;
}

/**
 * @brief Perform the processing steps needed to convert the input table into the output ORC data
 * for writing, such as compression and ORC encoding.
 *
 * @param input The input table
 * @param table_meta The table metadata
 * @param max_stripe_size Maximum size of stripes in the output file
 * @param row_index_stride The row index stride
 * @param enable_dictionary Whether dictionary is enabled
 * @param compression_kind The compression kind
 * @param compression_blocksize The block size used for compression
 * @param stats_freq Column statistics granularity type for parquet/orc writers
 * @param single_write_mode Flag to indicate if there is only a single table write
 * @param out_sink Sink for writing data
 * @param stream CUDA stream used for device memory operations and kernel launches
 * @return A tuple of the intermediate results containing the processed data
 */
std::tuple<orc_streams,
           hostdevice_vector<compression_result>,
           hostdevice_2dvector<gpu::StripeStream>,
           encoded_data,
           file_segmentation,
           std::vector<StripeInformation>,
           orc_table_view,
           rmm::device_buffer,
           intermediate_statistics,
           pinned_buffer<uint8_t>>
convert_table_to_orc_data(table_view const& input,
                          table_input_metadata const& table_meta,
                          stripe_size_limits max_stripe_size,
                          size_type row_index_stride,
                          bool enable_dictionary,
                          CompressionKind compression_kind,
                          size_t compression_blocksize,
                          statistics_freq stats_freq,
                          bool single_write_mode,
                          data_sink const& out_sink,
                          rmm::cuda_stream_view stream)
{
  auto const input_tview = table_device_view::create(input, stream);

  auto orc_table = make_orc_table_view(input, *input_tview, table_meta, stream);

  auto const pd_masks = init_pushdown_null_masks(orc_table, stream);

  auto rowgroup_bounds = calculate_rowgroup_bounds(orc_table, row_index_stride, stream);

  // Build per-column dictionary indices
  auto dictionaries = allocate_dictionaries(orc_table, rowgroup_bounds, stream);
  hostdevice_2dvector<gpu::DictionaryChunk> dict(
    rowgroup_bounds.size().first, orc_table.num_string_columns(), stream);
  if (not dict.is_empty()) {
    init_dictionaries(orc_table,
                      rowgroup_bounds,
                      dictionaries.d_data_view,
                      dictionaries.d_index_view,
                      &dict,
                      stream);
  }

  // Decide stripe boundaries based on rowgroups and dict chunks
  auto segmentation =
    calculate_segmentation(orc_table.columns, std::move(rowgroup_bounds), max_stripe_size);

  // Build stripe-level dictionaries
  hostdevice_2dvector<gpu::StripeDictionary> stripe_dict(
    segmentation.num_stripes(), orc_table.num_string_columns(), stream);
  if (not stripe_dict.is_empty()) {
    build_dictionaries(orc_table,
                       segmentation.stripes,
                       dict,
                       dictionaries.index,
                       dictionaries.dictionary_enabled,
                       stripe_dict,
                       enable_dictionary,
                       stream);
  }

  auto dec_chunk_sizes = decimal_chunk_sizes(orc_table, segmentation, stream);

  auto const uncompressed_block_align = uncomp_block_alignment(compression_kind);
  auto const compressed_block_align   = comp_block_alignment(compression_kind);

  auto streams  = create_streams(orc_table.columns,
                                segmentation,
                                decimal_column_sizes(dec_chunk_sizes.rg_sizes),
                                enable_dictionary,
                                compression_kind,
                                single_write_mode);
  auto enc_data = encode_columns(orc_table,
                                 std::move(dictionaries),
                                 std::move(dec_chunk_sizes),
                                 segmentation,
                                 streams,
                                 uncompressed_block_align,
                                 stream);

  auto const num_rows = input.num_rows();

  // Assemble individual disparate column chunks into contiguous data streams
  size_type const num_index_streams = (orc_table.num_columns() + 1);
  const auto num_data_streams       = streams.size() - num_index_streams;
  hostdevice_2dvector<gpu::StripeStream> strm_descs(
    segmentation.num_stripes(), num_data_streams, stream);
<<<<<<< HEAD
  auto stripes = gather_stripes(num_index_streams, segmentation, &enc_data, &strm_descs);

  if (num_rows > 0) {
    // Allocate intermediate output stream buffer
    size_t compressed_bfr_size   = 0;
    size_t num_compressed_blocks = 0;

    auto const max_compressed_block_size =
      max_compression_output_size(compression_kind_, compression_blocksize_);
    auto const padded_max_compressed_block_size =
      util::round_up_unsafe<size_t>(max_compressed_block_size, compressed_block_align);
    auto const padded_block_header_size =
      util::round_up_unsafe<size_t>(block_header_size, compressed_block_align);

    auto stream_output = [&]() {
      size_t max_stream_size = 0;
      bool all_device_write  = true;

      for (auto& ss : strm_descs.host_view().flat_view()) {
        if (!out_sink_->is_device_write_preferred(ss.stream_size)) { all_device_write = false; }
        size_t stream_size = ss.stream_size;
        if (compression_kind_ != NONE) {
          ss.first_block = num_compressed_blocks;
          ss.bfr_offset  = compressed_bfr_size;

          auto num_blocks = std::max<uint32_t>(
            (stream_size + compression_blocksize_ - 1) / compression_blocksize_, 1);
          stream_size += num_blocks * block_header_size;
          num_compressed_blocks += num_blocks;
          compressed_bfr_size +=
            (padded_block_header_size + padded_max_compressed_block_size) * num_blocks;
        }
        max_stream_size = std::max(max_stream_size, stream_size);
      }
=======
  auto stripes =
    gather_stripes(num_index_streams, segmentation, &enc_data.streams, &strm_descs, stream);

  if (num_rows == 0) {
    return {std::move(streams),
            hostdevice_vector<compression_result>{},  // comp_results
            std::move(strm_descs),
            std::move(enc_data),
            std::move(segmentation),
            std::move(stripes),
            std::move(orc_table),
            rmm::device_buffer{},  // compressed_data
            intermediate_statistics{stream},
            pinned_buffer<uint8_t>{nullptr, cudaFreeHost}};
  }
>>>>>>> 832dd27a

  // Allocate intermediate output stream buffer
  size_t compressed_bfr_size   = 0;
  size_t num_compressed_blocks = 0;

  auto const max_compressed_block_size =
    max_compression_output_size(compression_kind, compression_blocksize);
  auto const padded_max_compressed_block_size =
    util::round_up_unsafe<size_t>(max_compressed_block_size, compressed_block_align);
  auto const padded_block_header_size =
    util::round_up_unsafe<size_t>(block_header_size, compressed_block_align);

  auto stream_output = [&]() {
    size_t max_stream_size = 0;
    bool all_device_write  = true;

    for (auto& ss : strm_descs.host_view().flat_view()) {
      if (!out_sink.is_device_write_preferred(ss.stream_size)) { all_device_write = false; }
      size_t stream_size = ss.stream_size;
      if (compression_kind != NONE) {
        ss.first_block = num_compressed_blocks;
        ss.bfr_offset  = compressed_bfr_size;

        auto num_blocks =
          std::max<uint32_t>((stream_size + compression_blocksize - 1) / compression_blocksize, 1);
        stream_size += num_blocks * block_header_size;
        num_compressed_blocks += num_blocks;
        compressed_bfr_size +=
          (padded_block_header_size + padded_max_compressed_block_size) * num_blocks;
      }
      max_stream_size = std::max(max_stream_size, stream_size);
    }

<<<<<<< HEAD
    // Compress the data streams
    rmm::device_buffer compressed_data(compressed_bfr_size, stream);
    hostdevice_vector<compression_result> comp_results(num_compressed_blocks, stream);
    thrust::fill(rmm::exec_policy(stream),
                 comp_results.d_begin(),
                 comp_results.d_end(),
                 compression_result{0, compression_status::FAILURE});
    if (compression_kind_ != NONE) {
      strm_descs.host_to_device(stream);
      gpu::CompressOrcDataStreams(static_cast<uint8_t*>(compressed_data.data()),
                                  num_compressed_blocks,
                                  compression_kind_,
                                  compression_blocksize_,
                                  max_compressed_block_size,
                                  compressed_block_align,
                                  strm_descs,
                                  enc_data.streams,
                                  comp_results,
                                  stream);

      // deallocate encoded data as it is not needed anymore
      enc_data.data.clear();

      strm_descs.device_to_host(stream);
      comp_results.device_to_host(stream, true);
=======
    if (all_device_write) {
      return pinned_buffer<uint8_t>{nullptr, cudaFreeHost};
    } else {
      return pinned_buffer<uint8_t>{[](size_t size) {
                                      uint8_t* ptr = nullptr;
                                      CUDF_CUDA_TRY(cudaMallocHost(&ptr, size));
                                      return ptr;
                                    }(max_stream_size),
                                    cudaFreeHost};
>>>>>>> 832dd27a
    }
  }();

  // Compress the data streams
  rmm::device_buffer compressed_data(compressed_bfr_size, stream);
  hostdevice_vector<compression_result> comp_results(num_compressed_blocks, stream);
  thrust::fill(rmm::exec_policy(stream),
               comp_results.d_begin(),
               comp_results.d_end(),
               compression_result{0, compression_status::FAILURE});
  if (compression_kind != NONE) {
    strm_descs.host_to_device(stream);
    gpu::CompressOrcDataStreams(static_cast<uint8_t*>(compressed_data.data()),
                                num_compressed_blocks,
                                compression_kind,
                                compression_blocksize,
                                max_compressed_block_size,
                                compressed_block_align,
                                strm_descs,
                                enc_data.streams,
                                comp_results,
                                stream);

    // deallocate encoded data as it is not needed anymore
    enc_data.data = rmm::device_uvector<uint8_t>{0, stream};

    strm_descs.device_to_host(stream);
    comp_results.device_to_host(stream, true);
  }

  auto intermediate_stats = gather_statistic_blobs(stats_freq, orc_table, segmentation, stream);

  return {std::move(streams),
          std::move(comp_results),
          std::move(strm_descs),
          std::move(enc_data),
          std::move(segmentation),
          std::move(stripes),
          std::move(orc_table),
          std::move(compressed_data),
          std::move(intermediate_stats),
          std::move(stream_output)};
}

}  // namespace

writer::impl::impl(std::unique_ptr<data_sink> sink,
                   orc_writer_options const& options,
                   SingleWriteMode mode,
                   rmm::cuda_stream_view stream,
                   rmm::mr::device_memory_resource* mr)
  : _mr(mr),
    stream(stream),
    max_stripe_size{options.get_stripe_size_bytes(), options.get_stripe_size_rows()},
    row_index_stride{options.get_row_index_stride()},
    compression_kind_(to_orc_compression(options.get_compression())),
    compression_blocksize_(compression_block_size(compression_kind_)),
    stats_freq_(options.get_statistics_freq()),
    single_write_mode(mode == SingleWriteMode::YES),
    kv_meta(options.get_key_value_metadata()),
    out_sink_(std::move(sink))
{
  if (options.get_metadata()) {
    table_meta = std::make_unique<table_input_metadata>(*options.get_metadata());
  }
  init_state();
}

writer::impl::impl(std::unique_ptr<data_sink> sink,
                   chunked_orc_writer_options const& options,
                   SingleWriteMode mode,
                   rmm::cuda_stream_view stream,
                   rmm::mr::device_memory_resource* mr)
  : _mr(mr),
    stream(stream),
    max_stripe_size{options.get_stripe_size_bytes(), options.get_stripe_size_rows()},
    row_index_stride{options.get_row_index_stride()},
    compression_kind_(to_orc_compression(options.get_compression())),
    compression_blocksize_(compression_block_size(compression_kind_)),
    stats_freq_(options.get_statistics_freq()),
    single_write_mode(mode == SingleWriteMode::YES),
    kv_meta(options.get_key_value_metadata()),
    out_sink_(std::move(sink))
{
  if (options.get_metadata()) {
    table_meta = std::make_unique<table_input_metadata>(*options.get_metadata());
  }
  init_state();
}

writer::impl::~impl() { close(); }

void writer::impl::init_state()
{
  // Write file header
  out_sink_->host_write(MAGIC, std::strlen(MAGIC));
}

void writer::impl::write(table_view const& input)
{
  CUDF_EXPECTS(not closed, "Data has already been flushed to out and closed");

  if (not table_meta) { table_meta = make_table_meta(input); }

  // All kinds of memory allocation and data compressions/encoding are performed here.
  // If any error occurs, such as out-of-memory exception, the internal state of the current writer
  // is still intact.
  // Note that `out_sink_` is intentionally passed by const reference to prevent accidentally
  // writing anything to it.
  auto [streams,
        comp_results,
        strm_descs,
        enc_data,
        segmentation,
        stripes,
        orc_table,
        compressed_data,
        intermediate_stats,
        stream_output] = [&] {
    try {
      return convert_table_to_orc_data(input,
                                       *table_meta,
                                       max_stripe_size,
                                       row_index_stride,
                                       enable_dictionary_,
                                       compression_kind_,
                                       compression_blocksize_,
                                       stats_freq_,
                                       single_write_mode,
                                       *out_sink_,
                                       stream);
    } catch (...) {  // catch any exception type
      CUDF_LOG_ERROR(
        "ORC writer encountered exception during processing. "
        "No data has been written to the sink.");
      throw;  // this throws the same exception
    }
  }();

  // Compression/encoding were all successful. Now write the intermediate results.
  write_orc_data_to_sink(streams,
                         comp_results,
                         strm_descs,
                         enc_data,
                         segmentation,
                         stripes,
                         orc_table,
                         compressed_data,
                         intermediate_stats,
                         stream_output.get());

  // Update data into the footer. This needs to be called even when num_rows==0.
  add_table_to_footer_data(orc_table, stripes);
}

void writer::impl::write_orc_data_to_sink(orc_streams& streams,
                                          hostdevice_vector<compression_result> const& comp_results,
                                          hostdevice_2dvector<gpu::StripeStream> const& strm_descs,
                                          encoded_data const& enc_data,
                                          file_segmentation const& segmentation,
                                          std::vector<StripeInformation>& stripes,
                                          orc_table_view const& orc_table,
                                          rmm::device_buffer const& compressed_data,
                                          intermediate_statistics& intermediate_stats,
                                          uint8_t* stream_output)
{
  if (orc_table.num_rows() == 0) { return; }

  if (intermediate_stats.stripe_stat_chunks.size() > 0) {
    persisted_stripe_statistics.persist(
      orc_table.num_rows(), single_write_mode, intermediate_stats, stream);
  }

  // Write stripes
  std::vector<std::future<void>> write_tasks;
  for (size_t stripe_id = 0; stripe_id < stripes.size(); ++stripe_id) {
    auto& stripe = stripes[stripe_id];

    stripe.offset = out_sink_->bytes_written();

    // Column (skippable) index streams appear at the start of the stripe
    size_type const num_index_streams = (orc_table.num_columns() + 1);
    for (size_type stream_id = 0; stream_id < num_index_streams; ++stream_id) {
      write_index_stream(stripe_id,
                         stream_id,
                         orc_table.columns,
                         segmentation,
                         enc_data.streams,
                         strm_descs,
                         comp_results,
                         intermediate_stats.rowgroup_blobs,
                         &stripe,
                         &streams,
                         compression_kind_,
                         compression_blocksize_,
                         out_sink_);
    }

    // Column data consisting one or more separate streams
    for (auto const& strm_desc : strm_descs[stripe_id]) {
      write_tasks.push_back(write_data_stream(
        strm_desc,
        enc_data.streams[strm_desc.column_id][segmentation.stripes[stripe_id].first],
        static_cast<uint8_t const*>(compressed_data.data()),
        stream_output,
        &stripe,
        &streams,
        compression_kind_,
        out_sink_,
        stream));
    }

    // Write stripefooter consisting of stream information
    StripeFooter sf;
    sf.streams = streams;
    sf.columns.resize(orc_table.num_columns() + 1);
    sf.columns[0].kind = DIRECT;
    for (size_t i = 1; i < sf.columns.size(); ++i) {
      sf.columns[i].kind = orc_table.column(i - 1).orc_encoding();
      sf.columns[i].dictionarySize =
        (sf.columns[i].kind == DICTIONARY_V2)
          ? orc_table.column(i - 1).host_stripe_dict(stripe_id)->num_strings
          : 0;
      if (orc_table.column(i - 1).orc_kind() == TIMESTAMP) { sf.writerTimezone = "UTC"; }
    }
    ProtobufWriter pbw((compression_kind_ != NONE) ? 3 : 0);
    pbw.write(sf);
    stripe.footerLength = pbw.size();
    if (compression_kind_ != NONE) {
      uint32_t uncomp_sf_len = (stripe.footerLength - 3) * 2 + 1;
      pbw.buffer()[0]        = static_cast<uint8_t>(uncomp_sf_len >> 0);
      pbw.buffer()[1]        = static_cast<uint8_t>(uncomp_sf_len >> 8);
      pbw.buffer()[2]        = static_cast<uint8_t>(uncomp_sf_len >> 16);
    }
    out_sink_->host_write(pbw.data(), pbw.size());
  }
  for (auto const& task : write_tasks) {
    task.wait();
  }
}

void writer::impl::add_table_to_footer_data(orc_table_view const& orc_table,
                                            std::vector<StripeInformation>& stripes)
{
  if (ff.headerLength == 0) {
    // First call
    ff.headerLength   = std::strlen(MAGIC);
    ff.rowIndexStride = row_index_stride;
    ff.types.resize(1 + orc_table.num_columns());
    ff.types[0].kind = STRUCT;
    for (auto const& column : orc_table.columns) {
      if (!column.is_child()) {
        ff.types[0].subtypes.emplace_back(column.id());
        ff.types[0].fieldNames.emplace_back(column.orc_name());
      }
    }
    for (auto const& column : orc_table.columns) {
      auto& schema_type = ff.types[column.id()];
      schema_type.kind  = column.orc_kind();
      if (column.orc_kind() == DECIMAL) {
        schema_type.scale     = static_cast<uint32_t>(column.scale());
        schema_type.precision = column.precision();
      }
      std::transform(column.child_begin(),
                     column.child_end(),
                     std::back_inserter(schema_type.subtypes),
                     [&](auto const& child_idx) { return orc_table.column(child_idx).id(); });
      if (column.orc_kind() == STRUCT) {
        std::transform(column.child_begin(),
                       column.child_end(),
                       std::back_inserter(schema_type.fieldNames),
                       [&](auto const& child_idx) {
                         return std::string{orc_table.column(child_idx).orc_name()};
                       });
      }
    }
  } else {
    // verify the user isn't passing mismatched tables
    CUDF_EXPECTS(ff.types.size() == 1 + orc_table.num_columns(),
                 "Mismatch in table structure between multiple calls to write");
    CUDF_EXPECTS(
      std::all_of(orc_table.columns.cbegin(),
                  orc_table.columns.cend(),
                  [&](auto const& col) { return ff.types[col.id()].kind == col.orc_kind(); }),
      "Mismatch in column types between multiple calls to write");
  }
  ff.stripes.insert(ff.stripes.end(),
                    std::make_move_iterator(stripes.begin()),
                    std::make_move_iterator(stripes.end()));
  ff.numberOfRows += orc_table.num_rows();
}

void writer::impl::close()
{
  if (closed) { return; }
  closed = true;
  PostScript ps;

  auto const statistics =
    finish_statistic_blobs(ff.stripes.size(), persisted_stripe_statistics, stream);

  // File-level statistics
  if (not statistics.file_level.empty()) {
    ProtobufWriter pbw;
    pbw.put_uint(encode_field_number<size_type>(1));
    pbw.put_uint(persisted_stripe_statistics.num_rows);
    // First entry contains total number of rows
    ff.statistics.reserve(ff.types.size());
    ff.statistics.emplace_back(pbw.release());
    // Add file stats, stored after stripe stats in `column_stats`
    ff.statistics.insert(ff.statistics.end(),
                         std::make_move_iterator(statistics.file_level.begin()),
                         std::make_move_iterator(statistics.file_level.end()));
  }

  // Stripe-level statistics
  if (not statistics.stripe_level.empty()) {
    md.stripeStats.resize(ff.stripes.size());
    for (size_t stripe_id = 0; stripe_id < ff.stripes.size(); stripe_id++) {
      md.stripeStats[stripe_id].colStats.resize(ff.types.size());
      ProtobufWriter pbw;
      pbw.put_uint(encode_field_number<size_type>(1));
      pbw.put_uint(ff.stripes[stripe_id].numberOfRows);
      md.stripeStats[stripe_id].colStats[0] = pbw.release();
      for (size_t col_idx = 0; col_idx < ff.types.size() - 1; col_idx++) {
        size_t idx                                      = ff.stripes.size() * col_idx + stripe_id;
        md.stripeStats[stripe_id].colStats[1 + col_idx] = std::move(statistics.stripe_level[idx]);
      }
    }
  }

  persisted_stripe_statistics.clear();

  ff.contentLength = out_sink_->bytes_written();
  std::transform(
    kv_meta.begin(), kv_meta.end(), std::back_inserter(ff.metadata), [&](auto const& udata) {
      return UserMetadataItem{udata.first, udata.second};
    });

  // Write statistics metadata
  if (md.stripeStats.size() != 0) {
    ProtobufWriter pbw((compression_kind_ != NONE) ? 3 : 0);
    pbw.write(md);
    add_uncompressed_block_headers(compression_kind_, compression_blocksize_, pbw.buffer());
    ps.metadataLength = pbw.size();
    out_sink_->host_write(pbw.data(), pbw.size());
  } else {
    ps.metadataLength = 0;
  }
  ProtobufWriter pbw((compression_kind_ != NONE) ? 3 : 0);
  pbw.write(ff);
  add_uncompressed_block_headers(compression_kind_, compression_blocksize_, pbw.buffer());

  // Write postscript metadata
  ps.footerLength         = pbw.size();
  ps.compression          = compression_kind_;
  ps.compressionBlockSize = compression_blocksize_;
  ps.version              = {0, 12};
  ps.magic                = MAGIC;

  const auto ps_length = static_cast<uint8_t>(pbw.write(ps));
  pbw.put_byte(ps_length);
  out_sink_->host_write(pbw.data(), pbw.size());
  out_sink_->flush();
}

// Forward to implementation
writer::writer(std::unique_ptr<data_sink> sink,
               orc_writer_options const& options,
               SingleWriteMode mode,
               rmm::cuda_stream_view stream,
               rmm::mr::device_memory_resource* mr)
  : _impl(std::make_unique<impl>(std::move(sink), options, mode, stream, mr))
{
}

// Forward to implementation
writer::writer(std::unique_ptr<data_sink> sink,
               chunked_orc_writer_options const& options,
               SingleWriteMode mode,
               rmm::cuda_stream_view stream,
               rmm::mr::device_memory_resource* mr)
  : _impl(std::make_unique<impl>(std::move(sink), options, mode, stream, mr))
{
}

// Destructor within this translation unit
writer::~writer() = default;

// Forward to implementation
void writer::write(table_view const& table) { _impl->write(table); }

// Forward to implementation
void writer::close() { _impl->close(); }

}  // namespace orc
}  // namespace detail
}  // namespace io
}  // namespace cudf<|MERGE_RESOLUTION|>--- conflicted
+++ resolved
@@ -52,24 +52,16 @@
 #include <thrust/tabulate.h>
 #include <thrust/transform.h>
 
-<<<<<<< HEAD
-=======
+#include <cooperative_groups.h>
+#include <cooperative_groups/memcpy_async.h>
+
+#include <cuda/std/climits>
+#include <cuda/std/limits>
+
 #include <algorithm>
 #include <cstring>
 #include <numeric>
 #include <tuple>
-#include <utility>
-
->>>>>>> 832dd27a
-#include <cooperative_groups.h>
-#include <cooperative_groups/memcpy_async.h>
-
-#include <cuda/std/climits>
-#include <cuda/std/limits>
-
-#include <algorithm>
-#include <cstring>
-#include <numeric>
 #include <utility>
 
 namespace cudf {
@@ -1219,14 +1211,7 @@
   return {std::move(encoded_data), std::move(chunk_streams)};
 }
 
-<<<<<<< HEAD
 // TODO: remove StripeInformation from this function and return strm_desc instead
-std::vector<StripeInformation> writer::impl::gather_stripes(
-  size_t num_index_streams,
-  file_segmentation const& segmentation,
-  encoded_data* enc_data,
-  hostdevice_2dvector<gpu::StripeStream>* strm_desc)
-=======
 /**
  * @brief Returns stripe information after compacting columns' individual data
  * chunks into contiguous data streams.
@@ -1238,13 +1223,12 @@
  * @param[in] stream CUDA stream used for device memory operations and kernel launches
  * @return The stripes' information
  */
-std::vector<StripeInformation> gather_stripes(
+std::vector<StripeInformation> writer::impl::gather_stripes(
   size_t num_index_streams,
   file_segmentation const& segmentation,
-  hostdevice_2dvector<gpu::encoder_chunk_streams>* enc_streams,
+  encoded_data* enc_data,
   hostdevice_2dvector<gpu::StripeStream>* strm_desc,
   rmm::cuda_stream_view stream)
->>>>>>> 832dd27a
 {
   if (segmentation.num_stripes() == 0) { return {}; }
 
@@ -2338,44 +2322,8 @@
   const auto num_data_streams       = streams.size() - num_index_streams;
   hostdevice_2dvector<gpu::StripeStream> strm_descs(
     segmentation.num_stripes(), num_data_streams, stream);
-<<<<<<< HEAD
-  auto stripes = gather_stripes(num_index_streams, segmentation, &enc_data, &strm_descs);
-
-  if (num_rows > 0) {
-    // Allocate intermediate output stream buffer
-    size_t compressed_bfr_size   = 0;
-    size_t num_compressed_blocks = 0;
-
-    auto const max_compressed_block_size =
-      max_compression_output_size(compression_kind_, compression_blocksize_);
-    auto const padded_max_compressed_block_size =
-      util::round_up_unsafe<size_t>(max_compressed_block_size, compressed_block_align);
-    auto const padded_block_header_size =
-      util::round_up_unsafe<size_t>(block_header_size, compressed_block_align);
-
-    auto stream_output = [&]() {
-      size_t max_stream_size = 0;
-      bool all_device_write  = true;
-
-      for (auto& ss : strm_descs.host_view().flat_view()) {
-        if (!out_sink_->is_device_write_preferred(ss.stream_size)) { all_device_write = false; }
-        size_t stream_size = ss.stream_size;
-        if (compression_kind_ != NONE) {
-          ss.first_block = num_compressed_blocks;
-          ss.bfr_offset  = compressed_bfr_size;
-
-          auto num_blocks = std::max<uint32_t>(
-            (stream_size + compression_blocksize_ - 1) / compression_blocksize_, 1);
-          stream_size += num_blocks * block_header_size;
-          num_compressed_blocks += num_blocks;
-          compressed_bfr_size +=
-            (padded_block_header_size + padded_max_compressed_block_size) * num_blocks;
-        }
-        max_stream_size = std::max(max_stream_size, stream_size);
-      }
-=======
   auto stripes =
-    gather_stripes(num_index_streams, segmentation, &enc_data.streams, &strm_descs, stream);
+    gather_stripes(num_index_streams, segmentation, &enc_data, &strm_descs, stream);
 
   if (num_rows == 0) {
     return {std::move(streams),
@@ -2389,7 +2337,6 @@
             intermediate_statistics{stream},
             pinned_buffer<uint8_t>{nullptr, cudaFreeHost}};
   }
->>>>>>> 832dd27a
 
   // Allocate intermediate output stream buffer
   size_t compressed_bfr_size   = 0;
@@ -2423,33 +2370,6 @@
       max_stream_size = std::max(max_stream_size, stream_size);
     }
 
-<<<<<<< HEAD
-    // Compress the data streams
-    rmm::device_buffer compressed_data(compressed_bfr_size, stream);
-    hostdevice_vector<compression_result> comp_results(num_compressed_blocks, stream);
-    thrust::fill(rmm::exec_policy(stream),
-                 comp_results.d_begin(),
-                 comp_results.d_end(),
-                 compression_result{0, compression_status::FAILURE});
-    if (compression_kind_ != NONE) {
-      strm_descs.host_to_device(stream);
-      gpu::CompressOrcDataStreams(static_cast<uint8_t*>(compressed_data.data()),
-                                  num_compressed_blocks,
-                                  compression_kind_,
-                                  compression_blocksize_,
-                                  max_compressed_block_size,
-                                  compressed_block_align,
-                                  strm_descs,
-                                  enc_data.streams,
-                                  comp_results,
-                                  stream);
-
-      // deallocate encoded data as it is not needed anymore
-      enc_data.data.clear();
-
-      strm_descs.device_to_host(stream);
-      comp_results.device_to_host(stream, true);
-=======
     if (all_device_write) {
       return pinned_buffer<uint8_t>{nullptr, cudaFreeHost};
     } else {
@@ -2459,7 +2379,6 @@
                                       return ptr;
                                     }(max_stream_size),
                                     cudaFreeHost};
->>>>>>> 832dd27a
     }
   }();
 
@@ -2484,7 +2403,7 @@
                                 stream);
 
     // deallocate encoded data as it is not needed anymore
-    enc_data.data = rmm::device_uvector<uint8_t>{0, stream};
+    enc_data.data.clear();
 
     strm_descs.device_to_host(stream);
     comp_results.device_to_host(stream, true);
