/*
 * Copyright (c) 2019-2021, NVIDIA CORPORATION.
 *
 * Licensed under the Apache License, Version 2.0 (the "License");
 * you may not use this file except in compliance with the License.
 * You may obtain a copy of the License at
 *
 *     http://www.apache.org/licenses/LICENSE-2.0
 *
 * Unless required by applicable law or agreed to in writing, software
 * distributed under the License is distributed on an "AS IS" BASIS,
 * WITHOUT WARRANTIES OR CONDITIONS OF ANY KIND, either express or implied.
 * See the License for the specific language governing permissions and
 * limitations under the License.
 */

/**
 * @file writer_impl.cu
 * @brief cuDF-IO ORC writer class implementation
 */

#include "writer_impl.hpp"

#include <io/statistics/column_statistics.cuh>
#include <io/utilities/column_utils.cuh>

#include <cudf/detail/iterator.cuh>
#include <cudf/detail/utilities/cuda.cuh>
#include <cudf/detail/utilities/vector_factories.hpp>
#include <cudf/null_mask.hpp>
#include <cudf/strings/strings_column_view.hpp>
#include <cudf/utilities/bit.hpp>
#include <cudf/utilities/span.hpp>

#include <rmm/cuda_stream_view.hpp>
#include <rmm/device_buffer.hpp>
#include <rmm/device_uvector.hpp>

#include <nvcomp/snappy.h>

#include <algorithm>
#include <cstring>
#include <numeric>
#include <utility>

namespace cudf {
namespace io {
namespace detail {
namespace orc {
using namespace cudf::io::orc;
using namespace cudf::io;

struct row_group_index_info {
  int32_t pos       = -1;  // Position
  int32_t blk_pos   = -1;  // Block Position
  int32_t comp_pos  = -1;  // Compressed Position
  int32_t comp_size = -1;  // Compressed size
};

namespace {
/**
 * @brief Helper for pinned host memory
 */
template <typename T>
using pinned_buffer = std::unique_ptr<T, decltype(&cudaFreeHost)>;

/**
 * @brief Function that translates GDF compression to ORC compression
 */
orc::CompressionKind to_orc_compression(compression_type compression)
{
  switch (compression) {
    case compression_type::AUTO:
    case compression_type::SNAPPY: return orc::CompressionKind::SNAPPY;
    case compression_type::NONE: return orc::CompressionKind::NONE;
    default: CUDF_EXPECTS(false, "Unsupported compression type"); return orc::CompressionKind::NONE;
  }
}

/**
 * @brief Function that translates GDF dtype to ORC datatype
 */
constexpr orc::TypeKind to_orc_type(cudf::type_id id)
{
  switch (id) {
    case cudf::type_id::INT8: return TypeKind::BYTE;
    case cudf::type_id::INT16: return TypeKind::SHORT;
    case cudf::type_id::INT32: return TypeKind::INT;
    case cudf::type_id::INT64: return TypeKind::LONG;
    case cudf::type_id::FLOAT32: return TypeKind::FLOAT;
    case cudf::type_id::FLOAT64: return TypeKind::DOUBLE;
    case cudf::type_id::BOOL8: return TypeKind::BOOLEAN;
    case cudf::type_id::TIMESTAMP_DAYS: return TypeKind::DATE;
    case cudf::type_id::TIMESTAMP_SECONDS:
    case cudf::type_id::TIMESTAMP_MICROSECONDS:
    case cudf::type_id::TIMESTAMP_MILLISECONDS:
    case cudf::type_id::TIMESTAMP_NANOSECONDS: return TypeKind::TIMESTAMP;
    case cudf::type_id::STRING: return TypeKind::STRING;
    case cudf::type_id::DECIMAL32:
    case cudf::type_id::DECIMAL64:
    case cudf::type_id::DECIMAL128: return TypeKind::DECIMAL;
    case cudf::type_id::LIST: return TypeKind::LIST;
    case cudf::type_id::STRUCT: return TypeKind::STRUCT;
    default: return TypeKind::INVALID_TYPE_KIND;
  }
}

/**
 * @brief Translates time unit to nanoscale multiple.
 */
constexpr int32_t to_clockscale(cudf::type_id timestamp_id)
{
  switch (timestamp_id) {
    case cudf::type_id::TIMESTAMP_SECONDS: return 9;
    case cudf::type_id::TIMESTAMP_MILLISECONDS: return 6;
    case cudf::type_id::TIMESTAMP_MICROSECONDS: return 3;
    case cudf::type_id::TIMESTAMP_NANOSECONDS:
    default: return 0;
  }
}

/**
 * @brief Returns the precision of the given decimal type.
 */
constexpr auto orc_precision(cudf::type_id decimal_id)
{
  switch (decimal_id) {
    case cudf::type_id::DECIMAL32: return 9;
    case cudf::type_id::DECIMAL64: return 18;
    case cudf::type_id::DECIMAL128: return 38;
    default: return 0;
  }
}

}  // namespace

/**
 * @brief Helper class that adds ORC-specific column info
 */
class orc_column_view {
 public:
  /**
   * @brief Constructor that extracts out the string position + length pairs
   * for building dictionaries for string columns
   */
  explicit orc_column_view(uint32_t index,
                           int str_idx,
                           orc_column_view* parent,
                           column_view const& col,
                           column_in_metadata const& metadata)
    : cudf_column{col},
      _index{index},
      _str_idx{str_idx},
      _is_child{parent != nullptr},
      _type_width{cudf::is_fixed_width(col.type()) ? cudf::size_of(col.type()) : 0},
      _scale{(to_orc_type(col.type().id()) == TypeKind::DECIMAL) ? -col.type().scale()
                                                                 : to_clockscale(col.type().id())},
      _precision{metadata.is_decimal_precision_set() ? metadata.get_decimal_precision()
                                                     : orc_precision(col.type().id())},
      _type_kind{to_orc_type(col.type().id())},
      name{metadata.get_name()}
  {
    if (metadata.is_nullability_defined()) { nullable_from_metadata = metadata.nullable(); }
    if (parent != nullptr) {
      parent->add_child(_index);
      _parent_index = parent->index();
    }
  }

  void add_child(uint32_t child_idx) { children.emplace_back(child_idx); }

  auto is_string() const noexcept { return cudf_column.type().id() == type_id::STRING; }
  void set_dict_stride(size_t stride) noexcept { _dict_stride = stride; }
  auto dict_stride() const noexcept { return _dict_stride; }

  /**
   * @brief Function that associates an existing dictionary chunk allocation
   */
  void attach_dict_chunk(gpu::DictionaryChunk const* host_dict,
                         gpu::DictionaryChunk const* dev_dict)
  {
    dict   = host_dict;
    d_dict = dev_dict;
  }
  auto host_dict_chunk(size_t rowgroup) const
  {
    CUDF_EXPECTS(is_string(), "Dictionary chunks are only present in string columns.");
    return &dict[rowgroup * _dict_stride + _str_idx];
  }
  auto device_dict_chunk() const { return d_dict; }

  auto const& decimal_offsets() const { return d_decimal_offsets; }
  void attach_decimal_offsets(uint32_t* sizes_ptr) { d_decimal_offsets = sizes_ptr; }

  /**
   * @brief Function that associates an existing stripe dictionary allocation
   */
  void attach_stripe_dict(gpu::StripeDictionary* host_stripe_dict,
                          gpu::StripeDictionary* dev_stripe_dict)
  {
    stripe_dict   = host_stripe_dict;
    d_stripe_dict = dev_stripe_dict;
  }
  auto host_stripe_dict(size_t stripe) const
  {
    CUDF_EXPECTS(is_string(), "Stripe dictionary is only present in string columns.");
    return &stripe_dict[stripe * _dict_stride + _str_idx];
  }
  auto device_stripe_dict() const noexcept { return d_stripe_dict; }

  // Index in the table
  uint32_t index() const noexcept { return _index; }
  // Id in the ORC file
  auto id() const noexcept { return _index + 1; }

  auto is_child() const noexcept { return _is_child; }
  auto parent_index() const noexcept { return _parent_index.value(); }
  auto child_begin() const noexcept { return children.cbegin(); }
  auto child_end() const noexcept { return children.cend(); }

  auto type_width() const noexcept { return _type_width; }
  auto size() const noexcept { return cudf_column.size(); }

  auto null_count() const noexcept { return cudf_column.null_count(); }
  auto null_mask() const noexcept { return cudf_column.null_mask(); }
  bool nullable() const noexcept { return null_mask() != nullptr; }
  auto user_defined_nullable() const noexcept { return nullable_from_metadata; }

  auto scale() const noexcept { return _scale; }
  auto precision() const noexcept { return _precision; }

  void set_orc_encoding(ColumnEncodingKind e) noexcept { _encoding_kind = e; }
  auto orc_kind() const noexcept { return _type_kind; }
  auto orc_encoding() const noexcept { return _encoding_kind; }
  std::string_view orc_name() const noexcept { return name; }

 private:
  column_view cudf_column;

  // Identifier within the set of columns
  uint32_t _index = 0;
  // Identifier within the set of string columns
  int _str_idx;
  bool _is_child = false;

  size_t _type_width = 0;
  int32_t _scale     = 0;
  int32_t _precision = 0;

  // ORC-related members
  TypeKind _type_kind               = INVALID_TYPE_KIND;
  ColumnEncodingKind _encoding_kind = INVALID_ENCODING_KIND;
  std::string name;

  // String dictionary-related members
  size_t _dict_stride                        = 0;
  gpu::DictionaryChunk const* dict           = nullptr;
  gpu::StripeDictionary const* stripe_dict   = nullptr;
  gpu::DictionaryChunk const* d_dict         = nullptr;
  gpu::StripeDictionary const* d_stripe_dict = nullptr;

  // Offsets for encoded decimal elements. Used to enable direct writing of encoded decimal elements
  // into the output stream.
  uint32_t* d_decimal_offsets = nullptr;

  std::optional<bool> nullable_from_metadata;
  std::vector<uint32_t> children;
  std::optional<uint32_t> _parent_index;
};

size_type orc_table_view::num_rows() const noexcept
{
  return columns.empty() ? 0 : columns.front().size();
}

/**
 * @brief Gathers stripe information.
 *
 * @param columns List of columns
 * @param rowgroup_bounds Ranges of rows in each rowgroup [rowgroup][column]
 * @param max_stripe_bytes Maximum size of each stripe, in bytes
 * @return List of stripe descriptors
 */
file_segmentation calculate_segmentation(host_span<orc_column_view const> columns,
                                         hostdevice_2dvector<rowgroup_rows>&& rowgroup_bounds,
                                         uint32_t max_stripe_bytes)
{
  auto const is_any_column_string =
    std::any_of(columns.begin(), columns.end(), [](auto const& col) { return col.is_string(); });
  // Apply rows per stripe limit to limit string dictionaries
  size_t const max_stripe_rows = is_any_column_string ? 1000000 : 5000000;

  std::vector<stripe_rowgroups> infos;
  auto const num_rowgroups = rowgroup_bounds.size().first;
  size_t stripe_start      = 0;
  size_t stripe_bytes      = 0;
  size_t stripe_rows       = 0;
  for (size_t rg_idx = 0; rg_idx < num_rowgroups; ++rg_idx) {
    auto const rowgroup_total_bytes =
      std::accumulate(columns.begin(), columns.end(), 0ul, [&](size_t total_size, auto const& col) {
        auto const rows = rowgroup_bounds[rg_idx][col.index()].size();
        if (col.is_string()) {
          const auto dt = col.host_dict_chunk(rg_idx);
          return total_size + rows + dt->string_char_count;
        } else {
          return total_size + col.type_width() * rows;
        }
      });

    auto const rowgroup_rows_max =
      std::max_element(rowgroup_bounds[rg_idx].begin(),
                       rowgroup_bounds[rg_idx].end(),
                       [](auto& l, auto& r) { return l.size() < r.size(); })
        ->size();
    // Check if adding the current rowgroup to the stripe will make the stripe too large or long
    if ((rg_idx > stripe_start) && (stripe_bytes + rowgroup_total_bytes > max_stripe_bytes ||
                                    stripe_rows + rowgroup_rows_max > max_stripe_rows)) {
      infos.emplace_back(infos.size(), stripe_start, rg_idx - stripe_start);
      stripe_start = rg_idx;
      stripe_bytes = 0;
      stripe_rows  = 0;
    }

    stripe_bytes += rowgroup_total_bytes;
    stripe_rows += rowgroup_rows_max;
    if (rg_idx + 1 == num_rowgroups) {
      infos.emplace_back(infos.size(), stripe_start, num_rowgroups - stripe_start);
    }
  }

  return {std::move(rowgroup_bounds), std::move(infos)};
}

/**
 * @brief Builds up column dictionaries indices
 *
 * @param orc_table Non-owning view of a cuDF table w/ ORC-related info
 * @param rowgroup_bounds Ranges of rows in each rowgroup [rowgroup][column]
 * @param dict_data Dictionary data memory
 * @param dict_index Dictionary index memory
 * @param dict List of dictionary chunks
 * @param stream CUDA stream used for device memory operations and kernel launches
 */
void init_dictionaries(orc_table_view& orc_table,
                       device_2dspan<rowgroup_rows const> rowgroup_bounds,
                       device_span<device_span<uint32_t>> dict_data,
                       device_span<device_span<uint32_t>> dict_index,
                       hostdevice_2dvector<gpu::DictionaryChunk>* dict,
                       rmm::cuda_stream_view stream)
{
  // Setup per-rowgroup dictionary indexes for each dictionary-aware column
  for (auto col_idx : orc_table.string_column_indices) {
    auto& str_column = orc_table.column(col_idx);
    str_column.set_dict_stride(orc_table.num_string_columns());
    str_column.attach_dict_chunk(dict->base_host_ptr(), dict->base_device_ptr());
  }

  // Allocate temporary memory for dictionary indices
  std::vector<rmm::device_uvector<uint32_t>> dict_indices;
  dict_indices.reserve(orc_table.num_string_columns());
  std::transform(orc_table.string_column_indices.cbegin(),
                 orc_table.string_column_indices.cend(),
                 std::back_inserter(dict_indices),
                 [&](auto& col_idx) {
                   auto& str_column = orc_table.column(col_idx);
                   return cudf::detail::make_zeroed_device_uvector_async<uint32_t>(
                     str_column.size(), stream);
                 });

  // Create views of the temporary buffers in device memory
  std::vector<device_span<uint32_t>> dict_indices_views;
  dict_indices_views.reserve(dict_indices.size());
  std::transform(
    dict_indices.begin(), dict_indices.end(), std::back_inserter(dict_indices_views), [](auto& di) {
      return device_span<uint32_t>{di};
    });
  auto d_dict_indices_views = cudf::detail::make_device_uvector_async(dict_indices_views, stream);

  gpu::InitDictionaryIndices(orc_table.d_columns,
                             *dict,
                             dict_data,
                             dict_index,
                             d_dict_indices_views,
                             rowgroup_bounds,
                             orc_table.d_string_column_indices,
                             stream);
  dict->device_to_host(stream, true);
}

void writer::impl::build_dictionaries(orc_table_view& orc_table,
                                      host_span<stripe_rowgroups const> stripe_bounds,
                                      hostdevice_2dvector<gpu::DictionaryChunk> const& dict,
                                      host_span<rmm::device_uvector<uint32_t>> dict_index,
                                      host_span<bool const> dictionary_enabled,
                                      hostdevice_2dvector<gpu::StripeDictionary>& stripe_dict)
{
  const auto num_rowgroups = dict.size().first;

  for (size_t dict_idx = 0; dict_idx < orc_table.num_string_columns(); ++dict_idx) {
    auto& str_column = orc_table.string_column(dict_idx);
    str_column.attach_stripe_dict(stripe_dict.base_host_ptr(), stripe_dict.base_device_ptr());

    for (auto const& stripe : stripe_bounds) {
      auto& sd           = stripe_dict[stripe.id][dict_idx];
      sd.dict_data       = str_column.host_dict_chunk(stripe.first)->dict_data;
      sd.dict_index      = dict_index[dict_idx].data();  // Indexed by abs row
      sd.column_id       = orc_table.string_column_indices[dict_idx];
      sd.start_chunk     = stripe.first;
      sd.num_chunks      = stripe.size;
      sd.dict_char_count = 0;
      sd.num_strings =
        std::accumulate(stripe.cbegin(), stripe.cend(), 0, [&](auto dt_str_cnt, auto rg_idx) {
          const auto& dt = dict[rg_idx][dict_idx];
          return dt_str_cnt + dt.num_dict_strings;
        });
      sd.leaf_column = dict[0][dict_idx].leaf_column;
    }

    if (enable_dictionary_) {
      struct string_column_cost {
        size_t direct     = 0;
        size_t dictionary = 0;
      };
      auto const col_cost =
        std::accumulate(stripe_bounds.front().cbegin(),
                        stripe_bounds.back().cend(),
                        string_column_cost{},
                        [&](auto cost, auto rg_idx) -> string_column_cost {
                          const auto& dt = dict[rg_idx][dict_idx];
                          return {cost.direct + dt.string_char_count,
                                  cost.dictionary + dt.dict_char_count + dt.num_dict_strings};
                        });
      // Disable dictionary if it does not reduce the output size
      if (!dictionary_enabled[orc_table.string_column(dict_idx).index()] ||
          col_cost.dictionary >= col_cost.direct) {
        for (auto const& stripe : stripe_bounds) {
          stripe_dict[stripe.id][dict_idx].dict_data = nullptr;
        }
      }
    }
  }

  stripe_dict.host_to_device(stream);
  gpu::BuildStripeDictionaries(stripe_dict, stripe_dict, dict, stream);
  stripe_dict.device_to_host(stream, true);
}

constexpr size_t RLE_stream_size(TypeKind kind, size_t count)
{
  using cudf::util::div_rounding_up_unsafe;
  constexpr auto byte_rle_max_len = 128;
  switch (kind) {
    case TypeKind::BOOLEAN:
      return div_rounding_up_unsafe(count, byte_rle_max_len * 8) * (byte_rle_max_len + 1);
    case TypeKind::BYTE:
      return div_rounding_up_unsafe(count, byte_rle_max_len) * (byte_rle_max_len + 1);
    case TypeKind::SHORT:
      return div_rounding_up_unsafe(count, gpu::encode_block_size) *
             (gpu::encode_block_size * sizeof(int16_t) + 2);
    case TypeKind::FLOAT:
    case TypeKind::INT:
    case TypeKind::DATE:
      return div_rounding_up_unsafe(count, gpu::encode_block_size) *
             (gpu::encode_block_size * sizeof(int32_t) + 2);
    case TypeKind::LONG:
    case TypeKind::DOUBLE:
      return div_rounding_up_unsafe(count, gpu::encode_block_size) *
             (gpu::encode_block_size * sizeof(int64_t) + 2);
    default: CUDF_FAIL("Unsupported ORC type for RLE stream size");
  }
}

orc_streams writer::impl::create_streams(host_span<orc_column_view> columns,
                                         file_segmentation const& segmentation,
                                         std::map<uint32_t, size_t> const& decimal_column_sizes)
{
  // 'column 0' row index stream
  std::vector<Stream> streams{{ROW_INDEX, 0}};  // TODO: Separate index and data streams?
  // First n + 1 streams are row index streams
  streams.reserve(columns.size() + 1);
  std::transform(columns.begin(), columns.end(), std::back_inserter(streams), [](auto const& col) {
    return Stream{ROW_INDEX, col.id()};
  });

  std::vector<int32_t> ids(columns.size() * gpu::CI_NUM_STREAMS, -1);
  std::vector<TypeKind> types(streams.size(), INVALID_TYPE_KIND);

  for (auto& column : columns) {
    auto const is_nullable = [&]() -> bool {
      if (single_write_mode) {
        return column.nullable();
      } else {
        // For chunked write, when not provided nullability, we assume the worst case scenario
        // that all columns are nullable.
        auto const chunked_nullable = column.user_defined_nullable().value_or(true);
        CUDF_EXPECTS(chunked_nullable or !column.nullable(),
                     "Mismatch in metadata prescribed nullability and input column nullability. "
                     "Metadata for nullable input column cannot prescribe nullability = false");
        return chunked_nullable;
      }
    }();

    auto RLE_column_size = [&](TypeKind type_kind) {
      return std::accumulate(
        thrust::make_counting_iterator(0ul),
        thrust::make_counting_iterator(segmentation.num_rowgroups()),
        0ul,
        [&](auto data_size, auto rg_idx) {
          return data_size +
                 RLE_stream_size(type_kind, segmentation.rowgroups[rg_idx][column.index()].size());
        });
    };

    auto const kind = column.orc_kind();

    auto add_stream =
      [&](gpu::StreamIndexType index_type, StreamKind kind, TypeKind type_kind, size_t size) {
        const auto base        = column.index() * gpu::CI_NUM_STREAMS;
        ids[base + index_type] = streams.size();
        streams.push_back(orc::Stream{kind, column.id(), size});
        types.push_back(type_kind);
      };

    auto add_RLE_stream = [&](
                            gpu::StreamIndexType index_type, StreamKind kind, TypeKind type_kind) {
      add_stream(index_type, kind, type_kind, RLE_column_size(type_kind));
    };

    if (is_nullable) { add_RLE_stream(gpu::CI_PRESENT, PRESENT, TypeKind::BOOLEAN); }
    switch (kind) {
      case TypeKind::BOOLEAN:
      case TypeKind::BYTE:
        add_RLE_stream(gpu::CI_DATA, DATA, kind);
        column.set_orc_encoding(DIRECT);
        break;
      case TypeKind::SHORT:
      case TypeKind::INT:
      case TypeKind::LONG:
      case TypeKind::DATE:
        add_RLE_stream(gpu::CI_DATA, DATA, kind);
        column.set_orc_encoding(DIRECT_V2);
        break;
      case TypeKind::FLOAT:
      case TypeKind::DOUBLE:
        // Pass through if no nulls (no RLE encoding for floating point)
        add_stream(
          gpu::CI_DATA, DATA, kind, (column.null_count() != 0) ? RLE_column_size(kind) : 0);
        column.set_orc_encoding(DIRECT);
        break;
      case TypeKind::STRING: {
        bool enable_dict           = enable_dictionary_;
        size_t dict_data_size      = 0;
        size_t dict_strings        = 0;
        size_t dict_lengths_div512 = 0;
        for (auto const& stripe : segmentation.stripes) {
          const auto sd = column.host_stripe_dict(stripe.id);
          enable_dict   = (enable_dict && sd->dict_data != nullptr);
          if (enable_dict) {
            dict_strings += sd->num_strings;
            dict_lengths_div512 += (sd->num_strings + 0x1ff) >> 9;
            dict_data_size += sd->dict_char_count;
          }
        }

        auto const direct_data_size =
          std::accumulate(segmentation.stripes.front().cbegin(),
                          segmentation.stripes.back().cend(),
                          size_t{0},
                          [&](auto data_size, auto rg_idx) {
                            return data_size + column.host_dict_chunk(rg_idx)->string_char_count;
                          });
        if (enable_dict) {
          uint32_t dict_bits = 0;
          for (dict_bits = 1; dict_bits < 32; dict_bits <<= 1) {
            if (dict_strings <= (1ull << dict_bits)) break;
          }
          const auto valid_count = column.size() - column.null_count();
          dict_data_size += (dict_bits * valid_count + 7) >> 3;
        }

        // Decide between direct or dictionary encoding
        if (enable_dict && dict_data_size < direct_data_size) {
          add_RLE_stream(gpu::CI_DATA, DATA, TypeKind::INT);
          add_stream(gpu::CI_DATA2, LENGTH, TypeKind::INT, dict_lengths_div512 * (512 * 4 + 2));
          add_stream(
            gpu::CI_DICTIONARY, DICTIONARY_DATA, TypeKind::CHAR, std::max(dict_data_size, 1ul));
          column.set_orc_encoding(DICTIONARY_V2);
        } else {
          add_stream(gpu::CI_DATA, DATA, TypeKind::CHAR, std::max<size_t>(direct_data_size, 1));
          add_RLE_stream(gpu::CI_DATA2, LENGTH, TypeKind::INT);
          column.set_orc_encoding(DIRECT_V2);
        }
        break;
      }
      case TypeKind::TIMESTAMP:
        add_RLE_stream(gpu::CI_DATA, DATA, TypeKind::LONG);
        add_RLE_stream(gpu::CI_DATA2, SECONDARY, TypeKind::LONG);
        column.set_orc_encoding(DIRECT_V2);
        break;
      case TypeKind::DECIMAL:
        // varint values (NO RLE)
        // data_stream_size = decimal_column_sizes.at(column.index());
        add_stream(gpu::CI_DATA, DATA, TypeKind::DECIMAL, decimal_column_sizes.at(column.index()));
        // scale stream TODO: compute exact size since all elems are equal
        add_RLE_stream(gpu::CI_DATA2, SECONDARY, TypeKind::INT);
        column.set_orc_encoding(DIRECT_V2);
        break;
      case TypeKind::LIST:
        // no data stream, only lengths
        add_RLE_stream(gpu::CI_DATA2, LENGTH, TypeKind::INT);
        column.set_orc_encoding(DIRECT_V2);
        break;
      case TypeKind::STRUCT:
        // Only has the present stream
        break;
      default: CUDF_FAIL("Unsupported ORC type kind");
    }
  }
  return {std::move(streams), std::move(ids), std::move(types)};
}

orc_streams::orc_stream_offsets orc_streams::compute_offsets(
  host_span<orc_column_view const> columns, size_t num_rowgroups) const
{
  std::vector<size_t> strm_offsets(streams.size());
  size_t non_rle_data_size = 0;
  size_t rle_data_size     = 0;
  for (size_t i = 0; i < streams.size(); ++i) {
    const auto& stream = streams[i];

    auto const is_rle_data = [&]() {
      // First stream is an index stream, don't check types, etc.
      if (!stream.column_index().has_value()) return true;

      auto const& column = columns[stream.column_index().value()];
      // Dictionary encoded string column - dictionary characters or
      // directly encoded string - column characters
      if (column.orc_kind() == TypeKind::STRING &&
          ((stream.kind == DICTIONARY_DATA && column.orc_encoding() == DICTIONARY_V2) ||
           (stream.kind == DATA && column.orc_encoding() == DIRECT_V2)))
        return false;
      // Decimal data
      if (column.orc_kind() == TypeKind::DECIMAL && stream.kind == DATA) return false;

      // Everything else uses RLE
      return true;
    }();
    // non-RLE and RLE streams are separated in the buffer that stores encoded data
    // The computed offsets do not take the streams of the other type into account
    if (is_rle_data) {
      strm_offsets[i] = rle_data_size;
      rle_data_size += (stream.length + 7) & ~7;
    } else {
      strm_offsets[i] = non_rle_data_size;
      non_rle_data_size += stream.length;
    }
  }
  non_rle_data_size = (non_rle_data_size + 7) & ~7;

  return {std::move(strm_offsets), non_rle_data_size, rle_data_size};
}

std::vector<std::vector<rowgroup_rows>> calculate_aligned_rowgroup_bounds(
  orc_table_view const& orc_table,
  file_segmentation const& segmentation,
  rmm::cuda_stream_view stream)
{
  if (segmentation.num_rowgroups() == 0) return {};

  auto d_pd_set_counts_data = rmm::device_uvector<cudf::size_type>(
    orc_table.num_columns() * segmentation.num_rowgroups(), stream);
  auto const d_pd_set_counts = device_2dspan<cudf::size_type>{
    d_pd_set_counts_data.data(), segmentation.num_rowgroups(), orc_table.num_columns()};
  gpu::reduce_pushdown_masks(orc_table.d_columns, segmentation.rowgroups, d_pd_set_counts, stream);

  auto aligned_rgs = hostdevice_2dvector<rowgroup_rows>(
    segmentation.num_rowgroups(), orc_table.num_columns(), stream);
  CUDA_TRY(cudaMemcpyAsync(aligned_rgs.base_device_ptr(),
                           segmentation.rowgroups.base_device_ptr(),
                           aligned_rgs.count() * sizeof(rowgroup_rows),
                           cudaMemcpyDefault,
                           stream.value()));
  auto const d_stripes = cudf::detail::make_device_uvector_async(segmentation.stripes, stream);

  // One thread per column, per stripe
  thrust::for_each_n(
    rmm::exec_policy(stream),
    thrust::make_counting_iterator(0),
    orc_table.num_columns() * segmentation.num_stripes(),
    [columns = device_span<orc_column_device_view const>{orc_table.d_columns},
     stripes = device_span<stripe_rowgroups const>{d_stripes},
     d_pd_set_counts,
     out_rowgroups = device_2dspan<rowgroup_rows>{aligned_rgs}] __device__(auto& idx) {
      uint32_t const col_idx = idx / stripes.size();
      // No alignment needed for root columns
      if (not columns[col_idx].parent_index.has_value()) return;

      auto const stripe_idx     = idx % stripes.size();
      auto const stripe         = stripes[stripe_idx];
      auto const parent_col_idx = columns[col_idx].parent_index.value();
      auto const parent_column  = columns[parent_col_idx];
      auto const stripe_end     = stripe.first + stripe.size;

      auto seek_last_borrow_rg = [&](auto rg_idx, size_type& bits_to_borrow) {
        auto curr         = rg_idx + 1;
        auto curr_rg_size = [&]() {
          return parent_column.pushdown_mask != nullptr ? d_pd_set_counts[curr][parent_col_idx]
                                                        : out_rowgroups[curr][col_idx].size();
        };
        while (curr < stripe_end and curr_rg_size() <= bits_to_borrow) {
          // All bits from rowgroup borrowed, make the rowgroup empty
          out_rowgroups[curr][col_idx].begin = out_rowgroups[curr][col_idx].end;
          bits_to_borrow -= curr_rg_size();
          ++curr;
        }
        return curr;
      };

      int previously_borrowed = 0;
      for (auto rg_idx = stripe.first; rg_idx + 1 < stripe_end; ++rg_idx) {
        auto& rg = out_rowgroups[rg_idx][col_idx];

        if (parent_column.pushdown_mask == nullptr) {
          // No pushdown mask, all null mask bits will be encoded
          // Align on rowgroup size (can be misaligned for list children)
          if (rg.size() % 8) {
            auto bits_to_borrow           = 8 - rg.size() % 8;
            auto const last_borrow_rg_idx = seek_last_borrow_rg(rg_idx, bits_to_borrow);
            if (last_borrow_rg_idx == stripe_end) {
              // Didn't find enough bits to borrow, move the rowgroup end to the stripe end
              rg.end = out_rowgroups[stripe_end - 1][col_idx].end;
              // Done with this stripe
              break;
            }
            auto& last_borrow_rg = out_rowgroups[last_borrow_rg_idx][col_idx];
            last_borrow_rg.begin += bits_to_borrow;
            rg.end = last_borrow_rg.begin;
            // Skip the rowgroups we emptied in the loop
            rg_idx = last_borrow_rg_idx - 1;
          }
        } else {
          // pushdown mask present; null mask bits w/ set pushdown mask bits will be encoded
          // Use the number of set bits in pushdown mask as size
          auto bits_to_borrow =
            8 - (d_pd_set_counts[rg_idx][parent_col_idx] - previously_borrowed) % 8;
          if (bits_to_borrow == 0) {
            // Didn't borrow any bits for this rowgroup
            previously_borrowed = 0;
            continue;
          }

          // Find rowgroup in which we finish the search for missing bits
          auto const last_borrow_rg_idx = seek_last_borrow_rg(rg_idx, bits_to_borrow);
          if (last_borrow_rg_idx == stripe_end) {
            // Didn't find enough bits to borrow, move the rowgroup end to the stripe end
            rg.end = out_rowgroups[stripe_end - 1][col_idx].end;
            // Done with this stripe
            break;
          }

          auto& last_borrow_rg = out_rowgroups[last_borrow_rg_idx][col_idx];
          // First row that does not need to be borrowed
          auto borrow_end = last_borrow_rg.begin;

          // Adjust the number of bits to borrow in the next iteration
          previously_borrowed = bits_to_borrow;

          // Find word in which we finish the search for missing bits (guaranteed to be available)
          while (bits_to_borrow != 0) {
            auto const mask = cudf::detail::get_mask_offset_word(
              parent_column.pushdown_mask, 0, borrow_end, borrow_end + 32);
            auto const valid_in_word = __popc(mask);

            if (valid_in_word > bits_to_borrow) break;
            bits_to_borrow -= valid_in_word;
            borrow_end += 32;
          }

          // Find the last of the missing bits (guaranteed to be available)
          while (bits_to_borrow != 0) {
            if (bit_is_set(parent_column.pushdown_mask, borrow_end)) { --bits_to_borrow; };
            ++borrow_end;
          }

          last_borrow_rg.begin = borrow_end;
          rg.end               = borrow_end;
          // Skip the rowgroups we emptied in the loop
          rg_idx = last_borrow_rg_idx - 1;
        }
      }
    });

  aligned_rgs.device_to_host(stream, true);

  std::vector<std::vector<rowgroup_rows>> h_aligned_rgs;
  h_aligned_rgs.reserve(segmentation.num_rowgroups());
  std::transform(thrust::make_counting_iterator(0ul),
                 thrust::make_counting_iterator(segmentation.num_rowgroups()),
                 std::back_inserter(h_aligned_rgs),
                 [&](auto idx) -> std::vector<rowgroup_rows> {
                   return {aligned_rgs[idx].begin(), aligned_rgs[idx].end()};
                 });

  return h_aligned_rgs;
}

struct segmented_valid_cnt_input {
  bitmask_type const* mask;
  std::vector<size_type> indices;
};

encoded_data encode_columns(orc_table_view const& orc_table,
                            string_dictionaries&& dictionaries,
                            encoder_decimal_info&& dec_chunk_sizes,
                            file_segmentation const& segmentation,
                            orc_streams const& streams,
                            rmm::cuda_stream_view stream)
{
  auto const num_columns = orc_table.num_columns();
  hostdevice_2dvector<gpu::EncChunk> chunks(num_columns, segmentation.num_rowgroups(), stream);
  auto const stream_offsets =
    streams.compute_offsets(orc_table.columns, segmentation.num_rowgroups());
  rmm::device_uvector<uint8_t> encoded_data(stream_offsets.data_size(), stream);

  auto const aligned_rowgroups = calculate_aligned_rowgroup_bounds(orc_table, segmentation, stream);

  // Initialize column chunks' descriptions
  std::map<size_type, segmented_valid_cnt_input> validity_check_inputs;

  for (auto const& column : orc_table.columns) {
    for (auto const& stripe : segmentation.stripes) {
      for (auto rg_idx_it = stripe.cbegin(); rg_idx_it < stripe.cend(); ++rg_idx_it) {
        auto const rg_idx      = *rg_idx_it;
        auto& ck               = chunks[column.index()][rg_idx];
        ck.start_row           = segmentation.rowgroups[rg_idx][column.index()].begin;
        ck.num_rows            = segmentation.rowgroups[rg_idx][column.index()].size();
        ck.null_mask_start_row = aligned_rowgroups[rg_idx][column.index()].begin;
        ck.null_mask_num_rows  = aligned_rowgroups[rg_idx][column.index()].size();
        ck.encoding_kind       = column.orc_encoding();
        ck.type_kind           = column.orc_kind();
        if (ck.type_kind == TypeKind::STRING) {
          ck.dict_index = (ck.encoding_kind == DICTIONARY_V2)
                            ? column.host_stripe_dict(stripe.id)->dict_index
                            : nullptr;
          ck.dtype_len  = 1;
        } else {
          ck.dtype_len = column.type_width();
        }
        ck.scale = column.scale();
        if (ck.type_kind == TypeKind::DECIMAL) { ck.decimal_offsets = column.decimal_offsets(); }
      }
    }
  }
  chunks.host_to_device(stream);
  // TODO (future): pass columns separately from chunks (to skip this step)
  // and remove info from chunks that is common for the entire column
  thrust::for_each_n(
    rmm::exec_policy(stream),
    thrust::make_counting_iterator(0ul),
    chunks.count(),
    [chunks = device_2dspan<gpu::EncChunk>{chunks},
     cols = device_span<orc_column_device_view const>{orc_table.d_columns}] __device__(auto& idx) {
      auto const col_idx             = idx / chunks.size().second;
      auto const rg_idx              = idx % chunks.size().second;
      chunks[col_idx][rg_idx].column = &cols[col_idx];
    });

  auto validity_check_indices = [&](size_t col_idx) {
    std::vector<size_type> indices;
    for (auto const& stripe : segmentation.stripes) {
      for (auto rg_idx_it = stripe.cbegin(); rg_idx_it < stripe.cend() - 1; ++rg_idx_it) {
        auto const& chunk = chunks[col_idx][*rg_idx_it];
        indices.push_back(chunk.start_row);
        indices.push_back(chunk.start_row + chunk.num_rows);
      }
    }
    return indices;
  };
  for (auto const& column : orc_table.columns) {
    if (column.orc_kind() == TypeKind::BOOLEAN && column.nullable()) {
      validity_check_inputs[column.index()] = {column.null_mask(),
                                               validity_check_indices(column.index())};
    }
  }
  for (auto& cnt_in : validity_check_inputs) {
    auto const valid_counts = segmented_count_set_bits(cnt_in.second.mask, cnt_in.second.indices);
    CUDF_EXPECTS(
      std::none_of(valid_counts.cbegin(),
                   valid_counts.cend(),
                   [](auto valid_count) { return valid_count % 8; }),
      "There's currently a bug in encoding boolean columns. Suggested workaround is to convert "
      "to int8 type."
      " Please see https://github.com/rapidsai/cudf/issues/6763 for more information.");
  }

  hostdevice_2dvector<gpu::encoder_chunk_streams> chunk_streams(
    num_columns, segmentation.num_rowgroups(), stream);
  for (size_t col_idx = 0; col_idx < num_columns; col_idx++) {
    auto const& column = orc_table.column(col_idx);
    auto col_streams   = chunk_streams[col_idx];
    for (auto const& stripe : segmentation.stripes) {
      for (auto rg_idx_it = stripe.cbegin(); rg_idx_it < stripe.cend(); ++rg_idx_it) {
        auto const rg_idx = *rg_idx_it;
        auto const& ck    = chunks[col_idx][rg_idx];
        auto& strm        = col_streams[rg_idx];

        for (int strm_type = 0; strm_type < gpu::CI_NUM_STREAMS; ++strm_type) {
          auto const strm_id = streams.id(col_idx * gpu::CI_NUM_STREAMS + strm_type);

          strm.ids[strm_type] = strm_id;
          if (strm_id >= 0) {
            if ((strm_type == gpu::CI_DICTIONARY) ||
                (strm_type == gpu::CI_DATA2 && ck.encoding_kind == DICTIONARY_V2)) {
              if (rg_idx_it == stripe.cbegin()) {
                const int32_t dict_stride = column.dict_stride();
                const auto stripe_dict    = column.host_stripe_dict(stripe.id);
                strm.lengths[strm_type] =
                  (strm_type == gpu::CI_DICTIONARY)
                    ? stripe_dict->dict_char_count
                    : (((stripe_dict->num_strings + 0x1ff) >> 9) * (512 * 4 + 2));
                if (stripe.id == 0) {
                  strm.data_ptrs[strm_type] = encoded_data.data() + stream_offsets.offsets[strm_id];
                  // Dictionary lengths are encoded as RLE, which are all stored after non-RLE data:
                  // include non-RLE data size in the offset only in that case
                  if (strm_type == gpu::CI_DATA2 && ck.encoding_kind == DICTIONARY_V2)
                    strm.data_ptrs[strm_type] += stream_offsets.non_rle_data_size;
                } else {
                  auto const& strm_up = col_streams[stripe_dict[-dict_stride].start_chunk];
                  strm.data_ptrs[strm_type] =
                    strm_up.data_ptrs[strm_type] + strm_up.lengths[strm_type];
                }
              } else {
                strm.lengths[strm_type]   = 0;
                strm.data_ptrs[strm_type] = col_streams[rg_idx - 1].data_ptrs[strm_type];
              }
            } else if (strm_type == gpu::CI_DATA && ck.type_kind == TypeKind::STRING &&
                       ck.encoding_kind == DIRECT_V2) {
              strm.lengths[strm_type]   = column.host_dict_chunk(rg_idx)->string_char_count;
              strm.data_ptrs[strm_type] = (rg_idx == 0)
                                            ? encoded_data.data() + stream_offsets.offsets[strm_id]
                                            : (col_streams[rg_idx - 1].data_ptrs[strm_type] +
                                               col_streams[rg_idx - 1].lengths[strm_type]);
            } else if (strm_type == gpu::CI_DATA && streams[strm_id].length == 0 &&
                       (ck.type_kind == DOUBLE || ck.type_kind == FLOAT)) {
              // Pass-through
              strm.lengths[strm_type]   = ck.num_rows * ck.dtype_len;
              strm.data_ptrs[strm_type] = nullptr;

            } else if (ck.type_kind == DECIMAL && strm_type == gpu::CI_DATA) {
              strm.lengths[strm_type]   = dec_chunk_sizes.rg_sizes.at(col_idx)[rg_idx];
              strm.data_ptrs[strm_type] = (rg_idx == 0)
                                            ? encoded_data.data() + stream_offsets.offsets[strm_id]
                                            : (col_streams[rg_idx - 1].data_ptrs[strm_type] +
                                               col_streams[rg_idx - 1].lengths[strm_type]);
            } else {
              strm.lengths[strm_type] = RLE_stream_size(streams.type(strm_id), ck.num_rows);
              // RLE encoded streams are stored after all non-RLE streams
              strm.data_ptrs[strm_type] =
                (rg_idx == 0) ? (encoded_data.data() + stream_offsets.non_rle_data_size +
                                 stream_offsets.offsets[strm_id])
                              : (col_streams[rg_idx - 1].data_ptrs[strm_type] +
                                 col_streams[rg_idx - 1].lengths[strm_type]);
            }
          } else {
            strm.lengths[strm_type]   = 0;
            strm.data_ptrs[strm_type] = nullptr;
          }
        }
      }
    }
  }
  chunk_streams.host_to_device(stream);

  if (orc_table.num_string_columns() != 0) {
    auto d_stripe_dict = orc_table.string_column(0).device_stripe_dict();
    gpu::EncodeStripeDictionaries(d_stripe_dict,
                                  chunks,
                                  orc_table.num_string_columns(),
                                  segmentation.num_stripes(),
                                  chunk_streams,
                                  stream);
  }

  gpu::EncodeOrcColumnData(chunks, chunk_streams, stream);
  dictionaries.data.clear();
  dictionaries.index.clear();
  stream.synchronize();

  return {std::move(encoded_data), std::move(chunk_streams)};
}

std::vector<StripeInformation> writer::impl::gather_stripes(
  size_t num_index_streams,
  file_segmentation const& segmentation,
  hostdevice_2dvector<gpu::encoder_chunk_streams>* enc_streams,
  hostdevice_2dvector<gpu::StripeStream>* strm_desc)
{
  std::vector<StripeInformation> stripes(segmentation.num_stripes());
  for (auto const& stripe : segmentation.stripes) {
    for (size_t col_idx = 0; col_idx < enc_streams->size().first; col_idx++) {
      const auto& strm = (*enc_streams)[col_idx][stripe.first];

      // Assign stream data of column data stream(s)
      for (int k = 0; k < gpu::CI_INDEX; k++) {
        const auto stream_id = strm.ids[k];
        if (stream_id != -1) {
          auto* ss           = &(*strm_desc)[stripe.id][stream_id - num_index_streams];
          ss->stream_size    = 0;
          ss->first_chunk_id = stripe.first;
          ss->num_chunks     = stripe.size;
          ss->column_id      = col_idx;
          ss->stream_type    = k;
        }
      }
    }

    stripes[stripe.id].numberOfRows =
      stripe.size == 0 ? 0
                       : segmentation.rowgroups[stripe.first + stripe.size - 1][0].end -
                           segmentation.rowgroups[stripe.first][0].begin;
  }

  strm_desc->host_to_device(stream);
  gpu::CompactOrcDataStreams(*strm_desc, *enc_streams, stream);
  strm_desc->device_to_host(stream);
  enc_streams->device_to_host(stream, true);

  return stripes;
}

void set_stat_desc_leaf_cols(device_span<orc_column_device_view const> columns,
                             device_span<stats_column_desc> stat_desc,
                             rmm::cuda_stream_view stream)
{
  thrust::for_each(rmm::exec_policy(stream),
                   thrust::make_counting_iterator(0ul),
                   thrust::make_counting_iterator(stat_desc.size()),
                   [=] __device__(auto idx) { stat_desc[idx].leaf_column = &columns[idx]; });
}

std::vector<std::vector<uint8_t>> writer::impl::gather_statistic_blobs(
  orc_table_view const& orc_table, file_segmentation const& segmentation)
{
  auto const num_stat_blobs = (1 + segmentation.num_stripes()) * orc_table.num_columns();

  hostdevice_vector<stats_column_desc> stat_desc(orc_table.num_columns(), stream);
  hostdevice_vector<statistics_merge_group> stat_merge(num_stat_blobs, stream);

  for (auto const& column : orc_table.columns) {
    stats_column_desc* desc = &stat_desc[column.index()];
    switch (column.orc_kind()) {
      case TypeKind::BYTE: desc->stats_dtype = dtype_int8; break;
      case TypeKind::SHORT: desc->stats_dtype = dtype_int16; break;
      case TypeKind::INT: desc->stats_dtype = dtype_int32; break;
      case TypeKind::LONG: desc->stats_dtype = dtype_int64; break;
      case TypeKind::FLOAT: desc->stats_dtype = dtype_float32; break;
      case TypeKind::DOUBLE: desc->stats_dtype = dtype_float64; break;
      case TypeKind::BOOLEAN: desc->stats_dtype = dtype_bool; break;
      case TypeKind::DATE: desc->stats_dtype = dtype_int32; break;
      case TypeKind::DECIMAL: desc->stats_dtype = dtype_decimal64; break;
      case TypeKind::TIMESTAMP: desc->stats_dtype = dtype_timestamp64; break;
      case TypeKind::STRING: desc->stats_dtype = dtype_string; break;
      default: desc->stats_dtype = dtype_none; break;
    }
    desc->num_rows   = column.size();
    desc->num_values = column.size();
    if (desc->stats_dtype == dtype_timestamp64) {
      // Timestamp statistics are in milliseconds
      switch (column.scale()) {
        case 9: desc->ts_scale = 1000; break;
        case 6: desc->ts_scale = 0; break;
        case 3: desc->ts_scale = -1000; break;
        case 0: desc->ts_scale = -1000000; break;
        default: desc->ts_scale = 0; break;
      }
    } else {
      desc->ts_scale = 0;
    }
    for (auto const& stripe : segmentation.stripes) {
      auto grp = &stat_merge[column.index() * segmentation.num_stripes() + stripe.id];
      grp->col = stat_desc.device_ptr(column.index());
      grp->start_chunk =
        static_cast<uint32_t>(column.index() * segmentation.num_rowgroups() + stripe.first);
      grp->num_chunks = stripe.size;
    }
    statistics_merge_group* col_stats =
      &stat_merge[segmentation.num_stripes() * orc_table.num_columns() + column.index()];
    col_stats->col         = stat_desc.device_ptr(column.index());
    col_stats->start_chunk = static_cast<uint32_t>(column.index() * segmentation.num_stripes());
    col_stats->num_chunks  = static_cast<uint32_t>(segmentation.num_stripes());
  }
  stat_desc.host_to_device(stream);
  stat_merge.host_to_device(stream);
  set_stat_desc_leaf_cols(orc_table.d_columns, stat_desc, stream);

  auto const num_chunks = segmentation.rowgroups.count();
  rmm::device_uvector<statistics_chunk> stat_chunks(num_chunks + num_stat_blobs, stream);
  rmm::device_uvector<statistics_group> stat_groups(num_chunks, stream);
  gpu::orc_init_statistics_groups(
    stat_groups.data(), stat_desc.device_ptr(), segmentation.rowgroups, stream);

  detail::calculate_group_statistics<detail::io_file_format::ORC>(
    stat_chunks.data(), stat_groups.data(), num_chunks, stream);
  detail::merge_group_statistics<detail::io_file_format::ORC>(
    stat_chunks.data() + num_chunks,
    stat_chunks.data(),
    stat_merge.device_ptr(),
    segmentation.num_stripes() * orc_table.num_columns(),
    stream);

  detail::merge_group_statistics<detail::io_file_format::ORC>(
    stat_chunks.data() + num_chunks + segmentation.num_stripes() * orc_table.num_columns(),
    stat_chunks.data() + num_chunks,
    stat_merge.device_ptr(segmentation.num_stripes() * orc_table.num_columns()),
    orc_table.num_columns(),
    stream);
  gpu::orc_init_statistics_buffersize(
    stat_merge.device_ptr(), stat_chunks.data() + num_chunks, num_stat_blobs, stream);
  stat_merge.device_to_host(stream, true);

  hostdevice_vector<uint8_t> blobs(
    stat_merge[num_stat_blobs - 1].start_chunk + stat_merge[num_stat_blobs - 1].num_chunks, stream);
  gpu::orc_encode_statistics(blobs.device_ptr(),
                             stat_merge.device_ptr(),
                             stat_chunks.data() + num_chunks,
                             num_stat_blobs,
                             stream);
  stat_merge.device_to_host(stream);
  blobs.device_to_host(stream, true);

  std::vector<std::vector<uint8_t>> stat_blobs(num_stat_blobs);
  for (size_t i = 0; i < num_stat_blobs; i++) {
    const uint8_t* stat_begin = blobs.host_ptr(stat_merge[i].start_chunk);
    const uint8_t* stat_end   = stat_begin + stat_merge[i].num_chunks;
    stat_blobs[i].assign(stat_begin, stat_end);
  }

  return stat_blobs;
}

void writer::impl::write_index_stream(int32_t stripe_id,
                                      int32_t stream_id,
                                      host_span<orc_column_view const> columns,
                                      stripe_rowgroups const& rowgroups_range,
                                      host_2dspan<gpu::encoder_chunk_streams const> enc_streams,
                                      host_2dspan<gpu::StripeStream const> strm_desc,
                                      host_span<gpu_inflate_status_s const> comp_out,
                                      StripeInformation* stripe,
                                      orc_streams* streams,
                                      ProtobufWriter* pbw)
{
  row_group_index_info present;
  row_group_index_info data;
  row_group_index_info data2;
  auto kind            = TypeKind::STRUCT;
  auto const column_id = stream_id - 1;

  auto find_record = [=, &strm_desc](gpu::encoder_chunk_streams const& stream,
                                     gpu::StreamIndexType type) {
    row_group_index_info record;
    if (stream.ids[type] > 0) {
      record.pos = 0;
      if (compression_kind_ != NONE) {
        auto const& ss   = strm_desc[stripe_id][stream.ids[type] - (columns.size() + 1)];
        record.blk_pos   = ss.first_block;
        record.comp_pos  = 0;
        record.comp_size = ss.stream_size;
      }
    }
    return record;
  };
  auto scan_record = [=, &comp_out](gpu::encoder_chunk_streams const& stream,
                                    gpu::StreamIndexType type,
                                    row_group_index_info& record) {
    if (record.pos >= 0) {
      record.pos += stream.lengths[type];
      while ((record.pos >= 0) && (record.blk_pos >= 0) &&
             (static_cast<size_t>(record.pos) >= compression_blocksize_) &&
             (record.comp_pos + BLOCK_HEADER_SIZE + comp_out[record.blk_pos].bytes_written <
              static_cast<size_t>(record.comp_size))) {
        record.pos -= compression_blocksize_;
        record.comp_pos += BLOCK_HEADER_SIZE + comp_out[record.blk_pos].bytes_written;
        record.blk_pos += 1;
      }
    }
  };

  // TBD: Not sure we need an empty index stream for column 0
  if (stream_id != 0) {
    const auto& strm = enc_streams[column_id][0];
    present          = find_record(strm, gpu::CI_PRESENT);
    data             = find_record(strm, gpu::CI_DATA);
    data2            = find_record(strm, gpu::CI_DATA2);

    // Change string dictionary to int from index point of view
    kind = columns[column_id].orc_kind();
    if (kind == TypeKind::STRING && columns[column_id].orc_encoding() == DICTIONARY_V2) {
      kind = TypeKind::INT;
    }
  }

  buffer_.resize((compression_kind_ != NONE) ? 3 : 0);

  // Add row index entries
  std::for_each(rowgroups_range.cbegin(), rowgroups_range.cend(), [&](auto rowgroup) {
    pbw->put_row_index_entry(
      present.comp_pos, present.pos, data.comp_pos, data.pos, data2.comp_pos, data2.pos, kind);

    if (stream_id != 0) {
      const auto& strm = enc_streams[column_id][rowgroup];
      scan_record(strm, gpu::CI_PRESENT, present);
      scan_record(strm, gpu::CI_DATA, data);
      scan_record(strm, gpu::CI_DATA2, data2);
    }
  });

  (*streams)[stream_id].length = buffer_.size();
  if (compression_kind_ != NONE) {
    uint32_t uncomp_ix_len = (uint32_t)((*streams)[stream_id].length - 3) * 2 + 1;
    buffer_[0]             = static_cast<uint8_t>(uncomp_ix_len >> 0);
    buffer_[1]             = static_cast<uint8_t>(uncomp_ix_len >> 8);
    buffer_[2]             = static_cast<uint8_t>(uncomp_ix_len >> 16);
  }
  out_sink_->host_write(buffer_.data(), buffer_.size());
  stripe->indexLength += buffer_.size();
}

void writer::impl::write_data_stream(gpu::StripeStream const& strm_desc,
                                     gpu::encoder_chunk_streams const& enc_stream,
                                     uint8_t const* compressed_data,
                                     uint8_t* stream_out,
                                     StripeInformation* stripe,
                                     orc_streams* streams)
{
  const auto length                                        = strm_desc.stream_size;
  (*streams)[enc_stream.ids[strm_desc.stream_type]].length = length;
  if (length == 0) { return; }

  const auto* stream_in = (compression_kind_ == NONE) ? enc_stream.data_ptrs[strm_desc.stream_type]
                                                      : (compressed_data + strm_desc.bfr_offset);

  if (out_sink_->is_device_write_preferred(length)) {
    out_sink_->device_write(stream_in, length, stream);
  } else {
    CUDA_TRY(
      cudaMemcpyAsync(stream_out, stream_in, length, cudaMemcpyDeviceToHost, stream.value()));
    stream.synchronize();

    out_sink_->host_write(stream_out, length);
  }
  stripe->dataLength += length;
}

void writer::impl::add_uncompressed_block_headers(std::vector<uint8_t>& v)
{
  if (compression_kind_ != NONE) {
    size_t uncomp_len = v.size() - 3, pos = 0, block_len;
    while (uncomp_len > compression_blocksize_) {
      block_len  = compression_blocksize_ * 2 + 1;
      v[pos + 0] = static_cast<uint8_t>(block_len >> 0);
      v[pos + 1] = static_cast<uint8_t>(block_len >> 8);
      v[pos + 2] = static_cast<uint8_t>(block_len >> 16);
      pos += 3 + compression_blocksize_;
      v.insert(v.begin() + pos, 3, 0);
      uncomp_len -= compression_blocksize_;
    }
    block_len  = uncomp_len * 2 + 1;
    v[pos + 0] = static_cast<uint8_t>(block_len >> 0);
    v[pos + 1] = static_cast<uint8_t>(block_len >> 8);
    v[pos + 2] = static_cast<uint8_t>(block_len >> 16);
  }
}

writer::impl::impl(std::unique_ptr<data_sink> sink,
                   orc_writer_options const& options,
                   SingleWriteMode mode,
                   rmm::cuda_stream_view stream,
                   rmm::mr::device_memory_resource* mr)
  : _mr(mr),
    stream(stream),
    compression_kind_(to_orc_compression(options.get_compression())),
    enable_statistics_(options.enable_statistics()),
    single_write_mode(mode == SingleWriteMode::YES),
    out_sink_(std::move(sink))
{
  if (options.get_metadata()) {
    table_meta = std::make_unique<table_input_metadata>(*options.get_metadata());
  }
  init_state();
}

writer::impl::impl(std::unique_ptr<data_sink> sink,
                   chunked_orc_writer_options const& options,
                   SingleWriteMode mode,
                   rmm::cuda_stream_view stream,
                   rmm::mr::device_memory_resource* mr)
  : _mr(mr),
    stream(stream),
    compression_kind_(to_orc_compression(options.get_compression())),
    enable_statistics_(options.enable_statistics()),
    single_write_mode(mode == SingleWriteMode::YES),
    out_sink_(std::move(sink))
{
  if (options.get_metadata()) {
    table_meta = std::make_unique<table_input_metadata>(*options.get_metadata());
  }
  init_state();
}

writer::impl::~impl() { close(); }

void writer::impl::init_state()
{
  // Write file header
  out_sink_->host_write(MAGIC, std::strlen(MAGIC));
}

void pushdown_lists_null_mask(orc_column_view const& col,
                              device_span<orc_column_device_view> d_columns,
                              bitmask_type const* parent_pd_mask,
                              device_span<bitmask_type> out_mask,
                              rmm::cuda_stream_view stream)
{
  // Set all bits - correct unless there's a mismatch between offsets and null mask
  CUDA_TRY(cudaMemsetAsync(static_cast<void*>(out_mask.data()),
                           255,
                           out_mask.size() * sizeof(bitmask_type),
                           stream.value()));

  // Reset bits where a null list element has rows in the child column
  thrust::for_each_n(
    rmm::exec_policy(stream),
    thrust::make_counting_iterator(0u),
    col.size(),
    [d_columns, col_idx = col.index(), parent_pd_mask, out_mask] __device__(auto& idx) {
      auto const d_col        = d_columns[col_idx];
      auto const is_row_valid = d_col.is_valid(idx) and bit_value_or(parent_pd_mask, idx, true);
      if (not is_row_valid) {
        auto offsets                = d_col.child(lists_column_view::offsets_column_index);
        auto const child_rows_begin = offsets.element<size_type>(idx + d_col.offset());
        auto const child_rows_end   = offsets.element<size_type>(idx + 1 + d_col.offset());
        for (auto child_row = child_rows_begin; child_row < child_rows_end; ++child_row)
          clear_bit(out_mask.data(), child_row);
      }
    });
}

/**
 * @brief All pushdown masks in a table.
 *
 * Pushdown masks are applied to child column(s). Only bits of the child column null mask that
 * correspond to set pushdown mask bits are encoded into the output file. Similarly, rows where
 * pushdown mask is 0 are treated as invalid and not included in the output.
 */
struct pushdown_null_masks {
  // Owning vector for masks in device memory
  std::vector<rmm::device_uvector<bitmask_type>> data;
  // Pointers to pushdown masks in device memory. Can be same for multiple columns.
  std::vector<bitmask_type const*> masks;
};

pushdown_null_masks init_pushdown_null_masks(orc_table_view& orc_table,
                                             rmm::cuda_stream_view stream)
{
  std::vector<bitmask_type const*> mask_ptrs;
  mask_ptrs.reserve(orc_table.num_columns());
  std::vector<rmm::device_uvector<bitmask_type>> pd_masks;
  for (auto const& col : orc_table.columns) {
    // Leaf columns don't need pushdown masks
    if (col.orc_kind() != LIST && col.orc_kind() != STRUCT) {
      mask_ptrs.emplace_back(nullptr);
      continue;
    }
    auto const parent_pd_mask = col.is_child() ? mask_ptrs[col.parent_index()] : nullptr;
    auto const null_mask      = col.null_mask();

    if (null_mask == nullptr and parent_pd_mask == nullptr) {
      mask_ptrs.emplace_back(nullptr);
      continue;
    }
    if (col.orc_kind() == STRUCT) {
      if (null_mask != nullptr and parent_pd_mask == nullptr) {
        // Reuse own null mask
        mask_ptrs.emplace_back(null_mask);
      } else if (null_mask == nullptr and parent_pd_mask != nullptr) {
        // Reuse parent's pushdown mask
        mask_ptrs.emplace_back(parent_pd_mask);
      } else {
        // Both are nullable, allocate new pushdown mask
        pd_masks.emplace_back(num_bitmask_words(col.size()), stream);
        mask_ptrs.emplace_back(pd_masks.back().data());

        thrust::transform(rmm::exec_policy(stream),
                          null_mask,
                          null_mask + pd_masks.back().size(),
                          parent_pd_mask,
                          pd_masks.back().data(),
                          thrust::bit_and<bitmask_type>());
      }
    }
    if (col.orc_kind() == LIST) {
      // Need a new pushdown mask unless both the parent and current colmn are not nullable
      auto const child_col = orc_table.column(col.child_begin()[0]);
      // pushdown mask applies to child column; use the child column size
      pd_masks.emplace_back(num_bitmask_words(child_col.size()), stream);
      mask_ptrs.emplace_back(pd_masks.back().data());
      pushdown_lists_null_mask(col, orc_table.d_columns, parent_pd_mask, pd_masks.back(), stream);
    }
  }

  // Attach null masks to device column views (async)
  auto const d_mask_ptrs = cudf::detail::make_device_uvector_async(mask_ptrs, stream);
  thrust::for_each_n(
    rmm::exec_policy(stream),
    thrust::make_counting_iterator(0ul),
    orc_table.num_columns(),
    [cols = device_span<orc_column_device_view>{orc_table.d_columns},
     ptrs = device_span<bitmask_type const* const>{d_mask_ptrs}] __device__(auto& idx) {
      cols[idx].pushdown_mask = ptrs[idx];
    });

  return {std::move(pd_masks), std::move(mask_ptrs)};
}

template <typename T>
struct device_stack {
  __device__ device_stack(T* stack_storage, int capacity)
    : stack(stack_storage), capacity(capacity), size(0)
  {
  }
  __device__ void push(T const& val)
  {
    cudf_assert(size < capacity and "Stack overflow");
    stack[size++] = val;
  }
  __device__ T pop()
  {
    cudf_assert(size > 0 and "Stack underflow");
    return stack[--size];
  }
  __device__ bool empty() { return size == 0; }

 private:
  T* stack;
  int capacity;
  int size;
};

orc_table_view make_orc_table_view(table_view const& table,
                                   table_device_view const& d_table,
                                   table_input_metadata const& table_meta,
                                   rmm::cuda_stream_view stream)
{
  std::vector<orc_column_view> orc_columns;
  std::vector<uint32_t> str_col_indexes;

  std::function<void(column_view const&, orc_column_view*, column_in_metadata const&)>
    append_orc_column =
      [&](column_view const& col, orc_column_view* parent_col, column_in_metadata const& col_meta) {
        int const str_idx =
          (col.type().id() == type_id::STRING) ? static_cast<int>(str_col_indexes.size()) : -1;

        auto const new_col_idx = orc_columns.size();
        orc_columns.emplace_back(new_col_idx, str_idx, parent_col, col, col_meta);
        if (orc_columns[new_col_idx].is_string()) { str_col_indexes.push_back(new_col_idx); }

        if (col.type().id() == type_id::LIST) {
          append_orc_column(col.child(lists_column_view::child_column_index),
                            &orc_columns[new_col_idx],
                            col_meta.child(lists_column_view::child_column_index));
        } else if (col.type().id() == type_id::STRUCT) {
          for (auto child_idx = 0; child_idx != col.num_children(); ++child_idx)
            append_orc_column(
              col.child(child_idx), &orc_columns[new_col_idx], col_meta.child(child_idx));
        }
      };

  for (auto col_idx = 0; col_idx < table.num_columns(); ++col_idx) {
    append_orc_column(table.column(col_idx), nullptr, table_meta.column_metadata[col_idx]);
  }

  rmm::device_uvector<orc_column_device_view> d_orc_columns(orc_columns.size(), stream);
  using stack_value_type = thrust::pair<column_device_view const*, thrust::optional<uint32_t>>;
  rmm::device_uvector<stack_value_type> stack_storage(orc_columns.size(), stream);

  // pre-order append ORC device columns
  cudf::detail::device_single_thread(
    [d_orc_cols         = device_span<orc_column_device_view>{d_orc_columns},
     d_table            = d_table,
     stack_storage      = stack_storage.data(),
     stack_storage_size = stack_storage.size()] __device__() {
      device_stack stack(stack_storage, stack_storage_size);

      thrust::for_each(thrust::seq,
                       thrust::make_reverse_iterator(d_table.end()),
                       thrust::make_reverse_iterator(d_table.begin()),
                       [&stack](column_device_view const& c) {
                         stack.push({&c, thrust::nullopt});
                       });

      uint32_t idx = 0;
      while (not stack.empty()) {
        auto [col, parent] = stack.pop();
        d_orc_cols[idx]    = orc_column_device_view{*col, parent};

        if (col->type().id() == type_id::LIST) {
          stack.push({&col->children()[lists_column_view::child_column_index], idx});
        } else if (col->type().id() == type_id::STRUCT) {
          thrust::for_each(thrust::seq,
                           thrust::make_reverse_iterator(col->children().end()),
                           thrust::make_reverse_iterator(col->children().begin()),
                           [&stack, idx](column_device_view const& c) {
                             stack.push({&c, idx});
                           });
        }
        idx++;
      }
    },
    stream);

  return {std::move(orc_columns),
          std::move(d_orc_columns),
          str_col_indexes,
          cudf::detail::make_device_uvector_sync(str_col_indexes, stream)};
}

hostdevice_2dvector<rowgroup_rows> calculate_rowgroup_bounds(orc_table_view const& orc_table,
                                                             size_type rowgroup_size,
                                                             rmm::cuda_stream_view stream)
{
  auto const num_rowgroups =
    cudf::util::div_rounding_up_unsafe<size_t, size_t>(orc_table.num_rows(), rowgroup_size);

  hostdevice_2dvector<rowgroup_rows> rowgroup_bounds(
    num_rowgroups, orc_table.num_columns(), stream);
  thrust::for_each_n(
    rmm::exec_policy(stream),
    thrust::make_counting_iterator(0ul),
    num_rowgroups,
    [cols      = device_span<orc_column_device_view const>{orc_table.d_columns},
     rg_bounds = device_2dspan<rowgroup_rows>{rowgroup_bounds},
     rowgroup_size] __device__(auto rg_idx) mutable {
      thrust::transform(
        thrust::seq, cols.begin(), cols.end(), rg_bounds[rg_idx].begin(), [&](auto const& col) {
          // Root column
          if (!col.parent_index.has_value()) {
            size_type const rows_begin = rg_idx * rowgroup_size;
            auto const rows_end = thrust::min<size_type>((rg_idx + 1) * rowgroup_size, col.size());
            return rowgroup_rows{rows_begin, rows_end};
          } else {
            // Child column
            auto const parent_index           = *col.parent_index;
            orc_column_device_view parent_col = cols[parent_index];
            auto const parent_rg              = rg_bounds[rg_idx][parent_index];
            if (parent_col.type().id() != type_id::LIST) {
              auto const offset_diff = parent_col.offset() - col.offset();
              return rowgroup_rows{parent_rg.begin + offset_diff, parent_rg.end + offset_diff};
            }

            auto offsets = parent_col.child(lists_column_view::offsets_column_index);
            auto const rows_begin =
              offsets.element<size_type>(parent_rg.begin + parent_col.offset()) - col.offset();
            auto const rows_end =
              offsets.element<size_type>(parent_rg.end + parent_col.offset()) - col.offset();

            return rowgroup_rows{rows_begin, rows_end};
          }
        });
    });
  rowgroup_bounds.device_to_host(stream, true);

  return rowgroup_bounds;
}

// returns host vector of per-rowgroup sizes
encoder_decimal_info decimal_chunk_sizes(orc_table_view& orc_table,
                                         file_segmentation const& segmentation,
                                         rmm::cuda_stream_view stream)
{
  std::map<uint32_t, rmm::device_uvector<uint32_t>> elem_sizes;
  // Compute per-element offsets (within each row group) on the device
  for (auto& orc_col : orc_table.columns) {
    if (orc_col.orc_kind() == DECIMAL) {
      auto& current_sizes =
        elem_sizes.insert({orc_col.index(), rmm::device_uvector<uint32_t>(orc_col.size(), stream)})
          .first->second;
      thrust::tabulate(rmm::exec_policy(stream),
                       current_sizes.begin(),
                       current_sizes.end(),
                       [d_cols  = device_span<orc_column_device_view const>{orc_table.d_columns},
                        col_idx = orc_col.index()] __device__(auto idx) {
<<<<<<< HEAD
                         auto const& col          = d_cols[col_idx];
                         auto const pushdown_mask = [&]() -> cudf::bitmask_type const* {
                           auto const parent_index = d_cols[col_idx].parent_index;
                           if (!parent_index.has_value()) return nullptr;
                           return d_cols[parent_index.value()].pushdown_mask;
                         }();
                         if (col.is_null(idx) or not bit_value_or(pushdown_mask, idx, true))
                           return 0u;
                         int64_t const element   = (col.type().id() == type_id::DECIMAL32)
                                                     ? col.element<int32_t>(idx)
                                                     : col.element<int64_t>(idx);
=======
                         auto const& col = d_cols[col_idx].cudf_column;
                         if (col.is_null(idx)) return 0u;
                         int64_t const element =
                           col.type().id() == type_id::DECIMAL32   ? col.element<int32_t>(idx)
                           : col.type().id() == type_id::DECIMAL64 ? col.element<int64_t>(idx)
                                                                   : col.element<__int128_t>(idx);
>>>>>>> ea36188c
                         int64_t const sign      = (element < 0) ? 1 : 0;
                         uint64_t zigzaged_value = ((element ^ -sign) * 2) + sign;

                         uint32_t encoded_length = 1;
                         while (zigzaged_value > 127) {
                           zigzaged_value >>= 7u;
                           ++encoded_length;
                         }
                         return encoded_length;
                       });

      // Compute element offsets within each row group
      thrust::for_each_n(rmm::exec_policy(stream),
                         thrust::make_counting_iterator(0ul),
                         segmentation.num_rowgroups(),
                         [sizes     = device_span<uint32_t>{current_sizes},
                          rg_bounds = device_2dspan<rowgroup_rows const>{segmentation.rowgroups},
                          col_idx   = orc_col.index()] __device__(auto rg_idx) {
                           auto const& range = rg_bounds[rg_idx][col_idx];
                           thrust::inclusive_scan(thrust::seq,
                                                  sizes.begin() + range.begin,
                                                  sizes.begin() + range.end,
                                                  sizes.begin() + range.begin);
                         });

      orc_col.attach_decimal_offsets(current_sizes.data());
    }
  }
  if (elem_sizes.empty()) return {};

  // Gather the row group sizes and copy to host
  auto d_tmp_rowgroup_sizes = rmm::device_uvector<uint32_t>(segmentation.num_rowgroups(), stream);
  std::map<uint32_t, std::vector<uint32_t>> rg_sizes;
  for (auto const& [col_idx, esizes] : elem_sizes) {
    // Copy last elem in each row group - equal to row group size
    thrust::tabulate(rmm::exec_policy(stream),
                     d_tmp_rowgroup_sizes.begin(),
                     d_tmp_rowgroup_sizes.end(),
                     [src       = esizes.data(),
                      col_idx   = col_idx,
                      rg_bounds = device_2dspan<rowgroup_rows const>{
                        segmentation.rowgroups}] __device__(auto idx) {
                       return src[rg_bounds[idx][col_idx].end - 1];
                     });

    rg_sizes[col_idx] = cudf::detail::make_std_vector_async(d_tmp_rowgroup_sizes, stream);
  }

  return {std::move(elem_sizes), std::move(rg_sizes)};
}

std::map<uint32_t, size_t> decimal_column_sizes(
  std::map<uint32_t, std::vector<uint32_t>> const& chunk_sizes)
{
  std::map<uint32_t, size_t> column_sizes;
  std::transform(chunk_sizes.cbegin(),
                 chunk_sizes.cend(),
                 std::inserter(column_sizes, column_sizes.end()),
                 [](auto const& chunk_size) -> std::pair<uint32_t, size_t> {
                   return {
                     chunk_size.first,
                     std::accumulate(chunk_size.second.cbegin(), chunk_size.second.cend(), 0lu)};
                 });
  return column_sizes;
}

string_dictionaries allocate_dictionaries(orc_table_view const& orc_table,
                                          host_2dspan<rowgroup_rows const> rowgroup_bounds,
                                          rmm::cuda_stream_view stream)
{
  thrust::host_vector<bool> is_dict_enabled(orc_table.num_columns());
  for (auto col_idx : orc_table.string_column_indices)
    is_dict_enabled[col_idx] = std::all_of(
      thrust::make_counting_iterator(0ul),
      thrust::make_counting_iterator(rowgroup_bounds.size().first),
      [&](auto rg_idx) {
        return rowgroup_bounds[rg_idx][col_idx].size() < std::numeric_limits<uint16_t>::max();
      });

  std::vector<rmm::device_uvector<uint32_t>> data;
  std::transform(orc_table.string_column_indices.begin(),
                 orc_table.string_column_indices.end(),
                 std::back_inserter(data),
                 [&](auto& idx) {
                   return cudf::detail::make_zeroed_device_uvector_async<uint32_t>(
                     orc_table.columns[idx].size(), stream);
                 });
  std::vector<rmm::device_uvector<uint32_t>> index;
  std::transform(orc_table.string_column_indices.begin(),
                 orc_table.string_column_indices.end(),
                 std::back_inserter(index),
                 [&](auto& idx) {
                   return cudf::detail::make_zeroed_device_uvector_async<uint32_t>(
                     orc_table.columns[idx].size(), stream);
                 });
  stream.synchronize();

  std::vector<device_span<uint32_t>> data_ptrs;
  std::transform(data.begin(), data.end(), std::back_inserter(data_ptrs), [](auto& uvec) {
    return device_span<uint32_t>{uvec};
  });
  std::vector<device_span<uint32_t>> index_ptrs;
  std::transform(index.begin(), index.end(), std::back_inserter(index_ptrs), [](auto& uvec) {
    return device_span<uint32_t>{uvec};
  });

  return {std::move(data),
          std::move(index),
          cudf::detail::make_device_uvector_sync(data_ptrs, stream),
          cudf::detail::make_device_uvector_sync(index_ptrs, stream),
          std::move(is_dict_enabled)};
}

void writer::impl::write(table_view const& table)
{
  CUDF_EXPECTS(not closed, "Data has already been flushed to out and closed");
  auto const num_rows = table.num_rows();

  if (not table_meta) { table_meta = std::make_unique<table_input_metadata>(table); }

  // Fill unnamed columns' names in table_meta
  std::function<void(column_in_metadata&, std::string)> add_default_name =
    [&](column_in_metadata& col_meta, std::string default_name) {
      if (col_meta.get_name().empty()) col_meta.set_name(default_name);
      for (size_type i = 0; i < col_meta.num_children(); ++i) {
        add_default_name(col_meta.child(i), col_meta.get_name() + "." + std::to_string(i));
      }
    };
  for (size_t i = 0; i < table_meta->column_metadata.size(); ++i) {
    add_default_name(table_meta->column_metadata[i], "_col" + std::to_string(i));
  }

  auto const d_table = table_device_view::create(table, stream);

  auto orc_table = make_orc_table_view(table, *d_table, *table_meta, stream);

  auto const pd_masks = init_pushdown_null_masks(orc_table, stream);

  auto rowgroup_bounds = calculate_rowgroup_bounds(orc_table, row_index_stride_, stream);

  // Build per-column dictionary indices
  auto dictionaries = allocate_dictionaries(orc_table, rowgroup_bounds, stream);
  hostdevice_2dvector<gpu::DictionaryChunk> dict(
    rowgroup_bounds.size().first, orc_table.num_string_columns(), stream);
  if (orc_table.num_string_columns() != 0) {
    init_dictionaries(orc_table,
                      rowgroup_bounds,
                      dictionaries.d_data_view,
                      dictionaries.d_index_view,
                      &dict,
                      stream);
  }

  // Decide stripe boundaries based on rowgroups and dict chunks
  auto const segmentation =
    calculate_segmentation(orc_table.columns, std::move(rowgroup_bounds), max_stripe_size_);

  // Build stripe-level dictionaries
  hostdevice_2dvector<gpu::StripeDictionary> stripe_dict(
    segmentation.num_stripes(), orc_table.num_string_columns(), stream);
  if (orc_table.num_string_columns() != 0) {
    build_dictionaries(orc_table,
                       segmentation.stripes,
                       dict,
                       dictionaries.index,
                       dictionaries.dictionary_enabled,
                       stripe_dict);
  }

  auto dec_chunk_sizes = decimal_chunk_sizes(orc_table, segmentation, stream);

  auto streams =
    create_streams(orc_table.columns, segmentation, decimal_column_sizes(dec_chunk_sizes.rg_sizes));
  auto enc_data = encode_columns(
    orc_table, std::move(dictionaries), std::move(dec_chunk_sizes), segmentation, streams, stream);

  // Assemble individual disparate column chunks into contiguous data streams
  size_type const num_index_streams = (orc_table.num_columns() + 1);
  const auto num_data_streams       = streams.size() - num_index_streams;
  hostdevice_2dvector<gpu::StripeStream> strm_descs(
    segmentation.num_stripes(), num_data_streams, stream);
  auto stripes = gather_stripes(num_index_streams, segmentation, &enc_data.streams, &strm_descs);

  // Gather column statistics
  std::vector<ColStatsBlob> column_stats;
  if (enable_statistics_ && table.num_columns() > 0 && num_rows > 0) {
    column_stats = gather_statistic_blobs(orc_table, segmentation);
  }

  // Allocate intermediate output stream buffer
  size_t compressed_bfr_size       = 0;
  size_t num_compressed_blocks     = 0;
  size_t max_compressed_block_size = 0;
  if (compression_kind_ != NONE) {
    nvcompBatchedSnappyCompressGetMaxOutputChunkSize(
      compression_blocksize_, nvcompBatchedSnappyDefaultOpts, &max_compressed_block_size);
  }
  auto stream_output = [&]() {
    size_t max_stream_size = 0;
    bool all_device_write  = true;

    for (auto& ss : strm_descs.host_view().flat_view()) {
      if (!out_sink_->is_device_write_preferred(ss.stream_size)) { all_device_write = false; }
      size_t stream_size = ss.stream_size;
      if (compression_kind_ != NONE) {
        ss.first_block = num_compressed_blocks;
        ss.bfr_offset  = compressed_bfr_size;

        auto num_blocks = std::max<uint32_t>(
          (stream_size + compression_blocksize_ - 1) / compression_blocksize_, 1);
        stream_size += num_blocks * BLOCK_HEADER_SIZE;
        num_compressed_blocks += num_blocks;
        compressed_bfr_size += (max_compressed_block_size + BLOCK_HEADER_SIZE) * num_blocks;
      }
      max_stream_size = std::max(max_stream_size, stream_size);
    }

    if (all_device_write) {
      return pinned_buffer<uint8_t>{nullptr, cudaFreeHost};
    } else {
      return pinned_buffer<uint8_t>{[](size_t size) {
                                      uint8_t* ptr = nullptr;
                                      CUDA_TRY(cudaMallocHost(&ptr, size));
                                      return ptr;
                                    }(max_stream_size),
                                    cudaFreeHost};
    }
  }();

  // Compress the data streams
  rmm::device_buffer compressed_data(compressed_bfr_size, stream);
  hostdevice_vector<gpu_inflate_status_s> comp_out(num_compressed_blocks, stream);
  hostdevice_vector<gpu_inflate_input_s> comp_in(num_compressed_blocks, stream);
  if (compression_kind_ != NONE) {
    strm_descs.host_to_device(stream);
    gpu::CompressOrcDataStreams(static_cast<uint8_t*>(compressed_data.data()),
                                num_compressed_blocks,
                                compression_kind_,
                                compression_blocksize_,
                                max_compressed_block_size,
                                strm_descs,
                                enc_data.streams,
                                comp_in,
                                comp_out,
                                stream);
    strm_descs.device_to_host(stream);
    comp_out.device_to_host(stream, true);
  }

  ProtobufWriter pbw_(&buffer_);

  // Write stripes
  for (size_t stripe_id = 0; stripe_id < stripes.size(); ++stripe_id) {
    auto const& rowgroups_range = segmentation.stripes[stripe_id];
    auto& stripe                = stripes[stripe_id];

    stripe.offset = out_sink_->bytes_written();

    // Column (skippable) index streams appear at the start of the stripe
    for (size_type stream_id = 0; stream_id < num_index_streams; ++stream_id) {
      write_index_stream(stripe_id,
                         stream_id,
                         orc_table.columns,
                         rowgroups_range,
                         enc_data.streams,
                         strm_descs,
                         comp_out,
                         &stripe,
                         &streams,
                         &pbw_);
    }

    // Column data consisting one or more separate streams
    for (auto const& strm_desc : strm_descs[stripe_id]) {
      write_data_stream(strm_desc,
                        enc_data.streams[strm_desc.column_id][rowgroups_range.first],
                        static_cast<uint8_t*>(compressed_data.data()),
                        stream_output.get(),
                        &stripe,
                        &streams);
    }

    // Write stripefooter consisting of stream information
    StripeFooter sf;
    sf.streams = streams;
    sf.columns.resize(orc_table.num_columns() + 1);
    sf.columns[0].kind = DIRECT;
    for (size_t i = 1; i < sf.columns.size(); ++i) {
      sf.columns[i].kind = orc_table.column(i - 1).orc_encoding();
      sf.columns[i].dictionarySize =
        (sf.columns[i].kind == DICTIONARY_V2)
          ? orc_table.column(i - 1).host_stripe_dict(stripe_id)->num_strings
          : 0;
      if (orc_table.column(i - 1).orc_kind() == TIMESTAMP) { sf.writerTimezone = "UTC"; }
    }
    buffer_.resize((compression_kind_ != NONE) ? 3 : 0);
    pbw_.write(sf);
    stripe.footerLength = buffer_.size();
    if (compression_kind_ != NONE) {
      uint32_t uncomp_sf_len = (stripe.footerLength - 3) * 2 + 1;
      buffer_[0]             = static_cast<uint8_t>(uncomp_sf_len >> 0);
      buffer_[1]             = static_cast<uint8_t>(uncomp_sf_len >> 8);
      buffer_[2]             = static_cast<uint8_t>(uncomp_sf_len >> 16);
    }
    out_sink_->host_write(buffer_.data(), buffer_.size());
  }

  if (column_stats.size() != 0) {
    // File-level statistics
    // NOTE: Excluded from chunked write mode to avoid the need for merging stats across calls
    if (single_write_mode) {
      // First entry contains total number of rows
      buffer_.resize(0);
      pbw_.putb(1 * 8 + PB_TYPE_VARINT);
      pbw_.put_uint(num_rows);
      ff.statistics.reserve(1 + orc_table.num_columns());
      ff.statistics.emplace_back(std::move(buffer_));
      // Add file stats, stored after stripe stats in `column_stats`
      ff.statistics.insert(
        ff.statistics.end(),
        std::make_move_iterator(column_stats.begin()) + stripes.size() * orc_table.num_columns(),
        std::make_move_iterator(column_stats.end()));
    }
    // Stripe-level statistics
    size_t first_stripe = md.stripeStats.size();
    md.stripeStats.resize(first_stripe + stripes.size());
    for (size_t stripe_id = 0; stripe_id < stripes.size(); stripe_id++) {
      md.stripeStats[first_stripe + stripe_id].colStats.resize(1 + orc_table.num_columns());
      buffer_.resize(0);
      pbw_.putb(1 * 8 + PB_TYPE_VARINT);
      pbw_.put_uint(stripes[stripe_id].numberOfRows);
      md.stripeStats[first_stripe + stripe_id].colStats[0] = std::move(buffer_);
      for (size_t col_idx = 0; col_idx < orc_table.num_columns(); col_idx++) {
        size_t idx = stripes.size() * col_idx + stripe_id;
        if (idx < column_stats.size()) {
          md.stripeStats[first_stripe + stripe_id].colStats[1 + col_idx] =
            std::move(column_stats[idx]);
        }
      }
    }
  }
  if (ff.headerLength == 0) {
    // First call
    ff.headerLength   = std::strlen(MAGIC);
    ff.rowIndexStride = row_index_stride_;
    ff.types.resize(1 + orc_table.num_columns());
    ff.types[0].kind = STRUCT;
    for (auto const& column : orc_table.columns) {
      if (!column.is_child()) {
        ff.types[0].subtypes.emplace_back(column.id());
        ff.types[0].fieldNames.emplace_back(column.orc_name());
      }
    }
    for (auto const& column : orc_table.columns) {
      auto& schema_type = ff.types[column.id()];
      schema_type.kind  = column.orc_kind();
      if (column.orc_kind() == DECIMAL) {
        schema_type.scale     = static_cast<uint32_t>(column.scale());
        schema_type.precision = column.precision();
      }
      // In preorder traversal the column after a list column is always the child column
      if (column.orc_kind() == LIST) { schema_type.subtypes.emplace_back(column.id() + 1); }
      if (column.orc_kind() == STRUCT) {
        std::transform(column.child_begin(),
                       column.child_end(),
                       std::back_inserter(schema_type.subtypes),
                       [&](auto const& child_idx) { return orc_table.column(child_idx).id(); });
        std::transform(column.child_begin(),
                       column.child_end(),
                       std::back_inserter(schema_type.fieldNames),
                       [&](auto const& child_idx) {
                         return std::string{orc_table.column(child_idx).orc_name()};
                       });
      }
    }
  } else {
    // verify the user isn't passing mismatched tables
    CUDF_EXPECTS(ff.types.size() == 1 + orc_table.num_columns(),
                 "Mismatch in table structure between multiple calls to write");
    CUDF_EXPECTS(
      std::all_of(orc_table.columns.cbegin(),
                  orc_table.columns.cend(),
                  [&](auto const& col) { return ff.types[col.id()].kind == col.orc_kind(); }),
      "Mismatch in column types between multiple calls to write");
  }
  ff.stripes.insert(ff.stripes.end(),
                    std::make_move_iterator(stripes.begin()),
                    std::make_move_iterator(stripes.end()));
  ff.numberOfRows += num_rows;
}

void writer::impl::close()
{
  if (closed) { return; }
  closed = true;
  ProtobufWriter pbw_(&buffer_);
  PostScript ps;

  ff.contentLength = out_sink_->bytes_written();
  std::transform(table_meta->user_data.begin(),
                 table_meta->user_data.end(),
                 std::back_inserter(ff.metadata),
                 [&](auto const& udata) {
                   return UserMetadataItem{udata.first, udata.second};
                 });

  // Write statistics metadata
  if (md.stripeStats.size() != 0) {
    buffer_.resize((compression_kind_ != NONE) ? 3 : 0);
    pbw_.write(md);
    add_uncompressed_block_headers(buffer_);
    ps.metadataLength = buffer_.size();
    out_sink_->host_write(buffer_.data(), buffer_.size());
  } else {
    ps.metadataLength = 0;
  }
  buffer_.resize((compression_kind_ != NONE) ? 3 : 0);
  pbw_.write(ff);
  add_uncompressed_block_headers(buffer_);

  // Write postscript metadata
  ps.footerLength         = buffer_.size();
  ps.compression          = compression_kind_;
  ps.compressionBlockSize = compression_blocksize_;
  ps.version              = {0, 12};
  ps.magic                = MAGIC;
  const auto ps_length    = static_cast<uint8_t>(pbw_.write(ps));
  buffer_.push_back(ps_length);
  out_sink_->host_write(buffer_.data(), buffer_.size());
  out_sink_->flush();
}

// Forward to implementation
writer::writer(std::unique_ptr<data_sink> sink,
               orc_writer_options const& options,
               SingleWriteMode mode,
               rmm::cuda_stream_view stream,
               rmm::mr::device_memory_resource* mr)
  : _impl(std::make_unique<impl>(std::move(sink), options, mode, stream, mr))
{
}

// Forward to implementation
writer::writer(std::unique_ptr<data_sink> sink,
               chunked_orc_writer_options const& options,
               SingleWriteMode mode,
               rmm::cuda_stream_view stream,
               rmm::mr::device_memory_resource* mr)
  : _impl(std::make_unique<impl>(std::move(sink), options, mode, stream, mr))
{
}

// Destructor within this translation unit
writer::~writer() = default;

// Forward to implementation
void writer::write(table_view const& table) { _impl->write(table); }

// Forward to implementation
void writer::close() { _impl->close(); }

}  // namespace orc
}  // namespace detail
}  // namespace io
}  // namespace cudf<|MERGE_RESOLUTION|>--- conflicted
+++ resolved
@@ -1589,26 +1589,21 @@
                        current_sizes.end(),
                        [d_cols  = device_span<orc_column_device_view const>{orc_table.d_columns},
                         col_idx = orc_col.index()] __device__(auto idx) {
-<<<<<<< HEAD
                          auto const& col          = d_cols[col_idx];
                          auto const pushdown_mask = [&]() -> cudf::bitmask_type const* {
                            auto const parent_index = d_cols[col_idx].parent_index;
                            if (!parent_index.has_value()) return nullptr;
                            return d_cols[parent_index.value()].pushdown_mask;
                          }();
+
                          if (col.is_null(idx) or not bit_value_or(pushdown_mask, idx, true))
                            return 0u;
-                         int64_t const element   = (col.type().id() == type_id::DECIMAL32)
-                                                     ? col.element<int32_t>(idx)
-                                                     : col.element<int64_t>(idx);
-=======
-                         auto const& col = d_cols[col_idx].cudf_column;
-                         if (col.is_null(idx)) return 0u;
+
                          int64_t const element =
                            col.type().id() == type_id::DECIMAL32   ? col.element<int32_t>(idx)
                            : col.type().id() == type_id::DECIMAL64 ? col.element<int64_t>(idx)
                                                                    : col.element<__int128_t>(idx);
->>>>>>> ea36188c
+
                          int64_t const sign      = (element < 0) ? 1 : 0;
                          uint64_t zigzaged_value = ((element ^ -sign) * 2) + sign;
 
