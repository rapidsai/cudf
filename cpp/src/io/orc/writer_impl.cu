--- conflicted
+++ resolved
@@ -778,13 +778,7 @@
                         stream);
   gpu::orc_init_statistics_buffersize(
     stat_merge.device_ptr(), stat_chunks.data().get() + num_chunks, num_stat_blobs, stream);
-<<<<<<< HEAD
   stat_merge.device_to_host(stream, true);
-=======
-
-  stat_merge.device_to_host(stream);
-  stream.synchronize();
->>>>>>> 9672e3db
 
   hostdevice_vector<uint8_t> blobs(stat_merge[num_stat_blobs - 1].start_chunk +
                                    stat_merge[num_stat_blobs - 1].num_chunks);
@@ -793,15 +787,8 @@
                              stat_chunks.data().get() + num_chunks,
                              num_stat_blobs,
                              stream);
-<<<<<<< HEAD
   stat_merge.device_to_host(stream);
   blobs.device_to_host(stream, true);
-=======
-
-  stat_merge.device_to_host(stream);
-  blobs.device_to_host(stream);
-  stream.synchronize();
->>>>>>> 9672e3db
 
   for (size_t i = 0; i < num_stat_blobs; i++) {
     const uint8_t *stat_begin = blobs.host_ptr(stat_merge[i].start_chunk);
@@ -1140,15 +1127,7 @@
   hostdevice_vector<gpu_inflate_status_s> comp_out(num_compressed_blocks);
   hostdevice_vector<gpu_inflate_input_s> comp_in(num_compressed_blocks);
   if (compression_kind_ != NONE) {
-<<<<<<< HEAD
     strm_desc.host_to_device(state.stream);
-=======
-    CUDA_TRY(cudaMemcpyAsync(strm_desc.device_ptr(),
-                             strm_desc.host_ptr(),
-                             strm_desc.memory_size(),
-                             cudaMemcpyHostToDevice,
-                             stream.value()));
->>>>>>> 9672e3db
     gpu::CompressOrcDataStreams(static_cast<uint8_t *>(compressed_data.data()),
                                 strm_desc.device_ptr(),
                                 chunks.device_ptr(),
@@ -1158,24 +1137,9 @@
                                 num_compressed_blocks,
                                 compression_kind_,
                                 compression_blocksize_,
-<<<<<<< HEAD
                                 state.stream);
     strm_desc.device_to_host(state.stream);
     comp_out.device_to_host(state.stream, true);
-=======
-                                stream);
-    CUDA_TRY(cudaMemcpyAsync(strm_desc.host_ptr(),
-                             strm_desc.device_ptr(),
-                             strm_desc.memory_size(),
-                             cudaMemcpyDeviceToHost,
-                             stream.value()));
-    CUDA_TRY(cudaMemcpyAsync(comp_out.host_ptr(),
-                             comp_out.device_ptr(),
-                             comp_out.memory_size(),
-                             cudaMemcpyDeviceToHost,
-                             stream.value()));
-    stream.synchronize();
->>>>>>> 9672e3db
   }
 
   ProtobufWriter pbw_(&buffer_);
