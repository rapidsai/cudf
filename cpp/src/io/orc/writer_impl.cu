/*
 * Copyright (c) 2019-2023, NVIDIA CORPORATION.
 *
 * Licensed under the Apache License, Version 2.0 (the "License");
 * you may not use this file except in compliance with the License.
 * You may obtain a copy of the License at
 *
 *     http://www.apache.org/licenses/LICENSE-2.0
 *
 * Unless required by applicable law or agreed to in writing, software
 * distributed under the License is distributed on an "AS IS" BASIS,
 * WITHOUT WARRANTIES OR CONDITIONS OF ANY KIND, either express or implied.
 * See the License for the specific language governing permissions and
 * limitations under the License.
 */

/**
 * @file writer_impl.cu
 * @brief cuDF-IO ORC writer class implementation
 */

#include "writer_impl.hpp"

#include <io/comp/nvcomp_adapter.hpp>
#include <io/statistics/column_statistics.cuh>
#include <io/utilities/column_utils.cuh>

#include <cudf/detail/iterator.cuh>
#include <cudf/detail/null_mask.hpp>
#include <cudf/detail/utilities/cuda.cuh>
#include <cudf/detail/utilities/pinned_host_vector.hpp>
#include <cudf/detail/utilities/vector_factories.hpp>
#include <cudf/strings/strings_column_view.hpp>
#include <cudf/utilities/bit.hpp>
#include <cudf/utilities/span.hpp>

#include <rmm/cuda_stream_view.hpp>
#include <rmm/device_buffer.hpp>
#include <rmm/device_uvector.hpp>

#include <thrust/execution_policy.h>
#include <thrust/extrema.h>
#include <thrust/for_each.h>
#include <thrust/functional.h>
#include <thrust/host_vector.h>
#include <thrust/iterator/counting_iterator.h>
#include <thrust/iterator/reverse_iterator.h>
#include <thrust/iterator/transform_iterator.h>
#include <thrust/optional.h>
#include <thrust/pair.h>
#include <thrust/reduce.h>
#include <thrust/scan.h>
#include <thrust/tabulate.h>
#include <thrust/transform.h>

#include <cooperative_groups.h>
#include <cooperative_groups/memcpy_async.h>

#include <cuda/std/climits>
#include <cuda/std/limits>

#include <algorithm>
#include <cstring>
#include <numeric>
#include <tuple>
#include <utility>

namespace cudf {
namespace io {
namespace detail {
namespace orc {
using namespace cudf::io::orc;
using namespace cudf::io;

template <typename T>
[[nodiscard]] constexpr int varint_size(T val)
{
  auto len = 1u;
  while (val > 0x7f) {
    val >>= 7;
    ++len;
  }
  return len;
}

struct row_group_index_info {
  int32_t pos       = -1;  // Position
  int32_t blk_pos   = -1;  // Block Position
  int32_t comp_pos  = -1;  // Compressed Position
  int32_t comp_size = -1;  // Compressed size
};

namespace {

/**
 * @brief Translates ORC compression to nvCOMP compression
 */
auto to_nvcomp_compression_type(CompressionKind compression_kind)
{
  if (compression_kind == SNAPPY) return nvcomp::compression_type::SNAPPY;
  if (compression_kind == ZLIB) return nvcomp::compression_type::DEFLATE;
  if (compression_kind == ZSTD) return nvcomp::compression_type::ZSTD;
  CUDF_FAIL("Unsupported compression type");
}

/**
 * @brief Translates cuDF compression to ORC compression
 */
orc::CompressionKind to_orc_compression(compression_type compression)
{
  switch (compression) {
    case compression_type::AUTO:
    case compression_type::SNAPPY: return orc::CompressionKind::SNAPPY;
    case compression_type::ZLIB: return orc::CompressionKind::ZLIB;
    case compression_type::ZSTD: return orc::CompressionKind::ZSTD;
    case compression_type::NONE: return orc::CompressionKind::NONE;
    default: CUDF_FAIL("Unsupported compression type");
  }
}

/**
 * @brief Returns the block size for a given compression kind.
 */
constexpr size_t compression_block_size(orc::CompressionKind compression)
{
  if (compression == orc::CompressionKind::NONE) { return 0; }

  auto const ncomp_type   = to_nvcomp_compression_type(compression);
  auto const nvcomp_limit = nvcomp::is_compression_disabled(ncomp_type)
                              ? std::nullopt
                              : nvcomp::compress_max_allowed_chunk_size(ncomp_type);

  constexpr size_t max_block_size = 256 * 1024;
  return std::min(nvcomp_limit.value_or(max_block_size), max_block_size);
}

/**
 * @brief Translates cuDF dtype to ORC datatype
 */
constexpr orc::TypeKind to_orc_type(cudf::type_id id, bool list_column_as_map)
{
  switch (id) {
    case cudf::type_id::INT8: return TypeKind::BYTE;
    case cudf::type_id::INT16: return TypeKind::SHORT;
    case cudf::type_id::INT32: return TypeKind::INT;
    case cudf::type_id::INT64: return TypeKind::LONG;
    case cudf::type_id::FLOAT32: return TypeKind::FLOAT;
    case cudf::type_id::FLOAT64: return TypeKind::DOUBLE;
    case cudf::type_id::BOOL8: return TypeKind::BOOLEAN;
    case cudf::type_id::TIMESTAMP_DAYS: return TypeKind::DATE;
    case cudf::type_id::TIMESTAMP_SECONDS:
    case cudf::type_id::TIMESTAMP_MICROSECONDS:
    case cudf::type_id::TIMESTAMP_MILLISECONDS:
    case cudf::type_id::TIMESTAMP_NANOSECONDS: return TypeKind::TIMESTAMP;
    case cudf::type_id::STRING: return TypeKind::STRING;
    case cudf::type_id::DECIMAL32:
    case cudf::type_id::DECIMAL64:
    case cudf::type_id::DECIMAL128: return TypeKind::DECIMAL;
    case cudf::type_id::LIST: return list_column_as_map ? TypeKind::MAP : TypeKind::LIST;
    case cudf::type_id::STRUCT: return TypeKind::STRUCT;
    default: return TypeKind::INVALID_TYPE_KIND;
  }
}

/**
 * @brief Translates time unit to nanoscale multiple.
 */
constexpr int32_t to_clockscale(cudf::type_id timestamp_id)
{
  switch (timestamp_id) {
    case cudf::type_id::TIMESTAMP_SECONDS: return 9;
    case cudf::type_id::TIMESTAMP_MILLISECONDS: return 6;
    case cudf::type_id::TIMESTAMP_MICROSECONDS: return 3;
    case cudf::type_id::TIMESTAMP_NANOSECONDS:
    default: return 0;
  }
}

/**
 * @brief Returns the precision of the given decimal type.
 */
constexpr auto orc_precision(cudf::type_id decimal_id)
{
  using namespace numeric;
  switch (decimal_id) {
    case cudf::type_id::DECIMAL32: return cuda::std::numeric_limits<decimal32::rep>::digits10;
    case cudf::type_id::DECIMAL64: return cuda::std::numeric_limits<decimal64::rep>::digits10;
    case cudf::type_id::DECIMAL128: return cuda::std::numeric_limits<decimal128::rep>::digits10;
    default: return 0;
  }
}

}  // namespace

/**
 * @brief Helper class that adds ORC-specific column info
 */
class orc_column_view {
 public:
  /**
   * @brief Constructor that extracts out the string position + length pairs
   * for building dictionaries for string columns
   */
  explicit orc_column_view(uint32_t index,
                           int str_idx,
                           orc_column_view* parent,
                           column_view const& col,
                           column_in_metadata const& metadata)
    : cudf_column{col},
      _index{index},
      _str_idx{str_idx},
      _is_child{parent != nullptr},
      _type_width{cudf::is_fixed_width(col.type()) ? cudf::size_of(col.type()) : 0},
      _type_kind{to_orc_type(col.type().id(), metadata.is_map())},
      _scale{(_type_kind == TypeKind::DECIMAL) ? -col.type().scale()
                                               : to_clockscale(col.type().id())},
      _precision{metadata.is_decimal_precision_set() ? metadata.get_decimal_precision()
                                                     : orc_precision(col.type().id())},
      name{metadata.get_name()}
  {
    if (metadata.is_nullability_defined()) { nullable_from_metadata = metadata.nullable(); }
    if (parent != nullptr) {
      parent->add_child(_index);
      _parent_index = parent->index();
    }

    if (_type_kind == TypeKind::MAP) {
      auto const struct_col = col.child(lists_column_view::child_column_index);
      CUDF_EXPECTS(struct_col.null_count() == 0,
                   "struct column of a MAP column should not have null elements");
      CUDF_EXPECTS(struct_col.num_children() == 2, "MAP column must have two child columns");
    }
  }

  void add_child(uint32_t child_idx) { children.emplace_back(child_idx); }

  auto type() const noexcept { return cudf_column.type(); }
  auto is_string() const noexcept { return cudf_column.type().id() == type_id::STRING; }

  void attach_rowgroup_char_counts(host_span<size_type const> counts)
  {
    rowgroup_char_counts = counts;
  }
  [[nodiscard]] auto rowgroup_char_count(size_type rg_idx) const
  {
    return rowgroup_char_counts[rg_idx];
  }
  [[nodiscard]] auto char_count() const
  {
    return std::accumulate(rowgroup_char_counts.begin(), rowgroup_char_counts.end(), size_type{0});
  }

  [[nodiscard]] auto const& decimal_offsets() const { return d_decimal_offsets; }
  void attach_decimal_offsets(uint32_t* sizes_ptr) { d_decimal_offsets = sizes_ptr; }

  void attach_stripe_dicts(host_span<gpu::stripe_dictionary const> host_stripe_dicts,
                           device_span<gpu::stripe_dictionary const> dev_stripe_dicts)
  {
    stripe_dicts   = host_stripe_dicts;
    d_stripe_dicts = dev_stripe_dicts;
  }

  [[nodiscard]] auto const& host_stripe_dict(size_t stripe) const
  {
    CUDF_EXPECTS(is_string(), "Stripe dictionary is only present in string columns.");
    return stripe_dicts[stripe];
  }
  [[nodiscard]] auto const& device_stripe_dicts() const noexcept { return d_stripe_dicts; }

  // Index in the table
  [[nodiscard]] uint32_t index() const noexcept { return _index; }
  // Index in the table, including only string columns
  [[nodiscard]] uint32_t str_index() const noexcept { return _str_idx; }
  // Id in the ORC file
  [[nodiscard]] auto id() const noexcept { return _index + 1; }

  [[nodiscard]] auto is_child() const noexcept { return _is_child; }
  auto parent_index() const noexcept { return _parent_index.value(); }
  auto child_begin() const noexcept { return children.cbegin(); }
  auto child_end() const noexcept { return children.cend(); }
  auto num_children() const noexcept { return children.size(); }

  [[nodiscard]] auto type_width() const noexcept { return _type_width; }
  auto size() const noexcept { return cudf_column.size(); }

  auto null_count() const noexcept { return cudf_column.null_count(); }
  auto null_mask() const noexcept { return cudf_column.null_mask(); }
  [[nodiscard]] bool nullable() const noexcept { return null_mask() != nullptr; }
  auto user_defined_nullable() const noexcept { return nullable_from_metadata; }

  [[nodiscard]] auto scale() const noexcept { return _scale; }
  [[nodiscard]] auto precision() const noexcept { return _precision; }

  void set_orc_encoding(ColumnEncodingKind e) noexcept { _encoding_kind = e; }
  [[nodiscard]] auto orc_kind() const noexcept { return _type_kind; }
  [[nodiscard]] auto orc_encoding() const noexcept { return _encoding_kind; }
  [[nodiscard]] std::string_view orc_name() const noexcept { return name; }

 private:
  column_view cudf_column;

  // Identifier within the set of columns
  uint32_t _index = 0;
  // Identifier within the set of string columns
  int _str_idx;
  bool _is_child = false;

  // ORC-related members
  TypeKind _type_kind               = INVALID_TYPE_KIND;
  ColumnEncodingKind _encoding_kind = INVALID_ENCODING_KIND;
  std::string name;

  size_t _type_width = 0;
  int32_t _scale     = 0;
  int32_t _precision = 0;

  host_span<size_type const> rowgroup_char_counts;

  host_span<gpu::stripe_dictionary const> stripe_dicts;
  device_span<gpu::stripe_dictionary const> d_stripe_dicts;

  // Offsets for encoded decimal elements. Used to enable direct writing of encoded decimal elements
  // into the output stream.
  uint32_t* d_decimal_offsets = nullptr;

  std::optional<bool> nullable_from_metadata;
  std::vector<uint32_t> children;
  std::optional<uint32_t> _parent_index;
};

size_type orc_table_view::num_rows() const noexcept
{
  return columns.empty() ? 0 : columns.front().size();
}

namespace {
struct string_length_functor {
  __device__ inline size_type operator()(int const i) const
  {
    // we translate from 0 -> num_chunks * 2 because each statistic has a min and max
    // string and we need to calculate lengths for both.
    if (i >= num_chunks * 2) return 0;

    // min strings are even values, max strings are odd values of i
    auto const should_copy_min = i % 2 == 0;
    // index of the chunk
    auto const idx = i / 2;
    auto& str_val  = should_copy_min ? stripe_stat_chunks[idx].min_value.str_val
                                     : stripe_stat_chunks[idx].max_value.str_val;
    auto const str = stripe_stat_merge[idx].stats_dtype == dtype_string;
    return str ? str_val.length : 0;
  }

  int const num_chunks;
  statistics_chunk const* stripe_stat_chunks;
  statistics_merge_group const* stripe_stat_merge;
};

__global__ void copy_string_data(char* string_pool,
                                 size_type* offsets,
                                 statistics_chunk* chunks,
                                 statistics_merge_group const* groups)
{
  auto const idx = blockIdx.x / 2;
  if (groups[idx].stats_dtype == dtype_string) {
    // min strings are even values, max strings are odd values of i
    auto const should_copy_min = blockIdx.x % 2 == 0;
    auto& str_val = should_copy_min ? chunks[idx].min_value.str_val : chunks[idx].max_value.str_val;
    auto dst      = &string_pool[offsets[blockIdx.x]];
    auto src      = str_val.ptr;

    for (int i = threadIdx.x; i < str_val.length; i += blockDim.x) {
      dst[i] = src[i];
    }
    if (threadIdx.x == 0) { str_val.ptr = dst; }
  }
}

}  // namespace

void persisted_statistics::persist(int num_table_rows,
                                   single_write_mode write_mode,
                                   intermediate_statistics&& intermediate_stats,
                                   rmm::cuda_stream_view stream)
{
  if (write_mode == single_write_mode::NO) {
    // persist the strings in the chunks into a string pool and update pointers
    auto const num_chunks = static_cast<int>(intermediate_stats.stripe_stat_chunks.size());
    // min offset and max offset + 1 for total size
    rmm::device_uvector<size_type> offsets((num_chunks * 2) + 1, stream);

    auto iter = cudf::detail::make_counting_transform_iterator(
      0,
      string_length_functor{num_chunks,
                            intermediate_stats.stripe_stat_chunks.data(),
                            intermediate_stats.stripe_stat_merge.device_ptr()});
    thrust::exclusive_scan(rmm::exec_policy(stream), iter, iter + offsets.size(), offsets.begin());

    // pull size back to host
    auto const total_string_pool_size = offsets.element(num_chunks * 2, stream);
    if (total_string_pool_size > 0) {
      rmm::device_uvector<char> string_pool(total_string_pool_size, stream);

      // offsets describes where in the string pool each string goes. Going with the simple
      // approach for now, but it is possible something fancier with breaking up each thread into
      // copying x bytes instead of a single string is the better method since we are dealing in
      // min/max strings they almost certainly will not be uniform length.
      copy_string_data<<<num_chunks * 2, 256, 0, stream.value()>>>(
        string_pool.data(),
        offsets.data(),
        intermediate_stats.stripe_stat_chunks.data(),
        intermediate_stats.stripe_stat_merge.device_ptr());
      string_pools.emplace_back(std::move(string_pool));
    }
  }

  stripe_stat_chunks.emplace_back(std::move(intermediate_stats.stripe_stat_chunks));
  stripe_stat_merge.emplace_back(std::move(intermediate_stats.stripe_stat_merge));
  stats_dtypes = std::move(intermediate_stats.stats_dtypes);
  col_types    = std::move(intermediate_stats.col_types);
  num_rows     = num_table_rows;
}

namespace {
/**
 * @brief Gathers stripe information.
 *
 * @param columns List of columns
 * @param rowgroup_bounds Ranges of rows in each rowgroup [rowgroup][column]
 * @param max_stripe_size Maximum size of each stripe, both in bytes and in rows
 * @return List of stripe descriptors
 */
file_segmentation calculate_segmentation(host_span<orc_column_view const> columns,
                                         hostdevice_2dvector<rowgroup_rows>&& rowgroup_bounds,
                                         stripe_size_limits max_stripe_size)
{
  std::vector<stripe_rowgroups> infos;
  auto const num_rowgroups = rowgroup_bounds.size().first;
  size_t stripe_start      = 0;
  size_t stripe_bytes      = 0;
  size_type stripe_rows    = 0;
  for (size_t rg_idx = 0; rg_idx < num_rowgroups; ++rg_idx) {
    auto const rowgroup_total_bytes =
      std::accumulate(columns.begin(), columns.end(), 0ul, [&](size_t total_size, auto const& col) {
        auto const rows = rowgroup_bounds[rg_idx][col.index()].size();
        if (col.is_string()) {
          return total_size + rows + col.rowgroup_char_count(rg_idx);
        } else {
          return total_size + col.type_width() * rows;
        }
      });

    auto const rowgroup_rows_max =
      std::max_element(rowgroup_bounds[rg_idx].begin(),
                       rowgroup_bounds[rg_idx].end(),
                       [](auto& l, auto& r) { return l.size() < r.size(); })
        ->size();
    // Check if adding the current rowgroup to the stripe will make the stripe too large or long
    if ((rg_idx > stripe_start) && (stripe_bytes + rowgroup_total_bytes > max_stripe_size.bytes ||
                                    stripe_rows + rowgroup_rows_max > max_stripe_size.rows)) {
      infos.emplace_back(infos.size(), stripe_start, rg_idx - stripe_start);
      stripe_start = rg_idx;
      stripe_bytes = 0;
      stripe_rows  = 0;
    }

    stripe_bytes += rowgroup_total_bytes;
    stripe_rows += rowgroup_rows_max;
    if (rg_idx + 1 == num_rowgroups) {
      infos.emplace_back(infos.size(), stripe_start, num_rowgroups - stripe_start);
    }
  }

  return {std::move(rowgroup_bounds), std::move(infos)};
}

/**
 * @brief Returns the maximum size of RLE encoded values of an integer type.
 **/
template <typename T>
size_t max_varint_size()
{
  // varint encodes 7 bits in each byte
  return cudf::util::div_rounding_up_unsafe(sizeof(T) * 8, 7);
}

constexpr size_t RLE_stream_size(TypeKind kind, size_t count)
{
  using cudf::util::div_rounding_up_unsafe;
  constexpr auto byte_rle_max_len = 128;
  switch (kind) {
    case TypeKind::BOOLEAN:
      return div_rounding_up_unsafe(count, byte_rle_max_len * 8) * (byte_rle_max_len + 1);
    case TypeKind::BYTE:
      return div_rounding_up_unsafe(count, byte_rle_max_len) * (byte_rle_max_len + 1);
    case TypeKind::SHORT:
      return div_rounding_up_unsafe(count, gpu::encode_block_size) *
             (gpu::encode_block_size * max_varint_size<int16_t>() + 2);
    case TypeKind::FLOAT:
    case TypeKind::INT:
    case TypeKind::DATE:
      return div_rounding_up_unsafe(count, gpu::encode_block_size) *
             (gpu::encode_block_size * max_varint_size<int32_t>() + 2);
    case TypeKind::LONG:
    case TypeKind::DOUBLE:
      return div_rounding_up_unsafe(count, gpu::encode_block_size) *
             (gpu::encode_block_size * max_varint_size<int64_t>() + 2);
    default: CUDF_FAIL("Unsupported ORC type for RLE stream size");
  }
}

auto uncomp_block_alignment(CompressionKind compression_kind)
{
  if (compression_kind == NONE or
      nvcomp::is_compression_disabled(to_nvcomp_compression_type(compression_kind))) {
    return 1u;
  }

  return 1u << nvcomp::compress_input_alignment_bits(to_nvcomp_compression_type(compression_kind));
}

auto comp_block_alignment(CompressionKind compression_kind)
{
  if (compression_kind == NONE or
      nvcomp::is_compression_disabled(to_nvcomp_compression_type(compression_kind))) {
    return 1u;
  }

  return 1u << nvcomp::compress_output_alignment_bits(to_nvcomp_compression_type(compression_kind));
}

/**
 * @brief Builds up per-column streams.
 *
 * @param[in,out] columns List of columns
 * @param[in] segmentation stripe and rowgroup ranges
 * @param[in] decimal_column_sizes Sizes of encoded decimal columns
 * @return List of stream descriptors
 */
orc_streams create_streams(host_span<orc_column_view> columns,
                           file_segmentation const& segmentation,
                           std::map<uint32_t, size_t> const& decimal_column_sizes,
                           bool enable_dictionary,
                           CompressionKind compression_kind,
                           single_write_mode write_mode)
{
  // 'column 0' row index stream
  std::vector<Stream> streams{{ROW_INDEX, 0}};  // TODO: Separate index and data streams?
  // First n + 1 streams are row index streams
  streams.reserve(columns.size() + 1);
  std::transform(columns.begin(), columns.end(), std::back_inserter(streams), [](auto const& col) {
    return Stream{ROW_INDEX, col.id()};
  });

  std::vector<int32_t> ids(columns.size() * gpu::CI_NUM_STREAMS, -1);
  std::vector<TypeKind> types(streams.size(), INVALID_TYPE_KIND);

  for (auto& column : columns) {
    auto const is_nullable = [&]() -> bool {
      if (write_mode == single_write_mode::YES) {
        return column.nullable();
      } else {
        // For chunked write, when not provided nullability, we assume the worst case scenario
        // that all columns are nullable.
        auto const chunked_nullable = column.user_defined_nullable().value_or(true);
        CUDF_EXPECTS(chunked_nullable or !column.nullable(),
                     "Mismatch in metadata prescribed nullability and input column nullability. "
                     "Metadata for nullable input column cannot prescribe nullability = false");
        return chunked_nullable;
      }
    }();

    auto RLE_column_size = [&](TypeKind type_kind) {
      return std::accumulate(
        thrust::make_counting_iterator(0ul),
        thrust::make_counting_iterator(segmentation.num_rowgroups()),
        0ul,
        [&](auto data_size, auto rg_idx) {
          return data_size +
                 RLE_stream_size(type_kind, segmentation.rowgroups[rg_idx][column.index()].size());
        });
    };

    auto const kind = column.orc_kind();

    auto add_stream =
      [&](gpu::StreamIndexType index_type, StreamKind kind, TypeKind type_kind, size_t size) {
        auto const max_alignment_padding = uncomp_block_alignment(compression_kind) - 1;
        const auto base                  = column.index() * gpu::CI_NUM_STREAMS;
        ids[base + index_type]           = streams.size();
        streams.push_back(orc::Stream{
          kind,
          column.id(),
          (size == 0) ? 0 : size + max_alignment_padding * segmentation.num_rowgroups()});
        types.push_back(type_kind);
      };

    auto add_RLE_stream = [&](
                            gpu::StreamIndexType index_type, StreamKind kind, TypeKind type_kind) {
      add_stream(index_type, kind, type_kind, RLE_column_size(type_kind));
    };

    if (is_nullable) { add_RLE_stream(gpu::CI_PRESENT, PRESENT, TypeKind::BOOLEAN); }
    switch (kind) {
      case TypeKind::BOOLEAN:
      case TypeKind::BYTE:
        add_RLE_stream(gpu::CI_DATA, DATA, kind);
        column.set_orc_encoding(DIRECT);
        break;
      case TypeKind::SHORT:
      case TypeKind::INT:
      case TypeKind::LONG:
      case TypeKind::DATE:
        add_RLE_stream(gpu::CI_DATA, DATA, kind);
        column.set_orc_encoding(DIRECT_V2);
        break;
      case TypeKind::FLOAT:
      case TypeKind::DOUBLE:
        // Pass through if no nulls (no RLE encoding for floating point)
        add_stream(
          gpu::CI_DATA, DATA, kind, (column.null_count() != 0) ? RLE_column_size(kind) : 0);
        column.set_orc_encoding(DIRECT);
        break;
      case TypeKind::STRING: {
        bool enable_dict           = enable_dictionary;
        size_t dict_data_size      = 0;
        size_t dict_strings        = 0;
        size_t dict_lengths_div512 = 0;
        for (auto const& stripe : segmentation.stripes) {
          auto const sd = column.host_stripe_dict(stripe.id);
<<<<<<< HEAD
          enable_dict   = (enable_dict && sd.is_enabled());
=======
          enable_dict   = (enable_dict && sd->dict_data != nullptr);
>>>>>>> 649cf5e2
          if (enable_dict) {
            dict_strings += sd.entry_count;
            dict_lengths_div512 += (sd.entry_count + 0x1ff) >> 9;
            dict_data_size += sd.char_count;
          }
        }

        size_t const direct_data_size = column.char_count();
        if (enable_dict) {
          uint32_t dict_bits = 0;
          for (dict_bits = 1; dict_bits < 32; dict_bits <<= 1) {
            if (dict_strings <= (1ull << dict_bits)) break;
          }
          auto const valid_count = column.size() - column.null_count();
          dict_data_size += (dict_bits * valid_count + 7) >> 3;
        }

        // Decide between direct or dictionary encoding
        if (enable_dict && dict_data_size < direct_data_size) {
          add_RLE_stream(gpu::CI_DATA, DATA, TypeKind::INT);
          add_stream(gpu::CI_DATA2, LENGTH, TypeKind::INT, dict_lengths_div512 * (512 * 4 + 2));
          add_stream(
            gpu::CI_DICTIONARY, DICTIONARY_DATA, TypeKind::CHAR, std::max(dict_data_size, 1ul));
          column.set_orc_encoding(DICTIONARY_V2);
        } else {
          add_stream(gpu::CI_DATA, DATA, TypeKind::CHAR, std::max<size_t>(direct_data_size, 1));
          add_RLE_stream(gpu::CI_DATA2, LENGTH, TypeKind::INT);
          column.set_orc_encoding(DIRECT_V2);
        }
        break;
      }
      case TypeKind::TIMESTAMP:
        add_RLE_stream(gpu::CI_DATA, DATA, TypeKind::LONG);
        add_RLE_stream(gpu::CI_DATA2, SECONDARY, TypeKind::LONG);
        column.set_orc_encoding(DIRECT_V2);
        break;
      case TypeKind::DECIMAL:
        // varint values (NO RLE)
        // data_stream_size = decimal_column_sizes.at(column.index());
        add_stream(gpu::CI_DATA, DATA, TypeKind::DECIMAL, decimal_column_sizes.at(column.index()));
        // scale stream TODO: compute exact size since all elems are equal
        add_RLE_stream(gpu::CI_DATA2, SECONDARY, TypeKind::INT);
        column.set_orc_encoding(DIRECT_V2);
        break;
      case TypeKind::LIST:
      case TypeKind::MAP:
        // no data stream, only lengths
        add_RLE_stream(gpu::CI_DATA2, LENGTH, TypeKind::INT);
        column.set_orc_encoding(DIRECT_V2);
        break;
      case TypeKind::STRUCT:
        // Only has the present stream
        break;
      default: CUDF_FAIL("Unsupported ORC type kind");
    }
  }
  return {std::move(streams), std::move(ids), std::move(types)};
}

std::vector<std::vector<rowgroup_rows>> calculate_aligned_rowgroup_bounds(
  orc_table_view const& orc_table,
  file_segmentation const& segmentation,
  rmm::cuda_stream_view stream)
{
  if (segmentation.num_rowgroups() == 0) return {};

  auto d_pd_set_counts_data = rmm::device_uvector<cudf::size_type>(
    orc_table.num_columns() * segmentation.num_rowgroups(), stream);
  auto const d_pd_set_counts = device_2dspan<cudf::size_type>{
    d_pd_set_counts_data.data(), segmentation.num_rowgroups(), orc_table.num_columns()};
  gpu::reduce_pushdown_masks(orc_table.d_columns, segmentation.rowgroups, d_pd_set_counts, stream);

  auto aligned_rgs = hostdevice_2dvector<rowgroup_rows>(
    segmentation.num_rowgroups(), orc_table.num_columns(), stream);
  CUDF_CUDA_TRY(cudaMemcpyAsync(aligned_rgs.base_device_ptr(),
                                segmentation.rowgroups.base_device_ptr(),
                                aligned_rgs.count() * sizeof(rowgroup_rows),
                                cudaMemcpyDefault,
                                stream.value()));
  auto const d_stripes = cudf::detail::make_device_uvector_async(
    segmentation.stripes, stream, rmm::mr::get_current_device_resource());

  // One thread per column, per stripe
  thrust::for_each_n(
    rmm::exec_policy(stream),
    thrust::make_counting_iterator(0),
    orc_table.num_columns() * segmentation.num_stripes(),
    [columns = device_span<orc_column_device_view const>{orc_table.d_columns},
     stripes = device_span<stripe_rowgroups const>{d_stripes},
     d_pd_set_counts,
     out_rowgroups = device_2dspan<rowgroup_rows>{aligned_rgs}] __device__(auto& idx) {
      uint32_t const col_idx = idx / stripes.size();
      // No alignment needed for root columns
      if (not columns[col_idx].parent_index.has_value()) return;

      auto const stripe_idx     = idx % stripes.size();
      auto const stripe         = stripes[stripe_idx];
      auto const parent_col_idx = columns[col_idx].parent_index.value();
      auto const parent_column  = columns[parent_col_idx];
      auto const stripe_end     = stripe.first + stripe.size;

      auto seek_last_borrow_rg = [&](auto rg_idx, size_type& bits_to_borrow) {
        auto curr         = rg_idx + 1;
        auto curr_rg_size = [&]() {
          return parent_column.pushdown_mask != nullptr ? d_pd_set_counts[curr][parent_col_idx]
                                                        : out_rowgroups[curr][col_idx].size();
        };
        while (curr < stripe_end and curr_rg_size() <= bits_to_borrow) {
          // All bits from rowgroup borrowed, make the rowgroup empty
          out_rowgroups[curr][col_idx].begin = out_rowgroups[curr][col_idx].end;
          bits_to_borrow -= curr_rg_size();
          ++curr;
        }
        return curr;
      };

      int previously_borrowed = 0;
      for (auto rg_idx = stripe.first; rg_idx + 1 < stripe_end; ++rg_idx) {
        auto& rg = out_rowgroups[rg_idx][col_idx];

        if (parent_column.pushdown_mask == nullptr) {
          // No pushdown mask, all null mask bits will be encoded
          // Align on rowgroup size (can be misaligned for list children)
          if (rg.size() % 8) {
            auto bits_to_borrow           = 8 - rg.size() % 8;
            auto const last_borrow_rg_idx = seek_last_borrow_rg(rg_idx, bits_to_borrow);
            if (last_borrow_rg_idx == stripe_end) {
              // Didn't find enough bits to borrow, move the rowgroup end to the stripe end
              rg.end = out_rowgroups[stripe_end - 1][col_idx].end;
              // Done with this stripe
              break;
            }
            auto& last_borrow_rg = out_rowgroups[last_borrow_rg_idx][col_idx];
            last_borrow_rg.begin += bits_to_borrow;
            rg.end = last_borrow_rg.begin;
            // Skip the rowgroups we emptied in the loop
            rg_idx = last_borrow_rg_idx - 1;
          }
        } else {
          // pushdown mask present; null mask bits w/ set pushdown mask bits will be encoded
          // Use the number of set bits in pushdown mask as size
          auto bits_to_borrow =
            8 - (d_pd_set_counts[rg_idx][parent_col_idx] - previously_borrowed) % 8;
          if (bits_to_borrow == 0) {
            // Didn't borrow any bits for this rowgroup
            previously_borrowed = 0;
            continue;
          }

          // Find rowgroup in which we finish the search for missing bits
          auto const last_borrow_rg_idx = seek_last_borrow_rg(rg_idx, bits_to_borrow);
          if (last_borrow_rg_idx == stripe_end) {
            // Didn't find enough bits to borrow, move the rowgroup end to the stripe end
            rg.end = out_rowgroups[stripe_end - 1][col_idx].end;
            // Done with this stripe
            break;
          }

          auto& last_borrow_rg = out_rowgroups[last_borrow_rg_idx][col_idx];
          // First row that does not need to be borrowed
          auto borrow_end = last_borrow_rg.begin;

          // Adjust the number of bits to borrow in the next iteration
          previously_borrowed = bits_to_borrow;

          // Find word in which we finish the search for missing bits (guaranteed to be available)
          while (bits_to_borrow != 0) {
            auto const mask = cudf::detail::get_mask_offset_word(
              parent_column.pushdown_mask, 0, borrow_end, borrow_end + 32);
            auto const valid_in_word = __popc(mask);

            if (valid_in_word > bits_to_borrow) break;
            bits_to_borrow -= valid_in_word;
            borrow_end += 32;
          }

          // Find the last of the missing bits (guaranteed to be available)
          while (bits_to_borrow != 0) {
            if (bit_is_set(parent_column.pushdown_mask, borrow_end)) { --bits_to_borrow; };
            ++borrow_end;
          }

          last_borrow_rg.begin = borrow_end;
          rg.end               = borrow_end;
          // Skip the rowgroups we emptied in the loop
          rg_idx = last_borrow_rg_idx - 1;
        }
      }
    });

  aligned_rgs.device_to_host_sync(stream);

  std::vector<std::vector<rowgroup_rows>> h_aligned_rgs;
  h_aligned_rgs.reserve(segmentation.num_rowgroups());
  std::transform(thrust::make_counting_iterator(0ul),
                 thrust::make_counting_iterator(segmentation.num_rowgroups()),
                 std::back_inserter(h_aligned_rgs),
                 [&](auto idx) -> std::vector<rowgroup_rows> {
                   return {aligned_rgs[idx].begin(), aligned_rgs[idx].end()};
                 });

  return h_aligned_rgs;
}

struct segmented_valid_cnt_input {
  bitmask_type const* mask;
  std::vector<size_type> indices;
};

encoded_data encode_columns(orc_table_view const& orc_table,
                            encoder_decimal_info&& dec_chunk_sizes,
                            file_segmentation const& segmentation,
                            orc_streams const& streams,
                            uint32_t uncomp_block_align,
                            rmm::cuda_stream_view stream)
{
  auto const num_columns = orc_table.num_columns();
  hostdevice_2dvector<gpu::EncChunk> chunks(num_columns, segmentation.num_rowgroups(), stream);

  auto const aligned_rowgroups = calculate_aligned_rowgroup_bounds(orc_table, segmentation, stream);

  // Initialize column chunks' descriptions
  std::map<size_type, segmented_valid_cnt_input> validity_check_inputs;

  for (auto const& column : orc_table.columns) {
    for (auto const& stripe : segmentation.stripes) {
      for (auto rg_idx_it = stripe.cbegin(); rg_idx_it < stripe.cend(); ++rg_idx_it) {
        auto const rg_idx      = *rg_idx_it;
        auto& ck               = chunks[column.index()][rg_idx];
        ck.start_row           = segmentation.rowgroups[rg_idx][column.index()].begin;
        ck.num_rows            = segmentation.rowgroups[rg_idx][column.index()].size();
        ck.null_mask_start_row = aligned_rowgroups[rg_idx][column.index()].begin;
        ck.null_mask_num_rows  = aligned_rowgroups[rg_idx][column.index()].size();
        ck.encoding_kind       = column.orc_encoding();
        ck.type_kind           = column.orc_kind();
        if (ck.type_kind == TypeKind::STRING) {
          ck.dict_index = (ck.encoding_kind == DICTIONARY_V2)
                            ? column.host_stripe_dict(stripe.id).index.data()
                            : nullptr;
          ck.dtype_len  = 1;
        } else {
          ck.dtype_len = column.type_width();
        }
        ck.scale = column.scale();
        if (ck.type_kind == TypeKind::DECIMAL) { ck.decimal_offsets = column.decimal_offsets(); }
      }
    }
  }
  chunks.host_to_device_async(stream);
  // TODO (future): pass columns separately from chunks (to skip this step)
  // and remove info from chunks that is common for the entire column
  thrust::for_each_n(
    rmm::exec_policy(stream),
    thrust::make_counting_iterator(0ul),
    chunks.count(),
    [chunks = device_2dspan<gpu::EncChunk>{chunks},
     cols = device_span<orc_column_device_view const>{orc_table.d_columns}] __device__(auto& idx) {
      auto const col_idx             = idx / chunks.size().second;
      auto const rg_idx              = idx % chunks.size().second;
      chunks[col_idx][rg_idx].column = &cols[col_idx];
    });

  auto validity_check_indices = [&](size_t col_idx) {
    std::vector<size_type> indices;
    for (auto const& stripe : segmentation.stripes) {
      for (auto rg_idx_it = stripe.cbegin(); rg_idx_it < stripe.cend() - 1; ++rg_idx_it) {
        auto const& chunk = chunks[col_idx][*rg_idx_it];
        indices.push_back(chunk.start_row);
        indices.push_back(chunk.start_row + chunk.num_rows);
      }
    }
    return indices;
  };
  for (auto const& column : orc_table.columns) {
    if (column.orc_kind() == TypeKind::BOOLEAN && column.nullable()) {
      validity_check_inputs[column.index()] = {column.null_mask(),
                                               validity_check_indices(column.index())};
    }
  }
  for (auto& cnt_in : validity_check_inputs) {
    auto const valid_counts =
      cudf::detail::segmented_valid_count(cnt_in.second.mask, cnt_in.second.indices, stream);
    CUDF_EXPECTS(
      std::none_of(valid_counts.cbegin(),
                   valid_counts.cend(),
                   [](auto valid_count) { return valid_count % 8; }),
      "There's currently a bug in encoding boolean columns. Suggested workaround is to convert "
      "to int8 type."
      " Please see https://github.com/rapidsai/cudf/issues/6763 for more information.");
  }

  hostdevice_2dvector<gpu::encoder_chunk_streams> chunk_streams(
    num_columns, segmentation.num_rowgroups(), stream);
  // per-stripe, per-stream owning buffers
  std::vector<std::vector<rmm::device_uvector<uint8_t>>> encoded_data(segmentation.num_stripes());
  for (auto const& stripe : segmentation.stripes) {
    std::generate_n(std::back_inserter(encoded_data[stripe.id]), streams.size(), [stream]() {
      return rmm::device_uvector<uint8_t>(0, stream);
    });

    for (size_t col_idx = 0; col_idx < num_columns; col_idx++) {
      for (int strm_type = 0; strm_type < gpu::CI_NUM_STREAMS; ++strm_type) {
        auto const& column = orc_table.column(col_idx);
        auto col_streams   = chunk_streams[col_idx];
        auto const strm_id = streams.id(col_idx * gpu::CI_NUM_STREAMS + strm_type);

        std::for_each(stripe.cbegin(), stripe.cend(), [&](auto rg_idx) {
          col_streams[rg_idx].ids[strm_type]     = strm_id;
          col_streams[rg_idx].lengths[strm_type] = 0;
        });

        // Calculate rowgroup sizes and stripe size
        if (strm_id >= 0) {
          size_t stripe_size = 0;
          std::for_each(stripe.cbegin(), stripe.cend(), [&](auto rg_idx) {
            auto const& ck = chunks[col_idx][rg_idx];
            auto& strm     = col_streams[rg_idx];

            if ((strm_type == gpu::CI_DICTIONARY) ||
                (strm_type == gpu::CI_DATA2 && ck.encoding_kind == DICTIONARY_V2)) {
              if (rg_idx == *stripe.cbegin()) {
                auto const stripe_dict = column.host_stripe_dict(stripe.id);
                strm.lengths[strm_type] =
                  (strm_type == gpu::CI_DICTIONARY)
                    ? stripe_dict.char_count
                    : (((stripe_dict.entry_count + 0x1ff) >> 9) * (512 * 4 + 2));
              } else {
                strm.lengths[strm_type] = 0;
              }
            } else if (strm_type == gpu::CI_DATA && ck.type_kind == TypeKind::STRING &&
                       ck.encoding_kind == DIRECT_V2) {
              strm.lengths[strm_type] = std::max(column.rowgroup_char_count(rg_idx), 1);
            } else if (strm_type == gpu::CI_DATA && streams[strm_id].length == 0 &&
                       (ck.type_kind == DOUBLE || ck.type_kind == FLOAT)) {
              // Pass-through
              strm.lengths[strm_type] = ck.num_rows * ck.dtype_len;
            } else if (ck.type_kind == DECIMAL && strm_type == gpu::CI_DATA) {
              strm.lengths[strm_type] = dec_chunk_sizes.rg_sizes.at(col_idx)[rg_idx];
            } else {
              strm.lengths[strm_type] = RLE_stream_size(streams.type(strm_id), ck.num_rows);
            }
            // Allow extra space for alignment
            stripe_size += strm.lengths[strm_type] + uncomp_block_align - 1;
          });

          encoded_data[stripe.id][strm_id] = rmm::device_uvector<uint8_t>(stripe_size, stream);
        }

        // Set offsets
        for (auto rg_idx_it = stripe.cbegin(); rg_idx_it < stripe.cend(); ++rg_idx_it) {
          auto const rg_idx = *rg_idx_it;
          auto const& ck    = chunks[col_idx][rg_idx];
          auto& strm        = col_streams[rg_idx];

          if (strm_id < 0 or (strm_type == gpu::CI_DATA && streams[strm_id].length == 0 &&
                              (ck.type_kind == DOUBLE || ck.type_kind == FLOAT))) {
            strm.data_ptrs[strm_type] = nullptr;
          } else {
            if ((strm_type == gpu::CI_DICTIONARY) ||
                (strm_type == gpu::CI_DATA2 && ck.encoding_kind == DICTIONARY_V2)) {
              strm.data_ptrs[strm_type] = encoded_data[stripe.id][strm_id].data();
            } else {
              strm.data_ptrs[strm_type] = (rg_idx_it == stripe.cbegin())
                                            ? encoded_data[stripe.id][strm_id].data()
                                            : (col_streams[rg_idx - 1].data_ptrs[strm_type] +
                                               col_streams[rg_idx - 1].lengths[strm_type]);
            }
          }
          auto const misalignment =
            reinterpret_cast<intptr_t>(strm.data_ptrs[strm_type]) % uncomp_block_align;
          if (misalignment != 0) {
            strm.data_ptrs[strm_type] += (uncomp_block_align - misalignment);
          }
        }
      }
    }
  }

  chunk_streams.host_to_device_async(stream);

  if (orc_table.num_rows() > 0) {
    if (orc_table.num_string_columns() != 0) {
      auto d_stripe_dict = orc_table.string_column(0).device_stripe_dicts();
      gpu::EncodeStripeDictionaries(d_stripe_dict.data(),
                                    orc_table.d_columns,
                                    chunks,
                                    orc_table.num_string_columns(),
                                    segmentation.num_stripes(),
                                    chunk_streams,
                                    stream);
    }

    gpu::EncodeOrcColumnData(chunks, chunk_streams, stream);
  }
  chunk_streams.device_to_host_sync(stream);

  return {std::move(encoded_data), std::move(chunk_streams)};
}

// TODO: remove StripeInformation from this function and return strm_desc instead
/**
 * @brief Returns stripe information after compacting columns' individual data
 * chunks into contiguous data streams.
 *
 * @param[in] num_index_streams Total number of index streams
 * @param[in] segmentation stripe and rowgroup ranges
 * @param[in,out] enc_data ORC per-chunk streams of encoded data
 * @param[in,out] strm_desc List of stream descriptors [stripe][data_stream]
 * @param[in] stream CUDA stream used for device memory operations and kernel launches
 * @return The stripes' information
 */
std::vector<StripeInformation> gather_stripes(size_t num_index_streams,
                                              file_segmentation const& segmentation,
                                              encoded_data* enc_data,
                                              hostdevice_2dvector<gpu::StripeStream>* strm_desc,
                                              rmm::cuda_stream_view stream)
{
  if (segmentation.num_stripes() == 0) { return {}; }

  // gathered stripes - per-stripe, per-stream (same as encoded_data.data)
  std::vector<std::vector<rmm::device_uvector<uint8_t>>> gathered_stripes(enc_data->data.size());
  for (auto& stripe_data : gathered_stripes) {
    std::generate_n(std::back_inserter(stripe_data), enc_data->data[0].size(), [&]() {
      return rmm::device_uvector<uint8_t>(0, stream);
    });
  }
  std::vector<StripeInformation> stripes(segmentation.num_stripes());
  for (auto const& stripe : segmentation.stripes) {
    for (size_t col_idx = 0; col_idx < enc_data->streams.size().first; col_idx++) {
      auto const& col_streams = (enc_data->streams)[col_idx];
      // Assign stream data of column data stream(s)
      for (int k = 0; k < gpu::CI_INDEX; k++) {
        auto const stream_id = col_streams[0].ids[k];
        if (stream_id != -1) {
          auto const actual_stripe_size = std::accumulate(
            col_streams.begin() + stripe.first,
            col_streams.begin() + stripe.first + stripe.size,
            0ul,
            [&](auto const& sum, auto const& strm) { return sum + strm.lengths[k]; });

          auto const& allocated_stripe_size = enc_data->data[stripe.id][stream_id].size();
          CUDF_EXPECTS(allocated_stripe_size >= actual_stripe_size,
                       "Internal ORC writer error: insufficient allocation size for encoded data");
          // Allocate buffers of the exact size as encoded data, smaller than the original buffers.
          // Don't copying the data to exactly sized buffer when only one chunk is present to avoid
          // performance overhead from the additional copy. When there are multiple chunks, they are
          // copied anyway, to make them contiguous (i.e. gather them).
          if (stripe.size > 1 and allocated_stripe_size > actual_stripe_size) {
            gathered_stripes[stripe.id][stream_id] =
              rmm::device_uvector<uint8_t>(actual_stripe_size, stream);
          }

          auto* ss           = &(*strm_desc)[stripe.id][stream_id - num_index_streams];
          ss->data_ptr       = gathered_stripes[stripe.id][stream_id].data();
          ss->stream_size    = actual_stripe_size;
          ss->first_chunk_id = stripe.first;
          ss->num_chunks     = stripe.size;
          ss->column_id      = col_idx;
          ss->stream_type    = k;
        }
      }
    }

    stripes[stripe.id].numberOfRows =
      stripe.size == 0 ? 0
                       : segmentation.rowgroups[stripe.first + stripe.size - 1][0].end -
                           segmentation.rowgroups[stripe.first][0].begin;
  }

  strm_desc->host_to_device_async(stream);
  // TODO: use cub::DeviceMemcpy::Batched
  gpu::CompactOrcDataStreams(*strm_desc, enc_data->streams, stream);
  strm_desc->device_to_host_async(stream);
  enc_data->streams.device_to_host_sync(stream);

  // move the gathered stripes to encoded_data.data for lifetime management
  for (auto stripe_id = 0ul; stripe_id < enc_data->data.size(); ++stripe_id) {
    for (auto stream_id = 0ul; stream_id < enc_data->data[0].size(); ++stream_id) {
      if (not gathered_stripes[stripe_id][stream_id].is_empty())
        enc_data->data[stripe_id][stream_id] = std::move(gathered_stripes[stripe_id][stream_id]);
    }
  }

  return stripes;
}

void set_stat_desc_leaf_cols(device_span<orc_column_device_view const> columns,
                             device_span<stats_column_desc> stat_desc,
                             rmm::cuda_stream_view stream)
{
  thrust::for_each(rmm::exec_policy(stream),
                   thrust::make_counting_iterator(0ul),
                   thrust::make_counting_iterator(stat_desc.size()),
                   [=] __device__(auto idx) { stat_desc[idx].leaf_column = &columns[idx]; });
}

cudf::detail::hostdevice_vector<uint8_t> allocate_and_encode_blobs(
  cudf::detail::hostdevice_vector<statistics_merge_group>& stats_merge_groups,
  rmm::device_uvector<statistics_chunk>& stat_chunks,
  int num_stat_blobs,
  rmm::cuda_stream_view stream)
{
  // figure out the buffer size needed for protobuf format
  gpu::orc_init_statistics_buffersize(
    stats_merge_groups.device_ptr(), stat_chunks.data(), num_stat_blobs, stream);
  auto max_blobs = stats_merge_groups.element(num_stat_blobs - 1, stream);

  cudf::detail::hostdevice_vector<uint8_t> blobs(max_blobs.start_chunk + max_blobs.num_chunks,
                                                 stream);
  gpu::orc_encode_statistics(blobs.device_ptr(),
                             stats_merge_groups.device_ptr(),
                             stat_chunks.data(),
                             num_stat_blobs,
                             stream);
  stats_merge_groups.device_to_host_async(stream);
  blobs.device_to_host_sync(stream);
  return blobs;
}

/**
 * @brief Returns column statistics in an intermediate format.
 *
 * @param statistics_freq Frequency of statistics to be included in the output file
 * @param orc_table Table information to be written
 * @param segmentation stripe and rowgroup ranges
 * @param stream CUDA stream used for device memory operations and kernel launches
 * @return The statistic information
 */
intermediate_statistics gather_statistic_blobs(statistics_freq const stats_freq,
                                               orc_table_view const& orc_table,
                                               file_segmentation const& segmentation,
                                               rmm::cuda_stream_view stream)
{
  auto const num_rowgroup_blobs     = segmentation.rowgroups.count();
  auto const num_stripe_blobs       = segmentation.num_stripes() * orc_table.num_columns();
  auto const are_statistics_enabled = stats_freq != statistics_freq::STATISTICS_NONE;
  if (not are_statistics_enabled or num_rowgroup_blobs + num_stripe_blobs == 0) {
    return intermediate_statistics{stream};
  }

  cudf::detail::hostdevice_vector<stats_column_desc> stat_desc(orc_table.num_columns(), stream);
  cudf::detail::hostdevice_vector<statistics_merge_group> rowgroup_merge(num_rowgroup_blobs,
                                                                         stream);
  cudf::detail::hostdevice_vector<statistics_merge_group> stripe_merge(num_stripe_blobs, stream);
  std::vector<statistics_dtype> col_stats_dtypes;
  std::vector<data_type> col_types;
  auto rowgroup_stat_merge = rowgroup_merge.host_ptr();
  auto stripe_stat_merge   = stripe_merge.host_ptr();

  for (auto const& column : orc_table.columns) {
    stats_column_desc* desc = &stat_desc[column.index()];
    switch (column.orc_kind()) {
      case TypeKind::BYTE: desc->stats_dtype = dtype_int8; break;
      case TypeKind::SHORT: desc->stats_dtype = dtype_int16; break;
      case TypeKind::INT: desc->stats_dtype = dtype_int32; break;
      case TypeKind::LONG: desc->stats_dtype = dtype_int64; break;
      case TypeKind::FLOAT: desc->stats_dtype = dtype_float32; break;
      case TypeKind::DOUBLE: desc->stats_dtype = dtype_float64; break;
      case TypeKind::BOOLEAN: desc->stats_dtype = dtype_bool; break;
      case TypeKind::DATE: desc->stats_dtype = dtype_int32; break;
      case TypeKind::DECIMAL: desc->stats_dtype = dtype_decimal64; break;
      case TypeKind::TIMESTAMP: desc->stats_dtype = dtype_timestamp64; break;
      case TypeKind::STRING: desc->stats_dtype = dtype_string; break;
      default: desc->stats_dtype = dtype_none; break;
    }
    desc->num_rows   = column.size();
    desc->num_values = column.size();
    if (desc->stats_dtype == dtype_timestamp64) {
      // Timestamp statistics are in milliseconds
      switch (column.scale()) {
        case 9: desc->ts_scale = 1000; break;
        case 6: desc->ts_scale = 0; break;
        case 3: desc->ts_scale = -1000; break;
        case 0: desc->ts_scale = -1000000; break;
        default: desc->ts_scale = 0; break;
      }
    } else {
      desc->ts_scale = 0;
    }
    col_stats_dtypes.push_back(desc->stats_dtype);
    col_types.push_back(column.type());
    for (auto const& stripe : segmentation.stripes) {
      auto& grp       = stripe_stat_merge[column.index() * segmentation.num_stripes() + stripe.id];
      grp.col_dtype   = column.type();
      grp.stats_dtype = desc->stats_dtype;
      grp.start_chunk =
        static_cast<uint32_t>(column.index() * segmentation.num_rowgroups() + stripe.first);
      grp.num_chunks = stripe.size;
      for (auto rg_idx_it = stripe.cbegin(); rg_idx_it != stripe.cend(); ++rg_idx_it) {
        auto& rg_grp =
          rowgroup_stat_merge[column.index() * segmentation.num_rowgroups() + *rg_idx_it];
        rg_grp.col_dtype   = column.type();
        rg_grp.stats_dtype = desc->stats_dtype;
        rg_grp.start_chunk = *rg_idx_it;
        rg_grp.num_chunks  = 1;
      }
    }
  }
  stat_desc.host_to_device_async(stream);
  rowgroup_merge.host_to_device_async(stream);
  stripe_merge.host_to_device_async(stream);
  set_stat_desc_leaf_cols(orc_table.d_columns, stat_desc, stream);

  // The rowgroup stat chunks are written out in each stripe. The stripe and file-level chunks are
  // written in the footer. To prevent persisting the rowgroup stat chunks across multiple write
  // calls in a chunked write situation, these allocations are split up so stripe data can persist
  // until the footer is written and rowgroup data can be freed after being written to the stripe.
  rmm::device_uvector<statistics_chunk> rowgroup_chunks(num_rowgroup_blobs, stream);
  rmm::device_uvector<statistics_chunk> stripe_chunks(num_stripe_blobs, stream);
  auto rowgroup_stat_chunks = rowgroup_chunks.data();
  auto stripe_stat_chunks   = stripe_chunks.data();

  rmm::device_uvector<statistics_group> rowgroup_groups(num_rowgroup_blobs, stream);
  gpu::orc_init_statistics_groups(
    rowgroup_groups.data(), stat_desc.device_ptr(), segmentation.rowgroups, stream);

  detail::calculate_group_statistics<detail::io_file_format::ORC>(
    rowgroup_chunks.data(), rowgroup_groups.data(), num_rowgroup_blobs, stream);

  detail::merge_group_statistics<detail::io_file_format::ORC>(
    stripe_stat_chunks, rowgroup_stat_chunks, stripe_merge.device_ptr(), num_stripe_blobs, stream);

  // With chunked writes, the orc table can be deallocated between write calls.
  // This forces our hand to encode row groups and stripes only in this stage and further
  // we have to persist any data from the table that we need later. The
  // minimum and maximum string inside the `str_val` structure inside `statistics_val` in
  // `statistic_chunk` that are copies of the largest and smallest strings in the row group,
  // or stripe need to be persisted between write calls. We write rowgroup data with each
  // stripe and then save each stripe's stats until the end where we merge those all together
  // to get the file-level stats.

  // Skip rowgroup blobs when encoding, if chosen granularity is coarser than "ROW_GROUP".
  auto const is_granularity_rowgroup = stats_freq == ORC_STATISTICS_ROW_GROUP;
  // we have to encode the row groups now IF they are being written out
  auto rowgroup_blobs = [&]() -> std::vector<ColStatsBlob> {
    if (not is_granularity_rowgroup) { return {}; }

    cudf::detail::hostdevice_vector<uint8_t> blobs =
      allocate_and_encode_blobs(rowgroup_merge, rowgroup_chunks, num_rowgroup_blobs, stream);

    std::vector<ColStatsBlob> rowgroup_blobs(num_rowgroup_blobs);
    for (size_t i = 0; i < num_rowgroup_blobs; i++) {
      auto const stat_begin = blobs.host_ptr(rowgroup_merge[i].start_chunk);
      auto const stat_end   = stat_begin + rowgroup_merge[i].num_chunks;
      rowgroup_blobs[i].assign(stat_begin, stat_end);
    }
    return rowgroup_blobs;
  }();

  return {std::move(rowgroup_blobs),
          std::move(stripe_chunks),
          std::move(stripe_merge),
          std::move(col_stats_dtypes),
          std::move(col_types)};
}

/**
 * @brief Returns column statistics encoded in ORC protobuf format stored in the footer.
 *
 * @param num_stripes number of stripes in the data
 * @param incoming_stats intermediate statistics returned from `gather_statistic_blobs`
 * @param stream CUDA stream used for device memory operations and kernel launches
 * @return The encoded statistic blobs
 */
encoded_footer_statistics finish_statistic_blobs(int num_stripes,
                                                 persisted_statistics& per_chunk_stats,
                                                 rmm::cuda_stream_view stream)
{
  auto stripe_size_iter = thrust::make_transform_iterator(per_chunk_stats.stripe_stat_merge.begin(),
                                                          [](auto const& i) { return i.size(); });

  auto const num_columns = per_chunk_stats.col_types.size();
  auto const num_stripe_blobs =
    thrust::reduce(stripe_size_iter, stripe_size_iter + per_chunk_stats.stripe_stat_merge.size());
  auto const num_file_blobs = num_columns;
  auto const num_blobs      = static_cast<int>(num_stripe_blobs + num_file_blobs);

  if (num_stripe_blobs == 0) { return {}; }

  // merge the stripe persisted data and add file data
  rmm::device_uvector<statistics_chunk> stat_chunks(num_blobs, stream);
  cudf::detail::hostdevice_vector<statistics_merge_group> stats_merge(num_blobs, stream);

  // we need to merge the stat arrays from the persisted data.
  // this needs to be done carefully because each array can contain
  // a different number of stripes and stripes from each column must be
  // located next to each other. We know the total number of stripes and
  // we know the size of each array. The number of stripes per column in a chunk array can
  // be calculated by dividing the number of chunks by the number of columns.
  // That many chunks need to be copied at a time to the proper destination.
  size_t num_entries_seen = 0;
  for (size_t i = 0; i < per_chunk_stats.stripe_stat_chunks.size(); ++i) {
    auto const stripes_per_col = per_chunk_stats.stripe_stat_chunks[i].size() / num_columns;

    auto const chunk_bytes = stripes_per_col * sizeof(statistics_chunk);
    auto const merge_bytes = stripes_per_col * sizeof(statistics_merge_group);
    for (size_t col = 0; col < num_columns; ++col) {
      CUDF_CUDA_TRY(
        cudaMemcpyAsync(stat_chunks.data() + (num_stripes * col) + num_entries_seen,
                        per_chunk_stats.stripe_stat_chunks[i].data() + col * stripes_per_col,
                        chunk_bytes,
                        cudaMemcpyDefault,
                        stream.value()));
      CUDF_CUDA_TRY(
        cudaMemcpyAsync(stats_merge.device_ptr() + (num_stripes * col) + num_entries_seen,
                        per_chunk_stats.stripe_stat_merge[i].device_ptr() + col * stripes_per_col,
                        merge_bytes,
                        cudaMemcpyDefault,
                        stream.value()));
    }
    num_entries_seen += stripes_per_col;
  }

  std::vector<statistics_merge_group> file_stats_merge(num_file_blobs);
  for (auto i = 0u; i < num_file_blobs; ++i) {
    auto col_stats         = &file_stats_merge[i];
    col_stats->col_dtype   = per_chunk_stats.col_types[i];
    col_stats->stats_dtype = per_chunk_stats.stats_dtypes[i];
    col_stats->start_chunk = static_cast<uint32_t>(i * num_stripes);
    col_stats->num_chunks  = static_cast<uint32_t>(num_stripes);
  }

  auto d_file_stats_merge = stats_merge.device_ptr(num_stripe_blobs);
  CUDF_CUDA_TRY(cudaMemcpyAsync(d_file_stats_merge,
                                file_stats_merge.data(),
                                num_file_blobs * sizeof(statistics_merge_group),
                                cudaMemcpyDefault,
                                stream.value()));

  auto file_stat_chunks = stat_chunks.data() + num_stripe_blobs;
  detail::merge_group_statistics<detail::io_file_format::ORC>(
    file_stat_chunks, stat_chunks.data(), d_file_stats_merge, num_file_blobs, stream);

  cudf::detail::hostdevice_vector<uint8_t> blobs =
    allocate_and_encode_blobs(stats_merge, stat_chunks, num_blobs, stream);

  auto stripe_stat_merge = stats_merge.host_ptr();

  std::vector<ColStatsBlob> stripe_blobs(num_stripe_blobs);
  for (size_t i = 0; i < num_stripe_blobs; i++) {
    auto const stat_begin = blobs.host_ptr(stripe_stat_merge[i].start_chunk);
    auto const stat_end   = stat_begin + stripe_stat_merge[i].num_chunks;
    stripe_blobs[i].assign(stat_begin, stat_end);
  }

  std::vector<ColStatsBlob> file_blobs(num_file_blobs);
  auto file_stat_merge = stats_merge.host_ptr(num_stripe_blobs);
  for (auto i = 0u; i < num_file_blobs; i++) {
    auto const stat_begin = blobs.host_ptr(file_stat_merge[i].start_chunk);
    auto const stat_end   = stat_begin + file_stat_merge[i].num_chunks;
    file_blobs[i].assign(stat_begin, stat_end);
  }

  return {std::move(stripe_blobs), std::move(file_blobs)};
}

/**
 * @brief Writes the specified column's row index stream.
 *
 * @param[in] stripe_id Stripe's identifier
 * @param[in] stream_id Stream identifier (column id + 1)
 * @param[in] columns List of columns
 * @param[in] segmentation stripe and rowgroup ranges
 * @param[in] enc_streams List of encoder chunk streams [column][rowgroup]
 * @param[in] strm_desc List of stream descriptors
 * @param[in] comp_res Output status for compressed streams
 * @param[in] rg_stats row group level statistics
 * @param[in,out] stripe Stream's parent stripe
 * @param[in,out] streams List of all streams
 * @param[in] compression_kind The compression kind
 * @param[in] compression_blocksize The block size used for compression
 * @param[in] out_sink Sink for writing data
 */
void write_index_stream(int32_t stripe_id,
                        int32_t stream_id,
                        host_span<orc_column_view const> columns,
                        file_segmentation const& segmentation,
                        host_2dspan<gpu::encoder_chunk_streams const> enc_streams,
                        host_2dspan<gpu::StripeStream const> strm_desc,
                        host_span<compression_result const> comp_res,
                        host_span<ColStatsBlob const> rg_stats,
                        StripeInformation* stripe,
                        orc_streams* streams,
                        CompressionKind compression_kind,
                        size_t compression_blocksize,
                        std::unique_ptr<data_sink> const& out_sink)
{
  row_group_index_info present;
  row_group_index_info data;
  row_group_index_info data2;
  auto const column_id = stream_id - 1;

  auto find_record = [=, &strm_desc](gpu::encoder_chunk_streams const& stream,
                                     gpu::StreamIndexType type) {
    row_group_index_info record;
    if (stream.ids[type] > 0) {
      record.pos = 0;
      if (compression_kind != NONE) {
        auto const& ss   = strm_desc[stripe_id][stream.ids[type] - (columns.size() + 1)];
        record.blk_pos   = ss.first_block;
        record.comp_pos  = 0;
        record.comp_size = ss.stream_size;
      }
    }
    return record;
  };
  auto scan_record = [=, &comp_res](gpu::encoder_chunk_streams const& stream,
                                    gpu::StreamIndexType type,
                                    row_group_index_info& record) {
    if (record.pos >= 0) {
      record.pos += stream.lengths[type];
      while ((record.pos >= 0) && (record.blk_pos >= 0) &&
             (static_cast<size_t>(record.pos) >= compression_blocksize) &&
             (record.comp_pos + block_header_size + comp_res[record.blk_pos].bytes_written <
              static_cast<size_t>(record.comp_size))) {
        record.pos -= compression_blocksize;
        record.comp_pos += block_header_size + comp_res[record.blk_pos].bytes_written;
        record.blk_pos += 1;
      }
    }
  };

  auto kind = TypeKind::STRUCT;
  // TBD: Not sure we need an empty index stream for column 0
  if (stream_id != 0) {
    auto const& strm = enc_streams[column_id][0];
    present          = find_record(strm, gpu::CI_PRESENT);
    data             = find_record(strm, gpu::CI_DATA);
    data2            = find_record(strm, gpu::CI_DATA2);

    // Change string dictionary to int from index point of view
    kind = columns[column_id].orc_kind();
    if (kind == TypeKind::STRING && columns[column_id].orc_encoding() == DICTIONARY_V2) {
      kind = TypeKind::INT;
    }
  }

  ProtobufWriter pbw((compression_kind != NONE) ? 3 : 0);

  // Add row index entries
  auto const& rowgroups_range = segmentation.stripes[stripe_id];
  std::for_each(rowgroups_range.cbegin(), rowgroups_range.cend(), [&](auto rowgroup) {
    pbw.put_row_index_entry(present.comp_pos,
                            present.pos,
                            data.comp_pos,
                            data.pos,
                            data2.comp_pos,
                            data2.pos,
                            kind,
                            (rg_stats.empty() or stream_id == 0)
                              ? nullptr
                              : (&rg_stats[column_id * segmentation.num_rowgroups() + rowgroup]));

    if (stream_id != 0) {
      const auto& strm = enc_streams[column_id][rowgroup];
      scan_record(strm, gpu::CI_PRESENT, present);
      scan_record(strm, gpu::CI_DATA, data);
      scan_record(strm, gpu::CI_DATA2, data2);
    }
  });

  (*streams)[stream_id].length = pbw.size();
  if (compression_kind != NONE) {
    uint32_t uncomp_ix_len = (uint32_t)((*streams)[stream_id].length - 3) * 2 + 1;
    pbw.buffer()[0]        = static_cast<uint8_t>(uncomp_ix_len >> 0);
    pbw.buffer()[1]        = static_cast<uint8_t>(uncomp_ix_len >> 8);
    pbw.buffer()[2]        = static_cast<uint8_t>(uncomp_ix_len >> 16);
  }
  out_sink->host_write(pbw.data(), pbw.size());
  stripe->indexLength += pbw.size();
}

/**
 * @brief Write the specified column's data streams
 *
 * @param[in] strm_desc Stream's descriptor
 * @param[in] enc_stream Chunk's streams
 * @param[in] compressed_data Compressed stream data
 * @param[in,out] stream_out Temporary host output buffer
 * @param[in,out] stripe Stream's parent stripe
 * @param[in,out] streams List of all streams
 * @param[in] compression_kind The compression kind
 * @param[in] out_sink Sink for writing data
 * @param[in] stream CUDA stream used for device memory operations and kernel launches
 * @return An std::future that should be synchronized to ensure the writing is complete
 */
std::future<void> write_data_stream(gpu::StripeStream const& strm_desc,
                                    gpu::encoder_chunk_streams const& enc_stream,
                                    uint8_t const* compressed_data,
                                    uint8_t* stream_out,
                                    StripeInformation* stripe,
                                    orc_streams* streams,
                                    CompressionKind compression_kind,
                                    std::unique_ptr<data_sink> const& out_sink,
                                    rmm::cuda_stream_view stream)
{
  auto const length                                        = strm_desc.stream_size;
  (*streams)[enc_stream.ids[strm_desc.stream_type]].length = length;
  if (length == 0) {
    return std::async(std::launch::deferred, [] {});
  }

  auto const* stream_in = (compression_kind == NONE) ? enc_stream.data_ptrs[strm_desc.stream_type]
                                                     : (compressed_data + strm_desc.bfr_offset);

  auto write_task = [&]() {
    if (out_sink->is_device_write_preferred(length)) {
      return out_sink->device_write_async(stream_in, length, stream);
    } else {
      CUDF_CUDA_TRY(
        cudaMemcpyAsync(stream_out, stream_in, length, cudaMemcpyDefault, stream.value()));
      stream.synchronize();

      out_sink->host_write(stream_out, length);
      return std::async(std::launch::deferred, [] {});
    }
  }();
  stripe->dataLength += length;
  return write_task;
}

/**
 * @brief Insert 3-byte uncompressed block headers in a byte vector
 *
 * @param compression_kind The compression kind
 * @param compression_blocksize The block size used for compression
 * @param v The destitation byte vector to write, which must include initial 3-byte header
 */
void add_uncompressed_block_headers(CompressionKind compression_kind,
                                    size_t compression_blocksize,
                                    std::vector<uint8_t>& v)
{
  if (compression_kind != NONE) {
    size_t uncomp_len = v.size() - 3, pos = 0, block_len;
    while (uncomp_len > compression_blocksize) {
      block_len  = compression_blocksize * 2 + 1;
      v[pos + 0] = static_cast<uint8_t>(block_len >> 0);
      v[pos + 1] = static_cast<uint8_t>(block_len >> 8);
      v[pos + 2] = static_cast<uint8_t>(block_len >> 16);
      pos += 3 + compression_blocksize;
      v.insert(v.begin() + pos, 3, 0);
      uncomp_len -= compression_blocksize;
    }
    block_len  = uncomp_len * 2 + 1;
    v[pos + 0] = static_cast<uint8_t>(block_len >> 0);
    v[pos + 1] = static_cast<uint8_t>(block_len >> 8);
    v[pos + 2] = static_cast<uint8_t>(block_len >> 16);
  }
}

void pushdown_lists_null_mask(orc_column_view const& col,
                              device_span<orc_column_device_view> d_columns,
                              bitmask_type const* parent_pd_mask,
                              device_span<bitmask_type> out_mask,
                              rmm::cuda_stream_view stream)
{
  // Set all bits - correct unless there's a mismatch between offsets and null mask
  CUDF_CUDA_TRY(cudaMemsetAsync(static_cast<void*>(out_mask.data()),
                                255,
                                out_mask.size() * sizeof(bitmask_type),
                                stream.value()));

  // Reset bits where a null list element has rows in the child column
  thrust::for_each_n(
    rmm::exec_policy(stream),
    thrust::make_counting_iterator(0u),
    col.size(),
    [d_columns, col_idx = col.index(), parent_pd_mask, out_mask] __device__(auto& idx) {
      auto const d_col        = d_columns[col_idx];
      auto const is_row_valid = d_col.is_valid(idx) and bit_value_or(parent_pd_mask, idx, true);
      if (not is_row_valid) {
        auto offsets                = d_col.child(lists_column_view::offsets_column_index);
        auto const child_rows_begin = offsets.element<size_type>(idx + d_col.offset());
        auto const child_rows_end   = offsets.element<size_type>(idx + 1 + d_col.offset());
        for (auto child_row = child_rows_begin; child_row < child_rows_end; ++child_row)
          clear_bit(out_mask.data(), child_row);
      }
    });
}

/**
 * @brief All pushdown masks in a table.
 *
 * Pushdown masks are applied to child column(s). Only bits of the child column null mask that
 * correspond to set pushdown mask bits are encoded into the output file. Similarly, rows where
 * pushdown mask is 0 are treated as invalid and not included in the output.
 */
struct pushdown_null_masks {
  // Owning vector for masks in device memory
  std::vector<rmm::device_uvector<bitmask_type>> data;
  // Pointers to pushdown masks in device memory. Can be same for multiple columns.
  std::vector<bitmask_type const*> masks;
};

pushdown_null_masks init_pushdown_null_masks(orc_table_view& orc_table,
                                             rmm::cuda_stream_view stream)
{
  std::vector<bitmask_type const*> mask_ptrs;
  mask_ptrs.reserve(orc_table.num_columns());
  std::vector<rmm::device_uvector<bitmask_type>> pd_masks;
  for (auto const& col : orc_table.columns) {
    // Leaf columns don't need pushdown masks
    if (col.num_children() == 0) {
      mask_ptrs.emplace_back(nullptr);
      continue;
    }
    auto const parent_pd_mask = col.is_child() ? mask_ptrs[col.parent_index()] : nullptr;
    auto const null_mask      = col.null_mask();

    if (null_mask == nullptr and parent_pd_mask == nullptr) {
      mask_ptrs.emplace_back(nullptr);
      continue;
    }
    if (col.orc_kind() == STRUCT) {
      if (null_mask != nullptr and parent_pd_mask == nullptr) {
        // Reuse own null mask
        mask_ptrs.emplace_back(null_mask);
      } else if (null_mask == nullptr and parent_pd_mask != nullptr) {
        // Reuse parent's pushdown mask
        mask_ptrs.emplace_back(parent_pd_mask);
      } else {
        // Both are nullable, allocate new pushdown mask
        pd_masks.emplace_back(num_bitmask_words(col.size()), stream);
        mask_ptrs.emplace_back(pd_masks.back().data());

        thrust::transform(rmm::exec_policy(stream),
                          null_mask,
                          null_mask + pd_masks.back().size(),
                          parent_pd_mask,
                          pd_masks.back().data(),
                          thrust::bit_and<bitmask_type>());
      }
    }
    if (col.orc_kind() == LIST or col.orc_kind() == MAP) {
      // Need a new pushdown mask unless both the parent and current column are not nullable
      auto const child_col = orc_table.column(col.child_begin()[0]);
      // pushdown mask applies to child column(s); use the child column size
      pd_masks.emplace_back(num_bitmask_words(child_col.size()), stream);
      mask_ptrs.emplace_back(pd_masks.back().data());
      pushdown_lists_null_mask(col, orc_table.d_columns, parent_pd_mask, pd_masks.back(), stream);
    }
  }

  // Attach null masks to device column views (async)
  auto const d_mask_ptrs = cudf::detail::make_device_uvector_async(
    mask_ptrs, stream, rmm::mr::get_current_device_resource());
  thrust::for_each_n(
    rmm::exec_policy(stream),
    thrust::make_counting_iterator(0ul),
    orc_table.num_columns(),
    [cols = device_span<orc_column_device_view>{orc_table.d_columns},
     ptrs = device_span<bitmask_type const* const>{d_mask_ptrs}] __device__(auto& idx) {
      cols[idx].pushdown_mask = ptrs[idx];
    });

  return {std::move(pd_masks), std::move(mask_ptrs)};
}

template <typename T>
struct device_stack {
  __device__ device_stack(T* stack_storage, int capacity)
    : stack(stack_storage), capacity(capacity), size(0)
  {
  }
  __device__ void push(T const& val)
  {
    cudf_assert(size < capacity and "Stack overflow");
    stack[size++] = val;
  }
  __device__ T pop()
  {
    cudf_assert(size > 0 and "Stack underflow");
    return stack[--size];
  }
  __device__ bool empty() { return size == 0; }

 private:
  T* stack;
  int capacity;
  int size;
};

orc_table_view make_orc_table_view(table_view const& table,
                                   table_device_view const& d_table,
                                   table_input_metadata const& table_meta,
                                   rmm::cuda_stream_view stream)
{
  std::vector<orc_column_view> orc_columns;
  std::vector<uint32_t> str_col_indexes;

  std::function<void(column_view const&, orc_column_view*, column_in_metadata const&)>
    append_orc_column =
      [&](column_view const& col, orc_column_view* parent_col, column_in_metadata const& col_meta) {
        int const str_idx =
          (col.type().id() == type_id::STRING) ? static_cast<int>(str_col_indexes.size()) : -1;

        auto const new_col_idx = orc_columns.size();
        orc_columns.emplace_back(new_col_idx, str_idx, parent_col, col, col_meta);
        if (orc_columns[new_col_idx].is_string()) { str_col_indexes.push_back(new_col_idx); }

        auto const kind = orc_columns[new_col_idx].orc_kind();
        if (kind == TypeKind::LIST) {
          append_orc_column(col.child(lists_column_view::child_column_index),
                            &orc_columns[new_col_idx],
                            col_meta.child(lists_column_view::child_column_index));
        } else if (kind == TypeKind::STRUCT) {
          for (auto child_idx = 0; child_idx != col.num_children(); ++child_idx) {
            append_orc_column(
              col.child(child_idx), &orc_columns[new_col_idx], col_meta.child(child_idx));
          }
        } else if (kind == TypeKind::MAP) {
          // MAP: skip to the list child - include grandchildren columns instead of children
          auto const real_parent_col   = col.child(lists_column_view::child_column_index);
          auto const& real_parent_meta = col_meta.child(lists_column_view::child_column_index);
          CUDF_EXPECTS(real_parent_meta.num_children() == 2,
                       "Map struct column should have exactly two children");
          // process MAP key
          append_orc_column(
            real_parent_col.child(0), &orc_columns[new_col_idx], real_parent_meta.child(0));
          // process MAP value
          append_orc_column(
            real_parent_col.child(1), &orc_columns[new_col_idx], real_parent_meta.child(1));
        }
      };

  for (auto col_idx = 0; col_idx < table.num_columns(); ++col_idx) {
    append_orc_column(table.column(col_idx), nullptr, table_meta.column_metadata[col_idx]);
  }

  std::vector<TypeKind> type_kinds;
  type_kinds.reserve(orc_columns.size());
  std::transform(
    orc_columns.cbegin(), orc_columns.cend(), std::back_inserter(type_kinds), [](auto& orc_column) {
      return orc_column.orc_kind();
    });
  auto const d_type_kinds = cudf::detail::make_device_uvector_async(
    type_kinds, stream, rmm::mr::get_current_device_resource());

  rmm::device_uvector<orc_column_device_view> d_orc_columns(orc_columns.size(), stream);
  using stack_value_type = thrust::pair<column_device_view const*, thrust::optional<uint32_t>>;
  rmm::device_uvector<stack_value_type> stack_storage(orc_columns.size(), stream);

  // pre-order append ORC device columns
  cudf::detail::device_single_thread(
    [d_orc_cols         = device_span<orc_column_device_view>{d_orc_columns},
     d_type_kinds       = device_span<TypeKind const>{d_type_kinds},
     d_table            = d_table,
     stack_storage      = stack_storage.data(),
     stack_storage_size = stack_storage.size()] __device__() {
      device_stack stack(stack_storage, stack_storage_size);

      thrust::for_each(thrust::seq,
                       thrust::make_reverse_iterator(d_table.end()),
                       thrust::make_reverse_iterator(d_table.begin()),
                       [&stack](column_device_view const& c) {
                         stack.push({&c, thrust::nullopt});
                       });

      uint32_t idx = 0;
      while (not stack.empty()) {
        auto [col, parent] = stack.pop();
        d_orc_cols[idx]    = orc_column_device_view{*col, parent};

        if (d_type_kinds[idx] == TypeKind::MAP) {
          // Skip to the list child - do not include the child column, just grandchildren columns
          col = &col->children()[lists_column_view::child_column_index];
        }

        if (col->type().id() == type_id::LIST) {
          stack.push({&col->children()[lists_column_view::child_column_index], idx});
        } else if (col->type().id() == type_id::STRUCT) {
          thrust::for_each(thrust::seq,
                           thrust::make_reverse_iterator(col->children().end()),
                           thrust::make_reverse_iterator(col->children().begin()),
                           [&stack, idx](column_device_view const& c) {
                             stack.push({&c, idx});
                           });
        }
        ++idx;
      }
    },
    stream);

  return {std::move(orc_columns),
          std::move(d_orc_columns),
          str_col_indexes,
          cudf::detail::make_device_uvector_sync(
            str_col_indexes, stream, rmm::mr::get_current_device_resource())};
}

hostdevice_2dvector<rowgroup_rows> calculate_rowgroup_bounds(orc_table_view const& orc_table,
                                                             size_type rowgroup_size,
                                                             rmm::cuda_stream_view stream)
{
  auto const num_rowgroups =
    cudf::util::div_rounding_up_unsafe<size_t, size_t>(orc_table.num_rows(), rowgroup_size);

  hostdevice_2dvector<rowgroup_rows> rowgroup_bounds(
    num_rowgroups, orc_table.num_columns(), stream);
  thrust::for_each_n(
    rmm::exec_policy(stream),
    thrust::make_counting_iterator(0ul),
    num_rowgroups,
    [cols      = device_span<orc_column_device_view const>{orc_table.d_columns},
     rg_bounds = device_2dspan<rowgroup_rows>{rowgroup_bounds},
     rowgroup_size] __device__(auto rg_idx) mutable {
      thrust::transform(
        thrust::seq, cols.begin(), cols.end(), rg_bounds[rg_idx].begin(), [&](auto const& col) {
          // Root column
          if (!col.parent_index.has_value()) {
            size_type const rows_begin = rg_idx * rowgroup_size;
            auto const rows_end = thrust::min<size_type>((rg_idx + 1) * rowgroup_size, col.size());
            return rowgroup_rows{rows_begin, rows_end};
          } else {
            // Child column
            auto const parent_index           = *col.parent_index;
            orc_column_device_view parent_col = cols[parent_index];
            auto const parent_rg              = rg_bounds[rg_idx][parent_index];
            if (parent_col.type().id() != type_id::LIST) {
              auto const offset_diff = parent_col.offset() - col.offset();
              return rowgroup_rows{parent_rg.begin + offset_diff, parent_rg.end + offset_diff};
            }

            auto offsets = parent_col.child(lists_column_view::offsets_column_index);
            auto const rows_begin =
              offsets.element<size_type>(parent_rg.begin + parent_col.offset()) - col.offset();
            auto const rows_end =
              offsets.element<size_type>(parent_rg.end + parent_col.offset()) - col.offset();

            return rowgroup_rows{rows_begin, rows_end};
          }
        });
    });
  rowgroup_bounds.device_to_host_sync(stream);

  return rowgroup_bounds;
}

// returns host vector of per-rowgroup sizes
encoder_decimal_info decimal_chunk_sizes(orc_table_view& orc_table,
                                         file_segmentation const& segmentation,
                                         rmm::cuda_stream_view stream)
{
  std::map<uint32_t, rmm::device_uvector<uint32_t>> elem_sizes;
  // Compute per-element offsets (within each row group) on the device
  for (auto& orc_col : orc_table.columns) {
    if (orc_col.orc_kind() == DECIMAL) {
      auto& current_sizes =
        elem_sizes.insert({orc_col.index(), rmm::device_uvector<uint32_t>(orc_col.size(), stream)})
          .first->second;
      thrust::tabulate(rmm::exec_policy(stream),
                       current_sizes.begin(),
                       current_sizes.end(),
                       [d_cols  = device_span<orc_column_device_view const>{orc_table.d_columns},
                        col_idx = orc_col.index()] __device__(auto idx) {
                         auto const& col          = d_cols[col_idx];
                         auto const pushdown_mask = [&]() -> cudf::bitmask_type const* {
                           auto const parent_index = d_cols[col_idx].parent_index;
                           if (!parent_index.has_value()) return nullptr;
                           return d_cols[parent_index.value()].pushdown_mask;
                         }();

                         if (col.is_null(idx) or not bit_value_or(pushdown_mask, idx, true))
                           return 0;

                         __int128_t const element =
                           col.type().id() == type_id::DECIMAL32   ? col.element<int32_t>(idx)
                           : col.type().id() == type_id::DECIMAL64 ? col.element<int64_t>(idx)
                                                                   : col.element<__int128_t>(idx);

                         __int128_t const sign      = (element < 0) ? 1 : 0;
                         __uint128_t zigzaged_value = ((element ^ -sign) * 2) + sign;

                         return varint_size(zigzaged_value);
                       });

      // Compute element offsets within each row group
      thrust::for_each_n(rmm::exec_policy(stream),
                         thrust::make_counting_iterator(0ul),
                         segmentation.num_rowgroups(),
                         [sizes     = device_span<uint32_t>{current_sizes},
                          rg_bounds = device_2dspan<rowgroup_rows const>{segmentation.rowgroups},
                          col_idx   = orc_col.index()] __device__(auto rg_idx) {
                           auto const& range = rg_bounds[rg_idx][col_idx];
                           thrust::inclusive_scan(thrust::seq,
                                                  sizes.begin() + range.begin,
                                                  sizes.begin() + range.end,
                                                  sizes.begin() + range.begin);
                         });

      orc_col.attach_decimal_offsets(current_sizes.data());
    }
  }
  if (elem_sizes.empty()) return {};

  // Gather the row group sizes and copy to host
  auto d_tmp_rowgroup_sizes = rmm::device_uvector<uint32_t>(segmentation.num_rowgroups(), stream);
  std::map<uint32_t, std::vector<uint32_t>> rg_sizes;
  for (auto const& [col_idx, esizes] : elem_sizes) {
    // Copy last elem in each row group - equal to row group size
    thrust::tabulate(rmm::exec_policy(stream),
                     d_tmp_rowgroup_sizes.begin(),
                     d_tmp_rowgroup_sizes.end(),
                     [src       = esizes.data(),
                      col_idx   = col_idx,
                      rg_bounds = device_2dspan<rowgroup_rows const>{
                        segmentation.rowgroups}] __device__(auto idx) {
                       return src[rg_bounds[idx][col_idx].end - 1];
                     });

    rg_sizes[col_idx] = cudf::detail::make_std_vector_async(d_tmp_rowgroup_sizes, stream);
  }

  return {std::move(elem_sizes), std::move(rg_sizes)};
}

std::map<uint32_t, size_t> decimal_column_sizes(
  std::map<uint32_t, std::vector<uint32_t>> const& chunk_sizes)
{
  std::map<uint32_t, size_t> column_sizes;
  std::transform(chunk_sizes.cbegin(),
                 chunk_sizes.cend(),
                 std::inserter(column_sizes, column_sizes.end()),
                 [](auto const& chunk_size) -> std::pair<uint32_t, size_t> {
                   return {
                     chunk_size.first,
                     std::accumulate(chunk_size.second.cbegin(), chunk_size.second.cend(), 0lu)};
                 });
  return column_sizes;
}

size_t max_compression_output_size(CompressionKind compression_kind, uint32_t compression_blocksize)
{
  if (compression_kind == NONE) return 0;

  return compress_max_output_chunk_size(to_nvcomp_compression_type(compression_kind),
                                        compression_blocksize);
}

std::unique_ptr<table_input_metadata> make_table_meta(table_view const& input)
{
  auto table_meta = std::make_unique<table_input_metadata>(input);

  // Fill unnamed columns' names in table_meta
  std::function<void(column_in_metadata&, std::string)> add_default_name =
    [&](column_in_metadata& col_meta, std::string default_name) {
      if (col_meta.get_name().empty()) { col_meta.set_name(default_name); }
      for (size_type i = 0; i < col_meta.num_children(); ++i) {
        add_default_name(col_meta.child(i), std::to_string(i));
      }
    };
  for (size_t i = 0; i < table_meta->column_metadata.size(); ++i) {
    add_default_name(table_meta->column_metadata[i], "_col" + std::to_string(i));
  }

  return table_meta;
}

auto set_rowgroup_char_counts(orc_table_view& orc_table,
                              device_2dspan<rowgroup_rows const> rowgroup_bounds,
                              rmm::cuda_stream_view stream)
{
  auto const num_rowgroups = rowgroup_bounds.size().first;
  auto const num_str_cols  = orc_table.num_string_columns();

  auto counts         = rmm::device_uvector<size_type>(num_str_cols * num_rowgroups, stream);
  auto counts_2d_view = device_2dspan<size_type>(counts.data(), num_str_cols, num_rowgroups);
  gpu::rowgroup_char_counts(counts_2d_view,
                            orc_table.d_columns,
                            rowgroup_bounds,
                            orc_table.d_string_column_indices,
                            stream);

  auto const h_counts = cudf::detail::make_std_vector_sync(counts, stream);

  for (auto col_idx : orc_table.string_column_indices) {
    auto& str_column = orc_table.column(col_idx);
    str_column.attach_rowgroup_char_counts(
      {h_counts.data() + str_column.str_index() * num_rowgroups, num_rowgroups});
  }

  return h_counts;
}

/**
 * @brief Perform the processing steps needed to convert the input table into the output ORC data
 * for writing, such as compression and ORC encoding.
 *
 * @param input The input table
 * @param table_meta The table metadata
 * @param max_stripe_size Maximum size of stripes in the output file
 * @param row_index_stride The row index stride
 * @param enable_dictionary Whether dictionary is enabled
 * @param compression_kind The compression kind
 * @param compression_blocksize The block size used for compression
 * @param stats_freq Column statistics granularity type for parquet/orc writers
 * @param collect_compression_stats Flag to indicate if compression statistics should be collected
 * @param write_mode Flag to indicate if there is only a single table write
 * @param out_sink Sink for writing data
 * @param stream CUDA stream used for device memory operations and kernel launches
 * @return A tuple of the intermediate results containing the processed data
 */
auto convert_table_to_orc_data(table_view const& input,
                               table_input_metadata const& table_meta,
                               stripe_size_limits max_stripe_size,
                               size_type row_index_stride,
                               bool enable_dictionary,
                               CompressionKind compression_kind,
                               size_t compression_blocksize,
                               statistics_freq stats_freq,
                               bool collect_compression_stats,
                               single_write_mode write_mode,
                               data_sink const& out_sink,
                               rmm::cuda_stream_view stream)
{
  auto const input_tview = table_device_view::create(input, stream);

  auto orc_table = make_orc_table_view(input, *input_tview, table_meta, stream);

  // This is unused but it holds memory buffers for later access thus needs to be kept alive.
  [[maybe_unused]] auto const pd_masks = init_pushdown_null_masks(orc_table, stream);

  auto rowgroup_bounds = calculate_rowgroup_bounds(orc_table, row_index_stride, stream);

  [[maybe_unused]] auto const rg_char_counts_data =
    set_rowgroup_char_counts(orc_table, rowgroup_bounds, stream);

  // Decide stripe boundaries based on rowgroups and char counts
  auto segmentation =
    calculate_segmentation(orc_table.columns, std::move(rowgroup_bounds), max_stripe_size);

  // Build stripe dictionaries
  std::vector<std::vector<rmm::device_uvector<gpu::slot_type>>> hash_maps_storage(
    orc_table.string_column_indices.size());
  for (auto col_idx : orc_table.string_column_indices) {
    auto& str_column = orc_table.column(col_idx);
    for (auto const& stripe : segmentation.stripes) {
      // TODO use the number of valid rows in the stripe to save memory
      auto const stripe_num_rows =
        stripe.size == 0 ? 0
                         : segmentation.rowgroups[stripe.first + stripe.size - 1][col_idx].end -
                             segmentation.rowgroups[stripe.first][col_idx].begin;
      hash_maps_storage[str_column.str_index()].emplace_back(stripe_num_rows * 1.43, stream);
    }
  }

  hostdevice_2dvector<gpu::stripe_dictionary> stripe_dicts(
    orc_table.num_string_columns(), segmentation.num_stripes(), stream);
  for (auto col_idx : orc_table.string_column_indices) {
    auto& str_column       = orc_table.column(col_idx);
    auto const str_col_idx = str_column.str_index();
    str_column.attach_stripe_dicts(stripe_dicts[str_col_idx],
                                   stripe_dicts.device_view()[str_col_idx]);
    for (auto const& stripe : segmentation.stripes) {
      auto const stripe_idx = stripe.id;
      auto& sd              = stripe_dicts[str_col_idx][stripe_idx];

      sd.map_slots      = hash_maps_storage[str_col_idx][stripe_idx];
      sd.column_idx     = col_idx;
      sd.start_row      = segmentation.rowgroups[stripe.first][col_idx].begin;
      sd.start_rowgroup = stripe.first;
      sd.num_rows =
        segmentation.rowgroups[stripe.first + stripe.size - 1][col_idx].end - sd.start_row;

      sd.entry_count = 0;
      sd.char_count  = 0;
    }
  }
  stripe_dicts.host_to_device_async(stream);

  gpu::initialize_dictionary_hash_maps(stripe_dicts, stream);
  gpu::populate_dictionary_hash_maps(stripe_dicts, orc_table.d_columns, stream);
  stripe_dicts.device_to_host_sync(stream);

  // Data owners; can be cleared after encode
  std::vector<rmm::device_uvector<uint32_t>> dict_data_owner;
  std::vector<rmm::device_uvector<uint32_t>> dict_index_owner;
  // Make decision about which chunks have dictionary
  for (auto col_idx : orc_table.string_column_indices) {
    auto& str_column = orc_table.column(col_idx);
    bool col_use_dictionary{false};
    for (auto const& stripe : segmentation.stripes) {
      auto const stripe_idx        = stripe.id;
      auto const str_col_idx       = str_column.str_index();
      auto& sd                     = stripe_dicts[str_col_idx][stripe_idx];
      auto const direct_char_count = std::accumulate(
        thrust::make_counting_iterator(stripe.first),
        thrust::make_counting_iterator(stripe.first + stripe.size),
        0,
        [&](auto total, auto const& rg) { return total + str_column.rowgroup_char_count(rg); });
      auto const stripe_use_dictionary = [&]() {
        auto const dict_index_size = varint_size(sd.entry_count);
        return sd.char_count + dict_index_size * sd.entry_count < direct_char_count;
      }();
      if (stripe_use_dictionary) {
        dict_data_owner.emplace_back(sd.entry_count, stream);
        sd.data            = dict_data_owner.back();
        col_use_dictionary = true;
      } else {
        hash_maps_storage[str_col_idx][stripe_idx] = rmm::device_uvector<gpu::slot_type>(0, stream);
        sd.map_slots                               = {};
      }
    }
    if (col_use_dictionary) {
      dict_index_owner.emplace_back(str_column.size(), stream);
      for (auto& sd : stripe_dicts[str_column.str_index()]) {
        sd.index = dict_index_owner.back();
      }
    }
  }
  stripe_dicts.host_to_device_async(stream);

  gpu::collect_map_entries(stripe_dicts, stream);
  gpu::get_dictionary_indices(stripe_dicts, orc_table.d_columns, stream);

  auto dec_chunk_sizes = decimal_chunk_sizes(orc_table, segmentation, stream);

  auto const uncompressed_block_align = uncomp_block_alignment(compression_kind);
  auto const compressed_block_align   = comp_block_alignment(compression_kind);

  auto streams  = create_streams(orc_table.columns,
                                segmentation,
                                decimal_column_sizes(dec_chunk_sizes.rg_sizes),
                                enable_dictionary,
                                compression_kind,
                                write_mode);
  auto enc_data = encode_columns(
    orc_table, std::move(dec_chunk_sizes), segmentation, streams, uncompressed_block_align, stream);

  auto const num_rows = input.num_rows();

  // Assemble individual disparate column chunks into contiguous data streams
  size_type const num_index_streams = (orc_table.num_columns() + 1);
  auto const num_data_streams       = streams.size() - num_index_streams;
  hostdevice_2dvector<gpu::StripeStream> strm_descs(
    segmentation.num_stripes(), num_data_streams, stream);
  auto stripes = gather_stripes(num_index_streams, segmentation, &enc_data, &strm_descs, stream);

  if (num_rows == 0) {
    return std::tuple{std::move(enc_data),
                      std::move(segmentation),
                      std::move(orc_table),
                      rmm::device_uvector<uint8_t>{0, stream},                // compressed_data
                      cudf::detail::hostdevice_vector<compression_result>{},  // comp_results
                      std::move(strm_descs),
                      intermediate_statistics{stream},
                      std::optional<writer_compression_statistics>{},
                      std::move(streams),
                      std::move(stripes),
                      std::move(stripe_dicts),
                      cudf::detail::pinned_host_vector<uint8_t>()};
  }

  // Allocate intermediate output stream buffer
  size_t compressed_bfr_size   = 0;
  size_t num_compressed_blocks = 0;

  auto const max_compressed_block_size =
    max_compression_output_size(compression_kind, compression_blocksize);
  auto const padded_max_compressed_block_size =
    util::round_up_unsafe<size_t>(max_compressed_block_size, compressed_block_align);
  auto const padded_block_header_size =
    util::round_up_unsafe<size_t>(block_header_size, compressed_block_align);

  auto bounce_buffer = [&]() {
    size_t max_stream_size = 0;
    bool all_device_write  = true;

    for (auto& ss : strm_descs.host_view().flat_view()) {
      if (!out_sink.is_device_write_preferred(ss.stream_size)) { all_device_write = false; }
      size_t stream_size = ss.stream_size;
      if (compression_kind != NONE) {
        ss.first_block = num_compressed_blocks;
        ss.bfr_offset  = compressed_bfr_size;

        auto num_blocks =
          std::max<uint32_t>((stream_size + compression_blocksize - 1) / compression_blocksize, 1);
        stream_size += num_blocks * block_header_size;
        num_compressed_blocks += num_blocks;
        compressed_bfr_size +=
          (padded_block_header_size + padded_max_compressed_block_size) * num_blocks;
      }
      max_stream_size = std::max(max_stream_size, stream_size);
    }

    return cudf::detail::pinned_host_vector<uint8_t>(all_device_write ? 0 : max_stream_size);
  }();

  // Compress the data streams
  rmm::device_uvector<uint8_t> compressed_data(compressed_bfr_size, stream);
  cudf::detail::hostdevice_vector<compression_result> comp_results(num_compressed_blocks, stream);
  std::optional<writer_compression_statistics> compression_stats;
  thrust::fill(rmm::exec_policy(stream),
               comp_results.d_begin(),
               comp_results.d_end(),
               compression_result{0, compression_status::FAILURE});
  if (compression_kind != NONE) {
    strm_descs.host_to_device_async(stream);
    compression_stats = gpu::CompressOrcDataStreams(compressed_data,
                                                    num_compressed_blocks,
                                                    compression_kind,
                                                    compression_blocksize,
                                                    max_compressed_block_size,
                                                    compressed_block_align,
                                                    collect_compression_stats,
                                                    strm_descs,
                                                    enc_data.streams,
                                                    comp_results,
                                                    stream);

    // deallocate encoded data as it is not needed anymore
    enc_data.data.clear();

    strm_descs.device_to_host_async(stream);
    comp_results.device_to_host_sync(stream);
  }

  auto intermediate_stats = gather_statistic_blobs(stats_freq, orc_table, segmentation, stream);

  return std::tuple{std::move(enc_data),
                    std::move(segmentation),
                    std::move(orc_table),
                    std::move(compressed_data),
                    std::move(comp_results),
                    std::move(strm_descs),
                    std::move(intermediate_stats),
                    std::move(compression_stats),
                    std::move(streams),
                    std::move(stripes),
                    std::move(stripe_dicts),
                    std::move(bounce_buffer)};
}

}  // namespace

writer::impl::impl(std::unique_ptr<data_sink> sink,
                   orc_writer_options const& options,
                   single_write_mode mode,
                   rmm::cuda_stream_view stream)
  : _stream(stream),
    _max_stripe_size{options.get_stripe_size_bytes(), options.get_stripe_size_rows()},
    _row_index_stride{options.get_row_index_stride()},
    _compression_kind(to_orc_compression(options.get_compression())),
    _compression_blocksize(compression_block_size(_compression_kind)),
    _compression_statistics(options.get_compression_statistics()),
    _stats_freq(options.get_statistics_freq()),
    _single_write_mode(mode),
    _kv_meta(options.get_key_value_metadata()),
    _out_sink(std::move(sink))
{
  if (options.get_metadata()) {
    _table_meta = std::make_unique<table_input_metadata>(*options.get_metadata());
  }
  init_state();
}

writer::impl::impl(std::unique_ptr<data_sink> sink,
                   chunked_orc_writer_options const& options,
                   single_write_mode mode,
                   rmm::cuda_stream_view stream)
  : _stream(stream),
    _max_stripe_size{options.get_stripe_size_bytes(), options.get_stripe_size_rows()},
    _row_index_stride{options.get_row_index_stride()},
    _compression_kind(to_orc_compression(options.get_compression())),
    _compression_blocksize(compression_block_size(_compression_kind)),
    _compression_statistics(options.get_compression_statistics()),
    _stats_freq(options.get_statistics_freq()),
    _single_write_mode(mode),
    _kv_meta(options.get_key_value_metadata()),
    _out_sink(std::move(sink))
{
  if (options.get_metadata()) {
    _table_meta = std::make_unique<table_input_metadata>(*options.get_metadata());
  }
  init_state();
}

writer::impl::~impl() { close(); }

void writer::impl::init_state()
{
  // Write file header
  _out_sink->host_write(MAGIC, std::strlen(MAGIC));
}

void writer::impl::write(table_view const& input)
{
  CUDF_EXPECTS(not _closed, "Data has already been flushed to out and closed");

  if (not _table_meta) { _table_meta = make_table_meta(input); }

  // All kinds of memory allocation and data compressions/encoding are performed here.
  // If any error occurs, such as out-of-memory exception, the internal state of the current writer
  // is still intact.
  // Note that `out_sink_` is intentionally passed by const reference to prevent accidentally
  // writing anything to it.
  [[maybe_unused]] auto [enc_data,
                         segmentation,
                         orc_table,
                         compressed_data,
                         comp_results,
                         strm_descs,
                         intermediate_stats,
                         compression_stats,
                         streams,
                         stripes,
                         stripe_dicts, /* unused, but its data will be accessed via pointer later */
                         bounce_buffer] = [&] {
    try {
      return convert_table_to_orc_data(input,
                                       *_table_meta,
                                       _max_stripe_size,
                                       _row_index_stride,
                                       _enable_dictionary,
                                       _compression_kind,
                                       _compression_blocksize,
                                       _stats_freq,
                                       _compression_statistics != nullptr,
                                       _single_write_mode,
                                       *_out_sink,
                                       _stream);
    } catch (...) {  // catch any exception type
      CUDF_LOG_ERROR(
        "ORC writer encountered exception during processing. "
        "No data has been written to the sink.");
      throw;  // this throws the same exception
    }
  }();

  // Compression/encoding were all successful. Now write the intermediate results.
  write_orc_data_to_sink(enc_data,
                         segmentation,
                         orc_table,
                         compressed_data,
                         comp_results,
                         strm_descs,
                         intermediate_stats.rowgroup_blobs,
                         streams,
                         stripes,
                         bounce_buffer);

  // Update data into the footer. This needs to be called even when num_rows==0.
  add_table_to_footer_data(orc_table, stripes);

  // Update file-level and compression statistics
  update_statistics(orc_table.num_rows(), std::move(intermediate_stats), compression_stats);
}

void writer::impl::update_statistics(
  size_type num_rows,
  intermediate_statistics&& intermediate_stats,
  std::optional<writer_compression_statistics> const& compression_stats)
{
  if (intermediate_stats.stripe_stat_chunks.size() > 0) {
    _persisted_stripe_statistics.persist(
      num_rows, _single_write_mode, std::move(intermediate_stats), _stream);
  }

  if (compression_stats.has_value() and _compression_statistics != nullptr) {
    *_compression_statistics += compression_stats.value();
  }
}

void writer::impl::write_orc_data_to_sink(encoded_data const& enc_data,
                                          file_segmentation const& segmentation,
                                          orc_table_view const& orc_table,
                                          device_span<uint8_t const> compressed_data,
                                          host_span<compression_result const> comp_results,
                                          host_2dspan<gpu::StripeStream const> strm_descs,
                                          host_span<ColStatsBlob const> rg_stats,
                                          orc_streams& streams,
                                          host_span<StripeInformation> stripes,
                                          host_span<uint8_t> bounce_buffer)
{
  if (orc_table.num_rows() == 0) { return; }

  // Write stripes
  std::vector<std::future<void>> write_tasks;
  for (size_t stripe_id = 0; stripe_id < stripes.size(); ++stripe_id) {
    auto& stripe = stripes[stripe_id];

    stripe.offset = _out_sink->bytes_written();

    // Column (skippable) index streams appear at the start of the stripe
    size_type const num_index_streams = (orc_table.num_columns() + 1);
    for (size_type stream_id = 0; stream_id < num_index_streams; ++stream_id) {
      write_index_stream(stripe_id,
                         stream_id,
                         orc_table.columns,
                         segmentation,
                         enc_data.streams,
                         strm_descs,
                         comp_results,
                         rg_stats,
                         &stripe,
                         &streams,
                         _compression_kind,
                         _compression_blocksize,
                         _out_sink);
    }

    // Column data consisting one or more separate streams
    for (auto const& strm_desc : strm_descs[stripe_id]) {
      write_tasks.push_back(write_data_stream(
        strm_desc,
        enc_data.streams[strm_desc.column_id][segmentation.stripes[stripe_id].first],
        compressed_data.data(),
        bounce_buffer.data(),
        &stripe,
        &streams,
        _compression_kind,
        _out_sink,
        _stream));
    }

    // Write stripefooter consisting of stream information
    StripeFooter sf;
    sf.streams = streams;
    sf.columns.resize(orc_table.num_columns() + 1);
    sf.columns[0].kind = DIRECT;
    for (size_t i = 1; i < sf.columns.size(); ++i) {
      sf.columns[i].kind = orc_table.column(i - 1).orc_encoding();
      sf.columns[i].dictionarySize =
        (sf.columns[i].kind == DICTIONARY_V2)
          ? orc_table.column(i - 1).host_stripe_dict(stripe_id).entry_count
          : 0;
      if (orc_table.column(i - 1).orc_kind() == TIMESTAMP) { sf.writerTimezone = "UTC"; }
    }
    ProtobufWriter pbw((_compression_kind != NONE) ? 3 : 0);
    pbw.write(sf);
    stripe.footerLength = pbw.size();
    if (_compression_kind != NONE) {
      uint32_t uncomp_sf_len = (stripe.footerLength - 3) * 2 + 1;
      pbw.buffer()[0]        = static_cast<uint8_t>(uncomp_sf_len >> 0);
      pbw.buffer()[1]        = static_cast<uint8_t>(uncomp_sf_len >> 8);
      pbw.buffer()[2]        = static_cast<uint8_t>(uncomp_sf_len >> 16);
    }
    _out_sink->host_write(pbw.data(), pbw.size());
  }
  for (auto const& task : write_tasks) {
    task.wait();
  }
}

void writer::impl::add_table_to_footer_data(orc_table_view const& orc_table,
                                            std::vector<StripeInformation>& stripes)
{
  if (_ffooter.headerLength == 0) {
    // First call
    _ffooter.headerLength   = std::strlen(MAGIC);
    _ffooter.rowIndexStride = _row_index_stride;
    _ffooter.types.resize(1 + orc_table.num_columns());
    _ffooter.types[0].kind = STRUCT;
    for (auto const& column : orc_table.columns) {
      if (!column.is_child()) {
        _ffooter.types[0].subtypes.emplace_back(column.id());
        _ffooter.types[0].fieldNames.emplace_back(column.orc_name());
      }
    }
    for (auto const& column : orc_table.columns) {
      auto& schema_type = _ffooter.types[column.id()];
      schema_type.kind  = column.orc_kind();
      if (column.orc_kind() == DECIMAL) {
        schema_type.scale     = static_cast<uint32_t>(column.scale());
        schema_type.precision = column.precision();
      }
      std::transform(column.child_begin(),
                     column.child_end(),
                     std::back_inserter(schema_type.subtypes),
                     [&](auto const& child_idx) { return orc_table.column(child_idx).id(); });
      if (column.orc_kind() == STRUCT) {
        std::transform(column.child_begin(),
                       column.child_end(),
                       std::back_inserter(schema_type.fieldNames),
                       [&](auto const& child_idx) {
                         return std::string{orc_table.column(child_idx).orc_name()};
                       });
      }
    }
  } else {
    // verify the user isn't passing mismatched tables
    CUDF_EXPECTS(_ffooter.types.size() == 1 + orc_table.num_columns(),
                 "Mismatch in table structure between multiple calls to write");
    CUDF_EXPECTS(
      std::all_of(orc_table.columns.cbegin(),
                  orc_table.columns.cend(),
                  [&](auto const& col) { return _ffooter.types[col.id()].kind == col.orc_kind(); }),
      "Mismatch in column types between multiple calls to write");
  }
  _ffooter.stripes.insert(_ffooter.stripes.end(),
                          std::make_move_iterator(stripes.begin()),
                          std::make_move_iterator(stripes.end()));
  _ffooter.numberOfRows += orc_table.num_rows();
}

void writer::impl::close()
{
  if (_closed) { return; }
  _closed = true;
  PostScript ps;

  auto const statistics =
    finish_statistic_blobs(_ffooter.stripes.size(), _persisted_stripe_statistics, _stream);

  // File-level statistics
  if (not statistics.file_level.empty()) {
    ProtobufWriter pbw;
    pbw.put_uint(encode_field_number<size_type>(1));
    pbw.put_uint(_persisted_stripe_statistics.num_rows);
    // First entry contains total number of rows
    _ffooter.statistics.reserve(_ffooter.types.size());
    _ffooter.statistics.emplace_back(pbw.release());
    // Add file stats, stored after stripe stats in `column_stats`
    _ffooter.statistics.insert(_ffooter.statistics.end(),
                               std::make_move_iterator(statistics.file_level.begin()),
                               std::make_move_iterator(statistics.file_level.end()));
  }

  // Stripe-level statistics
  if (not statistics.stripe_level.empty()) {
    _orc_meta.stripeStats.resize(_ffooter.stripes.size());
    for (size_t stripe_id = 0; stripe_id < _ffooter.stripes.size(); stripe_id++) {
      _orc_meta.stripeStats[stripe_id].colStats.resize(_ffooter.types.size());
      ProtobufWriter pbw;
      pbw.put_uint(encode_field_number<size_type>(1));
      pbw.put_uint(_ffooter.stripes[stripe_id].numberOfRows);
      _orc_meta.stripeStats[stripe_id].colStats[0] = pbw.release();
      for (size_t col_idx = 0; col_idx < _ffooter.types.size() - 1; col_idx++) {
        size_t idx = _ffooter.stripes.size() * col_idx + stripe_id;
        _orc_meta.stripeStats[stripe_id].colStats[1 + col_idx] =
          std::move(statistics.stripe_level[idx]);
      }
    }
  }

  _persisted_stripe_statistics.clear();

  _ffooter.contentLength = _out_sink->bytes_written();
  std::transform(_kv_meta.begin(),
                 _kv_meta.end(),
                 std::back_inserter(_ffooter.metadata),
                 [&](auto const& udata) {
                   return UserMetadataItem{udata.first, udata.second};
                 });

  // Write statistics metadata
  if (_orc_meta.stripeStats.size() != 0) {
    ProtobufWriter pbw((_compression_kind != NONE) ? 3 : 0);
    pbw.write(_orc_meta);
    add_uncompressed_block_headers(_compression_kind, _compression_blocksize, pbw.buffer());
    ps.metadataLength = pbw.size();
    _out_sink->host_write(pbw.data(), pbw.size());
  } else {
    ps.metadataLength = 0;
  }
  ProtobufWriter pbw((_compression_kind != NONE) ? 3 : 0);
  pbw.write(_ffooter);
  add_uncompressed_block_headers(_compression_kind, _compression_blocksize, pbw.buffer());

  // Write postscript metadata
  ps.footerLength         = pbw.size();
  ps.compression          = _compression_kind;
  ps.compressionBlockSize = _compression_blocksize;
  ps.version              = {0, 12};
  ps.magic                = MAGIC;

  auto const ps_length = static_cast<uint8_t>(pbw.write(ps));
  pbw.put_byte(ps_length);
  _out_sink->host_write(pbw.data(), pbw.size());
  _out_sink->flush();
}

// Forward to implementation
writer::writer(std::unique_ptr<data_sink> sink,
               orc_writer_options const& options,
               single_write_mode mode,
               rmm::cuda_stream_view stream)
  : _impl(std::make_unique<impl>(std::move(sink), options, mode, stream))
{
}

// Forward to implementation
writer::writer(std::unique_ptr<data_sink> sink,
               chunked_orc_writer_options const& options,
               single_write_mode mode,
               rmm::cuda_stream_view stream)
  : _impl(std::make_unique<impl>(std::move(sink), options, mode, stream))
{
}

// Destructor within this translation unit
writer::~writer() = default;

// Forward to implementation
void writer::write(table_view const& table) { _impl->write(table); }

// Forward to implementation
void writer::close() { _impl->close(); }

}  // namespace orc
}  // namespace detail
}  // namespace io
}  // namespace cudf<|MERGE_RESOLUTION|>--- conflicted
+++ resolved
@@ -628,11 +628,7 @@
         size_t dict_lengths_div512 = 0;
         for (auto const& stripe : segmentation.stripes) {
           auto const sd = column.host_stripe_dict(stripe.id);
-<<<<<<< HEAD
           enable_dict   = (enable_dict && sd.is_enabled());
-=======
-          enable_dict   = (enable_dict && sd->dict_data != nullptr);
->>>>>>> 649cf5e2
           if (enable_dict) {
             dict_strings += sd.entry_count;
             dict_lengths_div512 += (sd.entry_count + 0x1ff) >> 9;
