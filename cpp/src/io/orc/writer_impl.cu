--- conflicted
+++ resolved
@@ -97,14 +97,9 @@
     case cudf::type_id::TIMESTAMP_NANOSECONDS: return TypeKind::TIMESTAMP;
     case cudf::type_id::STRING: return TypeKind::STRING;
     case cudf::type_id::DECIMAL32:
-<<<<<<< HEAD
     case cudf::type_id::DECIMAL64:
     case cudf::type_id::DECIMAL128: return TypeKind::DECIMAL;
-    case cudf::type_id::LIST: return TypeKind::LIST;
-=======
-    case cudf::type_id::DECIMAL64: return TypeKind::DECIMAL;
     case cudf::type_id::LIST: return list_column_as_map ? TypeKind::MAP : TypeKind::LIST;
->>>>>>> 4e04334d
     case cudf::type_id::STRUCT: return TypeKind::STRUCT;
     default: return TypeKind::INVALID_TYPE_KIND;
   }
