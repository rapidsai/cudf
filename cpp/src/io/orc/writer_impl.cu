--- conflicted
+++ resolved
@@ -1176,44 +1176,6 @@
   // We write rowgroup data with each stripe and then save each stripe's stats
   // until the end where we merge those all together to get the file-level stats.
 
-<<<<<<< HEAD
-writer::impl::encoded_statistics writer::impl::finish_statistic_blobs(
-  statistics_freq stats_freq,
-  orc_table_view const& orc_table,
-  file_segmentation const& segmentation,
-  writer::impl::intermediate_statistics& incoming_stats)
-{
-  auto const num_rowgroup_blobs = segmentation.rowgroups.count();
-  auto const num_stripe_blobs   = segmentation.num_stripes() * orc_table.num_columns();
-  auto const num_file_blobs     = orc_table.num_columns();
-  auto const num_stat_blobs     = num_rowgroup_blobs + num_stripe_blobs + num_file_blobs;
-
-  auto const are_statistics_enabled = stats_freq != statistics_freq::STATISTICS_NONE;
-  if (not are_statistics_enabled or num_stat_blobs == 0) { return {}; }
-
-  auto& stat_merge  = incoming_stats._stat_merge;
-  auto& stat_chunks = incoming_stats._stat_chunks;
-
-  auto rowgroup_stat_chunks = stat_chunks.data();
-  auto stripe_stat_chunks   = rowgroup_stat_chunks + num_rowgroup_blobs;
-  auto file_stat_chunks     = stripe_stat_chunks + num_stripe_blobs;
-
-  detail::merge_group_statistics<detail::io_file_format::ORC>(
-    file_stat_chunks,
-    stripe_stat_chunks,
-    stat_merge.device_ptr(num_rowgroup_blobs + num_stripe_blobs),
-    num_file_blobs,
-    stream);
-
-  // figure out the buffer size needed for protobuf format
-  gpu::orc_init_statistics_buffersize(
-    stat_merge.device_ptr(), stat_chunks.data(), num_stat_blobs, stream);
-  stat_merge.device_to_host(stream, true);
-
-  hostdevice_vector<uint8_t> blobs(
-    stat_merge[num_stat_blobs - 1].start_chunk + stat_merge[num_stat_blobs - 1].num_chunks, stream);
-=======
->>>>>>> 8bd5bfe6
   // Skip rowgroup blobs when encoding, if chosen granularity is coarser than "ROW_GROUP".
   auto const is_granularity_rowgroup = stats_freq == ORC_STATISTICS_ROW_GROUP;
   // we have to encode the row groups now IF they are being written out
