--- conflicted
+++ resolved
@@ -98,11 +98,7 @@
  *
  * The nvCOMP ZLIB compression is limited to blocks up to 64KiB.
  */
-<<<<<<< HEAD
-size_t compression_block_size(orc::CompressionKind compression)
-=======
 constexpr size_t compression_block_size(orc::CompressionKind compression)
->>>>>>> 10cf648e
 {
   switch (compression) {
     case orc::CompressionKind::NONE: return 0;
