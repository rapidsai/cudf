--- conflicted
+++ resolved
@@ -1269,13 +1269,10 @@
                    SingleWriteMode mode,
                    rmm::cuda_stream_view stream,
                    rmm::mr::device_memory_resource* mr)
-<<<<<<< HEAD
-  : max_stripe_size{options.stripe_size_bytes(), options.stripe_size_rows()},
-    row_index_stride{options.row_index_stride()},
-=======
   : _mr(mr),
     stream(stream),
->>>>>>> 908c1303
+    max_stripe_size{options.stripe_size_bytes(), options.stripe_size_rows()},
+    row_index_stride{options.row_index_stride()},
     compression_kind_(to_orc_compression(options.get_compression())),
     enable_statistics_(options.enable_statistics()),
     single_write_mode(mode == SingleWriteMode::YES),
@@ -1292,13 +1289,10 @@
                    SingleWriteMode mode,
                    rmm::cuda_stream_view stream,
                    rmm::mr::device_memory_resource* mr)
-<<<<<<< HEAD
-  : max_stripe_size{options.stripe_size_bytes(), options.stripe_size_rows()},
-    row_index_stride{options.row_index_stride()},
-=======
   : _mr(mr),
     stream(stream),
->>>>>>> 908c1303
+    max_stripe_size{options.stripe_size_bytes(), options.stripe_size_rows()},
+    row_index_stride{options.row_index_stride()},
     compression_kind_(to_orc_compression(options.get_compression())),
     enable_statistics_(options.enable_statistics()),
     single_write_mode(mode == SingleWriteMode::YES),
