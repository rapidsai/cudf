/*
 * Copyright (c) 2019-2020, NVIDIA CORPORATION.
 *
 * Licensed under the Apache License, Version 2.0 (the "License");
 * you may not use this file except in compliance with the License.
 * You may obtain a copy of the License at
 *
 *     http://www.apache.org/licenses/LICENSE-2.0
 *
 * Unless required by applicable law or agreed to in writing, software
 * distributed under the License is distributed on an "AS IS" BASIS,
 * WITHOUT WARRANTIES OR CONDITIONS OF ANY KIND, either express or implied.
 * See the License for the specific language governing permissions and
 * limitations under the License.
 */

#pragma once

#include "orc.h"
#include "orc_gpu.h"

#include <io/utilities/column_buffer.hpp>
#include <io/utilities/hostdevice_vector.hpp>

#include <cudf/io/datasource.hpp>
#include <cudf/io/detail/orc.hpp>
#include <cudf/io/orc.hpp>

#include <rmm/cuda_stream_view.hpp>

#include <memory>
#include <string>
#include <utility>
#include <vector>

namespace cudf {
namespace io {
namespace detail {
namespace orc {
using namespace cudf::io::orc;
using namespace cudf::io;

// Forward declarations
class metadata;
namespace {
struct orc_stream_info;
struct stripe_source_mapping;
}  // namespace
class aggregate_orc_metadata;

/**
 * @brief Implementation for ORC reader
 */
class reader::impl {
 public:
  /**
   * @brief Constructor from a dataset source with reader options.
   *
   * @param source Dataset source
   * @param options Settings for controlling reading behavior
   * @param mr Device memory resource to use for device memory allocation
   */
<<<<<<< HEAD
  explicit impl(std::unique_ptr<datasource> source,
                orc_reader_options const& options,
                rmm::mr::device_memory_resource* mr);
=======
  explicit impl(std::vector<std::unique_ptr<datasource>> &&sources,
                orc_reader_options const &options,
                rmm::mr::device_memory_resource *mr);
>>>>>>> 58a31c1c

  /**
   * @brief Read an entire set or a subset of data and returns a set of columns
   *
   * @param skip_rows Number of rows to skip from the start
   * @param num_rows Number of rows to read
   * @param stripes Indices of individual stripes to load if non-empty
   * @param stream CUDA stream used for device memory operations and kernel launches.
   *
   * @return The set of columns along with metadata
   */
  table_with_metadata read(size_type skip_rows,
                           size_type num_rows,
<<<<<<< HEAD
                           const std::vector<size_type>& stripes,
=======
                           const std::vector<std::vector<size_type>> &stripes,
>>>>>>> 58a31c1c
                           rmm::cuda_stream_view stream);

 private:
  /**
   * @brief Decompresses the stripe data, at stream granularity
   *
   * @param chunks List of column chunk descriptors
   * @param stripe_data List of source stripe column data
   * @param decompressor Originally host decompressor
   * @param stream_info List of stream to column mappings
   * @param num_stripes Number of stripes making up column chunks
   * @param row_groups List of row index descriptors
   * @param row_index_stride Distance between each row index
   * @param stream CUDA stream used for device memory operations and kernel launches.
   *
   * @return Device buffer to decompressed page data
   */
  rmm::device_buffer decompress_stripe_data(hostdevice_vector<gpu::ColumnDesc>& chunks,
                                            const std::vector<rmm::device_buffer>& stripe_data,
                                            const OrcDecompressor* decompressor,
                                            std::vector<orc_stream_info>& stream_info,
                                            size_t num_stripes,
                                            device_span<gpu::RowGroup> row_groups,
                                            size_t row_index_stride,
                                            rmm::cuda_stream_view stream);

  /**
   * @brief Converts the stripe column data and outputs to columns
   *
   * @param chunks List of column chunk descriptors
   * @param num_dicts Number of dictionary entries required
   * @param skip_rows Number of rows to offset from start
   * @param num_rows Number of rows to output
   * @param tz_table Local time to UTC conversion table
   * @param row_groups List of row index descriptors
   * @param row_index_stride Distance between each row index
   * @param out_buffers Output columns' device buffers
   * @param stream CUDA stream used for device memory operations and kernel launches.
   */
  void decode_stream_data(hostdevice_vector<gpu::ColumnDesc>& chunks,
                          size_t num_dicts,
                          size_t skip_rows,
                          size_t num_rows,
                          timezone_table_view tz_table,
                          device_span<gpu::RowGroup const> row_groups,
                          size_t row_index_stride,
                          std::vector<column_buffer>& out_buffers,
                          rmm::cuda_stream_view stream);

 private:
<<<<<<< HEAD
  rmm::mr::device_memory_resource* _mr = nullptr;
  std::unique_ptr<datasource> _source;
  std::unique_ptr<cudf::io::orc::metadata> _metadata;

=======
  rmm::mr::device_memory_resource *_mr = nullptr;
  std::vector<std::unique_ptr<datasource>> _sources;
  std::unique_ptr<aggregate_orc_metadata> _metadata;
  // _output_columns associated schema indices
>>>>>>> 58a31c1c
  std::vector<int> _selected_columns;

  bool _use_index            = true;
  bool _use_np_dtypes        = true;
  bool _has_timestamp_column = false;
  data_type _timestamp_type{type_id::EMPTY};
};

}  // namespace orc
}  // namespace detail
}  // namespace io
}  // namespace cudf<|MERGE_RESOLUTION|>--- conflicted
+++ resolved
@@ -60,15 +60,9 @@
    * @param options Settings for controlling reading behavior
    * @param mr Device memory resource to use for device memory allocation
    */
-<<<<<<< HEAD
-  explicit impl(std::unique_ptr<datasource> source,
+  explicit impl(std::vector<std::unique_ptr<datasource>>&& sources,
                 orc_reader_options const& options,
                 rmm::mr::device_memory_resource* mr);
-=======
-  explicit impl(std::vector<std::unique_ptr<datasource>> &&sources,
-                orc_reader_options const &options,
-                rmm::mr::device_memory_resource *mr);
->>>>>>> 58a31c1c
 
   /**
    * @brief Read an entire set or a subset of data and returns a set of columns
@@ -82,11 +76,7 @@
    */
   table_with_metadata read(size_type skip_rows,
                            size_type num_rows,
-<<<<<<< HEAD
-                           const std::vector<size_type>& stripes,
-=======
-                           const std::vector<std::vector<size_type>> &stripes,
->>>>>>> 58a31c1c
+                           const std::vector<std::vector<size_type>>& stripes,
                            rmm::cuda_stream_view stream);
 
  private:
@@ -137,17 +127,10 @@
                           rmm::cuda_stream_view stream);
 
  private:
-<<<<<<< HEAD
   rmm::mr::device_memory_resource* _mr = nullptr;
-  std::unique_ptr<datasource> _source;
-  std::unique_ptr<cudf::io::orc::metadata> _metadata;
-
-=======
-  rmm::mr::device_memory_resource *_mr = nullptr;
   std::vector<std::unique_ptr<datasource>> _sources;
   std::unique_ptr<aggregate_orc_metadata> _metadata;
   // _output_columns associated schema indices
->>>>>>> 58a31c1c
   std::vector<int> _selected_columns;
 
   bool _use_index            = true;
