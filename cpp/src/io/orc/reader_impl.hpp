--- conflicted
+++ resolved
@@ -17,11 +17,8 @@
 #pragma once
 
 #include "aggregate_orc_metadata.hpp"
-<<<<<<< HEAD
 #include "reader_impl_chunking.hpp"
 #include "reader_impl_helpers.hpp"
-=======
->>>>>>> 70cdeec9
 
 #include <io/utilities/column_buffer.hpp>
 
@@ -37,12 +34,6 @@
 
 namespace cudf::io::orc::detail {
 
-<<<<<<< HEAD
-=======
-struct reader_column_meta;
-struct file_intermediate_data;
-
->>>>>>> 70cdeec9
 /**
  * @brief Implementation for ORC reader.
  */
@@ -129,14 +120,11 @@
                     std::vector<std::vector<size_type>> const& stripes);
 
   /**
-<<<<<<< HEAD
    * @brief Compute the ranges (begin and end rows) to read each chunk.
    */
   void compute_chunk_ranges();
 
   /**
-=======
->>>>>>> 70cdeec9
    * @brief Create the output table metadata from file metadata.
    *
    * @return Columns' metadata to output with the table read from file
@@ -159,25 +147,15 @@
   data_type const _timestamp_type;  // Override output timestamp resolution
   bool const _use_index;            // Enable or disable attempt to use row index for parsing
   bool const _use_np_dtypes;        // Enable or disable the conversion to numpy-compatible dtypes
-<<<<<<< HEAD
   std::vector<std::string> const _decimal128_columns;  // Control decimals conversion
-=======
-  std::vector<std::string> const _decimal128_columns;   // Control decimals conversion
-  std::unique_ptr<reader_column_meta> const _col_meta;  // Track of orc mapping and child details
->>>>>>> 70cdeec9
 
   // Intermediate data for internal processing.
   std::vector<std::unique_ptr<datasource>> const _sources;  // Unused but owns data for `_metadata`
   aggregate_orc_metadata _metadata;
-<<<<<<< HEAD
-  column_hierarchy const _selected_columns;  // Need to be after _metadata
+  column_hierarchy const _selected_columns;  // Construct from `_metadata` thus declare after it
   reader_column_meta _col_meta;              // Track of orc mapping and child details
   file_intermediate_data _file_itm_data;
   chunk_read_info _chunk_read_info;  // Data for chunked reading.
-=======
-  column_hierarchy const _selected_columns;  // Construct from `_metadata` thus declare after it
-  std::unique_ptr<file_intermediate_data> _file_itm_data;
->>>>>>> 70cdeec9
   std::unique_ptr<table_metadata> _output_metadata;
   std::vector<std::vector<cudf::io::detail::column_buffer>> _out_buffers;
 };
