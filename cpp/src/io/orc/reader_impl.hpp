/*
 * Copyright (c) 2019-2020, NVIDIA CORPORATION.
 *
 * Licensed under the Apache License, Version 2.0 (the "License");
 * you may not use this file except in compliance with the License.
 * You may obtain a copy of the License at
 *
 *     http://www.apache.org/licenses/LICENSE-2.0
 *
 * Unless required by applicable law or agreed to in writing, software
 * distributed under the License is distributed on an "AS IS" BASIS,
 * WITHOUT WARRANTIES OR CONDITIONS OF ANY KIND, either express or implied.
 * See the License for the specific language governing permissions and
 * limitations under the License.
 */

#pragma once

#include "orc.h"
#include "orc_gpu.h"

#include <io/utilities/column_buffer.hpp>
#include <io/utilities/hostdevice_vector.hpp>

#include <cudf/io/datasource.hpp>
#include <cudf/io/detail/orc.hpp>
#include <cudf/io/orc.hpp>

#include <rmm/cuda_stream_view.hpp>

#include <memory>
#include <string>
#include <utility>
#include <vector>

namespace cudf {
namespace io {
namespace detail {
namespace orc {
using namespace cudf::io::orc;
using namespace cudf::io;

// Forward declarations
class metadata;
namespace {
struct orc_stream_info;
struct stripe_source_mapping;
}  // namespace
class aggregate_orc_metadata;

/**
 * @brief Keeps track of orc mapping and child column details.
 */
struct reader_column_meta {
  std::vector<std::vector<int32_t>>
    orc_col_map;                          // Mapping between column id in orc to processing order.
  std::vector<uint32_t> num_child_rows;   // number of rows in child columns
  std::vector<uint32_t> child_start_row;  // start row of child columns [stripe][column]
  std::vector<uint32_t>
    num_child_rows_per_stripe;  // number of rows of child columns [stripe][column]
  struct row_group_meta {
    uint32_t num_rows;   // number of rows in a column in a row group
    uint32_t start_row;  // start row in a column in a row group
  };
  // num_rowgroups * num_columns
  std::vector<row_group_meta> rwgrp_meta;  // rowgroup metadata [rowgroup][column]
};

/**
 * @brief Implementation for ORC reader
 */
class reader::impl {
 public:
  /**
   * @brief Constructor from a dataset source with reader options.
   *
   * @param source Dataset source
   * @param options Settings for controlling reading behavior
   * @param mr Device memory resource to use for device memory allocation
   */
  explicit impl(std::vector<std::unique_ptr<datasource>>&& sources,
                orc_reader_options const& options,
                rmm::mr::device_memory_resource* mr);

  /**
   * @brief Read an entire set or a subset of data and returns a set of columns
   *
   * @param skip_rows Number of rows to skip from the start
   * @param num_rows Number of rows to read
   * @param stripes Indices of individual stripes to load if non-empty
   * @param stream CUDA stream used for device memory operations and kernel launches.
   *
   * @return The set of columns along with metadata
   */
  table_with_metadata read(size_type skip_rows,
                           size_type num_rows,
                           const std::vector<std::vector<size_type>>& stripes,
                           rmm::cuda_stream_view stream);

 private:
  /**
   * @brief Decompresses the stripe data, at stream granularity
   *
   * @param chunks Vector of list of column chunk descriptors
   * @param stripe_data List of source stripe column data
   * @param decompressor Originally host decompressor
   * @param stream_info List of stream to column mappings
   * @param num_stripes Number of stripes making up column chunks
   * @param row_groups Vector of list of row index descriptors
   * @param row_index_stride Distance between each row index
   * @param use_base_stride Whether to use base stride obtained from meta or use the computed value
   * @param stream CUDA stream used for device memory operations and kernel launches.
   *
   * @return Device buffer to decompressed page data
   */
<<<<<<< HEAD
  rmm::device_buffer decompress_stripe_data(hostdevice_vector<gpu::ColumnDesc>& chunks,
                                            const std::vector<rmm::device_buffer>& stripe_data,
                                            const OrcDecompressor* decompressor,
                                            std::vector<orc_stream_info>& stream_info,
                                            size_t num_stripes,
                                            device_span<gpu::RowGroup> row_groups,
                                            size_t row_index_stride,
                                            rmm::cuda_stream_view stream);
=======
  rmm::device_buffer decompress_stripe_data(
    cudf::detail::hostdevice_2dvector<gpu::ColumnDesc>& chunks,
    const std::vector<rmm::device_buffer>& stripe_data,
    const OrcDecompressor* decompressor,
    std::vector<orc_stream_info>& stream_info,
    size_t num_stripes,
    cudf::detail::hostdevice_2dvector<gpu::RowGroup>& row_groups,
    size_t row_index_stride,
    bool use_base_stride,
    rmm::cuda_stream_view stream);
>>>>>>> e855eb9e

  /**
   * @brief Converts the stripe column data and outputs to columns
   *
   * @param chunks Vector of list of column chunk descriptors
   * @param num_dicts Number of dictionary entries required
   * @param skip_rows Number of rows to offset from start
   * @param tz_table Local time to UTC conversion table
   * @param row_groups Vector of list of row index descriptors
   * @param row_index_stride Distance between each row index
   * @param out_buffers Output columns' device buffers
   * @param level Current nesting level being processed
   * @param stream CUDA stream used for device memory operations and kernel launches.
   */
<<<<<<< HEAD
  void decode_stream_data(hostdevice_vector<gpu::ColumnDesc>& chunks,
=======
  void decode_stream_data(cudf::detail::hostdevice_2dvector<gpu::ColumnDesc>& chunks,
>>>>>>> e855eb9e
                          size_t num_dicts,
                          size_t skip_rows,
                          timezone_table_view tz_table,
                          cudf::detail::hostdevice_2dvector<gpu::RowGroup>& row_groups,
                          size_t row_index_stride,
                          std::vector<column_buffer>& out_buffers,
<<<<<<< HEAD
=======
                          size_t level,
>>>>>>> e855eb9e
                          rmm::cuda_stream_view stream);

  /**
   * @brief Aggregate child metadata from parent column chunks.
   *
   * @param chunks Vector of list of parent column chunks.
   * @param chunks Vector of list of parent column row groups.
   * @param list_col Vector of column metadata of list type parent columns.
   * @param level Current nesting level being processed.
   */
  void aggregate_child_meta(cudf::detail::host_2dspan<gpu::ColumnDesc> chunks,
                            cudf::detail::host_2dspan<gpu::RowGroup> row_groups,
                            std::vector<orc_column_meta> const& list_col,
                            const int32_t level);

  /**
   * @brief Assemble the buffer with child columns.
   *
   * @param orc_col_id Column id in orc.
   * @param col_buffers Column buffers for columns and children.
   * @param level Current nesting level.
   */
  column_buffer&& assemble_buffer(const int32_t orc_col_id,
                                  std::vector<std::vector<column_buffer>>& col_buffers,
                                  const size_t level);

  /**
   * @brief Create columns and respective schema information from the buffer.
   *
   * @param col_buffers Column buffers for columns and children.
   * @param out_columns Vector of columns formed from column buffers.
   * @param schema_info Vector of schema information formed from column buffers.
   * @param stream CUDA stream used for device memory operations and kernel launches.
   */
  void create_columns(std::vector<std::vector<column_buffer>>&& col_buffers,
                      std::vector<std::unique_ptr<column>>& out_columns,
                      std::vector<column_name_info>& schema_info,
                      rmm::cuda_stream_view stream);

  /**
   * @brief Create empty columns and respective schema information from the buffer.
   *
   * @param col_buffers Column buffers for columns and children.
   * @param schema_info Vector of schema information formed from column buffers.
   * @param stream CUDA stream used for device memory operations and kernel launches.
   *
   * @return An empty column equivalent to orc column type.
   */
  std::unique_ptr<column> create_empty_column(const int32_t orc_col_id,
                                              column_name_info& schema_info,
                                              rmm::cuda_stream_view stream);

 private:
  rmm::mr::device_memory_resource* _mr = nullptr;
  std::vector<std::unique_ptr<datasource>> _sources;
  std::unique_ptr<aggregate_orc_metadata> _metadata;
  // _output_columns associated schema indices
  std::vector<std::vector<orc_column_meta>> _selected_columns;

  bool _use_index            = true;
  bool _use_np_dtypes        = true;
  bool _has_timestamp_column = false;
  bool _has_list_column      = false;
  std::vector<std::string> _decimal_cols_as_float;
  data_type _timestamp_type{type_id::EMPTY};
  reader_column_meta _col_meta;
};

}  // namespace orc
}  // namespace detail
}  // namespace io
}  // namespace cudf<|MERGE_RESOLUTION|>--- conflicted
+++ resolved
@@ -113,16 +113,6 @@
    *
    * @return Device buffer to decompressed page data
    */
-<<<<<<< HEAD
-  rmm::device_buffer decompress_stripe_data(hostdevice_vector<gpu::ColumnDesc>& chunks,
-                                            const std::vector<rmm::device_buffer>& stripe_data,
-                                            const OrcDecompressor* decompressor,
-                                            std::vector<orc_stream_info>& stream_info,
-                                            size_t num_stripes,
-                                            device_span<gpu::RowGroup> row_groups,
-                                            size_t row_index_stride,
-                                            rmm::cuda_stream_view stream);
-=======
   rmm::device_buffer decompress_stripe_data(
     cudf::detail::hostdevice_2dvector<gpu::ColumnDesc>& chunks,
     const std::vector<rmm::device_buffer>& stripe_data,
@@ -133,7 +123,6 @@
     size_t row_index_stride,
     bool use_base_stride,
     rmm::cuda_stream_view stream);
->>>>>>> e855eb9e
 
   /**
    * @brief Converts the stripe column data and outputs to columns
@@ -148,21 +137,14 @@
    * @param level Current nesting level being processed
    * @param stream CUDA stream used for device memory operations and kernel launches.
    */
-<<<<<<< HEAD
-  void decode_stream_data(hostdevice_vector<gpu::ColumnDesc>& chunks,
-=======
   void decode_stream_data(cudf::detail::hostdevice_2dvector<gpu::ColumnDesc>& chunks,
->>>>>>> e855eb9e
                           size_t num_dicts,
                           size_t skip_rows,
                           timezone_table_view tz_table,
                           cudf::detail::hostdevice_2dvector<gpu::RowGroup>& row_groups,
                           size_t row_index_stride,
                           std::vector<column_buffer>& out_buffers,
-<<<<<<< HEAD
-=======
                           size_t level,
->>>>>>> e855eb9e
                           rmm::cuda_stream_view stream);
 
   /**
