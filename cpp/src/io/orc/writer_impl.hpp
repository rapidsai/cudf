/*
 * Copyright (c) 2019-2023, NVIDIA CORPORATION.
 *
 * Licensed under the Apache License, Version 2.0 (the "License");
 * you may not use this file except in compliance with the License.
 * You may obtain a copy of the License at
 *
 *     http://www.apache.org/licenses/LICENSE-2.0
 *
 * Unless required by applicable law or agreed to in writing, software
 * distributed under the License is distributed on an "AS IS" BASIS,
 * WITHOUT WARRANTIES OR CONDITIONS OF ANY KIND, either express or implied.
 * See the License for the specific language governing permissions and
 * limitations under the License.
 */

#pragma once

#include "orc.hpp"
#include "orc_gpu.hpp"

#include <io/utilities/hostdevice_vector.hpp>

#include <cudf/detail/utilities/integer_utils.hpp>
#include <cudf/io/data_sink.hpp>
#include <cudf/io/detail/orc.hpp>
#include <cudf/io/orc.hpp>
#include <cudf/table/table.hpp>
#include <cudf/table/table_device_view.cuh>
#include <cudf/utilities/error.hpp>

#include <rmm/cuda_stream_view.hpp>
#include <rmm/device_uvector.hpp>

#include <thrust/host_vector.h>
#include <thrust/iterator/counting_iterator.h>

#include <memory>
#include <string>
#include <vector>

namespace cudf {
namespace io {
namespace detail {
namespace orc {
// Forward internal classes
class orc_column_view;

using namespace cudf::io::orc;
using namespace cudf::io;
using cudf::detail::device_2dspan;
using cudf::detail::host_2dspan;
using cudf::detail::hostdevice_2dvector;

/**
 * Non-owning view of a cuDF table that includes ORC-related information.
 *
 * Columns hierarchy is flattened and stored in pre-order.
 */
struct orc_table_view {
  std::vector<orc_column_view> columns;
  rmm::device_uvector<orc_column_device_view> d_columns;
  std::vector<uint32_t> string_column_indices;
  rmm::device_uvector<uint32_t> d_string_column_indices;

  auto num_columns() const noexcept { return columns.size(); }
  [[nodiscard]] size_type num_rows() const noexcept;
  auto num_string_columns() const noexcept { return string_column_indices.size(); }

  auto& column(uint32_t idx) { return columns.at(idx); }
  [[nodiscard]] auto const& column(uint32_t idx) const { return columns.at(idx); }

  auto& string_column(uint32_t idx) { return columns.at(string_column_indices.at(idx)); }
  [[nodiscard]] auto const& string_column(uint32_t idx) const
  {
    return columns.at(string_column_indices.at(idx));
  }
};

/**
 * @brief Indices of rowgroups contained in a stripe.
 *
 * Provides a container-like interface to iterate over rowgroup indices.
 */
struct stripe_rowgroups {
  uint32_t id;     // stripe id
  uint32_t first;  // first rowgroup in the stripe
  uint32_t size;   // number of rowgroups in the stripe
  stripe_rowgroups(uint32_t id, uint32_t first, uint32_t size) : id{id}, first{first}, size{size} {}
  [[nodiscard]] auto cbegin() const { return thrust::make_counting_iterator(first); }
  [[nodiscard]] auto cend() const { return thrust::make_counting_iterator(first + size); }
};

/**
 * @brief Holds the sizes of encoded elements of decimal columns.
 */
struct encoder_decimal_info {
  std::map<uint32_t, rmm::device_uvector<uint32_t>>
    elem_sizes;                                        ///< Column index -> per-element size map
  std::map<uint32_t, std::vector<uint32_t>> rg_sizes;  ///< Column index -> per-rowgroup size map
};

/**
 * @brief List of per-column ORC streams.
 *
 * Provides interface to calculate their offsets.
 */
class orc_streams {
 public:
  orc_streams(std::vector<Stream> streams, std::vector<int32_t> ids, std::vector<TypeKind> types)
    : streams{std::move(streams)}, ids{std::move(ids)}, types{std::move(types)}
  {
  }
  Stream const& operator[](int idx) const { return streams[idx]; }
  Stream& operator[](int idx) { return streams[idx]; }
  auto id(int idx) const { return ids[idx]; }
  auto& id(int idx) { return ids[idx]; }
  auto type(int idx) const { return types[idx]; }
  auto size() const { return streams.size(); }

  operator std::vector<Stream> const &() const { return streams; }

 private:
  std::vector<Stream> streams;
  std::vector<int32_t> ids;
  std::vector<TypeKind> types;
};
/**
 * @brief Description of how the ORC file is segmented into stripes and rowgroups.
 */
struct file_segmentation {
  hostdevice_2dvector<rowgroup_rows> rowgroups;
  std::vector<stripe_rowgroups> stripes;

  auto num_rowgroups() const noexcept { return rowgroups.size().first; }
  auto num_stripes() const noexcept { return stripes.size(); }
};

/**
 * @brief ORC per-chunk streams of encoded data.
 */
struct encoded_data {
  std::vector<std::vector<rmm::device_uvector<uint8_t>>> data;  // Owning array of the encoded data
  hostdevice_2dvector<gpu::encoder_chunk_streams> streams;  // streams of encoded data, per chunk
};

/**
 * @brief Dictionary data for string columns and their device views, per column.
 */
struct string_dictionaries {
  std::vector<rmm::device_uvector<uint32_t>> data;
  std::vector<rmm::device_uvector<uint32_t>> index;
  rmm::device_uvector<device_span<uint32_t>> d_data_view;
  rmm::device_uvector<device_span<uint32_t>> d_index_view;
  // Dictionaries are currently disabled for columns with a rowgroup larger than 2^15
  thrust::host_vector<bool> dictionary_enabled;
};

/**
 * @brief Maximum size of stripes in the output file.
 */
struct stripe_size_limits {
  size_t bytes;
  size_type rows;
};

/**
 * @brief Statistics data stored between calls to write for chunked writes
 *
 */
struct intermediate_statistics {
  explicit intermediate_statistics(rmm::cuda_stream_view stream) : stripe_stat_chunks(0, stream) {}

  intermediate_statistics(std::vector<ColStatsBlob> rb,
                          rmm::device_uvector<statistics_chunk> sc,
                          hostdevice_vector<statistics_merge_group> smg,
                          std::vector<statistics_dtype> sdt,
                          std::vector<data_type> sct)
    : rowgroup_blobs(std::move(rb)),
      stripe_stat_chunks(std::move(sc)),
      stripe_stat_merge(std::move(smg)),
      stats_dtypes(std::move(sdt)),
      col_types(std::move(sct))
  {
  }

  // blobs for the rowgroups. Not persisted
  std::vector<ColStatsBlob> rowgroup_blobs;

  rmm::device_uvector<statistics_chunk> stripe_stat_chunks;
  hostdevice_vector<statistics_merge_group> stripe_stat_merge;
  std::vector<statistics_dtype> stats_dtypes;
  std::vector<data_type> col_types;
};

/**
 * @brief used for chunked writes to persist data between calls to write.
 *
 */
struct persisted_statistics {
  void clear()
  {
    stripe_stat_chunks.clear();
    stripe_stat_merge.clear();
    string_pools.clear();
    stats_dtypes.clear();
    col_types.clear();
    num_rows = 0;
  }

  void persist(int num_table_rows,
               bool single_write_mode,
               intermediate_statistics& intermediate_stats,
               rmm::cuda_stream_view stream);

  std::vector<rmm::device_uvector<statistics_chunk>> stripe_stat_chunks;
  std::vector<hostdevice_vector<statistics_merge_group>> stripe_stat_merge;
  std::vector<rmm::device_uvector<char>> string_pools;
  std::vector<statistics_dtype> stats_dtypes;
  std::vector<data_type> col_types;
  int num_rows = 0;
};

/**
 * @brief Protobuf encoded statistics created at file close
 *
 */
struct encoded_footer_statistics {
  std::vector<ColStatsBlob> stripe_level;
  std::vector<ColStatsBlob> file_level;
};

/**
 * @brief Implementation for ORC writer
 */
class writer::impl {
  // ORC datasets start with a 3 byte header
  static constexpr const char* MAGIC = "ORC";

 public:
  /**
   * @brief Constructor with writer options.
   *
   * @param sink Output sink
   * @param options Settings for controlling behavior
   * @param mode Option to write at once or in chunks
   * @param stream CUDA stream used for device memory operations and kernel launches
   * @param mr Device memory resource to use for device memory allocation
   */
  explicit impl(std::unique_ptr<data_sink> sink,
                orc_writer_options const& options,
                SingleWriteMode mode,
                rmm::cuda_stream_view stream,
                rmm::mr::device_memory_resource* mr);

  /**
   * @brief Constructor with chunked writer options.
   *
   * @param sink Output sink
   * @param options Settings for controlling behavior
   * @param mode Option to write at once or in chunks
   * @param stream CUDA stream used for device memory operations and kernel launches
   * @param mr Device memory resource to use for device memory allocation
   */
  explicit impl(std::unique_ptr<data_sink> sink,
                chunked_orc_writer_options const& options,
                SingleWriteMode mode,
                rmm::cuda_stream_view stream,
                rmm::mr::device_memory_resource* mr);

  /**
   * @brief Destructor to complete any incomplete write and release resources.
   */
  ~impl();

  /**
   * @brief Begins the chunked/streamed write process.
   */
  void init_state();

  /**
   * @brief Writes a single subtable as part of a larger ORC file/table write.
   *
   * @param table The table information to be written
   */
  void write(table_view const& table);

  /**
   * @brief Finishes the chunked/streamed write process.
   */
  void close();

 private:
  /**
   * @brief Write the intermediate ORC data into the data sink.
   *
<<<<<<< HEAD
   * @return The stripes' information
   */
  std::vector<StripeInformation> gather_stripes(size_t num_index_streams,
                                                file_segmentation const& segmentation,
                                                encoded_data* enc_data,
                                                hostdevice_2dvector<gpu::StripeStream>* strm_desc);

  /**
   * @brief Statistics data stored between calls to write for chunked writes
   *
   */
  struct intermediate_statistics {
    explicit intermediate_statistics(rmm::cuda_stream_view stream)
      : stripe_stat_chunks(0, stream){};
    intermediate_statistics(std::vector<ColStatsBlob> rb,
                            rmm::device_uvector<statistics_chunk> sc,
                            hostdevice_vector<statistics_merge_group> smg,
                            std::vector<statistics_dtype> sdt,
                            std::vector<data_type> sct)
      : rowgroup_blobs(std::move(rb)),
        stripe_stat_chunks(std::move(sc)),
        stripe_stat_merge(std::move(smg)),
        stats_dtypes(std::move(sdt)),
        col_types(std::move(sct)){};

    // blobs for the rowgroups. Not persisted
    std::vector<ColStatsBlob> rowgroup_blobs;

    rmm::device_uvector<statistics_chunk> stripe_stat_chunks;
    hostdevice_vector<statistics_merge_group> stripe_stat_merge;
    std::vector<statistics_dtype> stats_dtypes;
    std::vector<data_type> col_types;
  };

  /**
   * @brief used for chunked writes to persist data between calls to write.
   *
   */
  struct persisted_statistics {
    void clear()
    {
      stripe_stat_chunks.clear();
      stripe_stat_merge.clear();
      string_pools.clear();
      stats_dtypes.clear();
      col_types.clear();
      num_rows = 0;
    }

    void persist(int num_table_rows,
                 bool single_write_mode,
                 intermediate_statistics& intermediate_stats,
                 rmm::cuda_stream_view stream);

    std::vector<rmm::device_uvector<statistics_chunk>> stripe_stat_chunks;
    std::vector<hostdevice_vector<statistics_merge_group>> stripe_stat_merge;
    std::vector<rmm::device_uvector<char>> string_pools;
    std::vector<statistics_dtype> stats_dtypes;
    std::vector<data_type> col_types;
    int num_rows = 0;
  };

  /**
   * @brief Protobuf encoded statistics created at file close
   *
   */
  struct encoded_footer_statistics {
    std::vector<ColStatsBlob> stripe_level;
    std::vector<ColStatsBlob> file_level;
  };

  /**
   * @brief Returns column statistics in an intermediate format.
   *
   * @param statistics_freq Frequency of statistics to be included in the output file
   * @param orc_table Table information to be written
   * @param segmentation stripe and rowgroup ranges
   * @return The statistic information
   */
  intermediate_statistics gather_statistic_blobs(statistics_freq const statistics_freq,
                                                 orc_table_view const& orc_table,
                                                 file_segmentation const& segmentation);

  /**
   * @brief Returns column statistics encoded in ORC protobuf format stored in the footer.
   *
   * @param num_stripes number of stripes in the data
   * @param incoming_stats intermediate statistics returned from `gather_statistic_blobs`
   * @return The encoded statistic blobs
   */
  encoded_footer_statistics finish_statistic_blobs(
    int num_stripes, writer::impl::persisted_statistics& incoming_stats);

  /**
   * @brief Writes the specified column's row index stream.
   *
   * @param[in] stripe_id Stripe's identifier
   * @param[in] stream_id Stream identifier (column id + 1)
   * @param[in] columns List of columns
   * @param[in] segmentation stripe and rowgroup ranges
   * @param[in] enc_streams List of encoder chunk streams [column][rowgroup]
   * @param[in] strm_desc List of stream descriptors
   * @param[in] comp_out Output status for compressed streams
   * @param[in] rg_stats row group level statistics
   * @param[in,out] stripe Stream's parent stripe
   * @param[in,out] streams List of all streams
   */
  void write_index_stream(int32_t stripe_id,
                          int32_t stream_id,
                          host_span<orc_column_view const> columns,
                          file_segmentation const& segmentation,
                          host_2dspan<gpu::encoder_chunk_streams const> enc_streams,
                          host_2dspan<gpu::StripeStream const> strm_desc,
                          host_span<compression_result const> comp_out,
                          std::vector<ColStatsBlob> const& rg_stats,
                          StripeInformation* stripe,
                          orc_streams* streams);

  /**
   * @brief Write the specified column's data streams
=======
   * The intermediate data is generated from processing (compressing/encoding) an cuDF input table
   * by `process_for_write` called in the `write()` function.
>>>>>>> 832dd27a
   *
   * @param streams List of stream descriptors
   * @param comp_results Status of data compression
   * @param strm_descs List of stream descriptors
   * @param enc_data ORC per-chunk streams of encoded data
   * @param segmentation Description of how the ORC file is segmented into stripes and rowgroups
   * @param stripes List of stripe description
   * @param orc_table Non-owning view of a cuDF table that includes ORC-related information
   * @param compressed_data Compressed stream data
   * @param intermediate_stats Statistics data stored between calls to write
   * @param stream_output Temporary host output buffer
   */
  void write_orc_data_to_sink(orc_streams& streams,
                              hostdevice_vector<compression_result> const& comp_results,
                              hostdevice_2dvector<gpu::StripeStream> const& strm_descs,
                              encoded_data const& enc_data,
                              file_segmentation const& segmentation,
                              std::vector<StripeInformation>& stripes,
                              orc_table_view const& orc_table,
                              rmm::device_buffer const& compressed_data,
                              intermediate_statistics& intermediate_stats,
                              uint8_t* stream_output);

  /**
   * @brief Add the processed table data into the internal file footer.
   *
   * @param orc_table Non-owning view of a cuDF table that includes ORC-related information
   * @param stripes List of stripe description
   */
  void add_table_to_footer_data(orc_table_view const& orc_table,
                                std::vector<StripeInformation>& stripes);

 private:
  rmm::mr::device_memory_resource* _mr = nullptr;
  // Cuda stream to be used
  rmm::cuda_stream_view stream;

  stripe_size_limits max_stripe_size;
  size_type row_index_stride;
  CompressionKind compression_kind_;
  size_t compression_blocksize_;

  bool enable_dictionary_     = true;
  statistics_freq stats_freq_ = ORC_STATISTICS_ROW_GROUP;

  // Overall file metadata.  Filled in during the process and written during write_chunked_end()
  cudf::io::orc::FileFooter ff;
  cudf::io::orc::Metadata md;
  // current write position for rowgroups/chunks
  size_t current_chunk_offset;
  // special parameter only used by detail::write() to indicate that we are guaranteeing
  // a single table write.  this enables some internal optimizations.
  bool const single_write_mode;
  // optional user metadata
  std::unique_ptr<table_input_metadata> table_meta;
  // optional user metadata
  std::map<std::string, std::string> kv_meta;
  // to track if the output has been written to sink
  bool closed = false;
  // statistics data saved between calls to write before a close writes out the statistics
  persisted_statistics persisted_stripe_statistics;

  std::unique_ptr<data_sink> out_sink_;
};

}  // namespace orc
}  // namespace detail
}  // namespace io
}  // namespace cudf<|MERGE_RESOLUTION|>--- conflicted
+++ resolved
@@ -294,131 +294,8 @@
   /**
    * @brief Write the intermediate ORC data into the data sink.
    *
-<<<<<<< HEAD
-   * @return The stripes' information
-   */
-  std::vector<StripeInformation> gather_stripes(size_t num_index_streams,
-                                                file_segmentation const& segmentation,
-                                                encoded_data* enc_data,
-                                                hostdevice_2dvector<gpu::StripeStream>* strm_desc);
-
-  /**
-   * @brief Statistics data stored between calls to write for chunked writes
-   *
-   */
-  struct intermediate_statistics {
-    explicit intermediate_statistics(rmm::cuda_stream_view stream)
-      : stripe_stat_chunks(0, stream){};
-    intermediate_statistics(std::vector<ColStatsBlob> rb,
-                            rmm::device_uvector<statistics_chunk> sc,
-                            hostdevice_vector<statistics_merge_group> smg,
-                            std::vector<statistics_dtype> sdt,
-                            std::vector<data_type> sct)
-      : rowgroup_blobs(std::move(rb)),
-        stripe_stat_chunks(std::move(sc)),
-        stripe_stat_merge(std::move(smg)),
-        stats_dtypes(std::move(sdt)),
-        col_types(std::move(sct)){};
-
-    // blobs for the rowgroups. Not persisted
-    std::vector<ColStatsBlob> rowgroup_blobs;
-
-    rmm::device_uvector<statistics_chunk> stripe_stat_chunks;
-    hostdevice_vector<statistics_merge_group> stripe_stat_merge;
-    std::vector<statistics_dtype> stats_dtypes;
-    std::vector<data_type> col_types;
-  };
-
-  /**
-   * @brief used for chunked writes to persist data between calls to write.
-   *
-   */
-  struct persisted_statistics {
-    void clear()
-    {
-      stripe_stat_chunks.clear();
-      stripe_stat_merge.clear();
-      string_pools.clear();
-      stats_dtypes.clear();
-      col_types.clear();
-      num_rows = 0;
-    }
-
-    void persist(int num_table_rows,
-                 bool single_write_mode,
-                 intermediate_statistics& intermediate_stats,
-                 rmm::cuda_stream_view stream);
-
-    std::vector<rmm::device_uvector<statistics_chunk>> stripe_stat_chunks;
-    std::vector<hostdevice_vector<statistics_merge_group>> stripe_stat_merge;
-    std::vector<rmm::device_uvector<char>> string_pools;
-    std::vector<statistics_dtype> stats_dtypes;
-    std::vector<data_type> col_types;
-    int num_rows = 0;
-  };
-
-  /**
-   * @brief Protobuf encoded statistics created at file close
-   *
-   */
-  struct encoded_footer_statistics {
-    std::vector<ColStatsBlob> stripe_level;
-    std::vector<ColStatsBlob> file_level;
-  };
-
-  /**
-   * @brief Returns column statistics in an intermediate format.
-   *
-   * @param statistics_freq Frequency of statistics to be included in the output file
-   * @param orc_table Table information to be written
-   * @param segmentation stripe and rowgroup ranges
-   * @return The statistic information
-   */
-  intermediate_statistics gather_statistic_blobs(statistics_freq const statistics_freq,
-                                                 orc_table_view const& orc_table,
-                                                 file_segmentation const& segmentation);
-
-  /**
-   * @brief Returns column statistics encoded in ORC protobuf format stored in the footer.
-   *
-   * @param num_stripes number of stripes in the data
-   * @param incoming_stats intermediate statistics returned from `gather_statistic_blobs`
-   * @return The encoded statistic blobs
-   */
-  encoded_footer_statistics finish_statistic_blobs(
-    int num_stripes, writer::impl::persisted_statistics& incoming_stats);
-
-  /**
-   * @brief Writes the specified column's row index stream.
-   *
-   * @param[in] stripe_id Stripe's identifier
-   * @param[in] stream_id Stream identifier (column id + 1)
-   * @param[in] columns List of columns
-   * @param[in] segmentation stripe and rowgroup ranges
-   * @param[in] enc_streams List of encoder chunk streams [column][rowgroup]
-   * @param[in] strm_desc List of stream descriptors
-   * @param[in] comp_out Output status for compressed streams
-   * @param[in] rg_stats row group level statistics
-   * @param[in,out] stripe Stream's parent stripe
-   * @param[in,out] streams List of all streams
-   */
-  void write_index_stream(int32_t stripe_id,
-                          int32_t stream_id,
-                          host_span<orc_column_view const> columns,
-                          file_segmentation const& segmentation,
-                          host_2dspan<gpu::encoder_chunk_streams const> enc_streams,
-                          host_2dspan<gpu::StripeStream const> strm_desc,
-                          host_span<compression_result const> comp_out,
-                          std::vector<ColStatsBlob> const& rg_stats,
-                          StripeInformation* stripe,
-                          orc_streams* streams);
-
-  /**
-   * @brief Write the specified column's data streams
-=======
    * The intermediate data is generated from processing (compressing/encoding) an cuDF input table
    * by `process_for_write` called in the `write()` function.
->>>>>>> 832dd27a
    *
    * @param streams List of stream descriptors
    * @param comp_results Status of data compression
