--- conflicted
+++ resolved
@@ -279,18 +279,8 @@
    * @return The statistic blobs
    */
   std::vector<std::vector<uint8_t>> gather_statistic_blobs(
-<<<<<<< HEAD
     const table_device_view& table,
-    orc_column_view const* columns,
-    size_t num_columns,
-    size_t num_rows,
-    size_t num_rowgroups,
-    std::vector<uint32_t> const& stripe_list,
-    std::vector<StripeInformation> const& stripes,
-    hostdevice_vector<gpu::EncChunk>& chunks);
-=======
     host_span<orc_column_view const> columns, host_span<stripe_rowgroups const> stripe_bounds);
->>>>>>> 85c1f8fa
 
   /**
    * @brief Writes the specified column's row index stream.
