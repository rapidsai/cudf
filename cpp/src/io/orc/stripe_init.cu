/*
 * Copyright (c) 2019-2020, NVIDIA CORPORATION.
 *
 * Licensed under the Apache License, Version 2.0 (the "License");
 * you may not use this file except in compliance with the License.
 * You may obtain a copy of the License at
 *
 *     http://www.apache.org/licenses/LICENSE-2.0
 *
 * Unless required by applicable law or agreed to in writing, software
 * distributed under the License is distributed on an "AS IS" BASIS,
 * WITHOUT WARRANTIES OR CONDITIONS OF ANY KIND, either express or implied.
 * See the License for the specific language governing permissions and
 * limitations under the License.
 */
#include <io/utilities/block_utils.cuh>
#include "orc_common.h"
#include "orc_gpu.h"

namespace cudf {
namespace io {
namespace orc {
namespace gpu {
struct compressed_stream_s {
  CompressedStreamInfo info;
  gpu_inflate_input_s ctl;
};

// blockDim {128,1,1}
extern "C" __global__ void __launch_bounds__(128, 8) gpuParseCompressedStripeData(
  CompressedStreamInfo *strm_info, int32_t num_streams, uint32_t block_size, uint32_t log2maxcr)
{
  __shared__ compressed_stream_s strm_g[4];

  compressed_stream_s *const s = &strm_g[threadIdx.x / 32];
  int strm_id                  = blockIdx.x * 4 + (threadIdx.x / 32);
  int lane_id                  = threadIdx.x % 32;

  if (lane_id == 0) { s->info = strm_info[strm_id]; }

  __syncthreads();
  if (strm_id < num_streams) {
    // Walk through the compressed blocks
    const uint8_t *cur               = s->info.compressed_data;
    const uint8_t *end               = cur + s->info.compressed_data_size;
    uint8_t *uncompressed            = s->info.uncompressed_data;
    size_t max_uncompressed_size     = 0;
    uint32_t num_compressed_blocks   = 0;
    uint32_t num_uncompressed_blocks = 0;
    while (cur + 3 < end) {
<<<<<<< HEAD
      uint32_t block_len       = shuffle0((t == 0) ? cur[0] | (cur[1] << 8) | (cur[2] << 16) : 0);
=======
      uint32_t block_len = SHFL0((lane_id == 0) ? cur[0] | (cur[1] << 8) | (cur[2] << 16) : 0);
>>>>>>> 72205986
      uint32_t is_uncompressed = block_len & 1;
      uint32_t uncompressed_size;
      gpu_inflate_input_s *init_ctl = nullptr;
      block_len >>= 1;
      cur += 3;
      if (block_len > block_size || cur + block_len > end) {
        // Fatal
        num_compressed_blocks = 0;
        max_uncompressed_size = 0;
        break;
      }
      // TBD: For some codecs like snappy, it wouldn't be too difficult to get the actual
      // uncompressed size and avoid waste due to block size alignment For now, rely on the max
      // compression ratio to limit waste for the most extreme cases (small single-block streams)
      uncompressed_size =
        (is_uncompressed)
          ? block_len
          : (block_len < (block_size >> log2maxcr)) ? block_len << log2maxcr : block_size;
      if (is_uncompressed) {
        if (uncompressed_size <= 32) {
          // For short blocks, copy the uncompressed data to output
          if (uncompressed &&
              max_uncompressed_size + uncompressed_size <= s->info.max_uncompressed_size &&
              lane_id < uncompressed_size) {
            uncompressed[max_uncompressed_size + lane_id] = cur[lane_id];
          }
        } else {
          init_ctl = s->info.copyctl;
          init_ctl = (init_ctl && num_uncompressed_blocks < s->info.num_uncompressed_blocks)
                       ? &init_ctl[num_uncompressed_blocks]
                       : nullptr;
          num_uncompressed_blocks++;
        }
      } else {
        init_ctl = s->info.decctl;
        init_ctl = (init_ctl && num_compressed_blocks < s->info.num_compressed_blocks)
                     ? &init_ctl[num_compressed_blocks]
                     : nullptr;
        num_compressed_blocks++;
      }
      if (!lane_id && init_ctl) {
        s->ctl.srcDevice = const_cast<uint8_t *>(cur);
        s->ctl.srcSize   = block_len;
        s->ctl.dstDevice = uncompressed + max_uncompressed_size;
        s->ctl.dstSize   = uncompressed_size;
      }
<<<<<<< HEAD
      __syncwarp();
      if (init_ctl && t < sizeof(gpu_inflate_input_s) / sizeof(uint32_t)) {
        reinterpret_cast<uint32_t *>(init_ctl)[t] =
          reinterpret_cast<volatile uint32_t *>(&s->ctl)[t];
      }
      cur += block_len;
      max_uncompressed_size += uncompressed_size;
    }
    __syncwarp();
    if (!t) {
=======
      SYNCWARP();
      if (init_ctl && lane_id == 0) *init_ctl = s->ctl;
      cur += block_len;
      max_uncompressed_size += uncompressed_size;
    }
    SYNCWARP();
    if (!lane_id) {
>>>>>>> 72205986
      s->info.num_compressed_blocks   = num_compressed_blocks;
      s->info.num_uncompressed_blocks = num_uncompressed_blocks;
      s->info.max_uncompressed_size   = max_uncompressed_size;
    }
  }

  __syncthreads();
  if (strm_id < num_streams && lane_id == 0) strm_info[strm_id] = s->info;
}

// blockDim {128,1,1}
extern "C" __global__ void __launch_bounds__(128, 8)
  gpuPostDecompressionReassemble(CompressedStreamInfo *strm_info, int32_t num_streams)
{
  __shared__ compressed_stream_s strm_g[4];

  compressed_stream_s *const s = &strm_g[threadIdx.x / 32];
  int strm_id                  = blockIdx.x * 4 + (threadIdx.x / 32);
  int lane_id                  = threadIdx.x % 32;

  if (strm_id < num_streams && lane_id == 0) s->info = strm_info[strm_id];

  __syncthreads();
  if (strm_id < num_streams &&
      s->info.num_compressed_blocks + s->info.num_uncompressed_blocks > 0 &&
      s->info.max_uncompressed_size > 0) {
    // Walk through the compressed blocks
    const uint8_t *cur                  = s->info.compressed_data;
    const uint8_t *end                  = cur + s->info.compressed_data_size;
    const gpu_inflate_input_s *dec_in   = s->info.decctl;
    const gpu_inflate_status_s *dec_out = s->info.decstatus;
    uint8_t *uncompressed_actual        = s->info.uncompressed_data;
    uint8_t *uncompressed_estimated     = uncompressed_actual;
    uint32_t num_compressed_blocks      = 0;
    uint32_t max_compressed_blocks      = s->info.num_compressed_blocks;

    while (cur + 3 < end) {
<<<<<<< HEAD
      uint32_t block_len       = shuffle0((t == 0) ? cur[0] | (cur[1] << 8) | (cur[2] << 16) : 0);
=======
      uint32_t block_len = SHFL0((lane_id == 0) ? cur[0] | (cur[1] << 8) | (cur[2] << 16) : 0);
>>>>>>> 72205986
      uint32_t is_uncompressed = block_len & 1;
      uint32_t uncompressed_size_est, uncompressed_size_actual;
      block_len >>= 1;
      cur += 3;
      if (cur + block_len > end) { break; }
      if (is_uncompressed) {
        uncompressed_size_est    = block_len;
        uncompressed_size_actual = block_len;
      } else {
        if (num_compressed_blocks > max_compressed_blocks) { break; }
<<<<<<< HEAD
        if (shuffle0((t == 0) ? dec_out[num_compressed_blocks].status : 0) != 0) {
=======
        if (SHFL0((lane_id == 0) ? dec_out[num_compressed_blocks].status : 0) != 0) {
>>>>>>> 72205986
          // Decompression failed, not much point in doing anything else
          break;
        }
        uncompressed_size_est =
<<<<<<< HEAD
          shuffle0((t == 0) ? *(const uint32_t *)&dec_in[num_compressed_blocks].dstSize : 0);
        uncompressed_size_actual =
          shuffle0((t == 0) ? *(const uint32_t *)&dec_out[num_compressed_blocks].bytes_written : 0);
=======
          SHFL0((lane_id == 0) ? *(const uint32_t *)&dec_in[num_compressed_blocks].dstSize : 0);
        uncompressed_size_actual = SHFL0(
          (lane_id == 0) ? *(const uint32_t *)&dec_out[num_compressed_blocks].bytes_written : 0);
>>>>>>> 72205986
      }
      // In practice, this should never happen with a well-behaved writer, as we would expect the
      // uncompressed size to always be equal to the compression block size except for the last
      // block
      if (uncompressed_actual < uncompressed_estimated) {
        // warp-level memmove
        for (int i = lane_id; i < (int)uncompressed_size_actual; i += 32) {
          uncompressed_actual[i] = uncompressed_estimated[i];
        }
      }
      cur += block_len;
      num_compressed_blocks += 1 - is_uncompressed;
      uncompressed_estimated += uncompressed_size_est;
      uncompressed_actual += uncompressed_size_actual;
    }
    // Update info with actual uncompressed size
    if (!lane_id) {
      size_t total_uncompressed_size = uncompressed_actual - s->info.uncompressed_data;
      // Set uncompressed size to zero if there were any errors
      strm_info[strm_id].max_uncompressed_size =
        (num_compressed_blocks == s->info.num_compressed_blocks) ? total_uncompressed_size : 0;
    }
  }
}

/**
 * @brief Shared mem state for gpuParseRowGroupIndex
 *
 */
struct rowindex_state_s {
  ColumnDesc chunk;
  uint32_t rowgroup_start;
  uint32_t rowgroup_end;
  int is_compressed;
  uint32_t row_index_entry[3][CI_PRESENT];  // NOTE: Assumes CI_PRESENT follows CI_DATA and CI_DATA2
  CompressedStreamInfo strm_info[2];
  RowGroup rowgroups[128];
  uint32_t compressed_offset[128][2];
};

enum row_entry_state_e {
  NOT_FOUND = 0,
  GET_LENGTH,
  SKIP_VARINT,
  SKIP_FIXEDLEN,
  STORE_INDEX0,
  STORE_INDEX1,
  STORE_INDEX2,
};

/**
 * @brief Decode a single row group index entry
 *
 * @param[in,out] s row group index state
 * @param[in] start start position in byte stream
 * @param[in] end end of byte stream
 * @return bytes consumed
 *
 **/
static uint32_t __device__ ProtobufParseRowIndexEntry(rowindex_state_s *s,
                                                      const uint8_t *start,
                                                      const uint8_t *end)
{
  constexpr uint32_t pb_rowindexentry_id = static_cast<uint32_t>(PB_TYPE_FIXEDLEN) + 8;

  const uint8_t *cur      = start;
  row_entry_state_e state = NOT_FOUND;
  uint32_t length = 0, strm_idx_id = s->chunk.skip_count >> 8, idx_id = 1, ci_id = CI_PRESENT,
           pos_end = 0;
  while (cur < end) {
    uint32_t v = 0;
    for (uint32_t l = 0; l <= 28; l += 7) {
      uint32_t c = (cur < end) ? *cur++ : 0;
      v |= (c & 0x7f) << l;
      if (c <= 0x7f) break;
    }
    switch (state) {
      case NOT_FOUND:
        if (v == pb_rowindexentry_id) {
          state = GET_LENGTH;
        } else {
          v &= 7;
          if (v == PB_TYPE_FIXED64)
            cur += 8;
          else if (v == PB_TYPE_FIXED32)
            cur += 4;
          else if (v == PB_TYPE_VARINT)
            state = SKIP_VARINT;
          else if (v == PB_TYPE_FIXEDLEN)
            state = SKIP_FIXEDLEN;
        }
        break;
      case SKIP_VARINT: state = NOT_FOUND; break;
      case SKIP_FIXEDLEN:
        cur += v;
        state = NOT_FOUND;
        break;
      case GET_LENGTH:
        if (length == 0) {
          length = (uint32_t)(cur + v - start);
          state = NOT_FOUND;  // Scan for positions (same field id & low-level type as RowIndexEntry
                              // entry)
        } else {
          pos_end = min((uint32_t)(cur + v - start), length);
          state   = STORE_INDEX0;
        }
        break;
      case STORE_INDEX0:
        ci_id = (idx_id == (strm_idx_id & 0xff))
                  ? CI_DATA
                  : (idx_id == ((strm_idx_id >> 8) & 0xff)) ? CI_DATA2 : CI_PRESENT;
        idx_id++;
        if (s->is_compressed) {
          if (ci_id < CI_PRESENT) s->row_index_entry[0][ci_id] = v;
          if (cur >= start + pos_end) return length;
          state = STORE_INDEX1;
          break;
        } else {
          if (ci_id < CI_PRESENT) s->row_index_entry[0][ci_id] = 0;
          // Fall through to STORE_INDEX1 for uncompressed (always block0)
        }
      case STORE_INDEX1:
        if (ci_id < CI_PRESENT) s->row_index_entry[1][ci_id] = v;
        if (cur >= start + pos_end) return length;
        state = (ci_id == CI_DATA && s->chunk.encoding_kind != DICTIONARY &&
                 s->chunk.encoding_kind != DICTIONARY_V2 &&
                 (s->chunk.type_kind == STRING || s->chunk.type_kind == BINARY ||
                  s->chunk.type_kind == VARCHAR || s->chunk.type_kind == CHAR ||
                  s->chunk.type_kind == DECIMAL || s->chunk.type_kind == FLOAT ||
                  s->chunk.type_kind == DOUBLE))
                  ? STORE_INDEX0
                  : STORE_INDEX2;
        break;
      case STORE_INDEX2:
        if (ci_id < CI_PRESENT) {
          // Boolean columns have an extra byte to indicate the position of the bit within the byte
          s->row_index_entry[2][ci_id] = (s->chunk.type_kind == BOOLEAN) ? (v << 3) + *cur : v;
        }
        if (ci_id == CI_PRESENT || s->chunk.type_kind == BOOLEAN) cur++;
        if (cur >= start + pos_end) return length;
        state = STORE_INDEX0;
        break;
    }
  }
  return (uint32_t)(end - start);
}

/**
 * @brief Decode row group index entries
 *
 * @param[in,out] s row group index state
 * @param[in] num_rowgroups Number of index entries to read
 *
 **/
static __device__ void gpuReadRowGroupIndexEntries(rowindex_state_s *s, int num_rowgroups)
{
  const uint8_t *index_data = s->chunk.streams[CI_INDEX];
  int index_data_len        = s->chunk.strm_len[CI_INDEX];
  for (int i = 0; i < num_rowgroups; i++) {
    s->row_index_entry[0][0] = 0;
    s->row_index_entry[0][1] = 0;
    s->row_index_entry[1][0] = 0;
    s->row_index_entry[1][1] = 0;
    s->row_index_entry[2][0] = 0;
    s->row_index_entry[2][1] = 0;
    if (index_data_len > 0) {
      int len = ProtobufParseRowIndexEntry(s, index_data, index_data + index_data_len);
      index_data += len;
      index_data_len = max(index_data_len - len, 0);
      for (int j = 0; j < 2; j++) {
        s->rowgroups[i].strm_offset[j] = s->row_index_entry[1][j];
        s->rowgroups[i].run_pos[j]     = s->row_index_entry[2][j];
        s->compressed_offset[i][j]     = s->row_index_entry[0][j];
      }
    }
  }
  s->chunk.streams[CI_INDEX]  = index_data;
  s->chunk.strm_len[CI_INDEX] = index_data_len;
}

/**
 * @brief Translate block+offset compressed position into an uncompressed offset
 *
 * @param[in,out] s row group index state
 * @param[in] ci_id index to convert (CI_DATA or CI_DATA2)
 * @param[in] num_rowgroups Number of index entries
 * @param[in] t thread id
 *
 **/
static __device__ void gpuMapRowIndexToUncompressed(rowindex_state_s *s,
                                                    int ci_id,
                                                    int num_rowgroups,
                                                    int t)
{
  int32_t strm_len = s->chunk.strm_len[ci_id];
  if (strm_len > 0) {
    int32_t compressed_offset = (t < num_rowgroups) ? s->compressed_offset[t][ci_id] : 0;
    if (compressed_offset > 0) {
      const uint8_t *start            = s->strm_info[ci_id].compressed_data;
      const uint8_t *cur              = start;
      const uint8_t *end              = cur + s->strm_info[ci_id].compressed_data_size;
      gpu_inflate_status_s *decstatus = s->strm_info[ci_id].decstatus;
      uint32_t uncomp_offset          = 0;
      for (;;) {
        uint32_t block_len, is_uncompressed;

        if (cur + 3 > end || cur + 3 >= start + compressed_offset) { break; }
        block_len = cur[0] | (cur[1] << 8) | (cur[2] << 16);
        cur += 3;
        is_uncompressed = block_len & 1;
        block_len >>= 1;
        cur += block_len;
        if (cur > end) { break; }
        if (is_uncompressed) {
          uncomp_offset += block_len;
        } else {
          uncomp_offset += decstatus->bytes_written;
          decstatus++;
        }
      }
      s->rowgroups[t].strm_offset[ci_id] += uncomp_offset;
    }
  }
}

/**
 * @brief Decode index streams
 *
 * @param[out] row_groups RowGroup device array [rowgroup][column]
 * @param[in] strm_info List of compressed streams (or NULL if uncompressed)
 * @param[in] chunks ColumnDesc device array [stripe][column]
 * @param[in] num_columns Number of columns
 * @param[in] num_stripes Number of stripes
 * @param[in] num_rowgroups Number of row groups
 *
 **/
// blockDim {128,1,1}
extern "C" __global__ void __launch_bounds__(128, 8)
  gpuParseRowGroupIndex(RowGroup *row_groups,
                        CompressedStreamInfo *strm_info,
                        ColumnDesc *chunks,
                        uint32_t num_columns,
                        uint32_t num_stripes,
                        uint32_t num_rowgroups,
                        uint32_t rowidx_stride)
{
  __shared__ __align__(16) rowindex_state_s state_g;
  rowindex_state_s *const s = &state_g;
  uint32_t chunk_id         = blockIdx.y * num_columns + blockIdx.x;
  int t                     = threadIdx.x;

  if (t == 0) {
    s->chunk = chunks[chunk_id];
    if (strm_info) {
      if (s->chunk.strm_len[0] > 0) s->strm_info[0] = strm_info[s->chunk.strm_id[0]];
      if (s->chunk.strm_len[1] > 0) s->strm_info[1] = strm_info[s->chunk.strm_id[1]];
    }

    uint32_t rowgroups_in_chunk =
      (rowidx_stride > 0) ? (s->chunk.num_rows + rowidx_stride - 1) / rowidx_stride : 1;
    s->rowgroup_start = s->chunk.rowgroup_id;
    s->rowgroup_end   = s->rowgroup_start + rowgroups_in_chunk;
    s->is_compressed  = (strm_info != NULL);
  }
  __syncthreads();
  while (s->rowgroup_start < s->rowgroup_end) {
    int num_rowgroups = min(s->rowgroup_end - s->rowgroup_start, 128);
    int rowgroup_size4, t4, t32;

    s->rowgroups[t].chunk_id = chunk_id;
    if (t == 0) { gpuReadRowGroupIndexEntries(s, num_rowgroups); }
    __syncthreads();
    if (s->is_compressed) {
      // Convert the block + blk_offset pair into a raw offset into the decompressed stream
      if (s->chunk.strm_len[CI_DATA] > 0) {
        gpuMapRowIndexToUncompressed(s, CI_DATA, num_rowgroups, t);
      }
      if (s->chunk.strm_len[CI_DATA2] > 0) {
        gpuMapRowIndexToUncompressed(s, CI_DATA2, num_rowgroups, t);
      }
      __syncthreads();
    }
    rowgroup_size4 = sizeof(RowGroup) / sizeof(uint32_t);
    t4             = t & 3;
    t32            = t >> 2;
    for (int i = t32; i < num_rowgroups; i += 32) {
      for (int j = t4; j < rowgroup_size4; j += 4) {
        ((uint32_t *)&row_groups[(s->rowgroup_start + i) * num_columns + blockIdx.x])[j] =
          ((volatile uint32_t *)&s->rowgroups[i])[j];
      }
    }
    __syncthreads();
    if (t == 0) { s->rowgroup_start += num_rowgroups; }
    __syncthreads();
  }
}

cudaError_t __host__ ParseCompressedStripeData(CompressedStreamInfo *strm_info,
                                               int32_t num_streams,
                                               uint32_t compression_block_size,
                                               uint32_t log2maxcr,
                                               cudaStream_t stream)
{
  dim3 dim_block(128, 1);
  dim3 dim_grid((num_streams + 3) >> 2, 1);  // 1 stream per warp, 4 warps per block
  gpuParseCompressedStripeData<<<dim_grid, dim_block, 0, stream>>>(
    strm_info, num_streams, compression_block_size, log2maxcr);
  return cudaSuccess;
}

cudaError_t __host__ PostDecompressionReassemble(CompressedStreamInfo *strm_info,
                                                 int32_t num_streams,
                                                 cudaStream_t stream)
{
  dim3 dim_block(128, 1);
  dim3 dim_grid((num_streams + 3) >> 2, 1);  // 1 stream per warp, 4 warps per block
  gpuPostDecompressionReassemble<<<dim_grid, dim_block, 0, stream>>>(strm_info, num_streams);
  return cudaSuccess;
}

/**
 * @brief Launches kernel for constructing rowgroup from index streams
 *
 * @param[out] row_groups RowGroup device array [rowgroup][column]
 * @param[in] strm_info List of compressed streams (or NULL if uncompressed)
 * @param[in] chunks ColumnDesc device array [stripe][column]
 * @param[in] num_columns Number of columns
 * @param[in] num_stripes Number of stripes
 * @param[in] num_rowgroups Number of row groups
 * @param[in] stream CUDA stream to use, default 0
 *
 * @return cudaSuccess if successful, a CUDA error code otherwise
 **/
cudaError_t __host__ ParseRowGroupIndex(RowGroup *row_groups,
                                        CompressedStreamInfo *strm_info,
                                        ColumnDesc *chunks,
                                        uint32_t num_columns,
                                        uint32_t num_stripes,
                                        uint32_t num_rowgroups,
                                        uint32_t rowidx_stride,
                                        cudaStream_t stream)
{
  dim3 dim_block(128, 1);
  dim3 dim_grid(num_columns, num_stripes);  // 1 column chunk per block
  gpuParseRowGroupIndex<<<dim_grid, dim_block, 0, stream>>>(
    row_groups, strm_info, chunks, num_columns, num_stripes, num_rowgroups, rowidx_stride);
  return cudaSuccess;
}

}  // namespace gpu
}  // namespace orc
}  // namespace io
}  // namespace cudf<|MERGE_RESOLUTION|>--- conflicted
+++ resolved
@@ -48,11 +48,7 @@
     uint32_t num_compressed_blocks   = 0;
     uint32_t num_uncompressed_blocks = 0;
     while (cur + 3 < end) {
-<<<<<<< HEAD
-      uint32_t block_len       = shuffle0((t == 0) ? cur[0] | (cur[1] << 8) | (cur[2] << 16) : 0);
-=======
-      uint32_t block_len = SHFL0((lane_id == 0) ? cur[0] | (cur[1] << 8) | (cur[2] << 16) : 0);
->>>>>>> 72205986
+      uint32_t block_len = shuffle0((lane_id == 0) ? cur[0] | (cur[1] << 8) | (cur[2] << 16) : 0);
       uint32_t is_uncompressed = block_len & 1;
       uint32_t uncompressed_size;
       gpu_inflate_input_s *init_ctl = nullptr;
@@ -99,26 +95,13 @@
         s->ctl.dstDevice = uncompressed + max_uncompressed_size;
         s->ctl.dstSize   = uncompressed_size;
       }
-<<<<<<< HEAD
       __syncwarp();
-      if (init_ctl && t < sizeof(gpu_inflate_input_s) / sizeof(uint32_t)) {
-        reinterpret_cast<uint32_t *>(init_ctl)[t] =
-          reinterpret_cast<volatile uint32_t *>(&s->ctl)[t];
-      }
-      cur += block_len;
-      max_uncompressed_size += uncompressed_size;
-    }
-    __syncwarp();
-    if (!t) {
-=======
-      SYNCWARP();
       if (init_ctl && lane_id == 0) *init_ctl = s->ctl;
       cur += block_len;
       max_uncompressed_size += uncompressed_size;
     }
-    SYNCWARP();
+    __syncwarp();
     if (!lane_id) {
->>>>>>> 72205986
       s->info.num_compressed_blocks   = num_compressed_blocks;
       s->info.num_uncompressed_blocks = num_uncompressed_blocks;
       s->info.max_uncompressed_size   = max_uncompressed_size;
@@ -156,11 +139,7 @@
     uint32_t max_compressed_blocks      = s->info.num_compressed_blocks;
 
     while (cur + 3 < end) {
-<<<<<<< HEAD
-      uint32_t block_len       = shuffle0((t == 0) ? cur[0] | (cur[1] << 8) | (cur[2] << 16) : 0);
-=======
-      uint32_t block_len = SHFL0((lane_id == 0) ? cur[0] | (cur[1] << 8) | (cur[2] << 16) : 0);
->>>>>>> 72205986
+      uint32_t block_len = shuffle0((lane_id == 0) ? cur[0] | (cur[1] << 8) | (cur[2] << 16) : 0);
       uint32_t is_uncompressed = block_len & 1;
       uint32_t uncompressed_size_est, uncompressed_size_actual;
       block_len >>= 1;
@@ -171,24 +150,14 @@
         uncompressed_size_actual = block_len;
       } else {
         if (num_compressed_blocks > max_compressed_blocks) { break; }
-<<<<<<< HEAD
-        if (shuffle0((t == 0) ? dec_out[num_compressed_blocks].status : 0) != 0) {
-=======
-        if (SHFL0((lane_id == 0) ? dec_out[num_compressed_blocks].status : 0) != 0) {
->>>>>>> 72205986
+        if (shuffle0((lane_id == 0) ? dec_out[num_compressed_blocks].status : 0) != 0) {
           // Decompression failed, not much point in doing anything else
           break;
         }
         uncompressed_size_est =
-<<<<<<< HEAD
-          shuffle0((t == 0) ? *(const uint32_t *)&dec_in[num_compressed_blocks].dstSize : 0);
-        uncompressed_size_actual =
-          shuffle0((t == 0) ? *(const uint32_t *)&dec_out[num_compressed_blocks].bytes_written : 0);
-=======
-          SHFL0((lane_id == 0) ? *(const uint32_t *)&dec_in[num_compressed_blocks].dstSize : 0);
-        uncompressed_size_actual = SHFL0(
+          shuffle0((lane_id == 0) ? *(const uint32_t *)&dec_in[num_compressed_blocks].dstSize : 0);
+        uncompressed_size_actual = shuffle0(
           (lane_id == 0) ? *(const uint32_t *)&dec_out[num_compressed_blocks].bytes_written : 0);
->>>>>>> 72205986
       }
       // In practice, this should never happen with a well-behaved writer, as we would expect the
       // uncompressed size to always be equal to the compression block size except for the last
