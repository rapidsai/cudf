/*
 * Copyright (c) 2019-2020, NVIDIA CORPORATION.
 *
 * Licensed under the Apache License, Version 2.0 (the "License");
 * you may not use this file except in compliance with the License.
 * You may obtain a copy of the License at
 *
 *     http://www.apache.org/licenses/LICENSE-2.0
 *
 * Unless required by applicable law or agreed to in writing, software
 * distributed under the License is distributed on an "AS IS" BASIS,
 * WITHOUT WARRANTIES OR CONDITIONS OF ANY KIND, either express or implied.
 * See the License for the specific language governing permissions and
 * limitations under the License.
 */

<<<<<<< HEAD
#include "orc_common.h"
#include "orc_gpu.h"

#include <io/utilities/block_utils.cuh>

#include <rmm/cuda_stream_view.hpp>

#include <cub/cub.cuh>

#define LOG2_BYTESTREAM_BFRSZ 13  // Must be able to handle 512x 8-byte values

#define BYTESTREAM_BFRSZ (1 << LOG2_BYTESTREAM_BFRSZ)
#define BYTESTREAM_BFRMASK32 ((BYTESTREAM_BFRSZ - 1) >> 2)
// TODO: Should be more efficient with 512 threads per block and circular queue for values
#define LOG2_NWARPS 5  // Log2 of number of warps per threadblock
#define LOG2_NTHREADS (LOG2_NWARPS + 5)
#define NWARPS (1 << LOG2_NWARPS)
#define NTHREADS (1 << LOG2_NTHREADS)
#define ROWDEC_BFRSZ \
  (NTHREADS + 128)  // Add some margin to look ahead to future rows in case there are many zeroes

#define IS_RLEv1(encoding_mode) ((encoding_mode) < DIRECT_V2)
#define IS_RLEv2(encoding_mode) ((encoding_mode) >= DIRECT_V2)
#define IS_DICTIONARY(encoding_mode) ((encoding_mode)&1)

=======
#include <cub/cub.cuh>
#include <io/utilities/block_utils.cuh>
#include <rmm/cuda_stream_view.hpp>
#include "orc_common.h"
#include "orc_gpu.h"

>>>>>>> 598a14d8
namespace cudf {
namespace io {
namespace orc {
namespace gpu {

// Must be able to handle 512x 8-byte values. These values are base 128 encoded
// so 8 byte value is expanded to 10 bytes.
constexpr int bytestream_buffer_size = 512 * 8 * 2;
constexpr int bytestream_buffer_mask = (bytestream_buffer_size - 1) >> 2;

// TODO: Should be more efficient with 512 threads per block and circular queue for values
constexpr int num_warps  = 32;
constexpr int block_size = 32 * num_warps;
// Add some margin to look ahead to future rows in case there are many zeroes
constexpr int row_decoder_buffer_size = block_size + 128;
inline __device__ uint8_t is_rlev1(uint8_t encoding_mode) { return encoding_mode < DIRECT_V2; }

inline __device__ uint8_t is_dictionary(uint8_t encoding_mode) { return encoding_mode & 1; }

static __device__ __constant__ int64_t kORCTimeToUTC =
  1420070400;  // Seconds from January 1st, 1970 to January 1st, 2015

struct int128_s {
  uint64_t lo;
  int64_t hi;
};

struct orc_bytestream_s {
  const uint8_t *base;
  uint32_t pos;
  uint32_t len;
  uint32_t fill_pos;
  uint32_t fill_count;
  union {
    uint8_t u8[bytestream_buffer_size];
    uint32_t u32[bytestream_buffer_size >> 2];
    uint2 u64[bytestream_buffer_size >> 3];
  } buf;
};

struct orc_rlev1_state_s {
  uint32_t num_runs;
  uint32_t num_vals;
  int32_t run_data[num_warps * 12];  // (delta << 24) | (count << 16) | (first_val)
};

struct orc_rlev2_state_s {
  uint32_t num_runs;
  uint32_t num_vals;
  union {
    uint32_t u32[num_warps];
    uint64_t u64[num_warps];
  } baseval;
  uint16_t m2_pw_byte3[num_warps];
  int64_t delta[num_warps];
  uint16_t runs_loc[block_size];
};

struct orc_byterle_state_s {
  uint32_t num_runs;
  uint32_t num_vals;
  uint32_t runs_loc[num_warps];
  uint32_t runs_pos[num_warps];
};

struct orc_rowdec_state_s {
  uint32_t nz_count;
  uint32_t last_row[num_warps];
  uint32_t row[row_decoder_buffer_size];  // 0=skip, >0: row position relative to cur_row
};

struct orc_strdict_state_s {
  DictionaryEntry *local_dict;
  uint32_t dict_pos;
  uint32_t dict_len;
};

struct orc_nulldec_state_s {
  uint32_t row;
  uint32_t null_count[num_warps];
};

struct orc_datadec_state_s {
  uint32_t cur_row;         // starting row of current batch
  uint32_t end_row;         // ending row of this chunk (start_row + num_rows)
  uint32_t max_vals;        // max # of non-zero values to decode in this batch
  uint32_t nrows;           // # of rows in current batch (up to block_size)
  uint32_t buffered_count;  // number of buffered values in the secondary data stream
  int64_t utc_epoch;        // kORCTimeToUTC - gmtOffset
  RowGroup index;
};

struct orcdec_state_s {
  ColumnDesc chunk;
  orc_bytestream_s bs;
  orc_bytestream_s bs2;
  int is_string;
  union {
    orc_strdict_state_s dict;
    orc_nulldec_state_s nulls;
    orc_datadec_state_s data;
  } top;
  union {
    orc_rlev1_state_s rlev1;
    orc_rlev2_state_s rlev2;
    orc_byterle_state_s rle8;
    orc_rowdec_state_s rowdec;
  } u;
  union values {
    uint8_t u8[block_size * 8];
    uint32_t u32[block_size * 2];
    int32_t i32[block_size * 2];
    uint64_t u64[block_size];
    int64_t i64[block_size];
    double f64[block_size];
  } vals;
};

/**
 * @brief Initializes byte stream, modifying length and start position to keep the read pointer
 * 8-byte aligned.
 *
 * Assumes that the address range [start_address & ~7, (start_address + len - 1) | 7]
 * is valid.
 *
 * @param[in,out] bs Byte stream input
 * @param[in] base Pointer to raw byte stream data
 * @param[in] len Stream length in bytes
 */
static __device__ void bytestream_init(volatile orc_bytestream_s *bs,
                                       const uint8_t *base,
                                       uint32_t len)
{
  uint32_t pos   = static_cast<uint32_t>(7 & reinterpret_cast<size_t>(base));
  bs->base       = base - pos;
  bs->pos        = (len > 0) ? pos : 0;
  bs->len        = (len + pos + 7) & ~7;
  bs->fill_pos   = 0;
  bs->fill_count = min(bs->len, bytestream_buffer_size) >> 3;
}

/**
 * @brief Increment the read position, returns number of 64-bit slots to fill
 *
 * @param[in] bs Byte stream input
 * @param[in] bytes_consumed Number of bytes that were consumed
 *
 **/
static __device__ void bytestream_flush_bytes(volatile orc_bytestream_s *bs,
                                              uint32_t bytes_consumed)
{
  uint32_t pos     = bs->pos;
  uint32_t len     = bs->len;
  uint32_t pos_new = min(pos + bytes_consumed, len);
  bs->pos          = pos_new;
  pos              = min(pos + bytestream_buffer_size, len);
  pos_new          = min(pos_new + bytestream_buffer_size, len);
  bs->fill_pos     = pos;
  bs->fill_count   = (pos_new >> 3) - (pos >> 3);
}

/**
 * @brief Refill the byte stream buffer
 *
 * @param[in] bs Byte stream input
 * @param[in] t thread id
 *
 **/
static __device__ void bytestream_fill(orc_bytestream_s *bs, int t)
{
  auto const count = bs->fill_count;
  if (t < count) {
    auto const pos8 = (bs->fill_pos >> 3) + t;
    memcpy(&bs->buf.u64[pos8 & ((bytestream_buffer_size >> 3) - 1)],
           &bs->base[pos8 * sizeof(uint2)],
           sizeof(uint2));
  }
}

/**
 * @brief Read a byte from the byte stream (byte aligned)
 *
 * @param[in] bs Byte stream input
 * @param[in] pos Position in byte stream
 * @return byte
 *
 **/
inline __device__ uint8_t bytestream_readbyte(volatile orc_bytestream_s *bs, int pos)
{
  return bs->buf.u8[pos & (bytestream_buffer_size - 1)];
}

/**
 * @brief Read 32 bits from a byte stream (little endian, byte aligned)
 *
 * @param[in] bs Byte stream input
 * @param[in] pos Position in byte stream
 * @result bits
 *
 **/
inline __device__ uint32_t bytestream_readu32(volatile orc_bytestream_s *bs, int pos)
{
  uint32_t a = bs->buf.u32[(pos & (bytestream_buffer_size - 1)) >> 2];
  uint32_t b = bs->buf.u32[((pos + 4) & (bytestream_buffer_size - 1)) >> 2];
  return __funnelshift_r(a, b, (pos & 3) * 8);
}

/**
 * @brief Read 64 bits from a byte stream (little endian, byte aligned)
 *
 * @param[in] bs Byte stream input
 * @param[in] pos Position in byte stream
 * @param[in] numbits number of bits
 * @return bits
 *
 **/
inline __device__ uint64_t bytestream_readu64(volatile orc_bytestream_s *bs, int pos)
{
  uint32_t a    = bs->buf.u32[(pos & (bytestream_buffer_size - 1)) >> 2];
  uint32_t b    = bs->buf.u32[((pos + 4) & (bytestream_buffer_size - 1)) >> 2];
  uint32_t c    = bs->buf.u32[((pos + 8) & (bytestream_buffer_size - 1)) >> 2];
  uint32_t lo32 = __funnelshift_r(a, b, (pos & 3) * 8);
  uint32_t hi32 = __funnelshift_r(b, c, (pos & 3) * 8);
  uint64_t v    = hi32;
  v <<= 32;
  v |= lo32;
  return v;
}

/**
 * @brief Read up to 32-bits from a byte stream (big endian)
 *
 * @param[in] bs Byte stream input
 * @param[in] bitpos Position in byte stream
 * @param[in] numbits number of bits
 * @return decoded value
 *
 **/
inline __device__ uint32_t bytestream_readbits(volatile orc_bytestream_s *bs,
                                               int bitpos,
                                               uint32_t numbits)
{
  int idx    = bitpos >> 5;
  uint32_t a = __byte_perm(bs->buf.u32[(idx + 0) & bytestream_buffer_mask], 0, 0x0123);
  uint32_t b = __byte_perm(bs->buf.u32[(idx + 1) & bytestream_buffer_mask], 0, 0x0123);
  return __funnelshift_l(b, a, bitpos & 0x1f) >> (32 - numbits);
}

/**
 * @brief Read up to 64-bits from a byte stream (big endian)
 *
 * @param[in] bs Byte stream input
 * @param[in] bitpos Position in byte stream
 * @param[in] numbits number of bits
 * @return decoded value
 *
 **/
inline __device__ uint64_t bytestream_readbits64(volatile orc_bytestream_s *bs,
                                                 int bitpos,
                                                 uint32_t numbits)
{
  int idx       = bitpos >> 5;
  uint32_t a    = __byte_perm(bs->buf.u32[(idx + 0) & bytestream_buffer_mask], 0, 0x0123);
  uint32_t b    = __byte_perm(bs->buf.u32[(idx + 1) & bytestream_buffer_mask], 0, 0x0123);
  uint32_t c    = __byte_perm(bs->buf.u32[(idx + 2) & bytestream_buffer_mask], 0, 0x0123);
  uint32_t hi32 = __funnelshift_l(b, a, bitpos & 0x1f);
  uint32_t lo32 = __funnelshift_l(c, b, bitpos & 0x1f);
  uint64_t v    = hi32;
  v <<= 32;
  v |= lo32;
  v >>= (64 - numbits);
  return v;
}

/**
 * @brief Decode a big-endian unsigned 32-bit value
 *
 * @param[in] bs Byte stream input
 * @param[in] bitpos Position in byte stream
 * @param[in] numbits number of bits
 * @param[out] result decoded value
 *
 **/
inline __device__ void bytestream_readbe(volatile orc_bytestream_s *bs,
                                         int bitpos,
                                         uint32_t numbits,
                                         uint32_t &result)
{
  result = bytestream_readbits(bs, bitpos, numbits);
}

/**
 * @brief Decode a big-endian signed 32-bit value
 *
 * @param[in] bs Byte stream input
 * @param[in] bitpos Position in byte stream
 * @param[in] numbits number of bits
 * @param[out] result decoded value
 *
 **/
inline __device__ void bytestream_readbe(volatile orc_bytestream_s *bs,
                                         int bitpos,
                                         uint32_t numbits,
                                         int32_t &result)
{
  uint32_t u = bytestream_readbits(bs, bitpos, numbits);
  result     = (int32_t)((u >> 1u) ^ -(int32_t)(u & 1));
}

/**
 * @brief Decode a big-endian unsigned 64-bit value
 *
 * @param[in] bs Byte stream input
 * @param[in] bitpos Position in byte stream
 * @param[in] numbits number of bits
 * @param[out] result decoded value
 *
 **/
inline __device__ void bytestream_readbe(volatile orc_bytestream_s *bs,
                                         int bitpos,
                                         uint32_t numbits,
                                         uint64_t &result)
{
  result = bytestream_readbits64(bs, bitpos, numbits);
}

/**
 * @brief Decode a big-endian signed 64-bit value
 *
 * @param[in] bs Byte stream input
 * @param[in] bitpos Position in byte stream
 * @param[in] numbits number of bits
 * @param[out] result decoded value
 *
 **/
inline __device__ void bytestream_readbe(volatile orc_bytestream_s *bs,
                                         int bitpos,
                                         uint32_t numbits,
                                         int64_t &result)
{
  uint64_t u = bytestream_readbits64(bs, bitpos, numbits);
  result     = (int64_t)((u >> 1u) ^ -(int64_t)(u & 1));
}

/**
 * @brief Return the length of a base-128 varint
 *
 * @param[in] bs Byte stream input
 * @param[in] pos Position in circular byte stream buffer
 * @return length of varint in bytes
 **/
template <class T>
inline __device__ uint32_t varint_length(volatile orc_bytestream_s *bs, int pos)
{
  if (bytestream_readbyte(bs, pos) > 0x7f) {
    uint32_t next32 = bytestream_readu32(bs, pos + 1);
    uint32_t zbit   = __ffs((~next32) & 0x80808080);
    if (sizeof(T) <= 4 || zbit) {
      return 1 + (zbit >> 3);  // up to 5x7 bits
    } else {
      next32 = bytestream_readu32(bs, pos + 5);
      zbit   = __ffs((~next32) & 0x80808080);
      if (zbit) {
        return 5 + (zbit >> 3);  // up to 9x7 bits
      } else if ((sizeof(T) <= 8) || (bytestream_readbyte(bs, pos + 9) <= 0x7f)) {
        return 10;  // up to 70 bits
      } else {
        uint64_t next64 = bytestream_readu64(bs, pos + 10);
        zbit            = __ffsll((~next64) & 0x8080808080808080ull);
        if (zbit) {
          return 10 + (zbit >> 3);  // Up to 18x7 bits (126)
        } else {
          return 19;  // Up to 19x7 bits (133)
        }
      }
    }
  } else {
    return 1;
  }
}

/**
 * @brief Decodes a base-128 varint
 *
 * @param[in] bs Byte stream input
 * @param[in] pos Position in circular byte stream buffer
 * @param[in] result Unpacked value
 * @return new position in byte stream buffer
 **/
template <class T>
inline __device__ int decode_base128_varint(volatile orc_bytestream_s *bs, int pos, T &result)
{
  uint32_t v = bytestream_readbyte(bs, pos++);
  if (v > 0x7f) {
    uint32_t b = bytestream_readbyte(bs, pos++);
    v          = (v & 0x7f) | (b << 7);
    if (b > 0x7f) {
      b = bytestream_readbyte(bs, pos++);
      v = (v & 0x3fff) | (b << 14);
      if (b > 0x7f) {
        b = bytestream_readbyte(bs, pos++);
        v = (v & 0x1fffff) | (b << 21);
        if (b > 0x7f) {
          b = bytestream_readbyte(bs, pos++);
          v = (v & 0x0fffffff) | (b << 28);
          if (sizeof(T) > 4) {
            uint32_t lo = v;
            uint64_t hi;
            v = b >> 4;
            if (b > 0x7f) {
              b = bytestream_readbyte(bs, pos++);
              v = (v & 7) | (b << 3);
              if (b > 0x7f) {
                b = bytestream_readbyte(bs, pos++);
                v = (v & 0x3ff) | (b << 10);
                if (b > 0x7f) {
                  b = bytestream_readbyte(bs, pos++);
                  v = (v & 0x1ffff) | (b << 17);
                  if (b > 0x7f) {
                    b = bytestream_readbyte(bs, pos++);
                    v = (v & 0xffffff) | (b << 24);
                    if (b > 0x7f) {
                      pos++;  // last bit is redundant (extra byte implies bit63 is 1)
                    }
                  }
                }
              }
            }
            hi = v;
            hi <<= 32;
            result = hi | lo;
            return pos;
          }
        }
      }
    }
  }
  result = v;
  return pos;
}

/**
 * @brief Decodes a signed int128 encoded as base-128 varint (used for decimals)
 **/
inline __device__ int128_s decode_varint128(volatile orc_bytestream_s *bs, int pos)
{
  uint32_t b        = bytestream_readbyte(bs, pos++);
  int64_t sign_mask = -(int32_t)(b & 1);
  uint64_t v        = (b >> 1) & 0x3f;
  uint32_t bitpos   = 6;
  uint64_t lo       = v;
  uint64_t hi       = 0;
  while (b > 0x7f && bitpos < 128) {
    b = bytestream_readbyte(bs, pos++);
    v |= ((uint64_t)(b & 0x7f)) << (bitpos & 0x3f);
    if (bitpos == 62) {  // 6 + 7 * 8 = 62
      lo = v;
      v  = (b & 0x7f) >> 2;  // 64 - 62
    }
    bitpos += 7;
  }
  if (bitpos >= 64) {
    hi = v;
  } else {
    lo = v;
  }
  return {(uint64_t)(lo ^ sign_mask), (int64_t)(hi ^ sign_mask)};
}

/**
 * @brief Decodes an unsigned 32-bit varint
 **/
inline __device__ int decode_varint(volatile orc_bytestream_s *bs, int pos, uint32_t &result)
{
  uint32_t u;
  pos    = decode_base128_varint<uint32_t>(bs, pos, u);
  result = u;
  return pos;
}

/**
 * @brief Decodes an unsigned 64-bit varint
 **/
inline __device__ int decode_varint(volatile orc_bytestream_s *bs, int pos, uint64_t &result)
{
  uint64_t u;
  pos    = decode_base128_varint<uint64_t>(bs, pos, u);
  result = u;
  return pos;
}

/**
 * @brief Signed version of 32-bit decode_varint
 **/
inline __device__ int decode_varint(volatile orc_bytestream_s *bs, int pos, int32_t &result)
{
  uint32_t u;
  pos    = decode_base128_varint<uint32_t>(bs, pos, u);
  result = (int32_t)((u >> 1u) ^ -(int32_t)(u & 1));
  return pos;
}

/**
 * @brief Signed version of 64-bit decode_varint
 **/
inline __device__ int decode_varint(volatile orc_bytestream_s *bs, int pos, int64_t &result)
{
  uint64_t u;
  pos    = decode_base128_varint<uint64_t>(bs, pos, u);
  result = (int64_t)((u >> 1u) ^ -(int64_t)(u & 1));
  return pos;
}

/**
 * @brief In-place conversion from lengths to positions
 *
 * @param[in] vals input values
 * @param[in] numvals number of values
 * @param[in] t thread id
 *
 * @return number of values decoded
 **/
template <class T>
inline __device__ void lengths_to_positions(volatile T *vals, uint32_t numvals, unsigned int t)
{
  for (uint32_t n = 1; n < numvals; n <<= 1) {
    __syncthreads();
    if ((t & n) && (t < numvals)) vals[t] += vals[(t & ~n) | (n - 1)];
  }
}

/**
 * @brief ORC Integer RLEv1 decoding
 *
 * @param[in] bs input byte stream
 * @param[in] rle RLE state
 * @param[in] vals buffer for output values (uint32_t, int32_t, uint64_t or int64_t)
 * @param[in] maxvals maximum number of values to decode
 * @param[in] t thread id
 *
 * @return number of values decoded
 **/
template <class T>
static __device__ uint32_t Integer_RLEv1(
  orc_bytestream_s *bs, volatile orc_rlev1_state_s *rle, volatile T *vals, uint32_t maxvals, int t)
{
  uint32_t numvals, numruns;
  if (t == 0) {
    uint32_t maxpos  = min(bs->len, bs->pos + (bytestream_buffer_size - 8u));
    uint32_t lastpos = bs->pos;
    numvals = numruns = 0;
    // Find the length and start location of each run
    while (numvals < maxvals && numruns < num_warps * 12) {
      uint32_t pos = lastpos;
      uint32_t n   = bytestream_readbyte(bs, pos++);
      if (n <= 0x7f) {
        // Run
        int32_t delta;
        n = n + 3;
        if (numvals + n > maxvals) break;
        delta         = bytestream_readbyte(bs, pos++);
        vals[numvals] = pos & 0xffff;
        pos += varint_length<T>(bs, pos);
        if (pos > maxpos) break;
        rle->run_data[numruns++] = (delta << 24) | (n << 16) | numvals;
        numvals += n;
      } else {
        // Literals
        uint32_t i;
        n = 0x100 - n;
        if (numvals + n > maxvals) break;
        i = 0;
        do {
          vals[numvals + i] = pos & 0xffff;
          pos += varint_length<T>(bs, pos);
        } while (++i < n);
        if (pos > maxpos) break;
        numvals += n;
      }
      lastpos = pos;
    }
    rle->num_runs = numruns;
    rle->num_vals = numvals;
    bytestream_flush_bytes(bs, lastpos - bs->pos);
  }
  __syncthreads();
  // Expand the runs
  numruns = rle->num_runs;
  if (numruns > 0) {
    int r  = t >> 5;
    int tr = t & 0x1f;
    for (uint32_t run = r; run < numruns; run += num_warps) {
      int32_t run_data = rle->run_data[run];
      int n            = (run_data >> 16) & 0xff;
      int delta        = run_data >> 24;
      uint32_t base    = run_data & 0x3ff;
      uint32_t pos     = vals[base] & 0xffff;
      for (int i = 1 + tr; i < n; i += 32) { vals[base + i] = ((delta * i) << 16) | pos; }
    }
    __syncthreads();
  }
  numvals = rle->num_vals;
  // Decode individual 32-bit varints
  if (t < numvals) {
    int32_t pos   = vals[t];
    int32_t delta = pos >> 16;
    T v;
    decode_varint(bs, pos, v);
    vals[t] = v + delta;
  }
  __syncthreads();
  return numvals;
}

/**
 * @brief Maps the RLEv2 5-bit length code to 6-bit length
 *
 **/
static const __device__ __constant__ uint8_t kRLEv2_W[32] = {
  1,  2,  3,  4,  5,  6,  7,  8,  9,  10, 11, 12, 13, 14, 15, 16,
  17, 18, 19, 20, 21, 22, 23, 24, 26, 28, 30, 32, 40, 48, 56, 64};

/**
 * @brief Maps the RLEv2 patch size (pw + pgw) to number of bits
 *
 * Patch size (in bits) is only allowed to be from the below set. If `pw + pgw == 34` then the size
 * of the patch in the file is the smallest size in the set that can fit 34 bits i.e.
 * `ClosestFixedBitsMap[34] == 40`
 *
 * @see https://github.com/apache/orc/commit/9faf7f5147a7bc69
 */
static const __device__ __constant__ uint8_t ClosestFixedBitsMap[65] = {
  1,  1,  2,  3,  4,  5,  6,  7,  8,  9,  10, 11, 12, 13, 14, 15, 16, 17, 18, 19, 20, 21,
  22, 23, 24, 26, 26, 28, 28, 30, 30, 32, 32, 40, 40, 40, 40, 40, 40, 40, 40, 48, 48, 48,
  48, 48, 48, 48, 48, 56, 56, 56, 56, 56, 56, 56, 56, 64, 64, 64, 64, 64, 64, 64, 64};

/**
 * @brief ORC Integer RLEv2 decoding
 *
 * @param[in] bs input byte stream
 * @param[in] rle RLE state
 * @param[in] vals buffer for output values (uint32_t, int32_t, uint64_t or int64_t)
 * @param[in] maxvals maximum number of values to decode
 * @param[in] t thread id
 *
 * @return number of values decoded
 **/
template <class T>
static __device__ uint32_t Integer_RLEv2(
  orc_bytestream_s *bs, volatile orc_rlev2_state_s *rle, volatile T *vals, uint32_t maxvals, int t)
{
  uint32_t numvals, numruns;
  int r, tr;

  if (t == 0) {
    uint32_t maxpos  = min(bs->len, bs->pos + (bytestream_buffer_size - 8u));
    uint32_t lastpos = bs->pos;
    numvals = numruns = 0;
    // Find the length and start location of each run
    while (numvals < maxvals) {
      uint32_t pos   = lastpos;
      uint32_t byte0 = bytestream_readbyte(bs, pos++);
      uint32_t n, l;
      int mode               = byte0 >> 6;
      rle->runs_loc[numruns] = numvals;
      vals[numvals]          = lastpos;
      if (mode == 0) {
        // 00lllnnn: short repeat encoding
        l = 1 + ((byte0 >> 3) & 7);  // 1 to 8 bytes
        n = 3 + (byte0 & 7);         // 3 to 10 values
      } else {
        l = kRLEv2_W[(byte0 >> 1) & 0x1f];
        n = 1 + ((byte0 & 1) << 8) + bytestream_readbyte(bs, pos++);
        if (mode == 1) {
          // 01wwwwwn.nnnnnnnn: direct encoding
          l = (l * n + 7) >> 3;
        } else if (mode == 2) {
          // 10wwwwwn.nnnnnnnn.xxxxxxxx.yyyyyyyy: patched base encoding
          uint32_t byte2      = bytestream_readbyte(bs, pos++);
          uint32_t byte3      = bytestream_readbyte(bs, pos++);
          uint32_t bw         = 1 + (byte2 >> 5);        // base value width, 1 to 8 bytes
          uint32_t pw         = kRLEv2_W[byte2 & 0x1f];  // patch width, 1 to 64 bits
          uint32_t pgw        = 1 + (byte3 >> 5);        // patch gap width, 1 to 8 bits
          uint32_t pgw_pw_len = ClosestFixedBitsMap[min(pw + pgw, 64u)];  // ceiled patch width
          uint32_t pll        = byte3 & 0x1f;                             // patch list length
          l                   = (l * n + 7) >> 3;
          l += bw;
          l += (pll * (pgw_pw_len) + 7) >> 3;
        } else {
          // 11wwwwwn.nnnnnnnn.<base>.<delta>: delta encoding
          uint32_t deltapos = varint_length<T>(bs, pos);
          deltapos += varint_length<T>(bs, pos + deltapos);
          l = (l > 1 && n > 2) ? (l * (n - 2) + 7) >> 3 : 0;
          l += deltapos;
        }
      }
      if (numvals + n > maxvals) break;
      pos += l;
      if (pos > maxpos) break;
      lastpos = pos;
      numvals += n;
      numruns++;
    }
    rle->num_vals = numvals;
    rle->num_runs = numruns;
    bytestream_flush_bytes(bs, lastpos - bs->pos);
  }
  __syncthreads();
  // Process the runs, 1 warp per run
  numruns = rle->num_runs;
  r       = t >> 5;
  tr      = t & 0x1f;
  for (uint32_t run = r; run < numruns; run += num_warps) {
    uint32_t base, pos, w, n;
    int mode;
    if (tr == 0) {
      uint32_t byte0;
      base  = rle->runs_loc[run];
      pos   = vals[base];
      byte0 = bytestream_readbyte(bs, pos++);
      mode  = byte0 >> 6;
      if (mode == 0) {
        T baseval;
        // 00lllnnn: short repeat encoding
        w = 8 + (byte0 & 0x38);  // 8 to 64 bits
        n = 3 + (byte0 & 7);     // 3 to 10 values
        bytestream_readbe(bs, pos * 8, w, baseval);
        if (sizeof(T) <= 4) {
          rle->baseval.u32[r] = baseval;
        } else {
          rle->baseval.u64[r] = baseval;
        }
      } else {
        w = kRLEv2_W[(byte0 >> 1) & 0x1f];
        n = 1 + ((byte0 & 1) << 8) + bytestream_readbyte(bs, pos++);
        if (mode > 1) {
          if (mode == 2) {
            // Patched base
            uint32_t byte2 = bytestream_readbyte(bs, pos++);
            uint32_t byte3 = bytestream_readbyte(bs, pos++);
            uint32_t bw    = 1 + (byte2 >> 5);        // base value width, 1 to 8 bytes
            uint32_t pw    = kRLEv2_W[byte2 & 0x1f];  // patch width, 1 to 64 bits
            if (sizeof(T) <= 4) {
              uint32_t baseval, mask;
              bytestream_readbe(bs, pos * 8, bw * 8, baseval);
              mask                = (1 << (bw * 8 - 1)) - 1;
              rle->baseval.u32[r] = (baseval > mask) ? (-(int32_t)(baseval & mask)) : baseval;
            } else {
              uint64_t baseval, mask;
              bytestream_readbe(bs, pos * 8, bw * 8, baseval);
              mask = 1;
              mask <<= (bw * 8) - 1;
              mask -= 1;
              rle->baseval.u64[r] = (baseval > mask) ? (-(int64_t)(baseval & mask)) : baseval;
            }
            rle->m2_pw_byte3[r] = (pw << 8) | byte3;
            pos += bw;
          } else {
            T baseval;
            int64_t delta;
            // Delta
            pos = decode_varint(bs, pos, baseval);
            if (sizeof(T) <= 4) {
              rle->baseval.u32[r] = baseval;
            } else {
              rle->baseval.u64[r] = baseval;
            }
            pos           = decode_varint(bs, pos, delta);
            rle->delta[r] = delta;
          }
        }
      }
    }
    base = shuffle(base);
    mode = shuffle(mode);
    pos  = shuffle(pos);
    n    = shuffle(n);
    w    = shuffle(w);
    for (uint32_t i = tr; i < n; i += 32) {
      if (sizeof(T) <= 4) {
        if (mode == 0) {
          vals[base + i] = rle->baseval.u32[r];
        } else if (mode == 1) {
          T v;
          bytestream_readbe(bs, pos * 8 + i * w, w, v);
          vals[base + i] = v;
        } else if (mode == 2) {
          uint32_t ofs   = bytestream_readbits(bs, pos * 8 + i * w, w);
          vals[base + i] = rle->baseval.u32[r] + ofs;
        } else {
          int64_t delta = rle->delta[r];
          if (w > 1 && i > 1) {
            int32_t delta_s = (delta < 0) ? -1 : 0;
            vals[base + i] =
              (bytestream_readbits(bs, pos * 8 + (i - 2) * w, w) ^ delta_s) - delta_s;
          } else {
            vals[base + i] = (i == 0) ? 0 : static_cast<uint32_t>(delta);
          }
        }
      } else {
        if (mode == 0) {
          vals[base + i] = rle->baseval.u64[r];
        } else if (mode == 1) {
          T v;
          bytestream_readbe(bs, pos * 8 + i * w, w, v);
          vals[base + i] = v;
        } else if (mode == 2) {
          uint64_t ofs   = bytestream_readbits64(bs, pos * 8 + i * w, w);
          vals[base + i] = rle->baseval.u64[r] + ofs;
        } else {
          int64_t delta = rle->delta[r], ofs;
          if (w > 1 && i > 1) {
            int64_t delta_s = (delta < 0) ? -1 : 0;
            ofs = (bytestream_readbits64(bs, pos * 8 + (i - 2) * w, w) ^ delta_s) - delta_s;
          } else {
            ofs = (i == 0) ? 0 : delta;
          }
          vals[base + i] = ofs;
        }
      }
    }
    __syncwarp();
    // Patch values
    if (mode == 2) {
      uint32_t pw_byte3 = rle->m2_pw_byte3[r];
      uint32_t pw       = pw_byte3 >> 8;
      uint32_t pgw      = 1 + ((pw_byte3 >> 5) & 7);  // patch gap width, 1 to 8 bits
      uint32_t pll      = pw_byte3 & 0x1f;            // patch list length
      if (pll != 0) {
        uint32_t pgw_pw_len = ClosestFixedBitsMap[min(pw + pgw, 64u)];
        uint64_t patch_pos64 =
          (tr < pll) ? bytestream_readbits64(
                         bs, pos * 8 + ((n * w + 7) & ~7) + tr * (pgw_pw_len), pgw_pw_len)
                     : 0;
        uint32_t patch_pos;
        T patch = 1;
        patch <<= pw;
        patch = (patch - 1) & (T)patch_pos64;
        patch <<= w;
        patch_pos = (uint32_t)(patch_pos64 >> pw);
        for (uint32_t k = 1; k < pll; k <<= 1) {
          uint32_t tmp = shuffle(patch_pos, (tr & ~k) | (k - 1));
          patch_pos += (tr & k) ? tmp : 0;
        }
        if (tr < pll && patch_pos < n) { vals[base + patch_pos] += patch; }
      }
    }
    __syncwarp();
    if (mode == 3) {
      T baseval;
      for (uint32_t i = 1; i < n; i <<= 1) {
        __syncwarp();
        for (uint32_t j = tr; j < n; j += 32) {
          if (j & i) vals[base + j] += vals[base + ((j & ~i) | (i - 1))];
        }
      }
      if (sizeof(T) <= 4)
        baseval = rle->baseval.u32[r];
      else
        baseval = rle->baseval.u64[r];
      for (uint32_t j = tr; j < n; j += 32) { vals[base + j] += baseval; }
    }
  }
  __syncthreads();
  return rle->num_vals;
}

/**
 * @brief Reads 32 booleans as a packed 32-bit value
 *
 * @param[in] vals 32-bit array of values (little-endian)
 * @param[in] bitpos bit position
 *
 * @return 32-bit value
 **/
inline __device__ uint32_t rle8_read_bool32(volatile uint32_t *vals, uint32_t bitpos)
{
  uint32_t a = vals[(bitpos >> 5) + 0];
  uint32_t b = vals[(bitpos >> 5) + 1];
  a          = __byte_perm(a, 0, 0x0123);
  b          = __byte_perm(b, 0, 0x0123);
  return __brev(__funnelshift_l(b, a, bitpos));
}

/**
 * @brief ORC Byte RLE decoding
 *
 * @param[in] bs Input byte stream
 * @param[in] rle RLE state
 * @param[in] vals output buffer for decoded 8-bit values
 * @param[in] maxvals Maximum number of values to decode
 * @param[in] t thread id
 *
 * @return number of values decoded
 **/
static __device__ uint32_t Byte_RLE(orc_bytestream_s *bs,
                                    volatile orc_byterle_state_s *rle,
                                    volatile uint8_t *vals,
                                    uint32_t maxvals,
                                    int t)
{
  uint32_t numvals, numruns;
  int r, tr;
  if (t == 0) {
    uint32_t maxpos  = min(bs->len, bs->pos + (bytestream_buffer_size - 8u));
    uint32_t lastpos = bs->pos;
    numvals = numruns = 0;
    // Find the length and start location of each run
    while (numvals < maxvals && numruns < num_warps) {
      uint32_t pos           = lastpos, n;
      rle->runs_pos[numruns] = pos;
      rle->runs_loc[numruns] = numvals;
      n                      = bytestream_readbyte(bs, pos++);
      if (n <= 0x7f) {
        // Run
        n = n + 3;
        pos++;
      } else {
        // Literals
        n = 0x100 - n;
        pos += n;
      }
      if (pos > maxpos || numvals + n > maxvals) { break; }
      numruns++;
      numvals += n;
      lastpos = pos;
    }
    rle->num_runs = numruns;
    rle->num_vals = numvals;
    bytestream_flush_bytes(bs, lastpos - bs->pos);
  }
  __syncthreads();
  numruns = rle->num_runs;
  r       = t >> 5;
  tr      = t & 0x1f;
  for (int run = r; run < numruns; run += num_warps) {
    uint32_t pos = rle->runs_pos[run];
    uint32_t loc = rle->runs_loc[run];
    uint32_t n   = bytestream_readbyte(bs, pos++);
    uint32_t literal_mask;
    if (n <= 0x7f) {
      literal_mask = 0;
      n += 3;
    } else {
      literal_mask = ~0;
      n            = 0x100 - n;
    }
    for (uint32_t i = tr; i < n; i += 32) {
      vals[loc + i] = bytestream_readbyte(bs, pos + (i & literal_mask));
    }
  }
  __syncthreads();
  return rle->num_vals;
}

/**
 * @brief Powers of 10
 *
 **/
static const __device__ __constant__ double kPow10[40] = {
  1.0,   1.e1,  1.e2,  1.e3,  1.e4,  1.e5,  1.e6,  1.e7,  1.e8,  1.e9,  1.e10, 1.e11, 1.e12, 1.e13,
  1.e14, 1.e15, 1.e16, 1.e17, 1.e18, 1.e19, 1.e20, 1.e21, 1.e22, 1.e23, 1.e24, 1.e25, 1.e26, 1.e27,
  1.e28, 1.e29, 1.e30, 1.e31, 1.e32, 1.e33, 1.e34, 1.e35, 1.e36, 1.e37, 1.e38, 1.e39,
};

static const __device__ __constant__ int64_t kPow5i[28] = {1,
                                                           5,
                                                           25,
                                                           125,
                                                           625,
                                                           3125,
                                                           15625,
                                                           78125,
                                                           390625,
                                                           1953125,
                                                           9765625,
                                                           48828125,
                                                           244140625,
                                                           1220703125,
                                                           6103515625ll,
                                                           30517578125ll,
                                                           152587890625ll,
                                                           762939453125ll,
                                                           3814697265625ll,
                                                           19073486328125ll,
                                                           95367431640625ll,
                                                           476837158203125ll,
                                                           2384185791015625ll,
                                                           11920928955078125ll,
                                                           59604644775390625ll,
                                                           298023223876953125ll,
                                                           1490116119384765625ll,
                                                           7450580596923828125ll};

/**
 * @brief ORC Decimal decoding (unbounded base-128 varints)
 *
 * @param[in] bs Input byte stream
 * @param[in,out] vals on input: scale from secondary stream, on output: value
 * @param[in] numvals Number of values to decode
 * @param[in] t thread id
 *
 * @return number of values decoded
 *
 **/
static __device__ int Decode_Decimals(orc_bytestream_s *bs,
                                      volatile orc_byterle_state_s *scratch,
                                      volatile orcdec_state_s::values &vals,
                                      int val_scale,
                                      int numvals,
                                      int col_scale,
                                      int t)
{
  uint32_t num_vals_read = 0;
  // Iterates till `numvals` are read or there is nothing to read once the
  // stream has reached its end, and can't read anything more.
  while (num_vals_read != numvals) {
    if (t == 0) {
      uint32_t maxpos  = min(bs->len, bs->pos + (bytestream_buffer_size - 8u));
      uint32_t lastpos = bs->pos;
      uint32_t n;
      for (n = num_vals_read; n < numvals; n++) {
        uint32_t pos = lastpos;
        pos += varint_length<uint4>(bs, pos);
        if (pos > maxpos) break;
        vals.i64[n] = lastpos;
        lastpos     = pos;
      }
      scratch->num_vals = n;
      bytestream_flush_bytes(bs, lastpos - bs->pos);
    }
    __syncthreads();
    uint32_t num_vals_to_read = scratch->num_vals;
    if (t >= num_vals_read and t < num_vals_to_read) {
      auto const pos = static_cast<int>(vals.i64[t]);
      int128_s v     = decode_varint128(bs, pos);

      if (col_scale & orc_decimal2float64_scale) {
        double f      = Int128ToDouble_rn(v.lo, v.hi);
        int32_t scale = (t < numvals) ? val_scale : 0;
        if (scale >= 0)
          vals.f64[t] = f / kPow10[min(scale, 39)];
        else
          vals.f64[t] = f * kPow10[min(-scale, 39)];
      } else {
        int32_t scale = (t < numvals) ? (col_scale & ~orc_decimal2float64_scale) - val_scale : 0;
        if (scale >= 0) {
          scale       = min(scale, 27);
          vals.i64[t] = ((int64_t)v.lo * kPow5i[scale]) << scale;
        } else  // if (scale < 0)
        {
          bool is_negative = (v.hi < 0);
          uint64_t hi = v.hi, lo = v.lo;
          scale = min(-scale, 27);
          if (is_negative) {
            hi = (~hi) + (lo == 0);
            lo = (~lo) + 1;
          }
          lo = (lo >> (uint32_t)scale) | ((uint64_t)hi << (64 - scale));
          hi >>= (int32_t)scale;
          if (hi != 0) {
            // Use intermediate float
            lo = __double2ull_rn(Int128ToDouble_rn(lo, hi) / __ll2double_rn(kPow5i[scale]));
            hi = 0;
          } else {
            lo /= kPow5i[scale];
          }
          vals.i64[t] = (is_negative) ? -(int64_t)lo : (int64_t)lo;
        }
      }
    }
    // There is nothing to read, so break
    if (num_vals_read == num_vals_to_read) break;

    // Update number of values read (This contains values of previous iteration)
    num_vals_read = num_vals_to_read;

    // Have to wait till all threads have copied data
    __syncthreads();
    if (num_vals_read != numvals) {
      bytestream_fill(bs, t);
      __syncthreads();
      if (t == 0) {
        // Needs to be reset since bytestream has been filled
        bs->fill_count = 0;
      }
    }
    // Adding to get all threads in sync before next read
    __syncthreads();
  }
  return num_vals_read;
}

/**
 * @brief Decoding NULLs and builds string dictionary index tables
 *
 * @param[in] chunks ColumnDesc device array [stripe][column]
 * @param[in] global_dictionary Global dictionary device array
 * @param[in] num_columns Number of columns
 * @param[in] num_stripes Number of stripes
 * @param[in] max_num_rows Maximum number of rows to load
 * @param[in] first_row Crop all rows below first_row
 *
 **/
// blockDim {block_size,1,1}
template <int block_size>
__global__ void __launch_bounds__(block_size)
  gpuDecodeNullsAndStringDictionaries(ColumnDesc *chunks,
                                      DictionaryEntry *global_dictionary,
                                      uint32_t num_columns,
                                      uint32_t num_stripes,
                                      size_t max_num_rows,
                                      size_t first_row)
{
  __shared__ __align__(16) orcdec_state_s state_g;
  using warp_reduce = cub::WarpReduce<uint32_t>;
  __shared__ typename warp_reduce::TempStorage temp_storage[block_size / 32];

  orcdec_state_s *const s = &state_g;
  bool is_nulldec         = (blockIdx.y >= num_stripes);
  uint32_t column         = blockIdx.x;
  uint32_t stripe         = (is_nulldec) ? blockIdx.y - num_stripes : blockIdx.y;
  uint32_t chunk_id       = stripe * num_columns + column;
  int t                   = threadIdx.x;

  if (t == 0) s->chunk = chunks[chunk_id];
  __syncthreads();
  if (is_nulldec) {
    uint32_t null_count = 0;
    // Decode NULLs
    if (t == 0) {
      s->chunk.skip_count = 0;
      s->top.nulls.row    = 0;
      bytestream_init(&s->bs, s->chunk.streams[CI_PRESENT], s->chunk.strm_len[CI_PRESENT]);
    }
    __syncthreads();
    if (s->chunk.strm_len[CI_PRESENT] == 0) {
      // No present stream: all rows are valid
      s->vals.u32[t] = ~0;
    }
    while (s->top.nulls.row < s->chunk.num_rows) {
      uint32_t nrows_max = min(s->chunk.num_rows - s->top.nulls.row, blockDim.x * 32);
      uint32_t nrows;
      size_t row_in;

      bytestream_fill(&s->bs, t);
      __syncthreads();
      if (s->chunk.strm_len[CI_PRESENT] > 0) {
        uint32_t nbytes = Byte_RLE(&s->bs, &s->u.rle8, s->vals.u8, (nrows_max + 7) >> 3, t);
        nrows           = min(nrows_max, nbytes * 8u);
        if (!nrows) {
          // Error: mark all remaining rows as null
          nrows = nrows_max;
          if (t * 32 < nrows) { s->vals.u32[t] = 0; }
        }
      } else {
        nrows = nrows_max;
      }
      __syncthreads();
      row_in = s->chunk.start_row + s->top.nulls.row;
      if (row_in + nrows > first_row && row_in < first_row + max_num_rows &&
          s->chunk.valid_map_base != NULL) {
        int64_t dst_row   = row_in - first_row;
        int64_t dst_pos   = max(dst_row, (int64_t)0);
        uint32_t startbit = -static_cast<int32_t>(min(dst_row, (int64_t)0));
        uint32_t nbits    = nrows - min(startbit, nrows);
        uint32_t *valid   = s->chunk.valid_map_base + (dst_pos >> 5);
        uint32_t bitpos   = static_cast<uint32_t>(dst_pos) & 0x1f;
        if ((size_t)(dst_pos + nbits) > max_num_rows) {
          nbits = static_cast<uint32_t>(max_num_rows - min((size_t)dst_pos, max_num_rows));
        }
        // Store bits up to the next 32-bit aligned boundary
        if (bitpos != 0) {
          uint32_t n = min(32u - bitpos, nbits);
          if (t == 0) {
            uint32_t mask = ((1 << n) - 1) << bitpos;
            uint32_t bits = (rle8_read_bool32(s->vals.u32, startbit) << bitpos) & mask;
            atomicAnd(valid, ~mask);
            atomicOr(valid, bits);
            null_count += __popc((~bits) & mask);
          }
          nbits -= n;
          startbit += n;
          valid++;
        }
        // Store bits aligned
        if (t * 32 + 32 <= nbits) {
          uint32_t bits = rle8_read_bool32(s->vals.u32, startbit + t * 32);
          valid[t]      = bits;
          null_count += __popc(~bits);
        } else if (t * 32 < nbits) {
          uint32_t n    = nbits - t * 32;
          uint32_t mask = (1 << n) - 1;
          uint32_t bits = rle8_read_bool32(s->vals.u32, startbit + t * 32) & mask;
          atomicAnd(valid + t, ~mask);
          atomicOr(valid + t, bits);
          null_count += __popc((~bits) & mask);
        }
        __syncthreads();
      }
      // We may have some valid values that are not decoded below first_row -> count these in
      // skip_count, so that subsequent kernel can infer the correct row position
      if (row_in < first_row && t < 32) {
        uint32_t skippedrows = min(static_cast<uint32_t>(first_row - row_in), nrows);
        uint32_t skip_count  = 0;
        for (uint32_t i = t * 32; i < skippedrows; i += 32 * 32) {
          uint32_t bits = s->vals.u32[i >> 5];
          if (i + 32 > skippedrows) { bits &= (1 << (skippedrows - i)) - 1; }
          skip_count += __popc(bits);
        }
        skip_count = warp_reduce(temp_storage[t / 32]).Sum(skip_count);
        if (t == 0) { s->chunk.skip_count += skip_count; }
      }
      __syncthreads();
      if (t == 0) { s->top.nulls.row += nrows; }
      __syncthreads();
    }
    __syncthreads();
    // Sum up the valid counts and infer null_count
    null_count = warp_reduce(temp_storage[t / 32]).Sum(null_count);
    if (!(t & 0x1f)) { s->top.nulls.null_count[t >> 5] = null_count; }
    __syncthreads();
    if (t < 32) {
      null_count = (t < num_warps) ? s->top.nulls.null_count[t] : 0;
      null_count = warp_reduce(temp_storage[t / 32]).Sum(null_count);
      if (t == 0) {
        chunks[chunk_id].null_count = null_count;
        chunks[chunk_id].skip_count = s->chunk.skip_count;
      }
    }
  } else {
    // Decode string dictionary
    int encoding_kind = s->chunk.encoding_kind;
    if ((encoding_kind == DICTIONARY || encoding_kind == DICTIONARY_V2) &&
        (s->chunk.dict_len > 0)) {
      if (t == 0) {
        s->top.dict.dict_len   = s->chunk.dict_len;
        s->top.dict.local_dict = global_dictionary + s->chunk.dictionary_start;  // Local dictionary
        s->top.dict.dict_pos   = 0;
        // CI_DATA2 contains the LENGTH stream coding the length of individual dictionary entries
        bytestream_init(&s->bs, s->chunk.streams[CI_DATA2], s->chunk.strm_len[CI_DATA2]);
      }
      __syncthreads();
      while (s->top.dict.dict_len > 0) {
        uint32_t numvals        = min(s->top.dict.dict_len, blockDim.x), len;
        volatile uint32_t *vals = s->vals.u32;
        bytestream_fill(&s->bs, t);
        __syncthreads();
        if (is_rlev1(s->chunk.encoding_kind)) {
          numvals = Integer_RLEv1(&s->bs, &s->u.rlev1, vals, numvals, t);
        } else  // RLEv2
        {
          numvals = Integer_RLEv2(&s->bs, &s->u.rlev2, vals, numvals, t);
        }
        __syncthreads();
        len = (t < numvals) ? vals[t] : 0;
        lengths_to_positions(vals, numvals, t);
        __syncthreads();
        if (numvals == 0) {
          // This is an error (ran out of data)
          numvals = min(s->top.dict.dict_len, blockDim.x);
          vals[t] = 0;
        }
        if (t < numvals) {
          s->top.dict.local_dict[t] = {s->top.dict.dict_pos + vals[t] - len, len};
        }
        __syncthreads();
        if (t == 0) {
          s->top.dict.dict_pos += vals[numvals - 1];
          s->top.dict.dict_len -= numvals;
          s->top.dict.local_dict += numvals;
        }
        __syncthreads();
      }
    }
  }
}

/**
 * @brief Decode row positions from valid bits
 *
 * @param[in,out] s Column chunk decoder state
 * @param[in] first_row crop all rows below first rows
 * @param[in] t thread id
 * @param[in] temp_storage shared memory storage to performance warp reduce
 *
 **/
template <typename Storage>
static __device__ void DecodeRowPositions(orcdec_state_s *s,
                                          size_t first_row,
                                          int t,
                                          Storage &temp_storage)
{
  using warp_reduce = cub::WarpReduce<uint32_t>;
  if (t == 0) {
    if (s->chunk.skip_count != 0) {
      s->u.rowdec.nz_count = min(min(s->chunk.skip_count, s->top.data.max_vals), blockDim.x);
      s->chunk.skip_count -= s->u.rowdec.nz_count;
      s->top.data.nrows = s->u.rowdec.nz_count;
    } else {
      s->u.rowdec.nz_count = 0;
    }
  }
  __syncthreads();
  if (t < s->u.rowdec.nz_count) {
    s->u.rowdec.row[t] = 0;  // Skipped values (below first_row)
  }
  while (s->u.rowdec.nz_count < s->top.data.max_vals &&
         s->top.data.cur_row + s->top.data.nrows < s->top.data.end_row) {
    uint32_t nrows = min(s->top.data.end_row - (s->top.data.cur_row + s->top.data.nrows),
                         min((row_decoder_buffer_size - s->u.rowdec.nz_count) * 2, blockDim.x));
    if (s->chunk.strm_len[CI_PRESENT] > 0) {
      // We have a present stream
      uint32_t rmax  = s->top.data.end_row - min((uint32_t)first_row, s->top.data.end_row);
      uint32_t r     = (uint32_t)(s->top.data.cur_row + s->top.data.nrows + t - first_row);
      uint32_t valid = (t < nrows && r < rmax)
                         ? (((const uint8_t *)s->chunk.valid_map_base)[r >> 3] >> (r & 7)) & 1
                         : 0;
      volatile uint16_t *row_ofs_plus1 =
        (volatile uint16_t *)&s->u.rowdec.row[s->u.rowdec.nz_count];
      uint32_t nz_pos, row_plus1, nz_count = s->u.rowdec.nz_count, last_row;
      if (t < nrows) { row_ofs_plus1[t] = valid; }
      lengths_to_positions<uint16_t>(row_ofs_plus1, nrows, t);
      if (t < nrows) {
        nz_count += row_ofs_plus1[t];
        row_plus1 = s->top.data.nrows + t + 1;
      } else {
        row_plus1 = 0;
      }
      if (t == nrows - 1) { s->u.rowdec.nz_count = min(nz_count, s->top.data.max_vals); }
      __syncthreads();
      // TBD: Brute-forcing this, there might be a more efficient way to find the thread with the
      // last row
      last_row = (nz_count == s->u.rowdec.nz_count) ? row_plus1 : 0;
      last_row = warp_reduce(temp_storage[t / 32]).Reduce(last_row, cub::Max());
      if (!(t & 0x1f)) { *(volatile uint32_t *)&s->u.rowdec.last_row[t >> 5] = last_row; }
      nz_pos = (valid) ? nz_count : 0;
      __syncthreads();
      if (t < 32) {
        last_row = (t < num_warps) ? *(volatile uint32_t *)&s->u.rowdec.last_row[t] : 0;
        last_row = warp_reduce(temp_storage[t / 32]).Reduce(last_row, cub::Max());
        if (t == 0) { s->top.data.nrows = last_row; }
      }
      if (valid && nz_pos - 1 < s->u.rowdec.nz_count) { s->u.rowdec.row[nz_pos - 1] = row_plus1; }
      __syncthreads();
    } else {
      // All values are valid
      nrows = min(nrows, s->top.data.max_vals - s->u.rowdec.nz_count);
      if (t < nrows) { s->u.rowdec.row[s->u.rowdec.nz_count + t] = s->top.data.nrows + t + 1; }
      __syncthreads();
      if (t == 0) {
        s->top.data.nrows += nrows;
        s->u.rowdec.nz_count += nrows;
      }
      __syncthreads();
    }
  }
}

/**
 * @brief Trailing zeroes for decoding timestamp nanoseconds
 *
 **/
static const __device__ __constant__ uint32_t kTimestampNanoScale[8] = {
  1, 100, 1000, 10000, 100000, 1000000, 10000000, 100000000};

/**
 * @brief Decodes column data
 *
 * @param[in] chunks ColumnDesc device array
 * @param[in] global_dictionary Global dictionary device array
 * @param[in] tz_table Timezone translation table
 * @param[in] row_groups Optional row index data
 * @param[in] max_num_rows Maximum number of rows to load
 * @param[in] first_row Crop all rows below first_row
 * @param[in] num_chunks Number of column chunks (num_columns * num_stripes)
 * @param[in] num_rowgroups Number of row groups in row index data
 * @param[in] rowidx_stride Row index stride
 *
 **/
// blockDim {block_size,1,1}
template <int block_size>
__global__ void __launch_bounds__(block_size)
  gpuDecodeOrcColumnData(ColumnDesc *chunks,
                         DictionaryEntry *global_dictionary,
                         timezone_table_view tz_table,
                         const RowGroup *row_groups,
                         size_t max_num_rows,
                         size_t first_row,
                         uint32_t num_columns,
                         uint32_t num_rowgroups,
                         uint32_t rowidx_stride)
{
  __shared__ __align__(16) orcdec_state_s state_g;
  __shared__ typename cub::WarpReduce<uint32_t>::TempStorage temp_storage[block_size / 32];

  orcdec_state_s *const s = &state_g;
  uint32_t chunk_id;
  int t = threadIdx.x;

  if (num_rowgroups > 0) {
    if (t == 0) s->top.data.index = row_groups[blockIdx.y * num_columns + blockIdx.x];
    __syncthreads();
    chunk_id = s->top.data.index.chunk_id;
  } else {
    chunk_id = blockIdx.x;
  }
  if (t == 0) s->chunk = chunks[chunk_id];

  __syncthreads();
  if (t == 0) {
    // If we have an index, seek to the initial run and update row positions
    if (num_rowgroups > 0) {
      uint32_t ofs0 = min(s->top.data.index.strm_offset[0], s->chunk.strm_len[CI_DATA]);
      uint32_t ofs1 = min(s->top.data.index.strm_offset[1], s->chunk.strm_len[CI_DATA2]);
      uint32_t rowgroup_rowofs;
      s->chunk.streams[CI_DATA] += ofs0;
      s->chunk.strm_len[CI_DATA] -= ofs0;
      s->chunk.streams[CI_DATA2] += ofs1;
      s->chunk.strm_len[CI_DATA2] -= ofs1;
      rowgroup_rowofs = min((blockIdx.y - min(s->chunk.rowgroup_id, blockIdx.y)) * rowidx_stride,
                            s->chunk.num_rows);
      s->chunk.start_row += rowgroup_rowofs;
      s->chunk.num_rows -= rowgroup_rowofs;
    }
    s->is_string = (s->chunk.type_kind == STRING || s->chunk.type_kind == BINARY ||
                    s->chunk.type_kind == VARCHAR || s->chunk.type_kind == CHAR);
    s->top.data.cur_row =
      max(s->chunk.start_row, max((int32_t)(first_row - s->chunk.skip_count), 0));
    s->top.data.end_row        = s->chunk.start_row + s->chunk.num_rows;
    s->top.data.buffered_count = 0;
    if (s->top.data.end_row > first_row + max_num_rows) {
      s->top.data.end_row = static_cast<uint32_t>(first_row + max_num_rows);
    }
    if (num_rowgroups > 0) {
      s->top.data.end_row = min(s->top.data.end_row, s->chunk.start_row + rowidx_stride);
    }
    if (!is_dictionary(s->chunk.encoding_kind)) { s->chunk.dictionary_start = 0; }

    s->top.data.utc_epoch = kORCTimeToUTC - tz_table.gmt_offset;

    bytestream_init(&s->bs, s->chunk.streams[CI_DATA], s->chunk.strm_len[CI_DATA]);
    bytestream_init(&s->bs2, s->chunk.streams[CI_DATA2], s->chunk.strm_len[CI_DATA2]);
  }
  __syncthreads();
  while (s->top.data.cur_row < s->top.data.end_row) {
    bytestream_fill(&s->bs, t);
    bytestream_fill(&s->bs2, t);
    __syncthreads();
    if (t == 0) {
      uint32_t max_vals = s->chunk.start_row + s->chunk.num_rows - s->top.data.cur_row;
      if (num_rowgroups > 0 && (s->is_string || s->chunk.type_kind == TIMESTAMP)) {
        max_vals +=
          s->top.data.index.run_pos[is_dictionary(s->chunk.encoding_kind) ? CI_DATA : CI_DATA2];
      }
      s->bs.fill_count  = 0;
      s->bs2.fill_count = 0;
      s->top.data.nrows = 0;
      s->top.data.max_vals =
        min(max_vals, (s->chunk.type_kind == BOOLEAN) ? blockDim.x * 2 : blockDim.x);
    }
    __syncthreads();
    // Decode data streams
    {
      uint32_t numvals      = s->top.data.max_vals, secondary_val;
      uint32_t vals_skipped = 0;
      if (s->is_string || s->chunk.type_kind == TIMESTAMP) {
        // For these data types, we have a secondary unsigned 32-bit data stream
        orc_bytestream_s *bs = (is_dictionary(s->chunk.encoding_kind)) ? &s->bs : &s->bs2;
        uint32_t ofs         = 0;
        if (s->chunk.type_kind == TIMESTAMP) {
          // Restore buffered secondary stream values, if any
          ofs = s->top.data.buffered_count;
          if (ofs > 0) {
            __syncthreads();
            if (t == 0) { s->top.data.buffered_count = 0; }
          }
        }
        if (numvals > ofs) {
          if (is_rlev1(s->chunk.encoding_kind)) {
            numvals = ofs + Integer_RLEv1(bs, &s->u.rlev1, &s->vals.u32[ofs], numvals - ofs, t);
          } else {
            numvals = ofs + Integer_RLEv2(bs, &s->u.rlev2, &s->vals.u32[ofs], numvals - ofs, t);
          }
          __syncthreads();
          if (numvals <= ofs && t >= ofs && t < s->top.data.max_vals) { s->vals.u32[t] = 0; }
        }
        // If we're using an index, we may have to drop values from the initial run
        if (num_rowgroups > 0) {
          int cid          = is_dictionary(s->chunk.encoding_kind) ? CI_DATA : CI_DATA2;
          uint32_t run_pos = s->top.data.index.run_pos[cid];
          if (run_pos) {
            vals_skipped = min(numvals, run_pos);
            __syncthreads();
            if (t == 0) { s->top.data.index.run_pos[cid] = 0; }
            numvals -= vals_skipped;
            if (t < numvals) { secondary_val = s->vals.u32[vals_skipped + t]; }
            __syncthreads();
            if (t < numvals) { s->vals.u32[t] = secondary_val; }
          }
        }
        __syncthreads();
        // For strings with direct encoding, we need to convert the lengths into an offset
        if (!is_dictionary(s->chunk.encoding_kind)) {
          secondary_val = (t < numvals) ? s->vals.u32[t] : 0;
          if (s->chunk.type_kind != TIMESTAMP) {
            lengths_to_positions(s->vals.u32, numvals, t);
            __syncthreads();
          }
        }
        // Adjust the maximum number of values
        if (numvals == 0 && vals_skipped == 0) {
          numvals = s->top.data.max_vals;  // Just so that we don't hang if the stream is corrupted
        }
        if (t == 0 && numvals < s->top.data.max_vals) { s->top.data.max_vals = numvals; }
      }
      __syncthreads();
      // Account for skipped values
      if (num_rowgroups > 0 && !s->is_string) {
        uint32_t run_pos = s->top.data.index.run_pos[CI_DATA];
        numvals =
          min(numvals + run_pos, (s->chunk.type_kind == BOOLEAN) ? blockDim.x * 2 : blockDim.x);
      }
      // Decode the primary data stream
      if (s->chunk.type_kind == INT || s->chunk.type_kind == DATE || s->chunk.type_kind == SHORT) {
        // Signed int32 primary data stream
        if (is_rlev1(s->chunk.encoding_kind)) {
          numvals = Integer_RLEv1(&s->bs, &s->u.rlev1, s->vals.i32, numvals, t);
        } else {
          numvals = Integer_RLEv2(&s->bs, &s->u.rlev2, s->vals.i32, numvals, t);
        }
        __syncthreads();
      } else if (s->chunk.type_kind == BYTE) {
        numvals = Byte_RLE(&s->bs, &s->u.rle8, s->vals.u8, numvals, t);
        __syncthreads();
      } else if (s->chunk.type_kind == BOOLEAN) {
        int n = ((numvals + 7) >> 3);
        if (n > s->top.data.buffered_count) {
          numvals = Byte_RLE(&s->bs,
                             &s->u.rle8,
                             &s->vals.u8[s->top.data.buffered_count],
                             n - s->top.data.buffered_count,
                             t) +
                    s->top.data.buffered_count;
        } else {
          numvals = s->top.data.buffered_count;
        }
        __syncthreads();
        if (t == 0) {
          s->top.data.buffered_count = 0;
          s->top.data.max_vals       = min(s->top.data.max_vals, blockDim.x);
        }
        __syncthreads();
        // If the condition is false, then it means that s->top.data.max_vals is last set of values.
        // And as numvals is considered to be min(`max_vals+s->top.data.index.run_pos[CI_DATA]`,
        // blockDim.x*2) we have to return numvals >= s->top.data.index.run_pos[CI_DATA].
        auto const is_last_set = (s->top.data.max_vals >= s->top.data.index.run_pos[CI_DATA]);
        auto const max_vals    = (is_last_set ? s->top.data.max_vals + 7 : blockDim.x) / 8;
        n                      = numvals - max_vals;
        if (t < n) {
          secondary_val = s->vals.u8[max_vals + t];
          if (t == 0) { s->top.data.buffered_count = n; }
        }

        numvals = min(numvals * 8, is_last_set ? s->top.data.max_vals : blockDim.x);

      } else if (s->chunk.type_kind == LONG || s->chunk.type_kind == TIMESTAMP ||
                 s->chunk.type_kind == DECIMAL) {
        orc_bytestream_s *bs = (s->chunk.type_kind == DECIMAL) ? &s->bs2 : &s->bs;
        if (is_rlev1(s->chunk.encoding_kind)) {
          numvals = Integer_RLEv1<int64_t>(bs, &s->u.rlev1, s->vals.i64, numvals, t);
        } else {
          numvals = Integer_RLEv2<int64_t>(bs, &s->u.rlev2, s->vals.i64, numvals, t);
        }
        if (s->chunk.type_kind == DECIMAL) {
          // If we're using an index, we may have to drop values from the initial run
          uint32_t skip = 0;
          int val_scale;
          if (num_rowgroups > 0) {
            uint32_t run_pos = s->top.data.index.run_pos[CI_DATA2];
            if (run_pos) {
              skip = min(numvals, run_pos);
              __syncthreads();
              if (t == 0) { s->top.data.index.run_pos[CI_DATA2] = 0; }
              numvals -= skip;
            }
          }
          val_scale = (t < numvals) ? (int)s->vals.i64[skip + t] : 0;
          __syncthreads();
          numvals = Decode_Decimals(
            &s->bs, &s->u.rle8, s->vals, val_scale, numvals, s->chunk.decimal_scale, t);
        }
        __syncthreads();
      } else if (s->chunk.type_kind == FLOAT) {
        numvals = min(numvals, (bytestream_buffer_size - 8u) >> 2);
        if (t < numvals) { s->vals.u32[t] = bytestream_readu32(&s->bs, s->bs.pos + t * 4); }
        __syncthreads();
        if (t == 0) { bytestream_flush_bytes(&s->bs, numvals * 4); }
        __syncthreads();
      } else if (s->chunk.type_kind == DOUBLE) {
        numvals = min(numvals, (bytestream_buffer_size - 8u) >> 3);
        if (t < numvals) { s->vals.u64[t] = bytestream_readu64(&s->bs, s->bs.pos + t * 8); }
        __syncthreads();
        if (t == 0) { bytestream_flush_bytes(&s->bs, numvals * 8); }
        __syncthreads();
      }
      __syncthreads();
      if (numvals == 0 && vals_skipped != 0 && num_rowgroups > 0) {
        // Special case if the secondary streams produced fewer values than the primary stream's RLE
        // run, as a result of initial RLE run offset: keep vals_skipped as non-zero to ensure
        // proper buffered_count/max_vals update below.
      } else {
        vals_skipped = 0;
        if (num_rowgroups > 0) {
          uint32_t run_pos = s->top.data.index.run_pos[CI_DATA];
          if (run_pos) {
            vals_skipped = min(numvals, run_pos);
            numvals -= vals_skipped;
            __syncthreads();
            if (t == 0) { s->top.data.index.run_pos[CI_DATA] = 0; }
          }
        }
      }
      if (t == 0 && numvals + vals_skipped > 0 && numvals < s->top.data.max_vals) {
        if (s->chunk.type_kind == TIMESTAMP) {
          s->top.data.buffered_count = s->top.data.max_vals - numvals;
        }
        s->top.data.max_vals = numvals;
      }
      __syncthreads();
      // Use the valid bits to compute non-null row positions until we get a full batch of values to
      // decode
      DecodeRowPositions(s, first_row, t, temp_storage);
      if (!s->top.data.nrows && !s->u.rowdec.nz_count && !vals_skipped) {
        // This is a bug (could happen with bitstream errors with a bad run that would produce more
        // values than the number of remaining rows)
        return;
      }
      // Store decoded values to output
      if (t < min(min(s->top.data.max_vals, s->u.rowdec.nz_count), s->top.data.nrows) &&
          s->u.rowdec.row[t] != 0 &&
          s->top.data.cur_row + s->u.rowdec.row[t] - 1 < s->top.data.end_row) {
        size_t row = s->top.data.cur_row + s->u.rowdec.row[t] - 1 - first_row;
        if (row < max_num_rows) {
          void *data_out = s->chunk.column_data_base;
          switch (s->chunk.type_kind) {
            case FLOAT:
            case INT: static_cast<uint32_t *>(data_out)[row] = s->vals.u32[t + vals_skipped]; break;
            case DOUBLE:
            case LONG:
            case DECIMAL:
              static_cast<uint64_t *>(data_out)[row] = s->vals.u64[t + vals_skipped];
              break;
            case SHORT:
              static_cast<uint16_t *>(data_out)[row] =
                static_cast<uint16_t>(s->vals.u32[t + vals_skipped]);
              break;
            case BYTE: static_cast<uint8_t *>(data_out)[row] = s->vals.u8[t + vals_skipped]; break;
            case BOOLEAN:
              static_cast<uint8_t *>(data_out)[row] =
                (s->vals.u8[(t + vals_skipped) >> 3] >> ((~(t + vals_skipped)) & 7)) & 1;
              break;
            case DATE:
              if (s->chunk.dtype_len == 8) {
                // Convert from days to milliseconds by multiplying by 24*3600*1000
                static_cast<int64_t *>(data_out)[row] =
                  86400000ll * (int64_t)s->vals.i32[t + vals_skipped];
              } else {
                static_cast<uint32_t *>(data_out)[row] = s->vals.u32[t + vals_skipped];
              }
              break;
            case STRING:
            case BINARY:
            case VARCHAR:
            case CHAR: {
              nvstrdesc_s *strdesc = &static_cast<nvstrdesc_s *>(data_out)[row];
              void const *ptr      = nullptr;
              uint32_t count       = 0;
              if (is_dictionary(s->chunk.encoding_kind)) {
                auto const dict_idx = s->vals.u32[t + vals_skipped];
                if (dict_idx < s->chunk.dict_len) {
                  auto const &g_entry = global_dictionary[s->chunk.dictionary_start + dict_idx];

                  ptr   = s->chunk.streams[CI_DICTIONARY] + g_entry.pos;
                  count = g_entry.len;
                }
              } else {
                auto const dict_idx =
                  s->chunk.dictionary_start + s->vals.u32[t + vals_skipped] - secondary_val;

                if (dict_idx + count <= s->chunk.strm_len[CI_DATA]) {
                  ptr   = s->chunk.streams[CI_DATA] + dict_idx;
                  count = secondary_val;
                }
              }
              strdesc->ptr   = static_cast<char const *>(ptr);
              strdesc->count = count;
              break;
            }
            case TIMESTAMP: {
              int64_t seconds = s->vals.i64[t + vals_skipped] + s->top.data.utc_epoch;
              uint32_t nanos  = secondary_val;
              nanos           = (nanos >> 3) * kTimestampNanoScale[nanos & 7];
              if (!tz_table.ttimes.empty()) {
                seconds += get_gmt_offset(tz_table.ttimes, tz_table.offsets, seconds);
              }
              if (seconds < 0 && nanos != 0) { seconds -= 1; }
              if (s->chunk.ts_clock_rate)
                static_cast<int64_t *>(data_out)[row] =
                  seconds * s->chunk.ts_clock_rate +
                  (nanos + (499999999 / s->chunk.ts_clock_rate)) /
                    (1000000000 / s->chunk.ts_clock_rate);  // Output to desired clock rate
              else
                static_cast<int64_t *>(data_out)[row] = seconds * 1000000000 + nanos;
              break;
            }
          }
        }
      }
      __syncthreads();
      // Buffer secondary stream values
      if (s->chunk.type_kind == TIMESTAMP) {
        int buffer_pos = s->top.data.max_vals;
        if (t >= buffer_pos && t < buffer_pos + s->top.data.buffered_count) {
          s->vals.u32[t - buffer_pos] = secondary_val;
        }
      } else if (s->chunk.type_kind == BOOLEAN && t < s->top.data.buffered_count) {
        s->vals.u8[t] = secondary_val;
      }
    }
    __syncthreads();
    if (t == 0) {
      s->top.data.cur_row += s->top.data.nrows;
      if (s->is_string && !is_dictionary(s->chunk.encoding_kind) && s->top.data.max_vals > 0) {
        s->chunk.dictionary_start += s->vals.u32[s->top.data.max_vals - 1];
      }
    }
    __syncthreads();
  }
}

/**
 * @brief Launches kernel for decoding NULLs and building string dictionary index tables
 *
 * @param[in] chunks ColumnDesc device array [stripe][column]
 * @param[in] global_dictionary Global dictionary device array
 * @param[in] num_columns Number of columns
 * @param[in] num_stripes Number of stripes
 * @param[in] max_rows Maximum number of rows to load
 * @param[in] first_row Crop all rows below first_row
 * @param[in] stream CUDA stream to use, default 0
 */
void __host__ DecodeNullsAndStringDictionaries(ColumnDesc *chunks,
                                               DictionaryEntry *global_dictionary,
                                               uint32_t num_columns,
                                               uint32_t num_stripes,
                                               size_t max_num_rows,
                                               size_t first_row,
                                               rmm::cuda_stream_view stream)
{
  dim3 dim_block(block_size, 1);
  dim3 dim_grid(num_columns, num_stripes * 2);  // 1024 threads per chunk
<<<<<<< HEAD
  gpuDecodeNullsAndStringDictionaries<NTHREADS><<<dim_grid, dim_block, 0, stream.value()>>>(
=======
  gpuDecodeNullsAndStringDictionaries<block_size><<<dim_grid, dim_block, 0, stream.value()>>>(
>>>>>>> 598a14d8
    chunks, global_dictionary, num_columns, num_stripes, max_num_rows, first_row);
}

/**
 * @brief Launches kernel for decoding column data
 *
 * @param[in] chunks ColumnDesc device array [stripe][column]
 * @param[in] global_dictionary Global dictionary device array
 * @param[in] num_columns Number of columns
 * @param[in] num_stripes Number of stripes
 * @param[in] max_rows Maximum number of rows to load
 * @param[in] first_row Crop all rows below first_row
 * @param[in] tz_table Timezone translation table
 * @param[in] row_groups Optional row index data
 * @param[in] num_rowgroups Number of row groups in row index data
 * @param[in] rowidx_stride Row index stride
 * @param[in] stream CUDA stream to use, default 0
 */
void __host__ DecodeOrcColumnData(ColumnDesc *chunks,
                                  DictionaryEntry *global_dictionary,
                                  uint32_t num_columns,
                                  uint32_t num_stripes,
                                  size_t max_num_rows,
                                  size_t first_row,
                                  timezone_table_view tz_table,
                                  const RowGroup *row_groups,
                                  uint32_t num_rowgroups,
                                  uint32_t rowidx_stride,
                                  rmm::cuda_stream_view stream)
{
  uint32_t num_chunks = num_columns * num_stripes;
  dim3 dim_block(block_size, 1);  // 1024 threads per chunk
  dim3 dim_grid((num_rowgroups > 0) ? num_columns : num_chunks,
                (num_rowgroups > 0) ? num_rowgroups : 1);
<<<<<<< HEAD
  gpuDecodeOrcColumnData<NTHREADS><<<dim_grid, dim_block, 0, stream.value()>>>(chunks,
                                                                               global_dictionary,
                                                                               tz_table,
                                                                               row_groups,
                                                                               max_num_rows,
                                                                               first_row,
                                                                               num_columns,
                                                                               num_rowgroups,
                                                                               rowidx_stride);
=======
  gpuDecodeOrcColumnData<block_size><<<dim_grid, dim_block, 0, stream.value()>>>(chunks,
                                                                                 global_dictionary,
                                                                                 tz_table,
                                                                                 row_groups,
                                                                                 max_num_rows,
                                                                                 first_row,
                                                                                 num_columns,
                                                                                 num_rowgroups,
                                                                                 rowidx_stride);
>>>>>>> 598a14d8
}

}  // namespace gpu
}  // namespace orc
}  // namespace io
}  // namespace cudf<|MERGE_RESOLUTION|>--- conflicted
+++ resolved
@@ -14,7 +14,6 @@
  * limitations under the License.
  */
 
-<<<<<<< HEAD
 #include "orc_common.h"
 #include "orc_gpu.h"
 
@@ -24,30 +23,6 @@
 
 #include <cub/cub.cuh>
 
-#define LOG2_BYTESTREAM_BFRSZ 13  // Must be able to handle 512x 8-byte values
-
-#define BYTESTREAM_BFRSZ (1 << LOG2_BYTESTREAM_BFRSZ)
-#define BYTESTREAM_BFRMASK32 ((BYTESTREAM_BFRSZ - 1) >> 2)
-// TODO: Should be more efficient with 512 threads per block and circular queue for values
-#define LOG2_NWARPS 5  // Log2 of number of warps per threadblock
-#define LOG2_NTHREADS (LOG2_NWARPS + 5)
-#define NWARPS (1 << LOG2_NWARPS)
-#define NTHREADS (1 << LOG2_NTHREADS)
-#define ROWDEC_BFRSZ \
-  (NTHREADS + 128)  // Add some margin to look ahead to future rows in case there are many zeroes
-
-#define IS_RLEv1(encoding_mode) ((encoding_mode) < DIRECT_V2)
-#define IS_RLEv2(encoding_mode) ((encoding_mode) >= DIRECT_V2)
-#define IS_DICTIONARY(encoding_mode) ((encoding_mode)&1)
-
-=======
-#include <cub/cub.cuh>
-#include <io/utilities/block_utils.cuh>
-#include <rmm/cuda_stream_view.hpp>
-#include "orc_common.h"
-#include "orc_gpu.h"
-
->>>>>>> 598a14d8
 namespace cudf {
 namespace io {
 namespace orc {
@@ -1810,11 +1785,7 @@
 {
   dim3 dim_block(block_size, 1);
   dim3 dim_grid(num_columns, num_stripes * 2);  // 1024 threads per chunk
-<<<<<<< HEAD
-  gpuDecodeNullsAndStringDictionaries<NTHREADS><<<dim_grid, dim_block, 0, stream.value()>>>(
-=======
   gpuDecodeNullsAndStringDictionaries<block_size><<<dim_grid, dim_block, 0, stream.value()>>>(
->>>>>>> 598a14d8
     chunks, global_dictionary, num_columns, num_stripes, max_num_rows, first_row);
 }
 
@@ -1849,17 +1820,6 @@
   dim3 dim_block(block_size, 1);  // 1024 threads per chunk
   dim3 dim_grid((num_rowgroups > 0) ? num_columns : num_chunks,
                 (num_rowgroups > 0) ? num_rowgroups : 1);
-<<<<<<< HEAD
-  gpuDecodeOrcColumnData<NTHREADS><<<dim_grid, dim_block, 0, stream.value()>>>(chunks,
-                                                                               global_dictionary,
-                                                                               tz_table,
-                                                                               row_groups,
-                                                                               max_num_rows,
-                                                                               first_row,
-                                                                               num_columns,
-                                                                               num_rowgroups,
-                                                                               rowidx_stride);
-=======
   gpuDecodeOrcColumnData<block_size><<<dim_grid, dim_block, 0, stream.value()>>>(chunks,
                                                                                  global_dictionary,
                                                                                  tz_table,
@@ -1869,7 +1829,6 @@
                                                                                  num_columns,
                                                                                  num_rowgroups,
                                                                                  rowidx_stride);
->>>>>>> 598a14d8
 }
 
 }  // namespace gpu
