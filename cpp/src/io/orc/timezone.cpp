/*
 * Copyright (c) 2018-2023, NVIDIA CORPORATION.
 *
 * Licensed under the Apache License, Version 2.0 (the "License");
 * you may not use this file except in compliance with the License.
 * You may obtain a copy of the License at
 *
 *     http://www.apache.org/licenses/LICENSE-2.0
 *
 * Unless required by applicable law or agreed to in writing, software
 * distributed under the License is distributed on an "AS IS" BASIS,
 * WITHOUT WARRANTIES OR CONDITIONS OF ANY KIND, either express or implied.
 * See the License for the specific language governing permissions and
 * limitations under the License.
 */
#include <cudf/timezone.hpp>

#include <cudf/column/column_factories.hpp>
#include <cudf/detail/utilities/vector_factories.hpp>
<<<<<<< HEAD
#include <cudf/io/timezone.hpp>
=======
>>>>>>> e55b950e
#include <cudf/table/table.hpp>

#include <algorithm>
#include <filesystem>
#include <fstream>

namespace cudf {

namespace {

constexpr uint32_t tzif_magic           = ('T' << 0) | ('Z' << 8) | ('i' << 16) | ('f' << 24);
std::string const tzif_system_directory = "/usr/share/zoneinfo/";

#pragma pack(push, 1)
/**
 * @brief 32-bit TZif header
 */
struct timezone_file_header {
  uint32_t magic;          ///< "TZif"
  uint8_t version;         ///< 0:version1, '2':version2, '3':version3
  uint8_t reserved15[15];  ///< unused, reserved for future use
  uint32_t isutccnt;       ///< number of UTC/local indicators contained in the body
  uint32_t isstdcnt;       ///< number of standard/wall indicators contained in the body
  uint32_t leapcnt;        ///< number of leap second records contained in the body
  uint32_t timecnt;        ///< number of transition times contained in the body
  uint32_t typecnt;  ///< number of local time type Records contained in the body - MUST NOT be zero
  uint32_t charcnt;  ///< total number of octets used by the set of time zone designations contained
                     ///< in the body
};

struct localtime_type_record_s {
  int32_t utcoff;    // number of seconds to be added to UTC in order to determine local time
  uint8_t isdst;     // 0:standard time, 1:Daylight Savings Time (DST)
  uint8_t desigidx;  // index into the series of time zone designation characters
};

struct dst_transition_s {
  char type;  // Transition type ('J','M' or day)
  int month;  // Month of transition
  int week;   // Week of transition
  int day;    // Day of transition
  int time;   // Time of day (seconds)
};
#pragma pack(pop)

struct timezone_file {
  timezone_file_header header;
  bool is_header_from_64bit = false;

  std::vector<int64_t> transition_times;
  std::vector<uint8_t> ttime_idx;
  std::vector<localtime_type_record_s> ttype;
  std::vector<char> posix_tz_string;

  [[nodiscard]] auto timecnt() const { return header.timecnt; }
  [[nodiscard]] auto typecnt() const { return header.typecnt; }

  // Based on https://tools.ietf.org/id/draft-murchison-tzdist-tzif-00.html
  static constexpr auto leap_second_rec_size(bool is_64bit) noexcept
  {
    return (is_64bit ? sizeof(uint64_t) : sizeof(uint32_t)) + sizeof(uint32_t);
  }
  static constexpr auto file_content_size_32(timezone_file_header const& header) noexcept
  {
    return header.timecnt * sizeof(uint32_t) +                 // transition times
           header.timecnt * sizeof(uint8_t) +                  // transition time index
           header.typecnt * sizeof(localtime_type_record_s) +  // local time type records
           header.charcnt * sizeof(uint8_t) +                  // time zone designations
           header.leapcnt * leap_second_rec_size(false) +      // leap second records
           header.isstdcnt * sizeof(uint8_t) +                 // standard/wall indicators
           header.isutccnt * sizeof(uint8_t);                  // UTC/local indicators
  }

  /**
   * @brief Used because little-endian platform in assumed.
   */
  void header_to_little_endian()
  {
    header.isutccnt = __builtin_bswap32(header.isutccnt);
    header.isstdcnt = __builtin_bswap32(header.isstdcnt);
    header.leapcnt  = __builtin_bswap32(header.leapcnt);
    header.timecnt  = __builtin_bswap32(header.timecnt);
    header.typecnt  = __builtin_bswap32(header.typecnt);
    header.charcnt  = __builtin_bswap32(header.charcnt);
  }

  void read_header(std::ifstream& input_file, size_t file_size)
  {
    input_file.read(reinterpret_cast<char*>(&header), sizeof(header));
    CUDF_EXPECTS(!input_file.fail() && header.magic == tzif_magic,
                 "Error reading time zones file header.");
    header_to_little_endian();

    // Check for 64-bit header
    if (header.version != 0) {
      if (file_content_size_32(header) + sizeof(header) < file_size) {
        // skip the 32-bit content
        input_file.seekg(file_content_size_32(header), std::ios_base::cur);
        // read the 64-bit header
        input_file.read(reinterpret_cast<char*>(&header), sizeof(header));
        header_to_little_endian();
        is_header_from_64bit = true;
      }
    }
    CUDF_EXPECTS(
      header.typecnt > 0 && header.typecnt <= file_size / sizeof(localtime_type_record_s),
      "Invalid number number of time types in timezone file.");
    CUDF_EXPECTS(header.timecnt <= file_size,
                 "Number of transition times is larger than the file size.");
  }

<<<<<<< HEAD
  timezone_file(std::optional<std::string> const& tzif_dir, std::string const& timezone_name)
=======
  timezone_file(std::optional<std::string_view> tzif_dir, std::string_view timezone_name)
>>>>>>> e55b950e
  {
    using std::ios_base;

    // Open the input file
<<<<<<< HEAD
    auto const tz_filename = tzif_dir.value_or(tzif_system_directory) + timezone_name;
=======
    auto const tz_filename =
      std::filesystem::path{tzif_dir.value_or(tzif_system_directory)} / timezone_name;
>>>>>>> e55b950e
    std::ifstream fin;
    fin.open(tz_filename, ios_base::in | ios_base::binary | ios_base::ate);
    CUDF_EXPECTS(fin, "Failed to open the timezone file.");
    auto const file_size = fin.tellg();
    fin.seekg(0);

    read_header(fin, file_size);

    // Read transition times (convert from 32-bit to 64-bit if necessary)
    transition_times.resize(timecnt());
    if (is_header_from_64bit) {
      fin.read(reinterpret_cast<char*>(transition_times.data()),
               transition_times.size() * sizeof(int64_t));
      for (auto& tt : transition_times) {
        tt = __builtin_bswap64(tt);
      }
    } else {
      std::vector<int32_t> tt32(timecnt());
      fin.read(reinterpret_cast<char*>(tt32.data()), tt32.size() * sizeof(int32_t));
      std::transform(
        tt32.cbegin(), tt32.cend(), std::back_inserter(transition_times), [](auto& tt) {
          return __builtin_bswap32(tt);
        });
    }
    ttime_idx.resize(timecnt());
    fin.read(reinterpret_cast<char*>(ttime_idx.data()), timecnt() * sizeof(uint8_t));

    // Read time types
    ttype.resize(typecnt());
    fin.read(reinterpret_cast<char*>(ttype.data()), typecnt() * sizeof(localtime_type_record_s));
    CUDF_EXPECTS(!fin.fail(), "Failed to read time types from the time zone file.");
    for (uint32_t i = 0; i < typecnt(); i++) {
      ttype[i].utcoff = __builtin_bswap32(ttype[i].utcoff);
    }

    // Read posix TZ string
    fin.seekg(header.charcnt + header.leapcnt * leap_second_rec_size(is_header_from_64bit) +
                header.isstdcnt + header.isutccnt,
              ios_base::cur);
    auto const file_pos = fin.tellg();
    if (file_size - file_pos > 1) {
      posix_tz_string.resize(file_size - file_pos);
      fin.read(posix_tz_string.data(), file_size - file_pos);
    }
  }
};

/**
 * @brief Posix TZ parser
 */
template <class Container>
class posix_parser {
 public:
  posix_parser(Container const& tz_string) : cur{tz_string.begin()}, end{tz_string.end()} {}

  /**
   * @brief Advances the parser past a name from the posix TZ string.
   */
  void skip_name();

  /**
   * @brief Parses a number from the posix TZ string.
   *
   * @return Parsed number
   */
  int64_t parse_number();

  /**
   * @brief Parses a UTC offset from the posix TZ string.
   *
   * @return Parsed offset
   */
  int32_t parse_offset();

  /**
   * @brief Parses a DST transition time from the posix TZ string.
   *
   * @return Parsed transition time
   */
  dst_transition_s parse_transition();

  /**
   * @brief Returns the remaining number of characters in the input.
   */
  auto remaining_char_cnt() const { return end - cur; }

  /**
   * @brief Returns the next character in the input.
   */
  [[nodiscard]] char next_character() const { return *cur; }

 private:
  typename Container::const_iterator cur;
  typename Container::const_iterator const end;
};

/**
 * @brief Skips the next name token.
 *
 * Name can be a string of letters, such as EST, or an arbitrary string surrounded by angle
 * brackets, such as <UTC-05>
 */
template <class Container>
void posix_parser<Container>::skip_name()
{
  cur = std::find_if(cur, end, [](auto c) {
    return std::isdigit(c) || c == '-' || c == ',' || c == '+' || c == '<';
  });

  if (*cur == '<') cur = std::next(std::find(cur, end, '>'));
}

template <class Container>
int64_t posix_parser<Container>::parse_number()
{
  int64_t v = 0;
  while (cur < end) {
    auto const c = *cur - '0';
    if (c > 9 || c < 0) { break; }
    v = v * 10 + c;
    ++cur;
  }
  return v;
}

template <class Container>
int32_t posix_parser<Container>::parse_offset()
{
  CUDF_EXPECTS(cur < end, "Unexpected end of input stream");

  auto const sign = *cur;
  cur += (sign == '-' || sign == '+');

  auto const hours   = parse_number();
  auto scale         = 60 * 60;
  auto total_seconds = hours * scale;

  // Parse minutes and seconds, if present
  while (cur < end && scale > 1 && *cur == ':') {
    // Skip the ':' character
    ++cur;
    // Scale becomes 60, for minutes, and then 1, for seconds
    scale /= 60;
    total_seconds += parse_number() * scale;
  }

  return (sign == '-') ? -total_seconds : total_seconds;
}

template <class Container>
dst_transition_s posix_parser<Container>::parse_transition()
{
  CUDF_EXPECTS(cur < end, "Unexpected end of input stream");

  // Transition at 2AM by default
  int32_t time = 2 * 60 * 60;
  if (cur + 2 <= end && *cur == ',') {
    char const type = cur[1];
    int month       = 0;
    int week        = 0;
    int day         = 0;
    cur += (type == 'M' || type == 'J') ? 2 : 1;
    if (type == 'M') {
      month = parse_number();
      if (cur < end && *cur == '.') {
        ++cur;
        week = parse_number();
        if (cur < end && *cur == '.') {
          ++cur;
          day = parse_number();
        }
      }
    } else {
      day = parse_number();
    }
    if (cur < end && *cur == '/') {
      ++cur;
      time = parse_offset();
    }
    return {type, month, week, day, time};
  }
  return {0, 0, 0, 0, time};
}

/**
 * @brief Returns the number of days in a month.
 */
static int days_in_month(int month, bool is_leap_year)
{
  CUDF_EXPECTS(month > 0 && month <= 12, "Invalid month");

  if (month == 2) return 28 + is_leap_year;
  return 30 + ((0b1010110101010 >> month) & 1);
}

/**
 * @brief Converts a daylight saving transition time to a number of seconds.
 *
 * @param trans transition day information
 * @param year year of transition
 *
 * @return transition time in seconds from the beginning of the year
 */
static int64_t get_transition_time(dst_transition_s const& trans, int year)
{
  auto day = trans.day;

  auto const is_leap = cuda::std::chrono::year{year}.is_leap();

  if (trans.type == 'M') {
    auto const month = std::min(std::max(trans.month, 1), 12);
    auto week        = std::min(std::max(trans.week, 1), 52);

    // Year-to-year day adjustment
    auto const adjusted_month = (month + 9) % 12 + 1;
    auto const adjusted_year  = year - (month <= 2);
    auto day_of_week =
      ((26 * adjusted_month - 2) / 10 + 1 + (adjusted_year % 100) + (adjusted_year % 100) / 4 +
       (adjusted_year / 400) - 2 * (adjusted_year / 100)) %
      7;
    if (day_of_week < 0) { day_of_week += 7; }
    day = (day - day_of_week + 7) % 7;

    // Add weeks
    while (week > 1 && day + 7 < days_in_month(month, is_leap)) {
      week--;
      day += 7;
    }
    // Add months
    for (int m = 1; m < month; m++) {
      day += days_in_month(m, is_leap);
    }
  } else if (trans.type == 'J') {
    // Account for 29th of February on leap years
    day += (day > 31 + 29 && is_leap);
  }

  return trans.time + cuda::std::chrono::duration_cast<duration_s>(duration_D{day}).count();
}

<<<<<<< HEAD
std::unique_ptr<table> build_timezone_transition_table(std::optional<std::string> const& tzif_dir,
                                                       std::string const& timezone_name,
                                                       rmm::cuda_stream_view stream)
=======
}  // namespace

std::unique_ptr<table> make_timezone_transition_table(std::optional<std::string_view> tzif_dir,
                                                      std::string_view timezone_name,
                                                      rmm::cuda_stream_view stream)
>>>>>>> e55b950e
{
  if (timezone_name == "UTC" || timezone_name.empty()) {
    // Return an empty table for UTC
    return std::make_unique<cudf::table>();
  }

  timezone_file const tzf(tzif_dir, timezone_name);

  std::vector<timestamp_s::rep> ttimes(1);
  std::vector<duration_s::rep> offsets(1);
  // One ancient rule entry, one per TZ file entry, 2 entries per year in the future cycle
  ttimes.reserve(1 + tzf.timecnt() + cycle_entry_cnt);
  offsets.reserve(1 + tzf.timecnt() + cycle_entry_cnt);
  size_t earliest_std_idx = 0;
  for (size_t t = 0; t < tzf.timecnt(); t++) {
    auto const ttime = tzf.transition_times[t];
    auto const idx   = tzf.ttime_idx[t];
    CUDF_EXPECTS(idx < tzf.typecnt(), "Out-of-range type index");
    auto const utcoff = tzf.ttype[idx].utcoff;
    ttimes.push_back(ttime);
    offsets.push_back(utcoff);
    if (!earliest_std_idx && !tzf.ttype[idx].isdst) { earliest_std_idx = ttimes.size() - 1; }
  }

  if (tzf.timecnt() != 0) {
    if (!earliest_std_idx) { earliest_std_idx = 1; }
    ttimes[0]  = ttimes[earliest_std_idx];
    offsets[0] = offsets[earliest_std_idx];
  } else {
    if (tzf.typecnt() == 0 || tzf.ttype[0].utcoff == 0) {
      // No transitions, offset is zero; Table would be a no-op.
      // Return an empty table to speed up parsing.
      return std::make_unique<cudf::table>();
    }
    // No transitions to use for the time/offset - use the first offset and apply to all timestamps
    ttimes[0]  = std::numeric_limits<int64_t>::max();
    offsets[0] = tzf.ttype[0].utcoff;
  }

  // Generate entries for times after the last transition
  auto future_std_offset = offsets[tzf.timecnt()];
  auto future_dst_offset = future_std_offset;
  dst_transition_s dst_start{};
  dst_transition_s dst_end{};
  if (!tzf.posix_tz_string.empty()) {
    posix_parser<decltype(tzf.posix_tz_string)> parser(tzf.posix_tz_string);
    parser.skip_name();
    future_std_offset = -parser.parse_offset();
    if (parser.remaining_char_cnt() > 1) {
      // Parse Daylight Saving Time information
      parser.skip_name();
      if (parser.remaining_char_cnt() > 0 && parser.next_character() != ',') {
        future_dst_offset = -parser.parse_offset();
      } else {
        future_dst_offset = future_std_offset + 60 * 60;
      }
      dst_start = parser.parse_transition();
      dst_end   = parser.parse_transition();
    } else {
      future_dst_offset = future_std_offset;
    }
  }

  // Add entries to fill the transition cycle
  int64_t year_timestamp = 0;
  for (int32_t year = 1970; year < 1970 + cycle_years; ++year) {
    auto const dst_start_time = get_transition_time(dst_start, year);
    auto const dst_end_time   = get_transition_time(dst_end, year);

    // Two entries per year, since there are two transitions
    ttimes.push_back(year_timestamp + dst_start_time - future_std_offset);
    offsets.push_back(future_dst_offset);
    ttimes.push_back(year_timestamp + dst_end_time - future_dst_offset);
    offsets.push_back(future_std_offset);

    // Swap the newly added transitions if in descending order
    if (ttimes.rbegin()[1] > ttimes.rbegin()[0]) {
      std::swap(ttimes.rbegin()[0], ttimes.rbegin()[1]);
      std::swap(offsets.rbegin()[0], offsets.rbegin()[1]);
    }

    year_timestamp += cuda::std::chrono::duration_cast<duration_s>(
                        duration_D{365 + cuda::std::chrono::year{year}.is_leap()})
                        .count();
  }

  CUDF_EXPECTS(ttimes.size() == offsets.size(),
<<<<<<< HEAD
               "Error reading TZif file for timezone " + timezone_name);
=======
               "Error reading TZif file for timezone " + std::string{timezone_name});
>>>>>>> e55b950e

  std::vector<timestamp_s> ttimes_typed;
  ttimes_typed.reserve(ttimes.size());
  std::transform(ttimes.cbegin(), ttimes.cend(), std::back_inserter(ttimes_typed), [](auto ts) {
    return timestamp_s{duration_s{ts}};
  });
  std::vector<duration_s> offsets_typed;
  offsets_typed.reserve(offsets.size());
  std::transform(offsets.cbegin(), offsets.cend(), std::back_inserter(offsets_typed), [](auto ts) {
    return duration_s{ts};
  });

  auto d_ttimes  = cudf::detail::make_device_uvector_async(ttimes_typed, stream);
  auto d_offsets = cudf::detail::make_device_uvector_async(offsets_typed, stream);

  std::vector<std::unique_ptr<column>> tz_table_columns;
  tz_table_columns.emplace_back(std::make_unique<cudf::column>(std::move(d_ttimes)));
  tz_table_columns.emplace_back(std::make_unique<cudf::column>(std::move(d_offsets)));

  // Need to finish copies before ttimes and offsets go out of scope
  stream.synchronize();

  return std::make_unique<cudf::table>(std::move(tz_table_columns));
<<<<<<< HEAD
}

std::unique_ptr<table> build_timezone_transition_table(std::optional<std::string> const& tzif_dir,
                                                       std::string const& timezone_name)
{
  return build_timezone_transition_table(tzif_dir, timezone_name, cudf::get_default_stream());
=======
>>>>>>> e55b950e
}

}  // namespace cudf<|MERGE_RESOLUTION|>--- conflicted
+++ resolved
@@ -17,10 +17,7 @@
 
 #include <cudf/column/column_factories.hpp>
 #include <cudf/detail/utilities/vector_factories.hpp>
-<<<<<<< HEAD
 #include <cudf/io/timezone.hpp>
-=======
->>>>>>> e55b950e
 #include <cudf/table/table.hpp>
 
 #include <algorithm>
@@ -132,21 +129,13 @@
                  "Number of transition times is larger than the file size.");
   }
 
-<<<<<<< HEAD
-  timezone_file(std::optional<std::string> const& tzif_dir, std::string const& timezone_name)
-=======
   timezone_file(std::optional<std::string_view> tzif_dir, std::string_view timezone_name)
->>>>>>> e55b950e
   {
     using std::ios_base;
 
     // Open the input file
-<<<<<<< HEAD
-    auto const tz_filename = tzif_dir.value_or(tzif_system_directory) + timezone_name;
-=======
     auto const tz_filename =
       std::filesystem::path{tzif_dir.value_or(tzif_system_directory)} / timezone_name;
->>>>>>> e55b950e
     std::ifstream fin;
     fin.open(tz_filename, ios_base::in | ios_base::binary | ios_base::ate);
     CUDF_EXPECTS(fin, "Failed to open the timezone file.");
@@ -387,17 +376,11 @@
   return trans.time + cuda::std::chrono::duration_cast<duration_s>(duration_D{day}).count();
 }
 
-<<<<<<< HEAD
-std::unique_ptr<table> build_timezone_transition_table(std::optional<std::string> const& tzif_dir,
-                                                       std::string const& timezone_name,
-                                                       rmm::cuda_stream_view stream)
-=======
 }  // namespace
 
 std::unique_ptr<table> make_timezone_transition_table(std::optional<std::string_view> tzif_dir,
                                                       std::string_view timezone_name,
                                                       rmm::cuda_stream_view stream)
->>>>>>> e55b950e
 {
   if (timezone_name == "UTC" || timezone_name.empty()) {
     // Return an empty table for UTC
@@ -485,11 +468,7 @@
   }
 
   CUDF_EXPECTS(ttimes.size() == offsets.size(),
-<<<<<<< HEAD
-               "Error reading TZif file for timezone " + timezone_name);
-=======
                "Error reading TZif file for timezone " + std::string{timezone_name});
->>>>>>> e55b950e
 
   std::vector<timestamp_s> ttimes_typed;
   ttimes_typed.reserve(ttimes.size());
@@ -513,15 +492,6 @@
   stream.synchronize();
 
   return std::make_unique<cudf::table>(std::move(tz_table_columns));
-<<<<<<< HEAD
-}
-
-std::unique_ptr<table> build_timezone_transition_table(std::optional<std::string> const& tzif_dir,
-                                                       std::string const& timezone_name)
-{
-  return build_timezone_transition_table(tzif_dir, timezone_name, cudf::get_default_stream());
-=======
->>>>>>> e55b950e
 }
 
 }  // namespace cudf