/*
 * Copyright (c) 2020-2022, NVIDIA CORPORATION.
 *
 * Licensed under the Apache License, Version 2.0 (the "License");
 * you may not use this file except in compliance with the License.
 * You may obtain a copy of the License at
 *
 *     http://www.apache.org/licenses/LICENSE-2.0
 *
 * Unless required by applicable law or agreed to in writing, software
 * distributed under the License is distributed on an "AS IS" BASIS,
 * WITHOUT WARRANTIES OR CONDITIONS OF ANY KIND, either express or implied.
 * See the License for the specific language governing permissions and
 * limitations under the License.
 */
#pragma once

#include "orc.h"
#include <numeric>
#include <string>

/**
 * @file orc_field_writer.hpp
 * @brief Struct to encapsulate common functionality required to implement
 * `ProtobufWriter::write(...)` functions
 */

namespace cudf {
namespace io {
namespace orc {

struct ProtobufWriter::ProtobufFieldWriter {
  int struct_size;
  ProtobufWriter* p;

  ProtobufFieldWriter(ProtobufWriter* pbw) : struct_size(0), p(pbw) {}

  /**
   * @brief Function to write a unsigned integer to the internal buffer
   */
  template <typename T>
  void field_uint(int field, const T& value)
  {
    struct_size += p->put_uint(encode_field_number<T>(field));
    struct_size += p->put_uint(static_cast<uint64_t>(value));
  }

  /**
   * @brief Function to write a vector of unsigned integers to the internal
   * buffer
   */
  template <typename T>
  void field_packed_uint(int field, const std::vector<T>& value)
  {
    struct_size += p->put_uint(encode_field_number<std::vector<T>>(field));
    auto lpos = p->m_buf->size();
    p->put_byte(0);
    auto sz = std::accumulate(value.begin(), value.end(), 0, [p = this->p](size_t sum, auto val) {
      return sum + p->put_uint(val);
    });

    struct_size += sz + 1;
    for (; sz > 0x7f; sz >>= 7, struct_size++)
      p->m_buf->insert(p->m_buf->begin() + (lpos++), static_cast<uint8_t>((sz & 0x7f) | 0x80));
    (*(p->m_buf))[lpos] = static_cast<uint8_t>(sz);
  }

  /**
   * @brief Function to write a blob to the internal buffer
   */
  template <typename T>
  void field_blob(int field, T const& values)
  {
    struct_size += p->put_uint(encode_field_number<T>(field));
    struct_size += p->put_uint(values.size());
<<<<<<< HEAD
    struct_size += p->put_bytes(values);
=======
    struct_size += p->put_bytes<typename T::value_type>(values);
>>>>>>> 8fd7dd26
  }

  /**
   * @brief Function to write a struct to the internal buffer
   */
  template <typename T>
  void field_struct(int field, const T& value)
  {
<<<<<<< HEAD
    struct_size += p->put_uint(encode_field_number(field, PB_TYPE_FIXEDLEN));
=======
    struct_size += p->put_uint(encode_field_number(field, ProtofType::FIXEDLEN));
>>>>>>> 8fd7dd26
    auto lpos = p->m_buf->size();
    p->put_byte(0);
    auto sz = p->write(value);
    struct_size += sz + 1;
    for (; sz > 0x7f; sz >>= 7, struct_size++)
      p->m_buf->insert(p->m_buf->begin() + (lpos++), static_cast<uint8_t>((sz & 0x7f) | 0x80));
    (*(p->m_buf))[lpos] = static_cast<uint8_t>(sz);
  }

  /**
   * @brief Function to write a vector of strings to the internal buffer
   */
  void field_repeated_string(int field, const std::vector<std::string>& value)
  {
    for (const auto& elem : value)
      field_blob(field, elem);
  }

  /**
   * @brief Function to write a vector of structs to the internal buffer
   */
  template <typename T>
  void field_repeated_struct(int field, const std::vector<T>& value)
  {
    for (const auto& elem : value)
      field_struct(field, elem);
  }

  /**
   * @brief Function to write a vector of struct blobs to the internal
   * buffer
   */
  template <typename T>
  void field_repeated_struct_blob(int field, const std::vector<T>& value)
  {
    for (const auto& elem : value)
      field_blob(field, elem);
  }

  /**
   * @brief Returns the total length of the buffer written
   */
  size_t value() { return struct_size; }
};

}  // namespace orc
}  // namespace io
}  // namespace cudf<|MERGE_RESOLUTION|>--- conflicted
+++ resolved
@@ -73,11 +73,7 @@
   {
     struct_size += p->put_uint(encode_field_number<T>(field));
     struct_size += p->put_uint(values.size());
-<<<<<<< HEAD
-    struct_size += p->put_bytes(values);
-=======
     struct_size += p->put_bytes<typename T::value_type>(values);
->>>>>>> 8fd7dd26
   }
 
   /**
@@ -86,11 +82,7 @@
   template <typename T>
   void field_struct(int field, const T& value)
   {
-<<<<<<< HEAD
-    struct_size += p->put_uint(encode_field_number(field, PB_TYPE_FIXEDLEN));
-=======
     struct_size += p->put_uint(encode_field_number(field, ProtofType::FIXEDLEN));
->>>>>>> 8fd7dd26
     auto lpos = p->m_buf->size();
     p->put_byte(0);
     auto sz = p->write(value);
