--- conflicted
+++ resolved
@@ -430,23 +430,15 @@
     // Remove this once we support Decimal128 data type
     CUDF_EXPECTS((col_type != type_id::DECIMAL64) or (_metadata->ff.types[col].precision <= 18),
                  "Decimal data has precision > 18, Decimal64 data type doesn't support it.");
-<<<<<<< HEAD
-    // sign of the scale is changed since cuDF follows c++ libraries like CNL
-    // which uses negative scaling, but liborc and other libraries
-    // follow positive scaling.
-    auto scale = -static_cast<int32_t>(_metadata->ff.types[col].scale.value_or(0));
-    column_types.emplace_back(col_type, scale);
-=======
     if (col_type == type_id::DECIMAL64) {
       // sign of the scale is changed since cuDF follows c++ libraries like CNL
       // which uses negative scaling, but liborc and other libraries
       // follow positive scaling.
-      auto const scale = -static_cast<int32_t>(_metadata->ff.types[col].scale);
+      auto const scale = -static_cast<int32_t>(_metadata->ff.types[col].scale.value_or(0));
       column_types.emplace_back(col_type, scale);
     } else {
       column_types.emplace_back(col_type);
     }
->>>>>>> e970a65a
 
     // Map each ORC column to its column
     orc_col_map[col] = column_types.size() - 1;
