--- conflicted
+++ resolved
@@ -692,21 +692,11 @@
     // Remove this once we support Decimal128 data type
     CUDF_EXPECTS((col_type != type_id::DECIMAL64) or (_metadata->get_types()[col].precision <= 18),
                  "Decimal data has precision > 18, Decimal64 data type doesn't support it.");
-<<<<<<< HEAD
-    // sign of the scale is changed since cuDF follows c++ libraries like CNL
-    // which uses negative scaling, but liborc and other libraries
-    // follow positive scaling.
-    auto scale = (col_type == type_id::DECIMAL64)
-                   ? -static_cast<int32_t>(_metadata->get_types()[col].scale)
-                   : 0;
-    if (col_type == type_id::DECIMAL32 || col_type == type_id::DECIMAL64) {
-=======
     if (col_type == type_id::DECIMAL64) {
       // sign of the scale is changed since cuDF follows c++ libraries like CNL
       // which uses negative scaling, but liborc and other libraries
       // follow positive scaling.
       auto const scale = -static_cast<int32_t>(_metadata->ff.types[col].scale);
->>>>>>> 92f067dc
       column_types.emplace_back(col_type, scale);
     } else {
       column_types.emplace_back(col_type);
@@ -800,20 +790,6 @@
             stream.synchronize();
           }
         }
-<<<<<<< HEAD
-=======
-        if (_source->is_device_read_preferred(len)) {
-          CUDF_EXPECTS(_source->device_read(offset, len, d_dst, stream) == len,
-                       "Unexpected discrepancy in bytes read.");
-        } else {
-          const auto buffer = _source->host_read(offset, len);
-          CUDF_EXPECTS(buffer->size() == len, "Unexpected discrepancy in bytes read.");
-          CUDA_TRY(
-            cudaMemcpyAsync(d_dst, buffer->data(), len, cudaMemcpyHostToDevice, stream.value()));
-          stream.synchronize();
-        }
-      }
->>>>>>> 92f067dc
 
         // Update chunks to reference streams pointers
         for (size_t col_idx = 0; col_idx < num_columns; col_idx++) {
@@ -862,8 +838,7 @@
                                  row_groups,
                                  _metadata->get_row_index_stride(),
                                  stream);
-        stripe_data.clear();  // XXX: This could be causing problems? Starts out with size 2 and
-                              // then gets reduced to 1 in the merge files unit test
+        stripe_data.clear();
         stripe_data.push_back(std::move(decomp_data));
       } else {
         if (not row_groups.is_empty()) {
