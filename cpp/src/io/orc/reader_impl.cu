--- conflicted
+++ resolved
@@ -224,7 +224,7 @@
  * to aggregate that metadata from all the files.
  */
 class aggregate_orc_metadata {
-  using OrcStripeInfo = std::pair<const StripeInformation *, const StripeFooter *>;
+  using OrcStripeInfo = std::pair<const StripeInformation*, const StripeFooter*>;
 
  public:
   mutable std::vector<cudf::io::orc::metadata> per_file_metadata;
@@ -235,11 +235,11 @@
   /**
    * @brief Create a metadata object from each element in the source vector
    */
-  auto metadatas_from_sources(std::vector<std::unique_ptr<datasource>> const &sources)
+  auto metadatas_from_sources(std::vector<std::unique_ptr<datasource>> const& sources)
   {
     std::vector<cudf::io::orc::metadata> metadatas;
     std::transform(
-      sources.cbegin(), sources.cend(), std::back_inserter(metadatas), [](auto const &source) {
+      sources.cbegin(), sources.cend(), std::back_inserter(metadatas), [](auto const& source) {
         return cudf::io::orc::metadata(source.get());
       });
     return metadatas;
@@ -251,7 +251,7 @@
   size_type calc_num_rows() const
   {
     return std::accumulate(
-      per_file_metadata.begin(), per_file_metadata.end(), 0, [](auto &sum, auto &pfm) {
+      per_file_metadata.begin(), per_file_metadata.end(), 0, [](auto& sum, auto& pfm) {
         return sum + pfm.get_total_rows();
       });
   }
@@ -271,12 +271,12 @@
   size_type calc_num_stripes() const
   {
     return std::accumulate(
-      per_file_metadata.begin(), per_file_metadata.end(), 0, [](auto &sum, auto &pfm) {
+      per_file_metadata.begin(), per_file_metadata.end(), 0, [](auto& sum, auto& pfm) {
         return sum + pfm.get_num_stripes();
       });
   }
 
-  aggregate_orc_metadata(std::vector<std::unique_ptr<datasource>> const &sources)
+  aggregate_orc_metadata(std::vector<std::unique_ptr<datasource>> const& sources)
     : per_file_metadata(metadatas_from_sources(sources)),
       num_rows(calc_num_rows()),
       num_columns(calc_num_cols()),
@@ -284,7 +284,7 @@
   {
     // Verify that the input files have the same number of columns,
     // as well as matching types, compression, and names
-    for (auto const &pfm : per_file_metadata) {
+    for (auto const& pfm : per_file_metadata) {
       CUDF_EXPECTS(per_file_metadata[0].get_num_columns() == pfm.get_num_columns(),
                    "All sources must have the same number of columns");
       CUDF_EXPECTS(per_file_metadata[0].ps.compression == pfm.ps.compression,
@@ -305,7 +305,7 @@
     }
   }
 
-  auto const &get_schema(int schema_idx) const { return per_file_metadata[0].ff.types[schema_idx]; }
+  auto const& get_schema(int schema_idx) const { return per_file_metadata[0].ff.types[schema_idx]; }
 
   auto get_col_type(int col_idx) const { return per_file_metadata[0].ff.types[col_idx]; }
 
@@ -317,7 +317,7 @@
 
   auto get_num_source_files() const { return per_file_metadata.size(); }
 
-  auto const &get_types() const { return per_file_metadata[0].ff.types; }
+  auto const& get_types() const { return per_file_metadata[0].ff.types; }
 
   int get_row_index_stride() const { return per_file_metadata[0].ff.rowIndexStride; }
 
@@ -331,9 +331,9 @@
   }
 
   std::vector<cudf::io::orc::metadata::stripe_source_mapping> select_stripes(
-    std::vector<std::vector<size_type>> const &user_specified_stripes,
-    size_type &row_start,
-    size_type &row_count)
+    std::vector<std::vector<size_type>> const& user_specified_stripes,
+    size_type& row_start,
+    size_type& row_count)
   {
     std::vector<cudf::io::orc::metadata::stripe_source_mapping> selected_stripes_mapping;
 
@@ -352,7 +352,7 @@
 
         // Coalesce stripe info at the source file later since that makes downstream processing much
         // easier in impl::read
-        for (const size_t &stripe_idx : user_specified_stripes[src_file_idx]) {
+        for (const size_t& stripe_idx : user_specified_stripes[src_file_idx]) {
           CUDF_EXPECTS(stripe_idx < per_file_metadata[src_file_idx].ff.stripes.size(),
                        "Invalid stripe index");
           stripe_infos.push_back(
@@ -395,7 +395,7 @@
 
     // Read each stripe's stripefooter metadata
     if (not selected_stripes_mapping.empty()) {
-      for (auto &mapping : selected_stripes_mapping) {
+      for (auto& mapping : selected_stripes_mapping) {
         // Resize to all stripe_info for the source level
         per_file_metadata[mapping.source_idx].stripefooters.resize(mapping.stripe_info.size());
 
@@ -430,15 +430,15 @@
    * @return input column information, output column information, list of output column schema
    * indices
    */
-  std::vector<int> select_columns(std::vector<std::string> const &use_names,
-                                  bool &has_timestamp_column) const
+  std::vector<int> select_columns(std::vector<std::string> const& use_names,
+                                  bool& has_timestamp_column) const
   {
-    auto const &pfm = per_file_metadata[0];
+    auto const& pfm = per_file_metadata[0];
 
     std::vector<int> output_column_schema_idxs;
     if (not use_names.empty()) {
       int index = 0;
-      for (auto const &use_name : use_names) {
+      for (auto const& use_name : use_names) {
         bool name_found = false;
         for (int i = 0; i < pfm.get_num_columns(); ++i, ++index) {
           if (index >= pfm.get_num_columns()) { index = 0; }
@@ -633,17 +633,10 @@
   }
 }
 
-<<<<<<< HEAD
-reader::impl::impl(std::unique_ptr<datasource> source,
+reader::impl::impl(std::vector<std::unique_ptr<datasource>>&& sources,
                    orc_reader_options const& options,
                    rmm::mr::device_memory_resource* mr)
-  : _mr(mr), _source(std::move(source))
-=======
-reader::impl::impl(std::vector<std::unique_ptr<datasource>> &&sources,
-                   orc_reader_options const &options,
-                   rmm::mr::device_memory_resource *mr)
   : _mr(mr), _sources(std::move(sources))
->>>>>>> 58a31c1c
 {
   // Open and parse the source(s) dataset metadata
   _metadata = std::make_unique<aggregate_orc_metadata>(_sources);
@@ -665,11 +658,7 @@
 
 table_with_metadata reader::impl::read(size_type skip_rows,
                                        size_type num_rows,
-<<<<<<< HEAD
-                                       const std::vector<size_type>& stripes,
-=======
-                                       const std::vector<std::vector<size_type>> &stripes,
->>>>>>> 58a31c1c
+                                       const std::vector<std::vector<size_type>>& stripes,
                                        rmm::cuda_stream_view stream)
 {
   std::vector<std::unique_ptr<column>> out_columns;
@@ -686,13 +675,8 @@
 
   // Get a list of column data types
   std::vector<data_type> column_types;
-<<<<<<< HEAD
   for (const auto& col : _selected_columns) {
-    auto col_type = to_type_id(_metadata->ff.types[col], _use_np_dtypes, _timestamp_type.id());
-=======
-  for (const auto &col : _selected_columns) {
     auto col_type = to_type_id(_metadata->get_col_type(col), _use_np_dtypes, _timestamp_type.id());
->>>>>>> 58a31c1c
     CUDF_EXPECTS(col_type != type_id::EMPTY, "Unknown type");
     // Remove this once we support Decimal128 data type
     CUDF_EXPECTS((col_type != type_id::DECIMAL64) or (_metadata->get_col_type(col).precision <= 18),
@@ -723,7 +707,7 @@
       std::accumulate(selected_stripes.begin(),
                       selected_stripes.end(),
                       0,
-                      [](size_t sum, auto &stripe_source_mapping) {
+                      [](size_t sum, auto& stripe_source_mapping) {
                         return sum + stripe_source_mapping.stripe_info.size();
                       });
 
@@ -748,51 +732,16 @@
     // Tracker for eventually deallocating compressed and uncompressed data
     std::vector<rmm::device_buffer> stripe_data;
 
-<<<<<<< HEAD
-    size_t stripe_start_row = 0;
-    size_t num_dict_entries = 0;
-    size_t num_rowgroups    = 0;
-    for (size_t i = 0; i < selected_stripes.size(); ++i) {
-      const auto stripe_info   = selected_stripes[i].first;
-      const auto stripe_footer = selected_stripes[i].second;
-
-      auto stream_count          = stream_info.size();
-      const auto total_data_size = gather_stream_info(i,
-                                                      stripe_info,
-                                                      stripe_footer,
-                                                      orc_col_map,
-                                                      _selected_columns,
-                                                      _metadata->ff.types,
-                                                      use_index,
-                                                      &num_dict_entries,
-                                                      chunks,
-                                                      stream_info);
-      CUDF_EXPECTS(total_data_size > 0, "Expected streams data within stripe");
-
-      stripe_data.emplace_back(total_data_size, stream);
-      auto dst_base = static_cast<uint8_t*>(stripe_data.back().data());
-
-      // Coalesce consecutive streams into one read
-      while (stream_count < stream_info.size()) {
-        const auto d_dst  = dst_base + stream_info[stream_count].dst_pos;
-        const auto offset = stream_info[stream_count].offset;
-        auto len          = stream_info[stream_count].length;
-        stream_count++;
-
-        while (stream_count < stream_info.size() &&
-               stream_info[stream_count].offset == offset + len) {
-          len += stream_info[stream_count].length;
-=======
     size_t stripe_start_row   = 0;
     size_t num_dict_entries   = 0;
     size_t num_rowgroups      = 0;
     size_t stripe_chunk_index = 0;
 
-    for (auto &stripe_source_mapping : selected_stripes) {
+    for (auto& stripe_source_mapping : selected_stripes) {
       // Iterate through the source files selected stripes
       for (size_t stripe_pos_index = 0; stripe_pos_index < stripe_source_mapping.stripe_info.size();
            stripe_pos_index++) {
-        auto &stripe_pair        = stripe_source_mapping.stripe_info[stripe_pos_index];
+        auto& stripe_pair        = stripe_source_mapping.stripe_info[stripe_pos_index];
         const auto stripe_info   = stripe_pair.first;
         const auto stripe_footer = stripe_pair.second;
 
@@ -811,14 +760,13 @@
         CUDF_EXPECTS(total_data_size > 0, "Expected streams data within stripe");
 
         stripe_data.emplace_back(total_data_size, stream);
-        auto dst_base = static_cast<uint8_t *>(stripe_data.back().data());
+        auto dst_base = static_cast<uint8_t*>(stripe_data.back().data());
 
         // Coalesce consecutive streams into one read
         while (stream_count < stream_info.size()) {
           const auto d_dst  = dst_base + stream_info[stream_count].dst_pos;
           const auto offset = stream_info[stream_count].offset;
           auto len          = stream_info[stream_count].length;
->>>>>>> 58a31c1c
           stream_count++;
 
           while (stream_count < stream_info.size() &&
@@ -843,25 +791,9 @@
           }
         }
 
-<<<<<<< HEAD
-      // Update chunks to reference streams pointers
-      for (size_t j = 0; j < num_columns; j++) {
-        auto& chunk         = chunks[i * num_columns + j];
-        chunk.start_row     = stripe_start_row;
-        chunk.num_rows      = stripe_info->numberOfRows;
-        chunk.encoding_kind = stripe_footer->columns[_selected_columns[j]].kind;
-        chunk.type_kind     = _metadata->ff.types[_selected_columns[j]].kind;
-        chunk.decimal_scale = _metadata->ff.types[_selected_columns[j]].scale.value_or(0);
-        chunk.rowgroup_id   = num_rowgroups;
-        chunk.dtype_len     = (column_types[j].id() == type_id::STRING)
-                                ? sizeof(std::pair<const char*, size_t>)
-                                : cudf::size_of(column_types[j]);
-        if (chunk.type_kind == orc::TIMESTAMP) {
-          chunk.ts_clock_rate = to_clockrate(_timestamp_type.id());
-=======
         // Update chunks to reference streams pointers
         for (size_t col_idx = 0; col_idx < num_columns; col_idx++) {
-          auto &chunk         = chunks[stripe_chunk_index * num_columns + col_idx];
+          auto& chunk         = chunks[stripe_chunk_index * num_columns + col_idx];
           chunk.start_row     = stripe_start_row;
           chunk.num_rows      = stripe_info->numberOfRows;
           chunk.encoding_kind = stripe_footer->columns[_selected_columns[col_idx]].kind;
@@ -873,15 +805,14 @@
                                   .scale.value_or(0);
           chunk.rowgroup_id = num_rowgroups;
           chunk.dtype_len   = (column_types[col_idx].id() == type_id::STRING)
-                              ? sizeof(string_index_pair)
-                              : cudf::size_of(column_types[col_idx]);
+                                ? sizeof(string_index_pair)
+                                : cudf::size_of(column_types[col_idx]);
           if (chunk.type_kind == orc::TIMESTAMP) {
             chunk.ts_clock_rate = to_clockrate(_timestamp_type.id());
           }
           for (int k = 0; k < gpu::CI_NUM_STREAMS; k++) {
             chunk.streams[k] = dst_base + stream_info[chunk.strm_id[k]].dst_pos;
           }
->>>>>>> 58a31c1c
         }
 
         stripe_start_row += stripe_info->numberOfRows;
@@ -962,15 +893,11 @@
   for (size_t i = 0; i < _selected_columns.size(); i++) {
     out_metadata.column_names[i] = _metadata->get_column_name(0, _selected_columns[i]);
   }
-<<<<<<< HEAD
-  // Return user metadata
-  for (const auto& kv : _metadata->ff.metadata) {
-    out_metadata.user_data.insert({kv.name, kv.value});
-=======
-
-  for (const auto &meta : _metadata->per_file_metadata) {
-    for (const auto &kv : meta.ff.metadata) { out_metadata.user_data.insert({kv.name, kv.value}); }
->>>>>>> 58a31c1c
+
+  for (const auto& meta : _metadata->per_file_metadata) {
+    for (const auto& kv : meta.ff.metadata) {
+      out_metadata.user_data.insert({kv.name, kv.value});
+    }
   }
 
   return {std::make_unique<table>(std::move(out_columns)), std::move(out_metadata)};
