/*
 * Copyright (c) 2019-2021, NVIDIA CORPORATION.
 *
 * Licensed under the Apache License, Version 2.0 (the "License");
 * you may not use this file except in compliance with the License.
 * You may obtain a copy of the License at
 *
 *     http://www.apache.org/licenses/LICENSE-2.0
 *
 * Unless required by applicable law or agreed to in writing, software
 * distributed under the License is distributed on an "AS IS" BASIS,
 * WITHOUT WARRANTIES OR CONDITIONS OF ANY KIND, either express or implied.
 * See the License for the specific language governing permissions and
 * limitations under the License.
 */

/**
 * @file reader_impl.cu
 * @brief cuDF-IO ORC reader class implementation
 */

#include "io/orc/orc_gpu.h"
#include "reader_impl.hpp"
#include "timezone.cuh"

#include <io/comp/gpuinflate.h>
#include "orc.h"

#include <cudf/detail/utilities/vector_factories.hpp>
#include <cudf/table/table.hpp>
#include <cudf/utilities/error.hpp>
#include <cudf/utilities/traits.hpp>

#include <iterator>
#include <rmm/cuda_stream_view.hpp>
#include <rmm/device_buffer.hpp>
#include <rmm/device_uvector.hpp>
#include <rmm/exec_policy.hpp>

#include <algorithm>
#include <array>

namespace cudf {
namespace io {
namespace detail {
namespace orc {
// Import functionality that's independent of legacy code
using namespace cudf::io::orc;
using namespace cudf::io;

namespace {
/**
 * @brief Function that translates ORC data kind to cuDF type enum
 */
constexpr type_id to_type_id(const orc::SchemaType& schema,
                             bool use_np_dtypes,
                             type_id timestamp_type_id,
                             bool decimals_as_float64)
{
  switch (schema.kind) {
    case orc::BOOLEAN: return type_id::BOOL8;
    case orc::BYTE: return type_id::INT8;
    case orc::SHORT: return type_id::INT16;
    case orc::INT: return type_id::INT32;
    case orc::LONG: return type_id::INT64;
    case orc::FLOAT: return type_id::FLOAT32;
    case orc::DOUBLE: return type_id::FLOAT64;
    case orc::STRING:
    case orc::BINARY:
    case orc::VARCHAR:
    case orc::CHAR:
      // Variable-length types can all be mapped to STRING
      return type_id::STRING;
    case orc::TIMESTAMP:
      return (timestamp_type_id != type_id::EMPTY) ? timestamp_type_id
                                                   : type_id::TIMESTAMP_NANOSECONDS;
    case orc::DATE:
      // There isn't a (DAYS -> np.dtype) mapping
      return (use_np_dtypes) ? type_id::TIMESTAMP_MILLISECONDS : type_id::TIMESTAMP_DAYS;
    case orc::DECIMAL: return (decimals_as_float64) ? type_id::FLOAT64 : type_id::DECIMAL64;
    case orc::LIST: return type_id::LIST;
    case orc::STRUCT: return type_id::STRUCT;
    default: break;
  }

  return type_id::EMPTY;
}

/**
 * @brief Function that translates cuDF time unit to ORC clock frequency
 */
constexpr int32_t to_clockrate(type_id timestamp_type_id)
{
  switch (timestamp_type_id) {
    case type_id::TIMESTAMP_SECONDS: return 1;
    case type_id::TIMESTAMP_MILLISECONDS: return 1000;
    case type_id::TIMESTAMP_MICROSECONDS: return 1000000;
    case type_id::TIMESTAMP_NANOSECONDS: return 1000000000;
    default: return 0;
  }
}

constexpr std::pair<gpu::StreamIndexType, uint32_t> get_index_type_and_pos(
  const orc::StreamKind kind, uint32_t skip_count, bool non_child)
{
  switch (kind) {
    case orc::DATA:
      skip_count += 1;
      skip_count |= (skip_count & 0xff) << 8;
      return std::make_pair(gpu::CI_DATA, skip_count);
    case orc::LENGTH:
    case orc::SECONDARY:
      skip_count += 1;
      skip_count |= (skip_count & 0xff) << 16;
      return std::make_pair(gpu::CI_DATA2, skip_count);
    case orc::DICTIONARY_DATA: return std::make_pair(gpu::CI_DICTIONARY, skip_count);
    case orc::PRESENT:
      skip_count += (non_child ? 1 : 0);
      return std::make_pair(gpu::CI_PRESENT, skip_count);
    case orc::ROW_INDEX: return std::make_pair(gpu::CI_INDEX, skip_count);
    default:
      // Skip this stream as it's not strictly required
      return std::make_pair(gpu::CI_NUM_STREAMS, 0);
  }
}

}  // namespace

namespace {
/**
 * @brief struct to store buffer data and size of list buffer
 */
struct list_buffer_data {
  size_type *data;
  size_type size;
};

// Generates offsets for list buffer from number of elements in a row.
void generate_offsets_for_list(rmm::device_uvector<list_buffer_data> const &buff_data,
                               rmm::cuda_stream_view stream)
{
  auto transformer = [] __device__(list_buffer_data list_data) {
    thrust::exclusive_scan(
      thrust::seq, list_data.data, list_data.data + list_data.size, list_data.data);
  };
  thrust::for_each(rmm::exec_policy(stream), buff_data.begin(), buff_data.end(), transformer);
  stream.synchronize();
}

/**
 * @brief Struct that maps ORC streams to columns
 */
struct orc_stream_info {
  orc_stream_info() = default;
  explicit orc_stream_info(
    uint64_t offset_, size_t dst_pos_, uint32_t length_, uint32_t gdf_idx_, uint32_t stripe_idx_)
    : offset(offset_),
      dst_pos(dst_pos_),
      length(length_),
      gdf_idx(gdf_idx_),
      stripe_idx(stripe_idx_)
  {
  }
  uint64_t offset;      // offset in file
  size_t dst_pos;       // offset in memory relative to start of compressed stripe data
  size_t length;        // length in file
  uint32_t gdf_idx;     // column index
  uint32_t stripe_idx;  // stripe index
};

/**
 * @brief Function that populates column descriptors stream/chunk
 */
size_t gather_stream_info(const size_t stripe_index,
<<<<<<< HEAD
                          const orc::StripeInformation* stripeinfo,
                          const orc::StripeFooter* stripefooter,
                          const std::vector<int>& orc2gdf,
                          const std::vector<int>& gdf2orc,
                          const std::vector<orc::SchemaType> types,
                          bool use_index,
                          size_t* num_dictionary_entries,
                          hostdevice_vector<gpu::ColumnDesc>& chunks,
                          std::vector<orc_stream_info>& stream_info)
{
  const auto num_columns = gdf2orc.size();
  uint64_t src_offset    = 0;
  uint64_t dst_offset    = 0;
  for (const auto& stream : stripefooter->streams) {
=======
                          const orc::StripeInformation *stripeinfo,
                          const orc::StripeFooter *stripefooter,
                          const std::vector<int> &orc2gdf,
                          const std::vector<orc_column_meta> &gdf2orc,
                          const std::vector<orc::SchemaType> types,
                          bool use_index,
                          size_t *num_dictionary_entries,
                          cudf::detail::hostdevice_2dvector<gpu::ColumnDesc> &chunks,
                          std::vector<orc_stream_info> &stream_info)
{
  uint64_t src_offset = 0;
  uint64_t dst_offset = 0;
  for (const auto &stream : stripefooter->streams) {
>>>>>>> e855eb9e
    if (!stream.column_id || *stream.column_id >= orc2gdf.size()) {
      dst_offset += stream.length;
      continue;
    }

    auto const column_id = *stream.column_id;
    auto col             = orc2gdf[column_id];

    if (col == -1) {
      // A struct-type column has no data itself, but rather child columns
      // for each of its fields. There is only a PRESENT stream, which
      // needs to be included for the reader.
      const auto schema_type = types[column_id];
      if (schema_type.subtypes.size() != 0) {
        if (schema_type.kind == orc::STRUCT && stream.kind == orc::PRESENT) {
          for (const auto& idx : schema_type.subtypes) {
            auto child_idx = (idx < orc2gdf.size()) ? orc2gdf[idx] : -1;
            if (child_idx >= 0) {
              col                             = child_idx;
<<<<<<< HEAD
              auto& chunk                     = chunks[stripe_index * num_columns + col];
=======
              auto &chunk                     = chunks[stripe_index][col];
>>>>>>> e855eb9e
              chunk.strm_id[gpu::CI_PRESENT]  = stream_info.size();
              chunk.strm_len[gpu::CI_PRESENT] = stream.length;
            }
          }
        }
      }
    }
    if (col != -1) {
      if (src_offset >= stripeinfo->indexLength || use_index) {
        // NOTE: skip_count field is temporarily used to track index ordering
<<<<<<< HEAD
        auto& chunk = chunks[stripe_index * num_columns + col];
=======
        auto &chunk = chunks[stripe_index][col];
>>>>>>> e855eb9e
        const auto idx =
          get_index_type_and_pos(stream.kind, chunk.skip_count, col == orc2gdf[column_id]);
        if (idx.first < gpu::CI_NUM_STREAMS) {
          chunk.strm_id[idx.first]  = stream_info.size();
          chunk.strm_len[idx.first] = stream.length;
          chunk.skip_count          = idx.second;

          if (idx.first == gpu::CI_DICTIONARY) {
            chunk.dictionary_start = *num_dictionary_entries;
            chunk.dict_len         = stripefooter->columns[column_id].dictionarySize;
            *num_dictionary_entries += stripefooter->columns[column_id].dictionarySize;
          }
        }
      }
      stream_info.emplace_back(
        stripeinfo->offset + src_offset, dst_offset, stream.length, col, stripe_index);
      dst_offset += stream.length;
    }
    src_offset += stream.length;
  }

  return dst_offset;
}

/**
 * @brief Determines if a column should be converted from decimal to float
 */
bool should_convert_decimal_column_to_float(const std::vector<std::string>& columns_to_convert,
                                            cudf::io::orc::metadata& metadata,
                                            int column_index)
{
  return (std::find(columns_to_convert.begin(),
                    columns_to_convert.end(),
                    metadata.get_column_name(column_index)) != columns_to_convert.end());
}

}  // namespace

/**
 * @brief In order to support multiple input files/buffers we need to gather
 * the metadata across all of those input(s). This class provides a place
 * to aggregate that metadata from all the files.
 */
class aggregate_orc_metadata {
  using OrcStripeInfo = std::pair<const StripeInformation*, const StripeFooter*>;

 public:
  mutable std::vector<cudf::io::orc::metadata> per_file_metadata;
  size_type const num_rows;
  size_type const num_columns;
  size_type const num_stripes;

  /**
   * @brief Create a metadata object from each element in the source vector
   */
  auto metadatas_from_sources(std::vector<std::unique_ptr<datasource>> const& sources)
  {
    std::vector<cudf::io::orc::metadata> metadatas;
    std::transform(
      sources.cbegin(), sources.cend(), std::back_inserter(metadatas), [](auto const& source) {
        return cudf::io::orc::metadata(source.get());
      });
    return metadatas;
  }

  /**
   * @brief Sums up the number of rows of each source
   */
  size_type calc_num_rows() const
  {
    return std::accumulate(
      per_file_metadata.begin(), per_file_metadata.end(), 0, [](auto& sum, auto& pfm) {
        return sum + pfm.get_total_rows();
      });
  }

  /**
   * @brief Number of columns in a ORC file.
   */
  size_type calc_num_cols() const
  {
    if (not per_file_metadata.empty()) { return per_file_metadata[0].get_num_columns(); }
    return 0;
  }

  /**
   * @brief Sums up the number of stripes of each source
   */
  size_type calc_num_stripes() const
  {
    return std::accumulate(
      per_file_metadata.begin(), per_file_metadata.end(), 0, [](auto& sum, auto& pfm) {
        return sum + pfm.get_num_stripes();
      });
  }

  aggregate_orc_metadata(std::vector<std::unique_ptr<datasource>> const& sources)
    : per_file_metadata(metadatas_from_sources(sources)),
      num_rows(calc_num_rows()),
      num_columns(calc_num_cols()),
      num_stripes(calc_num_stripes())
  {
    // Verify that the input files have the same number of columns,
    // as well as matching types, compression, and names
    for (auto const& pfm : per_file_metadata) {
      CUDF_EXPECTS(per_file_metadata[0].get_num_columns() == pfm.get_num_columns(),
                   "All sources must have the same number of columns");
      CUDF_EXPECTS(per_file_metadata[0].ps.compression == pfm.ps.compression,
                   "All sources must have the same compression type");

      // Check the types, column names, and decimal scale
      for (size_t i = 0; i < pfm.ff.types.size(); i++) {
        CUDF_EXPECTS(pfm.ff.types[i].kind == per_file_metadata[0].ff.types[i].kind,
                     "Column types across all input sources must be the same");
        CUDF_EXPECTS(std::equal(pfm.ff.types[i].fieldNames.begin(),
                                pfm.ff.types[i].fieldNames.end(),
                                per_file_metadata[0].ff.types[i].fieldNames.begin()),
                     "All source column names must be the same");
        CUDF_EXPECTS(
          pfm.ff.types[i].scale.value_or(0) == per_file_metadata[0].ff.types[i].scale.value_or(0),
          "All scale values must be the same");
      }
    }
  }

  auto const& get_schema(int schema_idx) const { return per_file_metadata[0].ff.types[schema_idx]; }

  auto get_col_type(int col_idx) const { return per_file_metadata[0].ff.types[col_idx]; }

  auto get_num_rows() const { return num_rows; }

  auto get_num_cols() const { return per_file_metadata[0].get_num_columns(); }

  auto get_num_stripes() const { return num_stripes; }

  auto get_num_source_files() const { return per_file_metadata.size(); }

  auto const& get_types() const { return per_file_metadata[0].ff.types; }

  int get_row_index_stride() const { return per_file_metadata[0].ff.rowIndexStride; }

  auto get_column_name(const int source_idx, const int column_idx) const
  {
    CUDF_EXPECTS(source_idx <= static_cast<int>(per_file_metadata.size()),
                 "Out of range source_idx provided");
    CUDF_EXPECTS(column_idx <= per_file_metadata[source_idx].get_num_columns(),
                 "Out of range column_idx provided");
    return per_file_metadata[source_idx].get_column_name(column_idx);
  }

  std::vector<cudf::io::orc::metadata::stripe_source_mapping> select_stripes(
    std::vector<std::vector<size_type>> const& user_specified_stripes,
    size_type& row_start,
    size_type& row_count)
  {
    std::vector<cudf::io::orc::metadata::stripe_source_mapping> selected_stripes_mapping;

    if (!user_specified_stripes.empty()) {
      CUDF_EXPECTS(user_specified_stripes.size() == get_num_source_files(),
                   "Must specify stripes for each source");
      // row_start is 0 if stripes are set. If this is not true anymore, then
      // row_start needs to be subtracted to get the correct row_count
      CUDF_EXPECTS(row_start == 0, "Start row index should be 0");

      row_count = 0;
      // Each vector entry represents a source file; each nested vector represents the
      // user_defined_stripes to get from that source file
      for (size_t src_file_idx = 0; src_file_idx < user_specified_stripes.size(); ++src_file_idx) {
        std::vector<OrcStripeInfo> stripe_infos;

        // Coalesce stripe info at the source file later since that makes downstream processing much
        // easier in impl::read
        for (const size_t& stripe_idx : user_specified_stripes[src_file_idx]) {
          CUDF_EXPECTS(stripe_idx < per_file_metadata[src_file_idx].ff.stripes.size(),
                       "Invalid stripe index");
          stripe_infos.push_back(
            std::make_pair(&per_file_metadata[src_file_idx].ff.stripes[stripe_idx], nullptr));
          row_count += per_file_metadata[src_file_idx].ff.stripes[stripe_idx].numberOfRows;
        }
        selected_stripes_mapping.push_back({static_cast<int>(src_file_idx), stripe_infos});
      }
    } else {
      row_start = std::max(row_start, 0);
      if (row_count < 0) {
        row_count = static_cast<size_type>(
          std::min<int64_t>(get_num_rows(), std::numeric_limits<size_type>::max()));
      }
      row_count = std::min(row_count, get_num_rows() - row_start);
      CUDF_EXPECTS(row_count >= 0, "Invalid row count");
      CUDF_EXPECTS(row_start <= get_num_rows(), "Invalid row start");

      size_type count = 0;
      // Iterate all source files, each source file has corelating metadata
      for (size_t src_file_idx = 0;
           src_file_idx < per_file_metadata.size() && count < row_start + row_count;
           ++src_file_idx) {
        std::vector<OrcStripeInfo> stripe_infos;

        for (size_t stripe_idx = 0;
             stripe_idx < per_file_metadata[src_file_idx].ff.stripes.size() &&
             count < row_start + row_count;
             ++stripe_idx) {
          count += per_file_metadata[src_file_idx].ff.stripes[stripe_idx].numberOfRows;
          if (count > row_start || count == 0) {
            stripe_infos.push_back(
              std::make_pair(&per_file_metadata[src_file_idx].ff.stripes[stripe_idx], nullptr));
          }
        }

        selected_stripes_mapping.push_back({static_cast<int>(src_file_idx), stripe_infos});
      }
    }

    // Read each stripe's stripefooter metadata
    if (not selected_stripes_mapping.empty()) {
      for (auto& mapping : selected_stripes_mapping) {
        // Resize to all stripe_info for the source level
        per_file_metadata[mapping.source_idx].stripefooters.resize(mapping.stripe_info.size());

        for (size_t i = 0; i < mapping.stripe_info.size(); i++) {
          const auto stripe         = mapping.stripe_info[i].first;
          const auto sf_comp_offset = stripe->offset + stripe->indexLength + stripe->dataLength;
          const auto sf_comp_length = stripe->footerLength;
          CUDF_EXPECTS(
            sf_comp_offset + sf_comp_length < per_file_metadata[mapping.source_idx].source->size(),
            "Invalid stripe information");
          const auto buffer =
            per_file_metadata[mapping.source_idx].source->host_read(sf_comp_offset, sf_comp_length);
          size_t sf_length = 0;
          auto sf_data     = per_file_metadata[mapping.source_idx].decompressor->Decompress(
            buffer->data(), sf_comp_length, &sf_length);
          ProtobufReader(sf_data, sf_length)
            .read(per_file_metadata[mapping.source_idx].stripefooters[i]);
          mapping.stripe_info[i].second = &per_file_metadata[mapping.source_idx].stripefooters[i];
        }
      }
    }

    return selected_stripes_mapping;
  }

  /**
   * @brief Adds column as per the request and saves metadata about children.
   *        Struct children are in the same level as struct, only list column
   *        children are pushed to next level.
   *
   * @param selection A vector that saves list of columns as per levels of nesting.
   * @param types A vector of schema types of columns.
   * @param level current level of nesting.
   * @param id current column id that needs to be added.
   * @param has_timestamp_column True if timestamp column present and false otherwise.
   *
   * @return returns number of child columns at same level in case of struct and next level in case
   * of list
   */
  uint32_t add_column(std::vector<std::vector<orc_column_meta>> &selection,
                      std::vector<SchemaType> const &types,
                      const size_t level,
                      const uint32_t id,
                      bool &has_timestamp_column,
                      bool &has_list_column)
  {
    uint32_t num_lvl_child_columns = 0;
    if (level == selection.size()) { selection.emplace_back(); }
    selection[level].push_back({id, 0});
    const int col_id = selection[level].size() - 1;
    if (types[id].kind == orc::TIMESTAMP) { has_timestamp_column = true; }

    switch (types[id].kind) {
      case orc::LIST: {
        uint32_t lvl_cols = 0;
        if (not types[id].subtypes.empty()) {
          has_list_column = true;
          // Since list column needs to be processed before its child can be processed,
          // child column is being added to next level
          lvl_cols =
            add_column(selection, types, level + 1, id + 1, has_timestamp_column, has_list_column);
        }
        // The list child column may be a struct in which case lvl_cols will be > 1
        selection[level][col_id].num_children = lvl_cols;
      } break;

      case orc::STRUCT:
        for (const auto child_id : types[id].subtypes) {
          num_lvl_child_columns +=
            add_column(selection, types, level, child_id, has_timestamp_column, has_list_column);
        }
        selection[level][col_id].num_children = num_lvl_child_columns;
        break;

      default: break;
    }

    return num_lvl_child_columns + 1;
  }

  /**
   * @brief Filters and reduces down to a selection of columns
   *
   * @param use_names List of column names to select
   * @param has_timestamp_column True if timestamp column present and false otherwise
   *
   * @return Vector of list of ORC column meta-data
   */
<<<<<<< HEAD
  std::vector<int> select_columns(std::vector<std::string> const& use_names,
                                  bool& has_timestamp_column) const
  {
    auto const& pfm = per_file_metadata[0];
=======
  std::vector<std::vector<orc_column_meta>> select_columns(
    std::vector<std::string> const &use_names, bool &has_timestamp_column, bool &has_list_column)
  {
    auto const &pfm = per_file_metadata[0];
    std::vector<std::vector<orc_column_meta>> selection;
>>>>>>> e855eb9e

    if (not use_names.empty()) {
<<<<<<< HEAD
      int index = 0;
      for (auto const& use_name : use_names) {
=======
      uint32_t index = 0;
      // Have to check only parent columns
      auto const num_columns = pfm.ff.types[0].subtypes.size();

      for (const auto &use_name : use_names) {
>>>>>>> e855eb9e
        bool name_found = false;
        for (uint32_t i = 0; i < num_columns; ++i, ++index) {
          if (index >= num_columns) { index = 0; }
          auto col_id = pfm.ff.types[0].subtypes[index];
          if (pfm.get_column_name(col_id) == use_name) {
            name_found = true;
            add_column(selection, pfm.ff.types, 0, col_id, has_timestamp_column, has_list_column);
            // Should start with next index
            index = i + 1;
            break;
          }
        }
        CUDF_EXPECTS(name_found, "Unknown column name : " + std::string(use_name));
      }
    } else {
      for (auto const &col_id : pfm.ff.types[0].subtypes) {
        add_column(selection, pfm.ff.types, 0, col_id, has_timestamp_column, has_list_column);
      }
    }

    return selection;
  }
};

rmm::device_buffer reader::impl::decompress_stripe_data(
<<<<<<< HEAD
  hostdevice_vector<gpu::ColumnDesc>& chunks,
  const std::vector<rmm::device_buffer>& stripe_data,
  const OrcDecompressor* decompressor,
  std::vector<orc_stream_info>& stream_info,
=======
  cudf::detail::hostdevice_2dvector<gpu::ColumnDesc> &chunks,
  const std::vector<rmm::device_buffer> &stripe_data,
  const OrcDecompressor *decompressor,
  std::vector<orc_stream_info> &stream_info,
>>>>>>> e855eb9e
  size_t num_stripes,
  cudf::detail::hostdevice_2dvector<gpu::RowGroup> &row_groups,
  size_t row_index_stride,
  bool use_base_stride,
  rmm::cuda_stream_view stream)
{
  // Parse the columns' compressed info
  hostdevice_vector<gpu::CompressedStreamInfo> compinfo(0, stream_info.size(), stream);
  for (const auto& info : stream_info) {
    compinfo.insert(gpu::CompressedStreamInfo(
      static_cast<const uint8_t*>(stripe_data[info.stripe_idx].data()) + info.dst_pos,
      info.length));
  }
  compinfo.host_to_device(stream);
  gpu::ParseCompressedStripeData(compinfo.device_ptr(),
                                 compinfo.size(),
                                 decompressor->GetBlockSize(),
                                 decompressor->GetLog2MaxCompressionRatio(),
                                 stream);
  compinfo.device_to_host(stream, true);

  // Count the exact number of compressed blocks
  size_t num_compressed_blocks   = 0;
  size_t num_uncompressed_blocks = 0;
  size_t total_decomp_size       = 0;
  for (size_t i = 0; i < compinfo.size(); ++i) {
    num_compressed_blocks += compinfo[i].num_compressed_blocks;
    num_uncompressed_blocks += compinfo[i].num_uncompressed_blocks;
    total_decomp_size += compinfo[i].max_uncompressed_size;
  }
  CUDF_EXPECTS(total_decomp_size > 0, "No decompressible data found");

  rmm::device_buffer decomp_data(total_decomp_size, stream);
  rmm::device_uvector<gpu_inflate_input_s> inflate_in(
    num_compressed_blocks + num_uncompressed_blocks, stream);
  rmm::device_uvector<gpu_inflate_status_s> inflate_out(num_compressed_blocks, stream);

  // Parse again to populate the decompression input/output buffers
  size_t decomp_offset      = 0;
  uint32_t start_pos        = 0;
  uint32_t start_pos_uncomp = (uint32_t)num_compressed_blocks;
  for (size_t i = 0; i < compinfo.size(); ++i) {
    auto dst_base                 = static_cast<uint8_t*>(decomp_data.data());
    compinfo[i].uncompressed_data = dst_base + decomp_offset;
    compinfo[i].decctl            = inflate_in.data() + start_pos;
    compinfo[i].decstatus         = inflate_out.data() + start_pos;
    compinfo[i].copyctl           = inflate_in.data() + start_pos_uncomp;

    stream_info[i].dst_pos = decomp_offset;
    decomp_offset += compinfo[i].max_uncompressed_size;
    start_pos += compinfo[i].num_compressed_blocks;
    start_pos_uncomp += compinfo[i].num_uncompressed_blocks;
  }
  compinfo.host_to_device(stream);
  gpu::ParseCompressedStripeData(compinfo.device_ptr(),
                                 compinfo.size(),
                                 decompressor->GetBlockSize(),
                                 decompressor->GetLog2MaxCompressionRatio(),
                                 stream);

  // Dispatch batches of blocks to decompress
  if (num_compressed_blocks > 0) {
    switch (decompressor->GetKind()) {
      case orc::ZLIB:
        CUDA_TRY(
          gpuinflate(inflate_in.data(), inflate_out.data(), num_compressed_blocks, 0, stream));
        break;
      case orc::SNAPPY:
        CUDA_TRY(gpu_unsnap(inflate_in.data(), inflate_out.data(), num_compressed_blocks, stream));
        break;
      default: CUDF_EXPECTS(false, "Unexpected decompression dispatch"); break;
    }
  }
  if (num_uncompressed_blocks > 0) {
    CUDA_TRY(gpu_copy_uncompressed_blocks(
      inflate_in.data() + num_compressed_blocks, num_uncompressed_blocks, stream));
  }
  gpu::PostDecompressionReassemble(compinfo.device_ptr(), compinfo.size(), stream);

  // Update the stream information with the updated uncompressed info
  // TBD: We could update the value from the information we already
  // have in stream_info[], but using the gpu results also updates
  // max_uncompressed_size to the actual uncompressed size, or zero if
  // decompression failed.
  compinfo.device_to_host(stream, true);

  const size_t num_columns = chunks.size().second;

  for (size_t i = 0; i < num_stripes; ++i) {
    for (size_t j = 0; j < num_columns; ++j) {
<<<<<<< HEAD
      auto& chunk = chunks[i * num_columns + j];
=======
      auto &chunk = chunks[i][j];
>>>>>>> e855eb9e
      for (int k = 0; k < gpu::CI_NUM_STREAMS; ++k) {
        if (chunk.strm_len[k] > 0 && chunk.strm_id[k] < compinfo.size()) {
          chunk.streams[k]  = compinfo[chunk.strm_id[k]].uncompressed_data;
          chunk.strm_len[k] = compinfo[chunk.strm_id[k]].max_uncompressed_size;
        }
      }
    }
  }

  if (row_groups.size().first) {
    chunks.host_to_device(stream);
    row_groups.host_to_device(stream);
    gpu::ParseRowGroupIndex(row_groups.base_device_ptr(),
                            compinfo.device_ptr(),
                            chunks.base_device_ptr(),
                            num_columns,
                            num_stripes,
                            row_groups.size().first,
                            row_index_stride,
                            use_base_stride,
                            stream);
  }

  return decomp_data;
}

<<<<<<< HEAD
void reader::impl::decode_stream_data(hostdevice_vector<gpu::ColumnDesc>& chunks,
=======
void reader::impl::decode_stream_data(cudf::detail::hostdevice_2dvector<gpu::ColumnDesc> &chunks,
>>>>>>> e855eb9e
                                      size_t num_dicts,
                                      size_t skip_rows,
                                      timezone_table_view tz_table,
                                      cudf::detail::hostdevice_2dvector<gpu::RowGroup> &row_groups,
                                      size_t row_index_stride,
<<<<<<< HEAD
                                      std::vector<column_buffer>& out_buffers,
=======
                                      std::vector<column_buffer> &out_buffers,
                                      size_t level,
>>>>>>> e855eb9e
                                      rmm::cuda_stream_view stream)
{
  const auto num_stripes = chunks.size().first;
  const auto num_columns = chunks.size().second;

  // Update chunks with pointers to column data
  for (size_t i = 0; i < num_stripes; ++i) {
    for (size_t j = 0; j < num_columns; ++j) {
<<<<<<< HEAD
      auto& chunk            = chunks[i * num_columns + j];
=======
      auto &chunk            = chunks[i][j];
>>>>>>> e855eb9e
      chunk.column_data_base = out_buffers[j].data();
      chunk.valid_map_base   = out_buffers[j].null_mask();
    }
  }

  // Allocate global dictionary for deserializing
  rmm::device_uvector<gpu::DictionaryEntry> global_dict(num_dicts, stream);

  chunks.host_to_device(stream);
  gpu::DecodeNullsAndStringDictionaries(
    chunks.base_device_ptr(), global_dict.data(), num_columns, num_stripes, skip_rows, stream);
  gpu::DecodeOrcColumnData(chunks.base_device_ptr(),
                           global_dict.data(),
                           row_groups,
                           num_columns,
                           num_stripes,
                           skip_rows,
                           tz_table,
                           row_groups.size().first,
                           row_index_stride,
                           level,
                           stream);
  chunks.device_to_host(stream, true);

  for (size_t i = 0; i < num_stripes; ++i) {
    for (size_t j = 0; j < num_columns; ++j) {
      out_buffers[j].null_count() += chunks[i][j].null_count;
    }
  }
}

<<<<<<< HEAD
reader::impl::impl(std::vector<std::unique_ptr<datasource>>&& sources,
                   orc_reader_options const& options,
                   rmm::mr::device_memory_resource* mr)
=======
// Aggregate child column metadata per stripe and per column
void reader::impl::aggregate_child_meta(cudf::detail::host_2dspan<gpu::ColumnDesc> chunks,
                                        cudf::detail::host_2dspan<gpu::RowGroup> row_groups,
                                        std::vector<orc_column_meta> const &list_col,
                                        const int32_t level)
{
  const auto num_of_stripes         = chunks.size().first;
  const auto num_of_rowgroups       = row_groups.size().first;
  const auto num_parent_cols        = _selected_columns[level].size();
  const auto num_child_cols         = _selected_columns[level + 1].size();
  const auto number_of_child_chunks = num_child_cols * num_of_stripes;
  auto &num_child_rows              = _col_meta.num_child_rows;

  // Reset the meta to store child column details.
  num_child_rows.resize(_selected_columns[level + 1].size());
  std::fill(num_child_rows.begin(), num_child_rows.end(), 0);
  _col_meta.child_start_row.resize(number_of_child_chunks);
  _col_meta.num_child_rows_per_stripe.resize(number_of_child_chunks);
  _col_meta.rwgrp_meta.resize(num_of_rowgroups * num_child_cols);

  auto child_start_row = cudf::detail::host_2dspan<uint32_t>(
    _col_meta.child_start_row.data(), num_of_stripes, num_child_cols);
  auto num_child_rows_per_stripe = cudf::detail::host_2dspan<uint32_t>(
    _col_meta.num_child_rows_per_stripe.data(), num_of_stripes, num_child_cols);
  auto rwgrp_meta = cudf::detail::host_2dspan<reader_column_meta::row_group_meta>(
    _col_meta.rwgrp_meta.data(), num_of_rowgroups, num_child_cols);

  int index = 0;  // number of child column processed

  // For each parent column, update its child column meta for each stripe.
  std::for_each(list_col.cbegin(), list_col.cend(), [&](const auto p_col) {
    const auto parent_col_idx = _col_meta.orc_col_map[level][p_col.id];
    auto start_row            = 0;
    auto processed_row_groups = 0;

    for (size_t stripe_id = 0; stripe_id < num_of_stripes; stripe_id++) {
      // Aggregate num_rows and start_row from processed parent columns per row groups
      if (num_of_rowgroups) {
        auto stripe_num_row_groups = chunks[stripe_id][parent_col_idx].num_rowgroups;
        auto processed_child_rows  = 0;

        for (size_t rowgroup_id = 0; rowgroup_id < stripe_num_row_groups;
             rowgroup_id++, processed_row_groups++) {
          const auto child_rows = row_groups[processed_row_groups][parent_col_idx].num_child_rows;
          for (uint32_t id = 0; id < p_col.num_children; id++) {
            const auto child_col_idx                                  = index + id;
            rwgrp_meta[processed_row_groups][child_col_idx].start_row = processed_child_rows;
            rwgrp_meta[processed_row_groups][child_col_idx].num_rows  = child_rows;
          }
          processed_child_rows += child_rows;
        }
      }

      // Aggregate start row, number of rows per chunk and total number of rows in a column
      const auto child_rows = chunks[stripe_id][parent_col_idx].num_child_rows;
      for (uint32_t id = 0; id < p_col.num_children; id++) {
        const auto child_col_idx = index + id;

        num_child_rows[child_col_idx] += child_rows;
        num_child_rows_per_stripe[stripe_id][child_col_idx] = child_rows;
        // start row could be different for each column when there is nesting at each stripe level
        child_start_row[stripe_id][child_col_idx] = (stripe_id == 0) ? 0 : start_row;
      }
      start_row += child_rows;
    }
    index += p_col.num_children;
  });
}

std::unique_ptr<column> reader::impl::create_empty_column(const int32_t orc_col_id,
                                                          column_name_info &schema_info,
                                                          rmm::cuda_stream_view stream)
{
  schema_info.name = _metadata->get_column_name(0, orc_col_id);
  // If the column type is orc::DECIMAL see if the user
  // desires it to be converted to float64 or not
  auto const decimal_as_float64 = should_convert_decimal_column_to_float(
    _decimal_cols_as_float, _metadata->per_file_metadata[0], orc_col_id);
  auto const type = to_type_id(
    _metadata->get_schema(orc_col_id), _use_np_dtypes, _timestamp_type.id(), decimal_as_float64);
  int32_t scale = 0;
  std::vector<std::unique_ptr<column>> child_columns;
  std::unique_ptr<column> out_col = nullptr;

  switch (type) {
    case type_id::LIST:
      schema_info.children.emplace_back("offsets");
      schema_info.children.emplace_back("");
      out_col = make_lists_column(
        0,
        make_empty_column(data_type(type_id::INT32)),
        create_empty_column(
          _metadata->get_col_type(orc_col_id).subtypes[0], schema_info.children.back(), stream),
        0,
        rmm::device_buffer{0, stream},
        stream);

      break;

    case type_id::STRUCT:
      for (const auto col : _metadata->get_col_type(orc_col_id).subtypes) {
        schema_info.children.emplace_back("");
        child_columns.push_back(create_empty_column(col, schema_info.children.back(), stream));
      }
      out_col =
        make_structs_column(0, std::move(child_columns), 0, rmm::device_buffer{0, stream}, stream);
      break;

    case type_id::DECIMAL64:
      scale = -static_cast<int32_t>(_metadata->get_types()[orc_col_id].scale.value_or(0));
    default: out_col = make_empty_column(data_type(type, scale));
  }

  return out_col;
}

// Adds child column buffers to parent column
column_buffer &&reader::impl::assemble_buffer(const int32_t orc_col_id,
                                              std::vector<std::vector<column_buffer>> &col_buffers,
                                              const size_t level)
{
  auto const col_id = _col_meta.orc_col_map[level][orc_col_id];
  auto &col_buffer  = col_buffers[level][col_id];

  col_buffer.name = _metadata->get_column_name(0, orc_col_id);
  switch (col_buffer.type.id()) {
    case type_id::LIST:
      col_buffer.children.emplace_back(
        assemble_buffer(_metadata->get_col_type(orc_col_id).subtypes[0], col_buffers, level + 1));
      break;

    case type_id::STRUCT:
      for (auto const &col : _metadata->get_col_type(orc_col_id).subtypes) {
        col_buffer.children.emplace_back(assemble_buffer(col, col_buffers, level));
      }

      break;

    default: break;
  }

  return std::move(col_buffer);
}

// creates columns along with schema information for each column
void reader::impl::create_columns(std::vector<std::vector<column_buffer>> &&col_buffers,
                                  std::vector<std::unique_ptr<column>> &out_columns,
                                  std::vector<column_name_info> &schema_info,
                                  rmm::cuda_stream_view stream)
{
  for (size_t i = 0; i < _selected_columns[0].size();) {
    auto const &col_meta = _selected_columns[0][i];
    schema_info.emplace_back("");

    auto col_buffer = assemble_buffer(col_meta.id, col_buffers, 0);
    out_columns.emplace_back(make_column(col_buffer, &schema_info.back(), stream, _mr));

    // Need to skip child columns of struct which are at the same level and have been processed
    i += (col_buffers[0][i].type.id() == type_id::STRUCT) ? col_meta.num_children + 1 : 1;
  }
}

reader::impl::impl(std::vector<std::unique_ptr<datasource>> &&sources,
                   orc_reader_options const &options,
                   rmm::mr::device_memory_resource *mr)
>>>>>>> e855eb9e
  : _mr(mr), _sources(std::move(sources))
{
  // Open and parse the source(s) dataset metadata
  _metadata = std::make_unique<aggregate_orc_metadata>(_sources);

  // Select only columns required by the options
  _selected_columns =
    _metadata->select_columns(options.get_columns(), _has_timestamp_column, _has_list_column);

  // Override output timestamp resolution if requested
  if (options.get_timestamp_type().id() != type_id::EMPTY) {
    _timestamp_type = options.get_timestamp_type();
  }

  // Enable or disable attempt to use row index for parsing
  _use_index = options.is_enabled_use_index();

  // Enable or disable the conversion to numpy-compatible dtypes
  _use_np_dtypes = options.is_enabled_use_np_dtypes();

  // Control decimals conversion (float64 or int64 with optional scale)
  _decimal_cols_as_float = options.get_decimal_cols_as_float();
}

table_with_metadata reader::impl::read(size_type skip_rows,
                                       size_type num_rows,
                                       const std::vector<std::vector<size_type>>& stripes,
                                       rmm::cuda_stream_view stream)
{
  CUDF_EXPECTS(skip_rows == 0 or (not _has_list_column),
               "skip_rows is not supported by list column");

  std::vector<std::unique_ptr<column>> out_columns;
  // buffer and stripe data are stored as per nesting level
  std::vector<std::vector<column_buffer>> out_buffers(_selected_columns.size());
  std::vector<column_name_info> schema_info;
  std::vector<std::vector<rmm::device_buffer>> lvl_stripe_data(_selected_columns.size());
  table_metadata out_metadata;

  // There are no columns in the table
  if (_selected_columns.size() == 0) return {std::make_unique<table>(), std::move(out_metadata)};

  // Select only stripes required (aka row groups)
  const auto selected_stripes = _metadata->select_stripes(stripes, skip_rows, num_rows);

<<<<<<< HEAD
  // Association between each ORC column and its cudf::column
  std::vector<int32_t> orc_col_map(_metadata->get_num_cols(), -1);

  // Get a list of column data types
  std::vector<data_type> column_types;
  for (const auto& col : _selected_columns) {
    // If the column type is orc::DECIMAL see if the user
    // desires it to be converted to float64 or not
    auto const decimal_as_float64 = should_convert_decimal_column_to_float(
      _decimal_cols_as_float, _metadata->per_file_metadata[0], col);

    auto col_type = to_type_id(
      _metadata->get_col_type(col), _use_np_dtypes, _timestamp_type.id(), decimal_as_float64);
    CUDF_EXPECTS(col_type != type_id::EMPTY, "Unknown type");
    // Remove this once we support Decimal128 data type
    CUDF_EXPECTS((col_type != type_id::DECIMAL64) or (_metadata->get_col_type(col).precision <= 18),
                 "Decimal data has precision > 18, Decimal64 data type doesn't support it.");
    if (col_type == type_id::DECIMAL64) {
      // sign of the scale is changed since cuDF follows c++ libraries like CNL
      // which uses negative scaling, but liborc and other libraries
      // follow positive scaling.
      auto const scale = -static_cast<int32_t>(_metadata->get_col_type(col).scale.value_or(0));
      column_types.emplace_back(col_type, scale);
    } else {
      column_types.emplace_back(col_type);
    }
=======
  // Iterates through levels of nested columns, struct columns and its children will be
  // in the same level since child column also have same number of rows,
  // list column children will be 1 level down compared to parent.
  for (size_t level = 0; level < _selected_columns.size(); level++) {
    auto &selected_columns = _selected_columns[level];
    // Association between each ORC column and its cudf::column
    _col_meta.orc_col_map.emplace_back(_metadata->get_num_cols(), -1);
    std::vector<orc_column_meta> list_col;

    // Get a list of column data types
    std::vector<data_type> column_types;
    for (auto &col : selected_columns) {
      // If the column type is orc::DECIMAL see if the user
      // desires it to be converted to float64 or not
      auto const decimal_as_float64 = should_convert_decimal_column_to_float(
        _decimal_cols_as_float, _metadata->per_file_metadata[0], col.id);
      auto col_type = to_type_id(
        _metadata->get_col_type(col.id), _use_np_dtypes, _timestamp_type.id(), decimal_as_float64);
      CUDF_EXPECTS(col_type != type_id::EMPTY, "Unknown type");
      // Remove this once we support Decimal128 data type
      CUDF_EXPECTS(
        (col_type != type_id::DECIMAL64) or (_metadata->get_col_type(col.id).precision <= 18),
        "Decimal data has precision > 18, Decimal64 data type doesn't support it.");
      if (col_type == type_id::DECIMAL64) {
        // sign of the scale is changed since cuDF follows c++ libraries like CNL
        // which uses negative scaling, but liborc and other libraries
        // follow positive scaling.
        auto const scale = -static_cast<int32_t>(_metadata->get_col_type(col.id).scale.value_or(0));
        column_types.emplace_back(col_type, scale);
      } else {
        column_types.emplace_back(col_type);
      }
>>>>>>> e855eb9e

      // Map each ORC column to its column
      _col_meta.orc_col_map[level][col.id] = column_types.size() - 1;
      if (col_type == type_id::LIST) list_col.emplace_back(col);
    }

<<<<<<< HEAD
  // If no rows or stripes to read, return empty columns
  if (num_rows <= 0 || selected_stripes.empty()) {
    std::transform(column_types.cbegin(),
                   column_types.cend(),
                   std::back_inserter(out_columns),
                   [](auto const& dtype) { return make_empty_column(dtype); });
  } else {
    // Get the total number of stripes across all input files.
    size_t total_num_stripes =
      std::accumulate(selected_stripes.begin(),
                      selected_stripes.end(),
                      0,
                      [](size_t sum, auto& stripe_source_mapping) {
                        return sum + stripe_source_mapping.stripe_info.size();
                      });

    const auto num_columns = _selected_columns.size();
    const auto num_chunks  = total_num_stripes * num_columns;
    hostdevice_vector<gpu::ColumnDesc> chunks(num_chunks, stream);
    memset(chunks.host_ptr(), 0, chunks.memory_size());

    const bool use_index =
      (_use_index == true) &&
      // Only use if we don't have much work with complete columns & stripes
      // TODO: Consider nrows, gpu, and tune the threshold
      (num_rows > _metadata->get_row_index_stride() && !(_metadata->get_row_index_stride() & 7) &&
       _metadata->get_row_index_stride() > 0 && num_columns * total_num_stripes < 8 * 128) &&
      // Only use if first row is aligned to a stripe boundary
      // TODO: Fix logic to handle unaligned rows
      (skip_rows == 0);

    // Logically view streams as columns
    std::vector<orc_stream_info> stream_info;

    // Tracker for eventually deallocating compressed and uncompressed data
    std::vector<rmm::device_buffer> stripe_data;

    size_t stripe_start_row   = 0;
    size_t num_dict_entries   = 0;
    size_t num_rowgroups      = 0;
    size_t stripe_chunk_index = 0;

    for (auto& stripe_source_mapping : selected_stripes) {
      // Iterate through the source files selected stripes
      for (size_t stripe_pos_index = 0; stripe_pos_index < stripe_source_mapping.stripe_info.size();
           stripe_pos_index++) {
        auto& stripe_pair        = stripe_source_mapping.stripe_info[stripe_pos_index];
        const auto stripe_info   = stripe_pair.first;
        const auto stripe_footer = stripe_pair.second;

        auto stream_count          = stream_info.size();
        const auto total_data_size = gather_stream_info(stripe_chunk_index,
                                                        stripe_info,
                                                        stripe_footer,
                                                        orc_col_map,
                                                        _selected_columns,
                                                        _metadata->get_types(),
                                                        use_index,
                                                        &num_dict_entries,
                                                        chunks,
                                                        stream_info);

        CUDF_EXPECTS(total_data_size > 0, "Expected streams data within stripe");

        stripe_data.emplace_back(total_data_size, stream);
        auto dst_base = static_cast<uint8_t*>(stripe_data.back().data());

        // Coalesce consecutive streams into one read
        while (stream_count < stream_info.size()) {
          const auto d_dst  = dst_base + stream_info[stream_count].dst_pos;
          const auto offset = stream_info[stream_count].offset;
          auto len          = stream_info[stream_count].length;
          stream_count++;

          while (stream_count < stream_info.size() &&
                 stream_info[stream_count].offset == offset + len) {
            len += stream_info[stream_count].length;
=======
    // If no rows or stripes to read, return empty columns
    if (num_rows <= 0 || selected_stripes.empty()) {
      for (size_t i = 0; i < _selected_columns[0].size();) {
        auto const &col_meta = _selected_columns[0][i];
        auto const schema    = _metadata->get_schema(col_meta.id);
        schema_info.emplace_back("");
        out_columns.push_back(
          std::move(create_empty_column(col_meta.id, schema_info.back(), stream)));
        // Since struct children will be in the same level, have to skip them.
        i += (schema.kind == orc::STRUCT) ? col_meta.num_children + 1 : 1;
      }
      break;
    } else {
      // Get the total number of stripes across all input files.
      size_t total_num_stripes =
        std::accumulate(selected_stripes.begin(),
                        selected_stripes.end(),
                        0,
                        [](size_t sum, auto &stripe_source_mapping) {
                          return sum + stripe_source_mapping.stripe_info.size();
                        });
      const auto num_columns = selected_columns.size();
      cudf::detail::hostdevice_2dvector<gpu::ColumnDesc> chunks(
        total_num_stripes, num_columns, stream);
      memset(chunks.base_host_ptr(), 0, chunks.memory_size());

      const bool use_index =
        (_use_index == true) &&
        // Only use if we don't have much work with complete columns & stripes
        // TODO: Consider nrows, gpu, and tune the threshold
        (num_rows > _metadata->get_row_index_stride() && !(_metadata->get_row_index_stride() & 7) &&
         _metadata->get_row_index_stride() > 0 && num_columns * total_num_stripes < 8 * 128) &&
        // Only use if first row is aligned to a stripe boundary
        // TODO: Fix logic to handle unaligned rows
        (skip_rows == 0);

      // Logically view streams as columns
      std::vector<orc_stream_info> stream_info;

      // Tracker for eventually deallocating compressed and uncompressed data
      auto &stripe_data = lvl_stripe_data[level];

      size_t stripe_start_row = 0;
      size_t num_dict_entries = 0;
      size_t num_rowgroups    = 0;
      int stripe_idx          = 0;

      for (auto const &stripe_source_mapping : selected_stripes) {
        // Iterate through the source files selected stripes
        for (auto const &stripe : stripe_source_mapping.stripe_info) {
          const auto stripe_info   = stripe.first;
          const auto stripe_footer = stripe.second;

          auto stream_count          = stream_info.size();
          const auto total_data_size = gather_stream_info(stripe_idx,
                                                          stripe_info,
                                                          stripe_footer,
                                                          _col_meta.orc_col_map[level],
                                                          selected_columns,
                                                          _metadata->get_types(),
                                                          use_index,
                                                          &num_dict_entries,
                                                          chunks,
                                                          stream_info);

          CUDF_EXPECTS(total_data_size > 0, "Expected streams data within stripe");

          stripe_data.emplace_back(total_data_size, stream);
          auto dst_base = static_cast<uint8_t *>(stripe_data.back().data());

          // Coalesce consecutive streams into one read
          while (stream_count < stream_info.size()) {
            const auto d_dst  = dst_base + stream_info[stream_count].dst_pos;
            const auto offset = stream_info[stream_count].offset;
            auto len          = stream_info[stream_count].length;
>>>>>>> e855eb9e
            stream_count++;

            while (stream_count < stream_info.size() &&
                   stream_info[stream_count].offset == offset + len) {
              len += stream_info[stream_count].length;
              stream_count++;
            }
            if (_metadata->per_file_metadata[stripe_source_mapping.source_idx]
                  .source->is_device_read_preferred(len)) {
              CUDF_EXPECTS(
                _metadata->per_file_metadata[stripe_source_mapping.source_idx].source->device_read(
                  offset, len, d_dst, stream) == len,
                "Unexpected discrepancy in bytes read.");
            } else {
              const auto buffer =
                _metadata->per_file_metadata[stripe_source_mapping.source_idx].source->host_read(
                  offset, len);
              CUDF_EXPECTS(buffer->size() == len, "Unexpected discrepancy in bytes read.");
              CUDA_TRY(cudaMemcpyAsync(
                d_dst, buffer->data(), len, cudaMemcpyHostToDevice, stream.value()));
              stream.synchronize();
            }
          }

<<<<<<< HEAD
        // Update chunks to reference streams pointers
        for (size_t col_idx = 0; col_idx < num_columns; col_idx++) {
          auto& chunk         = chunks[stripe_chunk_index * num_columns + col_idx];
          chunk.start_row     = stripe_start_row;
          chunk.num_rows      = stripe_info->numberOfRows;
          chunk.encoding_kind = stripe_footer->columns[_selected_columns[col_idx]].kind;
          chunk.type_kind     = _metadata->per_file_metadata[stripe_source_mapping.source_idx]
                              .ff.types[_selected_columns[col_idx]]
                              .kind;
          auto const decimal_as_float64 = should_convert_decimal_column_to_float(
            _decimal_cols_as_float, _metadata->per_file_metadata[0], _selected_columns[col_idx]);
          chunk.decimal_scale = _metadata->per_file_metadata[stripe_source_mapping.source_idx]
                                  .ff.types[_selected_columns[col_idx]]
                                  .scale.value_or(0) |
                                (decimal_as_float64 ? orc::gpu::orc_decimal2float64_scale : 0);
          chunk.rowgroup_id = num_rowgroups;
          chunk.dtype_len   = (column_types[col_idx].id() == type_id::STRING)
                                ? sizeof(string_index_pair)
                                : cudf::size_of(column_types[col_idx]);
          if (chunk.type_kind == orc::TIMESTAMP) {
            chunk.ts_clock_rate = to_clockrate(_timestamp_type.id());
=======
          const auto num_rows_per_stripe = stripe_info->numberOfRows;
          const auto rowgroup_id         = num_rowgroups;
          auto stripe_num_rowgroups      = 0;
          if (use_index) {
            stripe_num_rowgroups = (num_rows_per_stripe + _metadata->get_row_index_stride() - 1) /
                                   _metadata->get_row_index_stride();
>>>>>>> e855eb9e
          }
          // Update chunks to reference streams pointers
          for (size_t col_idx = 0; col_idx < num_columns; col_idx++) {
            auto &chunk = chunks[stripe_idx][col_idx];
            // start row, number of rows in a each stripe and total number of rows
            // may change in lower levels of nesting
            chunk.start_row = (level == 0)
                                ? stripe_start_row
                                : _col_meta.child_start_row[stripe_idx * num_columns + col_idx];
            chunk.num_rows =
              (level == 0)
                ? stripe_info->numberOfRows
                : _col_meta.num_child_rows_per_stripe[stripe_idx * num_columns + col_idx];
            chunk.column_num_rows = (level == 0) ? num_rows : _col_meta.num_child_rows[col_idx];
            chunk.encoding_kind   = stripe_footer->columns[selected_columns[col_idx].id].kind;
            chunk.type_kind       = _metadata->per_file_metadata[stripe_source_mapping.source_idx]
                                .ff.types[selected_columns[col_idx].id]
                                .kind;
            auto const decimal_as_float64 =
              should_convert_decimal_column_to_float(_decimal_cols_as_float,
                                                     _metadata->per_file_metadata[0],
                                                     selected_columns[col_idx].id);
            chunk.decimal_scale = _metadata->per_file_metadata[stripe_source_mapping.source_idx]
                                    .ff.types[selected_columns[col_idx].id]
                                    .scale.value_or(0) |
                                  (decimal_as_float64 ? orc::gpu::orc_decimal2float64_scale : 0);

            chunk.rowgroup_id = rowgroup_id;
            chunk.dtype_len   = (column_types[col_idx].id() == type_id::STRING)
                                ? sizeof(string_index_pair)
                                : ((column_types[col_idx].id() == type_id::LIST) or
                                   (column_types[col_idx].id() == type_id::STRUCT))
                                    ? sizeof(int32_t)
                                    : cudf::size_of(column_types[col_idx]);
            chunk.num_rowgroups = stripe_num_rowgroups;
            if (chunk.type_kind == orc::TIMESTAMP) {
              chunk.ts_clock_rate = to_clockrate(_timestamp_type.id());
            }
            for (int k = 0; k < gpu::CI_NUM_STREAMS; k++) {
              chunk.streams[k] = dst_base + stream_info[chunk.strm_id[k]].dst_pos;
            }
          }
          stripe_start_row += num_rows_per_stripe;
          num_rowgroups += stripe_num_rowgroups;

          stripe_idx++;
        }
      }

      // Process dataset chunk pages into output columns
      if (stripe_data.size() != 0) {
        auto row_groups =
          cudf::detail::hostdevice_2dvector<gpu::RowGroup>(num_rowgroups, num_columns, stream);
        if (level > 0 and row_groups.size().first) {
          cudf::host_span<gpu::RowGroup> row_groups_span(row_groups.base_host_ptr(),
                                                         num_rowgroups * num_columns);
          auto &rw_grp_meta = _col_meta.rwgrp_meta;

          // Update start row and num rows per row group
          std::transform(rw_grp_meta.begin(),
                         rw_grp_meta.end(),
                         row_groups_span.begin(),
                         rw_grp_meta.begin(),
                         [&](auto meta, auto &row_grp) {
                           row_grp.num_rows  = meta.num_rows;
                           row_grp.start_row = meta.start_row;
                           return meta;
                         });
        }
        // Setup row group descriptors if using indexes
        if (_metadata->per_file_metadata[0].ps.compression != orc::NONE) {
          auto decomp_data =
            decompress_stripe_data(chunks,
                                   stripe_data,
                                   _metadata->per_file_metadata[0].decompressor.get(),
                                   stream_info,
                                   total_num_stripes,
                                   row_groups,
                                   _metadata->get_row_index_stride(),
                                   level == 0,
                                   stream);
          stripe_data.clear();
          stripe_data.push_back(std::move(decomp_data));
        } else {
          if (row_groups.size().first) {
            chunks.host_to_device(stream);
            row_groups.host_to_device(stream);
            gpu::ParseRowGroupIndex(row_groups.base_device_ptr(),
                                    nullptr,
                                    chunks.base_device_ptr(),
                                    num_columns,
                                    total_num_stripes,
                                    num_rowgroups,
                                    _metadata->get_row_index_stride(),
                                    level == 0,
                                    stream);
          }
        }

        // Setup table for converting timestamp columns from local to UTC time
        auto const tz_table =
          _has_timestamp_column
            ? build_timezone_transition_table(
                selected_stripes[0].stripe_info[0].second->writerTimezone, stream)
            : timezone_table{};

        for (size_t i = 0; i < column_types.size(); ++i) {
          bool is_nullable = false;
          for (size_t j = 0; j < total_num_stripes; ++j) {
            if (chunks[j][i].strm_len[gpu::CI_PRESENT] != 0) {
              is_nullable = true;
              break;
            }
          }
          auto is_list_type = (column_types[i].id() == type_id::LIST);
          auto n_rows       = (level == 0) ? num_rows : _col_meta.num_child_rows[i];
          // For list column, offset column will be always size + 1
          if (is_list_type) n_rows++;
          out_buffers[level].emplace_back(column_types[i], n_rows, is_nullable, stream, _mr);
        }

        decode_stream_data(chunks,
                           num_dict_entries,
                           skip_rows,
                           tz_table.view(),
                           row_groups,
                           _metadata->get_row_index_stride(),
                           out_buffers[level],
                           level,
                           stream);

        // Extract information to process list child columns
        if (list_col.size()) {
          row_groups.device_to_host(stream, true);
          aggregate_child_meta(chunks, row_groups, list_col, level);
        }

        // ORC stores number of elements at each row, so we need to generate offsets from that
        if (list_col.size()) {
          std::vector<list_buffer_data> buff_data;
          std::for_each(
            out_buffers[level].begin(), out_buffers[level].end(), [&buff_data](auto &out_buffer) {
              if (out_buffer.type.id() == type_id::LIST) {
                auto data = static_cast<size_type *>(out_buffer.data());
                buff_data.emplace_back(list_buffer_data{data, out_buffer.size});
              }
            });

          auto const dev_buff_data = cudf::detail::make_device_uvector_async(buff_data, stream);
          generate_offsets_for_list(dev_buff_data, stream);
        }
      }
    }
  }

  // If out_columns is empty, then create columns from buffer.
  if (out_columns.empty()) {
    create_columns(std::move(out_buffers), out_columns, schema_info, stream);
  }

<<<<<<< HEAD
  for (const auto& meta : _metadata->per_file_metadata) {
    for (const auto& kv : meta.ff.metadata) {
      out_metadata.user_data.insert({kv.name, kv.value});
    }
=======
  // Return column names (must match order of returned columns)
  out_metadata.column_names.reserve(schema_info.size());
  std::transform(schema_info.cbegin(),
                 schema_info.cend(),
                 std::back_inserter(out_metadata.column_names),
                 [](auto info) { return info.name; });

  out_metadata.schema_info = std::move(schema_info);

  for (const auto &meta : _metadata->per_file_metadata) {
    for (const auto &kv : meta.ff.metadata) { out_metadata.user_data.insert({kv.name, kv.value}); }
>>>>>>> e855eb9e
  }

  return {std::make_unique<table>(std::move(out_columns)), std::move(out_metadata)};
}

// Forward to implementation
reader::reader(std::vector<std::string> const& filepaths,
               orc_reader_options const& options,
               rmm::cuda_stream_view stream,
               rmm::mr::device_memory_resource* mr)
{
  _impl = std::make_unique<impl>(datasource::create(filepaths), options, mr);
}

// Forward to implementation
reader::reader(std::vector<std::unique_ptr<cudf::io::datasource>>&& sources,
               orc_reader_options const& options,
               rmm::cuda_stream_view stream,
               rmm::mr::device_memory_resource* mr)
{
  _impl = std::make_unique<impl>(std::move(sources), options, mr);
}

// Destructor within this translation unit
reader::~reader() = default;

// Forward to implementation
table_with_metadata reader::read(orc_reader_options const& options, rmm::cuda_stream_view stream)
{
  return _impl->read(
    options.get_skip_rows(), options.get_num_rows(), options.get_stripes(), stream);
}
}  // namespace orc
}  // namespace detail
}  // namespace io
}  // namespace cudf<|MERGE_RESOLUTION|>--- conflicted
+++ resolved
@@ -131,12 +131,12 @@
  * @brief struct to store buffer data and size of list buffer
  */
 struct list_buffer_data {
-  size_type *data;
+  size_type* data;
   size_type size;
 };
 
 // Generates offsets for list buffer from number of elements in a row.
-void generate_offsets_for_list(rmm::device_uvector<list_buffer_data> const &buff_data,
+void generate_offsets_for_list(rmm::device_uvector<list_buffer_data> const& buff_data,
                                rmm::cuda_stream_view stream)
 {
   auto transformer = [] __device__(list_buffer_data list_data) {
@@ -172,36 +172,19 @@
  * @brief Function that populates column descriptors stream/chunk
  */
 size_t gather_stream_info(const size_t stripe_index,
-<<<<<<< HEAD
                           const orc::StripeInformation* stripeinfo,
                           const orc::StripeFooter* stripefooter,
                           const std::vector<int>& orc2gdf,
-                          const std::vector<int>& gdf2orc,
+                          const std::vector<orc_column_meta>& gdf2orc,
                           const std::vector<orc::SchemaType> types,
                           bool use_index,
                           size_t* num_dictionary_entries,
-                          hostdevice_vector<gpu::ColumnDesc>& chunks,
+                          cudf::detail::hostdevice_2dvector<gpu::ColumnDesc>& chunks,
                           std::vector<orc_stream_info>& stream_info)
-{
-  const auto num_columns = gdf2orc.size();
-  uint64_t src_offset    = 0;
-  uint64_t dst_offset    = 0;
-  for (const auto& stream : stripefooter->streams) {
-=======
-                          const orc::StripeInformation *stripeinfo,
-                          const orc::StripeFooter *stripefooter,
-                          const std::vector<int> &orc2gdf,
-                          const std::vector<orc_column_meta> &gdf2orc,
-                          const std::vector<orc::SchemaType> types,
-                          bool use_index,
-                          size_t *num_dictionary_entries,
-                          cudf::detail::hostdevice_2dvector<gpu::ColumnDesc> &chunks,
-                          std::vector<orc_stream_info> &stream_info)
 {
   uint64_t src_offset = 0;
   uint64_t dst_offset = 0;
-  for (const auto &stream : stripefooter->streams) {
->>>>>>> e855eb9e
+  for (const auto& stream : stripefooter->streams) {
     if (!stream.column_id || *stream.column_id >= orc2gdf.size()) {
       dst_offset += stream.length;
       continue;
@@ -221,11 +204,7 @@
             auto child_idx = (idx < orc2gdf.size()) ? orc2gdf[idx] : -1;
             if (child_idx >= 0) {
               col                             = child_idx;
-<<<<<<< HEAD
-              auto& chunk                     = chunks[stripe_index * num_columns + col];
-=======
-              auto &chunk                     = chunks[stripe_index][col];
->>>>>>> e855eb9e
+              auto& chunk                     = chunks[stripe_index][col];
               chunk.strm_id[gpu::CI_PRESENT]  = stream_info.size();
               chunk.strm_len[gpu::CI_PRESENT] = stream.length;
             }
@@ -236,11 +215,7 @@
     if (col != -1) {
       if (src_offset >= stripeinfo->indexLength || use_index) {
         // NOTE: skip_count field is temporarily used to track index ordering
-<<<<<<< HEAD
-        auto& chunk = chunks[stripe_index * num_columns + col];
-=======
-        auto &chunk = chunks[stripe_index][col];
->>>>>>> e855eb9e
+        auto& chunk = chunks[stripe_index][col];
         const auto idx =
           get_index_type_and_pos(stream.kind, chunk.skip_count, col == orc2gdf[column_id]);
         if (idx.first < gpu::CI_NUM_STREAMS) {
@@ -496,12 +471,12 @@
    * @return returns number of child columns at same level in case of struct and next level in case
    * of list
    */
-  uint32_t add_column(std::vector<std::vector<orc_column_meta>> &selection,
-                      std::vector<SchemaType> const &types,
+  uint32_t add_column(std::vector<std::vector<orc_column_meta>>& selection,
+                      std::vector<SchemaType> const& types,
                       const size_t level,
                       const uint32_t id,
-                      bool &has_timestamp_column,
-                      bool &has_list_column)
+                      bool& has_timestamp_column,
+                      bool& has_list_column)
   {
     uint32_t num_lvl_child_columns = 0;
     if (level == selection.size()) { selection.emplace_back(); }
@@ -545,30 +520,18 @@
    *
    * @return Vector of list of ORC column meta-data
    */
-<<<<<<< HEAD
-  std::vector<int> select_columns(std::vector<std::string> const& use_names,
-                                  bool& has_timestamp_column) const
+  std::vector<std::vector<orc_column_meta>> select_columns(
+    std::vector<std::string> const& use_names, bool& has_timestamp_column, bool& has_list_column)
   {
     auto const& pfm = per_file_metadata[0];
-=======
-  std::vector<std::vector<orc_column_meta>> select_columns(
-    std::vector<std::string> const &use_names, bool &has_timestamp_column, bool &has_list_column)
-  {
-    auto const &pfm = per_file_metadata[0];
     std::vector<std::vector<orc_column_meta>> selection;
->>>>>>> e855eb9e
 
     if (not use_names.empty()) {
-<<<<<<< HEAD
-      int index = 0;
-      for (auto const& use_name : use_names) {
-=======
       uint32_t index = 0;
       // Have to check only parent columns
       auto const num_columns = pfm.ff.types[0].subtypes.size();
 
-      for (const auto &use_name : use_names) {
->>>>>>> e855eb9e
+      for (const auto& use_name : use_names) {
         bool name_found = false;
         for (uint32_t i = 0; i < num_columns; ++i, ++index) {
           if (index >= num_columns) { index = 0; }
@@ -584,7 +547,7 @@
         CUDF_EXPECTS(name_found, "Unknown column name : " + std::string(use_name));
       }
     } else {
-      for (auto const &col_id : pfm.ff.types[0].subtypes) {
+      for (auto const& col_id : pfm.ff.types[0].subtypes) {
         add_column(selection, pfm.ff.types, 0, col_id, has_timestamp_column, has_list_column);
       }
     }
@@ -594,19 +557,12 @@
 };
 
 rmm::device_buffer reader::impl::decompress_stripe_data(
-<<<<<<< HEAD
-  hostdevice_vector<gpu::ColumnDesc>& chunks,
+  cudf::detail::hostdevice_2dvector<gpu::ColumnDesc>& chunks,
   const std::vector<rmm::device_buffer>& stripe_data,
   const OrcDecompressor* decompressor,
   std::vector<orc_stream_info>& stream_info,
-=======
-  cudf::detail::hostdevice_2dvector<gpu::ColumnDesc> &chunks,
-  const std::vector<rmm::device_buffer> &stripe_data,
-  const OrcDecompressor *decompressor,
-  std::vector<orc_stream_info> &stream_info,
->>>>>>> e855eb9e
   size_t num_stripes,
-  cudf::detail::hostdevice_2dvector<gpu::RowGroup> &row_groups,
+  cudf::detail::hostdevice_2dvector<gpu::RowGroup>& row_groups,
   size_t row_index_stride,
   bool use_base_stride,
   rmm::cuda_stream_view stream)
@@ -695,11 +651,7 @@
 
   for (size_t i = 0; i < num_stripes; ++i) {
     for (size_t j = 0; j < num_columns; ++j) {
-<<<<<<< HEAD
-      auto& chunk = chunks[i * num_columns + j];
-=======
-      auto &chunk = chunks[i][j];
->>>>>>> e855eb9e
+      auto& chunk = chunks[i][j];
       for (int k = 0; k < gpu::CI_NUM_STREAMS; ++k) {
         if (chunk.strm_len[k] > 0 && chunk.strm_id[k] < compinfo.size()) {
           chunk.streams[k]  = compinfo[chunk.strm_id[k]].uncompressed_data;
@@ -726,22 +678,14 @@
   return decomp_data;
 }
 
-<<<<<<< HEAD
-void reader::impl::decode_stream_data(hostdevice_vector<gpu::ColumnDesc>& chunks,
-=======
-void reader::impl::decode_stream_data(cudf::detail::hostdevice_2dvector<gpu::ColumnDesc> &chunks,
->>>>>>> e855eb9e
+void reader::impl::decode_stream_data(cudf::detail::hostdevice_2dvector<gpu::ColumnDesc>& chunks,
                                       size_t num_dicts,
                                       size_t skip_rows,
                                       timezone_table_view tz_table,
-                                      cudf::detail::hostdevice_2dvector<gpu::RowGroup> &row_groups,
+                                      cudf::detail::hostdevice_2dvector<gpu::RowGroup>& row_groups,
                                       size_t row_index_stride,
-<<<<<<< HEAD
                                       std::vector<column_buffer>& out_buffers,
-=======
-                                      std::vector<column_buffer> &out_buffers,
                                       size_t level,
->>>>>>> e855eb9e
                                       rmm::cuda_stream_view stream)
 {
   const auto num_stripes = chunks.size().first;
@@ -750,11 +694,7 @@
   // Update chunks with pointers to column data
   for (size_t i = 0; i < num_stripes; ++i) {
     for (size_t j = 0; j < num_columns; ++j) {
-<<<<<<< HEAD
-      auto& chunk            = chunks[i * num_columns + j];
-=======
-      auto &chunk            = chunks[i][j];
->>>>>>> e855eb9e
+      auto& chunk            = chunks[i][j];
       chunk.column_data_base = out_buffers[j].data();
       chunk.valid_map_base   = out_buffers[j].null_mask();
     }
@@ -786,15 +726,10 @@
   }
 }
 
-<<<<<<< HEAD
-reader::impl::impl(std::vector<std::unique_ptr<datasource>>&& sources,
-                   orc_reader_options const& options,
-                   rmm::mr::device_memory_resource* mr)
-=======
 // Aggregate child column metadata per stripe and per column
 void reader::impl::aggregate_child_meta(cudf::detail::host_2dspan<gpu::ColumnDesc> chunks,
                                         cudf::detail::host_2dspan<gpu::RowGroup> row_groups,
-                                        std::vector<orc_column_meta> const &list_col,
+                                        std::vector<orc_column_meta> const& list_col,
                                         const int32_t level)
 {
   const auto num_of_stripes         = chunks.size().first;
@@ -802,7 +737,7 @@
   const auto num_parent_cols        = _selected_columns[level].size();
   const auto num_child_cols         = _selected_columns[level + 1].size();
   const auto number_of_child_chunks = num_child_cols * num_of_stripes;
-  auto &num_child_rows              = _col_meta.num_child_rows;
+  auto& num_child_rows              = _col_meta.num_child_rows;
 
   // Reset the meta to store child column details.
   num_child_rows.resize(_selected_columns[level + 1].size());
@@ -861,7 +796,7 @@
 }
 
 std::unique_ptr<column> reader::impl::create_empty_column(const int32_t orc_col_id,
-                                                          column_name_info &schema_info,
+                                                          column_name_info& schema_info,
                                                           rmm::cuda_stream_view stream)
 {
   schema_info.name = _metadata->get_column_name(0, orc_col_id);
@@ -908,12 +843,12 @@
 }
 
 // Adds child column buffers to parent column
-column_buffer &&reader::impl::assemble_buffer(const int32_t orc_col_id,
-                                              std::vector<std::vector<column_buffer>> &col_buffers,
+column_buffer&& reader::impl::assemble_buffer(const int32_t orc_col_id,
+                                              std::vector<std::vector<column_buffer>>& col_buffers,
                                               const size_t level)
 {
   auto const col_id = _col_meta.orc_col_map[level][orc_col_id];
-  auto &col_buffer  = col_buffers[level][col_id];
+  auto& col_buffer  = col_buffers[level][col_id];
 
   col_buffer.name = _metadata->get_column_name(0, orc_col_id);
   switch (col_buffer.type.id()) {
@@ -923,7 +858,7 @@
       break;
 
     case type_id::STRUCT:
-      for (auto const &col : _metadata->get_col_type(orc_col_id).subtypes) {
+      for (auto const& col : _metadata->get_col_type(orc_col_id).subtypes) {
         col_buffer.children.emplace_back(assemble_buffer(col, col_buffers, level));
       }
 
@@ -936,13 +871,13 @@
 }
 
 // creates columns along with schema information for each column
-void reader::impl::create_columns(std::vector<std::vector<column_buffer>> &&col_buffers,
-                                  std::vector<std::unique_ptr<column>> &out_columns,
-                                  std::vector<column_name_info> &schema_info,
+void reader::impl::create_columns(std::vector<std::vector<column_buffer>>&& col_buffers,
+                                  std::vector<std::unique_ptr<column>>& out_columns,
+                                  std::vector<column_name_info>& schema_info,
                                   rmm::cuda_stream_view stream)
 {
   for (size_t i = 0; i < _selected_columns[0].size();) {
-    auto const &col_meta = _selected_columns[0][i];
+    auto const& col_meta = _selected_columns[0][i];
     schema_info.emplace_back("");
 
     auto col_buffer = assemble_buffer(col_meta.id, col_buffers, 0);
@@ -953,10 +888,9 @@
   }
 }
 
-reader::impl::impl(std::vector<std::unique_ptr<datasource>> &&sources,
-                   orc_reader_options const &options,
-                   rmm::mr::device_memory_resource *mr)
->>>>>>> e855eb9e
+reader::impl::impl(std::vector<std::unique_ptr<datasource>>&& sources,
+                   orc_reader_options const& options,
+                   rmm::mr::device_memory_resource* mr)
   : _mr(mr), _sources(std::move(sources))
 {
   // Open and parse the source(s) dataset metadata
@@ -1002,46 +936,18 @@
   // Select only stripes required (aka row groups)
   const auto selected_stripes = _metadata->select_stripes(stripes, skip_rows, num_rows);
 
-<<<<<<< HEAD
-  // Association between each ORC column and its cudf::column
-  std::vector<int32_t> orc_col_map(_metadata->get_num_cols(), -1);
-
-  // Get a list of column data types
-  std::vector<data_type> column_types;
-  for (const auto& col : _selected_columns) {
-    // If the column type is orc::DECIMAL see if the user
-    // desires it to be converted to float64 or not
-    auto const decimal_as_float64 = should_convert_decimal_column_to_float(
-      _decimal_cols_as_float, _metadata->per_file_metadata[0], col);
-
-    auto col_type = to_type_id(
-      _metadata->get_col_type(col), _use_np_dtypes, _timestamp_type.id(), decimal_as_float64);
-    CUDF_EXPECTS(col_type != type_id::EMPTY, "Unknown type");
-    // Remove this once we support Decimal128 data type
-    CUDF_EXPECTS((col_type != type_id::DECIMAL64) or (_metadata->get_col_type(col).precision <= 18),
-                 "Decimal data has precision > 18, Decimal64 data type doesn't support it.");
-    if (col_type == type_id::DECIMAL64) {
-      // sign of the scale is changed since cuDF follows c++ libraries like CNL
-      // which uses negative scaling, but liborc and other libraries
-      // follow positive scaling.
-      auto const scale = -static_cast<int32_t>(_metadata->get_col_type(col).scale.value_or(0));
-      column_types.emplace_back(col_type, scale);
-    } else {
-      column_types.emplace_back(col_type);
-    }
-=======
   // Iterates through levels of nested columns, struct columns and its children will be
   // in the same level since child column also have same number of rows,
   // list column children will be 1 level down compared to parent.
   for (size_t level = 0; level < _selected_columns.size(); level++) {
-    auto &selected_columns = _selected_columns[level];
+    auto& selected_columns = _selected_columns[level];
     // Association between each ORC column and its cudf::column
     _col_meta.orc_col_map.emplace_back(_metadata->get_num_cols(), -1);
     std::vector<orc_column_meta> list_col;
 
     // Get a list of column data types
     std::vector<data_type> column_types;
-    for (auto &col : selected_columns) {
+    for (auto& col : selected_columns) {
       // If the column type is orc::DECIMAL see if the user
       // desires it to be converted to float64 or not
       auto const decimal_as_float64 = should_convert_decimal_column_to_float(
@@ -1062,96 +968,16 @@
       } else {
         column_types.emplace_back(col_type);
       }
->>>>>>> e855eb9e
 
       // Map each ORC column to its column
       _col_meta.orc_col_map[level][col.id] = column_types.size() - 1;
       if (col_type == type_id::LIST) list_col.emplace_back(col);
     }
 
-<<<<<<< HEAD
-  // If no rows or stripes to read, return empty columns
-  if (num_rows <= 0 || selected_stripes.empty()) {
-    std::transform(column_types.cbegin(),
-                   column_types.cend(),
-                   std::back_inserter(out_columns),
-                   [](auto const& dtype) { return make_empty_column(dtype); });
-  } else {
-    // Get the total number of stripes across all input files.
-    size_t total_num_stripes =
-      std::accumulate(selected_stripes.begin(),
-                      selected_stripes.end(),
-                      0,
-                      [](size_t sum, auto& stripe_source_mapping) {
-                        return sum + stripe_source_mapping.stripe_info.size();
-                      });
-
-    const auto num_columns = _selected_columns.size();
-    const auto num_chunks  = total_num_stripes * num_columns;
-    hostdevice_vector<gpu::ColumnDesc> chunks(num_chunks, stream);
-    memset(chunks.host_ptr(), 0, chunks.memory_size());
-
-    const bool use_index =
-      (_use_index == true) &&
-      // Only use if we don't have much work with complete columns & stripes
-      // TODO: Consider nrows, gpu, and tune the threshold
-      (num_rows > _metadata->get_row_index_stride() && !(_metadata->get_row_index_stride() & 7) &&
-       _metadata->get_row_index_stride() > 0 && num_columns * total_num_stripes < 8 * 128) &&
-      // Only use if first row is aligned to a stripe boundary
-      // TODO: Fix logic to handle unaligned rows
-      (skip_rows == 0);
-
-    // Logically view streams as columns
-    std::vector<orc_stream_info> stream_info;
-
-    // Tracker for eventually deallocating compressed and uncompressed data
-    std::vector<rmm::device_buffer> stripe_data;
-
-    size_t stripe_start_row   = 0;
-    size_t num_dict_entries   = 0;
-    size_t num_rowgroups      = 0;
-    size_t stripe_chunk_index = 0;
-
-    for (auto& stripe_source_mapping : selected_stripes) {
-      // Iterate through the source files selected stripes
-      for (size_t stripe_pos_index = 0; stripe_pos_index < stripe_source_mapping.stripe_info.size();
-           stripe_pos_index++) {
-        auto& stripe_pair        = stripe_source_mapping.stripe_info[stripe_pos_index];
-        const auto stripe_info   = stripe_pair.first;
-        const auto stripe_footer = stripe_pair.second;
-
-        auto stream_count          = stream_info.size();
-        const auto total_data_size = gather_stream_info(stripe_chunk_index,
-                                                        stripe_info,
-                                                        stripe_footer,
-                                                        orc_col_map,
-                                                        _selected_columns,
-                                                        _metadata->get_types(),
-                                                        use_index,
-                                                        &num_dict_entries,
-                                                        chunks,
-                                                        stream_info);
-
-        CUDF_EXPECTS(total_data_size > 0, "Expected streams data within stripe");
-
-        stripe_data.emplace_back(total_data_size, stream);
-        auto dst_base = static_cast<uint8_t*>(stripe_data.back().data());
-
-        // Coalesce consecutive streams into one read
-        while (stream_count < stream_info.size()) {
-          const auto d_dst  = dst_base + stream_info[stream_count].dst_pos;
-          const auto offset = stream_info[stream_count].offset;
-          auto len          = stream_info[stream_count].length;
-          stream_count++;
-
-          while (stream_count < stream_info.size() &&
-                 stream_info[stream_count].offset == offset + len) {
-            len += stream_info[stream_count].length;
-=======
     // If no rows or stripes to read, return empty columns
     if (num_rows <= 0 || selected_stripes.empty()) {
       for (size_t i = 0; i < _selected_columns[0].size();) {
-        auto const &col_meta = _selected_columns[0][i];
+        auto const& col_meta = _selected_columns[0][i];
         auto const schema    = _metadata->get_schema(col_meta.id);
         schema_info.emplace_back("");
         out_columns.push_back(
@@ -1166,7 +992,7 @@
         std::accumulate(selected_stripes.begin(),
                         selected_stripes.end(),
                         0,
-                        [](size_t sum, auto &stripe_source_mapping) {
+                        [](size_t sum, auto& stripe_source_mapping) {
                           return sum + stripe_source_mapping.stripe_info.size();
                         });
       const auto num_columns = selected_columns.size();
@@ -1188,16 +1014,16 @@
       std::vector<orc_stream_info> stream_info;
 
       // Tracker for eventually deallocating compressed and uncompressed data
-      auto &stripe_data = lvl_stripe_data[level];
+      auto& stripe_data = lvl_stripe_data[level];
 
       size_t stripe_start_row = 0;
       size_t num_dict_entries = 0;
       size_t num_rowgroups    = 0;
       int stripe_idx          = 0;
 
-      for (auto const &stripe_source_mapping : selected_stripes) {
+      for (auto const& stripe_source_mapping : selected_stripes) {
         // Iterate through the source files selected stripes
-        for (auto const &stripe : stripe_source_mapping.stripe_info) {
+        for (auto const& stripe : stripe_source_mapping.stripe_info) {
           const auto stripe_info   = stripe.first;
           const auto stripe_footer = stripe.second;
 
@@ -1216,14 +1042,13 @@
           CUDF_EXPECTS(total_data_size > 0, "Expected streams data within stripe");
 
           stripe_data.emplace_back(total_data_size, stream);
-          auto dst_base = static_cast<uint8_t *>(stripe_data.back().data());
+          auto dst_base = static_cast<uint8_t*>(stripe_data.back().data());
 
           // Coalesce consecutive streams into one read
           while (stream_count < stream_info.size()) {
             const auto d_dst  = dst_base + stream_info[stream_count].dst_pos;
             const auto offset = stream_info[stream_count].offset;
             auto len          = stream_info[stream_count].length;
->>>>>>> e855eb9e
             stream_count++;
 
             while (stream_count < stream_info.size() &&
@@ -1248,40 +1073,16 @@
             }
           }
 
-<<<<<<< HEAD
-        // Update chunks to reference streams pointers
-        for (size_t col_idx = 0; col_idx < num_columns; col_idx++) {
-          auto& chunk         = chunks[stripe_chunk_index * num_columns + col_idx];
-          chunk.start_row     = stripe_start_row;
-          chunk.num_rows      = stripe_info->numberOfRows;
-          chunk.encoding_kind = stripe_footer->columns[_selected_columns[col_idx]].kind;
-          chunk.type_kind     = _metadata->per_file_metadata[stripe_source_mapping.source_idx]
-                              .ff.types[_selected_columns[col_idx]]
-                              .kind;
-          auto const decimal_as_float64 = should_convert_decimal_column_to_float(
-            _decimal_cols_as_float, _metadata->per_file_metadata[0], _selected_columns[col_idx]);
-          chunk.decimal_scale = _metadata->per_file_metadata[stripe_source_mapping.source_idx]
-                                  .ff.types[_selected_columns[col_idx]]
-                                  .scale.value_or(0) |
-                                (decimal_as_float64 ? orc::gpu::orc_decimal2float64_scale : 0);
-          chunk.rowgroup_id = num_rowgroups;
-          chunk.dtype_len   = (column_types[col_idx].id() == type_id::STRING)
-                                ? sizeof(string_index_pair)
-                                : cudf::size_of(column_types[col_idx]);
-          if (chunk.type_kind == orc::TIMESTAMP) {
-            chunk.ts_clock_rate = to_clockrate(_timestamp_type.id());
-=======
           const auto num_rows_per_stripe = stripe_info->numberOfRows;
           const auto rowgroup_id         = num_rowgroups;
           auto stripe_num_rowgroups      = 0;
           if (use_index) {
             stripe_num_rowgroups = (num_rows_per_stripe + _metadata->get_row_index_stride() - 1) /
                                    _metadata->get_row_index_stride();
->>>>>>> e855eb9e
           }
           // Update chunks to reference streams pointers
           for (size_t col_idx = 0; col_idx < num_columns; col_idx++) {
-            auto &chunk = chunks[stripe_idx][col_idx];
+            auto& chunk = chunks[stripe_idx][col_idx];
             // start row, number of rows in a each stripe and total number of rows
             // may change in lower levels of nesting
             chunk.start_row = (level == 0)
@@ -1305,11 +1106,11 @@
                                     .scale.value_or(0) |
                                   (decimal_as_float64 ? orc::gpu::orc_decimal2float64_scale : 0);
 
-            chunk.rowgroup_id = rowgroup_id;
-            chunk.dtype_len   = (column_types[col_idx].id() == type_id::STRING)
-                                ? sizeof(string_index_pair)
-                                : ((column_types[col_idx].id() == type_id::LIST) or
-                                   (column_types[col_idx].id() == type_id::STRUCT))
+            chunk.rowgroup_id   = rowgroup_id;
+            chunk.dtype_len     = (column_types[col_idx].id() == type_id::STRING)
+                                    ? sizeof(string_index_pair)
+                                  : ((column_types[col_idx].id() == type_id::LIST) or
+                                 (column_types[col_idx].id() == type_id::STRUCT))
                                     ? sizeof(int32_t)
                                     : cudf::size_of(column_types[col_idx]);
             chunk.num_rowgroups = stripe_num_rowgroups;
@@ -1334,14 +1135,14 @@
         if (level > 0 and row_groups.size().first) {
           cudf::host_span<gpu::RowGroup> row_groups_span(row_groups.base_host_ptr(),
                                                          num_rowgroups * num_columns);
-          auto &rw_grp_meta = _col_meta.rwgrp_meta;
+          auto& rw_grp_meta = _col_meta.rwgrp_meta;
 
           // Update start row and num rows per row group
           std::transform(rw_grp_meta.begin(),
                          rw_grp_meta.end(),
                          row_groups_span.begin(),
                          rw_grp_meta.begin(),
-                         [&](auto meta, auto &row_grp) {
+                         [&](auto meta, auto& row_grp) {
                            row_grp.num_rows  = meta.num_rows;
                            row_grp.start_row = meta.start_row;
                            return meta;
@@ -1419,9 +1220,9 @@
         if (list_col.size()) {
           std::vector<list_buffer_data> buff_data;
           std::for_each(
-            out_buffers[level].begin(), out_buffers[level].end(), [&buff_data](auto &out_buffer) {
+            out_buffers[level].begin(), out_buffers[level].end(), [&buff_data](auto& out_buffer) {
               if (out_buffer.type.id() == type_id::LIST) {
-                auto data = static_cast<size_type *>(out_buffer.data());
+                auto data = static_cast<size_type*>(out_buffer.data());
                 buff_data.emplace_back(list_buffer_data{data, out_buffer.size});
               }
             });
@@ -1438,12 +1239,6 @@
     create_columns(std::move(out_buffers), out_columns, schema_info, stream);
   }
 
-<<<<<<< HEAD
-  for (const auto& meta : _metadata->per_file_metadata) {
-    for (const auto& kv : meta.ff.metadata) {
-      out_metadata.user_data.insert({kv.name, kv.value});
-    }
-=======
   // Return column names (must match order of returned columns)
   out_metadata.column_names.reserve(schema_info.size());
   std::transform(schema_info.cbegin(),
@@ -1453,9 +1248,10 @@
 
   out_metadata.schema_info = std::move(schema_info);
 
-  for (const auto &meta : _metadata->per_file_metadata) {
-    for (const auto &kv : meta.ff.metadata) { out_metadata.user_data.insert({kv.name, kv.value}); }
->>>>>>> e855eb9e
+  for (const auto& meta : _metadata->per_file_metadata) {
+    for (const auto& kv : meta.ff.metadata) {
+      out_metadata.user_data.insert({kv.name, kv.value});
+    }
   }
 
   return {std::make_unique<table>(std::move(out_columns)), std::move(out_metadata)};
