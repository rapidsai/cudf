/*
 * Copyright (c) 2019-2021, NVIDIA CORPORATION.
 *
 * Licensed under the Apache License, Version 2.0 (the "License");
 * you may not use this file except in compliance with the License.
 * You may obtain a copy of the License at
 *
 *     http://www.apache.org/licenses/LICENSE-2.0
 *
 * Unless required by applicable law or agreed to in writing, software
 * distributed under the License is distributed on an "AS IS" BASIS,
 * WITHOUT WARRANTIES OR CONDITIONS OF ANY KIND, either express or implied.
 * See the License for the specific language governing permissions and
 * limitations under the License.
 */

/**
 * @file reader_impl.cu
 * @brief cuDF-IO ORC reader class implementation
 */

#include "orc.h"
#include "orc_gpu.h"
#include "reader_impl.hpp"
#include "timezone.cuh"

#include <io/comp/gpuinflate.h>
#include <io/utilities/config_utils.hpp>
#include <io/utilities/time_utils.cuh>

#include <cudf/detail/utilities/vector_factories.hpp>
#include <cudf/table/table.hpp>
#include <cudf/utilities/bit.hpp>
#include <cudf/utilities/error.hpp>
#include <cudf/utilities/traits.hpp>

#include <rmm/cuda_stream_view.hpp>
#include <rmm/device_buffer.hpp>
#include <rmm/device_uvector.hpp>
#include <rmm/exec_policy.hpp>

#include <nvcomp/snappy.h>

#include <algorithm>
#include <iterator>

namespace cudf {
namespace io {
namespace detail {
namespace orc {
using namespace cudf::io::orc;

namespace {
/**
 * @brief Function that translates ORC data kind to cuDF type enum
 */
constexpr type_id to_type_id(const orc::SchemaType& schema,
                             bool use_np_dtypes,
                             type_id timestamp_type_id,
                             type_id decimal_type_id)
{
  switch (schema.kind) {
    case orc::BOOLEAN: return type_id::BOOL8;
    case orc::BYTE: return type_id::INT8;
    case orc::SHORT: return type_id::INT16;
    case orc::INT: return type_id::INT32;
    case orc::LONG: return type_id::INT64;
    case orc::FLOAT: return type_id::FLOAT32;
    case orc::DOUBLE: return type_id::FLOAT64;
    case orc::STRING:
    case orc::BINARY:
    case orc::VARCHAR:
    case orc::CHAR:
      // Variable-length types can all be mapped to STRING
      return type_id::STRING;
    case orc::TIMESTAMP:
      return (timestamp_type_id != type_id::EMPTY) ? timestamp_type_id
                                                   : type_id::TIMESTAMP_NANOSECONDS;
    case orc::DATE:
      // There isn't a (DAYS -> np.dtype) mapping
      return (use_np_dtypes) ? type_id::TIMESTAMP_MILLISECONDS : type_id::TIMESTAMP_DAYS;
    case orc::DECIMAL: return decimal_type_id;
    // Need to update once cuDF plans to support map type
    case orc::MAP:
    case orc::LIST: return type_id::LIST;
    case orc::STRUCT: return type_id::STRUCT;
    default: break;
  }

  return type_id::EMPTY;
}

constexpr std::pair<gpu::StreamIndexType, uint32_t> get_index_type_and_pos(
  const orc::StreamKind kind, uint32_t skip_count, bool non_child)
{
  switch (kind) {
    case orc::DATA:
      skip_count += 1;
      skip_count |= (skip_count & 0xff) << 8;
      return std::make_pair(gpu::CI_DATA, skip_count);
    case orc::LENGTH:
    case orc::SECONDARY:
      skip_count += 1;
      skip_count |= (skip_count & 0xff) << 16;
      return std::make_pair(gpu::CI_DATA2, skip_count);
    case orc::DICTIONARY_DATA: return std::make_pair(gpu::CI_DICTIONARY, skip_count);
    case orc::PRESENT:
      skip_count += (non_child ? 1 : 0);
      return std::make_pair(gpu::CI_PRESENT, skip_count);
    case orc::ROW_INDEX: return std::make_pair(gpu::CI_INDEX, skip_count);
    default:
      // Skip this stream as it's not strictly required
      return std::make_pair(gpu::CI_NUM_STREAMS, 0);
  }
}

/**
 * @brief struct to store buffer data and size of list buffer
 */
struct list_buffer_data {
  size_type* data;
  size_type size;
};

// Generates offsets for list buffer from number of elements in a row.
void generate_offsets_for_list(rmm::device_uvector<list_buffer_data> const& buff_data,
                               rmm::cuda_stream_view stream)
{
  auto transformer = [] __device__(list_buffer_data list_data) {
    thrust::exclusive_scan(
      thrust::seq, list_data.data, list_data.data + list_data.size, list_data.data);
  };
  thrust::for_each(rmm::exec_policy(stream), buff_data.begin(), buff_data.end(), transformer);
  stream.synchronize();
}

/**
 * @brief Struct that maps ORC streams to columns
 */
struct orc_stream_info {
  orc_stream_info() = default;
  explicit orc_stream_info(
    uint64_t offset_, size_t dst_pos_, uint32_t length_, uint32_t gdf_idx_, uint32_t stripe_idx_)
    : offset(offset_),
      dst_pos(dst_pos_),
      length(length_),
      gdf_idx(gdf_idx_),
      stripe_idx(stripe_idx_)
  {
  }
  uint64_t offset;      // offset in file
  size_t dst_pos;       // offset in memory relative to start of compressed stripe data
  size_t length;        // length in file
  uint32_t gdf_idx;     // column index
  uint32_t stripe_idx;  // stripe index
};

/**
 * @brief Function that populates column descriptors stream/chunk
 */
size_t gather_stream_info(const size_t stripe_index,
                          const orc::StripeInformation* stripeinfo,
                          const orc::StripeFooter* stripefooter,
                          const std::vector<int>& orc2gdf,
                          const std::vector<orc::SchemaType> types,
                          bool use_index,
                          size_t* num_dictionary_entries,
                          cudf::detail::hostdevice_2dvector<gpu::ColumnDesc>& chunks,
                          std::vector<orc_stream_info>& stream_info,
                          bool apply_struct_map)
{
  uint64_t src_offset = 0;
  uint64_t dst_offset = 0;
  for (const auto& stream : stripefooter->streams) {
    if (!stream.column_id || *stream.column_id >= orc2gdf.size()) {
      dst_offset += stream.length;
      continue;
    }

    auto const column_id = *stream.column_id;
    auto col             = orc2gdf[column_id];

    if (col == -1 and apply_struct_map) {
      // A struct-type column has no data itself, but rather child columns
      // for each of its fields. There is only a PRESENT stream, which
      // needs to be included for the reader.
      const auto schema_type = types[column_id];
      if (schema_type.subtypes.size() != 0) {
        if (schema_type.kind == orc::STRUCT && stream.kind == orc::PRESENT) {
          for (const auto& idx : schema_type.subtypes) {
            auto child_idx = (idx < orc2gdf.size()) ? orc2gdf[idx] : -1;
            if (child_idx >= 0) {
              col                             = child_idx;
              auto& chunk                     = chunks[stripe_index][col];
              chunk.strm_id[gpu::CI_PRESENT]  = stream_info.size();
              chunk.strm_len[gpu::CI_PRESENT] = stream.length;
            }
          }
        }
      }
    }
    if (col != -1) {
      if (src_offset >= stripeinfo->indexLength || use_index) {
        // NOTE: skip_count field is temporarily used to track index ordering
        auto& chunk = chunks[stripe_index][col];
        const auto idx =
          get_index_type_and_pos(stream.kind, chunk.skip_count, col == orc2gdf[column_id]);
        if (idx.first < gpu::CI_NUM_STREAMS) {
          chunk.strm_id[idx.first]  = stream_info.size();
          chunk.strm_len[idx.first] = stream.length;
          chunk.skip_count          = idx.second;

          if (idx.first == gpu::CI_DICTIONARY) {
            chunk.dictionary_start = *num_dictionary_entries;
            chunk.dict_len         = stripefooter->columns[column_id].dictionarySize;
            *num_dictionary_entries += stripefooter->columns[column_id].dictionarySize;
          }
        }
      }
      stream_info.emplace_back(
        stripeinfo->offset + src_offset, dst_offset, stream.length, col, stripe_index);
      dst_offset += stream.length;
    }
    src_offset += stream.length;
  }

  return dst_offset;
}

/**
 * @brief Determines cuDF type of an ORC Decimal column.
 */
auto decimal_column_type(std::vector<std::string> const& float64_columns,
                         std::vector<std::string> const& decimal128_columns,
<<<<<<< HEAD
                         cudf::io::orc::detail::aggregate_orc_metadata const& metadata,
                         int column_index)
{
=======
                         bool is_decimal128_enabled,
                         cudf::io::orc::detail::aggregate_orc_metadata const& metadata,
                         int column_index)
{
  if (metadata.get_col_type(column_index).kind != DECIMAL) return type_id::EMPTY;

>>>>>>> a21bff4d
  auto const& column_path = metadata.column_path(0, column_index);
  auto is_column_in       = [&](const std::vector<std::string>& cols) {
    return std::find(cols.cbegin(), cols.cend(), column_path) != cols.end();
  };

  auto const user_selected_float64    = is_column_in(float64_columns);
  auto const user_selected_decimal128 = is_decimal128_enabled and is_column_in(decimal128_columns);
  CUDF_EXPECTS(not user_selected_float64 or not user_selected_decimal128,
               "Both decimal128 and float64 types selected for column " + column_path);

  if (user_selected_float64) return type_id::FLOAT64;
  if (user_selected_decimal128) return type_id::DECIMAL128;
<<<<<<< HEAD
  return metadata.get_col_type(column_index).precision <= 18 ? type_id::DECIMAL64
                                                             : type_id::DECIMAL128;
=======

  auto const precision = metadata.get_col_type(column_index)
                           .precision.value_or(cuda::std::numeric_limits<int64_t>::digits10);
  if (precision <= cuda::std::numeric_limits<int32_t>::digits10) return type_id::DECIMAL32;
  if (precision <= cuda::std::numeric_limits<int64_t>::digits10) return type_id::DECIMAL64;
  CUDF_EXPECTS(is_decimal128_enabled,
               "Decimal precision too high for decimal64, use `decimal_cols_as_float` or enable "
               "decimal128 use");
  return type_id::DECIMAL128;
>>>>>>> a21bff4d
}

}  // namespace

void snappy_decompress(device_span<gpu_inflate_input_s> comp_in,
                       device_span<gpu_inflate_status_s> comp_stat,
                       size_t max_uncomp_page_size,
                       rmm::cuda_stream_view stream)
{
  size_t num_blocks = comp_in.size();
  size_t temp_size;

  auto status =
    nvcompBatchedSnappyDecompressGetTempSize(num_blocks, max_uncomp_page_size, &temp_size);
  CUDF_EXPECTS(nvcompStatus_t::nvcompSuccess == status,
               "Unable to get scratch size for snappy decompression");

  rmm::device_buffer scratch(temp_size, stream);
  rmm::device_uvector<void const*> compressed_data_ptrs(num_blocks, stream);
  rmm::device_uvector<size_t> compressed_data_sizes(num_blocks, stream);
  rmm::device_uvector<void*> uncompressed_data_ptrs(num_blocks, stream);
  rmm::device_uvector<size_t> uncompressed_data_sizes(num_blocks, stream);

  rmm::device_uvector<size_t> actual_uncompressed_data_sizes(num_blocks, stream);
  rmm::device_uvector<nvcompStatus_t> statuses(num_blocks, stream);

  // Prepare the vectors
  auto comp_it = thrust::make_zip_iterator(compressed_data_ptrs.begin(),
                                           compressed_data_sizes.begin(),
                                           uncompressed_data_ptrs.begin(),
                                           uncompressed_data_sizes.data());
  thrust::transform(rmm::exec_policy(stream),
                    comp_in.begin(),
                    comp_in.end(),
                    comp_it,
                    [] __device__(gpu_inflate_input_s in) {
                      return thrust::make_tuple(in.srcDevice, in.srcSize, in.dstDevice, in.dstSize);
                    });

  status = nvcompBatchedSnappyDecompressAsync(compressed_data_ptrs.data(),
                                              compressed_data_sizes.data(),
                                              uncompressed_data_sizes.data(),
                                              actual_uncompressed_data_sizes.data(),
                                              num_blocks,
                                              scratch.data(),
                                              scratch.size(),
                                              uncompressed_data_ptrs.data(),
                                              statuses.data(),
                                              stream.value());
  CUDF_EXPECTS(nvcompStatus_t::nvcompSuccess == status, "unable to perform snappy decompression");

  CUDF_EXPECTS(thrust::equal(rmm::exec_policy(stream),
                             statuses.begin(),
                             statuses.end(),
                             thrust::make_constant_iterator(nvcompStatus_t::nvcompSuccess)),
               "Error during snappy decompression");
  thrust::for_each_n(
    rmm::exec_policy(stream),
    thrust::make_counting_iterator(0),
    num_blocks,
    [=, actual_uncomp_sizes = actual_uncompressed_data_sizes.data()] __device__(auto i) {
      comp_stat[i].bytes_written = actual_uncomp_sizes[i];
      comp_stat[i].status        = 0;
    });
}

rmm::device_buffer reader::impl::decompress_stripe_data(
  cudf::detail::hostdevice_2dvector<gpu::ColumnDesc>& chunks,
  const std::vector<rmm::device_buffer>& stripe_data,
  const OrcDecompressor* decompressor,
  std::vector<orc_stream_info>& stream_info,
  size_t num_stripes,
  cudf::detail::hostdevice_2dvector<gpu::RowGroup>& row_groups,
  size_t row_index_stride,
  bool use_base_stride,
  rmm::cuda_stream_view stream)
{
  // Parse the columns' compressed info
  hostdevice_vector<gpu::CompressedStreamInfo> compinfo(0, stream_info.size(), stream);
  for (const auto& info : stream_info) {
    compinfo.insert(gpu::CompressedStreamInfo(
      static_cast<const uint8_t*>(stripe_data[info.stripe_idx].data()) + info.dst_pos,
      info.length));
  }
  compinfo.host_to_device(stream);
  gpu::ParseCompressedStripeData(compinfo.device_ptr(),
                                 compinfo.size(),
                                 decompressor->GetBlockSize(),
                                 decompressor->GetLog2MaxCompressionRatio(),
                                 stream);
  compinfo.device_to_host(stream, true);

  // Count the exact number of compressed blocks
  size_t num_compressed_blocks   = 0;
  size_t num_uncompressed_blocks = 0;
  size_t total_decomp_size       = 0;
  for (size_t i = 0; i < compinfo.size(); ++i) {
    num_compressed_blocks += compinfo[i].num_compressed_blocks;
    num_uncompressed_blocks += compinfo[i].num_uncompressed_blocks;
    total_decomp_size += compinfo[i].max_uncompressed_size;
  }
  CUDF_EXPECTS(total_decomp_size > 0, "No decompressible data found");

  rmm::device_buffer decomp_data(total_decomp_size, stream);
  rmm::device_uvector<gpu_inflate_input_s> inflate_in(
    num_compressed_blocks + num_uncompressed_blocks, stream);
  rmm::device_uvector<gpu_inflate_status_s> inflate_out(num_compressed_blocks, stream);

  // Parse again to populate the decompression input/output buffers
  size_t decomp_offset           = 0;
  uint32_t max_uncomp_block_size = 0;
  uint32_t start_pos             = 0;
  uint32_t start_pos_uncomp      = (uint32_t)num_compressed_blocks;
  for (size_t i = 0; i < compinfo.size(); ++i) {
    auto dst_base                 = static_cast<uint8_t*>(decomp_data.data());
    compinfo[i].uncompressed_data = dst_base + decomp_offset;
    compinfo[i].decctl            = inflate_in.data() + start_pos;
    compinfo[i].decstatus         = inflate_out.data() + start_pos;
    compinfo[i].copyctl           = inflate_in.data() + start_pos_uncomp;

    stream_info[i].dst_pos = decomp_offset;
    decomp_offset += compinfo[i].max_uncompressed_size;
    start_pos += compinfo[i].num_compressed_blocks;
    start_pos_uncomp += compinfo[i].num_uncompressed_blocks;
    max_uncomp_block_size =
      std::max(max_uncomp_block_size, compinfo[i].max_uncompressed_block_size);
  }
  compinfo.host_to_device(stream);
  gpu::ParseCompressedStripeData(compinfo.device_ptr(),
                                 compinfo.size(),
                                 decompressor->GetBlockSize(),
                                 decompressor->GetLog2MaxCompressionRatio(),
                                 stream);

  // Dispatch batches of blocks to decompress
  if (num_compressed_blocks > 0) {
    switch (decompressor->GetKind()) {
      case orc::ZLIB:
        CUDA_TRY(
          gpuinflate(inflate_in.data(), inflate_out.data(), num_compressed_blocks, 0, stream));
        break;
      case orc::SNAPPY:
        if (nvcomp_integration::is_stable_enabled()) {
          device_span<gpu_inflate_input_s> inflate_in_view{inflate_in.data(),
                                                           num_compressed_blocks};
          device_span<gpu_inflate_status_s> inflate_out_view{inflate_out.data(),
                                                             num_compressed_blocks};
          snappy_decompress(inflate_in_view, inflate_out_view, max_uncomp_block_size, stream);
        } else {
          CUDA_TRY(
            gpu_unsnap(inflate_in.data(), inflate_out.data(), num_compressed_blocks, stream));
        }
        break;
      default: CUDF_EXPECTS(false, "Unexpected decompression dispatch"); break;
    }
  }
  if (num_uncompressed_blocks > 0) {
    CUDA_TRY(gpu_copy_uncompressed_blocks(
      inflate_in.data() + num_compressed_blocks, num_uncompressed_blocks, stream));
  }
  gpu::PostDecompressionReassemble(compinfo.device_ptr(), compinfo.size(), stream);

  // Update the stream information with the updated uncompressed info
  // TBD: We could update the value from the information we already
  // have in stream_info[], but using the gpu results also updates
  // max_uncompressed_size to the actual uncompressed size, or zero if
  // decompression failed.
  compinfo.device_to_host(stream, true);

  const size_t num_columns = chunks.size().second;

  for (size_t i = 0; i < num_stripes; ++i) {
    for (size_t j = 0; j < num_columns; ++j) {
      auto& chunk = chunks[i][j];
      for (int k = 0; k < gpu::CI_NUM_STREAMS; ++k) {
        if (chunk.strm_len[k] > 0 && chunk.strm_id[k] < compinfo.size()) {
          chunk.streams[k]  = compinfo[chunk.strm_id[k]].uncompressed_data;
          chunk.strm_len[k] = compinfo[chunk.strm_id[k]].max_uncompressed_size;
        }
      }
    }
  }

  if (row_groups.size().first) {
    chunks.host_to_device(stream);
    row_groups.host_to_device(stream);
    gpu::ParseRowGroupIndex(row_groups.base_device_ptr(),
                            compinfo.device_ptr(),
                            chunks.base_device_ptr(),
                            num_columns,
                            num_stripes,
                            row_groups.size().first,
                            row_index_stride,
                            use_base_stride,
                            stream);
  }

  return decomp_data;
}

/**
 * @brief Updates null mask of columns whose parent is a struct column.
 *        If struct column has null element, that row would be
 *        skipped while writing child column in ORC, so we need to insert the missing null
 *        elements in child column.
 *        There is another behavior from pyspark, where if the child column doesn't have any null
 *        elements, it will not have present stream, so in that case parent null mask need to be
 *        copied to child column.
 *
 * @param chunks Vector of list of column chunk descriptors
 * @param out_buffers Output columns' device buffers
 * @param stream CUDA stream used for device memory operations and kernel launches.
 * @param mr Device memory resource to use for device memory allocation
 */
void update_null_mask(cudf::detail::hostdevice_2dvector<gpu::ColumnDesc>& chunks,
                      std::vector<column_buffer>& out_buffers,
                      rmm::cuda_stream_view stream,
                      rmm::mr::device_memory_resource* mr)
{
  const auto num_stripes = chunks.size().first;
  const auto num_columns = chunks.size().second;
  bool is_mask_updated   = false;

  for (size_t col_idx = 0; col_idx < num_columns; ++col_idx) {
    if (chunks[0][col_idx].parent_validity_info.valid_map_base != nullptr) {
      if (not is_mask_updated) {
        chunks.device_to_host(stream, true);
        is_mask_updated = true;
      }

      auto parent_valid_map_base = chunks[0][col_idx].parent_validity_info.valid_map_base;
      auto child_valid_map_base  = out_buffers[col_idx].null_mask();
      auto child_mask_len =
        chunks[0][col_idx].column_num_rows - chunks[0][col_idx].parent_validity_info.null_count;
      auto parent_mask_len = chunks[0][col_idx].column_num_rows;

      if (child_valid_map_base != nullptr) {
        rmm::device_uvector<uint32_t> dst_idx(child_mask_len, stream);
        // Copy indexes at which the parent has valid value.
        thrust::copy_if(rmm::exec_policy(stream),
                        thrust::make_counting_iterator(0),
                        thrust::make_counting_iterator(0) + parent_mask_len,
                        dst_idx.begin(),
                        [parent_valid_map_base] __device__(auto idx) {
                          return bit_is_set(parent_valid_map_base, idx);
                        });

        auto merged_null_mask = cudf::detail::create_null_mask(
          parent_mask_len, mask_state::ALL_NULL, rmm::cuda_stream_view(stream), mr);
        auto merged_mask      = static_cast<bitmask_type*>(merged_null_mask.data());
        uint32_t* dst_idx_ptr = dst_idx.data();
        // Copy child valid bits from child column to valid indexes, this will merge both child and
        // parent null masks
        thrust::for_each(rmm::exec_policy(stream),
                         thrust::make_counting_iterator(0),
                         thrust::make_counting_iterator(0) + dst_idx.size(),
                         [child_valid_map_base, dst_idx_ptr, merged_mask] __device__(auto idx) {
                           if (bit_is_set(child_valid_map_base, idx)) {
                             cudf::set_bit(merged_mask, dst_idx_ptr[idx]);
                           };
                         });

        out_buffers[col_idx]._null_mask = std::move(merged_null_mask);

      } else {
        // Since child column doesn't have a mask, copy parent null mask
        auto mask_size = bitmask_allocation_size_bytes(parent_mask_len);
        out_buffers[col_idx]._null_mask =
          rmm::device_buffer(static_cast<void*>(parent_valid_map_base), mask_size, stream, mr);
      }
    }
  }

  thrust::counting_iterator<int> col_idx_it(0);
  thrust::counting_iterator<int> stripe_idx_it(0);

  if (is_mask_updated) {
    // Update chunks with pointers to column data which might have been changed.
    std::for_each(stripe_idx_it, stripe_idx_it + num_stripes, [&](auto stripe_idx) {
      std::for_each(col_idx_it, col_idx_it + num_columns, [&](auto col_idx) {
        auto& chunk          = chunks[stripe_idx][col_idx];
        chunk.valid_map_base = out_buffers[col_idx].null_mask();
      });
    });
    chunks.host_to_device(stream, true);
  }
}

/**
 * @brief Compute the per-stripe prefix sum of null count, for each struct column in the current
 * layer.
 */
void scan_null_counts(cudf::detail::hostdevice_2dvector<gpu::ColumnDesc> const& chunks,
                      cudf::host_span<rmm::device_uvector<uint32_t>> prefix_sums,
                      rmm::cuda_stream_view stream)
{
  auto const num_stripes = chunks.size().first;
  if (num_stripes == 0) return;

  auto const num_columns = chunks.size().second;
  std::vector<thrust::pair<size_type, cudf::device_span<uint32_t>>> prefix_sums_to_update;
  for (auto col_idx = 0ul; col_idx < num_columns; ++col_idx) {
    // Null counts sums are only needed for children of struct columns
    if (chunks[0][col_idx].type_kind == STRUCT) {
      prefix_sums_to_update.emplace_back(col_idx, prefix_sums[col_idx]);
    }
  }
  auto const d_prefix_sums_to_update =
    cudf::detail::make_device_uvector_async(prefix_sums_to_update, stream);

  thrust::for_each(rmm::exec_policy(stream),
                   d_prefix_sums_to_update.begin(),
                   d_prefix_sums_to_update.end(),
                   [chunks = cudf::detail::device_2dspan<gpu::ColumnDesc const>{chunks}] __device__(
                     auto const& idx_psums) {
                     auto const col_idx = idx_psums.first;
                     auto const psums   = idx_psums.second;

                     thrust::transform(
                       thrust::seq,
                       thrust::make_counting_iterator(0),
                       thrust::make_counting_iterator(0) + psums.size(),
                       psums.begin(),
                       [&](auto stripe_idx) { return chunks[stripe_idx][col_idx].null_count; });

                     thrust::inclusive_scan(thrust::seq, psums.begin(), psums.end(), psums.begin());
                   });
  // `prefix_sums_to_update` goes out of scope, copy has to be done before we return
  stream.synchronize();
}

void reader::impl::decode_stream_data(cudf::detail::hostdevice_2dvector<gpu::ColumnDesc>& chunks,
                                      size_t num_dicts,
                                      size_t skip_rows,
                                      timezone_table_view tz_table,
                                      cudf::detail::hostdevice_2dvector<gpu::RowGroup>& row_groups,
                                      size_t row_index_stride,
                                      std::vector<column_buffer>& out_buffers,
                                      size_t level,
                                      rmm::cuda_stream_view stream)
{
  const auto num_stripes = chunks.size().first;
  const auto num_columns = chunks.size().second;
  thrust::counting_iterator<int> col_idx_it(0);
  thrust::counting_iterator<int> stripe_idx_it(0);

  // Update chunks with pointers to column data
  std::for_each(stripe_idx_it, stripe_idx_it + num_stripes, [&](auto stripe_idx) {
    std::for_each(col_idx_it, col_idx_it + num_columns, [&](auto col_idx) {
      auto& chunk            = chunks[stripe_idx][col_idx];
      chunk.column_data_base = out_buffers[col_idx].data();
      chunk.valid_map_base   = out_buffers[col_idx].null_mask();
    });
  });

  // Allocate global dictionary for deserializing
  rmm::device_uvector<gpu::DictionaryEntry> global_dict(num_dicts, stream);

  chunks.host_to_device(stream, true);
  gpu::DecodeNullsAndStringDictionaries(
    chunks.base_device_ptr(), global_dict.data(), num_columns, num_stripes, skip_rows, stream);

  if (level > 0) {
    // Update nullmasks for children if parent was a struct and had null mask
    update_null_mask(chunks, out_buffers, stream, _mr);
  }

  // Update the null map for child columns
  gpu::DecodeOrcColumnData(chunks.base_device_ptr(),
                           global_dict.data(),
                           row_groups,
                           num_columns,
                           num_stripes,
                           skip_rows,
                           tz_table,
                           row_groups.size().first,
                           row_index_stride,
                           level,
                           stream);
  chunks.device_to_host(stream, true);

  std::for_each(col_idx_it + 0, col_idx_it + num_columns, [&](auto col_idx) {
    out_buffers[col_idx].null_count() =
      std::accumulate(stripe_idx_it + 0,
                      stripe_idx_it + num_stripes,
                      0,
                      [&](auto null_count, auto const stripe_idx) {
                        return null_count + chunks[stripe_idx][col_idx].null_count;
                      });
  });
}

// Aggregate child column metadata per stripe and per column
void reader::impl::aggregate_child_meta(cudf::detail::host_2dspan<gpu::ColumnDesc> chunks,
                                        cudf::detail::host_2dspan<gpu::RowGroup> row_groups,
                                        std::vector<column_buffer>& out_buffers,
                                        std::vector<orc_column_meta> const& list_col,
                                        const size_type level)
{
  const auto num_of_stripes         = chunks.size().first;
  const auto num_of_rowgroups       = row_groups.size().first;
  const auto num_parent_cols        = selected_columns.levels[level].size();
  const auto num_child_cols         = selected_columns.levels[level + 1].size();
  const auto number_of_child_chunks = num_child_cols * num_of_stripes;
  auto& num_child_rows              = _col_meta.num_child_rows;
  auto& parent_column_data          = _col_meta.parent_column_data;

  // Reset the meta to store child column details.
  num_child_rows.resize(selected_columns.levels[level + 1].size());
  std::fill(num_child_rows.begin(), num_child_rows.end(), 0);
  parent_column_data.resize(number_of_child_chunks);
  _col_meta.parent_column_index.resize(number_of_child_chunks);
  _col_meta.child_start_row.resize(number_of_child_chunks);
  _col_meta.num_child_rows_per_stripe.resize(number_of_child_chunks);
  _col_meta.rwgrp_meta.resize(num_of_rowgroups * num_child_cols);

  auto child_start_row = cudf::detail::host_2dspan<uint32_t>(
    _col_meta.child_start_row.data(), num_of_stripes, num_child_cols);
  auto num_child_rows_per_stripe = cudf::detail::host_2dspan<uint32_t>(
    _col_meta.num_child_rows_per_stripe.data(), num_of_stripes, num_child_cols);
  auto rwgrp_meta = cudf::detail::host_2dspan<reader_column_meta::row_group_meta>(
    _col_meta.rwgrp_meta.data(), num_of_rowgroups, num_child_cols);

  int index = 0;  // number of child column processed

  // For each parent column, update its child column meta for each stripe.
  std::for_each(list_col.cbegin(), list_col.cend(), [&](const auto p_col) {
    const auto parent_col_idx = _col_meta.orc_col_map[level][p_col.id];
    auto start_row            = 0;
    auto processed_row_groups = 0;

    for (size_t stripe_id = 0; stripe_id < num_of_stripes; stripe_id++) {
      // Aggregate num_rows and start_row from processed parent columns per row groups
      if (num_of_rowgroups) {
        auto stripe_num_row_groups = chunks[stripe_id][parent_col_idx].num_rowgroups;
        auto processed_child_rows  = 0;

        for (size_t rowgroup_id = 0; rowgroup_id < stripe_num_row_groups;
             rowgroup_id++, processed_row_groups++) {
          const auto child_rows = row_groups[processed_row_groups][parent_col_idx].num_child_rows;
          for (size_type id = 0; id < p_col.num_children; id++) {
            const auto child_col_idx                                  = index + id;
            rwgrp_meta[processed_row_groups][child_col_idx].start_row = processed_child_rows;
            rwgrp_meta[processed_row_groups][child_col_idx].num_rows  = child_rows;
          }
          processed_child_rows += child_rows;
        }
      }

      // Aggregate start row, number of rows per chunk and total number of rows in a column
      const auto child_rows = chunks[stripe_id][parent_col_idx].num_child_rows;
      for (size_type id = 0; id < p_col.num_children; id++) {
        const auto child_col_idx = index + id;

        num_child_rows[child_col_idx] += child_rows;
        num_child_rows_per_stripe[stripe_id][child_col_idx] = child_rows;
        // start row could be different for each column when there is nesting at each stripe level
        child_start_row[stripe_id][child_col_idx] = (stripe_id == 0) ? 0 : start_row;
      }
      start_row += child_rows;
    }

    // Parent column null mask and null count would be required for child column
    // to adjust its nullmask.
    auto type              = out_buffers[parent_col_idx].type.id();
    auto parent_null_count = static_cast<uint32_t>(out_buffers[parent_col_idx].null_count());
    auto parent_valid_map  = out_buffers[parent_col_idx].null_mask();
    auto num_rows          = out_buffers[parent_col_idx].size;

    for (size_type id = 0; id < p_col.num_children; id++) {
      const auto child_col_idx                     = index + id;
      _col_meta.parent_column_index[child_col_idx] = parent_col_idx;
      if (type == type_id::STRUCT) {
        parent_column_data[child_col_idx] = {parent_valid_map, parent_null_count};
        // Number of rows in child will remain same as parent in case of struct column
        num_child_rows[child_col_idx] = num_rows;
      } else {
        parent_column_data[child_col_idx] = {nullptr, 0};
      }
    }
    index += p_col.num_children;
  });
}

std::string get_map_child_col_name(size_t const idx) { return (idx == 0) ? "key" : "value"; }

std::unique_ptr<column> reader::impl::create_empty_column(const size_type orc_col_id,
                                                          column_name_info& schema_info,
                                                          rmm::cuda_stream_view stream)
{
  schema_info.name = _metadata.column_name(0, orc_col_id);
  auto const type  = to_type_id(
    _metadata.get_schema(orc_col_id),
    _use_np_dtypes,
    _timestamp_type.id(),
<<<<<<< HEAD
    decimal_column_type(_decimal_cols_as_float, decimal128_columns, _metadata, orc_col_id));
=======
    decimal_column_type(
      _decimal_cols_as_float, decimal128_columns, is_decimal128_enabled, _metadata, orc_col_id));
>>>>>>> a21bff4d
  int32_t scale = 0;
  std::vector<std::unique_ptr<column>> child_columns;
  std::unique_ptr<column> out_col = nullptr;
  auto kind                       = _metadata.get_col_type(orc_col_id).kind;

  switch (kind) {
    case orc::LIST:
      schema_info.children.emplace_back("offsets");
      schema_info.children.emplace_back("");
      out_col = make_lists_column(
        0,
        make_empty_column(type_id::INT32),
        create_empty_column(
          _metadata.get_col_type(orc_col_id).subtypes[0], schema_info.children.back(), stream),
        0,
        rmm::device_buffer{0, stream},
        stream);
      break;
    case orc::MAP: {
      schema_info.children.emplace_back("offsets");
      schema_info.children.emplace_back("struct");
      const auto child_column_ids = _metadata.get_col_type(orc_col_id).subtypes;
      for (size_t idx = 0; idx < _metadata.get_col_type(orc_col_id).subtypes.size(); idx++) {
        auto& children_schema = schema_info.children.back().children;
        children_schema.emplace_back("");
        child_columns.push_back(create_empty_column(
          child_column_ids[idx], schema_info.children.back().children.back(), stream));
        auto name                 = get_map_child_col_name(idx);
        children_schema[idx].name = name;
      }
      auto struct_col =
        make_structs_column(0, std::move(child_columns), 0, rmm::device_buffer{0, stream}, stream);
      out_col = make_lists_column(0,
                                  make_empty_column(type_id::INT32),
                                  std::move(struct_col),
                                  0,
                                  rmm::device_buffer{0, stream},
                                  stream);
    } break;

    case orc::STRUCT:
      for (const auto col : _metadata.get_col_type(orc_col_id).subtypes) {
        schema_info.children.emplace_back("");
        child_columns.push_back(create_empty_column(col, schema_info.children.back(), stream));
      }
      out_col =
        make_structs_column(0, std::move(child_columns), 0, rmm::device_buffer{0, stream}, stream);
      break;

    case orc::DECIMAL:
      if (type == type_id::DECIMAL32 or type == type_id::DECIMAL64 or type == type_id::DECIMAL128) {
        scale = -static_cast<int32_t>(_metadata.get_types()[orc_col_id].scale.value_or(0));
      }
      out_col = make_empty_column(data_type(type, scale));
      break;

    default: out_col = make_empty_column(type);
  }

  return out_col;
}

// Adds child column buffers to parent column
column_buffer&& reader::impl::assemble_buffer(const size_type orc_col_id,
                                              std::vector<std::vector<column_buffer>>& col_buffers,
                                              const size_t level,
                                              rmm::cuda_stream_view stream)
{
  auto const col_id = _col_meta.orc_col_map[level][orc_col_id];
  auto& col_buffer  = col_buffers[level][col_id];

  col_buffer.name = _metadata.column_name(0, orc_col_id);
  auto kind       = _metadata.get_col_type(orc_col_id).kind;
  switch (kind) {
    case orc::LIST:
    case orc::STRUCT:
      for (auto const& col : selected_columns.children[orc_col_id]) {
        col_buffer.children.emplace_back(assemble_buffer(col, col_buffers, level + 1, stream));
      }

      break;
    case orc::MAP: {
      std::vector<column_buffer> child_col_buffers;
      // Get child buffers
      for (size_t idx = 0; idx < selected_columns.children[orc_col_id].size(); idx++) {
        auto name = get_map_child_col_name(idx);
        auto col  = selected_columns.children[orc_col_id][idx];
        child_col_buffers.emplace_back(assemble_buffer(col, col_buffers, level + 1, stream));
        child_col_buffers.back().name = name;
      }
      // Create a struct buffer
      auto num_rows = child_col_buffers[0].size;
      auto struct_buffer =
        column_buffer(cudf::data_type(type_id::STRUCT), num_rows, false, stream, _mr);
      struct_buffer.children = std::move(child_col_buffers);
      struct_buffer.name     = "struct";

      col_buffer.children.emplace_back(std::move(struct_buffer));
    } break;

    default: break;
  }

  return std::move(col_buffer);
}

// creates columns along with schema information for each column
void reader::impl::create_columns(std::vector<std::vector<column_buffer>>&& col_buffers,
                                  std::vector<std::unique_ptr<column>>& out_columns,
                                  std::vector<column_name_info>& schema_info,
                                  rmm::cuda_stream_view stream)
{
  std::transform(selected_columns.levels[0].begin(),
                 selected_columns.levels[0].end(),
                 std::back_inserter(out_columns),
                 [&](auto const col_meta) {
                   schema_info.emplace_back("");
                   auto col_buffer = assemble_buffer(col_meta.id, col_buffers, 0, stream);
                   return make_column(col_buffer, &schema_info.back(), stream, _mr);
                 });
}

reader::impl::impl(std::vector<std::unique_ptr<datasource>>&& sources,
                   orc_reader_options const& options,
                   rmm::mr::device_memory_resource* mr)
  : _mr(mr),
    _sources(std::move(sources)),
    _metadata{_sources},
    selected_columns{_metadata.select_columns(options.get_columns())}
{
  // Override output timestamp resolution if requested
  if (options.get_timestamp_type().id() != type_id::EMPTY) {
    _timestamp_type = options.get_timestamp_type();
  }

  // Enable or disable attempt to use row index for parsing
  _use_index = options.is_enabled_use_index();

  // Enable or disable the conversion to numpy-compatible dtypes
  _use_np_dtypes = options.is_enabled_use_np_dtypes();

  // Control decimals conversion
  _decimal_cols_as_float = options.get_decimal_cols_as_float();
  decimal128_columns     = options.get_decimal128_columns();
  is_decimal128_enabled  = options.is_enabled_decimal128();
}

timezone_table reader::impl::compute_timezone_table(
  const std::vector<cudf::io::orc::metadata::stripe_source_mapping>& selected_stripes,
  rmm::cuda_stream_view stream)
{
  if (selected_stripes.empty()) return {};

  auto const has_timestamp_column = std::any_of(
    selected_columns.levels.cbegin(), selected_columns.levels.cend(), [&](auto& col_lvl) {
      return std::any_of(col_lvl.cbegin(), col_lvl.cend(), [&](auto& col_meta) {
        return _metadata.get_col_type(col_meta.id).kind == TypeKind::TIMESTAMP;
      });
    });
  if (not has_timestamp_column) return {};

  return build_timezone_transition_table(selected_stripes[0].stripe_info[0].second->writerTimezone,
                                         stream);
}

table_with_metadata reader::impl::read(size_type skip_rows,
                                       size_type num_rows,
                                       const std::vector<std::vector<size_type>>& stripes,
                                       rmm::cuda_stream_view stream)
{
  // Selected columns at different levels of nesting are stored in different elements
  // of `selected_columns`; thus, size == 1 means no nested columns
  CUDF_EXPECTS(skip_rows == 0 or selected_columns.num_levels() == 1,
               "skip_rows is not supported by nested columns");

  std::vector<std::unique_ptr<column>> out_columns;
  // buffer and stripe data are stored as per nesting level
  std::vector<std::vector<column_buffer>> out_buffers(selected_columns.num_levels());
  std::vector<column_name_info> schema_info;
  std::vector<std::vector<rmm::device_buffer>> lvl_stripe_data(selected_columns.num_levels());
  std::vector<std::vector<rmm::device_uvector<uint32_t>>> null_count_prefix_sums;
  table_metadata out_metadata;

  // There are no columns in the table
  if (selected_columns.num_levels() == 0)
    return {std::make_unique<table>(), std::move(out_metadata)};

  // Select only stripes required (aka row groups)
  const auto selected_stripes = _metadata.select_stripes(stripes, skip_rows, num_rows);

  auto const tz_table = compute_timezone_table(selected_stripes, stream);

  // Iterates through levels of nested columns, child column will be one level down
  // compared to parent column.
  for (size_t level = 0; level < selected_columns.num_levels(); level++) {
    auto& columns_level = selected_columns.levels[level];
    // Association between each ORC column and its cudf::column
    _col_meta.orc_col_map.emplace_back(_metadata.get_num_cols(), -1);
    std::vector<orc_column_meta> nested_col;
    bool is_data_empty = false;

    // Get a list of column data types
    std::vector<data_type> column_types;
    for (auto& col : columns_level) {
      auto col_type = to_type_id(
        _metadata.get_col_type(col.id),
        _use_np_dtypes,
        _timestamp_type.id(),
<<<<<<< HEAD
        decimal_column_type(_decimal_cols_as_float, decimal128_columns, _metadata, col.id));
      CUDF_EXPECTS(col_type != type_id::EMPTY, "Unknown type");
      if (col_type == type_id::DECIMAL64 or col_type == type_id::DECIMAL128) {
=======
        decimal_column_type(
          _decimal_cols_as_float, decimal128_columns, is_decimal128_enabled, _metadata, col.id));
      CUDF_EXPECTS(col_type != type_id::EMPTY, "Unknown type");
      if (col_type == type_id::DECIMAL32 or col_type == type_id::DECIMAL64 or
          col_type == type_id::DECIMAL128) {
>>>>>>> a21bff4d
        // sign of the scale is changed since cuDF follows c++ libraries like CNL
        // which uses negative scaling, but liborc and other libraries
        // follow positive scaling.
        auto const scale =
          -static_cast<size_type>(_metadata.get_col_type(col.id).scale.value_or(0));
        column_types.emplace_back(col_type, scale);
      } else {
        column_types.emplace_back(col_type);
      }

      // Map each ORC column to its column
      _col_meta.orc_col_map[level][col.id] = column_types.size() - 1;
      // TODO: Once MAP type is supported in cuDF, update this for MAP as well
      if (col_type == type_id::LIST or col_type == type_id::STRUCT) nested_col.emplace_back(col);
    }

    // If no rows or stripes to read, return empty columns
    if (num_rows <= 0 || selected_stripes.empty()) {
      std::transform(selected_columns.levels[0].begin(),
                     selected_columns.levels[0].end(),
                     std::back_inserter(out_columns),
                     [&](auto const col_meta) {
                       schema_info.emplace_back("");
                       return create_empty_column(col_meta.id, schema_info.back(), stream);
                     });
      break;
    } else {
      // Get the total number of stripes across all input files.
      size_t total_num_stripes =
        std::accumulate(selected_stripes.begin(),
                        selected_stripes.end(),
                        0,
                        [](size_t sum, auto& stripe_source_mapping) {
                          return sum + stripe_source_mapping.stripe_info.size();
                        });
      const auto num_columns = columns_level.size();
      cudf::detail::hostdevice_2dvector<gpu::ColumnDesc> chunks(
        total_num_stripes, num_columns, stream);
      memset(chunks.base_host_ptr(), 0, chunks.memory_size());

      const bool use_index =
        (_use_index == true) &&
        // Do stripes have row group index
        _metadata.is_row_grp_idx_present() &&
        // Only use if we don't have much work with complete columns & stripes
        // TODO: Consider nrows, gpu, and tune the threshold
        (num_rows > _metadata.get_row_index_stride() && !(_metadata.get_row_index_stride() & 7) &&
         _metadata.get_row_index_stride() > 0 && num_columns * total_num_stripes < 8 * 128) &&
        // Only use if first row is aligned to a stripe boundary
        // TODO: Fix logic to handle unaligned rows
        (skip_rows == 0);

      // Logically view streams as columns
      std::vector<orc_stream_info> stream_info;

      null_count_prefix_sums.emplace_back();
      null_count_prefix_sums.back().reserve(selected_columns.levels[level].size());
      std::generate_n(std::back_inserter(null_count_prefix_sums.back()),
                      selected_columns.levels[level].size(),
                      [&]() {
                        return cudf::detail::make_zeroed_device_uvector_async<uint32_t>(
                          total_num_stripes, stream);
                      });

      // Tracker for eventually deallocating compressed and uncompressed data
      auto& stripe_data = lvl_stripe_data[level];

      size_t stripe_start_row = 0;
      size_t num_dict_entries = 0;
      size_t num_rowgroups    = 0;
      int stripe_idx          = 0;

      std::vector<std::pair<std::future<size_t>, size_t>> read_tasks;
      for (auto const& stripe_source_mapping : selected_stripes) {
        // Iterate through the source files selected stripes
        for (auto const& stripe : stripe_source_mapping.stripe_info) {
          const auto stripe_info   = stripe.first;
          const auto stripe_footer = stripe.second;

          auto stream_count          = stream_info.size();
          const auto total_data_size = gather_stream_info(stripe_idx,
                                                          stripe_info,
                                                          stripe_footer,
                                                          _col_meta.orc_col_map[level],
                                                          _metadata.get_types(),
                                                          use_index,
                                                          &num_dict_entries,
                                                          chunks,
                                                          stream_info,
                                                          level == 0);

          if (total_data_size == 0) {
            CUDF_EXPECTS(stripe_info->indexLength == 0, "Invalid index rowgroup stream data");
            // In case ROW GROUP INDEX is not present and all columns are structs with no null
            // stream, there is nothing to read at this level.
            auto fn_check_dtype = [](auto dtype) { return dtype.id() == type_id::STRUCT; };
            CUDF_EXPECTS(std::all_of(column_types.begin(), column_types.end(), fn_check_dtype),
                         "Expected streams data within stripe");
            is_data_empty = true;
          }

          stripe_data.emplace_back(total_data_size, stream);
          auto dst_base = static_cast<uint8_t*>(stripe_data.back().data());

          // Coalesce consecutive streams into one read
          while (not is_data_empty and stream_count < stream_info.size()) {
            const auto d_dst  = dst_base + stream_info[stream_count].dst_pos;
            const auto offset = stream_info[stream_count].offset;
            auto len          = stream_info[stream_count].length;
            stream_count++;

            while (stream_count < stream_info.size() &&
                   stream_info[stream_count].offset == offset + len) {
              len += stream_info[stream_count].length;
              stream_count++;
            }
            if (_metadata.per_file_metadata[stripe_source_mapping.source_idx]
                  .source->is_device_read_preferred(len)) {
              read_tasks.push_back(
                std::make_pair(_metadata.per_file_metadata[stripe_source_mapping.source_idx]
                                 .source->device_read_async(offset, len, d_dst, stream),
                               len));

            } else {
              const auto buffer =
                _metadata.per_file_metadata[stripe_source_mapping.source_idx].source->host_read(
                  offset, len);
              CUDF_EXPECTS(buffer->size() == len, "Unexpected discrepancy in bytes read.");
              CUDA_TRY(cudaMemcpyAsync(
                d_dst, buffer->data(), len, cudaMemcpyHostToDevice, stream.value()));
              stream.synchronize();
            }
          }

          const auto num_rows_per_stripe = stripe_info->numberOfRows;
          const auto rowgroup_id         = num_rowgroups;
          auto stripe_num_rowgroups      = 0;
          if (use_index) {
            stripe_num_rowgroups = (num_rows_per_stripe + _metadata.get_row_index_stride() - 1) /
                                   _metadata.get_row_index_stride();
          }
          // Update chunks to reference streams pointers
          for (size_t col_idx = 0; col_idx < num_columns; col_idx++) {
            auto& chunk = chunks[stripe_idx][col_idx];
            // start row, number of rows in a each stripe and total number of rows
            // may change in lower levels of nesting
            chunk.start_row = (level == 0)
                                ? stripe_start_row
                                : _col_meta.child_start_row[stripe_idx * num_columns + col_idx];
            chunk.num_rows =
              (level == 0)
                ? stripe_info->numberOfRows
                : _col_meta.num_child_rows_per_stripe[stripe_idx * num_columns + col_idx];
            chunk.column_num_rows = (level == 0) ? num_rows : _col_meta.num_child_rows[col_idx];
            chunk.parent_validity_info =
              (level == 0) ? column_validity_info{} : _col_meta.parent_column_data[col_idx];
            chunk.parent_null_count_prefix_sums =
              (level == 0)
                ? nullptr
                : null_count_prefix_sums[level - 1][_col_meta.parent_column_index[col_idx]].data();
            chunk.encoding_kind = stripe_footer->columns[columns_level[col_idx].id].kind;
            chunk.type_kind     = _metadata.per_file_metadata[stripe_source_mapping.source_idx]
                                .ff.types[columns_level[col_idx].id]
                                .kind;
            // num_child_rows for a struct column will be same, for other nested types it will be
            // calculated.
            chunk.num_child_rows = (chunk.type_kind != orc::STRUCT) ? 0 : chunk.num_rows;
            chunk.dtype_id       = column_types[col_idx].id();
            chunk.decimal_scale  = _metadata.per_file_metadata[stripe_source_mapping.source_idx]
                                    .ff.types[columns_level[col_idx].id]
                                    .scale.value_or(0);

            chunk.rowgroup_id   = rowgroup_id;
            chunk.dtype_len     = (column_types[col_idx].id() == type_id::STRING)
                                    ? sizeof(string_index_pair)
                                  : ((column_types[col_idx].id() == type_id::LIST) or
                                 (column_types[col_idx].id() == type_id::STRUCT))
                                    ? sizeof(size_type)
                                    : cudf::size_of(column_types[col_idx]);
            chunk.num_rowgroups = stripe_num_rowgroups;
            if (chunk.type_kind == orc::TIMESTAMP) {
              chunk.timestamp_type_id = _timestamp_type.id();
            }
            if (not is_data_empty) {
              for (int k = 0; k < gpu::CI_NUM_STREAMS; k++) {
                chunk.streams[k] = dst_base + stream_info[chunk.strm_id[k]].dst_pos;
              }
            }
          }
          stripe_start_row += num_rows_per_stripe;
          num_rowgroups += stripe_num_rowgroups;

          stripe_idx++;
        }
      }
      for (auto& task : read_tasks) {
        CUDF_EXPECTS(task.first.get() == task.second, "Unexpected discrepancy in bytes read.");
      }

      // Process dataset chunk pages into output columns
      if (stripe_data.size() != 0) {
        auto row_groups =
          cudf::detail::hostdevice_2dvector<gpu::RowGroup>(num_rowgroups, num_columns, stream);
        if (level > 0 and row_groups.size().first) {
          cudf::host_span<gpu::RowGroup> row_groups_span(row_groups.base_host_ptr(),
                                                         num_rowgroups * num_columns);
          auto& rw_grp_meta = _col_meta.rwgrp_meta;

          // Update start row and num rows per row group
          std::transform(rw_grp_meta.begin(),
                         rw_grp_meta.end(),
                         row_groups_span.begin(),
                         rw_grp_meta.begin(),
                         [&](auto meta, auto& row_grp) {
                           row_grp.num_rows  = meta.num_rows;
                           row_grp.start_row = meta.start_row;
                           return meta;
                         });
        }
        // Setup row group descriptors if using indexes
        if (_metadata.per_file_metadata[0].ps.compression != orc::NONE and not is_data_empty) {
          auto decomp_data =
            decompress_stripe_data(chunks,
                                   stripe_data,
                                   _metadata.per_file_metadata[0].decompressor.get(),
                                   stream_info,
                                   total_num_stripes,
                                   row_groups,
                                   _metadata.get_row_index_stride(),
                                   level == 0,
                                   stream);
          stripe_data.clear();
          stripe_data.push_back(std::move(decomp_data));
        } else {
          if (row_groups.size().first) {
            chunks.host_to_device(stream);
            row_groups.host_to_device(stream);
            gpu::ParseRowGroupIndex(row_groups.base_device_ptr(),
                                    nullptr,
                                    chunks.base_device_ptr(),
                                    num_columns,
                                    total_num_stripes,
                                    num_rowgroups,
                                    _metadata.get_row_index_stride(),
                                    level == 0,
                                    stream);
          }
        }

        for (size_t i = 0; i < column_types.size(); ++i) {
          bool is_nullable = false;
          for (size_t j = 0; j < total_num_stripes; ++j) {
            if (chunks[j][i].strm_len[gpu::CI_PRESENT] != 0) {
              is_nullable = true;
              break;
            }
          }
          auto is_list_type = (column_types[i].id() == type_id::LIST);
          auto n_rows       = (level == 0) ? num_rows : _col_meta.num_child_rows[i];
          // For list column, offset column will be always size + 1
          if (is_list_type) n_rows++;
          out_buffers[level].emplace_back(column_types[i], n_rows, is_nullable, stream, _mr);
        }

        if (not is_data_empty) {
          decode_stream_data(chunks,
                             num_dict_entries,
                             skip_rows,
                             tz_table.view(),
                             row_groups,
                             _metadata.get_row_index_stride(),
                             out_buffers[level],
                             level,
                             stream);
        }

        // Extract information to process nested child columns
        if (nested_col.size()) {
          if (not is_data_empty) {
            scan_null_counts(chunks, null_count_prefix_sums[level], stream);
          }
          row_groups.device_to_host(stream, true);
          aggregate_child_meta(chunks, row_groups, out_buffers[level], nested_col, level);
        }

        // ORC stores number of elements at each row, so we need to generate offsets from that
        if (nested_col.size()) {
          std::vector<list_buffer_data> buff_data;
          std::for_each(
            out_buffers[level].begin(), out_buffers[level].end(), [&buff_data](auto& out_buffer) {
              if (out_buffer.type.id() == type_id::LIST) {
                auto data = static_cast<size_type*>(out_buffer.data());
                buff_data.emplace_back(list_buffer_data{data, out_buffer.size});
              }
            });

          if (buff_data.size()) {
            auto const dev_buff_data = cudf::detail::make_device_uvector_async(buff_data, stream);
            generate_offsets_for_list(dev_buff_data, stream);
          }
        }
      }
    }
  }

  // If out_columns is empty, then create columns from buffer.
  if (out_columns.empty()) {
    create_columns(std::move(out_buffers), out_columns, schema_info, stream);
  }

  // Return column names (must match order of returned columns)
  out_metadata.column_names.reserve(schema_info.size());
  std::transform(schema_info.cbegin(),
                 schema_info.cend(),
                 std::back_inserter(out_metadata.column_names),
                 [](auto info) { return info.name; });

  out_metadata.schema_info = std::move(schema_info);

  for (const auto& meta : _metadata.per_file_metadata) {
    for (const auto& kv : meta.ff.metadata) {
      out_metadata.user_data.insert({kv.name, kv.value});
    }
  }

  return {std::make_unique<table>(std::move(out_columns)), std::move(out_metadata)};
}

// Forward to implementation
reader::reader(std::vector<std::unique_ptr<cudf::io::datasource>>&& sources,
               orc_reader_options const& options,
               rmm::cuda_stream_view stream,
               rmm::mr::device_memory_resource* mr)
{
  _impl = std::make_unique<impl>(std::move(sources), options, mr);
}

// Destructor within this translation unit
reader::~reader() = default;

// Forward to implementation
table_with_metadata reader::read(orc_reader_options const& options, rmm::cuda_stream_view stream)
{
  return _impl->read(
    options.get_skip_rows(), options.get_num_rows(), options.get_stripes(), stream);
}

}  // namespace orc
}  // namespace detail
}  // namespace io
}  // namespace cudf<|MERGE_RESOLUTION|>--- conflicted
+++ resolved
@@ -232,18 +232,12 @@
  */
 auto decimal_column_type(std::vector<std::string> const& float64_columns,
                          std::vector<std::string> const& decimal128_columns,
-<<<<<<< HEAD
-                         cudf::io::orc::detail::aggregate_orc_metadata const& metadata,
-                         int column_index)
-{
-=======
                          bool is_decimal128_enabled,
                          cudf::io::orc::detail::aggregate_orc_metadata const& metadata,
                          int column_index)
 {
   if (metadata.get_col_type(column_index).kind != DECIMAL) return type_id::EMPTY;
 
->>>>>>> a21bff4d
   auto const& column_path = metadata.column_path(0, column_index);
   auto is_column_in       = [&](const std::vector<std::string>& cols) {
     return std::find(cols.cbegin(), cols.cend(), column_path) != cols.end();
@@ -256,10 +250,6 @@
 
   if (user_selected_float64) return type_id::FLOAT64;
   if (user_selected_decimal128) return type_id::DECIMAL128;
-<<<<<<< HEAD
-  return metadata.get_col_type(column_index).precision <= 18 ? type_id::DECIMAL64
-                                                             : type_id::DECIMAL128;
-=======
 
   auto const precision = metadata.get_col_type(column_index)
                            .precision.value_or(cuda::std::numeric_limits<int64_t>::digits10);
@@ -269,7 +259,6 @@
                "Decimal precision too high for decimal64, use `decimal_cols_as_float` or enable "
                "decimal128 use");
   return type_id::DECIMAL128;
->>>>>>> a21bff4d
 }
 
 }  // namespace
@@ -765,12 +754,8 @@
     _metadata.get_schema(orc_col_id),
     _use_np_dtypes,
     _timestamp_type.id(),
-<<<<<<< HEAD
-    decimal_column_type(_decimal_cols_as_float, decimal128_columns, _metadata, orc_col_id));
-=======
     decimal_column_type(
       _decimal_cols_as_float, decimal128_columns, is_decimal128_enabled, _metadata, orc_col_id));
->>>>>>> a21bff4d
   int32_t scale = 0;
   std::vector<std::unique_ptr<column>> child_columns;
   std::unique_ptr<column> out_col = nullptr;
@@ -979,17 +964,11 @@
         _metadata.get_col_type(col.id),
         _use_np_dtypes,
         _timestamp_type.id(),
-<<<<<<< HEAD
-        decimal_column_type(_decimal_cols_as_float, decimal128_columns, _metadata, col.id));
-      CUDF_EXPECTS(col_type != type_id::EMPTY, "Unknown type");
-      if (col_type == type_id::DECIMAL64 or col_type == type_id::DECIMAL128) {
-=======
         decimal_column_type(
           _decimal_cols_as_float, decimal128_columns, is_decimal128_enabled, _metadata, col.id));
       CUDF_EXPECTS(col_type != type_id::EMPTY, "Unknown type");
       if (col_type == type_id::DECIMAL32 or col_type == type_id::DECIMAL64 or
           col_type == type_id::DECIMAL128) {
->>>>>>> a21bff4d
         // sign of the scale is changed since cuDF follows c++ libraries like CNL
         // which uses negative scaling, but liborc and other libraries
         // follow positive scaling.
