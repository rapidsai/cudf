/*
 * Copyright (c) 2019-2023, NVIDIA CORPORATION.
 *
 * Licensed under the Apache License, Version 2.0 (the "License");
 * you may not use this file except in compliance with the License.
 * You may obtain a copy of the License at
 *
 *     http://www.apache.org/licenses/LICENSE-2.0
 *
 * Unless required by applicable law or agreed to in writing, software
 * distributed under the License is distributed on an "AS IS" BASIS,
 * WITHOUT WARRANTIES OR CONDITIONS OF ANY KIND, either express or implied.
 * See the License for the specific language governing permissions and
 * limitations under the License.
 */

/**
 * @file reader_impl.cu
 * @brief cuDF-IO ORC reader class implementation
 */

#include "orc.hpp"
#include "orc_gpu.hpp"

#include "reader_impl.hpp"

#include <io/comp/gpuinflate.hpp>
#include <io/comp/nvcomp_adapter.hpp>
#include <io/utilities/config_utils.hpp>
#include <io/utilities/time_utils.cuh>

#include <cudf/detail/timezone.hpp>
#include <cudf/detail/utilities/integer_utils.hpp>
#include <cudf/detail/utilities/vector_factories.hpp>
#include <cudf/table/table.hpp>
#include <cudf/utilities/bit.hpp>
#include <cudf/utilities/error.hpp>
#include <cudf/utilities/traits.hpp>
#include <rmm/device_scalar.hpp>

#include <rmm/cuda_stream_view.hpp>
#include <rmm/device_buffer.hpp>
#include <rmm/device_uvector.hpp>
#include <rmm/exec_policy.hpp>

#include <thrust/copy.h>
#include <thrust/execution_policy.h>
#include <thrust/for_each.h>
#include <thrust/iterator/counting_iterator.h>
#include <thrust/iterator/zip_iterator.h>
#include <thrust/pair.h>
#include <thrust/scan.h>
#include <thrust/transform.h>
#include <thrust/tuple.h>

#include <algorithm>
#include <iterator>

namespace cudf {
namespace io {
namespace detail {
namespace orc {
using namespace cudf::io::orc;

namespace {
/**
 * @brief Function that translates ORC data kind to cuDF type enum
 */
constexpr type_id to_type_id(orc::SchemaType const& schema,
                             bool use_np_dtypes,
                             type_id timestamp_type_id,
                             type_id decimal_type_id)
{
  switch (schema.kind) {
    case orc::BOOLEAN: return type_id::BOOL8;
    case orc::BYTE: return type_id::INT8;
    case orc::SHORT: return type_id::INT16;
    case orc::INT: return type_id::INT32;
    case orc::LONG: return type_id::INT64;
    case orc::FLOAT: return type_id::FLOAT32;
    case orc::DOUBLE: return type_id::FLOAT64;
    case orc::STRING:
    case orc::BINARY:
    case orc::VARCHAR:
    case orc::CHAR:
      // Variable-length types can all be mapped to STRING
      return type_id::STRING;
    case orc::TIMESTAMP:
      return (timestamp_type_id != type_id::EMPTY) ? timestamp_type_id
                                                   : type_id::TIMESTAMP_NANOSECONDS;
    case orc::DATE:
      // There isn't a (DAYS -> np.dtype) mapping
      return (use_np_dtypes) ? type_id::TIMESTAMP_MILLISECONDS : type_id::TIMESTAMP_DAYS;
    case orc::DECIMAL: return decimal_type_id;
    // Need to update once cuDF plans to support map type
    case orc::MAP:
    case orc::LIST: return type_id::LIST;
    case orc::STRUCT: return type_id::STRUCT;
    default: break;
  }

  return type_id::EMPTY;
}

gpu::StreamIndexType get_stream_index_type(orc::StreamKind kind)
{
  switch (kind) {
    case orc::DATA: return gpu::CI_DATA;
    case orc::LENGTH:
    case orc::SECONDARY: return gpu::CI_DATA2;
    case orc::DICTIONARY_DATA: return gpu::CI_DICTIONARY;
    case orc::PRESENT: return gpu::CI_PRESENT;
    case orc::ROW_INDEX: return gpu::CI_INDEX;
    default:
      // Skip this stream as it's not strictly required
      return gpu::CI_NUM_STREAMS;
  }
}

/**
 * @brief struct to store buffer data and size of list buffer
 */
struct list_buffer_data {
  size_type* data;
  size_type size;
};

// Generates offsets for list buffer from number of elements in a row.
void generate_offsets_for_list(rmm::device_uvector<list_buffer_data> const& buff_data,
                               rmm::cuda_stream_view stream)
{
  auto transformer = [] __device__(list_buffer_data list_data) {
    thrust::exclusive_scan(
      thrust::seq, list_data.data, list_data.data + list_data.size, list_data.data);
  };
  thrust::for_each(rmm::exec_policy(stream), buff_data.begin(), buff_data.end(), transformer);
  stream.synchronize();
}

/**
 * @brief Struct that maps ORC streams to columns
 */
struct orc_stream_info {
  orc_stream_info() = default;
  explicit orc_stream_info(
    uint64_t offset_, size_t dst_pos_, uint32_t length_, uint32_t gdf_idx_, uint32_t stripe_idx_)
    : offset(offset_),
      dst_pos(dst_pos_),
      length(length_),
      gdf_idx(gdf_idx_),
      stripe_idx(stripe_idx_)
  {
  }
  uint64_t offset;      // offset in file
  size_t dst_pos;       // offset in memory relative to start of compressed stripe data
  size_t length;        // length in file
  uint32_t gdf_idx;     // column index
  uint32_t stripe_idx;  // stripe index
};

/**
 * @brief Function that populates column descriptors stream/chunk
 */
size_t gather_stream_info(size_t const stripe_index,
                          orc::StripeInformation const* stripeinfo,
                          orc::StripeFooter const* stripefooter,
                          std::vector<int> const& orc2gdf,
                          std::vector<orc::SchemaType> const types,
                          bool use_index,
                          size_t* num_dictionary_entries,
                          cudf::detail::hostdevice_2dvector<gpu::ColumnDesc>& chunks,
                          std::vector<orc_stream_info>& stream_info,
                          bool apply_struct_map)
{
  uint64_t src_offset = 0;
  uint64_t dst_offset = 0;
  for (auto const& stream : stripefooter->streams) {
    if (!stream.column_id || *stream.column_id >= orc2gdf.size()) {
      dst_offset += stream.length;
      continue;
    }

    auto const column_id = *stream.column_id;
    auto col             = orc2gdf[column_id];

    if (col == -1 and apply_struct_map) {
      // A struct-type column has no data itself, but rather child columns
      // for each of its fields. There is only a PRESENT stream, which
      // needs to be included for the reader.
      auto const schema_type = types[column_id];
      if (schema_type.subtypes.size() != 0) {
        if (schema_type.kind == orc::STRUCT && stream.kind == orc::PRESENT) {
          for (auto const& idx : schema_type.subtypes) {
            auto child_idx = (idx < orc2gdf.size()) ? orc2gdf[idx] : -1;
            if (child_idx >= 0) {
              col                             = child_idx;
              auto& chunk                     = chunks[stripe_index][col];
              chunk.strm_id[gpu::CI_PRESENT]  = stream_info.size();
              chunk.strm_len[gpu::CI_PRESENT] = stream.length;
            }
          }
        }
      }
    }
    if (col != -1) {
      if (src_offset >= stripeinfo->indexLength || use_index) {
        auto& chunk           = chunks[stripe_index][col];
        auto const index_type = get_stream_index_type(stream.kind);
        if (index_type < gpu::CI_NUM_STREAMS) {
          chunk.strm_id[index_type]  = stream_info.size();
          chunk.strm_len[index_type] = stream.length;
          // NOTE: skip_count field is temporarily used to track the presence of index streams
          chunk.skip_count |= 1 << index_type;

          if (index_type == gpu::CI_DICTIONARY) {
            chunk.dictionary_start = *num_dictionary_entries;
            chunk.dict_len         = stripefooter->columns[column_id].dictionarySize;
            *num_dictionary_entries += stripefooter->columns[column_id].dictionarySize;
          }
        }
      }
      stream_info.emplace_back(
        stripeinfo->offset + src_offset, dst_offset, stream.length, col, stripe_index);
      dst_offset += stream.length;
    }
    src_offset += stream.length;
  }

  return dst_offset;
}

/**
 * @brief Determines cuDF type of an ORC Decimal column.
 */
auto decimal_column_type(std::vector<std::string> const& decimal128_columns,
                         cudf::io::orc::detail::aggregate_orc_metadata const& metadata,
                         int column_index)
{
  if (metadata.get_col_type(column_index).kind != DECIMAL) { return type_id::EMPTY; }

  if (std::find(decimal128_columns.cbegin(),
                decimal128_columns.cend(),
                metadata.column_path(0, column_index)) != decimal128_columns.end()) {
    return type_id::DECIMAL128;
  }

  auto const precision = metadata.get_col_type(column_index)
                           .precision.value_or(cuda::std::numeric_limits<int64_t>::digits10);
  if (precision <= cuda::std::numeric_limits<int32_t>::digits10) { return type_id::DECIMAL32; }
  if (precision <= cuda::std::numeric_limits<int64_t>::digits10) { return type_id::DECIMAL64; }
  return type_id::DECIMAL128;
}

}  // namespace

__global__ void decompress_check_kernel(device_span<compression_result const> results,
                                        bool* any_block_failure)
{
  auto tid = blockIdx.x * blockDim.x + threadIdx.x;
  if (tid < results.size()) {
    if (results[tid].status != compression_status::SUCCESS) {
      *any_block_failure = true;  // Doesn't need to be atomic
    }
  }
}

void decompress_check(device_span<compression_result> results,
                      bool* any_block_failure,
                      rmm::cuda_stream_view stream)
{
  if (results.empty()) { return; }  // early exit for empty results

  dim3 block(128);
  dim3 grid(cudf::util::div_rounding_up_safe(results.size(), static_cast<size_t>(block.x)));
  decompress_check_kernel<<<grid, block, 0, stream.value()>>>(results, any_block_failure);
}

rmm::device_buffer reader::impl::decompress_stripe_data(
  cudf::detail::hostdevice_2dvector<gpu::ColumnDesc>& chunks,
  std::vector<rmm::device_buffer> const& stripe_data,
  OrcDecompressor const& decompressor,
  std::vector<orc_stream_info>& stream_info,
  size_t num_stripes,
  cudf::detail::hostdevice_2dvector<gpu::RowGroup>& row_groups,
  size_t row_index_stride,
  bool use_base_stride,
  rmm::cuda_stream_view stream)
{
  // For checking whether we decompress successfully
  cudf::detail::hostdevice_vector<bool> any_block_failure(1, stream);
  any_block_failure[0] = false;
  any_block_failure.host_to_device_async(stream);

  // Parse the columns' compressed info
  cudf::detail::hostdevice_vector<gpu::CompressedStreamInfo> compinfo(
    0, stream_info.size(), stream);
  for (const auto& info : stream_info) {
    compinfo.push_back(gpu::CompressedStreamInfo(
      static_cast<uint8_t const*>(stripe_data[info.stripe_idx].data()) + info.dst_pos,
      info.length));
  }
  compinfo.host_to_device_async(stream);

  gpu::ParseCompressedStripeData(compinfo.device_ptr(),
                                 compinfo.size(),
                                 decompressor.GetBlockSize(),
                                 decompressor.GetLog2MaxCompressionRatio(),
                                 stream);
  compinfo.device_to_host_sync(stream);

  // Count the exact number of compressed blocks
  size_t num_compressed_blocks   = 0;
  size_t num_uncompressed_blocks = 0;
  size_t total_decomp_size       = 0;
  for (size_t i = 0; i < compinfo.size(); ++i) {
    num_compressed_blocks += compinfo[i].num_compressed_blocks;
    num_uncompressed_blocks += compinfo[i].num_uncompressed_blocks;
    total_decomp_size += compinfo[i].max_uncompressed_size;
  }
  CUDF_EXPECTS(
    not((num_uncompressed_blocks + num_compressed_blocks > 0) and (total_decomp_size == 0)),
    "Inconsistent info on compression blocks");

<<<<<<< HEAD
  rmm::device_buffer decomp_data(total_decomp_size, stream);
  if (total_decomp_size == 0) { return decomp_data; }

=======
  // Buffer needs to be padded.
  // Required by `gpuDecodeOrcColumnData`.
  rmm::device_buffer decomp_data(
    cudf::util::round_up_safe(total_decomp_size, BUFFER_PADDING_MULTIPLE), stream);
>>>>>>> 0b4e3543
  rmm::device_uvector<device_span<uint8_t const>> inflate_in(
    num_compressed_blocks + num_uncompressed_blocks, stream);
  rmm::device_uvector<device_span<uint8_t>> inflate_out(
    num_compressed_blocks + num_uncompressed_blocks, stream);
  rmm::device_uvector<compression_result> inflate_res(num_compressed_blocks, stream);
  thrust::fill(rmm::exec_policy(stream),
               inflate_res.begin(),
               inflate_res.end(),
               compression_result{0, compression_status::FAILURE});

  // Parse again to populate the decompression input/output buffers
  size_t decomp_offset           = 0;
  uint32_t max_uncomp_block_size = 0;
  uint32_t start_pos             = 0;
  auto start_pos_uncomp          = (uint32_t)num_compressed_blocks;
  for (size_t i = 0; i < compinfo.size(); ++i) {
    auto dst_base                 = static_cast<uint8_t*>(decomp_data.data());
    compinfo[i].uncompressed_data = dst_base + decomp_offset;
    compinfo[i].dec_in_ctl        = inflate_in.data() + start_pos;
    compinfo[i].dec_out_ctl       = inflate_out.data() + start_pos;
    compinfo[i].dec_res      = {inflate_res.data() + start_pos, compinfo[i].num_compressed_blocks};
    compinfo[i].copy_in_ctl  = inflate_in.data() + start_pos_uncomp;
    compinfo[i].copy_out_ctl = inflate_out.data() + start_pos_uncomp;

    stream_info[i].dst_pos = decomp_offset;
    decomp_offset += compinfo[i].max_uncompressed_size;
    start_pos += compinfo[i].num_compressed_blocks;
    start_pos_uncomp += compinfo[i].num_uncompressed_blocks;
    max_uncomp_block_size =
      std::max(max_uncomp_block_size, compinfo[i].max_uncompressed_block_size);
  }
  compinfo.host_to_device_async(stream);
  gpu::ParseCompressedStripeData(compinfo.device_ptr(),
                                 compinfo.size(),
                                 decompressor.GetBlockSize(),
                                 decompressor.GetLog2MaxCompressionRatio(),
                                 stream);

  // Dispatch batches of blocks to decompress
  if (num_compressed_blocks > 0) {
    device_span<device_span<uint8_t const>> inflate_in_view{inflate_in.data(),
                                                            num_compressed_blocks};
    device_span<device_span<uint8_t>> inflate_out_view{inflate_out.data(), num_compressed_blocks};
    switch (decompressor.compression()) {
      case compression_type::ZLIB:
        if (nvcomp::is_decompression_disabled(nvcomp::compression_type::DEFLATE)) {
          gpuinflate(
            inflate_in_view, inflate_out_view, inflate_res, gzip_header_included::NO, stream);
        } else {
          nvcomp::batched_decompress(nvcomp::compression_type::DEFLATE,
                                     inflate_in_view,
                                     inflate_out_view,
                                     inflate_res,
                                     max_uncomp_block_size,
                                     total_decomp_size,
                                     stream);
        }
        break;
      case compression_type::SNAPPY:
        if (nvcomp::is_decompression_disabled(nvcomp::compression_type::SNAPPY)) {
          gpu_unsnap(inflate_in_view, inflate_out_view, inflate_res, stream);
        } else {
          nvcomp::batched_decompress(nvcomp::compression_type::SNAPPY,
                                     inflate_in_view,
                                     inflate_out_view,
                                     inflate_res,
                                     max_uncomp_block_size,
                                     total_decomp_size,
                                     stream);
        }
        break;
      case compression_type::ZSTD:
        if (auto const reason = nvcomp::is_decompression_disabled(nvcomp::compression_type::ZSTD);
            reason) {
          CUDF_FAIL("Decompression error: " + reason.value());
        }
        nvcomp::batched_decompress(nvcomp::compression_type::ZSTD,
                                   inflate_in_view,
                                   inflate_out_view,
                                   inflate_res,
                                   max_uncomp_block_size,
                                   total_decomp_size,
                                   stream);
        break;
      default: CUDF_FAIL("Unexpected decompression dispatch"); break;
    }
    decompress_check(inflate_res, any_block_failure.device_ptr(), stream);
  }
  if (num_uncompressed_blocks > 0) {
    device_span<device_span<uint8_t const>> copy_in_view{inflate_in.data() + num_compressed_blocks,
                                                         num_uncompressed_blocks};
    device_span<device_span<uint8_t>> copy_out_view{inflate_out.data() + num_compressed_blocks,
                                                    num_uncompressed_blocks};
    gpu_copy_uncompressed_blocks(copy_in_view, copy_out_view, stream);
  }
  gpu::PostDecompressionReassemble(compinfo.device_ptr(), compinfo.size(), stream);

  any_block_failure.device_to_host_async(stream);

  compinfo.device_to_host_sync(stream);

  // We can check on host after stream synchronize
  CUDF_EXPECTS(not any_block_failure[0], "Error during decompression");

  size_t const num_columns = chunks.size().second;

  // Update the stream information with the updated uncompressed info
  // TBD: We could update the value from the information we already
  // have in stream_info[], but using the gpu results also updates
  // max_uncompressed_size to the actual uncompressed size, or zero if
  // decompression failed.
  for (size_t i = 0; i < num_stripes; ++i) {
    for (size_t j = 0; j < num_columns; ++j) {
      auto& chunk = chunks[i][j];
      for (int k = 0; k < gpu::CI_NUM_STREAMS; ++k) {
        if (chunk.strm_len[k] > 0 && chunk.strm_id[k] < compinfo.size()) {
          chunk.streams[k]  = compinfo[chunk.strm_id[k]].uncompressed_data;
          chunk.strm_len[k] = compinfo[chunk.strm_id[k]].max_uncompressed_size;
        }
      }
    }
  }

  if (row_groups.size().first) {
    chunks.host_to_device_async(stream);
    row_groups.host_to_device_async(stream);
    gpu::ParseRowGroupIndex(row_groups.base_device_ptr(),
                            compinfo.device_ptr(),
                            chunks.base_device_ptr(),
                            num_columns,
                            num_stripes,
                            row_groups.size().first,
                            row_index_stride,
                            use_base_stride,
                            stream);
  }

  return decomp_data;
}

/**
 * @brief Updates null mask of columns whose parent is a struct column.
 *        If struct column has null element, that row would be
 *        skipped while writing child column in ORC, so we need to insert the missing null
 *        elements in child column.
 *        There is another behavior from pyspark, where if the child column doesn't have any null
 *        elements, it will not have present stream, so in that case parent null mask need to be
 *        copied to child column.
 *
 * @param chunks Vector of list of column chunk descriptors
 * @param out_buffers Output columns' device buffers
 * @param stream CUDA stream used for device memory operations and kernel launches.
 * @param mr Device memory resource to use for device memory allocation
 */
void update_null_mask(cudf::detail::hostdevice_2dvector<gpu::ColumnDesc>& chunks,
                      std::vector<column_buffer>& out_buffers,
                      rmm::cuda_stream_view stream,
                      rmm::mr::device_memory_resource* mr)
{
  auto const num_stripes = chunks.size().first;
  auto const num_columns = chunks.size().second;
  bool is_mask_updated   = false;

  for (size_t col_idx = 0; col_idx < num_columns; ++col_idx) {
    if (chunks[0][col_idx].parent_validity_info.valid_map_base != nullptr) {
      if (not is_mask_updated) {
        chunks.device_to_host_sync(stream);
        is_mask_updated = true;
      }

      auto parent_valid_map_base = chunks[0][col_idx].parent_validity_info.valid_map_base;
      auto child_valid_map_base  = out_buffers[col_idx].null_mask();
      auto child_mask_len =
        chunks[0][col_idx].column_num_rows - chunks[0][col_idx].parent_validity_info.null_count;
      auto parent_mask_len = chunks[0][col_idx].column_num_rows;

      if (child_valid_map_base != nullptr) {
        rmm::device_uvector<uint32_t> dst_idx(child_mask_len, stream);
        // Copy indexes at which the parent has valid value.
        thrust::copy_if(rmm::exec_policy(stream),
                        thrust::make_counting_iterator(0),
                        thrust::make_counting_iterator(0) + parent_mask_len,
                        dst_idx.begin(),
                        [parent_valid_map_base] __device__(auto idx) {
                          return bit_is_set(parent_valid_map_base, idx);
                        });

        auto merged_null_mask = cudf::detail::create_null_mask(
          parent_mask_len, mask_state::ALL_NULL, rmm::cuda_stream_view(stream), mr);
        auto merged_mask      = static_cast<bitmask_type*>(merged_null_mask.data());
        uint32_t* dst_idx_ptr = dst_idx.data();
        // Copy child valid bits from child column to valid indexes, this will merge both child
        // and parent null masks
        thrust::for_each(rmm::exec_policy(stream),
                         thrust::make_counting_iterator(0),
                         thrust::make_counting_iterator(0) + dst_idx.size(),
                         [child_valid_map_base, dst_idx_ptr, merged_mask] __device__(auto idx) {
                           if (bit_is_set(child_valid_map_base, idx)) {
                             cudf::set_bit(merged_mask, dst_idx_ptr[idx]);
                           };
                         });

        out_buffers[col_idx]._null_mask = std::move(merged_null_mask);

      } else {
        // Since child column doesn't have a mask, copy parent null mask
        auto mask_size = bitmask_allocation_size_bytes(parent_mask_len);
        out_buffers[col_idx]._null_mask =
          rmm::device_buffer(static_cast<void*>(parent_valid_map_base), mask_size, stream, mr);
      }
    }
  }

  thrust::counting_iterator<int> col_idx_it(0);
  thrust::counting_iterator<int> stripe_idx_it(0);

  if (is_mask_updated) {
    // Update chunks with pointers to column data which might have been changed.
    std::for_each(stripe_idx_it, stripe_idx_it + num_stripes, [&](auto stripe_idx) {
      std::for_each(col_idx_it, col_idx_it + num_columns, [&](auto col_idx) {
        auto& chunk          = chunks[stripe_idx][col_idx];
        chunk.valid_map_base = out_buffers[col_idx].null_mask();
      });
    });
    chunks.host_to_device_sync(stream);
  }
}

/**
 * @brief Compute the per-stripe prefix sum of null count, for each struct column in the current
 * layer.
 */
void scan_null_counts(cudf::detail::hostdevice_2dvector<gpu::ColumnDesc> const& chunks,
                      cudf::host_span<rmm::device_uvector<uint32_t>> prefix_sums,
                      rmm::cuda_stream_view stream)
{
  auto const num_stripes = chunks.size().first;
  if (num_stripes == 0) return;

  auto const num_columns = chunks.size().second;
  std::vector<thrust::pair<size_type, cudf::device_span<uint32_t>>> prefix_sums_to_update;
  for (auto col_idx = 0ul; col_idx < num_columns; ++col_idx) {
    // Null counts sums are only needed for children of struct columns
    if (chunks[0][col_idx].type_kind == STRUCT) {
      prefix_sums_to_update.emplace_back(col_idx, prefix_sums[col_idx]);
    }
  }
  auto const d_prefix_sums_to_update = cudf::detail::make_device_uvector_async(
    prefix_sums_to_update, stream, rmm::mr::get_current_device_resource());

  thrust::for_each(rmm::exec_policy(stream),
                   d_prefix_sums_to_update.begin(),
                   d_prefix_sums_to_update.end(),
                   [chunks = cudf::detail::device_2dspan<gpu::ColumnDesc const>{chunks}] __device__(
                     auto const& idx_psums) {
                     auto const col_idx = idx_psums.first;
                     auto const psums   = idx_psums.second;

                     thrust::transform(
                       thrust::seq,
                       thrust::make_counting_iterator(0),
                       thrust::make_counting_iterator(0) + psums.size(),
                       psums.begin(),
                       [&](auto stripe_idx) { return chunks[stripe_idx][col_idx].null_count; });

                     thrust::inclusive_scan(thrust::seq, psums.begin(), psums.end(), psums.begin());
                   });
  // `prefix_sums_to_update` goes out of scope, copy has to be done before we return
  stream.synchronize();
}

void reader::impl::decode_stream_data(cudf::detail::hostdevice_2dvector<gpu::ColumnDesc>& chunks,
                                      size_t num_dicts,
                                      size_t skip_rows,
                                      table_device_view tz_table,
                                      cudf::detail::hostdevice_2dvector<gpu::RowGroup>& row_groups,
                                      size_t row_index_stride,
                                      std::vector<column_buffer>& out_buffers,
                                      size_t level,
                                      rmm::cuda_stream_view stream)
{
  auto const num_stripes = chunks.size().first;
  auto const num_columns = chunks.size().second;
  thrust::counting_iterator<int> col_idx_it(0);
  thrust::counting_iterator<int> stripe_idx_it(0);

  // Update chunks with pointers to column data
  std::for_each(stripe_idx_it, stripe_idx_it + num_stripes, [&](auto stripe_idx) {
    std::for_each(col_idx_it, col_idx_it + num_columns, [&](auto col_idx) {
      auto& chunk            = chunks[stripe_idx][col_idx];
      chunk.column_data_base = out_buffers[col_idx].data();
      chunk.valid_map_base   = out_buffers[col_idx].null_mask();
    });
  });

  // Allocate global dictionary for deserializing
  rmm::device_uvector<gpu::DictionaryEntry> global_dict(num_dicts, stream);

  chunks.host_to_device_sync(stream);
  gpu::DecodeNullsAndStringDictionaries(
    chunks.base_device_ptr(), global_dict.data(), num_columns, num_stripes, skip_rows, stream);

  if (level > 0) {
    // Update nullmasks for children if parent was a struct and had null mask
    update_null_mask(chunks, out_buffers, stream, _mr);
  }

  rmm::device_scalar<size_type> error_count(0, stream);
  // Update the null map for child columns
  gpu::DecodeOrcColumnData(chunks.base_device_ptr(),
                           global_dict.data(),
                           row_groups,
                           num_columns,
                           num_stripes,
                           skip_rows,
                           tz_table,
                           row_groups.size().first,
                           row_index_stride,
                           level,
                           error_count.data(),
                           stream);
  chunks.device_to_host_async(stream);
  // `value` synchronizes
  auto const num_errors = error_count.value(stream);
  CUDF_EXPECTS(num_errors == 0, "ORC data decode failed");

  std::for_each(col_idx_it + 0, col_idx_it + num_columns, [&](auto col_idx) {
    out_buffers[col_idx].null_count() =
      std::accumulate(stripe_idx_it + 0,
                      stripe_idx_it + num_stripes,
                      0,
                      [&](auto null_count, auto const stripe_idx) {
                        return null_count + chunks[stripe_idx][col_idx].null_count;
                      });
  });
}

// Aggregate child column metadata per stripe and per column
void reader::impl::aggregate_child_meta(cudf::detail::host_2dspan<gpu::ColumnDesc> chunks,
                                        cudf::detail::host_2dspan<gpu::RowGroup> row_groups,
                                        std::vector<column_buffer>& out_buffers,
                                        std::vector<orc_column_meta> const& list_col,
                                        size_type const level)
{
  auto const num_of_stripes         = chunks.size().first;
  auto const num_of_rowgroups       = row_groups.size().first;
  auto const num_parent_cols        = selected_columns.levels[level].size();
  auto const num_child_cols         = selected_columns.levels[level + 1].size();
  auto const number_of_child_chunks = num_child_cols * num_of_stripes;
  auto& num_child_rows              = _col_meta.num_child_rows;
  auto& parent_column_data          = _col_meta.parent_column_data;

  // Reset the meta to store child column details.
  num_child_rows.resize(selected_columns.levels[level + 1].size());
  std::fill(num_child_rows.begin(), num_child_rows.end(), 0);
  parent_column_data.resize(number_of_child_chunks);
  _col_meta.parent_column_index.resize(number_of_child_chunks);
  _col_meta.child_start_row.resize(number_of_child_chunks);
  _col_meta.num_child_rows_per_stripe.resize(number_of_child_chunks);
  _col_meta.rwgrp_meta.resize(num_of_rowgroups * num_child_cols);

  auto child_start_row = cudf::detail::host_2dspan<uint32_t>(
    _col_meta.child_start_row.data(), num_of_stripes, num_child_cols);
  auto num_child_rows_per_stripe = cudf::detail::host_2dspan<uint32_t>(
    _col_meta.num_child_rows_per_stripe.data(), num_of_stripes, num_child_cols);
  auto rwgrp_meta = cudf::detail::host_2dspan<reader_column_meta::row_group_meta>(
    _col_meta.rwgrp_meta.data(), num_of_rowgroups, num_child_cols);

  int index = 0;  // number of child column processed

  // For each parent column, update its child column meta for each stripe.
  std::for_each(list_col.cbegin(), list_col.cend(), [&](auto const p_col) {
    const auto parent_col_idx = _col_meta.orc_col_map[level][p_col.id];
    auto start_row            = 0;
    auto processed_row_groups = 0;

    for (size_t stripe_id = 0; stripe_id < num_of_stripes; stripe_id++) {
      // Aggregate num_rows and start_row from processed parent columns per row groups
      if (num_of_rowgroups) {
        auto stripe_num_row_groups = chunks[stripe_id][parent_col_idx].num_rowgroups;
        auto processed_child_rows  = 0;

        for (size_t rowgroup_id = 0; rowgroup_id < stripe_num_row_groups;
             rowgroup_id++, processed_row_groups++) {
          const auto child_rows = row_groups[processed_row_groups][parent_col_idx].num_child_rows;
          for (size_type id = 0; id < p_col.num_children; id++) {
            const auto child_col_idx                                  = index + id;
            rwgrp_meta[processed_row_groups][child_col_idx].start_row = processed_child_rows;
            rwgrp_meta[processed_row_groups][child_col_idx].num_rows  = child_rows;
          }
          processed_child_rows += child_rows;
        }
      }

      // Aggregate start row, number of rows per chunk and total number of rows in a column
      const auto child_rows = chunks[stripe_id][parent_col_idx].num_child_rows;
      for (size_type id = 0; id < p_col.num_children; id++) {
        const auto child_col_idx = index + id;

        num_child_rows[child_col_idx] += child_rows;
        num_child_rows_per_stripe[stripe_id][child_col_idx] = child_rows;
        // start row could be different for each column when there is nesting at each stripe level
        child_start_row[stripe_id][child_col_idx] = (stripe_id == 0) ? 0 : start_row;
      }
      start_row += child_rows;
    }

    // Parent column null mask and null count would be required for child column
    // to adjust its nullmask.
    auto type              = out_buffers[parent_col_idx].type.id();
    auto parent_null_count = static_cast<uint32_t>(out_buffers[parent_col_idx].null_count());
    auto parent_valid_map  = out_buffers[parent_col_idx].null_mask();
    auto num_rows          = out_buffers[parent_col_idx].size;

    for (size_type id = 0; id < p_col.num_children; id++) {
      const auto child_col_idx                     = index + id;
      _col_meta.parent_column_index[child_col_idx] = parent_col_idx;
      if (type == type_id::STRUCT) {
        parent_column_data[child_col_idx] = {parent_valid_map, parent_null_count};
        // Number of rows in child will remain same as parent in case of struct column
        num_child_rows[child_col_idx] = num_rows;
      } else {
        parent_column_data[child_col_idx] = {nullptr, 0};
      }
    }
    index += p_col.num_children;
  });
}

std::string get_map_child_col_name(size_t const idx) { return (idx == 0) ? "key" : "value"; }

std::unique_ptr<column> reader::impl::create_empty_column(size_type const orc_col_id,
                                                          column_name_info& schema_info,
                                                          rmm::cuda_stream_view stream)
{
  schema_info.name = _metadata.column_name(0, orc_col_id);
  auto const type  = to_type_id(_metadata.get_schema(orc_col_id),
                               _use_np_dtypes,
                               _timestamp_type.id(),
                               decimal_column_type(decimal128_columns, _metadata, orc_col_id));
  int32_t scale    = 0;
  std::vector<std::unique_ptr<column>> child_columns;
  std::unique_ptr<column> out_col = nullptr;
  auto kind                       = _metadata.get_col_type(orc_col_id).kind;

  switch (kind) {
    case orc::LIST:
      schema_info.children.emplace_back("offsets");
      schema_info.children.emplace_back("");
      out_col = make_lists_column(
        0,
        make_empty_column(type_id::INT32),
        create_empty_column(
          _metadata.get_col_type(orc_col_id).subtypes[0], schema_info.children.back(), stream),
        0,
        rmm::device_buffer{0, stream},
        stream);
      break;
    case orc::MAP: {
      schema_info.children.emplace_back("offsets");
      schema_info.children.emplace_back("struct");
      auto const child_column_ids = _metadata.get_col_type(orc_col_id).subtypes;
      for (size_t idx = 0; idx < _metadata.get_col_type(orc_col_id).subtypes.size(); idx++) {
        auto& children_schema = schema_info.children.back().children;
        children_schema.emplace_back("");
        child_columns.push_back(create_empty_column(
          child_column_ids[idx], schema_info.children.back().children.back(), stream));
        auto name                 = get_map_child_col_name(idx);
        children_schema[idx].name = name;
      }
      auto struct_col =
        make_structs_column(0, std::move(child_columns), 0, rmm::device_buffer{0, stream}, stream);
      out_col = make_lists_column(0,
                                  make_empty_column(type_id::INT32),
                                  std::move(struct_col),
                                  0,
                                  rmm::device_buffer{0, stream},
                                  stream);
    } break;

    case orc::STRUCT:
      for (auto const col : _metadata.get_col_type(orc_col_id).subtypes) {
        schema_info.children.emplace_back("");
        child_columns.push_back(create_empty_column(col, schema_info.children.back(), stream));
      }
      out_col =
        make_structs_column(0, std::move(child_columns), 0, rmm::device_buffer{0, stream}, stream);
      break;

    case orc::DECIMAL:
      if (type == type_id::DECIMAL32 or type == type_id::DECIMAL64 or type == type_id::DECIMAL128) {
        scale = -static_cast<int32_t>(_metadata.get_types()[orc_col_id].scale.value_or(0));
      }
      out_col = make_empty_column(data_type(type, scale));
      break;

    default: out_col = make_empty_column(type);
  }

  return out_col;
}

// Adds child column buffers to parent column
column_buffer&& reader::impl::assemble_buffer(size_type const orc_col_id,
                                              std::vector<std::vector<column_buffer>>& col_buffers,
                                              size_t const level,
                                              rmm::cuda_stream_view stream)
{
  auto const col_id = _col_meta.orc_col_map[level][orc_col_id];
  auto& col_buffer  = col_buffers[level][col_id];

  col_buffer.name = _metadata.column_name(0, orc_col_id);
  auto kind       = _metadata.get_col_type(orc_col_id).kind;
  switch (kind) {
    case orc::LIST:
    case orc::STRUCT:
      for (auto const& col : selected_columns.children[orc_col_id]) {
        col_buffer.children.emplace_back(assemble_buffer(col, col_buffers, level + 1, stream));
      }

      break;
    case orc::MAP: {
      std::vector<column_buffer> child_col_buffers;
      // Get child buffers
      for (size_t idx = 0; idx < selected_columns.children[orc_col_id].size(); idx++) {
        auto name = get_map_child_col_name(idx);
        auto col  = selected_columns.children[orc_col_id][idx];
        child_col_buffers.emplace_back(assemble_buffer(col, col_buffers, level + 1, stream));
        child_col_buffers.back().name = name;
      }
      // Create a struct buffer
      auto num_rows = child_col_buffers[0].size;
      auto struct_buffer =
        column_buffer(cudf::data_type(type_id::STRUCT), num_rows, false, stream, _mr);
      struct_buffer.children = std::move(child_col_buffers);
      struct_buffer.name     = "struct";

      col_buffer.children.emplace_back(std::move(struct_buffer));
    } break;

    default: break;
  }

  return std::move(col_buffer);
}

// creates columns along with schema information for each column
void reader::impl::create_columns(std::vector<std::vector<column_buffer>>&& col_buffers,
                                  std::vector<std::unique_ptr<column>>& out_columns,
                                  std::vector<column_name_info>& schema_info,
                                  rmm::cuda_stream_view stream)
{
  std::transform(selected_columns.levels[0].begin(),
                 selected_columns.levels[0].end(),
                 std::back_inserter(out_columns),
                 [&](auto const col_meta) {
                   schema_info.emplace_back("");
                   auto col_buffer = assemble_buffer(col_meta.id, col_buffers, 0, stream);
                   return make_column(col_buffer, &schema_info.back(), std::nullopt, stream);
                 });
}

reader::impl::impl(std::vector<std::unique_ptr<datasource>>&& sources,
                   orc_reader_options const& options,
                   rmm::cuda_stream_view stream,
                   rmm::mr::device_memory_resource* mr)
  : _mr(mr),
    _sources(std::move(sources)),
    _metadata{_sources, stream},
    selected_columns{_metadata.select_columns(options.get_columns())}
{
  // Override output timestamp resolution if requested
  if (options.get_timestamp_type().id() != type_id::EMPTY) {
    _timestamp_type = options.get_timestamp_type();
  }

  // Enable or disable attempt to use row index for parsing
  _use_index = options.is_enabled_use_index();

  // Enable or disable the conversion to numpy-compatible dtypes
  _use_np_dtypes = options.is_enabled_use_np_dtypes();

  // Control decimals conversion
  decimal128_columns = options.get_decimal128_columns();
}

std::unique_ptr<table> reader::impl::compute_timezone_table(
  std::vector<cudf::io::orc::metadata::stripe_source_mapping> const& selected_stripes,
  rmm::cuda_stream_view stream)
{
  if (selected_stripes.empty()) return std::make_unique<cudf::table>();

  auto const has_timestamp_column = std::any_of(
    selected_columns.levels.cbegin(), selected_columns.levels.cend(), [&](auto& col_lvl) {
      return std::any_of(col_lvl.cbegin(), col_lvl.cend(), [&](auto& col_meta) {
        return _metadata.get_col_type(col_meta.id).kind == TypeKind::TIMESTAMP;
      });
    });
  if (not has_timestamp_column) return std::make_unique<cudf::table>();

  return cudf::detail::make_timezone_transition_table(
    {}, selected_stripes[0].stripe_info[0].second->writerTimezone, stream);
}

table_with_metadata reader::impl::read(int64_t skip_rows,
                                       std::optional<size_type> num_rows,
                                       std::vector<std::vector<size_type>> const& stripes,
                                       rmm::cuda_stream_view stream)
{
  // Selected columns at different levels of nesting are stored in different elements
  // of `selected_columns`; thus, size == 1 means no nested columns
  CUDF_EXPECTS(skip_rows == 0 or selected_columns.num_levels() == 1,
               "skip_rows is not supported by nested columns");

  std::vector<std::unique_ptr<column>> out_columns;
  // buffer and stripe data are stored as per nesting level
  std::vector<std::vector<column_buffer>> out_buffers(selected_columns.num_levels());
  std::vector<column_name_info> schema_info;
  std::vector<std::vector<rmm::device_buffer>> lvl_stripe_data(selected_columns.num_levels());
  std::vector<std::vector<rmm::device_uvector<uint32_t>>> null_count_prefix_sums;
  table_metadata out_metadata;

  // There are no columns in the table
  if (selected_columns.num_levels() == 0)
    return {std::make_unique<table>(), std::move(out_metadata)};

  // Select only stripes required (aka row groups)
  auto const [rows_to_skip, rows_to_read, selected_stripes] =
    _metadata.select_stripes(stripes, skip_rows, num_rows, stream);

  auto const tz_table = compute_timezone_table(selected_stripes, stream);

  // Iterates through levels of nested columns, child column will be one level down
  // compared to parent column.
  for (size_t level = 0; level < selected_columns.num_levels(); level++) {
    auto& columns_level = selected_columns.levels[level];
    // Association between each ORC column and its cudf::column
    _col_meta.orc_col_map.emplace_back(_metadata.get_num_cols(), -1);
    std::vector<orc_column_meta> nested_col;

    // Get a list of column data types
    std::vector<data_type> column_types;
    for (auto& col : columns_level) {
      auto col_type = to_type_id(_metadata.get_col_type(col.id),
                                 _use_np_dtypes,
                                 _timestamp_type.id(),
                                 decimal_column_type(decimal128_columns, _metadata, col.id));
      CUDF_EXPECTS(col_type != type_id::EMPTY, "Unknown type");
      if (col_type == type_id::DECIMAL32 or col_type == type_id::DECIMAL64 or
          col_type == type_id::DECIMAL128) {
        // sign of the scale is changed since cuDF follows c++ libraries like CNL
        // which uses negative scaling, but liborc and other libraries
        // follow positive scaling.
        auto const scale =
          -static_cast<size_type>(_metadata.get_col_type(col.id).scale.value_or(0));
        column_types.emplace_back(col_type, scale);
      } else {
        column_types.emplace_back(col_type);
      }

      // Map each ORC column to its column
      _col_meta.orc_col_map[level][col.id] = column_types.size() - 1;
      if (col_type == type_id::LIST or col_type == type_id::STRUCT) nested_col.emplace_back(col);
    }

    // If no rows or stripes to read, return empty columns
    if (rows_to_read == 0 || selected_stripes.empty()) {
      std::transform(selected_columns.levels[0].begin(),
                     selected_columns.levels[0].end(),
                     std::back_inserter(out_columns),
                     [&](auto const col_meta) {
                       schema_info.emplace_back("");
                       return create_empty_column(col_meta.id, schema_info.back(), stream);
                     });
      break;
    } else {
      // Get the total number of stripes across all input files.
      size_t total_num_stripes =
        std::accumulate(selected_stripes.begin(),
                        selected_stripes.end(),
                        0,
                        [](size_t sum, auto& stripe_source_mapping) {
                          return sum + stripe_source_mapping.stripe_info.size();
                        });
      auto const num_columns = columns_level.size();
      cudf::detail::hostdevice_2dvector<gpu::ColumnDesc> chunks(
        total_num_stripes, num_columns, stream);
      memset(chunks.base_host_ptr(), 0, chunks.size_bytes());

      bool const use_index =
        _use_index &&
        // Do stripes have row group index
        _metadata.is_row_grp_idx_present() &&
        // Only use if we don't have much work with complete columns & stripes
        // TODO: Consider nrows, gpu, and tune the threshold
        (rows_to_read > _metadata.get_row_index_stride() &&
         !(_metadata.get_row_index_stride() & 7) && _metadata.get_row_index_stride() > 0 &&
         num_columns * total_num_stripes < 8 * 128) &&
        // Only use if first row is aligned to a stripe boundary
        // TODO: Fix logic to handle unaligned rows
        (rows_to_skip == 0);

      // Logically view streams as columns
      std::vector<orc_stream_info> stream_info;

      null_count_prefix_sums.emplace_back();
      null_count_prefix_sums.back().reserve(selected_columns.levels[level].size());
      std::generate_n(std::back_inserter(null_count_prefix_sums.back()),
                      selected_columns.levels[level].size(),
                      [&]() {
                        return cudf::detail::make_zeroed_device_uvector_async<uint32_t>(
                          total_num_stripes, stream, rmm::mr::get_current_device_resource());
                      });

      // Tracker for eventually deallocating compressed and uncompressed data
      auto& stripe_data = lvl_stripe_data[level];

      size_t stripe_start_row = 0;
      size_t num_dict_entries = 0;
      size_t num_rowgroups    = 0;
      int stripe_idx          = 0;

      bool is_level_data_empty = true;
      std::vector<std::pair<std::future<size_t>, size_t>> read_tasks;
      for (auto const& stripe_source_mapping : selected_stripes) {
        // Iterate through the source files selected stripes
        for (auto const& stripe : stripe_source_mapping.stripe_info) {
          auto const stripe_info   = stripe.first;
          auto const stripe_footer = stripe.second;

          auto stream_count          = stream_info.size();
          auto const total_data_size = gather_stream_info(stripe_idx,
                                                          stripe_info,
                                                          stripe_footer,
                                                          _col_meta.orc_col_map[level],
                                                          _metadata.get_types(),
                                                          use_index,
                                                          &num_dict_entries,
                                                          chunks,
                                                          stream_info,
                                                          level == 0);

          auto const is_stripe_data_empty = total_data_size == 0;
          if (not is_stripe_data_empty) { is_level_data_empty = false; }
          CUDF_EXPECTS(not is_stripe_data_empty or stripe_info->indexLength == 0,
                       "Invalid index rowgroup stream data");

          // Buffer needs to be padded.
          // Required by `copy_uncompressed_kernel`.
          stripe_data.emplace_back(
            cudf::util::round_up_safe(total_data_size, BUFFER_PADDING_MULTIPLE), stream);
          auto dst_base = static_cast<uint8_t*>(stripe_data.back().data());

          // Coalesce consecutive streams into one read
          while (not is_stripe_data_empty and stream_count < stream_info.size()) {
            auto const d_dst  = dst_base + stream_info[stream_count].dst_pos;
            auto const offset = stream_info[stream_count].offset;
            auto len          = stream_info[stream_count].length;
            stream_count++;

            while (stream_count < stream_info.size() &&
                   stream_info[stream_count].offset == offset + len) {
              len += stream_info[stream_count].length;
              stream_count++;
            }
            if (_metadata.per_file_metadata[stripe_source_mapping.source_idx]
                  .source->is_device_read_preferred(len)) {
              read_tasks.push_back(
                std::pair(_metadata.per_file_metadata[stripe_source_mapping.source_idx]
                            .source->device_read_async(offset, len, d_dst, stream),
                          len));

            } else {
              auto const buffer =
                _metadata.per_file_metadata[stripe_source_mapping.source_idx].source->host_read(
                  offset, len);
              CUDF_EXPECTS(buffer->size() == len, "Unexpected discrepancy in bytes read.");
              CUDF_CUDA_TRY(
                cudaMemcpyAsync(d_dst, buffer->data(), len, cudaMemcpyDefault, stream.value()));
              stream.synchronize();
            }
          }

          auto const num_rows_per_stripe = stripe_info->numberOfRows;
          auto const rowgroup_id         = num_rowgroups;
          auto stripe_num_rowgroups      = 0;
          if (use_index) {
            stripe_num_rowgroups = (num_rows_per_stripe + _metadata.get_row_index_stride() - 1) /
                                   _metadata.get_row_index_stride();
          }
          // Update chunks to reference streams pointers
          for (size_t col_idx = 0; col_idx < num_columns; col_idx++) {
            auto& chunk = chunks[stripe_idx][col_idx];
            // start row, number of rows in a each stripe and total number of rows
            // may change in lower levels of nesting
            chunk.start_row = (level == 0)
                                ? stripe_start_row
                                : _col_meta.child_start_row[stripe_idx * num_columns + col_idx];
            chunk.num_rows =
              (level == 0)
                ? stripe_info->numberOfRows
                : _col_meta.num_child_rows_per_stripe[stripe_idx * num_columns + col_idx];
            chunk.column_num_rows = (level == 0) ? rows_to_read : _col_meta.num_child_rows[col_idx];
            chunk.parent_validity_info =
              (level == 0) ? column_validity_info{} : _col_meta.parent_column_data[col_idx];
            chunk.parent_null_count_prefix_sums =
              (level == 0)
                ? nullptr
                : null_count_prefix_sums[level - 1][_col_meta.parent_column_index[col_idx]].data();
            chunk.encoding_kind = stripe_footer->columns[columns_level[col_idx].id].kind;
            chunk.type_kind     = _metadata.per_file_metadata[stripe_source_mapping.source_idx]
                                .ff.types[columns_level[col_idx].id]
                                .kind;
            // num_child_rows for a struct column will be same, for other nested types it will be
            // calculated.
            chunk.num_child_rows = (chunk.type_kind != orc::STRUCT) ? 0 : chunk.num_rows;
            chunk.dtype_id       = column_types[col_idx].id();
            chunk.decimal_scale  = _metadata.per_file_metadata[stripe_source_mapping.source_idx]
                                    .ff.types[columns_level[col_idx].id]
                                    .scale.value_or(0);

            chunk.rowgroup_id   = rowgroup_id;
            chunk.dtype_len     = (column_types[col_idx].id() == type_id::STRING)
                                    ? sizeof(string_index_pair)
                                  : ((column_types[col_idx].id() == type_id::LIST) or
                                 (column_types[col_idx].id() == type_id::STRUCT))
                                    ? sizeof(size_type)
                                    : cudf::size_of(column_types[col_idx]);
            chunk.num_rowgroups = stripe_num_rowgroups;
            if (chunk.type_kind == orc::TIMESTAMP) {
              chunk.timestamp_type_id = _timestamp_type.id();
            }
            if (not is_stripe_data_empty) {
              for (int k = 0; k < gpu::CI_NUM_STREAMS; k++) {
                chunk.streams[k] = dst_base + stream_info[chunk.strm_id[k]].dst_pos;
              }
            }
          }
          stripe_start_row += num_rows_per_stripe;
          num_rowgroups += stripe_num_rowgroups;

          stripe_idx++;
        }
      }
      for (auto& task : read_tasks) {
        CUDF_EXPECTS(task.first.get() == task.second, "Unexpected discrepancy in bytes read.");
      }

      // Process dataset chunk pages into output columns
      if (stripe_data.size() != 0) {
        auto row_groups =
          cudf::detail::hostdevice_2dvector<gpu::RowGroup>(num_rowgroups, num_columns, stream);
        if (level > 0 and row_groups.size().first) {
          cudf::host_span<gpu::RowGroup> row_groups_span(row_groups.base_host_ptr(),
                                                         num_rowgroups * num_columns);
          auto& rw_grp_meta = _col_meta.rwgrp_meta;

          // Update start row and num rows per row group
          std::transform(rw_grp_meta.begin(),
                         rw_grp_meta.end(),
                         row_groups_span.begin(),
                         rw_grp_meta.begin(),
                         [&](auto meta, auto& row_grp) {
                           row_grp.num_rows  = meta.num_rows;
                           row_grp.start_row = meta.start_row;
                           return meta;
                         });
        }
        // Setup row group descriptors if using indexes
        if (_metadata.per_file_metadata[0].ps.compression != orc::NONE and
            not is_level_data_empty) {
          auto decomp_data = decompress_stripe_data(chunks,
                                                    stripe_data,
                                                    *_metadata.per_file_metadata[0].decompressor,
                                                    stream_info,
                                                    total_num_stripes,
                                                    row_groups,
                                                    _metadata.get_row_index_stride(),
                                                    level == 0,
                                                    stream);
          stripe_data.clear();
          stripe_data.push_back(std::move(decomp_data));
        } else {
          if (row_groups.size().first) {
            chunks.host_to_device_async(stream);
            row_groups.host_to_device_async(stream);
            gpu::ParseRowGroupIndex(row_groups.base_device_ptr(),
                                    nullptr,
                                    chunks.base_device_ptr(),
                                    num_columns,
                                    total_num_stripes,
                                    num_rowgroups,
                                    _metadata.get_row_index_stride(),
                                    level == 0,
                                    stream);
          }
        }

        for (size_t i = 0; i < column_types.size(); ++i) {
          bool is_nullable = false;
          for (size_t j = 0; j < total_num_stripes; ++j) {
            if (chunks[j][i].strm_len[gpu::CI_PRESENT] != 0) {
              is_nullable = true;
              break;
            }
          }
          auto is_list_type = (column_types[i].id() == type_id::LIST);
          auto n_rows       = (level == 0) ? rows_to_read : _col_meta.num_child_rows[i];
          // For list column, offset column will be always size + 1
          if (is_list_type) n_rows++;
          out_buffers[level].emplace_back(column_types[i], n_rows, is_nullable, stream, _mr);
        }

        if (not is_level_data_empty) {
          auto const tz_table_dview = table_device_view::create(tz_table->view(), stream);
          decode_stream_data(chunks,
                             num_dict_entries,
                             rows_to_skip,
                             *tz_table_dview,
                             row_groups,
                             _metadata.get_row_index_stride(),
                             out_buffers[level],
                             level,
                             stream);
        }

        // Extract information to process nested child columns
        if (nested_col.size()) {
          if (not is_level_data_empty) {
            scan_null_counts(chunks, null_count_prefix_sums[level], stream);
          }
          row_groups.device_to_host_sync(stream);
          aggregate_child_meta(chunks, row_groups, out_buffers[level], nested_col, level);
        }

        // ORC stores number of elements at each row, so we need to generate offsets from that
        if (nested_col.size()) {
          std::vector<list_buffer_data> buff_data;
          std::for_each(
            out_buffers[level].begin(), out_buffers[level].end(), [&buff_data](auto& out_buffer) {
              if (out_buffer.type.id() == type_id::LIST) {
                auto data = static_cast<size_type*>(out_buffer.data());
                buff_data.emplace_back(list_buffer_data{data, out_buffer.size});
              }
            });

          if (buff_data.size()) {
            auto const dev_buff_data = cudf::detail::make_device_uvector_async(
              buff_data, stream, rmm::mr::get_current_device_resource());
            generate_offsets_for_list(dev_buff_data, stream);
          }
        }
      }
    }
  }

  // If out_columns is empty, then create columns from buffer.
  if (out_columns.empty()) {
    create_columns(std::move(out_buffers), out_columns, schema_info, stream);
  }

  out_metadata.schema_info = std::move(schema_info);

  std::transform(_metadata.per_file_metadata.cbegin(),
                 _metadata.per_file_metadata.cend(),
                 std::back_inserter(out_metadata.per_file_user_data),
                 [](auto& meta) {
                   std::unordered_map<std::string, std::string> kv_map;
                   std::transform(meta.ff.metadata.cbegin(),
                                  meta.ff.metadata.cend(),
                                  std::inserter(kv_map, kv_map.end()),
                                  [](auto const& kv) {
                                    return std::pair{kv.name, kv.value};
                                  });
                   return kv_map;
                 });
  out_metadata.user_data = {out_metadata.per_file_user_data[0].begin(),
                            out_metadata.per_file_user_data[0].end()};

  return {std::make_unique<table>(std::move(out_columns)), std::move(out_metadata)};
}

// Forward to implementation
reader::reader(std::vector<std::unique_ptr<cudf::io::datasource>>&& sources,
               orc_reader_options const& options,
               rmm::cuda_stream_view stream,
               rmm::mr::device_memory_resource* mr)
{
  _impl = std::make_unique<impl>(std::move(sources), options, stream, mr);
}

// Destructor within this translation unit
reader::~reader() = default;

// Forward to implementation
table_with_metadata reader::read(orc_reader_options const& options, rmm::cuda_stream_view stream)
{
  return _impl->read(
    options.get_skip_rows(), options.get_num_rows(), options.get_stripes(), stream);
}

}  // namespace orc
}  // namespace detail
}  // namespace io
}  // namespace cudf<|MERGE_RESOLUTION|>--- conflicted
+++ resolved
@@ -321,16 +321,12 @@
     not((num_uncompressed_blocks + num_compressed_blocks > 0) and (total_decomp_size == 0)),
     "Inconsistent info on compression blocks");
 
-<<<<<<< HEAD
-  rmm::device_buffer decomp_data(total_decomp_size, stream);
-  if (total_decomp_size == 0) { return decomp_data; }
-
-=======
   // Buffer needs to be padded.
   // Required by `gpuDecodeOrcColumnData`.
   rmm::device_buffer decomp_data(
     cudf::util::round_up_safe(total_decomp_size, BUFFER_PADDING_MULTIPLE), stream);
->>>>>>> 0b4e3543
+  if (decomp_data.empty()) { return decomp_data; }
+
   rmm::device_uvector<device_span<uint8_t const>> inflate_in(
     num_compressed_blocks + num_uncompressed_blocks, stream);
   rmm::device_uvector<device_span<uint8_t>> inflate_out(
