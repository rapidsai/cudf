/*
 * Copyright (c) 2019-2021, NVIDIA CORPORATION.
 *
 * Licensed under the Apache License, Version 2.0 (the "License");
 * you may not use this file except in compliance with the License.
 * You may obtain a copy of the License at
 *
 *     http://www.apache.org/licenses/LICENSE-2.0
 *
 * Unless required by applicable law or agreed to in writing, software
 * distributed under the License is distributed on an "AS IS" BASIS,
 * WITHOUT WARRANTIES OR CONDITIONS OF ANY KIND, either express or implied.
 * See the License for the specific language governing permissions and
 * limitations under the License.
 */

/**
 * @file reader_impl.cu
 * @brief cuDF-IO ORC reader class implementation
 */

#include "io/orc/orc_gpu.h"
#include "reader_impl.hpp"
#include "timezone.cuh"

#include <io/comp/gpuinflate.h>
#include <io/utilities/time_utils.cuh>
#include "orc.h"

#include <cudf/detail/utilities/vector_factories.hpp>
#include <cudf/table/table.hpp>
#include <cudf/utilities/bit.hpp>
#include <cudf/utilities/error.hpp>
#include <cudf/utilities/traits.hpp>

#include <iterator>
#include <rmm/cuda_stream_view.hpp>
#include <rmm/device_buffer.hpp>
#include <rmm/device_uvector.hpp>
#include <rmm/exec_policy.hpp>

#include <nvcomp/snappy.h>

#include <algorithm>
#include <array>

namespace cudf {
namespace io {
namespace detail {
namespace orc {
// Import functionality that's independent of legacy code
using namespace cudf::io::orc;
using namespace cudf::io;

namespace {
/**
 * @brief Function that translates ORC data kind to cuDF type enum
 */
constexpr type_id to_type_id(const orc::SchemaType& schema,
                             bool use_np_dtypes,
                             type_id timestamp_type_id,
                             bool decimals_as_float64)
{
  switch (schema.kind) {
    case orc::BOOLEAN: return type_id::BOOL8;
    case orc::BYTE: return type_id::INT8;
    case orc::SHORT: return type_id::INT16;
    case orc::INT: return type_id::INT32;
    case orc::LONG: return type_id::INT64;
    case orc::FLOAT: return type_id::FLOAT32;
    case orc::DOUBLE: return type_id::FLOAT64;
    case orc::STRING:
    case orc::BINARY:
    case orc::VARCHAR:
    case orc::CHAR:
      // Variable-length types can all be mapped to STRING
      return type_id::STRING;
    case orc::TIMESTAMP:
      return (timestamp_type_id != type_id::EMPTY) ? timestamp_type_id
                                                   : type_id::TIMESTAMP_NANOSECONDS;
    case orc::DATE:
      // There isn't a (DAYS -> np.dtype) mapping
      return (use_np_dtypes) ? type_id::TIMESTAMP_MILLISECONDS : type_id::TIMESTAMP_DAYS;
    case orc::DECIMAL: return (decimals_as_float64) ? type_id::FLOAT64 : type_id::DECIMAL64;
    // Need to update once cuDF plans to support map type
    case orc::MAP:
    case orc::LIST: return type_id::LIST;
    case orc::STRUCT: return type_id::STRUCT;
    default: break;
  }

  return type_id::EMPTY;
}

constexpr std::pair<gpu::StreamIndexType, uint32_t> get_index_type_and_pos(
  const orc::StreamKind kind, uint32_t skip_count, bool non_child)
{
  switch (kind) {
    case orc::DATA:
      skip_count += 1;
      skip_count |= (skip_count & 0xff) << 8;
      return std::make_pair(gpu::CI_DATA, skip_count);
    case orc::LENGTH:
    case orc::SECONDARY:
      skip_count += 1;
      skip_count |= (skip_count & 0xff) << 16;
      return std::make_pair(gpu::CI_DATA2, skip_count);
    case orc::DICTIONARY_DATA: return std::make_pair(gpu::CI_DICTIONARY, skip_count);
    case orc::PRESENT:
      skip_count += (non_child ? 1 : 0);
      return std::make_pair(gpu::CI_PRESENT, skip_count);
    case orc::ROW_INDEX: return std::make_pair(gpu::CI_INDEX, skip_count);
    default:
      // Skip this stream as it's not strictly required
      return std::make_pair(gpu::CI_NUM_STREAMS, 0);
  }
}

}  // namespace

namespace {
/**
 * @brief struct to store buffer data and size of list buffer
 */
struct list_buffer_data {
  size_type* data;
  size_type size;
};

// Generates offsets for list buffer from number of elements in a row.
void generate_offsets_for_list(rmm::device_uvector<list_buffer_data> const& buff_data,
                               rmm::cuda_stream_view stream)
{
  auto transformer = [] __device__(list_buffer_data list_data) {
    thrust::exclusive_scan(
      thrust::seq, list_data.data, list_data.data + list_data.size, list_data.data);
  };
  thrust::for_each(rmm::exec_policy(stream), buff_data.begin(), buff_data.end(), transformer);
  stream.synchronize();
}

/**
 * @brief Struct that maps ORC streams to columns
 */
struct orc_stream_info {
  orc_stream_info() = default;
  explicit orc_stream_info(
    uint64_t offset_, size_t dst_pos_, uint32_t length_, uint32_t gdf_idx_, uint32_t stripe_idx_)
    : offset(offset_),
      dst_pos(dst_pos_),
      length(length_),
      gdf_idx(gdf_idx_),
      stripe_idx(stripe_idx_)
  {
  }
  uint64_t offset;      // offset in file
  size_t dst_pos;       // offset in memory relative to start of compressed stripe data
  size_t length;        // length in file
  uint32_t gdf_idx;     // column index
  uint32_t stripe_idx;  // stripe index
};

/**
 * @brief Function that populates column descriptors stream/chunk
 */
size_t gather_stream_info(const size_t stripe_index,
                          const orc::StripeInformation* stripeinfo,
                          const orc::StripeFooter* stripefooter,
                          const std::vector<int>& orc2gdf,
                          const std::vector<orc::SchemaType> types,
                          bool use_index,
                          size_t* num_dictionary_entries,
                          cudf::detail::hostdevice_2dvector<gpu::ColumnDesc>& chunks,
                          std::vector<orc_stream_info>& stream_info,
                          bool apply_struct_map)
{
  uint64_t src_offset = 0;
  uint64_t dst_offset = 0;
  for (const auto& stream : stripefooter->streams) {
    if (!stream.column_id || *stream.column_id >= orc2gdf.size()) {
      dst_offset += stream.length;
      continue;
    }

    auto const column_id = *stream.column_id;
    auto col             = orc2gdf[column_id];

    if (col == -1 and apply_struct_map) {
      // A struct-type column has no data itself, but rather child columns
      // for each of its fields. There is only a PRESENT stream, which
      // needs to be included for the reader.
      const auto schema_type = types[column_id];
      if (schema_type.subtypes.size() != 0) {
        if (schema_type.kind == orc::STRUCT && stream.kind == orc::PRESENT) {
          for (const auto& idx : schema_type.subtypes) {
            auto child_idx = (idx < orc2gdf.size()) ? orc2gdf[idx] : -1;
            if (child_idx >= 0) {
              col                             = child_idx;
              auto& chunk                     = chunks[stripe_index][col];
              chunk.strm_id[gpu::CI_PRESENT]  = stream_info.size();
              chunk.strm_len[gpu::CI_PRESENT] = stream.length;
            }
          }
        }
      }
    }
    if (col != -1) {
      if (src_offset >= stripeinfo->indexLength || use_index) {
        // NOTE: skip_count field is temporarily used to track index ordering
        auto& chunk = chunks[stripe_index][col];
        const auto idx =
          get_index_type_and_pos(stream.kind, chunk.skip_count, col == orc2gdf[column_id]);
        if (idx.first < gpu::CI_NUM_STREAMS) {
          chunk.strm_id[idx.first]  = stream_info.size();
          chunk.strm_len[idx.first] = stream.length;
          chunk.skip_count          = idx.second;

          if (idx.first == gpu::CI_DICTIONARY) {
            chunk.dictionary_start = *num_dictionary_entries;
            chunk.dict_len         = stripefooter->columns[column_id].dictionarySize;
            *num_dictionary_entries += stripefooter->columns[column_id].dictionarySize;
          }
        }
      }
      stream_info.emplace_back(
        stripeinfo->offset + src_offset, dst_offset, stream.length, col, stripe_index);
      dst_offset += stream.length;
    }
    src_offset += stream.length;
  }

  return dst_offset;
}

/**
 * @brief Determines if a column should be converted from decimal to float
 */
bool should_convert_decimal_column_to_float(const std::vector<std::string>& columns_to_convert,
                                            cudf::io::orc::metadata& metadata,
                                            int column_index)
{
  return (std::find(columns_to_convert.begin(),
                    columns_to_convert.end(),
                    metadata.get_column_name(column_index)) != columns_to_convert.end());
}

}  // namespace

/**
 * @brief In order to support multiple input files/buffers we need to gather
 * the metadata across all of those input(s). This class provides a place
 * to aggregate that metadata from all the files.
 */
class aggregate_orc_metadata {
  using OrcStripeInfo = std::pair<const StripeInformation*, const StripeFooter*>;

 public:
  mutable std::vector<cudf::io::orc::metadata> per_file_metadata;
  size_type const num_rows;
  size_type const num_columns;
  size_type const num_stripes;
  bool row_grp_idx_present = true;

  /**
   * @brief Create a metadata object from each element in the source vector
   */
  auto metadatas_from_sources(std::vector<std::unique_ptr<datasource>> const& sources)
  {
    std::vector<cudf::io::orc::metadata> metadatas;
    std::transform(
      sources.cbegin(), sources.cend(), std::back_inserter(metadatas), [](auto const& source) {
        return cudf::io::orc::metadata(source.get());
      });
    return metadatas;
  }

  /**
   * @brief Sums up the number of rows of each source
   */
  size_type calc_num_rows() const
  {
    return std::accumulate(
      per_file_metadata.begin(), per_file_metadata.end(), 0, [](auto& sum, auto& pfm) {
        return sum + pfm.get_total_rows();
      });
  }

  /**
   * @brief Number of columns in a ORC file.
   */
  size_type calc_num_cols() const
  {
    if (not per_file_metadata.empty()) { return per_file_metadata[0].get_num_columns(); }
    return 0;
  }

  /**
   * @brief Sums up the number of stripes of each source
   */
  size_type calc_num_stripes() const
  {
    return std::accumulate(
      per_file_metadata.begin(), per_file_metadata.end(), 0, [](auto& sum, auto& pfm) {
        return sum + pfm.get_num_stripes();
      });
  }

  aggregate_orc_metadata(std::vector<std::unique_ptr<datasource>> const& sources)
    : per_file_metadata(metadatas_from_sources(sources)),
      num_rows(calc_num_rows()),
      num_columns(calc_num_cols()),
      num_stripes(calc_num_stripes())
  {
    // Verify that the input files have the same number of columns,
    // as well as matching types, compression, and names
    for (auto const& pfm : per_file_metadata) {
      CUDF_EXPECTS(per_file_metadata[0].get_num_columns() == pfm.get_num_columns(),
                   "All sources must have the same number of columns");
      CUDF_EXPECTS(per_file_metadata[0].ps.compression == pfm.ps.compression,
                   "All sources must have the same compression type");

      // Check the types, column names, and decimal scale
      for (size_t i = 0; i < pfm.ff.types.size(); i++) {
        CUDF_EXPECTS(pfm.ff.types[i].kind == per_file_metadata[0].ff.types[i].kind,
                     "Column types across all input sources must be the same");
        CUDF_EXPECTS(std::equal(pfm.ff.types[i].fieldNames.begin(),
                                pfm.ff.types[i].fieldNames.end(),
                                per_file_metadata[0].ff.types[i].fieldNames.begin()),
                     "All source column names must be the same");
        CUDF_EXPECTS(
          pfm.ff.types[i].scale.value_or(0) == per_file_metadata[0].ff.types[i].scale.value_or(0),
          "All scale values must be the same");
      }
    }
  }

  auto const& get_schema(int schema_idx) const { return per_file_metadata[0].ff.types[schema_idx]; }

  auto get_col_type(int col_idx) const { return per_file_metadata[0].ff.types[col_idx]; }

  auto get_num_rows() const { return num_rows; }

  auto get_num_cols() const { return per_file_metadata[0].get_num_columns(); }

  auto get_num_stripes() const { return num_stripes; }

  auto get_num_source_files() const { return per_file_metadata.size(); }

  auto const& get_types() const { return per_file_metadata[0].ff.types; }

  int get_row_index_stride() const { return per_file_metadata[0].ff.rowIndexStride; }

  auto get_column_name(const int source_idx, const int column_idx) const
  {
    CUDF_EXPECTS(source_idx <= static_cast<int>(per_file_metadata.size()),
                 "Out of range source_idx provided");
    CUDF_EXPECTS(column_idx <= per_file_metadata[source_idx].get_num_columns(),
                 "Out of range column_idx provided");
    return per_file_metadata[source_idx].get_column_name(column_idx);
  }

  auto is_row_grp_idx_present() const { return row_grp_idx_present; }

  std::vector<cudf::io::orc::metadata::stripe_source_mapping> select_stripes(
    std::vector<std::vector<size_type>> const& user_specified_stripes,
    size_type& row_start,
    size_type& row_count)
  {
    std::vector<cudf::io::orc::metadata::stripe_source_mapping> selected_stripes_mapping;

    if (!user_specified_stripes.empty()) {
      CUDF_EXPECTS(user_specified_stripes.size() == get_num_source_files(),
                   "Must specify stripes for each source");
      // row_start is 0 if stripes are set. If this is not true anymore, then
      // row_start needs to be subtracted to get the correct row_count
      CUDF_EXPECTS(row_start == 0, "Start row index should be 0");

      row_count = 0;
      // Each vector entry represents a source file; each nested vector represents the
      // user_defined_stripes to get from that source file
      for (size_t src_file_idx = 0; src_file_idx < user_specified_stripes.size(); ++src_file_idx) {
        std::vector<OrcStripeInfo> stripe_infos;

        // Coalesce stripe info at the source file later since that makes downstream processing much
        // easier in impl::read
        for (const size_t& stripe_idx : user_specified_stripes[src_file_idx]) {
          CUDF_EXPECTS(stripe_idx < per_file_metadata[src_file_idx].ff.stripes.size(),
                       "Invalid stripe index");
          stripe_infos.push_back(
            std::make_pair(&per_file_metadata[src_file_idx].ff.stripes[stripe_idx], nullptr));
          row_count += per_file_metadata[src_file_idx].ff.stripes[stripe_idx].numberOfRows;
        }
        selected_stripes_mapping.push_back({static_cast<int>(src_file_idx), stripe_infos});
      }
    } else {
      row_start = std::max(row_start, 0);
      if (row_count < 0) {
        row_count = static_cast<size_type>(
          std::min<int64_t>(get_num_rows(), std::numeric_limits<size_type>::max()));
      }
      row_count = std::min(row_count, get_num_rows() - row_start);
      CUDF_EXPECTS(row_count >= 0, "Invalid row count");
      CUDF_EXPECTS(row_start <= get_num_rows(), "Invalid row start");

      size_type count            = 0;
      size_type stripe_skip_rows = 0;
      // Iterate all source files, each source file has corelating metadata
      for (size_t src_file_idx = 0;
           src_file_idx < per_file_metadata.size() && count < row_start + row_count;
           ++src_file_idx) {
        std::vector<OrcStripeInfo> stripe_infos;

        for (size_t stripe_idx = 0;
             stripe_idx < per_file_metadata[src_file_idx].ff.stripes.size() &&
             count < row_start + row_count;
             ++stripe_idx) {
          count += per_file_metadata[src_file_idx].ff.stripes[stripe_idx].numberOfRows;
          if (count > row_start || count == 0) {
            stripe_infos.push_back(
              std::make_pair(&per_file_metadata[src_file_idx].ff.stripes[stripe_idx], nullptr));
          } else {
            stripe_skip_rows = count;
          }
        }

        selected_stripes_mapping.push_back({static_cast<int>(src_file_idx), stripe_infos});
      }
      // Need to remove skipped rows from the stripes which are not selected.
      row_start -= stripe_skip_rows;
    }

    // Read each stripe's stripefooter metadata
    if (not selected_stripes_mapping.empty()) {
      for (auto& mapping : selected_stripes_mapping) {
        // Resize to all stripe_info for the source level
        per_file_metadata[mapping.source_idx].stripefooters.resize(mapping.stripe_info.size());

        for (size_t i = 0; i < mapping.stripe_info.size(); i++) {
          const auto stripe         = mapping.stripe_info[i].first;
          const auto sf_comp_offset = stripe->offset + stripe->indexLength + stripe->dataLength;
          const auto sf_comp_length = stripe->footerLength;
          CUDF_EXPECTS(
            sf_comp_offset + sf_comp_length < per_file_metadata[mapping.source_idx].source->size(),
            "Invalid stripe information");
          const auto buffer =
            per_file_metadata[mapping.source_idx].source->host_read(sf_comp_offset, sf_comp_length);
          size_t sf_length = 0;
          auto sf_data     = per_file_metadata[mapping.source_idx].decompressor->Decompress(
            buffer->data(), sf_comp_length, &sf_length);
          ProtobufReader(sf_data, sf_length)
            .read(per_file_metadata[mapping.source_idx].stripefooters[i]);
          mapping.stripe_info[i].second = &per_file_metadata[mapping.source_idx].stripefooters[i];
          if (stripe->indexLength == 0) { row_grp_idx_present = false; }
        }
      }
    }

    return selected_stripes_mapping;
  }

  /**
   * @brief Adds column as per the request and saves metadata about children.
   *        Children of a column will be added to the next level.
   *
   * @param selection A vector that saves list of columns as per levels of nesting.
   * @param types A vector of schema types of columns.
   * @param level current level of nesting.
   * @param id current column id that needs to be added.
   * @param has_timestamp_column True if timestamp column present and false otherwise.
   */
  void add_column(std::vector<std::vector<orc_column_meta>>& selection,
                  std::vector<SchemaType> const& types,
                  const size_t level,
                  const uint32_t id,
                  bool& has_timestamp_column)
  {
    if (level == selection.size()) { selection.emplace_back(); }
    selection[level].push_back({id, static_cast<uint32_t>(types[id].subtypes.size())});
    if (types[id].kind == orc::TIMESTAMP) { has_timestamp_column = true; }

    for (const auto child_id : types[id].subtypes) {
      // Since nested column needs to be processed before its child can be processed,
      // child column is being added to next level
      add_column(selection, types, level + 1, child_id, has_timestamp_column);
    }
  }

  /**
   * @brief Filters and reduces down to a selection of columns
   *
   * @param use_names List of column names to select
   * @param has_timestamp_column True if timestamp column present and false otherwise
   *
   * @return Vector of list of ORC column meta-data
   */
  std::vector<std::vector<orc_column_meta>> select_columns(
    std::vector<std::string> const& use_names, bool& has_timestamp_column)
  {
    auto const& pfm = per_file_metadata[0];
    std::vector<std::vector<orc_column_meta>> selection;

    if (not use_names.empty()) {
      uint32_t index = 0;
      // Have to check only parent columns
      auto const num_columns = pfm.ff.types[0].subtypes.size();

      for (const auto& use_name : use_names) {
        bool name_found = false;
        for (uint32_t i = 0; i < num_columns; ++i, ++index) {
          if (index >= num_columns) { index = 0; }
          auto col_id = pfm.ff.types[0].subtypes[index];
          if (pfm.get_column_name(col_id) == use_name) {
            name_found = true;
            add_column(selection, pfm.ff.types, 0, col_id, has_timestamp_column);
            // Should start with next index
            index = i + 1;
            break;
          }
        }
        CUDF_EXPECTS(name_found, "Unknown column name : " + std::string(use_name));
      }
    } else {
      for (auto const& col_id : pfm.ff.types[0].subtypes) {
        add_column(selection, pfm.ff.types, 0, col_id, has_timestamp_column);
      }
    }

    return selection;
  }
};

void snappy_decompress(device_span<gpu_inflate_input_s> comp_in,
                       device_span<gpu_inflate_status_s> comp_stat,
                       size_t max_uncomp_page_size,
                       rmm::cuda_stream_view stream)
{
  size_t num_blocks = comp_in.size();
  size_t temp_size;

  auto status =
    nvcompBatchedSnappyDecompressGetTempSize(num_blocks, max_uncomp_page_size, &temp_size);
  CUDF_EXPECTS(nvcompStatus_t::nvcompSuccess == status,
               "Unable to get scratch size for snappy decompression");

  rmm::device_buffer scratch(temp_size, stream);
  rmm::device_uvector<void const*> compressed_data_ptrs(num_blocks, stream);
  rmm::device_uvector<size_t> compressed_data_sizes(num_blocks, stream);
  rmm::device_uvector<void*> uncompressed_data_ptrs(num_blocks, stream);
  rmm::device_uvector<size_t> uncompressed_data_sizes(num_blocks, stream);

  rmm::device_uvector<size_t> actual_uncompressed_data_sizes(num_blocks, stream);
  rmm::device_uvector<nvcompStatus_t> statuses(num_blocks, stream);

  // Prepare the vectors
  auto comp_it = thrust::make_zip_iterator(compressed_data_ptrs.begin(),
                                           compressed_data_sizes.begin(),
                                           uncompressed_data_ptrs.begin(),
                                           uncompressed_data_sizes.data());
  thrust::transform(rmm::exec_policy(stream),
                    comp_in.begin(),
                    comp_in.end(),
                    comp_it,
                    [] __device__(gpu_inflate_input_s in) {
                      return thrust::make_tuple(in.srcDevice, in.srcSize, in.dstDevice, in.dstSize);
                    });

  status = nvcompBatchedSnappyDecompressAsync(compressed_data_ptrs.data(),
                                              compressed_data_sizes.data(),
                                              uncompressed_data_sizes.data(),
                                              actual_uncompressed_data_sizes.data(),
                                              num_blocks,
                                              scratch.data(),
                                              scratch.size(),
                                              uncompressed_data_ptrs.data(),
                                              statuses.data(),
                                              stream.value());
  CUDF_EXPECTS(nvcompStatus_t::nvcompSuccess == status, "unable to perform snappy decompression");

  CUDF_EXPECTS(thrust::equal(rmm::exec_policy(stream),
                             statuses.begin(),
                             statuses.end(),
                             thrust::make_constant_iterator(nvcompStatus_t::nvcompSuccess)),
               "Error during snappy decompression");
  thrust::for_each_n(
    rmm::exec_policy(stream),
    thrust::make_counting_iterator(0),
    num_blocks,
    [=, actual_uncomp_sizes = actual_uncompressed_data_sizes.data()] __device__(auto i) {
      comp_stat[i].bytes_written = actual_uncomp_sizes[i];
      comp_stat[i].status        = 0;
    });
}

rmm::device_buffer reader::impl::decompress_stripe_data(
  cudf::detail::hostdevice_2dvector<gpu::ColumnDesc>& chunks,
  const std::vector<rmm::device_buffer>& stripe_data,
  const OrcDecompressor* decompressor,
  std::vector<orc_stream_info>& stream_info,
  size_t num_stripes,
  cudf::detail::hostdevice_2dvector<gpu::RowGroup>& row_groups,
  size_t row_index_stride,
  bool use_base_stride,
  rmm::cuda_stream_view stream)
{
  // Parse the columns' compressed info
  hostdevice_vector<gpu::CompressedStreamInfo> compinfo(0, stream_info.size(), stream);
  for (const auto& info : stream_info) {
    compinfo.insert(gpu::CompressedStreamInfo(
      static_cast<const uint8_t*>(stripe_data[info.stripe_idx].data()) + info.dst_pos,
      info.length));
  }
  compinfo.host_to_device(stream);
  gpu::ParseCompressedStripeData(compinfo.device_ptr(),
                                 compinfo.size(),
                                 decompressor->GetBlockSize(),
                                 decompressor->GetLog2MaxCompressionRatio(),
                                 stream);
  compinfo.device_to_host(stream, true);

  // Count the exact number of compressed blocks
  size_t num_compressed_blocks   = 0;
  size_t num_uncompressed_blocks = 0;
  size_t total_decomp_size       = 0;
  for (size_t i = 0; i < compinfo.size(); ++i) {
    num_compressed_blocks += compinfo[i].num_compressed_blocks;
    num_uncompressed_blocks += compinfo[i].num_uncompressed_blocks;
    total_decomp_size += compinfo[i].max_uncompressed_size;
  }
  CUDF_EXPECTS(total_decomp_size > 0, "No decompressible data found");

  rmm::device_buffer decomp_data(total_decomp_size, stream);
  rmm::device_uvector<gpu_inflate_input_s> inflate_in(
    num_compressed_blocks + num_uncompressed_blocks, stream);
  rmm::device_uvector<gpu_inflate_status_s> inflate_out(num_compressed_blocks, stream);

  // Parse again to populate the decompression input/output buffers
  size_t decomp_offset           = 0;
  uint32_t max_uncomp_block_size = 0;
  uint32_t start_pos             = 0;
  uint32_t start_pos_uncomp      = (uint32_t)num_compressed_blocks;
  for (size_t i = 0; i < compinfo.size(); ++i) {
    auto dst_base                 = static_cast<uint8_t*>(decomp_data.data());
    compinfo[i].uncompressed_data = dst_base + decomp_offset;
    compinfo[i].decctl            = inflate_in.data() + start_pos;
    compinfo[i].decstatus         = inflate_out.data() + start_pos;
    compinfo[i].copyctl           = inflate_in.data() + start_pos_uncomp;

    stream_info[i].dst_pos = decomp_offset;
    decomp_offset += compinfo[i].max_uncompressed_size;
    start_pos += compinfo[i].num_compressed_blocks;
    start_pos_uncomp += compinfo[i].num_uncompressed_blocks;
    max_uncomp_block_size =
      std::max(max_uncomp_block_size, compinfo[i].max_uncompressed_block_size);
  }
  compinfo.host_to_device(stream);
  gpu::ParseCompressedStripeData(compinfo.device_ptr(),
                                 compinfo.size(),
                                 decompressor->GetBlockSize(),
                                 decompressor->GetLog2MaxCompressionRatio(),
                                 stream);

  // Dispatch batches of blocks to decompress
  if (num_compressed_blocks > 0) {
    auto env_use_nvcomp = std::getenv("LIBCUDF_USE_NVCOMP");
    bool use_nvcomp     = env_use_nvcomp != nullptr ? std::atoi(env_use_nvcomp) : 0;
    switch (decompressor->GetKind()) {
      case orc::ZLIB:
        CUDA_TRY(
          gpuinflate(inflate_in.data(), inflate_out.data(), num_compressed_blocks, 0, stream));
        break;
      case orc::SNAPPY:
        if (use_nvcomp) {
          device_span<gpu_inflate_input_s> inflate_in_view{inflate_in.data(),
                                                           num_compressed_blocks};
          device_span<gpu_inflate_status_s> inflate_out_view{inflate_out.data(),
                                                             num_compressed_blocks};
          snappy_decompress(inflate_in_view, inflate_out_view, max_uncomp_block_size, stream);
        } else {
          CUDA_TRY(
            gpu_unsnap(inflate_in.data(), inflate_out.data(), num_compressed_blocks, stream));
        }
        break;
      default: CUDF_EXPECTS(false, "Unexpected decompression dispatch"); break;
    }
  }
  if (num_uncompressed_blocks > 0) {
    CUDA_TRY(gpu_copy_uncompressed_blocks(
      inflate_in.data() + num_compressed_blocks, num_uncompressed_blocks, stream));
  }
  gpu::PostDecompressionReassemble(compinfo.device_ptr(), compinfo.size(), stream);

  // Update the stream information with the updated uncompressed info
  // TBD: We could update the value from the information we already
  // have in stream_info[], but using the gpu results also updates
  // max_uncompressed_size to the actual uncompressed size, or zero if
  // decompression failed.
  compinfo.device_to_host(stream, true);

  const size_t num_columns = chunks.size().second;

  for (size_t i = 0; i < num_stripes; ++i) {
    for (size_t j = 0; j < num_columns; ++j) {
      auto& chunk = chunks[i][j];
      for (int k = 0; k < gpu::CI_NUM_STREAMS; ++k) {
        if (chunk.strm_len[k] > 0 && chunk.strm_id[k] < compinfo.size()) {
          chunk.streams[k]  = compinfo[chunk.strm_id[k]].uncompressed_data;
          chunk.strm_len[k] = compinfo[chunk.strm_id[k]].max_uncompressed_size;
        }
      }
    }
  }

  if (row_groups.size().first) {
    chunks.host_to_device(stream);
    row_groups.host_to_device(stream);
    gpu::ParseRowGroupIndex(row_groups.base_device_ptr(),
                            compinfo.device_ptr(),
                            chunks.base_device_ptr(),
                            num_columns,
                            num_stripes,
                            row_groups.size().first,
                            row_index_stride,
                            use_base_stride,
                            stream);
  }

  return decomp_data;
}

/**
 * @brief Updates null mask of columns whose parent is a struct column.
 *        If struct column has null element, that row would be
 *        skipped while writing child column in ORC, so we need to insert the missing null
 *        elements in child column.
 *        There is another behavior from pyspark, where if the child column doesn't have any null
 *        elements, it will not have present stream, so in that case parent null mask need to be
 *        copied to child column.
 *
 * @param chunks Vector of list of column chunk descriptors
 * @param out_buffers Output columns' device buffers
 * @param stream CUDA stream used for device memory operations and kernel launches.
 * @param mr Device memory resource to use for device memory allocation
 */
void update_null_mask(cudf::detail::hostdevice_2dvector<gpu::ColumnDesc>& chunks,
                      std::vector<column_buffer>& out_buffers,
                      rmm::cuda_stream_view stream,
                      rmm::mr::device_memory_resource* mr)
{
  const auto num_stripes = chunks.size().first;
  const auto num_columns = chunks.size().second;
  bool is_mask_updated   = false;

  for (size_t col_idx = 0; col_idx < num_columns; ++col_idx) {
    if (chunks[0][col_idx].parent_validity_info.valid_map_base != nullptr) {
      if (not is_mask_updated) {
        chunks.device_to_host(stream, true);
        is_mask_updated = true;
      }

      auto parent_valid_map_base = chunks[0][col_idx].parent_validity_info.valid_map_base;
      auto child_valid_map_base  = out_buffers[col_idx].null_mask();
      auto child_mask_len =
        chunks[0][col_idx].column_num_rows - chunks[0][col_idx].parent_validity_info.null_count;
      auto parent_mask_len = chunks[0][col_idx].column_num_rows;

      if (child_valid_map_base != nullptr) {
        rmm::device_uvector<uint32_t> dst_idx(child_mask_len, stream);
        // Copy indexes at which the parent has valid value.
        thrust::copy_if(rmm::exec_policy(stream),
                        thrust::make_counting_iterator(0),
                        thrust::make_counting_iterator(0) + parent_mask_len,
                        dst_idx.begin(),
                        [parent_valid_map_base] __device__(auto idx) {
                          return bit_is_set(parent_valid_map_base, idx);
                        });

        auto merged_null_mask = cudf::detail::create_null_mask(
          parent_mask_len, mask_state::ALL_NULL, rmm::cuda_stream_view(stream), mr);
        auto merged_mask      = static_cast<bitmask_type*>(merged_null_mask.data());
        uint32_t* dst_idx_ptr = dst_idx.data();
        // Copy child valid bits from child column to valid indexes, this will merge both child and
        // parent null masks
        thrust::for_each(rmm::exec_policy(stream),
                         thrust::make_counting_iterator(0),
                         thrust::make_counting_iterator(0) + dst_idx.size(),
                         [child_valid_map_base, dst_idx_ptr, merged_mask] __device__(auto idx) {
                           if (bit_is_set(child_valid_map_base, idx)) {
                             cudf::set_bit(merged_mask, dst_idx_ptr[idx]);
                           };
                         });

        out_buffers[col_idx]._null_mask = std::move(merged_null_mask);

      } else {
        // Since child column doesn't have a mask, copy parent null mask
        auto mask_size = bitmask_allocation_size_bytes(parent_mask_len);
        out_buffers[col_idx]._null_mask =
          rmm::device_buffer(static_cast<void*>(parent_valid_map_base), mask_size, stream, mr);
      }
    }
  }

  thrust::counting_iterator<int> col_idx_it(0);
  thrust::counting_iterator<int> stripe_idx_it(0);

  if (is_mask_updated) {
    // Update chunks with pointers to column data which might have been changed.
    std::for_each(stripe_idx_it, stripe_idx_it + num_stripes, [&](auto stripe_idx) {
      std::for_each(col_idx_it, col_idx_it + num_columns, [&](auto col_idx) {
        auto& chunk          = chunks[stripe_idx][col_idx];
        chunk.valid_map_base = out_buffers[col_idx].null_mask();
      });
    });
    chunks.host_to_device(stream, true);
  }
}

/**
 * @brief Compute the per-stripe prefix sum of null count, for each struct column in the current
 * layer.
 */
void scan_null_counts(cudf::detail::hostdevice_2dvector<gpu::ColumnDesc> const& chunks,
                      cudf::host_span<rmm::device_uvector<uint32_t>> prefix_sums,
                      rmm::cuda_stream_view stream)
{
  auto const num_stripes = chunks.size().first;
  if (num_stripes == 0) return;

  auto const num_columns = chunks.size().second;
  std::vector<thrust::pair<size_type, cudf::device_span<uint32_t>>> prefix_sums_to_update;
  for (auto col_idx = 0ul; col_idx < num_columns; ++col_idx) {
    // Null counts sums are only needed for children of struct columns
    if (chunks[0][col_idx].type_kind == STRUCT) {
      prefix_sums_to_update.emplace_back(col_idx, prefix_sums[col_idx]);
    }
  }
  auto const d_prefix_sums_to_update =
    cudf::detail::make_device_uvector_async(prefix_sums_to_update, stream);

  thrust::for_each(rmm::exec_policy(stream),
                   d_prefix_sums_to_update.begin(),
                   d_prefix_sums_to_update.end(),
                   [chunks = cudf::detail::device_2dspan<gpu::ColumnDesc const>{chunks}] __device__(
                     auto const& idx_psums) {
                     auto const col_idx = idx_psums.first;
                     auto const psums   = idx_psums.second;

                     thrust::transform(
                       thrust::seq,
                       thrust::make_counting_iterator(0),
                       thrust::make_counting_iterator(0) + psums.size(),
                       psums.begin(),
                       [&](auto stripe_idx) { return chunks[stripe_idx][col_idx].null_count; });

                     thrust::inclusive_scan(thrust::seq, psums.begin(), psums.end(), psums.begin());
                   });
  // `prefix_sums_to_update` goes out of scope, copy has to be done before we return
  stream.synchronize();
}

void reader::impl::decode_stream_data(cudf::detail::hostdevice_2dvector<gpu::ColumnDesc>& chunks,
                                      size_t num_dicts,
                                      size_t skip_rows,
                                      timezone_table_view tz_table,
                                      cudf::detail::hostdevice_2dvector<gpu::RowGroup>& row_groups,
                                      size_t row_index_stride,
                                      std::vector<column_buffer>& out_buffers,
                                      size_t level,
                                      rmm::cuda_stream_view stream)
{
  const auto num_stripes = chunks.size().first;
  const auto num_columns = chunks.size().second;
  thrust::counting_iterator<int> col_idx_it(0);
  thrust::counting_iterator<int> stripe_idx_it(0);

  // Update chunks with pointers to column data
  std::for_each(stripe_idx_it, stripe_idx_it + num_stripes, [&](auto stripe_idx) {
    std::for_each(col_idx_it, col_idx_it + num_columns, [&](auto col_idx) {
      auto& chunk            = chunks[stripe_idx][col_idx];
      chunk.column_data_base = out_buffers[col_idx].data();
      chunk.valid_map_base   = out_buffers[col_idx].null_mask();
    });
  });

  // Allocate global dictionary for deserializing
  rmm::device_uvector<gpu::DictionaryEntry> global_dict(num_dicts, stream);

  chunks.host_to_device(stream, true);
  gpu::DecodeNullsAndStringDictionaries(
    chunks.base_device_ptr(), global_dict.data(), num_columns, num_stripes, skip_rows, stream);

  if (level > 0) {
    // Update nullmasks for children if parent was a struct and had null mask
    update_null_mask(chunks, out_buffers, stream, _mr);
  }

  // Update the null map for child columns
  gpu::DecodeOrcColumnData(chunks.base_device_ptr(),
                           global_dict.data(),
                           row_groups,
                           num_columns,
                           num_stripes,
                           skip_rows,
                           tz_table,
                           row_groups.size().first,
                           row_index_stride,
                           level,
                           stream);
  chunks.device_to_host(stream, true);

  std::for_each(col_idx_it + 0, col_idx_it + num_columns, [&](auto col_idx) {
    out_buffers[col_idx].null_count() =
      std::accumulate(stripe_idx_it + 0,
                      stripe_idx_it + num_stripes,
                      0,
                      [&](auto null_count, auto const stripe_idx) {
                        return null_count + chunks[stripe_idx][col_idx].null_count;
                      });
  });
}

// Aggregate child column metadata per stripe and per column
void reader::impl::aggregate_child_meta(cudf::detail::host_2dspan<gpu::ColumnDesc> chunks,
                                        cudf::detail::host_2dspan<gpu::RowGroup> row_groups,
                                        std::vector<column_buffer>& out_buffers,
                                        std::vector<orc_column_meta> const& list_col,
                                        const int32_t level)
{
  const auto num_of_stripes         = chunks.size().first;
  const auto num_of_rowgroups       = row_groups.size().first;
  const auto num_parent_cols        = _selected_columns[level].size();
  const auto num_child_cols         = _selected_columns[level + 1].size();
  const auto number_of_child_chunks = num_child_cols * num_of_stripes;
  auto& num_child_rows              = _col_meta.num_child_rows;
  auto& parent_column_data          = _col_meta.parent_column_data;

  // Reset the meta to store child column details.
  num_child_rows.resize(_selected_columns[level + 1].size());
  std::fill(num_child_rows.begin(), num_child_rows.end(), 0);
  parent_column_data.resize(number_of_child_chunks);
  _col_meta.parent_column_index.resize(number_of_child_chunks);
  _col_meta.child_start_row.resize(number_of_child_chunks);
  _col_meta.num_child_rows_per_stripe.resize(number_of_child_chunks);
  _col_meta.rwgrp_meta.resize(num_of_rowgroups * num_child_cols);

  auto child_start_row = cudf::detail::host_2dspan<uint32_t>(
    _col_meta.child_start_row.data(), num_of_stripes, num_child_cols);
  auto num_child_rows_per_stripe = cudf::detail::host_2dspan<uint32_t>(
    _col_meta.num_child_rows_per_stripe.data(), num_of_stripes, num_child_cols);
  auto rwgrp_meta = cudf::detail::host_2dspan<reader_column_meta::row_group_meta>(
    _col_meta.rwgrp_meta.data(), num_of_rowgroups, num_child_cols);

  int index = 0;  // number of child column processed

  // For each parent column, update its child column meta for each stripe.
  std::for_each(list_col.cbegin(), list_col.cend(), [&](const auto p_col) {
    const auto parent_col_idx = _col_meta.orc_col_map[level][p_col.id];
    auto start_row            = 0;
    auto processed_row_groups = 0;

    for (size_t stripe_id = 0; stripe_id < num_of_stripes; stripe_id++) {
      // Aggregate num_rows and start_row from processed parent columns per row groups
      if (num_of_rowgroups) {
        auto stripe_num_row_groups = chunks[stripe_id][parent_col_idx].num_rowgroups;
        auto processed_child_rows  = 0;

        for (size_t rowgroup_id = 0; rowgroup_id < stripe_num_row_groups;
             rowgroup_id++, processed_row_groups++) {
          const auto child_rows = row_groups[processed_row_groups][parent_col_idx].num_child_rows;
          for (uint32_t id = 0; id < p_col.num_children; id++) {
            const auto child_col_idx                                  = index + id;
            rwgrp_meta[processed_row_groups][child_col_idx].start_row = processed_child_rows;
            rwgrp_meta[processed_row_groups][child_col_idx].num_rows  = child_rows;
          }
          processed_child_rows += child_rows;
        }
      }

      // Aggregate start row, number of rows per chunk and total number of rows in a column
      const auto child_rows = chunks[stripe_id][parent_col_idx].num_child_rows;
      for (uint32_t id = 0; id < p_col.num_children; id++) {
        const auto child_col_idx = index + id;

        num_child_rows[child_col_idx] += child_rows;
        num_child_rows_per_stripe[stripe_id][child_col_idx] = child_rows;
        // start row could be different for each column when there is nesting at each stripe level
        child_start_row[stripe_id][child_col_idx] = (stripe_id == 0) ? 0 : start_row;
      }
      start_row += child_rows;
    }

    // Parent column null mask and null count would be required for child column
    // to adjust its nullmask.
    auto type              = out_buffers[parent_col_idx].type.id();
    auto parent_null_count = static_cast<uint32_t>(out_buffers[parent_col_idx].null_count());
    auto parent_valid_map  = out_buffers[parent_col_idx].null_mask();
    auto num_rows          = out_buffers[parent_col_idx].size;

    for (uint32_t id = 0; id < p_col.num_children; id++) {
      const auto child_col_idx                     = index + id;
      _col_meta.parent_column_index[child_col_idx] = parent_col_idx;
      if (type == type_id::STRUCT) {
        parent_column_data[child_col_idx] = {parent_valid_map, parent_null_count};
        // Number of rows in child will remain same as parent in case of struct column
        num_child_rows[child_col_idx] = num_rows;
      } else {
        parent_column_data[child_col_idx] = {nullptr, 0};
      }
    }
    index += p_col.num_children;
  });
}

std::string get_map_child_col_name(size_t const idx) { return (idx == 0) ? "key" : "value"; }

std::unique_ptr<column> reader::impl::create_empty_column(const int32_t orc_col_id,
                                                          column_name_info& schema_info,
                                                          rmm::cuda_stream_view stream)
{
  schema_info.name = _metadata->get_column_name(0, orc_col_id);
  // If the column type is orc::DECIMAL see if the user
  // desires it to be converted to float64 or not
  auto const decimal_as_float64 = should_convert_decimal_column_to_float(
    _decimal_cols_as_float, _metadata->per_file_metadata[0], orc_col_id);
  auto const type = to_type_id(
    _metadata->get_schema(orc_col_id), _use_np_dtypes, _timestamp_type.id(), decimal_as_float64);
  int32_t scale = 0;
  std::vector<std::unique_ptr<column>> child_columns;
  std::unique_ptr<column> out_col = nullptr;
  auto kind                       = _metadata->get_col_type(orc_col_id).kind;

  switch (kind) {
    case orc::LIST:
      schema_info.children.emplace_back("offsets");
      schema_info.children.emplace_back("");
      out_col = make_lists_column(
        0,
        make_empty_column(data_type(type_id::INT32)),
        create_empty_column(
          _metadata->get_col_type(orc_col_id).subtypes[0], schema_info.children.back(), stream),
        0,
        rmm::device_buffer{0, stream},
        stream);
      break;
    case orc::MAP: {
      schema_info.children.emplace_back("offsets");
      schema_info.children.emplace_back("struct");
      const auto child_column_ids = _metadata->get_col_type(orc_col_id).subtypes;
      for (size_t idx = 0; idx < _metadata->get_col_type(orc_col_id).subtypes.size(); idx++) {
        auto& children_schema = schema_info.children.back().children;
        children_schema.emplace_back("");
        child_columns.push_back(create_empty_column(
          child_column_ids[idx], schema_info.children.back().children.back(), stream));
        auto name                 = get_map_child_col_name(idx);
        children_schema[idx].name = name;
      }
      auto struct_col =
        make_structs_column(0, std::move(child_columns), 0, rmm::device_buffer{0, stream}, stream);
      out_col = make_lists_column(0,
                                  make_empty_column(data_type(type_id::INT32)),
                                  std::move(struct_col),
                                  0,
                                  rmm::device_buffer{0, stream},
                                  stream);
    } break;

    case orc::STRUCT:
      for (const auto col : _metadata->get_col_type(orc_col_id).subtypes) {
        schema_info.children.emplace_back("");
        child_columns.push_back(create_empty_column(col, schema_info.children.back(), stream));
      }
      out_col =
        make_structs_column(0, std::move(child_columns), 0, rmm::device_buffer{0, stream}, stream);
      break;

    case orc::DECIMAL:
      if (type == type_id::DECIMAL64) {
        scale = -static_cast<int32_t>(_metadata->get_types()[orc_col_id].scale.value_or(0));
      }
      out_col = make_empty_column(data_type(type, scale));
      break;

    default: out_col = make_empty_column(data_type(type));
  }

  return out_col;
}

// Adds child column buffers to parent column
column_buffer&& reader::impl::assemble_buffer(const int32_t orc_col_id,
                                              std::vector<std::vector<column_buffer>>& col_buffers,
                                              const size_t level,
                                              rmm::cuda_stream_view stream)
{
  auto const col_id = _col_meta.orc_col_map[level][orc_col_id];
  auto& col_buffer  = col_buffers[level][col_id];

  col_buffer.name = _metadata->get_column_name(0, orc_col_id);
  auto kind       = _metadata->get_col_type(orc_col_id).kind;
  switch (kind) {
    case orc::LIST:
    case orc::STRUCT:
      for (auto const& col : _metadata->get_col_type(orc_col_id).subtypes) {
        col_buffer.children.emplace_back(assemble_buffer(col, col_buffers, level + 1, stream));
      }

      break;
    case orc::MAP: {
      std::vector<column_buffer> child_col_buffers;
      // Get child buffers
      for (size_t idx = 0; idx < _metadata->get_col_type(orc_col_id).subtypes.size(); idx++) {
        auto name = get_map_child_col_name(idx);
        auto col  = _metadata->get_col_type(orc_col_id).subtypes[idx];
        child_col_buffers.emplace_back(assemble_buffer(col, col_buffers, level + 1, stream));
        child_col_buffers.back().name = name;
      }
      // Create a struct buffer
      auto num_rows = child_col_buffers[0].size;
      auto struct_buffer =
        column_buffer(cudf::data_type(type_id::STRUCT), num_rows, false, stream, _mr);
      struct_buffer.children = std::move(child_col_buffers);
      struct_buffer.name     = "struct";

      col_buffer.children.emplace_back(std::move(struct_buffer));
    } break;

    default: break;
  }

  return std::move(col_buffer);
}

// creates columns along with schema information for each column
void reader::impl::create_columns(std::vector<std::vector<column_buffer>>&& col_buffers,
                                  std::vector<std::unique_ptr<column>>& out_columns,
                                  std::vector<column_name_info>& schema_info,
                                  rmm::cuda_stream_view stream)
{
  std::transform(_selected_columns[0].begin(),
                 _selected_columns[0].end(),
                 std::back_inserter(out_columns),
                 [&](auto const col_meta) {
                   schema_info.emplace_back("");
                   auto col_buffer = assemble_buffer(col_meta.id, col_buffers, 0, stream);
                   return make_column(col_buffer, &schema_info.back(), stream, _mr);
                 });
}

reader::impl::impl(std::vector<std::unique_ptr<datasource>>&& sources,
                   orc_reader_options const& options,
                   rmm::mr::device_memory_resource* mr)
  : _mr(mr), _sources(std::move(sources))
{
  // Open and parse the source(s) dataset metadata
  _metadata = std::make_unique<aggregate_orc_metadata>(_sources);

  // Select only columns required by the options
  _selected_columns = _metadata->select_columns(options.get_columns(), _has_timestamp_column);

  // Override output timestamp resolution if requested
  if (options.get_timestamp_type().id() != type_id::EMPTY) {
    _timestamp_type = options.get_timestamp_type();
  }

  // Enable or disable attempt to use row index for parsing
  _use_index = options.is_enabled_use_index();

  // Enable or disable the conversion to numpy-compatible dtypes
  _use_np_dtypes = options.is_enabled_use_np_dtypes();

  // Control decimals conversion (float64 or int64 with optional scale)
  _decimal_cols_as_float = options.get_decimal_cols_as_float();
}

table_with_metadata reader::impl::read(size_type skip_rows,
                                       size_type num_rows,
                                       const std::vector<std::vector<size_type>>& stripes,
                                       rmm::cuda_stream_view stream)
{
<<<<<<< HEAD
=======
  // Selected columns at different levels of nesting are stored in different elements
  // of `_selected_columns`; thus, size == 1 means no nested columns
>>>>>>> 21440348
  CUDF_EXPECTS(skip_rows == 0 or _selected_columns.size() == 1,
               "skip_rows is not supported by nested columns");

  std::vector<std::unique_ptr<column>> out_columns;
  // buffer and stripe data are stored as per nesting level
  std::vector<std::vector<column_buffer>> out_buffers(_selected_columns.size());
  std::vector<column_name_info> schema_info;
  std::vector<std::vector<rmm::device_buffer>> lvl_stripe_data(_selected_columns.size());
  std::vector<std::vector<rmm::device_uvector<uint32_t>>> null_count_prefix_sums;
  table_metadata out_metadata;

  // There are no columns in the table
  if (_selected_columns.size() == 0) return {std::make_unique<table>(), std::move(out_metadata)};

  // Select only stripes required (aka row groups)
  const auto selected_stripes = _metadata->select_stripes(stripes, skip_rows, num_rows);

  // Iterates through levels of nested columns, child column will be one level down
  // compared to parent column.
  for (size_t level = 0; level < _selected_columns.size(); level++) {
    auto& selected_columns = _selected_columns[level];
    // Association between each ORC column and its cudf::column
    _col_meta.orc_col_map.emplace_back(_metadata->get_num_cols(), -1);
    std::vector<orc_column_meta> nested_col;
    bool is_data_empty = false;

    // Get a list of column data types
    std::vector<data_type> column_types;
    for (auto& col : selected_columns) {
      // If the column type is orc::DECIMAL see if the user
      // desires it to be converted to float64 or not
      auto const decimal_as_float64 = should_convert_decimal_column_to_float(
        _decimal_cols_as_float, _metadata->per_file_metadata[0], col.id);
      auto col_type = to_type_id(
        _metadata->get_col_type(col.id), _use_np_dtypes, _timestamp_type.id(), decimal_as_float64);
      CUDF_EXPECTS(col_type != type_id::EMPTY, "Unknown type");
      // Remove this once we support Decimal128 data type
      CUDF_EXPECTS(
        (col_type != type_id::DECIMAL64) or (_metadata->get_col_type(col.id).precision <= 18),
        "Decimal data has precision > 18, Decimal64 data type doesn't support it.");
      if (col_type == type_id::DECIMAL64) {
        // sign of the scale is changed since cuDF follows c++ libraries like CNL
        // which uses negative scaling, but liborc and other libraries
        // follow positive scaling.
        auto const scale = -static_cast<int32_t>(_metadata->get_col_type(col.id).scale.value_or(0));
        column_types.emplace_back(col_type, scale);
      } else {
        column_types.emplace_back(col_type);
      }

      // Map each ORC column to its column
      _col_meta.orc_col_map[level][col.id] = column_types.size() - 1;
      // TODO: Once MAP type is supported in cuDF, update this for MAP as well
      if (col_type == type_id::LIST or col_type == type_id::STRUCT) nested_col.emplace_back(col);
    }

    // If no rows or stripes to read, return empty columns
    if (num_rows <= 0 || selected_stripes.empty()) {
      std::transform(_selected_columns[0].begin(),
                     _selected_columns[0].end(),
                     std::back_inserter(out_columns),
                     [&](auto const col_meta) {
                       schema_info.emplace_back("");
                       return create_empty_column(col_meta.id, schema_info.back(), stream);
                     });
      break;
    } else {
      // Get the total number of stripes across all input files.
      size_t total_num_stripes =
        std::accumulate(selected_stripes.begin(),
                        selected_stripes.end(),
                        0,
                        [](size_t sum, auto& stripe_source_mapping) {
                          return sum + stripe_source_mapping.stripe_info.size();
                        });
      const auto num_columns = selected_columns.size();
      cudf::detail::hostdevice_2dvector<gpu::ColumnDesc> chunks(
        total_num_stripes, num_columns, stream);
      memset(chunks.base_host_ptr(), 0, chunks.memory_size());

      const bool use_index =
        (_use_index == true) &&
        // Do stripes have row group index
        _metadata->is_row_grp_idx_present() &&
        // Only use if we don't have much work with complete columns & stripes
        // TODO: Consider nrows, gpu, and tune the threshold
        (num_rows > _metadata->get_row_index_stride() && !(_metadata->get_row_index_stride() & 7) &&
         _metadata->get_row_index_stride() > 0 && num_columns * total_num_stripes < 8 * 128) &&
        // Only use if first row is aligned to a stripe boundary
        // TODO: Fix logic to handle unaligned rows
        (skip_rows == 0);

      // Logically view streams as columns
      std::vector<orc_stream_info> stream_info;

      null_count_prefix_sums.emplace_back();
      null_count_prefix_sums.back().reserve(_selected_columns[level].size());
      std::generate_n(
        std::back_inserter(null_count_prefix_sums.back()), _selected_columns[level].size(), [&]() {
          return cudf::detail::make_zeroed_device_uvector_async<uint32_t>(total_num_stripes,
                                                                          stream);
        });

      // Tracker for eventually deallocating compressed and uncompressed data
      auto& stripe_data = lvl_stripe_data[level];

      size_t stripe_start_row = 0;
      size_t num_dict_entries = 0;
      size_t num_rowgroups    = 0;
      int stripe_idx          = 0;

      std::vector<std::pair<std::future<size_t>, size_t>> read_tasks;
      for (auto const& stripe_source_mapping : selected_stripes) {
        // Iterate through the source files selected stripes
        for (auto const& stripe : stripe_source_mapping.stripe_info) {
          const auto stripe_info   = stripe.first;
          const auto stripe_footer = stripe.second;

          auto stream_count          = stream_info.size();
          const auto total_data_size = gather_stream_info(stripe_idx,
                                                          stripe_info,
                                                          stripe_footer,
                                                          _col_meta.orc_col_map[level],
                                                          _metadata->get_types(),
                                                          use_index,
                                                          &num_dict_entries,
                                                          chunks,
                                                          stream_info,
                                                          level == 0);

          if (total_data_size == 0) {
            CUDF_EXPECTS(stripe_info->indexLength == 0, "Invalid index rowgroup stream data");
            // In case ROW GROUP INDEX is not present and all columns are structs with no null
            // stream, there is nothing to read at this level.
            auto fn_check_dtype = [](auto dtype) { return dtype.id() == type_id::STRUCT; };
            CUDF_EXPECTS(std::all_of(column_types.begin(), column_types.end(), fn_check_dtype),
                         "Expected streams data within stripe");
            is_data_empty = true;
          }

          stripe_data.emplace_back(total_data_size, stream);
          auto dst_base = static_cast<uint8_t*>(stripe_data.back().data());

          // Coalesce consecutive streams into one read
          while (not is_data_empty and stream_count < stream_info.size()) {
            const auto d_dst  = dst_base + stream_info[stream_count].dst_pos;
            const auto offset = stream_info[stream_count].offset;
            auto len          = stream_info[stream_count].length;
            stream_count++;

            while (stream_count < stream_info.size() &&
                   stream_info[stream_count].offset == offset + len) {
              len += stream_info[stream_count].length;
              stream_count++;
            }
            if (_metadata->per_file_metadata[stripe_source_mapping.source_idx]
                  .source->is_device_read_preferred(len)) {
              read_tasks.push_back(
                std::make_pair(_metadata->per_file_metadata[stripe_source_mapping.source_idx]
                                 .source->device_read_async(offset, len, d_dst, stream),
                               len));

            } else {
              const auto buffer =
                _metadata->per_file_metadata[stripe_source_mapping.source_idx].source->host_read(
                  offset, len);
              CUDF_EXPECTS(buffer->size() == len, "Unexpected discrepancy in bytes read.");
              CUDA_TRY(cudaMemcpyAsync(
                d_dst, buffer->data(), len, cudaMemcpyHostToDevice, stream.value()));
              stream.synchronize();
            }
          }

          const auto num_rows_per_stripe = stripe_info->numberOfRows;
          const auto rowgroup_id         = num_rowgroups;
          auto stripe_num_rowgroups      = 0;
          if (use_index) {
            stripe_num_rowgroups = (num_rows_per_stripe + _metadata->get_row_index_stride() - 1) /
                                   _metadata->get_row_index_stride();
          }
          // Update chunks to reference streams pointers
          for (size_t col_idx = 0; col_idx < num_columns; col_idx++) {
            auto& chunk = chunks[stripe_idx][col_idx];
            // start row, number of rows in a each stripe and total number of rows
            // may change in lower levels of nesting
            chunk.start_row = (level == 0)
                                ? stripe_start_row
                                : _col_meta.child_start_row[stripe_idx * num_columns + col_idx];
            chunk.num_rows =
              (level == 0)
                ? stripe_info->numberOfRows
                : _col_meta.num_child_rows_per_stripe[stripe_idx * num_columns + col_idx];
            chunk.column_num_rows = (level == 0) ? num_rows : _col_meta.num_child_rows[col_idx];
            chunk.parent_validity_info =
              (level == 0) ? column_validity_info{} : _col_meta.parent_column_data[col_idx];
            chunk.parent_null_count_prefix_sums =
              (level == 0)
                ? nullptr
                : null_count_prefix_sums[level - 1][_col_meta.parent_column_index[col_idx]].data();
            chunk.encoding_kind = stripe_footer->columns[selected_columns[col_idx].id].kind;
            chunk.type_kind     = _metadata->per_file_metadata[stripe_source_mapping.source_idx]
                                .ff.types[selected_columns[col_idx].id]
                                .kind;
            // num_child_rows for a struct column will be same, for other nested types it will be
            // calculated.
            chunk.num_child_rows = (chunk.type_kind != orc::STRUCT) ? 0 : chunk.num_rows;
            auto const decimal_as_float64 =
              should_convert_decimal_column_to_float(_decimal_cols_as_float,
                                                     _metadata->per_file_metadata[0],
                                                     selected_columns[col_idx].id);
            chunk.decimal_scale = _metadata->per_file_metadata[stripe_source_mapping.source_idx]
                                    .ff.types[selected_columns[col_idx].id]
                                    .scale.value_or(0) |
                                  (decimal_as_float64 ? orc::gpu::orc_decimal2float64_scale : 0);

            chunk.rowgroup_id   = rowgroup_id;
            chunk.dtype_len     = (column_types[col_idx].id() == type_id::STRING)
                                    ? sizeof(string_index_pair)
                                  : ((column_types[col_idx].id() == type_id::LIST) or
                                 (column_types[col_idx].id() == type_id::STRUCT))
                                    ? sizeof(int32_t)
                                    : cudf::size_of(column_types[col_idx]);
            chunk.num_rowgroups = stripe_num_rowgroups;
            if (chunk.type_kind == orc::TIMESTAMP) {
              chunk.timestamp_type_id = _timestamp_type.id();
            }
            if (not is_data_empty) {
              for (int k = 0; k < gpu::CI_NUM_STREAMS; k++) {
                chunk.streams[k] = dst_base + stream_info[chunk.strm_id[k]].dst_pos;
              }
            }
          }
          stripe_start_row += num_rows_per_stripe;
          num_rowgroups += stripe_num_rowgroups;

          stripe_idx++;
        }
      }
      for (auto& task : read_tasks) {
        CUDF_EXPECTS(task.first.get() == task.second, "Unexpected discrepancy in bytes read.");
      }

      // Process dataset chunk pages into output columns
      if (stripe_data.size() != 0) {
        auto row_groups =
          cudf::detail::hostdevice_2dvector<gpu::RowGroup>(num_rowgroups, num_columns, stream);
        if (level > 0 and row_groups.size().first) {
          cudf::host_span<gpu::RowGroup> row_groups_span(row_groups.base_host_ptr(),
                                                         num_rowgroups * num_columns);
          auto& rw_grp_meta = _col_meta.rwgrp_meta;

          // Update start row and num rows per row group
          std::transform(rw_grp_meta.begin(),
                         rw_grp_meta.end(),
                         row_groups_span.begin(),
                         rw_grp_meta.begin(),
                         [&](auto meta, auto& row_grp) {
                           row_grp.num_rows  = meta.num_rows;
                           row_grp.start_row = meta.start_row;
                           return meta;
                         });
        }
        // Setup row group descriptors if using indexes
        if (_metadata->per_file_metadata[0].ps.compression != orc::NONE and not is_data_empty) {
          auto decomp_data =
            decompress_stripe_data(chunks,
                                   stripe_data,
                                   _metadata->per_file_metadata[0].decompressor.get(),
                                   stream_info,
                                   total_num_stripes,
                                   row_groups,
                                   _metadata->get_row_index_stride(),
                                   level == 0,
                                   stream);
          stripe_data.clear();
          stripe_data.push_back(std::move(decomp_data));
        } else {
          if (row_groups.size().first) {
            chunks.host_to_device(stream);
            row_groups.host_to_device(stream);
            gpu::ParseRowGroupIndex(row_groups.base_device_ptr(),
                                    nullptr,
                                    chunks.base_device_ptr(),
                                    num_columns,
                                    total_num_stripes,
                                    num_rowgroups,
                                    _metadata->get_row_index_stride(),
                                    level == 0,
                                    stream);
          }
        }

        // Setup table for converting timestamp columns from local to UTC time
        auto const tz_table =
          _has_timestamp_column
            ? build_timezone_transition_table(
                selected_stripes[0].stripe_info[0].second->writerTimezone, stream)
            : timezone_table{};

        for (size_t i = 0; i < column_types.size(); ++i) {
          bool is_nullable = false;
          for (size_t j = 0; j < total_num_stripes; ++j) {
            if (chunks[j][i].strm_len[gpu::CI_PRESENT] != 0) {
              is_nullable = true;
              break;
            }
          }
          auto is_list_type = (column_types[i].id() == type_id::LIST);
          auto n_rows       = (level == 0) ? num_rows : _col_meta.num_child_rows[i];
          // For list column, offset column will be always size + 1
          if (is_list_type) n_rows++;
          out_buffers[level].emplace_back(column_types[i], n_rows, is_nullable, stream, _mr);
        }

        if (not is_data_empty) {
          decode_stream_data(chunks,
                             num_dict_entries,
                             skip_rows,
                             tz_table.view(),
                             row_groups,
                             _metadata->get_row_index_stride(),
                             out_buffers[level],
                             level,
                             stream);
        }

        // Extract information to process nested child columns
        if (nested_col.size()) {
          if (not is_data_empty) {
            scan_null_counts(chunks, null_count_prefix_sums[level], stream);
          }
          row_groups.device_to_host(stream, true);
          aggregate_child_meta(chunks, row_groups, out_buffers[level], nested_col, level);
        }

        // ORC stores number of elements at each row, so we need to generate offsets from that
        if (nested_col.size()) {
          std::vector<list_buffer_data> buff_data;
          std::for_each(
            out_buffers[level].begin(), out_buffers[level].end(), [&buff_data](auto& out_buffer) {
              if (out_buffer.type.id() == type_id::LIST) {
                auto data = static_cast<size_type*>(out_buffer.data());
                buff_data.emplace_back(list_buffer_data{data, out_buffer.size});
              }
            });

          if (buff_data.size()) {
            auto const dev_buff_data = cudf::detail::make_device_uvector_async(buff_data, stream);
            generate_offsets_for_list(dev_buff_data, stream);
          }
        }
      }
    }
  }

  // If out_columns is empty, then create columns from buffer.
  if (out_columns.empty()) {
    create_columns(std::move(out_buffers), out_columns, schema_info, stream);
  }

  // Return column names (must match order of returned columns)
  out_metadata.column_names.reserve(schema_info.size());
  std::transform(schema_info.cbegin(),
                 schema_info.cend(),
                 std::back_inserter(out_metadata.column_names),
                 [](auto info) { return info.name; });

  out_metadata.schema_info = std::move(schema_info);

  for (const auto& meta : _metadata->per_file_metadata) {
    for (const auto& kv : meta.ff.metadata) {
      out_metadata.user_data.insert({kv.name, kv.value});
    }
  }

  return {std::make_unique<table>(std::move(out_columns)), std::move(out_metadata)};
}

// Forward to implementation
reader::reader(std::vector<std::unique_ptr<cudf::io::datasource>>&& sources,
               orc_reader_options const& options,
               rmm::cuda_stream_view stream,
               rmm::mr::device_memory_resource* mr)
{
  _impl = std::make_unique<impl>(std::move(sources), options, mr);
}

// Destructor within this translation unit
reader::~reader() = default;

// Forward to implementation
table_with_metadata reader::read(orc_reader_options const& options, rmm::cuda_stream_view stream)
{
  return _impl->read(
    options.get_skip_rows(), options.get_num_rows(), options.get_stripes(), stream);
}
}  // namespace orc
}  // namespace detail
}  // namespace io
}  // namespace cudf<|MERGE_RESOLUTION|>--- conflicted
+++ resolved
@@ -1177,11 +1177,8 @@
                                        const std::vector<std::vector<size_type>>& stripes,
                                        rmm::cuda_stream_view stream)
 {
-<<<<<<< HEAD
-=======
   // Selected columns at different levels of nesting are stored in different elements
   // of `_selected_columns`; thus, size == 1 means no nested columns
->>>>>>> 21440348
   CUDF_EXPECTS(skip_rows == 0 or _selected_columns.size() == 1,
                "skip_rows is not supported by nested columns");
 
