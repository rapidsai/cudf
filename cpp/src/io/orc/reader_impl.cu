/*
 * Copyright (c) 2019-2021, NVIDIA CORPORATION.
 *
 * Licensed under the Apache License, Version 2.0 (the "License");
 * you may not use this file except in compliance with the License.
 * You may obtain a copy of the License at
 *
 *     http://www.apache.org/licenses/LICENSE-2.0
 *
 * Unless required by applicable law or agreed to in writing, software
 * distributed under the License is distributed on an "AS IS" BASIS,
 * WITHOUT WARRANTIES OR CONDITIONS OF ANY KIND, either express or implied.
 * See the License for the specific language governing permissions and
 * limitations under the License.
 */

/**
 * @file reader_impl.cu
 * @brief cuDF-IO ORC reader class implementation
 */

#include "io/orc/orc_gpu.h"
#include "reader_impl.hpp"
#include "timezone.cuh"

#include <io/comp/gpuinflate.h>
#include "orc.h"

#include <cudf/detail/utilities/vector_factories.hpp>
#include <cudf/table/table.hpp>
#include <cudf/utilities/error.hpp>
#include <cudf/utilities/traits.hpp>

#include <iterator>
#include <rmm/cuda_stream_view.hpp>
#include <rmm/device_buffer.hpp>
#include <rmm/device_uvector.hpp>
#include <rmm/exec_policy.hpp>

#include <algorithm>
#include <array>

namespace cudf {
namespace io {
namespace detail {
namespace orc {
// Import functionality that's independent of legacy code
using namespace cudf::io::orc;
using namespace cudf::io;

namespace {
/**
 * @brief Function that translates ORC data kind to cuDF type enum
 */
constexpr type_id to_type_id(const orc::SchemaType &schema,
                             bool use_np_dtypes,
                             type_id timestamp_type_id)
{
  switch (schema.kind) {
    case orc::BOOLEAN: return type_id::BOOL8;
    case orc::BYTE: return type_id::INT8;
    case orc::SHORT: return type_id::INT16;
    case orc::INT: return type_id::INT32;
    case orc::LONG: return type_id::INT64;
    case orc::FLOAT: return type_id::FLOAT32;
    case orc::DOUBLE: return type_id::FLOAT64;
    case orc::STRING:
    case orc::BINARY:
    case orc::VARCHAR:
    case orc::CHAR:
      // Variable-length types can all be mapped to STRING
      return type_id::STRING;
    case orc::TIMESTAMP:
      return (timestamp_type_id != type_id::EMPTY) ? timestamp_type_id
                                                   : type_id::TIMESTAMP_NANOSECONDS;
    case orc::DATE:
      // There isn't a (DAYS -> np.dtype) mapping
      return (use_np_dtypes) ? type_id::TIMESTAMP_MILLISECONDS : type_id::TIMESTAMP_DAYS;
    case orc::DECIMAL: return type_id::DECIMAL64;
    case orc::LIST: return type_id::LIST;
    case orc::STRUCT: return type_id::STRUCT;
    default: break;
  }

  return type_id::EMPTY;
}

/**
 * @brief Function that translates cuDF time unit to ORC clock frequency
 */
constexpr int32_t to_clockrate(type_id timestamp_type_id)
{
  switch (timestamp_type_id) {
    case type_id::TIMESTAMP_SECONDS: return 1;
    case type_id::TIMESTAMP_MILLISECONDS: return 1000;
    case type_id::TIMESTAMP_MICROSECONDS: return 1000000;
    case type_id::TIMESTAMP_NANOSECONDS: return 1000000000;
    default: return 0;
  }
}

constexpr std::pair<gpu::StreamIndexType, uint32_t> get_index_type_and_pos(
  const orc::StreamKind kind, uint32_t skip_count, bool non_child)
{
  switch (kind) {
    case orc::DATA:
      skip_count += 1;
      skip_count |= (skip_count & 0xff) << 8;
      return std::make_pair(gpu::CI_DATA, skip_count);
    case orc::LENGTH:
    case orc::SECONDARY:
      skip_count += 1;
      skip_count |= (skip_count & 0xff) << 16;
      return std::make_pair(gpu::CI_DATA2, skip_count);
    case orc::DICTIONARY_DATA: return std::make_pair(gpu::CI_DICTIONARY, skip_count);
    case orc::PRESENT:
      skip_count += (non_child ? 1 : 0);
      return std::make_pair(gpu::CI_PRESENT, skip_count);
    case orc::ROW_INDEX: return std::make_pair(gpu::CI_INDEX, skip_count);
    default:
      // Skip this stream as it's not strictly required
      return std::make_pair(gpu::CI_NUM_STREAMS, 0);
  }
}

}  // namespace

namespace {
/**
 * @brief Struct that maps ORC streams to columns
 */
struct orc_stream_info {
  orc_stream_info() = default;
  explicit orc_stream_info(
    uint64_t offset_, size_t dst_pos_, uint32_t length_, uint32_t gdf_idx_, uint32_t stripe_idx_)
    : offset(offset_),
      dst_pos(dst_pos_),
      length(length_),
      gdf_idx(gdf_idx_),
      stripe_idx(stripe_idx_)
  {
  }
  uint64_t offset;      // offset in file
  size_t dst_pos;       // offset in memory relative to start of compressed stripe data
  size_t length;        // length in file
  uint32_t gdf_idx;     // column index
  uint32_t stripe_idx;  // stripe index
};

/**
 * @brief Function that populates column descriptors stream/chunk
 */
size_t gather_stream_info(const size_t stripe_index,
                          const orc::StripeInformation *stripeinfo,
                          const orc::StripeFooter *stripefooter,
                          const std::vector<int> &orc2gdf,
                          const std::vector<orc_column_meta> &gdf2orc,
                          const std::vector<orc::SchemaType> types,
                          bool use_index,
                          size_t *num_dictionary_entries,
                          hostdevice_vector<gpu::ColumnDesc> &chunks,
                          std::vector<orc_stream_info> &stream_info)
{
  const auto num_columns = gdf2orc.size();
  uint64_t src_offset    = 0;
  uint64_t dst_offset    = 0;
  for (const auto &stream : stripefooter->streams) {
    if (!stream.column_id || *stream.column_id >= orc2gdf.size()) {
      dst_offset += stream.length;
      continue;
    }

    auto const column_id = *stream.column_id;
    auto col             = orc2gdf[column_id];

    if (col == -1) {
      // A struct-type column has no data itself, but rather child columns
      // for each of its fields. There is only a PRESENT stream, which
      // needs to be included for the reader.
      const auto schema_type = types[column_id];
      if (schema_type.subtypes.size() != 0) {
        if (schema_type.kind == orc::STRUCT && stream.kind == orc::PRESENT) {
          for (const auto &idx : schema_type.subtypes) {
            auto child_idx = (idx < orc2gdf.size()) ? orc2gdf[idx] : -1;
            if (child_idx >= 0) {
              col                             = child_idx;
              auto &chunk                     = chunks[stripe_index * num_columns + col];
              chunk.strm_id[gpu::CI_PRESENT]  = stream_info.size();
              chunk.strm_len[gpu::CI_PRESENT] = stream.length;
            }
          }
        }
      }
    }
    if (col != -1) {
      if (src_offset >= stripeinfo->indexLength || use_index) {
        // NOTE: skip_count field is temporarily used to track index ordering
        auto &chunk = chunks[stripe_index * num_columns + col];
        const auto idx =
          get_index_type_and_pos(stream.kind, chunk.skip_count, col == orc2gdf[column_id]);
        if (idx.first < gpu::CI_NUM_STREAMS) {
          chunk.strm_id[idx.first]  = stream_info.size();
          chunk.strm_len[idx.first] = stream.length;
          chunk.skip_count          = idx.second;

          if (idx.first == gpu::CI_DICTIONARY) {
            chunk.dictionary_start = *num_dictionary_entries;
            chunk.dict_len         = stripefooter->columns[column_id].dictionarySize;
            *num_dictionary_entries += stripefooter->columns[column_id].dictionarySize;
          }
        }
      }
      stream_info.emplace_back(
        stripeinfo->offset + src_offset, dst_offset, stream.length, col, stripe_index);
      dst_offset += stream.length;
    }
    src_offset += stream.length;
  }

  return dst_offset;
}

}  // namespace

/**
 * @brief In order to support multiple input files/buffers we need to gather
 * the metadata across all of those input(s). This class provides a place
 * to aggregate that metadata from all the files.
 */
class aggregate_orc_metadata {
  using OrcStripeInfo = std::pair<const StripeInformation *, const StripeFooter *>;

 public:
  mutable std::vector<cudf::io::orc::metadata> per_file_metadata;
  size_type const num_rows;
  size_type const num_columns;
  size_type const num_stripes;

  /**
   * @brief Create a metadata object from each element in the source vector
   */
  auto metadatas_from_sources(std::vector<std::unique_ptr<datasource>> const &sources)
  {
    std::vector<cudf::io::orc::metadata> metadatas;
    std::transform(
      sources.cbegin(), sources.cend(), std::back_inserter(metadatas), [](auto const &source) {
        return cudf::io::orc::metadata(source.get());
      });
    return metadatas;
  }

  /**
   * @brief Sums up the number of rows of each source
   */
  size_type calc_num_rows() const
  {
    return std::accumulate(
      per_file_metadata.begin(), per_file_metadata.end(), 0, [](auto &sum, auto &pfm) {
        return sum + pfm.get_total_rows();
      });
  }

  /**
   * @brief Number of columns in a ORC file.
   */
  size_type calc_num_cols() const
  {
    if (not per_file_metadata.empty()) { return per_file_metadata[0].get_num_columns(); }
    return 0;
  }

  /**
   * @brief Sums up the number of stripes of each source
   */
  size_type calc_num_stripes() const
  {
    return std::accumulate(
      per_file_metadata.begin(), per_file_metadata.end(), 0, [](auto &sum, auto &pfm) {
        return sum + pfm.get_num_stripes();
      });
  }

  aggregate_orc_metadata(std::vector<std::unique_ptr<datasource>> const &sources)
    : per_file_metadata(metadatas_from_sources(sources)),
      num_rows(calc_num_rows()),
      num_columns(calc_num_cols()),
      num_stripes(calc_num_stripes())
  {
    // Verify that the input files have the same number of columns,
    // as well as matching types, compression, and names
    for (auto const &pfm : per_file_metadata) {
      CUDF_EXPECTS(per_file_metadata[0].get_num_columns() == pfm.get_num_columns(),
                   "All sources must have the same number of columns");
      CUDF_EXPECTS(per_file_metadata[0].ps.compression == pfm.ps.compression,
                   "All sources must have the same compression type");

      // Check the types, column names, and decimal scale
      for (size_t i = 0; i < pfm.ff.types.size(); i++) {
        CUDF_EXPECTS(pfm.ff.types[i].kind == per_file_metadata[0].ff.types[i].kind,
                     "Column types across all input sources must be the same");
        CUDF_EXPECTS(std::equal(pfm.ff.types[i].fieldNames.begin(),
                                pfm.ff.types[i].fieldNames.end(),
                                per_file_metadata[0].ff.types[i].fieldNames.begin()),
                     "All source column names must be the same");
        CUDF_EXPECTS(
          pfm.ff.types[i].scale.value_or(0) == per_file_metadata[0].ff.types[i].scale.value_or(0),
          "All scale values must be the same");
      }
    }
  }

  auto const &get_schema(int schema_idx) const { return per_file_metadata[0].ff.types[schema_idx]; }

  auto get_col_type(int col_idx) const { return per_file_metadata[0].ff.types[col_idx]; }

  auto get_num_rows() const { return num_rows; }

  auto get_num_cols() const { return per_file_metadata[0].get_num_columns(); }

  auto get_num_stripes() const { return num_stripes; }

  auto get_num_source_files() const { return per_file_metadata.size(); }

  auto const &get_types() const { return per_file_metadata[0].ff.types; }

  int get_row_index_stride() const { return per_file_metadata[0].ff.rowIndexStride; }

  auto get_column_name(const int source_idx, const int column_idx) const
  {
    CUDF_EXPECTS(source_idx <= static_cast<int>(per_file_metadata.size()),
                 "Out of range source_idx provided");
    CUDF_EXPECTS(column_idx <= per_file_metadata[source_idx].get_num_columns(),
                 "Out of range column_idx provided");
    return per_file_metadata[source_idx].get_column_name(column_idx);
  }

  std::vector<cudf::io::orc::metadata::stripe_source_mapping> select_stripes(
    std::vector<std::vector<size_type>> const &user_specified_stripes,
    size_type &row_start,
    size_type &row_count)
  {
    std::vector<cudf::io::orc::metadata::stripe_source_mapping> selected_stripes_mapping;

    if (!user_specified_stripes.empty()) {
      CUDF_EXPECTS(user_specified_stripes.size() == get_num_source_files(),
                   "Must specify stripes for each source");
      // row_start is 0 if stripes are set. If this is not true anymore, then
      // row_start needs to be subtracted to get the correct row_count
      CUDF_EXPECTS(row_start == 0, "Start row index should be 0");

      row_count = 0;
      // Each vector entry represents a source file; each nested vector represents the
      // user_defined_stripes to get from that source file
      for (size_t src_file_idx = 0; src_file_idx < user_specified_stripes.size(); ++src_file_idx) {
        std::vector<OrcStripeInfo> stripe_infos;

        // Coalesce stripe info at the source file later since that makes downstream processing much
        // easier in impl::read
        for (const size_t &stripe_idx : user_specified_stripes[src_file_idx]) {
          CUDF_EXPECTS(stripe_idx < per_file_metadata[src_file_idx].ff.stripes.size(),
                       "Invalid stripe index");
          stripe_infos.push_back(
            std::make_pair(&per_file_metadata[src_file_idx].ff.stripes[stripe_idx], nullptr));
          row_count += per_file_metadata[src_file_idx].ff.stripes[stripe_idx].numberOfRows;
        }
        selected_stripes_mapping.push_back({static_cast<int>(src_file_idx), stripe_infos});
      }
    } else {
      row_start = std::max(row_start, 0);
      if (row_count < 0) {
        row_count = static_cast<size_type>(
          std::min<int64_t>(get_num_rows(), std::numeric_limits<size_type>::max()));
      }
      row_count = std::min(row_count, get_num_rows() - row_start);
      CUDF_EXPECTS(row_count >= 0, "Invalid row count");
      CUDF_EXPECTS(row_start <= get_num_rows(), "Invalid row start");

      size_type count = 0;
      // Iterate all source files, each source file has corelating metadata
      for (size_t src_file_idx = 0;
           src_file_idx < per_file_metadata.size() && count < row_start + row_count;
           ++src_file_idx) {
        std::vector<OrcStripeInfo> stripe_infos;

        for (size_t stripe_idx = 0;
             stripe_idx < per_file_metadata[src_file_idx].ff.stripes.size() &&
             count < row_start + row_count;
             ++stripe_idx) {
          count += per_file_metadata[src_file_idx].ff.stripes[stripe_idx].numberOfRows;
          if (count > row_start || count == 0) {
            stripe_infos.push_back(
              std::make_pair(&per_file_metadata[src_file_idx].ff.stripes[stripe_idx], nullptr));
          }
        }

        selected_stripes_mapping.push_back({static_cast<int>(src_file_idx), stripe_infos});
      }
    }

    // Read each stripe's stripefooter metadata
    if (not selected_stripes_mapping.empty()) {
      for (auto &mapping : selected_stripes_mapping) {
        // Resize to all stripe_info for the source level
        per_file_metadata[mapping.source_idx].stripefooters.resize(mapping.stripe_info.size());

        for (size_t i = 0; i < mapping.stripe_info.size(); i++) {
          const auto stripe         = mapping.stripe_info[i].first;
          const auto sf_comp_offset = stripe->offset + stripe->indexLength + stripe->dataLength;
          const auto sf_comp_length = stripe->footerLength;
          CUDF_EXPECTS(
            sf_comp_offset + sf_comp_length < per_file_metadata[mapping.source_idx].source->size(),
            "Invalid stripe information");
          const auto buffer =
            per_file_metadata[mapping.source_idx].source->host_read(sf_comp_offset, sf_comp_length);
          size_t sf_length = 0;
          auto sf_data     = per_file_metadata[mapping.source_idx].decompressor->Decompress(
            buffer->data(), sf_comp_length, &sf_length);
          ProtobufReader(sf_data, sf_length)
            .read(per_file_metadata[mapping.source_idx].stripefooters[i]);
          mapping.stripe_info[i].second = &per_file_metadata[mapping.source_idx].stripefooters[i];
        }
      }
    }

    return selected_stripes_mapping;
  }

  /**
   * @brief Adds column as per the request and saves metadata about children.
   *        Struct children are in the same level as struct, only list column
   *        children are pushed to next level.
   *
   * @param selection A vector that saves list of columns as per levels of nesting.
   * @param types A vector of schema types of columns.
   * @param level current level of nesting.
   * @param id current column id that needs to be added.
   * @param num_lvl_child_columns number of child columns which are at the same level.
   * @param has_timestamp_column True if timestamp column present and false otherwise.
   *
   * @return number of columns added.
   */
  uint32_t add_column(std::vector<std::vector<orc_column_meta>> &selection,
                      std::vector<SchemaType> const &types,
                      size_t level,
                      uint32_t id,
                      uint32_t &num_lvl_child_columns,
                      bool &has_timestamp_column,
                      bool &has_list_column)
  {
    int num_cols_added = 1;
    if (level == selection.size()) { selection.push_back(std::vector<orc_column_meta>()); }
    selection[level].emplace_back(id, 0);
    int col_id = selection[level].size() - 1;
    if (types[id].kind == orc::TIMESTAMP) { has_timestamp_column = true; }
    uint32_t lvl_cols = 0;

    switch (types[id].kind) {
      case orc::LIST:
        if (not types[id].subtypes.empty()) {
          has_list_column = true;
          lvl_cols += 1;
          // Since list column needs to be processed before its child can be processed,
          // child column is being added to next level
          num_cols_added += add_column(
            selection, types, level + 1, id + 1, lvl_cols, has_timestamp_column, has_list_column);
        }
        // The list child column may be a struct in which case lvl_cols will be > 1
        selection[level][col_id].num_children = lvl_cols;
        break;

      case orc::STRUCT:
        for (auto child_id : types[id].subtypes) {
          num_lvl_child_columns += 1;
          num_cols_added += add_column(selection,
                                       types,
                                       level,
                                       child_id,
                                       num_lvl_child_columns,
                                       has_timestamp_column,
                                       has_list_column);
        }
        selection[level][col_id].num_children = num_lvl_child_columns;
        break;

      default: break;
    }

    return num_cols_added;
  }

  /**
   * @brief Filters and reduces down to a selection of columns
   *
   * @param use_names List of column names to select
   * @param has_timestamp_column True if timestamp column present and false otherwise
   *
   * @return Vector of list of ORC column meta-data
   */
  std::vector<std::vector<orc_column_meta>> select_columns(std::vector<std::string> use_names,
                                                           bool &has_timestamp_column,
                                                           bool &has_list_column)
  {
    auto const &pfm = per_file_metadata[0];
    std::vector<std::vector<orc_column_meta>> selection;
    auto const num_columns = pfm.ff.types.size();

    if (not use_names.empty()) {
      uint32_t index = 0;
      for (const auto &use_name : use_names) {
        bool name_found = false;
        for (uint32_t i = 0; i < num_columns; ++i, ++index) {
          if (index >= num_columns) { index = 0; }
          if (pfm.get_column_name(index) == use_name) {
            uint32_t tmp = 0;
            name_found   = true;
            index += add_column(
              selection, pfm.ff.types, 0, index, tmp, has_timestamp_column, has_list_column);
            tmp = 0;
            break;
          }
        }
        CUDF_EXPECTS(name_found, "Unknown column name : " + std::string(use_name));
      }
    } else {
      for (uint32_t i = 1; i < num_columns;) {
        uint32_t tmp = 0;
        i += add_column(selection, pfm.ff.types, 0, i, tmp, has_timestamp_column, has_list_column);
      }
    }

    return selection;
  }
};

rmm::device_buffer reader::impl::decompress_stripe_data(
  hostdevice_vector<gpu::ColumnDesc> &chunks,
  const std::vector<rmm::device_buffer> &stripe_data,
  const OrcDecompressor *decompressor,
  std::vector<orc_stream_info> &stream_info,
  size_t num_stripes,
  device_span<gpu::RowGroup> row_groups,
  size_t row_index_stride,
  rmm::cuda_stream_view stream)
{
  // Parse the columns' compressed info
  hostdevice_vector<gpu::CompressedStreamInfo> compinfo(0, stream_info.size(), stream);
  for (const auto &info : stream_info) {
    compinfo.insert(gpu::CompressedStreamInfo(
      static_cast<const uint8_t *>(stripe_data[info.stripe_idx].data()) + info.dst_pos,
      info.length));
  }
  compinfo.host_to_device(stream);
  gpu::ParseCompressedStripeData(compinfo.device_ptr(),
                                 compinfo.size(),
                                 decompressor->GetBlockSize(),
                                 decompressor->GetLog2MaxCompressionRatio(),
                                 stream);
  compinfo.device_to_host(stream, true);

  // Count the exact number of compressed blocks
  size_t num_compressed_blocks   = 0;
  size_t num_uncompressed_blocks = 0;
  size_t total_decomp_size       = 0;
  for (size_t i = 0; i < compinfo.size(); ++i) {
    num_compressed_blocks += compinfo[i].num_compressed_blocks;
    num_uncompressed_blocks += compinfo[i].num_uncompressed_blocks;
    total_decomp_size += compinfo[i].max_uncompressed_size;
  }
  CUDF_EXPECTS(total_decomp_size > 0, "No decompressible data found");

  rmm::device_buffer decomp_data(total_decomp_size, stream);
  rmm::device_uvector<gpu_inflate_input_s> inflate_in(
    num_compressed_blocks + num_uncompressed_blocks, stream);
  rmm::device_uvector<gpu_inflate_status_s> inflate_out(num_compressed_blocks, stream);

  // Parse again to populate the decompression input/output buffers
  size_t decomp_offset      = 0;
  uint32_t start_pos        = 0;
  uint32_t start_pos_uncomp = (uint32_t)num_compressed_blocks;
  for (size_t i = 0; i < compinfo.size(); ++i) {
    auto dst_base                 = static_cast<uint8_t *>(decomp_data.data());
    compinfo[i].uncompressed_data = dst_base + decomp_offset;
    compinfo[i].decctl            = inflate_in.data() + start_pos;
    compinfo[i].decstatus         = inflate_out.data() + start_pos;
    compinfo[i].copyctl           = inflate_in.data() + start_pos_uncomp;

    stream_info[i].dst_pos = decomp_offset;
    decomp_offset += compinfo[i].max_uncompressed_size;
    start_pos += compinfo[i].num_compressed_blocks;
    start_pos_uncomp += compinfo[i].num_uncompressed_blocks;
  }
  compinfo.host_to_device(stream);
  gpu::ParseCompressedStripeData(compinfo.device_ptr(),
                                 compinfo.size(),
                                 decompressor->GetBlockSize(),
                                 decompressor->GetLog2MaxCompressionRatio(),
                                 stream);

  // Dispatch batches of blocks to decompress
  if (num_compressed_blocks > 0) {
    switch (decompressor->GetKind()) {
      case orc::ZLIB:
        CUDA_TRY(
          gpuinflate(inflate_in.data(), inflate_out.data(), num_compressed_blocks, 0, stream));
        break;
      case orc::SNAPPY:
        CUDA_TRY(gpu_unsnap(inflate_in.data(), inflate_out.data(), num_compressed_blocks, stream));
        break;
      default: CUDF_EXPECTS(false, "Unexpected decompression dispatch"); break;
    }
  }
  if (num_uncompressed_blocks > 0) {
    CUDA_TRY(gpu_copy_uncompressed_blocks(
      inflate_in.data() + num_compressed_blocks, num_uncompressed_blocks, stream));
  }
  gpu::PostDecompressionReassemble(compinfo.device_ptr(), compinfo.size(), stream);

  // Update the stream information with the updated uncompressed info
  // TBD: We could update the value from the information we already
  // have in stream_info[], but using the gpu results also updates
  // max_uncompressed_size to the actual uncompressed size, or zero if
  // decompression failed.
  compinfo.device_to_host(stream, true);

  const size_t num_columns = chunks.size() / num_stripes;

  for (size_t i = 0; i < num_stripes; ++i) {
    for (size_t j = 0; j < num_columns; ++j) {
      auto &chunk = chunks[i * num_columns + j];
      for (int k = 0; k < gpu::CI_NUM_STREAMS; ++k) {
        if (chunk.strm_len[k] > 0 && chunk.strm_id[k] < compinfo.size()) {
          chunk.streams[k]  = compinfo[chunk.strm_id[k]].uncompressed_data;
          chunk.strm_len[k] = compinfo[chunk.strm_id[k]].max_uncompressed_size;
        }
      }
    }
  }

  if (not row_groups.empty()) {
    chunks.host_to_device(stream);
    gpu::ParseRowGroupIndex(row_groups.data(),
                            compinfo.device_ptr(),
                            chunks.device_ptr(),
                            num_columns,
                            num_stripes,
                            row_groups.size() / num_columns,
                            row_index_stride,
                            stream);
  }

  return decomp_data;
}

void reader::impl::decode_stream_data(hostdevice_vector<gpu::ColumnDesc> &chunks,
                                      size_t num_dicts,
                                      size_t skip_rows,
                                      timezone_table_view tz_table,
                                      device_span<gpu::RowGroup const> row_groups,
                                      size_t row_index_stride,
                                      std::vector<column_buffer> &out_buffers,
                                      rmm::cuda_stream_view stream)
{
  const auto num_columns = out_buffers.size();
  const auto num_stripes = chunks.size() / out_buffers.size();

  // Update chunks with pointers to column data
  for (size_t i = 0; i < num_stripes; ++i) {
    for (size_t j = 0; j < num_columns; ++j) {
      auto &chunk            = chunks[i * num_columns + j];
      chunk.column_data_base = out_buffers[j].data();
      chunk.valid_map_base   = out_buffers[j].null_mask();
    }
  }

  // Allocate global dictionary for deserializing
  rmm::device_uvector<gpu::DictionaryEntry> global_dict(num_dicts, stream);

  chunks.host_to_device(stream);
  gpu::DecodeNullsAndStringDictionaries(
    chunks.device_ptr(), global_dict.data(), num_columns, num_stripes, skip_rows, stream);
  gpu::DecodeOrcColumnData(chunks.device_ptr(),
                           global_dict.data(),
                           num_columns,
                           num_stripes,
                           skip_rows,
                           tz_table,
                           row_groups.data(),
                           row_groups.size() / num_columns,
                           row_index_stride,
                           stream);
  chunks.device_to_host(stream, true);

  for (size_t i = 0; i < num_stripes; ++i) {
    for (size_t j = 0; j < num_columns; ++j) {
      out_buffers[j].null_count() += chunks[i * num_columns + j].null_count;
    }
  }
}

// Aggregate child column metadata per stripe and per column
void reader::impl::aggregate_child_meta(hostdevice_vector<gpu::ColumnDesc> &chunks,
                                        std::vector<orc_column_meta> const &list_col,
                                        size_t number_of_stripes,
                                        int32_t level)
{
  auto num_parent_cols            = _selected_columns[level].size();
  auto num_child_cols             = _selected_columns[level + 1].size();
  auto number_of_child_chunks     = num_child_cols * number_of_stripes;
  auto &num_child_rows            = _col_meta.num_child_rows;
  auto &child_start_row           = _col_meta.child_start_row;
  auto &num_child_rows_per_stripe = _col_meta.num_child_rows_per_stripe;

  // Reset the meta to store child column details.
  num_child_rows.resize(_selected_columns[level + 1].size());
  std::fill(num_child_rows.begin(), num_child_rows.end(), 0);
  child_start_row.resize(number_of_child_chunks);
  num_child_rows_per_stripe.resize(number_of_child_chunks);

  int index = 0;  // number of child column processed

  // For each parent column, update its child column meta for each stripe.
  std::for_each(list_col.cbegin(), list_col.cend(), [&](auto p_col) {
    auto parent_col_idx = _col_meta.orc_col_map[level][p_col.id];
    auto start_row      = 0;

    for (size_t stripe_id = 0; stripe_id < number_of_stripes; stripe_id++) {
      auto child_rows = chunks[(stripe_id * num_parent_cols) + parent_col_idx].num_child_rows;

      for (uint32_t id = 0; id < p_col.num_children; id++) {
        auto child_col_idx = index + id;

        num_child_rows[child_col_idx] += child_rows;
        num_child_rows_per_stripe[(stripe_id * num_child_cols) + child_col_idx] = child_rows;
        // start row could be different for each column when there is nesting at each stripe level
        child_start_row[(stripe_id * num_child_cols) + child_col_idx] =
          (stripe_id == 0) ? 0 : start_row;
      }
      start_row += child_rows;
    }
    index += p_col.num_children;
  });
}

std::unique_ptr<column> reader::impl::create_empty_column(int32_t orc_col_id,
                                                          column_name_info &schema_info,
                                                          rmm::cuda_stream_view stream)
{
  schema_info.name = _metadata->get_column_name(0, orc_col_id);
  auto const type =
    to_type_id(_metadata->get_schema(orc_col_id), _use_np_dtypes, _timestamp_type.id());
  int32_t scale = 0;
  std::vector<std::unique_ptr<column>> child_columns;
  std::unique_ptr<column> out_col = nullptr;

  switch (type) {
    case type_id::LIST:
      schema_info.children.emplace_back("offsets");
      schema_info.children.emplace_back("");
      out_col = make_lists_column(
        0,
        make_empty_column(data_type(type_id::INT32)),
        create_empty_column(
          _metadata->get_col_type(orc_col_id).subtypes[0], schema_info.children.back(), stream),
        0,
        rmm::device_buffer{0, stream},
        stream);

      break;

    case type_id::STRUCT:
      for (auto col : _metadata->get_col_type(orc_col_id).subtypes) {
        schema_info.children.emplace_back("");
        child_columns.push_back(create_empty_column(col, schema_info.children.back(), stream));
      }
      out_col =
        make_structs_column(0, std::move(child_columns), 0, rmm::device_buffer{0, stream}, stream);
      break;

    case type_id::DECIMAL64:
      scale = -static_cast<int32_t>(_metadata->get_types()[orc_col_id].scale.value_or(0));
    default: out_col = make_empty_column(data_type(type, scale));
  }

  return out_col;
}

// Adds child column buffers to parent column
column_buffer &&reader::impl::assemble_buffer(int32_t orc_col_id,
                                              std::vector<std::vector<column_buffer>> &col_buffers,
                                              int level)
{
  auto const col_id = _col_meta.orc_col_map[level][orc_col_id];
  auto &col_buffer  = col_buffers[level][col_id];

  col_buffer.name = _metadata->get_column_name(0, orc_col_id);
  switch (col_buffer.type.id()) {
    case type_id::LIST:
      col_buffer.children.emplace_back(
        assemble_buffer(_metadata->get_col_type(orc_col_id).subtypes[0], col_buffers, level + 1));
      break;

    case type_id::STRUCT:
      for (auto col : _metadata->get_col_type(orc_col_id).subtypes) {
        col_buffer.children.emplace_back(assemble_buffer(col, col_buffers, level));
      }

      break;

    default: break;
  }

  return std::move(col_buffer);
}

// creates columns along with schema information for each column
void reader::impl::create_columns(std::vector<std::vector<column_buffer>> &col_buffers,
                                  std::vector<std::unique_ptr<column>> &out_columns,
                                  std::vector<column_name_info> &schema_info,
                                  rmm::cuda_stream_view stream)
{
  for (size_t i = 0; i < _selected_columns[0].size();) {
    auto const &col_meta = _selected_columns[0][i];
    schema_info.emplace_back("");

    auto col_buffer = assemble_buffer(col_meta.id, col_buffers, 0);
    out_columns.emplace_back(make_column(col_buffer, &schema_info.back(), stream, _mr));

    // Need to skip child columns of struct which are at the same level and have been processed
    i += (col_buffers[0][i].type.id() == type_id::STRUCT) ? col_meta.num_children + 1 : 1;
  }
}

reader::impl::impl(std::vector<std::unique_ptr<datasource>> &&sources,
                   orc_reader_options const &options,
                   rmm::mr::device_memory_resource *mr)
  : _mr(mr), _sources(std::move(sources))
{
  // Open and parse the source(s) dataset metadata
  _metadata = std::make_unique<aggregate_orc_metadata>(_sources);

  // Select only columns required by the options
  _selected_columns =
    _metadata->select_columns(options.get_columns(), _has_timestamp_column, _has_list_column);

  // Override output timestamp resolution if requested
  if (options.get_timestamp_type().id() != type_id::EMPTY) {
    _timestamp_type = options.get_timestamp_type();
  }

  // Enable or disable attempt to use row index for parsing
  _use_index = options.is_enabled_use_index();

  // Enable or disable the conversion to numpy-compatible dtypes
  _use_np_dtypes = options.is_enabled_use_np_dtypes();
}

table_with_metadata reader::impl::read(size_type skip_rows,
                                       size_type num_rows,
                                       const std::vector<std::vector<size_type>> &stripes,
                                       rmm::cuda_stream_view stream)
{
  CUDF_EXPECTS(skip_rows == 0 or (not _has_list_column),
               "skip_rows is not supported by list column");

  std::vector<std::unique_ptr<column>> out_columns;
  std::vector<std::vector<column_buffer>> out_buffers(_selected_columns.size());
  std::vector<column_name_info> schema_info;
  std::vector<std::vector<rmm::device_buffer>> lvl_stripe_data(_selected_columns.size());
  table_metadata out_metadata;

  // There are no columns in table
  if (_selected_columns.size() == 0) return {std::make_unique<table>(), std::move(out_metadata)};

  // Select only stripes required (aka row groups)
  const auto selected_stripes = _metadata->select_stripes(stripes, skip_rows, num_rows);

<<<<<<< HEAD
  // Iterates through levels of nested columns, struct columns and its children will be
  // in the same level since child column also have same number of rows,
  // list column children will be 1 level down compared to parent.
  for (size_t level = 0; level < _selected_columns.size(); level++) {
    auto &selected_columns = _selected_columns[level];
    // Association between each ORC column and its cudf::column
    _col_meta.orc_col_map.emplace_back(_metadata->get_num_cols(), -1);
    std::vector<orc_column_meta> list_col;

    // Get a list of column data types
    std::vector<data_type> column_types;
    for (auto &col : selected_columns) {
      auto col_type =
        to_type_id(_metadata->get_col_type(col.id), _use_np_dtypes, _timestamp_type.id());
      CUDF_EXPECTS(col_type != type_id::EMPTY, "Unknown type");
      // Remove this once we support Decimal128 data type
      CUDF_EXPECTS(
        (col_type != type_id::DECIMAL64) or (_metadata->get_types()[col.id].precision <= 18),
        "Decimal data has precision > 18, Decimal64 data type doesn't support it.");
      if (col_type == type_id::DECIMAL64) {
        // sign of the scale is changed since cuDF follows c++ libraries like CNL
        // which uses negative scaling, but liborc and other libraries
        // follow positive scaling.
        auto const scale = -static_cast<int32_t>(_metadata->get_types()[col.id].scale.value_or(0));
        column_types.emplace_back(col_type, scale);
      } else {
        column_types.emplace_back(col_type);
      }

      // Map each ORC column to its column
      _col_meta.orc_col_map[level][col.id] = column_types.size() - 1;
      if (col_type == type_id::LIST) list_col.emplace_back(col);
    }

    // If no rows or stripes to read, return empty columns
    if (num_rows <= 0 || selected_stripes.empty()) {
      for (size_t i = 0; i < _selected_columns[0].size();) {
        auto const &col_meta = _selected_columns[0][i];
        auto const schema    = _metadata->get_schema(col_meta.id);
        schema_info.emplace_back("");
        out_columns.push_back(
          std::move(create_empty_column(col_meta.id, schema_info.back(), stream)));
        // Since struct children will be in the same level, have to skip them.
        i += (schema.kind == orc::STRUCT) ? col_meta.num_children + 1 : 1;
      }
      break;
    } else {
      // Get the total number of stripes across all input files.
      size_t total_num_stripes = 0;
      for (const auto &stripe_source_mapping : selected_stripes) {
        total_num_stripes += stripe_source_mapping.stripe_idx_in_source.size();
      }
      const auto num_columns = selected_columns.size();
      const auto num_chunks  = total_num_stripes * num_columns;
      hostdevice_vector<gpu::ColumnDesc> chunks(num_chunks, stream);
      memset(chunks.host_ptr(), 0, chunks.memory_size());

      const bool use_index =
        (_use_index == true) &&
        // Only use if we don't have much work with complete columns & stripes
        // TODO: Consider nrows, gpu, and tune the threshold
        (num_rows > _metadata->get_row_index_stride() && !(_metadata->get_row_index_stride() & 7) &&
         _metadata->get_row_index_stride() > 0 && num_columns * total_num_stripes < 8 * 128) &&
        // Only use if first row is aligned to a stripe boundary
        // TODO: Fix logic to handle unaligned rows
        (skip_rows == 0);

      // Logically view streams as columns
      std::vector<orc_stream_info> stream_info;

      // Tracker for eventually deallocating compressed and uncompressed data
      auto &stripe_data = lvl_stripe_data[level];

      size_t stripe_start_row = 0;
      size_t num_dict_entries = 0;
      size_t num_rowgroups    = 0;
      int stripe_idx          = 0;

      for (auto &stripe_source_mapping : selected_stripes) {
        // Iterate through the source files selected stripes
        for (auto &stripe : stripe_source_mapping.stripe_info) {
          const auto stripe_info   = stripe.first;
          const auto stripe_footer = stripe.second;

          auto stream_count          = stream_info.size();
          const auto total_data_size = gather_stream_info(stripe_idx,
                                                          stripe_info,
                                                          stripe_footer,
                                                          _col_meta.orc_col_map[level],
                                                          selected_columns,
                                                          _metadata->get_types(),
                                                          use_index,
                                                          &num_dict_entries,
                                                          chunks,
                                                          stream_info);

          CUDF_EXPECTS(total_data_size > 0, "Expected streams data within stripe");

          stripe_data.emplace_back(total_data_size, stream);
          auto dst_base = static_cast<uint8_t *>(stripe_data.back().data());

          // Coalesce consecutive streams into one read
          while (stream_count < stream_info.size()) {
            const auto d_dst  = dst_base + stream_info[stream_count].dst_pos;
            const auto offset = stream_info[stream_count].offset;
            auto len          = stream_info[stream_count].length;
=======
  // Association between each ORC column and its cudf::column
  std::vector<int32_t> orc_col_map(_metadata->get_num_cols(), -1);

  // Get a list of column data types
  std::vector<data_type> column_types;
  for (const auto &col : _selected_columns) {
    auto col_type = to_type_id(_metadata->get_col_type(col), _use_np_dtypes, _timestamp_type.id());
    CUDF_EXPECTS(col_type != type_id::EMPTY, "Unknown type");
    // Remove this once we support Decimal128 data type
    CUDF_EXPECTS((col_type != type_id::DECIMAL64) or (_metadata->get_col_type(col).precision <= 18),
                 "Decimal data has precision > 18, Decimal64 data type doesn't support it.");
    if (col_type == type_id::DECIMAL64) {
      // sign of the scale is changed since cuDF follows c++ libraries like CNL
      // which uses negative scaling, but liborc and other libraries
      // follow positive scaling.
      auto const scale = -static_cast<int32_t>(_metadata->get_col_type(col).scale.value_or(0));
      column_types.emplace_back(col_type, scale);
    } else {
      column_types.emplace_back(col_type);
    }

    // Map each ORC column to its column
    orc_col_map[col] = column_types.size() - 1;
  }

  // If no rows or stripes to read, return empty columns
  if (num_rows <= 0 || selected_stripes.empty()) {
    std::transform(column_types.cbegin(),
                   column_types.cend(),
                   std::back_inserter(out_columns),
                   [](auto const &dtype) { return make_empty_column(dtype); });
  } else {
    // Get the total number of stripes across all input files.
    size_t total_num_stripes =
      std::accumulate(selected_stripes.begin(),
                      selected_stripes.end(),
                      0,
                      [](size_t sum, auto &stripe_source_mapping) {
                        return sum + stripe_source_mapping.stripe_info.size();
                      });

    const auto num_columns = _selected_columns.size();
    const auto num_chunks  = total_num_stripes * num_columns;
    hostdevice_vector<gpu::ColumnDesc> chunks(num_chunks, stream);
    memset(chunks.host_ptr(), 0, chunks.memory_size());

    const bool use_index =
      (_use_index == true) &&
      // Only use if we don't have much work with complete columns & stripes
      // TODO: Consider nrows, gpu, and tune the threshold
      (num_rows > _metadata->get_row_index_stride() && !(_metadata->get_row_index_stride() & 7) &&
       _metadata->get_row_index_stride() > 0 && num_columns * total_num_stripes < 8 * 128) &&
      // Only use if first row is aligned to a stripe boundary
      // TODO: Fix logic to handle unaligned rows
      (skip_rows == 0);

    // Logically view streams as columns
    std::vector<orc_stream_info> stream_info;

    // Tracker for eventually deallocating compressed and uncompressed data
    std::vector<rmm::device_buffer> stripe_data;

    size_t stripe_start_row   = 0;
    size_t num_dict_entries   = 0;
    size_t num_rowgroups      = 0;
    size_t stripe_chunk_index = 0;

    for (auto &stripe_source_mapping : selected_stripes) {
      // Iterate through the source files selected stripes
      for (size_t stripe_pos_index = 0; stripe_pos_index < stripe_source_mapping.stripe_info.size();
           stripe_pos_index++) {
        auto &stripe_pair        = stripe_source_mapping.stripe_info[stripe_pos_index];
        const auto stripe_info   = stripe_pair.first;
        const auto stripe_footer = stripe_pair.second;

        auto stream_count          = stream_info.size();
        const auto total_data_size = gather_stream_info(stripe_chunk_index,
                                                        stripe_info,
                                                        stripe_footer,
                                                        orc_col_map,
                                                        _selected_columns,
                                                        _metadata->get_types(),
                                                        use_index,
                                                        &num_dict_entries,
                                                        chunks,
                                                        stream_info);

        CUDF_EXPECTS(total_data_size > 0, "Expected streams data within stripe");

        stripe_data.emplace_back(total_data_size, stream);
        auto dst_base = static_cast<uint8_t *>(stripe_data.back().data());

        // Coalesce consecutive streams into one read
        while (stream_count < stream_info.size()) {
          const auto d_dst  = dst_base + stream_info[stream_count].dst_pos;
          const auto offset = stream_info[stream_count].offset;
          auto len          = stream_info[stream_count].length;
          stream_count++;

          while (stream_count < stream_info.size() &&
                 stream_info[stream_count].offset == offset + len) {
            len += stream_info[stream_count].length;
>>>>>>> 7206a74d
            stream_count++;

            while (stream_count < stream_info.size() &&
                   stream_info[stream_count].offset == offset + len) {
              len += stream_info[stream_count].length;
              stream_count++;
            }
            if (_metadata->per_file_metadata[stripe_source_mapping.source_idx]
                  .source->is_device_read_preferred(len)) {
              CUDF_EXPECTS(
                _metadata->per_file_metadata[stripe_source_mapping.source_idx].source->device_read(
                  offset, len, d_dst, stream) == len,
                "Unexpected discrepancy in bytes read.");
            } else {
              const auto buffer =
                _metadata->per_file_metadata[stripe_source_mapping.source_idx].source->host_read(
                  offset, len);
              CUDF_EXPECTS(buffer->size() == len, "Unexpected discrepancy in bytes read.");
              CUDA_TRY(cudaMemcpyAsync(
                d_dst, buffer->data(), len, cudaMemcpyHostToDevice, stream.value()));
              stream.synchronize();
            }
          }

<<<<<<< HEAD
          // Update chunks to reference streams pointers
          uint32_t max_num_rows = 0;
          for (size_t col_idx = 0; col_idx < num_columns; col_idx++) {
            auto &chunk = chunks[stripe_idx * num_columns + col_idx];
            // start row, number of rows in a each stripe and total number of rows
            // may change in lower levels of nesting
            chunk.start_row = (level == 0)
                                ? stripe_start_row
                                : _col_meta.child_start_row[stripe_idx * num_columns + col_idx];
            chunk.num_rows =
              (level == 0)
                ? stripe_info->numberOfRows
                : _col_meta.num_child_rows_per_stripe[stripe_idx * num_columns + col_idx];
            chunk.column_num_rows = (level == 0) ? num_rows : _col_meta.num_child_rows[col_idx];
            chunk.encoding_kind   = stripe_footer->columns[selected_columns[col_idx].id].kind;
            chunk.type_kind       = _metadata->per_file_metadata[stripe_source_mapping.source_idx]
                                .ff.types[selected_columns[col_idx].id]
                                .kind;
            chunk.decimal_scale = _metadata->per_file_metadata[stripe_source_mapping.source_idx]
                                    .ff.types[selected_columns[col_idx].id]
                                    .scale.value_or(0);
            chunk.rowgroup_id = num_rowgroups;
            chunk.dtype_len   = (column_types[col_idx].id() == type_id::STRING)
                                ? sizeof(std::pair<const char *, size_t>)
                                : ((column_types[col_idx].id() == type_id::LIST) or
                                   (column_types[col_idx].id() == type_id::STRUCT))
                                    ? sizeof(int32_t)
                                    : cudf::size_of(column_types[col_idx]);
            if (chunk.type_kind == orc::TIMESTAMP) {
              chunk.ts_clock_rate = to_clockrate(_timestamp_type.id());
            }
            for (int k = 0; k < gpu::CI_NUM_STREAMS; k++) {
              chunk.streams[k] = dst_base + stream_info[chunk.strm_id[k]].dst_pos;
            }
            if (level > 0 and max_num_rows > chunk.num_rows) { max_num_rows = chunk.num_rows; }
=======
        // Update chunks to reference streams pointers
        for (size_t col_idx = 0; col_idx < num_columns; col_idx++) {
          auto &chunk         = chunks[stripe_chunk_index * num_columns + col_idx];
          chunk.start_row     = stripe_start_row;
          chunk.num_rows      = stripe_info->numberOfRows;
          chunk.encoding_kind = stripe_footer->columns[_selected_columns[col_idx]].kind;
          chunk.type_kind     = _metadata->per_file_metadata[stripe_source_mapping.source_idx]
                              .ff.types[_selected_columns[col_idx]]
                              .kind;
          chunk.decimal_scale = _metadata->per_file_metadata[stripe_source_mapping.source_idx]
                                  .ff.types[_selected_columns[col_idx]]
                                  .scale.value_or(0);
          chunk.rowgroup_id = num_rowgroups;
          chunk.dtype_len   = (column_types[col_idx].id() == type_id::STRING)
                              ? sizeof(string_index_pair)
                              : cudf::size_of(column_types[col_idx]);
          if (chunk.type_kind == orc::TIMESTAMP) {
            chunk.ts_clock_rate = to_clockrate(_timestamp_type.id());
>>>>>>> 7206a74d
          }
          // For child columns, number of rows may not be same for all, so choose maximum rows
          // out of all the child columns at that stripe.
          // This would result in row group instances where there is nothing to read
          // for some child columns, this has been taken care with `RowGroup.valid_row_group`.
          auto num_rows_per_stripe = (level == 0) ? stripe_info->numberOfRows : max_num_rows;
          stripe_start_row += num_rows_per_stripe;
          if (use_index) {
            num_rowgroups += (num_rows_per_stripe + _metadata->get_row_index_stride() - 1) /
                             _metadata->get_row_index_stride();
          }

          stripe_idx++;
        }
      }

      // Process dataset chunk pages into output columns
      if (stripe_data.size() != 0) {
        // Setup row group descriptors if using indexes
        auto row_groups = cudf::detail::make_zeroed_device_uvector_sync<gpu::RowGroup>(
          num_rowgroups * num_columns, stream, _mr);
        if (_metadata->per_file_metadata[0].ps.compression != orc::NONE) {
          auto decomp_data =
            decompress_stripe_data(chunks,
                                   stripe_data,
                                   _metadata->per_file_metadata[0].decompressor.get(),
                                   stream_info,
                                   total_num_stripes,
                                   row_groups,
                                   _metadata->get_row_index_stride(),
                                   stream);
          stripe_data.clear();
          stripe_data.push_back(std::move(decomp_data));
        } else {
          if (not row_groups.is_empty()) {
            chunks.host_to_device(stream);
            gpu::ParseRowGroupIndex(row_groups.data(),
                                    nullptr,
                                    chunks.device_ptr(),
                                    num_columns,
                                    total_num_stripes,
                                    num_rowgroups,
                                    _metadata->get_row_index_stride(),
                                    stream);
          }
        }

        // Setup table for converting timestamp columns from local to UTC time
        auto const tz_table =
          _has_timestamp_column
            ? build_timezone_transition_table(
                selected_stripes[0].stripe_info[0].second->writerTimezone, stream)
            : timezone_table{};

        for (size_t i = 0; i < column_types.size(); ++i) {
          bool is_nullable = false;
          for (size_t j = 0; j < total_num_stripes; ++j) {
            if (chunks[j * num_columns + i].strm_len[gpu::CI_PRESENT] != 0) {
              is_nullable = true;
              break;
            }
          }
          auto is_list_type = (column_types[i].id() == type_id::LIST);
          auto n_rows       = (level == 0) ? num_rows : _col_meta.num_child_rows[i];
          // For list column, offset column will be always size + 1
          n_rows += is_list_type;
          out_buffers[level].emplace_back(column_types[i], n_rows, is_nullable, stream, _mr);
        }

        decode_stream_data(chunks,
                           num_dict_entries,
                           skip_rows,
                           tz_table.view(),
                           row_groups,
                           _metadata->get_row_index_stride(),
                           out_buffers[level],
                           stream);

        // Extract information to process list child columns
        if (list_col.size()) { aggregate_child_meta(chunks, list_col, total_num_stripes, level); }
      }

      // TO-DO: Replace this with exclusive scan that will work on all list columns for that level

      // ORC stores number of elements at each row, so we need to generate offsets from that
      if (list_col.size()) {
        std::for_each(
          out_buffers[level].begin(), out_buffers[level].end(), [stream](auto &out_buffer) {
            if (out_buffer.type.id() == type_id::LIST) {
              auto data = static_cast<size_type *>(out_buffer.data());
              thrust::exclusive_scan(rmm::exec_policy(stream), data, data + out_buffer.size, data);
            }
          });
      }
    }
  }

  // If out_columns is empty, then create columns from buffer.
  if (!out_columns.size()) { create_columns(out_buffers, out_columns, schema_info, stream); }

  // Return column names (must match order of returned columns)
  out_metadata.column_names.resize(schema_info.size());
  for (size_t i = 0; i < schema_info.size(); i++) {
    out_metadata.column_names[i] = schema_info[i].name;
  }
  out_metadata.schema_info = std::move(schema_info);

<<<<<<< HEAD
  // XXX: Review question. Should metadata from all input files be included here as I am doing
  // or just a single input file? Return user metadata
=======
>>>>>>> 7206a74d
  for (const auto &meta : _metadata->per_file_metadata) {
    for (const auto &kv : meta.ff.metadata) { out_metadata.user_data.insert({kv.name, kv.value}); }
  }

  return {std::make_unique<table>(std::move(out_columns)), std::move(out_metadata)};
}

// Forward to implementation
reader::reader(std::vector<std::string> const &filepaths,
               orc_reader_options const &options,
               rmm::cuda_stream_view stream,
               rmm::mr::device_memory_resource *mr)
{
  _impl = std::make_unique<impl>(datasource::create(filepaths), options, mr);
}

// Forward to implementation
reader::reader(std::vector<std::unique_ptr<cudf::io::datasource>> &&sources,
               orc_reader_options const &options,
               rmm::cuda_stream_view stream,
               rmm::mr::device_memory_resource *mr)
{
  _impl = std::make_unique<impl>(std::move(sources), options, mr);
}

// Destructor within this translation unit
reader::~reader() = default;

// Forward to implementation
table_with_metadata reader::read(orc_reader_options const &options, rmm::cuda_stream_view stream)
{
  return _impl->read(
    options.get_skip_rows(), options.get_num_rows(), options.get_stripes(), stream);
}
}  // namespace orc
}  // namespace detail
}  // namespace io
}  // namespace cudf<|MERGE_RESOLUTION|>--- conflicted
+++ resolved
@@ -874,7 +874,6 @@
   // Select only stripes required (aka row groups)
   const auto selected_stripes = _metadata->select_stripes(stripes, skip_rows, num_rows);
 
-<<<<<<< HEAD
   // Iterates through levels of nested columns, struct columns and its children will be
   // in the same level since child column also have same number of rows,
   // list column children will be 1 level down compared to parent.
@@ -892,13 +891,13 @@
       CUDF_EXPECTS(col_type != type_id::EMPTY, "Unknown type");
       // Remove this once we support Decimal128 data type
       CUDF_EXPECTS(
-        (col_type != type_id::DECIMAL64) or (_metadata->get_types()[col.id].precision <= 18),
+        (col_type != type_id::DECIMAL64) or (_metadata->get_col_type(col.id).precision <= 18),
         "Decimal data has precision > 18, Decimal64 data type doesn't support it.");
       if (col_type == type_id::DECIMAL64) {
         // sign of the scale is changed since cuDF follows c++ libraries like CNL
         // which uses negative scaling, but liborc and other libraries
         // follow positive scaling.
-        auto const scale = -static_cast<int32_t>(_metadata->get_types()[col.id].scale.value_or(0));
+        auto const scale = -static_cast<int32_t>(_metadata->get_col_type(col.id).scale.value_or(0));
         column_types.emplace_back(col_type, scale);
       } else {
         column_types.emplace_back(col_type);
@@ -923,10 +922,14 @@
       break;
     } else {
       // Get the total number of stripes across all input files.
-      size_t total_num_stripes = 0;
-      for (const auto &stripe_source_mapping : selected_stripes) {
-        total_num_stripes += stripe_source_mapping.stripe_idx_in_source.size();
-      }
+      size_t total_num_stripes =
+        std::accumulate(selected_stripes.begin(),
+                        selected_stripes.end(),
+                        0,
+                        [](size_t sum, auto &stripe_source_mapping) {
+                          return sum + stripe_source_mapping.stripe_info.size();
+                        });
+      ;
       const auto num_columns = selected_columns.size();
       const auto num_chunks  = total_num_stripes * num_columns;
       hostdevice_vector<gpu::ColumnDesc> chunks(num_chunks, stream);
@@ -981,110 +984,6 @@
             const auto d_dst  = dst_base + stream_info[stream_count].dst_pos;
             const auto offset = stream_info[stream_count].offset;
             auto len          = stream_info[stream_count].length;
-=======
-  // Association between each ORC column and its cudf::column
-  std::vector<int32_t> orc_col_map(_metadata->get_num_cols(), -1);
-
-  // Get a list of column data types
-  std::vector<data_type> column_types;
-  for (const auto &col : _selected_columns) {
-    auto col_type = to_type_id(_metadata->get_col_type(col), _use_np_dtypes, _timestamp_type.id());
-    CUDF_EXPECTS(col_type != type_id::EMPTY, "Unknown type");
-    // Remove this once we support Decimal128 data type
-    CUDF_EXPECTS((col_type != type_id::DECIMAL64) or (_metadata->get_col_type(col).precision <= 18),
-                 "Decimal data has precision > 18, Decimal64 data type doesn't support it.");
-    if (col_type == type_id::DECIMAL64) {
-      // sign of the scale is changed since cuDF follows c++ libraries like CNL
-      // which uses negative scaling, but liborc and other libraries
-      // follow positive scaling.
-      auto const scale = -static_cast<int32_t>(_metadata->get_col_type(col).scale.value_or(0));
-      column_types.emplace_back(col_type, scale);
-    } else {
-      column_types.emplace_back(col_type);
-    }
-
-    // Map each ORC column to its column
-    orc_col_map[col] = column_types.size() - 1;
-  }
-
-  // If no rows or stripes to read, return empty columns
-  if (num_rows <= 0 || selected_stripes.empty()) {
-    std::transform(column_types.cbegin(),
-                   column_types.cend(),
-                   std::back_inserter(out_columns),
-                   [](auto const &dtype) { return make_empty_column(dtype); });
-  } else {
-    // Get the total number of stripes across all input files.
-    size_t total_num_stripes =
-      std::accumulate(selected_stripes.begin(),
-                      selected_stripes.end(),
-                      0,
-                      [](size_t sum, auto &stripe_source_mapping) {
-                        return sum + stripe_source_mapping.stripe_info.size();
-                      });
-
-    const auto num_columns = _selected_columns.size();
-    const auto num_chunks  = total_num_stripes * num_columns;
-    hostdevice_vector<gpu::ColumnDesc> chunks(num_chunks, stream);
-    memset(chunks.host_ptr(), 0, chunks.memory_size());
-
-    const bool use_index =
-      (_use_index == true) &&
-      // Only use if we don't have much work with complete columns & stripes
-      // TODO: Consider nrows, gpu, and tune the threshold
-      (num_rows > _metadata->get_row_index_stride() && !(_metadata->get_row_index_stride() & 7) &&
-       _metadata->get_row_index_stride() > 0 && num_columns * total_num_stripes < 8 * 128) &&
-      // Only use if first row is aligned to a stripe boundary
-      // TODO: Fix logic to handle unaligned rows
-      (skip_rows == 0);
-
-    // Logically view streams as columns
-    std::vector<orc_stream_info> stream_info;
-
-    // Tracker for eventually deallocating compressed and uncompressed data
-    std::vector<rmm::device_buffer> stripe_data;
-
-    size_t stripe_start_row   = 0;
-    size_t num_dict_entries   = 0;
-    size_t num_rowgroups      = 0;
-    size_t stripe_chunk_index = 0;
-
-    for (auto &stripe_source_mapping : selected_stripes) {
-      // Iterate through the source files selected stripes
-      for (size_t stripe_pos_index = 0; stripe_pos_index < stripe_source_mapping.stripe_info.size();
-           stripe_pos_index++) {
-        auto &stripe_pair        = stripe_source_mapping.stripe_info[stripe_pos_index];
-        const auto stripe_info   = stripe_pair.first;
-        const auto stripe_footer = stripe_pair.second;
-
-        auto stream_count          = stream_info.size();
-        const auto total_data_size = gather_stream_info(stripe_chunk_index,
-                                                        stripe_info,
-                                                        stripe_footer,
-                                                        orc_col_map,
-                                                        _selected_columns,
-                                                        _metadata->get_types(),
-                                                        use_index,
-                                                        &num_dict_entries,
-                                                        chunks,
-                                                        stream_info);
-
-        CUDF_EXPECTS(total_data_size > 0, "Expected streams data within stripe");
-
-        stripe_data.emplace_back(total_data_size, stream);
-        auto dst_base = static_cast<uint8_t *>(stripe_data.back().data());
-
-        // Coalesce consecutive streams into one read
-        while (stream_count < stream_info.size()) {
-          const auto d_dst  = dst_base + stream_info[stream_count].dst_pos;
-          const auto offset = stream_info[stream_count].offset;
-          auto len          = stream_info[stream_count].length;
-          stream_count++;
-
-          while (stream_count < stream_info.size() &&
-                 stream_info[stream_count].offset == offset + len) {
-            len += stream_info[stream_count].length;
->>>>>>> 7206a74d
             stream_count++;
 
             while (stream_count < stream_info.size() &&
@@ -1109,7 +1008,6 @@
             }
           }
 
-<<<<<<< HEAD
           // Update chunks to reference streams pointers
           uint32_t max_num_rows = 0;
           for (size_t col_idx = 0; col_idx < num_columns; col_idx++) {
@@ -1133,7 +1031,7 @@
                                     .scale.value_or(0);
             chunk.rowgroup_id = num_rowgroups;
             chunk.dtype_len   = (column_types[col_idx].id() == type_id::STRING)
-                                ? sizeof(std::pair<const char *, size_t>)
+                                ? sizeof(string_index_pair)
                                 : ((column_types[col_idx].id() == type_id::LIST) or
                                    (column_types[col_idx].id() == type_id::STRUCT))
                                     ? sizeof(int32_t)
@@ -1145,26 +1043,6 @@
               chunk.streams[k] = dst_base + stream_info[chunk.strm_id[k]].dst_pos;
             }
             if (level > 0 and max_num_rows > chunk.num_rows) { max_num_rows = chunk.num_rows; }
-=======
-        // Update chunks to reference streams pointers
-        for (size_t col_idx = 0; col_idx < num_columns; col_idx++) {
-          auto &chunk         = chunks[stripe_chunk_index * num_columns + col_idx];
-          chunk.start_row     = stripe_start_row;
-          chunk.num_rows      = stripe_info->numberOfRows;
-          chunk.encoding_kind = stripe_footer->columns[_selected_columns[col_idx]].kind;
-          chunk.type_kind     = _metadata->per_file_metadata[stripe_source_mapping.source_idx]
-                              .ff.types[_selected_columns[col_idx]]
-                              .kind;
-          chunk.decimal_scale = _metadata->per_file_metadata[stripe_source_mapping.source_idx]
-                                  .ff.types[_selected_columns[col_idx]]
-                                  .scale.value_or(0);
-          chunk.rowgroup_id = num_rowgroups;
-          chunk.dtype_len   = (column_types[col_idx].id() == type_id::STRING)
-                              ? sizeof(string_index_pair)
-                              : cudf::size_of(column_types[col_idx]);
-          if (chunk.type_kind == orc::TIMESTAMP) {
-            chunk.ts_clock_rate = to_clockrate(_timestamp_type.id());
->>>>>>> 7206a74d
           }
           // For child columns, number of rows may not be same for all, so choose maximum rows
           // out of all the child columns at that stripe.
@@ -1272,11 +1150,6 @@
   }
   out_metadata.schema_info = std::move(schema_info);
 
-<<<<<<< HEAD
-  // XXX: Review question. Should metadata from all input files be included here as I am doing
-  // or just a single input file? Return user metadata
-=======
->>>>>>> 7206a74d
   for (const auto &meta : _metadata->per_file_metadata) {
     for (const auto &kv : meta.ff.metadata) { out_metadata.user_data.insert({kv.name, kv.value}); }
   }
