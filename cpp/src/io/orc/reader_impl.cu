/*
 * Copyright (c) 2019-2023, NVIDIA CORPORATION.
 *
 * Licensed under the Apache License, Version 2.0 (the "License");
 * you may not use this file except in compliance with the License.
 * You may obtain a copy of the License at
 *
 *     http://www.apache.org/licenses/LICENSE-2.0
 *
 * Unless required by applicable law or agreed to in writing, software
 * distributed under the License is distributed on an "AS IS" BASIS,
 * WITHOUT WARRANTIES OR CONDITIONS OF ANY KIND, either express or implied.
 * See the License for the specific language governing permissions and
 * limitations under the License.
 */

/**
 * @file reader_impl.cu
 * @brief cuDF-IO ORC reader class implementation
 */

#include "orc.hpp"
#include "orc_gpu.hpp"

#include "reader_impl.hpp"

#include <io/comp/gpuinflate.hpp>
#include <io/comp/nvcomp_adapter.hpp>
#include <io/utilities/config_utils.hpp>
#include <io/utilities/time_utils.cuh>

#include <cudf/detail/utilities/integer_utils.hpp>
#include <cudf/detail/utilities/vector_factories.hpp>
#include <cudf/table/table.hpp>
#include <cudf/timezone.hpp>
#include <cudf/utilities/bit.hpp>
#include <cudf/utilities/error.hpp>
#include <cudf/utilities/traits.hpp>
#include <rmm/device_scalar.hpp>

#include <rmm/cuda_stream_view.hpp>
#include <rmm/device_buffer.hpp>
#include <rmm/device_uvector.hpp>
#include <rmm/exec_policy.hpp>

#include <thrust/copy.h>
#include <thrust/execution_policy.h>
#include <thrust/for_each.h>
#include <thrust/iterator/counting_iterator.h>
#include <thrust/iterator/zip_iterator.h>
#include <thrust/pair.h>
#include <thrust/scan.h>
#include <thrust/transform.h>
#include <thrust/tuple.h>

#include <algorithm>
#include <iterator>

namespace cudf {
namespace io {
namespace detail {
namespace orc {
using namespace cudf::io::orc;

namespace {
/**
 * @brief Function that translates ORC data kind to cuDF type enum
 */
constexpr type_id to_type_id(const orc::SchemaType& schema,
                             bool use_np_dtypes,
                             type_id timestamp_type_id,
                             type_id decimal_type_id)
{
  switch (schema.kind) {
    case orc::BOOLEAN: return type_id::BOOL8;
    case orc::BYTE: return type_id::INT8;
    case orc::SHORT: return type_id::INT16;
    case orc::INT: return type_id::INT32;
    case orc::LONG: return type_id::INT64;
    case orc::FLOAT: return type_id::FLOAT32;
    case orc::DOUBLE: return type_id::FLOAT64;
    case orc::STRING:
    case orc::BINARY:
    case orc::VARCHAR:
    case orc::CHAR:
      // Variable-length types can all be mapped to STRING
      return type_id::STRING;
    case orc::TIMESTAMP:
      return (timestamp_type_id != type_id::EMPTY) ? timestamp_type_id
                                                   : type_id::TIMESTAMP_NANOSECONDS;
    case orc::DATE:
      // There isn't a (DAYS -> np.dtype) mapping
      return (use_np_dtypes) ? type_id::TIMESTAMP_MILLISECONDS : type_id::TIMESTAMP_DAYS;
    case orc::DECIMAL: return decimal_type_id;
    // Need to update once cuDF plans to support map type
    case orc::MAP:
    case orc::LIST: return type_id::LIST;
    case orc::STRUCT: return type_id::STRUCT;
    default: break;
  }

  return type_id::EMPTY;
}

constexpr std::pair<gpu::StreamIndexType, uint32_t> get_index_type_and_pos(
  const orc::StreamKind kind, uint32_t skip_count, bool non_child)
{
  switch (kind) {
    case orc::DATA:
      skip_count += 1;
      skip_count |= (skip_count & 0xff) << 8;
      return std::pair(gpu::CI_DATA, skip_count);
    case orc::LENGTH:
    case orc::SECONDARY:
      skip_count += 1;
      skip_count |= (skip_count & 0xff) << 16;
      return std::pair(gpu::CI_DATA2, skip_count);
    case orc::DICTIONARY_DATA: return std::pair(gpu::CI_DICTIONARY, skip_count);
    case orc::PRESENT:
      skip_count += (non_child ? 1 : 0);
      return std::pair(gpu::CI_PRESENT, skip_count);
    case orc::ROW_INDEX: return std::pair(gpu::CI_INDEX, skip_count);
    default:
      // Skip this stream as it's not strictly required
      return std::pair(gpu::CI_NUM_STREAMS, 0);
  }
}

/**
 * @brief struct to store buffer data and size of list buffer
 */
struct list_buffer_data {
  size_type* data;
  size_type size;
};

// Generates offsets for list buffer from number of elements in a row.
void generate_offsets_for_list(rmm::device_uvector<list_buffer_data> const& buff_data,
                               rmm::cuda_stream_view stream)
{
  auto transformer = [] __device__(list_buffer_data list_data) {
    thrust::exclusive_scan(
      thrust::seq, list_data.data, list_data.data + list_data.size, list_data.data);
  };
  thrust::for_each(rmm::exec_policy(stream), buff_data.begin(), buff_data.end(), transformer);
  stream.synchronize();
}

/**
 * @brief Struct that maps ORC streams to columns
 */
struct orc_stream_info {
  orc_stream_info() = default;
  explicit orc_stream_info(
    uint64_t offset_, size_t dst_pos_, uint32_t length_, uint32_t gdf_idx_, uint32_t stripe_idx_)
    : offset(offset_),
      dst_pos(dst_pos_),
      length(length_),
      gdf_idx(gdf_idx_),
      stripe_idx(stripe_idx_)
  {
  }
  uint64_t offset;      // offset in file
  size_t dst_pos;       // offset in memory relative to start of compressed stripe data
  size_t length;        // length in file
  uint32_t gdf_idx;     // column index
  uint32_t stripe_idx;  // stripe index
};

/**
 * @brief Function that populates column descriptors stream/chunk
 */
size_t gather_stream_info(const size_t stripe_index,
                          const orc::StripeInformation* stripeinfo,
                          const orc::StripeFooter* stripefooter,
                          const std::vector<int>& orc2gdf,
                          const std::vector<orc::SchemaType> types,
                          bool use_index,
                          size_t* num_dictionary_entries,
                          cudf::detail::hostdevice_2dvector<gpu::ColumnDesc>& chunks,
                          std::vector<orc_stream_info>& stream_info,
                          bool apply_struct_map)
{
  uint64_t src_offset = 0;
  uint64_t dst_offset = 0;
  for (const auto& stream : stripefooter->streams) {
    if (!stream.column_id || *stream.column_id >= orc2gdf.size()) {
      dst_offset += stream.length;
      continue;
    }

    auto const column_id = *stream.column_id;
    auto col             = orc2gdf[column_id];

    if (col == -1 and apply_struct_map) {
      // A struct-type column has no data itself, but rather child columns
      // for each of its fields. There is only a PRESENT stream, which
      // needs to be included for the reader.
      const auto schema_type = types[column_id];
      if (schema_type.subtypes.size() != 0) {
        if (schema_type.kind == orc::STRUCT && stream.kind == orc::PRESENT) {
          for (const auto& idx : schema_type.subtypes) {
            auto child_idx = (idx < orc2gdf.size()) ? orc2gdf[idx] : -1;
            if (child_idx >= 0) {
              col                             = child_idx;
              auto& chunk                     = chunks[stripe_index][col];
              chunk.strm_id[gpu::CI_PRESENT]  = stream_info.size();
              chunk.strm_len[gpu::CI_PRESENT] = stream.length;
            }
          }
        }
      }
    }
    if (col != -1) {
      if (src_offset >= stripeinfo->indexLength || use_index) {
        // NOTE: skip_count field is temporarily used to track index ordering
        auto& chunk = chunks[stripe_index][col];
        const auto idx =
          get_index_type_and_pos(stream.kind, chunk.skip_count, col == orc2gdf[column_id]);
        if (idx.first < gpu::CI_NUM_STREAMS) {
          chunk.strm_id[idx.first]  = stream_info.size();
          chunk.strm_len[idx.first] = stream.length;
          chunk.skip_count          = idx.second;

          if (idx.first == gpu::CI_DICTIONARY) {
            chunk.dictionary_start = *num_dictionary_entries;
            chunk.dict_len         = stripefooter->columns[column_id].dictionarySize;
            *num_dictionary_entries += stripefooter->columns[column_id].dictionarySize;
          }
        }
      }
      stream_info.emplace_back(
        stripeinfo->offset + src_offset, dst_offset, stream.length, col, stripe_index);
      dst_offset += stream.length;
    }
    src_offset += stream.length;
  }

  return dst_offset;
}

/**
 * @brief Determines cuDF type of an ORC Decimal column.
 */
auto decimal_column_type(std::vector<std::string> const& decimal128_columns,
                         cudf::io::orc::detail::aggregate_orc_metadata const& metadata,
                         int column_index)
{
  if (metadata.get_col_type(column_index).kind != DECIMAL) { return type_id::EMPTY; }

  if (std::find(decimal128_columns.cbegin(),
                decimal128_columns.cend(),
                metadata.column_path(0, column_index)) != decimal128_columns.end()) {
    return type_id::DECIMAL128;
  }

  auto const precision = metadata.get_col_type(column_index)
                           .precision.value_or(cuda::std::numeric_limits<int64_t>::digits10);
  if (precision <= cuda::std::numeric_limits<int32_t>::digits10) { return type_id::DECIMAL32; }
  if (precision <= cuda::std::numeric_limits<int64_t>::digits10) { return type_id::DECIMAL64; }
  return type_id::DECIMAL128;
}

}  // namespace

__global__ void decompress_check_kernel(device_span<compression_result const> results,
                                        bool* any_block_failure)
{
  auto tid = blockIdx.x * blockDim.x + threadIdx.x;
  if (tid < results.size()) {
    if (results[tid].status != compression_status::SUCCESS) {
      *any_block_failure = true;  // Doesn't need to be atomic
    }
  }
}

void decompress_check(device_span<compression_result> results,
                      bool* any_block_failure,
                      rmm::cuda_stream_view stream)
{
  if (results.empty()) { return; }  // early exit for empty results

  dim3 block(128);
  dim3 grid(cudf::util::div_rounding_up_safe(results.size(), static_cast<size_t>(block.x)));
  decompress_check_kernel<<<grid, block, 0, stream.value()>>>(results, any_block_failure);
}

rmm::device_buffer reader::impl::decompress_stripe_data(
  cudf::detail::hostdevice_2dvector<gpu::ColumnDesc>& chunks,
  const std::vector<rmm::device_buffer>& stripe_data,
  OrcDecompressor const& decompressor,
  std::vector<orc_stream_info>& stream_info,
  size_t num_stripes,
  cudf::detail::hostdevice_2dvector<gpu::RowGroup>& row_groups,
  size_t row_index_stride,
  bool use_base_stride,
  rmm::cuda_stream_view stream)
{
  // For checking whether we decompress successfully
  hostdevice_vector<bool> any_block_failure(1, stream);
  any_block_failure[0] = false;
  any_block_failure.host_to_device(stream);

  // Parse the columns' compressed info
  hostdevice_vector<gpu::CompressedStreamInfo> compinfo(0, stream_info.size(), stream);
  for (const auto& info : stream_info) {
    compinfo.push_back(gpu::CompressedStreamInfo(
      static_cast<const uint8_t*>(stripe_data[info.stripe_idx].data()) + info.dst_pos,
      info.length));
  }
  compinfo.host_to_device(stream);

  gpu::ParseCompressedStripeData(compinfo.device_ptr(),
                                 compinfo.size(),
                                 decompressor.GetBlockSize(),
                                 decompressor.GetLog2MaxCompressionRatio(),
                                 stream);
  compinfo.device_to_host(stream, true);

  // Count the exact number of compressed blocks
  size_t num_compressed_blocks   = 0;
  size_t num_uncompressed_blocks = 0;
  size_t total_decomp_size       = 0;
  for (size_t i = 0; i < compinfo.size(); ++i) {
    num_compressed_blocks += compinfo[i].num_compressed_blocks;
    num_uncompressed_blocks += compinfo[i].num_uncompressed_blocks;
    total_decomp_size += compinfo[i].max_uncompressed_size;
  }
  CUDF_EXPECTS(total_decomp_size > 0, "No decompressible data found");

  rmm::device_buffer decomp_data(total_decomp_size, stream);
  rmm::device_uvector<device_span<uint8_t const>> inflate_in(
    num_compressed_blocks + num_uncompressed_blocks, stream);
  rmm::device_uvector<device_span<uint8_t>> inflate_out(
    num_compressed_blocks + num_uncompressed_blocks, stream);
  rmm::device_uvector<compression_result> inflate_res(num_compressed_blocks, stream);
  thrust::fill(rmm::exec_policy(stream),
               inflate_res.begin(),
               inflate_res.end(),
               compression_result{0, compression_status::FAILURE});

  // Parse again to populate the decompression input/output buffers
  size_t decomp_offset           = 0;
  uint32_t max_uncomp_block_size = 0;
  uint32_t start_pos             = 0;
  auto start_pos_uncomp          = (uint32_t)num_compressed_blocks;
  for (size_t i = 0; i < compinfo.size(); ++i) {
    auto dst_base                 = static_cast<uint8_t*>(decomp_data.data());
    compinfo[i].uncompressed_data = dst_base + decomp_offset;
    compinfo[i].dec_in_ctl        = inflate_in.data() + start_pos;
    compinfo[i].dec_out_ctl       = inflate_out.data() + start_pos;
    compinfo[i].dec_res      = {inflate_res.data() + start_pos, compinfo[i].num_compressed_blocks};
    compinfo[i].copy_in_ctl  = inflate_in.data() + start_pos_uncomp;
    compinfo[i].copy_out_ctl = inflate_out.data() + start_pos_uncomp;

    stream_info[i].dst_pos = decomp_offset;
    decomp_offset += compinfo[i].max_uncompressed_size;
    start_pos += compinfo[i].num_compressed_blocks;
    start_pos_uncomp += compinfo[i].num_uncompressed_blocks;
    max_uncomp_block_size =
      std::max(max_uncomp_block_size, compinfo[i].max_uncompressed_block_size);
  }
  compinfo.host_to_device(stream);
  gpu::ParseCompressedStripeData(compinfo.device_ptr(),
                                 compinfo.size(),
                                 decompressor.GetBlockSize(),
                                 decompressor.GetLog2MaxCompressionRatio(),
                                 stream);

  // Dispatch batches of blocks to decompress
  if (num_compressed_blocks > 0) {
    device_span<device_span<uint8_t const>> inflate_in_view{inflate_in.data(),
                                                            num_compressed_blocks};
    device_span<device_span<uint8_t>> inflate_out_view{inflate_out.data(), num_compressed_blocks};
    switch (decompressor.compression()) {
      case compression_type::ZLIB:
        if (nvcomp::is_decompression_disabled(nvcomp::compression_type::DEFLATE)) {
          gpuinflate(
            inflate_in_view, inflate_out_view, inflate_res, gzip_header_included::NO, stream);
        } else {
          nvcomp::batched_decompress(nvcomp::compression_type::DEFLATE,
                                     inflate_in_view,
                                     inflate_out_view,
                                     inflate_res,
                                     max_uncomp_block_size,
                                     total_decomp_size,
                                     stream);
        }
        break;
      case compression_type::SNAPPY:
        if (nvcomp::is_decompression_disabled(nvcomp::compression_type::SNAPPY)) {
          gpu_unsnap(inflate_in_view, inflate_out_view, inflate_res, stream);
        } else {
          nvcomp::batched_decompress(nvcomp::compression_type::SNAPPY,
                                     inflate_in_view,
                                     inflate_out_view,
                                     inflate_res,
                                     max_uncomp_block_size,
                                     total_decomp_size,
                                     stream);
        }
        break;
      case compression_type::ZSTD:
        if (auto const reason = nvcomp::is_decompression_disabled(nvcomp::compression_type::ZSTD);
            reason) {
          CUDF_FAIL("Decompression error: " + reason.value());
        }
        nvcomp::batched_decompress(nvcomp::compression_type::ZSTD,
                                   inflate_in_view,
                                   inflate_out_view,
                                   inflate_res,
                                   max_uncomp_block_size,
                                   total_decomp_size,
                                   stream);
        break;
      default: CUDF_FAIL("Unexpected decompression dispatch"); break;
    }
    decompress_check(inflate_res, any_block_failure.device_ptr(), stream);
  }
  if (num_uncompressed_blocks > 0) {
    device_span<device_span<uint8_t const>> copy_in_view{inflate_in.data() + num_compressed_blocks,
                                                         num_uncompressed_blocks};
    device_span<device_span<uint8_t>> copy_out_view{inflate_out.data() + num_compressed_blocks,
                                                    num_uncompressed_blocks};
    gpu_copy_uncompressed_blocks(copy_in_view, copy_out_view, stream);
  }
  gpu::PostDecompressionReassemble(compinfo.device_ptr(), compinfo.size(), stream);

  any_block_failure.device_to_host(stream);

  compinfo.device_to_host(stream, true);

  // We can check on host after stream synchronize
  CUDF_EXPECTS(not any_block_failure[0], "Error during decompression");

  const size_t num_columns = chunks.size().second;

  // Update the stream information with the updated uncompressed info
  // TBD: We could update the value from the information we already
  // have in stream_info[], but using the gpu results also updates
  // max_uncompressed_size to the actual uncompressed size, or zero if
  // decompression failed.
  for (size_t i = 0; i < num_stripes; ++i) {
    for (size_t j = 0; j < num_columns; ++j) {
      auto& chunk = chunks[i][j];
      for (int k = 0; k < gpu::CI_NUM_STREAMS; ++k) {
        if (chunk.strm_len[k] > 0 && chunk.strm_id[k] < compinfo.size()) {
          chunk.streams[k]  = compinfo[chunk.strm_id[k]].uncompressed_data;
          chunk.strm_len[k] = compinfo[chunk.strm_id[k]].max_uncompressed_size;
        }
      }
    }
  }

  if (row_groups.size().first) {
    chunks.host_to_device(stream);
    row_groups.host_to_device(stream);
    gpu::ParseRowGroupIndex(row_groups.base_device_ptr(),
                            compinfo.device_ptr(),
                            chunks.base_device_ptr(),
                            num_columns,
                            num_stripes,
                            row_groups.size().first,
                            row_index_stride,
                            use_base_stride,
                            stream);
  }

  return decomp_data;
}

/**
 * @brief Updates null mask of columns whose parent is a struct column.
 *        If struct column has null element, that row would be
 *        skipped while writing child column in ORC, so we need to insert the missing null
 *        elements in child column.
 *        There is another behavior from pyspark, where if the child column doesn't have any null
 *        elements, it will not have present stream, so in that case parent null mask need to be
 *        copied to child column.
 *
 * @param chunks Vector of list of column chunk descriptors
 * @param out_buffers Output columns' device buffers
 * @param stream CUDA stream used for device memory operations and kernel launches.
 * @param mr Device memory resource to use for device memory allocation
 */
void update_null_mask(cudf::detail::hostdevice_2dvector<gpu::ColumnDesc>& chunks,
                      std::vector<column_buffer>& out_buffers,
                      rmm::cuda_stream_view stream,
                      rmm::mr::device_memory_resource* mr)
{
  const auto num_stripes = chunks.size().first;
  const auto num_columns = chunks.size().second;
  bool is_mask_updated   = false;

  for (size_t col_idx = 0; col_idx < num_columns; ++col_idx) {
    if (chunks[0][col_idx].parent_validity_info.valid_map_base != nullptr) {
      if (not is_mask_updated) {
        chunks.device_to_host(stream, true);
        is_mask_updated = true;
      }

      auto parent_valid_map_base = chunks[0][col_idx].parent_validity_info.valid_map_base;
      auto child_valid_map_base  = out_buffers[col_idx].null_mask();
      auto child_mask_len =
        chunks[0][col_idx].column_num_rows - chunks[0][col_idx].parent_validity_info.null_count;
      auto parent_mask_len = chunks[0][col_idx].column_num_rows;

      if (child_valid_map_base != nullptr) {
        rmm::device_uvector<uint32_t> dst_idx(child_mask_len, stream);
        // Copy indexes at which the parent has valid value.
        thrust::copy_if(rmm::exec_policy(stream),
                        thrust::make_counting_iterator(0),
                        thrust::make_counting_iterator(0) + parent_mask_len,
                        dst_idx.begin(),
                        [parent_valid_map_base] __device__(auto idx) {
                          return bit_is_set(parent_valid_map_base, idx);
                        });

        auto merged_null_mask = cudf::detail::create_null_mask(
          parent_mask_len, mask_state::ALL_NULL, rmm::cuda_stream_view(stream), mr);
        auto merged_mask      = static_cast<bitmask_type*>(merged_null_mask.data());
        uint32_t* dst_idx_ptr = dst_idx.data();
        // Copy child valid bits from child column to valid indexes, this will merge both child
        // and parent null masks
        thrust::for_each(rmm::exec_policy(stream),
                         thrust::make_counting_iterator(0),
                         thrust::make_counting_iterator(0) + dst_idx.size(),
                         [child_valid_map_base, dst_idx_ptr, merged_mask] __device__(auto idx) {
                           if (bit_is_set(child_valid_map_base, idx)) {
                             cudf::set_bit(merged_mask, dst_idx_ptr[idx]);
                           };
                         });

        out_buffers[col_idx]._null_mask = std::move(merged_null_mask);

      } else {
        // Since child column doesn't have a mask, copy parent null mask
        auto mask_size = bitmask_allocation_size_bytes(parent_mask_len);
        out_buffers[col_idx]._null_mask =
          rmm::device_buffer(static_cast<void*>(parent_valid_map_base), mask_size, stream, mr);
      }
    }
  }

  thrust::counting_iterator<int> col_idx_it(0);
  thrust::counting_iterator<int> stripe_idx_it(0);

  if (is_mask_updated) {
    // Update chunks with pointers to column data which might have been changed.
    std::for_each(stripe_idx_it, stripe_idx_it + num_stripes, [&](auto stripe_idx) {
      std::for_each(col_idx_it, col_idx_it + num_columns, [&](auto col_idx) {
        auto& chunk          = chunks[stripe_idx][col_idx];
        chunk.valid_map_base = out_buffers[col_idx].null_mask();
      });
    });
    chunks.host_to_device(stream, true);
  }
}

/**
 * @brief Compute the per-stripe prefix sum of null count, for each struct column in the current
 * layer.
 */
void scan_null_counts(cudf::detail::hostdevice_2dvector<gpu::ColumnDesc> const& chunks,
                      cudf::host_span<rmm::device_uvector<uint32_t>> prefix_sums,
                      rmm::cuda_stream_view stream)
{
  auto const num_stripes = chunks.size().first;
  if (num_stripes == 0) return;

  auto const num_columns = chunks.size().second;
  std::vector<thrust::pair<size_type, cudf::device_span<uint32_t>>> prefix_sums_to_update;
  for (auto col_idx = 0ul; col_idx < num_columns; ++col_idx) {
    // Null counts sums are only needed for children of struct columns
    if (chunks[0][col_idx].type_kind == STRUCT) {
      prefix_sums_to_update.emplace_back(col_idx, prefix_sums[col_idx]);
    }
  }
  auto const d_prefix_sums_to_update =
    cudf::detail::make_device_uvector_async(prefix_sums_to_update, stream);

  thrust::for_each(rmm::exec_policy(stream),
                   d_prefix_sums_to_update.begin(),
                   d_prefix_sums_to_update.end(),
                   [chunks = cudf::detail::device_2dspan<gpu::ColumnDesc const>{chunks}] __device__(
                     auto const& idx_psums) {
                     auto const col_idx = idx_psums.first;
                     auto const psums   = idx_psums.second;

                     thrust::transform(
                       thrust::seq,
                       thrust::make_counting_iterator(0),
                       thrust::make_counting_iterator(0) + psums.size(),
                       psums.begin(),
                       [&](auto stripe_idx) { return chunks[stripe_idx][col_idx].null_count; });

                     thrust::inclusive_scan(thrust::seq, psums.begin(), psums.end(), psums.begin());
                   });
  // `prefix_sums_to_update` goes out of scope, copy has to be done before we return
  stream.synchronize();
}

void reader::impl::decode_stream_data(cudf::detail::hostdevice_2dvector<gpu::ColumnDesc>& chunks,
                                      size_t num_dicts,
                                      size_t skip_rows,
                                      table_device_view tz_table,
                                      cudf::detail::hostdevice_2dvector<gpu::RowGroup>& row_groups,
                                      size_t row_index_stride,
                                      std::vector<column_buffer>& out_buffers,
                                      size_t level,
                                      rmm::cuda_stream_view stream)
{
  const auto num_stripes = chunks.size().first;
  const auto num_columns = chunks.size().second;
  thrust::counting_iterator<int> col_idx_it(0);
  thrust::counting_iterator<int> stripe_idx_it(0);

  // Update chunks with pointers to column data
  std::for_each(stripe_idx_it, stripe_idx_it + num_stripes, [&](auto stripe_idx) {
    std::for_each(col_idx_it, col_idx_it + num_columns, [&](auto col_idx) {
      auto& chunk            = chunks[stripe_idx][col_idx];
      chunk.column_data_base = out_buffers[col_idx].data();
      chunk.valid_map_base   = out_buffers[col_idx].null_mask();
    });
  });

  // Allocate global dictionary for deserializing
  rmm::device_uvector<gpu::DictionaryEntry> global_dict(num_dicts, stream);

  chunks.host_to_device(stream, true);
  gpu::DecodeNullsAndStringDictionaries(
    chunks.base_device_ptr(), global_dict.data(), num_columns, num_stripes, skip_rows, stream);

  if (level > 0) {
    // Update nullmasks for children if parent was a struct and had null mask
    update_null_mask(chunks, out_buffers, stream, _mr);
  }

  rmm::device_scalar<size_type> error_count(0, stream);
  // Update the null map for child columns
  gpu::DecodeOrcColumnData(chunks.base_device_ptr(),
                           global_dict.data(),
                           row_groups,
                           num_columns,
                           num_stripes,
                           skip_rows,
                           tz_table,
                           row_groups.size().first,
                           row_index_stride,
                           level,
                           error_count.data(),
                           stream);
  chunks.device_to_host(stream);
  // `value` synchronizes
  auto const num_errors = error_count.value(stream);
  CUDF_EXPECTS(num_errors == 0, "ORC data decode failed");

  std::for_each(col_idx_it + 0, col_idx_it + num_columns, [&](auto col_idx) {
    out_buffers[col_idx].null_count() =
      std::accumulate(stripe_idx_it + 0,
                      stripe_idx_it + num_stripes,
                      0,
                      [&](auto null_count, auto const stripe_idx) {
                        return null_count + chunks[stripe_idx][col_idx].null_count;
                      });
  });
}

// Aggregate child column metadata per stripe and per column
void reader::impl::aggregate_child_meta(cudf::detail::host_2dspan<gpu::ColumnDesc> chunks,
                                        cudf::detail::host_2dspan<gpu::RowGroup> row_groups,
                                        std::vector<column_buffer>& out_buffers,
                                        std::vector<orc_column_meta> const& list_col,
                                        const size_type level)
{
  const auto num_of_stripes         = chunks.size().first;
  const auto num_of_rowgroups       = row_groups.size().first;
  const auto num_parent_cols        = selected_columns.levels[level].size();
  const auto num_child_cols         = selected_columns.levels[level + 1].size();
  const auto number_of_child_chunks = num_child_cols * num_of_stripes;
  auto& num_child_rows              = _col_meta.num_child_rows;
  auto& parent_column_data          = _col_meta.parent_column_data;

  // Reset the meta to store child column details.
  num_child_rows.resize(selected_columns.levels[level + 1].size());
  std::fill(num_child_rows.begin(), num_child_rows.end(), 0);
  parent_column_data.resize(number_of_child_chunks);
  _col_meta.parent_column_index.resize(number_of_child_chunks);
  _col_meta.child_start_row.resize(number_of_child_chunks);
  _col_meta.num_child_rows_per_stripe.resize(number_of_child_chunks);
  _col_meta.rwgrp_meta.resize(num_of_rowgroups * num_child_cols);

  auto child_start_row = cudf::detail::host_2dspan<uint32_t>(
    _col_meta.child_start_row.data(), num_of_stripes, num_child_cols);
  auto num_child_rows_per_stripe = cudf::detail::host_2dspan<uint32_t>(
    _col_meta.num_child_rows_per_stripe.data(), num_of_stripes, num_child_cols);
  auto rwgrp_meta = cudf::detail::host_2dspan<reader_column_meta::row_group_meta>(
    _col_meta.rwgrp_meta.data(), num_of_rowgroups, num_child_cols);

  int index = 0;  // number of child column processed

  // For each parent column, update its child column meta for each stripe.
  std::for_each(list_col.cbegin(), list_col.cend(), [&](const auto p_col) {
    const auto parent_col_idx = _col_meta.orc_col_map[level][p_col.id];
    auto start_row            = 0;
    auto processed_row_groups = 0;

    for (size_t stripe_id = 0; stripe_id < num_of_stripes; stripe_id++) {
      // Aggregate num_rows and start_row from processed parent columns per row groups
      if (num_of_rowgroups) {
        auto stripe_num_row_groups = chunks[stripe_id][parent_col_idx].num_rowgroups;
        auto processed_child_rows  = 0;

        for (size_t rowgroup_id = 0; rowgroup_id < stripe_num_row_groups;
             rowgroup_id++, processed_row_groups++) {
          const auto child_rows = row_groups[processed_row_groups][parent_col_idx].num_child_rows;
          for (size_type id = 0; id < p_col.num_children; id++) {
            const auto child_col_idx                                  = index + id;
            rwgrp_meta[processed_row_groups][child_col_idx].start_row = processed_child_rows;
            rwgrp_meta[processed_row_groups][child_col_idx].num_rows  = child_rows;
          }
          processed_child_rows += child_rows;
        }
      }

      // Aggregate start row, number of rows per chunk and total number of rows in a column
      const auto child_rows = chunks[stripe_id][parent_col_idx].num_child_rows;
      for (size_type id = 0; id < p_col.num_children; id++) {
        const auto child_col_idx = index + id;

        num_child_rows[child_col_idx] += child_rows;
        num_child_rows_per_stripe[stripe_id][child_col_idx] = child_rows;
        // start row could be different for each column when there is nesting at each stripe level
        child_start_row[stripe_id][child_col_idx] = (stripe_id == 0) ? 0 : start_row;
      }
      start_row += child_rows;
    }

    // Parent column null mask and null count would be required for child column
    // to adjust its nullmask.
    auto type              = out_buffers[parent_col_idx].type.id();
    auto parent_null_count = static_cast<uint32_t>(out_buffers[parent_col_idx].null_count());
    auto parent_valid_map  = out_buffers[parent_col_idx].null_mask();
    auto num_rows          = out_buffers[parent_col_idx].size;

    for (size_type id = 0; id < p_col.num_children; id++) {
      const auto child_col_idx                     = index + id;
      _col_meta.parent_column_index[child_col_idx] = parent_col_idx;
      if (type == type_id::STRUCT) {
        parent_column_data[child_col_idx] = {parent_valid_map, parent_null_count};
        // Number of rows in child will remain same as parent in case of struct column
        num_child_rows[child_col_idx] = num_rows;
      } else {
        parent_column_data[child_col_idx] = {nullptr, 0};
      }
    }
    index += p_col.num_children;
  });
}

std::string get_map_child_col_name(size_t const idx) { return (idx == 0) ? "key" : "value"; }

std::unique_ptr<column> reader::impl::create_empty_column(const size_type orc_col_id,
                                                          column_name_info& schema_info,
                                                          rmm::cuda_stream_view stream)
{
  schema_info.name = _metadata.column_name(0, orc_col_id);
  auto const type  = to_type_id(_metadata.get_schema(orc_col_id),
                               _use_np_dtypes,
                               _timestamp_type.id(),
                               decimal_column_type(decimal128_columns, _metadata, orc_col_id));
  int32_t scale    = 0;
  std::vector<std::unique_ptr<column>> child_columns;
  std::unique_ptr<column> out_col = nullptr;
  auto kind                       = _metadata.get_col_type(orc_col_id).kind;

  switch (kind) {
    case orc::LIST:
      schema_info.children.emplace_back("offsets");
      schema_info.children.emplace_back("");
      out_col = make_lists_column(
        0,
        make_empty_column(type_id::INT32),
        create_empty_column(
          _metadata.get_col_type(orc_col_id).subtypes[0], schema_info.children.back(), stream),
        0,
        rmm::device_buffer{0, stream},
        stream);
      break;
    case orc::MAP: {
      schema_info.children.emplace_back("offsets");
      schema_info.children.emplace_back("struct");
      const auto child_column_ids = _metadata.get_col_type(orc_col_id).subtypes;
      for (size_t idx = 0; idx < _metadata.get_col_type(orc_col_id).subtypes.size(); idx++) {
        auto& children_schema = schema_info.children.back().children;
        children_schema.emplace_back("");
        child_columns.push_back(create_empty_column(
          child_column_ids[idx], schema_info.children.back().children.back(), stream));
        auto name                 = get_map_child_col_name(idx);
        children_schema[idx].name = name;
      }
      auto struct_col =
        make_structs_column(0, std::move(child_columns), 0, rmm::device_buffer{0, stream}, stream);
      out_col = make_lists_column(0,
                                  make_empty_column(type_id::INT32),
                                  std::move(struct_col),
                                  0,
                                  rmm::device_buffer{0, stream},
                                  stream);
    } break;

    case orc::STRUCT:
      for (const auto col : _metadata.get_col_type(orc_col_id).subtypes) {
        schema_info.children.emplace_back("");
        child_columns.push_back(create_empty_column(col, schema_info.children.back(), stream));
      }
      out_col =
        make_structs_column(0, std::move(child_columns), 0, rmm::device_buffer{0, stream}, stream);
      break;

    case orc::DECIMAL:
      if (type == type_id::DECIMAL32 or type == type_id::DECIMAL64 or type == type_id::DECIMAL128) {
        scale = -static_cast<int32_t>(_metadata.get_types()[orc_col_id].scale.value_or(0));
      }
      out_col = make_empty_column(data_type(type, scale));
      break;

    default: out_col = make_empty_column(type);
  }

  return out_col;
}

// Adds child column buffers to parent column
column_buffer&& reader::impl::assemble_buffer(const size_type orc_col_id,
                                              std::vector<std::vector<column_buffer>>& col_buffers,
                                              const size_t level,
                                              rmm::cuda_stream_view stream)
{
  auto const col_id = _col_meta.orc_col_map[level][orc_col_id];
  auto& col_buffer  = col_buffers[level][col_id];

  col_buffer.name = _metadata.column_name(0, orc_col_id);
  auto kind       = _metadata.get_col_type(orc_col_id).kind;
  switch (kind) {
    case orc::LIST:
    case orc::STRUCT:
      for (auto const& col : selected_columns.children[orc_col_id]) {
        col_buffer.children.emplace_back(assemble_buffer(col, col_buffers, level + 1, stream));
      }

      break;
    case orc::MAP: {
      std::vector<column_buffer> child_col_buffers;
      // Get child buffers
      for (size_t idx = 0; idx < selected_columns.children[orc_col_id].size(); idx++) {
        auto name = get_map_child_col_name(idx);
        auto col  = selected_columns.children[orc_col_id][idx];
        child_col_buffers.emplace_back(assemble_buffer(col, col_buffers, level + 1, stream));
        child_col_buffers.back().name = name;
      }
      // Create a struct buffer
      auto num_rows = child_col_buffers[0].size;
      auto struct_buffer =
        column_buffer(cudf::data_type(type_id::STRUCT), num_rows, false, stream, _mr);
      struct_buffer.children = std::move(child_col_buffers);
      struct_buffer.name     = "struct";

      col_buffer.children.emplace_back(std::move(struct_buffer));
    } break;

    default: break;
  }

  return std::move(col_buffer);
}

// creates columns along with schema information for each column
void reader::impl::create_columns(std::vector<std::vector<column_buffer>>&& col_buffers,
                                  std::vector<std::unique_ptr<column>>& out_columns,
                                  std::vector<column_name_info>& schema_info,
                                  rmm::cuda_stream_view stream)
{
  std::transform(selected_columns.levels[0].begin(),
                 selected_columns.levels[0].end(),
                 std::back_inserter(out_columns),
                 [&](auto const col_meta) {
                   schema_info.emplace_back("");
                   auto col_buffer = assemble_buffer(col_meta.id, col_buffers, 0, stream);
                   return make_column(col_buffer, &schema_info.back(), std::nullopt, stream);
                 });
}

reader::impl::impl(std::vector<std::unique_ptr<datasource>>&& sources,
                   orc_reader_options const& options,
                   rmm::cuda_stream_view stream,
                   rmm::mr::device_memory_resource* mr)
  : _mr(mr),
    _sources(std::move(sources)),
    _metadata{_sources, stream},
    selected_columns{_metadata.select_columns(options.get_columns())}
{
  // Override output timestamp resolution if requested
  if (options.get_timestamp_type().id() != type_id::EMPTY) {
    _timestamp_type = options.get_timestamp_type();
  }

  // Enable or disable attempt to use row index for parsing
  _use_index = options.is_enabled_use_index();

  // Enable or disable the conversion to numpy-compatible dtypes
  _use_np_dtypes = options.is_enabled_use_np_dtypes();

  // Control decimals conversion
  decimal128_columns = options.get_decimal128_columns();
}

std::unique_ptr<table> reader::impl::compute_timezone_table(
  const std::vector<cudf::io::orc::metadata::stripe_source_mapping>& selected_stripes,
  rmm::cuda_stream_view stream)
{
  if (selected_stripes.empty()) return std::make_unique<cudf::table>();

  auto const has_timestamp_column = std::any_of(
    selected_columns.levels.cbegin(), selected_columns.levels.cend(), [&](auto& col_lvl) {
      return std::any_of(col_lvl.cbegin(), col_lvl.cend(), [&](auto& col_meta) {
        return _metadata.get_col_type(col_meta.id).kind == TypeKind::TIMESTAMP;
      });
    });
  if (not has_timestamp_column) return std::make_unique<cudf::table>();

<<<<<<< HEAD
  return build_timezone_transition_table(
=======
  return make_timezone_transition_table(
>>>>>>> e55b950e
    {}, selected_stripes[0].stripe_info[0].second->writerTimezone, stream);
}

table_with_metadata reader::impl::read(size_type skip_rows,
                                       size_type num_rows,
                                       const std::vector<std::vector<size_type>>& stripes,
                                       rmm::cuda_stream_view stream)
{
  // Selected columns at different levels of nesting are stored in different elements
  // of `selected_columns`; thus, size == 1 means no nested columns
  CUDF_EXPECTS(skip_rows == 0 or selected_columns.num_levels() == 1,
               "skip_rows is not supported by nested columns");

  std::vector<std::unique_ptr<column>> out_columns;
  // buffer and stripe data are stored as per nesting level
  std::vector<std::vector<column_buffer>> out_buffers(selected_columns.num_levels());
  std::vector<column_name_info> schema_info;
  std::vector<std::vector<rmm::device_buffer>> lvl_stripe_data(selected_columns.num_levels());
  std::vector<std::vector<rmm::device_uvector<uint32_t>>> null_count_prefix_sums;
  table_metadata out_metadata;

  // There are no columns in the table
  if (selected_columns.num_levels() == 0)
    return {std::make_unique<table>(), std::move(out_metadata)};

  // Select only stripes required (aka row groups)
  const auto selected_stripes = _metadata.select_stripes(stripes, skip_rows, num_rows, stream);

  auto const tz_table = compute_timezone_table(selected_stripes, stream);

  // Iterates through levels of nested columns, child column will be one level down
  // compared to parent column.
  for (size_t level = 0; level < selected_columns.num_levels(); level++) {
    auto& columns_level = selected_columns.levels[level];
    // Association between each ORC column and its cudf::column
    _col_meta.orc_col_map.emplace_back(_metadata.get_num_cols(), -1);
    std::vector<orc_column_meta> nested_col;

    // Get a list of column data types
    std::vector<data_type> column_types;
    for (auto& col : columns_level) {
      auto col_type = to_type_id(_metadata.get_col_type(col.id),
                                 _use_np_dtypes,
                                 _timestamp_type.id(),
                                 decimal_column_type(decimal128_columns, _metadata, col.id));
      CUDF_EXPECTS(col_type != type_id::EMPTY, "Unknown type");
      if (col_type == type_id::DECIMAL32 or col_type == type_id::DECIMAL64 or
          col_type == type_id::DECIMAL128) {
        // sign of the scale is changed since cuDF follows c++ libraries like CNL
        // which uses negative scaling, but liborc and other libraries
        // follow positive scaling.
        auto const scale =
          -static_cast<size_type>(_metadata.get_col_type(col.id).scale.value_or(0));
        column_types.emplace_back(col_type, scale);
      } else {
        column_types.emplace_back(col_type);
      }

      // Map each ORC column to its column
      _col_meta.orc_col_map[level][col.id] = column_types.size() - 1;
      if (col_type == type_id::LIST or col_type == type_id::STRUCT) nested_col.emplace_back(col);
    }

    // If no rows or stripes to read, return empty columns
    if (num_rows <= 0 || selected_stripes.empty()) {
      std::transform(selected_columns.levels[0].begin(),
                     selected_columns.levels[0].end(),
                     std::back_inserter(out_columns),
                     [&](auto const col_meta) {
                       schema_info.emplace_back("");
                       return create_empty_column(col_meta.id, schema_info.back(), stream);
                     });
      break;
    } else {
      // Get the total number of stripes across all input files.
      size_t total_num_stripes =
        std::accumulate(selected_stripes.begin(),
                        selected_stripes.end(),
                        0,
                        [](size_t sum, auto& stripe_source_mapping) {
                          return sum + stripe_source_mapping.stripe_info.size();
                        });
      const auto num_columns = columns_level.size();
      cudf::detail::hostdevice_2dvector<gpu::ColumnDesc> chunks(
        total_num_stripes, num_columns, stream);
      memset(chunks.base_host_ptr(), 0, chunks.memory_size());

      const bool use_index =
        _use_index &&
        // Do stripes have row group index
        _metadata.is_row_grp_idx_present() &&
        // Only use if we don't have much work with complete columns & stripes
        // TODO: Consider nrows, gpu, and tune the threshold
        (num_rows > _metadata.get_row_index_stride() && !(_metadata.get_row_index_stride() & 7) &&
         _metadata.get_row_index_stride() > 0 && num_columns * total_num_stripes < 8 * 128) &&
        // Only use if first row is aligned to a stripe boundary
        // TODO: Fix logic to handle unaligned rows
        (skip_rows == 0);

      // Logically view streams as columns
      std::vector<orc_stream_info> stream_info;

      null_count_prefix_sums.emplace_back();
      null_count_prefix_sums.back().reserve(selected_columns.levels[level].size());
      std::generate_n(std::back_inserter(null_count_prefix_sums.back()),
                      selected_columns.levels[level].size(),
                      [&]() {
                        return cudf::detail::make_zeroed_device_uvector_async<uint32_t>(
                          total_num_stripes, stream);
                      });

      // Tracker for eventually deallocating compressed and uncompressed data
      auto& stripe_data = lvl_stripe_data[level];

      size_t stripe_start_row = 0;
      size_t num_dict_entries = 0;
      size_t num_rowgroups    = 0;
      int stripe_idx          = 0;

      bool is_level_data_empty = true;
      std::vector<std::pair<std::future<size_t>, size_t>> read_tasks;
      for (auto const& stripe_source_mapping : selected_stripes) {
        // Iterate through the source files selected stripes
        for (auto const& stripe : stripe_source_mapping.stripe_info) {
          const auto stripe_info   = stripe.first;
          const auto stripe_footer = stripe.second;

          auto stream_count          = stream_info.size();
          const auto total_data_size = gather_stream_info(stripe_idx,
                                                          stripe_info,
                                                          stripe_footer,
                                                          _col_meta.orc_col_map[level],
                                                          _metadata.get_types(),
                                                          use_index,
                                                          &num_dict_entries,
                                                          chunks,
                                                          stream_info,
                                                          level == 0);

          auto const is_stripe_data_empty = total_data_size == 0;
          if (not is_stripe_data_empty) { is_level_data_empty = false; }
          CUDF_EXPECTS(not is_stripe_data_empty or stripe_info->indexLength == 0,
                       "Invalid index rowgroup stream data");

          stripe_data.emplace_back(total_data_size, stream);
          auto dst_base = static_cast<uint8_t*>(stripe_data.back().data());

          // Coalesce consecutive streams into one read
          while (not is_stripe_data_empty and stream_count < stream_info.size()) {
            const auto d_dst  = dst_base + stream_info[stream_count].dst_pos;
            const auto offset = stream_info[stream_count].offset;
            auto len          = stream_info[stream_count].length;
            stream_count++;

            while (stream_count < stream_info.size() &&
                   stream_info[stream_count].offset == offset + len) {
              len += stream_info[stream_count].length;
              stream_count++;
            }
            if (_metadata.per_file_metadata[stripe_source_mapping.source_idx]
                  .source->is_device_read_preferred(len)) {
              read_tasks.push_back(
                std::pair(_metadata.per_file_metadata[stripe_source_mapping.source_idx]
                            .source->device_read_async(offset, len, d_dst, stream),
                          len));

            } else {
              const auto buffer =
                _metadata.per_file_metadata[stripe_source_mapping.source_idx].source->host_read(
                  offset, len);
              CUDF_EXPECTS(buffer->size() == len, "Unexpected discrepancy in bytes read.");
              CUDF_CUDA_TRY(
                cudaMemcpyAsync(d_dst, buffer->data(), len, cudaMemcpyDefault, stream.value()));
              stream.synchronize();
            }
          }

          const auto num_rows_per_stripe = stripe_info->numberOfRows;
          const auto rowgroup_id         = num_rowgroups;
          auto stripe_num_rowgroups      = 0;
          if (use_index) {
            stripe_num_rowgroups = (num_rows_per_stripe + _metadata.get_row_index_stride() - 1) /
                                   _metadata.get_row_index_stride();
          }
          // Update chunks to reference streams pointers
          for (size_t col_idx = 0; col_idx < num_columns; col_idx++) {
            auto& chunk = chunks[stripe_idx][col_idx];
            // start row, number of rows in a each stripe and total number of rows
            // may change in lower levels of nesting
            chunk.start_row = (level == 0)
                                ? stripe_start_row
                                : _col_meta.child_start_row[stripe_idx * num_columns + col_idx];
            chunk.num_rows =
              (level == 0)
                ? stripe_info->numberOfRows
                : _col_meta.num_child_rows_per_stripe[stripe_idx * num_columns + col_idx];
            chunk.column_num_rows = (level == 0) ? num_rows : _col_meta.num_child_rows[col_idx];
            chunk.parent_validity_info =
              (level == 0) ? column_validity_info{} : _col_meta.parent_column_data[col_idx];
            chunk.parent_null_count_prefix_sums =
              (level == 0)
                ? nullptr
                : null_count_prefix_sums[level - 1][_col_meta.parent_column_index[col_idx]].data();
            chunk.encoding_kind = stripe_footer->columns[columns_level[col_idx].id].kind;
            chunk.type_kind     = _metadata.per_file_metadata[stripe_source_mapping.source_idx]
                                .ff.types[columns_level[col_idx].id]
                                .kind;
            // num_child_rows for a struct column will be same, for other nested types it will be
            // calculated.
            chunk.num_child_rows = (chunk.type_kind != orc::STRUCT) ? 0 : chunk.num_rows;
            chunk.dtype_id       = column_types[col_idx].id();
            chunk.decimal_scale  = _metadata.per_file_metadata[stripe_source_mapping.source_idx]
                                    .ff.types[columns_level[col_idx].id]
                                    .scale.value_or(0);

            chunk.rowgroup_id   = rowgroup_id;
            chunk.dtype_len     = (column_types[col_idx].id() == type_id::STRING)
                                    ? sizeof(string_index_pair)
                                  : ((column_types[col_idx].id() == type_id::LIST) or
                                 (column_types[col_idx].id() == type_id::STRUCT))
                                    ? sizeof(size_type)
                                    : cudf::size_of(column_types[col_idx]);
            chunk.num_rowgroups = stripe_num_rowgroups;
            if (chunk.type_kind == orc::TIMESTAMP) {
              chunk.timestamp_type_id = _timestamp_type.id();
            }
            if (not is_stripe_data_empty) {
              for (int k = 0; k < gpu::CI_NUM_STREAMS; k++) {
                chunk.streams[k] = dst_base + stream_info[chunk.strm_id[k]].dst_pos;
              }
            }
          }
          stripe_start_row += num_rows_per_stripe;
          num_rowgroups += stripe_num_rowgroups;

          stripe_idx++;
        }
      }
      for (auto& task : read_tasks) {
        CUDF_EXPECTS(task.first.get() == task.second, "Unexpected discrepancy in bytes read.");
      }

      // Process dataset chunk pages into output columns
      if (stripe_data.size() != 0) {
        auto row_groups =
          cudf::detail::hostdevice_2dvector<gpu::RowGroup>(num_rowgroups, num_columns, stream);
        if (level > 0 and row_groups.size().first) {
          cudf::host_span<gpu::RowGroup> row_groups_span(row_groups.base_host_ptr(),
                                                         num_rowgroups * num_columns);
          auto& rw_grp_meta = _col_meta.rwgrp_meta;

          // Update start row and num rows per row group
          std::transform(rw_grp_meta.begin(),
                         rw_grp_meta.end(),
                         row_groups_span.begin(),
                         rw_grp_meta.begin(),
                         [&](auto meta, auto& row_grp) {
                           row_grp.num_rows  = meta.num_rows;
                           row_grp.start_row = meta.start_row;
                           return meta;
                         });
        }
        // Setup row group descriptors if using indexes
        if (_metadata.per_file_metadata[0].ps.compression != orc::NONE and
            not is_level_data_empty) {
          auto decomp_data = decompress_stripe_data(chunks,
                                                    stripe_data,
                                                    *_metadata.per_file_metadata[0].decompressor,
                                                    stream_info,
                                                    total_num_stripes,
                                                    row_groups,
                                                    _metadata.get_row_index_stride(),
                                                    level == 0,
                                                    stream);
          stripe_data.clear();
          stripe_data.push_back(std::move(decomp_data));
        } else {
          if (row_groups.size().first) {
            chunks.host_to_device(stream);
            row_groups.host_to_device(stream);
            gpu::ParseRowGroupIndex(row_groups.base_device_ptr(),
                                    nullptr,
                                    chunks.base_device_ptr(),
                                    num_columns,
                                    total_num_stripes,
                                    num_rowgroups,
                                    _metadata.get_row_index_stride(),
                                    level == 0,
                                    stream);
          }
        }

        for (size_t i = 0; i < column_types.size(); ++i) {
          bool is_nullable = false;
          for (size_t j = 0; j < total_num_stripes; ++j) {
            if (chunks[j][i].strm_len[gpu::CI_PRESENT] != 0) {
              is_nullable = true;
              break;
            }
          }
          auto is_list_type = (column_types[i].id() == type_id::LIST);
          auto n_rows       = (level == 0) ? num_rows : _col_meta.num_child_rows[i];
          // For list column, offset column will be always size + 1
          if (is_list_type) n_rows++;
          out_buffers[level].emplace_back(column_types[i], n_rows, is_nullable, stream, _mr);
        }

        if (not is_level_data_empty) {
          auto const tz_table_dview = table_device_view::create(tz_table->view(), stream);
          decode_stream_data(chunks,
                             num_dict_entries,
                             skip_rows,
                             *tz_table_dview,
                             row_groups,
                             _metadata.get_row_index_stride(),
                             out_buffers[level],
                             level,
                             stream);
        }

        // Extract information to process nested child columns
        if (nested_col.size()) {
          if (not is_level_data_empty) {
            scan_null_counts(chunks, null_count_prefix_sums[level], stream);
          }
          row_groups.device_to_host(stream, true);
          aggregate_child_meta(chunks, row_groups, out_buffers[level], nested_col, level);
        }

        // ORC stores number of elements at each row, so we need to generate offsets from that
        if (nested_col.size()) {
          std::vector<list_buffer_data> buff_data;
          std::for_each(
            out_buffers[level].begin(), out_buffers[level].end(), [&buff_data](auto& out_buffer) {
              if (out_buffer.type.id() == type_id::LIST) {
                auto data = static_cast<size_type*>(out_buffer.data());
                buff_data.emplace_back(list_buffer_data{data, out_buffer.size});
              }
            });

          if (buff_data.size()) {
            auto const dev_buff_data = cudf::detail::make_device_uvector_async(buff_data, stream);
            generate_offsets_for_list(dev_buff_data, stream);
          }
        }
      }
    }
  }

  // If out_columns is empty, then create columns from buffer.
  if (out_columns.empty()) {
    create_columns(std::move(out_buffers), out_columns, schema_info, stream);
  }

  out_metadata.schema_info = std::move(schema_info);

  std::transform(_metadata.per_file_metadata.cbegin(),
                 _metadata.per_file_metadata.cend(),
                 std::back_inserter(out_metadata.per_file_user_data),
                 [](auto& meta) {
                   std::unordered_map<std::string, std::string> kv_map;
                   std::transform(meta.ff.metadata.cbegin(),
                                  meta.ff.metadata.cend(),
                                  std::inserter(kv_map, kv_map.end()),
                                  [](auto const& kv) {
                                    return std::pair{kv.name, kv.value};
                                  });
                   return kv_map;
                 });
  out_metadata.user_data = {out_metadata.per_file_user_data[0].begin(),
                            out_metadata.per_file_user_data[0].end()};

  return {std::make_unique<table>(std::move(out_columns)), std::move(out_metadata)};
}

// Forward to implementation
reader::reader(std::vector<std::unique_ptr<cudf::io::datasource>>&& sources,
               orc_reader_options const& options,
               rmm::cuda_stream_view stream,
               rmm::mr::device_memory_resource* mr)
{
  _impl = std::make_unique<impl>(std::move(sources), options, stream, mr);
}

// Destructor within this translation unit
reader::~reader() = default;

// Forward to implementation
table_with_metadata reader::read(orc_reader_options const& options, rmm::cuda_stream_view stream)
{
  return _impl->read(
    options.get_skip_rows(), options.get_num_rows(), options.get_stripes(), stream);
}

}  // namespace orc
}  // namespace detail
}  // namespace io
}  // namespace cudf<|MERGE_RESOLUTION|>--- conflicted
+++ resolved
@@ -929,11 +929,7 @@
     });
   if (not has_timestamp_column) return std::make_unique<cudf::table>();
 
-<<<<<<< HEAD
-  return build_timezone_transition_table(
-=======
   return make_timezone_transition_table(
->>>>>>> e55b950e
     {}, selected_stripes[0].stripe_info[0].second->writerTimezone, stream);
 }
 
