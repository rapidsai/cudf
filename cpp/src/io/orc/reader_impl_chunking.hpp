--- conflicted
+++ resolved
@@ -182,16 +182,7 @@
   // This is used to identify the range of streams for each stripe from that vector.
   std::vector<std::vector<chunk>> lvl_stripe_stream_chunks;
 
-<<<<<<< HEAD
-  // TODO
-=======
-// At each nested level, the streams for each stripe are stored consecutively in lvl_stream_info.
-// This is used to identify the range of streams for each stripe from that vector.
-  std::vector<std::vector<chunk>> lvl_stripe_stream_chunks; 
-
-
-// TODO rename
->>>>>>> a3052ddc
+  // TODO rename
   std::vector<std::vector<rmm::device_uvector<uint32_t>>> null_count_prefix_sums;
 
   // For data processing, decompression, and decoding.
