/*
 * Copyright (c) 2019-2020, NVIDIA CORPORATION.
 *
 * Licensed under the Apache License, Version 2.0 (the "License");
 * you may not use this file except in compliance with the License.
 * You may obtain a copy of the License at
 *
 *     http://www.apache.org/licenses/LICENSE-2.0
 *
 * Unless required by applicable law or agreed to in writing, software
 * distributed under the License is distributed on an "AS IS" BASIS,
 * WITHOUT WARRANTIES OR CONDITIONS OF ANY KIND, either express or implied.
 * See the License for the specific language governing permissions and
 * limitations under the License.
 */

<<<<<<< HEAD
#include "orc_common.h"
#include "orc_gpu.h"

#include <io/utilities/block_utils.cuh>

#include <rmm/cuda_stream_view.hpp>

#include <cub/cub.cuh>

// Apache ORC reader does not handle zero-length patch lists for RLEv2 mode2
// Workaround replaces zero-length patch lists by a dummy zero patch
#define ZERO_PLL_WAR 1

=======
#include <cub/cub.cuh>
#include <io/utilities/block_utils.cuh>
#include <rmm/cuda_stream_view.hpp>
#include "orc_common.h"
#include "orc_gpu.h"

>>>>>>> 598a14d8
namespace cudf {
namespace io {
namespace orc {
namespace gpu {
constexpr int scratch_buffer_size = 512 * 4;

// Apache ORC reader does not handle zero-length patch lists for RLEv2 mode2
// Workaround replaces zero-length patch lists by a dummy zero patch
constexpr bool zero_pll_war = true;

static __device__ __constant__ int64_t kORCTimeToUTC =
  1420070400;  // Seconds from January 1st, 1970 to January 1st, 2015

struct byterle_enc_state_s {
  uint32_t literal_run;
  uint32_t repeat_run;
  volatile uint32_t rpt_map[(512 / 32) + 1];
};

struct intrle_enc_state_s {
  uint32_t literal_run;
  uint32_t delta_run;
  uint32_t literal_mode;
  uint32_t literal_w;
  uint32_t hdr_bytes;
  uint32_t pl_bytes;
  volatile uint32_t delta_map[(512 / 32) + 1];
  volatile union {
    uint32_t u32[(512 / 32) * 2];
    uint64_t u64[(512 / 32) * 2];
  } scratch;
};

struct strdata_enc_state_s {
  uint32_t char_count;
  uint32_t lengths_red[(512 / 32)];
  const char *str_data[512];
};

struct orcenc_state_s {
  uint32_t cur_row;       // Current row in group
  uint32_t present_rows;  // # of rows in present buffer
  uint32_t present_out;   // # of rows in present buffer that have been flushed
  uint32_t nrows;         // # of rows in current batch
  uint32_t numvals;       // # of non-zero values in current batch (<=nrows)
  uint32_t numlengths;    // # of non-zero values in DATA2 batch
  uint32_t nnz;           // Running count of non-null values
  EncChunk chunk;
  uint32_t strm_pos[CI_NUM_STREAMS];
  uint8_t valid_buf[512];  // valid map bits
  union {
    byterle_enc_state_s byterle;
    intrle_enc_state_s intrle;
    strdata_enc_state_s strenc;
    StripeDictionary dict_stripe;
  } u;
  union {
    uint8_t u8[scratch_buffer_size];  // general scratch buffer
    uint32_t u32[scratch_buffer_size / 4];
  } buf;
  union {
    uint8_t u8[2048];
    uint32_t u32[1024];
    int32_t i32[1024];
    uint64_t u64[1024];
    int64_t i64[1024];
  } vals;
  union {
    uint8_t u8[2048];
    uint32_t u32[1024];
  } lengths;
};

static inline __device__ uint32_t zigzag(uint32_t v) { return v; }
static inline __device__ uint64_t zigzag(uint64_t v) { return v; }
static inline __device__ uint32_t zigzag(int32_t v)
{
  int32_t s = (v >> 31);
  return ((v ^ s) * 2) - s;
}
static inline __device__ uint64_t zigzag(int64_t v)
{
  int64_t s = (v < 0) ? 1 : 0;
  return ((v ^ -s) * 2) + s;
}

static inline __device__ uint32_t CountLeadingBytes32(uint32_t v) { return __clz(v) >> 3; }
static inline __device__ uint32_t CountLeadingBytes64(uint64_t v) { return __clzll(v) >> 3; }

/**
 * @brief Raw data output
 *
 * @param[in] cid stream type (strm_pos[cid] will be updated and output stored at
 *streams[cid]+strm_pos[cid])
 * @param[in] inmask input buffer position mask for circular buffers
 * @param[in] s encoder state
 * @param[in] inbuf base input buffer
 * @param[in] inpos position in input buffer
 * @param[in] count number of bytes to encode
 * @param[in] t thread id
 *
 **/
template <StreamIndexType cid, uint32_t inmask>
static __device__ void StoreBytes(
  orcenc_state_s *s, const uint8_t *inbuf, uint32_t inpos, uint32_t count, int t)
{
  uint8_t *dst = s->chunk.streams[cid] + s->strm_pos[cid];
  while (count > 0) {
    uint32_t n = min(count, 512);
    if (t < n) { dst[t] = inbuf[(inpos + t) & inmask]; }
    dst += n;
    inpos += n;
    count -= n;
  }
  __syncthreads();
  if (!t) { s->strm_pos[cid] = static_cast<uint32_t>(dst - s->chunk.streams[cid]); }
}

/**
 * @brief ByteRLE encoder
 *
 * @param[in] cid stream type (strm_pos[cid] will be updated and output stored at
 *streams[cid]+strm_pos[cid])
 * @param[in] s encoder state
 * @param[in] inbuf base input buffer
 * @param[in] inpos position in input buffer
 * @param[in] inmask input buffer position mask for circular buffers
 * @param[in] numvals max number of values to encode
 * @param[in] flush encode all remaining values if nonzero
 * @param[in] t thread id
 *
 * @return number of input values encoded
 *
 **/
template <StreamIndexType cid, uint32_t inmask>
static __device__ uint32_t ByteRLE(
  orcenc_state_s *s, const uint8_t *inbuf, uint32_t inpos, uint32_t numvals, uint32_t flush, int t)
{
  uint8_t *dst     = s->chunk.streams[cid] + s->strm_pos[cid];
  uint32_t out_cnt = 0;

  while (numvals > 0) {
    uint8_t v0       = (t < numvals) ? inbuf[(inpos + t) & inmask] : 0;
    uint8_t v1       = (t + 1 < numvals) ? inbuf[(inpos + t + 1) & inmask] : 0;
    uint32_t rpt_map = ballot(t + 1 < numvals && v0 == v1), literal_run, repeat_run,
             maxvals = min(numvals, 512);
    if (!(t & 0x1f)) s->u.byterle.rpt_map[t >> 5] = rpt_map;
    __syncthreads();
    if (t == 0) {
      // Find the start of an identical 3-byte sequence
      // TBD: The two loops below could be eliminated using more ballot+ffs using warp0
      literal_run = 0;
      repeat_run  = 0;
      while (literal_run < maxvals) {
        uint32_t next = s->u.byterle.rpt_map[(literal_run >> 5) + 1];
        uint32_t mask = rpt_map & __funnelshift_r(rpt_map, next, 1);
        if (mask) {
          uint32_t literal_run_ofs = __ffs(mask) - 1;
          literal_run += literal_run_ofs;
          repeat_run = __ffs(~((rpt_map >> literal_run_ofs) >> 1));
          if (repeat_run + literal_run_ofs == 32) {
            while (next == ~0) {
              uint32_t next_idx = ((literal_run + repeat_run) >> 5) + 1;
              next              = (next_idx < 512 / 32) ? s->u.byterle.rpt_map[next_idx] : 0;
              repeat_run += 32;
            }
            repeat_run += __ffs(~next) - 1;
          }
          repeat_run = min(repeat_run + 1, maxvals - min(literal_run, maxvals));
          if (repeat_run < 3) {
            literal_run += (flush && literal_run + repeat_run >= numvals) ? repeat_run : 0;
            repeat_run = 0;
          }
          break;
        }
        rpt_map = next;
        literal_run += 32;
      }
      if (repeat_run >= 130) {
        // Limit large runs to multiples of 130
        repeat_run = (repeat_run >= 3 * 130) ? 3 * 130 : (repeat_run >= 2 * 130) ? 2 * 130 : 130;
      } else if (literal_run && literal_run + repeat_run == maxvals) {
        repeat_run = 0;  // Try again at next iteration
      }
      s->u.byterle.repeat_run  = repeat_run;
      s->u.byterle.literal_run = min(literal_run, maxvals);
    }
    __syncthreads();
    literal_run = s->u.byterle.literal_run;
    if (!flush && literal_run == numvals) {
      literal_run &= ~0x7f;
      if (!literal_run) break;
    }
    if (literal_run > 0) {
      uint32_t num_runs = (literal_run + 0x7f) >> 7;
      if (t < literal_run) {
        uint32_t run_id = t >> 7;
        uint32_t run    = min(literal_run - run_id * 128, 128);
        if (!(t & 0x7f)) dst[run_id + t] = 0x100 - run;
        dst[run_id + t + 1] = (cid == CI_PRESENT) ? __brev(v0) >> 24 : v0;
      }
      dst += num_runs + literal_run;
      out_cnt += literal_run;
      numvals -= literal_run;
      inpos += literal_run;
    }
    repeat_run = s->u.byterle.repeat_run;
    if (repeat_run > 0) {
      while (repeat_run >= 130) {
        if (t == literal_run)  // repeat_run follows literal_run
        {
          dst[0] = 0x7f;
          dst[1] = (cid == CI_PRESENT) ? __brev(v0) >> 24 : v0;
        }
        dst += 2;
        out_cnt += 130;
        numvals -= 130;
        inpos += 130;
        repeat_run -= 130;
      }
      if (!flush && repeat_run == numvals) {
        // Wait for more data in case we can continue the run later
        break;
      }
      if (repeat_run >= 3) {
        if (t == literal_run)  // repeat_run follows literal_run
        {
          dst[0] = repeat_run - 3;
          dst[1] = (cid == CI_PRESENT) ? __brev(v0) >> 24 : v0;
        }
        dst += 2;
        out_cnt += repeat_run;
        numvals -= repeat_run;
        inpos += repeat_run;
      }
    }
  }
  if (!t) { s->strm_pos[cid] = static_cast<uint32_t>(dst - s->chunk.streams[cid]); }
  __syncthreads();
  return out_cnt;
}

/**
 * @brief Maps the symbol size in bytes to RLEv2 5-bit length code
 **/
static const __device__ __constant__ uint8_t kByteLengthToRLEv2_W[9] = {
  0, 7, 15, 23, 27, 28, 29, 30, 31};

/**
 * @brief Encode a varint value, return the number of bytes written
 **/
static inline __device__ uint32_t StoreVarint(uint8_t *dst, uint64_t v)
{
  uint32_t bytecnt = 0;
  for (;;) {
    uint32_t c = (uint32_t)(v & 0x7f);
    v >>= 7u;
    if (v == 0) {
      dst[bytecnt++] = c;
      break;
    } else {
      dst[bytecnt++] = c + 0x80;
    }
  }
  return bytecnt;
}

static inline __device__ void intrle_minmax(int64_t &vmin, int64_t &vmax)
{
  vmin = INT64_MIN;
  vmax = INT64_MAX;
}
// static inline __device__ void intrle_minmax(uint64_t &vmin, uint64_t &vmax) { vmin = UINT64_C(0);
// vmax = UINT64_MAX; }
static inline __device__ void intrle_minmax(int32_t &vmin, int32_t &vmax)
{
  vmin = INT32_MIN;
  vmax = INT32_MAX;
}
static inline __device__ void intrle_minmax(uint32_t &vmin, uint32_t &vmax)
{
  vmin = UINT32_C(0);
  vmax = UINT32_MAX;
}

template <class T>
static inline __device__ void StoreBytesBigEndian(uint8_t *dst, T v, uint32_t w)
{
  for (uint32_t i = 0, b = w * 8; i < w; ++i) {
    b -= 8;
    dst[i] = static_cast<uint8_t>(v >> b);
  }
}

// Combine and store bits for symbol widths less than 8
static inline __device__ void StoreBitsBigEndian(
  uint8_t *dst, uint32_t v, uint32_t w, int num_vals, int t)
{
  if (t <= (num_vals | 0x1f)) {
    uint32_t mask;
    if (w <= 1) {
      v    = (v << 1) | (shuffle_xor(v, 1) & 0x1);
      v    = (v << 2) | (shuffle_xor(v, 2) & 0x3);
      v    = (v << 4) | (shuffle_xor(v, 4) & 0xf);
      mask = 0x7;
    } else if (w <= 2) {
      v    = (v << 2) | (shuffle_xor(v, 1) & 0x3);
      v    = (v << 4) | (shuffle_xor(v, 2) & 0xf);
      mask = 0x3;
    } else  // if (w <= 4)
    {
      v    = (v << 4) | (shuffle_xor(v, 1) & 0xf);
      mask = 0x1;
    }
    if (t < num_vals && !(t & mask)) { dst[(t * w) >> 3] = static_cast<uint8_t>(v); }
  }
}

/**
 * @brief Integer RLEv2 encoder
 *
 * @param[in] cid stream type (strm_pos[cid] will be updated and output stored at
 *streams[cid]+strm_pos[cid])
 * @param[in] s encoder state
 * @param[in] inbuf base input buffer
 * @param[in] inpos position in input buffer
 * @param[in] inmask input buffer position mask for circular buffers
 * @param[in] numvals max number of values to encode
 * @param[in] flush encode all remaining values if nonzero
 * @param[in] t thread id
 * @param[in] temp_storage_full shared memory storage to performance warp reduce
 * @param[in] temp_storage_half shared memory storage to performance half warp reduce
 *
 * @return number of input values encoded
 *
 **/
template <StreamIndexType cid,
          class T,
          bool is_signed,
          uint32_t inmask,
          typename FullStorage,
          typename HalfStorage>
static __device__ uint32_t IntegerRLE(orcenc_state_s *s,
                                      const T *inbuf,
                                      uint32_t inpos,
                                      uint32_t numvals,
                                      uint32_t flush,
                                      int t,
                                      FullStorage &temp_storage_full,
                                      HalfStorage &temp_storage_half)
{
  using warp_reduce      = cub::WarpReduce<T>;
  using half_warp_reduce = cub::WarpReduce<T, 16>;
  uint8_t *dst           = s->chunk.streams[cid] + s->strm_pos[cid];
  uint32_t out_cnt       = 0;

  while (numvals > 0) {
    T v0               = (t < numvals) ? inbuf[(inpos + t) & inmask] : 0;
    T v1               = (t + 1 < numvals) ? inbuf[(inpos + t + 1) & inmask] : 0;
    T v2               = (t + 2 < numvals) ? inbuf[(inpos + t + 2) & inmask] : 0;
    uint32_t delta_map = ballot(t + 2 < numvals && v1 - v0 == v2 - v1), maxvals = min(numvals, 512),
             literal_run, delta_run;
    if (!(t & 0x1f)) s->u.intrle.delta_map[t >> 5] = delta_map;
    __syncthreads();
    if (!t) {
      // Find the start of the next delta run (2 consecutive values with the same delta)
      literal_run = delta_run = 0;
      while (literal_run < maxvals) {
        if (delta_map != 0) {
          uint32_t literal_run_ofs = __ffs(delta_map) - 1;
          literal_run += literal_run_ofs;
          delta_run = __ffs(~((delta_map >> literal_run_ofs) >> 1));
          if (literal_run_ofs + delta_run == 32) {
            for (;;) {
              uint32_t delta_idx = (literal_run + delta_run) >> 5;
              delta_map          = (delta_idx < 512 / 32) ? s->u.intrle.delta_map[delta_idx] : 0;
              if (delta_map != ~0) break;
              delta_run += 32;
            }
            delta_run += __ffs(~delta_map) - 1;
          }
          delta_run += 2;
          break;
        }
        literal_run += 32;
        delta_map = s->u.intrle.delta_map[(literal_run >> 5)];
      }
      literal_run             = min(literal_run, maxvals);
      s->u.intrle.literal_run = literal_run;
      s->u.intrle.delta_run   = min(delta_run, maxvals - literal_run);
    }
    __syncthreads();
    literal_run = s->u.intrle.literal_run;
    // Find minimum and maximum values
    if (literal_run > 0) {
      // Find min & max
      T vmin, vmax;
      uint32_t literal_mode, literal_w;
      if (t < literal_run) {
        vmin = vmax = v0;
      } else {
        intrle_minmax(vmax, vmin);
      }
      vmin = warp_reduce(temp_storage_full[t / 32]).Reduce(vmin, cub::Min());
      __syncwarp();
      vmax = warp_reduce(temp_storage_full[t / 32]).Reduce(vmax, cub::Max());
      __syncwarp();
      if (!(t & 0x1f)) {
        s->u.intrle.scratch.u64[(t >> 5) * 2 + 0] = vmin;
        s->u.intrle.scratch.u64[(t >> 5) * 2 + 1] = vmax;
      }
      __syncthreads();
      if (t < 32) {
        vmin = (T)s->u.intrle.scratch.u64[(t & 0xf) * 2 + 0];
        vmax = (T)s->u.intrle.scratch.u64[(t & 0xf) * 2 + 1];
        vmin = half_warp_reduce(temp_storage_half[t / 32]).Reduce(vmin, cub::Min());
        __syncwarp();
        vmax = half_warp_reduce(temp_storage_half[t / 32]).Reduce(vmax, cub::Max());
        __syncwarp();
        if (t == 0) {
          uint32_t mode1_w, mode2_w;
          typename std::make_unsigned<T>::type vrange_mode1, vrange_mode2;
          s->u.intrle.scratch.u64[0] = (uint64_t)vmin;
          if (sizeof(T) > 4) {
            vrange_mode1 = (is_signed) ? max(zigzag(vmin), zigzag(vmax)) : vmax;
            vrange_mode2 = vmax - vmin;
            mode1_w      = 8 - min(CountLeadingBytes64(vrange_mode1), 7);
            mode2_w      = 8 - min(CountLeadingBytes64(vrange_mode2), 7);
          } else {
            vrange_mode1 = (is_signed) ? max(zigzag(vmin), zigzag(vmax)) : vmax;
            vrange_mode2 = vmax - vmin;
            mode1_w      = 4 - min(CountLeadingBytes32(vrange_mode1), 3);
            mode2_w      = 4 - min(CountLeadingBytes32(vrange_mode2), 3);
          }
          // Decide between mode1 & mode2 (also mode3 for length=2 repeat)
          if (vrange_mode2 == 0 && mode1_w > 1) {
            // Should only occur if literal_run==2 (otherwise would have resulted in repeat_run >=
            // 3)
            uint32_t bytecnt = 2;
            dst[0]           = 0xC0 + ((literal_run - 1) >> 8);
            dst[1]           = (literal_run - 1) & 0xff;
            bytecnt += StoreVarint(dst + 2, vrange_mode1);
            dst[bytecnt++]           = 0;  // Zero delta
            s->u.intrle.literal_mode = 3;
            s->u.intrle.literal_w    = bytecnt;
          } else {
            uint32_t range, w;
            if (mode1_w > mode2_w && (literal_run - 1) * (mode1_w - mode2_w) > 4) {
              s->u.intrle.literal_mode = 2;
              w                        = mode2_w;
              range                    = (uint32_t)vrange_mode2;
            } else {
              s->u.intrle.literal_mode = 1;
              w                        = mode1_w;
              range                    = (uint32_t)vrange_mode1;
            }
            if (w == 1)
              w = (range >= 16) ? w << 3 : (range >= 4) ? 4 : (range >= 2) ? 2 : 1;
            else
              w <<= 3;  // bytes -> bits
            s->u.intrle.literal_w = w;
          }
        }
      }
      __syncthreads();
      vmin         = (T)s->u.intrle.scratch.u64[0];
      literal_mode = s->u.intrle.literal_mode;
      literal_w    = s->u.intrle.literal_w;
      if (literal_mode == 1) {
        // Direct mode
        if (!t) {
          dst[0] = 0x40 +
                   ((literal_w < 8) ? literal_w - 1 : kByteLengthToRLEv2_W[literal_w >> 3]) * 2 +
                   ((literal_run - 1) >> 8);
          dst[1] = (literal_run - 1) & 0xff;
        }
        dst += 2;

        typename std::make_unsigned<T>::type zzv0 = v0;
        if (t < literal_run) { zzv0 = zigzag(v0); }
        if (literal_w < 8) {
          StoreBitsBigEndian(dst, zzv0, literal_w, literal_run, t);
        } else if (t < literal_run) {
          StoreBytesBigEndian(dst + t * (literal_w >> 3), zzv0, (literal_w >> 3));
        }
      } else if (literal_mode == 2) {
        // Patched base mode
        if (!t) {
          uint32_t bw, pw = 1, pll, pgw = 1, bv_scale = (is_signed) ? 0 : 1;
          vmax = (is_signed) ? ((vmin < 0) ? -vmin : vmin) * 2 : vmin;
          bw   = (sizeof(T) > 4) ? (8 - min(CountLeadingBytes64(vmax << bv_scale), 7))
                               : (4 - min(CountLeadingBytes32(vmax << bv_scale), 3));
          if (zero_pll_war) {
            // Insert a dummy zero patch
            pll                                                    = 1;
            dst[4 + bw + ((literal_run * literal_w + 7) >> 3) + 0] = 0;
            dst[4 + bw + ((literal_run * literal_w + 7) >> 3) + 1] = 0;
          } else {
            pll = 0;
          }
          dst[0] = 0x80 +
                   ((literal_w < 8) ? literal_w - 1 : kByteLengthToRLEv2_W[literal_w >> 3]) * 2 +
                   ((literal_run - 1) >> 8);
          dst[1] = (literal_run - 1) & 0xff;
          dst[2] = ((bw - 1) << 5) | kByteLengthToRLEv2_W[pw];
          dst[3] = ((pgw - 1) << 5) | pll;
          if (is_signed) {
            vmax >>= 1;
            vmax |= vmin & ((T)1 << (bw * 8 - 1));
          }
          StoreBytesBigEndian(dst + 4, vmax, bw);
          s->u.intrle.hdr_bytes = 4 + bw;
          s->u.intrle.pl_bytes  = (pll * (pw * 8 + pgw) + 7) >> 3;
        }
        __syncthreads();
        dst += s->u.intrle.hdr_bytes;
        v0 -= (t < literal_run) ? vmin : 0;
        if (literal_w < 8)
          StoreBitsBigEndian(dst, (uint32_t)v0, literal_w, literal_run, t);
        else if (t < literal_run)
          StoreBytesBigEndian(dst + t * (literal_w >> 3), v0, (literal_w >> 3));
        dst += s->u.intrle.pl_bytes;
      } else {
        // Delta mode
        dst += literal_w;
        literal_w = 0;
      }
      dst += (literal_run * literal_w + 7) >> 3;
      numvals -= literal_run;
      inpos += literal_run;
      out_cnt += literal_run;
      __syncthreads();
    }
    delta_run = s->u.intrle.delta_run;
    if (delta_run > 0) {
      if (t == literal_run) {
        int64_t delta       = (int64_t)v1 - (int64_t)v0;
        uint64_t delta_base = zigzag(v0);
        if (delta == 0 && delta_run >= 3 && delta_run <= 10) {
          // Short repeat
          uint32_t delta_bw = 8 - min(CountLeadingBytes64(delta_base), 7);
          dst[0]            = ((delta_bw - 1) << 3) + (delta_run - 3);
          for (uint32_t i = 0, b = delta_bw * 8; i < delta_bw; i++) {
            b -= 8;
            dst[1 + i] = static_cast<uint8_t>(delta_base >> b);
          }
          s->u.intrle.hdr_bytes = 1 + delta_bw;
        } else {
          // Delta
          uint64_t delta_u = zigzag(delta);
          uint32_t bytecnt = 2;
          dst[0]           = 0xC0 + ((delta_run - 1) >> 8);
          dst[1]           = (delta_run - 1) & 0xff;
          bytecnt += StoreVarint(dst + bytecnt, delta_base);
          bytecnt += StoreVarint(dst + bytecnt, delta_u);
          s->u.intrle.hdr_bytes = bytecnt;
        }
      }
      __syncthreads();
      dst += s->u.intrle.hdr_bytes;
      numvals -= delta_run;
      inpos += delta_run;
      out_cnt += delta_run;
    }
  }
  if (!t) { s->strm_pos[cid] = static_cast<uint32_t>(dst - s->chunk.streams[cid]); }
  __syncthreads();
  return out_cnt;
}

/**
 * @brief Store a group of strings as a single concatenated string
 *
 * @param[in] dst destination buffer
 * @param[in] strenc string encoder state
 * @param[in] len(t) string length (per thread)
 * @param[in] t thread id
 *
 **/
static __device__ void StoreStringData(uint8_t *dst,
                                       strdata_enc_state_s *strenc,
                                       uint32_t len,
                                       int t)
{
  // Start with summing up all the lengths
  uint32_t pos = len;
  uint32_t wt  = t & 0x1f;
  for (uint32_t n = 1; n < 32; n <<= 1) {
    uint32_t tmp = shuffle(pos, (wt & ~n) | (n - 1));
    pos += (wt & n) ? tmp : 0;
  }
  if (wt == 0x1f) { strenc->lengths_red[t >> 5] = pos; }
  dst += pos - len;
  __syncthreads();
  if (t < 32) {
    uint32_t wlen = (wt < 16) ? strenc->lengths_red[wt] : 0;
    uint32_t wpos = wlen;
    for (uint32_t n = 1; n < 16; n <<= 1) {
      uint32_t tmp = shuffle(wpos, (wt & ~n) | (n - 1));
      wpos += (wt & n) ? tmp : 0;
    }
    if (wt < 16) { strenc->lengths_red[wt] = wpos - wlen; }
    if (wt == 0xf) {
      strenc->char_count = wpos;  // Update stream position
    }
  }
  __syncthreads();
  // TBD: Might be more efficient to loop over 4 strings and copy 8 consecutive character at a time
  // rather than have each thread to a memcpy
  if (len > 0) { memcpy(dst + strenc->lengths_red[t >> 5], strenc->str_data[t], len); }
}

/**
 * @brief In-place conversion from lengths to positions
 *
 * @param[in] vals input values
 * @param[in] numvals number of values
 * @param[in] t thread id
 *
 **/
template <class T>
inline __device__ void lengths_to_positions(volatile T *vals, uint32_t numvals, unsigned int t)
{
  for (uint32_t n = 1; n < numvals; n <<= 1) {
    __syncthreads();
    if ((t & n) && (t < numvals)) vals[t] += vals[(t & ~n) | (n - 1)];
  }
}

/**
 * @brief Timestamp scale table (powers of 10)
 **/
static const __device__ __constant__ int32_t kTimeScale[10] = {
  1000000000, 100000000, 10000000, 1000000, 100000, 10000, 1000, 100, 10, 1};

/**
 * @brief Encode column data
 *
 * @param[in] chunks EncChunk device array [rowgroup][column]
 * @param[in] num_columns Number of columns
 * @param[in] num_rowgroups Number of row groups
 *
 **/
// blockDim {512,1,1}
template <int block_size>
__global__ void __launch_bounds__(block_size)
  gpuEncodeOrcColumnData(EncChunk *chunks, uint32_t num_columns, uint32_t num_rowgroups)
{
  __shared__ __align__(16) orcenc_state_s state_g;
  __shared__ union {
    typename cub::WarpReduce<int32_t>::TempStorage full_i32[block_size / 32];
    typename cub::WarpReduce<int64_t>::TempStorage full_i64[block_size / 32];
    typename cub::WarpReduce<uint32_t>::TempStorage full_u32[block_size / 32];
    typename cub::WarpReduce<int32_t, 16>::TempStorage half_i32[block_size / 32];
    typename cub::WarpReduce<int64_t, 16>::TempStorage half_i64[block_size / 32];
    typename cub::WarpReduce<uint32_t, 16>::TempStorage half_u32[block_size / 32];
  } temp_storage;

  orcenc_state_s *const s = &state_g;
  uint32_t col_id         = blockIdx.x;
  uint32_t group_id       = blockIdx.y;
  int t                   = threadIdx.x;

  if (t == 0) s->chunk = chunks[group_id * num_columns + col_id];
  if (t < CI_NUM_STREAMS) { s->strm_pos[t] = 0; }
  __syncthreads();
  if (!t) {
    s->cur_row      = 0;
    s->present_rows = 0;
    s->present_out  = 0;
    s->numvals      = 0;
    s->numlengths   = 0;
    s->nnz          = 0;
    // Dictionary data is encoded in a separate kernel
    if (s->chunk.encoding_kind == DICTIONARY_V2) {
      s->strm_pos[CI_DATA2]      = s->chunk.strm_len[CI_DATA2];
      s->strm_pos[CI_DICTIONARY] = s->chunk.strm_len[CI_DICTIONARY];
    }
  }
  __syncthreads();
  while (s->cur_row < s->chunk.num_rows || s->numvals + s->numlengths != 0) {
    // Encode valid map
    if (s->present_rows < s->chunk.num_rows) {
      uint32_t present_rows = s->present_rows;
      uint32_t nrows        = min(s->chunk.num_rows - present_rows,
                           512 * 8 - (present_rows - (min(s->cur_row, s->present_out) & ~7)));
      uint32_t nrows_out;
      if (t * 8 < nrows) {
        uint32_t row  = s->chunk.start_row + present_rows + t * 8;
        uint8_t valid = 0;
        if (row < s->chunk.valid_rows) {
          if (s->chunk.valid_map_base) {
            uint8_t valid_map[4];
            auto const valid_map_byte_idx = row >> 3;
            memcpy(valid_map, &s->chunk.valid_map_base[valid_map_byte_idx / 4], 4);
            valid = valid_map[valid_map_byte_idx % 4];
          } else {
            valid = 0xff;
          }
          if (row + 7 > s->chunk.valid_rows) {
            valid = valid & ((1 << (s->chunk.valid_rows & 7)) - 1);
          }
        }
        s->valid_buf[(row >> 3) & 0x1ff] = valid;
      }
      __syncthreads();
      present_rows += nrows;
      if (!t) { s->present_rows = present_rows; }
      // RLE encode the present stream
      nrows_out =
        present_rows -
        s->present_out;  // Should always be a multiple of 8 except at the end of the last row group
      if (nrows_out > ((present_rows < s->chunk.num_rows) ? 130 * 8 : 0)) {
        uint32_t present_out = s->present_out;
        if (s->chunk.strm_id[CI_PRESENT] >= 0) {
          uint32_t flush = (present_rows < s->chunk.num_rows) ? 0 : 7;
          nrows_out      = (nrows_out + flush) >> 3;
          nrows_out =
            ByteRLE<CI_PRESENT, 0x1ff>(
              s, s->valid_buf, (s->chunk.start_row + present_out) >> 3, nrows_out, flush, t) *
            8;
        }
        __syncthreads();
        if (!t) { s->present_out = min(present_out + nrows_out, present_rows); }
      }
      __syncthreads();
    }
    // Fetch non-null values
    if (!s->chunk.streams[CI_DATA]) {
      // Pass-through
      __syncthreads();
      if (!t) {
        s->cur_row           = s->present_rows;
        s->strm_pos[CI_DATA] = s->cur_row * s->chunk.dtype_len;
      }
      __syncthreads();
    } else if (s->cur_row < s->present_rows) {
      uint32_t maxnumvals = (s->chunk.type_kind == BOOLEAN) ? 2048 : 1024;
      uint32_t nrows =
        min(min(s->present_rows - s->cur_row, maxnumvals - max(s->numvals, s->numlengths)), 512);
      uint32_t row   = s->chunk.start_row + s->cur_row + t;
      uint32_t valid = (t < nrows) ? (s->valid_buf[(row >> 3) & 0x1ff] >> (row & 7)) & 1 : 0;
      s->buf.u32[t]  = valid;

      // TODO: Could use a faster reduction relying on _popc() for the initial phase
      lengths_to_positions(s->buf.u32, 512, t);
      __syncthreads();
      if (valid) {
        int nz_idx       = (s->nnz + s->buf.u32[t] - 1) & (maxnumvals - 1);
        void const *base = s->chunk.column_data_base;
        switch (s->chunk.type_kind) {
          case INT:
          case DATE:
          case FLOAT: s->vals.u32[nz_idx] = static_cast<const uint32_t *>(base)[row]; break;
          case DOUBLE:
          case LONG: s->vals.u64[nz_idx] = static_cast<const uint64_t *>(base)[row]; break;
          case SHORT: s->vals.u32[nz_idx] = static_cast<const uint16_t *>(base)[row]; break;
          case BOOLEAN:
          case BYTE: s->vals.u8[nz_idx] = static_cast<const uint8_t *>(base)[row]; break;
          case TIMESTAMP: {
            int64_t ts       = static_cast<const int64_t *>(base)[row];
            int32_t ts_scale = kTimeScale[min(s->chunk.scale, 9)];
            int64_t seconds  = ts / ts_scale;
            int32_t nanos    = (ts - seconds * ts_scale);
            // There is a bug in the ORC spec such that for negative timestamps, it is understood
            // between the writer and reader that nanos will be adjusted to their positive component
            // but the negative seconds will be left alone. This means that -2.6 is encoded as
            // seconds = -2 and nanos = 1+(-0.6) = 0.4
            // This leads to an error in decoding time where -1 < time (s) < 0
            // Details: https://github.com/rapidsai/cudf/pull/5529#issuecomment-648768925
            if (nanos < 0) { nanos += ts_scale; }
            s->vals.i64[nz_idx] = seconds - kORCTimeToUTC;
            if (nanos != 0) {
              // Trailing zeroes are encoded in the lower 3-bits
              uint32_t zeroes = 0;
              nanos *= kTimeScale[9 - min(s->chunk.scale, 9)];
              if (!(nanos % 100)) {
                nanos /= 100;
                zeroes = 1;
                while (zeroes < 7 && !(nanos % 10)) {
                  nanos /= 10;
                  zeroes++;
                }
              }
              nanos = (nanos << 3) + zeroes;
            }
            s->lengths.u32[nz_idx] = nanos;
            break;
          }
          case STRING:
            if (s->chunk.encoding_kind == DICTIONARY_V2) {
              uint32_t dict_idx = static_cast<const uint32_t *>(base)[row];
              if (dict_idx > 0x7fffffffu)
                dict_idx = static_cast<const uint32_t *>(base)[dict_idx & 0x7fffffffu];
              s->vals.u32[nz_idx] = dict_idx;
            } else {
              const nvstrdesc_s *str_desc = static_cast<const nvstrdesc_s *>(base) + row;
              const char *ptr             = str_desc->ptr;
              uint32_t count              = static_cast<uint32_t>(str_desc->count);
              s->u.strenc.str_data[s->buf.u32[t] - 1] = ptr;
              s->lengths.u32[nz_idx]                  = count;
            }
            break;
          default: break;
        }
      }
      __syncthreads();
      if (s->chunk.type_kind == STRING && s->chunk.encoding_kind != DICTIONARY_V2) {
        // Store string data
        uint32_t nz     = s->buf.u32[511];
        uint32_t nz_idx = (s->nnz + t) & 0x3ff;
        uint32_t len    = (t < nz && s->u.strenc.str_data[t]) ? s->lengths.u32[nz_idx] : 0;
        StoreStringData(s->chunk.streams[CI_DATA] + s->strm_pos[CI_DATA], &s->u.strenc, len, t);
        if (!t) { s->strm_pos[CI_DATA] += s->u.strenc.char_count; }
        __syncthreads();
      } else if (s->chunk.type_kind == BOOLEAN) {
        // bool8 -> 8x bool1
        uint32_t nz = s->buf.u32[511];
        uint8_t n   = ((s->nnz + nz) - (s->nnz & ~7) + 7) >> 3;
        if (t < n) {
          uint32_t idx8                              = (s->nnz & ~7) + (t << 3);
          s->lengths.u8[((s->nnz >> 3) + t) & 0x1ff] = ((s->vals.u8[(idx8 + 0) & 0x7ff] & 1) << 7) |
                                                       ((s->vals.u8[(idx8 + 1) & 0x7ff] & 1) << 6) |
                                                       ((s->vals.u8[(idx8 + 2) & 0x7ff] & 1) << 5) |
                                                       ((s->vals.u8[(idx8 + 3) & 0x7ff] & 1) << 4) |
                                                       ((s->vals.u8[(idx8 + 4) & 0x7ff] & 1) << 3) |
                                                       ((s->vals.u8[(idx8 + 5) & 0x7ff] & 1) << 2) |
                                                       ((s->vals.u8[(idx8 + 6) & 0x7ff] & 1) << 1) |
                                                       ((s->vals.u8[(idx8 + 7) & 0x7ff] & 1) << 0);
        }
        __syncthreads();
      }
      if (!t) {
        uint32_t nz = s->buf.u32[511];
        s->nnz += nz;
        s->numvals += nz;
        s->numlengths += (s->chunk.type_kind == TIMESTAMP ||
                          (s->chunk.type_kind == STRING && s->chunk.encoding_kind != DICTIONARY_V2))
                           ? nz
                           : 0;
        s->cur_row += nrows;
      }
      __syncthreads();
      // Encode values
      if (s->numvals > 0) {
        uint32_t flush = (s->cur_row == s->chunk.num_rows) ? 7 : 0, n;
        switch (s->chunk.type_kind) {
          case SHORT:
          case INT:
          case DATE:
            n = IntegerRLE<CI_DATA, int32_t, true, 0x3ff>(s,
                                                          s->vals.i32,
                                                          s->nnz - s->numvals,
                                                          s->numvals,
                                                          flush,
                                                          t,
                                                          temp_storage.full_i32,
                                                          temp_storage.half_i32);
            break;
          case LONG:
          case TIMESTAMP:
            n = IntegerRLE<CI_DATA, int64_t, true, 0x3ff>(s,
                                                          s->vals.i64,
                                                          s->nnz - s->numvals,
                                                          s->numvals,
                                                          flush,
                                                          t,
                                                          temp_storage.full_i64,
                                                          temp_storage.half_i64);
            break;
          case BYTE:
            n = ByteRLE<CI_DATA, 0x3ff>(s, s->vals.u8, s->nnz - s->numvals, s->numvals, flush, t);
            break;
          case BOOLEAN:
            n = ByteRLE<CI_DATA, 0x1ff>(s,
                                        s->lengths.u8,
                                        (s->nnz - s->numvals + flush) >> 3,
                                        (s->numvals + flush) >> 3,
                                        flush,
                                        t) *
                8;
            break;
          case FLOAT:
            StoreBytes<CI_DATA, 0xfff>(s, s->vals.u8, (s->nnz - s->numvals) * 4, s->numvals * 4, t);
            n = s->numvals;
            break;
          case DOUBLE:
            StoreBytes<CI_DATA, 0x1fff>(
              s, s->vals.u8, (s->nnz - s->numvals) * 8, s->numvals * 8, t);
            n = s->numvals;
            break;
          case STRING:
            if (s->chunk.encoding_kind == DICTIONARY_V2) {
              n = IntegerRLE<CI_DATA, uint32_t, false, 0x3ff>(s,
                                                              s->vals.u32,
                                                              s->nnz - s->numvals,
                                                              s->numvals,
                                                              flush,
                                                              t,
                                                              temp_storage.full_u32,
                                                              temp_storage.half_u32);
            } else {
              n = s->numvals;
            }
            break;
          default: n = s->numvals; break;
        }
        __syncthreads();
        if (!t) { s->numvals -= min(n, s->numvals); }
      }
      // Encode secondary stream values
      if (s->numlengths > 0) {
        uint32_t flush = (s->cur_row == s->chunk.num_rows) ? 1 : 0, n;
        switch (s->chunk.type_kind) {
          case TIMESTAMP:
          case STRING:
            n = IntegerRLE<CI_DATA2, uint32_t, false, 0x3ff>(s,
                                                             s->lengths.u32,
                                                             s->nnz - s->numlengths,
                                                             s->numlengths,
                                                             flush,
                                                             t,
                                                             temp_storage.full_u32,
                                                             temp_storage.half_u32);
            break;
          default: n = s->numlengths; break;
        }
        __syncthreads();
        if (!t) { s->numlengths -= min(n, s->numlengths); }
      }
    }
    __syncthreads();
  }
  __syncthreads();
  if (t <= CI_PRESENT && s->chunk.strm_id[t] >= 0) {
    // Update actual compressed length
    chunks[group_id * num_columns + col_id].strm_len[t] = s->strm_pos[t];
    if (!s->chunk.streams[t]) {
      chunks[group_id * num_columns + col_id].streams[t] =
        static_cast<uint8_t *>(const_cast<void *>(s->chunk.column_data_base)) +
        s->chunk.start_row * s->chunk.dtype_len;
    }
  }
}

/**
 * @brief Encode column dictionaries
 *
 * @param[in] stripes Stripe dictionaries device array [stripe][string_column]
 * @param[in] chunks EncChunk device array [rowgroup][column]
 * @param[in] num_columns Number of columns
 *
 **/
// blockDim {512,1,1}
template <int block_size>
__global__ void __launch_bounds__(block_size)
  gpuEncodeStringDictionaries(StripeDictionary *stripes, EncChunk *chunks, uint32_t num_columns)
{
  __shared__ __align__(16) orcenc_state_s state_g;
  __shared__ union {
    typename cub::WarpReduce<uint32_t>::TempStorage full_u32[block_size / 32];
    typename cub::WarpReduce<uint32_t, 16>::TempStorage half_u32[block_size / 32];
  } temp_storage;

  orcenc_state_s *const s = &state_g;
  uint32_t stripe_id      = blockIdx.x;
  uint32_t cid            = (blockIdx.y) ? CI_DICTIONARY : CI_DATA2;
  uint32_t chunk_id;
  int t = threadIdx.x;
  const nvstrdesc_s *str_desc;
  const uint32_t *dict_data;

  if (t == 0) s->u.dict_stripe = stripes[stripe_id];

  __syncthreads();
  chunk_id = s->u.dict_stripe.start_chunk * num_columns + s->u.dict_stripe.column_id;
  if (t == 0) {
    s->chunk         = chunks[chunk_id];
    s->strm_pos[cid] = 0;
    s->numlengths    = 0;
    s->nrows         = s->u.dict_stripe.num_strings;
    s->cur_row       = 0;
  }
  str_desc  = static_cast<const nvstrdesc_s *>(s->u.dict_stripe.column_data_base);
  dict_data = s->u.dict_stripe.dict_data;
  __syncthreads();
  if (s->chunk.encoding_kind != DICTIONARY_V2) {
    return;  // This column isn't using dictionary encoding -> bail out
  }

  while (s->cur_row < s->nrows || s->numlengths != 0) {
    uint32_t numvals    = min(s->nrows - s->cur_row, min(1024 - s->numlengths, 512));
    uint32_t string_idx = (t < numvals) ? dict_data[s->cur_row + t] : 0;
    if (cid == CI_DICTIONARY) {
      // Encoding string contents
      const char *ptr = (t < numvals) ? str_desc[string_idx].ptr : 0;
      uint32_t count  = (t < numvals) ? static_cast<uint32_t>(str_desc[string_idx].count) : 0;
      s->u.strenc.str_data[t] = ptr;
      StoreStringData(s->chunk.streams[CI_DICTIONARY] + s->strm_pos[CI_DICTIONARY],
                      &s->u.strenc,
                      (ptr) ? count : 0,
                      t);
      if (!t) { s->strm_pos[CI_DICTIONARY] += s->u.strenc.char_count; }
    } else {
      // Encoding string lengths
      uint32_t count  = (t < numvals) ? static_cast<uint32_t>(str_desc[string_idx].count) : 0;
      uint32_t nz_idx = (s->cur_row + t) & 0x3ff;
      if (t < numvals) s->lengths.u32[nz_idx] = count;
      __syncthreads();
      if (s->numlengths + numvals > 0) {
        uint32_t flush = (s->cur_row + numvals == s->nrows) ? 1 : 0;
        uint32_t n     = IntegerRLE<CI_DATA2, uint32_t, false, 0x3ff>(s,
                                                                  s->lengths.u32,
                                                                  s->cur_row,
                                                                  s->numlengths + numvals,
                                                                  flush,
                                                                  t,
                                                                  temp_storage.full_u32,
                                                                  temp_storage.half_u32);
        __syncthreads();
        if (!t) {
          s->numlengths += numvals;
          s->numlengths -= min(n, s->numlengths);
        }
      }
    }
    if (t == 0) { s->cur_row += numvals; }
    __syncthreads();
  }
  if (t == 0) { chunks[chunk_id].strm_len[cid] = s->strm_pos[cid]; }
}

/**
 * @brief Merge chunked column data into a single contiguous stream
 *
 * @param[in] strm_desc StripeStream device array [stripe][stream]
 * @param[in] chunks EncChunk device array [rowgroup][column]
 * @param[in] num_stripe_streams Total number of streams
 * @param[in] num_columns Number of columns
 *
 **/
// blockDim {1024,1,1}
__global__ void __launch_bounds__(1024)
  gpuCompactOrcDataStreams(StripeStream *strm_desc, EncChunk *chunks, uint32_t num_columns)
{
  __shared__ __align__(16) StripeStream ss;
  __shared__ __align__(16) EncChunk ck0;
  __shared__ uint8_t *volatile ck_curptr_g;
  __shared__ uint32_t volatile ck_curlen_g;

  uint32_t strm_id = blockIdx.x;
  uint32_t ck0_id, cid;
  uint32_t t = threadIdx.x;
  uint8_t *dst_ptr;

  if (t == 0) {
    ss  = strm_desc[strm_id];
    ck0 = chunks[ss.first_chunk_id];
  }
  __syncthreads();
  ck0_id  = ss.first_chunk_id;
  cid     = ss.stream_type;
  dst_ptr = ck0.streams[cid] + ck0.strm_len[cid];
  for (uint32_t g = 1; g < ss.num_chunks; g++) {
    uint8_t *src_ptr;
    uint32_t len;
    if (t == 0) {
      src_ptr = chunks[ck0_id + g * num_columns].streams[cid];
      len     = chunks[ck0_id + g * num_columns].strm_len[cid];
      if (src_ptr != dst_ptr) { chunks[ck0_id + g * num_columns].streams[cid] = dst_ptr; }
      ck_curptr_g = src_ptr;
      ck_curlen_g = len;
    }
    __syncthreads();
    src_ptr = ck_curptr_g;
    len     = ck_curlen_g;
    if (len > 0 && src_ptr != dst_ptr) {
      for (uint32_t i = 0; i < len; i += 1024) {
        uint8_t v = (i + t < len) ? src_ptr[i + t] : 0;
        __syncthreads();
        if (i + t < len) { dst_ptr[i + t] = v; }
      }
    }
    dst_ptr += len;
    __syncthreads();
  }
  if (!t) { strm_desc[strm_id].stream_size = dst_ptr - ck0.streams[cid]; }
}

/**
 * @brief Initializes compression input/output structures
 *
 * @param[in] strm_desc StripeStream device array [stripe][stream]
 * @param[in] chunks EncChunk device array [rowgroup][column]
 * @param[out] comp_in Per-block compression input parameters
 * @param[out] comp_out Per-block compression status
 * @param[in] compressed_bfr Compression output buffer
 * @param[in] comp_blk_size Compression block size
 *
 **/
// blockDim {256,1,1}
__global__ void __launch_bounds__(256) gpuInitCompressionBlocks(StripeStream *strm_desc,
                                                                EncChunk *chunks,
                                                                gpu_inflate_input_s *comp_in,
                                                                gpu_inflate_status_s *comp_out,
                                                                uint8_t *compressed_bfr,
                                                                uint32_t comp_blk_size)
{
  __shared__ __align__(16) StripeStream ss;
  __shared__ uint8_t *volatile uncomp_base_g;

  uint32_t strm_id = blockIdx.x;
  uint32_t t       = threadIdx.x;
  uint32_t num_blocks;
  uint8_t *src, *dst;

  if (t == 0) {
    ss            = strm_desc[strm_id];
    uncomp_base_g = chunks[ss.first_chunk_id].streams[ss.stream_type];
  }
  __syncthreads();
  src        = uncomp_base_g;
  dst        = compressed_bfr + ss.bfr_offset;
  num_blocks = (ss.stream_size > 0) ? (ss.stream_size - 1) / comp_blk_size + 1 : 1;
  for (uint32_t b = t; b < num_blocks; b += 256) {
    gpu_inflate_input_s *blk_in   = &comp_in[ss.first_block + b];
    gpu_inflate_status_s *blk_out = &comp_out[ss.first_block + b];
    uint32_t blk_size = min(comp_blk_size, ss.stream_size - min(b * comp_blk_size, ss.stream_size));
    blk_in->srcDevice = src + b * comp_blk_size;
    blk_in->srcSize   = blk_size;
    blk_in->dstDevice = dst + b * (3 + comp_blk_size) + 3;  // reserve 3 bytes for block header
    blk_in->dstSize   = blk_size;
    blk_out->bytes_written = blk_size;
    blk_out->status        = 1;
    blk_out->reserved      = 0;
  }
}

/**
 * @brief Compacts compressed blocks in a single contiguous stream, and update 3-byte block length
 *fields
 *
 * @param[in,out] strm_desc StripeStream device array [stripe][stream]
 * @param[in] chunks EncChunk device array [rowgroup][column]
 * @param[in] comp_in Per-block compression input parameters
 * @param[in] comp_out Per-block compression status
 * @param[in] compressed_bfr Compression output buffer
 * @param[in] comp_blk_size Compression block size
 *
 **/
// blockDim {1024,1,1}
__global__ void __launch_bounds__(1024) gpuCompactCompressedBlocks(StripeStream *strm_desc,
                                                                   gpu_inflate_input_s *comp_in,
                                                                   gpu_inflate_status_s *comp_out,
                                                                   uint8_t *compressed_bfr,
                                                                   uint32_t comp_blk_size)
{
  __shared__ __align__(16) StripeStream ss;
  __shared__ const uint8_t *volatile comp_src_g;
  __shared__ uint32_t volatile comp_len_g;

  uint32_t strm_id = blockIdx.x;
  uint32_t t       = threadIdx.x;
  uint32_t num_blocks, b, blk_size;
  const uint8_t *src;
  uint8_t *dst;

  if (t == 0) ss = strm_desc[strm_id];
  __syncthreads();

  num_blocks = (ss.stream_size > 0) ? (ss.stream_size - 1) / comp_blk_size + 1 : 0;
  dst        = compressed_bfr + ss.bfr_offset;
  b          = 0;
  do {
    if (t == 0) {
      gpu_inflate_input_s *blk_in   = &comp_in[ss.first_block + b];
      gpu_inflate_status_s *blk_out = &comp_out[ss.first_block + b];
      uint32_t src_len =
        min(comp_blk_size, ss.stream_size - min(b * comp_blk_size, ss.stream_size));
      uint32_t dst_len = (blk_out->status == 0) ? blk_out->bytes_written : src_len;
      uint32_t blk_size24;
      if (dst_len >= src_len) {
        // Copy from uncompressed source
        src                    = static_cast<const uint8_t *>(blk_in->srcDevice);
        blk_out->bytes_written = src_len;
        dst_len                = src_len;
        blk_size24             = dst_len * 2 + 1;
      } else {
        // Compressed block
        src        = static_cast<const uint8_t *>(blk_in->dstDevice);
        blk_size24 = dst_len * 2 + 0;
      }
      dst[0]     = static_cast<uint8_t>(blk_size24 >> 0);
      dst[1]     = static_cast<uint8_t>(blk_size24 >> 8);
      dst[2]     = static_cast<uint8_t>(blk_size24 >> 16);
      comp_src_g = src;
      comp_len_g = dst_len;
    }
    __syncthreads();
    src      = comp_src_g;
    blk_size = comp_len_g;
    dst += 3;  // skip over length written by thread0
    if (src != dst) {
      for (uint32_t i = 0; i < blk_size; i += 1024) {
        uint8_t v = (i + t < blk_size) ? src[i + t] : 0;
        __syncthreads();
        if (i + t < blk_size) { dst[i + t] = v; }
      }
    }
    dst += blk_size;
    __syncthreads();
  } while (++b < num_blocks);
  // Update stripe stream with the compressed size
  if (t == 0) {
    strm_desc[strm_id].stream_size = static_cast<uint32_t>(dst - (compressed_bfr + ss.bfr_offset));
  }
}

/**
 * @brief Launches kernel for encoding column data
 *
 * @param[in] chunks EncChunk device array [rowgroup][column]
 * @param[in] num_columns Number of columns
 * @param[in] num_rowgroups Number of row groups
 * @param[in] stream CUDA stream to use, default 0
 */
void EncodeOrcColumnData(EncChunk *chunks,
                         uint32_t num_columns,
                         uint32_t num_rowgroups,
                         rmm::cuda_stream_view stream)
{
  dim3 dim_block(512, 1);  // 512 threads per chunk
  dim3 dim_grid(num_columns, num_rowgroups);
  gpuEncodeOrcColumnData<512>
    <<<dim_grid, dim_block, 0, stream.value()>>>(chunks, num_columns, num_rowgroups);
}

/**
 * @brief Launches kernel for encoding column dictionaries
 *
 * @param[in] stripes Stripe dictionaries device array [stripe][string_column]
 * @param[in] chunks EncChunk device array [rowgroup][column]
 * @param[in] num_string_columns Number of string columns
 * @param[in] num_columns Number of columns
 * @param[in] num_stripes Number of stripes
 * @param[in] stream CUDA stream to use, default 0
 */
void EncodeStripeDictionaries(StripeDictionary *stripes,
                              EncChunk *chunks,
                              uint32_t num_string_columns,
                              uint32_t num_columns,
                              uint32_t num_stripes,
                              rmm::cuda_stream_view stream)
{
  dim3 dim_block(512, 1);  // 512 threads per dictionary
  dim3 dim_grid(num_string_columns * num_stripes, 2);
  gpuEncodeStringDictionaries<512>
    <<<dim_grid, dim_block, 0, stream.value()>>>(stripes, chunks, num_columns);
}

/**
 * @brief Launches kernel for compacting chunked column data prior to compression
 *
 * @param[in] strm_desc StripeStream device array [stripe][stream]
 * @param[in] chunks EncChunk device array [rowgroup][column]
 * @param[in] num_stripe_streams Total number of streams
 * @param[in] num_columns Number of columns
 * @param[in] stream CUDA stream to use, default 0
 */
void CompactOrcDataStreams(StripeStream *strm_desc,
                           EncChunk *chunks,
                           uint32_t num_stripe_streams,
                           uint32_t num_columns,
                           rmm::cuda_stream_view stream)
{
  dim3 dim_block(1024, 1);
  dim3 dim_grid(num_stripe_streams, 1);
  gpuCompactOrcDataStreams<<<dim_grid, dim_block, 0, stream.value()>>>(
    strm_desc, chunks, num_columns);
}

/**
 * @brief Launches kernel(s) for compressing data streams
 *
 * @param[in] compressed_data Output compressed blocks
 * @param[in] strm_desc StripeStream device array [stripe][stream]
 * @param[in] chunks EncChunk device array [rowgroup][column]
 * @param[out] comp_in Per-block compression input parameters
 * @param[out] comp_out Per-block compression status
 * @param[in] num_stripe_streams Total number of streams
 * @param[in] num_compressed_blocks Total number of compressed blocks
 * @param[in] compression Type of compression
 * @param[in] comp_blk_size Compression block size
 * @param[in] stream CUDA stream to use, default 0
 */
void CompressOrcDataStreams(uint8_t *compressed_data,
                            StripeStream *strm_desc,
                            EncChunk *chunks,
                            gpu_inflate_input_s *comp_in,
                            gpu_inflate_status_s *comp_out,
                            uint32_t num_stripe_streams,
                            uint32_t num_compressed_blocks,
                            CompressionKind compression,
                            uint32_t comp_blk_size,
                            rmm::cuda_stream_view stream)
{
  dim3 dim_block_init(256, 1);
  dim3 dim_grid(num_stripe_streams, 1);
  gpuInitCompressionBlocks<<<dim_grid, dim_block_init, 0, stream.value()>>>(
    strm_desc, chunks, comp_in, comp_out, compressed_data, comp_blk_size);
  if (compression == SNAPPY) { gpu_snap(comp_in, comp_out, num_compressed_blocks, stream); }
  dim3 dim_block_compact(1024, 1);
  gpuCompactCompressedBlocks<<<dim_grid, dim_block_compact, 0, stream.value()>>>(
    strm_desc, comp_in, comp_out, compressed_data, comp_blk_size);
}

}  // namespace gpu
}  // namespace orc
}  // namespace io
}  // namespace cudf<|MERGE_RESOLUTION|>--- conflicted
+++ resolved
@@ -14,7 +14,6 @@
  * limitations under the License.
  */
 
-<<<<<<< HEAD
 #include "orc_common.h"
 #include "orc_gpu.h"
 
@@ -24,18 +23,6 @@
 
 #include <cub/cub.cuh>
 
-// Apache ORC reader does not handle zero-length patch lists for RLEv2 mode2
-// Workaround replaces zero-length patch lists by a dummy zero patch
-#define ZERO_PLL_WAR 1
-
-=======
-#include <cub/cub.cuh>
-#include <io/utilities/block_utils.cuh>
-#include <rmm/cuda_stream_view.hpp>
-#include "orc_common.h"
-#include "orc_gpu.h"
-
->>>>>>> 598a14d8
 namespace cudf {
 namespace io {
 namespace orc {
