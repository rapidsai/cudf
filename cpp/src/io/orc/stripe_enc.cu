--- conflicted
+++ resolved
@@ -1248,31 +1248,16 @@
  * @param[in] num_columns Number of columns
  * @param[in] num_rowgroups Number of row groups
  * @param[in] stream CUDA stream to use, default 0
-<<<<<<< HEAD
- *
- * @return cudaSuccess if successful, a CUDA error code otherwise
- **/
-cudaError_t EncodeOrcColumnData(EncChunk *chunks,
-                                uint32_t num_columns,
-                                uint32_t num_rowgroups,
-                                rmm::cuda_stream_view stream)
-=======
  */
 void EncodeOrcColumnData(EncChunk *chunks,
                          uint32_t num_columns,
                          uint32_t num_rowgroups,
-                         cudaStream_t stream)
->>>>>>> 9fc08f34
+                         rmm::cuda_stream_view stream)
 {
   dim3 dim_block(512, 1);  // 512 threads per chunk
   dim3 dim_grid(num_columns, num_rowgroups);
   gpuEncodeOrcColumnData<512>
-<<<<<<< HEAD
     <<<dim_grid, dim_block, 0, stream.value()>>>(chunks, num_columns, num_rowgroups);
-  return cudaSuccess;
-=======
-    <<<dim_grid, dim_block, 0, stream>>>(chunks, num_columns, num_rowgroups);
->>>>>>> 9fc08f34
 }
 
 /**
@@ -1284,35 +1269,18 @@
  * @param[in] num_columns Number of columns
  * @param[in] num_stripes Number of stripes
  * @param[in] stream CUDA stream to use, default 0
-<<<<<<< HEAD
- *
- * @return cudaSuccess if successful, a CUDA error code otherwise
- **/
-cudaError_t EncodeStripeDictionaries(StripeDictionary *stripes,
-                                     EncChunk *chunks,
-                                     uint32_t num_string_columns,
-                                     uint32_t num_columns,
-                                     uint32_t num_stripes,
-                                     rmm::cuda_stream_view stream)
-=======
  */
 void EncodeStripeDictionaries(StripeDictionary *stripes,
                               EncChunk *chunks,
                               uint32_t num_string_columns,
                               uint32_t num_columns,
                               uint32_t num_stripes,
-                              cudaStream_t stream)
->>>>>>> 9fc08f34
+                              rmm::cuda_stream_view stream)
 {
   dim3 dim_block(512, 1);  // 512 threads per dictionary
   dim3 dim_grid(num_string_columns * num_stripes, 2);
   gpuEncodeStringDictionaries<512>
-<<<<<<< HEAD
     <<<dim_grid, dim_block, 0, stream.value()>>>(stripes, chunks, num_columns);
-  return cudaSuccess;
-=======
-    <<<dim_grid, dim_block, 0, stream>>>(stripes, chunks, num_columns);
->>>>>>> 9fc08f34
 }
 
 /**
@@ -1323,33 +1291,17 @@
  * @param[in] num_stripe_streams Total number of streams
  * @param[in] num_columns Number of columns
  * @param[in] stream CUDA stream to use, default 0
-<<<<<<< HEAD
- *
- * @return cudaSuccess if successful, a CUDA error code otherwise
- **/
-cudaError_t CompactOrcDataStreams(StripeStream *strm_desc,
-                                  EncChunk *chunks,
-                                  uint32_t num_stripe_streams,
-                                  uint32_t num_columns,
-                                  rmm::cuda_stream_view stream)
-{
-  dim3 dim_block(1024, 1);
-  dim3 dim_grid(num_stripe_streams, 1);
-  gpuCompactOrcDataStreams<<<dim_grid, dim_block, 0, stream.value()>>>(
-    strm_desc, chunks, num_columns);
-  return cudaSuccess;
-=======
  */
 void CompactOrcDataStreams(StripeStream *strm_desc,
                            EncChunk *chunks,
                            uint32_t num_stripe_streams,
                            uint32_t num_columns,
-                           cudaStream_t stream)
+                           rmm::cuda_stream_view stream)
 {
   dim3 dim_block(1024, 1);
   dim3 dim_grid(num_stripe_streams, 1);
-  gpuCompactOrcDataStreams<<<dim_grid, dim_block, 0, stream>>>(strm_desc, chunks, num_columns);
->>>>>>> 9fc08f34
+  gpuCompactOrcDataStreams<<<dim_grid, dim_block, 0, stream.value()>>>(
+    strm_desc, chunks, num_columns);
 }
 
 /**
@@ -1365,21 +1317,6 @@
  * @param[in] compression Type of compression
  * @param[in] comp_blk_size Compression block size
  * @param[in] stream CUDA stream to use, default 0
-<<<<<<< HEAD
- *
- * @return cudaSuccess if successful, a CUDA error code otherwise
- **/
-cudaError_t CompressOrcDataStreams(uint8_t *compressed_data,
-                                   StripeStream *strm_desc,
-                                   EncChunk *chunks,
-                                   gpu_inflate_input_s *comp_in,
-                                   gpu_inflate_status_s *comp_out,
-                                   uint32_t num_stripe_streams,
-                                   uint32_t num_compressed_blocks,
-                                   CompressionKind compression,
-                                   uint32_t comp_blk_size,
-                                   rmm::cuda_stream_view stream)
-=======
  */
 void CompressOrcDataStreams(uint8_t *compressed_data,
                             StripeStream *strm_desc,
@@ -1390,8 +1327,7 @@
                             uint32_t num_compressed_blocks,
                             CompressionKind compression,
                             uint32_t comp_blk_size,
-                            cudaStream_t stream)
->>>>>>> 9fc08f34
+                            rmm::cuda_stream_view stream)
 {
   dim3 dim_block_init(256, 1);
   dim3 dim_grid(num_stripe_streams, 1);
