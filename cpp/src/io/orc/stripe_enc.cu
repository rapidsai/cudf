--- conflicted
+++ resolved
@@ -946,19 +946,12 @@
             }
             break;
           case DECIMAL: {
-<<<<<<< HEAD
             if (is_value_valid) {
-              uint64_t const zz_val = (column.type().id() == type_id::DECIMAL32)
-                                        ? zigzag(column.element<int32_t>(row))
-                                        : zigzag(column.element<int64_t>(row));
-=======
-            if (valid) {
-              auto const id = s->chunk.leaf_column->type().id();
+              auto const id = column.type().id();
               uint64_t const zz_val =
-                id == type_id::DECIMAL32   ? zigzag(s->chunk.leaf_column->element<int32_t>(row))
-                : id == type_id::DECIMAL64 ? zigzag(s->chunk.leaf_column->element<int64_t>(row))
-                                           : zigzag(s->chunk.leaf_column->element<__int128_t>(row));
->>>>>>> ea36188c
+                id == type_id::DECIMAL32   ? zigzag(column.element<int32_t>(row))
+                : id == type_id::DECIMAL64 ? zigzag(column.element<int64_t>(row))
+                                           : zigzag(column.element<__int128_t>(row));
               auto const offset =
                 (row == s->chunk.start_row) ? 0 : s->chunk.decimal_offsets[row - 1];
               StoreVarint(s->stream.data_ptrs[CI_DATA] + offset, zz_val);
