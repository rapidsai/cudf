/*
 * Copyright (c) 2019-2020, NVIDIA CORPORATION.
 *
 * Licensed under the Apache License, Version 2.0 (the "License");
 * you may not use this file except in compliance with the License.
 * You may obtain a copy of the License at
 *
 *     http://www.apache.org/licenses/LICENSE-2.0
 *
 * Unless required by applicable law or agreed to in writing, software
 * distributed under the License is distributed on an "AS IS" BASIS,
 * WITHOUT WARRANTIES OR CONDITIONS OF ANY KIND, either express or implied.
 * See the License for the specific language governing permissions and
 * limitations under the License.
 */

#include "orc_common.h"
#include "orc_gpu.h"

<<<<<<< HEAD
=======
#include <io/utilities/block_utils.cuh>

#include <rmm/cuda_stream_view.hpp>

#include <cub/cub.cuh>

// Apache ORC reader does not handle zero-length patch lists for RLEv2 mode2
// Workaround replaces zero-length patch lists by a dummy zero patch
#define ZERO_PLL_WAR 1

>>>>>>> 632ac54c
namespace cudf {
namespace io {
namespace orc {
namespace gpu {
constexpr int scratch_buffer_size = 512 * 4;

// Apache ORC reader does not handle zero-length patch lists for RLEv2 mode2
// Workaround replaces zero-length patch lists by a dummy zero patch
constexpr bool zero_pll_war = true;

static __device__ __constant__ int64_t kORCTimeToUTC =
  1420070400;  // Seconds from January 1st, 1970 to January 1st, 2015

struct byterle_enc_state_s {
  uint32_t literal_run;
  uint32_t repeat_run;
  volatile uint32_t rpt_map[(512 / 32) + 1];
};

struct intrle_enc_state_s {
  uint32_t literal_run;
  uint32_t delta_run;
  uint32_t literal_mode;
  uint32_t literal_w;
  uint32_t hdr_bytes;
  uint32_t pl_bytes;
  volatile uint32_t delta_map[(512 / 32) + 1];
  volatile union {
    uint32_t u32[(512 / 32) * 2];
    uint64_t u64[(512 / 32) * 2];
  } scratch;
};

struct strdata_enc_state_s {
  uint32_t char_count;
  uint32_t lengths_red[(512 / 32)];
  const char *str_data[512];
};

struct orcenc_state_s {
  uint32_t cur_row;       // Current row in group
  uint32_t present_rows;  // # of rows in present buffer
  uint32_t present_out;   // # of rows in present buffer that have been flushed
  uint32_t nrows;         // # of rows in current batch
  uint32_t numvals;       // # of non-zero values in current batch (<=nrows)
  uint32_t numlengths;    // # of non-zero values in DATA2 batch
  uint32_t nnz;           // Running count of non-null values
  EncChunk chunk;
  uint32_t strm_pos[CI_NUM_STREAMS];
  uint8_t valid_buf[512];  // valid map bits
  union {
    byterle_enc_state_s byterle;
    intrle_enc_state_s intrle;
    strdata_enc_state_s strenc;
    StripeDictionary dict_stripe;
  } u;
  union {
    uint8_t u8[scratch_buffer_size];  // general scratch buffer
    uint32_t u32[scratch_buffer_size / 4];
  } buf;
  union {
    uint8_t u8[2048];
    uint32_t u32[1024];
    int32_t i32[1024];
    uint64_t u64[1024];
    int64_t i64[1024];
  } vals;
  union {
    uint8_t u8[2048];
    uint32_t u32[1024];
  } lengths;
};

static inline __device__ uint32_t zigzag(uint32_t v) { return v; }
static inline __device__ uint64_t zigzag(uint64_t v) { return v; }
static inline __device__ uint32_t zigzag(int32_t v)
{
  int32_t s = (v >> 31);
  return ((v ^ s) * 2) - s;
}
static inline __device__ uint64_t zigzag(int64_t v)
{
  int64_t s = (v < 0) ? 1 : 0;
  return ((v ^ -s) * 2) + s;
}

static inline __device__ uint32_t CountLeadingBytes32(uint32_t v) { return __clz(v) >> 3; }
static inline __device__ uint32_t CountLeadingBytes64(uint64_t v) { return __clzll(v) >> 3; }

/**
 * @brief Raw data output
 *
 * @param[in] cid stream type (strm_pos[cid] will be updated and output stored at
 *streams[cid]+strm_pos[cid])
 * @param[in] inmask input buffer position mask for circular buffers
 * @param[in] s encoder state
 * @param[in] inbuf base input buffer
 * @param[in] inpos position in input buffer
 * @param[in] count number of bytes to encode
 * @param[in] t thread id
 *
 **/
template <StreamIndexType cid, uint32_t inmask>
static __device__ void StoreBytes(
  orcenc_state_s *s, const uint8_t *inbuf, uint32_t inpos, uint32_t count, int t)
{
  uint8_t *dst = s->chunk.streams[cid] + s->strm_pos[cid];
  while (count > 0) {
    uint32_t n = min(count, 512);
    if (t < n) { dst[t] = inbuf[(inpos + t) & inmask]; }
    dst += n;
    inpos += n;
    count -= n;
  }
  __syncthreads();
  if (!t) { s->strm_pos[cid] = static_cast<uint32_t>(dst - s->chunk.streams[cid]); }
}

/**
 * @brief ByteRLE encoder
 *
 * @param[in] cid stream type (strm_pos[cid] will be updated and output stored at
 *streams[cid]+strm_pos[cid])
 * @param[in] s encoder state
 * @param[in] inbuf base input buffer
 * @param[in] inpos position in input buffer
 * @param[in] inmask input buffer position mask for circular buffers
 * @param[in] numvals max number of values to encode
 * @param[in] flush encode all remaining values if nonzero
 * @param[in] t thread id
 *
 * @return number of input values encoded
 *
 **/
template <StreamIndexType cid, uint32_t inmask>
static __device__ uint32_t ByteRLE(
  orcenc_state_s *s, const uint8_t *inbuf, uint32_t inpos, uint32_t numvals, uint32_t flush, int t)
{
  uint8_t *dst     = s->chunk.streams[cid] + s->strm_pos[cid];
  uint32_t out_cnt = 0;

  while (numvals > 0) {
    uint8_t v0       = (t < numvals) ? inbuf[(inpos + t) & inmask] : 0;
    uint8_t v1       = (t + 1 < numvals) ? inbuf[(inpos + t + 1) & inmask] : 0;
    uint32_t rpt_map = ballot(t + 1 < numvals && v0 == v1), literal_run, repeat_run,
             maxvals = min(numvals, 512);
    if (!(t & 0x1f)) s->u.byterle.rpt_map[t >> 5] = rpt_map;
    __syncthreads();
    if (t == 0) {
      // Find the start of an identical 3-byte sequence
      // TBD: The two loops below could be eliminated using more ballot+ffs using warp0
      literal_run = 0;
      repeat_run  = 0;
      while (literal_run < maxvals) {
        uint32_t next = s->u.byterle.rpt_map[(literal_run >> 5) + 1];
        uint32_t mask = rpt_map & __funnelshift_r(rpt_map, next, 1);
        if (mask) {
          uint32_t literal_run_ofs = __ffs(mask) - 1;
          literal_run += literal_run_ofs;
          repeat_run = __ffs(~((rpt_map >> literal_run_ofs) >> 1));
          if (repeat_run + literal_run_ofs == 32) {
            while (next == ~0) {
              uint32_t next_idx = ((literal_run + repeat_run) >> 5) + 1;
              next              = (next_idx < 512 / 32) ? s->u.byterle.rpt_map[next_idx] : 0;
              repeat_run += 32;
            }
            repeat_run += __ffs(~next) - 1;
          }
          repeat_run = min(repeat_run + 1, maxvals - min(literal_run, maxvals));
          if (repeat_run < 3) {
            literal_run += (flush && literal_run + repeat_run >= numvals) ? repeat_run : 0;
            repeat_run = 0;
          }
          break;
        }
        rpt_map = next;
        literal_run += 32;
      }
      if (repeat_run >= 130) {
        // Limit large runs to multiples of 130
        repeat_run = (repeat_run >= 3 * 130) ? 3 * 130 : (repeat_run >= 2 * 130) ? 2 * 130 : 130;
      } else if (literal_run && literal_run + repeat_run == maxvals) {
        repeat_run = 0;  // Try again at next iteration
      }
      s->u.byterle.repeat_run  = repeat_run;
      s->u.byterle.literal_run = min(literal_run, maxvals);
    }
    __syncthreads();
    literal_run = s->u.byterle.literal_run;
    if (!flush && literal_run == numvals) {
      literal_run &= ~0x7f;
      if (!literal_run) break;
    }
    if (literal_run > 0) {
      uint32_t num_runs = (literal_run + 0x7f) >> 7;
      if (t < literal_run) {
        uint32_t run_id = t >> 7;
        uint32_t run    = min(literal_run - run_id * 128, 128);
        if (!(t & 0x7f)) dst[run_id + t] = 0x100 - run;
        dst[run_id + t + 1] = (cid == CI_PRESENT) ? __brev(v0) >> 24 : v0;
      }
      dst += num_runs + literal_run;
      out_cnt += literal_run;
      numvals -= literal_run;
      inpos += literal_run;
    }
    repeat_run = s->u.byterle.repeat_run;
    if (repeat_run > 0) {
      while (repeat_run >= 130) {
        if (t == literal_run)  // repeat_run follows literal_run
        {
          dst[0] = 0x7f;
          dst[1] = (cid == CI_PRESENT) ? __brev(v0) >> 24 : v0;
        }
        dst += 2;
        out_cnt += 130;
        numvals -= 130;
        inpos += 130;
        repeat_run -= 130;
      }
      if (!flush && repeat_run == numvals) {
        // Wait for more data in case we can continue the run later
        break;
      }
      if (repeat_run >= 3) {
        if (t == literal_run)  // repeat_run follows literal_run
        {
          dst[0] = repeat_run - 3;
          dst[1] = (cid == CI_PRESENT) ? __brev(v0) >> 24 : v0;
        }
        dst += 2;
        out_cnt += repeat_run;
        numvals -= repeat_run;
        inpos += repeat_run;
      }
    }
  }
  if (!t) { s->strm_pos[cid] = static_cast<uint32_t>(dst - s->chunk.streams[cid]); }
  __syncthreads();
  return out_cnt;
}

/**
 * @brief Maps the symbol size in bytes to RLEv2 5-bit length code
 **/
static const __device__ __constant__ uint8_t kByteLengthToRLEv2_W[9] = {
  0, 7, 15, 23, 27, 28, 29, 30, 31};

/**
 * @brief Encode a varint value, return the number of bytes written
 **/
static inline __device__ uint32_t StoreVarint(uint8_t *dst, uint64_t v)
{
  uint32_t bytecnt = 0;
  for (;;) {
    uint32_t c = (uint32_t)(v & 0x7f);
    v >>= 7u;
    if (v == 0) {
      dst[bytecnt++] = c;
      break;
    } else {
      dst[bytecnt++] = c + 0x80;
    }
  }
  return bytecnt;
}

static inline __device__ void intrle_minmax(int64_t &vmin, int64_t &vmax)
{
  vmin = INT64_MIN;
  vmax = INT64_MAX;
}
// static inline __device__ void intrle_minmax(uint64_t &vmin, uint64_t &vmax) { vmin = UINT64_C(0);
// vmax = UINT64_MAX; }
static inline __device__ void intrle_minmax(int32_t &vmin, int32_t &vmax)
{
  vmin = INT32_MIN;
  vmax = INT32_MAX;
}
static inline __device__ void intrle_minmax(uint32_t &vmin, uint32_t &vmax)
{
  vmin = UINT32_C(0);
  vmax = UINT32_MAX;
}

template <class T>
static inline __device__ void StoreBytesBigEndian(uint8_t *dst, T v, uint32_t w)
{
  for (uint32_t i = 0, b = w * 8; i < w; ++i) {
    b -= 8;
    dst[i] = static_cast<uint8_t>(v >> b);
  }
}

// Combine and store bits for symbol widths less than 8
static inline __device__ void StoreBitsBigEndian(
  uint8_t *dst, uint32_t v, uint32_t w, int num_vals, int t)
{
  if (t <= (num_vals | 0x1f)) {
    uint32_t mask;
    if (w <= 1) {
      v    = (v << 1) | (shuffle_xor(v, 1) & 0x1);
      v    = (v << 2) | (shuffle_xor(v, 2) & 0x3);
      v    = (v << 4) | (shuffle_xor(v, 4) & 0xf);
      mask = 0x7;
    } else if (w <= 2) {
      v    = (v << 2) | (shuffle_xor(v, 1) & 0x3);
      v    = (v << 4) | (shuffle_xor(v, 2) & 0xf);
      mask = 0x3;
    } else  // if (w <= 4)
    {
      v    = (v << 4) | (shuffle_xor(v, 1) & 0xf);
      mask = 0x1;
    }
    if (t < num_vals && !(t & mask)) { dst[(t * w) >> 3] = static_cast<uint8_t>(v); }
  }
}

/**
 * @brief Integer RLEv2 encoder
 *
 * @param[in] cid stream type (strm_pos[cid] will be updated and output stored at
 *streams[cid]+strm_pos[cid])
 * @param[in] s encoder state
 * @param[in] inbuf base input buffer
 * @param[in] inpos position in input buffer
 * @param[in] inmask input buffer position mask for circular buffers
 * @param[in] numvals max number of values to encode
 * @param[in] flush encode all remaining values if nonzero
 * @param[in] t thread id
 * @param[in] temp_storage_full shared memory storage to performance warp reduce
 * @param[in] temp_storage_half shared memory storage to performance half warp reduce
 *
 * @return number of input values encoded
 *
 **/
template <StreamIndexType cid,
          class T,
          bool is_signed,
          uint32_t inmask,
          typename FullStorage,
          typename HalfStorage>
static __device__ uint32_t IntegerRLE(orcenc_state_s *s,
                                      const T *inbuf,
                                      uint32_t inpos,
                                      uint32_t numvals,
                                      uint32_t flush,
                                      int t,
                                      FullStorage &temp_storage_full,
                                      HalfStorage &temp_storage_half)
{
  using warp_reduce      = cub::WarpReduce<T>;
  using half_warp_reduce = cub::WarpReduce<T, 16>;
  uint8_t *dst           = s->chunk.streams[cid] + s->strm_pos[cid];
  uint32_t out_cnt       = 0;

  while (numvals > 0) {
    T v0               = (t < numvals) ? inbuf[(inpos + t) & inmask] : 0;
    T v1               = (t + 1 < numvals) ? inbuf[(inpos + t + 1) & inmask] : 0;
    T v2               = (t + 2 < numvals) ? inbuf[(inpos + t + 2) & inmask] : 0;
    uint32_t delta_map = ballot(t + 2 < numvals && v1 - v0 == v2 - v1), maxvals = min(numvals, 512),
             literal_run, delta_run;
    if (!(t & 0x1f)) s->u.intrle.delta_map[t >> 5] = delta_map;
    __syncthreads();
    if (!t) {
      // Find the start of the next delta run (2 consecutive values with the same delta)
      literal_run = delta_run = 0;
      while (literal_run < maxvals) {
        if (delta_map != 0) {
          uint32_t literal_run_ofs = __ffs(delta_map) - 1;
          literal_run += literal_run_ofs;
          delta_run = __ffs(~((delta_map >> literal_run_ofs) >> 1));
          if (literal_run_ofs + delta_run == 32) {
            for (;;) {
              uint32_t delta_idx = (literal_run + delta_run) >> 5;
              delta_map          = (delta_idx < 512 / 32) ? s->u.intrle.delta_map[delta_idx] : 0;
              if (delta_map != ~0) break;
              delta_run += 32;
            }
            delta_run += __ffs(~delta_map) - 1;
          }
          delta_run += 2;
          break;
        }
        literal_run += 32;
        delta_map = s->u.intrle.delta_map[(literal_run >> 5)];
      }
      literal_run             = min(literal_run, maxvals);
      s->u.intrle.literal_run = literal_run;
      s->u.intrle.delta_run   = min(delta_run, maxvals - literal_run);
    }
    __syncthreads();
    literal_run = s->u.intrle.literal_run;
    // Find minimum and maximum values
    if (literal_run > 0) {
      // Find min & max
      T vmin, vmax;
      uint32_t literal_mode, literal_w;
      if (t < literal_run) {
        vmin = vmax = v0;
      } else {
        intrle_minmax(vmax, vmin);
      }
      vmin = warp_reduce(temp_storage_full[t / 32]).Reduce(vmin, cub::Min());
      __syncwarp();
      vmax = warp_reduce(temp_storage_full[t / 32]).Reduce(vmax, cub::Max());
      __syncwarp();
      if (!(t & 0x1f)) {
        s->u.intrle.scratch.u64[(t >> 5) * 2 + 0] = vmin;
        s->u.intrle.scratch.u64[(t >> 5) * 2 + 1] = vmax;
      }
      __syncthreads();
      if (t < 32) {
        vmin = (T)s->u.intrle.scratch.u64[(t & 0xf) * 2 + 0];
        vmax = (T)s->u.intrle.scratch.u64[(t & 0xf) * 2 + 1];
        vmin = half_warp_reduce(temp_storage_half[t / 32]).Reduce(vmin, cub::Min());
        __syncwarp();
        vmax = half_warp_reduce(temp_storage_half[t / 32]).Reduce(vmax, cub::Max());
        __syncwarp();
        if (t == 0) {
          uint32_t mode1_w, mode2_w;
          typename std::make_unsigned<T>::type vrange_mode1, vrange_mode2;
          s->u.intrle.scratch.u64[0] = (uint64_t)vmin;
          if (sizeof(T) > 4) {
            vrange_mode1 = (is_signed) ? max(zigzag(vmin), zigzag(vmax)) : vmax;
            vrange_mode2 = vmax - vmin;
            mode1_w      = 8 - min(CountLeadingBytes64(vrange_mode1), 7);
            mode2_w      = 8 - min(CountLeadingBytes64(vrange_mode2), 7);
          } else {
            vrange_mode1 = (is_signed) ? max(zigzag(vmin), zigzag(vmax)) : vmax;
            vrange_mode2 = vmax - vmin;
            mode1_w      = 4 - min(CountLeadingBytes32(vrange_mode1), 3);
            mode2_w      = 4 - min(CountLeadingBytes32(vrange_mode2), 3);
          }
          // Decide between mode1 & mode2 (also mode3 for length=2 repeat)
          if (vrange_mode2 == 0 && mode1_w > 1) {
            // Should only occur if literal_run==2 (otherwise would have resulted in repeat_run >=
            // 3)
            uint32_t bytecnt = 2;
            dst[0]           = 0xC0 + ((literal_run - 1) >> 8);
            dst[1]           = (literal_run - 1) & 0xff;
            bytecnt += StoreVarint(dst + 2, vrange_mode1);
            dst[bytecnt++]           = 0;  // Zero delta
            s->u.intrle.literal_mode = 3;
            s->u.intrle.literal_w    = bytecnt;
          } else {
            uint32_t range, w;
            if (mode1_w > mode2_w && (literal_run - 1) * (mode1_w - mode2_w) > 4) {
              s->u.intrle.literal_mode = 2;
              w                        = mode2_w;
              range                    = (uint32_t)vrange_mode2;
            } else {
              s->u.intrle.literal_mode = 1;
              w                        = mode1_w;
              range                    = (uint32_t)vrange_mode1;
            }
            if (w == 1)
              w = (range >= 16) ? w << 3 : (range >= 4) ? 4 : (range >= 2) ? 2 : 1;
            else
              w <<= 3;  // bytes -> bits
            s->u.intrle.literal_w = w;
          }
        }
      }
      __syncthreads();
      vmin         = (T)s->u.intrle.scratch.u64[0];
      literal_mode = s->u.intrle.literal_mode;
      literal_w    = s->u.intrle.literal_w;
      if (literal_mode == 1) {
        // Direct mode
        if (!t) {
          dst[0] = 0x40 +
                   ((literal_w < 8) ? literal_w - 1 : kByteLengthToRLEv2_W[literal_w >> 3]) * 2 +
                   ((literal_run - 1) >> 8);
          dst[1] = (literal_run - 1) & 0xff;
        }
        dst += 2;

        typename std::make_unsigned<T>::type zzv0 = v0;
        if (t < literal_run) { zzv0 = zigzag(v0); }
        if (literal_w < 8) {
          StoreBitsBigEndian(dst, zzv0, literal_w, literal_run, t);
        } else if (t < literal_run) {
          StoreBytesBigEndian(dst + t * (literal_w >> 3), zzv0, (literal_w >> 3));
        }
      } else if (literal_mode == 2) {
        // Patched base mode
        if (!t) {
          uint32_t bw, pw = 1, pll, pgw = 1, bv_scale = (is_signed) ? 0 : 1;
          vmax = (is_signed) ? ((vmin < 0) ? -vmin : vmin) * 2 : vmin;
          bw   = (sizeof(T) > 4) ? (8 - min(CountLeadingBytes64(vmax << bv_scale), 7))
                               : (4 - min(CountLeadingBytes32(vmax << bv_scale), 3));
          if (zero_pll_war) {
            // Insert a dummy zero patch
            pll                                                    = 1;
            dst[4 + bw + ((literal_run * literal_w + 7) >> 3) + 0] = 0;
            dst[4 + bw + ((literal_run * literal_w + 7) >> 3) + 1] = 0;
          } else {
            pll = 0;
          }
          dst[0] = 0x80 +
                   ((literal_w < 8) ? literal_w - 1 : kByteLengthToRLEv2_W[literal_w >> 3]) * 2 +
                   ((literal_run - 1) >> 8);
          dst[1] = (literal_run - 1) & 0xff;
          dst[2] = ((bw - 1) << 5) | kByteLengthToRLEv2_W[pw];
          dst[3] = ((pgw - 1) << 5) | pll;
          if (is_signed) {
            vmax >>= 1;
            vmax |= vmin & ((T)1 << (bw * 8 - 1));
          }
          StoreBytesBigEndian(dst + 4, vmax, bw);
          s->u.intrle.hdr_bytes = 4 + bw;
          s->u.intrle.pl_bytes  = (pll * (pw * 8 + pgw) + 7) >> 3;
        }
        __syncthreads();
        dst += s->u.intrle.hdr_bytes;
        v0 -= (t < literal_run) ? vmin : 0;
        if (literal_w < 8)
          StoreBitsBigEndian(dst, (uint32_t)v0, literal_w, literal_run, t);
        else if (t < literal_run)
          StoreBytesBigEndian(dst + t * (literal_w >> 3), v0, (literal_w >> 3));
        dst += s->u.intrle.pl_bytes;
      } else {
        // Delta mode
        dst += literal_w;
        literal_w = 0;
      }
      dst += (literal_run * literal_w + 7) >> 3;
      numvals -= literal_run;
      inpos += literal_run;
      out_cnt += literal_run;
      __syncthreads();
    }
    delta_run = s->u.intrle.delta_run;
    if (delta_run > 0) {
      if (t == literal_run) {
        int64_t delta       = (int64_t)v1 - (int64_t)v0;
        uint64_t delta_base = zigzag(v0);
        if (delta == 0 && delta_run >= 3 && delta_run <= 10) {
          // Short repeat
          uint32_t delta_bw = 8 - min(CountLeadingBytes64(delta_base), 7);
          dst[0]            = ((delta_bw - 1) << 3) + (delta_run - 3);
          for (uint32_t i = 0, b = delta_bw * 8; i < delta_bw; i++) {
            b -= 8;
            dst[1 + i] = static_cast<uint8_t>(delta_base >> b);
          }
          s->u.intrle.hdr_bytes = 1 + delta_bw;
        } else {
          // Delta
          uint64_t delta_u = zigzag(delta);
          uint32_t bytecnt = 2;
          dst[0]           = 0xC0 + ((delta_run - 1) >> 8);
          dst[1]           = (delta_run - 1) & 0xff;
          bytecnt += StoreVarint(dst + bytecnt, delta_base);
          bytecnt += StoreVarint(dst + bytecnt, delta_u);
          s->u.intrle.hdr_bytes = bytecnt;
        }
      }
      __syncthreads();
      dst += s->u.intrle.hdr_bytes;
      numvals -= delta_run;
      inpos += delta_run;
      out_cnt += delta_run;
    }
  }
  if (!t) { s->strm_pos[cid] = static_cast<uint32_t>(dst - s->chunk.streams[cid]); }
  __syncthreads();
  return out_cnt;
}

/**
 * @brief Store a group of strings as a single concatenated string
 *
 * @param[in] dst destination buffer
 * @param[in] strenc string encoder state
 * @param[in] len(t) string length (per thread)
 * @param[in] t thread id
 *
 **/
static __device__ void StoreStringData(uint8_t *dst,
                                       strdata_enc_state_s *strenc,
                                       uint32_t len,
                                       int t)
{
  // Start with summing up all the lengths
  uint32_t pos = len;
  uint32_t wt  = t & 0x1f;
  for (uint32_t n = 1; n < 32; n <<= 1) {
    uint32_t tmp = shuffle(pos, (wt & ~n) | (n - 1));
    pos += (wt & n) ? tmp : 0;
  }
  if (wt == 0x1f) { strenc->lengths_red[t >> 5] = pos; }
  dst += pos - len;
  __syncthreads();
  if (t < 32) {
    uint32_t wlen = (wt < 16) ? strenc->lengths_red[wt] : 0;
    uint32_t wpos = wlen;
    for (uint32_t n = 1; n < 16; n <<= 1) {
      uint32_t tmp = shuffle(wpos, (wt & ~n) | (n - 1));
      wpos += (wt & n) ? tmp : 0;
    }
    if (wt < 16) { strenc->lengths_red[wt] = wpos - wlen; }
    if (wt == 0xf) {
      strenc->char_count = wpos;  // Update stream position
    }
  }
  __syncthreads();
  // TBD: Might be more efficient to loop over 4 strings and copy 8 consecutive character at a time
  // rather than have each thread to a memcpy
  if (len > 0) { memcpy(dst + strenc->lengths_red[t >> 5], strenc->str_data[t], len); }
}

/**
 * @brief In-place conversion from lengths to positions
 *
 * @param[in] vals input values
 * @param[in] numvals number of values
 * @param[in] t thread id
 *
 **/
template <class T>
inline __device__ void lengths_to_positions(volatile T *vals, uint32_t numvals, unsigned int t)
{
  for (uint32_t n = 1; n < numvals; n <<= 1) {
    __syncthreads();
    if ((t & n) && (t < numvals)) vals[t] += vals[(t & ~n) | (n - 1)];
  }
}

/**
 * @brief Timestamp scale table (powers of 10)
 **/
static const __device__ __constant__ int32_t kTimeScale[10] = {
  1000000000, 100000000, 10000000, 1000000, 100000, 10000, 1000, 100, 10, 1};

/**
 * @brief Encode column data
 *
 * @param[in] chunks EncChunk device array [rowgroup][column]
 * @param[in] num_columns Number of columns
 * @param[in] num_rowgroups Number of row groups
 *
 **/
// blockDim {512,1,1}
template <int block_size>
__global__ void __launch_bounds__(block_size)
  gpuEncodeOrcColumnData(EncChunk *chunks, uint32_t num_columns, uint32_t num_rowgroups)
{
  __shared__ __align__(16) orcenc_state_s state_g;
  __shared__ union {
    typename cub::WarpReduce<int32_t>::TempStorage full_i32[block_size / 32];
    typename cub::WarpReduce<int64_t>::TempStorage full_i64[block_size / 32];
    typename cub::WarpReduce<uint32_t>::TempStorage full_u32[block_size / 32];
    typename cub::WarpReduce<int32_t, 16>::TempStorage half_i32[block_size / 32];
    typename cub::WarpReduce<int64_t, 16>::TempStorage half_i64[block_size / 32];
    typename cub::WarpReduce<uint32_t, 16>::TempStorage half_u32[block_size / 32];
  } temp_storage;

  orcenc_state_s *const s = &state_g;
  uint32_t col_id         = blockIdx.x;
  uint32_t group_id       = blockIdx.y;
  int t                   = threadIdx.x;

  if (t == 0) s->chunk = chunks[group_id * num_columns + col_id];
  if (t < CI_NUM_STREAMS) { s->strm_pos[t] = 0; }
  __syncthreads();
  if (!t) {
    s->cur_row      = 0;
    s->present_rows = 0;
    s->present_out  = 0;
    s->numvals      = 0;
    s->numlengths   = 0;
    s->nnz          = 0;
    // Dictionary data is encoded in a separate kernel
    if (s->chunk.encoding_kind == DICTIONARY_V2) {
      s->strm_pos[CI_DATA2]      = s->chunk.strm_len[CI_DATA2];
      s->strm_pos[CI_DICTIONARY] = s->chunk.strm_len[CI_DICTIONARY];
    }
  }
  __syncthreads();
  while (s->cur_row < s->chunk.num_rows || s->numvals + s->numlengths != 0) {
    // Encode valid map
    if (s->present_rows < s->chunk.num_rows) {
      uint32_t present_rows = s->present_rows;
      uint32_t nrows        = min(s->chunk.num_rows - present_rows,
                           512 * 8 - (present_rows - (min(s->cur_row, s->present_out) & ~7)));
      uint32_t nrows_out;
      if (t * 8 < nrows) {
        uint32_t row  = s->chunk.start_row + present_rows + t * 8;
        uint8_t valid = 0;
        if (row < s->chunk.valid_rows) {
          if (s->chunk.valid_map_base) {
            uint8_t valid_map[4];
            auto const valid_map_byte_idx = row >> 3;
            memcpy(valid_map, &s->chunk.valid_map_base[valid_map_byte_idx / 4], 4);
            valid = valid_map[valid_map_byte_idx % 4];
          } else {
            valid = 0xff;
          }
          if (row + 7 > s->chunk.valid_rows) {
            valid = valid & ((1 << (s->chunk.valid_rows & 7)) - 1);
          }
        }
        s->valid_buf[(row >> 3) & 0x1ff] = valid;
      }
      __syncthreads();
      present_rows += nrows;
      if (!t) { s->present_rows = present_rows; }
      // RLE encode the present stream
      nrows_out =
        present_rows -
        s->present_out;  // Should always be a multiple of 8 except at the end of the last row group
      if (nrows_out > ((present_rows < s->chunk.num_rows) ? 130 * 8 : 0)) {
        uint32_t present_out = s->present_out;
        if (s->chunk.strm_id[CI_PRESENT] >= 0) {
          uint32_t flush = (present_rows < s->chunk.num_rows) ? 0 : 7;
          nrows_out      = (nrows_out + flush) >> 3;
          nrows_out =
            ByteRLE<CI_PRESENT, 0x1ff>(
              s, s->valid_buf, (s->chunk.start_row + present_out) >> 3, nrows_out, flush, t) *
            8;
        }
        __syncthreads();
        if (!t) { s->present_out = min(present_out + nrows_out, present_rows); }
      }
      __syncthreads();
    }
    // Fetch non-null values
    if (!s->chunk.streams[CI_DATA]) {
      // Pass-through
      __syncthreads();
      if (!t) {
        s->cur_row           = s->present_rows;
        s->strm_pos[CI_DATA] = s->cur_row * s->chunk.dtype_len;
      }
      __syncthreads();
    } else if (s->cur_row < s->present_rows) {
      uint32_t maxnumvals = (s->chunk.type_kind == BOOLEAN) ? 2048 : 1024;
      uint32_t nrows =
        min(min(s->present_rows - s->cur_row, maxnumvals - max(s->numvals, s->numlengths)), 512);
      uint32_t row   = s->chunk.start_row + s->cur_row + t;
      uint32_t valid = (t < nrows) ? (s->valid_buf[(row >> 3) & 0x1ff] >> (row & 7)) & 1 : 0;
      s->buf.u32[t]  = valid;

      // TODO: Could use a faster reduction relying on _popc() for the initial phase
      lengths_to_positions(s->buf.u32, 512, t);
      __syncthreads();
      if (valid) {
        int nz_idx       = (s->nnz + s->buf.u32[t] - 1) & (maxnumvals - 1);
        void const *base = s->chunk.column_data_base;
        switch (s->chunk.type_kind) {
          case INT:
          case DATE:
          case FLOAT: s->vals.u32[nz_idx] = static_cast<const uint32_t *>(base)[row]; break;
          case DOUBLE:
          case LONG: s->vals.u64[nz_idx] = static_cast<const uint64_t *>(base)[row]; break;
          case SHORT: s->vals.u32[nz_idx] = static_cast<const uint16_t *>(base)[row]; break;
          case BOOLEAN:
          case BYTE: s->vals.u8[nz_idx] = static_cast<const uint8_t *>(base)[row]; break;
          case TIMESTAMP: {
            int64_t ts       = static_cast<const int64_t *>(base)[row];
            int32_t ts_scale = kTimeScale[min(s->chunk.scale, 9)];
            int64_t seconds  = ts / ts_scale;
            int32_t nanos    = (ts - seconds * ts_scale);
            // There is a bug in the ORC spec such that for negative timestamps, it is understood
            // between the writer and reader that nanos will be adjusted to their positive component
            // but the negative seconds will be left alone. This means that -2.6 is encoded as
            // seconds = -2 and nanos = 1+(-0.6) = 0.4
            // This leads to an error in decoding time where -1 < time (s) < 0
            // Details: https://github.com/rapidsai/cudf/pull/5529#issuecomment-648768925
            if (nanos < 0) { nanos += ts_scale; }
            s->vals.i64[nz_idx] = seconds - kORCTimeToUTC;
            if (nanos != 0) {
              // Trailing zeroes are encoded in the lower 3-bits
              uint32_t zeroes = 0;
              nanos *= kTimeScale[9 - min(s->chunk.scale, 9)];
              if (!(nanos % 100)) {
                nanos /= 100;
                zeroes = 1;
                while (zeroes < 7 && !(nanos % 10)) {
                  nanos /= 10;
                  zeroes++;
                }
              }
              nanos = (nanos << 3) + zeroes;
            }
            s->lengths.u32[nz_idx] = nanos;
            break;
          }
          case STRING:
            if (s->chunk.encoding_kind == DICTIONARY_V2) {
              uint32_t dict_idx = static_cast<const uint32_t *>(base)[row];
              if (dict_idx > 0x7fffffffu)
                dict_idx = static_cast<const uint32_t *>(base)[dict_idx & 0x7fffffffu];
              s->vals.u32[nz_idx] = dict_idx;
            } else {
              const nvstrdesc_s *str_desc = static_cast<const nvstrdesc_s *>(base) + row;
              const char *ptr             = str_desc->ptr;
              uint32_t count              = static_cast<uint32_t>(str_desc->count);
              s->u.strenc.str_data[s->buf.u32[t] - 1] = ptr;
              s->lengths.u32[nz_idx]                  = count;
            }
            break;
          default: break;
        }
      }
      __syncthreads();
      if (s->chunk.type_kind == STRING && s->chunk.encoding_kind != DICTIONARY_V2) {
        // Store string data
        uint32_t nz     = s->buf.u32[511];
        uint32_t nz_idx = (s->nnz + t) & 0x3ff;
        uint32_t len    = (t < nz && s->u.strenc.str_data[t]) ? s->lengths.u32[nz_idx] : 0;
        StoreStringData(s->chunk.streams[CI_DATA] + s->strm_pos[CI_DATA], &s->u.strenc, len, t);
        if (!t) { s->strm_pos[CI_DATA] += s->u.strenc.char_count; }
        __syncthreads();
      } else if (s->chunk.type_kind == BOOLEAN) {
        // bool8 -> 8x bool1
        uint32_t nz = s->buf.u32[511];
        uint8_t n   = ((s->nnz + nz) - (s->nnz & ~7) + 7) >> 3;
        if (t < n) {
          uint32_t idx8                              = (s->nnz & ~7) + (t << 3);
          s->lengths.u8[((s->nnz >> 3) + t) & 0x1ff] = ((s->vals.u8[(idx8 + 0) & 0x7ff] & 1) << 7) |
                                                       ((s->vals.u8[(idx8 + 1) & 0x7ff] & 1) << 6) |
                                                       ((s->vals.u8[(idx8 + 2) & 0x7ff] & 1) << 5) |
                                                       ((s->vals.u8[(idx8 + 3) & 0x7ff] & 1) << 4) |
                                                       ((s->vals.u8[(idx8 + 4) & 0x7ff] & 1) << 3) |
                                                       ((s->vals.u8[(idx8 + 5) & 0x7ff] & 1) << 2) |
                                                       ((s->vals.u8[(idx8 + 6) & 0x7ff] & 1) << 1) |
                                                       ((s->vals.u8[(idx8 + 7) & 0x7ff] & 1) << 0);
        }
        __syncthreads();
      }
      if (!t) {
        uint32_t nz = s->buf.u32[511];
        s->nnz += nz;
        s->numvals += nz;
        s->numlengths += (s->chunk.type_kind == TIMESTAMP ||
                          (s->chunk.type_kind == STRING && s->chunk.encoding_kind != DICTIONARY_V2))
                           ? nz
                           : 0;
        s->cur_row += nrows;
      }
      __syncthreads();
      // Encode values
      if (s->numvals > 0) {
        uint32_t flush = (s->cur_row == s->chunk.num_rows) ? 7 : 0, n;
        switch (s->chunk.type_kind) {
          case SHORT:
          case INT:
          case DATE:
            n = IntegerRLE<CI_DATA, int32_t, true, 0x3ff>(s,
                                                          s->vals.i32,
                                                          s->nnz - s->numvals,
                                                          s->numvals,
                                                          flush,
                                                          t,
                                                          temp_storage.full_i32,
                                                          temp_storage.half_i32);
            break;
          case LONG:
          case TIMESTAMP:
            n = IntegerRLE<CI_DATA, int64_t, true, 0x3ff>(s,
                                                          s->vals.i64,
                                                          s->nnz - s->numvals,
                                                          s->numvals,
                                                          flush,
                                                          t,
                                                          temp_storage.full_i64,
                                                          temp_storage.half_i64);
            break;
          case BYTE:
            n = ByteRLE<CI_DATA, 0x3ff>(s, s->vals.u8, s->nnz - s->numvals, s->numvals, flush, t);
            break;
          case BOOLEAN:
            n = ByteRLE<CI_DATA, 0x1ff>(s,
                                        s->lengths.u8,
                                        (s->nnz - s->numvals + flush) >> 3,
                                        (s->numvals + flush) >> 3,
                                        flush,
                                        t) *
                8;
            break;
          case FLOAT:
            StoreBytes<CI_DATA, 0xfff>(s, s->vals.u8, (s->nnz - s->numvals) * 4, s->numvals * 4, t);
            n = s->numvals;
            break;
          case DOUBLE:
            StoreBytes<CI_DATA, 0x1fff>(
              s, s->vals.u8, (s->nnz - s->numvals) * 8, s->numvals * 8, t);
            n = s->numvals;
            break;
          case STRING:
            if (s->chunk.encoding_kind == DICTIONARY_V2) {
              n = IntegerRLE<CI_DATA, uint32_t, false, 0x3ff>(s,
                                                              s->vals.u32,
                                                              s->nnz - s->numvals,
                                                              s->numvals,
                                                              flush,
                                                              t,
                                                              temp_storage.full_u32,
                                                              temp_storage.half_u32);
            } else {
              n = s->numvals;
            }
            break;
          default: n = s->numvals; break;
        }
        __syncthreads();
        if (!t) { s->numvals -= min(n, s->numvals); }
      }
      // Encode secondary stream values
      if (s->numlengths > 0) {
        uint32_t flush = (s->cur_row == s->chunk.num_rows) ? 1 : 0, n;
        switch (s->chunk.type_kind) {
          case TIMESTAMP:
          case STRING:
            n = IntegerRLE<CI_DATA2, uint32_t, false, 0x3ff>(s,
                                                             s->lengths.u32,
                                                             s->nnz - s->numlengths,
                                                             s->numlengths,
                                                             flush,
                                                             t,
                                                             temp_storage.full_u32,
                                                             temp_storage.half_u32);
            break;
          default: n = s->numlengths; break;
        }
        __syncthreads();
        if (!t) { s->numlengths -= min(n, s->numlengths); }
      }
    }
    __syncthreads();
  }
  __syncthreads();
  if (t <= CI_PRESENT && s->chunk.strm_id[t] >= 0) {
    // Update actual compressed length
    chunks[group_id * num_columns + col_id].strm_len[t] = s->strm_pos[t];
    if (!s->chunk.streams[t]) {
      chunks[group_id * num_columns + col_id].streams[t] =
        static_cast<uint8_t *>(const_cast<void *>(s->chunk.column_data_base)) +
        s->chunk.start_row * s->chunk.dtype_len;
    }
  }
}

/**
 * @brief Encode column dictionaries
 *
 * @param[in] stripes Stripe dictionaries device array [stripe][string_column]
 * @param[in] chunks EncChunk device array [rowgroup][column]
 * @param[in] num_columns Number of columns
 *
 **/
// blockDim {512,1,1}
template <int block_size>
__global__ void __launch_bounds__(block_size)
  gpuEncodeStringDictionaries(StripeDictionary *stripes, EncChunk *chunks, uint32_t num_columns)
{
  __shared__ __align__(16) orcenc_state_s state_g;
  __shared__ union {
    typename cub::WarpReduce<uint32_t>::TempStorage full_u32[block_size / 32];
    typename cub::WarpReduce<uint32_t, 16>::TempStorage half_u32[block_size / 32];
  } temp_storage;

  orcenc_state_s *const s = &state_g;
  uint32_t stripe_id      = blockIdx.x;
  uint32_t cid            = (blockIdx.y) ? CI_DICTIONARY : CI_DATA2;
  uint32_t chunk_id;
  int t = threadIdx.x;
  const nvstrdesc_s *str_desc;
  const uint32_t *dict_data;

  if (t == 0) s->u.dict_stripe = stripes[stripe_id];

  __syncthreads();
  chunk_id = s->u.dict_stripe.start_chunk * num_columns + s->u.dict_stripe.column_id;
  if (t == 0) {
    s->chunk         = chunks[chunk_id];
    s->strm_pos[cid] = 0;
    s->numlengths    = 0;
    s->nrows         = s->u.dict_stripe.num_strings;
    s->cur_row       = 0;
  }
  str_desc  = static_cast<const nvstrdesc_s *>(s->u.dict_stripe.column_data_base);
  dict_data = s->u.dict_stripe.dict_data;
  __syncthreads();
  if (s->chunk.encoding_kind != DICTIONARY_V2) {
    return;  // This column isn't using dictionary encoding -> bail out
  }

  while (s->cur_row < s->nrows || s->numlengths != 0) {
    uint32_t numvals    = min(s->nrows - s->cur_row, min(1024 - s->numlengths, 512));
    uint32_t string_idx = (t < numvals) ? dict_data[s->cur_row + t] : 0;
    if (cid == CI_DICTIONARY) {
      // Encoding string contents
      const char *ptr = (t < numvals) ? str_desc[string_idx].ptr : 0;
      uint32_t count  = (t < numvals) ? static_cast<uint32_t>(str_desc[string_idx].count) : 0;
      s->u.strenc.str_data[t] = ptr;
      StoreStringData(s->chunk.streams[CI_DICTIONARY] + s->strm_pos[CI_DICTIONARY],
                      &s->u.strenc,
                      (ptr) ? count : 0,
                      t);
      if (!t) { s->strm_pos[CI_DICTIONARY] += s->u.strenc.char_count; }
    } else {
      // Encoding string lengths
      uint32_t count  = (t < numvals) ? static_cast<uint32_t>(str_desc[string_idx].count) : 0;
      uint32_t nz_idx = (s->cur_row + t) & 0x3ff;
      if (t < numvals) s->lengths.u32[nz_idx] = count;
      __syncthreads();
      if (s->numlengths + numvals > 0) {
        uint32_t flush = (s->cur_row + numvals == s->nrows) ? 1 : 0;
        uint32_t n     = IntegerRLE<CI_DATA2, uint32_t, false, 0x3ff>(s,
                                                                  s->lengths.u32,
                                                                  s->cur_row,
                                                                  s->numlengths + numvals,
                                                                  flush,
                                                                  t,
                                                                  temp_storage.full_u32,
                                                                  temp_storage.half_u32);
        __syncthreads();
        if (!t) {
          s->numlengths += numvals;
          s->numlengths -= min(n, s->numlengths);
        }
      }
    }
    if (t == 0) { s->cur_row += numvals; }
    __syncthreads();
  }
  if (t == 0) { chunks[chunk_id].strm_len[cid] = s->strm_pos[cid]; }
}

/**
 * @brief Merge chunked column data into a single contiguous stream
 *
 * @param[in] strm_desc StripeStream device array [stripe][stream]
 * @param[in] chunks EncChunk device array [rowgroup][column]
 * @param[in] num_stripe_streams Total number of streams
 * @param[in] num_columns Number of columns
 *
 **/
// blockDim {1024,1,1}
__global__ void __launch_bounds__(1024)
  gpuCompactOrcDataStreams(StripeStream *strm_desc, EncChunk *chunks, uint32_t num_columns)
{
  __shared__ __align__(16) StripeStream ss;
  __shared__ __align__(16) EncChunk ck0;
  __shared__ uint8_t *volatile ck_curptr_g;
  __shared__ uint32_t volatile ck_curlen_g;

  uint32_t strm_id = blockIdx.x;
  uint32_t ck0_id, cid;
  uint32_t t = threadIdx.x;
  uint8_t *dst_ptr;

  if (t == 0) {
    ss  = strm_desc[strm_id];
    ck0 = chunks[ss.first_chunk_id];
  }
  __syncthreads();
  ck0_id  = ss.first_chunk_id;
  cid     = ss.stream_type;
  dst_ptr = ck0.streams[cid] + ck0.strm_len[cid];
  for (uint32_t g = 1; g < ss.num_chunks; g++) {
    uint8_t *src_ptr;
    uint32_t len;
    if (t == 0) {
      src_ptr = chunks[ck0_id + g * num_columns].streams[cid];
      len     = chunks[ck0_id + g * num_columns].strm_len[cid];
      if (src_ptr != dst_ptr) { chunks[ck0_id + g * num_columns].streams[cid] = dst_ptr; }
      ck_curptr_g = src_ptr;
      ck_curlen_g = len;
    }
    __syncthreads();
    src_ptr = ck_curptr_g;
    len     = ck_curlen_g;
    if (len > 0 && src_ptr != dst_ptr) {
      for (uint32_t i = 0; i < len; i += 1024) {
        uint8_t v = (i + t < len) ? src_ptr[i + t] : 0;
        __syncthreads();
        if (i + t < len) { dst_ptr[i + t] = v; }
      }
    }
    dst_ptr += len;
    __syncthreads();
  }
  if (!t) { strm_desc[strm_id].stream_size = dst_ptr - ck0.streams[cid]; }
}

/**
 * @brief Initializes compression input/output structures
 *
 * @param[in] strm_desc StripeStream device array [stripe][stream]
 * @param[in] chunks EncChunk device array [rowgroup][column]
 * @param[out] comp_in Per-block compression input parameters
 * @param[out] comp_out Per-block compression status
 * @param[in] compressed_bfr Compression output buffer
 * @param[in] comp_blk_size Compression block size
 *
 **/
// blockDim {256,1,1}
__global__ void __launch_bounds__(256) gpuInitCompressionBlocks(StripeStream *strm_desc,
                                                                EncChunk *chunks,
                                                                gpu_inflate_input_s *comp_in,
                                                                gpu_inflate_status_s *comp_out,
                                                                uint8_t *compressed_bfr,
                                                                uint32_t comp_blk_size)
{
  __shared__ __align__(16) StripeStream ss;
  __shared__ uint8_t *volatile uncomp_base_g;

  uint32_t strm_id = blockIdx.x;
  uint32_t t       = threadIdx.x;
  uint32_t num_blocks;
  uint8_t *src, *dst;

  if (t == 0) {
    ss            = strm_desc[strm_id];
    uncomp_base_g = chunks[ss.first_chunk_id].streams[ss.stream_type];
  }
  __syncthreads();
  src        = uncomp_base_g;
  dst        = compressed_bfr + ss.bfr_offset;
  num_blocks = (ss.stream_size > 0) ? (ss.stream_size - 1) / comp_blk_size + 1 : 1;
  for (uint32_t b = t; b < num_blocks; b += 256) {
    gpu_inflate_input_s *blk_in   = &comp_in[ss.first_block + b];
    gpu_inflate_status_s *blk_out = &comp_out[ss.first_block + b];
    uint32_t blk_size = min(comp_blk_size, ss.stream_size - min(b * comp_blk_size, ss.stream_size));
    blk_in->srcDevice = src + b * comp_blk_size;
    blk_in->srcSize   = blk_size;
    blk_in->dstDevice = dst + b * (3 + comp_blk_size) + 3;  // reserve 3 bytes for block header
    blk_in->dstSize   = blk_size;
    blk_out->bytes_written = blk_size;
    blk_out->status        = 1;
    blk_out->reserved      = 0;
  }
}

/**
 * @brief Compacts compressed blocks in a single contiguous stream, and update 3-byte block length
 *fields
 *
 * @param[in,out] strm_desc StripeStream device array [stripe][stream]
 * @param[in] chunks EncChunk device array [rowgroup][column]
 * @param[in] comp_in Per-block compression input parameters
 * @param[in] comp_out Per-block compression status
 * @param[in] compressed_bfr Compression output buffer
 * @param[in] comp_blk_size Compression block size
 *
 **/
// blockDim {1024,1,1}
__global__ void __launch_bounds__(1024) gpuCompactCompressedBlocks(StripeStream *strm_desc,
                                                                   gpu_inflate_input_s *comp_in,
                                                                   gpu_inflate_status_s *comp_out,
                                                                   uint8_t *compressed_bfr,
                                                                   uint32_t comp_blk_size)
{
  __shared__ __align__(16) StripeStream ss;
  __shared__ const uint8_t *volatile comp_src_g;
  __shared__ uint32_t volatile comp_len_g;

  uint32_t strm_id = blockIdx.x;
  uint32_t t       = threadIdx.x;
  uint32_t num_blocks, b, blk_size;
  const uint8_t *src;
  uint8_t *dst;

  if (t == 0) ss = strm_desc[strm_id];
  __syncthreads();

  num_blocks = (ss.stream_size > 0) ? (ss.stream_size - 1) / comp_blk_size + 1 : 0;
  dst        = compressed_bfr + ss.bfr_offset;
  b          = 0;
  do {
    if (t == 0) {
      gpu_inflate_input_s *blk_in   = &comp_in[ss.first_block + b];
      gpu_inflate_status_s *blk_out = &comp_out[ss.first_block + b];
      uint32_t src_len =
        min(comp_blk_size, ss.stream_size - min(b * comp_blk_size, ss.stream_size));
      uint32_t dst_len = (blk_out->status == 0) ? blk_out->bytes_written : src_len;
      uint32_t blk_size24;
      if (dst_len >= src_len) {
        // Copy from uncompressed source
        src                    = static_cast<const uint8_t *>(blk_in->srcDevice);
        blk_out->bytes_written = src_len;
        dst_len                = src_len;
        blk_size24             = dst_len * 2 + 1;
      } else {
        // Compressed block
        src        = static_cast<const uint8_t *>(blk_in->dstDevice);
        blk_size24 = dst_len * 2 + 0;
      }
      dst[0]     = static_cast<uint8_t>(blk_size24 >> 0);
      dst[1]     = static_cast<uint8_t>(blk_size24 >> 8);
      dst[2]     = static_cast<uint8_t>(blk_size24 >> 16);
      comp_src_g = src;
      comp_len_g = dst_len;
    }
    __syncthreads();
    src      = comp_src_g;
    blk_size = comp_len_g;
    dst += 3;  // skip over length written by thread0
    if (src != dst) {
      for (uint32_t i = 0; i < blk_size; i += 1024) {
        uint8_t v = (i + t < blk_size) ? src[i + t] : 0;
        __syncthreads();
        if (i + t < blk_size) { dst[i + t] = v; }
      }
    }
    dst += blk_size;
    __syncthreads();
  } while (++b < num_blocks);
  // Update stripe stream with the compressed size
  if (t == 0) {
    strm_desc[strm_id].stream_size = static_cast<uint32_t>(dst - (compressed_bfr + ss.bfr_offset));
  }
}

/**
 * @brief Launches kernel for encoding column data
 *
 * @param[in] chunks EncChunk device array [rowgroup][column]
 * @param[in] num_columns Number of columns
 * @param[in] num_rowgroups Number of row groups
 * @param[in] stream CUDA stream to use, default 0
 */
void EncodeOrcColumnData(EncChunk *chunks,
                         uint32_t num_columns,
                         uint32_t num_rowgroups,
                         rmm::cuda_stream_view stream)
{
  dim3 dim_block(512, 1);  // 512 threads per chunk
  dim3 dim_grid(num_columns, num_rowgroups);
  gpuEncodeOrcColumnData<512>
    <<<dim_grid, dim_block, 0, stream.value()>>>(chunks, num_columns, num_rowgroups);
}

/**
 * @brief Launches kernel for encoding column dictionaries
 *
 * @param[in] stripes Stripe dictionaries device array [stripe][string_column]
 * @param[in] chunks EncChunk device array [rowgroup][column]
 * @param[in] num_string_columns Number of string columns
 * @param[in] num_columns Number of columns
 * @param[in] num_stripes Number of stripes
 * @param[in] stream CUDA stream to use, default 0
 */
void EncodeStripeDictionaries(StripeDictionary *stripes,
                              EncChunk *chunks,
                              uint32_t num_string_columns,
                              uint32_t num_columns,
                              uint32_t num_stripes,
                              rmm::cuda_stream_view stream)
{
  dim3 dim_block(512, 1);  // 512 threads per dictionary
  dim3 dim_grid(num_string_columns * num_stripes, 2);
  gpuEncodeStringDictionaries<512>
    <<<dim_grid, dim_block, 0, stream.value()>>>(stripes, chunks, num_columns);
}

/**
 * @brief Launches kernel for compacting chunked column data prior to compression
 *
 * @param[in] strm_desc StripeStream device array [stripe][stream]
 * @param[in] chunks EncChunk device array [rowgroup][column]
 * @param[in] num_stripe_streams Total number of streams
 * @param[in] num_columns Number of columns
 * @param[in] stream CUDA stream to use, default 0
 */
void CompactOrcDataStreams(StripeStream *strm_desc,
                           EncChunk *chunks,
                           uint32_t num_stripe_streams,
                           uint32_t num_columns,
                           rmm::cuda_stream_view stream)
{
  dim3 dim_block(1024, 1);
  dim3 dim_grid(num_stripe_streams, 1);
  gpuCompactOrcDataStreams<<<dim_grid, dim_block, 0, stream.value()>>>(
    strm_desc, chunks, num_columns);
}

/**
 * @brief Launches kernel(s) for compressing data streams
 *
 * @param[in] compressed_data Output compressed blocks
 * @param[in] strm_desc StripeStream device array [stripe][stream]
 * @param[in] chunks EncChunk device array [rowgroup][column]
 * @param[out] comp_in Per-block compression input parameters
 * @param[out] comp_out Per-block compression status
 * @param[in] num_stripe_streams Total number of streams
 * @param[in] num_compressed_blocks Total number of compressed blocks
 * @param[in] compression Type of compression
 * @param[in] comp_blk_size Compression block size
 * @param[in] stream CUDA stream to use, default 0
 */
void CompressOrcDataStreams(uint8_t *compressed_data,
                            StripeStream *strm_desc,
                            EncChunk *chunks,
                            gpu_inflate_input_s *comp_in,
                            gpu_inflate_status_s *comp_out,
                            uint32_t num_stripe_streams,
                            uint32_t num_compressed_blocks,
                            CompressionKind compression,
                            uint32_t comp_blk_size,
                            rmm::cuda_stream_view stream)
{
  dim3 dim_block_init(256, 1);
  dim3 dim_grid(num_stripe_streams, 1);
  gpuInitCompressionBlocks<<<dim_grid, dim_block_init, 0, stream.value()>>>(
    strm_desc, chunks, comp_in, comp_out, compressed_data, comp_blk_size);
  if (compression == SNAPPY) { gpu_snap(comp_in, comp_out, num_compressed_blocks, stream); }
  dim3 dim_block_compact(1024, 1);
  gpuCompactCompressedBlocks<<<dim_grid, dim_block_compact, 0, stream.value()>>>(
    strm_desc, comp_in, comp_out, compressed_data, comp_blk_size);
}

}  // namespace gpu
}  // namespace orc
}  // namespace io
}  // namespace cudf<|MERGE_RESOLUTION|>--- conflicted
+++ resolved
@@ -16,20 +16,10 @@
 
 #include "orc_common.h"
 #include "orc_gpu.h"
-
-<<<<<<< HEAD
-=======
 #include <io/utilities/block_utils.cuh>
-
 #include <rmm/cuda_stream_view.hpp>
-
 #include <cub/cub.cuh>
 
-// Apache ORC reader does not handle zero-length patch lists for RLEv2 mode2
-// Workaround replaces zero-length patch lists by a dummy zero patch
-#define ZERO_PLL_WAR 1
-
->>>>>>> 632ac54c
 namespace cudf {
 namespace io {
 namespace orc {
