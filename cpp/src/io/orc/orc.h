--- conflicted
+++ resolved
@@ -581,13 +581,8 @@
    *
    * @return List of ORC column indexes
    */
-<<<<<<< HEAD
   std::vector<std::vector<column_meta>> select_columns(std::vector<std::string> const &use_names,
                                                        bool &has_timestamp_column) const;
-=======
-  std::vector<int> select_columns(std::vector<std::string> const &use_names,
-                                  bool &has_timestamp_column) const;
->>>>>>> 422757bc
 
   size_t get_total_rows() const { return ff.numberOfRows; }
   int get_num_stripes() const { return ff.stripes.size(); }
