--- conflicted
+++ resolved
@@ -546,49 +546,18 @@
   using OrcStripeInfo = std::pair<const StripeInformation*, const StripeFooter*>;
 
  public:
-<<<<<<< HEAD
-  explicit metadata(datasource* const src);
-
-  /**
-   * @brief Filters and reads the info of only a selection of stripes
-   *
-   * @param[in] stripes Indices of individual stripes
-   * @param[in] row_start Starting row of the selection
-   * @param[in,out] row_count Total number of rows selected
-   *
-   * @return List of stripe info and total number of selected rows
-   */
-  std::vector<OrcStripeInfo> select_stripes(const std::vector<size_type>& stripes,
-                                            size_type& row_start,
-                                            size_type& row_count);
-
-  /**
-   * @brief Filters and reduces down to a selection of columns
-   *
-   * @param[in] use_names List of column names to select
-   * @param[out] has_timestamp_column Whether there is a orc::TIMESTAMP column
-   *
-   * @return List of ORC column indexes
-   */
-  std::vector<int> select_columns(std::vector<std::string> use_names, bool& has_timestamp_column);
-=======
   struct stripe_source_mapping {
     int source_idx;
     std::vector<OrcStripeInfo> stripe_info;
   };
 
  public:
-  explicit metadata(datasource *const src);
->>>>>>> 58a31c1c
+  explicit metadata(datasource* const src);
 
   size_t get_total_rows() const { return ff.numberOfRows; }
   int get_num_stripes() const { return ff.stripes.size(); }
   int get_num_columns() const { return ff.types.size(); }
-<<<<<<< HEAD
-  std::string const& get_column_name(int32_t column_id)
-=======
-  std::string const &get_column_name(int32_t column_id) const
->>>>>>> 58a31c1c
+  std::string const& get_column_name(int32_t column_id) const
   {
     if (column_names.empty() && get_num_columns() != 0) { init_column_names(); }
     return column_names[column_id];
@@ -601,7 +570,7 @@
   Metadata md;
   std::vector<StripeFooter> stripefooters;
   std::unique_ptr<OrcDecompressor> decompressor;
-  datasource *const source;
+  datasource* const source;
 
  private:
   struct schema_indexes {
@@ -611,12 +580,7 @@
   std::vector<schema_indexes> get_schema_indexes() const;
   void init_column_names() const;
 
-<<<<<<< HEAD
-  std::vector<std::string> column_names;
-  datasource* const source;
-=======
   mutable std::vector<std::string> column_names;
->>>>>>> 58a31c1c
 };
 
 }  // namespace orc
