/*
 * Copyright (c) 2018-2020, NVIDIA CORPORATION.
 *
 * Licensed under the Apache License, Version 2.0 (the "License");
 * you may not use this file except in compliance with the License.
 * You may obtain a copy of the License at
 *
 *     http://www.apache.org/licenses/LICENSE-2.0
 *
 * Unless required by applicable law or agreed to in writing, software
 * distributed under the License is distributed on an "AS IS" BASIS,
 * WITHOUT WARRANTIES OR CONDITIONS OF ANY KIND, either express or implied.
 * See the License for the specific language governing permissions and
 * limitations under the License.
 */

#pragma once

#include <io/parquet/parquet_common.hpp>

#include <stddef.h>
#include <stdint.h>
#include <algorithm>
#include <string>
#include <tuple>
#include <vector>

namespace cudf {
namespace io {
namespace parquet {
constexpr uint32_t parquet_magic = (('P' << 0) | ('A' << 8) | ('R' << 16) | ('1' << 24));

/**
 * @brief Struct that describes the Parquet file data header
 **/
struct file_header_s {
  uint32_t magic;
};

/**
 * @brief Struct that describes the Parquet file data postscript
 **/
struct file_ender_s {
  uint32_t footer_len;
  uint32_t magic;
};

/**
 * @brief Struct for describing an element/field in the Parquet format schema
 *
 * Parquet is a strongly-typed format so the file layout can be interpreted as
 * as a schema tree.
 */
struct SchemaElement {
  Type type                    = UNDEFINED_TYPE;
  ConvertedType converted_type = UNKNOWN;
  int32_t type_length =
    0;  // Byte length of FIXED_LENGTH_BYTE_ARRAY elements, or maximum bit length for other types
  FieldRepetitionType repetition_type = REQUIRED;
  std::string name                    = "";
  int32_t num_children                = 0;
  int32_t decimal_scale               = 0;
  int32_t decimal_precision           = 0;

  // The following fields are filled in later during schema initialization
  int max_definition_level = 0;
  int max_repetition_level = 0;
  int parent_idx           = 0;

  bool operator==(SchemaElement const &other) const
  {
    return type == other.type && converted_type == other.converted_type &&
           type_length == other.type_length && repetition_type == other.repetition_type &&
           name == other.name && num_children == other.num_children &&
           decimal_scale == other.decimal_scale && decimal_precision == other.decimal_precision;
  }

  // the parquet format is a little squishy when it comes to interpreting
  // repeated fields. sometimes repeated fields act as "stubs" in the schema
  // that don't represent a true nesting level.
  //
  // this is the case with plain lists:
  //
  // optional group my_list (LIST) {
  //   repeated group element {        <-- not part of the output hierarchy
  //     required binary str (UTF8);
  //   };
  // }
  //
  // However, for backwards compatibility reasons, there are a few special cases, namely
  // List<Struct<>> (which also corresponds to how the map type is specified), where
  // this does not hold true
  //
  // optional group my_list (LIST) {
  //   repeated group element {        <-- part of the hierarchy because it represents a struct
  //     required binary str (UTF8);
  //     required int32 num;
  //  };
  // }
  bool is_stub() const { return repetition_type == REPEATED && num_children == 1; }
  // in parquet terms, a group is a level of nesting in the schema. a group
  // can be a struct or a list
  bool is_struct() const
  {
    return type == UNDEFINED_TYPE &&
           // this assumption might be a little weak.
           ((repetition_type != REPEATED) || (repetition_type == REPEATED && num_children == 2));
  }
};

/**
 * @brief Thrift-derived struct describing a column chunk
 **/
struct ColumnChunkMetaData {
  Type type = BOOLEAN;
  std::vector<Encoding> encodings;
  std::vector<std::string> path_in_schema;
  Compression codec  = UNCOMPRESSED;
  int64_t num_values = 0;
  int64_t total_uncompressed_size =
    0;  // total byte size of all uncompressed pages in this column chunk (including the headers)
  int64_t total_compressed_size =
    0;  // total byte size of all compressed pages in this column chunk (including the headers)
  int64_t data_page_offset  = 0;  // Byte offset from beginning of file to first data page
  int64_t index_page_offset = 0;  // Byte offset from beginning of file to root index page
  int64_t dictionary_page_offset =
    0;  // Byte offset from the beginning of file to first (only) dictionary page
  std::vector<uint8_t> statistics_blob;  // Encoded chunk-level statistics as binary blob
};

/**
 * @brief Thrift-derived struct describing a chunk of data for a particular
 * column
 *
 * Each column chunk lives in a particular row group and are guaranteed to be
 * contiguous in the file. Any mssing or corrupted chunks can be skipped during
 * reading.
 **/
struct ColumnChunk {
  std::string file_path = "";
  int64_t file_offset   = 0;
  ColumnChunkMetaData meta_data;
  int64_t offset_index_offset = 0;  // File offset of ColumnChunk's OffsetIndex
  int32_t offset_index_length = 0;  // Size of ColumnChunk's OffsetIndex, in bytes
  int64_t column_index_offset = 0;  // File offset of ColumnChunk's ColumnIndex
  int32_t column_index_length = 0;  // Size of ColumnChunk's ColumnIndex, in bytes

  // Following fields are derived from other fields
  int schema_idx = -1;  // Index in flattened schema (derived from path_in_schema)
};

/**
 * @brief Thrift-derived struct describing a group of row data
 *
 * There may be one or more row groups within a dataset, with each row group
 * consisting of a column chunk for each column.
 **/
struct RowGroup {
  int64_t total_byte_size = 0;
  std::vector<ColumnChunk> columns;
  int64_t num_rows = 0;
};

/**
 * @brief Thrift-derived struct describing a key-value pair, for user metadata
 **/
struct KeyValue {
  std::string key;
  std::string value;
};

/**
 * @brief Thrift-derived struct describing file-level metadata
 *
 * The additional information stored in the key_value_metadata can be used
 * during reading to reconstruct the output data to the exact original dataset
 * prior to conversion to Parquet.
 **/
struct FileMetaData {
  int32_t version = 0;
  std::vector<SchemaElement> schema;
  int64_t num_rows = 0;
  std::vector<RowGroup> row_groups;
  std::vector<KeyValue> key_value_metadata;
  std::string created_by         = "";
  uint32_t column_order_listsize = 0;
};

/**
 * @brief Thrift-derived struct describing the header for a data page
 **/
struct DataPageHeader {
  int32_t num_values                 = 0;  // Number of values, including NULLs, in this data page.
  Encoding encoding                  = Encoding::PLAIN;  // Encoding used for this data page
  Encoding definition_level_encoding = Encoding::PLAIN;  // Encoding used for definition levels
  Encoding repetition_level_encoding = Encoding::PLAIN;  // Encoding used for repetition levels
};

/**
 * @brief Thrift-derived struct describing the header for a dictionary page
 **/
struct DictionaryPageHeader {
  int32_t num_values = 0;                // Number of values in the dictionary
  Encoding encoding  = Encoding::PLAIN;  // Encoding using this dictionary page
};

/**
 * @brief Thrift-derived struct describing the page header
 *
 * Column data are divided into individual chunks, which are subdivided into
 * pages. Each page has an associated header, describing the page type. There
 * can be multiple page types interleaved in a column chunk, and each page is
 * individually compressed and encoded. Any missing or corrupted pages can be
 * skipped during reading.
 **/
struct PageHeader {
  PageType type =
    PageType::DATA_PAGE;  // the type of the page: indicates which of the *_header fields is set
  int32_t uncompressed_page_size = 0;  // Uncompressed page size in bytes (not including the header)
  int32_t compressed_page_size   = 0;  // Compressed page size in bytes (not including the header)
  DataPageHeader data_page_header;
  DictionaryPageHeader dictionary_page_header;
};

/**
 * @brief Count the number of leading zeros in an unsigned integer
 **/
static inline int CountLeadingZeros32(uint32_t value)
{
#if defined(__clang__) || defined(__GNUC__)
  if (value == 0) return 32;
  return static_cast<int>(__builtin_clz(value));
#elif defined(_MSC_VER)
  unsigned long index;
  return (_BitScanReverse(&index, static_cast<unsigned long>(value))) ? 31 - static_cast<int>(index)
                                                                      : 32;
#else
  int bitpos = 0;
  while (value != 0) {
    value >>= 1;
    ++bitpos;
  }
  return 32 - bitpos;
#endif
}

/**
 * @brief Class for parsing Parquet's Thrift Compact Protocol encoded metadata
 *
 * This class takes in the starting location of the Parquet metadata, and fills
 * out Thrift-derived structs and a schema tree.
 *
 * In a Parquet, the metadata is separated from the data, both conceptually and
 * physically. There may be multiple data files sharing a common metadata file.
 *
 * The parser handles both V1 and V2 Parquet datasets, although not all
 * compression codecs are supported yet.
 **/
class CompactProtocolReader {
 protected:
  static const uint8_t g_list2struct[16];

 public:
  explicit CompactProtocolReader(const uint8_t *base = nullptr, size_t len = 0) { init(base, len); }
  void init(const uint8_t *base, size_t len)
  {
    m_base = m_cur = base;
    m_end          = base + len;
  }
  ptrdiff_t bytecount() const noexcept { return m_cur - m_base; }
  unsigned int getb() noexcept { return (m_cur < m_end) ? *m_cur++ : 0; }
  void skip_bytes(size_t bytecnt) noexcept
  {
    bytecnt = std::min(bytecnt, (size_t)(m_end - m_cur));
    m_cur += bytecnt;
  }
  uint32_t get_u32() noexcept
  {
    uint32_t v = 0;
    for (uint32_t l = 0;; l += 7) {
      uint32_t c = getb();
      v |= (c & 0x7f) << l;
      if (c < 0x80) break;
    }
    return v;
  }
  uint64_t get_u64() noexcept
  {
    uint64_t v = 0;
    for (uint64_t l = 0;; l += 7) {
      uint64_t c = getb();
      v |= (c & 0x7f) << l;
      if (c < 0x80) break;
    }
    return v;
  }
  int32_t get_i16() noexcept { return get_i32(); }
  int32_t get_i32() noexcept
  {
    uint32_t u = get_u32();
    return (int32_t)((u >> 1u) ^ -(int32_t)(u & 1));
  }
  int64_t get_i64() noexcept
  {
    uint64_t u = get_u64();
    return (int64_t)((u >> 1u) ^ -(int64_t)(u & 1));
  }
  int32_t get_listh(uint8_t *el_type) noexcept
  {
    uint32_t c = getb();
    int32_t sz = c >> 4;
    *el_type   = c & 0xf;
    if (sz == 0xf) sz = get_u32();
    return sz;
  }
  bool skip_struct_field(int t, int depth = 0);

 public:
  // Generate Thrift structure parsing routines
  bool read(FileMetaData *f);
  bool read(SchemaElement *s);
  bool read(RowGroup *r);
  bool read(ColumnChunk *c);
  bool read(ColumnChunkMetaData *c);
  bool read(PageHeader *p);
  bool read(DataPageHeader *d);
  bool read(DictionaryPageHeader *d);
  bool read(KeyValue *k);

 public:
  static int NumRequiredBits(uint32_t max_level) noexcept
  {
    return 32 - CountLeadingZeros32(max_level);
  }
  bool InitSchema(FileMetaData *md);

 protected:
  int WalkSchema(FileMetaData *md,
                 int idx           = 0,
                 int parent_idx    = 0,
                 int max_def_level = 0,
                 int max_rep_level = 0);

 protected:
  const uint8_t *m_base = nullptr;
  const uint8_t *m_cur  = nullptr;
  const uint8_t *m_end  = nullptr;

  friend class ParquetFieldInt32;
  friend class ParquetFieldInt64;
  template <typename T>
  friend class ParquetFieldStructListFunctor;
  friend class ParquetFieldString;
  template <typename T>
  friend class ParquetFieldStructFunctor;
  template <typename T>
  friend class ParquetFieldEnum;
  template <typename T>
  friend class ParquetFieldEnumListFunctor;
  friend class ParquetFieldStringList;
  friend class ParquetFieldStructBlob;
};

class ParquetFieldInt32 {
  int field_val;
  int32_t &val;

 public:
  ParquetFieldInt32(int f, int32_t &v) : field_val(f), val(v) {}

  inline bool operator()(CompactProtocolReader *cpr, int *c, int t)
  {
    val = cpr->get_i32();
    if (t != ST_FLD_I32)
      return true;
    else
      return false;
  }

  int &field(void) { return field_val; }
};

class ParquetFieldInt64 {
  int field_val;
  int64_t &val;

 public:
  ParquetFieldInt64(int f, int64_t &v) : field_val(f), val(v) {}

  inline bool operator()(CompactProtocolReader *cpr, int *c, int t)
  {
    val = cpr->get_i64();
    if (t < ST_FLD_I16 || t > ST_FLD_I64)
      return true;
    else
      return false;
  }

  int &field(void) { return field_val; }
};

template <typename T>
class ParquetFieldStructListFunctor {
  int field_val;
  std::vector<T> &val;

 public:
  ParquetFieldStructListFunctor(int f, std::vector<T> &v) : field_val(f), val(v) {}

  inline bool operator()(CompactProtocolReader *cpr, int *c, int t)
  {
    if (t != ST_FLD_LIST) return true;

    int n;
    (*c) = cpr->getb();
    if (((*c) & 0xf) != ST_FLD_STRUCT) return true;
    n = (*c) >> 4;
    if (n == 0xf) n = cpr->get_u32();
    val.resize(n);
    for (int32_t i = 0; i < n; i++) {
      if (!(cpr->read(&val[i]))) { return true; }
    }

    return false;
  }

  int &field(void) { return field_val; }
};

template <typename T>
ParquetFieldStructListFunctor<T> ParquetFieldStructList(int f, std::vector<T> &v)
{
  return ParquetFieldStructListFunctor<T>(f, v);
}

class ParquetFieldString {
  int field_val;
  std::string &val;

 public:
  ParquetFieldString(int f, std::string &v) : field_val(f), val(v) {}

  inline bool operator()(CompactProtocolReader *cpr, int *c, int t)
  {
    if (t != ST_FLD_BINARY) return true;
    uint32_t n = cpr->get_u32();
    if (n < (size_t)(cpr->m_end - cpr->m_cur)) {
      val.assign((const char *)cpr->m_cur, n);
      cpr->m_cur += n;
    } else
      return true;
    return false;
  }

  int &field(void) { return field_val; }
};

template <typename T>
class ParquetFieldStructFunctor {
  int field_val;
  T &val;

 public:
  ParquetFieldStructFunctor(int f, T &v) : field_val(f), val(v) {}

  inline bool operator()(CompactProtocolReader *cpr, int *c, int t)
  {
    if (t != ST_FLD_STRUCT || !(cpr->read(&val)))
      return true;
    else
      return false;
  }

  int &field(void) { return field_val; }
};

template <typename T>
ParquetFieldStructFunctor<T> ParquetFieldStruct(int f, T &v)
{
  return ParquetFieldStructFunctor<T>(f, v);
}

template <typename Enum>
class ParquetFieldEnum {
  int field_val;
  Enum &val;

 public:
  ParquetFieldEnum(int f, Enum &v) : field_val(f), val(v) {}
  inline bool operator()(CompactProtocolReader *cpr, int *c, int t)
  {
    val = static_cast<Enum>(cpr->get_i32());
    if (t != ST_FLD_I32)
      return true;
    else
      return false;
  }

  int &field(void) { return field_val; }
};

template <typename Enum>
class ParquetFieldEnumListFunctor {
  int field_val;
  std::vector<Enum> &val;

 public:
  ParquetFieldEnumListFunctor(int f, std::vector<Enum> &v) : field_val(f), val(v) {}
  inline bool operator()(CompactProtocolReader *cpr, int *c, int t)
  {
    if (t != ST_FLD_LIST) return true;
    int n;
    (*c) = cpr->getb();
    if (((*c) & 0xf) != ST_FLD_I32) return true;
    n = (*c) >> 4;
    if (n == 0xf) n = cpr->get_u32();
    val.resize(n);
    for (int32_t i = 0; i < n; i++) { val[i] = static_cast<Enum>(cpr->get_i32()); }
    return false;
  }

  int &field(void) { return field_val; }
};

template <typename T>
ParquetFieldEnumListFunctor<T> ParquetFieldEnumList(int field, std::vector<T> &v)
{
  return ParquetFieldEnumListFunctor<T>(field, v);
}

class ParquetFieldStringList {
  int field_val;
  std::vector<std::string> &val;

 public:
  ParquetFieldStringList(int f, std::vector<std::string> &v) : field_val(f), val(v) {}
  inline bool operator()(CompactProtocolReader *cpr, int *c, int t)
  {
    if (t != ST_FLD_LIST) return true;
    int n;
    (*c) = cpr->getb();
    if (((*c) & 0xf) != ST_FLD_BINARY) return true;
    n = (*c) >> 4;
    if (n == 0xf) n = cpr->get_u32();
    val.resize(n);
    for (int32_t i = 0; i < n; i++) {
      uint32_t l = cpr->get_u32();
      if (l < (size_t)(cpr->m_end - cpr->m_cur)) {
        val[i].assign((const char *)cpr->m_cur, l);
        cpr->m_cur += l;
      } else
        return true;
    }
    return false;
  }

  int &field(void) { return field_val; }
};

class ParquetFieldStructBlob {
  int field_val;
  std::vector<uint8_t> &val;

 public:
  ParquetFieldStructBlob(int f, std::vector<uint8_t> &v) : field_val(f), val(v) {}
  inline bool operator()(CompactProtocolReader *cpr, int *c, int t)
  {
    if (t != ST_FLD_STRUCT) return true;
    const uint8_t *start = cpr->m_cur;
    cpr->skip_struct_field(t);
    if (cpr->m_cur > start) { val.assign(start, cpr->m_cur - 1); }
    return false;
  }

  int &field(void) { return field_val; }
};

<<<<<<< HEAD
/**
 * @brief Class for parsing Parquet's Thrift Compact Protocol encoded metadata
 *
 * This class takes in the Parquet structs and outputs a Thrift-encoded binary blob
 *
 **/
class CompactProtocolWriter {
 public:
  CompactProtocolWriter() { m_buf = nullptr; }
  CompactProtocolWriter(std::vector<uint8_t> *output) { m_buf = output; }
  void putb(uint8_t v) { m_buf->push_back(v); }
  void putb(const uint8_t *raw, uint32_t len)
  {
    for (uint32_t i = 0; i < len; i++) m_buf->push_back(raw[i]);
  }
  uint32_t put_uint(uint64_t v)
  {
    int l = 1;
    while (v > 0x7f) {
      putb(static_cast<uint8_t>(v | 0x80));
      v >>= 7;
      l++;
    }
    putb(static_cast<uint8_t>(v));
    return l;
  }
  uint32_t put_int(int64_t v)
  {
    int64_t s = (v < 0);
    return put_uint(((v ^ -s) << 1) + s);
  }
  void put_fldh(int f, int cur, int t)
  {
    if (f > cur && f <= cur + 15)
      putb(((f - cur) << 4) | t);
    else {
      putb(t);
      put_int(f);
    }
  }

 public:
  size_t write(const FileMetaData *);
  size_t write(const SchemaElement *);
  size_t write(const RowGroup *);
  size_t write(const KeyValue *);
  size_t write(const ColumnChunk *);
  size_t write(const ColumnChunkMetaData *);

 protected:
  std::vector<uint8_t> *m_buf;

  friend class CompactProtocolWriterBuilder;
};

class CompactProtocolWriterBuilder {
  CompactProtocolWriter *ptr;
  size_t struct_start_pos;
  int current_field;

 public:
  CompactProtocolWriterBuilder(CompactProtocolWriter *cpw_ptr)
    : ptr(cpw_ptr), struct_start_pos(ptr->m_buf->size()), current_field(0)
  {
  }

  inline void field_int(int field, int32_t val)
  {
    ptr->put_fldh(field, current_field, ST_FLD_I32);
    ptr->put_int(val);
    current_field = field;
  }

  inline void field_int(int field, int64_t val)
  {
    ptr->put_fldh(field, current_field, ST_FLD_I64);
    ptr->put_int(val);
    current_field = field;
  }

  template <typename Enum>
  inline void field_int_list(int field, const std::vector<Enum> &val)
  {
    ptr->put_fldh(field, current_field, ST_FLD_LIST);
    ptr->putb((uint8_t)((std::min(val.size(), (size_t)0xfu) << 4) | ST_FLD_I32));
    if (val.size() >= 0xf) ptr->put_uint(val.size());
    for (auto &v : val) { ptr->put_int(static_cast<int32_t>(v)); }
    current_field = field;
  }

  template <typename T>
  inline void field_struct(int field, const T &val)
  {
    ptr->put_fldh(field, current_field, ST_FLD_STRUCT);
    ptr->write(&val);
    current_field = field;
  }

  template <typename T>
  inline void field_struct_list(int field, const std::vector<T> &val)
  {
    ptr->put_fldh(field, current_field, ST_FLD_LIST);
    ptr->putb((uint8_t)((std::min(val.size(), (size_t)0xfu) << 4) | ST_FLD_STRUCT));
    if (val.size() >= 0xf) ptr->put_uint(val.size());
    for (auto &v : val) { ptr->write(&v); }
    current_field = field;
  }

  inline size_t value(void)
  {
    ptr->putb(0);
    return ptr->m_buf->size() - struct_start_pos;
  }

  inline void field_struct_blob(int field, const std::vector<uint8_t> &val)
  {
    ptr->put_fldh(field, current_field, ST_FLD_STRUCT);
    ptr->putb(val.data(), (uint32_t)val.size());
    ptr->putb(0);
    current_field = field;
  }

  inline void field_string(int field, const std::string &val)
  {
    ptr->put_fldh(field, current_field, ST_FLD_BINARY);
    ptr->put_uint(val.size());
    // FIXME : replace reinterpret_cast
    ptr->putb(reinterpret_cast<const uint8_t *>(val.data()), (uint32_t)val.size());
    current_field = field;
  }

  inline void field_string_list(int field, const std::vector<std::string> &val)
  {
    ptr->put_fldh(field, current_field, ST_FLD_LIST);
    ptr->putb((uint8_t)((std::min(val.size(), (size_t)0xfu) << 4) | ST_FLD_BINARY));
    if (val.size() >= 0xf) ptr->put_uint(val.size());
    for (auto &v : val) {
      ptr->put_uint(v.size());
      // FIXME : replace reinterpret_cast
      ptr->putb(reinterpret_cast<const uint8_t *>(v.data()), (uint32_t)v.size());
    }
    current_field = field;
  }

  inline int get_field(void) { return current_field; }

  inline void set_field(const int &field) { current_field = field; }
};

=======
>>>>>>> 0de7ab7a
}  // namespace parquet
}  // namespace io
}  // namespace cudf<|MERGE_RESOLUTION|>--- conflicted
+++ resolved
@@ -575,158 +575,6 @@
   int &field(void) { return field_val; }
 };
 
-<<<<<<< HEAD
-/**
- * @brief Class for parsing Parquet's Thrift Compact Protocol encoded metadata
- *
- * This class takes in the Parquet structs and outputs a Thrift-encoded binary blob
- *
- **/
-class CompactProtocolWriter {
- public:
-  CompactProtocolWriter() { m_buf = nullptr; }
-  CompactProtocolWriter(std::vector<uint8_t> *output) { m_buf = output; }
-  void putb(uint8_t v) { m_buf->push_back(v); }
-  void putb(const uint8_t *raw, uint32_t len)
-  {
-    for (uint32_t i = 0; i < len; i++) m_buf->push_back(raw[i]);
-  }
-  uint32_t put_uint(uint64_t v)
-  {
-    int l = 1;
-    while (v > 0x7f) {
-      putb(static_cast<uint8_t>(v | 0x80));
-      v >>= 7;
-      l++;
-    }
-    putb(static_cast<uint8_t>(v));
-    return l;
-  }
-  uint32_t put_int(int64_t v)
-  {
-    int64_t s = (v < 0);
-    return put_uint(((v ^ -s) << 1) + s);
-  }
-  void put_fldh(int f, int cur, int t)
-  {
-    if (f > cur && f <= cur + 15)
-      putb(((f - cur) << 4) | t);
-    else {
-      putb(t);
-      put_int(f);
-    }
-  }
-
- public:
-  size_t write(const FileMetaData *);
-  size_t write(const SchemaElement *);
-  size_t write(const RowGroup *);
-  size_t write(const KeyValue *);
-  size_t write(const ColumnChunk *);
-  size_t write(const ColumnChunkMetaData *);
-
- protected:
-  std::vector<uint8_t> *m_buf;
-
-  friend class CompactProtocolWriterBuilder;
-};
-
-class CompactProtocolWriterBuilder {
-  CompactProtocolWriter *ptr;
-  size_t struct_start_pos;
-  int current_field;
-
- public:
-  CompactProtocolWriterBuilder(CompactProtocolWriter *cpw_ptr)
-    : ptr(cpw_ptr), struct_start_pos(ptr->m_buf->size()), current_field(0)
-  {
-  }
-
-  inline void field_int(int field, int32_t val)
-  {
-    ptr->put_fldh(field, current_field, ST_FLD_I32);
-    ptr->put_int(val);
-    current_field = field;
-  }
-
-  inline void field_int(int field, int64_t val)
-  {
-    ptr->put_fldh(field, current_field, ST_FLD_I64);
-    ptr->put_int(val);
-    current_field = field;
-  }
-
-  template <typename Enum>
-  inline void field_int_list(int field, const std::vector<Enum> &val)
-  {
-    ptr->put_fldh(field, current_field, ST_FLD_LIST);
-    ptr->putb((uint8_t)((std::min(val.size(), (size_t)0xfu) << 4) | ST_FLD_I32));
-    if (val.size() >= 0xf) ptr->put_uint(val.size());
-    for (auto &v : val) { ptr->put_int(static_cast<int32_t>(v)); }
-    current_field = field;
-  }
-
-  template <typename T>
-  inline void field_struct(int field, const T &val)
-  {
-    ptr->put_fldh(field, current_field, ST_FLD_STRUCT);
-    ptr->write(&val);
-    current_field = field;
-  }
-
-  template <typename T>
-  inline void field_struct_list(int field, const std::vector<T> &val)
-  {
-    ptr->put_fldh(field, current_field, ST_FLD_LIST);
-    ptr->putb((uint8_t)((std::min(val.size(), (size_t)0xfu) << 4) | ST_FLD_STRUCT));
-    if (val.size() >= 0xf) ptr->put_uint(val.size());
-    for (auto &v : val) { ptr->write(&v); }
-    current_field = field;
-  }
-
-  inline size_t value(void)
-  {
-    ptr->putb(0);
-    return ptr->m_buf->size() - struct_start_pos;
-  }
-
-  inline void field_struct_blob(int field, const std::vector<uint8_t> &val)
-  {
-    ptr->put_fldh(field, current_field, ST_FLD_STRUCT);
-    ptr->putb(val.data(), (uint32_t)val.size());
-    ptr->putb(0);
-    current_field = field;
-  }
-
-  inline void field_string(int field, const std::string &val)
-  {
-    ptr->put_fldh(field, current_field, ST_FLD_BINARY);
-    ptr->put_uint(val.size());
-    // FIXME : replace reinterpret_cast
-    ptr->putb(reinterpret_cast<const uint8_t *>(val.data()), (uint32_t)val.size());
-    current_field = field;
-  }
-
-  inline void field_string_list(int field, const std::vector<std::string> &val)
-  {
-    ptr->put_fldh(field, current_field, ST_FLD_LIST);
-    ptr->putb((uint8_t)((std::min(val.size(), (size_t)0xfu) << 4) | ST_FLD_BINARY));
-    if (val.size() >= 0xf) ptr->put_uint(val.size());
-    for (auto &v : val) {
-      ptr->put_uint(v.size());
-      // FIXME : replace reinterpret_cast
-      ptr->putb(reinterpret_cast<const uint8_t *>(v.data()), (uint32_t)v.size());
-    }
-    current_field = field;
-  }
-
-  inline int get_field(void) { return current_field; }
-
-  inline void set_field(const int &field) { current_field = field; }
-};
-
-=======
->>>>>>> 0de7ab7a
 }  // namespace parquet
 }  // namespace io
 }  // namespace cudf