--- conflicted
+++ resolved
@@ -67,8 +67,8 @@
 };
 typedef struct _TimeUnit__isset {
   _TimeUnit__isset() : MILLIS(false), MICROS(false) {}
-  bool MILLIS : 1;
-  bool MICROS : 1;
+  bool MILLIS;
+  bool MICROS;
 } _TimeUnit__isset;
 
 struct TimeUnit {
@@ -113,18 +113,18 @@
       BSON(false)
   {
   }
-  bool STRING : 1;
-  bool MAP : 1;
-  bool LIST : 1;
-  bool ENUM : 1;
-  bool DECIMAL : 1;
-  bool DATE : 1;
-  bool TIME : 1;
-  bool TIMESTAMP : 1;
-  bool INTEGER : 1;
-  bool UNKNOWN : 1;
-  bool JSON : 1;
-  bool BSON : 1;
+  bool STRING;
+  bool MAP;
+  bool LIST;
+  bool ENUM;
+  bool DECIMAL;
+  bool DATE;
+  bool TIME;
+  bool TIMESTAMP;
+  bool INTEGER;
+  bool UNKNOWN;
+  bool JSON;
+  bool BSON;
 } _LogicalType__isset;
 
 struct LogicalType {
@@ -413,22 +413,9 @@
 
  public:
   // Generate Thrift structure parsing routines
-<<<<<<< HEAD
-#define DECL_PARQUET_STRUCT(st) bool read(st *)
-  DECL_PARQUET_STRUCT(FileMetaData);
-  DECL_PARQUET_STRUCT(SchemaElement);
-  DECL_PARQUET_STRUCT(LogicalType);
-  DECL_PARQUET_STRUCT(RowGroup);
-  DECL_PARQUET_STRUCT(ColumnChunk);
-  DECL_PARQUET_STRUCT(ColumnChunkMetaData);
-  DECL_PARQUET_STRUCT(PageHeader);
-  DECL_PARQUET_STRUCT(DataPageHeader);
-  DECL_PARQUET_STRUCT(DictionaryPageHeader);
-  DECL_PARQUET_STRUCT(KeyValue);
-#undef DECL_PARQUET_STRUCT
-=======
   bool read(FileMetaData *f);
   bool read(SchemaElement *s);
+  bool read(LogicalType *l);
   bool read(RowGroup *r);
   bool read(ColumnChunk *c);
   bool read(ColumnChunkMetaData *c);
@@ -436,7 +423,6 @@
   bool read(DataPageHeader *d);
   bool read(DictionaryPageHeader *d);
   bool read(KeyValue *k);
->>>>>>> ea0b5d28
 
  public:
   static int NumRequiredBits(uint32_t max_level) noexcept
@@ -608,6 +594,34 @@
 ParquetFieldStructFunctor<T> ParquetFieldStruct(int f, T &v)
 {
   return ParquetFieldStructFunctor<T>(f, v);
+}
+
+/**
+ * @brief Functor to read an empty structure from CompactProtocolReader
+ *
+ * @return True if field types mismatch or if the process of reading a
+ * struct fails
+ */
+template <typename T>
+class ParquetFieldEmptyStructFunctor {
+  int field_val;
+  T &val;
+
+ public:
+  ParquetFieldEmptyStructFunctor(int f, T &v) : field_val(f), val(v) {}
+
+  inline bool operator()(CompactProtocolReader *cpr, int field_type)
+  {
+    return (field_type != ST_FLD_STRUCT || (val = true));
+  }
+
+  int field() { return field_val; }
+};
+
+template <typename T>
+ParquetFieldEmptyStructFunctor<T> ParquetFieldEmptyStruct(int f, T &v)
+{
+  return ParquetFieldEmptyStructFunctor<T>(f, v);
 }
 
 /**
