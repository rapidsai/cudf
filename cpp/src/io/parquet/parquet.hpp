--- conflicted
+++ resolved
@@ -65,22 +65,14 @@
 };
 struct MicroSeconds {
 };
-<<<<<<< HEAD
 struct NanoSeconds {
 };
-typedef struct TimeUnit_isset {
-  TimeUnit_isset() : MILLIS(false), MICROS(false), NANOS(false) {}
-  bool MILLIS;
-  bool MICROS;
-  bool NANOS;
-} TimeUnit_isset;
-=======
 using TimeUnit_isset = struct TimeUnit_isset {
   TimeUnit_isset() {}
   bool MILLIS{false};
   bool MICROS{false};
-};
->>>>>>> 2c6b0dac
+  bool NANOS{false};
+};
 
 struct TimeUnit {
   TimeUnit_isset isset;
