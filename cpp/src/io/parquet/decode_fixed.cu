--- conflicted
+++ resolved
@@ -1050,31 +1050,7 @@
   // Exit super early for simple types if the page does not need to be decoded
   if constexpr (not has_lists_t and not has_strings_t and not has_nesting_t) {
     if (not page_mask[page_idx]) {
-<<<<<<< HEAD
-      auto const page_num_rows = [=]() {
-        auto const& col             = chunks[pp->chunk_idx];
-        size_t const page_start_row = col.start_row + pp->chunk_row;
-
-        auto const max_row = min_row + num_rows;
-
-        // if we are totally outside the range of the input, do nothing
-        if ((page_start_row > max_row) || (page_start_row + pp->num_rows < min_row)) {
-          return size_t{0};
-        }
-        // otherwise
-        else {
-          auto const first_row     = page_start_row >= min_row ? 0 : min_row - page_start_row;
-          auto const max_page_rows = pp->num_rows - first_row;
-          return (page_start_row + first_row) + max_page_rows <= max_row
-                   ? max_page_rows
-                   : max_row - (page_start_row + first_row);
-        }
-      }();
-
-      pp->num_nulls  = page_num_rows;
-=======
       pp->num_nulls  = pp->nesting[s->col.max_nesting_depth - 1].batch_size;
->>>>>>> d1c7dcbb
       pp->num_valids = 0;
       // Set s->nesting info = nullptr to bypass `null_count_back_copier` at return
       s->nesting_info = nullptr;
