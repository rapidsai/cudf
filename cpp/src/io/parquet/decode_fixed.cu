--- conflicted
+++ resolved
@@ -991,17 +991,6 @@
     return;
   }
 
-<<<<<<< HEAD
-  // if we have no work to do (eg, in a skip_rows/num_rows case) in this page.
-  if (s->num_rows == 0) { return; }
-=======
-  using value_decoder_type = std::conditional_t<
-    split_decode_t,
-    decode_fixed_width_split_values_func<decode_block_size_t, has_lists_t, state_buf_t>,
-    decode_fixed_width_values_func<decode_block_size_t, has_lists_t, state_buf_t>>;
-  value_decoder_type decode_values;
->>>>>>> f13d8fc8
-
   bool const should_process_nulls = is_nullable(s) && maybe_has_nulls(s);
 
   // shared buffer. all shared memory is suballocated out of here
