--- conflicted
+++ resolved
@@ -792,11 +792,7 @@
       gpuDecodePageDataGeneric<uint8_t,
                                decode_block_size,
                                decode_kernel_mask::BYTE_STREAM_SPLIT_FIXED_WIDTH_NESTED,
-<<<<<<< HEAD
-                               true,
-=======
-                               false,
->>>>>>> d1588c88
+                               false,
                                true,
                                decode_fixed_width_split_values_func>
         <<<dim_grid, dim_block, 0, stream.value()>>>(
@@ -805,11 +801,7 @@
       gpuDecodePageDataGeneric<uint8_t,
                                decode_block_size,
                                decode_kernel_mask::BYTE_STREAM_SPLIT_FIXED_WIDTH_FLAT,
-<<<<<<< HEAD
-                               true,
-=======
-                               false,
->>>>>>> d1588c88
+                               false,
                                false,
                                decode_fixed_width_split_values_func>
         <<<dim_grid, dim_block, 0, stream.value()>>>(
@@ -820,11 +812,7 @@
       gpuDecodePageDataGeneric<uint16_t,
                                decode_block_size,
                                decode_kernel_mask::BYTE_STREAM_SPLIT_FIXED_WIDTH_NESTED,
-<<<<<<< HEAD
-                               true,
-=======
-                               false,
->>>>>>> d1588c88
+                               false,
                                true,
                                decode_fixed_width_split_values_func>
         <<<dim_grid, dim_block, 0, stream.value()>>>(
@@ -833,11 +821,7 @@
       gpuDecodePageDataGeneric<uint16_t,
                                decode_block_size,
                                decode_kernel_mask::BYTE_STREAM_SPLIT_FIXED_WIDTH_FLAT,
-<<<<<<< HEAD
-                               true,
-=======
-                               false,
->>>>>>> d1588c88
+                               false,
                                false,
                                decode_fixed_width_split_values_func>
         <<<dim_grid, dim_block, 0, stream.value()>>>(
