--- conflicted
+++ resolved
@@ -505,11 +505,7 @@
   }
 }
 
-<<<<<<< HEAD
-void reader_impl::compute_input_passes()
-=======
 void reader::impl::compute_input_passes(read_mode mode)
->>>>>>> 94b1b4b3
 {
   // at this point, row_groups has already been filtered down to just the row groups we need to
   // handle optional skip_rows/num_rows parameters.
