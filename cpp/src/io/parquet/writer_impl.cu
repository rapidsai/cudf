/*
 * Copyright (c) 2019-2020, NVIDIA CORPORATION.
 *
 * Licensed under the Apache License, Version 2.0 (the "License");
 * you may not use this file except in compliance with the License.
 * You may obtain a copy of the License at
 *
 *     http://www.apache.org/licenses/LICENSE-2.0
 *
 * Unless required by applicable law or agreed to in writing, software
 * distributed under the License is distributed on an "AS IS" BASIS,
 * WITHOUT WARRANTIES OR CONDITIONS OF ANY KIND, either express or implied.
 * See the License for the specific language governing permissions and
 * limitations under the License.
 */

/**
 * @file writer_impl.cu
 * @brief cuDF-IO parquet writer class implementation
 */

#include "writer_impl.hpp"

#include <io/parquet/compact_protocol_writer.hpp>

#include <cudf/column/column_device_view.cuh>
#include <cudf/table/table_device_view.cuh>
#include <cudf/lists/lists_column_view.hpp>
#include <cudf/null_mask.hpp>
#include <cudf/strings/strings_column_view.hpp>
#include <cudf/detail/utilities/cuda.cuh>

#include <rmm/cuda_stream_view.hpp>
#include <rmm/device_buffer.hpp>
#include <rmm/device_scalar.hpp>
#include <rmm/device_uvector.hpp>
#include <rmm/device_vector.hpp>

#include <algorithm>
#include <cstring>
#include <numeric>
#include <utility>

namespace cudf {
namespace io {
namespace detail {
namespace parquet {
using namespace cudf::io::parquet;
using namespace cudf::io;

namespace {
/**
 * @brief Helper for pinned host memory
 */
template <typename T>
using pinned_buffer = std::unique_ptr<T, decltype(&cudaFreeHost)>;

/**
 * @brief Function that translates GDF compression to parquet compression
 */
parquet::Compression to_parquet_compression(compression_type compression)
{
  switch (compression) {
    case compression_type::AUTO:
    case compression_type::SNAPPY: return parquet::Compression::SNAPPY;
    case compression_type::NONE: return parquet::Compression::UNCOMPRESSED;
    default:
      CUDF_EXPECTS(false, "Unsupported compression type");
      return parquet::Compression::UNCOMPRESSED;
  }
}

std::vector<std::vector<bool>> get_per_column_nullability(table_view const &table,
                                                          std::vector<bool> const &col_nullable)
{
  auto get_depth = [](column_view const &col) {
    column_view curr_col = col;
    uint16_t depth       = 1;
    while (curr_col.type().id() == type_id::LIST) {
      depth++;
      curr_col = lists_column_view{curr_col}.child();
    }
    return depth;
  };

  // for each column, check depth and add subsequent bool values to its nullable vector
  std::vector<std::vector<bool>> per_column_nullability;
  auto null_it  = col_nullable.begin();
  auto const_it = thrust::make_constant_iterator(true);
  for (auto const &col : table) {
    uint16_t depth = get_depth(col);
    if (col_nullable.empty()) {
      // If no per-column nullability is specified then assume that all columns are nullable
      per_column_nullability.emplace_back(const_it, const_it + depth);
    } else {
      CUDF_EXPECTS(
        null_it + depth <= col_nullable.end(),
        "Mismatch between size of column nullability passed in user_metadata_with_nullability and "
        "number of null masks expected in table. Expected more values in passed metadata");
      per_column_nullability.emplace_back(null_it, null_it + depth);
      null_it += depth;
    }
  }
  CUDF_EXPECTS(
    null_it == col_nullable.end(),
    "Mismatch between size of column nullability passed in user_metadata_with_nullability and "
    "number of null masks expected in table. Too many values in passed metadata");
  return per_column_nullability;
}

/**
 * @brief Get the leaf column
 *
 * Returns the dtype of the leaf column when `col` is a list column.
 */
column_view get_leaf_col(column_view col)
{
  column_view curr_col = col;
  while (curr_col.type().id() == type_id::LIST) { curr_col = lists_column_view{curr_col}.child(); }
  return curr_col;
}

}  // namespace

/**
 * @brief Helper kernel for converting string data/offsets into nvstrdesc
 * REMOVEME: Once we eliminate the legacy readers/writers, the kernels could be
 * made to use the native offset+data layout.
 */
__global__ void stringdata_to_nvstrdesc(gpu::nvstrdesc_s *dst,
                                        const size_type *offsets,
                                        const char *strdata,
                                        const uint32_t *nulls,
                                        size_type column_size)
{
  size_type row = blockIdx.x * blockDim.x + threadIdx.x;
  if (row < column_size) {
    uint32_t is_valid = (nulls) ? (nulls[row >> 5] >> (row & 0x1f)) & 1 : 1;
    size_t count;
    const char *ptr;
    if (is_valid) {
      size_type cur  = offsets[row];
      size_type next = offsets[row + 1];
      ptr            = strdata + cur;
      count          = (next > cur) ? next - cur : 0;
    } else {
      ptr   = nullptr;
      count = 0;
    }
    dst[row].ptr   = ptr;
    dst[row].count = count;
  }
}

/**
 * @brief Helper class that adds parquet-specific column info
 */
class parquet_column_view {
 public:
  /**
   * @brief Constructor that extracts out the string position + length pairs
   * for building dictionaries for string columns
   */
  explicit parquet_column_view(size_t id,
                               column_view const &col,
                               std::vector<bool> const &nullability,
                               const table_metadata *metadata,
                               bool int96_timestamps,
                               std::vector<uint8_t> const &decimal_precision,
                               uint &decimal_precision_idx,
                               rmm::cuda_stream_view stream)
    : _col(col),
      _leaf_col(get_leaf_col(col)),
      _id(id),
      _string_type(_leaf_col.type().id() == type_id::STRING),
      _list_type(col.type().id() == type_id::LIST),
      _type_width((_string_type || _list_type) ? 0 : cudf::size_of(col.type())),
      _row_count(col.size()),
      _null_count(_leaf_col.null_count()),
      _data(col.head<uint8_t>() + col.offset() * _type_width),
      _nulls(_leaf_col.nullable() ? _leaf_col.null_mask() : nullptr),
      _offset(col.offset()),
      _converted_type(ConvertedType::UNKNOWN),
      _ts_scale(0),
      _dremel_offsets(0, stream),
      _rep_level(0, stream),
      _def_level(0, stream),
      _nullability(nullability)
  {
    switch (_leaf_col.type().id()) {
      case cudf::type_id::INT8:
        _physical_type  = Type::INT32;
        _converted_type = ConvertedType::INT_8;
        _stats_dtype    = statistics_dtype::dtype_int8;
        break;
      case cudf::type_id::INT16:
        _physical_type  = Type::INT32;
        _converted_type = ConvertedType::INT_16;
        _stats_dtype    = statistics_dtype::dtype_int16;
        break;
      case cudf::type_id::INT32:
        _physical_type = Type::INT32;
        _stats_dtype   = statistics_dtype::dtype_int32;
        break;
      case cudf::type_id::INT64:
        _physical_type = Type::INT64;
        _stats_dtype   = statistics_dtype::dtype_int64;
        break;
      case cudf::type_id::UINT8:
        _physical_type  = Type::INT32;
        _converted_type = ConvertedType::UINT_8;
        _stats_dtype    = statistics_dtype::dtype_int8;
        break;
      case cudf::type_id::UINT16:
        _physical_type  = Type::INT32;
        _converted_type = ConvertedType::UINT_16;
        _stats_dtype    = statistics_dtype::dtype_int16;
        break;
      case cudf::type_id::UINT32:
        _physical_type  = Type::INT32;
        _converted_type = ConvertedType::UINT_32;
        _stats_dtype    = statistics_dtype::dtype_int32;
        break;
      case cudf::type_id::UINT64:
        _physical_type  = Type::INT64;
        _converted_type = ConvertedType::UINT_64;
        _stats_dtype    = statistics_dtype::dtype_int64;
        break;
      case cudf::type_id::FLOAT32:
        _physical_type = Type::FLOAT;
        _stats_dtype   = statistics_dtype::dtype_float32;
        break;
      case cudf::type_id::FLOAT64:
        _physical_type = Type::DOUBLE;
        _stats_dtype   = statistics_dtype::dtype_float64;
        break;
      case cudf::type_id::BOOL8:
        _physical_type = Type::BOOLEAN;
        _stats_dtype   = statistics_dtype::dtype_bool;
        break;
      // unsupported outside cudf for parquet 1.0.
      case cudf::type_id::DURATION_DAYS:
        _physical_type  = Type::INT32;
        _converted_type = ConvertedType::TIME_MILLIS;
        _stats_dtype    = statistics_dtype::dtype_int64;
        break;
      case cudf::type_id::DURATION_SECONDS:
        _physical_type  = Type::INT64;
        _converted_type = ConvertedType::TIME_MILLIS;
        _stats_dtype    = statistics_dtype::dtype_int64;
        _ts_scale       = 1000;
        break;
      case cudf::type_id::DURATION_MILLISECONDS:
        _physical_type  = Type::INT64;
        _converted_type = ConvertedType::TIME_MILLIS;
        _stats_dtype    = statistics_dtype::dtype_int64;
        break;
      case cudf::type_id::DURATION_MICROSECONDS:
        _physical_type  = Type::INT64;
        _converted_type = ConvertedType::TIME_MICROS;
        _stats_dtype    = statistics_dtype::dtype_int64;
        break;
      // unsupported outside cudf for parquet 1.0.
      case cudf::type_id::DURATION_NANOSECONDS:
        _physical_type  = Type::INT64;
        _converted_type = ConvertedType::TIME_MICROS;
        _stats_dtype    = statistics_dtype::dtype_int64;
        _ts_scale       = -1000;  // negative value indicates division by absolute value
        break;
      case cudf::type_id::TIMESTAMP_DAYS:
        _physical_type  = Type::INT32;
        _converted_type = ConvertedType::DATE;
        _stats_dtype    = statistics_dtype::dtype_int32;
        break;
      case cudf::type_id::TIMESTAMP_SECONDS:
        _physical_type  = int96_timestamps ? Type::INT96 : Type::INT64;
        _converted_type = ConvertedType::TIMESTAMP_MILLIS;
        _stats_dtype    = statistics_dtype::dtype_timestamp64;
        _ts_scale       = 1000;
        break;
      case cudf::type_id::TIMESTAMP_MILLISECONDS:
        _physical_type  = int96_timestamps ? Type::INT96 : Type::INT64;
        _converted_type = ConvertedType::TIMESTAMP_MILLIS;
        _stats_dtype    = statistics_dtype::dtype_timestamp64;
        break;
      case cudf::type_id::TIMESTAMP_MICROSECONDS:
        _physical_type  = int96_timestamps ? Type::INT96 : Type::INT64;
        _converted_type = ConvertedType::TIMESTAMP_MICROS;
        _stats_dtype    = statistics_dtype::dtype_timestamp64;
        break;
      case cudf::type_id::TIMESTAMP_NANOSECONDS:
        _physical_type  = int96_timestamps ? Type::INT96 : Type::INT64;
        _converted_type = ConvertedType::TIMESTAMP_MICROS;
        _stats_dtype    = statistics_dtype::dtype_timestamp64;
        _ts_scale       = -1000;  // negative value indicates division by absolute value
        break;
      case cudf::type_id::STRING:
        _physical_type  = Type::BYTE_ARRAY;
        _converted_type = ConvertedType::UTF8;
        _stats_dtype    = statistics_dtype::dtype_string;
        break;
      case cudf::type_id::DECIMAL32:
        _physical_type  = Type::INT32;
        _converted_type = ConvertedType::DECIMAL;
        _stats_dtype    = statistics_dtype::dtype_int32;
        _decimal_scale  = -_leaf_col.type().scale();  // parquet and cudf disagree about scale signs
        CUDF_EXPECTS(decimal_precision.size() > decimal_precision_idx,
                     "Not enough decimal precision values passed for data!");
        CUDF_EXPECTS(decimal_precision[decimal_precision_idx] > _decimal_scale,
                     "Precision must be greater than scale!");
        _decimal_precision = decimal_precision[decimal_precision_idx++];
        break;
      case cudf::type_id::DECIMAL64:
        _physical_type  = Type::INT64;
        _converted_type = ConvertedType::DECIMAL;
        _stats_dtype    = statistics_dtype::dtype_decimal64;
        _decimal_scale  = -_leaf_col.type().scale();  // parquet and cudf disagree about scale signs
        CUDF_EXPECTS(decimal_precision.size() > decimal_precision_idx,
                     "Not enough decimal precision values passed for data!");
        CUDF_EXPECTS(decimal_precision[decimal_precision_idx] > _decimal_scale,
                     "Precision must be greater than scale!");
        _decimal_precision = decimal_precision[decimal_precision_idx++];
        break;
      default:
        _physical_type = UNDEFINED_TYPE;
        _stats_dtype   = dtype_none;
        break;
    }
    size_type leaf_col_offset = col.offset();
    _data_count               = col.size();
    if (_list_type) {
      // Top level column's offsets are not applied to all children. Get the effective offset and
      // size of the leaf column
      // Calculate row offset into dremel data (repetition/definition values) and the respective
      // definition and repetition levels
      gpu::dremel_data dremel = gpu::get_dremel_data(col, _nullability, stream);
      _dremel_offsets         = std::move(dremel.dremel_offsets);
      _rep_level              = std::move(dremel.rep_level);
      _def_level              = std::move(dremel.def_level);
      leaf_col_offset         = dremel.leaf_col_offset;
      _data_count             = dremel.leaf_data_size;
      _max_def_level          = dremel.max_def_level;

      _type_width = (is_fixed_width(_leaf_col.type())) ? cudf::size_of(_leaf_col.type()) : 0;
      _data       = (is_fixed_width(_leaf_col.type()))
                ? _leaf_col.head<uint8_t>() + leaf_col_offset * _type_width
                : nullptr;

      // Bring offset array to device
      column_view curr_col = col;
      std::vector<size_type const *> offsets_array;
      while (curr_col.type().id() == type_id::LIST) {
        lists_column_view list_col(curr_col);
        offsets_array.push_back(list_col.offsets().data<size_type>());
        curr_col = list_col.child();
      }
      _offsets_array = offsets_array;

      // Update level nullability if no nullability was passed in.
      curr_col = col;
      if (_nullability.empty()) {
        while (curr_col.type().id() == type_id::LIST) {
          lists_column_view list_col(curr_col);
          _nullability.push_back(list_col.null_mask() != nullptr);
          curr_col = list_col.child();
        }
        _nullability.push_back(curr_col.null_mask() != nullptr);
      }

      stream.synchronize();
    } else {
      if (_nullability.empty()) { _nullability = {col.nullable()}; }
      _max_def_level = (_nullability[0]) ? 1 : 0;
    }
    if (_string_type && _data_count > 0) {
      strings_column_view view{_leaf_col};
      _indexes = rmm::device_buffer(_data_count * sizeof(gpu::nvstrdesc_s), stream);

      stringdata_to_nvstrdesc<<<((_data_count - 1) >> 8) + 1, 256, 0, stream.value()>>>(
        reinterpret_cast<gpu::nvstrdesc_s *>(_indexes.data()),
        view.offsets().data<size_type>() + leaf_col_offset,
        view.chars().data<char>(),
        _nulls,
        _data_count);
      _data = _indexes.data();

      stream.synchronize();
    }

    // Generating default name if name isn't present in metadata
    if (metadata && _id < metadata->column_names.size()) {
      _name = metadata->column_names[_id];
    } else {
      _name = "_col" + std::to_string(_id);
    }
    _path_in_schema.push_back(_name);
  }

  auto is_string() const noexcept { return _string_type; }
  auto is_list() const noexcept { return _list_type; }
  size_t type_width() const noexcept { return _type_width; }
  size_t row_count() const noexcept { return _row_count; }
  size_t data_count() const noexcept { return _data_count; }
  size_t null_count() const noexcept { return _null_count; }
  bool nullable() const { return _nullability.back(); }
  void const *data() const noexcept { return _data; }
  uint32_t const *nulls() const noexcept { return _nulls; }
  size_type offset() const noexcept { return _offset; }
  bool level_nullable(size_t level) const { return _nullability[level]; }
  int32_t decimal_scale() const noexcept { return _decimal_scale; }
  uint8_t decimal_precision() const noexcept { return _decimal_precision; }

  // List related data
  column_view cudf_col() const noexcept { return _col; }
  column_view leaf_col() const noexcept { return _leaf_col; }
  size_type const *const *nesting_offsets() const noexcept { return _offsets_array.data().get(); }
  size_type nesting_levels() const noexcept { return _offsets_array.size(); }
  size_type const *level_offsets() const noexcept { return _dremel_offsets.data(); }
  uint8_t const *repetition_levels() const noexcept { return _rep_level.data(); }
  uint8_t const *definition_levels() const noexcept { return _def_level.data(); }
  uint16_t max_def_level() const noexcept { return _max_def_level; }
  void set_def_level(uint16_t def_level) { _max_def_level = def_level; }

  auto name() const noexcept { return _name; }
  auto physical_type() const noexcept { return _physical_type; }
  auto converted_type() const noexcept { return _converted_type; }
  auto stats_type() const noexcept { return _stats_dtype; }
  int32_t ts_scale() const noexcept { return _ts_scale; }
  void set_path_in_schema(std::vector<std::string> path) { _path_in_schema = std::move(path); }
  auto get_path_in_schema() const noexcept { return _path_in_schema; }

  // Dictionary management
  uint32_t *get_dict_data() { return (_dict_data.size()) ? _dict_data.data().get() : nullptr; }
  uint32_t *get_dict_index() { return (_dict_index.size()) ? _dict_index.data().get() : nullptr; }
  void use_dictionary(bool use_dict) { _dictionary_used = use_dict; }
  void alloc_dictionary(size_t max_num_rows)
  {
    _dict_data.resize(max_num_rows);
    _dict_index.resize(max_num_rows);
  }
  bool check_dictionary_used()
  {
    if (!_dictionary_used) {
      _dict_data.resize(0);
      _dict_data.shrink_to_fit();
      _dict_index.resize(0);
      _dict_index.shrink_to_fit();
    }
    return _dictionary_used;
  }

 private:
  // cudf data column
  column_view _col;
  column_view _leaf_col;

  // Identifier within set of columns
  size_t _id        = 0;
  bool _string_type = false;
  bool _list_type   = false;

  size_t _type_width     = 0;
  size_t _row_count      = 0;
  size_t _data_count     = 0;
  size_t _null_count     = 0;
  void const *_data      = nullptr;
  uint32_t const *_nulls = nullptr;
  size_type _offset      = 0;

  // parquet-related members
  std::string _name{};
  Type _physical_type;
  ConvertedType _converted_type;
  statistics_dtype _stats_dtype;
  int32_t _ts_scale;
  std::vector<std::string> _path_in_schema;

  // Dictionary-related members
  bool _dictionary_used = false;
  rmm::device_vector<uint32_t> _dict_data;
  rmm::device_vector<uint32_t> _dict_index;

  // List-related members
  // TODO (dm): convert to uvector
  rmm::device_vector<size_type const *> _offsets_array;  ///< Array of pointers to offset columns at
                                                         ///< each level of nesting O(nesting depth)
  rmm::device_uvector<size_type>
    _dremel_offsets;  ///< For each row, the absolute offset into the repetition and definition
                      ///< level vectors. O(num rows)
  rmm::device_uvector<uint8_t> _rep_level;
  rmm::device_uvector<uint8_t> _def_level;
  std::vector<bool> _nullability;
  size_type _max_def_level = -1;

  // String-related members
  rmm::device_buffer _indexes;

  // Decimal-related members
  int32_t _decimal_scale     = 0;
  uint8_t _decimal_precision = 0;
};

void writer::impl::init_page_fragments(hostdevice_vector<gpu::PageFragment> &frag,
                                       hostdevice_vector<gpu::EncColumnDesc> &col_desc,
                                       table_device_view *input_table_device_view,
                                       uint32_t num_columns,
                                       uint32_t num_fragments,
                                       uint32_t num_rows,
                                       uint32_t fragment_size,
                                       rmm::cuda_stream_view stream)
{
  CUDA_TRY(cudaMemcpyAsync(col_desc.device_ptr(),
                           col_desc.host_ptr(),
                           col_desc.memory_size(),
                           cudaMemcpyHostToDevice,
                           stream.value()));
  gpu::InitColumnDeviceViews(col_desc.device_ptr(),
                             input_table_device_view,
                             stream);
  gpu::InitPageFragments(frag.device_ptr(),
                         col_desc.device_ptr(),
                         num_fragments,
                         num_columns,
                         fragment_size,
                         num_rows,
                         stream);
  CUDA_TRY(cudaMemcpyAsync(frag.host_ptr(),
                           frag.device_ptr(),
                           frag.memory_size(),
                           cudaMemcpyDeviceToHost,
                           stream.value()));
  stream.synchronize();
}

void writer::impl::gather_fragment_statistics(statistics_chunk *frag_stats_chunk,
                                              hostdevice_vector<gpu::PageFragment> &frag,
                                              hostdevice_vector<gpu::EncColumnDesc> &col_desc,
                                              uint32_t num_columns,
                                              uint32_t num_fragments,
                                              uint32_t fragment_size,
                                              rmm::cuda_stream_view stream)
{
  rmm::device_vector<statistics_group> frag_stats_group(num_fragments * num_columns);

  gpu::InitFragmentStatistics(frag_stats_group.data().get(),
                              frag.device_ptr(),
                              col_desc.device_ptr(),
                              num_fragments,
                              num_columns,
                              fragment_size,
                              stream);
  GatherColumnStatistics(
    frag_stats_chunk, frag_stats_group.data().get(), num_fragments * num_columns, stream);
  stream.synchronize();
}

void writer::impl::build_chunk_dictionaries(hostdevice_vector<gpu::EncColumnChunk> &chunks,
                                            hostdevice_vector<gpu::EncColumnDesc> &col_desc,
                                            uint32_t num_rowgroups,
                                            uint32_t num_columns,
                                            uint32_t num_dictionaries,
                                            rmm::cuda_stream_view stream)
{
  size_t dict_scratch_size = (size_t)num_dictionaries * gpu::kDictScratchSize;
  rmm::device_vector<uint32_t> dict_scratch(dict_scratch_size / sizeof(uint32_t));
  CUDA_TRY(cudaMemcpyAsync(chunks.device_ptr(),
                           chunks.host_ptr(),
                           chunks.memory_size(),
                           cudaMemcpyHostToDevice,
                           stream.value()));
  gpu::BuildChunkDictionaries(chunks.device_ptr(),
                              dict_scratch.data().get(),
                              dict_scratch_size,
                              num_rowgroups * num_columns,
                              stream);
  gpu::InitEncoderPages(chunks.device_ptr(),
                        nullptr,
                        col_desc.device_ptr(),
                        num_rowgroups,
                        num_columns,
                        nullptr,
                        nullptr,
                        stream);
  CUDA_TRY(cudaMemcpyAsync(chunks.host_ptr(),
                           chunks.device_ptr(),
                           chunks.memory_size(),
                           cudaMemcpyDeviceToHost,
                           stream.value()));
  stream.synchronize();
}

void writer::impl::init_encoder_pages(hostdevice_vector<gpu::EncColumnChunk> &chunks,
                                      hostdevice_vector<gpu::EncColumnDesc> &col_desc,
                                      gpu::EncPage *pages,
                                      statistics_chunk *page_stats,
                                      statistics_chunk *frag_stats,
                                      uint32_t num_rowgroups,
                                      uint32_t num_columns,
                                      uint32_t num_pages,
                                      uint32_t num_stats_bfr,
                                      rmm::cuda_stream_view stream)
{
  rmm::device_vector<statistics_merge_group> page_stats_mrg(num_stats_bfr);
  CUDA_TRY(cudaMemcpyAsync(chunks.device_ptr(),
                           chunks.host_ptr(),
                           chunks.memory_size(),
                           cudaMemcpyHostToDevice,
                           stream.value()));
  InitEncoderPages(chunks.device_ptr(),
                   pages,
                   col_desc.device_ptr(),
                   num_rowgroups,
                   num_columns,
                   (num_stats_bfr) ? page_stats_mrg.data().get() : nullptr,
                   (num_stats_bfr > num_pages) ? page_stats_mrg.data().get() + num_pages : nullptr,
                   stream);
  if (num_stats_bfr > 0) {
    MergeColumnStatistics(page_stats, frag_stats, page_stats_mrg.data().get(), num_pages, stream);
    if (num_stats_bfr > num_pages) {
      MergeColumnStatistics(page_stats + num_pages,
                            page_stats,
                            page_stats_mrg.data().get() + num_pages,
                            num_stats_bfr - num_pages,
                            stream);
    }
  }
  stream.synchronize();
}

void writer::impl::encode_pages(hostdevice_vector<gpu::EncColumnChunk> &chunks,
                                gpu::EncPage *pages,
                                uint32_t num_columns,
                                uint32_t pages_in_batch,
                                uint32_t first_page_in_batch,
                                uint32_t rowgroups_in_batch,
                                uint32_t first_rowgroup,
                                gpu_inflate_input_s *comp_in,
                                gpu_inflate_status_s *comp_out,
                                const statistics_chunk *page_stats,
                                const statistics_chunk *chunk_stats,
                                rmm::cuda_stream_view stream)
{
  gpu::EncodePages(
    pages, chunks.device_ptr(), pages_in_batch, first_page_in_batch, comp_in, comp_out, stream);
  switch (compression_) {
    case parquet::Compression::SNAPPY:
      CUDA_TRY(gpu_snap(comp_in, comp_out, pages_in_batch, stream));
      break;
    default: break;
  }
  // TBD: Not clear if the official spec actually allows dynamically turning off compression at the
  // chunk-level
  DecideCompression(chunks.device_ptr() + first_rowgroup * num_columns,
                    pages,
                    rowgroups_in_batch * num_columns,
                    first_page_in_batch,
                    comp_out,
                    stream);
  EncodePageHeaders(pages,
                    chunks.device_ptr(),
                    pages_in_batch,
                    first_page_in_batch,
                    comp_out,
                    page_stats,
                    chunk_stats,
                    stream);
  GatherPages(chunks.device_ptr() + first_rowgroup * num_columns,
              pages,
              rowgroups_in_batch * num_columns,
              stream);
  CUDA_TRY(cudaMemcpyAsync(&chunks[first_rowgroup * num_columns],
                           chunks.device_ptr() + first_rowgroup * num_columns,
                           rowgroups_in_batch * num_columns * sizeof(gpu::EncColumnChunk),
                           cudaMemcpyDeviceToHost,
                           stream.value()));
  stream.synchronize();
}

writer::impl::impl(std::unique_ptr<data_sink> sink,
                   parquet_writer_options const &options,
                   rmm::mr::device_memory_resource *mr)
  : _mr(mr),
    compression_(to_parquet_compression(options.get_compression())),
    stats_granularity_(options.get_stats_level()),
    int96_timestamps(options.is_enabled_int96_timestamps()),
    out_sink_(std::move(sink))
{
}

std::unique_ptr<std::vector<uint8_t>> writer::impl::write(
  table_view const &table,
  const table_metadata *metadata,
  bool return_filemetadata,
  const std::string &column_chunks_file_path,
  std::vector<uint8_t> const &decimal_precisions,
  rmm::cuda_stream_view stream)
{
  pq_chunked_state state{
    metadata, SingleWriteMode::YES, int96_timestamps, decimal_precisions, stream};

  write_chunked_begin(state);
  write_chunk(table, state);
  return write_chunked_end(state, return_filemetadata, column_chunks_file_path);
}

void writer::impl::write_chunked_begin(pq_chunked_state &state)
{
  // Write file header
  file_header_s fhdr;
  fhdr.magic = parquet_magic;
  out_sink_->host_write(&fhdr, sizeof(fhdr));
  state.current_chunk_offset = sizeof(file_header_s);
}

void writer::impl::write_chunk(table_view const &table, pq_chunked_state &state)
{
  size_type num_columns = table.num_columns();
  size_type num_rows    = 0;

  // Wrapper around cudf columns to attach parquet-specific type info.
  // Note : I wish we could do this in the begin() function but since the
  // metadata is optional we would have no way of knowing how many columns
  // we actually have.
  std::vector<parquet_column_view> parquet_columns;
  parquet_columns.reserve(num_columns);  // Avoids unnecessary re-allocation

  // because the repetition type is global (in the sense of, not per-rowgroup or per write_chunk()
  // call) we cannot know up front if the user is going to end up passing tables with nulls/no nulls
  // in the multiple write_chunk() case.  so we'll do some special handling.
  // The user can pass in information about the nullability of a column to be enforced across
  // write_chunk() calls, in a flattened bool vector. Figure out that per column.
  auto per_column_nullability =
    (state.single_write_mode)
      ? std::vector<std::vector<bool>>{}
      : get_per_column_nullability(table, state.user_metadata_with_nullability.column_nullable);

  uint decimal_precision_idx = 0;

  for (auto it = table.begin(); it < table.end(); ++it) {
    const auto col        = *it;
    const auto current_id = parquet_columns.size();

    num_rows = std::max<uint32_t>(num_rows, col.size());

    // if the user is explicitly saying "I am only calling this once", assume the columns in this
    // one table tell us everything we need to know about their nullability.
    // Empty nullability means the writer figures out the nullability from the cudf columns.
    auto const &this_column_nullability =
      (state.single_write_mode) ? std::vector<bool>{} : per_column_nullability[current_id];

    parquet_columns.emplace_back(current_id,
                                 col,
                                 this_column_nullability,
                                 state.user_metadata,
                                 state.int96_timestamps,
                                 state._decimal_precision,
                                 decimal_precision_idx,
                                 state.stream);
  }

<<<<<<< HEAD
  // Early exit for empty table
  if (num_rows == 0 || num_columns == 0) { return; }
=======
  CUDF_EXPECTS(decimal_precision_idx == state._decimal_precision.size(),
               "Too many decimal precision values!");
>>>>>>> 30e154c2

  // first call. setup metadata. num_rows will get incremented as write_chunk is
  // called multiple times.
  // Calculate the sum of depths of all list columns
  size_type const list_col_depths = std::accumulate(
    parquet_columns.cbegin(), parquet_columns.cend(), 0, [](size_type sum, auto const &col) {
      return sum + col.nesting_levels();
    });

  // Make schema with current table
  std::vector<SchemaElement> this_table_schema;
  {
    // Each level of nesting requires two levels of Schema. The leaf level needs one schema element
    this_table_schema.reserve(1 + num_columns + list_col_depths * 2);
    SchemaElement root{};
    root.type            = UNDEFINED_TYPE;
    root.repetition_type = NO_REPETITION_TYPE;
    root.name            = "schema";
    root.num_children    = num_columns;
    this_table_schema.push_back(std::move(root));
    for (auto i = 0; i < num_columns; i++) {
      auto &col = parquet_columns[i];
      if (col.is_list()) {
        size_type nesting_depth = col.nesting_levels();
        // Each level of nesting requires two levels of Schema. The leaf level needs one schema
        // element
        std::vector<SchemaElement> list_schema(nesting_depth * 2 + 1);
        for (size_type j = 0; j < nesting_depth; j++) {
          // List schema is denoted by two levels for each nesting level and one final level for
          // leaf. The top level is the same name as the column name.
          // So e.g. List<List<int>> is denoted in the schema by
          // "col_name" : { "list" : { "element" : { "list" : { "element" } } } }
          auto const group_idx = 2 * j;
          auto const list_idx  = 2 * j + 1;

          list_schema[group_idx].name            = (j == 0) ? col.name() : "element";
          list_schema[group_idx].repetition_type = (col.level_nullable(j)) ? OPTIONAL : REQUIRED;
          list_schema[group_idx].converted_type  = ConvertedType::LIST;
          list_schema[group_idx].num_children    = 1;

          list_schema[list_idx].name            = "list";
          list_schema[list_idx].repetition_type = REPEATED;
          list_schema[list_idx].num_children    = 1;
        }
        list_schema[nesting_depth * 2].name = "element";
        list_schema[nesting_depth * 2].repetition_type =
          col.level_nullable(nesting_depth) ? OPTIONAL : REQUIRED;
        auto const &physical_type           = col.physical_type();
        list_schema[nesting_depth * 2].type = physical_type;
        list_schema[nesting_depth * 2].converted_type =
          physical_type == parquet::Type::INT96 ? ConvertedType::UNKNOWN : col.converted_type();
        list_schema[nesting_depth * 2].num_children      = 0;
        list_schema[nesting_depth * 2].decimal_precision = col.decimal_precision();
        list_schema[nesting_depth * 2].decimal_scale     = col.decimal_scale();

        std::vector<std::string> path_in_schema;
        std::transform(
          list_schema.cbegin(), list_schema.cend(), std::back_inserter(path_in_schema), [](auto s) {
            return s.name;
          });
        col.set_path_in_schema(path_in_schema);
        this_table_schema.insert(this_table_schema.end(), list_schema.begin(), list_schema.end());
      } else {
        SchemaElement col_schema{};
        // Column metadata
        auto const &physical_type = col.physical_type();
        col_schema.type           = physical_type;
        col_schema.converted_type =
          physical_type == parquet::Type::INT96 ? ConvertedType::UNKNOWN : col.converted_type();

        col_schema.repetition_type =
          (col.max_def_level() == 1 ||
           (state.single_write_mode && col.row_count() < (size_t)num_rows))
            ? OPTIONAL
            : REQUIRED;

        col_schema.name              = col.name();
        col_schema.num_children      = 0;  // Leaf node
        col_schema.decimal_precision = col.decimal_precision();
        col_schema.decimal_scale     = col.decimal_scale();

        this_table_schema.push_back(std::move(col_schema));
      }
    }
  }

  if (state.md.version == 0) {
    state.md.version  = 1;
    state.md.num_rows = num_rows;
    state.md.column_order_listsize =
      (stats_granularity_ != statistics_freq::STATISTICS_NONE) ? num_columns : 0;
    if (state.user_metadata != nullptr) {
      std::transform(state.user_metadata->user_data.begin(),
                     state.user_metadata->user_data.end(),
                     std::back_inserter(state.md.key_value_metadata),
                     [](auto const &kv) {
                       return KeyValue{kv.first, kv.second};
                     });
    }
    state.md.schema = this_table_schema;
  } else {
    // verify the user isn't passing mismatched tables
    CUDF_EXPECTS(state.md.schema == this_table_schema,
                 "Mismatch in schema between multiple calls to write_chunk");

    // increment num rows
    state.md.num_rows += num_rows;
  }

  // Create table_device_view so that corresponding column_device_view data
  // can be written into col_desc members
  auto input_table_device_view = table_device_view::create(table);

  // Initialize column description
  hostdevice_vector<gpu::EncColumnDesc> col_desc(num_columns);

  // setup gpu column description.
  // applicable to only this _write_chunk() call
  for (auto i = 0; i < num_columns; i++) {
    auto &col = parquet_columns[i];
    // GPU column description
    auto *desc             = &col_desc[i];
    *desc                  = gpu::EncColumnDesc{};  // Zero out all fields
    //desc->column_data_base = col.data();
    //desc->valid_map_base   = col.nulls();
    //desc->column_offset    = col.offset();
    desc->stats_dtype      = col.stats_type();
    desc->ts_scale         = col.ts_scale();
    // TODO (dm): Enable dictionary for list after refactor
    if (col.physical_type() != BOOLEAN && col.physical_type() != UNDEFINED_TYPE && !col.is_list()) {
      col.alloc_dictionary(col.data_count());
      desc->dict_index = col.get_dict_index();
      desc->dict_data  = col.get_dict_data();
    }
    if (col.is_list()) {
      desc->nesting_offsets = col.nesting_offsets();
      desc->nesting_levels  = col.nesting_levels();
      desc->level_offsets   = col.level_offsets();
      desc->rep_values      = col.repetition_levels();
      desc->def_values      = col.definition_levels();
    }
    desc->num_values     = col.data_count();
    //desc->num_rows       = col.row_count();
    desc->physical_type  = static_cast<uint8_t>(col.physical_type());
    desc->converted_type = static_cast<uint8_t>(col.converted_type());
    auto count_bits      = [](uint16_t number) {
      int16_t nbits = 0;
      while (number > 0) {
        nbits++;
        number >>= 1;
      }
      return nbits;
    };
    desc->level_bits = count_bits(col.nesting_levels()) << 4 | count_bits(col.max_def_level());
  }

  // Init page fragments
  // 5000 is good enough for up to ~200-character strings. Longer strings will start producing
  // fragments larger than the desired page size -> TODO: keep track of the max fragment size, and
  // iteratively reduce this value if the largest fragment exceeds the max page size limit (we
  // ideally want the page size to be below 1MB so as to have enough pages to get good
  // compression/decompression performance).
  using cudf::io::parquet::gpu::max_page_fragment_size;
  constexpr uint32_t fragment_size = 5000;
  static_assert(fragment_size <= max_page_fragment_size,
                "fragment size cannot be greater than max_page_fragment_size");

  uint32_t num_fragments = (uint32_t)((num_rows + fragment_size - 1) / fragment_size);
  hostdevice_vector<gpu::PageFragment> fragments(num_columns * num_fragments);

  CUDF_EXPECTS(
    fragments.size() != 0,
    "Fragment size cannot evaluate to 0 ");

  //TODO : Add view to init_page_fragments and initialize col_desc column_device_view members
  init_page_fragments(
    fragments, col_desc, input_table_device_view.get(), num_columns, num_fragments,
    num_rows, fragment_size, state.stream);

  size_t global_rowgroup_base = state.md.row_groups.size();

  // Decide row group boundaries based on uncompressed data size
  size_t rowgroup_size   = 0;
  uint32_t num_rowgroups = 0;
  for (uint32_t f = 0, global_r = global_rowgroup_base, rowgroup_start = 0; f < num_fragments;
       f++) {
    size_t fragment_data_size = 0;
    // Replace with STL algorithm to transform and sum
    for (auto i = 0; i < num_columns; i++) {
      fragment_data_size += fragments[i * num_fragments + f].fragment_data_size;
    }
    if (f > rowgroup_start && (rowgroup_size + fragment_data_size > max_rowgroup_size_ ||
                               (f + 1 - rowgroup_start) * fragment_size > max_rowgroup_rows_)) {
      // update schema
      state.md.row_groups.resize(state.md.row_groups.size() + 1);
      state.md.row_groups[global_r++].num_rows = (f - rowgroup_start) * fragment_size;
      num_rowgroups++;
      rowgroup_start = f;
      rowgroup_size  = 0;
    }
    rowgroup_size += fragment_data_size;
    if (f + 1 == num_fragments) {
      // update schema
      state.md.row_groups.resize(state.md.row_groups.size() + 1);
      state.md.row_groups[global_r++].num_rows = num_rows - rowgroup_start * fragment_size;
      num_rowgroups++;
    }
  }

  // Allocate column chunks and gather fragment statistics
  rmm::device_vector<statistics_chunk> frag_stats;
  if (stats_granularity_ != statistics_freq::STATISTICS_NONE) {
    frag_stats.resize(num_fragments * num_columns);
    if (frag_stats.size() != 0) {
      gather_fragment_statistics(frag_stats.data().get(),
                                 fragments,
                                 col_desc,
                                 num_columns,
                                 num_fragments,
                                 fragment_size,
                                 state.stream);
    }
  }
  // Initialize row groups and column chunks
  uint32_t num_chunks = num_rowgroups * num_columns;
  hostdevice_vector<gpu::EncColumnChunk> chunks(num_chunks);
  uint32_t num_dictionaries = 0;
  for (uint32_t r = 0, global_r = global_rowgroup_base, f = 0, start_row = 0; r < num_rowgroups;
       r++, global_r++) {
    uint32_t fragments_in_chunk =
      (uint32_t)((state.md.row_groups[global_r].num_rows + fragment_size - 1) / fragment_size);
    state.md.row_groups[global_r].total_byte_size = 0;
    state.md.row_groups[global_r].columns.resize(num_columns);
    for (int i = 0; i < num_columns; i++) {
      gpu::EncColumnChunk *ck = &chunks[r * num_columns + i];
      bool dict_enable        = false;

      ck->col_desc         = col_desc.device_ptr() + i;
      ck->uncompressed_bfr = nullptr;
      ck->compressed_bfr   = nullptr;
      ck->bfr_size         = 0;
      ck->compressed_size  = 0;
      ck->fragments        = fragments.device_ptr() + i * num_fragments + f;
      ck->stats =
        (frag_stats.size() != 0) ? frag_stats.data().get() + i * num_fragments + f : nullptr;
      ck->start_row      = start_row;
      ck->num_rows       = (uint32_t)state.md.row_groups[global_r].num_rows;
      ck->first_fragment = i * num_fragments + f;
      ck->num_values =
        std::accumulate(fragments.host_ptr(i * num_fragments + f),
                        fragments.host_ptr(i * num_fragments + f) + fragments_in_chunk,
                        0,
                        [](uint32_t l, auto r) { return l + r.num_values; });
      ck->first_page    = 0;
      ck->num_pages     = 0;
      ck->is_compressed = 0;
      ck->dictionary_id = num_dictionaries;
      ck->ck_stat_size  = 0;
      if (col_desc[i].dict_data) {
        const gpu::PageFragment *ck_frag = &fragments[i * num_fragments + f];
        size_t plain_size                = 0;
        size_t dict_size                 = 1;
        uint32_t num_dict_vals           = 0;
        for (uint32_t j = 0; j < fragments_in_chunk && num_dict_vals < 65536; j++) {
          plain_size += ck_frag[j].fragment_data_size;
          dict_size +=
            ck_frag[j].dict_data_size + ((num_dict_vals > 256) ? 2 : 1) * ck_frag[j].non_nulls;
          num_dict_vals += ck_frag[j].num_dict_vals;
        }
        if (dict_size < plain_size) {
          parquet_columns[i].use_dictionary(true);
          dict_enable = true;
          num_dictionaries++;
        }
      }
      ck->has_dictionary                                      = dict_enable;
      state.md.row_groups[global_r].columns[i].meta_data.type = parquet_columns[i].physical_type();
      state.md.row_groups[global_r].columns[i].meta_data.encodings = {Encoding::PLAIN,
                                                                      Encoding::RLE};
      if (dict_enable) {
        state.md.row_groups[global_r].columns[i].meta_data.encodings.push_back(
          Encoding::PLAIN_DICTIONARY);
      }
      state.md.row_groups[global_r].columns[i].meta_data.path_in_schema =
        parquet_columns[i].get_path_in_schema();
      state.md.row_groups[global_r].columns[i].meta_data.codec      = UNCOMPRESSED;
      state.md.row_groups[global_r].columns[i].meta_data.num_values = ck->num_values;
    }
    f += fragments_in_chunk;
    start_row += (uint32_t)state.md.row_groups[global_r].num_rows;
  }

  // Free unused dictionaries
  for (auto &col : parquet_columns) { col.check_dictionary_used(); }

  // Build chunk dictionaries and count pages
  if (num_chunks != 0) {
    build_chunk_dictionaries(
      chunks, col_desc, num_rowgroups, num_columns, num_dictionaries, state.stream);
  }

  // Initialize batches of rowgroups to encode (mainly to limit peak memory usage)
  std::vector<uint32_t> batch_list;
  uint32_t num_pages          = 0;
  size_t max_bytes_in_batch   = 1024 * 1024 * 1024;  // 1GB - TBD: Tune this
  size_t max_uncomp_bfr_size  = 0;
  size_t max_chunk_bfr_size   = 0;
  uint32_t max_pages_in_batch = 0;
  size_t bytes_in_batch       = 0;
  for (uint32_t r = 0, groups_in_batch = 0, pages_in_batch = 0; r <= num_rowgroups; r++) {
    size_t rowgroup_size = 0;
    if (r < num_rowgroups) {
      for (int i = 0; i < num_columns; i++) {
        gpu::EncColumnChunk *ck = &chunks[r * num_columns + i];
        ck->first_page          = num_pages;
        num_pages += ck->num_pages;
        pages_in_batch += ck->num_pages;
        rowgroup_size += ck->bfr_size;
        max_chunk_bfr_size =
          std::max(max_chunk_bfr_size, (size_t)std::max(ck->bfr_size, ck->compressed_size));
      }
    }
    // TBD: We may want to also shorten the batch if we have enough pages (not just based on size)
    if ((r == num_rowgroups) ||
        (groups_in_batch != 0 && bytes_in_batch + rowgroup_size > max_bytes_in_batch)) {
      max_uncomp_bfr_size = std::max(max_uncomp_bfr_size, bytes_in_batch);
      max_pages_in_batch  = std::max(max_pages_in_batch, pages_in_batch);
      if (groups_in_batch != 0) {
        batch_list.push_back(groups_in_batch);
        groups_in_batch = 0;
      }
      bytes_in_batch = 0;
      pages_in_batch = 0;
    }
    bytes_in_batch += rowgroup_size;
    groups_in_batch++;
  }

  // Initialize data pointers in batch
  size_t max_comp_bfr_size =
    (compression_ != parquet::Compression::UNCOMPRESSED)
      ? gpu::GetMaxCompressedBfrSize(max_uncomp_bfr_size, max_pages_in_batch)
      : 0;
  uint32_t max_comp_pages =
    (compression_ != parquet::Compression::UNCOMPRESSED) ? max_pages_in_batch : 0;
  uint32_t num_stats_bfr =
    (stats_granularity_ != statistics_freq::STATISTICS_NONE) ? num_pages + num_chunks : 0;
  rmm::device_buffer uncomp_bfr(max_uncomp_bfr_size, state.stream);
  rmm::device_buffer comp_bfr(max_comp_bfr_size, state.stream);
  rmm::device_vector<gpu_inflate_input_s> comp_in(max_comp_pages);
  rmm::device_vector<gpu_inflate_status_s> comp_out(max_comp_pages);
  rmm::device_vector<gpu::EncPage> pages(num_pages);
  rmm::device_vector<statistics_chunk> page_stats(num_stats_bfr);
  for (uint32_t b = 0, r = 0; b < (uint32_t)batch_list.size(); b++) {
    uint8_t *bfr   = static_cast<uint8_t *>(uncomp_bfr.data());
    uint8_t *bfr_c = static_cast<uint8_t *>(comp_bfr.data());
    for (uint32_t j = 0; j < batch_list[b]; j++, r++) {
      for (int i = 0; i < num_columns; i++) {
        gpu::EncColumnChunk *ck = &chunks[r * num_columns + i];
        ck->uncompressed_bfr    = bfr;
        ck->compressed_bfr      = bfr_c;
        bfr += ck->bfr_size;
        bfr_c += ck->compressed_size;
      }
    }
  }

  if (num_pages != 0) {
    init_encoder_pages(chunks,
                       col_desc,
                       pages.data().get(),
                       (num_stats_bfr) ? page_stats.data().get() : nullptr,
                       (num_stats_bfr) ? frag_stats.data().get() : nullptr,
                       num_rowgroups,
                       num_columns,
                       num_pages,
                       num_stats_bfr,
                       state.stream);
  }

  auto host_bfr = [&]() {
    // if the writer supports device_write(), we don't need this scratch space
    if (out_sink_->supports_device_write()) {
      return pinned_buffer<uint8_t>{nullptr, cudaFreeHost};
    } else {
      return pinned_buffer<uint8_t>{[](size_t size) {
                                      uint8_t *ptr = nullptr;
                                      CUDA_TRY(cudaMallocHost(&ptr, size));
                                      return ptr;
                                    }(max_chunk_bfr_size),
                                    cudaFreeHost};
    }
  }();

  // Encode row groups in batches
  for (uint32_t b = 0, r = 0, global_r = global_rowgroup_base; b < (uint32_t)batch_list.size();
       b++) {
    // Count pages in this batch
    uint32_t rnext               = r + batch_list[b];
    uint32_t first_page_in_batch = chunks[r * num_columns].first_page;
    uint32_t first_page_in_next_batch =
      (rnext < num_rowgroups) ? chunks[rnext * num_columns].first_page : num_pages;
    uint32_t pages_in_batch = first_page_in_next_batch - first_page_in_batch;
    encode_pages(
      chunks,
      pages.data().get(),
      num_columns,
      pages_in_batch,
      first_page_in_batch,
      batch_list[b],
      r,
      comp_in.data().get(),
      comp_out.data().get(),
      (stats_granularity_ == statistics_freq::STATISTICS_PAGE) ? page_stats.data().get() : nullptr,
      (stats_granularity_ != statistics_freq::STATISTICS_NONE) ? page_stats.data().get() + num_pages
                                                               : nullptr,
      state.stream);
    for (; r < rnext; r++, global_r++) {
      for (auto i = 0; i < num_columns; i++) {
        gpu::EncColumnChunk *ck = &chunks[r * num_columns + i];
        uint8_t *dev_bfr;
        if (ck->is_compressed) {
          state.md.row_groups[global_r].columns[i].meta_data.codec = compression_;
          dev_bfr                                                  = ck->compressed_bfr;
        } else {
          dev_bfr = ck->uncompressed_bfr;
        }

        if (out_sink_->supports_device_write()) {
          // let the writer do what it wants to retrieve the data from the gpu.
          out_sink_->device_write(dev_bfr + ck->ck_stat_size, ck->compressed_size, state.stream);
          // we still need to do a (much smaller) memcpy for the statistics.
          if (ck->ck_stat_size != 0) {
            state.md.row_groups[global_r].columns[i].meta_data.statistics_blob.resize(
              ck->ck_stat_size);
            CUDA_TRY(cudaMemcpyAsync(
              state.md.row_groups[global_r].columns[i].meta_data.statistics_blob.data(),
              dev_bfr,
              ck->ck_stat_size,
              cudaMemcpyDeviceToHost,
              state.stream.value()));
            state.stream.synchronize();
          }
        } else {
          // copy the full data
          CUDA_TRY(cudaMemcpyAsync(host_bfr.get(),
                                   dev_bfr,
                                   ck->ck_stat_size + ck->compressed_size,
                                   cudaMemcpyDeviceToHost,
                                   state.stream.value()));
          state.stream.synchronize();
          out_sink_->host_write(host_bfr.get() + ck->ck_stat_size, ck->compressed_size);
          if (ck->ck_stat_size != 0) {
            state.md.row_groups[global_r].columns[i].meta_data.statistics_blob.resize(
              ck->ck_stat_size);
            memcpy(state.md.row_groups[global_r].columns[i].meta_data.statistics_blob.data(),
                   host_bfr.get(),
                   ck->ck_stat_size);
          }
        }
        state.md.row_groups[global_r].total_byte_size += ck->compressed_size;
        state.md.row_groups[global_r].columns[i].meta_data.data_page_offset =
          state.current_chunk_offset + ((ck->has_dictionary) ? ck->dictionary_size : 0);
        state.md.row_groups[global_r].columns[i].meta_data.dictionary_page_offset =
          (ck->has_dictionary) ? state.current_chunk_offset : 0;
        state.md.row_groups[global_r].columns[i].meta_data.total_uncompressed_size = ck->bfr_size;
        state.md.row_groups[global_r].columns[i].meta_data.total_compressed_size =
          ck->compressed_size;
        state.current_chunk_offset += ck->compressed_size;
      }
    }
  }
}

std::unique_ptr<std::vector<uint8_t>> writer::impl::write_chunked_end(
  pq_chunked_state &state, bool return_filemetadata, const std::string &column_chunks_file_path)
{
  CompactProtocolWriter cpw(&buffer_);
  file_ender_s fendr;
  buffer_.resize(0);
  fendr.footer_len = static_cast<uint32_t>(cpw.write(state.md));
  fendr.magic      = parquet_magic;
  out_sink_->host_write(buffer_.data(), buffer_.size());
  out_sink_->host_write(&fendr, sizeof(fendr));
  out_sink_->flush();

  // Optionally output raw file metadata with the specified column chunk file path
  if (return_filemetadata) {
    file_header_s fhdr = {parquet_magic};
    buffer_.resize(0);
    buffer_.insert(buffer_.end(),
                   reinterpret_cast<const uint8_t *>(&fhdr),
                   reinterpret_cast<const uint8_t *>(&fhdr) + sizeof(fhdr));
    for (auto &rowgroup : state.md.row_groups) {
      for (auto &col : rowgroup.columns) { col.file_path = column_chunks_file_path; }
    }
    fendr.footer_len = static_cast<uint32_t>(cpw.write(state.md));
    buffer_.insert(buffer_.end(),
                   reinterpret_cast<const uint8_t *>(&fendr),
                   reinterpret_cast<const uint8_t *>(&fendr) + sizeof(fendr));
    return std::make_unique<std::vector<uint8_t>>(std::move(buffer_));
  } else {
    return {nullptr};
  }
}

// Forward to implementation
writer::writer(std::unique_ptr<data_sink> sink,
               parquet_writer_options const &options,
               rmm::mr::device_memory_resource *mr)
  : _impl(std::make_unique<impl>(std::move(sink), options, mr))
{
}

// Destructor within this translation unit
writer::~writer() = default;

// Forward to implementation
std::unique_ptr<std::vector<uint8_t>> writer::write(table_view const &table,
                                                    const table_metadata *metadata,
                                                    bool return_filemetadata,
                                                    const std::string column_chunks_file_path,
                                                    std::vector<uint8_t> const &decimal_precisions,
                                                    rmm::cuda_stream_view stream)
{
  return _impl->write(
    table, metadata, return_filemetadata, column_chunks_file_path, decimal_precisions, stream);
}

// Forward to implementation
void writer::write_chunked_begin(pq_chunked_state &state)
{
  return _impl->write_chunked_begin(state);
}

// Forward to implementation
void writer::write_chunk(table_view const &table, pq_chunked_state &state)
{
  _impl->write_chunk(table, state);
}

// Forward to implementation
std::unique_ptr<std::vector<uint8_t>> writer::write_chunked_end(
  pq_chunked_state &state, bool return_filemetadata, const std::string &column_chunks_file_path)
{
  return _impl->write_chunked_end(state, return_filemetadata, column_chunks_file_path);
}

std::unique_ptr<std::vector<uint8_t>> writer::merge_rowgroup_metadata(
  const std::vector<std::unique_ptr<std::vector<uint8_t>>> &metadata_list)
{
  std::vector<uint8_t> output;
  CompactProtocolWriter cpw(&output);
  FileMetaData md;

  md.row_groups.reserve(metadata_list.size());
  for (const auto &blob : metadata_list) {
    CompactProtocolReader cpreader(
      blob.get()->data(),
      std::max<size_t>(blob.get()->size(), sizeof(file_ender_s)) - sizeof(file_ender_s));
    cpreader.skip_bytes(sizeof(file_header_s));  // Skip over file header
    if (md.num_rows == 0) {
      cpreader.read(&md);
    } else {
      FileMetaData tmp;
      cpreader.read(&tmp);
      md.row_groups.insert(md.row_groups.end(),
                           std::make_move_iterator(tmp.row_groups.begin()),
                           std::make_move_iterator(tmp.row_groups.end()));
      md.num_rows += tmp.num_rows;
    }
  }
  // Reader doesn't currently populate column_order, so infer it here
  if (md.row_groups.size() != 0) {
    uint32_t num_columns = static_cast<uint32_t>(md.row_groups[0].columns.size());
    md.column_order_listsize =
      (num_columns > 0 && md.row_groups[0].columns[0].meta_data.statistics_blob.size())
        ? num_columns
        : 0;
  }
  // Thrift-encode the resulting output
  file_header_s fhdr;
  file_ender_s fendr;
  fhdr.magic = parquet_magic;
  output.insert(output.end(),
                reinterpret_cast<const uint8_t *>(&fhdr),
                reinterpret_cast<const uint8_t *>(&fhdr) + sizeof(fhdr));
  fendr.footer_len = static_cast<uint32_t>(cpw.write(md));
  fendr.magic      = parquet_magic;
  output.insert(output.end(),
                reinterpret_cast<const uint8_t *>(&fendr),
                reinterpret_cast<const uint8_t *>(&fendr) + sizeof(fendr));
  return std::make_unique<std::vector<uint8_t>>(std::move(output));
}

}  // namespace parquet
}  // namespace detail
}  // namespace io
}  // namespace cudf<|MERGE_RESOLUTION|>--- conflicted
+++ resolved
@@ -758,13 +758,10 @@
                                  state.stream);
   }
 
-<<<<<<< HEAD
   // Early exit for empty table
   if (num_rows == 0 || num_columns == 0) { return; }
-=======
   CUDF_EXPECTS(decimal_precision_idx == state._decimal_precision.size(),
                "Too many decimal precision values!");
->>>>>>> 30e154c2
 
   // first call. setup metadata. num_rows will get incremented as write_chunk is
   // called multiple times.
