--- conflicted
+++ resolved
@@ -1382,13 +1382,9 @@
  * @param column_index_truncate_length maximum length of min or max values in column index, in bytes
  * @return Computed buffer size needed to encode the column index
  */
-<<<<<<< HEAD
-size_t column_index_buffer_size(gpu::EncColumnChunk* ck,
-                                gpu::parquet_column_device_view const& col,
+size_t column_index_buffer_size(EncColumnChunk* ck,
+                                parquet_column_device_view const& col,
                                 int32_t column_index_truncate_length)
-=======
-size_t column_index_buffer_size(EncColumnChunk* ck, int32_t column_index_truncate_length)
->>>>>>> e345620d
 {
   // encoding the column index for a given chunk requires:
   //   each list (4 of them) requires 6 bytes of overhead
