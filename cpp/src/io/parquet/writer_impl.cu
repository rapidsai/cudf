/*
 * Copyright (c) 2019-2023, NVIDIA CORPORATION.
 *
 * Licensed under the Apache License, Version 2.0 (the "License");
 * you may not use this file except in compliance with the License.
 * You may obtain a copy of the License at
 *
 *     http://www.apache.org/licenses/LICENSE-2.0
 *
 * Unless required by applicable law or agreed to in writing, software
 * distributed under the License is distributed on an "AS IS" BASIS,
 * WITHOUT WARRANTIES OR CONDITIONS OF ANY KIND, either express or implied.
 * See the License for the specific language governing permissions and
 * limitations under the License.
 */

/**
 * @file writer_impl.cu
 * @brief cuDF-IO parquet writer class implementation
 */

#include "compact_protocol_reader.hpp"
#include "compact_protocol_writer.hpp"
#include "parquet_common.hpp"
#include "parquet_gpu.cuh"
#include "writer_impl.hpp"

#include <io/comp/nvcomp_adapter.hpp>
#include <io/statistics/column_statistics.cuh>
#include <io/utilities/column_utils.cuh>
#include <io/utilities/config_utils.hpp>

#include <cudf/column/column_device_view.cuh>
#include <cudf/detail/get_value.cuh>
#include <cudf/detail/utilities/linked_column.hpp>
#include <cudf/detail/utilities/pinned_host_vector.hpp>
#include <cudf/detail/utilities/vector_factories.hpp>
#include <cudf/lists/detail/dremel.hpp>
#include <cudf/lists/lists_column_view.hpp>
#include <cudf/strings/strings_column_view.hpp>
#include <cudf/structs/structs_column_view.hpp>
#include <cudf/table/table_device_view.cuh>

#include <rmm/cuda_stream_view.hpp>
#include <rmm/device_buffer.hpp>
#include <rmm/device_uvector.hpp>

#include <thrust/fill.h>
#include <thrust/for_each.h>

#include <algorithm>
#include <cstring>
#include <numeric>
#include <utility>

namespace cudf {
namespace io {
namespace detail {
namespace parquet {
using namespace cudf::io::parquet;
using namespace cudf::io;

<<<<<<< HEAD
=======
namespace {

/**
 * @brief Function that translates GDF compression to parquet compression
 */
parquet::Compression to_parquet_compression(compression_type compression)
{
  switch (compression) {
    case compression_type::AUTO:
    case compression_type::SNAPPY: return parquet::Compression::SNAPPY;
    case compression_type::ZSTD: return parquet::Compression::ZSTD;
    case compression_type::NONE: return parquet::Compression::UNCOMPRESSED;
    default: CUDF_FAIL("Unsupported compression type");
  }
}

size_t column_size(column_view const& column, rmm::cuda_stream_view stream)
{
  if (column.size() == 0) { return 0; }

  if (is_fixed_width(column.type())) {
    return size_of(column.type()) * column.size();
  } else if (column.type().id() == type_id::STRING) {
    auto const scol = strings_column_view(column);
    return cudf::detail::get_value<size_type>(scol.offsets(), column.size(), stream) -
           cudf::detail::get_value<size_type>(scol.offsets(), 0, stream);
  } else if (column.type().id() == type_id::STRUCT) {
    auto const scol = structs_column_view(column);
    size_t ret      = 0;
    for (int i = 0; i < scol.num_children(); i++) {
      ret += column_size(scol.get_sliced_child(i), stream);
    }
    return ret;
  } else if (column.type().id() == type_id::LIST) {
    auto const lcol = lists_column_view(column);
    return column_size(lcol.get_sliced_child(stream), stream);
  }

  CUDF_FAIL("Unexpected compound type");
}

// checks to see if the given column has a fixed size.  This doesn't
// check every row, so assumes string and list columns are not fixed, even
// if each row is the same width.
// TODO: update this if FIXED_LEN_BYTE_ARRAY is ever supported for writes.
bool is_col_fixed_width(column_view const& column)
{
  if (column.type().id() == type_id::STRUCT) {
    return std::all_of(column.child_begin(), column.child_end(), is_col_fixed_width);
  }

  return is_fixed_width(column.type());
}

}  // namespace

>>>>>>> 848dd5ac
struct aggregate_writer_metadata {
  aggregate_writer_metadata(host_span<partition_info const> partitions,
                            host_span<std::map<std::string, std::string> const> kv_md,
                            host_span<SchemaElement const> tbl_schema,
                            size_type num_columns,
                            statistics_freq stats_granularity)
    : version(1),
      schema(std::vector<SchemaElement>(tbl_schema.begin(), tbl_schema.end())),
      files(partitions.size())
  {
    for (size_t i = 0; i < partitions.size(); ++i) {
      this->files[i].num_rows = partitions[i].num_rows;
    }
    this->column_order_listsize =
      (stats_granularity != statistics_freq::STATISTICS_NONE) ? num_columns : 0;

    for (size_t p = 0; p < kv_md.size(); ++p) {
      std::transform(kv_md[p].begin(),
                     kv_md[p].end(),
                     std::back_inserter(this->files[p].key_value_metadata),
                     [](auto const& kv) {
                       return KeyValue{kv.first, kv.second};
                     });
    }
  }

  aggregate_writer_metadata(aggregate_writer_metadata const&) = default;

  void update_files(host_span<partition_info const> partitions)
  {
    CUDF_EXPECTS(partitions.size() == this->files.size(),
                 "New partitions must be same size as previously passed number of partitions");
    for (size_t i = 0; i < partitions.size(); ++i) {
      this->files[i].num_rows += partitions[i].num_rows;
    }
  }

  FileMetaData get_metadata(size_t part)
  {
    CUDF_EXPECTS(part < files.size(), "Invalid part index queried");
    FileMetaData meta{};
    meta.version               = this->version;
    meta.schema                = this->schema;
    meta.num_rows              = this->files[part].num_rows;
    meta.row_groups            = this->files[part].row_groups;
    meta.key_value_metadata    = this->files[part].key_value_metadata;
    meta.created_by            = this->created_by;
    meta.column_order_listsize = this->column_order_listsize;
    return meta;
  }

  void set_file_paths(host_span<std::string const> column_chunks_file_path)
  {
    for (size_t p = 0; p < this->files.size(); ++p) {
      auto& file            = this->files[p];
      auto const& file_path = column_chunks_file_path[p];
      for (auto& rowgroup : file.row_groups) {
        for (auto& col : rowgroup.columns) {
          col.file_path = file_path;
        }
      }
    }
  }

  FileMetaData get_merged_metadata()
  {
    FileMetaData merged_md;
    for (size_t p = 0; p < this->files.size(); ++p) {
      auto& file = this->files[p];
      if (p == 0) {
        merged_md = this->get_metadata(0);
      } else {
        merged_md.row_groups.insert(merged_md.row_groups.end(),
                                    std::make_move_iterator(file.row_groups.begin()),
                                    std::make_move_iterator(file.row_groups.end()));
        merged_md.num_rows += file.num_rows;
      }
    }
    return merged_md;
  }

  std::vector<size_t> num_row_groups_per_file()
  {
    std::vector<size_t> global_rowgroup_base;
    std::transform(this->files.begin(),
                   this->files.end(),
                   std::back_inserter(global_rowgroup_base),
                   [](auto const& part) { return part.row_groups.size(); });
    return global_rowgroup_base;
  }

  [[nodiscard]] bool schema_matches(std::vector<SchemaElement> const& schema) const
  {
    return this->schema == schema;
  }
  auto& file(size_t p) { return files[p]; }
  [[nodiscard]] size_t num_files() const { return files.size(); }

 private:
  int32_t version = 0;
  std::vector<SchemaElement> schema;
  struct per_file_metadata {
    int64_t num_rows = 0;
    std::vector<RowGroup> row_groups;
    std::vector<KeyValue> key_value_metadata;
    std::vector<OffsetIndex> offset_indexes;
    std::vector<std::vector<uint8_t>> column_indexes;
  };
  std::vector<per_file_metadata> files;
  std::string created_by         = "";
  uint32_t column_order_listsize = 0;
};

namespace {

/**
 * @brief Function that translates GDF compression to parquet compression.
 *
 * @param compression The compression type
 * @return The supported Parquet compression
 */
parquet::Compression to_parquet_compression(compression_type compression)
{
  switch (compression) {
    case compression_type::AUTO:
    case compression_type::SNAPPY: return parquet::Compression::SNAPPY;
    case compression_type::ZSTD: return parquet::Compression::ZSTD;
    case compression_type::NONE: return parquet::Compression::UNCOMPRESSED;
    default: CUDF_FAIL("Unsupported compression type");
  }
}

/**
 * @brief Compute size (in bytes) of the data stored in the given column.
 *
 * @param column The input column
 * @param stream CUDA stream used for device memory operations and kernel launches
 * @return The data size of the input
 */
size_t column_size(column_view const& column, rmm::cuda_stream_view stream)
{
  if (column.size() == 0) { return 0; }

  if (is_fixed_width(column.type())) {
    return size_of(column.type()) * column.size();
  } else if (column.type().id() == type_id::STRING) {
    auto const scol = strings_column_view(column);
    return cudf::detail::get_value<size_type>(scol.offsets(), column.size(), stream) -
           cudf::detail::get_value<size_type>(scol.offsets(), 0, stream);
  } else if (column.type().id() == type_id::STRUCT) {
    auto const scol = structs_column_view(column);
    size_t ret      = 0;
    for (int i = 0; i < scol.num_children(); i++) {
      ret += column_size(scol.get_sliced_child(i), stream);
    }
    return ret;
  } else if (column.type().id() == type_id::LIST) {
    auto const lcol = lists_column_view(column);
    return column_size(lcol.get_sliced_child(stream), stream);
  }

  CUDF_FAIL("Unexpected compound type");
}

// checks to see if the given column has a fixed size.  This doesn't
// check every row, so assumes string and list columns are not fixed, even
// if each row is the same width.
// TODO: update this if FIXED_LEN_BYTE_ARRAY is ever supported for writes.
bool is_col_fixed_width(column_view const& column)
{
  if (column.type().id() == type_id::STRUCT) {
    return std::all_of(column.child_begin(), column.child_end(), is_col_fixed_width);
  }

  return is_fixed_width(column.type());
}

/**
 * @brief Extends SchemaElement to add members required in constructing parquet_column_view
 *
 * Added members are:
 * 1. leaf_column: Pointer to leaf linked_column_view which points to the corresponding data stream
 *    of a leaf schema node. For non-leaf struct node, this is nullptr.
 * 2. stats_dtype: datatype for statistics calculation required for the data stream of a leaf node.
 * 3. ts_scale: scale to multiply or divide timestamp by in order to convert timestamp to parquet
 *    supported types
 */
struct schema_tree_node : public SchemaElement {
  cudf::detail::LinkedColPtr leaf_column;
  statistics_dtype stats_dtype;
  int32_t ts_scale;

  // TODO(fut): Think about making schema a class that holds a vector of schema_tree_nodes. The
  // function construct_schema_tree could be its constructor. It can have method to get the per
  // column nullability given a schema node index corresponding to a leaf schema. Much easier than
  // that is a method to get path in schema, given a leaf node
};

struct leaf_schema_fn {
  schema_tree_node& col_schema;
  cudf::detail::LinkedColPtr const& col;
  column_in_metadata const& col_meta;
  bool timestamp_is_int96;

  template <typename T>
  std::enable_if_t<std::is_same_v<T, bool>, void> operator()()
  {
    col_schema.type        = Type::BOOLEAN;
    col_schema.stats_dtype = statistics_dtype::dtype_bool;
  }

  template <typename T>
  std::enable_if_t<std::is_same_v<T, int8_t>, void> operator()()
  {
    col_schema.type           = Type::INT32;
    col_schema.converted_type = ConvertedType::INT_8;
    col_schema.stats_dtype    = statistics_dtype::dtype_int8;
  }

  template <typename T>
  std::enable_if_t<std::is_same_v<T, int16_t>, void> operator()()
  {
    col_schema.type           = Type::INT32;
    col_schema.converted_type = ConvertedType::INT_16;
    col_schema.stats_dtype    = statistics_dtype::dtype_int16;
  }

  template <typename T>
  std::enable_if_t<std::is_same_v<T, int32_t>, void> operator()()
  {
    col_schema.type        = Type::INT32;
    col_schema.stats_dtype = statistics_dtype::dtype_int32;
  }

  template <typename T>
  std::enable_if_t<std::is_same_v<T, int64_t>, void> operator()()
  {
    col_schema.type        = Type::INT64;
    col_schema.stats_dtype = statistics_dtype::dtype_int64;
  }

  template <typename T>
  std::enable_if_t<std::is_same_v<T, uint8_t>, void> operator()()
  {
    col_schema.type           = Type::INT32;
    col_schema.converted_type = ConvertedType::UINT_8;
    col_schema.stats_dtype    = statistics_dtype::dtype_int8;
  }

  template <typename T>
  std::enable_if_t<std::is_same_v<T, uint16_t>, void> operator()()
  {
    col_schema.type           = Type::INT32;
    col_schema.converted_type = ConvertedType::UINT_16;
    col_schema.stats_dtype    = statistics_dtype::dtype_int16;
  }

  template <typename T>
  std::enable_if_t<std::is_same_v<T, uint32_t>, void> operator()()
  {
    col_schema.type           = Type::INT32;
    col_schema.converted_type = ConvertedType::UINT_32;
    col_schema.stats_dtype    = statistics_dtype::dtype_int32;
  }

  template <typename T>
  std::enable_if_t<std::is_same_v<T, uint64_t>, void> operator()()
  {
    col_schema.type           = Type::INT64;
    col_schema.converted_type = ConvertedType::UINT_64;
    col_schema.stats_dtype    = statistics_dtype::dtype_int64;
  }

  template <typename T>
  std::enable_if_t<std::is_same_v<T, float>, void> operator()()
  {
    col_schema.type        = Type::FLOAT;
    col_schema.stats_dtype = statistics_dtype::dtype_float32;
  }

  template <typename T>
  std::enable_if_t<std::is_same_v<T, double>, void> operator()()
  {
    col_schema.type        = Type::DOUBLE;
    col_schema.stats_dtype = statistics_dtype::dtype_float64;
  }

  template <typename T>
  std::enable_if_t<std::is_same_v<T, cudf::string_view>, void> operator()()
  {
    col_schema.type = Type::BYTE_ARRAY;
    if (col_meta.is_enabled_output_as_binary()) {
      col_schema.converted_type = ConvertedType::UNKNOWN;
      col_schema.stats_dtype    = statistics_dtype::dtype_byte_array;
    } else {
      col_schema.converted_type = ConvertedType::UTF8;
      col_schema.stats_dtype    = statistics_dtype::dtype_string;
    }
  }

  template <typename T>
  std::enable_if_t<std::is_same_v<T, cudf::timestamp_D>, void> operator()()
  {
    col_schema.type           = Type::INT32;
    col_schema.converted_type = ConvertedType::DATE;
    col_schema.stats_dtype    = statistics_dtype::dtype_int32;
  }

  template <typename T>
  std::enable_if_t<std::is_same_v<T, cudf::timestamp_s>, void> operator()()
  {
    col_schema.type = (timestamp_is_int96) ? Type::INT96 : Type::INT64;
    col_schema.converted_type =
      (timestamp_is_int96) ? ConvertedType::UNKNOWN : ConvertedType::TIMESTAMP_MILLIS;
    col_schema.stats_dtype = statistics_dtype::dtype_timestamp64;
    col_schema.ts_scale    = 1000;
  }

  template <typename T>
  std::enable_if_t<std::is_same_v<T, cudf::timestamp_ms>, void> operator()()
  {
    col_schema.type = (timestamp_is_int96) ? Type::INT96 : Type::INT64;
    col_schema.converted_type =
      (timestamp_is_int96) ? ConvertedType::UNKNOWN : ConvertedType::TIMESTAMP_MILLIS;
    col_schema.stats_dtype = statistics_dtype::dtype_timestamp64;
  }

  template <typename T>
  std::enable_if_t<std::is_same_v<T, cudf::timestamp_us>, void> operator()()
  {
    col_schema.type = (timestamp_is_int96) ? Type::INT96 : Type::INT64;
    col_schema.converted_type =
      (timestamp_is_int96) ? ConvertedType::UNKNOWN : ConvertedType::TIMESTAMP_MICROS;
    col_schema.stats_dtype = statistics_dtype::dtype_timestamp64;
  }

  template <typename T>
  std::enable_if_t<std::is_same_v<T, cudf::timestamp_ns>, void> operator()()
  {
    col_schema.type           = (timestamp_is_int96) ? Type::INT96 : Type::INT64;
    col_schema.converted_type = ConvertedType::UNKNOWN;
    col_schema.stats_dtype    = statistics_dtype::dtype_timestamp64;
    if (timestamp_is_int96) {
      col_schema.ts_scale = -1000;  // negative value indicates division by absolute value
    }
    // set logical type if it's not int96
    else {
      col_schema.logical_type.isset.TIMESTAMP            = true;
      col_schema.logical_type.TIMESTAMP.unit.isset.NANOS = true;
    }
  }

  //  unsupported outside cudf for parquet 1.0.
  template <typename T>
  std::enable_if_t<std::is_same_v<T, cudf::duration_D>, void> operator()()
  {
    col_schema.type                                = Type::INT32;
    col_schema.converted_type                      = ConvertedType::TIME_MILLIS;
    col_schema.stats_dtype                         = statistics_dtype::dtype_int32;
    col_schema.ts_scale                            = 24 * 60 * 60 * 1000;
    col_schema.logical_type.isset.TIME             = true;
    col_schema.logical_type.TIME.unit.isset.MILLIS = true;
  }

  template <typename T>
  std::enable_if_t<std::is_same_v<T, cudf::duration_s>, void> operator()()
  {
    col_schema.type                                = Type::INT32;
    col_schema.converted_type                      = ConvertedType::TIME_MILLIS;
    col_schema.stats_dtype                         = statistics_dtype::dtype_int32;
    col_schema.ts_scale                            = 1000;
    col_schema.logical_type.isset.TIME             = true;
    col_schema.logical_type.TIME.unit.isset.MILLIS = true;
  }

  template <typename T>
  std::enable_if_t<std::is_same_v<T, cudf::duration_ms>, void> operator()()
  {
    col_schema.type                                = Type::INT32;
    col_schema.converted_type                      = ConvertedType::TIME_MILLIS;
    col_schema.stats_dtype                         = statistics_dtype::dtype_int32;
    col_schema.logical_type.isset.TIME             = true;
    col_schema.logical_type.TIME.unit.isset.MILLIS = true;
  }

  template <typename T>
  std::enable_if_t<std::is_same_v<T, cudf::duration_us>, void> operator()()
  {
    col_schema.type                                = Type::INT64;
    col_schema.converted_type                      = ConvertedType::TIME_MICROS;
    col_schema.stats_dtype                         = statistics_dtype::dtype_int64;
    col_schema.logical_type.isset.TIME             = true;
    col_schema.logical_type.TIME.unit.isset.MICROS = true;
  }

  //  unsupported outside cudf for parquet 1.0.
  template <typename T>
  std::enable_if_t<std::is_same_v<T, cudf::duration_ns>, void> operator()()
  {
    col_schema.type                               = Type::INT64;
    col_schema.stats_dtype                        = statistics_dtype::dtype_int64;
    col_schema.logical_type.isset.TIME            = true;
    col_schema.logical_type.TIME.unit.isset.NANOS = true;
  }

  template <typename T>
  std::enable_if_t<cudf::is_fixed_point<T>(), void> operator()()
  {
    if (std::is_same_v<T, numeric::decimal32>) {
      col_schema.type              = Type::INT32;
      col_schema.stats_dtype       = statistics_dtype::dtype_int32;
      col_schema.decimal_precision = MAX_DECIMAL32_PRECISION;
    } else if (std::is_same_v<T, numeric::decimal64>) {
      col_schema.type              = Type::INT64;
      col_schema.stats_dtype       = statistics_dtype::dtype_decimal64;
      col_schema.decimal_precision = MAX_DECIMAL64_PRECISION;
    } else if (std::is_same_v<T, numeric::decimal128>) {
      col_schema.type              = Type::FIXED_LEN_BYTE_ARRAY;
      col_schema.type_length       = sizeof(__int128_t);
      col_schema.stats_dtype       = statistics_dtype::dtype_decimal128;
      col_schema.decimal_precision = MAX_DECIMAL128_PRECISION;
    } else {
      CUDF_FAIL("Unsupported fixed point type for parquet writer");
    }
    col_schema.converted_type = ConvertedType::DECIMAL;
    col_schema.decimal_scale = -col->type().scale();  // parquet and cudf disagree about scale signs
    if (col_meta.is_decimal_precision_set()) {
      CUDF_EXPECTS(col_meta.get_decimal_precision() >= col_schema.decimal_scale,
                   "Precision must be equal to or greater than scale!");
      if (col_schema.type == Type::INT64 and col_meta.get_decimal_precision() < 10) {
        CUDF_LOG_WARN("Parquet writer: writing a decimal column with precision < 10 as int64");
      }
      col_schema.decimal_precision = col_meta.get_decimal_precision();
    }
  }

  template <typename T>
  std::enable_if_t<cudf::is_nested<T>(), void> operator()()
  {
    CUDF_FAIL("This functor is only meant for physical data types");
  }

  template <typename T>
  std::enable_if_t<cudf::is_dictionary<T>(), void> operator()()
  {
    CUDF_FAIL("Dictionary columns are not supported for writing");
  }
};

inline bool is_col_nullable(cudf::detail::LinkedColPtr const& col,
                            column_in_metadata const& col_meta,
                            single_write_mode write_mode)
{
  if (col_meta.is_nullability_defined()) {
    CUDF_EXPECTS(col_meta.nullable() || !col->nullable(),
                 "Mismatch in metadata prescribed nullability and input column nullability. "
                 "Metadata for nullable input column cannot prescribe nullability = false");
    return col_meta.nullable();
  }
  // For chunked write, when not provided nullability, we assume the worst case scenario
  // that all columns are nullable.
  return write_mode == single_write_mode::NO or col->nullable();
}

/**
 * @brief Construct schema from input columns and per-column input options
 *
 * Recursively traverses through linked_columns and corresponding metadata to construct schema tree.
 * The resulting schema tree is stored in a vector in pre-order traversal order.
 */
std::vector<schema_tree_node> construct_schema_tree(
  cudf::detail::LinkedColVector const& linked_columns,
  table_input_metadata& metadata,
  single_write_mode write_mode,
  bool int96_timestamps)
{
  std::vector<schema_tree_node> schema;
  schema_tree_node root{};
  root.type            = UNDEFINED_TYPE;
  root.repetition_type = NO_REPETITION_TYPE;
  root.name            = "schema";
  root.num_children    = linked_columns.size();
  root.parent_idx      = -1;  // root schema has no parent
  schema.push_back(std::move(root));

  std::function<void(cudf::detail::LinkedColPtr const&, column_in_metadata&, size_t)> add_schema =
    [&](cudf::detail::LinkedColPtr const& col, column_in_metadata& col_meta, size_t parent_idx) {
      bool col_nullable = is_col_nullable(col, col_meta, write_mode);

      auto set_field_id = [&schema, parent_idx](schema_tree_node& s,
                                                column_in_metadata const& col_meta) {
        if (schema[parent_idx].name != "list" and col_meta.is_parquet_field_id_set()) {
          s.field_id = col_meta.get_parquet_field_id();
        }
      };

      auto is_last_list_child = [](cudf::detail::LinkedColPtr col) {
        if (col->type().id() != type_id::LIST) { return false; }
        auto const child_col_type =
          col->children[lists_column_view::child_column_index]->type().id();
        return child_col_type == type_id::UINT8;
      };

      // There is a special case for a list<int8> column with one byte column child. This column can
      // have a special flag that indicates we write this out as binary instead of a list. This is a
      // more efficient storage mechanism for a single-depth list of bytes, but is a departure from
      // original cuIO behavior so it is locked behind the option. If the option is selected on a
      // column that isn't a single-depth list<int8> the code will throw.
      if (col_meta.is_enabled_output_as_binary() && is_last_list_child(col)) {
        CUDF_EXPECTS(col_meta.num_children() == 2 or col_meta.num_children() == 0,
                     "Binary column's corresponding metadata should have zero or two children!");
        if (col_meta.num_children() > 0) {
          auto const data_col_type =
            col->children[lists_column_view::child_column_index]->type().id();

          CUDF_EXPECTS(col->children[lists_column_view::child_column_index]->children.size() == 0,
                       "Binary column must not be nested!");
        }

        schema_tree_node col_schema{};
        col_schema.type            = Type::BYTE_ARRAY;
        col_schema.converted_type  = ConvertedType::UNKNOWN;
        col_schema.stats_dtype     = statistics_dtype::dtype_byte_array;
        col_schema.repetition_type = col_nullable ? OPTIONAL : REQUIRED;
        col_schema.name = (schema[parent_idx].name == "list") ? "element" : col_meta.get_name();
        col_schema.parent_idx  = parent_idx;
        col_schema.leaf_column = col;
        set_field_id(col_schema, col_meta);
        col_schema.output_as_byte_array = col_meta.is_enabled_output_as_binary();
        schema.push_back(col_schema);
      } else if (col->type().id() == type_id::STRUCT) {
        // if struct, add current and recursively call for all children
        schema_tree_node struct_schema{};
        struct_schema.repetition_type =
          col_nullable ? FieldRepetitionType::OPTIONAL : FieldRepetitionType::REQUIRED;

        struct_schema.name = (schema[parent_idx].name == "list") ? "element" : col_meta.get_name();
        struct_schema.num_children = col->children.size();
        struct_schema.parent_idx   = parent_idx;
        set_field_id(struct_schema, col_meta);
        schema.push_back(std::move(struct_schema));

        auto struct_node_index = schema.size() - 1;
        // for (auto child_it = col->children.begin(); child_it < col->children.end(); child_it++) {
        //   add_schema(*child_it, struct_node_index);
        // }
        CUDF_EXPECTS(col->children.size() == static_cast<size_t>(col_meta.num_children()),
                     "Mismatch in number of child columns between input table and metadata");
        for (size_t i = 0; i < col->children.size(); ++i) {
          add_schema(col->children[i], col_meta.child(i), struct_node_index);
        }
      } else if (col->type().id() == type_id::LIST && !col_meta.is_map()) {
        // List schema is denoted by two levels for each nesting level and one final level for leaf.
        // The top level is the same name as the column name.
        // So e.g. List<List<int>> is denoted in the schema by
        // "col_name" : { "list" : { "element" : { "list" : { "element" } } } }

        schema_tree_node list_schema_1{};
        list_schema_1.converted_type = ConvertedType::LIST;
        list_schema_1.repetition_type =
          col_nullable ? FieldRepetitionType::OPTIONAL : FieldRepetitionType::REQUIRED;
        list_schema_1.name = (schema[parent_idx].name == "list") ? "element" : col_meta.get_name();
        list_schema_1.num_children = 1;
        list_schema_1.parent_idx   = parent_idx;
        set_field_id(list_schema_1, col_meta);
        schema.push_back(std::move(list_schema_1));

        schema_tree_node list_schema_2{};
        list_schema_2.repetition_type = FieldRepetitionType::REPEATED;
        list_schema_2.name            = "list";
        list_schema_2.num_children    = 1;
        list_schema_2.parent_idx      = schema.size() - 1;  // Parent is list_schema_1, last added.
        schema.push_back(std::move(list_schema_2));

        CUDF_EXPECTS(col_meta.num_children() == 2,
                     "List column's metadata should have exactly two children");

        add_schema(col->children[lists_column_view::child_column_index],
                   col_meta.child(lists_column_view::child_column_index),
                   schema.size() - 1);
      } else if (col->type().id() == type_id::LIST && col_meta.is_map()) {
        // Map schema is denoted by a list of struct
        // e.g. List<Struct<String,String>> will be
        // "col_name" : { "key_value" : { "key", "value" } }

        // verify the List child structure is a struct<left_child, right_child>
        column_view struct_col = *col->children[lists_column_view::child_column_index];
        CUDF_EXPECTS(struct_col.type().id() == type_id::STRUCT, "Map should be a List of struct");
        CUDF_EXPECTS(struct_col.num_children() == 2,
                     "Map should be a List of struct with two children only but found " +
                       std::to_string(struct_col.num_children()));

        schema_tree_node map_schema{};
        map_schema.converted_type = ConvertedType::MAP;
        map_schema.repetition_type =
          col_nullable ? FieldRepetitionType::OPTIONAL : FieldRepetitionType::REQUIRED;
        map_schema.name = col_meta.get_name();
        if (col_meta.is_parquet_field_id_set()) {
          map_schema.field_id = col_meta.get_parquet_field_id();
        }
        map_schema.num_children = 1;
        map_schema.parent_idx   = parent_idx;
        schema.push_back(std::move(map_schema));

        schema_tree_node repeat_group{};
        repeat_group.repetition_type = FieldRepetitionType::REPEATED;
        repeat_group.name            = "key_value";
        repeat_group.num_children    = 2;
        repeat_group.parent_idx      = schema.size() - 1;  // Parent is map_schema, last added.
        schema.push_back(std::move(repeat_group));

        CUDF_EXPECTS(col_meta.num_children() == 2,
                     "List column's metadata should have exactly two children");
        CUDF_EXPECTS(col_meta.child(lists_column_view::child_column_index).num_children() == 2,
                     "Map struct column should have exactly two children");
        // verify the col meta of children of the struct have name key and value
        auto& left_child_meta = col_meta.child(lists_column_view::child_column_index).child(0);
        left_child_meta.set_name("key");
        left_child_meta.set_nullability(false);

        auto& right_child_meta = col_meta.child(lists_column_view::child_column_index).child(1);
        right_child_meta.set_name("value");
        // check the repetition type of key is required i.e. the col should be non-nullable
        auto key_col = col->children[lists_column_view::child_column_index]->children[0];
        CUDF_EXPECTS(!is_col_nullable(key_col, left_child_meta, write_mode),
                     "key column cannot be nullable. For chunked writing, explicitly set the "
                     "nullability to false in metadata");
        // process key
        size_type struct_col_index = schema.size() - 1;
        add_schema(key_col, left_child_meta, struct_col_index);
        // process value
        add_schema(col->children[lists_column_view::child_column_index]->children[1],
                   right_child_meta,
                   struct_col_index);

      } else {
        // if leaf, add current
        if (col->type().id() == type_id::STRING) {
          CUDF_EXPECTS(col_meta.num_children() == 2 or col_meta.num_children() == 0,
                       "String column's corresponding metadata should have zero or two children");
        } else {
          CUDF_EXPECTS(col_meta.num_children() == 0,
                       "Leaf column's corresponding metadata cannot have children");
        }

        schema_tree_node col_schema{};

        bool timestamp_is_int96 = int96_timestamps or col_meta.is_enabled_int96_timestamps();

        cudf::type_dispatcher(col->type(),
                              leaf_schema_fn{col_schema, col, col_meta, timestamp_is_int96});

        col_schema.repetition_type = col_nullable ? OPTIONAL : REQUIRED;
        col_schema.name = (schema[parent_idx].name == "list") ? "element" : col_meta.get_name();
        col_schema.parent_idx  = parent_idx;
        col_schema.leaf_column = col;
        set_field_id(col_schema, col_meta);
        schema.push_back(col_schema);
      }
    };

  CUDF_EXPECTS(metadata.column_metadata.size() == linked_columns.size(),
               "Mismatch in the number of columns and the corresponding metadata elements");
  // Add all linked_columns to schema using parent_idx = 0 (root)
  for (size_t i = 0; i < linked_columns.size(); ++i) {
    add_schema(linked_columns[i], metadata.column_metadata[i], 0);
  }

  return schema;
}

/**
 * @brief Class to store parquet specific information for one data stream.
 *
 * Contains information about a single data stream. In case of struct columns, a data stream is one
 * of the child leaf columns that contains data.
 * e.g. A column Struct<int, List<float>> contains 2 data streams:
 * - Struct<int>
 * - Struct<List<float>>
 *
 */
struct parquet_column_view {
  parquet_column_view(schema_tree_node const& schema_node,
                      std::vector<schema_tree_node> const& schema_tree,
                      rmm::cuda_stream_view stream);

  [[nodiscard]] column_view leaf_column_view() const;
  [[nodiscard]] gpu::parquet_column_device_view get_device_view(rmm::cuda_stream_view stream) const;

  [[nodiscard]] column_view cudf_column_view() const { return cudf_col; }
  [[nodiscard]] parquet::Type physical_type() const { return schema_node.type; }
  [[nodiscard]] parquet::ConvertedType converted_type() const { return schema_node.converted_type; }

  std::vector<std::string> const& get_path_in_schema() { return path_in_schema; }

  // LIST related member functions
  [[nodiscard]] uint8_t max_def_level() const noexcept { return _max_def_level; }
  [[nodiscard]] uint8_t max_rep_level() const noexcept { return _max_rep_level; }
  [[nodiscard]] bool is_list() const noexcept { return _is_list; }

 private:
  // Schema related members
  schema_tree_node schema_node;
  std::vector<std::string> path_in_schema;
  uint8_t _max_def_level = 0;
  uint8_t _max_rep_level = 0;
  rmm::device_uvector<uint8_t> _d_nullability;

  column_view cudf_col;

  // List-related members
  bool _is_list;
  rmm::device_uvector<size_type>
    _dremel_offsets;  ///< For each row, the absolute offset into the repetition and definition
                      ///< level vectors. O(num rows)
  rmm::device_uvector<uint8_t> _rep_level;
  rmm::device_uvector<uint8_t> _def_level;
  std::vector<uint8_t> _nullability;
  size_type _data_count = 0;
};

parquet_column_view::parquet_column_view(schema_tree_node const& schema_node,
                                         std::vector<schema_tree_node> const& schema_tree,
                                         rmm::cuda_stream_view stream)
  : schema_node(schema_node),
    _d_nullability(0, stream),
    _dremel_offsets(0, stream),
    _rep_level(0, stream),
    _def_level(0, stream)
{
  // Construct single inheritance column_view from linked_column_view
  auto curr_col                           = schema_node.leaf_column.get();
  column_view single_inheritance_cudf_col = *curr_col;
  while (curr_col->parent) {
    auto const& parent = *curr_col->parent;

    // For list columns, we still need to retain the offset child column.
    auto children =
      (parent.type().id() == type_id::LIST)
        ? std::vector<column_view>{*parent.children[lists_column_view::offsets_column_index],
                                   single_inheritance_cudf_col}
        : std::vector<column_view>{single_inheritance_cudf_col};

    single_inheritance_cudf_col = column_view(parent.type(),
                                              parent.size(),
                                              parent.head(),
                                              parent.null_mask(),
                                              parent.null_count(),
                                              parent.offset(),
                                              children);

    curr_col = curr_col->parent;
  }
  cudf_col = single_inheritance_cudf_col;

  // Construct path_in_schema by travelling up in the schema_tree
  std::vector<std::string> path;
  auto curr_schema_node = schema_node;
  do {
    path.push_back(curr_schema_node.name);
    if (curr_schema_node.parent_idx != -1) {
      curr_schema_node = schema_tree[curr_schema_node.parent_idx];
    }
  } while (curr_schema_node.parent_idx != -1);
  path_in_schema = std::vector<std::string>(path.crbegin(), path.crend());

  // Calculate max definition level by counting the number of levels that are optional (nullable)
  // and max repetition level by counting the number of REPEATED levels in this column's hierarchy
  uint16_t max_def_level = 0;
  uint16_t max_rep_level = 0;
  curr_schema_node       = schema_node;
  while (curr_schema_node.parent_idx != -1) {
    if (curr_schema_node.repetition_type == parquet::REPEATED or
        curr_schema_node.repetition_type == parquet::OPTIONAL) {
      ++max_def_level;
    }
    if (curr_schema_node.repetition_type == parquet::REPEATED) { ++max_rep_level; }
    curr_schema_node = schema_tree[curr_schema_node.parent_idx];
  }
  CUDF_EXPECTS(max_def_level < 256, "Definition levels above 255 are not supported");
  CUDF_EXPECTS(max_rep_level < 256, "Definition levels above 255 are not supported");

  _max_def_level = max_def_level;
  _max_rep_level = max_rep_level;

  // Construct nullability vector using repetition_type from schema.
  std::vector<uint8_t> r_nullability;
  curr_schema_node = schema_node;
  while (curr_schema_node.parent_idx != -1) {
    if (not curr_schema_node.is_stub()) {
      r_nullability.push_back(curr_schema_node.repetition_type == FieldRepetitionType::OPTIONAL);
    }
    curr_schema_node = schema_tree[curr_schema_node.parent_idx];
  }
  _nullability = std::vector<uint8_t>(r_nullability.crbegin(), r_nullability.crend());
  // TODO(cp): Explore doing this for all columns in a single go outside this ctor. Maybe using
  // hostdevice_vector. Currently this involves a cudaMemcpyAsync for each column.
  _d_nullability = cudf::detail::make_device_uvector_async(
    _nullability, stream, rmm::mr::get_current_device_resource());

  _is_list = (_max_rep_level > 0);

  if (cudf_col.size() == 0) { return; }

  if (_is_list) {
    // Top level column's offsets are not applied to all children. Get the effective offset and
    // size of the leaf column
    // Calculate row offset into dremel data (repetition/definition values) and the respective
    // definition and repetition levels
    cudf::detail::dremel_data dremel =
      get_dremel_data(cudf_col, _nullability, schema_node.output_as_byte_array, stream);
    _dremel_offsets = std::move(dremel.dremel_offsets);
    _rep_level      = std::move(dremel.rep_level);
    _def_level      = std::move(dremel.def_level);
    _data_count     = dremel.leaf_data_size;  // Needed for knowing what size dictionary to allocate

    stream.synchronize();
  } else {
    // For non-list struct, the size of the root column is the same as the size of the leaf column
    _data_count = cudf_col.size();
  }
}

column_view parquet_column_view::leaf_column_view() const
{
  if (!schema_node.output_as_byte_array) {
    auto col = cudf_col;
    while (cudf::is_nested(col.type())) {
      if (col.type().id() == type_id::LIST) {
        col = col.child(lists_column_view::child_column_index);
      } else if (col.type().id() == type_id::STRUCT) {
        col = col.child(0);  // Stored cudf_col has only one child if struct
      }
    }
    return col;
  } else {
    // TODO: investigate why the leaf node is computed twice instead of using the schema leaf node
    // for everything
    return *schema_node.leaf_column;
  }
}

gpu::parquet_column_device_view parquet_column_view::get_device_view(
  rmm::cuda_stream_view stream) const
{
  column_view col  = leaf_column_view();
  auto desc        = gpu::parquet_column_device_view{};  // Zero out all fields
  desc.stats_dtype = schema_node.stats_dtype;
  desc.ts_scale    = schema_node.ts_scale;

  if (is_list()) {
    desc.level_offsets = _dremel_offsets.data();
    desc.rep_values    = _rep_level.data();
    desc.def_values    = _def_level.data();
  }
  desc.num_rows             = cudf_col.size();
  desc.physical_type        = physical_type();
  desc.converted_type       = converted_type();
  desc.output_as_byte_array = schema_node.output_as_byte_array;

  desc.level_bits = CompactProtocolReader::NumRequiredBits(max_rep_level()) << 4 |
                    CompactProtocolReader::NumRequiredBits(max_def_level());
  desc.nullability = _d_nullability.data();
  return desc;
}

/**
 * @brief Gather row group fragments
 *
 * This calculates fragments to be used in determining row group boundariesa.
 *
 * @param frag Destination row group fragments
 * @param col_desc column description array
 * @param partitions Information about partitioning of table
 * @param part_frag_offset A Partition's offset into fragment array
 * @param fragment_size Number of rows per fragment
 * @param stream CUDA stream used for device memory operations and kernel launches
 */
void init_row_group_fragments(cudf::detail::hostdevice_2dvector<gpu::PageFragment>& frag,
                              device_span<gpu::parquet_column_device_view const> col_desc,
                              host_span<partition_info const> partitions,
                              device_span<int const> part_frag_offset,
                              uint32_t fragment_size,
                              rmm::cuda_stream_view stream)
{
  auto d_partitions = cudf::detail::make_device_uvector_async(
    partitions, stream, rmm::mr::get_current_device_resource());
  gpu::InitRowGroupFragments(frag, col_desc, d_partitions, part_frag_offset, fragment_size, stream);
  frag.device_to_host(stream, true);
}

/**
 * @brief Recalculate page fragments
 *
 * This calculates fragments to be used to determine page boundaries within
 * column chunks.
 *
 * @param frag Destination page fragments
 * @param frag_sizes Array of fragment sizes for each column
 * @param stream CUDA stream used for device memory operations and kernel launches
 */
void calculate_page_fragments(device_span<gpu::PageFragment> frag,
                              host_span<size_type const> frag_sizes,
                              rmm::cuda_stream_view stream)
{
  auto d_frag_sz = cudf::detail::make_device_uvector_async(
    frag_sizes, stream, rmm::mr::get_current_device_resource());
  gpu::CalculatePageFragments(frag, d_frag_sz, stream);
}

/**
 * @brief Gather per-fragment statistics
 *
 * @param frag_stats output statistics
 * @param frags Input page fragments
 * @param int96_timestamps Flag to indicate if timestamps will be written as INT96
 * @param stream CUDA stream used for device memory operations and kernel launches
 */
void gather_fragment_statistics(device_span<statistics_chunk> frag_stats,
                                device_span<gpu::PageFragment const> frags,
                                bool int96_timestamps,
                                rmm::cuda_stream_view stream)
{
  rmm::device_uvector<statistics_group> frag_stats_group(frag_stats.size(), stream);

  gpu::InitFragmentStatistics(frag_stats_group, frags, stream);
  detail::calculate_group_statistics<detail::io_file_format::PARQUET>(
    frag_stats.data(), frag_stats_group.data(), frag_stats.size(), stream, int96_timestamps);
  stream.synchronize();
}

auto to_nvcomp_compression_type(Compression codec)
{
  if (codec == Compression::SNAPPY) return nvcomp::compression_type::SNAPPY;
  if (codec == Compression::ZSTD) return nvcomp::compression_type::ZSTD;
  CUDF_FAIL("Unsupported compression type");
}

auto page_alignment(Compression codec)
{
  if (codec == Compression::UNCOMPRESSED or
      nvcomp::is_compression_disabled(to_nvcomp_compression_type(codec))) {
    return 1u;
  }

  return 1u << nvcomp::compress_input_alignment_bits(to_nvcomp_compression_type(codec));
}

size_t max_compression_output_size(Compression codec, uint32_t compression_blocksize)
{
  if (codec == Compression::UNCOMPRESSED) return 0;

  return compress_max_output_chunk_size(to_nvcomp_compression_type(codec), compression_blocksize);
}

auto init_page_sizes(hostdevice_2dvector<gpu::EncColumnChunk>& chunks,
                     device_span<gpu::parquet_column_device_view const> col_desc,
                     uint32_t num_columns,
                     size_t max_page_size_bytes,
                     size_type max_page_size_rows,
                     Compression compression_codec,
                     rmm::cuda_stream_view stream)
{
  if (chunks.is_empty()) { return hostdevice_vector<size_type>{}; }

  chunks.host_to_device(stream);
  // Calculate number of pages and store in respective chunks
  gpu::InitEncoderPages(chunks,
                        {},
                        {},
                        {},
                        col_desc,
                        num_columns,
                        max_page_size_bytes,
                        max_page_size_rows,
                        page_alignment(compression_codec),
                        nullptr,
                        nullptr,
                        stream);
  chunks.device_to_host(stream, true);

  int num_pages = 0;
  for (auto& chunk : chunks.host_view().flat_view()) {
    chunk.first_page = num_pages;
    num_pages += chunk.num_pages;
  }
  chunks.host_to_device(stream);

  // Now that we know the number of pages, allocate an array to hold per page size and get it
  // populated
  hostdevice_vector<size_type> page_sizes(num_pages, stream);
  gpu::InitEncoderPages(chunks,
                        {},
                        page_sizes,
                        {},
                        col_desc,
                        num_columns,
                        max_page_size_bytes,
                        max_page_size_rows,
                        page_alignment(compression_codec),
                        nullptr,
                        nullptr,
                        stream);
  page_sizes.device_to_host(stream, true);

  // Get per-page max compressed size
  hostdevice_vector<size_type> comp_page_sizes(num_pages, stream);
  std::transform(page_sizes.begin(),
                 page_sizes.end(),
                 comp_page_sizes.begin(),
                 [compression_codec](auto page_size) {
                   return max_compression_output_size(compression_codec, page_size);
                 });
  comp_page_sizes.host_to_device(stream);

  // Use per-page max compressed size to calculate chunk.compressed_size
  gpu::InitEncoderPages(chunks,
                        {},
                        {},
                        comp_page_sizes,
                        col_desc,
                        num_columns,
                        max_page_size_bytes,
                        max_page_size_rows,
                        page_alignment(compression_codec),
                        nullptr,
                        nullptr,
                        stream);
  chunks.device_to_host(stream, true);
  return comp_page_sizes;
}

size_t max_page_bytes(Compression compression, size_t max_page_size_bytes)
{
  if (compression == parquet::Compression::UNCOMPRESSED) { return max_page_size_bytes; }

  auto const ncomp_type   = to_nvcomp_compression_type(compression);
  auto const nvcomp_limit = nvcomp::is_compression_disabled(ncomp_type)
                              ? std::nullopt
                              : nvcomp::compress_max_allowed_chunk_size(ncomp_type);

  auto max_size = std::min(nvcomp_limit.value_or(max_page_size_bytes), max_page_size_bytes);
  // page size must fit in a 32-bit signed integer
  return std::min<size_t>(max_size, std::numeric_limits<int32_t>::max());
}

std::pair<std::vector<rmm::device_uvector<size_type>>, std::vector<rmm::device_uvector<size_type>>>
build_chunk_dictionaries(hostdevice_2dvector<gpu::EncColumnChunk>& chunks,
                         host_span<gpu::parquet_column_device_view const> col_desc,
                         device_2dspan<gpu::PageFragment const> frags,
                         Compression compression,
                         dictionary_policy dict_policy,
                         size_t max_dict_size,
                         rmm::cuda_stream_view stream)
{
  // At this point, we know all chunks and their sizes. We want to allocate dictionaries for each
  // chunk that can have dictionary

  auto h_chunks = chunks.host_view().flat_view();

  std::vector<rmm::device_uvector<size_type>> dict_data;
  std::vector<rmm::device_uvector<size_type>> dict_index;

  if (h_chunks.size() == 0) { return std::pair(std::move(dict_data), std::move(dict_index)); }

  if (dict_policy == dictionary_policy::NEVER) {
    thrust::for_each(
      h_chunks.begin(), h_chunks.end(), [](auto& chunk) { chunk.use_dictionary = false; });
    chunks.host_to_device(stream);
    return std::pair(std::move(dict_data), std::move(dict_index));
  }

  // Allocate slots for each chunk
  std::vector<rmm::device_uvector<gpu::slot_type>> hash_maps_storage;
  hash_maps_storage.reserve(h_chunks.size());
  for (auto& chunk : h_chunks) {
    if (col_desc[chunk.col_desc_id].physical_type == Type::BOOLEAN ||
        (col_desc[chunk.col_desc_id].output_as_byte_array &&
         col_desc[chunk.col_desc_id].physical_type == Type::BYTE_ARRAY)) {
      chunk.use_dictionary = false;
    } else {
      chunk.use_dictionary = true;
      // cuCollections suggests using a hash map of size N * (1/0.7) = num_values * 1.43
      // https://github.com/NVIDIA/cuCollections/blob/3a49fc71/include/cuco/static_map.cuh#L190-L193
      auto& inserted_map   = hash_maps_storage.emplace_back(chunk.num_values * 1.43, stream);
      chunk.dict_map_slots = inserted_map.data();
      chunk.dict_map_size  = inserted_map.size();
    }
  }

  chunks.host_to_device(stream);

  gpu::initialize_chunk_hash_maps(chunks.device_view().flat_view(), stream);
  gpu::populate_chunk_hash_maps(frags, stream);

  chunks.device_to_host(stream, true);

  // Make decision about which chunks have dictionary
  for (auto& ck : h_chunks) {
    if (not ck.use_dictionary) { continue; }
    std::tie(ck.use_dictionary, ck.dict_rle_bits) = [&]() -> std::pair<bool, uint8_t> {
      // calculate size of chunk if dictionary is used

      // If we have N unique values then the idx for the last value is N - 1 and nbits is the number
      // of bits required to encode indices into the dictionary
      auto max_dict_index = (ck.num_dict_entries > 0) ? ck.num_dict_entries - 1 : 0;
      auto nbits          = std::max(CompactProtocolReader::NumRequiredBits(max_dict_index), 1);

      // We don't use dictionary if the indices are > MAX_DICT_BITS bits because that's the maximum
      // bitpacking bitsize we efficiently support
      if (nbits > MAX_DICT_BITS) { return {false, 0}; }

      auto rle_byte_size = util::div_rounding_up_safe(ck.num_values * nbits, 8);
      auto dict_enc_size = ck.uniq_data_size + rle_byte_size;
      if (ck.plain_data_size <= dict_enc_size) { return {false, 0}; }

      // don't use dictionary if it gets too large for the given compression codec
      if (dict_policy == dictionary_policy::ADAPTIVE) {
        auto const unique_size = static_cast<size_t>(ck.uniq_data_size);
        if (unique_size > max_page_bytes(compression, max_dict_size)) { return {false, 0}; }
      }

      return {true, nbits};
    }();
  }

  // TODO: (enh) Deallocate hash map storage for chunks that don't use dict and clear pointers.

  dict_data.reserve(h_chunks.size());
  dict_index.reserve(h_chunks.size());
  for (auto& chunk : h_chunks) {
    if (not chunk.use_dictionary) { continue; }

    size_t dict_data_size     = std::min(MAX_DICT_SIZE, chunk.dict_map_size);
    auto& inserted_dict_data  = dict_data.emplace_back(dict_data_size, stream);
    auto& inserted_dict_index = dict_index.emplace_back(chunk.num_values, stream);
    chunk.dict_data           = inserted_dict_data.data();
    chunk.dict_index          = inserted_dict_index.data();
  }
  chunks.host_to_device(stream);
  gpu::collect_map_entries(chunks.device_view().flat_view(), stream);
  gpu::get_dictionary_indices(frags, stream);

  return std::pair(std::move(dict_data), std::move(dict_index));
}

/**
 * @brief Initialize encoder pages.
 *
 * @param chunks Column chunk array
 * @param col_desc Column description array
 * @param pages Encoder pages array
 * @param comp_page_sizes Per-page max compressed size
 * @param page_stats Page statistics array
 * @param frag_stats Fragment statistics array
 * @param num_columns Total number of columns
 * @param num_pages Total number of pages
 * @param num_stats_bfr Number of statistics buffers
 * @param compression Compression format
 * @param max_page_size_bytes Maximum uncompressed page size, in bytes
 * @param max_page_size_rows Maximum page size, in rows
 * @param stream CUDA stream used for device memory operations and kernel launches
 */
void init_encoder_pages(hostdevice_2dvector<gpu::EncColumnChunk>& chunks,
                        device_span<gpu::parquet_column_device_view const> col_desc,
                        device_span<gpu::EncPage> pages,
                        hostdevice_vector<size_type>& comp_page_sizes,
                        statistics_chunk* page_stats,
                        statistics_chunk* frag_stats,
                        uint32_t num_columns,
                        uint32_t num_pages,
                        uint32_t num_stats_bfr,
                        Compression compression,
                        size_t max_page_size_bytes,
                        size_type max_page_size_rows,
                        rmm::cuda_stream_view stream)
{
  rmm::device_uvector<statistics_merge_group> page_stats_mrg(num_stats_bfr, stream);
  chunks.host_to_device(stream);
  InitEncoderPages(chunks,
                   pages,
                   {},
                   comp_page_sizes,
                   col_desc,
                   num_columns,
                   max_page_size_bytes,
                   max_page_size_rows,
                   page_alignment(compression),
                   (num_stats_bfr) ? page_stats_mrg.data() : nullptr,
                   (num_stats_bfr > num_pages) ? page_stats_mrg.data() + num_pages : nullptr,
                   stream);
  if (num_stats_bfr > 0) {
    detail::merge_group_statistics<detail::io_file_format::PARQUET>(
      page_stats, frag_stats, page_stats_mrg.data(), num_pages, stream);
    if (num_stats_bfr > num_pages) {
      detail::merge_group_statistics<detail::io_file_format::PARQUET>(
        page_stats + num_pages,
        page_stats,
        page_stats_mrg.data() + num_pages,
        num_stats_bfr - num_pages,
        stream);
    }
  }
  stream.synchronize();
}

/**
 * @brief Encode a batch of pages.
 *
 * @throws rmm::bad_alloc if there is insufficient space for temporary buffers
 *
 * @param chunks column chunk array
 * @param pages encoder pages array
 * @param max_page_uncomp_data_size maximum uncompressed size of any page's data
 * @param pages_in_batch number of pages in this batch
 * @param first_page_in_batch first page in batch
 * @param rowgroups_in_batch number of rowgroups in this batch
 * @param first_rowgroup first rowgroup in batch
 * @param page_stats optional page-level statistics (nullptr if none)
 * @param chunk_stats optional chunk-level statistics (nullptr if none)
 * @param column_stats optional page-level statistics for column index (nullptr if none)
 * @param compression compression format
 * @param column_index_truncate_length maximum length of min or max values in column index, in bytes
 * @param stream CUDA stream used for device memory operations and kernel launches
 */
void encode_pages(hostdevice_2dvector<gpu::EncColumnChunk>& chunks,
                  device_span<gpu::EncPage> pages,
                  size_t max_page_uncomp_data_size,
                  uint32_t pages_in_batch,
                  uint32_t first_page_in_batch,
                  uint32_t rowgroups_in_batch,
                  uint32_t first_rowgroup,
                  const statistics_chunk* page_stats,
                  const statistics_chunk* chunk_stats,
                  const statistics_chunk* column_stats,
                  Compression compression,
                  int32_t column_index_truncate_length,
                  rmm::cuda_stream_view stream)
{
  auto batch_pages = pages.subspan(first_page_in_batch, pages_in_batch);

  auto batch_pages_stats =
    (page_stats != nullptr)
      ? device_span<statistics_chunk const>(page_stats + first_page_in_batch, pages_in_batch)
      : device_span<statistics_chunk const>();

  uint32_t max_comp_pages =
    (compression != parquet::Compression::UNCOMPRESSED) ? pages_in_batch : 0;

  rmm::device_uvector<device_span<uint8_t const>> comp_in(max_comp_pages, stream);
  rmm::device_uvector<device_span<uint8_t>> comp_out(max_comp_pages, stream);
  rmm::device_uvector<compression_result> comp_res(max_comp_pages, stream);
  thrust::fill(rmm::exec_policy(stream),
               comp_res.begin(),
               comp_res.end(),
               compression_result{0, compression_status::FAILURE});

  gpu::EncodePages(batch_pages, comp_in, comp_out, comp_res, stream);
  switch (compression) {
    case parquet::Compression::SNAPPY:
      if (nvcomp::is_compression_disabled(nvcomp::compression_type::SNAPPY)) {
        gpu_snap(comp_in, comp_out, comp_res, stream);
      } else {
        nvcomp::batched_compress(
          nvcomp::compression_type::SNAPPY, comp_in, comp_out, comp_res, stream);
      }
      break;
    case parquet::Compression::ZSTD: {
      if (auto const reason = nvcomp::is_compression_disabled(nvcomp::compression_type::ZSTD);
          reason) {
        CUDF_FAIL("Compression error: " + reason.value());
      }
      nvcomp::batched_compress(nvcomp::compression_type::ZSTD, comp_in, comp_out, comp_res, stream);

      break;
    }
    case parquet::Compression::UNCOMPRESSED: break;
    default: CUDF_FAIL("invalid compression type");
  }

  // TBD: Not clear if the official spec actually allows dynamically turning off compression at the
  // chunk-level

  auto d_chunks_in_batch = chunks.device_view().subspan(first_rowgroup, rowgroups_in_batch);
  DecideCompression(d_chunks_in_batch.flat_view(), stream);
  EncodePageHeaders(batch_pages, comp_res, batch_pages_stats, chunk_stats, stream);
  GatherPages(d_chunks_in_batch.flat_view(), pages, stream);

  if (column_stats != nullptr) {
    EncodeColumnIndexes(d_chunks_in_batch.flat_view(),
                        {column_stats, pages.size()},
                        column_index_truncate_length,
                        stream);
  }

  auto h_chunks_in_batch = chunks.host_view().subspan(first_rowgroup, rowgroups_in_batch);
  CUDF_CUDA_TRY(cudaMemcpyAsync(h_chunks_in_batch.data(),
                                d_chunks_in_batch.data(),
                                d_chunks_in_batch.flat_view().size_bytes(),
                                cudaMemcpyDefault,
                                stream.value()));
  stream.synchronize();
}

/**
 * @brief Function to calculate the memory needed to encode the column index of the given
 * column chunk.
 *
 * @param ck pointer to column chunk
 * @param column_index_truncate_length maximum length of min or max values in column index, in bytes
 * @return Computed buffer size needed to encode the column index
 */
size_t column_index_buffer_size(gpu::EncColumnChunk* ck, int32_t column_index_truncate_length)
{
  // encoding the column index for a given chunk requires:
  //   each list (4 of them) requires 6 bytes of overhead
  //     (1 byte field header, 1 byte type, 4 bytes length)
  //   1 byte overhead for boundary_order
  //   1 byte overhead for termination
  //   sizeof(char) for boundary_order
  //   sizeof(bool) * num_pages for null_pages
  //   (ck_max_stats_len + 4) * num_pages * 2 for min/max values
  //     (each binary requires 4 bytes length + ck_max_stats_len)
  //   sizeof(int64_t) * num_pages for null_counts
  //
  // so 26 bytes overhead + sizeof(char) +
  //    (sizeof(bool) + sizeof(int64_t) + 2 * (4 + ck_max_stats_len)) * num_pages
  //
  // we already have ck->ck_stat_size = 48 + 2 * ck_max_stats_len
  // all of the overhead and non-stats data can fit in under 48 bytes
  //
  // so we can simply use ck_stat_size * num_pages
  //
  // add on some extra padding at the end (plus extra 7 bytes of alignment padding)
  // for scratch space to do stats truncation.
  //
  // calculating this per-chunk because the sizes can be wildly different.
  constexpr size_t padding = 7;
<<<<<<< HEAD
  return ck->ck_stat_size * ck->num_pages + column_index_truncate_length + padding;
=======
  return ck->ck_stat_size * ck->num_pages + _column_index_truncate_length + padding;
}

writer::impl::impl(std::vector<std::unique_ptr<data_sink>> sinks,
                   parquet_writer_options const& options,
                   single_write_mode mode,
                   rmm::cuda_stream_view stream)
  : _stream(stream),
    _compression(to_parquet_compression(options.get_compression())),
    _max_row_group_size{options.get_row_group_size_bytes()},
    _max_row_group_rows{options.get_row_group_size_rows()},
    _max_page_size_bytes(max_page_bytes(_compression, options.get_max_page_size_bytes())),
    _max_page_size_rows(options.get_max_page_size_rows()),
    _stats_granularity(options.get_stats_level()),
    _dict_policy(options.get_dictionary_policy()),
    _max_dictionary_size(options.get_max_dictionary_size()),
    _max_page_fragment_size(options.get_max_page_fragment_size()),
    _int96_timestamps(options.is_enabled_int96_timestamps()),
    _column_index_truncate_length(options.get_column_index_truncate_length()),
    _kv_meta(options.get_key_value_metadata()),
    _single_write_mode(mode),
    _out_sink(std::move(sinks))
{
  if (options.get_metadata()) {
    _table_meta = std::make_unique<table_input_metadata>(*options.get_metadata());
  }
  init_state();
}

writer::impl::impl(std::vector<std::unique_ptr<data_sink>> sinks,
                   chunked_parquet_writer_options const& options,
                   single_write_mode mode,
                   rmm::cuda_stream_view stream)
  : _stream(stream),
    _compression(to_parquet_compression(options.get_compression())),
    _max_row_group_size{options.get_row_group_size_bytes()},
    _max_row_group_rows{options.get_row_group_size_rows()},
    _max_page_size_bytes(max_page_bytes(_compression, options.get_max_page_size_bytes())),
    _max_page_size_rows(options.get_max_page_size_rows()),
    _stats_granularity(options.get_stats_level()),
    _dict_policy(options.get_dictionary_policy()),
    _max_dictionary_size(options.get_max_dictionary_size()),
    _max_page_fragment_size(options.get_max_page_fragment_size()),
    _int96_timestamps(options.is_enabled_int96_timestamps()),
    _column_index_truncate_length(options.get_column_index_truncate_length()),
    _kv_meta(options.get_key_value_metadata()),
    _single_write_mode(mode),
    _out_sink(std::move(sinks))
{
  if (options.get_metadata()) {
    _table_meta = std::make_unique<table_input_metadata>(*options.get_metadata());
  }
  init_state();
>>>>>>> 848dd5ac
}

/**
 * @brief Fill the table metadata with default column names.
 *
 * @param table_meta The table metadata to fill
 * @param input The input CUDF table
 */
void fill_table_meta(std::unique_ptr<table_input_metadata> const& table_meta,
                     table_view const& input)
{
  // Fill unnamed columns' names in table_meta
  std::function<void(column_in_metadata&, std::string)> add_default_name =
    [&](column_in_metadata& col_meta, std::string default_name) {
      if (col_meta.get_name().empty()) col_meta.set_name(default_name);
      for (size_type i = 0; i < col_meta.num_children(); ++i) {
        add_default_name(col_meta.child(i), col_meta.get_name() + "_" + std::to_string(i));
      }
    };
  for (size_t i = 0; i < table_meta->column_metadata.size(); ++i) {
    add_default_name(table_meta->column_metadata[i], "_col" + std::to_string(i));
  }
}

/**
 * @brief Perform the processing steps needed to convert the input table into the output Parquet
 * data for writing, such as compression and encoding.
 *
 * @param[in,out] table_meta The table metadata
 * @param input The input table
 * @param partitions Optional partitions to divide the table into, if specified then must be same
 *        size as number of sinks
 * @param kv_meta Optional user metadata
 * @param curr_agg_meta The current aggregate writer metadata
 * @param max_page_fragment_size_opt Optional maximum number of rows in a page fragment
 * @param max_row_group_size Maximum row group size, in bytes
 * @param max_page_size_bytes Maximum uncompressed page size, in bytes
 * @param max_row_group_rows Maximum row group size, in rows
 * @param max_page_size_rows Maximum page size, in rows
 * @param column_index_truncate_length maximum length of min or max values in column index, in bytes
 * @param stats_granularity Level of statistics requested in output file
 * @param compression Compression format
 * @param dict_policy Policy for dictionary use
 * @param max_dictionary_size Maximum dictionary size, in bytes
 * @param single_write_mode Flag to indicate that we are guaranteeing a single table write
 * @param int96_timestamps Flag to indicate if timestamps will be written as INT96
 * @param out_sink Sink for checking if device write is supported, should not be used to write any
 *        data in this function
 * @param stream CUDA stream used for device memory operations and kernel launches
 * @return A tuple of the intermediate results containing the processed data
 */
auto convert_table_to_parquet_data(table_input_metadata& table_meta,
                                   table_view const& input,
                                   host_span<partition_info const> partitions,
                                   host_span<std::map<std::string, std::string> const> kv_meta,
                                   std::unique_ptr<aggregate_writer_metadata> const& curr_agg_meta,
                                   std::optional<size_type> max_page_fragment_size_opt,
                                   size_t max_row_group_size,
                                   size_t max_page_size_bytes,
                                   size_type max_row_group_rows,
                                   size_type max_page_size_rows,
                                   int32_t column_index_truncate_length,
                                   statistics_freq stats_granularity,
                                   Compression compression,
                                   dictionary_policy dict_policy,
                                   size_t max_dictionary_size,
                                   bool single_write_mode,
                                   bool int96_timestamps,
                                   host_span<std::unique_ptr<data_sink> const> out_sink,
                                   rmm::cuda_stream_view stream)
{
  auto vec         = table_to_linked_columns(input);
  auto schema_tree = construct_schema_tree(vec, table_meta, single_write_mode, int96_timestamps);
  // Construct parquet_column_views from the schema tree leaf nodes.
  std::vector<parquet_column_view> parquet_columns;

  for (schema_tree_node const& schema_node : schema_tree) {
    if (schema_node.leaf_column) { parquet_columns.emplace_back(schema_node, schema_tree, stream); }
  }

  // Mass allocation of column_device_views for each parquet_column_view
  std::vector<column_view> cudf_cols;
  cudf_cols.reserve(parquet_columns.size());
  for (auto const& parq_col : parquet_columns) {
    cudf_cols.push_back(parq_col.cudf_column_view());
  }
  table_view single_streams_table(cudf_cols);
  size_type num_columns = single_streams_table.num_columns();

  std::vector<SchemaElement> this_table_schema(schema_tree.begin(), schema_tree.end());

  // Initialize column description
  hostdevice_vector<gpu::parquet_column_device_view> col_desc(parquet_columns.size(), stream);
  std::transform(
    parquet_columns.begin(), parquet_columns.end(), col_desc.host_ptr(), [&](auto const& pcol) {
      return pcol.get_device_view(stream);
    });

  // Init page fragments
  // 5000 is good enough for up to ~200-character strings. Longer strings and deeply nested columns
  // will start producing fragments larger than the desired page size, so calculate fragment sizes
  // for each leaf column.  Skip if the fragment size is not the default.
  size_type max_page_fragment_size =
    max_page_fragment_size_opt.value_or(default_max_page_fragment_size);

  std::vector<size_type> column_frag_size(num_columns, max_page_fragment_size);

  if (input.num_rows() > 0 && not max_page_fragment_size_opt.has_value()) {
    std::vector<size_t> column_sizes;
    std::transform(single_streams_table.begin(),
                   single_streams_table.end(),
                   std::back_inserter(column_sizes),
                   [&](auto const& column) { return column_size(column, stream); });

    // adjust global fragment size if a single fragment will overrun a rowgroup
    auto const table_size  = std::reduce(column_sizes.begin(), column_sizes.end());
    auto const avg_row_len = util::div_rounding_up_safe<size_t>(table_size, input.num_rows());
    if (avg_row_len > 0) {
      auto const rg_frag_size = util::div_rounding_up_safe(max_row_group_size, avg_row_len);
      max_page_fragment_size  = std::min<size_type>(rg_frag_size, max_page_fragment_size);
    }

    // dividing page size by average row length will tend to overshoot the desired
    // page size when there's high variability in the row lengths. instead, shoot
    // for multiple fragments per page to smooth things out. using 2 was too
    // unbalanced in final page sizes, so using 4 which seems to be a good
    // compromise at smoothing things out without getting fragment sizes too small.
    auto frag_size_fn = [&](auto const& col, size_type col_size) {
      const int target_frags_per_page = is_col_fixed_width(col) ? 1 : 4;
      auto const avg_len =
        target_frags_per_page * util::div_rounding_up_safe<size_type>(col_size, input.num_rows());
      if (avg_len > 0) {
        auto const frag_size = util::div_rounding_up_safe<size_type>(max_page_size_bytes, avg_len);
        return std::min<size_type>(max_page_fragment_size, frag_size);
      } else {
        return max_page_fragment_size;
      }
    };

    std::transform(single_streams_table.begin(),
                   single_streams_table.end(),
                   column_sizes.begin(),
                   column_frag_size.begin(),
                   frag_size_fn);
  }

  // Fragments are calculated in two passes. In the first pass, a uniform number of fragments
  // per column is used. This is done to satisfy the requirement that each column chunk within
  // a row group has the same number of rows. After the row group (and thus column chunk)
  // boundaries are known, a second pass is done to calculate fragments to be used in determining
  // page boundaries within each column chunk.
  std::vector<int> num_frag_in_part;
  std::transform(partitions.begin(),
                 partitions.end(),
                 std::back_inserter(num_frag_in_part),
                 [max_page_fragment_size](auto const& part) {
                   return util::div_rounding_up_unsafe(part.num_rows, max_page_fragment_size);
                 });

  size_type num_fragments = std::reduce(num_frag_in_part.begin(), num_frag_in_part.end());

  std::vector<int> part_frag_offset;  // Store the idx of the first fragment in each partition
  std::exclusive_scan(
    num_frag_in_part.begin(), num_frag_in_part.end(), std::back_inserter(part_frag_offset), 0);
  part_frag_offset.push_back(part_frag_offset.back() + num_frag_in_part.back());

  auto d_part_frag_offset = cudf::detail::make_device_uvector_async(
    part_frag_offset, stream, rmm::mr::get_current_device_resource());
  cudf::detail::hostdevice_2dvector<gpu::PageFragment> row_group_fragments(
    num_columns, num_fragments, stream);

  // Create table_device_view so that corresponding column_device_view data
  // can be written into col_desc members
  // These are unused but needs to be kept alive.
  auto parent_column_table_device_view = table_device_view::create(single_streams_table, stream);
  rmm::device_uvector<column_device_view> leaf_column_views(0, stream);

  if (num_fragments != 0) {
    // Move column info to device
    col_desc.host_to_device(stream);
    leaf_column_views = create_leaf_column_device_views<gpu::parquet_column_device_view>(
      col_desc, *parent_column_table_device_view, stream);

    init_row_group_fragments(row_group_fragments,
                             col_desc,
                             partitions,
                             d_part_frag_offset,
                             max_page_fragment_size,
                             stream);
  }

  std::unique_ptr<aggregate_writer_metadata> agg_meta;
  if (!curr_agg_meta) {
    agg_meta = std::make_unique<aggregate_writer_metadata>(
      partitions, kv_meta, this_table_schema, num_columns, stats_granularity);
  } else {
    agg_meta = std::make_unique<aggregate_writer_metadata>(*curr_agg_meta);

    //    verify the user isn't passing mismatched tables
    CUDF_EXPECTS(agg_meta->schema_matches(this_table_schema),
                 "Mismatch in schema between multiple calls to write_chunk");

    agg_meta->update_files(partitions);
  }

  auto global_rowgroup_base = agg_meta->num_row_groups_per_file();

  // Decide row group boundaries based on uncompressed data size
  size_type num_rowgroups = 0;

  std::vector<int> num_rg_in_part(partitions.size());
  for (size_t p = 0; p < partitions.size(); ++p) {
    size_type curr_rg_num_rows = 0;
    size_t curr_rg_data_size   = 0;
    int first_frag_in_rg       = part_frag_offset[p];
    int last_frag_in_part      = part_frag_offset[p + 1] - 1;
    for (auto f = first_frag_in_rg; f <= last_frag_in_part; ++f) {
      size_t fragment_data_size = 0;
      for (auto c = 0; c < num_columns; c++) {
        fragment_data_size += row_group_fragments[c][f].fragment_data_size;
      }
      size_type fragment_num_rows = row_group_fragments[0][f].num_rows;

      // If the fragment size gets larger than rg limit then break off a rg
      if (f > first_frag_in_rg &&  // There has to be at least one fragment in row group
          (curr_rg_data_size + fragment_data_size > max_row_group_size ||
           curr_rg_num_rows + fragment_num_rows > max_row_group_rows)) {
        auto& rg    = agg_meta->file(p).row_groups.emplace_back();
        rg.num_rows = curr_rg_num_rows;
        num_rowgroups++;
        num_rg_in_part[p]++;
        curr_rg_num_rows  = 0;
        curr_rg_data_size = 0;
        first_frag_in_rg  = f;
      }
      curr_rg_num_rows += fragment_num_rows;
      curr_rg_data_size += fragment_data_size;

      // TODO: (wishful) refactor to consolidate with above if block
      if (f == last_frag_in_part) {
        auto& rg    = agg_meta->file(p).row_groups.emplace_back();
        rg.num_rows = curr_rg_num_rows;
        num_rowgroups++;
        num_rg_in_part[p]++;
      }
    }
  }

  std::vector<int> first_rg_in_part;
  std::exclusive_scan(
    num_rg_in_part.begin(), num_rg_in_part.end(), std::back_inserter(first_rg_in_part), 0);

  // Initialize row groups and column chunks
  auto const num_chunks = num_rowgroups * num_columns;
  hostdevice_2dvector<gpu::EncColumnChunk> chunks(num_rowgroups, num_columns, stream);

  // total fragments per column (in case they are non-uniform)
  std::vector<size_type> frags_per_column(num_columns, 0);

  for (size_t p = 0; p < partitions.size(); ++p) {
    int f               = part_frag_offset[p];
    size_type start_row = partitions[p].start_row;
    for (int r = 0; r < num_rg_in_part[p]; r++) {
      size_t global_r = global_rowgroup_base[p] + r;  // Number of rowgroups already in file/part
      auto& row_group = agg_meta->file(p).row_groups[global_r];
      uint32_t fragments_in_chunk =
        util::div_rounding_up_unsafe(row_group.num_rows, max_page_fragment_size);
      row_group.total_byte_size = 0;
      row_group.columns.resize(num_columns);
      for (int c = 0; c < num_columns; c++) {
        gpu::EncColumnChunk& ck = chunks[r + first_rg_in_part[p]][c];

        ck                   = {};
        ck.col_desc          = col_desc.device_ptr() + c;
        ck.col_desc_id       = c;
        ck.fragments         = &row_group_fragments.device_view()[c][f];
        ck.stats             = nullptr;
        ck.start_row         = start_row;
        ck.num_rows          = (uint32_t)row_group.num_rows;
        ck.first_fragment    = c * num_fragments + f;
        auto chunk_fragments = row_group_fragments[c].subspan(f, fragments_in_chunk);
        // In fragment struct, add a pointer to the chunk it belongs to
        // In each fragment in chunk_fragments, update the chunk pointer here.
        for (auto& frag : chunk_fragments) {
          frag.chunk = &chunks.device_view()[r + first_rg_in_part[p]][c];
        }
        ck.num_values = std::accumulate(
          chunk_fragments.begin(), chunk_fragments.end(), 0, [](uint32_t l, auto r) {
            return l + r.num_values;
          });
        ck.plain_data_size = std::accumulate(
          chunk_fragments.begin(), chunk_fragments.end(), 0, [](int sum, gpu::PageFragment frag) {
            return sum + frag.fragment_data_size;
          });
        auto& column_chunk_meta          = row_group.columns[c].meta_data;
        column_chunk_meta.type           = parquet_columns[c].physical_type();
        column_chunk_meta.encodings      = {Encoding::PLAIN, Encoding::RLE};
        column_chunk_meta.path_in_schema = parquet_columns[c].get_path_in_schema();
        column_chunk_meta.codec          = UNCOMPRESSED;
        column_chunk_meta.num_values     = ck.num_values;

        frags_per_column[c] += util::div_rounding_up_unsafe(
          row_group.num_rows, std::min(column_frag_size[c], max_page_fragment_size));
      }
      f += fragments_in_chunk;
      start_row += (uint32_t)row_group.num_rows;
    }
  }

  row_group_fragments.host_to_device(stream);
  auto dict_info_owner = build_chunk_dictionaries(
    chunks, col_desc, row_group_fragments, compression, dict_policy, max_dictionary_size, stream);
  for (size_t p = 0; p < partitions.size(); p++) {
    for (int rg = 0; rg < num_rg_in_part[p]; rg++) {
      size_t global_rg = global_rowgroup_base[p] + rg;
      for (int col = 0; col < num_columns; col++) {
        if (chunks.host_view()[rg][col].use_dictionary) {
          agg_meta->file(p).row_groups[global_rg].columns[col].meta_data.encodings.push_back(
            Encoding::PLAIN_DICTIONARY);
        }
      }
    }
  }

  // The code preceding this used a uniform fragment size for all columns. Now recompute
  // fragments with a (potentially) varying number of fragments per column.

  // first figure out the total number of fragments and calculate the start offset for each column
  std::vector<size_type> frag_offsets;
  size_type const total_frags = [&]() {
    if (frags_per_column.size() > 0) {
      std::exclusive_scan(frags_per_column.data(),
                          frags_per_column.data() + num_columns + 1,
                          std::back_inserter(frag_offsets),
                          0);
      return frag_offsets[num_columns];
    } else {
      return 0;
    }
  }();

  rmm::device_uvector<statistics_chunk> frag_stats(0, stream);
  hostdevice_vector<gpu::PageFragment> page_fragments(total_frags, stream);

  // update fragments and/or prepare for fragment statistics calculation if necessary
  if (total_frags != 0) {
    if (stats_granularity != statistics_freq::STATISTICS_NONE) {
      frag_stats.resize(total_frags, stream);
    }

    for (int c = 0; c < num_columns; c++) {
      auto frag_offset     = frag_offsets[c];
      auto const frag_size = column_frag_size[c];

      for (size_t p = 0; p < partitions.size(); ++p) {
        for (int r = 0; r < num_rg_in_part[p]; r++) {
          auto const global_r   = global_rowgroup_base[p] + r;
          auto const& row_group = agg_meta->file(p).row_groups[global_r];
          uint32_t const fragments_in_chunk =
            util::div_rounding_up_unsafe(row_group.num_rows, frag_size);
          gpu::EncColumnChunk& ck = chunks[r + first_rg_in_part[p]][c];
          ck.fragments            = page_fragments.device_ptr(frag_offset);
          ck.first_fragment       = frag_offset;

          // update the chunk pointer here for each fragment in chunk.fragments
          for (uint32_t i = 0; i < fragments_in_chunk; i++) {
            page_fragments[frag_offset + i].chunk =
              &chunks.device_view()[r + first_rg_in_part[p]][c];
          }

          if (not frag_stats.is_empty()) { ck.stats = frag_stats.data() + frag_offset; }
          frag_offset += fragments_in_chunk;
        }
      }
    }

    chunks.host_to_device(stream);

    // re-initialize page fragments
    page_fragments.host_to_device(stream);
    calculate_page_fragments(page_fragments, column_frag_size, stream);

    // and gather fragment statistics
    if (not frag_stats.is_empty()) {
      gather_fragment_statistics(frag_stats,
                                 {page_fragments.device_ptr(), static_cast<size_t>(total_frags)},
                                 int96_timestamps,
                                 stream);
    }
  }

  // Build chunk dictionaries and count pages. Sends chunks to device.
  hostdevice_vector<size_type> comp_page_sizes = init_page_sizes(
    chunks, col_desc, num_columns, max_page_size_bytes, max_page_size_rows, compression, stream);

  // Get the maximum page size across all chunks
  size_type max_page_uncomp_data_size =
    std::accumulate(chunks.host_view().flat_view().begin(),
                    chunks.host_view().flat_view().end(),
                    0,
                    [](uint32_t max_page_size, gpu::EncColumnChunk const& chunk) {
                      return std::max(max_page_size, chunk.max_page_data_size);
                    });

  // Find which partition a rg belongs to
  std::vector<int> rg_to_part;
  for (size_t p = 0; p < num_rg_in_part.size(); ++p) {
    std::fill_n(std::back_inserter(rg_to_part), num_rg_in_part[p], p);
  }

  // Initialize batches of rowgroups to encode (mainly to limit peak memory usage)
  std::vector<size_type> batch_list;
  size_type num_pages          = 0;
  size_t max_bytes_in_batch    = 1024 * 1024 * 1024;  // 1GB - TODO: Tune this
  size_t max_uncomp_bfr_size   = 0;
  size_t max_comp_bfr_size     = 0;
  size_t max_chunk_bfr_size    = 0;
  size_type max_pages_in_batch = 0;
  size_t bytes_in_batch        = 0;
  size_t comp_bytes_in_batch   = 0;
  size_t column_index_bfr_size = 0;
  for (size_type r = 0, groups_in_batch = 0, pages_in_batch = 0; r <= num_rowgroups; r++) {
    size_t rowgroup_size      = 0;
    size_t comp_rowgroup_size = 0;
    if (r < num_rowgroups) {
      for (int i = 0; i < num_columns; i++) {
        gpu::EncColumnChunk* ck = &chunks[r][i];
        ck->first_page          = num_pages;
        num_pages += ck->num_pages;
        pages_in_batch += ck->num_pages;
        rowgroup_size += ck->bfr_size;
        comp_rowgroup_size += ck->compressed_size;
        max_chunk_bfr_size =
          std::max(max_chunk_bfr_size, (size_t)std::max(ck->bfr_size, ck->compressed_size));
        if (stats_granularity == statistics_freq::STATISTICS_COLUMN) {
          column_index_bfr_size += column_index_buffer_size(ck, column_index_truncate_length);
        }
      }
    }
    // TBD: We may want to also shorten the batch if we have enough pages (not just based on size)
    if ((r == num_rowgroups) ||
        (groups_in_batch != 0 && bytes_in_batch + rowgroup_size > max_bytes_in_batch)) {
      max_uncomp_bfr_size = std::max(max_uncomp_bfr_size, bytes_in_batch);
      max_comp_bfr_size   = std::max(max_comp_bfr_size, comp_bytes_in_batch);
      max_pages_in_batch  = std::max(max_pages_in_batch, pages_in_batch);
      if (groups_in_batch != 0) {
        batch_list.push_back(groups_in_batch);
        groups_in_batch = 0;
      }
      bytes_in_batch      = 0;
      comp_bytes_in_batch = 0;
      pages_in_batch      = 0;
    }
    bytes_in_batch += rowgroup_size;
    comp_bytes_in_batch += comp_rowgroup_size;
    groups_in_batch++;
  }

  // Clear compressed buffer size if compression has been turned off
  if (compression == parquet::Compression::UNCOMPRESSED) { max_comp_bfr_size = 0; }

  // Initialize data pointers in batch
  uint32_t num_stats_bfr =
    (stats_granularity != statistics_freq::STATISTICS_NONE) ? num_pages + num_chunks : 0;
  rmm::device_buffer uncomp_bfr(max_uncomp_bfr_size, stream);
  rmm::device_buffer comp_bfr(max_comp_bfr_size, stream);
  rmm::device_buffer col_idx_bfr(column_index_bfr_size, stream);
  rmm::device_uvector<gpu::EncPage> pages(num_pages, stream);

  // This contains stats for both the pages and the rowgroups. TODO: make them separate.
  rmm::device_uvector<statistics_chunk> page_stats(num_stats_bfr, stream);
  auto bfr_i = static_cast<uint8_t*>(col_idx_bfr.data());
  for (auto b = 0, r = 0; b < static_cast<size_type>(batch_list.size()); b++) {
    auto bfr   = static_cast<uint8_t*>(uncomp_bfr.data());
    auto bfr_c = static_cast<uint8_t*>(comp_bfr.data());
    for (auto j = 0; j < batch_list[b]; j++, r++) {
      for (auto i = 0; i < num_columns; i++) {
        gpu::EncColumnChunk& ck = chunks[r][i];
        ck.uncompressed_bfr     = bfr;
        ck.compressed_bfr       = bfr_c;
        ck.column_index_blob    = bfr_i;
        bfr += ck.bfr_size;
        bfr_c += ck.compressed_size;
        if (stats_granularity == statistics_freq::STATISTICS_COLUMN) {
          ck.column_index_size = column_index_buffer_size(&ck, column_index_truncate_length);
          bfr_i += ck.column_index_size;
        }
      }
    }
  }

  if (num_pages != 0) {
    init_encoder_pages(chunks,
                       col_desc,
                       {pages.data(), pages.size()},
                       comp_page_sizes,
                       (num_stats_bfr) ? page_stats.data() : nullptr,
                       (num_stats_bfr) ? frag_stats.data() : nullptr,
                       num_columns,
                       num_pages,
                       num_stats_bfr,
                       compression,
                       max_page_size_bytes,
                       max_page_size_rows,
                       stream);
  }

<<<<<<< HEAD
  // Check device write support for all chunks and initialize bounce_buffer.
  bool all_device_write   = true;
  uint32_t max_write_size = 0;
=======
  cudf::detail::pinned_host_vector<uint8_t> host_bfr(max_chunk_bfr_size);
>>>>>>> 848dd5ac

  // Encode row groups in batches
  for (auto b = 0, r = 0; b < static_cast<size_type>(batch_list.size()); b++) {
    // Count pages in this batch
    auto const rnext               = r + batch_list[b];
    auto const first_page_in_batch = chunks[r][0].first_page;
    auto const first_page_in_next_batch =
      (rnext < num_rowgroups) ? chunks[rnext][0].first_page : num_pages;
    auto const pages_in_batch = first_page_in_next_batch - first_page_in_batch;

    encode_pages(
      chunks,
      {pages.data(), pages.size()},
      max_page_uncomp_data_size,
      pages_in_batch,
      first_page_in_batch,
      batch_list[b],
      r,
      (stats_granularity == statistics_freq::STATISTICS_PAGE) ? page_stats.data() : nullptr,
      (stats_granularity != statistics_freq::STATISTICS_NONE) ? page_stats.data() + num_pages
                                                              : nullptr,
      (stats_granularity == statistics_freq::STATISTICS_COLUMN) ? page_stats.data() : nullptr,
      compression,
      column_index_truncate_length,
      stream);

    bool need_sync{false};

    for (; r < rnext; r++) {
      int p           = rg_to_part[r];
      int global_r    = global_rowgroup_base[p] + r - first_rg_in_part[p];
      auto& row_group = agg_meta->file(p).row_groups[global_r];

      for (auto i = 0; i < num_columns; i++) {
        auto const& ck          = chunks[r][i];
        auto const dev_bfr      = ck.is_compressed ? ck.compressed_bfr : ck.uncompressed_bfr;
        auto& column_chunk_meta = row_group.columns[i].meta_data;

        if (ck.is_compressed) { column_chunk_meta.codec = compression; }
        if (!out_sink[p]->is_device_write_preferred(ck.compressed_size)) {
          all_device_write = false;
        }
        max_write_size = std::max(max_write_size, ck.compressed_size);

        if (ck.ck_stat_size != 0) {
          column_chunk_meta.statistics_blob.resize(ck.ck_stat_size);
          CUDF_CUDA_TRY(cudaMemcpyAsync(column_chunk_meta.statistics_blob.data(),
                                        dev_bfr,
                                        ck.ck_stat_size,
                                        cudaMemcpyDefault,
                                        stream.value()));
          need_sync = true;
        }

        row_group.total_byte_size += ck.compressed_size;
        column_chunk_meta.total_uncompressed_size = ck.bfr_size;
        column_chunk_meta.total_compressed_size   = ck.compressed_size;
      }
    }

    // Sync before calling the next `encode_pages` which may alter the stats data.
    if (need_sync) { stream.synchronize(); }
  }

  // TODO: Replace this after https://github.com/rapidsai/cudf/pull/13206 merged.
  //    return cudf::detail::pinned_host_vector<uint8_t>(all_device_write ? 0 : max_write_size);
  auto bounce_buffer = thrust::host_vector<uint8_t, cudf::detail::pinned_allocator<uint8_t>>(
    all_device_write ? 0 : max_write_size);

  return std::tuple{std::move(agg_meta),
                    std::move(pages),
                    std::move(chunks),
                    std::move(global_rowgroup_base),
                    std::move(first_rg_in_part),
                    std::move(batch_list),
                    std::move(rg_to_part),
                    std::move(uncomp_bfr),
                    std::move(comp_bfr),
                    std::move(col_idx_bfr),
                    std::move(bounce_buffer),
                    single_streams_table.num_columns()};
}

}  // namespace

writer::impl::impl(std::vector<std::unique_ptr<data_sink>> sinks,
                   parquet_writer_options const& options,
                   SingleWriteMode mode,
                   rmm::cuda_stream_view stream)
  : _stream(stream),
    _compression(to_parquet_compression(options.get_compression())),
    _max_row_group_size{options.get_row_group_size_bytes()},
    _max_row_group_rows{options.get_row_group_size_rows()},
    _max_page_size_bytes(max_page_bytes(_compression, options.get_max_page_size_bytes())),
    _max_page_size_rows(options.get_max_page_size_rows()),
    _stats_granularity(options.get_stats_level()),
    _dict_policy(options.get_dictionary_policy()),
    _max_dictionary_size(options.get_max_dictionary_size()),
    _max_page_fragment_size(options.get_max_page_fragment_size()),
    _int96_timestamps(options.is_enabled_int96_timestamps()),
    _column_index_truncate_length(options.get_column_index_truncate_length()),
    _kv_meta(options.get_key_value_metadata()),
    _single_write_mode(mode == SingleWriteMode::YES),
    _out_sink(std::move(sinks))
{
  if (options.get_metadata()) {
    _table_meta = std::make_unique<table_input_metadata>(*options.get_metadata());
  }
  init_state();
}

writer::impl::impl(std::vector<std::unique_ptr<data_sink>> sinks,
                   chunked_parquet_writer_options const& options,
                   SingleWriteMode mode,
                   rmm::cuda_stream_view stream)
  : _stream(stream),
    _compression(to_parquet_compression(options.get_compression())),
    _max_row_group_size{options.get_row_group_size_bytes()},
    _max_row_group_rows{options.get_row_group_size_rows()},
    _max_page_size_bytes(max_page_bytes(_compression, options.get_max_page_size_bytes())),
    _max_page_size_rows(options.get_max_page_size_rows()),
    _stats_granularity(options.get_stats_level()),
    _dict_policy(options.get_dictionary_policy()),
    _max_dictionary_size(options.get_max_dictionary_size()),
    _max_page_fragment_size(options.get_max_page_fragment_size()),
    _int96_timestamps(options.is_enabled_int96_timestamps()),
    _column_index_truncate_length(options.get_column_index_truncate_length()),
    _kv_meta(options.get_key_value_metadata()),
    _single_write_mode(mode == SingleWriteMode::YES),
    _out_sink(std::move(sinks))
{
  if (options.get_metadata()) {
    _table_meta = std::make_unique<table_input_metadata>(*options.get_metadata());
  }
  init_state();
}

writer::impl::~impl() { close(); }

void writer::impl::init_state()
{
  _current_chunk_offset.resize(_out_sink.size());
  // Write file header
  file_header_s fhdr;
  fhdr.magic = parquet_magic;
  for (auto& sink : _out_sink) {
    sink->host_write(&fhdr, sizeof(fhdr));
  }
  std::fill_n(_current_chunk_offset.begin(), _current_chunk_offset.size(), sizeof(file_header_s));
}

void writer::impl::write(table_view const& input, std::vector<partition_info> const& partitions)
{
  _last_write_successful = false;
  CUDF_EXPECTS(not _closed, "Data has already been flushed to out and closed");

  if (not _table_meta) { _table_meta = std::make_unique<table_input_metadata>(input); }
  fill_table_meta(_table_meta, input);

  // All kinds of memory allocation and data compressions/encoding are performed here.
  // If any error occurs, such as out-of-memory exception, the internal state of the current
  // writer is still intact.
  [[maybe_unused]] auto [updated_agg_meta,
                         pages,
                         chunks,
                         global_rowgroup_base,
                         first_rg_in_part,
                         batch_list,
                         rg_to_part,
                         uncomp_bfr,   // unused, but contains data for later write to sink
                         comp_bfr,     // unused, but contains data for later write to sink
                         col_idx_bfr,  // unused, but contains data for later write to sink
                         bounce_buffer,
                         num_columns] = [&] {
    try {
      return convert_table_to_parquet_data(*_table_meta,
                                           input,
                                           partitions,
                                           _kv_meta,
                                           _agg_meta,
                                           _max_page_fragment_size,
                                           _max_row_group_size,
                                           _max_page_size_bytes,
                                           _max_row_group_rows,
                                           _max_page_size_rows,
                                           _column_index_truncate_length,
                                           _stats_granularity,
                                           _compression,
                                           _dict_policy,
                                           _max_dictionary_size,
                                           _single_write_mode,
                                           _int96_timestamps,
                                           _out_sink,
                                           _stream);
    } catch (...) {  // catch any exception type
      CUDF_LOG_ERROR(
        "Parquet writer encountered exception during processing. "
        "No data has been written to the sink.");
      throw;  // this throws the same exception
    }
  }();

  // Compression/encoding were all successful. Now write the intermediate results.
  write_parquet_data_to_sink(updated_agg_meta,
                             pages,
                             chunks,
                             global_rowgroup_base,
                             first_rg_in_part,
                             batch_list,
                             rg_to_part,
                             bounce_buffer);

  _last_write_successful = true;
}

void writer::impl::write_parquet_data_to_sink(
  std::unique_ptr<aggregate_writer_metadata>& updated_agg_meta,
  device_span<gpu::EncPage const> pages,
  host_2dspan<gpu::EncColumnChunk const> chunks,
  host_span<size_t const> global_rowgroup_base,
  host_span<int const> first_rg_in_part,
  host_span<size_type const> batch_list,
  host_span<int const> rg_to_part,
  host_span<uint8_t> bounce_buffer)
{
  _agg_meta              = std::move(updated_agg_meta);
  auto const num_columns = chunks.size().second;

  for (auto b = 0, r = 0; b < static_cast<size_type>(batch_list.size()); b++) {
    auto const rnext = r + batch_list[b];
    std::vector<std::future<void>> write_tasks;

    for (; r < rnext; r++) {
      int p           = rg_to_part[r];
      int global_r    = global_rowgroup_base[p] + r - first_rg_in_part[p];
      auto& row_group = _agg_meta->file(p).row_groups[global_r];

      for (std::size_t i = 0; i < num_columns; i++) {
        auto const& ck     = chunks[r][i];
        auto const dev_bfr = ck.is_compressed ? ck.compressed_bfr : ck.uncompressed_bfr;

        // Skip the range [0, ck.ck_stat_size) since it has already been copied to host
        // and stored in _agg_meta before.
        if (_out_sink[p]->is_device_write_preferred(ck.compressed_size)) {
          write_tasks.push_back(_out_sink[p]->device_write_async(
            dev_bfr + ck.ck_stat_size, ck.compressed_size, _stream));
        } else {
<<<<<<< HEAD
          CUDF_EXPECTS(bounce_buffer.size() >= ck.compressed_size,
                       "Bounce buffer was not properly initialized.");
          CUDF_CUDA_TRY(cudaMemcpyAsync(bounce_buffer.data(),
                                        dev_bfr + ck.ck_stat_size,
                                        ck.compressed_size,
                                        cudaMemcpyDefault,
                                        _stream.value()));
          _stream.synchronize();
          _out_sink[p]->host_write(bounce_buffer.data(), ck.compressed_size);
=======
          // copy the full data
          CUDF_CUDA_TRY(cudaMemcpyAsync(host_bfr.data(),
                                        dev_bfr,
                                        ck.ck_stat_size + ck.compressed_size,
                                        cudaMemcpyDefault,
                                        _stream.value()));
          _stream.synchronize();
          _out_sink[p]->host_write(host_bfr.data() + ck.ck_stat_size, ck.compressed_size);
          if (ck.ck_stat_size != 0) {
            column_chunk_meta.statistics_blob.resize(ck.ck_stat_size);
            memcpy(column_chunk_meta.statistics_blob.data(), host_bfr.data(), ck.ck_stat_size);
          }
>>>>>>> 848dd5ac
        }

        auto& column_chunk_meta = row_group.columns[i].meta_data;
        column_chunk_meta.data_page_offset =
          _current_chunk_offset[p] + ((ck.use_dictionary) ? ck.dictionary_size : 0);
        column_chunk_meta.dictionary_page_offset =
          (ck.use_dictionary) ? _current_chunk_offset[p] : 0;
        _current_chunk_offset[p] += ck.compressed_size;
      }
    }
    for (auto const& task : write_tasks) {
      task.wait();
    }
  }

  if (_stats_granularity == statistics_freq::STATISTICS_COLUMN) {
    // need pages on host to create offset_indexes
    auto const h_pages = cudf::detail::make_host_vector_sync(pages, _stream);

    // add column and offset indexes to metadata
    for (auto b = 0, r = 0; b < static_cast<size_type>(batch_list.size()); b++) {
      auto const rnext   = r + batch_list[b];
      auto curr_page_idx = chunks[r][0].first_page;
      for (; r < rnext; r++) {
        int p                 = rg_to_part[r];
        int global_r          = global_rowgroup_base[p] + r - first_rg_in_part[p];
        auto const& row_group = _agg_meta->file(p).row_groups[global_r];
        for (std::size_t i = 0; i < num_columns; i++) {
          gpu::EncColumnChunk const& ck = chunks[r][i];
          auto const& column_chunk_meta = row_group.columns[i].meta_data;

          // start transfer of the column index
          std::vector<uint8_t> column_idx;
          column_idx.resize(ck.column_index_size);
          CUDF_CUDA_TRY(cudaMemcpyAsync(column_idx.data(),
                                        ck.column_index_blob,
                                        ck.column_index_size,
                                        cudaMemcpyDefault,
                                        _stream.value()));

          // calculate offsets while the column index is transferring
          int64_t curr_pg_offset = column_chunk_meta.data_page_offset;

          OffsetIndex offset_idx;
          for (uint32_t pg = 0; pg < ck.num_pages; pg++) {
            auto const& enc_page = h_pages[curr_page_idx++];

            // skip dict pages
            if (enc_page.page_type != PageType::DATA_PAGE) { continue; }

            int32_t this_page_size = enc_page.hdr_size + enc_page.max_data_size;
            // first_row_idx is relative to start of row group
            PageLocation loc{curr_pg_offset, this_page_size, enc_page.start_row - ck.start_row};
            offset_idx.page_locations.push_back(loc);
            curr_pg_offset += this_page_size;
          }

          _stream.synchronize();
          _agg_meta->file(p).offset_indexes.emplace_back(std::move(offset_idx));
          _agg_meta->file(p).column_indexes.emplace_back(std::move(column_idx));
        }
      }
    }
  }
}

std::unique_ptr<std::vector<uint8_t>> writer::impl::close(
  std::vector<std::string> const& column_chunks_file_path)
{
  if (_closed) { return nullptr; }
  _closed = true;
  if (not _last_write_successful) { return nullptr; }
  for (size_t p = 0; p < _out_sink.size(); p++) {
    std::vector<uint8_t> buffer;
    CompactProtocolWriter cpw(&buffer);
    file_ender_s fendr;

    if (_stats_granularity == statistics_freq::STATISTICS_COLUMN) {
      auto& fmd = _agg_meta->file(p);

      // write column indices, updating column metadata along the way
      int chunkidx = 0;
      for (auto& r : fmd.row_groups) {
        for (auto& c : r.columns) {
          auto const& index     = fmd.column_indexes[chunkidx++];
          c.column_index_offset = _out_sink[p]->bytes_written();
          c.column_index_length = index.size();
          _out_sink[p]->host_write(index.data(), index.size());
        }
      }

      // write offset indices, updating column metadata along the way
      chunkidx = 0;
      for (auto& r : fmd.row_groups) {
        for (auto& c : r.columns) {
          auto const& offsets = fmd.offset_indexes[chunkidx++];
          buffer.resize(0);
          int32_t len           = cpw.write(offsets);
          c.offset_index_offset = _out_sink[p]->bytes_written();
          c.offset_index_length = len;
          _out_sink[p]->host_write(buffer.data(), buffer.size());
        }
      }
    }

    buffer.resize(0);
    fendr.footer_len = static_cast<uint32_t>(cpw.write(_agg_meta->get_metadata(p)));
    fendr.magic      = parquet_magic;
    _out_sink[p]->host_write(buffer.data(), buffer.size());
    _out_sink[p]->host_write(&fendr, sizeof(fendr));
    _out_sink[p]->flush();
  }

  // Optionally output raw file metadata with the specified column chunk file path
  if (column_chunks_file_path.size() > 0) {
    CUDF_EXPECTS(column_chunks_file_path.size() == _agg_meta->num_files(),
                 "Expected one column chunk path per output file");
    _agg_meta->set_file_paths(column_chunks_file_path);
    file_header_s fhdr = {parquet_magic};
    std::vector<uint8_t> buffer;
    CompactProtocolWriter cpw(&buffer);
    buffer.insert(buffer.end(),
                  reinterpret_cast<const uint8_t*>(&fhdr),
                  reinterpret_cast<const uint8_t*>(&fhdr) + sizeof(fhdr));
    file_ender_s fendr;
    fendr.magic      = parquet_magic;
    fendr.footer_len = static_cast<uint32_t>(cpw.write(_agg_meta->get_merged_metadata()));
    buffer.insert(buffer.end(),
                  reinterpret_cast<const uint8_t*>(&fendr),
                  reinterpret_cast<const uint8_t*>(&fendr) + sizeof(fendr));
    return std::make_unique<std::vector<uint8_t>>(std::move(buffer));
  } else {
    return {nullptr};
  }
  return nullptr;
}

// Forward to implementation
writer::writer(std::vector<std::unique_ptr<data_sink>> sinks,
               parquet_writer_options const& options,
               single_write_mode mode,
               rmm::cuda_stream_view stream)
  : _impl(std::make_unique<impl>(std::move(sinks), options, mode, stream))
{
}

writer::writer(std::vector<std::unique_ptr<data_sink>> sinks,
               chunked_parquet_writer_options const& options,
               single_write_mode mode,
               rmm::cuda_stream_view stream)
  : _impl(std::make_unique<impl>(std::move(sinks), options, mode, stream))
{
}

// Destructor within this translation unit
writer::~writer() = default;

// Forward to implementation
void writer::write(table_view const& table, std::vector<partition_info> const& partitions)
{
  _impl->write(
    table, partitions.empty() ? std::vector<partition_info>{{0, table.num_rows()}} : partitions);
}

// Forward to implementation
std::unique_ptr<std::vector<uint8_t>> writer::close(
  std::vector<std::string> const& column_chunks_file_path)
{
  return _impl->close(column_chunks_file_path);
}

std::unique_ptr<std::vector<uint8_t>> writer::merge_row_group_metadata(
  std::vector<std::unique_ptr<std::vector<uint8_t>>> const& metadata_list)
{
  std::vector<uint8_t> output;
  CompactProtocolWriter cpw(&output);
  FileMetaData md;

  md.row_groups.reserve(metadata_list.size());
  for (const auto& blob : metadata_list) {
    CompactProtocolReader cpreader(
      blob.get()->data(),
      std::max<size_t>(blob.get()->size(), sizeof(file_ender_s)) - sizeof(file_ender_s));
    cpreader.skip_bytes(sizeof(file_header_s));  // Skip over file header
    if (md.num_rows == 0) {
      cpreader.read(&md);
    } else {
      FileMetaData tmp;
      cpreader.read(&tmp);
      md.row_groups.insert(md.row_groups.end(),
                           std::make_move_iterator(tmp.row_groups.begin()),
                           std::make_move_iterator(tmp.row_groups.end()));
      md.num_rows += tmp.num_rows;
    }
  }
  // Reader doesn't currently populate column_order, so infer it here
  if (md.row_groups.size() != 0) {
    uint32_t num_columns = static_cast<uint32_t>(md.row_groups[0].columns.size());
    md.column_order_listsize =
      (num_columns > 0 && md.row_groups[0].columns[0].meta_data.statistics_blob.size())
        ? num_columns
        : 0;
  }
  // Thrift-encode the resulting output
  file_header_s fhdr;
  file_ender_s fendr;
  fhdr.magic = parquet_magic;
  output.insert(output.end(),
                reinterpret_cast<const uint8_t*>(&fhdr),
                reinterpret_cast<const uint8_t*>(&fhdr) + sizeof(fhdr));
  fendr.footer_len = static_cast<uint32_t>(cpw.write(md));
  fendr.magic      = parquet_magic;
  output.insert(output.end(),
                reinterpret_cast<const uint8_t*>(&fendr),
                reinterpret_cast<const uint8_t*>(&fendr) + sizeof(fendr));
  return std::make_unique<std::vector<uint8_t>>(std::move(output));
}

}  // namespace parquet
}  // namespace detail
}  // namespace io
}  // namespace cudf<|MERGE_RESOLUTION|>--- conflicted
+++ resolved
@@ -60,65 +60,6 @@
 using namespace cudf::io::parquet;
 using namespace cudf::io;
 
-<<<<<<< HEAD
-=======
-namespace {
-
-/**
- * @brief Function that translates GDF compression to parquet compression
- */
-parquet::Compression to_parquet_compression(compression_type compression)
-{
-  switch (compression) {
-    case compression_type::AUTO:
-    case compression_type::SNAPPY: return parquet::Compression::SNAPPY;
-    case compression_type::ZSTD: return parquet::Compression::ZSTD;
-    case compression_type::NONE: return parquet::Compression::UNCOMPRESSED;
-    default: CUDF_FAIL("Unsupported compression type");
-  }
-}
-
-size_t column_size(column_view const& column, rmm::cuda_stream_view stream)
-{
-  if (column.size() == 0) { return 0; }
-
-  if (is_fixed_width(column.type())) {
-    return size_of(column.type()) * column.size();
-  } else if (column.type().id() == type_id::STRING) {
-    auto const scol = strings_column_view(column);
-    return cudf::detail::get_value<size_type>(scol.offsets(), column.size(), stream) -
-           cudf::detail::get_value<size_type>(scol.offsets(), 0, stream);
-  } else if (column.type().id() == type_id::STRUCT) {
-    auto const scol = structs_column_view(column);
-    size_t ret      = 0;
-    for (int i = 0; i < scol.num_children(); i++) {
-      ret += column_size(scol.get_sliced_child(i), stream);
-    }
-    return ret;
-  } else if (column.type().id() == type_id::LIST) {
-    auto const lcol = lists_column_view(column);
-    return column_size(lcol.get_sliced_child(stream), stream);
-  }
-
-  CUDF_FAIL("Unexpected compound type");
-}
-
-// checks to see if the given column has a fixed size.  This doesn't
-// check every row, so assumes string and list columns are not fixed, even
-// if each row is the same width.
-// TODO: update this if FIXED_LEN_BYTE_ARRAY is ever supported for writes.
-bool is_col_fixed_width(column_view const& column)
-{
-  if (column.type().id() == type_id::STRUCT) {
-    return std::all_of(column.child_begin(), column.child_end(), is_col_fixed_width);
-  }
-
-  return is_fixed_width(column.type());
-}
-
-}  // namespace
-
->>>>>>> 848dd5ac
 struct aggregate_writer_metadata {
   aggregate_writer_metadata(host_span<partition_info const> partitions,
                             host_span<std::map<std::string, std::string> const> kv_md,
@@ -1457,63 +1398,7 @@
   //
   // calculating this per-chunk because the sizes can be wildly different.
   constexpr size_t padding = 7;
-<<<<<<< HEAD
   return ck->ck_stat_size * ck->num_pages + column_index_truncate_length + padding;
-=======
-  return ck->ck_stat_size * ck->num_pages + _column_index_truncate_length + padding;
-}
-
-writer::impl::impl(std::vector<std::unique_ptr<data_sink>> sinks,
-                   parquet_writer_options const& options,
-                   single_write_mode mode,
-                   rmm::cuda_stream_view stream)
-  : _stream(stream),
-    _compression(to_parquet_compression(options.get_compression())),
-    _max_row_group_size{options.get_row_group_size_bytes()},
-    _max_row_group_rows{options.get_row_group_size_rows()},
-    _max_page_size_bytes(max_page_bytes(_compression, options.get_max_page_size_bytes())),
-    _max_page_size_rows(options.get_max_page_size_rows()),
-    _stats_granularity(options.get_stats_level()),
-    _dict_policy(options.get_dictionary_policy()),
-    _max_dictionary_size(options.get_max_dictionary_size()),
-    _max_page_fragment_size(options.get_max_page_fragment_size()),
-    _int96_timestamps(options.is_enabled_int96_timestamps()),
-    _column_index_truncate_length(options.get_column_index_truncate_length()),
-    _kv_meta(options.get_key_value_metadata()),
-    _single_write_mode(mode),
-    _out_sink(std::move(sinks))
-{
-  if (options.get_metadata()) {
-    _table_meta = std::make_unique<table_input_metadata>(*options.get_metadata());
-  }
-  init_state();
-}
-
-writer::impl::impl(std::vector<std::unique_ptr<data_sink>> sinks,
-                   chunked_parquet_writer_options const& options,
-                   single_write_mode mode,
-                   rmm::cuda_stream_view stream)
-  : _stream(stream),
-    _compression(to_parquet_compression(options.get_compression())),
-    _max_row_group_size{options.get_row_group_size_bytes()},
-    _max_row_group_rows{options.get_row_group_size_rows()},
-    _max_page_size_bytes(max_page_bytes(_compression, options.get_max_page_size_bytes())),
-    _max_page_size_rows(options.get_max_page_size_rows()),
-    _stats_granularity(options.get_stats_level()),
-    _dict_policy(options.get_dictionary_policy()),
-    _max_dictionary_size(options.get_max_dictionary_size()),
-    _max_page_fragment_size(options.get_max_page_fragment_size()),
-    _int96_timestamps(options.is_enabled_int96_timestamps()),
-    _column_index_truncate_length(options.get_column_index_truncate_length()),
-    _kv_meta(options.get_key_value_metadata()),
-    _single_write_mode(mode),
-    _out_sink(std::move(sinks))
-{
-  if (options.get_metadata()) {
-    _table_meta = std::make_unique<table_input_metadata>(*options.get_metadata());
-  }
-  init_state();
->>>>>>> 848dd5ac
 }
 
 /**
@@ -1580,13 +1465,13 @@
                                    Compression compression,
                                    dictionary_policy dict_policy,
                                    size_t max_dictionary_size,
-                                   bool single_write_mode,
+                                   single_write_mode write_mode,
                                    bool int96_timestamps,
                                    host_span<std::unique_ptr<data_sink> const> out_sink,
                                    rmm::cuda_stream_view stream)
 {
   auto vec         = table_to_linked_columns(input);
-  auto schema_tree = construct_schema_tree(vec, table_meta, single_write_mode, int96_timestamps);
+  auto schema_tree = construct_schema_tree(vec, table_meta, write_mode, int96_timestamps);
   // Construct parquet_column_views from the schema tree leaf nodes.
   std::vector<parquet_column_view> parquet_columns;
 
@@ -2021,13 +1906,9 @@
                        stream);
   }
 
-<<<<<<< HEAD
   // Check device write support for all chunks and initialize bounce_buffer.
   bool all_device_write   = true;
   uint32_t max_write_size = 0;
-=======
-  cudf::detail::pinned_host_vector<uint8_t> host_bfr(max_chunk_bfr_size);
->>>>>>> 848dd5ac
 
   // Encode row groups in batches
   for (auto b = 0, r = 0; b < static_cast<size_type>(batch_list.size()); b++) {
@@ -2115,7 +1996,7 @@
 
 writer::impl::impl(std::vector<std::unique_ptr<data_sink>> sinks,
                    parquet_writer_options const& options,
-                   SingleWriteMode mode,
+                   single_write_mode mode,
                    rmm::cuda_stream_view stream)
   : _stream(stream),
     _compression(to_parquet_compression(options.get_compression())),
@@ -2130,7 +2011,7 @@
     _int96_timestamps(options.is_enabled_int96_timestamps()),
     _column_index_truncate_length(options.get_column_index_truncate_length()),
     _kv_meta(options.get_key_value_metadata()),
-    _single_write_mode(mode == SingleWriteMode::YES),
+    _single_write_mode(mode),
     _out_sink(std::move(sinks))
 {
   if (options.get_metadata()) {
@@ -2141,7 +2022,7 @@
 
 writer::impl::impl(std::vector<std::unique_ptr<data_sink>> sinks,
                    chunked_parquet_writer_options const& options,
-                   SingleWriteMode mode,
+                   single_write_mode mode,
                    rmm::cuda_stream_view stream)
   : _stream(stream),
     _compression(to_parquet_compression(options.get_compression())),
@@ -2156,7 +2037,7 @@
     _int96_timestamps(options.is_enabled_int96_timestamps()),
     _column_index_truncate_length(options.get_column_index_truncate_length()),
     _kv_meta(options.get_key_value_metadata()),
-    _single_write_mode(mode == SingleWriteMode::YES),
+    _single_write_mode(mode),
     _out_sink(std::move(sinks))
 {
   if (options.get_metadata()) {
@@ -2275,7 +2156,6 @@
           write_tasks.push_back(_out_sink[p]->device_write_async(
             dev_bfr + ck.ck_stat_size, ck.compressed_size, _stream));
         } else {
-<<<<<<< HEAD
           CUDF_EXPECTS(bounce_buffer.size() >= ck.compressed_size,
                        "Bounce buffer was not properly initialized.");
           CUDF_CUDA_TRY(cudaMemcpyAsync(bounce_buffer.data(),
@@ -2285,20 +2165,6 @@
                                         _stream.value()));
           _stream.synchronize();
           _out_sink[p]->host_write(bounce_buffer.data(), ck.compressed_size);
-=======
-          // copy the full data
-          CUDF_CUDA_TRY(cudaMemcpyAsync(host_bfr.data(),
-                                        dev_bfr,
-                                        ck.ck_stat_size + ck.compressed_size,
-                                        cudaMemcpyDefault,
-                                        _stream.value()));
-          _stream.synchronize();
-          _out_sink[p]->host_write(host_bfr.data() + ck.ck_stat_size, ck.compressed_size);
-          if (ck.ck_stat_size != 0) {
-            column_chunk_meta.statistics_blob.resize(ck.ck_stat_size);
-            memcpy(column_chunk_meta.statistics_blob.data(), host_bfr.data(), ck.ck_stat_size);
-          }
->>>>>>> 848dd5ac
         }
 
         auto& column_chunk_meta = row_group.columns[i].meta_data;
