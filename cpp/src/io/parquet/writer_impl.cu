--- conflicted
+++ resolved
@@ -920,16 +920,10 @@
           num_dictionaries++;
         }
       }
-<<<<<<< HEAD
       ck->has_dictionary                                           = dict_enable;
       state.md.row_groups[global_r].columns[i].meta_data.type      = state.md.schema[1 + i].type;
       state.md.row_groups[global_r].columns[i].meta_data.encodings = {Encoding::PLAIN,
                                                                       Encoding::RLE};
-=======
-      ck->has_dictionary                                      = dict_enable;
-      state.md.row_groups[global_r].columns[i].meta_data.type = parquet_columns[i].physical_type();
-      state.md.row_groups[global_r].columns[i].meta_data.encodings = {PLAIN, RLE};
->>>>>>> 0de7ab7a
       if (dict_enable) {
         state.md.row_groups[global_r].columns[i].meta_data.encodings.push_back(
           Encoding::PLAIN_DICTIONARY);
@@ -1131,13 +1125,8 @@
   CompactProtocolWriter cpw(&buffer_);
   file_ender_s fendr;
   buffer_.resize(0);
-<<<<<<< HEAD
   fendr.footer_len = static_cast<uint32_t>(cpw.write(&state.md));
   fendr.magic      = parquet_magic;
-=======
-  fendr.footer_len = static_cast<uint32_t>(cpw.write(state.md));
-  fendr.magic      = PARQUET_MAGIC;
->>>>>>> 0de7ab7a
   out_sink_->host_write(buffer_.data(), buffer_.size());
   out_sink_->host_write(&fendr, sizeof(fendr));
   out_sink_->flush();
@@ -1241,13 +1230,8 @@
   output.insert(output.end(),
                 reinterpret_cast<const uint8_t *>(&fhdr),
                 reinterpret_cast<const uint8_t *>(&fhdr) + sizeof(fhdr));
-<<<<<<< HEAD
   fendr.footer_len = static_cast<uint32_t>(cpw.write(&md));
   fendr.magic      = parquet_magic;
-=======
-  fendr.footer_len = static_cast<uint32_t>(cpw.write(md));
-  fendr.magic      = PARQUET_MAGIC;
->>>>>>> 0de7ab7a
   output.insert(output.end(),
                 reinterpret_cast<const uint8_t *>(&fendr),
                 reinterpret_cast<const uint8_t *>(&fendr) + sizeof(fendr));
