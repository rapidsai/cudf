/*
 * Copyright (c) 2019-2021, NVIDIA CORPORATION.
 *
 * Licensed under the Apache License, Version 2.0 (the "License");
 * you may not use this file except in compliance with the License.
 * You may obtain a copy of the License at
 *
 *     http://www.apache.org/licenses/LICENSE-2.0
 *
 * Unless required by applicable law or agreed to in writing, software
 * distributed under the License is distributed on an "AS IS" BASIS,
 * WITHOUT WARRANTIES OR CONDITIONS OF ANY KIND, either express or implied.
 * See the License for the specific language governing permissions and
 * limitations under the License.
 */

/**
 * @file writer_impl.cu
 * @brief cuDF-IO parquet writer class implementation
 */

#include <io/statistics/column_statistics.cuh>
#include "writer_impl.hpp"

#include <io/utilities/column_utils.cuh>
#include "compact_protocol_writer.hpp"

#include <cudf/column/column_device_view.cuh>
#include <cudf/detail/utilities/vector_factories.hpp>
#include <cudf/lists/lists_column_view.hpp>
#include <cudf/null_mask.hpp>
#include <cudf/strings/strings_column_view.hpp>
#include <cudf/table/table_device_view.cuh>

#include <rmm/cuda_stream_view.hpp>
#include <rmm/device_buffer.hpp>
#include <rmm/device_scalar.hpp>
#include <rmm/device_uvector.hpp>

#include <algorithm>
#include <cstring>
#include <numeric>
#include <utility>

namespace cudf {
namespace io {
namespace detail {
namespace parquet {
using namespace cudf::io::parquet;
using namespace cudf::io;

namespace {
/**
 * @brief Helper for pinned host memory
 */
template <typename T>
using pinned_buffer = std::unique_ptr<T, decltype(&cudaFreeHost)>;

/**
 * @brief Function that translates GDF compression to parquet compression
 */
parquet::Compression to_parquet_compression(compression_type compression)
{
  switch (compression) {
    case compression_type::AUTO:
    case compression_type::SNAPPY: return parquet::Compression::SNAPPY;
    case compression_type::NONE: return parquet::Compression::UNCOMPRESSED;
    default:
      CUDF_EXPECTS(false, "Unsupported compression type");
      return parquet::Compression::UNCOMPRESSED;
  }
}

}  // namespace

struct linked_column_view;

using LinkedColPtr    = std::shared_ptr<linked_column_view>;
using LinkedColVector = std::vector<LinkedColPtr>;

/**
 * @brief column_view with the added member pointer to the parent of this column.
 *
 */
struct linked_column_view : public column_view {
  // TODO(cp): we are currently keeping all column_view children info multiple times - once for each
  //       copy of this object. Options:
  // 1. Inherit from column_view_base. Only lose out on children vector. That is not needed.
  // 2. Don't inherit at all. make linked_column_view keep a reference wrapper to its column_view
  linked_column_view(column_view const& col) : column_view(col), parent(nullptr)
  {
    for (auto child_it = col.child_begin(); child_it < col.child_end(); ++child_it) {
      children.push_back(std::make_shared<linked_column_view>(this, *child_it));
    }
  }

  linked_column_view(linked_column_view* parent, column_view const& col)
    : column_view(col), parent(parent)
  {
    for (auto child_it = col.child_begin(); child_it < col.child_end(); ++child_it) {
      children.push_back(std::make_shared<linked_column_view>(this, *child_it));
    }
  }

  linked_column_view* parent;  //!< Pointer to parent of this column. Nullptr if root
  LinkedColVector children;
};

/**
 * @brief Converts all column_views of a table into linked_column_views
 *
 * @param table table of columns to convert
 * @return Vector of converted linked_column_views
 */
LinkedColVector input_table_to_linked_columns(table_view const& table)
{
  LinkedColVector result;
  for (column_view const& col : table) {
    result.emplace_back(std::make_shared<linked_column_view>(col));
  }

  return result;
}

/**
 * @brief Extends SchemaElement to add members required in constructing parquet_column_view
 *
 * Added members are:
 * 1. leaf_column: Pointer to leaf linked_column_view which points to the corresponding data stream
 *    of a leaf schema node. For non-leaf struct node, this is nullptr.
 * 2. stats_dtype: datatype for statistics calculation required for the data stream of a leaf node.
 * 3. ts_scale: scale to multiply or divide timestamp by in order to convert timestamp to parquet
 *    supported types
 */
struct schema_tree_node : public SchemaElement {
  LinkedColPtr leaf_column;
  statistics_dtype stats_dtype;
  int32_t ts_scale;

  // TODO(fut): Think about making schema a class that holds a vector of schema_tree_nodes. The
  // function construct_schema_tree could be its constructor. It can have method to get the per
  // column nullability given a schema node index corresponding to a leaf schema. Much easier than
  // that is a method to get path in schema, given a leaf node
};

struct leaf_schema_fn {
  schema_tree_node& col_schema;
  LinkedColPtr const& col;
  column_in_metadata const& col_meta;
  bool timestamp_is_int96;

  template <typename T>
  std::enable_if_t<std::is_same_v<T, bool>, void> operator()()
  {
    col_schema.type        = Type::BOOLEAN;
    col_schema.stats_dtype = statistics_dtype::dtype_bool;
  }

  template <typename T>
  std::enable_if_t<std::is_same_v<T, int8_t>, void> operator()()
  {
    col_schema.type           = Type::INT32;
    col_schema.converted_type = ConvertedType::INT_8;
    col_schema.stats_dtype    = statistics_dtype::dtype_int8;
  }

  template <typename T>
  std::enable_if_t<std::is_same_v<T, int16_t>, void> operator()()
  {
    col_schema.type           = Type::INT32;
    col_schema.converted_type = ConvertedType::INT_16;
    col_schema.stats_dtype    = statistics_dtype::dtype_int16;
  }

  template <typename T>
  std::enable_if_t<std::is_same_v<T, int32_t>, void> operator()()
  {
    col_schema.type        = Type::INT32;
    col_schema.stats_dtype = statistics_dtype::dtype_int32;
  }

  template <typename T>
  std::enable_if_t<std::is_same_v<T, int64_t>, void> operator()()
  {
    col_schema.type        = Type::INT64;
    col_schema.stats_dtype = statistics_dtype::dtype_int64;
  }

  template <typename T>
  std::enable_if_t<std::is_same_v<T, uint8_t>, void> operator()()
  {
    col_schema.type           = Type::INT32;
    col_schema.converted_type = ConvertedType::UINT_8;
    col_schema.stats_dtype    = statistics_dtype::dtype_int8;
  }

  template <typename T>
  std::enable_if_t<std::is_same_v<T, uint16_t>, void> operator()()
  {
    col_schema.type           = Type::INT32;
    col_schema.converted_type = ConvertedType::UINT_16;
    col_schema.stats_dtype    = statistics_dtype::dtype_int16;
  }

  template <typename T>
  std::enable_if_t<std::is_same_v<T, uint32_t>, void> operator()()
  {
    col_schema.type           = Type::INT32;
    col_schema.converted_type = ConvertedType::UINT_32;
    col_schema.stats_dtype    = statistics_dtype::dtype_int32;
  }

  template <typename T>
  std::enable_if_t<std::is_same_v<T, uint64_t>, void> operator()()
  {
    col_schema.type           = Type::INT64;
    col_schema.converted_type = ConvertedType::UINT_64;
    col_schema.stats_dtype    = statistics_dtype::dtype_int64;
  }

  template <typename T>
  std::enable_if_t<std::is_same_v<T, float>, void> operator()()
  {
    col_schema.type        = Type::FLOAT;
    col_schema.stats_dtype = statistics_dtype::dtype_float32;
  }

  template <typename T>
  std::enable_if_t<std::is_same_v<T, double>, void> operator()()
  {
    col_schema.type        = Type::DOUBLE;
    col_schema.stats_dtype = statistics_dtype::dtype_float64;
  }

  template <typename T>
  std::enable_if_t<std::is_same_v<T, cudf::string_view>, void> operator()()
  {
    col_schema.type           = Type::BYTE_ARRAY;
    col_schema.converted_type = ConvertedType::UTF8;
    col_schema.stats_dtype    = statistics_dtype::dtype_string;
  }

  template <typename T>
  std::enable_if_t<std::is_same_v<T, cudf::timestamp_D>, void> operator()()
  {
    col_schema.type           = Type::INT32;
    col_schema.converted_type = ConvertedType::DATE;
    col_schema.stats_dtype    = statistics_dtype::dtype_int32;
  }

  template <typename T>
  std::enable_if_t<std::is_same_v<T, cudf::timestamp_s>, void> operator()()
  {
    col_schema.type = (timestamp_is_int96) ? Type::INT96 : Type::INT64;
    col_schema.converted_type =
      (timestamp_is_int96) ? ConvertedType::UNKNOWN : ConvertedType::TIMESTAMP_MILLIS;
    col_schema.stats_dtype = statistics_dtype::dtype_timestamp64;
    col_schema.ts_scale    = 1000;
  }

  template <typename T>
  std::enable_if_t<std::is_same_v<T, cudf::timestamp_ms>, void> operator()()
  {
    col_schema.type = (timestamp_is_int96) ? Type::INT96 : Type::INT64;
    col_schema.converted_type =
      (timestamp_is_int96) ? ConvertedType::UNKNOWN : ConvertedType::TIMESTAMP_MILLIS;
    col_schema.stats_dtype = statistics_dtype::dtype_timestamp64;
  }

  template <typename T>
  std::enable_if_t<std::is_same_v<T, cudf::timestamp_us>, void> operator()()
  {
    col_schema.type = (timestamp_is_int96) ? Type::INT96 : Type::INT64;
    col_schema.converted_type =
      (timestamp_is_int96) ? ConvertedType::UNKNOWN : ConvertedType::TIMESTAMP_MICROS;
    col_schema.stats_dtype = statistics_dtype::dtype_timestamp64;
  }

  template <typename T>
  std::enable_if_t<std::is_same_v<T, cudf::timestamp_ns>, void> operator()()
  {
    col_schema.type = (timestamp_is_int96) ? Type::INT96 : Type::INT64;
    col_schema.converted_type =
      (timestamp_is_int96) ? ConvertedType::UNKNOWN : ConvertedType::TIMESTAMP_MICROS;
    col_schema.stats_dtype = statistics_dtype::dtype_timestamp64;
    col_schema.ts_scale    = -1000;  // negative value indicates division by absolute value
  }

  //  unsupported outside cudf for parquet 1.0.
  template <typename T>
  std::enable_if_t<std::is_same_v<T, cudf::duration_D>, void> operator()()
  {
    col_schema.type           = Type::INT32;
    col_schema.converted_type = ConvertedType::TIME_MILLIS;
    col_schema.stats_dtype    = statistics_dtype::dtype_int64;
  }

  template <typename T>
  std::enable_if_t<std::is_same_v<T, cudf::duration_s>, void> operator()()
  {
    col_schema.type           = Type::INT64;
    col_schema.converted_type = ConvertedType::TIME_MILLIS;
    col_schema.stats_dtype    = statistics_dtype::dtype_int64;
    col_schema.ts_scale       = 1000;
  }

  template <typename T>
  std::enable_if_t<std::is_same_v<T, cudf::duration_ms>, void> operator()()
  {
    col_schema.type           = Type::INT64;
    col_schema.converted_type = ConvertedType::TIME_MILLIS;
    col_schema.stats_dtype    = statistics_dtype::dtype_int64;
  }

  template <typename T>
  std::enable_if_t<std::is_same_v<T, cudf::duration_us>, void> operator()()
  {
    col_schema.type           = Type::INT64;
    col_schema.converted_type = ConvertedType::TIME_MICROS;
    col_schema.stats_dtype    = statistics_dtype::dtype_int64;
  }

  //  unsupported outside cudf for parquet 1.0.
  template <typename T>
  std::enable_if_t<std::is_same_v<T, cudf::duration_ns>, void> operator()()
  {
    col_schema.type           = Type::INT64;
    col_schema.converted_type = ConvertedType::TIME_MICROS;
    col_schema.stats_dtype    = statistics_dtype::dtype_int64;
    col_schema.ts_scale       = -1000;  // negative value indicates division by absolute value
  }

  template <typename T>
  std::enable_if_t<cudf::is_fixed_point<T>(), void> operator()()
  {
    if (std::is_same_v<T, numeric::decimal32>) {
      col_schema.type        = Type::INT32;
      col_schema.stats_dtype = statistics_dtype::dtype_int32;
    } else if (std::is_same_v<T, numeric::decimal64>) {
      col_schema.type        = Type::INT64;
      col_schema.stats_dtype = statistics_dtype::dtype_decimal64;
    } else {
      CUDF_FAIL("Unsupported fixed point type for parquet writer");
    }
    col_schema.converted_type = ConvertedType::DECIMAL;
    col_schema.decimal_scale = -col->type().scale();  // parquet and cudf disagree about scale signs
    CUDF_EXPECTS(col_meta.is_decimal_precision_set(),
                 "Precision must be specified for decimal columns");
    CUDF_EXPECTS(col_meta.get_decimal_precision() >= col_schema.decimal_scale,
                 "Precision must be equal to or greater than scale!");
    col_schema.decimal_precision = col_meta.get_decimal_precision();
  }

  template <typename T>
  std::enable_if_t<cudf::is_nested<T>(), void> operator()()
  {
    CUDF_FAIL("This functor is only meant for physical data types");
  }

  template <typename T>
  std::enable_if_t<cudf::is_dictionary<T>(), void> operator()()
  {
    CUDF_FAIL("Dictionary columns are not supported for writing");
  }
};

/**
 * @brief Construct schema from input columns and per-column input options
 *
 * Recursively traverses through linked_columns and corresponding metadata to construct schema tree.
 * The resulting schema tree is stored in a vector in pre-order traversal order.
 */
std::vector<schema_tree_node> construct_schema_tree(LinkedColVector const& linked_columns,
                                                    table_input_metadata const& metadata,
                                                    bool single_write_mode,
                                                    bool int96_timestamps)
{
  std::vector<schema_tree_node> schema;
  schema_tree_node root{};
  root.type            = UNDEFINED_TYPE;
  root.repetition_type = NO_REPETITION_TYPE;
  root.name            = "schema";
  root.num_children    = linked_columns.size();
  root.parent_idx      = -1;  // root schema has no parent
  schema.push_back(std::move(root));

  std::function<void(LinkedColPtr const&, column_in_metadata const&, size_t)> add_schema =
    [&](LinkedColPtr const& col, column_in_metadata const& col_meta, size_t parent_idx) {
      bool col_nullable = [&]() {
        if (single_write_mode) {
          return col->nullable();
        } else {
          if (col_meta.is_nullability_defined()) {
            if (col_meta.nullable() == false) {
              CUDF_EXPECTS(
                col->nullable() == false,
                "Mismatch in metadata prescribed nullability and input column nullability. "
                "Metadata for nullable input column cannot prescribe nullability = false");
            }
            return col_meta.nullable();
          } else {
            // For chunked write, when not provided nullability, we assume the worst case scenario
            // that all columns are nullable.
            return true;
          }
        }
      }();

      if (col->type().id() == type_id::STRUCT) {
        // if struct, add current and recursively call for all children
        schema_tree_node struct_schema{};
        struct_schema.repetition_type =
          col_nullable ? FieldRepetitionType::OPTIONAL : FieldRepetitionType::REQUIRED;

        struct_schema.name = (schema[parent_idx].name == "list") ? "element" : col_meta.get_name();
        struct_schema.num_children = col->num_children();
        struct_schema.parent_idx   = parent_idx;
        schema.push_back(std::move(struct_schema));

        auto struct_node_index = schema.size() - 1;
        // for (auto child_it = col->children.begin(); child_it < col->children.end(); child_it++) {
        //   add_schema(*child_it, struct_node_index);
        // }
        CUDF_EXPECTS(col->num_children() == static_cast<int>(col_meta.num_children()),
                     "Mismatch in number of child columns between input table and metadata");
        for (size_t i = 0; i < col->children.size(); ++i) {
          add_schema(col->children[i], col_meta.child(i), struct_node_index);
        }
      } else if (col->type().id() == type_id::LIST) {
        // List schema is denoted by two levels for each nesting level and one final level for leaf.
        // The top level is the same name as the column name.
        // So e.g. List<List<int>> is denoted in the schema by
        // "col_name" : { "list" : { "element" : { "list" : { "element" } } } }

        schema_tree_node list_schema_1{};
        list_schema_1.converted_type = ConvertedType::LIST;
        list_schema_1.repetition_type =
          col_nullable ? FieldRepetitionType::OPTIONAL : FieldRepetitionType::REQUIRED;
        list_schema_1.name = (schema[parent_idx].name == "list") ? "element" : col_meta.get_name();
        list_schema_1.num_children = 1;
        list_schema_1.parent_idx   = parent_idx;
        schema.push_back(std::move(list_schema_1));

        schema_tree_node list_schema_2{};
        list_schema_2.repetition_type = FieldRepetitionType::REPEATED;
        list_schema_2.name            = "list";
        list_schema_2.num_children    = 1;
        list_schema_2.parent_idx      = schema.size() - 1;  // Parent is list_schema_1, last added.
        schema.push_back(std::move(list_schema_2));

        CUDF_EXPECTS(col_meta.num_children() == 2,
                     "List column's metadata should have exactly two children");

        add_schema(col->children[lists_column_view::child_column_index],
                   col_meta.child(lists_column_view::child_column_index),
                   schema.size() - 1);
      } else {
        // if leaf, add current
        if (col->type().id() == type_id::STRING) {
          CUDF_EXPECTS(col_meta.num_children() == 2 or col_meta.num_children() == 0,
                       "String column's corresponding metadata should have zero or two children");
        } else {
          CUDF_EXPECTS(col_meta.num_children() == 0,
                       "Leaf column's corresponding metadata cannot have children");
        }

        schema_tree_node col_schema{};

        bool timestamp_is_int96 = int96_timestamps or col_meta.is_enabled_int96_timestamps();

        cudf::type_dispatcher(col->type(),
                              leaf_schema_fn{col_schema, col, col_meta, timestamp_is_int96});

        col_schema.repetition_type = col_nullable ? OPTIONAL : REQUIRED;
        col_schema.name = (schema[parent_idx].name == "list") ? "element" : col_meta.get_name();
        col_schema.parent_idx  = parent_idx;
        col_schema.leaf_column = col;
        schema.push_back(col_schema);
      }
    };

  CUDF_EXPECTS(metadata.column_metadata.size() == linked_columns.size(),
               "Mismatch in the number of columns and the corresponding metadata elements");
  // Add all linked_columns to schema using parent_idx = 0 (root)
  for (size_t i = 0; i < linked_columns.size(); ++i) {
    add_schema(linked_columns[i], metadata.column_metadata[i], 0);
  }

  return schema;
}

/**
 * @brief Class to store parquet specific information for one data stream.
 *
 * Contains information about a single data stream. In case of struct columns, a data stream is one
 * of the child leaf columns that contains data.
 * e.g. A column Struct<int, List<float>> contains 2 data streams:
 * - Struct<int>
 * - Struct<List<float>>
 *
 */
struct parquet_column_view {
  parquet_column_view(schema_tree_node const& schema_node,
                      std::vector<schema_tree_node> const& schema_tree,
                      rmm::cuda_stream_view stream);

  column_view leaf_column_view() const;
  gpu::parquet_column_device_view get_device_view(rmm::cuda_stream_view stream) const;

  column_view cudf_column_view() const { return cudf_col; }
  parquet::Type physical_type() const { return schema_node.type; }

  std::vector<std::string> const& get_path_in_schema() { return path_in_schema; }

  // LIST related member functions
  uint8_t max_def_level() const noexcept { return _max_def_level; }
  uint8_t max_rep_level() const noexcept { return _max_rep_level; }
  bool is_list() const noexcept { return _is_list; }

<<<<<<< HEAD
=======
  // Dictionary related member functions
  uint32_t* get_dict_data() { return (_dict_data.size()) ? _dict_data.data() : nullptr; }
  uint32_t* get_dict_index() { return (_dict_index.size()) ? _dict_index.data() : nullptr; }
  void use_dictionary(bool use_dict) { _dictionary_used = use_dict; }
  void alloc_dictionary(size_t max_num_rows, rmm::cuda_stream_view stream)
  {
    _dict_data.resize(max_num_rows, stream);
    _dict_index.resize(max_num_rows, stream);
  }
  bool check_dictionary_used(rmm::cuda_stream_view stream)
  {
    if (!_dictionary_used) {
      _dict_data.resize(0, stream);
      _dict_data.shrink_to_fit(stream);
      _dict_index.resize(0, stream);
      _dict_index.shrink_to_fit(stream);
    }
    return _dictionary_used;
  }

>>>>>>> 29b5f9ac
 private:
  // Schema related members
  schema_tree_node schema_node;
  std::vector<std::string> path_in_schema;
  uint8_t _max_def_level = 0;
  uint8_t _max_rep_level = 0;
  rmm::device_uvector<uint8_t> _d_nullability;

  column_view cudf_col;

  // List-related members
  bool _is_list;
  rmm::device_uvector<size_type>
    _dremel_offsets;  ///< For each row, the absolute offset into the repetition and definition
                      ///< level vectors. O(num rows)
  rmm::device_uvector<uint8_t> _rep_level;
  rmm::device_uvector<uint8_t> _def_level;
  std::vector<uint8_t> _nullability;
  size_type _data_count = 0;
};

parquet_column_view::parquet_column_view(schema_tree_node const& schema_node,
                                         std::vector<schema_tree_node> const& schema_tree,
                                         rmm::cuda_stream_view stream)
  : schema_node(schema_node),
    _d_nullability(0, stream),
    _dremel_offsets(0, stream),
    _rep_level(0, stream),
    _def_level(0, stream)
{
  // Construct single inheritance column_view from linked_column_view
  auto curr_col                           = schema_node.leaf_column.get();
  column_view single_inheritance_cudf_col = *curr_col;
  while (curr_col->parent) {
    auto const& parent = *curr_col->parent;

    // For list columns, we still need to retain the offset child column.
    auto children =
      (parent.type().id() == type_id::LIST)
        ? std::vector<column_view>{parent.child(lists_column_view::offsets_column_index),
                                   single_inheritance_cudf_col}
        : std::vector<column_view>{single_inheritance_cudf_col};

    single_inheritance_cudf_col = column_view(parent.type(),
                                              parent.size(),
                                              parent.head(),
                                              parent.null_mask(),
                                              UNKNOWN_NULL_COUNT,
                                              parent.offset(),
                                              children);

    curr_col = curr_col->parent;
  }
  cudf_col = single_inheritance_cudf_col;

  // Construct path_in_schema by travelling up in the schema_tree
  std::vector<std::string> path;
  auto curr_schema_node = schema_node;
  do {
    path.push_back(curr_schema_node.name);
    if (curr_schema_node.parent_idx != -1) {
      curr_schema_node = schema_tree[curr_schema_node.parent_idx];
    }
  } while (curr_schema_node.parent_idx != -1);
  path_in_schema = std::vector<std::string>(path.crbegin(), path.crend());

  // Calculate max definition level by counting the number of levels that are optional (nullable)
  // and max repetition level by counting the number of REPEATED levels in this column's hierarchy
  uint16_t max_def_level = 0;
  uint16_t max_rep_level = 0;
  curr_schema_node       = schema_node;
  while (curr_schema_node.parent_idx != -1) {
    if (curr_schema_node.repetition_type == parquet::REPEATED or
        curr_schema_node.repetition_type == parquet::OPTIONAL) {
      ++max_def_level;
    }
    if (curr_schema_node.repetition_type == parquet::REPEATED) { ++max_rep_level; }
    curr_schema_node = schema_tree[curr_schema_node.parent_idx];
  }
  CUDF_EXPECTS(max_def_level < 256, "Definition levels above 255 are not supported");
  CUDF_EXPECTS(max_rep_level < 256, "Definition levels above 255 are not supported");

  _max_def_level = max_def_level;
  _max_rep_level = max_rep_level;

  // Construct nullability vector using repetition_type from schema.
  std::vector<uint8_t> r_nullability;
  curr_schema_node = schema_node;
  while (curr_schema_node.parent_idx != -1) {
    if (not curr_schema_node.is_stub()) {
      r_nullability.push_back(curr_schema_node.repetition_type == FieldRepetitionType::OPTIONAL);
    }
    curr_schema_node = schema_tree[curr_schema_node.parent_idx];
  }
  _nullability = std::vector<uint8_t>(r_nullability.crbegin(), r_nullability.crend());
  // TODO(cp): Explore doing this for all columns in a single go outside this ctor. Maybe using
  // hostdevice_vector. Currently this involves a cudaMemcpyAsync for each column.
  _d_nullability = rmm::device_uvector<uint8_t>(_nullability.size(), stream);
  CUDA_TRY(cudaMemcpyAsync(_d_nullability.data(),
                           _nullability.data(),
                           _nullability.size() * sizeof(uint8_t),
                           cudaMemcpyHostToDevice,
                           stream.value()));

  _is_list = (_max_rep_level > 0);

  if (cudf_col.size() == 0) { return; }

  if (_is_list) {
    // Top level column's offsets are not applied to all children. Get the effective offset and
    // size of the leaf column
    // Calculate row offset into dremel data (repetition/definition values) and the respective
    // definition and repetition levels
    gpu::dremel_data dremel = gpu::get_dremel_data(cudf_col, _d_nullability, _nullability, stream);
    _dremel_offsets         = std::move(dremel.dremel_offsets);
    _rep_level              = std::move(dremel.rep_level);
    _def_level              = std::move(dremel.def_level);
    _data_count = dremel.leaf_data_size;  // Needed for knowing what size dictionary to allocate

    stream.synchronize();
  } else {
    // For non-list struct, the size of the root column is the same as the size of the leaf column
    _data_count = cudf_col.size();
  }
}

column_view parquet_column_view::leaf_column_view() const
{
  auto col = cudf_col;
  while (cudf::is_nested(col.type())) {
    if (col.type().id() == type_id::LIST) {
      col = col.child(lists_column_view::child_column_index);
    } else if (col.type().id() == type_id::STRUCT) {
      col = col.child(0);  // Stored cudf_col has only one child if struct
    }
  }
  return col;
}

gpu::parquet_column_device_view parquet_column_view::get_device_view(
  rmm::cuda_stream_view stream) const
{
  column_view col  = leaf_column_view();
  auto desc        = gpu::parquet_column_device_view{};  // Zero out all fields
  desc.stats_dtype = schema_node.stats_dtype;
  desc.ts_scale    = schema_node.ts_scale;

  if (is_list()) {
    desc.level_offsets = _dremel_offsets.data();
    desc.rep_values    = _rep_level.data();
    desc.def_values    = _def_level.data();
  }
  desc.num_rows      = cudf_col.size();
  desc.physical_type = static_cast<uint8_t>(physical_type());

  desc.level_bits = CompactProtocolReader::NumRequiredBits(max_rep_level()) << 4 |
                    CompactProtocolReader::NumRequiredBits(max_def_level());
  desc.nullability = _d_nullability.data();
  return desc;
}

void writer::impl::init_page_fragments(cudf::detail::hostdevice_2dvector<gpu::PageFragment>& frag,
                                       device_span<gpu::parquet_column_device_view const> col_desc,
                                       uint32_t num_rows,
                                       uint32_t fragment_size)
{
  gpu::InitPageFragments(frag, col_desc, fragment_size, num_rows, stream);
  frag.device_to_host(stream, true);
}

void writer::impl::gather_fragment_statistics(
  device_2dspan<statistics_chunk> frag_stats_chunk,
  device_2dspan<gpu::PageFragment const> frag,
  device_span<gpu::parquet_column_device_view const> col_desc,
  uint32_t num_fragments)
{
  auto num_columns = col_desc.size();
  rmm::device_uvector<statistics_group> frag_stats_group(num_fragments * num_columns, stream);
  auto frag_stats_group_2dview =
    device_2dspan<statistics_group>(frag_stats_group.data(), num_columns, num_fragments);

  gpu::InitFragmentStatistics(frag_stats_group_2dview, frag, col_desc, stream);
  detail::calculate_group_statistics<detail::io_file_format::PARQUET>(
    frag_stats_chunk.data(), frag_stats_group.data(), num_fragments * num_columns, stream);
  stream.synchronize();
}

<<<<<<< HEAD
void writer::impl::init_page_sizes(hostdevice_2dvector<gpu::EncColumnChunk> &chunks,
                                   device_span<gpu::parquet_column_device_view const> col_desc,
                                   uint32_t num_columns)
=======
void writer::impl::build_chunk_dictionaries(
  hostdevice_2dvector<gpu::EncColumnChunk>& chunks,
  device_span<gpu::parquet_column_device_view const> col_desc,
  uint32_t num_columns,
  uint32_t num_dictionaries)
>>>>>>> 29b5f9ac
{
  chunks.host_to_device(stream);
  gpu::InitEncoderPages(chunks, {}, col_desc, num_columns, nullptr, nullptr, stream);
  chunks.device_to_host(stream, true);
}

<<<<<<< HEAD
auto build_chunk_dictionaries(hostdevice_2dvector<gpu::EncColumnChunk> &chunks,
                              host_span<gpu::parquet_column_device_view const> col_desc,
                              uint32_t num_rows,
                              rmm::cuda_stream_view stream)
{
  // At this point, we know all chunks and their sizes. We want to allocate dictionaries for each
  // chunk that can have dictionary

  auto h_chunks = chunks.host_view().flat_view();

  std::vector<rmm::device_uvector<size_type>> dict_data;
  std::vector<rmm::device_uvector<uint16_t>> dict_index;

  if (h_chunks.size() == 0) { return std::make_pair(std::move(dict_data), std::move(dict_index)); }

  // Allocate slots for each chunk
  std::vector<rmm::device_uvector<gpu::slot_type>> hash_maps_storage;
  hash_maps_storage.reserve(h_chunks.size());
  for (auto &chunk : h_chunks) {
    if (col_desc[chunk.col_desc_id].physical_type == Type::BOOLEAN) {
      chunk.use_dictionary = false;
    } else {
      chunk.use_dictionary = true;
      auto &inserted_map   = hash_maps_storage.emplace_back(chunk.num_values, stream);
      chunk.dict_map_slots = inserted_map.data();
      chunk.dict_map_size  = inserted_map.size();
    }
  }

  chunks.host_to_device(stream);

  gpu::InitializeChunkHashMaps(chunks.device_view().flat_view(), stream);
  gpu::PopulateChunkHashMaps(chunks, num_rows, stream);

  chunks.device_to_host(stream);
  stream.synchronize();

  // Make decision about which chunks have dictionary
  for (auto &ck : h_chunks) {
    if (not ck.use_dictionary) { continue; }
    std::tie(ck.use_dictionary, ck.dict_rle_bits) = [&]() {
      // We don't use dictionary if the indices are > 16 bits
      if (ck.num_dict_entries > MAX_DICT_SIZE) { return std::make_pair(false, 0); }

      // calculate size of chunk if dictionary is used

      // If we have N unique values then the idx for the last value is N - 1 and nbits is the number
      // of bits required to encode indices into the dictionary
      auto max_dict_index = (ck.num_dict_entries > 0) ? ck.num_dict_entries - 1 : 0;
      auto nbits          = CompactProtocolReader::NumRequiredBits(max_dict_index);
      CUDF_EXPECTS(nbits <= 16, "Maximum supported bits by dictionary encoder is 16");

      // Only these bit sizes are allowed for RLE encoding because it's compute optimized
      constexpr auto allowed_bitsizes = std::array<size_type, 6>{1, 2, 4, 8, 12, 16};

      // ceil to (1/2/4/8/12/16)
      auto rle_bits = *std::lower_bound(allowed_bitsizes.begin(), allowed_bitsizes.end(), nbits);
      auto rle_byte_size = util::div_rounding_up_safe(ck.num_values * rle_bits, 8);

      auto dict_enc_size = ck.uniq_data_size + rle_byte_size;

      bool use_dict = (ck.plain_data_size > dict_enc_size);
      if (not use_dict) { rle_bits = 0; }
      return std::make_pair(use_dict, rle_bits);
    }();
  }

  // TODO: (enh) Deallocate hash map storage for chunks that don't use dict and clear pointers.

  dict_data.reserve(h_chunks.size());
  dict_index.reserve(h_chunks.size());
  for (auto &chunk : h_chunks) {
    if (not chunk.use_dictionary) { continue; }

    auto &inserted_dict_data  = dict_data.emplace_back(MAX_DICT_SIZE, stream);
    auto &inserted_dict_index = dict_index.emplace_back(chunk.num_values, stream);
    chunk.dict_data           = inserted_dict_data.data();
    chunk.dict_index          = inserted_dict_index.data();
  }
  chunks.host_to_device(stream);
  gpu::CollectMapEntries(chunks.device_view().flat_view(), stream);
  gpu::GetDictionaryIndices(chunks.device_view(), num_rows, stream);

  return std::make_pair(std::move(dict_data), std::move(dict_index));
}

void writer::impl::init_encoder_pages(hostdevice_2dvector<gpu::EncColumnChunk> &chunks,
=======
void writer::impl::init_encoder_pages(hostdevice_2dvector<gpu::EncColumnChunk>& chunks,
>>>>>>> 29b5f9ac
                                      device_span<gpu::parquet_column_device_view const> col_desc,
                                      device_span<gpu::EncPage> pages,
                                      statistics_chunk* page_stats,
                                      statistics_chunk* frag_stats,
                                      uint32_t num_columns,
                                      uint32_t num_pages,
                                      uint32_t num_stats_bfr)
{
  rmm::device_uvector<statistics_merge_group> page_stats_mrg(num_stats_bfr, stream);
  chunks.host_to_device(stream);
  InitEncoderPages(chunks,
                   pages,
                   col_desc,
                   num_columns,
                   (num_stats_bfr) ? page_stats_mrg.data() : nullptr,
                   (num_stats_bfr > num_pages) ? page_stats_mrg.data() + num_pages : nullptr,
                   stream);
  if (num_stats_bfr > 0) {
    detail::merge_group_statistics<detail::io_file_format::PARQUET>(
      page_stats, frag_stats, page_stats_mrg.data(), num_pages, stream);
    if (num_stats_bfr > num_pages) {
      detail::merge_group_statistics<detail::io_file_format::PARQUET>(
        page_stats + num_pages,
        page_stats,
        page_stats_mrg.data() + num_pages,
        num_stats_bfr - num_pages,
        stream);
    }
  }
  stream.synchronize();
}

void writer::impl::encode_pages(hostdevice_2dvector<gpu::EncColumnChunk>& chunks,
                                device_span<gpu::EncPage> pages,
                                uint32_t pages_in_batch,
                                uint32_t first_page_in_batch,
                                uint32_t rowgroups_in_batch,
                                uint32_t first_rowgroup,
                                const statistics_chunk* page_stats,
                                const statistics_chunk* chunk_stats)
{
  auto batch_pages = pages.subspan(first_page_in_batch, pages_in_batch);

  auto batch_pages_stats =
    (page_stats != nullptr)
      ? device_span<statistics_chunk const>(page_stats + first_page_in_batch, pages_in_batch)
      : device_span<statistics_chunk const>();

  uint32_t max_comp_pages =
    (compression_ != parquet::Compression::UNCOMPRESSED) ? pages_in_batch : 0;

  rmm::device_uvector<gpu_inflate_input_s> compression_input(max_comp_pages, stream);
  rmm::device_uvector<gpu_inflate_status_s> compression_status(max_comp_pages, stream);

  device_span<gpu_inflate_input_s> comp_in{compression_input.data(), compression_input.size()};
  device_span<gpu_inflate_status_s> comp_stat{compression_status.data(), compression_status.size()};

  gpu::EncodePages(batch_pages, comp_in, comp_stat, stream);
  switch (compression_) {
    case parquet::Compression::SNAPPY:
      CUDA_TRY(gpu_snap(comp_in.data(), comp_stat.data(), pages_in_batch, stream));
      break;
    default: break;
  }
  // TBD: Not clear if the official spec actually allows dynamically turning off compression at the
  // chunk-level
  auto d_chunks_in_batch = chunks.device_view().subspan(first_rowgroup, rowgroups_in_batch);
  DecideCompression(d_chunks_in_batch.flat_view(), stream);
  EncodePageHeaders(batch_pages, comp_stat, batch_pages_stats, chunk_stats, stream);
  GatherPages(d_chunks_in_batch.flat_view(), pages, stream);

  auto h_chunks_in_batch = chunks.host_view().subspan(first_rowgroup, rowgroups_in_batch);
  CUDA_TRY(cudaMemcpyAsync(h_chunks_in_batch.data(),
                           d_chunks_in_batch.data(),
                           d_chunks_in_batch.flat_view().size_bytes(),
                           cudaMemcpyDeviceToHost,
                           stream.value()));
  stream.synchronize();
}

writer::impl::impl(std::unique_ptr<data_sink> sink,
                   parquet_writer_options const& options,
                   SingleWriteMode mode,
                   rmm::cuda_stream_view stream,
                   rmm::mr::device_memory_resource* mr)
  : _mr(mr),
    stream(stream),
    compression_(to_parquet_compression(options.get_compression())),
    stats_granularity_(options.get_stats_level()),
    int96_timestamps(options.is_enabled_int96_timestamps()),
    out_sink_(std::move(sink)),
    single_write_mode(mode == SingleWriteMode::YES)
{
  if (options.get_metadata()) {
    table_meta = std::make_unique<table_input_metadata>(*options.get_metadata());
  }
  init_state();
}

writer::impl::impl(std::unique_ptr<data_sink> sink,
                   chunked_parquet_writer_options const& options,
                   SingleWriteMode mode,
                   rmm::cuda_stream_view stream,
                   rmm::mr::device_memory_resource* mr)
  : _mr(mr),
    stream(stream),
    compression_(to_parquet_compression(options.get_compression())),
    stats_granularity_(options.get_stats_level()),
    int96_timestamps(options.is_enabled_int96_timestamps()),
    single_write_mode(mode == SingleWriteMode::YES),
    out_sink_(std::move(sink))
{
  if (options.get_metadata()) {
    table_meta = std::make_unique<table_input_metadata>(*options.get_metadata());
  }
  init_state();
}

writer::impl::~impl() { close(); }

void writer::impl::init_state()
{
  // Write file header
  file_header_s fhdr;
  fhdr.magic = parquet_magic;
  out_sink_->host_write(&fhdr, sizeof(fhdr));
  current_chunk_offset = sizeof(file_header_s);
}

void writer::impl::write(table_view const& table)
{
  CUDF_EXPECTS(not closed, "Data has already been flushed to out and closed");

  size_type num_rows = table.num_rows();

  if (not table_meta) { table_meta = std::make_unique<table_input_metadata>(table); }

  // Fill unnamed columns' names in table_meta
  std::function<void(column_in_metadata&, std::string)> add_default_name =
    [&](column_in_metadata& col_meta, std::string default_name) {
      if (col_meta.get_name().empty()) col_meta.set_name(default_name);
      for (size_type i = 0; i < col_meta.num_children(); ++i) {
        add_default_name(col_meta.child(i), col_meta.get_name() + "_" + std::to_string(i));
      }
    };
  for (size_t i = 0; i < table_meta->column_metadata.size(); ++i) {
    add_default_name(table_meta->column_metadata[i], "_col" + std::to_string(i));
  }

  auto vec         = input_table_to_linked_columns(table);
  auto schema_tree = construct_schema_tree(vec, *table_meta, single_write_mode, int96_timestamps);
  // Construct parquet_column_views from the schema tree leaf nodes.
  std::vector<parquet_column_view> parquet_columns;

  for (schema_tree_node const& schema_node : schema_tree) {
    if (schema_node.leaf_column) { parquet_columns.emplace_back(schema_node, schema_tree, stream); }
  }

  // Mass allocation of column_device_views for each parquet_column_view
  std::vector<column_view> cudf_cols;
  cudf_cols.reserve(parquet_columns.size());
  for (auto const& parq_col : parquet_columns) {
    cudf_cols.push_back(parq_col.cudf_column_view());
  }
  table_view single_streams_table(cudf_cols);
  size_type num_columns = single_streams_table.num_columns();

  std::vector<SchemaElement> this_table_schema(schema_tree.begin(), schema_tree.end());

  if (md.version == 0) {
    md.version  = 1;
    md.num_rows = num_rows;
    md.column_order_listsize =
      (stats_granularity_ != statistics_freq::STATISTICS_NONE) ? num_columns : 0;
    std::transform(table_meta->user_data.begin(),
                   table_meta->user_data.end(),
                   std::back_inserter(md.key_value_metadata),
                   [](auto const& kv) {
                     return KeyValue{kv.first, kv.second};
                   });
    md.schema = this_table_schema;
  } else {
    // verify the user isn't passing mismatched tables
    CUDF_EXPECTS(md.schema == this_table_schema,
                 "Mismatch in schema between multiple calls to write_chunk");

    // increment num rows
    md.num_rows += num_rows;
  }
  // Create table_device_view so that corresponding column_device_view data
  // can be written into col_desc members
  auto parent_column_table_device_view = table_device_view::create(single_streams_table, stream);
  rmm::device_uvector<column_device_view> leaf_column_views(0, stream);

  // Initialize column description
  hostdevice_vector<gpu::parquet_column_device_view> col_desc(parquet_columns.size(), stream);
  std::transform(
<<<<<<< HEAD
    parquet_columns.begin(), parquet_columns.end(), col_desc.host_ptr(), [&](auto const &pcol) {
=======
    parquet_columns.begin(), parquet_columns.end(), col_desc.host_ptr(), [&](auto& pcol) {
>>>>>>> 29b5f9ac
      return pcol.get_device_view(stream);
    });

  // Init page fragments
  // 5000 is good enough for up to ~200-character strings. Longer strings will start producing
  // fragments larger than the desired page size -> TODO: keep track of the max fragment size, and
  // iteratively reduce this value if the largest fragment exceeds the max page size limit (we
  // ideally want the page size to be below 1MB so as to have enough pages to get good
  // compression/decompression performance).
  using cudf::io::parquet::gpu::max_page_fragment_size;
  constexpr uint32_t fragment_size = 5000;
  static_assert(fragment_size <= max_page_fragment_size,
                "fragment size cannot be greater than max_page_fragment_size");

  uint32_t num_fragments = (uint32_t)((num_rows + fragment_size - 1) / fragment_size);
  cudf::detail::hostdevice_2dvector<gpu::PageFragment> fragments(
    num_columns, num_fragments, stream);

  if (num_fragments != 0) {
    // Move column info to device
    col_desc.host_to_device(stream);
    leaf_column_views = create_leaf_column_device_views<gpu::parquet_column_device_view>(
      col_desc, *parent_column_table_device_view, stream);

    init_page_fragments(fragments, col_desc, num_rows, fragment_size);
  }

  size_t global_rowgroup_base = md.row_groups.size();

  // Decide row group boundaries based on uncompressed data size
  size_t rowgroup_size   = 0;
  uint32_t num_rowgroups = 0;
  for (uint32_t f = 0, global_r = global_rowgroup_base, rowgroup_start = 0; f < num_fragments;
       f++) {
    size_t fragment_data_size = 0;
    // Replace with STL algorithm to transform and sum
    for (auto i = 0; i < num_columns; i++) {
      fragment_data_size += fragments[i][f].fragment_data_size;
    }
    if (f > rowgroup_start && (rowgroup_size + fragment_data_size > max_rowgroup_size_ ||
                               (f + 1 - rowgroup_start) * fragment_size > max_rowgroup_rows_)) {
      // update schema
      md.row_groups.resize(md.row_groups.size() + 1);
      md.row_groups[global_r++].num_rows = (f - rowgroup_start) * fragment_size;
      num_rowgroups++;
      rowgroup_start = f;
      rowgroup_size  = 0;
    }
    rowgroup_size += fragment_data_size;
    if (f + 1 == num_fragments) {
      // update schema
      md.row_groups.resize(md.row_groups.size() + 1);
      md.row_groups[global_r++].num_rows = num_rows - rowgroup_start * fragment_size;
      num_rowgroups++;
    }
  }

  // Allocate column chunks and gather fragment statistics
  rmm::device_uvector<statistics_chunk> frag_stats(0, stream);
  if (stats_granularity_ != statistics_freq::STATISTICS_NONE) {
    frag_stats.resize(num_fragments * num_columns, stream);
    if (frag_stats.size() != 0) {
      auto frag_stats_2dview =
        device_2dspan<statistics_chunk>(frag_stats.data(), num_columns, num_fragments);
      gather_fragment_statistics(frag_stats_2dview, fragments, col_desc, num_fragments);
    }
  }
  // Initialize row groups and column chunks
  uint32_t num_chunks = num_rowgroups * num_columns;
  hostdevice_2dvector<gpu::EncColumnChunk> chunks(num_rowgroups, num_columns, stream);
  for (uint32_t r = 0, global_r = global_rowgroup_base, f = 0, start_row = 0; r < num_rowgroups;
       r++, global_r++) {
    uint32_t fragments_in_chunk =
      (uint32_t)((md.row_groups[global_r].num_rows + fragment_size - 1) / fragment_size);
    md.row_groups[global_r].total_byte_size = 0;
    md.row_groups[global_r].columns.resize(num_columns);
    for (int i = 0; i < num_columns; i++) {
<<<<<<< HEAD
      gpu::EncColumnChunk *ck = &chunks[r][i];
=======
      gpu::EncColumnChunk* ck = &chunks[r][i];
      bool dict_enable        = false;
>>>>>>> 29b5f9ac

      *ck             = {};
      ck->col_desc    = col_desc.device_ptr() + i;
      ck->col_desc_id = i;
      ck->fragments   = &fragments.device_view()[i][f];
      ck->stats = (frag_stats.size() != 0) ? frag_stats.data() + i * num_fragments + f : nullptr;
      ck->start_row        = start_row;
      ck->num_rows         = (uint32_t)md.row_groups[global_r].num_rows;
      ck->first_fragment   = i * num_fragments + f;
      auto chunk_fragments = fragments[i].subspan(f, fragments_in_chunk);
      ck->num_values =
        std::accumulate(chunk_fragments.begin(), chunk_fragments.end(), 0, [](uint32_t l, auto r) {
          return l + r.num_values;
        });
      ck->plain_data_size = std::accumulate(
        chunk_fragments.begin(), chunk_fragments.end(), 0, [](int sum, gpu::PageFragment frag) {
          return sum + frag.fragment_data_size;
        });
      md.row_groups[global_r].columns[i].meta_data.type      = parquet_columns[i].physical_type();
      md.row_groups[global_r].columns[i].meta_data.encodings = {Encoding::PLAIN, Encoding::RLE};
      md.row_groups[global_r].columns[i].meta_data.path_in_schema =
        parquet_columns[i].get_path_in_schema();
      md.row_groups[global_r].columns[i].meta_data.codec      = UNCOMPRESSED;
      md.row_groups[global_r].columns[i].meta_data.num_values = ck->num_values;
    }
    f += fragments_in_chunk;
    start_row += (uint32_t)md.row_groups[global_r].num_rows;
  }

<<<<<<< HEAD
  // Yahan banayenge nayi dictionary ka ghar
  auto dict_info_owner = build_chunk_dictionaries(chunks, col_desc, num_rows, stream);
  for (uint32_t rg = 0, global_rg = global_rowgroup_base; rg < num_rowgroups; rg++, global_rg++) {
    for (int col = 0; col < num_columns; col++) {
      if (chunks.host_view()[rg][col].use_dictionary) {
        md.row_groups[global_rg].columns[col].meta_data.encodings.push_back(
          Encoding::PLAIN_DICTIONARY);
      }
    }
=======
  // Free unused dictionaries
  for (auto& col : parquet_columns) {
    col.check_dictionary_used(stream);
>>>>>>> 29b5f9ac
  }

  // Build chunk dictionaries and count pages
  if (num_chunks != 0) { init_page_sizes(chunks, col_desc, num_columns); }

  // Initialize batches of rowgroups to encode (mainly to limit peak memory usage)
  std::vector<uint32_t> batch_list;
  uint32_t num_pages          = 0;
  size_t max_bytes_in_batch   = 1024 * 1024 * 1024;  // 1GB - TBD: Tune this
  size_t max_uncomp_bfr_size  = 0;
  size_t max_chunk_bfr_size   = 0;
  uint32_t max_pages_in_batch = 0;
  size_t bytes_in_batch       = 0;
  for (uint32_t r = 0, groups_in_batch = 0, pages_in_batch = 0; r <= num_rowgroups; r++) {
    size_t rowgroup_size = 0;
    if (r < num_rowgroups) {
      for (int i = 0; i < num_columns; i++) {
        gpu::EncColumnChunk* ck = &chunks[r][i];
        ck->first_page          = num_pages;
        num_pages += ck->num_pages;
        pages_in_batch += ck->num_pages;
        rowgroup_size += ck->bfr_size;
        max_chunk_bfr_size =
          std::max(max_chunk_bfr_size, (size_t)std::max(ck->bfr_size, ck->compressed_size));
      }
    }
    // TBD: We may want to also shorten the batch if we have enough pages (not just based on size)
    if ((r == num_rowgroups) ||
        (groups_in_batch != 0 && bytes_in_batch + rowgroup_size > max_bytes_in_batch)) {
      max_uncomp_bfr_size = std::max(max_uncomp_bfr_size, bytes_in_batch);
      max_pages_in_batch  = std::max(max_pages_in_batch, pages_in_batch);
      if (groups_in_batch != 0) {
        batch_list.push_back(groups_in_batch);
        groups_in_batch = 0;
      }
      bytes_in_batch = 0;
      pages_in_batch = 0;
    }
    bytes_in_batch += rowgroup_size;
    groups_in_batch++;
  }

  // Initialize data pointers in batch
  size_t max_comp_bfr_size =
    (compression_ != parquet::Compression::UNCOMPRESSED)
      ? gpu::GetMaxCompressedBfrSize(max_uncomp_bfr_size, max_pages_in_batch)
      : 0;
  uint32_t num_stats_bfr =
    (stats_granularity_ != statistics_freq::STATISTICS_NONE) ? num_pages + num_chunks : 0;
  rmm::device_buffer uncomp_bfr(max_uncomp_bfr_size, stream);
  rmm::device_buffer comp_bfr(max_comp_bfr_size, stream);
  rmm::device_uvector<gpu::EncPage> pages(num_pages, stream);

  // This contains stats for both the pages and the rowgroups. TODO: make them separate.
  rmm::device_uvector<statistics_chunk> page_stats(num_stats_bfr, stream);
  for (uint32_t b = 0, r = 0; b < (uint32_t)batch_list.size(); b++) {
    uint8_t* bfr   = static_cast<uint8_t*>(uncomp_bfr.data());
    uint8_t* bfr_c = static_cast<uint8_t*>(comp_bfr.data());
    for (uint32_t j = 0; j < batch_list[b]; j++, r++) {
      for (int i = 0; i < num_columns; i++) {
        gpu::EncColumnChunk* ck = &chunks[r][i];
        ck->uncompressed_bfr    = bfr;
        ck->compressed_bfr      = bfr_c;
        bfr += ck->bfr_size;
        bfr_c += ck->compressed_size;
      }
    }
  }

  if (num_pages != 0) {
    init_encoder_pages(chunks,
                       col_desc,
                       {pages.data(), pages.size()},
                       (num_stats_bfr) ? page_stats.data() : nullptr,
                       (num_stats_bfr) ? frag_stats.data() : nullptr,
                       num_columns,
                       num_pages,
                       num_stats_bfr);
  }

  pinned_buffer<uint8_t> host_bfr{nullptr, cudaFreeHost};

  // Encode row groups in batches
  for (uint32_t b = 0, r = 0, global_r = global_rowgroup_base; b < (uint32_t)batch_list.size();
       b++) {
    // Count pages in this batch
    uint32_t rnext               = r + batch_list[b];
    uint32_t first_page_in_batch = chunks[r][0].first_page;
    uint32_t first_page_in_next_batch =
      (rnext < num_rowgroups) ? chunks[rnext][0].first_page : num_pages;
    uint32_t pages_in_batch = first_page_in_next_batch - first_page_in_batch;
    // device_span<gpu::EncPage> batch_pages{pages.data() + first_page_in_batch, }
    encode_pages(
      chunks,
      {pages.data(), pages.size()},
      pages_in_batch,
      first_page_in_batch,
      batch_list[b],
      r,
      (stats_granularity_ == statistics_freq::STATISTICS_PAGE) ? page_stats.data() : nullptr,
      (stats_granularity_ != statistics_freq::STATISTICS_NONE) ? page_stats.data() + num_pages
                                                               : nullptr);
    for (; r < rnext; r++, global_r++) {
      for (auto i = 0; i < num_columns; i++) {
        gpu::EncColumnChunk* ck = &chunks[r][i];
        uint8_t* dev_bfr;
        if (ck->is_compressed) {
          md.row_groups[global_r].columns[i].meta_data.codec = compression_;
          dev_bfr                                            = ck->compressed_bfr;
        } else {
          dev_bfr = ck->uncompressed_bfr;
        }

        if (out_sink_->is_device_write_preferred(ck->compressed_size)) {
          // let the writer do what it wants to retrieve the data from the gpu.
          out_sink_->device_write(dev_bfr + ck->ck_stat_size, ck->compressed_size, stream);
          // we still need to do a (much smaller) memcpy for the statistics.
          if (ck->ck_stat_size != 0) {
            md.row_groups[global_r].columns[i].meta_data.statistics_blob.resize(ck->ck_stat_size);
            CUDA_TRY(
              cudaMemcpyAsync(md.row_groups[global_r].columns[i].meta_data.statistics_blob.data(),
                              dev_bfr,
                              ck->ck_stat_size,
                              cudaMemcpyDeviceToHost,
                              stream.value()));
            stream.synchronize();
          }
        } else {
          if (!host_bfr) {
            host_bfr = pinned_buffer<uint8_t>{[](size_t size) {
                                                uint8_t* ptr = nullptr;
                                                CUDA_TRY(cudaMallocHost(&ptr, size));
                                                return ptr;
                                              }(max_chunk_bfr_size),
                                              cudaFreeHost};
          }
          // copy the full data
          CUDA_TRY(cudaMemcpyAsync(host_bfr.get(),
                                   dev_bfr,
                                   ck->ck_stat_size + ck->compressed_size,
                                   cudaMemcpyDeviceToHost,
                                   stream.value()));
          stream.synchronize();
          out_sink_->host_write(host_bfr.get() + ck->ck_stat_size, ck->compressed_size);
          if (ck->ck_stat_size != 0) {
            md.row_groups[global_r].columns[i].meta_data.statistics_blob.resize(ck->ck_stat_size);
            memcpy(md.row_groups[global_r].columns[i].meta_data.statistics_blob.data(),
                   host_bfr.get(),
                   ck->ck_stat_size);
          }
        }
        md.row_groups[global_r].total_byte_size += ck->compressed_size;
        md.row_groups[global_r].columns[i].meta_data.data_page_offset =
          current_chunk_offset + ((ck->use_dictionary) ? ck->dictionary_size : 0);
        md.row_groups[global_r].columns[i].meta_data.dictionary_page_offset =
          (ck->use_dictionary) ? current_chunk_offset : 0;
        md.row_groups[global_r].columns[i].meta_data.total_uncompressed_size = ck->bfr_size;
        md.row_groups[global_r].columns[i].meta_data.total_compressed_size   = ck->compressed_size;
        current_chunk_offset += ck->compressed_size;
      }
    }
  }
}

std::unique_ptr<std::vector<uint8_t>> writer::impl::close(
  std::string const& column_chunks_file_path)
{
  if (closed) { return nullptr; }
  closed = true;
  CompactProtocolWriter cpw(&buffer_);
  file_ender_s fendr;
  buffer_.resize(0);
  fendr.footer_len = static_cast<uint32_t>(cpw.write(md));
  fendr.magic      = parquet_magic;
  out_sink_->host_write(buffer_.data(), buffer_.size());
  out_sink_->host_write(&fendr, sizeof(fendr));
  out_sink_->flush();

  // Optionally output raw file metadata with the specified column chunk file path
  if (column_chunks_file_path.length() > 0) {
    file_header_s fhdr = {parquet_magic};
    buffer_.resize(0);
    buffer_.insert(buffer_.end(),
                   reinterpret_cast<const uint8_t*>(&fhdr),
                   reinterpret_cast<const uint8_t*>(&fhdr) + sizeof(fhdr));
    for (auto& rowgroup : md.row_groups) {
      for (auto& col : rowgroup.columns) {
        col.file_path = column_chunks_file_path;
      }
    }
    fendr.footer_len = static_cast<uint32_t>(cpw.write(md));
    buffer_.insert(buffer_.end(),
                   reinterpret_cast<const uint8_t*>(&fendr),
                   reinterpret_cast<const uint8_t*>(&fendr) + sizeof(fendr));
    return std::make_unique<std::vector<uint8_t>>(std::move(buffer_));
  } else {
    return {nullptr};
  }
}

// Forward to implementation
writer::writer(std::unique_ptr<data_sink> sink,
               parquet_writer_options const& options,
               SingleWriteMode mode,
               rmm::cuda_stream_view stream,
               rmm::mr::device_memory_resource* mr)
  : _impl(std::make_unique<impl>(std::move(sink), options, mode, stream, mr))
{
}

writer::writer(std::unique_ptr<data_sink> sink,
               chunked_parquet_writer_options const& options,
               SingleWriteMode mode,
               rmm::cuda_stream_view stream,
               rmm::mr::device_memory_resource* mr)
  : _impl(std::make_unique<impl>(std::move(sink), options, mode, stream, mr))
{
}

// Destructor within this translation unit
writer::~writer() = default;

// Forward to implementation
void writer::write(table_view const& table) { _impl->write(table); }

// Forward to implementation
std::unique_ptr<std::vector<uint8_t>> writer::close(std::string const& column_chunks_file_path)
{
  return _impl->close(column_chunks_file_path);
}

std::unique_ptr<std::vector<uint8_t>> writer::merge_rowgroup_metadata(
  const std::vector<std::unique_ptr<std::vector<uint8_t>>>& metadata_list)
{
  std::vector<uint8_t> output;
  CompactProtocolWriter cpw(&output);
  FileMetaData md;

  md.row_groups.reserve(metadata_list.size());
  for (const auto& blob : metadata_list) {
    CompactProtocolReader cpreader(
      blob.get()->data(),
      std::max<size_t>(blob.get()->size(), sizeof(file_ender_s)) - sizeof(file_ender_s));
    cpreader.skip_bytes(sizeof(file_header_s));  // Skip over file header
    if (md.num_rows == 0) {
      cpreader.read(&md);
    } else {
      FileMetaData tmp;
      cpreader.read(&tmp);
      md.row_groups.insert(md.row_groups.end(),
                           std::make_move_iterator(tmp.row_groups.begin()),
                           std::make_move_iterator(tmp.row_groups.end()));
      md.num_rows += tmp.num_rows;
    }
  }
  // Reader doesn't currently populate column_order, so infer it here
  if (md.row_groups.size() != 0) {
    uint32_t num_columns = static_cast<uint32_t>(md.row_groups[0].columns.size());
    md.column_order_listsize =
      (num_columns > 0 && md.row_groups[0].columns[0].meta_data.statistics_blob.size())
        ? num_columns
        : 0;
  }
  // Thrift-encode the resulting output
  file_header_s fhdr;
  file_ender_s fendr;
  fhdr.magic = parquet_magic;
  output.insert(output.end(),
                reinterpret_cast<const uint8_t*>(&fhdr),
                reinterpret_cast<const uint8_t*>(&fhdr) + sizeof(fhdr));
  fendr.footer_len = static_cast<uint32_t>(cpw.write(md));
  fendr.magic      = parquet_magic;
  output.insert(output.end(),
                reinterpret_cast<const uint8_t*>(&fendr),
                reinterpret_cast<const uint8_t*>(&fendr) + sizeof(fendr));
  return std::make_unique<std::vector<uint8_t>>(std::move(output));
}

}  // namespace parquet
}  // namespace detail
}  // namespace io
}  // namespace cudf<|MERGE_RESOLUTION|>--- conflicted
+++ resolved
@@ -517,29 +517,6 @@
   uint8_t max_rep_level() const noexcept { return _max_rep_level; }
   bool is_list() const noexcept { return _is_list; }
 
-<<<<<<< HEAD
-=======
-  // Dictionary related member functions
-  uint32_t* get_dict_data() { return (_dict_data.size()) ? _dict_data.data() : nullptr; }
-  uint32_t* get_dict_index() { return (_dict_index.size()) ? _dict_index.data() : nullptr; }
-  void use_dictionary(bool use_dict) { _dictionary_used = use_dict; }
-  void alloc_dictionary(size_t max_num_rows, rmm::cuda_stream_view stream)
-  {
-    _dict_data.resize(max_num_rows, stream);
-    _dict_index.resize(max_num_rows, stream);
-  }
-  bool check_dictionary_used(rmm::cuda_stream_view stream)
-  {
-    if (!_dictionary_used) {
-      _dict_data.resize(0, stream);
-      _dict_data.shrink_to_fit(stream);
-      _dict_index.resize(0, stream);
-      _dict_index.shrink_to_fit(stream);
-    }
-    return _dictionary_used;
-  }
-
->>>>>>> 29b5f9ac
  private:
   // Schema related members
   schema_tree_node schema_node;
@@ -727,25 +704,16 @@
   stream.synchronize();
 }
 
-<<<<<<< HEAD
-void writer::impl::init_page_sizes(hostdevice_2dvector<gpu::EncColumnChunk> &chunks,
+void writer::impl::init_page_sizes(hostdevice_2dvector<gpu::EncColumnChunk>& chunks,
                                    device_span<gpu::parquet_column_device_view const> col_desc,
                                    uint32_t num_columns)
-=======
-void writer::impl::build_chunk_dictionaries(
-  hostdevice_2dvector<gpu::EncColumnChunk>& chunks,
-  device_span<gpu::parquet_column_device_view const> col_desc,
-  uint32_t num_columns,
-  uint32_t num_dictionaries)
->>>>>>> 29b5f9ac
 {
   chunks.host_to_device(stream);
   gpu::InitEncoderPages(chunks, {}, col_desc, num_columns, nullptr, nullptr, stream);
   chunks.device_to_host(stream, true);
 }
 
-<<<<<<< HEAD
-auto build_chunk_dictionaries(hostdevice_2dvector<gpu::EncColumnChunk> &chunks,
+auto build_chunk_dictionaries(hostdevice_2dvector<gpu::EncColumnChunk>& chunks,
                               host_span<gpu::parquet_column_device_view const> col_desc,
                               uint32_t num_rows,
                               rmm::cuda_stream_view stream)
@@ -763,12 +731,12 @@
   // Allocate slots for each chunk
   std::vector<rmm::device_uvector<gpu::slot_type>> hash_maps_storage;
   hash_maps_storage.reserve(h_chunks.size());
-  for (auto &chunk : h_chunks) {
+  for (auto& chunk : h_chunks) {
     if (col_desc[chunk.col_desc_id].physical_type == Type::BOOLEAN) {
       chunk.use_dictionary = false;
     } else {
       chunk.use_dictionary = true;
-      auto &inserted_map   = hash_maps_storage.emplace_back(chunk.num_values, stream);
+      auto& inserted_map   = hash_maps_storage.emplace_back(chunk.num_values, stream);
       chunk.dict_map_slots = inserted_map.data();
       chunk.dict_map_size  = inserted_map.size();
     }
@@ -783,7 +751,7 @@
   stream.synchronize();
 
   // Make decision about which chunks have dictionary
-  for (auto &ck : h_chunks) {
+  for (auto& ck : h_chunks) {
     if (not ck.use_dictionary) { continue; }
     std::tie(ck.use_dictionary, ck.dict_rle_bits) = [&]() {
       // We don't use dictionary if the indices are > 16 bits
@@ -816,11 +784,11 @@
 
   dict_data.reserve(h_chunks.size());
   dict_index.reserve(h_chunks.size());
-  for (auto &chunk : h_chunks) {
+  for (auto& chunk : h_chunks) {
     if (not chunk.use_dictionary) { continue; }
 
-    auto &inserted_dict_data  = dict_data.emplace_back(MAX_DICT_SIZE, stream);
-    auto &inserted_dict_index = dict_index.emplace_back(chunk.num_values, stream);
+    auto& inserted_dict_data  = dict_data.emplace_back(MAX_DICT_SIZE, stream);
+    auto& inserted_dict_index = dict_index.emplace_back(chunk.num_values, stream);
     chunk.dict_data           = inserted_dict_data.data();
     chunk.dict_index          = inserted_dict_index.data();
   }
@@ -831,10 +799,7 @@
   return std::make_pair(std::move(dict_data), std::move(dict_index));
 }
 
-void writer::impl::init_encoder_pages(hostdevice_2dvector<gpu::EncColumnChunk> &chunks,
-=======
 void writer::impl::init_encoder_pages(hostdevice_2dvector<gpu::EncColumnChunk>& chunks,
->>>>>>> 29b5f9ac
                                       device_span<gpu::parquet_column_device_view const> col_desc,
                                       device_span<gpu::EncPage> pages,
                                       statistics_chunk* page_stats,
@@ -1032,11 +997,7 @@
   // Initialize column description
   hostdevice_vector<gpu::parquet_column_device_view> col_desc(parquet_columns.size(), stream);
   std::transform(
-<<<<<<< HEAD
-    parquet_columns.begin(), parquet_columns.end(), col_desc.host_ptr(), [&](auto const &pcol) {
-=======
-    parquet_columns.begin(), parquet_columns.end(), col_desc.host_ptr(), [&](auto& pcol) {
->>>>>>> 29b5f9ac
+    parquet_columns.begin(), parquet_columns.end(), col_desc.host_ptr(), [&](auto const& pcol) {
       return pcol.get_device_view(stream);
     });
 
@@ -1114,12 +1075,7 @@
     md.row_groups[global_r].total_byte_size = 0;
     md.row_groups[global_r].columns.resize(num_columns);
     for (int i = 0; i < num_columns; i++) {
-<<<<<<< HEAD
-      gpu::EncColumnChunk *ck = &chunks[r][i];
-=======
       gpu::EncColumnChunk* ck = &chunks[r][i];
-      bool dict_enable        = false;
->>>>>>> 29b5f9ac
 
       *ck             = {};
       ck->col_desc    = col_desc.device_ptr() + i;
@@ -1149,7 +1105,6 @@
     start_row += (uint32_t)md.row_groups[global_r].num_rows;
   }
 
-<<<<<<< HEAD
   // Yahan banayenge nayi dictionary ka ghar
   auto dict_info_owner = build_chunk_dictionaries(chunks, col_desc, num_rows, stream);
   for (uint32_t rg = 0, global_rg = global_rowgroup_base; rg < num_rowgroups; rg++, global_rg++) {
@@ -1159,11 +1114,6 @@
           Encoding::PLAIN_DICTIONARY);
       }
     }
-=======
-  // Free unused dictionaries
-  for (auto& col : parquet_columns) {
-    col.check_dictionary_used(stream);
->>>>>>> 29b5f9ac
   }
 
   // Build chunk dictionaries and count pages
