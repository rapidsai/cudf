--- conflicted
+++ resolved
@@ -733,28 +733,14 @@
   device_span<gpu::parquet_column_device_view const> col_desc,
   uint32_t num_fragments)
 {
-<<<<<<< HEAD
-  rmm::device_vector<statistics_group> frag_stats_group(num_fragments * num_columns);
-
-  gpu::InitFragmentStatistics(frag_stats_group.data().get(),
-                              frag.device_ptr(),
-                              col_desc.device_ptr(),
-                              num_fragments,
-                              num_columns,
-                              fragment_size,
-                              stream);
-  detail::GatherColumnStatistics<detail::io_type::PARQUET>(
-    frag_stats_chunk, frag_stats_group.data().get(), num_fragments * num_columns, stream);
-=======
   auto num_columns = col_desc.size();
   rmm::device_uvector<statistics_group> frag_stats_group(num_fragments * num_columns, stream);
   auto frag_stats_group_2dview =
     device_2dspan<statistics_group>(frag_stats_group.data(), num_columns, num_fragments);
 
   gpu::InitFragmentStatistics(frag_stats_group_2dview, frag, col_desc, stream);
-  GatherColumnStatistics(
+  detail::GatherColumnStatistics<detail::io_type::PARQUET>(
     frag_stats_chunk.data(), frag_stats_group.data(), num_fragments * num_columns, stream);
->>>>>>> fbb9a988
   stream.synchronize();
 }
 
@@ -795,25 +781,15 @@
                    (num_stats_bfr > num_pages) ? page_stats_mrg.data() + num_pages : nullptr,
                    stream);
   if (num_stats_bfr > 0) {
-<<<<<<< HEAD
     detail::MergeColumnStatistics<detail::io_type::PARQUET>(
-      page_stats, frag_stats, page_stats_mrg.data().get(), num_pages, stream);
+      page_stats, frag_stats, page_stats_mrg.data(), num_pages, stream);
     if (num_stats_bfr > num_pages) {
       detail::MergeColumnStatistics<detail::io_type::PARQUET>(
         page_stats + num_pages,
         page_stats,
-        page_stats_mrg.data().get() + num_pages,
+        page_stats_mrg.data() + num_pages,
         num_stats_bfr - num_pages,
         stream);
-=======
-    MergeColumnStatistics(page_stats, frag_stats, page_stats_mrg.data(), num_pages, stream);
-    if (num_stats_bfr > num_pages) {
-      MergeColumnStatistics(page_stats + num_pages,
-                            page_stats,
-                            page_stats_mrg.data() + num_pages,
-                            num_stats_bfr - num_pages,
-                            stream);
->>>>>>> fbb9a988
     }
   }
   stream.synchronize();
