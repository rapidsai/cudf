--- conflicted
+++ resolved
@@ -1411,9 +1411,6 @@
   hostdevice_vector<gpu::PageFragment> fragments(num_columns * num_fragments);
 
   if (fragments.size() != 0) {
-<<<<<<< HEAD
-    init_page_fragments(fragments, col_desc, num_columns, num_fragments, num_rows, fragment_size);
-=======
     init_page_fragments(fragments,
                         col_desc,
                         *parent_column_table_device_view,
@@ -1421,9 +1418,7 @@
                         num_columns,
                         num_fragments,
                         num_rows,
-                        fragment_size,
-                        state.stream);
->>>>>>> 90b5da01
+                        fragment_size);
   }
 
   size_t global_rowgroup_base = md.row_groups.size();
