--- conflicted
+++ resolved
@@ -498,7 +498,8 @@
 void writer::impl::init_page_fragments(hostdevice_vector<gpu::PageFragment> &frag,
                                        hostdevice_vector<gpu::EncColumnDesc> &col_desc,
                                        const table_device_view &parent_table_device_view,
-                                       table_device_view &leaf_table_device_view,
+                                       rmm::device_uvector<column_device_view> &leaf_column_views,
+                                       //table_device_view &leaf_table_device_view,
                                        uint32_t num_columns,
                                        uint32_t num_fragments,
                                        uint32_t num_rows,
@@ -510,7 +511,7 @@
                            cudaMemcpyHostToDevice,
                            stream.value()));
   gpu::InitColumnDeviceViews(
-    col_desc.device_ptr(), leaf_table_device_view, parent_table_device_view, stream);
+    col_desc.device_ptr(), leaf_column_views.data(), parent_table_device_view, stream);
   gpu::InitPageFragments(frag.device_ptr(),
                          col_desc.device_ptr(),
                          num_fragments,
@@ -877,6 +878,8 @@
   auto parent_column_table_device_view = table_device_view::create(table);
   auto leaf_column_table_device_view   = table_device_view::create(table);
 
+  rmm::device_uvector<column_device_view> leaf_column_views(num_columns, rmm::cuda_stream_default);
+
   // Initialize column description
   hostdevice_vector<gpu::EncColumnDesc> col_desc(num_columns);
 
@@ -933,19 +936,15 @@
   hostdevice_vector<gpu::PageFragment> fragments(num_columns * num_fragments);
 
   if (fragments.size() != 0) {
-<<<<<<< HEAD
     init_page_fragments(fragments,
                         col_desc,
                         *parent_column_table_device_view,
-                        *leaf_column_table_device_view,
+                        leaf_column_views,
+                        //*leaf_column_table_device_view,
                         num_columns,
                         num_fragments,
                         num_rows,
-                        fragment_size,
-                        state.stream);
-=======
-    init_page_fragments(fragments, col_desc, num_columns, num_fragments, num_rows, fragment_size);
->>>>>>> fc40c52a
+                        fragment_size);
   }
 
   size_t global_rowgroup_base = md.row_groups.size();
