--- conflicted
+++ resolved
@@ -504,17 +504,9 @@
                                        uint32_t num_rows,
                                        uint32_t fragment_size)
 {
-<<<<<<< HEAD
-  CUDA_TRY(cudaMemcpyAsync(col_desc.device_ptr(),
-                           col_desc.host_ptr(),
-                           col_desc.memory_size(),
-                           cudaMemcpyHostToDevice,
-                           stream.value()));
+  col_desc.host_to_device(stream);
   gpu::InitColumnDeviceViews(
     col_desc.device_ptr(), leaf_column_views.data(), parent_table_device_view, stream);
-=======
-  col_desc.host_to_device(stream);
->>>>>>> fe5e07dd
   gpu::InitPageFragments(frag.device_ptr(),
                          col_desc.device_ptr(),
                          num_fragments,
