--- conflicted
+++ resolved
@@ -77,11 +77,7 @@
     }
 
     if (stats_granularity != statistics_freq::STATISTICS_NONE) {
-<<<<<<< HEAD
-      ColumnOrder default_order = {TypeDefinedOrder{}};
-=======
       ColumnOrder default_order = {ColumnOrder::TYPE_ORDER};
->>>>>>> 0ae2fc41
       this->column_orders       = std::vector<ColumnOrder>(num_columns, default_order);
     }
 
@@ -180,13 +176,8 @@
     std::vector<std::vector<uint8_t>> column_indexes;
   };
   std::vector<per_file_metadata> files;
-<<<<<<< HEAD
-  std::string created_by                                = "";
-  std::optional<std::vector<ColumnOrder>> column_orders = std::nullopt;
-=======
   std::string created_by                                   = "";
   thrust::optional<std::vector<ColumnOrder>> column_orders = thrust::nullopt;
->>>>>>> 0ae2fc41
 };
 
 namespace {
