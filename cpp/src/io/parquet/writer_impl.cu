--- conflicted
+++ resolved
@@ -24,7 +24,6 @@
 #include <io/parquet/compact_protocol_writer.hpp>
 
 #include <cudf/column/column_device_view.cuh>
-#include <cudf/detail/utilities/cuda.cuh>
 #include <cudf/lists/lists_column_view.hpp>
 #include <cudf/null_mask.hpp>
 #include <cudf/strings/strings_column_view.hpp>
@@ -97,7 +96,8 @@
     } else {
       CUDF_EXPECTS(
         null_it + depth <= col_nullable.end(),
-        "Mismatch between size of column nullability passed in user_metadata_with_nullability and "
+        "Mismatch between size of column nullability passed in user_metadata_with_nullability "
+        "and "
         "number of null masks expected in table. Expected more values in passed metadata");
       per_column_nullability.emplace_back(null_it, null_it + depth);
       null_it += depth;
@@ -520,7 +520,8 @@
             for (auto child_it = col.child_begin(); child_it < col.child_end(); child_it++) {
               auto unpacked_children = unpack_column(*child_it);
 
-              // wrap children in single column struct with current struct col's nullmask and insert
+              // wrap children in single column struct with current struct col's nullmask and
+insert
               // into the column of vectors to return
               std::transform(unpacked_children.begin(),
                              unpacked_children.end(),
@@ -589,7 +590,8 @@
       } else if (col.type().id() == type_id::LIST) {
         // if list, add two elements for current and recursively call for child.
         // Child has to be named "element"
-        // List schema is denoted by two levels for each nesting level and one final level for leaf.
+        // List schema is denoted by two levels for each nesting level and one final level for
+leaf.
         // The top level is the same name as the column name.
         // So e.g. List<List<int>> is denoted in the schema by
         // "col_name" : { "list" : { "element" : { "list" : { "element" } } } }
@@ -633,7 +635,8 @@
   //       copy of this object. Options:
   // 1. Inherit from column_view_base. Only lose out on children vector. That is not needed.
   // 2. Don't inherit at all. make linked_column_view keep a reference wrapper to its column_view
-  // 3. OR, WAIT A SECOND! Why do we need to keep linked_column as children at all? We only need to
+  // 3. OR, WAIT A SECOND! Why do we need to keep linked_column as children at all? We only need
+  // to
   //    assign the linked column to leaf node of schema and go up from there?
   //    ANS: BECAUSE, we need to keep all the constructed linked columns somewhere anyway. leaf
   //    level linked_column will only have its parent info but its parent would also need to be
@@ -730,11 +733,10 @@
  */
 struct schema_tree_node : public SchemaElement {
   linked_column_view const *leaf_column;
-  // TODO: Think about making schema a class that holds a vector of schema_tree_nodes. The function
-  // construct_schema_tree could be its constructor.
-  // It can have method to get the per column nullability given a schema node index corresponding
-  // to a leaf schema.
-  // Much easier than that is a method to get path in schema, given a leaf node
+  // TODO: Think about making schema a class that holds a vector of schema_tree_nodes. The
+  // function construct_schema_tree could be its constructor. It can have method to get the per
+  // column nullability given a schema node index corresponding to a leaf schema. Much easier than
+  // that is a method to get path in schema, given a leaf node
 };
 
 std::vector<schema_tree_node> construct_schema_tree(
@@ -769,10 +771,10 @@
       } else if (col.type().id() == type_id::LIST) {
         // if list, add two elements for current and recursively call for child.
         // TODO: Child has to be named "element"
-        // List schema is denoted by two levels for each nesting level and one final level for leaf.
-        // The top level is the same name as the column name.
-        // So e.g. List<List<int>> is denoted in the schema by
-        // "col_name" : { "list" : { "element" : { "list" : { "element" } } } }
+        // List schema is denoted by two levels for each nesting level and one final level for
+        // leaf. The top level is the same name as the column name. So e.g. List<List<int>> is
+        // denoted in the schema by "col_name" : { "list" : { "element" : { "list" : { "element" }
+        // } } }
 
         schema_tree_node list_schema_1{};
         // Use input schema to influence this
@@ -976,12 +978,8 @@
 
 void writer::impl::init_page_fragments(hostdevice_vector<gpu::PageFragment> &frag,
                                        hostdevice_vector<gpu::EncColumnDesc> &col_desc,
-<<<<<<< HEAD
-                                       table_device_view *input_table_device_view,
-=======
                                        const table_device_view &parent_table_device_view,
                                        table_device_view &leaf_table_device_view,
->>>>>>> f7658c6f
                                        uint32_t num_columns,
                                        uint32_t num_fragments,
                                        uint32_t num_rows,
@@ -992,12 +990,8 @@
                            col_desc.memory_size(),
                            cudaMemcpyHostToDevice,
                            stream.value()));
-<<<<<<< HEAD
-  gpu::InitColumnDeviceViews(col_desc.device_ptr(), input_table_device_view, stream);
-=======
   gpu::InitColumnDeviceViews(
     col_desc.device_ptr(), parent_table_device_view, leaf_table_device_view, stream);
->>>>>>> f7658c6f
   gpu::InitPageFragments(frag.device_ptr(),
                          col_desc.device_ptr(),
                          num_fragments,
@@ -1125,8 +1119,8 @@
       break;
     default: break;
   }
-  // TBD: Not clear if the official spec actually allows dynamically turning off compression at the
-  // chunk-level
+  // TBD: Not clear if the official spec actually allows dynamically turning off compression at
+  // the chunk-level
   DecideCompression(chunks.device_ptr() + first_rowgroup * num_columns,
                     pages,
                     rowgroups_in_batch * num_columns,
@@ -1220,10 +1214,10 @@
   parquet_columns.reserve(num_columns);  // Avoids unnecessary re-allocation
 
   // because the repetition type is global (in the sense of, not per-rowgroup or per write_chunk()
-  // call) we cannot know up front if the user is going to end up passing tables with nulls/no nulls
-  // in the multiple write_chunk() case.  so we'll do some special handling.
-  // The user can pass in information about the nullability of a column to be enforced across
-  // write_chunk() calls, in a flattened bool vector. Figure out that per column.
+  // call) we cannot know up front if the user is going to end up passing tables with nulls/no
+  // nulls in the multiple write_chunk() case.  so we'll do some special handling. The user can
+  // pass in information about the nullability of a column to be enforced across write_chunk()
+  // calls, in a flattened bool vector. Figure out that per column.
   auto per_column_nullability =
     (single_write_mode)
       ? std::vector<std::vector<bool>>{}
@@ -1251,8 +1245,6 @@
                                  stream);
   }
 
-  // Early exit for empty table
-  if (num_rows == 0 || num_columns == 0) { return; }
   CUDF_EXPECTS(decimal_precision_idx == decimal_precision.size(),
                "Too many decimal precision values!");
 
@@ -1267,7 +1259,8 @@
   // Make schema with current table
   std::vector<SchemaElement> this_table_schema;
   {
-    // Each level of nesting requires two levels of Schema. The leaf level needs one schema element
+    // Each level of nesting requires two levels of Schema. The leaf level needs one schema
+    // element
     this_table_schema.reserve(1 + num_columns + list_col_depths * 2);
     SchemaElement root{};
     root.type            = UNDEFINED_TYPE;
@@ -1367,10 +1360,6 @@
   auto parent_column_table_device_view = table_device_view::create(table);
   auto leaf_column_table_device_view   = table_device_view::create(table);
 
-  // Create table_device_view so that corresponding column_device_view data
-  // can be written into col_desc members
-  auto input_table_device_view = table_device_view::create(table);
-
   // Initialize column description
   hostdevice_vector<gpu::EncColumnDesc> col_desc(num_columns);
 
@@ -1379,13 +1368,13 @@
   for (auto i = 0; i < num_columns; i++) {
     auto &col = parquet_columns[i];
     // GPU column description
-    auto *desc = &col_desc[i];
-    *desc      = gpu::EncColumnDesc{};  // Zero out all fields
-    // desc->column_data_base = col.data();
-    // desc->valid_map_base   = col.nulls();
-    // desc->column_offset    = col.offset();
-    desc->stats_dtype = col.stats_type();
-    desc->ts_scale    = col.ts_scale();
+    auto *desc             = &col_desc[i];
+    *desc                  = gpu::EncColumnDesc{};  // Zero out all fields
+    desc->column_data_base = col.data();
+    desc->valid_map_base   = col.nulls();
+    desc->column_offset    = col.offset();
+    desc->stats_dtype      = col.stats_type();
+    desc->ts_scale         = col.ts_scale();
     // TODO (dm): Enable dictionary for list after refactor
     if (col.physical_type() != BOOLEAN && col.physical_type() != UNDEFINED_TYPE && !col.is_list()) {
       col.alloc_dictionary(col.data_count());
@@ -1398,8 +1387,8 @@
       desc->rep_values     = col.repetition_levels();
       desc->def_values     = col.definition_levels();
     }
-    desc->num_values = col.data_count();
-    // desc->num_rows       = col.row_count();
+    desc->num_values     = col.data_count();
+    desc->num_rows       = col.row_count();
     desc->physical_type  = static_cast<uint8_t>(col.physical_type());
     desc->converted_type = static_cast<uint8_t>(col.converted_type());
     auto count_bits      = [](uint16_t number) {
@@ -1426,8 +1415,6 @@
 
   uint32_t num_fragments = (uint32_t)((num_rows + fragment_size - 1) / fragment_size);
   hostdevice_vector<gpu::PageFragment> fragments(num_columns * num_fragments);
-<<<<<<< HEAD
-=======
 
   if (fragments.size() != 0) {
     init_page_fragments(fragments,
@@ -1440,18 +1427,6 @@
                         fragment_size,
                         state.stream);
   }
->>>>>>> f7658c6f
-
-  CUDF_EXPECTS(fragments.size() != 0, "Fragment size cannot evaluate to 0 ");
-
-  // TODO : Add view to init_page_fragments and initialize col_desc column_device_view members
-  init_page_fragments(fragments,
-                      col_desc,
-                      input_table_device_view.get(),
-                      num_columns,
-                      num_fragments,
-                      num_rows,
-                      fragment_size);
 
   size_t global_rowgroup_base = md.row_groups.size();
 
