--- conflicted
+++ resolved
@@ -849,20 +849,12 @@
     // size of the leaf column
     // Calculate row offset into dremel data (repetition/definition values) and the respective
     // definition and repetition levels
-<<<<<<< HEAD
-    cudf::detail::dremel_data dremel = get_dremel_data(cudf_col, _nullability, stream);
-    _dremel_offsets                  = std::move(dremel.dremel_offsets);
-    _rep_level                       = std::move(dremel.rep_level);
-    _def_level                       = std::move(dremel.def_level);
-    _data_count = dremel.leaf_data_size;  // Needed for knowing what size dictionary to allocate
-=======
-    gpu::dremel_data dremel = gpu::get_dremel_data(
-      cudf_col, _d_nullability, _nullability, schema_node.output_as_byte_array, stream);
+    cudf::detail::dremel_data dremel =
+      get_dremel_data(cudf_col, _nullability, schema_node.output_as_byte_array, stream);
     _dremel_offsets = std::move(dremel.dremel_offsets);
     _rep_level      = std::move(dremel.rep_level);
     _def_level      = std::move(dremel.def_level);
     _data_count     = dremel.leaf_data_size;  // Needed for knowing what size dictionary to allocate
->>>>>>> 03f1c1c5
 
     stream.synchronize();
   } else {
