/*
 * Copyright (c) 2019-2021, NVIDIA CORPORATION.
 *
 * Licensed under the Apache License, Version 2.0 (the "License");
 * you may not use this file except in compliance with the License.
 * You may obtain a copy of the License at
 *
 *     http://www.apache.org/licenses/LICENSE-2.0
 *
 * Unless required by applicable law or agreed to in writing, software
 * distributed under the License is distributed on an "AS IS" BASIS,
 * WITHOUT WARRANTIES OR CONDITIONS OF ANY KIND, either express or implied.
 * See the License for the specific language governing permissions and
 * limitations under the License.
 */

/**
 * @file writer_impl.cu
 * @brief cuDF-IO parquet writer class implementation
 */

#include "writer_impl.hpp"

#include <io/parquet/compact_protocol_writer.hpp>
#include <io/utilities/column_utils.cuh>

#include <cudf/column/column_device_view.cuh>
#include <cudf/lists/lists_column_view.hpp>
#include <cudf/null_mask.hpp>
#include <cudf/strings/strings_column_view.hpp>
#include <cudf/table/table_device_view.cuh>

#include <rmm/cuda_stream_view.hpp>
#include <rmm/device_buffer.hpp>
#include <rmm/device_scalar.hpp>
#include <rmm/device_uvector.hpp>
#include <rmm/device_vector.hpp>

#include <algorithm>
#include <cstring>
#include <numeric>
#include <utility>

namespace cudf {
namespace io {
namespace detail {
namespace parquet {
using namespace cudf::io::parquet;
using namespace cudf::io;

namespace {
/**
 * @brief Helper for pinned host memory
 */
template <typename T>
using pinned_buffer = std::unique_ptr<T, decltype(&cudaFreeHost)>;

/**
 * @brief Function that translates GDF compression to parquet compression
 */
parquet::Compression to_parquet_compression(compression_type compression)
{
  switch (compression) {
    case compression_type::AUTO:
    case compression_type::SNAPPY: return parquet::Compression::SNAPPY;
    case compression_type::NONE: return parquet::Compression::UNCOMPRESSED;
    default:
      CUDF_EXPECTS(false, "Unsupported compression type");
      return parquet::Compression::UNCOMPRESSED;
  }
}

}  // namespace

struct linked_column_view;

using LinkedColPtr    = std::shared_ptr<linked_column_view>;
using LinkedColVector = std::vector<LinkedColPtr>;

/**
 * @brief column_view with the added member pointer to the parent of this column.
 *
 */
struct linked_column_view : public column_view {
  // TODO(cp): we are currently keeping all column_view children info multiple times - once for each
  //       copy of this object. Options:
  // 1. Inherit from column_view_base. Only lose out on children vector. That is not needed.
  // 2. Don't inherit at all. make linked_column_view keep a reference wrapper to its column_view
  linked_column_view(column_view const &col) : column_view(col), parent(nullptr)
  {
    for (auto child_it = col.child_begin(); child_it < col.child_end(); ++child_it) {
      children.push_back(std::make_shared<linked_column_view>(this, *child_it));
    }
  }

  linked_column_view(linked_column_view *parent, column_view const &col)
    : column_view(col), parent(parent)
  {
    for (auto child_it = col.child_begin(); child_it < col.child_end(); ++child_it) {
      children.push_back(std::make_shared<linked_column_view>(this, *child_it));
    }
  }

  linked_column_view *parent;  //!< Pointer to parent of this column. Nullptr if root
  LinkedColVector children;
};

/**
 * @brief Converts all column_views of a table into linked_column_views
 *
 * @param table table of columns to convert
 * @return Vector of converted linked_column_views
 */
LinkedColVector input_table_to_linked_columns(table_view const &table)
{
  LinkedColVector result;
  for (column_view const &col : table) {
    result.emplace_back(std::make_shared<linked_column_view>(col));
  }

  return result;
}

/**
<<<<<<< HEAD
 * @brief Helper class that adds parquet-specific column info
 */
class parquet_column_view {
 public:
  /**
   * @brief Constructor that extracts out the string position + length pairs
   * for building dictionaries for string columns
   */
  explicit parquet_column_view(size_t id,
                               column_view const &col,
                               std::vector<bool> const &nullability,
                               const table_metadata *metadata,
                               bool int96_timestamps,
                               std::vector<uint8_t> const &decimal_precision,
                               uint &decimal_precision_idx,
                               rmm::cuda_stream_view stream)
    : _col(col),
      _leaf_col(get_leaf_col(col)),
      _id(id),
      _string_type(_leaf_col.type().id() == type_id::STRING),
      _list_type(col.type().id() == type_id::LIST),
      _type_width((_string_type || _list_type) ? 0 : cudf::size_of(col.type())),
      _row_count(col.size()),
      _null_count(_leaf_col.null_count()),
      _data(col.head<uint8_t>() + col.offset() * _type_width),
      _nulls(_leaf_col.nullable() ? _leaf_col.null_mask() : nullptr),
      _offset(col.offset()),
      _converted_type(ConvertedType::UNKNOWN),
      _ts_scale(0),
      _dremel_offsets(0, stream),
      _rep_level(0, stream),
      _def_level(0, stream),
      _nullability(nullability)
=======
 * @brief Extends SchemaElement to add members required in constructing parquet_column_view
 *
 * Added members are:
 * 1. leaf_column: Pointer to leaf linked_column_view which points to the corresponding data stream
 *    of a leaf schema node. For non-leaf struct node, this is nullptr.
 * 2. stats_dtype: datatype for statistics calculation required for the data stream of a leaf node.
 * 3. ts_scale: scale to multiply or divide timestamp by in order to convert timestamp to parquet
 *    supported types
 */
struct schema_tree_node : public SchemaElement {
  LinkedColPtr leaf_column;
  statistics_dtype stats_dtype;
  int32_t ts_scale;

  // TODO(fut): Think about making schema a class that holds a vector of schema_tree_nodes. The
  // function construct_schema_tree could be its constructor. It can have method to get the per
  // column nullability given a schema node index corresponding to a leaf schema. Much easier than
  // that is a method to get path in schema, given a leaf node
};

struct leaf_schema_fn {
  schema_tree_node &col_schema;
  LinkedColPtr const &col;
  column_in_metadata const &col_meta;
  bool timestamp_is_int96;

  template <typename T>
  std::enable_if_t<std::is_same<T, bool>::value, void> operator()()
  {
    col_schema.type        = Type::BOOLEAN;
    col_schema.stats_dtype = statistics_dtype::dtype_bool;
  }

  template <typename T>
  std::enable_if_t<std::is_same<T, int8_t>::value, void> operator()()
  {
    col_schema.type           = Type::INT32;
    col_schema.converted_type = ConvertedType::INT_8;
    col_schema.stats_dtype    = statistics_dtype::dtype_int8;
  }

  template <typename T>
  std::enable_if_t<std::is_same<T, int16_t>::value, void> operator()()
  {
    col_schema.type           = Type::INT32;
    col_schema.converted_type = ConvertedType::INT_16;
    col_schema.stats_dtype    = statistics_dtype::dtype_int16;
  }

  template <typename T>
  std::enable_if_t<std::is_same<T, int32_t>::value, void> operator()()
  {
    col_schema.type        = Type::INT32;
    col_schema.stats_dtype = statistics_dtype::dtype_int32;
  }

  template <typename T>
  std::enable_if_t<std::is_same<T, int64_t>::value, void> operator()()
  {
    col_schema.type        = Type::INT64;
    col_schema.stats_dtype = statistics_dtype::dtype_int64;
  }

  template <typename T>
  std::enable_if_t<std::is_same<T, uint8_t>::value, void> operator()()
  {
    col_schema.type           = Type::INT32;
    col_schema.converted_type = ConvertedType::UINT_8;
    col_schema.stats_dtype    = statistics_dtype::dtype_int8;
  }

  template <typename T>
  std::enable_if_t<std::is_same<T, uint16_t>::value, void> operator()()
  {
    col_schema.type           = Type::INT32;
    col_schema.converted_type = ConvertedType::UINT_16;
    col_schema.stats_dtype    = statistics_dtype::dtype_int16;
  }

  template <typename T>
  std::enable_if_t<std::is_same<T, uint32_t>::value, void> operator()()
  {
    col_schema.type           = Type::INT32;
    col_schema.converted_type = ConvertedType::UINT_32;
    col_schema.stats_dtype    = statistics_dtype::dtype_int32;
  }

  template <typename T>
  std::enable_if_t<std::is_same<T, uint64_t>::value, void> operator()()
  {
    col_schema.type           = Type::INT64;
    col_schema.converted_type = ConvertedType::UINT_64;
    col_schema.stats_dtype    = statistics_dtype::dtype_int64;
  }

  template <typename T>
  std::enable_if_t<std::is_same<T, float>::value, void> operator()()
  {
    col_schema.type        = Type::FLOAT;
    col_schema.stats_dtype = statistics_dtype::dtype_float32;
  }

  template <typename T>
  std::enable_if_t<std::is_same<T, double>::value, void> operator()()
  {
    col_schema.type        = Type::DOUBLE;
    col_schema.stats_dtype = statistics_dtype::dtype_float64;
  }

  template <typename T>
  std::enable_if_t<std::is_same<T, cudf::string_view>::value, void> operator()()
  {
    col_schema.type           = Type::BYTE_ARRAY;
    col_schema.converted_type = ConvertedType::UTF8;
    col_schema.stats_dtype    = statistics_dtype::dtype_string;
  }

  template <typename T>
  std::enable_if_t<std::is_same<T, cudf::timestamp_D>::value, void> operator()()
  {
    col_schema.type           = Type::INT32;
    col_schema.converted_type = ConvertedType::DATE;
    col_schema.stats_dtype    = statistics_dtype::dtype_int32;
  }

  template <typename T>
  std::enable_if_t<std::is_same<T, cudf::timestamp_s>::value, void> operator()()
  {
    col_schema.type = (timestamp_is_int96) ? Type::INT96 : Type::INT64;
    col_schema.converted_type =
      (timestamp_is_int96) ? ConvertedType::UNKNOWN : ConvertedType::TIMESTAMP_MILLIS;
    col_schema.stats_dtype = statistics_dtype::dtype_timestamp64;
    col_schema.ts_scale    = 1000;
  }

  template <typename T>
  std::enable_if_t<std::is_same<T, cudf::timestamp_ms>::value, void> operator()()
  {
    col_schema.type = (timestamp_is_int96) ? Type::INT96 : Type::INT64;
    col_schema.converted_type =
      (timestamp_is_int96) ? ConvertedType::UNKNOWN : ConvertedType::TIMESTAMP_MILLIS;
    col_schema.stats_dtype = statistics_dtype::dtype_timestamp64;
  }

  template <typename T>
  std::enable_if_t<std::is_same<T, cudf::timestamp_us>::value, void> operator()()
  {
    col_schema.type = (timestamp_is_int96) ? Type::INT96 : Type::INT64;
    col_schema.converted_type =
      (timestamp_is_int96) ? ConvertedType::UNKNOWN : ConvertedType::TIMESTAMP_MICROS;
    col_schema.stats_dtype = statistics_dtype::dtype_timestamp64;
  }

  template <typename T>
  std::enable_if_t<std::is_same<T, cudf::timestamp_ns>::value, void> operator()()
  {
    col_schema.type = (timestamp_is_int96) ? Type::INT96 : Type::INT64;
    col_schema.converted_type =
      (timestamp_is_int96) ? ConvertedType::UNKNOWN : ConvertedType::TIMESTAMP_MICROS;
    col_schema.stats_dtype = statistics_dtype::dtype_timestamp64;
    col_schema.ts_scale    = -1000;  // negative value indicates division by absolute value
  }

  //  unsupported outside cudf for parquet 1.0.
  template <typename T>
  std::enable_if_t<std::is_same<T, cudf::duration_D>::value, void> operator()()
  {
    col_schema.type           = Type::INT32;
    col_schema.converted_type = ConvertedType::TIME_MILLIS;
    col_schema.stats_dtype    = statistics_dtype::dtype_int64;
  }

  template <typename T>
  std::enable_if_t<std::is_same<T, cudf::duration_s>::value, void> operator()()
  {
    col_schema.type           = Type::INT64;
    col_schema.converted_type = ConvertedType::TIME_MILLIS;
    col_schema.stats_dtype    = statistics_dtype::dtype_int64;
    col_schema.ts_scale       = 1000;
  }

  template <typename T>
  std::enable_if_t<std::is_same<T, cudf::duration_ms>::value, void> operator()()
  {
    col_schema.type           = Type::INT64;
    col_schema.converted_type = ConvertedType::TIME_MILLIS;
    col_schema.stats_dtype    = statistics_dtype::dtype_int64;
  }

  template <typename T>
  std::enable_if_t<std::is_same<T, cudf::duration_us>::value, void> operator()()
  {
    col_schema.type           = Type::INT64;
    col_schema.converted_type = ConvertedType::TIME_MICROS;
    col_schema.stats_dtype    = statistics_dtype::dtype_int64;
  }

  //  unsupported outside cudf for parquet 1.0.
  template <typename T>
  std::enable_if_t<std::is_same<T, cudf::duration_ns>::value, void> operator()()
  {
    col_schema.type           = Type::INT64;
    col_schema.converted_type = ConvertedType::TIME_MICROS;
    col_schema.stats_dtype    = statistics_dtype::dtype_int64;
    col_schema.ts_scale       = -1000;  // negative value indicates division by absolute value
  }

  template <typename T>
  std::enable_if_t<cudf::is_fixed_point<T>(), void> operator()()
  {
    if (std::is_same<T, numeric::decimal32>::value) {
      col_schema.type        = Type::INT32;
      col_schema.stats_dtype = statistics_dtype::dtype_int32;
    } else if (std::is_same<T, numeric::decimal64>::value) {
      col_schema.type        = Type::INT64;
      col_schema.stats_dtype = statistics_dtype::dtype_decimal64;
    } else {
      CUDF_FAIL("Unsupported fixed point type for parquet writer");
    }
    col_schema.converted_type = ConvertedType::DECIMAL;
    col_schema.decimal_scale = -col->type().scale();  // parquet and cudf disagree about scale signs
    CUDF_EXPECTS(col_meta.is_decimal_precision_set(),
                 "Precision must be specified for decimal columns");
    CUDF_EXPECTS(col_meta.get_decimal_precision() >= col_schema.decimal_scale,
                 "Precision must be equal to or greater than scale!");
    col_schema.decimal_precision = col_meta.get_decimal_precision();
  }

  template <typename T>
  std::enable_if_t<cudf::is_nested<T>(), void> operator()()
>>>>>>> 2bf22d1d
  {
    CUDF_FAIL("This functor is only meant for physical data types");
  }

  template <typename T>
  std::enable_if_t<cudf::is_dictionary<T>(), void> operator()()
  {
    CUDF_FAIL("Dictionary columns are not supported for writing");
  }
};

/**
 * @brief Construct schema from input columns and per-column input options
 *
 * Recursively traverses through linked_columns and corresponding metadata to construct schema tree.
 * The resulting schema tree is stored in a vector in pre-order traversal order.
 */
std::vector<schema_tree_node> construct_schema_tree(LinkedColVector const &linked_columns,
                                                    table_input_metadata const &metadata,
                                                    bool single_write_mode,
                                                    bool int96_timestamps)
{
  std::vector<schema_tree_node> schema;
  schema_tree_node root{};
  root.type            = UNDEFINED_TYPE;
  root.repetition_type = NO_REPETITION_TYPE;
  root.name            = "schema";
  root.num_children    = linked_columns.size();
  root.parent_idx      = -1;  // root schema has no parent
  schema.push_back(std::move(root));

  std::function<void(LinkedColPtr const &, column_in_metadata const &, size_t)> add_schema =
    [&](LinkedColPtr const &col, column_in_metadata const &col_meta, size_t parent_idx) {
      bool col_nullable = [&]() {
        if (single_write_mode) {
          return col->nullable();
        } else {
          if (col_meta.is_nullability_defined()) {
            if (col_meta.nullable() == false) {
              CUDF_EXPECTS(
                col->nullable() == false,
                "Mismatch in metadata prescribed nullability and input column nullability. "
                "Metadata for nullable input column cannot prescribe nullability = false");
            }
            return col_meta.nullable();
          } else {
            // For chunked write, when not provided nullability, we assume the worst case scenario
            // that all columns are nullable.
            return true;
          }
        }
      }();

      if (col->type().id() == type_id::STRUCT) {
        // if struct, add current and recursively call for all children
        schema_tree_node struct_schema{};
        struct_schema.repetition_type =
          col_nullable ? FieldRepetitionType::OPTIONAL : FieldRepetitionType::REQUIRED;

        struct_schema.name = (schema[parent_idx].name == "list") ? "element" : col_meta.get_name();
        struct_schema.num_children = col->num_children();
        struct_schema.parent_idx   = parent_idx;
        schema.push_back(std::move(struct_schema));

        auto struct_node_index = schema.size() - 1;
        // for (auto child_it = col->children.begin(); child_it < col->children.end(); child_it++) {
        //   add_schema(*child_it, struct_node_index);
        // }
        CUDF_EXPECTS(col->num_children() == static_cast<int>(col_meta.num_children()),
                     "Mismatch in number of child columns between input table and metadata");
        for (size_t i = 0; i < col->children.size(); ++i) {
          add_schema(col->children[i], col_meta.child(i), struct_node_index);
        }
      } else if (col->type().id() == type_id::LIST) {
        // List schema is denoted by two levels for each nesting level and one final level for leaf.
        // The top level is the same name as the column name.
        // So e.g. List<List<int>> is denoted in the schema by
        // "col_name" : { "list" : { "element" : { "list" : { "element" } } } }

        schema_tree_node list_schema_1{};
        list_schema_1.converted_type = ConvertedType::LIST;
        list_schema_1.repetition_type =
          col_nullable ? FieldRepetitionType::OPTIONAL : FieldRepetitionType::REQUIRED;
        list_schema_1.name = (schema[parent_idx].name == "list") ? "element" : col_meta.get_name();
        list_schema_1.num_children = 1;
        list_schema_1.parent_idx   = parent_idx;
        schema.push_back(std::move(list_schema_1));

        schema_tree_node list_schema_2{};
        list_schema_2.repetition_type = FieldRepetitionType::REPEATED;
        list_schema_2.name            = "list";
        list_schema_2.num_children    = 1;
        list_schema_2.parent_idx      = schema.size() - 1;  // Parent is list_schema_1, last added.
        schema.push_back(std::move(list_schema_2));

        CUDF_EXPECTS(col_meta.num_children() == 2,
                     "List column's metadata should have exactly two children");

        add_schema(col->children[lists_column_view::child_column_index],
                   col_meta.child(lists_column_view::child_column_index),
                   schema.size() - 1);
      } else {
        // if leaf, add current
        if (col->type().id() == type_id::STRING) {
          CUDF_EXPECTS(col_meta.num_children() == 2 or col_meta.num_children() == 0,
                       "String column's corresponding metadata should have zero or two children");
        } else {
          CUDF_EXPECTS(col_meta.num_children() == 0,
                       "Leaf column's corresponding metadata cannot have children");
        }

<<<<<<< HEAD
      stream.synchronize();
    } else {
      if (_nullability.empty()) { _nullability = {col.nullable()}; }
      _max_def_level = (_nullability[0]) ? 1 : 0;
    }
=======
        schema_tree_node col_schema{};
>>>>>>> 2bf22d1d

        bool timestamp_is_int96 = int96_timestamps or col_meta.is_enabled_int96_timestamps();

        cudf::type_dispatcher(col->type(),
                              leaf_schema_fn{col_schema, col, col_meta, timestamp_is_int96});

        col_schema.repetition_type = col_nullable ? OPTIONAL : REQUIRED;
        col_schema.name = (schema[parent_idx].name == "list") ? "element" : col_meta.get_name();
        col_schema.parent_idx  = parent_idx;
        col_schema.leaf_column = col;
        schema.push_back(col_schema);
      }
    };

  CUDF_EXPECTS(metadata.column_metadata.size() == linked_columns.size(),
               "Mismatch in the number of columns and the corresponding metadata elements");
  // Add all linked_columns to schema using parent_idx = 0 (root)
  for (size_t i = 0; i < linked_columns.size(); ++i) {
    add_schema(linked_columns[i], metadata.column_metadata[i], 0);
  }

  return schema;
}

/**
 * @brief Class to store parquet specific information for one data stream.
 *
 * Contains information about a single data stream. In case of struct columns, a data stream is one
 * of the child leaf columns that contains data.
 * e.g. A column Struct<int, List<float>> contains 2 data streams:
 * - Struct<int>
 * - Struct<List<float>>
 *
 */
struct parquet_column_view {
  parquet_column_view(schema_tree_node const &schema_node,
                      std::vector<schema_tree_node> const &schema_tree,
                      rmm::cuda_stream_view stream);

  column_view leaf_column_view() const;
  gpu::parquet_column_device_view get_device_view();

  column_view cudf_column_view() const { return cudf_col; }
  parquet::Type physical_type() const { return schema_node.type; }

  std::vector<std::string> const &get_path_in_schema() { return path_in_schema; }

  // LIST related member functions
  uint8_t max_def_level() const noexcept { return _max_def_level; }
  uint8_t max_rep_level() const noexcept { return _max_rep_level; }
  bool is_list() const noexcept { return _is_list; }

  // Dictionary related member functions
  uint32_t *get_dict_data() { return (_dict_data.size()) ? _dict_data.data().get() : nullptr; }
  uint32_t *get_dict_index() { return (_dict_index.size()) ? _dict_index.data().get() : nullptr; }
  void use_dictionary(bool use_dict) { _dictionary_used = use_dict; }
  void alloc_dictionary(size_t max_num_rows)
  {
    _dict_data.resize(max_num_rows);
    _dict_index.resize(max_num_rows);
  }
  bool check_dictionary_used()
  {
    if (!_dictionary_used) {
      _dict_data.resize(0);
      _dict_data.shrink_to_fit();
      _dict_index.resize(0);
      _dict_index.shrink_to_fit();
    }
    return _dictionary_used;
  }

 private:
  // Schema related members
  schema_tree_node schema_node;
  std::vector<std::string> path_in_schema;
  uint8_t _max_def_level = 0;
  uint8_t _max_rep_level = 0;
  rmm::device_uvector<uint8_t> _d_nullability;

  column_view cudf_col;

  // List-related members
  bool _is_list;
  rmm::device_uvector<size_type>
    _dremel_offsets;  ///< For each row, the absolute offset into the repetition and definition
                      ///< level vectors. O(num rows)
  rmm::device_uvector<uint8_t> _rep_level;
  rmm::device_uvector<uint8_t> _def_level;
  std::vector<uint8_t> _nullability;
  size_type _data_count = 0;

<<<<<<< HEAD
  // Decimal-related members
  int32_t _decimal_scale     = 0;
  uint8_t _decimal_precision = 0;
=======
  // Dictionary related members
  bool _dictionary_used = false;
  rmm::device_vector<uint32_t> _dict_data;
  rmm::device_vector<uint32_t> _dict_index;
>>>>>>> 2bf22d1d
};

parquet_column_view::parquet_column_view(schema_tree_node const &schema_node,
                                         std::vector<schema_tree_node> const &schema_tree,
                                         rmm::cuda_stream_view stream)
  : schema_node(schema_node),
    _d_nullability(0, stream),
    _dremel_offsets(0, stream),
    _rep_level(0, stream),
    _def_level(0, stream)
{
  // Construct single inheritance column_view from linked_column_view
  auto curr_col                           = schema_node.leaf_column.get();
  column_view single_inheritance_cudf_col = *curr_col;
  while (curr_col->parent) {
    auto const &parent = *curr_col->parent;

    // For list columns, we still need to retain the offset child column.
    auto children =
      (parent.type().id() == type_id::LIST)
        ? std::vector<column_view>{parent.child(lists_column_view::offsets_column_index),
                                   single_inheritance_cudf_col}
        : std::vector<column_view>{single_inheritance_cudf_col};

    single_inheritance_cudf_col = column_view(parent.type(),
                                              parent.size(),
                                              parent.head(),
                                              parent.null_mask(),
                                              UNKNOWN_NULL_COUNT,
                                              parent.offset(),
                                              children);

    curr_col = curr_col->parent;
  }
  cudf_col = single_inheritance_cudf_col;

  // Construct path_in_schema by travelling up in the schema_tree
  std::vector<std::string> path;
  auto curr_schema_node = schema_node;
  do {
    path.push_back(curr_schema_node.name);
    if (curr_schema_node.parent_idx != -1) {
      curr_schema_node = schema_tree[curr_schema_node.parent_idx];
    }
  } while (curr_schema_node.parent_idx != -1);
  path_in_schema = std::vector<std::string>(path.crbegin(), path.crend());

  // Calculate max definition level by counting the number of levels that are optional (nullable)
  // and max repetition level by counting the number of REPEATED levels in this column's hierarchy
  uint16_t max_def_level = 0;
  uint16_t max_rep_level = 0;
  curr_schema_node       = schema_node;
  while (curr_schema_node.parent_idx != -1) {
    if (curr_schema_node.repetition_type == parquet::REPEATED or
        curr_schema_node.repetition_type == parquet::OPTIONAL) {
      ++max_def_level;
    }
    if (curr_schema_node.repetition_type == parquet::REPEATED) { ++max_rep_level; }
    curr_schema_node = schema_tree[curr_schema_node.parent_idx];
  }
  CUDF_EXPECTS(max_def_level < 256, "Definition levels above 255 are not supported");
  CUDF_EXPECTS(max_rep_level < 256, "Definition levels above 255 are not supported");

  _max_def_level = max_def_level;
  _max_rep_level = max_rep_level;

  // Construct nullability vector using repetition_type from schema.
  std::vector<uint8_t> r_nullability;
  curr_schema_node = schema_node;
  while (curr_schema_node.parent_idx != -1) {
    if (not curr_schema_node.is_stub()) {
      r_nullability.push_back(curr_schema_node.repetition_type == FieldRepetitionType::OPTIONAL);
    }
    curr_schema_node = schema_tree[curr_schema_node.parent_idx];
  }
  _nullability = std::vector<uint8_t>(r_nullability.crbegin(), r_nullability.crend());
  // TODO(cp): Explore doing this for all columns in a single go outside this ctor. Maybe using
  // hostdevice_vector. Currently this involves a cudaMemcpyAsync for each column.
  _d_nullability = rmm::device_uvector<uint8_t>(_nullability.size(), stream);
  CUDA_TRY(cudaMemcpyAsync(_d_nullability.data(),
                           _nullability.data(),
                           _nullability.size() * sizeof(uint8_t),
                           cudaMemcpyHostToDevice,
                           stream.value()));

  _is_list = (_max_rep_level > 0);

  if (cudf_col.size() == 0) { return; }

  if (_is_list) {
    // Top level column's offsets are not applied to all children. Get the effective offset and
    // size of the leaf column
    // Calculate row offset into dremel data (repetition/definition values) and the respective
    // definition and repetition levels
    gpu::dremel_data dremel = gpu::get_dremel_data(cudf_col, _d_nullability, _nullability, stream);
    _dremel_offsets         = std::move(dremel.dremel_offsets);
    _rep_level              = std::move(dremel.rep_level);
    _def_level              = std::move(dremel.def_level);
    _data_count = dremel.leaf_data_size;  // Needed for knowing what size dictionary to allocate

    stream.synchronize();
  } else {
    // For non-list struct, the size of the root column is the same as the size of the leaf column
    _data_count = cudf_col.size();
  }
}

column_view parquet_column_view::leaf_column_view() const
{
  auto col = cudf_col;
  while (cudf::is_nested(col.type())) {
    if (col.type().id() == type_id::LIST) {
      col = col.child(lists_column_view::child_column_index);
    } else if (col.type().id() == type_id::STRUCT) {
      col = col.child(0);  // Stored cudf_col has only one child if struct
    }
  }
  return col;
}

gpu::parquet_column_device_view parquet_column_view::get_device_view()
{
  column_view col  = leaf_column_view();
  auto desc        = gpu::parquet_column_device_view{};  // Zero out all fields
  desc.stats_dtype = schema_node.stats_dtype;
  desc.ts_scale    = schema_node.ts_scale;

  // TODO (dm): Enable dictionary for list after refactor
  if (physical_type() != BOOLEAN && physical_type() != UNDEFINED_TYPE && !is_list()) {
    alloc_dictionary(_data_count);
    desc.dict_index = get_dict_index();
    desc.dict_data  = get_dict_data();
  }

  if (is_list()) {
    desc.level_offsets = _dremel_offsets.data();
    desc.rep_values    = _rep_level.data();
    desc.def_values    = _def_level.data();
  }
  desc.num_rows      = cudf_col.size();
  desc.physical_type = static_cast<uint8_t>(physical_type());
  auto count_bits    = [](uint16_t number) {
    int16_t nbits = 0;
    while (number > 0) {
      nbits++;
      number >>= 1;
    }
    return nbits;
  };
  desc.level_bits  = count_bits(max_rep_level()) << 4 | count_bits(max_def_level());
  desc.nullability = _d_nullability.data();
  return desc;
}

void writer::impl::init_page_fragments(hostdevice_vector<gpu::PageFragment> &frag,
                                       hostdevice_vector<gpu::parquet_column_device_view> &col_desc,
                                       uint32_t num_columns,
                                       uint32_t num_fragments,
                                       uint32_t num_rows,
                                       uint32_t fragment_size)
{
  gpu::InitPageFragments(frag.device_ptr(),
                         col_desc.device_ptr(),
                         num_fragments,
                         num_columns,
                         fragment_size,
                         num_rows,
                         stream);
  frag.device_to_host(stream, true);
}

void writer::impl::gather_fragment_statistics(
  statistics_chunk *frag_stats_chunk,
  hostdevice_vector<gpu::PageFragment> &frag,
  hostdevice_vector<gpu::parquet_column_device_view> &col_desc,
  uint32_t num_columns,
  uint32_t num_fragments,
  uint32_t fragment_size)
{
  rmm::device_vector<statistics_group> frag_stats_group(num_fragments * num_columns);

  gpu::InitFragmentStatistics(frag_stats_group.data().get(),
                              frag.device_ptr(),
                              col_desc.device_ptr(),
                              num_fragments,
                              num_columns,
                              fragment_size,
                              stream);
  GatherColumnStatistics(
    frag_stats_chunk, frag_stats_group.data().get(), num_fragments * num_columns, stream);
  stream.synchronize();
}

void writer::impl::build_chunk_dictionaries(
  hostdevice_vector<gpu::EncColumnChunk> &chunks,
  hostdevice_vector<gpu::parquet_column_device_view> &col_desc,
  uint32_t num_rowgroups,
  uint32_t num_columns,
  uint32_t num_dictionaries)
{
  size_t dict_scratch_size = (size_t)num_dictionaries * gpu::kDictScratchSize;
  rmm::device_vector<uint32_t> dict_scratch(dict_scratch_size / sizeof(uint32_t));
  chunks.host_to_device(stream);
  gpu::BuildChunkDictionaries(chunks.device_ptr(),
                              dict_scratch.data().get(),
                              dict_scratch_size,
                              num_rowgroups * num_columns,
                              stream);
  gpu::InitEncoderPages(chunks.device_ptr(),
                        nullptr,
                        col_desc.device_ptr(),
                        num_rowgroups,
                        num_columns,
                        nullptr,
                        nullptr,
                        stream);
  chunks.device_to_host(stream, true);
}

void writer::impl::init_encoder_pages(hostdevice_vector<gpu::EncColumnChunk> &chunks,
                                      hostdevice_vector<gpu::parquet_column_device_view> &col_desc,
                                      gpu::EncPage *pages,
                                      statistics_chunk *page_stats,
                                      statistics_chunk *frag_stats,
                                      uint32_t num_rowgroups,
                                      uint32_t num_columns,
                                      uint32_t num_pages,
                                      uint32_t num_stats_bfr)
{
  rmm::device_vector<statistics_merge_group> page_stats_mrg(num_stats_bfr);
  chunks.host_to_device(stream);
  InitEncoderPages(chunks.device_ptr(),
                   pages,
                   col_desc.device_ptr(),
                   num_rowgroups,
                   num_columns,
                   (num_stats_bfr) ? page_stats_mrg.data().get() : nullptr,
                   (num_stats_bfr > num_pages) ? page_stats_mrg.data().get() + num_pages : nullptr,
                   stream);
  if (num_stats_bfr > 0) {
    MergeColumnStatistics(page_stats, frag_stats, page_stats_mrg.data().get(), num_pages, stream);
    if (num_stats_bfr > num_pages) {
      MergeColumnStatistics(page_stats + num_pages,
                            page_stats,
                            page_stats_mrg.data().get() + num_pages,
                            num_stats_bfr - num_pages,
                            stream);
    }
  }
  stream.synchronize();
}

void writer::impl::encode_pages(hostdevice_vector<gpu::EncColumnChunk> &chunks,
                                gpu::EncPage *pages,
                                uint32_t num_columns,
                                uint32_t pages_in_batch,
                                uint32_t first_page_in_batch,
                                uint32_t rowgroups_in_batch,
                                uint32_t first_rowgroup,
                                gpu_inflate_input_s *comp_in,
                                gpu_inflate_status_s *comp_out,
                                const statistics_chunk *page_stats,
                                const statistics_chunk *chunk_stats)
{
  gpu::EncodePages(
    pages, chunks.device_ptr(), pages_in_batch, first_page_in_batch, comp_in, comp_out, stream);
  switch (compression_) {
    case parquet::Compression::SNAPPY:
      CUDA_TRY(gpu_snap(comp_in, comp_out, pages_in_batch, stream));
      break;
    default: break;
  }
  // TBD: Not clear if the official spec actually allows dynamically turning off compression at the
  // chunk-level
  DecideCompression(chunks.device_ptr() + first_rowgroup * num_columns,
                    pages,
                    rowgroups_in_batch * num_columns,
                    first_page_in_batch,
                    comp_out,
                    stream);
  EncodePageHeaders(pages,
                    chunks.device_ptr(),
                    pages_in_batch,
                    first_page_in_batch,
                    comp_out,
                    page_stats,
                    chunk_stats,
                    stream);
  GatherPages(chunks.device_ptr() + first_rowgroup * num_columns,
              pages,
              rowgroups_in_batch * num_columns,
              stream);
  CUDA_TRY(cudaMemcpyAsync(&chunks[first_rowgroup * num_columns],
                           chunks.device_ptr() + first_rowgroup * num_columns,
                           rowgroups_in_batch * num_columns * sizeof(gpu::EncColumnChunk),
                           cudaMemcpyDeviceToHost,
                           stream.value()));
  stream.synchronize();
}

writer::impl::impl(std::unique_ptr<data_sink> sink,
                   parquet_writer_options const &options,
                   SingleWriteMode mode,
                   rmm::mr::device_memory_resource *mr,
                   rmm::cuda_stream_view stream)
  : _mr(mr),
    stream(stream),
    compression_(to_parquet_compression(options.get_compression())),
    stats_granularity_(options.get_stats_level()),
    int96_timestamps(options.is_enabled_int96_timestamps()),
    out_sink_(std::move(sink)),
    single_write_mode(mode == SingleWriteMode::YES)
{
  if (options.get_metadata()) {
    table_meta = std::make_unique<table_input_metadata>(*options.get_metadata());
  }
  init_state();
}

writer::impl::impl(std::unique_ptr<data_sink> sink,
                   chunked_parquet_writer_options const &options,
                   SingleWriteMode mode,
                   rmm::mr::device_memory_resource *mr,
                   rmm::cuda_stream_view stream)
  : _mr(mr),
    stream(stream),
    compression_(to_parquet_compression(options.get_compression())),
    stats_granularity_(options.get_stats_level()),
    int96_timestamps(options.is_enabled_int96_timestamps()),
    single_write_mode(mode == SingleWriteMode::YES),
    out_sink_(std::move(sink))
{
  if (options.get_metadata()) {
    table_meta = std::make_unique<table_input_metadata>(*options.get_metadata());
  }
  init_state();
}

writer::impl::~impl() { close(); }

void writer::impl::init_state()
{
  // Write file header
  file_header_s fhdr;
  fhdr.magic = parquet_magic;
  out_sink_->host_write(&fhdr, sizeof(fhdr));
  current_chunk_offset = sizeof(file_header_s);
}

void writer::impl::write(table_view const &table)
{
  CUDF_EXPECTS(not closed, "Data has already been flushed to out and closed");

  size_type num_rows = table.num_rows();

  if (not table_meta) { table_meta = std::make_unique<table_input_metadata>(table); }

  // Fill unnamed columns' names in table_meta
  std::function<void(column_in_metadata &, std::string)> add_default_name =
    [&](column_in_metadata &col_meta, std::string default_name) {
      if (col_meta.get_name().empty()) col_meta.set_name(default_name);
      for (size_type i = 0; i < col_meta.num_children(); ++i) {
        add_default_name(col_meta.child(i), col_meta.get_name() + "_" + std::to_string(i));
      }
    };
  for (size_t i = 0; i < table_meta->column_metadata.size(); ++i) {
    add_default_name(table_meta->column_metadata[i], "_col" + std::to_string(i));
  }

  auto vec         = input_table_to_linked_columns(table);
  auto schema_tree = construct_schema_tree(vec, *table_meta, single_write_mode, int96_timestamps);
  // Construct parquet_column_views from the schema tree leaf nodes.
  std::vector<parquet_column_view> parquet_columns;

  for (schema_tree_node const &schema_node : schema_tree) {
    if (schema_node.leaf_column) { parquet_columns.emplace_back(schema_node, schema_tree, stream); }
  }

  // Mass allocation of column_device_views for each parquet_column_view
  std::vector<column_view> cudf_cols;
  cudf_cols.reserve(parquet_columns.size());
  for (auto const &parq_col : parquet_columns) { cudf_cols.push_back(parq_col.cudf_column_view()); }
  table_view single_streams_table(cudf_cols);
  size_type num_columns = single_streams_table.num_columns();

  std::vector<SchemaElement> this_table_schema(schema_tree.begin(), schema_tree.end());

  if (md.version == 0) {
    md.version  = 1;
    md.num_rows = num_rows;
    md.column_order_listsize =
      (stats_granularity_ != statistics_freq::STATISTICS_NONE) ? num_columns : 0;
    std::transform(table_meta->user_data.begin(),
                   table_meta->user_data.end(),
                   std::back_inserter(md.key_value_metadata),
                   [](auto const &kv) {
                     return KeyValue{kv.first, kv.second};
                   });
    md.schema = this_table_schema;
  } else {
    // verify the user isn't passing mismatched tables
    CUDF_EXPECTS(md.schema == this_table_schema,
                 "Mismatch in schema between multiple calls to write_chunk");

    // increment num rows
    md.num_rows += num_rows;
  }
  // Create table_device_view so that corresponding column_device_view data
  // can be written into col_desc members
  auto parent_column_table_device_view = table_device_view::create(single_streams_table);
  rmm::device_uvector<column_device_view> leaf_column_views(0, stream);

  // Initialize column description
<<<<<<< HEAD
  hostdevice_vector<gpu::EncColumnDesc> col_desc(num_columns, stream);

  // setup gpu column description.
  // applicable to only this _write_chunk() call
  for (auto i = 0; i < num_columns; i++) {
    auto &col = parquet_columns[i];
    // GPU column description
    auto *desc        = &col_desc[i];
    *desc             = gpu::EncColumnDesc{};  // Zero out all fields
    desc->stats_dtype = col.stats_type();
    desc->ts_scale    = col.ts_scale();
    // TODO (dm): Enable dictionary for list after refactor
    if (col.physical_type() != BOOLEAN && col.physical_type() != UNDEFINED_TYPE && !col.is_list()) {
      col.alloc_dictionary(col.data_count());
      desc->dict_index = col.get_dict_index();
      desc->dict_data  = col.get_dict_data();
    }
    if (col.is_list()) {
      desc->level_offsets = col.level_offsets();
      desc->rep_values    = col.repetition_levels();
      desc->def_values    = col.definition_levels();
    }
    desc->num_values     = col.data_count();
    desc->num_rows       = col.row_count();
    desc->physical_type  = static_cast<uint8_t>(col.physical_type());
    desc->converted_type = static_cast<uint8_t>(col.converted_type());
    auto count_bits      = [](uint16_t number) {
      int16_t nbits = 0;
      while (number > 0) {
        nbits++;
        number >>= 1;
      }
      return nbits;
    };
    desc->level_bits = count_bits(col.nesting_levels()) << 4 | count_bits(col.max_def_level());
  }
=======
  hostdevice_vector<gpu::parquet_column_device_view> col_desc(parquet_columns.size(), stream);
  // This should've been `auto const&` but isn't since dictionary space is allocated when calling
  // get_device_view(). Fix during dictionary refactor.
  std::transform(
    parquet_columns.begin(), parquet_columns.end(), col_desc.host_ptr(), [](auto &pcol) {
      return pcol.get_device_view();
    });
>>>>>>> 2bf22d1d

  // Init page fragments
  // 5000 is good enough for up to ~200-character strings. Longer strings will start producing
  // fragments larger than the desired page size -> TODO: keep track of the max fragment size, and
  // iteratively reduce this value if the largest fragment exceeds the max page size limit (we
  // ideally want the page size to be below 1MB so as to have enough pages to get good
  // compression/decompression performance).
  using cudf::io::parquet::gpu::max_page_fragment_size;
  constexpr uint32_t fragment_size = 5000;
  static_assert(fragment_size <= max_page_fragment_size,
                "fragment size cannot be greater than max_page_fragment_size");

  uint32_t num_fragments = (uint32_t)((num_rows + fragment_size - 1) / fragment_size);
  hostdevice_vector<gpu::PageFragment> fragments(num_columns * num_fragments, stream);

  if (fragments.size() != 0) {
    // Move column info to device
    col_desc.host_to_device(stream);
    leaf_column_views = create_leaf_column_device_views<gpu::parquet_column_device_view>(
      col_desc, *parent_column_table_device_view, stream);

    init_page_fragments(fragments, col_desc, num_columns, num_fragments, num_rows, fragment_size);
  }

  size_t global_rowgroup_base = md.row_groups.size();

  // Decide row group boundaries based on uncompressed data size
  size_t rowgroup_size   = 0;
  uint32_t num_rowgroups = 0;
  for (uint32_t f = 0, global_r = global_rowgroup_base, rowgroup_start = 0; f < num_fragments;
       f++) {
    size_t fragment_data_size = 0;
    // Replace with STL algorithm to transform and sum
    for (auto i = 0; i < num_columns; i++) {
      fragment_data_size += fragments[i * num_fragments + f].fragment_data_size;
    }
    if (f > rowgroup_start && (rowgroup_size + fragment_data_size > max_rowgroup_size_ ||
                               (f + 1 - rowgroup_start) * fragment_size > max_rowgroup_rows_)) {
      // update schema
      md.row_groups.resize(md.row_groups.size() + 1);
      md.row_groups[global_r++].num_rows = (f - rowgroup_start) * fragment_size;
      num_rowgroups++;
      rowgroup_start = f;
      rowgroup_size  = 0;
    }
    rowgroup_size += fragment_data_size;
    if (f + 1 == num_fragments) {
      // update schema
      md.row_groups.resize(md.row_groups.size() + 1);
      md.row_groups[global_r++].num_rows = num_rows - rowgroup_start * fragment_size;
      num_rowgroups++;
    }
  }

  // Allocate column chunks and gather fragment statistics
  rmm::device_vector<statistics_chunk> frag_stats;
  if (stats_granularity_ != statistics_freq::STATISTICS_NONE) {
    frag_stats.resize(num_fragments * num_columns);
    if (frag_stats.size() != 0) {
      gather_fragment_statistics(
        frag_stats.data().get(), fragments, col_desc, num_columns, num_fragments, fragment_size);
    }
  }
  // Initialize row groups and column chunks
  uint32_t num_chunks = num_rowgroups * num_columns;
  hostdevice_vector<gpu::EncColumnChunk> chunks(num_chunks, stream);
  uint32_t num_dictionaries = 0;
  for (uint32_t r = 0, global_r = global_rowgroup_base, f = 0, start_row = 0; r < num_rowgroups;
       r++, global_r++) {
    uint32_t fragments_in_chunk =
      (uint32_t)((md.row_groups[global_r].num_rows + fragment_size - 1) / fragment_size);
    md.row_groups[global_r].total_byte_size = 0;
    md.row_groups[global_r].columns.resize(num_columns);
    for (int i = 0; i < num_columns; i++) {
      gpu::EncColumnChunk *ck = &chunks[r * num_columns + i];
      bool dict_enable        = false;

      ck->col_desc         = col_desc.device_ptr() + i;
      ck->uncompressed_bfr = nullptr;
      ck->compressed_bfr   = nullptr;
      ck->bfr_size         = 0;
      ck->compressed_size  = 0;
      ck->fragments        = fragments.device_ptr() + i * num_fragments + f;
      ck->stats =
        (frag_stats.size() != 0) ? frag_stats.data().get() + i * num_fragments + f : nullptr;
      ck->start_row      = start_row;
      ck->num_rows       = (uint32_t)md.row_groups[global_r].num_rows;
      ck->first_fragment = i * num_fragments + f;
      ck->num_values =
        std::accumulate(fragments.host_ptr(i * num_fragments + f),
                        fragments.host_ptr(i * num_fragments + f) + fragments_in_chunk,
                        0,
                        [](uint32_t l, auto r) { return l + r.num_values; });
      ck->first_page    = 0;
      ck->num_pages     = 0;
      ck->is_compressed = 0;
      ck->dictionary_id = num_dictionaries;
      ck->ck_stat_size  = 0;
      if (col_desc[i].dict_data) {
        const gpu::PageFragment *ck_frag = &fragments[i * num_fragments + f];
        size_t plain_size                = 0;
        size_t dict_size                 = 1;
        uint32_t num_dict_vals           = 0;
        for (uint32_t j = 0; j < fragments_in_chunk && num_dict_vals < 65536; j++) {
          plain_size += ck_frag[j].fragment_data_size;
          dict_size +=
            ck_frag[j].dict_data_size + ((num_dict_vals > 256) ? 2 : 1) * ck_frag[j].non_nulls;
          num_dict_vals += ck_frag[j].num_dict_vals;
        }
        if (dict_size < plain_size) {
          parquet_columns[i].use_dictionary(true);
          dict_enable = true;
          num_dictionaries++;
        }
      }
      ck->has_dictionary                                     = dict_enable;
      md.row_groups[global_r].columns[i].meta_data.type      = parquet_columns[i].physical_type();
      md.row_groups[global_r].columns[i].meta_data.encodings = {Encoding::PLAIN, Encoding::RLE};
      if (dict_enable) {
        md.row_groups[global_r].columns[i].meta_data.encodings.push_back(
          Encoding::PLAIN_DICTIONARY);
      }
      md.row_groups[global_r].columns[i].meta_data.path_in_schema =
        parquet_columns[i].get_path_in_schema();
      md.row_groups[global_r].columns[i].meta_data.codec      = UNCOMPRESSED;
      md.row_groups[global_r].columns[i].meta_data.num_values = ck->num_values;
    }
    f += fragments_in_chunk;
    start_row += (uint32_t)md.row_groups[global_r].num_rows;
  }

  // Free unused dictionaries
  for (auto &col : parquet_columns) { col.check_dictionary_used(); }

  // Build chunk dictionaries and count pages
  if (num_chunks != 0) {
    build_chunk_dictionaries(chunks, col_desc, num_rowgroups, num_columns, num_dictionaries);
  }

  // Initialize batches of rowgroups to encode (mainly to limit peak memory usage)
  std::vector<uint32_t> batch_list;
  uint32_t num_pages          = 0;
  size_t max_bytes_in_batch   = 1024 * 1024 * 1024;  // 1GB - TBD: Tune this
  size_t max_uncomp_bfr_size  = 0;
  size_t max_chunk_bfr_size   = 0;
  uint32_t max_pages_in_batch = 0;
  size_t bytes_in_batch       = 0;
  for (uint32_t r = 0, groups_in_batch = 0, pages_in_batch = 0; r <= num_rowgroups; r++) {
    size_t rowgroup_size = 0;
    if (r < num_rowgroups) {
      for (int i = 0; i < num_columns; i++) {
        gpu::EncColumnChunk *ck = &chunks[r * num_columns + i];
        ck->first_page          = num_pages;
        num_pages += ck->num_pages;
        pages_in_batch += ck->num_pages;
        rowgroup_size += ck->bfr_size;
        max_chunk_bfr_size =
          std::max(max_chunk_bfr_size, (size_t)std::max(ck->bfr_size, ck->compressed_size));
      }
    }
    // TBD: We may want to also shorten the batch if we have enough pages (not just based on size)
    if ((r == num_rowgroups) ||
        (groups_in_batch != 0 && bytes_in_batch + rowgroup_size > max_bytes_in_batch)) {
      max_uncomp_bfr_size = std::max(max_uncomp_bfr_size, bytes_in_batch);
      max_pages_in_batch  = std::max(max_pages_in_batch, pages_in_batch);
      if (groups_in_batch != 0) {
        batch_list.push_back(groups_in_batch);
        groups_in_batch = 0;
      }
      bytes_in_batch = 0;
      pages_in_batch = 0;
    }
    bytes_in_batch += rowgroup_size;
    groups_in_batch++;
  }

  // Initialize data pointers in batch
  size_t max_comp_bfr_size =
    (compression_ != parquet::Compression::UNCOMPRESSED)
      ? gpu::GetMaxCompressedBfrSize(max_uncomp_bfr_size, max_pages_in_batch)
      : 0;
  uint32_t max_comp_pages =
    (compression_ != parquet::Compression::UNCOMPRESSED) ? max_pages_in_batch : 0;
  uint32_t num_stats_bfr =
    (stats_granularity_ != statistics_freq::STATISTICS_NONE) ? num_pages + num_chunks : 0;
  rmm::device_buffer uncomp_bfr(max_uncomp_bfr_size, stream);
  rmm::device_buffer comp_bfr(max_comp_bfr_size, stream);
  rmm::device_vector<gpu_inflate_input_s> comp_in(max_comp_pages);
  rmm::device_vector<gpu_inflate_status_s> comp_out(max_comp_pages);
  rmm::device_vector<gpu::EncPage> pages(num_pages);
  rmm::device_vector<statistics_chunk> page_stats(num_stats_bfr);
  for (uint32_t b = 0, r = 0; b < (uint32_t)batch_list.size(); b++) {
    uint8_t *bfr   = static_cast<uint8_t *>(uncomp_bfr.data());
    uint8_t *bfr_c = static_cast<uint8_t *>(comp_bfr.data());
    for (uint32_t j = 0; j < batch_list[b]; j++, r++) {
      for (int i = 0; i < num_columns; i++) {
        gpu::EncColumnChunk *ck = &chunks[r * num_columns + i];
        ck->uncompressed_bfr    = bfr;
        ck->compressed_bfr      = bfr_c;
        bfr += ck->bfr_size;
        bfr_c += ck->compressed_size;
      }
    }
  }

  if (num_pages != 0) {
    init_encoder_pages(chunks,
                       col_desc,
                       pages.data().get(),
                       (num_stats_bfr) ? page_stats.data().get() : nullptr,
                       (num_stats_bfr) ? frag_stats.data().get() : nullptr,
                       num_rowgroups,
                       num_columns,
                       num_pages,
                       num_stats_bfr);
  }

  pinned_buffer<uint8_t> host_bfr{nullptr, cudaFreeHost};

  // Encode row groups in batches
  for (uint32_t b = 0, r = 0, global_r = global_rowgroup_base; b < (uint32_t)batch_list.size();
       b++) {
    // Count pages in this batch
    uint32_t rnext               = r + batch_list[b];
    uint32_t first_page_in_batch = chunks[r * num_columns].first_page;
    uint32_t first_page_in_next_batch =
      (rnext < num_rowgroups) ? chunks[rnext * num_columns].first_page : num_pages;
    uint32_t pages_in_batch = first_page_in_next_batch - first_page_in_batch;
    encode_pages(
      chunks,
      pages.data().get(),
      num_columns,
      pages_in_batch,
      first_page_in_batch,
      batch_list[b],
      r,
      comp_in.data().get(),
      comp_out.data().get(),
      (stats_granularity_ == statistics_freq::STATISTICS_PAGE) ? page_stats.data().get() : nullptr,
      (stats_granularity_ != statistics_freq::STATISTICS_NONE) ? page_stats.data().get() + num_pages
                                                               : nullptr);
    for (; r < rnext; r++, global_r++) {
      for (auto i = 0; i < num_columns; i++) {
        gpu::EncColumnChunk *ck = &chunks[r * num_columns + i];
        uint8_t *dev_bfr;
        if (ck->is_compressed) {
          md.row_groups[global_r].columns[i].meta_data.codec = compression_;
          dev_bfr                                            = ck->compressed_bfr;
        } else {
          dev_bfr = ck->uncompressed_bfr;
        }

        if (out_sink_->is_device_write_preferred(ck->compressed_size)) {
          // let the writer do what it wants to retrieve the data from the gpu.
          out_sink_->device_write(dev_bfr + ck->ck_stat_size, ck->compressed_size, stream);
          // we still need to do a (much smaller) memcpy for the statistics.
          if (ck->ck_stat_size != 0) {
            md.row_groups[global_r].columns[i].meta_data.statistics_blob.resize(ck->ck_stat_size);
            CUDA_TRY(
              cudaMemcpyAsync(md.row_groups[global_r].columns[i].meta_data.statistics_blob.data(),
                              dev_bfr,
                              ck->ck_stat_size,
                              cudaMemcpyDeviceToHost,
                              stream.value()));
            stream.synchronize();
          }
        } else {
          if (!host_bfr) {
            host_bfr = pinned_buffer<uint8_t>{[](size_t size) {
                                                uint8_t *ptr = nullptr;
                                                CUDA_TRY(cudaMallocHost(&ptr, size));
                                                return ptr;
                                              }(max_chunk_bfr_size),
                                              cudaFreeHost};
          }
          // copy the full data
          CUDA_TRY(cudaMemcpyAsync(host_bfr.get(),
                                   dev_bfr,
                                   ck->ck_stat_size + ck->compressed_size,
                                   cudaMemcpyDeviceToHost,
                                   stream.value()));
          stream.synchronize();
          out_sink_->host_write(host_bfr.get() + ck->ck_stat_size, ck->compressed_size);
          if (ck->ck_stat_size != 0) {
            md.row_groups[global_r].columns[i].meta_data.statistics_blob.resize(ck->ck_stat_size);
            memcpy(md.row_groups[global_r].columns[i].meta_data.statistics_blob.data(),
                   host_bfr.get(),
                   ck->ck_stat_size);
          }
        }
        md.row_groups[global_r].total_byte_size += ck->compressed_size;
        md.row_groups[global_r].columns[i].meta_data.data_page_offset =
          current_chunk_offset + ((ck->has_dictionary) ? ck->dictionary_size : 0);
        md.row_groups[global_r].columns[i].meta_data.dictionary_page_offset =
          (ck->has_dictionary) ? current_chunk_offset : 0;
        md.row_groups[global_r].columns[i].meta_data.total_uncompressed_size = ck->bfr_size;
        md.row_groups[global_r].columns[i].meta_data.total_compressed_size   = ck->compressed_size;
        current_chunk_offset += ck->compressed_size;
      }
    }
  }
}

std::unique_ptr<std::vector<uint8_t>> writer::impl::close(
  std::string const &column_chunks_file_path)
{
  if (closed) { return nullptr; }
  closed = true;
  CompactProtocolWriter cpw(&buffer_);
  file_ender_s fendr;
  buffer_.resize(0);
  fendr.footer_len = static_cast<uint32_t>(cpw.write(md));
  fendr.magic      = parquet_magic;
  out_sink_->host_write(buffer_.data(), buffer_.size());
  out_sink_->host_write(&fendr, sizeof(fendr));
  out_sink_->flush();

  // Optionally output raw file metadata with the specified column chunk file path
  if (column_chunks_file_path.length() > 0) {
    file_header_s fhdr = {parquet_magic};
    buffer_.resize(0);
    buffer_.insert(buffer_.end(),
                   reinterpret_cast<const uint8_t *>(&fhdr),
                   reinterpret_cast<const uint8_t *>(&fhdr) + sizeof(fhdr));
    for (auto &rowgroup : md.row_groups) {
      for (auto &col : rowgroup.columns) { col.file_path = column_chunks_file_path; }
    }
    fendr.footer_len = static_cast<uint32_t>(cpw.write(md));
    buffer_.insert(buffer_.end(),
                   reinterpret_cast<const uint8_t *>(&fendr),
                   reinterpret_cast<const uint8_t *>(&fendr) + sizeof(fendr));
    return std::make_unique<std::vector<uint8_t>>(std::move(buffer_));
  } else {
    return {nullptr};
  }
}

// Forward to implementation
writer::writer(std::unique_ptr<data_sink> sink,
               parquet_writer_options const &options,
               SingleWriteMode mode,
               rmm::mr::device_memory_resource *mr,
               rmm::cuda_stream_view stream)
  : _impl(std::make_unique<impl>(std::move(sink), options, mode, mr, stream))
{
}

writer::writer(std::unique_ptr<data_sink> sink,
               chunked_parquet_writer_options const &options,
               SingleWriteMode mode,
               rmm::mr::device_memory_resource *mr,
               rmm::cuda_stream_view stream)
  : _impl(std::make_unique<impl>(std::move(sink), options, mode, mr, stream))
{
}

// Destructor within this translation unit
writer::~writer() = default;

// Forward to implementation
void writer::write(table_view const &table) { _impl->write(table); }

// Forward to implementation
std::unique_ptr<std::vector<uint8_t>> writer::close(std::string const &column_chunks_file_path)
{
  return _impl->close(column_chunks_file_path);
}

std::unique_ptr<std::vector<uint8_t>> writer::merge_rowgroup_metadata(
  const std::vector<std::unique_ptr<std::vector<uint8_t>>> &metadata_list)
{
  std::vector<uint8_t> output;
  CompactProtocolWriter cpw(&output);
  FileMetaData md;

  md.row_groups.reserve(metadata_list.size());
  for (const auto &blob : metadata_list) {
    CompactProtocolReader cpreader(
      blob.get()->data(),
      std::max<size_t>(blob.get()->size(), sizeof(file_ender_s)) - sizeof(file_ender_s));
    cpreader.skip_bytes(sizeof(file_header_s));  // Skip over file header
    if (md.num_rows == 0) {
      cpreader.read(&md);
    } else {
      FileMetaData tmp;
      cpreader.read(&tmp);
      md.row_groups.insert(md.row_groups.end(),
                           std::make_move_iterator(tmp.row_groups.begin()),
                           std::make_move_iterator(tmp.row_groups.end()));
      md.num_rows += tmp.num_rows;
    }
  }
  // Reader doesn't currently populate column_order, so infer it here
  if (md.row_groups.size() != 0) {
    uint32_t num_columns = static_cast<uint32_t>(md.row_groups[0].columns.size());
    md.column_order_listsize =
      (num_columns > 0 && md.row_groups[0].columns[0].meta_data.statistics_blob.size())
        ? num_columns
        : 0;
  }
  // Thrift-encode the resulting output
  file_header_s fhdr;
  file_ender_s fendr;
  fhdr.magic = parquet_magic;
  output.insert(output.end(),
                reinterpret_cast<const uint8_t *>(&fhdr),
                reinterpret_cast<const uint8_t *>(&fhdr) + sizeof(fhdr));
  fendr.footer_len = static_cast<uint32_t>(cpw.write(md));
  fendr.magic      = parquet_magic;
  output.insert(output.end(),
                reinterpret_cast<const uint8_t *>(&fendr),
                reinterpret_cast<const uint8_t *>(&fendr) + sizeof(fendr));
  return std::make_unique<std::vector<uint8_t>>(std::move(output));
}

}  // namespace parquet
}  // namespace detail
}  // namespace io
}  // namespace cudf<|MERGE_RESOLUTION|>--- conflicted
+++ resolved
@@ -122,41 +122,6 @@
 }
 
 /**
-<<<<<<< HEAD
- * @brief Helper class that adds parquet-specific column info
- */
-class parquet_column_view {
- public:
-  /**
-   * @brief Constructor that extracts out the string position + length pairs
-   * for building dictionaries for string columns
-   */
-  explicit parquet_column_view(size_t id,
-                               column_view const &col,
-                               std::vector<bool> const &nullability,
-                               const table_metadata *metadata,
-                               bool int96_timestamps,
-                               std::vector<uint8_t> const &decimal_precision,
-                               uint &decimal_precision_idx,
-                               rmm::cuda_stream_view stream)
-    : _col(col),
-      _leaf_col(get_leaf_col(col)),
-      _id(id),
-      _string_type(_leaf_col.type().id() == type_id::STRING),
-      _list_type(col.type().id() == type_id::LIST),
-      _type_width((_string_type || _list_type) ? 0 : cudf::size_of(col.type())),
-      _row_count(col.size()),
-      _null_count(_leaf_col.null_count()),
-      _data(col.head<uint8_t>() + col.offset() * _type_width),
-      _nulls(_leaf_col.nullable() ? _leaf_col.null_mask() : nullptr),
-      _offset(col.offset()),
-      _converted_type(ConvertedType::UNKNOWN),
-      _ts_scale(0),
-      _dremel_offsets(0, stream),
-      _rep_level(0, stream),
-      _def_level(0, stream),
-      _nullability(nullability)
-=======
  * @brief Extends SchemaElement to add members required in constructing parquet_column_view
  *
  * Added members are:
@@ -387,7 +352,6 @@
 
   template <typename T>
   std::enable_if_t<cudf::is_nested<T>(), void> operator()()
->>>>>>> 2bf22d1d
   {
     CUDF_FAIL("This functor is only meant for physical data types");
   }
@@ -499,15 +463,7 @@
                        "Leaf column's corresponding metadata cannot have children");
         }
 
-<<<<<<< HEAD
-      stream.synchronize();
-    } else {
-      if (_nullability.empty()) { _nullability = {col.nullable()}; }
-      _max_def_level = (_nullability[0]) ? 1 : 0;
-    }
-=======
         schema_tree_node col_schema{};
->>>>>>> 2bf22d1d
 
         bool timestamp_is_int96 = int96_timestamps or col_meta.is_enabled_int96_timestamps();
 
@@ -600,16 +556,10 @@
   std::vector<uint8_t> _nullability;
   size_type _data_count = 0;
 
-<<<<<<< HEAD
-  // Decimal-related members
-  int32_t _decimal_scale     = 0;
-  uint8_t _decimal_precision = 0;
-=======
   // Dictionary related members
   bool _dictionary_used = false;
   rmm::device_vector<uint32_t> _dict_data;
   rmm::device_vector<uint32_t> _dict_index;
->>>>>>> 2bf22d1d
 };
 
 parquet_column_view::parquet_column_view(schema_tree_node const &schema_node,
@@ -1023,44 +973,6 @@
   rmm::device_uvector<column_device_view> leaf_column_views(0, stream);
 
   // Initialize column description
-<<<<<<< HEAD
-  hostdevice_vector<gpu::EncColumnDesc> col_desc(num_columns, stream);
-
-  // setup gpu column description.
-  // applicable to only this _write_chunk() call
-  for (auto i = 0; i < num_columns; i++) {
-    auto &col = parquet_columns[i];
-    // GPU column description
-    auto *desc        = &col_desc[i];
-    *desc             = gpu::EncColumnDesc{};  // Zero out all fields
-    desc->stats_dtype = col.stats_type();
-    desc->ts_scale    = col.ts_scale();
-    // TODO (dm): Enable dictionary for list after refactor
-    if (col.physical_type() != BOOLEAN && col.physical_type() != UNDEFINED_TYPE && !col.is_list()) {
-      col.alloc_dictionary(col.data_count());
-      desc->dict_index = col.get_dict_index();
-      desc->dict_data  = col.get_dict_data();
-    }
-    if (col.is_list()) {
-      desc->level_offsets = col.level_offsets();
-      desc->rep_values    = col.repetition_levels();
-      desc->def_values    = col.definition_levels();
-    }
-    desc->num_values     = col.data_count();
-    desc->num_rows       = col.row_count();
-    desc->physical_type  = static_cast<uint8_t>(col.physical_type());
-    desc->converted_type = static_cast<uint8_t>(col.converted_type());
-    auto count_bits      = [](uint16_t number) {
-      int16_t nbits = 0;
-      while (number > 0) {
-        nbits++;
-        number >>= 1;
-      }
-      return nbits;
-    };
-    desc->level_bits = count_bits(col.nesting_levels()) << 4 | count_bits(col.max_def_level());
-  }
-=======
   hostdevice_vector<gpu::parquet_column_device_view> col_desc(parquet_columns.size(), stream);
   // This should've been `auto const&` but isn't since dictionary space is allocated when calling
   // get_device_view(). Fix during dictionary refactor.
@@ -1068,7 +980,6 @@
     parquet_columns.begin(), parquet_columns.end(), col_desc.host_ptr(), [](auto &pcol) {
       return pcol.get_device_view();
     });
->>>>>>> 2bf22d1d
 
   // Init page fragments
   // 5000 is good enough for up to ~200-character strings. Longer strings will start producing
