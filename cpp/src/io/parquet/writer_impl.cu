/*
 * Copyright (c) 2019-2023, NVIDIA CORPORATION.
 *
 * Licensed under the Apache License, Version 2.0 (the "License");
 * you may not use this file except in compliance with the License.
 * You may obtain a copy of the License at
 *
 *     http://www.apache.org/licenses/LICENSE-2.0
 *
 * Unless required by applicable law or agreed to in writing, software
 * distributed under the License is distributed on an "AS IS" BASIS,
 * WITHOUT WARRANTIES OR CONDITIONS OF ANY KIND, either express or implied.
 * See the License for the specific language governing permissions and
 * limitations under the License.
 */

/**
 * @file writer_impl.cu
 * @brief cuDF-IO parquet writer class implementation
 */

#include "compact_protocol_reader.hpp"
#include "compact_protocol_writer.hpp"
#include "parquet_common.hpp"
#include "parquet_gpu.cuh"
#include "writer_impl.hpp"

#include <io/comp/nvcomp_adapter.hpp>
#include <io/statistics/column_statistics.cuh>
#include <io/utilities/column_utils.cuh>
#include <io/utilities/config_utils.hpp>

#include <cudf/column/column_device_view.cuh>
#include <cudf/copying.hpp>
#include <cudf/detail/get_value.cuh>
#include <cudf/detail/utilities/linked_column.hpp>
#include <cudf/detail/utilities/pinned_host_vector.hpp>
#include <cudf/detail/utilities/vector_factories.hpp>
#include <cudf/lists/detail/dremel.hpp>
#include <cudf/lists/lists_column_view.hpp>
#include <cudf/strings/strings_column_view.hpp>
#include <cudf/structs/structs_column_view.hpp>
#include <cudf/table/table_device_view.cuh>

#include <rmm/cuda_stream_view.hpp>
#include <rmm/device_buffer.hpp>
#include <rmm/device_uvector.hpp>

#include <thrust/fill.h>
#include <thrust/for_each.h>

#include <algorithm>
#include <cstring>
#include <numeric>
#include <utility>

namespace cudf {
namespace io {
namespace detail {
namespace parquet {
using namespace cudf::io::parquet;
using namespace cudf::io;

<<<<<<< HEAD
namespace {
/**
 * @brief Helper for pinned host memory
 */
template <typename T>
using pinned_buffer = std::unique_ptr<T, decltype(&cudaFreeHost)>;

/**
 * @brief Function that translates GDF compression to parquet compression
 */
parquet::Compression to_parquet_compression(compression_type compression)
{
  switch (compression) {
    case compression_type::AUTO:
    case compression_type::SNAPPY: return parquet::Compression::SNAPPY;
    case compression_type::ZSTD: return parquet::Compression::ZSTD;
    case compression_type::NONE: return parquet::Compression::UNCOMPRESSED;
    default: CUDF_FAIL("Unsupported compression type");
  }
}

size_t column_size(column_view const& column, rmm::cuda_stream_view stream)
{
  if (column.size() == 0) { return 0; }

  if (is_fixed_width(column.type())) {
    return size_of(column.type()) * column.size();
  } else if (column.type().id() == type_id::STRING) {
    auto const scol = strings_column_view(column);
    return cudf::detail::get_value<size_type>(scol.offsets(), column.size(), stream) -
           cudf::detail::get_value<size_type>(scol.offsets(), 0, stream);
  } else if (column.type().id() == type_id::STRUCT) {
    auto const scol = structs_column_view(column);
    size_t ret      = 0;
    for (int i = 0; i < scol.num_children(); i++) {
      ret += column_size(scol.get_sliced_child(i), stream);
    }
    return ret;
  } else if (column.type().id() == type_id::LIST) {
    auto const lcol = lists_column_view(column);
    return column_size(lcol.get_sliced_child(stream), stream);
  }

  CUDF_FAIL("Unexpected compound type");
}

// checks to see if the given column has a fixed size.  This doesn't
// check every row, so assumes string and list columns are not fixed, even
// if each row is the same width.
// TODO: update this if FIXED_LEN_BYTE_ARRAY is ever supported for writes.
bool is_col_fixed_width(column_view const& column)
{
  if (column.type().id() == type_id::STRUCT) {
    return std::all_of(column.child_begin(), column.child_end(), is_col_fixed_width);
  }

  return is_fixed_width(column.type());
}

// given a column_view and the encoded page info for the pages in that chunk,
// return a ColumnChunkSize object with the data sizes for each page.
ColumnChunkSize sizes_for_chunk(column_view const& col,
                                host_span<gpu::EncPage> col_pages,
                                rmm::cuda_stream_view stream)
{
  std::vector<size_type> slice_offsets;
  std::for_each(col_pages.begin(), col_pages.end(), [&](auto const& page) {
    if (page.page_type == PageType::DATA_PAGE) {
      slice_offsets.push_back(page.start_row);
      slice_offsets.push_back(page.start_row + page.num_rows);
    }
  });

  auto slices = cudf::slice(col, slice_offsets);

  std::vector<size_t> page_sizes;
  std::transform(
    slices.begin(), slices.end(), std::back_inserter(page_sizes), [&stream](auto& slice) {
      return column_size(slice, stream);
    });
  int64_t chunk_size = std::reduce(page_sizes.begin(), page_sizes.end(), 0L);

  ColumnChunkSize cs{chunk_size};
  std::transform(
    page_sizes.begin(), page_sizes.end(), std::back_inserter(cs.page_sizes), [](auto sz) {
      return static_cast<int64_t>(sz);
    });
  return cs;
}

}  // namespace

=======
>>>>>>> 96b9ab08
struct aggregate_writer_metadata {
  aggregate_writer_metadata(host_span<partition_info const> partitions,
                            host_span<std::map<std::string, std::string> const> kv_md,
                            host_span<SchemaElement const> tbl_schema,
                            size_type num_columns,
                            statistics_freq stats_granularity)
    : version(1),
      schema(std::vector<SchemaElement>(tbl_schema.begin(), tbl_schema.end())),
      files(partitions.size())
  {
    for (size_t i = 0; i < partitions.size(); ++i) {
      this->files[i].num_rows = partitions[i].num_rows;
    }
    this->column_order_listsize =
      (stats_granularity != statistics_freq::STATISTICS_NONE) ? num_columns : 0;

    for (size_t p = 0; p < kv_md.size(); ++p) {
      std::transform(kv_md[p].begin(),
                     kv_md[p].end(),
                     std::back_inserter(this->files[p].key_value_metadata),
                     [](auto const& kv) {
                       return KeyValue{kv.first, kv.second};
                     });
    }
  }

  aggregate_writer_metadata(aggregate_writer_metadata const&) = default;

  void update_files(host_span<partition_info const> partitions)
  {
    CUDF_EXPECTS(partitions.size() == this->files.size(),
                 "New partitions must be same size as previously passed number of partitions");
    for (size_t i = 0; i < partitions.size(); ++i) {
      this->files[i].num_rows += partitions[i].num_rows;
    }
  }

  FileMetaData get_metadata(size_t part)
  {
    CUDF_EXPECTS(part < files.size(), "Invalid part index queried");
    FileMetaData meta{};
    meta.version               = this->version;
    meta.schema                = this->schema;
    meta.num_rows              = this->files[part].num_rows;
    meta.row_groups            = this->files[part].row_groups;
    meta.key_value_metadata    = this->files[part].key_value_metadata;
    meta.created_by            = this->created_by;
    meta.column_order_listsize = this->column_order_listsize;
    return meta;
  }

  void set_file_paths(host_span<std::string const> column_chunks_file_path)
  {
    for (size_t p = 0; p < this->files.size(); ++p) {
      auto& file            = this->files[p];
      auto const& file_path = column_chunks_file_path[p];
      for (auto& rowgroup : file.row_groups) {
        for (auto& col : rowgroup.columns) {
          col.file_path = file_path;
        }
      }
    }
  }

  FileMetaData get_merged_metadata()
  {
    FileMetaData merged_md;
    for (size_t p = 0; p < this->files.size(); ++p) {
      auto& file = this->files[p];
      if (p == 0) {
        merged_md = this->get_metadata(0);
      } else {
        merged_md.row_groups.insert(merged_md.row_groups.end(),
                                    std::make_move_iterator(file.row_groups.begin()),
                                    std::make_move_iterator(file.row_groups.end()));
        merged_md.num_rows += file.num_rows;
      }
    }
    return merged_md;
  }

  std::vector<size_t> num_row_groups_per_file()
  {
    std::vector<size_t> global_rowgroup_base;
    std::transform(this->files.begin(),
                   this->files.end(),
                   std::back_inserter(global_rowgroup_base),
                   [](auto const& part) { return part.row_groups.size(); });
    return global_rowgroup_base;
  }

  [[nodiscard]] bool schema_matches(std::vector<SchemaElement> const& schema) const
  {
    return this->schema == schema;
  }
  auto& file(size_t p) { return files[p]; }
  [[nodiscard]] size_t num_files() const { return files.size(); }

 private:
  int32_t version = 0;
  std::vector<SchemaElement> schema;
  struct per_file_metadata {
    int64_t num_rows = 0;
    std::vector<RowGroup> row_groups;
    std::vector<KeyValue> key_value_metadata;
    std::vector<OffsetIndex> offset_indexes;
    std::vector<std::vector<uint8_t>> column_indexes;
    std::vector<ColumnChunkSize> column_sizes;
  };
  std::vector<per_file_metadata> files;
  std::string created_by         = "";
  uint32_t column_order_listsize = 0;
};

namespace {

/**
 * @brief Function that translates GDF compression to parquet compression.
 *
 * @param compression The compression type
 * @return The supported Parquet compression
 */
parquet::Compression to_parquet_compression(compression_type compression)
{
  switch (compression) {
    case compression_type::AUTO:
    case compression_type::SNAPPY: return parquet::Compression::SNAPPY;
    case compression_type::ZSTD: return parquet::Compression::ZSTD;
    case compression_type::NONE: return parquet::Compression::UNCOMPRESSED;
    default: CUDF_FAIL("Unsupported compression type");
  }
}

/**
 * @brief Compute size (in bytes) of the data stored in the given column.
 *
 * @param column The input column
 * @param stream CUDA stream used for device memory operations and kernel launches
 * @return The data size of the input
 */
size_t column_size(column_view const& column, rmm::cuda_stream_view stream)
{
  if (column.size() == 0) { return 0; }

  if (is_fixed_width(column.type())) {
    return size_of(column.type()) * column.size();
  } else if (column.type().id() == type_id::STRING) {
    auto const scol = strings_column_view(column);
    return cudf::detail::get_value<size_type>(scol.offsets(), column.size(), stream) -
           cudf::detail::get_value<size_type>(scol.offsets(), 0, stream);
  } else if (column.type().id() == type_id::STRUCT) {
    auto const scol = structs_column_view(column);
    size_t ret      = 0;
    for (int i = 0; i < scol.num_children(); i++) {
      ret += column_size(scol.get_sliced_child(i), stream);
    }
    return ret;
  } else if (column.type().id() == type_id::LIST) {
    auto const lcol = lists_column_view(column);
    return column_size(lcol.get_sliced_child(stream), stream);
  }

  CUDF_FAIL("Unexpected compound type");
}

// checks to see if the given column has a fixed size.  This doesn't
// check every row, so assumes string and list columns are not fixed, even
// if each row is the same width.
// TODO: update this if FIXED_LEN_BYTE_ARRAY is ever supported for writes.
bool is_col_fixed_width(column_view const& column)
{
  if (column.type().id() == type_id::STRUCT) {
    return std::all_of(column.child_begin(), column.child_end(), is_col_fixed_width);
  }

  return is_fixed_width(column.type());
}

/**
 * @brief Extends SchemaElement to add members required in constructing parquet_column_view
 *
 * Added members are:
 * 1. leaf_column: Pointer to leaf linked_column_view which points to the corresponding data stream
 *    of a leaf schema node. For non-leaf struct node, this is nullptr.
 * 2. stats_dtype: datatype for statistics calculation required for the data stream of a leaf node.
 * 3. ts_scale: scale to multiply or divide timestamp by in order to convert timestamp to parquet
 *    supported types
 */
struct schema_tree_node : public SchemaElement {
  cudf::detail::LinkedColPtr leaf_column;
  statistics_dtype stats_dtype;
  int32_t ts_scale;

  // TODO(fut): Think about making schema a class that holds a vector of schema_tree_nodes. The
  // function construct_schema_tree could be its constructor. It can have method to get the per
  // column nullability given a schema node index corresponding to a leaf schema. Much easier than
  // that is a method to get path in schema, given a leaf node
};

struct leaf_schema_fn {
  schema_tree_node& col_schema;
  cudf::detail::LinkedColPtr const& col;
  column_in_metadata const& col_meta;
  bool timestamp_is_int96;

  template <typename T>
  std::enable_if_t<std::is_same_v<T, bool>, void> operator()()
  {
    col_schema.type        = Type::BOOLEAN;
    col_schema.stats_dtype = statistics_dtype::dtype_bool;
  }

  template <typename T>
  std::enable_if_t<std::is_same_v<T, int8_t>, void> operator()()
  {
    col_schema.type           = Type::INT32;
    col_schema.converted_type = ConvertedType::INT_8;
    col_schema.stats_dtype    = statistics_dtype::dtype_int8;
  }

  template <typename T>
  std::enable_if_t<std::is_same_v<T, int16_t>, void> operator()()
  {
    col_schema.type           = Type::INT32;
    col_schema.converted_type = ConvertedType::INT_16;
    col_schema.stats_dtype    = statistics_dtype::dtype_int16;
  }

  template <typename T>
  std::enable_if_t<std::is_same_v<T, int32_t>, void> operator()()
  {
    col_schema.type        = Type::INT32;
    col_schema.stats_dtype = statistics_dtype::dtype_int32;
  }

  template <typename T>
  std::enable_if_t<std::is_same_v<T, int64_t>, void> operator()()
  {
    col_schema.type        = Type::INT64;
    col_schema.stats_dtype = statistics_dtype::dtype_int64;
  }

  template <typename T>
  std::enable_if_t<std::is_same_v<T, uint8_t>, void> operator()()
  {
    col_schema.type           = Type::INT32;
    col_schema.converted_type = ConvertedType::UINT_8;
    col_schema.stats_dtype    = statistics_dtype::dtype_int8;
  }

  template <typename T>
  std::enable_if_t<std::is_same_v<T, uint16_t>, void> operator()()
  {
    col_schema.type           = Type::INT32;
    col_schema.converted_type = ConvertedType::UINT_16;
    col_schema.stats_dtype    = statistics_dtype::dtype_int16;
  }

  template <typename T>
  std::enable_if_t<std::is_same_v<T, uint32_t>, void> operator()()
  {
    col_schema.type           = Type::INT32;
    col_schema.converted_type = ConvertedType::UINT_32;
    col_schema.stats_dtype    = statistics_dtype::dtype_int32;
  }

  template <typename T>
  std::enable_if_t<std::is_same_v<T, uint64_t>, void> operator()()
  {
    col_schema.type           = Type::INT64;
    col_schema.converted_type = ConvertedType::UINT_64;
    col_schema.stats_dtype    = statistics_dtype::dtype_int64;
  }

  template <typename T>
  std::enable_if_t<std::is_same_v<T, float>, void> operator()()
  {
    col_schema.type        = Type::FLOAT;
    col_schema.stats_dtype = statistics_dtype::dtype_float32;
  }

  template <typename T>
  std::enable_if_t<std::is_same_v<T, double>, void> operator()()
  {
    col_schema.type        = Type::DOUBLE;
    col_schema.stats_dtype = statistics_dtype::dtype_float64;
  }

  template <typename T>
  std::enable_if_t<std::is_same_v<T, cudf::string_view>, void> operator()()
  {
    col_schema.type = Type::BYTE_ARRAY;
    if (col_meta.is_enabled_output_as_binary()) {
      col_schema.converted_type = ConvertedType::UNKNOWN;
      col_schema.stats_dtype    = statistics_dtype::dtype_byte_array;
    } else {
      col_schema.converted_type = ConvertedType::UTF8;
      col_schema.stats_dtype    = statistics_dtype::dtype_string;
    }
  }

  template <typename T>
  std::enable_if_t<std::is_same_v<T, cudf::timestamp_D>, void> operator()()
  {
    col_schema.type           = Type::INT32;
    col_schema.converted_type = ConvertedType::DATE;
    col_schema.stats_dtype    = statistics_dtype::dtype_int32;
  }

  template <typename T>
  std::enable_if_t<std::is_same_v<T, cudf::timestamp_s>, void> operator()()
  {
    col_schema.type = (timestamp_is_int96) ? Type::INT96 : Type::INT64;
    col_schema.converted_type =
      (timestamp_is_int96) ? ConvertedType::UNKNOWN : ConvertedType::TIMESTAMP_MILLIS;
    col_schema.stats_dtype = statistics_dtype::dtype_timestamp64;
    col_schema.ts_scale    = 1000;
  }

  template <typename T>
  std::enable_if_t<std::is_same_v<T, cudf::timestamp_ms>, void> operator()()
  {
    col_schema.type = (timestamp_is_int96) ? Type::INT96 : Type::INT64;
    col_schema.converted_type =
      (timestamp_is_int96) ? ConvertedType::UNKNOWN : ConvertedType::TIMESTAMP_MILLIS;
    col_schema.stats_dtype = statistics_dtype::dtype_timestamp64;
  }

  template <typename T>
  std::enable_if_t<std::is_same_v<T, cudf::timestamp_us>, void> operator()()
  {
    col_schema.type = (timestamp_is_int96) ? Type::INT96 : Type::INT64;
    col_schema.converted_type =
      (timestamp_is_int96) ? ConvertedType::UNKNOWN : ConvertedType::TIMESTAMP_MICROS;
    col_schema.stats_dtype = statistics_dtype::dtype_timestamp64;
  }

  template <typename T>
  std::enable_if_t<std::is_same_v<T, cudf::timestamp_ns>, void> operator()()
  {
    col_schema.type           = (timestamp_is_int96) ? Type::INT96 : Type::INT64;
    col_schema.converted_type = ConvertedType::UNKNOWN;
    col_schema.stats_dtype    = statistics_dtype::dtype_timestamp64;
    if (timestamp_is_int96) {
      col_schema.ts_scale = -1000;  // negative value indicates division by absolute value
    }
    // set logical type if it's not int96
    else {
      col_schema.logical_type.isset.TIMESTAMP            = true;
      col_schema.logical_type.TIMESTAMP.unit.isset.NANOS = true;
    }
  }

  //  unsupported outside cudf for parquet 1.0.
  template <typename T>
  std::enable_if_t<std::is_same_v<T, cudf::duration_D>, void> operator()()
  {
    col_schema.type                                = Type::INT32;
    col_schema.converted_type                      = ConvertedType::TIME_MILLIS;
    col_schema.stats_dtype                         = statistics_dtype::dtype_int32;
    col_schema.ts_scale                            = 24 * 60 * 60 * 1000;
    col_schema.logical_type.isset.TIME             = true;
    col_schema.logical_type.TIME.unit.isset.MILLIS = true;
  }

  template <typename T>
  std::enable_if_t<std::is_same_v<T, cudf::duration_s>, void> operator()()
  {
    col_schema.type                                = Type::INT32;
    col_schema.converted_type                      = ConvertedType::TIME_MILLIS;
    col_schema.stats_dtype                         = statistics_dtype::dtype_int32;
    col_schema.ts_scale                            = 1000;
    col_schema.logical_type.isset.TIME             = true;
    col_schema.logical_type.TIME.unit.isset.MILLIS = true;
  }

  template <typename T>
  std::enable_if_t<std::is_same_v<T, cudf::duration_ms>, void> operator()()
  {
    col_schema.type                                = Type::INT32;
    col_schema.converted_type                      = ConvertedType::TIME_MILLIS;
    col_schema.stats_dtype                         = statistics_dtype::dtype_int32;
    col_schema.logical_type.isset.TIME             = true;
    col_schema.logical_type.TIME.unit.isset.MILLIS = true;
  }

  template <typename T>
  std::enable_if_t<std::is_same_v<T, cudf::duration_us>, void> operator()()
  {
    col_schema.type                                = Type::INT64;
    col_schema.converted_type                      = ConvertedType::TIME_MICROS;
    col_schema.stats_dtype                         = statistics_dtype::dtype_int64;
    col_schema.logical_type.isset.TIME             = true;
    col_schema.logical_type.TIME.unit.isset.MICROS = true;
  }

  //  unsupported outside cudf for parquet 1.0.
  template <typename T>
  std::enable_if_t<std::is_same_v<T, cudf::duration_ns>, void> operator()()
  {
    col_schema.type                               = Type::INT64;
    col_schema.stats_dtype                        = statistics_dtype::dtype_int64;
    col_schema.logical_type.isset.TIME            = true;
    col_schema.logical_type.TIME.unit.isset.NANOS = true;
  }

  template <typename T>
  std::enable_if_t<cudf::is_fixed_point<T>(), void> operator()()
  {
    if (std::is_same_v<T, numeric::decimal32>) {
      col_schema.type              = Type::INT32;
      col_schema.stats_dtype       = statistics_dtype::dtype_int32;
      col_schema.decimal_precision = MAX_DECIMAL32_PRECISION;
    } else if (std::is_same_v<T, numeric::decimal64>) {
      col_schema.type              = Type::INT64;
      col_schema.stats_dtype       = statistics_dtype::dtype_decimal64;
      col_schema.decimal_precision = MAX_DECIMAL64_PRECISION;
    } else if (std::is_same_v<T, numeric::decimal128>) {
      col_schema.type              = Type::FIXED_LEN_BYTE_ARRAY;
      col_schema.type_length       = sizeof(__int128_t);
      col_schema.stats_dtype       = statistics_dtype::dtype_decimal128;
      col_schema.decimal_precision = MAX_DECIMAL128_PRECISION;
    } else {
      CUDF_FAIL("Unsupported fixed point type for parquet writer");
    }
    col_schema.converted_type = ConvertedType::DECIMAL;
    col_schema.decimal_scale = -col->type().scale();  // parquet and cudf disagree about scale signs
    if (col_meta.is_decimal_precision_set()) {
      CUDF_EXPECTS(col_meta.get_decimal_precision() >= col_schema.decimal_scale,
                   "Precision must be equal to or greater than scale!");
      if (col_schema.type == Type::INT64 and col_meta.get_decimal_precision() < 10) {
        CUDF_LOG_WARN("Parquet writer: writing a decimal column with precision < 10 as int64");
      }
      col_schema.decimal_precision = col_meta.get_decimal_precision();
    }
  }

  template <typename T>
  std::enable_if_t<cudf::is_nested<T>(), void> operator()()
  {
    CUDF_FAIL("This functor is only meant for physical data types");
  }

  template <typename T>
  std::enable_if_t<cudf::is_dictionary<T>(), void> operator()()
  {
    CUDF_FAIL("Dictionary columns are not supported for writing");
  }
};

inline bool is_col_nullable(cudf::detail::LinkedColPtr const& col,
                            column_in_metadata const& col_meta,
                            single_write_mode write_mode)
{
  if (col_meta.is_nullability_defined()) {
    CUDF_EXPECTS(col_meta.nullable() || !col->nullable(),
                 "Mismatch in metadata prescribed nullability and input column nullability. "
                 "Metadata for nullable input column cannot prescribe nullability = false");
    return col_meta.nullable();
  }
  // For chunked write, when not provided nullability, we assume the worst case scenario
  // that all columns are nullable.
  return write_mode == single_write_mode::NO or col->nullable();
}

/**
 * @brief Construct schema from input columns and per-column input options
 *
 * Recursively traverses through linked_columns and corresponding metadata to construct schema tree.
 * The resulting schema tree is stored in a vector in pre-order traversal order.
 */
std::vector<schema_tree_node> construct_schema_tree(
  cudf::detail::LinkedColVector const& linked_columns,
  table_input_metadata& metadata,
  single_write_mode write_mode,
  bool int96_timestamps)
{
  std::vector<schema_tree_node> schema;
  schema_tree_node root{};
  root.type            = UNDEFINED_TYPE;
  root.repetition_type = NO_REPETITION_TYPE;
  root.name            = "schema";
  root.num_children    = linked_columns.size();
  root.parent_idx      = -1;  // root schema has no parent
  schema.push_back(std::move(root));

  std::function<void(cudf::detail::LinkedColPtr const&, column_in_metadata&, size_t)> add_schema =
    [&](cudf::detail::LinkedColPtr const& col, column_in_metadata& col_meta, size_t parent_idx) {
      bool col_nullable = is_col_nullable(col, col_meta, write_mode);

      auto set_field_id = [&schema, parent_idx](schema_tree_node& s,
                                                column_in_metadata const& col_meta) {
        if (schema[parent_idx].name != "list" and col_meta.is_parquet_field_id_set()) {
          s.field_id = col_meta.get_parquet_field_id();
        }
      };

      auto is_last_list_child = [](cudf::detail::LinkedColPtr col) {
        if (col->type().id() != type_id::LIST) { return false; }
        auto const child_col_type =
          col->children[lists_column_view::child_column_index]->type().id();
        return child_col_type == type_id::UINT8;
      };

      // There is a special case for a list<int8> column with one byte column child. This column can
      // have a special flag that indicates we write this out as binary instead of a list. This is a
      // more efficient storage mechanism for a single-depth list of bytes, but is a departure from
      // original cuIO behavior so it is locked behind the option. If the option is selected on a
      // column that isn't a single-depth list<int8> the code will throw.
      if (col_meta.is_enabled_output_as_binary() && is_last_list_child(col)) {
        CUDF_EXPECTS(col_meta.num_children() == 2 or col_meta.num_children() == 0,
                     "Binary column's corresponding metadata should have zero or two children!");
        if (col_meta.num_children() > 0) {
          CUDF_EXPECTS(col->children[lists_column_view::child_column_index]->children.size() == 0,
                       "Binary column must not be nested!");
        }

        schema_tree_node col_schema{};
        col_schema.type            = Type::BYTE_ARRAY;
        col_schema.converted_type  = ConvertedType::UNKNOWN;
        col_schema.stats_dtype     = statistics_dtype::dtype_byte_array;
        col_schema.repetition_type = col_nullable ? OPTIONAL : REQUIRED;
        col_schema.name = (schema[parent_idx].name == "list") ? "element" : col_meta.get_name();
        col_schema.parent_idx  = parent_idx;
        col_schema.leaf_column = col;
        set_field_id(col_schema, col_meta);
        col_schema.output_as_byte_array = col_meta.is_enabled_output_as_binary();
        schema.push_back(col_schema);
      } else if (col->type().id() == type_id::STRUCT) {
        // if struct, add current and recursively call for all children
        schema_tree_node struct_schema{};
        struct_schema.repetition_type =
          col_nullable ? FieldRepetitionType::OPTIONAL : FieldRepetitionType::REQUIRED;

        struct_schema.name = (schema[parent_idx].name == "list") ? "element" : col_meta.get_name();
        struct_schema.num_children = col->children.size();
        struct_schema.parent_idx   = parent_idx;
        set_field_id(struct_schema, col_meta);
        schema.push_back(std::move(struct_schema));

        auto struct_node_index = schema.size() - 1;
        // for (auto child_it = col->children.begin(); child_it < col->children.end(); child_it++) {
        //   add_schema(*child_it, struct_node_index);
        // }
        CUDF_EXPECTS(col->children.size() == static_cast<size_t>(col_meta.num_children()),
                     "Mismatch in number of child columns between input table and metadata");
        for (size_t i = 0; i < col->children.size(); ++i) {
          add_schema(col->children[i], col_meta.child(i), struct_node_index);
        }
      } else if (col->type().id() == type_id::LIST && !col_meta.is_map()) {
        // List schema is denoted by two levels for each nesting level and one final level for leaf.
        // The top level is the same name as the column name.
        // So e.g. List<List<int>> is denoted in the schema by
        // "col_name" : { "list" : { "element" : { "list" : { "element" } } } }

        schema_tree_node list_schema_1{};
        list_schema_1.converted_type = ConvertedType::LIST;
        list_schema_1.repetition_type =
          col_nullable ? FieldRepetitionType::OPTIONAL : FieldRepetitionType::REQUIRED;
        list_schema_1.name = (schema[parent_idx].name == "list") ? "element" : col_meta.get_name();
        list_schema_1.num_children = 1;
        list_schema_1.parent_idx   = parent_idx;
        set_field_id(list_schema_1, col_meta);
        schema.push_back(std::move(list_schema_1));

        schema_tree_node list_schema_2{};
        list_schema_2.repetition_type = FieldRepetitionType::REPEATED;
        list_schema_2.name            = "list";
        list_schema_2.num_children    = 1;
        list_schema_2.parent_idx      = schema.size() - 1;  // Parent is list_schema_1, last added.
        schema.push_back(std::move(list_schema_2));

        CUDF_EXPECTS(col_meta.num_children() == 2,
                     "List column's metadata should have exactly two children");

        add_schema(col->children[lists_column_view::child_column_index],
                   col_meta.child(lists_column_view::child_column_index),
                   schema.size() - 1);
      } else if (col->type().id() == type_id::LIST && col_meta.is_map()) {
        // Map schema is denoted by a list of struct
        // e.g. List<Struct<String,String>> will be
        // "col_name" : { "key_value" : { "key", "value" } }

        // verify the List child structure is a struct<left_child, right_child>
        column_view struct_col = *col->children[lists_column_view::child_column_index];
        CUDF_EXPECTS(struct_col.type().id() == type_id::STRUCT, "Map should be a List of struct");
        CUDF_EXPECTS(struct_col.num_children() == 2,
                     "Map should be a List of struct with two children only but found " +
                       std::to_string(struct_col.num_children()));

        schema_tree_node map_schema{};
        map_schema.converted_type = ConvertedType::MAP;
        map_schema.repetition_type =
          col_nullable ? FieldRepetitionType::OPTIONAL : FieldRepetitionType::REQUIRED;
        map_schema.name = col_meta.get_name();
        if (col_meta.is_parquet_field_id_set()) {
          map_schema.field_id = col_meta.get_parquet_field_id();
        }
        map_schema.num_children = 1;
        map_schema.parent_idx   = parent_idx;
        schema.push_back(std::move(map_schema));

        schema_tree_node repeat_group{};
        repeat_group.repetition_type = FieldRepetitionType::REPEATED;
        repeat_group.name            = "key_value";
        repeat_group.num_children    = 2;
        repeat_group.parent_idx      = schema.size() - 1;  // Parent is map_schema, last added.
        schema.push_back(std::move(repeat_group));

        CUDF_EXPECTS(col_meta.num_children() == 2,
                     "List column's metadata should have exactly two children");
        CUDF_EXPECTS(col_meta.child(lists_column_view::child_column_index).num_children() == 2,
                     "Map struct column should have exactly two children");
        // verify the col meta of children of the struct have name key and value
        auto& left_child_meta = col_meta.child(lists_column_view::child_column_index).child(0);
        left_child_meta.set_name("key");
        left_child_meta.set_nullability(false);

        auto& right_child_meta = col_meta.child(lists_column_view::child_column_index).child(1);
        right_child_meta.set_name("value");
        // check the repetition type of key is required i.e. the col should be non-nullable
        auto key_col = col->children[lists_column_view::child_column_index]->children[0];
        CUDF_EXPECTS(!is_col_nullable(key_col, left_child_meta, write_mode),
                     "key column cannot be nullable. For chunked writing, explicitly set the "
                     "nullability to false in metadata");
        // process key
        size_type struct_col_index = schema.size() - 1;
        add_schema(key_col, left_child_meta, struct_col_index);
        // process value
        add_schema(col->children[lists_column_view::child_column_index]->children[1],
                   right_child_meta,
                   struct_col_index);

      } else {
        // if leaf, add current
        if (col->type().id() == type_id::STRING) {
          CUDF_EXPECTS(col_meta.num_children() == 2 or col_meta.num_children() == 0,
                       "String column's corresponding metadata should have zero or two children");
        } else {
          CUDF_EXPECTS(col_meta.num_children() == 0,
                       "Leaf column's corresponding metadata cannot have children");
        }

        schema_tree_node col_schema{};

        bool timestamp_is_int96 = int96_timestamps or col_meta.is_enabled_int96_timestamps();

        cudf::type_dispatcher(col->type(),
                              leaf_schema_fn{col_schema, col, col_meta, timestamp_is_int96});

        col_schema.repetition_type = col_nullable ? OPTIONAL : REQUIRED;
        col_schema.name = (schema[parent_idx].name == "list") ? "element" : col_meta.get_name();
        col_schema.parent_idx  = parent_idx;
        col_schema.leaf_column = col;
        set_field_id(col_schema, col_meta);
        schema.push_back(col_schema);
      }
    };

  CUDF_EXPECTS(metadata.column_metadata.size() == linked_columns.size(),
               "Mismatch in the number of columns and the corresponding metadata elements");
  // Add all linked_columns to schema using parent_idx = 0 (root)
  for (size_t i = 0; i < linked_columns.size(); ++i) {
    add_schema(linked_columns[i], metadata.column_metadata[i], 0);
  }

  return schema;
}

/**
 * @brief Class to store parquet specific information for one data stream.
 *
 * Contains information about a single data stream. In case of struct columns, a data stream is one
 * of the child leaf columns that contains data.
 * e.g. A column Struct<int, List<float>> contains 2 data streams:
 * - Struct<int>
 * - Struct<List<float>>
 *
 */
struct parquet_column_view {
  parquet_column_view(schema_tree_node const& schema_node,
                      std::vector<schema_tree_node> const& schema_tree,
                      rmm::cuda_stream_view stream);

  [[nodiscard]] gpu::parquet_column_device_view get_device_view(rmm::cuda_stream_view stream) const;

  [[nodiscard]] column_view cudf_column_view() const { return cudf_col; }
  [[nodiscard]] parquet::Type physical_type() const { return schema_node.type; }
  [[nodiscard]] parquet::ConvertedType converted_type() const { return schema_node.converted_type; }

  std::vector<std::string> const& get_path_in_schema() { return path_in_schema; }

  // LIST related member functions
  [[nodiscard]] uint8_t max_def_level() const noexcept { return _max_def_level; }
  [[nodiscard]] uint8_t max_rep_level() const noexcept { return _max_rep_level; }
  [[nodiscard]] bool is_list() const noexcept { return _is_list; }

 private:
  // Schema related members
  schema_tree_node schema_node;
  std::vector<std::string> path_in_schema;
  uint8_t _max_def_level = 0;
  uint8_t _max_rep_level = 0;
  rmm::device_uvector<uint8_t> _d_nullability;

  column_view cudf_col;

  // List-related members
  bool _is_list;
  rmm::device_uvector<size_type>
    _dremel_offsets;  ///< For each row, the absolute offset into the repetition and definition
                      ///< level vectors. O(num rows)
  rmm::device_uvector<uint8_t> _rep_level;
  rmm::device_uvector<uint8_t> _def_level;
  std::vector<uint8_t> _nullability;
  size_type _data_count = 0;
};

parquet_column_view::parquet_column_view(schema_tree_node const& schema_node,
                                         std::vector<schema_tree_node> const& schema_tree,
                                         rmm::cuda_stream_view stream)
  : schema_node(schema_node),
    _d_nullability(0, stream),
    _dremel_offsets(0, stream),
    _rep_level(0, stream),
    _def_level(0, stream)
{
  // Construct single inheritance column_view from linked_column_view
  auto curr_col                           = schema_node.leaf_column.get();
  column_view single_inheritance_cudf_col = *curr_col;
  while (curr_col->parent) {
    auto const& parent = *curr_col->parent;

    // For list columns, we still need to retain the offset child column.
    auto children =
      (parent.type().id() == type_id::LIST)
        ? std::vector<column_view>{*parent.children[lists_column_view::offsets_column_index],
                                   single_inheritance_cudf_col}
        : std::vector<column_view>{single_inheritance_cudf_col};

    single_inheritance_cudf_col = column_view(parent.type(),
                                              parent.size(),
                                              parent.head(),
                                              parent.null_mask(),
                                              parent.null_count(),
                                              parent.offset(),
                                              children);

    curr_col = curr_col->parent;
  }
  cudf_col = single_inheritance_cudf_col;

  // Construct path_in_schema by travelling up in the schema_tree
  std::vector<std::string> path;
  auto curr_schema_node = schema_node;
  do {
    path.push_back(curr_schema_node.name);
    if (curr_schema_node.parent_idx != -1) {
      curr_schema_node = schema_tree[curr_schema_node.parent_idx];
    }
  } while (curr_schema_node.parent_idx != -1);
  path_in_schema = std::vector<std::string>(path.crbegin(), path.crend());

  // Calculate max definition level by counting the number of levels that are optional (nullable)
  // and max repetition level by counting the number of REPEATED levels in this column's hierarchy
  uint16_t max_def_level = 0;
  uint16_t max_rep_level = 0;
  curr_schema_node       = schema_node;
  while (curr_schema_node.parent_idx != -1) {
    if (curr_schema_node.repetition_type == parquet::REPEATED or
        curr_schema_node.repetition_type == parquet::OPTIONAL) {
      ++max_def_level;
    }
    if (curr_schema_node.repetition_type == parquet::REPEATED) { ++max_rep_level; }
    curr_schema_node = schema_tree[curr_schema_node.parent_idx];
  }
  CUDF_EXPECTS(max_def_level < 256, "Definition levels above 255 are not supported");
  CUDF_EXPECTS(max_rep_level < 256, "Definition levels above 255 are not supported");

  _max_def_level = max_def_level;
  _max_rep_level = max_rep_level;

  // Construct nullability vector using repetition_type from schema.
  std::vector<uint8_t> r_nullability;
  curr_schema_node = schema_node;
  while (curr_schema_node.parent_idx != -1) {
    if (not curr_schema_node.is_stub()) {
      r_nullability.push_back(curr_schema_node.repetition_type == FieldRepetitionType::OPTIONAL);
    }
    curr_schema_node = schema_tree[curr_schema_node.parent_idx];
  }
  _nullability = std::vector<uint8_t>(r_nullability.crbegin(), r_nullability.crend());
  // TODO(cp): Explore doing this for all columns in a single go outside this ctor. Maybe using
  // hostdevice_vector. Currently this involves a cudaMemcpyAsync for each column.
  _d_nullability = cudf::detail::make_device_uvector_async(
    _nullability, stream, rmm::mr::get_current_device_resource());

  _is_list = (_max_rep_level > 0);

  if (cudf_col.size() == 0) { return; }

  if (_is_list) {
    // Top level column's offsets are not applied to all children. Get the effective offset and
    // size of the leaf column
    // Calculate row offset into dremel data (repetition/definition values) and the respective
    // definition and repetition levels
    cudf::detail::dremel_data dremel =
      get_dremel_data(cudf_col, _nullability, schema_node.output_as_byte_array, stream);
    _dremel_offsets = std::move(dremel.dremel_offsets);
    _rep_level      = std::move(dremel.rep_level);
    _def_level      = std::move(dremel.def_level);
    _data_count     = dremel.leaf_data_size;  // Needed for knowing what size dictionary to allocate

    stream.synchronize();
  } else {
    // For non-list struct, the size of the root column is the same as the size of the leaf column
    _data_count = cudf_col.size();
  }
}

gpu::parquet_column_device_view parquet_column_view::get_device_view(rmm::cuda_stream_view) const
{
  auto desc        = gpu::parquet_column_device_view{};  // Zero out all fields
  desc.stats_dtype = schema_node.stats_dtype;
  desc.ts_scale    = schema_node.ts_scale;

  if (is_list()) {
    desc.level_offsets = _dremel_offsets.data();
    desc.rep_values    = _rep_level.data();
    desc.def_values    = _def_level.data();
  }
  desc.num_rows             = cudf_col.size();
  desc.physical_type        = physical_type();
  desc.converted_type       = converted_type();
  desc.output_as_byte_array = schema_node.output_as_byte_array;

  desc.level_bits = CompactProtocolReader::NumRequiredBits(max_rep_level()) << 4 |
                    CompactProtocolReader::NumRequiredBits(max_def_level());
  desc.nullability = _d_nullability.data();
  return desc;
}

/**
 * @brief Gather row group fragments
 *
 * This calculates fragments to be used in determining row group boundaries.
 *
 * @param frag Destination row group fragments
 * @param col_desc column description array
 * @param partitions Information about partitioning of table
 * @param part_frag_offset A Partition's offset into fragment array
 * @param fragment_size Number of rows per fragment
 * @param stream CUDA stream used for device memory operations and kernel launches
 */
void init_row_group_fragments(cudf::detail::hostdevice_2dvector<gpu::PageFragment>& frag,
                              device_span<gpu::parquet_column_device_view const> col_desc,
                              host_span<partition_info const> partitions,
                              device_span<int const> part_frag_offset,
                              uint32_t fragment_size,
                              rmm::cuda_stream_view stream)
{
  auto d_partitions = cudf::detail::make_device_uvector_async(
    partitions, stream, rmm::mr::get_current_device_resource());
  gpu::InitRowGroupFragments(frag, col_desc, d_partitions, part_frag_offset, fragment_size, stream);
  frag.device_to_host_sync(stream);
}

/**
 * @brief Recalculate page fragments
 *
 * This calculates fragments to be used to determine page boundaries within
 * column chunks.
 *
 * @param frag Destination page fragments
 * @param frag_sizes Array of fragment sizes for each column
 * @param stream CUDA stream used for device memory operations and kernel launches
 */
void calculate_page_fragments(device_span<gpu::PageFragment> frag,
                              host_span<size_type const> frag_sizes,
                              rmm::cuda_stream_view stream)
{
  auto d_frag_sz = cudf::detail::make_device_uvector_async(
    frag_sizes, stream, rmm::mr::get_current_device_resource());
  gpu::CalculatePageFragments(frag, d_frag_sz, stream);
}

/**
 * @brief Gather per-fragment statistics
 *
 * @param frag_stats output statistics
 * @param frags Input page fragments
 * @param int96_timestamps Flag to indicate if timestamps will be written as INT96
 * @param stream CUDA stream used for device memory operations and kernel launches
 */
void gather_fragment_statistics(device_span<statistics_chunk> frag_stats,
                                device_span<gpu::PageFragment const> frags,
                                bool int96_timestamps,
                                rmm::cuda_stream_view stream)
{
  rmm::device_uvector<statistics_group> frag_stats_group(frag_stats.size(), stream);

  gpu::InitFragmentStatistics(frag_stats_group, frags, stream);
  detail::calculate_group_statistics<detail::io_file_format::PARQUET>(
    frag_stats.data(), frag_stats_group.data(), frag_stats.size(), stream, int96_timestamps);
  stream.synchronize();
}

auto to_nvcomp_compression_type(Compression codec)
{
  if (codec == Compression::SNAPPY) return nvcomp::compression_type::SNAPPY;
  if (codec == Compression::ZSTD) return nvcomp::compression_type::ZSTD;
  CUDF_FAIL("Unsupported compression type");
}

auto page_alignment(Compression codec)
{
  if (codec == Compression::UNCOMPRESSED or
      nvcomp::is_compression_disabled(to_nvcomp_compression_type(codec))) {
    return 1u;
  }

  return 1u << nvcomp::compress_input_alignment_bits(to_nvcomp_compression_type(codec));
}

size_t max_compression_output_size(Compression codec, uint32_t compression_blocksize)
{
  if (codec == Compression::UNCOMPRESSED) return 0;

  return compress_max_output_chunk_size(to_nvcomp_compression_type(codec), compression_blocksize);
}

auto init_page_sizes(hostdevice_2dvector<gpu::EncColumnChunk>& chunks,
                     device_span<gpu::parquet_column_device_view const> col_desc,
                     uint32_t num_columns,
                     size_t max_page_size_bytes,
                     size_type max_page_size_rows,
                     Compression compression_codec,
                     rmm::cuda_stream_view stream)
{
  if (chunks.is_empty()) { return cudf::detail::hostdevice_vector<size_type>{}; }

  chunks.host_to_device_async(stream);
  // Calculate number of pages and store in respective chunks
  gpu::InitEncoderPages(chunks,
                        {},
                        {},
                        {},
                        col_desc,
                        num_columns,
                        max_page_size_bytes,
                        max_page_size_rows,
                        page_alignment(compression_codec),
                        nullptr,
                        nullptr,
                        stream);
  chunks.device_to_host_sync(stream);

  int num_pages = 0;
  for (auto& chunk : chunks.host_view().flat_view()) {
    chunk.first_page = num_pages;
    num_pages += chunk.num_pages;
  }
  chunks.host_to_device_async(stream);

  // Now that we know the number of pages, allocate an array to hold per page size and get it
  // populated
  cudf::detail::hostdevice_vector<size_type> page_sizes(num_pages, stream);
  gpu::InitEncoderPages(chunks,
                        {},
                        page_sizes,
                        {},
                        col_desc,
                        num_columns,
                        max_page_size_bytes,
                        max_page_size_rows,
                        page_alignment(compression_codec),
                        nullptr,
                        nullptr,
                        stream);
  page_sizes.device_to_host_sync(stream);

  // Get per-page max compressed size
  cudf::detail::hostdevice_vector<size_type> comp_page_sizes(num_pages, stream);
  std::transform(page_sizes.begin(),
                 page_sizes.end(),
                 comp_page_sizes.begin(),
                 [compression_codec](auto page_size) {
                   return max_compression_output_size(compression_codec, page_size);
                 });
  comp_page_sizes.host_to_device_async(stream);

  // Use per-page max compressed size to calculate chunk.compressed_size
  gpu::InitEncoderPages(chunks,
                        {},
                        {},
                        comp_page_sizes,
                        col_desc,
                        num_columns,
                        max_page_size_bytes,
                        max_page_size_rows,
                        page_alignment(compression_codec),
                        nullptr,
                        nullptr,
                        stream);
  chunks.device_to_host_sync(stream);
  return comp_page_sizes;
}

size_t max_page_bytes(Compression compression, size_t max_page_size_bytes)
{
  if (compression == parquet::Compression::UNCOMPRESSED) { return max_page_size_bytes; }

  auto const ncomp_type   = to_nvcomp_compression_type(compression);
  auto const nvcomp_limit = nvcomp::is_compression_disabled(ncomp_type)
                              ? std::nullopt
                              : nvcomp::compress_max_allowed_chunk_size(ncomp_type);

  auto max_size = std::min(nvcomp_limit.value_or(max_page_size_bytes), max_page_size_bytes);
  // page size must fit in a 32-bit signed integer
  return std::min<size_t>(max_size, std::numeric_limits<int32_t>::max());
}

std::pair<std::vector<rmm::device_uvector<size_type>>, std::vector<rmm::device_uvector<size_type>>>
build_chunk_dictionaries(hostdevice_2dvector<gpu::EncColumnChunk>& chunks,
                         host_span<gpu::parquet_column_device_view const> col_desc,
                         device_2dspan<gpu::PageFragment const> frags,
                         Compression compression,
                         dictionary_policy dict_policy,
                         size_t max_dict_size,
                         rmm::cuda_stream_view stream)
{
  // At this point, we know all chunks and their sizes. We want to allocate dictionaries for each
  // chunk that can have dictionary

  auto h_chunks = chunks.host_view().flat_view();

  std::vector<rmm::device_uvector<size_type>> dict_data;
  std::vector<rmm::device_uvector<size_type>> dict_index;

  if (h_chunks.size() == 0) { return std::pair(std::move(dict_data), std::move(dict_index)); }

  if (dict_policy == dictionary_policy::NEVER) {
    thrust::for_each(
      h_chunks.begin(), h_chunks.end(), [](auto& chunk) { chunk.use_dictionary = false; });
    chunks.host_to_device_async(stream);
    return std::pair(std::move(dict_data), std::move(dict_index));
  }

  // Allocate slots for each chunk
  std::vector<rmm::device_uvector<gpu::slot_type>> hash_maps_storage;
  hash_maps_storage.reserve(h_chunks.size());
  for (auto& chunk : h_chunks) {
    if (col_desc[chunk.col_desc_id].physical_type == Type::BOOLEAN ||
        (col_desc[chunk.col_desc_id].output_as_byte_array &&
         col_desc[chunk.col_desc_id].physical_type == Type::BYTE_ARRAY)) {
      chunk.use_dictionary = false;
    } else {
      chunk.use_dictionary = true;
      // cuCollections suggests using a hash map of size N * (1/0.7) = num_values * 1.43
      // https://github.com/NVIDIA/cuCollections/blob/3a49fc71/include/cuco/static_map.cuh#L190-L193
      auto& inserted_map   = hash_maps_storage.emplace_back(chunk.num_values * 1.43, stream);
      chunk.dict_map_slots = inserted_map.data();
      chunk.dict_map_size  = inserted_map.size();
    }
  }

  chunks.host_to_device_async(stream);

  gpu::initialize_chunk_hash_maps(chunks.device_view().flat_view(), stream);
  gpu::populate_chunk_hash_maps(frags, stream);

  chunks.device_to_host_sync(stream);

  // Make decision about which chunks have dictionary
  for (auto& ck : h_chunks) {
    if (not ck.use_dictionary) { continue; }
    std::tie(ck.use_dictionary, ck.dict_rle_bits) = [&]() -> std::pair<bool, uint8_t> {
      // calculate size of chunk if dictionary is used

      // If we have N unique values then the idx for the last value is N - 1 and nbits is the number
      // of bits required to encode indices into the dictionary
      auto max_dict_index = (ck.num_dict_entries > 0) ? ck.num_dict_entries - 1 : 0;
      auto nbits          = std::max(CompactProtocolReader::NumRequiredBits(max_dict_index), 1);

      // We don't use dictionary if the indices are > MAX_DICT_BITS bits because that's the maximum
      // bitpacking bitsize we efficiently support
      if (nbits > MAX_DICT_BITS) { return {false, 0}; }

      auto rle_byte_size = util::div_rounding_up_safe(ck.num_values * nbits, 8);
      auto dict_enc_size = ck.uniq_data_size + rle_byte_size;
      if (ck.plain_data_size <= dict_enc_size) { return {false, 0}; }

      // don't use dictionary if it gets too large for the given compression codec
      if (dict_policy == dictionary_policy::ADAPTIVE) {
        auto const unique_size = static_cast<size_t>(ck.uniq_data_size);
        if (unique_size > max_page_bytes(compression, max_dict_size)) { return {false, 0}; }
      }

      return {true, nbits};
    }();
  }

  // TODO: (enh) Deallocate hash map storage for chunks that don't use dict and clear pointers.

  dict_data.reserve(h_chunks.size());
  dict_index.reserve(h_chunks.size());
  for (auto& chunk : h_chunks) {
    if (not chunk.use_dictionary) { continue; }

    size_t dict_data_size     = std::min(MAX_DICT_SIZE, chunk.dict_map_size);
    auto& inserted_dict_data  = dict_data.emplace_back(dict_data_size, stream);
    auto& inserted_dict_index = dict_index.emplace_back(chunk.num_values, stream);
    chunk.dict_data           = inserted_dict_data.data();
    chunk.dict_index          = inserted_dict_index.data();
  }
  chunks.host_to_device_async(stream);
  gpu::collect_map_entries(chunks.device_view().flat_view(), stream);
  gpu::get_dictionary_indices(frags, stream);

  return std::pair(std::move(dict_data), std::move(dict_index));
}

/**
 * @brief Initialize encoder pages.
 *
 * @param chunks Column chunk array
 * @param col_desc Column description array
 * @param pages Encoder pages array
 * @param comp_page_sizes Per-page max compressed size
 * @param page_stats Page statistics array
 * @param frag_stats Fragment statistics array
 * @param num_columns Total number of columns
 * @param num_pages Total number of pages
 * @param num_stats_bfr Number of statistics buffers
 * @param compression Compression format
 * @param max_page_size_bytes Maximum uncompressed page size, in bytes
 * @param max_page_size_rows Maximum page size, in rows
 * @param stream CUDA stream used for device memory operations and kernel launches
 */
void init_encoder_pages(hostdevice_2dvector<gpu::EncColumnChunk>& chunks,
                        device_span<gpu::parquet_column_device_view const> col_desc,
                        device_span<gpu::EncPage> pages,
                        cudf::detail::hostdevice_vector<size_type>& comp_page_sizes,
                        statistics_chunk* page_stats,
                        statistics_chunk* frag_stats,
                        uint32_t num_columns,
                        uint32_t num_pages,
                        uint32_t num_stats_bfr,
                        Compression compression,
                        size_t max_page_size_bytes,
                        size_type max_page_size_rows,
                        rmm::cuda_stream_view stream)
{
  rmm::device_uvector<statistics_merge_group> page_stats_mrg(num_stats_bfr, stream);
  chunks.host_to_device_async(stream);
  InitEncoderPages(chunks,
                   pages,
                   {},
                   comp_page_sizes,
                   col_desc,
                   num_columns,
                   max_page_size_bytes,
                   max_page_size_rows,
                   page_alignment(compression),
                   (num_stats_bfr) ? page_stats_mrg.data() : nullptr,
                   (num_stats_bfr > num_pages) ? page_stats_mrg.data() + num_pages : nullptr,
                   stream);
  if (num_stats_bfr > 0) {
    detail::merge_group_statistics<detail::io_file_format::PARQUET>(
      page_stats, frag_stats, page_stats_mrg.data(), num_pages, stream);
    if (num_stats_bfr > num_pages) {
      detail::merge_group_statistics<detail::io_file_format::PARQUET>(
        page_stats + num_pages,
        page_stats,
        page_stats_mrg.data() + num_pages,
        num_stats_bfr - num_pages,
        stream);
    }
  }
  stream.synchronize();
}

/**
 * @brief Encode a batch of pages.
 *
 * @throws rmm::bad_alloc if there is insufficient space for temporary buffers
 *
 * @param chunks column chunk array
 * @param pages encoder pages array
 * @param pages_in_batch number of pages in this batch
 * @param first_page_in_batch first page in batch
 * @param rowgroups_in_batch number of rowgroups in this batch
 * @param first_rowgroup first rowgroup in batch
 * @param page_stats optional page-level statistics (nullptr if none)
 * @param chunk_stats optional chunk-level statistics (nullptr if none)
 * @param column_stats optional page-level statistics for column index (nullptr if none)
 * @param comp_stats optional compression statistics (nullopt if none)
 * @param compression compression format
 * @param column_index_truncate_length maximum length of min or max values in column index, in bytes
 * @param stream CUDA stream used for device memory operations and kernel launches
 */
void encode_pages(hostdevice_2dvector<gpu::EncColumnChunk>& chunks,
                  device_span<gpu::EncPage> pages,
                  uint32_t pages_in_batch,
                  uint32_t first_page_in_batch,
                  uint32_t rowgroups_in_batch,
                  uint32_t first_rowgroup,
                  statistics_chunk const* page_stats,
                  statistics_chunk const* chunk_stats,
                  statistics_chunk const* column_stats,
                  std::optional<writer_compression_statistics>& comp_stats,
                  Compression compression,
                  int32_t column_index_truncate_length,
                  rmm::cuda_stream_view stream)
{
  auto batch_pages = pages.subspan(first_page_in_batch, pages_in_batch);

  auto batch_pages_stats =
    (page_stats != nullptr)
      ? device_span<statistics_chunk const>(page_stats + first_page_in_batch, pages_in_batch)
      : device_span<statistics_chunk const>();

  uint32_t max_comp_pages =
    (compression != parquet::Compression::UNCOMPRESSED) ? pages_in_batch : 0;

  rmm::device_uvector<device_span<uint8_t const>> comp_in(max_comp_pages, stream);
  rmm::device_uvector<device_span<uint8_t>> comp_out(max_comp_pages, stream);
  rmm::device_uvector<compression_result> comp_res(max_comp_pages, stream);
  thrust::fill(rmm::exec_policy(stream),
               comp_res.begin(),
               comp_res.end(),
               compression_result{0, compression_status::FAILURE});

  gpu::EncodePages(batch_pages, comp_in, comp_out, comp_res, stream);
  switch (compression) {
    case parquet::Compression::SNAPPY:
      if (nvcomp::is_compression_disabled(nvcomp::compression_type::SNAPPY)) {
        gpu_snap(comp_in, comp_out, comp_res, stream);
      } else {
        nvcomp::batched_compress(
          nvcomp::compression_type::SNAPPY, comp_in, comp_out, comp_res, stream);
      }
      break;
    case parquet::Compression::ZSTD: {
      if (auto const reason = nvcomp::is_compression_disabled(nvcomp::compression_type::ZSTD);
          reason) {
        CUDF_FAIL("Compression error: " + reason.value());
      }
      nvcomp::batched_compress(nvcomp::compression_type::ZSTD, comp_in, comp_out, comp_res, stream);

      break;
    }
    case parquet::Compression::UNCOMPRESSED: break;
    default: CUDF_FAIL("invalid compression type");
  }

  // TBD: Not clear if the official spec actually allows dynamically turning off compression at the
  // chunk-level

  auto d_chunks_in_batch = chunks.device_view().subspan(first_rowgroup, rowgroups_in_batch);
  DecideCompression(d_chunks_in_batch.flat_view(), stream);
  EncodePageHeaders(batch_pages, comp_res, batch_pages_stats, chunk_stats, stream);
  GatherPages(d_chunks_in_batch.flat_view(), pages, stream);

  if (column_stats != nullptr) {
    EncodeColumnIndexes(d_chunks_in_batch.flat_view(),
                        {column_stats, pages.size()},
                        column_index_truncate_length,
                        stream);
  }

  auto h_chunks_in_batch = chunks.host_view().subspan(first_rowgroup, rowgroups_in_batch);
  CUDF_CUDA_TRY(cudaMemcpyAsync(h_chunks_in_batch.data(),
                                d_chunks_in_batch.data(),
                                d_chunks_in_batch.flat_view().size_bytes(),
                                cudaMemcpyDefault,
                                stream.value()));

  if (comp_stats.has_value()) {
    comp_stats.value() += collect_compression_statistics(comp_in, comp_res, stream);
  }
  stream.synchronize();
}

/**
 * @brief Function to calculate the memory needed to encode the column index of the given
 * column chunk.
 *
 * @param ck pointer to column chunk
 * @param column_index_truncate_length maximum length of min or max values in column index, in bytes
 * @return Computed buffer size needed to encode the column index
 */
size_t column_index_buffer_size(gpu::EncColumnChunk* ck, int32_t column_index_truncate_length)
{
  // encoding the column index for a given chunk requires:
  //   each list (4 of them) requires 6 bytes of overhead
  //     (1 byte field header, 1 byte type, 4 bytes length)
  //   1 byte overhead for boundary_order
  //   1 byte overhead for termination
  //   sizeof(char) for boundary_order
  //   sizeof(bool) * num_pages for null_pages
  //   (ck_max_stats_len + 4) * num_pages * 2 for min/max values
  //     (each binary requires 4 bytes length + ck_max_stats_len)
  //   sizeof(int64_t) * num_pages for null_counts
  //
  // so 26 bytes overhead + sizeof(char) +
  //    (sizeof(bool) + sizeof(int64_t) + 2 * (4 + ck_max_stats_len)) * num_pages
  //
  // we already have ck->ck_stat_size = 48 + 2 * ck_max_stats_len
  // all of the overhead and non-stats data can fit in under 48 bytes
  //
  // so we can simply use ck_stat_size * num_pages
  //
  // add on some extra padding at the end (plus extra 7 bytes of alignment padding)
  // for scratch space to do stats truncation.
  //
  // calculating this per-chunk because the sizes can be wildly different.
  constexpr size_t padding = 7;
  return ck->ck_stat_size * ck->num_pages + column_index_truncate_length + padding;
}

/**
 * @brief Fill the table metadata with default column names.
 *
 * @param table_meta The table metadata to fill
 */
void fill_table_meta(std::unique_ptr<table_input_metadata> const& table_meta)
{
  // Fill unnamed columns' names in table_meta
  std::function<void(column_in_metadata&, std::string)> add_default_name =
    [&](column_in_metadata& col_meta, std::string default_name) {
      if (col_meta.get_name().empty()) col_meta.set_name(default_name);
      for (size_type i = 0; i < col_meta.num_children(); ++i) {
        add_default_name(col_meta.child(i), col_meta.get_name() + "_" + std::to_string(i));
      }
    };
  for (size_t i = 0; i < table_meta->column_metadata.size(); ++i) {
    add_default_name(table_meta->column_metadata[i], "_col" + std::to_string(i));
  }
}

/**
 * @brief Perform the processing steps needed to convert the input table into the output Parquet
 * data for writing, such as compression and encoding.
 *
 * @param[in,out] table_meta The table metadata
 * @param input The input table
 * @param partitions Optional partitions to divide the table into, if specified then must be same
 *        size as number of sinks
 * @param kv_meta Optional user metadata
 * @param curr_agg_meta The current aggregate writer metadata
 * @param max_page_fragment_size_opt Optional maximum number of rows in a page fragment
 * @param max_row_group_size Maximum row group size, in bytes
 * @param max_page_size_bytes Maximum uncompressed page size, in bytes
 * @param max_row_group_rows Maximum row group size, in rows
 * @param max_page_size_rows Maximum page size, in rows
 * @param column_index_truncate_length maximum length of min or max values in column index, in bytes
 * @param stats_granularity Level of statistics requested in output file
 * @param compression Compression format
 * @param collect_statistics Flag to indicate if statistics should be collected
 * @param dict_policy Policy for dictionary use
 * @param max_dictionary_size Maximum dictionary size, in bytes
 * @param single_write_mode Flag to indicate that we are guaranteeing a single table write
 * @param int96_timestamps Flag to indicate if timestamps will be written as INT96
 * @param out_sink Sink for checking if device write is supported, should not be used to write any
 *        data in this function
 * @param stream CUDA stream used for device memory operations and kernel launches
 * @return A tuple of the intermediate results containing the processed data
 */
auto convert_table_to_parquet_data(table_input_metadata& table_meta,
                                   table_view const& input,
                                   host_span<partition_info const> partitions,
                                   host_span<std::map<std::string, std::string> const> kv_meta,
                                   std::unique_ptr<aggregate_writer_metadata> const& curr_agg_meta,
                                   std::optional<size_type> max_page_fragment_size_opt,
                                   size_t max_row_group_size,
                                   size_t max_page_size_bytes,
                                   size_type max_row_group_rows,
                                   size_type max_page_size_rows,
                                   int32_t column_index_truncate_length,
                                   statistics_freq stats_granularity,
                                   Compression compression,
                                   bool collect_compression_statistics,
                                   dictionary_policy dict_policy,
                                   size_t max_dictionary_size,
                                   single_write_mode write_mode,
                                   bool int96_timestamps,
                                   host_span<std::unique_ptr<data_sink> const> out_sink,
                                   rmm::cuda_stream_view stream)
{
  auto vec         = table_to_linked_columns(input);
  auto schema_tree = construct_schema_tree(vec, table_meta, write_mode, int96_timestamps);
  // Construct parquet_column_views from the schema tree leaf nodes.
  std::vector<parquet_column_view> parquet_columns;

  for (schema_tree_node const& schema_node : schema_tree) {
    if (schema_node.leaf_column) { parquet_columns.emplace_back(schema_node, schema_tree, stream); }
  }

  // Mass allocation of column_device_views for each parquet_column_view
  std::vector<column_view> cudf_cols;
  cudf_cols.reserve(parquet_columns.size());
  for (auto const& parq_col : parquet_columns) {
    cudf_cols.push_back(parq_col.cudf_column_view());
  }
  table_view single_streams_table(cudf_cols);
  size_type num_columns = single_streams_table.num_columns();

  std::vector<SchemaElement> this_table_schema(schema_tree.begin(), schema_tree.end());

  // Initialize column description
  cudf::detail::hostdevice_vector<gpu::parquet_column_device_view> col_desc(parquet_columns.size(),
                                                                            stream);
  std::transform(
    parquet_columns.begin(), parquet_columns.end(), col_desc.host_ptr(), [&](auto const& pcol) {
      return pcol.get_device_view(stream);
    });

  // Init page fragments
  // 5000 is good enough for up to ~200-character strings. Longer strings and deeply nested columns
  // will start producing fragments larger than the desired page size, so calculate fragment sizes
  // for each leaf column.  Skip if the fragment size is not the default.
  size_type max_page_fragment_size =
    max_page_fragment_size_opt.value_or(default_max_page_fragment_size);

  std::vector<size_type> column_frag_size(num_columns, max_page_fragment_size);

  if (input.num_rows() > 0 && not max_page_fragment_size_opt.has_value()) {
    std::vector<size_t> column_sizes;
    std::transform(single_streams_table.begin(),
                   single_streams_table.end(),
                   std::back_inserter(column_sizes),
                   [&](auto const& column) { return column_size(column, stream); });

    // adjust global fragment size if a single fragment will overrun a rowgroup
    auto const table_size  = std::reduce(column_sizes.begin(), column_sizes.end());
    auto const avg_row_len = util::div_rounding_up_safe<size_t>(table_size, input.num_rows());
    if (avg_row_len > 0) {
      auto const rg_frag_size = util::div_rounding_up_safe(max_row_group_size, avg_row_len);
      max_page_fragment_size  = std::min<size_type>(rg_frag_size, max_page_fragment_size);
    }

    // dividing page size by average row length will tend to overshoot the desired
    // page size when there's high variability in the row lengths. instead, shoot
    // for multiple fragments per page to smooth things out. using 2 was too
    // unbalanced in final page sizes, so using 4 which seems to be a good
    // compromise at smoothing things out without getting fragment sizes too small.
    auto frag_size_fn = [&](auto const& col, size_type col_size) {
      int const target_frags_per_page = is_col_fixed_width(col) ? 1 : 4;
      auto const avg_len =
        target_frags_per_page * util::div_rounding_up_safe<size_type>(col_size, input.num_rows());
      if (avg_len > 0) {
        auto const frag_size = util::div_rounding_up_safe<size_type>(max_page_size_bytes, avg_len);
        return std::min<size_type>(max_page_fragment_size, frag_size);
      } else {
        return max_page_fragment_size;
      }
    };

    std::transform(single_streams_table.begin(),
                   single_streams_table.end(),
                   column_sizes.begin(),
                   column_frag_size.begin(),
                   frag_size_fn);
  }

  // Fragments are calculated in two passes. In the first pass, a uniform number of fragments
  // per column is used. This is done to satisfy the requirement that each column chunk within
  // a row group has the same number of rows. After the row group (and thus column chunk)
  // boundaries are known, a second pass is done to calculate fragments to be used in determining
  // page boundaries within each column chunk.
  std::vector<int> num_frag_in_part;
  std::transform(partitions.begin(),
                 partitions.end(),
                 std::back_inserter(num_frag_in_part),
                 [max_page_fragment_size](auto const& part) {
                   return util::div_rounding_up_unsafe(part.num_rows, max_page_fragment_size);
                 });

  size_type num_fragments = std::reduce(num_frag_in_part.begin(), num_frag_in_part.end());

  std::vector<int> part_frag_offset;  // Store the idx of the first fragment in each partition
  std::exclusive_scan(
    num_frag_in_part.begin(), num_frag_in_part.end(), std::back_inserter(part_frag_offset), 0);
  part_frag_offset.push_back(part_frag_offset.back() + num_frag_in_part.back());

  auto d_part_frag_offset = cudf::detail::make_device_uvector_async(
    part_frag_offset, stream, rmm::mr::get_current_device_resource());
  cudf::detail::hostdevice_2dvector<gpu::PageFragment> row_group_fragments(
    num_columns, num_fragments, stream);

  // Create table_device_view so that corresponding column_device_view data
  // can be written into col_desc members
  // These are unused but needs to be kept alive.
  auto parent_column_table_device_view = table_device_view::create(single_streams_table, stream);
  rmm::device_uvector<column_device_view> leaf_column_views(0, stream);

  if (num_fragments != 0) {
    // Move column info to device
    col_desc.host_to_device_async(stream);
    leaf_column_views = create_leaf_column_device_views<gpu::parquet_column_device_view>(
      col_desc, *parent_column_table_device_view, stream);

    init_row_group_fragments(row_group_fragments,
                             col_desc,
                             partitions,
                             d_part_frag_offset,
                             max_page_fragment_size,
                             stream);
  }

  std::unique_ptr<aggregate_writer_metadata> agg_meta;
  if (!curr_agg_meta) {
    agg_meta = std::make_unique<aggregate_writer_metadata>(
      partitions, kv_meta, this_table_schema, num_columns, stats_granularity);
  } else {
    agg_meta = std::make_unique<aggregate_writer_metadata>(*curr_agg_meta);

    // verify the user isn't passing mismatched tables
    CUDF_EXPECTS(agg_meta->schema_matches(this_table_schema),
                 "Mismatch in schema between multiple calls to write_chunk");

    agg_meta->update_files(partitions);
  }

  auto global_rowgroup_base = agg_meta->num_row_groups_per_file();

  // Decide row group boundaries based on uncompressed data size
  size_type num_rowgroups = 0;

  std::vector<int> num_rg_in_part(partitions.size());
  for (size_t p = 0; p < partitions.size(); ++p) {
    size_type curr_rg_num_rows = 0;
    size_t curr_rg_data_size   = 0;
    int first_frag_in_rg       = part_frag_offset[p];
    int last_frag_in_part      = part_frag_offset[p + 1] - 1;
    for (auto f = first_frag_in_rg; f <= last_frag_in_part; ++f) {
      size_t fragment_data_size = 0;
      for (auto c = 0; c < num_columns; c++) {
        fragment_data_size += row_group_fragments[c][f].fragment_data_size;
      }
      size_type fragment_num_rows = row_group_fragments[0][f].num_rows;

      // If the fragment size gets larger than rg limit then break off a rg
      if (f > first_frag_in_rg &&  // There has to be at least one fragment in row group
          (curr_rg_data_size + fragment_data_size > max_row_group_size ||
           curr_rg_num_rows + fragment_num_rows > max_row_group_rows)) {
        auto& rg    = agg_meta->file(p).row_groups.emplace_back();
        rg.num_rows = curr_rg_num_rows;
        num_rowgroups++;
        num_rg_in_part[p]++;
        curr_rg_num_rows  = 0;
        curr_rg_data_size = 0;
        first_frag_in_rg  = f;
      }
      curr_rg_num_rows += fragment_num_rows;
      curr_rg_data_size += fragment_data_size;

      // TODO: (wishful) refactor to consolidate with above if block
      if (f == last_frag_in_part) {
        auto& rg    = agg_meta->file(p).row_groups.emplace_back();
        rg.num_rows = curr_rg_num_rows;
        num_rowgroups++;
        num_rg_in_part[p]++;
      }
    }
  }

  std::vector<int> first_rg_in_part;
  std::exclusive_scan(
    num_rg_in_part.begin(), num_rg_in_part.end(), std::back_inserter(first_rg_in_part), 0);

  // Initialize row groups and column chunks
  auto const num_chunks = num_rowgroups * num_columns;
  hostdevice_2dvector<gpu::EncColumnChunk> chunks(num_rowgroups, num_columns, stream);

  // total fragments per column (in case they are non-uniform)
  std::vector<size_type> frags_per_column(num_columns, 0);

  for (size_t p = 0; p < partitions.size(); ++p) {
    int f               = part_frag_offset[p];
    size_type start_row = partitions[p].start_row;
    for (int r = 0; r < num_rg_in_part[p]; r++) {
      size_t global_r = global_rowgroup_base[p] + r;  // Number of rowgroups already in file/part
      auto& row_group = agg_meta->file(p).row_groups[global_r];
      uint32_t fragments_in_chunk =
        util::div_rounding_up_unsafe(row_group.num_rows, max_page_fragment_size);
      row_group.total_byte_size = 0;
      row_group.columns.resize(num_columns);
      for (int c = 0; c < num_columns; c++) {
        gpu::EncColumnChunk& ck = chunks[r + first_rg_in_part[p]][c];

        ck                   = {};
        ck.col_desc          = col_desc.device_ptr() + c;
        ck.col_desc_id       = c;
        ck.fragments         = &row_group_fragments.device_view()[c][f];
        ck.stats             = nullptr;
        ck.start_row         = start_row;
        ck.num_rows          = (uint32_t)row_group.num_rows;
        ck.first_fragment    = c * num_fragments + f;
        auto chunk_fragments = row_group_fragments[c].subspan(f, fragments_in_chunk);
        // In fragment struct, add a pointer to the chunk it belongs to
        // In each fragment in chunk_fragments, update the chunk pointer here.
        for (auto& frag : chunk_fragments) {
          frag.chunk = &chunks.device_view()[r + first_rg_in_part[p]][c];
        }
        ck.num_values = std::accumulate(
          chunk_fragments.begin(), chunk_fragments.end(), 0, [](uint32_t l, auto r) {
            return l + r.num_values;
          });
        ck.plain_data_size = std::accumulate(
          chunk_fragments.begin(), chunk_fragments.end(), 0, [](int sum, gpu::PageFragment frag) {
            return sum + frag.fragment_data_size;
          });
        auto& column_chunk_meta          = row_group.columns[c].meta_data;
        column_chunk_meta.type           = parquet_columns[c].physical_type();
        column_chunk_meta.encodings      = {Encoding::PLAIN, Encoding::RLE};
        column_chunk_meta.path_in_schema = parquet_columns[c].get_path_in_schema();
        column_chunk_meta.codec          = UNCOMPRESSED;
        column_chunk_meta.num_values     = ck.num_values;

        frags_per_column[c] += util::div_rounding_up_unsafe(
          row_group.num_rows, std::min(column_frag_size[c], max_page_fragment_size));
      }
      f += fragments_in_chunk;
      start_row += (uint32_t)row_group.num_rows;
    }
  }

  row_group_fragments.host_to_device_async(stream);
  [[maybe_unused]] auto dict_info_owner = build_chunk_dictionaries(
    chunks, col_desc, row_group_fragments, compression, dict_policy, max_dictionary_size, stream);
  for (size_t p = 0; p < partitions.size(); p++) {
    for (int rg = 0; rg < num_rg_in_part[p]; rg++) {
      size_t global_rg = global_rowgroup_base[p] + rg;
      for (int col = 0; col < num_columns; col++) {
        if (chunks.host_view()[rg][col].use_dictionary) {
          agg_meta->file(p).row_groups[global_rg].columns[col].meta_data.encodings.push_back(
            Encoding::PLAIN_DICTIONARY);
        }
      }
    }
  }

  // The code preceding this used a uniform fragment size for all columns. Now recompute
  // fragments with a (potentially) varying number of fragments per column.

  // first figure out the total number of fragments and calculate the start offset for each column
  std::vector<size_type> frag_offsets(num_columns, 0);
  std::exclusive_scan(frags_per_column.begin(), frags_per_column.end(), frag_offsets.begin(), 0);
  size_type const total_frags =
    frags_per_column.empty() ? 0 : frag_offsets.back() + frags_per_column.back();

  rmm::device_uvector<statistics_chunk> frag_stats(0, stream);
  cudf::detail::hostdevice_vector<gpu::PageFragment> page_fragments(total_frags, stream);

  // update fragments and/or prepare for fragment statistics calculation if necessary
  if (total_frags != 0) {
    if (stats_granularity != statistics_freq::STATISTICS_NONE) {
      frag_stats.resize(total_frags, stream);
    }

    for (int c = 0; c < num_columns; c++) {
      auto frag_offset     = frag_offsets[c];
      auto const frag_size = column_frag_size[c];

      for (size_t p = 0; p < partitions.size(); ++p) {
        for (int r = 0; r < num_rg_in_part[p]; r++) {
          auto const global_r   = global_rowgroup_base[p] + r;
          auto const& row_group = agg_meta->file(p).row_groups[global_r];
          uint32_t const fragments_in_chunk =
            util::div_rounding_up_unsafe(row_group.num_rows, frag_size);
          gpu::EncColumnChunk& ck = chunks[r + first_rg_in_part[p]][c];
          ck.fragments            = page_fragments.device_ptr(frag_offset);
          ck.first_fragment       = frag_offset;

          // update the chunk pointer here for each fragment in chunk.fragments
          for (uint32_t i = 0; i < fragments_in_chunk; i++) {
            page_fragments[frag_offset + i].chunk =
              &chunks.device_view()[r + first_rg_in_part[p]][c];
          }

          if (not frag_stats.is_empty()) { ck.stats = frag_stats.data() + frag_offset; }
          frag_offset += fragments_in_chunk;
        }
      }
    }

    chunks.host_to_device_async(stream);

    // re-initialize page fragments
    page_fragments.host_to_device_async(stream);
    calculate_page_fragments(page_fragments, column_frag_size, stream);

    // and gather fragment statistics
    if (not frag_stats.is_empty()) {
      gather_fragment_statistics(frag_stats,
                                 {page_fragments.device_ptr(), static_cast<size_t>(total_frags)},
                                 int96_timestamps,
                                 stream);
    }
  }

  // Build chunk dictionaries and count pages. Sends chunks to device.
  cudf::detail::hostdevice_vector<size_type> comp_page_sizes = init_page_sizes(
    chunks, col_desc, num_columns, max_page_size_bytes, max_page_size_rows, compression, stream);

  // Find which partition a rg belongs to
  std::vector<int> rg_to_part;
  for (size_t p = 0; p < num_rg_in_part.size(); ++p) {
    std::fill_n(std::back_inserter(rg_to_part), num_rg_in_part[p], p);
  }

  // Batch processing is no longer supported.
  // This line disables batch processing (so batch size will no longer be limited at 1GB as before).
  // TODO: All the relevant code will be removed in the follow-up work:
  // https://github.com/rapidsai/cudf/issues/13440
  auto const max_bytes_in_batch = std::numeric_limits<size_t>::max();

  // Initialize batches of rowgroups to encode (mainly to limit peak memory usage)
  std::vector<size_type> batch_list;
  size_type num_pages          = 0;
  size_t max_uncomp_bfr_size   = 0;
  size_t max_comp_bfr_size     = 0;
  size_t max_chunk_bfr_size    = 0;
  size_type max_pages_in_batch = 0;
  size_t bytes_in_batch        = 0;
  size_t comp_bytes_in_batch   = 0;
  size_t column_index_bfr_size = 0;
  for (size_type r = 0, groups_in_batch = 0, pages_in_batch = 0; r <= num_rowgroups; r++) {
    size_t rowgroup_size      = 0;
    size_t comp_rowgroup_size = 0;
    if (r < num_rowgroups) {
      for (int i = 0; i < num_columns; i++) {
        gpu::EncColumnChunk* ck = &chunks[r][i];
        ck->first_page          = num_pages;
        num_pages += ck->num_pages;
        pages_in_batch += ck->num_pages;
        rowgroup_size += ck->bfr_size;
        comp_rowgroup_size += ck->compressed_size;
        max_chunk_bfr_size =
          std::max(max_chunk_bfr_size, (size_t)std::max(ck->bfr_size, ck->compressed_size));
        if (stats_granularity == statistics_freq::STATISTICS_COLUMN) {
          column_index_bfr_size += column_index_buffer_size(ck, column_index_truncate_length);
        }
      }
    }
    // TBD: We may want to also shorten the batch if we have enough pages (not just based on size)
    if ((r == num_rowgroups) ||
        (groups_in_batch != 0 && bytes_in_batch + rowgroup_size > max_bytes_in_batch)) {
      max_uncomp_bfr_size = std::max(max_uncomp_bfr_size, bytes_in_batch);
      max_comp_bfr_size   = std::max(max_comp_bfr_size, comp_bytes_in_batch);
      max_pages_in_batch  = std::max(max_pages_in_batch, pages_in_batch);
      if (groups_in_batch != 0) {
        batch_list.push_back(groups_in_batch);
        groups_in_batch = 0;
      }
      bytes_in_batch      = 0;
      comp_bytes_in_batch = 0;
      pages_in_batch      = 0;
    }
    bytes_in_batch += rowgroup_size;
    comp_bytes_in_batch += comp_rowgroup_size;
    groups_in_batch++;
  }

  // Clear compressed buffer size if compression has been turned off
  if (compression == parquet::Compression::UNCOMPRESSED) { max_comp_bfr_size = 0; }

  // Initialize data pointers in batch
  uint32_t const num_stats_bfr =
    (stats_granularity != statistics_freq::STATISTICS_NONE) ? num_pages + num_chunks : 0;
  rmm::device_buffer uncomp_bfr(max_uncomp_bfr_size, stream);
  rmm::device_buffer comp_bfr(max_comp_bfr_size, stream);
  rmm::device_buffer col_idx_bfr(column_index_bfr_size, stream);
  rmm::device_uvector<gpu::EncPage> pages(num_pages, stream);

  // This contains stats for both the pages and the rowgroups. TODO: make them separate.
  rmm::device_uvector<statistics_chunk> page_stats(num_stats_bfr, stream);
  auto bfr_i = static_cast<uint8_t*>(col_idx_bfr.data());
  for (auto b = 0, r = 0; b < static_cast<size_type>(batch_list.size()); b++) {
    auto bfr   = static_cast<uint8_t*>(uncomp_bfr.data());
    auto bfr_c = static_cast<uint8_t*>(comp_bfr.data());
    for (auto j = 0; j < batch_list[b]; j++, r++) {
      for (auto i = 0; i < num_columns; i++) {
        gpu::EncColumnChunk& ck = chunks[r][i];
        ck.uncompressed_bfr     = bfr;
        ck.compressed_bfr       = bfr_c;
        ck.column_index_blob    = bfr_i;
        bfr += ck.bfr_size;
        bfr_c += ck.compressed_size;
        if (stats_granularity == statistics_freq::STATISTICS_COLUMN) {
          ck.column_index_size = column_index_buffer_size(&ck, column_index_truncate_length);
          bfr_i += ck.column_index_size;
        }
      }
    }
  }

  if (num_pages != 0) {
    init_encoder_pages(chunks,
                       col_desc,
                       {pages.data(), pages.size()},
                       comp_page_sizes,
                       (num_stats_bfr) ? page_stats.data() : nullptr,
                       (num_stats_bfr) ? frag_stats.data() : nullptr,
                       num_columns,
                       num_pages,
                       num_stats_bfr,
                       compression,
                       max_page_size_bytes,
                       max_page_size_rows,
                       stream);
  }

  // Check device write support for all chunks and initialize bounce_buffer.
  bool all_device_write   = true;
  uint32_t max_write_size = 0;
  std::optional<writer_compression_statistics> comp_stats;
  if (collect_compression_statistics) { comp_stats = writer_compression_statistics{}; }

  // Encode row groups in batches
  for (auto b = 0, r = 0; b < static_cast<size_type>(batch_list.size()); b++) {
    // Count pages in this batch
    auto const rnext               = r + batch_list[b];
    auto const first_page_in_batch = chunks[r][0].first_page;
    auto const first_page_in_next_batch =
      (rnext < num_rowgroups) ? chunks[rnext][0].first_page : num_pages;
    auto const pages_in_batch = first_page_in_next_batch - first_page_in_batch;

    encode_pages(
      chunks,
      {pages.data(), pages.size()},
      pages_in_batch,
      first_page_in_batch,
      batch_list[b],
      r,
      (stats_granularity == statistics_freq::STATISTICS_PAGE) ? page_stats.data() : nullptr,
      (stats_granularity != statistics_freq::STATISTICS_NONE) ? page_stats.data() + num_pages
                                                              : nullptr,
      (stats_granularity == statistics_freq::STATISTICS_COLUMN) ? page_stats.data() : nullptr,
      comp_stats,
      compression,
      column_index_truncate_length,
      stream);

    bool need_sync{false};

    for (; r < rnext; r++) {
      int p           = rg_to_part[r];
      int global_r    = global_rowgroup_base[p] + r - first_rg_in_part[p];
      auto& row_group = agg_meta->file(p).row_groups[global_r];

      for (auto i = 0; i < num_columns; i++) {
        auto const& ck          = chunks[r][i];
        auto const dev_bfr      = ck.is_compressed ? ck.compressed_bfr : ck.uncompressed_bfr;
        auto& column_chunk_meta = row_group.columns[i].meta_data;

        if (ck.is_compressed) { column_chunk_meta.codec = compression; }
        if (!out_sink[p]->is_device_write_preferred(ck.compressed_size)) {
          all_device_write = false;
        }
        max_write_size = std::max(max_write_size, ck.compressed_size);

        if (ck.ck_stat_size != 0) {
          std::vector<uint8_t> const stats_blob = cudf::detail::make_std_vector_sync(
            device_span<uint8_t const>(dev_bfr, ck.ck_stat_size), stream);
          cudf::io::parquet::CompactProtocolReader cp(stats_blob.data(), stats_blob.size());
          cp.read(&column_chunk_meta.statistics);
          need_sync = true;
        }

        row_group.total_byte_size += ck.compressed_size;
        column_chunk_meta.total_uncompressed_size = ck.bfr_size;
        column_chunk_meta.total_compressed_size   = ck.compressed_size;
      }
    }

    // Sync before calling the next `encode_pages` which may alter the stats data.
    if (need_sync) { stream.synchronize(); }
  }

  auto bounce_buffer =
    cudf::detail::pinned_host_vector<uint8_t>(all_device_write ? 0 : max_write_size);

  return std::tuple{std::move(agg_meta),
                    std::move(pages),
                    std::move(chunks),
                    std::move(global_rowgroup_base),
                    std::move(first_rg_in_part),
                    std::move(batch_list),
                    std::move(rg_to_part),
                    std::move(comp_stats),
                    std::move(uncomp_bfr),
                    std::move(comp_bfr),
                    std::move(col_idx_bfr),
                    std::move(bounce_buffer)};
}

}  // namespace

writer::impl::impl(std::vector<std::unique_ptr<data_sink>> sinks,
                   parquet_writer_options const& options,
                   single_write_mode mode,
                   rmm::cuda_stream_view stream)
  : _stream(stream),
    _compression(to_parquet_compression(options.get_compression())),
    _max_row_group_size{options.get_row_group_size_bytes()},
    _max_row_group_rows{options.get_row_group_size_rows()},
    _max_page_size_bytes(max_page_bytes(_compression, options.get_max_page_size_bytes())),
    _max_page_size_rows(options.get_max_page_size_rows()),
    _stats_granularity(options.get_stats_level()),
    _dict_policy(options.get_dictionary_policy()),
    _max_dictionary_size(options.get_max_dictionary_size()),
    _max_page_fragment_size(options.get_max_page_fragment_size()),
    _int96_timestamps(options.is_enabled_int96_timestamps()),
    _column_index_truncate_length(options.get_column_index_truncate_length()),
    _kv_meta(options.get_key_value_metadata()),
    _single_write_mode(mode),
    _out_sink(std::move(sinks)),
    _compression_statistics{options.get_compression_statistics()}
{
  if (options.get_metadata()) {
    _table_meta = std::make_unique<table_input_metadata>(*options.get_metadata());
  }
  init_state();
}

writer::impl::impl(std::vector<std::unique_ptr<data_sink>> sinks,
                   chunked_parquet_writer_options const& options,
                   single_write_mode mode,
                   rmm::cuda_stream_view stream)
  : _stream(stream),
    _compression(to_parquet_compression(options.get_compression())),
    _max_row_group_size{options.get_row_group_size_bytes()},
    _max_row_group_rows{options.get_row_group_size_rows()},
    _max_page_size_bytes(max_page_bytes(_compression, options.get_max_page_size_bytes())),
    _max_page_size_rows(options.get_max_page_size_rows()),
    _stats_granularity(options.get_stats_level()),
    _dict_policy(options.get_dictionary_policy()),
    _max_dictionary_size(options.get_max_dictionary_size()),
    _max_page_fragment_size(options.get_max_page_fragment_size()),
    _int96_timestamps(options.is_enabled_int96_timestamps()),
    _column_index_truncate_length(options.get_column_index_truncate_length()),
    _kv_meta(options.get_key_value_metadata()),
    _single_write_mode(mode),
    _out_sink(std::move(sinks)),
    _compression_statistics{options.get_compression_statistics()}
{
  if (options.get_metadata()) {
    _table_meta = std::make_unique<table_input_metadata>(*options.get_metadata());
  }
  init_state();
}

writer::impl::~impl() { close(); }

void writer::impl::init_state()
{
  _current_chunk_offset.resize(_out_sink.size());
  // Write file header
  file_header_s fhdr;
  fhdr.magic = parquet_magic;
  for (auto& sink : _out_sink) {
    sink->host_write(&fhdr, sizeof(fhdr));
  }
  std::fill_n(_current_chunk_offset.begin(), _current_chunk_offset.size(), sizeof(file_header_s));
}

void writer::impl::update_compression_statistics(
  std::optional<writer_compression_statistics> const& compression_stats)
{
  if (compression_stats.has_value() and _compression_statistics != nullptr) {
    *_compression_statistics += compression_stats.value();
  }
}

void writer::impl::write(table_view const& input, std::vector<partition_info> const& partitions)
{
  _last_write_successful = false;
  CUDF_EXPECTS(not _closed, "Data has already been flushed to out and closed");

  if (not _table_meta) { _table_meta = std::make_unique<table_input_metadata>(input); }
  fill_table_meta(_table_meta);

  // All kinds of memory allocation and data compressions/encoding are performed here.
  // If any error occurs, such as out-of-memory exception, the internal state of the current
  // writer is still intact.
  [[maybe_unused]] auto [updated_agg_meta,
                         pages,
                         chunks,
                         global_rowgroup_base,
                         first_rg_in_part,
                         batch_list,
                         rg_to_part,
                         comp_stats,
                         uncomp_bfr,   // unused, but contains data for later write to sink
                         comp_bfr,     // unused, but contains data for later write to sink
                         col_idx_bfr,  // unused, but contains data for later write to sink
                         bounce_buffer] = [&] {
    try {
      return convert_table_to_parquet_data(*_table_meta,
                                           input,
                                           partitions,
                                           _kv_meta,
                                           _agg_meta,
                                           _max_page_fragment_size,
                                           _max_row_group_size,
                                           _max_page_size_bytes,
                                           _max_row_group_rows,
                                           _max_page_size_rows,
                                           _column_index_truncate_length,
                                           _stats_granularity,
                                           _compression,
                                           _compression_statistics != nullptr,
                                           _dict_policy,
                                           _max_dictionary_size,
                                           _single_write_mode,
                                           _int96_timestamps,
                                           _out_sink,
                                           _stream);
    } catch (...) {  // catch any exception type
      CUDF_LOG_ERROR(
        "Parquet writer encountered exception during processing. "
        "No data has been written to the sink.");
      throw;  // this throws the same exception
    }
  }();

  // Compression/encoding were all successful. Now write the intermediate results.
  write_parquet_data_to_sink(updated_agg_meta,
                             pages,
                             chunks,
                             global_rowgroup_base,
                             first_rg_in_part,
                             batch_list,
                             rg_to_part,
                             bounce_buffer);

  update_compression_statistics(comp_stats);

  _last_write_successful = true;
}

void writer::impl::write_parquet_data_to_sink(
  std::unique_ptr<aggregate_writer_metadata>& updated_agg_meta,
  device_span<gpu::EncPage const> pages,
  host_2dspan<gpu::EncColumnChunk const> chunks,
  host_span<size_t const> global_rowgroup_base,
  host_span<int const> first_rg_in_part,
  host_span<size_type const> batch_list,
  host_span<int const> rg_to_part,
  host_span<uint8_t> bounce_buffer)
{
  _agg_meta              = std::move(updated_agg_meta);
  auto const num_columns = chunks.size().second;

  for (auto b = 0, r = 0; b < static_cast<size_type>(batch_list.size()); b++) {
    auto const rnext = r + batch_list[b];
    std::vector<std::future<void>> write_tasks;

    for (; r < rnext; r++) {
      int const p        = rg_to_part[r];
      int const global_r = global_rowgroup_base[p] + r - first_rg_in_part[p];
      auto& row_group    = _agg_meta->file(p).row_groups[global_r];

      for (std::size_t i = 0; i < num_columns; i++) {
        auto const& ck     = chunks[r][i];
        auto const dev_bfr = ck.is_compressed ? ck.compressed_bfr : ck.uncompressed_bfr;

        // Skip the range [0, ck.ck_stat_size) since it has already been copied to host
        // and stored in _agg_meta before.
        if (_out_sink[p]->is_device_write_preferred(ck.compressed_size)) {
          write_tasks.push_back(_out_sink[p]->device_write_async(
            dev_bfr + ck.ck_stat_size, ck.compressed_size, _stream));
        } else {
          CUDF_EXPECTS(bounce_buffer.size() >= ck.compressed_size,
                       "Bounce buffer was not properly initialized.");
          CUDF_CUDA_TRY(cudaMemcpyAsync(bounce_buffer.data(),
                                        dev_bfr + ck.ck_stat_size,
                                        ck.compressed_size,
                                        cudaMemcpyDefault,
                                        _stream.value()));
          _stream.synchronize();
          _out_sink[p]->host_write(bounce_buffer.data(), ck.compressed_size);
        }

        auto& column_chunk_meta = row_group.columns[i].meta_data;
        column_chunk_meta.data_page_offset =
          _current_chunk_offset[p] + ((ck.use_dictionary) ? ck.dictionary_size : 0);
        column_chunk_meta.dictionary_page_offset =
          (ck.use_dictionary) ? _current_chunk_offset[p] : 0;
        _current_chunk_offset[p] += ck.compressed_size;
      }
    }
    for (auto const& task : write_tasks) {
      task.wait();
    }
  }

  if (_stats_granularity == statistics_freq::STATISTICS_COLUMN) {
    // need pages on host to create offset_indexes
<<<<<<< HEAD
    thrust::host_vector<gpu::EncPage> h_pages = cudf::detail::make_host_vector_sync(pages, _stream);
=======
    auto const h_pages = cudf::detail::make_host_vector_sync(pages, _stream);
>>>>>>> 96b9ab08

    // add column and offset indexes to metadata
    for (auto b = 0, r = 0; b < static_cast<size_type>(batch_list.size()); b++) {
      auto const rnext   = r + batch_list[b];
      auto curr_page_idx = chunks[r][0].first_page;
      for (; r < rnext; r++) {
        int const p           = rg_to_part[r];
        int const global_r    = global_rowgroup_base[p] + r - first_rg_in_part[p];
        auto const& row_group = _agg_meta->file(p).row_groups[global_r];
        for (std::size_t i = 0; i < num_columns; i++) {
          gpu::EncColumnChunk const& ck = chunks[r][i];
          auto const& column_chunk_meta = row_group.columns[i].meta_data;

          // start transfer of the column index
          std::vector<uint8_t> column_idx;
          column_idx.resize(ck.column_index_size);
          CUDF_CUDA_TRY(cudaMemcpyAsync(column_idx.data(),
                                        ck.column_index_blob,
                                        ck.column_index_size,
                                        cudaMemcpyDefault,
                                        _stream.value()));

          // experimental: add data sizes to parquet metadata.
          auto cs = sizes_for_chunk(single_streams_table.column(i),
                                    {h_pages.data() + curr_page_idx, ck.num_pages},
                                    _stream);
          _agg_meta->file(p).column_sizes.push_back(cs);

          // calculate offsets while the column index is transferring
          int64_t curr_pg_offset = column_chunk_meta.data_page_offset;

          OffsetIndex offset_idx;
          for (uint32_t pg = 0; pg < ck.num_pages; pg++) {
            auto const& enc_page = h_pages[curr_page_idx++];

            // skip dict pages
            if (enc_page.page_type != PageType::DATA_PAGE) { continue; }

            int32_t this_page_size = enc_page.hdr_size + enc_page.max_data_size;
            // first_row_idx is relative to start of row group
            PageLocation loc{curr_pg_offset, this_page_size, enc_page.start_row - ck.start_row};
            offset_idx.page_locations.push_back(loc);
            curr_pg_offset += this_page_size;
          }

          _stream.synchronize();
          _agg_meta->file(p).offset_indexes.emplace_back(std::move(offset_idx));
          _agg_meta->file(p).column_indexes.emplace_back(std::move(column_idx));
        }
      }
    }
  }
}

std::unique_ptr<std::vector<uint8_t>> writer::impl::close(
  std::vector<std::string> const& column_chunks_file_path)
{
  if (_closed) { return nullptr; }
  _closed = true;
  if (not _last_write_successful) { return nullptr; }
  for (size_t p = 0; p < _out_sink.size(); p++) {
    std::vector<uint8_t> buffer;
    CompactProtocolWriter cpw(&buffer);
    file_ender_s fendr;

    if (_stats_granularity == statistics_freq::STATISTICS_COLUMN) {
      auto& fmd = _agg_meta->file(p);

      // experimental: write page size info ahead of other footer metadata
      int chunkidx = 0;
      for (auto& r : fmd.row_groups) {
        for (auto& c : r.columns) {
          auto const& sizes = fmd.column_sizes[chunkidx++];
          buffer.resize(0);
          int32_t len = cpw.write(sizes);
          c.meta_data.key_value_metadata.push_back(KeyValue{
            std::string(COL_META_SIZES_OFFSET), std::to_string(_out_sink[p]->bytes_written())});
          c.meta_data.key_value_metadata.push_back(
            KeyValue{std::string(COL_META_SIZES_SIZE), std::to_string(len)});
          _out_sink[p]->host_write(buffer.data(), buffer.size());
        }
      }

      // write column indices, updating column metadata along the way
      chunkidx = 0;
      for (auto& r : fmd.row_groups) {
        for (auto& c : r.columns) {
          auto const& index     = fmd.column_indexes[chunkidx++];
          c.column_index_offset = _out_sink[p]->bytes_written();
          c.column_index_length = index.size();
          _out_sink[p]->host_write(index.data(), index.size());
        }
      }

      // write offset indices, updating column metadata along the way
      chunkidx = 0;
      for (auto& r : fmd.row_groups) {
        for (auto& c : r.columns) {
          auto const& offsets = fmd.offset_indexes[chunkidx++];
          buffer.resize(0);
          int32_t len           = cpw.write(offsets);
          c.offset_index_offset = _out_sink[p]->bytes_written();
          c.offset_index_length = len;
          _out_sink[p]->host_write(buffer.data(), buffer.size());
        }
      }
    }

    buffer.resize(0);
    fendr.footer_len = static_cast<uint32_t>(cpw.write(_agg_meta->get_metadata(p)));
    fendr.magic      = parquet_magic;
    _out_sink[p]->host_write(buffer.data(), buffer.size());
    _out_sink[p]->host_write(&fendr, sizeof(fendr));
    _out_sink[p]->flush();
  }

  // Optionally output raw file metadata with the specified column chunk file path
  if (column_chunks_file_path.size() > 0) {
    CUDF_EXPECTS(column_chunks_file_path.size() == _agg_meta->num_files(),
                 "Expected one column chunk path per output file");
    _agg_meta->set_file_paths(column_chunks_file_path);
    file_header_s fhdr = {parquet_magic};
    std::vector<uint8_t> buffer;
    CompactProtocolWriter cpw(&buffer);
    buffer.insert(buffer.end(),
                  reinterpret_cast<uint8_t const*>(&fhdr),
                  reinterpret_cast<uint8_t const*>(&fhdr) + sizeof(fhdr));
    file_ender_s fendr;
    fendr.magic      = parquet_magic;
    fendr.footer_len = static_cast<uint32_t>(cpw.write(_agg_meta->get_merged_metadata()));
    buffer.insert(buffer.end(),
                  reinterpret_cast<uint8_t const*>(&fendr),
                  reinterpret_cast<uint8_t const*>(&fendr) + sizeof(fendr));
    return std::make_unique<std::vector<uint8_t>>(std::move(buffer));
  } else {
    return {nullptr};
  }
  return nullptr;
}

// Forward to implementation
writer::writer(std::vector<std::unique_ptr<data_sink>> sinks,
               parquet_writer_options const& options,
               single_write_mode mode,
               rmm::cuda_stream_view stream)
  : _impl(std::make_unique<impl>(std::move(sinks), options, mode, stream))
{
}

writer::writer(std::vector<std::unique_ptr<data_sink>> sinks,
               chunked_parquet_writer_options const& options,
               single_write_mode mode,
               rmm::cuda_stream_view stream)
  : _impl(std::make_unique<impl>(std::move(sinks), options, mode, stream))
{
}

// Destructor within this translation unit
writer::~writer() = default;

// Forward to implementation
void writer::write(table_view const& table, std::vector<partition_info> const& partitions)
{
  _impl->write(
    table, partitions.empty() ? std::vector<partition_info>{{0, table.num_rows()}} : partitions);
}

// Forward to implementation
std::unique_ptr<std::vector<uint8_t>> writer::close(
  std::vector<std::string> const& column_chunks_file_path)
{
  return _impl->close(column_chunks_file_path);
}

std::unique_ptr<std::vector<uint8_t>> writer::merge_row_group_metadata(
  std::vector<std::unique_ptr<std::vector<uint8_t>>> const& metadata_list)
{
  std::vector<uint8_t> output;
  CompactProtocolWriter cpw(&output);
  FileMetaData md;

  md.row_groups.reserve(metadata_list.size());
  for (auto const& blob : metadata_list) {
    CompactProtocolReader cpreader(
      blob.get()->data(),
      std::max<size_t>(blob.get()->size(), sizeof(file_ender_s)) - sizeof(file_ender_s));
    cpreader.skip_bytes(sizeof(file_header_s));  // Skip over file header
    if (md.num_rows == 0) {
      cpreader.read(&md);
    } else {
      FileMetaData tmp;
      cpreader.read(&tmp);
      md.row_groups.insert(md.row_groups.end(),
                           std::make_move_iterator(tmp.row_groups.begin()),
                           std::make_move_iterator(tmp.row_groups.end()));
      md.num_rows += tmp.num_rows;
    }
  }
  // Reader doesn't currently populate column_order, so infer it here
  if (md.row_groups.size() != 0) {
    auto const is_valid_stats = [](auto const& stats) {
      return stats.max.size() != 0 || stats.min.size() != 0 || stats.null_count != -1 ||
             stats.distinct_count != -1 || stats.max_value.size() != 0 ||
             stats.min_value.size() != 0;
    };

    uint32_t num_columns = static_cast<uint32_t>(md.row_groups[0].columns.size());
    md.column_order_listsize =
      (num_columns > 0 && is_valid_stats(md.row_groups[0].columns[0].meta_data.statistics))
        ? num_columns
        : 0;
  }
  // Thrift-encode the resulting output
  file_header_s fhdr;
  file_ender_s fendr;
  fhdr.magic = parquet_magic;
  output.insert(output.end(),
                reinterpret_cast<uint8_t const*>(&fhdr),
                reinterpret_cast<uint8_t const*>(&fhdr) + sizeof(fhdr));
  fendr.footer_len = static_cast<uint32_t>(cpw.write(md));
  fendr.magic      = parquet_magic;
  output.insert(output.end(),
                reinterpret_cast<uint8_t const*>(&fendr),
                reinterpret_cast<uint8_t const*>(&fendr) + sizeof(fendr));
  return std::make_unique<std::vector<uint8_t>>(std::move(output));
}

}  // namespace parquet
}  // namespace detail
}  // namespace io
}  // namespace cudf<|MERGE_RESOLUTION|>--- conflicted
+++ resolved
@@ -61,101 +61,6 @@
 using namespace cudf::io::parquet;
 using namespace cudf::io;
 
-<<<<<<< HEAD
-namespace {
-/**
- * @brief Helper for pinned host memory
- */
-template <typename T>
-using pinned_buffer = std::unique_ptr<T, decltype(&cudaFreeHost)>;
-
-/**
- * @brief Function that translates GDF compression to parquet compression
- */
-parquet::Compression to_parquet_compression(compression_type compression)
-{
-  switch (compression) {
-    case compression_type::AUTO:
-    case compression_type::SNAPPY: return parquet::Compression::SNAPPY;
-    case compression_type::ZSTD: return parquet::Compression::ZSTD;
-    case compression_type::NONE: return parquet::Compression::UNCOMPRESSED;
-    default: CUDF_FAIL("Unsupported compression type");
-  }
-}
-
-size_t column_size(column_view const& column, rmm::cuda_stream_view stream)
-{
-  if (column.size() == 0) { return 0; }
-
-  if (is_fixed_width(column.type())) {
-    return size_of(column.type()) * column.size();
-  } else if (column.type().id() == type_id::STRING) {
-    auto const scol = strings_column_view(column);
-    return cudf::detail::get_value<size_type>(scol.offsets(), column.size(), stream) -
-           cudf::detail::get_value<size_type>(scol.offsets(), 0, stream);
-  } else if (column.type().id() == type_id::STRUCT) {
-    auto const scol = structs_column_view(column);
-    size_t ret      = 0;
-    for (int i = 0; i < scol.num_children(); i++) {
-      ret += column_size(scol.get_sliced_child(i), stream);
-    }
-    return ret;
-  } else if (column.type().id() == type_id::LIST) {
-    auto const lcol = lists_column_view(column);
-    return column_size(lcol.get_sliced_child(stream), stream);
-  }
-
-  CUDF_FAIL("Unexpected compound type");
-}
-
-// checks to see if the given column has a fixed size.  This doesn't
-// check every row, so assumes string and list columns are not fixed, even
-// if each row is the same width.
-// TODO: update this if FIXED_LEN_BYTE_ARRAY is ever supported for writes.
-bool is_col_fixed_width(column_view const& column)
-{
-  if (column.type().id() == type_id::STRUCT) {
-    return std::all_of(column.child_begin(), column.child_end(), is_col_fixed_width);
-  }
-
-  return is_fixed_width(column.type());
-}
-
-// given a column_view and the encoded page info for the pages in that chunk,
-// return a ColumnChunkSize object with the data sizes for each page.
-ColumnChunkSize sizes_for_chunk(column_view const& col,
-                                host_span<gpu::EncPage> col_pages,
-                                rmm::cuda_stream_view stream)
-{
-  std::vector<size_type> slice_offsets;
-  std::for_each(col_pages.begin(), col_pages.end(), [&](auto const& page) {
-    if (page.page_type == PageType::DATA_PAGE) {
-      slice_offsets.push_back(page.start_row);
-      slice_offsets.push_back(page.start_row + page.num_rows);
-    }
-  });
-
-  auto slices = cudf::slice(col, slice_offsets);
-
-  std::vector<size_t> page_sizes;
-  std::transform(
-    slices.begin(), slices.end(), std::back_inserter(page_sizes), [&stream](auto& slice) {
-      return column_size(slice, stream);
-    });
-  int64_t chunk_size = std::reduce(page_sizes.begin(), page_sizes.end(), 0L);
-
-  ColumnChunkSize cs{chunk_size};
-  std::transform(
-    page_sizes.begin(), page_sizes.end(), std::back_inserter(cs.page_sizes), [](auto sz) {
-      return static_cast<int64_t>(sz);
-    });
-  return cs;
-}
-
-}  // namespace
-
-=======
->>>>>>> 96b9ab08
 struct aggregate_writer_metadata {
   aggregate_writer_metadata(host_span<partition_info const> partitions,
                             host_span<std::map<std::string, std::string> const> kv_md,
@@ -2258,11 +2163,7 @@
 
   if (_stats_granularity == statistics_freq::STATISTICS_COLUMN) {
     // need pages on host to create offset_indexes
-<<<<<<< HEAD
-    thrust::host_vector<gpu::EncPage> h_pages = cudf::detail::make_host_vector_sync(pages, _stream);
-=======
     auto const h_pages = cudf::detail::make_host_vector_sync(pages, _stream);
->>>>>>> 96b9ab08
 
     // add column and offset indexes to metadata
     for (auto b = 0, r = 0; b < static_cast<size_type>(batch_list.size()); b++) {
