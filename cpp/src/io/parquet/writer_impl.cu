--- conflicted
+++ resolved
@@ -1200,11 +1200,8 @@
 
 void writer::impl::write(table_view const &table)
 {
-<<<<<<< HEAD
   schema_gen_megafunction(table);
-=======
   CUDF_EXPECTS(not closed, "Data has already been flushed to out and closed");
->>>>>>> 06e24bb6
 
   size_type num_columns = table.num_columns();
   size_type num_rows    = 0;
@@ -1250,13 +1247,9 @@
                                  stream);
   }
 
-<<<<<<< HEAD
   // Early exit for empty table
   if (num_rows == 0 || num_columns == 0) { return; }
-  CUDF_EXPECTS(decimal_precision_idx == state._decimal_precision.size(),
-=======
   CUDF_EXPECTS(decimal_precision_idx == decimal_precision.size(),
->>>>>>> 06e24bb6
                "Too many decimal precision values!");
 
   // first call. setup metadata. num_rows will get incremented as write_chunk is
@@ -1426,7 +1419,6 @@
 
   uint32_t num_fragments = (uint32_t)((num_rows + fragment_size - 1) / fragment_size);
   hostdevice_vector<gpu::PageFragment> fragments(num_columns * num_fragments);
-<<<<<<< HEAD
 
   CUDF_EXPECTS(fragments.size() != 0, "Fragment size cannot evaluate to 0 ");
 
@@ -1437,13 +1429,7 @@
                       num_columns,
                       num_fragments,
                       num_rows,
-                      fragment_size,
-                      state.stream);
-=======
-  if (fragments.size() != 0) {
-    init_page_fragments(fragments, col_desc, num_columns, num_fragments, num_rows, fragment_size);
-  }
->>>>>>> 06e24bb6
+                      fragment_size);
 
   size_t global_rowgroup_base = md.row_groups.size();
 
