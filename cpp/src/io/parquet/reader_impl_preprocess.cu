--- conflicted
+++ resolved
@@ -41,7 +41,6 @@
 
 namespace cudf::io::parquet::detail {
 
-<<<<<<< HEAD
 namespace {
 // Tests the passed in logical type for a FIXED_LENGTH_BYTE_ARRAY column to see if it should
 // be treated as a string. Currently the only logical type that has special handling is DECIMAL.
@@ -56,9 +55,6 @@
 }  // namespace
 
 void reader::impl::build_string_dict_indices()
-=======
-void reader_impl::build_string_dict_indices()
->>>>>>> 82f6d2b9
 {
   CUDF_FUNC_RANGE();
 
@@ -846,23 +842,9 @@
     }
   }
 
-<<<<<<< HEAD
-  {
-    cudf::scoped_range r("batched memset");
-
-    cudf::detail::batched_memset<cuda::std::byte>(
-      memset_bufs, static_cast<cuda::std::byte>(0), _stream);
-    // Need to set null mask bufs to all high bits
-    cudf::detail::batched_memset<cudf::bitmask_type>(
-      nullmask_bufs, std::numeric_limits<cudf::bitmask_type>::max(), _stream);
-
-    _stream.synchronize();
-  }
-=======
   // Need to set null mask bufs to all high bits
   cudf::detail::batched_memset<cudf::bitmask_type>(
     nullmask_bufs, std::numeric_limits<cudf::bitmask_type>::max(), _stream);
->>>>>>> 82f6d2b9
 }
 
 cudf::detail::host_vector<size_t> reader_impl::calculate_page_string_offsets()
