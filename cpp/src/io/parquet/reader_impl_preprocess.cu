/*
 * Copyright (c) 2022-2025, NVIDIA CORPORATION.
 *
 * Licensed under the Apache License, Version 2.0 (the "License");
 * you may not use this file except in compliance with the License.
 * You may obtain a copy of the License at
 *
 *     http://www.apache.org/licenses/LICENSE-2.0
 *
 * Unless required by applicable law or agreed to in writing, software
 * distributed under the License is distributed on an "AS IS" BASIS,
 * WITHOUT WARRANTIES OR CONDITIONS OF ANY KIND, either express or implied.
 * See the License for the specific language governing permissions and
 * limitations under the License.
 */

#include "error.hpp"
#include "io/comp/common.hpp"
#include "reader_impl.hpp"

#include <cudf/detail/iterator.cuh>
#include <cudf/detail/nvtx/ranges.hpp>
#include <cudf/detail/utilities/batched_memset.hpp>
#include <cudf/detail/utilities/functional.hpp>
#include <cudf/detail/utilities/integer_utils.hpp>
#include <cudf/detail/utilities/vector_factories.hpp>
#include <cudf/utilities/memory_resource.hpp>

#include <rmm/exec_policy.hpp>

#include <cuda/functional>
#include <thrust/binary_search.h>
#include <thrust/fill.h>
#include <thrust/functional.h>
#include <thrust/iterator/constant_iterator.h>
#include <thrust/iterator/discard_iterator.h>
#include <thrust/iterator/iterator_categories.h>
#include <thrust/iterator/transform_iterator.h>
#include <thrust/logical.h>
#include <thrust/reduce.h>
#include <thrust/scan.h>
#include <thrust/sequence.h>
#include <thrust/sort.h>
#include <thrust/transform.h>
#include <thrust/transform_scan.h>
#include <thrust/unique.h>

#include <bitset>
#include <limits>
#include <numeric>

namespace cudf::io::parquet::detail {
namespace {

#if defined(PREPROCESS_DEBUG)
void print_pages(cudf::detail::hostdevice_span<PageInfo> pages, rmm::cuda_stream_view _stream)
{
  pages.device_to_host(_stream);
  for (size_t idx = 0; idx < pages.size(); idx++) {
    auto const& p = pages[idx];
    // skip dictionary pages
    if (p.flags & PAGEINFO_FLAGS_DICTIONARY) { continue; }
    printf(
      "P(%lu, s:%d): chunk_row(%d), num_rows(%d), skipped_values(%d), skipped_leaf_values(%d), "
      "str_bytes(%d)\n",
      idx,
      p.src_col_schema,
      p.chunk_row,
      p.num_rows,
      p.skipped_values,
      p.skipped_leaf_values,
      p.str_bytes);
  }
}
#endif  // PREPROCESS_DEBUG

/**
 * @brief Generate depth remappings for repetition and definition levels.
 *
 * When dealing with columns that contain lists, we must examine incoming
 * repetition and definition level pairs to determine what range of output nesting
 * is indicated when adding new values.  This function generates the mappings of
 * the R/D levels to those start/end bounds
 *
 * @param remap Maps column schema index to the R/D remapping vectors for that column for a
 *              particular input source file
 * @param src_col_schema The source column schema to generate the new mapping for
 * @param mapped_src_col_schema Mapped column schema for src_file_idx'th file
 * @param src_file_idx The input source file index for the column schema
 * @param md File metadata information
 */
void generate_depth_remappings(
  std::map<std::pair<int, int>, std::pair<std::vector<int>, std::vector<int>>>& remap,
  int const src_col_schema,
  int const mapped_src_col_schema,
  int const src_file_idx,
  aggregate_reader_metadata const& md)
{
  // already generated for this level
  if (remap.find({src_col_schema, src_file_idx}) != remap.end()) { return; }
  auto const& schema   = md.get_schema(mapped_src_col_schema, src_file_idx);
  auto const max_depth = md.get_output_nesting_depth(src_col_schema);

  CUDF_EXPECTS(remap.find({src_col_schema, src_file_idx}) == remap.end(),
               "Attempting to remap a schema more than once");
  auto inserted =
    remap.insert(std::pair<std::pair<int, int>, std::pair<std::vector<int>, std::vector<int>>>{
      {src_col_schema, src_file_idx}, {}});
  auto& depth_remap = inserted.first->second;

  std::vector<int>& rep_depth_remap = (depth_remap.first);
  rep_depth_remap.resize(schema.max_repetition_level + 1);
  std::vector<int>& def_depth_remap = (depth_remap.second);
  def_depth_remap.resize(schema.max_definition_level + 1);

  // the key:
  // for incoming level values  R/D
  // add values starting at the shallowest nesting level X has repetition level R
  // until you reach the deepest nesting level Y that corresponds to the repetition level R1
  // held by the nesting level that has definition level D
  //
  // Example: a 3 level struct with a list at the bottom
  //
  //                     R / D   Depth
  // level0              0 / 1     0
  //   level1            0 / 2     1
  //     level2          0 / 3     2
  //       list          0 / 3     3
  //         element     1 / 4     4
  //
  // incoming R/D : 0, 0  -> add values from depth 0 to 3   (def level 0 always maps to depth 0)
  // incoming R/D : 0, 1  -> add values from depth 0 to 3
  // incoming R/D : 0, 2  -> add values from depth 0 to 3
  // incoming R/D : 1, 4  -> add values from depth 4 to 4
  //
  // Note : the -validity- of values is simply checked by comparing the incoming D value against the
  // D value of the given nesting level (incoming D >= the D for the nesting level == valid,
  // otherwise NULL).  The tricky part is determining what nesting levels to add values at.
  //
  // For schemas with no repetition level (no lists), X is always 0 and Y is always max nesting
  // depth.
  //

  // compute "X" from above
  for (int s_idx = schema.max_repetition_level; s_idx >= 0; s_idx--) {
    auto find_shallowest = [&](int r) {
      int shallowest = -1;
      int cur_depth  = max_depth - 1;
      int schema_idx = mapped_src_col_schema;
      while (schema_idx > 0) {
        auto& cur_schema = md.get_schema(schema_idx, src_file_idx);
        if (cur_schema.max_repetition_level == r) {
          // if this is a repeated field, map it one level deeper
          shallowest = cur_schema.is_stub() ? cur_depth + 1 : cur_depth;
        }
        // if it's one-level encoding list
        else if (cur_schema.is_one_level_list(md.get_schema(cur_schema.parent_idx, src_file_idx))) {
          shallowest = cur_depth - 1;
        }
        if (!cur_schema.is_stub()) { cur_depth--; }
        schema_idx = cur_schema.parent_idx;
      }
      return shallowest;
    };
    rep_depth_remap[s_idx] = find_shallowest(s_idx);
  }

  // compute "Y" from above
  for (int s_idx = schema.max_definition_level; s_idx >= 0; s_idx--) {
    auto find_deepest = [&](int d) {
      SchemaElement prev_schema;
      int schema_idx = mapped_src_col_schema;
      int r1         = 0;
      while (schema_idx > 0) {
        SchemaElement cur_schema = md.get_schema(schema_idx, src_file_idx);
        if (cur_schema.max_definition_level == d) {
          // if this is a repeated field, map it one level deeper
          r1 = cur_schema.is_stub() ? prev_schema.max_repetition_level
                                    : cur_schema.max_repetition_level;
          break;
        }
        prev_schema = cur_schema;
        schema_idx  = cur_schema.parent_idx;
      }

      // we now know R1 from above. return the deepest nesting level that has the
      // same repetition level
      schema_idx = mapped_src_col_schema;
      int depth  = max_depth - 1;
      while (schema_idx > 0) {
        SchemaElement cur_schema = md.get_schema(schema_idx, src_file_idx);
        if (cur_schema.max_repetition_level == r1) {
          // if this is a repeated field, map it one level deeper
          depth = cur_schema.is_stub() ? depth + 1 : depth;
          break;
        }
        if (!cur_schema.is_stub()) { depth--; }
        prev_schema = cur_schema;
        schema_idx  = cur_schema.parent_idx;
      }
      return depth;
    };
    def_depth_remap[s_idx] = find_deepest(s_idx);
  }
}

/**
 * @brief Reads compressed page data to device memory.
 *
 * @param sources Dataset sources
 * @param page_data Buffers to hold compressed page data for each chunk
 * @param chunks List of column chunk descriptors
 * @param begin_chunk Index of first column chunk to read
 * @param end_chunk Index after the last column chunk to read
 * @param column_chunk_offsets File offset for all chunks
 * @param chunk_source_map Association between each column chunk and its source
 * @param stream CUDA stream used for device memory operations and kernel launches
 *
 * @return A future object for reading synchronization
 */
[[nodiscard]] std::future<void> read_column_chunks_async(
  std::vector<std::unique_ptr<datasource>> const& sources,
  cudf::host_span<rmm::device_buffer> page_data,
  cudf::detail::hostdevice_vector<ColumnChunkDesc>& chunks,
  size_t begin_chunk,
  size_t end_chunk,
  std::vector<size_t> const& column_chunk_offsets,
  std::vector<size_type> const& chunk_source_map,
  rmm::cuda_stream_view stream)
{
  // Transfer chunk data, coalescing adjacent chunks
  std::vector<std::future<size_t>> read_tasks;
  for (size_t chunk = begin_chunk; chunk < end_chunk;) {
    size_t const io_offset   = column_chunk_offsets[chunk];
    size_t io_size           = chunks[chunk].compressed_size;
    size_t next_chunk        = chunk + 1;
    bool const is_compressed = (chunks[chunk].codec != Compression::UNCOMPRESSED);
    while (next_chunk < end_chunk) {
      size_t const next_offset      = column_chunk_offsets[next_chunk];
      bool const is_next_compressed = (chunks[next_chunk].codec != Compression::UNCOMPRESSED);
      if (next_offset != io_offset + io_size || is_next_compressed != is_compressed ||
          chunk_source_map[chunk] != chunk_source_map[next_chunk]) {
        // Can't merge if not contiguous or mixing compressed and uncompressed
        // Not coalescing uncompressed with compressed chunks is so that compressed buffers can be
        // freed earlier (immediately after decompression stage) to limit peak memory requirements
        break;
      }
      io_size += chunks[next_chunk].compressed_size;
      next_chunk++;
    }
    if (io_size != 0) {
      auto& source = sources[chunk_source_map[chunk]];
      if (source->is_device_read_preferred(io_size)) {
        // Buffer needs to be padded.
        // Required by `gpuDecodePageData`.
        page_data[chunk] = rmm::device_buffer(
          cudf::util::round_up_safe(io_size, cudf::io::detail::BUFFER_PADDING_MULTIPLE), stream);
        auto fut_read_size = source->device_read_async(
          io_offset, io_size, static_cast<uint8_t*>(page_data[chunk].data()), stream);
        read_tasks.emplace_back(std::move(fut_read_size));
      } else {
        auto const read_buffer = source->host_read(io_offset, io_size);
        // Buffer needs to be padded.
        // Required by `gpuDecodePageData`.
        page_data[chunk] = rmm::device_buffer(
          cudf::util::round_up_safe(read_buffer->size(), cudf::io::detail::BUFFER_PADDING_MULTIPLE),
          stream);
        CUDF_CUDA_TRY(cudaMemcpyAsync(page_data[chunk].data(),
                                      read_buffer->data(),
                                      read_buffer->size(),
                                      cudaMemcpyDefault,
                                      stream));
      }
      auto d_compdata = static_cast<uint8_t const*>(page_data[chunk].data());
      do {
        chunks[chunk].compressed_data = d_compdata;
        d_compdata += chunks[chunk].compressed_size;
      } while (++chunk != next_chunk);
    } else {
      chunk = next_chunk;
    }
  }
  auto sync_fn = [](decltype(read_tasks) read_tasks) {
    for (auto& task : read_tasks) {
      task.wait();
    }
  };
  return std::async(std::launch::deferred, sync_fn, std::move(read_tasks));
}

/**
 * @brief Return the number of total pages from the given column chunks.
 *
 * @param chunks List of column chunk descriptors
 * @param stream CUDA stream used for device memory operations and kernel launches
 *
 * @return The total number of pages
 */
[[nodiscard]] size_t count_page_headers(cudf::detail::hostdevice_vector<ColumnChunkDesc>& chunks,
                                        rmm::cuda_stream_view stream)
{
  size_t total_pages = 0;

  kernel_error error_code(stream);
  chunks.host_to_device_async(stream);
  DecodePageHeaders(chunks.device_ptr(), nullptr, chunks.size(), error_code.data(), stream);
  chunks.device_to_host(stream);

  // It's required to ignore unsupported encodings in this function
  // so that we can actually compile a list of all the unsupported encodings found
  // in the pages. That cannot be done here since we do not have the pages vector here.
  // see https://github.com/rapidsai/cudf/pull/14453#pullrequestreview-1778346688
  if (auto const error = error_code.value_sync(stream);
      error != 0 and error != static_cast<uint32_t>(decode_error::UNSUPPORTED_ENCODING)) {
    CUDF_FAIL("Parquet header parsing failed with code(s) while counting page headers " +
              kernel_error::to_string(error));
  }

  for (auto& chunk : chunks) {
    total_pages += chunk.num_data_pages + chunk.num_dict_pages;
  }

  return total_pages;
}

/**
 * @brief Count the total number of pages using page index information.
 */
[[nodiscard]] size_t count_page_headers_with_pgidx(
  cudf::detail::hostdevice_vector<ColumnChunkDesc>& chunks, rmm::cuda_stream_view stream)
{
  size_t total_pages = 0;
  for (auto& chunk : chunks) {
    CUDF_EXPECTS(chunk.h_chunk_info != nullptr, "Expected non-null column info struct");
    auto const& chunk_info = *chunk.h_chunk_info;
    chunk.num_dict_pages   = chunk_info.has_dictionary() ? 1 : 0;
    chunk.num_data_pages   = chunk_info.pages.size();
    total_pages += chunk.num_data_pages + chunk.num_dict_pages;
  }

  // count_page_headers() also pushes chunks to device, so not using thrust here
  chunks.host_to_device_async(stream);

  return total_pages;
}

// struct used to carry info from the page indexes to the device
struct page_index_info {
  int32_t num_rows;
  int32_t chunk_row;
  int32_t num_nulls;
  int32_t num_valids;
  int32_t str_bytes;
};

// functor to copy page_index_info into the PageInfo struct
struct copy_page_info {
  device_span<page_index_info const> page_indexes;
  device_span<PageInfo> pages;

  __device__ void operator()(size_type idx)
  {
    auto& pg                = pages[idx];
    auto const& pi          = page_indexes[idx];
    pg.num_rows             = pi.num_rows;
    pg.chunk_row            = pi.chunk_row;
    pg.has_page_index       = true;
    pg.num_nulls            = pi.num_nulls;
    pg.num_valids           = pi.num_valids;
    pg.str_bytes_from_index = pi.str_bytes;
    pg.str_bytes            = pi.str_bytes;
    pg.start_val            = 0;
    pg.end_val              = pg.num_valids;
  }
};

/**
 * @brief Set fields on the pages that can be derived from page indexes.
 *
 * This replaces some preprocessing steps, such as page string size calculation.
 */
void fill_in_page_info(host_span<ColumnChunkDesc> chunks,
                       device_span<PageInfo> pages,
                       rmm::cuda_stream_view stream)
{
  auto const num_pages = pages.size();
  auto page_indexes    = cudf::detail::make_host_vector<page_index_info>(num_pages, stream);

  for (size_t c = 0, page_count = 0; c < chunks.size(); c++) {
    auto const& chunk = chunks[c];
    CUDF_EXPECTS(chunk.h_chunk_info != nullptr, "Expected non-null column info struct");
    auto const& chunk_info = *chunk.h_chunk_info;
    size_t start_row       = 0;
    page_count += chunk.num_dict_pages;
    for (size_t p = 0; p < chunk_info.pages.size(); p++, page_count++) {
      auto& page      = page_indexes[page_count];
      page.num_rows   = chunk_info.pages[p].num_rows;
      page.chunk_row  = start_row;
      page.num_nulls  = chunk_info.pages[p].num_nulls.value_or(0);
      page.num_valids = chunk_info.pages[p].num_valid.value_or(0);
      page.str_bytes  = chunk_info.pages[p].var_bytes_size.value_or(0);

      start_row += page.num_rows;
    }
  }

  auto d_page_indexes = cudf::detail::make_device_uvector_async(
    page_indexes, stream, cudf::get_current_device_resource_ref());

  auto iter = thrust::make_counting_iterator<size_type>(0);
  thrust::for_each(
    rmm::exec_policy_nosync(stream), iter, iter + num_pages, copy_page_info{d_page_indexes, pages});
}

/**
 * @brief Returns a string representation of known encodings
 *
 * @param encoding Given encoding
 * @return String representation of encoding
 */
std::string encoding_to_string(Encoding encoding)
{
  switch (encoding) {
    case Encoding::PLAIN: return "PLAIN";
    case Encoding::GROUP_VAR_INT: return "GROUP_VAR_INT";
    case Encoding::PLAIN_DICTIONARY: return "PLAIN_DICTIONARY";
    case Encoding::RLE: return "RLE";
    case Encoding::BIT_PACKED: return "BIT_PACKED";
    case Encoding::DELTA_BINARY_PACKED: return "DELTA_BINARY_PACKED";
    case Encoding::DELTA_LENGTH_BYTE_ARRAY: return "DELTA_LENGTH_BYTE_ARRAY";
    case Encoding::DELTA_BYTE_ARRAY: return "DELTA_BYTE_ARRAY";
    case Encoding::RLE_DICTIONARY: return "RLE_DICTIONARY";
    case Encoding::BYTE_STREAM_SPLIT: return "BYTE_STREAM_SPLIT";
    case Encoding::NUM_ENCODINGS:
    default: return "UNKNOWN(" + std::to_string(static_cast<int>(encoding)) + ")";
  }
}

/**
 * @brief Helper function to convert an encoding bitmask to a readable string
 *
 * @param bitmask Bitmask of found unsupported encodings
 * @returns Human readable string with unsupported encodings
 */
[[nodiscard]] std::string encoding_bitmask_to_str(uint32_t encoding_bitmask)
{
  std::bitset<32> bits(encoding_bitmask);
  std::string result;

  for (size_t i = 0; i < bits.size(); ++i) {
    if (bits.test(i)) {
      auto const current = static_cast<Encoding>(i);
      if (!is_supported_encoding(current)) { result.append(encoding_to_string(current) + " "); }
    }
  }
  return result;
}

/**
 * @brief Create a readable string for the user that will list out all unsupported encodings found.
 *
 * @param pages List of page information
 * @param stream CUDA stream used for device memory operations and kernel launches
 * @returns Human readable string with unsupported encodings
 */
[[nodiscard]] std::string list_unsupported_encodings(device_span<PageInfo const> pages,
                                                     rmm::cuda_stream_view stream)
{
  auto const to_mask = cuda::proclaim_return_type<uint32_t>([] __device__(auto const& page) {
    return is_supported_encoding(page.encoding) ? 0U : encoding_to_mask(page.encoding);
  });
  uint32_t const unsupported = thrust::transform_reduce(rmm::exec_policy(stream),
                                                        pages.begin(),
                                                        pages.end(),
                                                        to_mask,
                                                        0U,
                                                        cuda::std::bit_or<uint32_t>());
  return encoding_bitmask_to_str(unsupported);
}

/**
 * @brief Sort pages in chunk/schema order
 *
 * @param unsorted_pages The unsorted pages
 * @param chunks The chunks associated with the pages
 * @param stream CUDA stream used for device memory operations and kernel launches
 * @returns The sorted vector of pages
 */
cudf::detail::hostdevice_vector<PageInfo> sort_pages(device_span<PageInfo const> unsorted_pages,
                                                     device_span<ColumnChunkDesc const> chunks,
                                                     rmm::cuda_stream_view stream)
{
  CUDF_FUNC_RANGE();

  // sort the pages in chunk/schema order. we use chunk.src_col_index instead of
  // chunk.src_col_schema because the user may have reordered them (reading columns, "a" and "b" but
  // returning them as "b" and "a")
  //
  // ordering of pages is by input column schema, repeated across row groups.  so
  // if we had 3 columns, each with 2 pages, and 1 row group, our schema values might look like
  //
  // 1, 1, 2, 2, 3, 3
  //
  // However, if we had more than one row group, the pattern would be
  //
  // 1, 1, 2, 2, 3, 3, 1, 1, 2, 2, 3, 3
  // ^ row group 0     |
  //                   ^ row group 1
  //
  // To process pages by key (exclusive_scan_by_key, reduce_by_key, etc), the ordering we actually
  // want is
  //
  // 1, 1, 1, 1, 2, 2, 2, 2, 3, 3, 3, 3
  //
  // We also need to preserve key-relative page ordering, so we need to use a stable sort.
  rmm::device_uvector<int32_t> page_keys{unsorted_pages.size(), stream};
  thrust::transform(
    rmm::exec_policy_nosync(stream),
    unsorted_pages.begin(),
    unsorted_pages.end(),
    page_keys.begin(),
    cuda::proclaim_return_type<int32_t>([chunks = chunks.begin()] __device__(PageInfo const& page) {
      return chunks[page.chunk_idx].src_col_index;
    }));
  // we are doing this by sorting indices first and then transforming the output because nvcc
  // started generating kernels using too much shared memory when trying to sort the pages
  // directly.
  rmm::device_uvector<int32_t> sort_indices(unsorted_pages.size(), stream);
  thrust::sequence(rmm::exec_policy_nosync(stream), sort_indices.begin(), sort_indices.end(), 0);
  thrust::stable_sort_by_key(rmm::exec_policy_nosync(stream),
                             page_keys.begin(),
                             page_keys.end(),
                             sort_indices.begin(),
                             cuda::std::less<int>());
  auto pass_pages =
    cudf::detail::hostdevice_vector<PageInfo>(unsorted_pages.size(), unsorted_pages.size(), stream);
  thrust::transform(
    rmm::exec_policy_nosync(stream),
    sort_indices.begin(),
    sort_indices.end(),
    pass_pages.d_begin(),
    cuda::proclaim_return_type<PageInfo>([unsorted_pages = unsorted_pages.begin()] __device__(
                                           int32_t i) { return unsorted_pages[i]; }));
  stream.synchronize();
  return pass_pages;
}

/**
 * @brief Decode the page information for a given pass.
 *
 * @param pass_intermediate_data The struct containing pass information
 */
void decode_page_headers(pass_intermediate_data& pass,
                         device_span<PageInfo> unsorted_pages,
                         bool has_page_index,
                         rmm::cuda_stream_view stream)
{
  CUDF_FUNC_RANGE();

  auto iter = thrust::counting_iterator<size_t>(0);
  rmm::device_uvector<size_t> chunk_page_counts(pass.chunks.size() + 1, stream);
  thrust::transform_exclusive_scan(
    rmm::exec_policy_nosync(stream),
    iter,
    iter + pass.chunks.size() + 1,
    chunk_page_counts.begin(),
    cuda::proclaim_return_type<size_t>(
      [chunks = pass.chunks.d_begin(), num_chunks = pass.chunks.size()] __device__(size_t i) {
        return static_cast<size_t>(
          i >= num_chunks ? 0 : chunks[i].num_data_pages + chunks[i].num_dict_pages);
      }),
    size_t{0},
    cuda::std::plus<size_t>{});
  rmm::device_uvector<chunk_page_info> d_chunk_page_info(pass.chunks.size(), stream);
  thrust::for_each(rmm::exec_policy_nosync(stream),
                   iter,
                   iter + pass.chunks.size(),
                   [cpi               = d_chunk_page_info.begin(),
                    chunk_page_counts = chunk_page_counts.begin(),
                    unsorted_pages    = unsorted_pages.begin()] __device__(size_t i) {
                     cpi[i].pages = &unsorted_pages[chunk_page_counts[i]];
                   });

  kernel_error error_code(stream);
  DecodePageHeaders(pass.chunks.d_begin(),
                    d_chunk_page_info.begin(),
                    pass.chunks.size(),
                    error_code.data(),
                    stream);

  if (auto const error = error_code.value_sync(stream); error != 0) {
    if (BitAnd(error, decode_error::UNSUPPORTED_ENCODING) != 0) {
      auto const unsupported_str =
        ". With unsupported encodings found: " + list_unsupported_encodings(pass.pages, stream);
      CUDF_FAIL("Parquet header parsing failed with code(s) " + kernel_error::to_string(error) +
                unsupported_str);
    } else {
      CUDF_FAIL("Parquet header parsing failed with code(s) " + kernel_error::to_string(error));
    }
  }

  if (has_page_index) { fill_in_page_info(pass.chunks, unsorted_pages, stream); }

  // compute max bytes needed for level data
  auto level_bit_size = cudf::detail::make_counting_transform_iterator(
    0, cuda::proclaim_return_type<int>([chunks = pass.chunks.d_begin()] __device__(int i) {
      auto c = chunks[i];
      return static_cast<int>(
        max(c.level_bits[level_type::REPETITION], c.level_bits[level_type::DEFINITION]));
    }));
  // max level data bit size.
  int const max_level_bits = thrust::reduce(rmm::exec_policy(stream),
                                            level_bit_size,
                                            level_bit_size + pass.chunks.size(),
                                            0,
                                            cudf::detail::maximum<int>());
  pass.level_type_size     = std::max(1, cudf::util::div_rounding_up_safe(max_level_bits, 8));

  // sort the pages in chunk/schema order.
  pass.pages = sort_pages(unsorted_pages, pass.chunks, stream);

  // compute offsets to each group of input pages.
  // page_keys:   1, 1, 1, 1, 2, 2, 2, 2, 3, 3, 3, 3
  //
  // result:      0,          4,          8
  rmm::device_uvector<size_type> page_counts(pass.pages.size() + 1, stream);
  auto page_keys             = make_page_key_iterator(pass.pages);
  auto const page_counts_end = thrust::reduce_by_key(rmm::exec_policy(stream),
                                                     page_keys,
                                                     page_keys + pass.pages.size(),
                                                     thrust::make_constant_iterator(1),
                                                     thrust::make_discard_iterator(),
                                                     page_counts.begin())
                                 .second;
  auto const num_page_counts = page_counts_end - page_counts.begin();
  pass.page_offsets          = rmm::device_uvector<size_type>(num_page_counts + 1, stream);
  thrust::exclusive_scan(rmm::exec_policy_nosync(stream),
                         page_counts.begin(),
                         page_counts.begin() + num_page_counts + 1,
                         pass.page_offsets.begin());

  // setup dict_page for each chunk if necessary
  thrust::for_each(rmm::exec_policy_nosync(stream),
                   pass.pages.d_begin(),
                   pass.pages.d_end(),
                   [chunks = pass.chunks.d_begin()] __device__(PageInfo const& p) {
                     if (p.flags & PAGEINFO_FLAGS_DICTIONARY) {
                       chunks[p.chunk_idx].dict_page = &p;
                     }
                   });

  pass.pages.device_to_host_async(stream);
  pass.chunks.device_to_host_async(stream);
  stream.synchronize();
}

__device__ constexpr bool is_string_chunk(ColumnChunkDesc const& chunk)
{
  auto const is_decimal =
    chunk.logical_type.has_value() and chunk.logical_type->type == LogicalType::DECIMAL;
  auto const is_binary =
    chunk.physical_type == Type::BYTE_ARRAY or chunk.physical_type == Type::FIXED_LEN_BYTE_ARRAY;
  return is_binary and not is_decimal;
}

struct set_str_dict_index_count {
  device_span<size_t> str_dict_index_count;
  device_span<ColumnChunkDesc const> chunks;

  __device__ void operator()(PageInfo const& page)
  {
    auto const& chunk = chunks[page.chunk_idx];
    if ((page.flags & PAGEINFO_FLAGS_DICTIONARY) != 0 and chunk.num_dict_pages > 0 and
        is_string_chunk(chunk)) {
      // there is only ever one dictionary page per chunk, so this is safe to do in parallel.
      str_dict_index_count[page.chunk_idx] = page.num_input_values;
    }
  }
};

struct set_str_dict_index_ptr {
  string_index_pair* const base;
  device_span<size_t const> str_dict_index_offsets;
  device_span<ColumnChunkDesc> chunks;

  __device__ void operator()(size_t i)
  {
    auto& chunk = chunks[i];
    if (chunk.num_dict_pages > 0 and is_string_chunk(chunk)) {
      chunk.str_dict_index = base + str_dict_index_offsets[i];
    }
  }
};

/**
 * @brief Functor which computes an estimated row count for list pages.
 *
 */
struct set_list_row_count_estimate {
  device_span<ColumnChunkDesc const> chunks;

  __device__ void operator()(PageInfo& page)
  {
    if (page.flags & PAGEINFO_FLAGS_DICTIONARY) { return; }
    auto const& chunk  = chunks[page.chunk_idx];
    auto const is_list = chunk.max_level[level_type::REPETITION] > 0;
    if (!is_list) { return; }

    // For LIST pages that we have not yet decoded, page.num_rows is not an accurate number.
    // so we instead estimate the number of rows as follows:
    // - each chunk stores an estimated number of bytes per row E
    // - estimate number of rows in a page = page.uncompressed_page_size / E
    //
    // it is not required that this number is accurate. we just want it to be somewhat close so that
    // we get reasonable results as we choose subpass splits.
    //
    // all other columns can use page.num_rows directly as it will be accurate.
    page.num_rows = static_cast<size_t>(static_cast<float>(page.uncompressed_page_size) /
                                        chunk.list_bytes_per_row_est);
  }
};

/**
 * @brief Set the expected row count on the final page for all columns.
 *
 */
struct set_final_row_count {
  device_span<PageInfo> pages;
  device_span<ColumnChunkDesc const> chunks;

  __device__ void operator()(size_t i)
  {
    auto& page        = pages[i];
    auto const& chunk = chunks[page.chunk_idx];
    // only do this for the last page in each chunk
    if (i < pages.size() - 1 && (pages[i + 1].chunk_idx == page.chunk_idx)) { return; }
    size_t const page_start_row = chunk.start_row + page.chunk_row;
    size_t const chunk_last_row = chunk.start_row + chunk.num_rows;
    // Mark `is_num_rows_adjusted` to signal string decoders that the `num_rows` of this page has
    // been adjusted.
    page.is_num_rows_adjusted = page.num_rows != (chunk_last_row - page_start_row);
    page.num_rows             = chunk_last_row - page_start_row;
  }
};

/**
 * @brief Set the page.num_rows for all pages if page index is available
 */
struct compute_page_num_rows_from_chunk_rows {
  device_span<PageInfo> pages;
  device_span<ColumnChunkDesc const> chunks;

  __device__ void operator()(size_t i)
  {
    auto& page        = pages[i];
    auto const& chunk = chunks[page.chunk_idx];
    if (i < pages.size() - 1 && (pages[i + 1].chunk_idx == page.chunk_idx)) {
      page.num_rows = pages[i + 1].chunk_row - page.chunk_row;
    } else {
      page.num_rows = chunk.num_rows - page.chunk_row;
    }
  }
};
}  // anonymous namespace

void reader::impl::build_string_dict_indices()
{
  CUDF_FUNC_RANGE();

  auto& pass = *_pass_itm_data;

  // compute number of indices per chunk and a summed total
  rmm::device_uvector<size_t> str_dict_index_count(pass.chunks.size() + 1, _stream);
  thrust::fill(
    rmm::exec_policy_nosync(_stream), str_dict_index_count.begin(), str_dict_index_count.end(), 0);
  thrust::for_each(rmm::exec_policy_nosync(_stream),
                   pass.pages.d_begin(),
                   pass.pages.d_end(),
                   set_str_dict_index_count{str_dict_index_count, pass.chunks});

  size_t const total_str_dict_indexes = thrust::reduce(
    rmm::exec_policy(_stream), str_dict_index_count.begin(), str_dict_index_count.end());
  if (total_str_dict_indexes == 0) { return; }

  // convert to offsets
  rmm::device_uvector<size_t>& str_dict_index_offsets = str_dict_index_count;
  thrust::exclusive_scan(rmm::exec_policy_nosync(_stream),
                         str_dict_index_offsets.begin(),
                         str_dict_index_offsets.end(),
                         str_dict_index_offsets.begin(),
                         0);

  // allocate and distribute pointers
  pass.str_dict_index = cudf::detail::make_zeroed_device_uvector_async<string_index_pair>(
    total_str_dict_indexes, _stream, cudf::get_current_device_resource_ref());

  auto iter = thrust::make_counting_iterator(0);
  thrust::for_each(
    rmm::exec_policy_nosync(_stream),
    iter,
    iter + pass.chunks.size(),
    set_str_dict_index_ptr{pass.str_dict_index.data(), str_dict_index_offsets, pass.chunks});

  // compute the indices
  BuildStringDictionaryIndex(pass.chunks.device_ptr(), pass.chunks.size(), _stream);
  pass.chunks.device_to_host(_stream);
}

void reader::impl::allocate_nesting_info()
{
  auto& pass    = *_pass_itm_data;
  auto& subpass = *pass.subpass;

  auto const num_columns         = _input_columns.size();
  auto& pages                    = subpass.pages;
  auto& page_nesting_info        = subpass.page_nesting_info;
  auto& page_nesting_decode_info = subpass.page_nesting_decode_info;

  // generate the number of nesting info structs needed per-page, by column
  std::vector<int> per_page_nesting_info_size(num_columns);
  auto iter = thrust::make_counting_iterator(size_type{0});
  std::transform(iter, iter + num_columns, per_page_nesting_info_size.begin(), [&](size_type i) {
    // Schema index of the current input column
    auto const schema_idx = _input_columns[i].schema_idx;
    // Get the max_definition_level of this column across all sources.
    auto max_definition_level = _metadata->get_schema(schema_idx).max_definition_level + 1;
    std::for_each(thrust::make_counting_iterator(static_cast<size_t>(1)),
                  thrust::make_counting_iterator(_sources.size()),
                  [&](auto const src_file_idx) {
                    auto const& schema = _metadata->get_schema(
                      _metadata->map_schema_index(schema_idx, src_file_idx), src_file_idx);
                    max_definition_level =
                      std::max(max_definition_level, schema.max_definition_level + 1);
                  });

    return std::max(max_definition_level, _metadata->get_output_nesting_depth(schema_idx));
  });

  // compute total # of page_nesting infos needed and allocate space. doing this in one
  // buffer to keep it to a single gpu allocation
  auto counting_iter = thrust::make_counting_iterator(size_t{0});
  size_t const total_page_nesting_infos =
    std::accumulate(counting_iter, counting_iter + num_columns, 0, [&](int total, size_t index) {
      return total + (per_page_nesting_info_size[index] * subpass.column_page_count[index]);
    });

  page_nesting_info =
    cudf::detail::hostdevice_vector<PageNestingInfo>{total_page_nesting_infos, _stream};
  page_nesting_decode_info =
    cudf::detail::hostdevice_vector<PageNestingDecodeInfo>{total_page_nesting_infos, _stream};

  // update pointers in the PageInfos
  int target_page_index = 0;
  int src_info_index    = 0;
  for (size_t idx = 0; idx < _input_columns.size(); idx++) {
    auto const src_col_schema = _input_columns[idx].schema_idx;

    for (size_t p_idx = 0; p_idx < subpass.column_page_count[idx]; p_idx++) {
      pages[target_page_index + p_idx].nesting = page_nesting_info.device_ptr() + src_info_index;
      pages[target_page_index + p_idx].nesting_decode =
        page_nesting_decode_info.device_ptr() + src_info_index;

      pages[target_page_index + p_idx].nesting_info_size = per_page_nesting_info_size[idx];
      // Set the number of output nesting levels from the zeroth source as nesting must be
      // identical across sources.
      pages[target_page_index + p_idx].num_output_nesting_levels =
        _metadata->get_output_nesting_depth(src_col_schema);

      src_info_index += per_page_nesting_info_size[idx];
    }
    target_page_index += subpass.column_page_count[idx];
  }

  // Reset the target_page_index
  target_page_index = 0;

  // fill in
  int nesting_info_index = 0;
  for (size_t idx = 0; idx < _input_columns.size(); idx++) {
    auto const src_col_schema = _input_columns[idx].schema_idx;

    // real depth of the output cudf column hierarchy (1 == no nesting, 2 == 1 level, etc)
    // nesting depth must be same across sources so getting it from the zeroth source is ok
    int const max_output_depth = _metadata->get_output_nesting_depth(src_col_schema);

    // Map to store depths if this column has lists
    std::map<std::pair<int, int>, std::pair<std::vector<int>, std::vector<int>>> depth_remapping;
    // if this column has lists, generate depth remapping
    std::for_each(
      thrust::make_counting_iterator(static_cast<size_t>(0)),
      thrust::make_counting_iterator(_sources.size()),
      [&](auto const src_file_idx) {
        auto const mapped_schema_idx = _metadata->map_schema_index(src_col_schema, src_file_idx);
        if (_metadata->get_schema(mapped_schema_idx, src_file_idx).max_repetition_level > 0) {
          generate_depth_remappings(
            depth_remapping, src_col_schema, mapped_schema_idx, src_file_idx, *_metadata);
        }
      });

    // fill in host-side nesting info
    int schema_idx = src_col_schema;
    // This is okay as we only use this to check stubness of cur_schema and
    // to get its parent's indices, both of which are one to one mapped.
    auto cur_schema = _metadata->get_schema(schema_idx);
    int cur_depth   = max_output_depth - 1;
    while (schema_idx > 0) {
      // stub columns (basically the inner field of a list schema element) are not real columns.
      // we can ignore them for the purposes of output nesting info
      if (!cur_schema.is_stub()) {
        // initialize each page within the chunk
        for (size_t p_idx = 0; p_idx < subpass.column_page_count[idx]; p_idx++) {
          // Source file index for the current page.
          auto const src_file_idx =
            pass.chunks[pages[target_page_index + p_idx].chunk_idx].src_file_idx;
          PageNestingInfo* pni =
            &page_nesting_info[nesting_info_index + (p_idx * per_page_nesting_info_size[idx])];

          PageNestingDecodeInfo* nesting_info =
            &page_nesting_decode_info[nesting_info_index +
                                      (p_idx * per_page_nesting_info_size[idx])];

          auto const mapped_src_col_schema =
            _metadata->map_schema_index(src_col_schema, src_file_idx);
          // if we have lists, set our start and end depth remappings
          if (_metadata->get_schema(mapped_src_col_schema, src_file_idx).max_repetition_level > 0) {
            auto remap = depth_remapping.find({src_col_schema, src_file_idx});
            CUDF_EXPECTS(remap != depth_remapping.end(),
                         "Could not find depth remapping for schema");
            std::vector<int> const& rep_depth_remap = (remap->second.first);
            std::vector<int> const& def_depth_remap = (remap->second.second);

            for (size_t m = 0; m < rep_depth_remap.size(); m++) {
              nesting_info[m].start_depth = rep_depth_remap[m];
            }
            for (size_t m = 0; m < def_depth_remap.size(); m++) {
              nesting_info[m].end_depth = def_depth_remap[m];
            }
          }

          // Get the schema from the current input source.
          auto& actual_cur_schema = _metadata->get_schema(
            _metadata->map_schema_index(schema_idx, src_file_idx), src_file_idx);

          // values indexed by output column index
          nesting_info[cur_depth].max_def_level = actual_cur_schema.max_definition_level;
          pni[cur_depth].size                   = 0;
          pni[cur_depth].type =
            to_type_id(actual_cur_schema, _strings_to_categorical, _options.timestamp_type.id());
          pni[cur_depth].nullable = cur_schema.repetition_type == FieldRepetitionType::OPTIONAL;
        }

        // move up the hierarchy
        cur_depth--;
      }

      // next schema
      schema_idx = cur_schema.parent_idx;
      cur_schema = _metadata->get_schema(schema_idx);
    }

    // Offset the page and nesting info indices
    target_page_index += subpass.column_page_count[idx];
    nesting_info_index += (per_page_nesting_info_size[idx] * subpass.column_page_count[idx]);
  }

  // copy nesting info to the device
  page_nesting_info.host_to_device_async(_stream);
  page_nesting_decode_info.host_to_device_async(_stream);
}

void reader::impl::allocate_level_decode_space()
{
  auto& pass    = *_pass_itm_data;
  auto& subpass = *pass.subpass;

  auto& pages = subpass.pages;

  // TODO: this could be made smaller if we ignored dictionary pages and pages with no
  // repetition data.
  size_t const per_page_decode_buf_size = LEVEL_DECODE_BUF_SIZE * 2 * pass.level_type_size;
  auto const decode_buf_size            = per_page_decode_buf_size * pages.size();
  subpass.level_decode_data =
    rmm::device_buffer(decode_buf_size, _stream, cudf::get_current_device_resource_ref());

  // distribute the buffers
  auto* buf = static_cast<uint8_t*>(subpass.level_decode_data.data());
  for (size_t idx = 0; idx < pages.size(); idx++) {
    auto& p = pages[idx];

    p.lvl_decode_buf[level_type::DEFINITION] = buf;
    buf += (LEVEL_DECODE_BUF_SIZE * pass.level_type_size);
    p.lvl_decode_buf[level_type::REPETITION] = buf;
    buf += (LEVEL_DECODE_BUF_SIZE * pass.level_type_size);
  }
}

std::pair<bool, std::future<void>> reader::impl::read_column_chunks()
{
  auto const& row_groups_info = _pass_itm_data->row_groups;

  auto& raw_page_data = _pass_itm_data->raw_page_data;
  auto& chunks        = _pass_itm_data->chunks;

  // Descriptors for all the chunks that make up the selected columns
  auto const num_input_columns = _input_columns.size();
  auto const num_chunks        = row_groups_info.size() * num_input_columns;

  // Association between each column chunk and its source
  std::vector<size_type> chunk_source_map(num_chunks);

  // Tracker for eventually deallocating compressed and uncompressed data
  raw_page_data = std::vector<rmm::device_buffer>(num_chunks);

  // Keep track of column chunk file offsets
  std::vector<size_t> column_chunk_offsets(num_chunks);

  // Initialize column chunk information
  size_t total_decompressed_size = 0;
  // TODO: make this respect the pass-wide skip_rows/num_rows instead of the file-wide
  // skip_rows/num_rows
  // auto remaining_rows            = num_rows;
  size_type chunk_count = 0;
  for (auto const& rg : row_groups_info) {
    auto const& row_group       = _metadata->get_row_group(rg.index, rg.source_index);
    auto const row_group_source = rg.source_index;

    // generate ColumnChunkDesc objects for everything to be decoded (all input columns)
    for (size_t i = 0; i < num_input_columns; ++i) {
      auto const& col = _input_columns[i];
      // look up metadata
      auto& col_meta = _metadata->get_column_metadata(rg.index, rg.source_index, col.schema_idx);

      column_chunk_offsets[chunk_count] =
        (col_meta.dictionary_page_offset != 0)
          ? std::min(col_meta.data_page_offset, col_meta.dictionary_page_offset)
          : col_meta.data_page_offset;

      // Map each column chunk to its column index and its source index
      chunk_source_map[chunk_count] = row_group_source;

      if (col_meta.codec != Compression::UNCOMPRESSED) {
        total_decompressed_size += col_meta.total_uncompressed_size;
      }

      chunk_count++;
    }
  }

  // Read compressed chunk data to device memory
  return {total_decompressed_size > 0,
          read_column_chunks_async(_sources,
                                   raw_page_data,
                                   chunks,
                                   0,
                                   chunks.size(),
                                   column_chunk_offsets,
                                   chunk_source_map,
                                   _stream)};
}

void reader::impl::read_compressed_data()
{
  auto& pass = *_pass_itm_data;

  // This function should never be called if `num_rows == 0`.
  CUDF_EXPECTS(_pass_itm_data->num_rows > 0, "Number of reading rows must not be zero.");

  auto& chunks = pass.chunks;

  auto const [has_compressed_data, read_chunks_tasks] = read_column_chunks();
  pass.has_compressed_data                            = has_compressed_data;

  read_chunks_tasks.wait();

  // Process dataset chunk pages into output columns
  auto const total_pages = _has_page_index ? count_page_headers_with_pgidx(chunks, _stream)
                                           : count_page_headers(chunks, _stream);
  if (total_pages <= 0) { return; }
  rmm::device_uvector<PageInfo> unsorted_pages(total_pages, _stream);

  // decoding of column/page information
  decode_page_headers(pass, unsorted_pages, _has_page_index, _stream);
  CUDF_EXPECTS(pass.page_offsets.size() - 1 == static_cast<size_t>(_input_columns.size()),
               "Encountered page_offsets / num_columns mismatch");
}

namespace {

struct cumulative_row_info {
  size_t row_count;   // cumulative row count
  size_t size_bytes;  // cumulative size in bytes
  int key;            // schema index
};

struct get_page_chunk_idx {
  __device__ size_type operator()(PageInfo const& page) { return page.chunk_idx; }
};

struct get_page_num_rows {
  __device__ size_type operator()(PageInfo const& page) { return page.num_rows; }
};

struct input_col_info {
  int schema_idx;
  size_type nesting_depth;
};

/**
 * @brief Converts a 1-dimensional index into page, depth and column indices used in
 * allocate_columns to compute columns sizes.
 *
 * The input index will iterate through pages, nesting depth and column indices in that order.
 */
struct reduction_indices {
  size_t const page_idx;
  size_type const depth_idx;
  size_type const col_idx;

  __device__ reduction_indices(size_t index_, size_type max_depth_, size_t num_pages_)
    : page_idx(index_ % num_pages_),
      depth_idx((index_ / num_pages_) % max_depth_),
      col_idx(index_ / (max_depth_ * num_pages_))
  {
  }
};

/**
 * @brief Returns the size field of a PageInfo struct for a given depth, keyed by schema.
 */
struct get_page_nesting_size {
  input_col_info const* const input_cols;
  size_type const max_depth;
  size_t const num_pages;
  PageInfo const* const pages;

  __device__ size_type operator()(size_t index) const
  {
    auto const indices = reduction_indices{index, max_depth, num_pages};

    auto const& page = pages[indices.page_idx];
    if (page.src_col_schema != input_cols[indices.col_idx].schema_idx ||
        page.flags & PAGEINFO_FLAGS_DICTIONARY ||
        indices.depth_idx >= input_cols[indices.col_idx].nesting_depth) {
      return 0;
    }

    return page.nesting[indices.depth_idx].batch_size;
  }
};

struct get_reduction_key {
  size_t const num_pages;
  __device__ size_t operator()(size_t index) const { return index / num_pages; }
};

/**
 * @brief Writes to the chunk_row field of the PageInfo struct.
 */
struct chunk_row_output_iter {
  PageInfo* p;
  using value_type        = size_type;
  using difference_type   = size_type;
  using pointer           = size_type*;
  using reference         = size_type&;
  using iterator_category = thrust::output_device_iterator_tag;

  __host__ __device__ chunk_row_output_iter operator+(int i) { return {p + i}; }

  __host__ __device__ chunk_row_output_iter& operator++()
  {
    p++;
    return *this;
  }

  __device__ reference operator[](int i) { return p[i].chunk_row; }
  __device__ reference operator*() { return p->chunk_row; }
};

/**
 * @brief Writes to the page_start_value field of the PageNestingInfo struct, keyed by schema.
 */
/**
 * @brief Writes to the page_start_value field of the PageNestingInfo struct, keyed by schema.
 */
struct start_offset_output_iterator {
  PageInfo const* pages;
  size_t cur_index;
  input_col_info const* input_cols;
  size_type max_depth;
  size_t num_pages;
  int empty               = 0;
  using value_type        = size_type;
  using difference_type   = size_type;
  using pointer           = size_type*;
  using reference         = size_type&;
  using iterator_category = thrust::output_device_iterator_tag;

  constexpr void operator=(start_offset_output_iterator const& other)
  {
    pages      = other.pages;
    cur_index  = other.cur_index;
    input_cols = other.input_cols;
    max_depth  = other.max_depth;
    num_pages  = other.num_pages;
  }

  constexpr start_offset_output_iterator operator+(size_t i)
  {
    return start_offset_output_iterator{pages, cur_index + i, input_cols, max_depth, num_pages};
  }

  constexpr start_offset_output_iterator& operator++()
  {
    cur_index++;
    return *this;
  }

  __device__ reference operator[](size_t i) { return dereference(cur_index + i); }
  __device__ reference operator*() { return dereference(cur_index); }

 private:
  __device__ reference dereference(size_t index)
  {
    auto const indices = reduction_indices{index, max_depth, num_pages};

    PageInfo const& p = pages[indices.page_idx];
    if (p.src_col_schema != input_cols[indices.col_idx].schema_idx ||
        p.flags & PAGEINFO_FLAGS_DICTIONARY ||
        indices.depth_idx >= input_cols[indices.col_idx].nesting_depth) {
      return empty;
    }
    return p.nesting_decode[indices.depth_idx].page_start_value;
  }
};

struct page_to_string_size {
  ColumnChunkDesc const* chunks;

  __device__ size_t operator()(PageInfo const& page) const
  {
    auto const chunk = chunks[page.chunk_idx];

    if (not is_string_col(chunk) || (page.flags & PAGEINFO_FLAGS_DICTIONARY) != 0) { return 0; }
    return page.str_bytes;
  }
};

struct page_offset_output_iter {
  PageInfo* p;

  using value_type        = size_t;
  using difference_type   = size_t;
  using pointer           = size_t*;
  using reference         = size_t&;
  using iterator_category = thrust::output_device_iterator_tag;

  __host__ __device__ page_offset_output_iter operator+(int i) { return {p + i}; }

  __host__ __device__ page_offset_output_iter& operator++()
  {
    p++;
    return *this;
  }

  __device__ reference operator[](int i) { return p[i].str_offset; }
  __device__ reference operator*() { return p->str_offset; }
};
// update chunk_row field in subpass page from pass page
struct update_subpass_chunk_row {
  device_span<PageInfo> pass_pages;
  device_span<PageInfo> subpass_pages;
  device_span<size_t> page_src_index;

  __device__ void operator()(size_t i)
  {
    subpass_pages[i].chunk_row = pass_pages[page_src_index[i]].chunk_row;
  }
};

// update num_rows field from pass page to subpass page
struct update_pass_num_rows {
  device_span<PageInfo> pass_pages;
  device_span<PageInfo> subpass_pages;
  device_span<size_t> page_src_index;

  __device__ void operator()(size_t i)
  {
    pass_pages[page_src_index[i]].num_rows = subpass_pages[i].num_rows;
  }
};

}  // anonymous namespace

void reader::impl::preprocess_file(read_mode mode)
{
  CUDF_EXPECTS(!_file_preprocessed, "Attempted to preprocess file more than once");

  // if filter is not empty, then create output types as vector and pass for filtering.

  std::vector<data_type> output_dtypes;
  if (_expr_conv.get_converted_expr().has_value()) {
    std::transform(_output_buffers_template.cbegin(),
                   _output_buffers_template.cend(),
                   std::back_inserter(output_dtypes),
                   [](auto const& col) { return col.type; });
  }

  std::tie(_file_itm_data.global_skip_rows,
           _file_itm_data.global_num_rows,
           _file_itm_data.row_groups,
           _file_itm_data.num_rows_per_source,
           _file_itm_data.num_input_row_groups,
           _file_itm_data.surviving_row_groups) =
    _metadata->select_row_groups(_sources,
                                 _options.row_group_indices,
                                 _options.skip_rows,
                                 _options.num_rows,
                                 output_dtypes,
                                 _output_column_schemas,
                                 _expr_conv.get_converted_expr(),
                                 _stream);

  // Inclusive scan the number of rows per source
  if (not _expr_conv.get_converted_expr().has_value() and mode == read_mode::CHUNKED_READ) {
    _file_itm_data.exclusive_sum_num_rows_per_source.resize(
      _file_itm_data.num_rows_per_source.size());
    thrust::inclusive_scan(_file_itm_data.num_rows_per_source.cbegin(),
                           _file_itm_data.num_rows_per_source.cend(),
                           _file_itm_data.exclusive_sum_num_rows_per_source.begin());
  }

  // check for page indexes
  _has_page_index = std::all_of(_file_itm_data.row_groups.cbegin(),
                                _file_itm_data.row_groups.cend(),
                                [](auto const& row_group) { return row_group.has_page_index(); });

  if (_file_itm_data.global_num_rows > 0 && not _file_itm_data.row_groups.empty() &&
      not _input_columns.empty()) {
    // fills in chunk information without physically loading or decompressing
    // the associated data
    create_global_chunk_info();

    // compute schedule of input reads.
    compute_input_passes();
  }

#if defined(PARQUET_CHUNK_LOGGING)
  printf("==============================================\n");
  setlocale(LC_NUMERIC, "");
  printf("File: skip_rows(%'lu), num_rows(%'lu), input_read_limit(%'lu), output_read_limit(%'lu)\n",
         _file_itm_data.global_skip_rows,
         _file_itm_data.global_num_rows,
         _input_pass_read_limit,
         _output_chunk_read_limit);
  printf("# Row groups: %'lu\n", _file_itm_data.row_groups.size());
  printf("# Input passes: %'lu\n", _file_itm_data.num_passes());
  printf("# Input columns: %'lu\n", _input_columns.size());
  for (size_t idx = 0; idx < _input_columns.size(); idx++) {
    auto const& schema = _metadata->get_schema(_input_columns[idx].schema_idx);
    auto const type_id = to_type_id(schema, _strings_to_categorical, _options.timestamp_type.id());
    printf("\tC(%'lu, %s): %s\n",
           idx,
           _input_columns[idx].name.c_str(),
           cudf::type_to_name(cudf::data_type{type_id}).c_str());
  }
  printf("# Output columns: %'lu\n", _output_buffers.size());
  for (size_t idx = 0; idx < _output_buffers.size(); idx++) {
    printf("\tC(%'lu): %s\n", idx, cudf::io::detail::type_to_name(_output_buffers[idx]).c_str());
  }
#endif

  _file_preprocessed = true;
}

void reader::impl::generate_list_column_row_counts(is_estimate_row_counts is_estimate_row_counts)
{
  auto& pass = *_pass_itm_data;

  // Computes:
  // Estimated PageInfo::chunk_row (the chunk-relative row index) and PageInfo::num_rows (number of
  // rows in this page) for all pages in the pass. The start_row field in ColumnChunkDesc is the
  // absolute row index for the whole file. chunk_row in PageInfo is relative to the beginning of
  // the chunk. so in the kernels, chunk.start_row + page.chunk_row gives us the absolute row index
  if (is_estimate_row_counts == is_estimate_row_counts::YES) {
    thrust::for_each(rmm::exec_policy(_stream),
                     pass.pages.d_begin(),
                     pass.pages.d_end(),
                     set_list_row_count_estimate{pass.chunks});
    auto key_input  = thrust::make_transform_iterator(pass.pages.d_begin(), get_page_chunk_idx{});
    auto page_input = thrust::make_transform_iterator(pass.pages.d_begin(), get_page_num_rows{});
    thrust::exclusive_scan_by_key(rmm::exec_policy_nosync(_stream),
                                  key_input,
                                  key_input + pass.pages.size(),
                                  page_input,
                                  chunk_row_output_iter{pass.pages.device_ptr()});

    // To compensate for the list row size estimates, force the row count on the last page for each
    // column chunk (each rowgroup) such that it ends on the real known row count. this is so that
    // as we march through the subpasses, we will find that every column cleanly ends up the
    // expected row count at the row group boundary and our split computations work correctly.
    auto iter = thrust::make_counting_iterator(0);
    thrust::for_each(rmm::exec_policy_nosync(_stream),
                     iter,
                     iter + pass.pages.size(),
                     set_final_row_count{pass.pages, pass.chunks});
  } else {
    // If column indexes are available, we don't need to estimate PageInfo::num_rows for lists and
    // can instead translate known PageInfo::chunk_row to PageInfo::num_rows
    thrust::for_each(rmm::exec_policy_nosync(_stream),
                     thrust::counting_iterator<size_t>(0),
                     thrust::counting_iterator(pass.pages.size()),
                     compute_page_num_rows_from_chunk_rows{pass.pages, pass.chunks});
  }

  pass.chunks.device_to_host_async(_stream);
  pass.pages.device_to_host_async(_stream);
  _stream.synchronize();
}

void reader::impl::preprocess_subpass_pages(read_mode mode, size_t chunk_read_limit)
{
  auto& pass    = *_pass_itm_data;
  auto& subpass = *pass.subpass;

  // iterate over all input columns and determine if they contain lists.
  // TODO: we could do this once at the file level instead of every time we get in here. the set of
  // columns we are processing does not change over multiple passes/subpasses/output chunks.
  bool has_lists = false;
  for (const auto& input_col : _input_columns) {
    size_t const max_depth = input_col.nesting_depth();

    auto* cols = &_output_buffers;
    for (size_t l_idx = 0; l_idx < max_depth; l_idx++) {
      auto& out_buf = (*cols)[input_col.nesting[l_idx]];
      cols          = &out_buf.children;

      // if this has a list parent, we have to get column sizes from the
      // data computed during ComputePageSizes
      if (out_buf.user_data & PARQUET_COLUMN_BUFFER_FLAG_HAS_LIST_PARENT) {
        has_lists = true;
        break;
      }
    }
    if (has_lists) { break; }
  }

  // in some cases we will need to do further preprocessing of pages.
  // - if we have lists, the num_rows field in PageInfo will be incorrect coming out of the file
  // - if we are doing a chunked read, we need to compute the size of all string data
  if (has_lists || chunk_read_limit > 0) {
    // computes:
    // PageNestingInfo::num_rows for each page. the true number of rows (taking repetition into
    // account), not just the number of values. PageNestingInfo::size for each level of nesting, for
    // each page.
    //
    // we will be applying a later "trim" pass if skip_rows/num_rows is being used, which can happen
    // if:
    // - user has passed custom row bounds
    // - we will be doing a chunked read
    ComputePageSizes(subpass.pages,
                     pass.chunks,
                     0,  // 0-max size_t. process all possible rows
                     std::numeric_limits<size_t>::max(),
                     true,                  // compute num_rows
                     chunk_read_limit > 0,  // compute string sizes
                     _pass_itm_data->level_type_size,
                     _stream);
  }

  auto iter = thrust::make_counting_iterator(0);

  // copy our now-correct row counts  back to the base pages stored in the pass.
  // only need to do this if we are not processing the whole pass in one subpass
  if (!subpass.single_subpass) {
    thrust::for_each(rmm::exec_policy_nosync(_stream),
                     iter,
                     iter + subpass.pages.size(),
                     update_pass_num_rows{pass.pages, subpass.pages, subpass.page_src_index});
  }

  // computes:
  // PageInfo::chunk_row (the chunk-relative row index) for all pages in the pass. The start_row
  // field in ColumnChunkDesc is the absolute row index for the whole file. chunk_row in PageInfo is
  // relative to the beginning of the chunk. so in the kernels, chunk.start_row + page.chunk_row
  // gives us the absolute row index
  auto key_input  = thrust::make_transform_iterator(pass.pages.d_begin(), get_page_chunk_idx{});
  auto page_input = thrust::make_transform_iterator(pass.pages.d_begin(), get_page_num_rows{});
  thrust::exclusive_scan_by_key(rmm::exec_policy_nosync(_stream),
                                key_input,
                                key_input + pass.pages.size(),
                                page_input,
                                chunk_row_output_iter{pass.pages.device_ptr()});

  // copy chunk_row into the subpass pages
  // only need to do this if we are not processing the whole pass in one subpass
  if (!subpass.single_subpass) {
    thrust::for_each(rmm::exec_policy_nosync(_stream),
                     iter,
                     iter + subpass.pages.size(),
                     update_subpass_chunk_row{pass.pages, subpass.pages, subpass.page_src_index});
  }

  // retrieve pages back
  pass.pages.device_to_host_async(_stream);
  if (!subpass.single_subpass) { subpass.pages.device_to_host_async(_stream); }
  _stream.synchronize();

  // at this point we have an accurate row count so we can compute how many rows we will actually be
  // able to decode for this pass. we will have selected a set of pages for each column in the
  // row group, but not every page will have the same number of rows. so, we can only read as many
  // rows as the smallest batch (by column) we have decompressed.
  size_t first_page_index = 0;
  size_t max_row          = std::numeric_limits<size_t>::max();
  auto const last_pass_row =
    _file_itm_data.input_pass_start_row_count[_file_itm_data._current_input_pass + 1];
  // for each column
  for (size_t idx = 0; idx < subpass.column_page_count.size(); idx++) {
    // compute max row for this column in the subpass
    auto const& last_page  = subpass.pages[first_page_index + (subpass.column_page_count[idx] - 1)];
    auto const& last_chunk = pass.chunks[last_page.chunk_idx];
    auto max_col_row       = static_cast<size_t>(last_chunk.start_row) +
                       static_cast<size_t>(last_page.chunk_row) +
                       static_cast<size_t>(last_page.num_rows);

    // special case.  list rows can span page boundaries, but we can't tell if that is happening
    // here because we have not yet decoded the pages. the very last row starting in the page may
    // not terminate in the page. to handle this, only decode up to the second to last row in the
    // subpass since we know that will safely completed.
    bool const is_list = last_chunk.max_level[level_type::REPETITION] > 0;
    // corner case: only decode up to the second-to-last row, except if this is the last page in the
    // entire pass. this handles the case where we only have 1 chunk, 1 page, and potentially even
    // just 1 row.
    if (is_list && max_col_row < last_pass_row) {
      // compute min row for this column in the subpass
      auto const& first_page  = subpass.pages[first_page_index];
      auto const& first_chunk = pass.chunks[first_page.chunk_idx];
      auto const min_col_row =
        static_cast<size_t>(first_chunk.start_row) + static_cast<size_t>(first_page.chunk_row);

      // must have at least 2 rows in the subpass.
      CUDF_EXPECTS((max_col_row - min_col_row) > 1, "Unexpected short subpass");
      max_col_row--;
    }

<<<<<<< HEAD
    max_row = std::min<size_t>(max_row, max_col_row);
=======
    max_row = std::min(max_row, max_col_row);
>>>>>>> c89c83c0

    first_page_index += subpass.column_page_count[idx];
  }
  subpass.skip_rows   = pass.skip_rows + pass.processed_rows;
  auto const pass_end = pass.skip_rows + pass.num_rows;
<<<<<<< HEAD
  max_row             = std::min<size_t>(max_row, pass_end);
  CUDF_EXPECTS(max_row > subpass.skip_rows, "Unexpected short subpass", std::underflow_error);
=======
  max_row             = std::min(max_row, pass_end);
  CUDF_EXPECTS(max_row >= subpass.skip_rows, "Unexpected short subpass", std::underflow_error);
>>>>>>> c89c83c0
  subpass.num_rows = max_row - subpass.skip_rows;

  // now split up the output into chunks as necessary
  compute_output_chunks_for_subpass();
}

void reader::impl::allocate_columns(read_mode mode, size_t skip_rows, size_t num_rows)
{
  auto& pass    = *_pass_itm_data;
  auto& subpass = *pass.subpass;

  // Should not reach here if there is no page data.
  CUDF_EXPECTS(subpass.pages.size() > 0, "There are no pages present in the subpass");

  // computes:
  // PageNestingInfo::batch_size for each level of nesting, for each page, taking row bounds into
  // account. PageInfo::skipped_values, which tells us where to start decoding in the input to
  // respect the user bounds. It is only necessary to do this second pass if uses_custom_row_bounds
  // is set (if the user has specified artificial bounds).
  if (uses_custom_row_bounds(mode)) {
    ComputePageSizes(subpass.pages,
                     pass.chunks,
                     skip_rows,
                     num_rows,
                     false,  // num_rows is already computed
                     false,  // no need to compute string sizes
                     pass.level_type_size,
                     _stream);
  }

  // iterate over all input columns and allocate any associated output
  // buffers if they are not part of a list hierarchy. mark down
  // if we have any list columns that need further processing.
  bool has_lists = false;
  // Casting to std::byte since data buffer pointer is void *
  std::vector<cudf::device_span<std::byte>> memset_bufs;
  // Validity Buffer is a uint32_t pointer
  std::vector<cudf::device_span<cudf::bitmask_type>> nullmask_bufs;

  for (const auto& input_col : _input_columns) {
    size_t const max_depth = input_col.nesting_depth();

    auto* cols = &_output_buffers;
    for (size_t l_idx = 0; l_idx < max_depth; l_idx++) {
      auto& out_buf = (*cols)[input_col.nesting[l_idx]];
      cols          = &out_buf.children;

      // if this has a list parent, we have to get column sizes from the
      // data computed during ComputePageSizes
      if (out_buf.user_data & PARQUET_COLUMN_BUFFER_FLAG_HAS_LIST_PARENT) {
        has_lists = true;
      }
      // if we haven't already processed this column because it is part of a struct hierarchy
      else if (out_buf.size == 0) {
        // add 1 for the offset if this is a list column
        // we're going to start null mask as all valid and then turn bits off if necessary
        auto const out_buf_size =
          out_buf.type.id() == type_id::LIST && l_idx < max_depth ? num_rows + 1 : num_rows;
        CUDF_EXPECTS(out_buf_size <= std::numeric_limits<cudf::size_type>::max(),
                     "Number of rows exceeds cudf's column size limit",
                     std::overflow_error);
        out_buf.create_with_mask(
          out_buf_size, cudf::mask_state::UNINITIALIZED, false, _stream, _mr);
        memset_bufs.emplace_back(static_cast<std::byte*>(out_buf.data()), out_buf.data_size());
        nullmask_bufs.emplace_back(
          out_buf.null_mask(),
          cudf::util::round_up_safe(out_buf.null_mask_size(), sizeof(cudf::bitmask_type)) /
            sizeof(cudf::bitmask_type));
      }
    }
  }
  // compute output column sizes by examining the pages of the -input- columns
  if (has_lists) {
    auto h_cols_info =
      cudf::detail::make_empty_host_vector<input_col_info>(_input_columns.size(), _stream);
    std::transform(_input_columns.cbegin(),
                   _input_columns.cend(),
                   std::back_inserter(h_cols_info),
                   [](auto& col) -> input_col_info {
                     return {col.schema_idx, static_cast<size_type>(col.nesting_depth())};
                   });

    auto const max_depth =
      (*std::max_element(h_cols_info.cbegin(),
                         h_cols_info.cend(),
                         [](auto& l, auto& r) { return l.nesting_depth < r.nesting_depth; }))
        .nesting_depth;

    auto const d_cols_info = cudf::detail::make_device_uvector_async(
      h_cols_info, _stream, cudf::get_current_device_resource_ref());

    // Vector to store page sizes for each column at each depth
    cudf::detail::hostdevice_vector<size_t> sizes{_input_columns.size() * max_depth, _stream};

    // Total number of keys to process
    auto const num_keys = _input_columns.size() * max_depth * subpass.pages.size();

    // Maximum 1 billion keys processed per iteration
    auto constexpr max_keys_per_iter =
      static_cast<size_t>(std::numeric_limits<size_type>::max() / 2);

    // Number of keys for per each column
    auto const num_keys_per_col = max_depth * subpass.pages.size();

    // The largest multiple of `num_keys_per_col` that is <= `num_keys`
    auto const num_keys_per_iter =
      num_keys <= max_keys_per_iter
        ? num_keys
        : num_keys_per_col * std::max<size_t>(1, max_keys_per_iter / num_keys_per_col);

    // Size iterator. Indexes pages by sorted order
    rmm::device_uvector<size_type> size_input{num_keys_per_iter, _stream};

    // To keep track of the starting key of an iteration
    size_t key_start = 0;
    // Loop until all keys are processed
    while (key_start < num_keys) {
      // Number of keys processed in this iteration
      auto const num_keys_this_iter = std::min<size_t>(num_keys_per_iter, num_keys - key_start);
      thrust::transform(
        rmm::exec_policy_nosync(_stream),
        thrust::make_counting_iterator<size_t>(key_start),
        thrust::make_counting_iterator<size_t>(key_start + num_keys_this_iter),
        size_input.begin(),
        get_page_nesting_size{
          d_cols_info.data(), max_depth, subpass.pages.size(), subpass.pages.device_begin()});

      // Manually create a size_t `key_start` compatible counting_transform_iterator.
      auto const reduction_keys =
        thrust::make_transform_iterator(thrust::make_counting_iterator<std::size_t>(key_start),
                                        get_reduction_key{subpass.pages.size()});

      // Find the size of each column
      thrust::reduce_by_key(rmm::exec_policy_nosync(_stream),
                            reduction_keys,
                            reduction_keys + num_keys_this_iter,
                            size_input.cbegin(),
                            thrust::make_discard_iterator(),
                            sizes.d_begin() + (key_start / subpass.pages.size()));

      // For nested hierarchies, compute per-page start offset
      thrust::exclusive_scan_by_key(rmm::exec_policy_nosync(_stream),
                                    reduction_keys,
                                    reduction_keys + num_keys_this_iter,
                                    size_input.cbegin(),
                                    start_offset_output_iterator{subpass.pages.device_begin(),
                                                                 key_start,
                                                                 d_cols_info.data(),
                                                                 max_depth,
                                                                 subpass.pages.size()});
      // Increment the key_start
      key_start += num_keys_this_iter;
    }

    sizes.device_to_host(_stream);
    for (size_type idx = 0; idx < static_cast<size_type>(_input_columns.size()); idx++) {
      auto const& input_col = _input_columns[idx];
      auto* cols            = &_output_buffers;
      for (size_type l_idx = 0; l_idx < static_cast<size_type>(input_col.nesting_depth());
           l_idx++) {
        auto& out_buf = (*cols)[input_col.nesting[l_idx]];
        cols          = &out_buf.children;
        // if this buffer is part of a list hierarchy, we need to determine it's
        // final size and allocate it here.
        //
        // for struct columns, higher levels of the output columns are shared between input
        // columns. so don't compute any given level more than once.
        if ((out_buf.user_data & PARQUET_COLUMN_BUFFER_FLAG_HAS_LIST_PARENT) && out_buf.size == 0) {
          auto buffer_size = sizes[(idx * max_depth) + l_idx];
          // if this is a list column add 1 for non-leaf levels for the terminating offset
          if (out_buf.type.id() == type_id::LIST && l_idx < max_depth) { buffer_size++; }
          CUDF_EXPECTS(buffer_size <= std::numeric_limits<cudf::size_type>::max(),
                       "Number of list column rows exceeds cudf's column size limit",
                       std::overflow_error);
          // allocate
          // we're going to start null mask as all valid and then turn bits off if necessary
          out_buf.create_with_mask(
            buffer_size, cudf::mask_state::UNINITIALIZED, false, _stream, _mr);
          memset_bufs.emplace_back(static_cast<std::byte*>(out_buf.data()), out_buf.data_size());
          nullmask_bufs.emplace_back(
            out_buf.null_mask(),
            cudf::util::round_up_safe(out_buf.null_mask_size(), sizeof(cudf::bitmask_type)) /
              sizeof(cudf::bitmask_type));
        }
      }
    }
  }

  cudf::detail::batched_memset(memset_bufs, static_cast<std::byte>(0), _stream);
  // Need to set null mask bufs to all high bits
  cudf::detail::batched_memset(
    nullmask_bufs, std::numeric_limits<cudf::bitmask_type>::max(), _stream);
}

cudf::detail::host_vector<size_t> reader::impl::calculate_page_string_offsets()
{
  auto& pass    = *_pass_itm_data;
  auto& subpass = *pass.subpass;

  auto page_keys = make_page_key_iterator(subpass.pages);

  rmm::device_uvector<size_t> d_col_sizes(_input_columns.size(), _stream);

  // use page_index to fetch page string sizes in the proper order
  auto val_iter = thrust::make_transform_iterator(subpass.pages.device_begin(),
                                                  page_to_string_size{pass.chunks.d_begin()});

  // do scan by key to calculate string offsets for each page
  thrust::exclusive_scan_by_key(rmm::exec_policy_nosync(_stream),
                                page_keys,
                                page_keys + subpass.pages.size(),
                                val_iter,
                                page_offset_output_iter{subpass.pages.device_ptr()});

  // now sum up page sizes
  rmm::device_uvector<int> reduce_keys(d_col_sizes.size(), _stream);
  thrust::reduce_by_key(rmm::exec_policy_nosync(_stream),
                        page_keys,
                        page_keys + subpass.pages.size(),
                        val_iter,
                        reduce_keys.begin(),
                        d_col_sizes.begin());

  return cudf::detail::make_host_vector(d_col_sizes, _stream);
}

}  // namespace cudf::io::parquet::detail<|MERGE_RESOLUTION|>--- conflicted
+++ resolved
@@ -1542,23 +1542,14 @@
       max_col_row--;
     }
 
-<<<<<<< HEAD
     max_row = std::min<size_t>(max_row, max_col_row);
-=======
-    max_row = std::min(max_row, max_col_row);
->>>>>>> c89c83c0
 
     first_page_index += subpass.column_page_count[idx];
   }
   subpass.skip_rows   = pass.skip_rows + pass.processed_rows;
   auto const pass_end = pass.skip_rows + pass.num_rows;
-<<<<<<< HEAD
   max_row             = std::min<size_t>(max_row, pass_end);
   CUDF_EXPECTS(max_row > subpass.skip_rows, "Unexpected short subpass", std::underflow_error);
-=======
-  max_row             = std::min(max_row, pass_end);
-  CUDF_EXPECTS(max_row >= subpass.skip_rows, "Unexpected short subpass", std::underflow_error);
->>>>>>> c89c83c0
   subpass.num_rows = max_row - subpass.skip_rows;
 
   // now split up the output into chunks as necessary
