/*
 * Copyright (c) 2022-2023, NVIDIA CORPORATION.
 *
 * Licensed under the Apache License, Version 2.0 (the "License");
 * you may not use this file except in compliance with the License.
 * You may obtain a copy of the License at
 *
 *     http://www.apache.org/licenses/LICENSE-2.0
 *
 * Unless required by applicable law or agreed to in writing, software
 * distributed under the License is distributed on an "AS IS" BASIS,
 * WITHOUT WARRANTIES OR CONDITIONS OF ANY KIND, either express or implied.
 * See the License for the specific language governing permissions and
 * limitations under the License.
 */

#include "error.hpp"
#include "reader_impl.hpp"

#include <cudf/detail/iterator.cuh>
#include <cudf/detail/utilities/integer_utils.hpp>
#include <cudf/detail/utilities/vector_factories.hpp>

#include <rmm/exec_policy.hpp>

#include <thrust/binary_search.h>
#include <thrust/fill.h>
#include <thrust/functional.h>
#include <thrust/iterator/constant_iterator.h>
#include <thrust/iterator/discard_iterator.h>
#include <thrust/iterator/iterator_categories.h>
#include <thrust/iterator/transform_iterator.h>
#include <thrust/logical.h>
#include <thrust/reduce.h>
#include <thrust/scan.h>
#include <thrust/sequence.h>
#include <thrust/sort.h>
#include <thrust/transform.h>
#include <thrust/unique.h>

#include <numeric>

namespace cudf::io::parquet::detail {
namespace {

#if defined(PREPROCESS_DEBUG)
void print_pages(cudf::detail::hostdevice_vector<PageInfo>& pages, rmm::cuda_stream_view _stream)
{
  pages.device_to_host_sync(_stream);
  for (size_t idx = 0; idx < pages.size(); idx++) {
    auto const& p = pages[idx];
    // skip dictionary pages
    if (p.flags & PAGEINFO_FLAGS_DICTIONARY) { continue; }
    printf(
      "P(%lu, s:%d): chunk_row(%d), num_rows(%d), skipped_values(%d), skipped_leaf_values(%d), "
      "str_bytes(%d)\n",
      idx,
      p.src_col_schema,
      p.chunk_row,
      p.num_rows,
      p.skipped_values,
      p.skipped_leaf_values,
      p.str_bytes);
  }
}
#endif  // PREPROCESS_DEBUG

/**
 * @brief Generate depth remappings for repetition and definition levels.
 *
 * When dealing with columns that contain lists, we must examine incoming
 * repetition and definition level pairs to determine what range of output nesting
 * is indicated when adding new values.  This function generates the mappings of
 * the R/D levels to those start/end bounds
 *
 * @param remap Maps column schema index to the R/D remapping vectors for that column
 * @param src_col_schema The column schema to generate the new mapping for
 * @param md File metadata information
 */
void generate_depth_remappings(std::map<int, std::pair<std::vector<int>, std::vector<int>>>& remap,
                               int src_col_schema,
                               aggregate_reader_metadata const& md)
{
  // already generated for this level
  if (remap.find(src_col_schema) != remap.end()) { return; }
  auto schema   = md.get_schema(src_col_schema);
  int max_depth = md.get_output_nesting_depth(src_col_schema);

  CUDF_EXPECTS(remap.find(src_col_schema) == remap.end(),
               "Attempting to remap a schema more than once");
  auto inserted =
    remap.insert(std::pair<int, std::pair<std::vector<int>, std::vector<int>>>{src_col_schema, {}});
  auto& depth_remap = inserted.first->second;

  std::vector<int>& rep_depth_remap = (depth_remap.first);
  rep_depth_remap.resize(schema.max_repetition_level + 1);
  std::vector<int>& def_depth_remap = (depth_remap.second);
  def_depth_remap.resize(schema.max_definition_level + 1);

  // the key:
  // for incoming level values  R/D
  // add values starting at the shallowest nesting level X has repetition level R
  // until you reach the deepest nesting level Y that corresponds to the repetition level R1
  // held by the nesting level that has definition level D
  //
  // Example: a 3 level struct with a list at the bottom
  //
  //                     R / D   Depth
  // level0              0 / 1     0
  //   level1            0 / 2     1
  //     level2          0 / 3     2
  //       list          0 / 3     3
  //         element     1 / 4     4
  //
  // incoming R/D : 0, 0  -> add values from depth 0 to 3   (def level 0 always maps to depth 0)
  // incoming R/D : 0, 1  -> add values from depth 0 to 3
  // incoming R/D : 0, 2  -> add values from depth 0 to 3
  // incoming R/D : 1, 4  -> add values from depth 4 to 4
  //
  // Note : the -validity- of values is simply checked by comparing the incoming D value against the
  // D value of the given nesting level (incoming D >= the D for the nesting level == valid,
  // otherwise NULL).  The tricky part is determining what nesting levels to add values at.
  //
  // For schemas with no repetition level (no lists), X is always 0 and Y is always max nesting
  // depth.
  //

  // compute "X" from above
  for (int s_idx = schema.max_repetition_level; s_idx >= 0; s_idx--) {
    auto find_shallowest = [&](int r) {
      int shallowest = -1;
      int cur_depth  = max_depth - 1;
      int schema_idx = src_col_schema;
      while (schema_idx > 0) {
        auto cur_schema = md.get_schema(schema_idx);
        if (cur_schema.max_repetition_level == r) {
          // if this is a repeated field, map it one level deeper
          shallowest = cur_schema.is_stub() ? cur_depth + 1 : cur_depth;
        }
        // if it's one-level encoding list
        else if (cur_schema.is_one_level_list(md.get_schema(cur_schema.parent_idx))) {
          shallowest = cur_depth - 1;
        }
        if (!cur_schema.is_stub()) { cur_depth--; }
        schema_idx = cur_schema.parent_idx;
      }
      return shallowest;
    };
    rep_depth_remap[s_idx] = find_shallowest(s_idx);
  }

  // compute "Y" from above
  for (int s_idx = schema.max_definition_level; s_idx >= 0; s_idx--) {
    auto find_deepest = [&](int d) {
      SchemaElement prev_schema;
      int schema_idx = src_col_schema;
      int r1         = 0;
      while (schema_idx > 0) {
        SchemaElement cur_schema = md.get_schema(schema_idx);
        if (cur_schema.max_definition_level == d) {
          // if this is a repeated field, map it one level deeper
          r1 = cur_schema.is_stub() ? prev_schema.max_repetition_level
                                    : cur_schema.max_repetition_level;
          break;
        }
        prev_schema = cur_schema;
        schema_idx  = cur_schema.parent_idx;
      }

      // we now know R1 from above. return the deepest nesting level that has the
      // same repetition level
      schema_idx = src_col_schema;
      int depth  = max_depth - 1;
      while (schema_idx > 0) {
        SchemaElement cur_schema = md.get_schema(schema_idx);
        if (cur_schema.max_repetition_level == r1) {
          // if this is a repeated field, map it one level deeper
          depth = cur_schema.is_stub() ? depth + 1 : depth;
          break;
        }
        if (!cur_schema.is_stub()) { depth--; }
        prev_schema = cur_schema;
        schema_idx  = cur_schema.parent_idx;
      }
      return depth;
    };
    def_depth_remap[s_idx] = find_deepest(s_idx);
  }
}

/**
 * @brief Reads compressed page data to device memory.
 *
 * @param sources Dataset sources
 * @param page_data Buffers to hold compressed page data for each chunk
 * @param chunks List of column chunk descriptors
 * @param begin_chunk Index of first column chunk to read
 * @param end_chunk Index after the last column chunk to read
 * @param column_chunk_offsets File offset for all chunks
 * @param chunk_source_map Association between each column chunk and its source
 * @param stream CUDA stream used for device memory operations and kernel launches
 *
 * @return A future object for reading synchronization
 */
[[nodiscard]] std::future<void> read_column_chunks_async(
  std::vector<std::unique_ptr<datasource>> const& sources,
  std::vector<std::unique_ptr<datasource::buffer>>& page_data,
  cudf::detail::hostdevice_vector<ColumnChunkDesc>& chunks,
  size_t begin_chunk,
  size_t end_chunk,
  std::vector<size_t> const& column_chunk_offsets,
  std::vector<size_type> const& chunk_source_map,
  rmm::cuda_stream_view stream)
{
  // Transfer chunk data, coalescing adjacent chunks
  std::vector<std::future<size_t>> read_tasks;
  for (size_t chunk = begin_chunk; chunk < end_chunk;) {
    size_t const io_offset   = column_chunk_offsets[chunk];
    size_t io_size           = chunks[chunk].compressed_size;
    size_t next_chunk        = chunk + 1;
    bool const is_compressed = (chunks[chunk].codec != Compression::UNCOMPRESSED);
    while (next_chunk < end_chunk) {
      size_t const next_offset      = column_chunk_offsets[next_chunk];
      bool const is_next_compressed = (chunks[next_chunk].codec != Compression::UNCOMPRESSED);
      if (next_offset != io_offset + io_size || is_next_compressed != is_compressed ||
          chunk_source_map[chunk] != chunk_source_map[next_chunk]) {
        // Can't merge if not contiguous or mixing compressed and uncompressed
        // Not coalescing uncompressed with compressed chunks is so that compressed buffers can be
        // freed earlier (immediately after decompression stage) to limit peak memory requirements
        break;
      }
      io_size += chunks[next_chunk].compressed_size;
      next_chunk++;
    }
    if (io_size != 0) {
      auto& source = sources[chunk_source_map[chunk]];
      if (source->is_device_read_preferred(io_size)) {
        // Buffer needs to be padded.
        // Required by `gpuDecodePageData`.
        auto buffer =
          rmm::device_buffer(cudf::util::round_up_safe(io_size, BUFFER_PADDING_MULTIPLE), stream);
        auto fut_read_size = source->device_read_async(
          io_offset, io_size, static_cast<uint8_t*>(buffer.data()), stream);
        read_tasks.emplace_back(std::move(fut_read_size));
        page_data[chunk] = datasource::buffer::create(std::move(buffer));
      } else {
        auto const read_buffer = source->host_read(io_offset, io_size);
        // Buffer needs to be padded.
        // Required by `gpuDecodePageData`.
        auto tmp_buffer = rmm::device_buffer(
          cudf::util::round_up_safe(read_buffer->size(), BUFFER_PADDING_MULTIPLE), stream);
        CUDF_CUDA_TRY(cudaMemcpyAsync(
          tmp_buffer.data(), read_buffer->data(), read_buffer->size(), cudaMemcpyDefault, stream));
        page_data[chunk] = datasource::buffer::create(std::move(tmp_buffer));
      }
      auto d_compdata = page_data[chunk]->data();
      do {
        chunks[chunk].compressed_data = d_compdata;
        d_compdata += chunks[chunk].compressed_size;
      } while (++chunk != next_chunk);
    } else {
      chunk = next_chunk;
    }
  }
  auto sync_fn = [](decltype(read_tasks) read_tasks) {
    for (auto& task : read_tasks) {
      task.wait();
    }
  };
  return std::async(std::launch::deferred, sync_fn, std::move(read_tasks));
}

/**
 * @brief Return the number of total pages from the given column chunks.
 *
 * @param chunks List of column chunk descriptors
 * @param stream CUDA stream used for device memory operations and kernel launches
 *
 * @return The total number of pages
 */
[[nodiscard]] size_t count_page_headers(cudf::detail::hostdevice_vector<ColumnChunkDesc>& chunks,
                                        rmm::cuda_stream_view stream)
{
  size_t total_pages = 0;

  kernel_error error_code(stream);
  chunks.host_to_device_async(stream);
  DecodePageHeaders(chunks.device_ptr(), nullptr, chunks.size(), error_code.data(), stream);
  chunks.device_to_host_sync(stream);

  if (error_code.value() != 0) {
    CUDF_FAIL("Parquet header parsing failed with code(s) " + error_code.str());
  }

  for (size_t c = 0; c < chunks.size(); c++) {
    total_pages += chunks[c].num_data_pages + chunks[c].num_dict_pages;
  }

  return total_pages;
}

/**
 * @brief Decode the page information for a given pass.
 *
 * @param pass_intermediate_data The struct containing pass information
 *
 */
void decode_page_headers(pass_intermediate_data& pass, rmm::cuda_stream_view stream)
{
  cudf::detail::hostdevice_vector<chunk_page_info> chunk_page_info(pass.chunks.size(), stream);

  // IMPORTANT : if you change how pages are stored within a chunk (dist pages, then data pages),
  // please update preprocess_nested_columns to reflect this.
  for (size_t c = 0, page_count = 0; c < pass.chunks.size(); c++) {
    pass.chunks[c].max_num_pages = pass.chunks[c].num_data_pages + pass.chunks[c].num_dict_pages;
    chunk_page_info[c].pages     = pass.pages.device_ptr(page_count);
    page_count += pass.chunks[c].max_num_pages;
  }

  kernel_error error_code(stream);
  pass.chunks.host_to_device_async(stream);
  chunk_page_info.host_to_device_async(stream);
  DecodePageHeaders(pass.chunks.device_ptr(),
                    chunk_page_info.device_ptr(),
                    pass.chunks.size(),
                    error_code.data(),
                    stream);

  if (error_code.value() != 0) {
    // TODO(ets): if an unsupported encoding was detected, do extra work to figure out which one
    CUDF_FAIL("Parquet header parsing failed with code(s)" + error_code.str());
  }

  // compute max bytes needed for level data
  auto level_bit_size = cudf::detail::make_counting_transform_iterator(
    0, [chunks = pass.chunks.d_begin()] __device__(int i) {
      auto c = chunks[i];
      return static_cast<int>(
        max(c.level_bits[level_type::REPETITION], c.level_bits[level_type::DEFINITION]));
    });
  // max level data bit size.
  int const max_level_bits = thrust::reduce(rmm::exec_policy(stream),
                                            level_bit_size,
                                            level_bit_size + pass.chunks.size(),
                                            0,
                                            thrust::maximum<int>());
  pass.level_type_size     = std::max(1, cudf::util::div_rounding_up_safe(max_level_bits, 8));

  // sort the pages in chunk/schema order. we use chunk.src_col_index instead of
  // chunk.src_col_schema because the user may have reordered them (reading columns, "a" and "b" but
  // returning them as "b" and "a")
  //
  // ordering of pages is by input column schema, repeated across row groups.  so
  // if we had 3 columns, each with 2 pages, and 1 row group, our schema values might look like
  //
  // 1, 1, 2, 2, 3, 3
  //
  // However, if we had more than one row group, the pattern would be
  //
  // 1, 1, 2, 2, 3, 3, 1, 1, 2, 2, 3, 3
  // ^ row group 0     |
  //                   ^ row group 1
  //
  // To process pages by key (exclusive_scan_by_key, reduce_by_key, etc), the ordering we actually
  // want is
  //
  // 1, 1, 1, 1, 2, 2, 2, 2, 3, 3, 3, 3
  //
  // We also need to preserve key-relative page ordering, so we need to use a stable sort.
  {
    rmm::device_uvector<int32_t> page_keys{pass.pages.size(), stream};
    thrust::transform(rmm::exec_policy(stream),
                      pass.pages.d_begin(),
                      pass.pages.d_begin() + pass.pages.size(),
                      page_keys.begin(),
                      [chunks = pass.chunks.d_begin()] __device__(PageInfo const& page) {
                        return chunks[page.chunk_idx].src_col_index;
                      });
    thrust::stable_sort_by_key(rmm::exec_policy(stream),
                               page_keys.begin(),
                               page_keys.end(),
                               pass.pages.d_begin(),
                               thrust::less<int>());
  }

  // compute offsets to each group of input pages.
  // page_keys:   1, 1, 1, 1, 2, 2, 2, 2, 3, 3, 3, 3
  //
  // result:      0,          4,          8
  rmm::device_uvector<size_type> page_counts(pass.pages.size() + 1, stream);
  auto page_keys             = make_page_key_iterator(pass.pages);
  auto const page_counts_end = thrust::reduce_by_key(rmm::exec_policy(stream),
                                                     page_keys,
                                                     page_keys + pass.pages.size(),
                                                     thrust::make_constant_iterator(1),
                                                     thrust::make_discard_iterator(),
                                                     page_counts.begin())
                                 .second;
  auto const num_page_counts = page_counts_end - page_counts.begin();
  pass.page_offsets = cudf::detail::hostdevice_vector<size_type>(num_page_counts + 1, stream);
  thrust::exclusive_scan(rmm::exec_policy(stream),
                         page_counts.begin(),
                         page_counts.begin() + num_page_counts + 1,
                         pass.page_offsets.d_begin());

  // setup dict_page for each chunk if necessary
  thrust::for_each(rmm::exec_policy(stream),
                   pass.pages.d_begin(),
                   pass.pages.d_end(),
                   [chunks = pass.chunks.d_begin()] __device__(PageInfo const& p) {
                     if (p.flags & PAGEINFO_FLAGS_DICTIONARY) {
                       chunks[p.chunk_idx].dict_page = &p;
                     }
                   });

  pass.page_offsets.device_to_host_async(stream);
  pass.pages.device_to_host_async(stream);
  pass.chunks.device_to_host_async(stream);
  stream.synchronize();

  // validate page encodings
  CUDF_EXPECTS(std::all_of(pass.pages.begin(),
                           pass.pages.end(),
                           [](auto const& page) { return is_supported_encoding(page.encoding); }),
               "Unsupported page encoding detected");
}

struct set_str_dict_index_count {
  device_span<size_t> str_dict_index_count;
  device_span<const ColumnChunkDesc> chunks;

  __device__ void operator()(PageInfo const& page)
  {
    auto const& chunk = chunks[page.chunk_idx];
    if ((page.flags & PAGEINFO_FLAGS_DICTIONARY) && (chunk.data_type & 0x7) == BYTE_ARRAY &&
        (chunk.num_dict_pages > 0)) {
      // there is only ever one dictionary page per chunk, so this is safe to do in parallel.
      str_dict_index_count[page.chunk_idx] = page.num_input_values;
    }
  }
};

struct set_str_dict_index_ptr {
  string_index_pair* const base;
  device_span<const size_t> str_dict_index_offsets;
  device_span<ColumnChunkDesc> chunks;

  __device__ void operator()(size_t i)
  {
    auto& chunk = chunks[i];
    if ((chunk.data_type & 0x7) == BYTE_ARRAY && (chunk.num_dict_pages > 0)) {
      chunk.str_dict_index = base + str_dict_index_offsets[i];
    }
  }
};

/**
 * @brief Functor which computes an estimated row count for list pages.
 *
 */
struct set_list_row_count_estimate {
  device_span<const ColumnChunkDesc> chunks;

  __device__ void operator()(PageInfo& page)
  {
    if (page.flags & PAGEINFO_FLAGS_DICTIONARY) { return; }
    auto const& chunk  = chunks[page.chunk_idx];
    auto const is_list = chunk.max_level[level_type::REPETITION] > 0;
    if (!is_list) { return; }

    // For LIST pages that we have not yet decoded, page.num_rows is not an accurate number.
    // so we instead estimate the number of rows as follows:
    // - each chunk stores an estimated number of bytes per row E
    // - estimate number of rows in a page = page.uncompressed_page_size / E
    //
    // it is not required that this number is accurate. we just want it to be somewhat close so that
    // we get reasonable results as we choose subpass splits.
    //
    // all other columns can use page.num_rows directly as it will be accurate.
    page.num_rows = static_cast<size_t>(static_cast<float>(page.uncompressed_page_size) /
                                        chunk.list_bytes_per_row_est);
  }
};

}  // anonymous namespace

void reader::impl::build_string_dict_indices()
{
  auto& pass = *_pass_itm_data;

  // compute number of indices per chunk and a summed total
  rmm::device_uvector<size_t> str_dict_index_count(pass.chunks.size() + 1, _stream);
  thrust::fill(
    rmm::exec_policy(_stream), str_dict_index_count.begin(), str_dict_index_count.end(), 0);
  thrust::for_each(rmm::exec_policy(_stream),
                   pass.pages.begin(),
                   pass.pages.end(),
                   set_str_dict_index_count{str_dict_index_count, pass.chunks});

  size_t const total_str_dict_indexes = thrust::reduce(
    rmm::exec_policy(_stream), str_dict_index_count.begin(), str_dict_index_count.end());
  if (total_str_dict_indexes == 0) { return; }

  // convert to offsets
  rmm::device_uvector<size_t>& str_dict_index_offsets = str_dict_index_count;
  thrust::exclusive_scan(rmm::exec_policy(_stream),
                         str_dict_index_offsets.begin(),
                         str_dict_index_offsets.end(),
                         str_dict_index_offsets.begin(),
                         0);

  // allocate and distribute pointers
  pass.str_dict_index = cudf::detail::make_zeroed_device_uvector_async<string_index_pair>(
    total_str_dict_indexes, _stream, rmm::mr::get_current_device_resource());

  auto iter = thrust::make_counting_iterator(0);
  thrust::for_each(
    rmm::exec_policy(_stream),
    iter,
    iter + pass.chunks.size(),
    set_str_dict_index_ptr{pass.str_dict_index.data(), str_dict_index_offsets, pass.chunks});

  // compute the indices
  BuildStringDictionaryIndex(pass.chunks.device_ptr(), pass.chunks.size(), _stream);
  pass.chunks.device_to_host_sync(_stream);
}

void reader::impl::allocate_nesting_info()
{
  auto& pass    = *_pass_itm_data;
  auto& subpass = *pass.subpass;

  // auto const& chunks             = pass.chunks;
  auto const num_columns         = _input_columns.size();
  auto& pages                    = subpass.pages;
  auto& page_nesting_info        = subpass.page_nesting_info;
  auto& page_nesting_decode_info = subpass.page_nesting_decode_info;

  // compute total # of page_nesting infos needed and allocate space. doing this in one
  // buffer to keep it to a single gpu allocation
  auto counting_iter = thrust::make_counting_iterator(size_t{0});
  size_t const total_page_nesting_infos =
    std::accumulate(counting_iter, counting_iter + num_columns, 0, [&](int total, size_t index) {
      // the schema of the input column
      auto const schema_idx = _input_columns[index].schema_idx;
      auto const& schema    = _metadata->get_schema(schema_idx);
      auto const per_page_nesting_info_size =
        max(schema.max_definition_level + 1, _metadata->get_output_nesting_depth(schema_idx));
      return total + (per_page_nesting_info_size * subpass.column_page_count[index]);
    });

  page_nesting_info =
    cudf::detail::hostdevice_vector<PageNestingInfo>{total_page_nesting_infos, _stream};
  page_nesting_decode_info =
    cudf::detail::hostdevice_vector<PageNestingDecodeInfo>{total_page_nesting_infos, _stream};

  // update pointers in the PageInfos
  int target_page_index = 0;
  int src_info_index    = 0;
  for (size_t idx = 0; idx < _input_columns.size(); idx++) {
    auto const src_col_schema             = _input_columns[idx].schema_idx;
    auto& schema                          = _metadata->get_schema(src_col_schema);
    auto const per_page_nesting_info_size = std::max(
      schema.max_definition_level + 1, _metadata->get_output_nesting_depth(src_col_schema));

    for (size_t p_idx = 0; p_idx < subpass.column_page_count[idx]; p_idx++) {
      pages[target_page_index + p_idx].nesting = page_nesting_info.device_ptr() + src_info_index;
      pages[target_page_index + p_idx].nesting_decode =
        page_nesting_decode_info.device_ptr() + src_info_index;

      pages[target_page_index + p_idx].nesting_info_size = per_page_nesting_info_size;
      pages[target_page_index + p_idx].num_output_nesting_levels =
        _metadata->get_output_nesting_depth(src_col_schema);

      src_info_index += per_page_nesting_info_size;
    }
    target_page_index += subpass.column_page_count[idx];
  }

  // fill in
  int nesting_info_index = 0;
  std::map<int, std::pair<std::vector<int>, std::vector<int>>> depth_remapping;
  for (size_t idx = 0; idx < _input_columns.size(); idx++) {
    auto const src_col_schema = _input_columns[idx].schema_idx;

    // schema of the input column
    auto& schema = _metadata->get_schema(src_col_schema);
    // real depth of the output cudf column hierarchy (1 == no nesting, 2 == 1 level, etc)
    int max_depth = _metadata->get_output_nesting_depth(src_col_schema);

    // # of nesting infos stored per page for this column
    auto const per_page_nesting_info_size = std::max(schema.max_definition_level + 1, max_depth);

    // if this column has lists, generate depth remapping
    std::map<int, std::pair<std::vector<int>, std::vector<int>>> depth_remapping;
    if (schema.max_repetition_level > 0) {
      generate_depth_remappings(depth_remapping, src_col_schema, *_metadata);
    }

    // fill in host-side nesting info
    int schema_idx  = src_col_schema;
    auto cur_schema = _metadata->get_schema(schema_idx);
    int cur_depth   = max_depth - 1;
    while (schema_idx > 0) {
      // stub columns (basically the inner field of a list schema element) are not real columns.
      // we can ignore them for the purposes of output nesting info
      if (!cur_schema.is_stub()) {
        // initialize each page within the chunk
        for (size_t p_idx = 0; p_idx < subpass.column_page_count[idx]; p_idx++) {
          PageNestingInfo* pni =
            &page_nesting_info[nesting_info_index + (p_idx * per_page_nesting_info_size)];

          PageNestingDecodeInfo* nesting_info =
            &page_nesting_decode_info[nesting_info_index + (p_idx * per_page_nesting_info_size)];

          // if we have lists, set our start and end depth remappings
          if (schema.max_repetition_level > 0) {
            auto remap = depth_remapping.find(src_col_schema);
            CUDF_EXPECTS(remap != depth_remapping.end(),
                         "Could not find depth remapping for schema");
            std::vector<int> const& rep_depth_remap = (remap->second.first);
            std::vector<int> const& def_depth_remap = (remap->second.second);

            for (size_t m = 0; m < rep_depth_remap.size(); m++) {
              nesting_info[m].start_depth = rep_depth_remap[m];
            }
            for (size_t m = 0; m < def_depth_remap.size(); m++) {
              nesting_info[m].end_depth = def_depth_remap[m];
            }
          }

          // values indexed by output column index
          nesting_info[cur_depth].max_def_level = cur_schema.max_definition_level;
          pni[cur_depth].size                   = 0;
          pni[cur_depth].type =
            to_type_id(cur_schema, _strings_to_categorical, _timestamp_type.id());
          pni[cur_depth].nullable = cur_schema.repetition_type == OPTIONAL;
        }

        // move up the hierarchy
        cur_depth--;
      }

      // next schema
      schema_idx = cur_schema.parent_idx;
      cur_schema = _metadata->get_schema(schema_idx);
    }

    nesting_info_index += (per_page_nesting_info_size * subpass.column_page_count[idx]);
  }

  // copy nesting info to the device
  page_nesting_info.host_to_device_async(_stream);
  page_nesting_decode_info.host_to_device_async(_stream);
}

void reader::impl::allocate_level_decode_space()
{
  auto& pass    = *_pass_itm_data;
  auto& subpass = *pass.subpass;

  auto& pages = subpass.pages;

  // TODO: this could be made smaller if we ignored dictionary pages and pages with no
  // repetition data.
  size_t const per_page_decode_buf_size = LEVEL_DECODE_BUF_SIZE * 2 * pass.level_type_size;
  auto const decode_buf_size            = per_page_decode_buf_size * pages.size();
  subpass.level_decode_data =
    rmm::device_buffer(decode_buf_size, _stream, rmm::mr::get_current_device_resource());

  // distribute the buffers
  uint8_t* buf = static_cast<uint8_t*>(subpass.level_decode_data.data());
  for (size_t idx = 0; idx < pages.size(); idx++) {
    auto& p = pages[idx];

    p.lvl_decode_buf[level_type::DEFINITION] = buf;
    buf += (LEVEL_DECODE_BUF_SIZE * pass.level_type_size);
    p.lvl_decode_buf[level_type::REPETITION] = buf;
    buf += (LEVEL_DECODE_BUF_SIZE * pass.level_type_size);
  }
}

std::pair<bool, std::vector<std::future<void>>> reader::impl::read_column_chunks()
{
  auto const& row_groups_info = _pass_itm_data->row_groups;

  auto& raw_page_data = _pass_itm_data->raw_page_data;
  auto& chunks        = _pass_itm_data->chunks;

  // Descriptors for all the chunks that make up the selected columns
  auto const num_input_columns = _input_columns.size();
  auto const num_chunks        = row_groups_info.size() * num_input_columns;

  // Association between each column chunk and its source
  std::vector<size_type> chunk_source_map(num_chunks);

  // Tracker for eventually deallocating compressed and uncompressed data
  raw_page_data = std::vector<std::unique_ptr<datasource::buffer>>(num_chunks);

  // Keep track of column chunk file offsets
  std::vector<size_t> column_chunk_offsets(num_chunks);

  // Initialize column chunk information
  size_t total_decompressed_size = 0;
  // TODO: make this respect the pass-wide skip_rows/num_rows instead of the file-wide
  // skip_rows/num_rows
  // auto remaining_rows            = num_rows;
  std::vector<std::future<void>> read_chunk_tasks;
  size_type chunk_count = 0;
  for (auto const& rg : row_groups_info) {
    auto const& row_group       = _metadata->get_row_group(rg.index, rg.source_index);
    auto const row_group_source = rg.source_index;
    // auto const row_group_rows   = std::min<int>(remaining_rows, row_group.num_rows);

    // generate ColumnChunkDesc objects for everything to be decoded (all input columns)
    for (size_t i = 0; i < num_input_columns; ++i) {
      auto const& col = _input_columns[i];
      // look up metadata
      auto& col_meta = _metadata->get_column_metadata(rg.index, rg.source_index, col.schema_idx);

      column_chunk_offsets[chunk_count] =
        (col_meta.dictionary_page_offset != 0)
          ? std::min(col_meta.data_page_offset, col_meta.dictionary_page_offset)
          : col_meta.data_page_offset;

      // Map each column chunk to its column index and its source index
      chunk_source_map[chunk_count] = row_group_source;

      if (col_meta.codec != Compression::UNCOMPRESSED) {
        total_decompressed_size += col_meta.total_uncompressed_size;
      }

      chunk_count++;
    }
    // remaining_rows -= row_group_rows;
  }

  // Read compressed chunk data to device memory
  read_chunk_tasks.push_back(read_column_chunks_async(_sources,
                                                      raw_page_data,
                                                      chunks,
                                                      0,
                                                      chunks.size(),
                                                      column_chunk_offsets,
                                                      chunk_source_map,
                                                      _stream));

  // CUDF_EXPECTS(remaining_rows == 0, "All rows data must be read.");

  return {total_decompressed_size > 0, std::move(read_chunk_tasks)};
}

void reader::impl::load_compressed_data()
{
  auto& pass = *_pass_itm_data;

  // This function should never be called if `num_rows == 0`.
  // CUDF_EXPECTS(_pass_itm_data->num_rows > 0, "Number of reading rows must not be zero.");

  auto& chunks = pass.chunks;
  auto& pages  = pass.pages;

  auto const [has_compressed_data, read_chunks_tasks] = read_column_chunks();
  pass.has_compressed_data                            = has_compressed_data;

  for (auto& task : read_chunks_tasks) {
    task.wait();
  }

  // Process dataset chunk pages into output columns
  auto const total_pages = count_page_headers(chunks, _stream);
  if (total_pages <= 0) { return; }
  pages = cudf::detail::hostdevice_vector<PageInfo>(total_pages, total_pages, _stream);

  // decoding of column/page information
  decode_page_headers(pass, _stream);
  CUDF_EXPECTS(pass.page_offsets.size() - 1 == static_cast<size_t>(_input_columns.size()),
               "Encountered page_offsets / num_columns mismatch");
}

namespace {

struct cumulative_row_info {
  size_t row_count;   // cumulative row count
  size_t size_bytes;  // cumulative size in bytes
  int key;            // schema index
};

struct get_page_chunk_idx {
  __device__ size_type operator()(PageInfo const& page) { return page.chunk_idx; }
};

struct get_page_num_rows {
  __device__ size_type operator()(PageInfo const& page) { return page.num_rows; }
};

struct input_col_info {
  int const schema_idx;
  size_type const nesting_depth;
};

/**
 * @brief Converts a 1-dimensional index into page, depth and column indices used in
 * allocate_columns to compute columns sizes.
 *
 * The input index will iterate through pages, nesting depth and column indices in that order.
 */
struct reduction_indices {
  size_t const page_idx;
  size_type const depth_idx;
  size_type const col_idx;

  __device__ reduction_indices(size_t index_, size_type max_depth_, size_t num_pages_)
    : page_idx(index_ % num_pages_),
      depth_idx((index_ / num_pages_) % max_depth_),
      col_idx(index_ / (max_depth_ * num_pages_))
  {
  }
};

/**
 * @brief Returns the size field of a PageInfo struct for a given depth, keyed by schema.
 */
struct get_page_nesting_size {
  input_col_info const* const input_cols;
  size_type const max_depth;
  size_t const num_pages;
  PageInfo const* const pages;

  __device__ size_type operator()(size_t index) const
  {
    auto const indices = reduction_indices{index, max_depth, num_pages};

    auto const& page = pages[indices.page_idx];
    if (page.src_col_schema != input_cols[indices.col_idx].schema_idx ||
        page.flags & PAGEINFO_FLAGS_DICTIONARY ||
        indices.depth_idx >= input_cols[indices.col_idx].nesting_depth) {
      return 0;
    }

    return page.nesting[indices.depth_idx].batch_size;
  }
};

struct get_reduction_key {
  size_t const num_pages;
  __device__ size_t operator()(size_t index) const { return index / num_pages; }
};

/**
 * @brief Writes to the chunk_row field of the PageInfo struct.
 */
struct chunk_row_output_iter {
  PageInfo* p;
  using value_type        = size_type;
  using difference_type   = size_type;
  using pointer           = size_type*;
  using reference         = size_type&;
  using iterator_category = thrust::output_device_iterator_tag;

  __host__ __device__ chunk_row_output_iter operator+(int i)
  {
    return chunk_row_output_iter{p + i};
  }

  __host__ __device__ void operator++() { p++; }

  __device__ reference operator[](int i) { return p[i].chunk_row; }
  __device__ reference operator*() { return p->chunk_row; }
};

/**
 * @brief Writes to the page_start_value field of the PageNestingInfo struct, keyed by schema.
 */
struct start_offset_output_iterator {
  PageInfo const* pages;
  size_t cur_index;
  input_col_info const* input_cols;
  size_type max_depth;
  size_t num_pages;
  int empty               = 0;
  using value_type        = size_type;
  using difference_type   = size_type;
  using pointer           = size_type*;
  using reference         = size_type&;
  using iterator_category = thrust::output_device_iterator_tag;

  constexpr void operator=(start_offset_output_iterator const& other)
  {
    pages      = other.pages;
    cur_index  = other.cur_index;
    input_cols = other.input_cols;
    max_depth  = other.max_depth;
    num_pages  = other.num_pages;
  }

  constexpr start_offset_output_iterator operator+(size_t i)
  {
    return start_offset_output_iterator{pages, cur_index + i, input_cols, max_depth, num_pages};
  }

  constexpr void operator++() { cur_index++; }

  __device__ reference operator[](size_t i) { return dereference(cur_index + i); }
  __device__ reference operator*() { return dereference(cur_index); }

 private:
  __device__ reference dereference(size_t index)
  {
    auto const indices = reduction_indices{index, max_depth, num_pages};

    PageInfo const& p = pages[indices.page_idx];
    if (p.src_col_schema != input_cols[indices.col_idx].schema_idx ||
        p.flags & PAGEINFO_FLAGS_DICTIONARY ||
        indices.depth_idx >= input_cols[indices.col_idx].nesting_depth) {
      return empty;
    }
    return p.nesting_decode[indices.depth_idx].page_start_value;
  }
};

struct page_to_string_size {
  ColumnChunkDesc const* chunks;

  __device__ size_t operator()(PageInfo const& page) const
  {
    auto const chunk = chunks[page.chunk_idx];

    if (not is_string_col(chunk) || (page.flags & PAGEINFO_FLAGS_DICTIONARY) != 0) { return 0; }
    return page.str_bytes;
  }
};

struct page_offset_output_iter {
  PageInfo* p;

  using value_type        = size_type;
  using difference_type   = size_type;
  using pointer           = size_type*;
  using reference         = size_type&;
  using iterator_category = thrust::output_device_iterator_tag;

  __host__ __device__ page_offset_output_iter operator+(int i)
  {
    return page_offset_output_iter{p + i};
  }

  __host__ __device__ void operator++() { p++; }

  __device__ reference operator[](int i) { return p[i].str_offset; }
  __device__ reference operator*() { return p->str_offset; }
};

// update chunk_row field in subpass page from pass page
struct update_subpass_chunk_row {
  device_span<PageInfo> pass_pages;
  device_span<PageInfo> subpass_pages;
  device_span<size_t> page_src_index;

  __device__ void operator()(size_t i)
  {
    subpass_pages[i].chunk_row = pass_pages[page_src_index[i]].chunk_row;
  }
};

// update num_rows field from pass page to subpass page
struct update_pass_num_rows {
  device_span<PageInfo> pass_pages;
  device_span<PageInfo> subpass_pages;
  device_span<size_t> page_src_index;

  __device__ void operator()(size_t i)
  {
    pass_pages[page_src_index[i]].num_rows = subpass_pages[i].num_rows;
  }
};

}  // anonymous namespace

void reader::impl::preprocess_file(
  int64_t skip_rows,
  std::optional<size_type> const& num_rows,
  host_span<std::vector<size_type> const> row_group_indices,
  std::optional<std::reference_wrapper<ast::expression const>> filter)
{
  CUDF_EXPECTS(!_file_preprocessed, "Attempted to preprocess file more than once");

  // if filter is not empty, then create output types as vector and pass for filtering.
  std::vector<data_type> output_types;
  if (filter.has_value()) {
    std::transform(_output_buffers.cbegin(),
                   _output_buffers.cend(),
                   std::back_inserter(output_types),
                   [](auto const& col) { return col.type; });
  }
  std::tie(
    _file_itm_data.global_skip_rows, _file_itm_data.global_num_rows, _file_itm_data.row_groups) =
    _metadata->select_row_groups(
      row_group_indices, skip_rows, num_rows, output_types, filter, _stream);

  if (_file_itm_data.global_num_rows > 0 && not _file_itm_data.row_groups.empty() &&
      not _input_columns.empty()) {
    // fills in chunk information without physically loading or decompressing
    // the associated data
    create_global_chunk_info();

    // compute schedule of input reads.
    compute_input_passes();
  }

#if defined(PARQUET_CHUNK_LOGGING)
  printf("==============================================\n");
  setlocale(LC_NUMERIC, "");
  printf("File: skip_rows(%'lu), num_rows(%'lu), input_read_limit(%'lu), output_read_limit(%'lu)\n",
         _file_itm_data.global_skip_rows,
         _file_itm_data.global_num_rows,
         _input_pass_read_limit,
         _output_chunk_read_limit);
  printf("# Row groups: %'lu\n", _file_itm_data.row_groups.size());
  printf("# Input passes: %'lu\n", _file_itm_data.num_passes());
  printf("# Input columns: %'lu\n", _input_columns.size());
  for (size_t idx = 0; idx < _input_columns.size(); idx++) {
    auto const& schema = _metadata->get_schema(_input_columns[idx].schema_idx);
    auto const type_id = to_type_id(schema, _strings_to_categorical, _timestamp_type.id());
    printf("\tC(%'lu, %s): %s\n",
           idx,
           _input_columns[idx].name.c_str(),
           cudf::type_to_name(cudf::data_type{type_id}).c_str());
  }
  printf("# Output columns: %'lu\n", _output_buffers.size());
  for (size_t idx = 0; idx < _output_buffers.size(); idx++) {
    printf("\tC(%'lu): %s\n", idx, cudf::io::detail::type_to_name(_output_buffers[idx]).c_str());
  }
#endif

  _file_preprocessed = true;
}

void reader::impl::generate_list_column_row_count_estimates()
{
  auto& pass = *_pass_itm_data;
  thrust::for_each(rmm::exec_policy(_stream),
                   pass.pages.d_begin(),
                   pass.pages.d_end(),
                   set_list_row_count_estimate{pass.chunks});

  // computes:
  // PageInfo::chunk_row (the chunk-relative row index) for all pages in the pass. The start_row
  // field in ColumnChunkDesc is the absolute row index for the whole file. chunk_row in PageInfo is
  // relative to the beginning of the chunk. so in the kernels, chunk.start_row + page.chunk_row
  // gives us the absolute row index
  auto key_input  = thrust::make_transform_iterator(pass.pages.d_begin(), get_page_chunk_idx{});
  auto page_input = thrust::make_transform_iterator(pass.pages.d_begin(), get_page_num_rows{});
  thrust::exclusive_scan_by_key(rmm::exec_policy(_stream),
                                key_input,
                                key_input + pass.pages.size(),
                                page_input,
                                chunk_row_output_iter{pass.pages.device_ptr()});
}

void reader::impl::preprocess_subpass_pages(bool uses_custom_row_bounds, size_t chunk_read_limit)
{
  auto& pass    = *_pass_itm_data;
  auto& subpass = *pass.subpass;

  // iterate over all input columns and determine if they contain lists.
  // TODO: we could do this once at the file level instead of every time we get in here. the set of
  // columns we are processing does not change over multiple passes/subpasses/output chunks.
  bool has_lists = false;
  for (size_t idx = 0; idx < _input_columns.size(); idx++) {
    auto const& input_col  = _input_columns[idx];
    size_t const max_depth = input_col.nesting_depth();

    auto* cols = &_output_buffers;
    for (size_t l_idx = 0; l_idx < max_depth; l_idx++) {
      auto& out_buf = (*cols)[input_col.nesting[l_idx]];
      cols          = &out_buf.children;

      // if this has a list parent, we have to get column sizes from the
      // data computed during ComputePageSizes
      if (out_buf.user_data & PARQUET_COLUMN_BUFFER_FLAG_HAS_LIST_PARENT) {
        has_lists = true;
        break;
      }
    }
    if (has_lists) { break; }
  }

  // in some cases we will need to do further preprocessing of pages.
  // - if we have lists, the num_rows field in PageInfo will be incorrect coming out of the file
  // - if we are doing a chunked read, we need to compute the size of all string data
  if (has_lists || chunk_read_limit > 0) {
    // computes:
    // PageNestingInfo::num_rows for each page. the true number of rows (taking repetition into
    // account), not just the number of values. PageNestingInfo::size for each level of nesting, for
    // each page.
    //
    // we will be applying a later "trim" pass if skip_rows/num_rows is being used, which can happen
    // if:
    // - user has passed custom row bounds
    // - we will be doing a chunked read
    ComputePageSizes(subpass.pages,
                     pass.chunks,
                     0,  // 0-max size_t. process all possible rows
                     std::numeric_limits<size_t>::max(),
                     true,                  // compute num_rows
                     chunk_read_limit > 0,  // compute string sizes
                     _pass_itm_data->level_type_size,
                     _stream);
  }

  // copy our now-correct row counts  back to the base pages stored in the pass.
  auto iter = thrust::make_counting_iterator(0);
  thrust::for_each(rmm::exec_policy(_stream),
                   iter,
                   iter + subpass.pages.size(),
                   update_pass_num_rows{pass.pages, subpass.pages, subpass.page_src_index});

  // computes:
  // PageInfo::chunk_row (the chunk-relative row index) for all pages in the pass. The start_row
  // field in ColumnChunkDesc is the absolute row index for the whole file. chunk_row in PageInfo is
  // relative to the beginning of the chunk. so in the kernels, chunk.start_row + page.chunk_row
  // gives us the absolute row index
  auto key_input  = thrust::make_transform_iterator(pass.pages.d_begin(), get_page_chunk_idx{});
  auto page_input = thrust::make_transform_iterator(pass.pages.d_begin(), get_page_num_rows{});
  thrust::exclusive_scan_by_key(rmm::exec_policy(_stream),
                                key_input,
                                key_input + pass.pages.size(),
                                page_input,
                                chunk_row_output_iter{pass.pages.device_ptr()});

  // copy chunk row into the subpass pages
  thrust::for_each(rmm::exec_policy(_stream),
                   iter,
                   iter + subpass.pages.size(),
                   update_subpass_chunk_row{pass.pages, subpass.pages, subpass.page_src_index});

  // retrieve pages back
  subpass.pages.device_to_host_sync(_stream);

  // at this point we have an accurate row count so we can compute how many rows we will actually be
  // able to decode for this pass. we will have selected a set of pages for each column in the
  // row group, but not every page will have the same number of rows. so, we can only read as many
  // rows as the smallest batch (by column) we have decompressed.
  size_t page_index = 0;
  size_t max_row    = std::numeric_limits<size_t>::max();
  auto const last_pass_row =
    _file_itm_data.input_pass_start_row_count[_file_itm_data._current_input_pass + 1];
  for (size_t idx = 0; idx < subpass.column_page_count.size(); idx++) {
    auto const& last_page = subpass.pages[page_index + (subpass.column_page_count[idx] - 1)];
    auto const& chunk     = pass.chunks[last_page.chunk_idx];

    size_t max_page_row =
      static_cast<size_t>(chunk.start_row + last_page.chunk_row + last_page.num_rows);
    // special case.  list rows can span page boundaries, but we can't tell if that is happening
    // here because we have not yet decoded the pages. the very last row starting in the page may
    // not terminate in the page. to handle this, only decode up to the second to last row in the
    // page since we know that will safely completed.
    bool const is_list = chunk.max_level[level_type::REPETITION] > 0;
    if (is_list && max_page_row < last_pass_row) {
      CUDF_EXPECTS(last_page.num_rows > 1, "Unexpected short list page");
      max_page_row--;
    }

    max_row = min(max_row, max_page_row);

    page_index += subpass.column_page_count[idx];
  }
  subpass.skip_rows   = pass.skip_rows + pass.processed_rows;
  auto const pass_end = pass.skip_rows + pass.num_rows;
  max_row             = min(max_row, pass_end);
  subpass.num_rows    = max_row - subpass.skip_rows;

  // now split up the output into chunks as necessary
  compute_output_chunks_for_subpass();
}

void reader::impl::allocate_columns(size_t skip_rows, size_t num_rows, bool uses_custom_row_bounds)
{
  auto& pass    = *_pass_itm_data;
  auto& subpass = *pass.subpass;

  // Should not reach here if there is no page data.
  CUDF_EXPECTS(subpass.pages.size() > 0, "There are no pages present in the subpass");

  // computes:
  // PageNestingInfo::batch_size for each level of nesting, for each page, taking row bounds into
  // account. PageInfo::skipped_values, which tells us where to start decoding in the input to
  // respect the user bounds. It is only necessary to do this second pass if uses_custom_row_bounds
  // is set (if the user has specified artificial bounds).
  if (uses_custom_row_bounds) {
    ComputePageSizes(subpass.pages,
                     pass.chunks,
                     skip_rows,
                     num_rows,
                     false,  // num_rows is already computed
                     false,  // no need to compute string sizes
                     pass.level_type_size,
                     _stream);

    // print_pages(pages, _stream);
  }

  // iterate over all input columns and allocate any associated output
  // buffers if they are not part of a list hierarchy. mark down
  // if we have any list columns that need further processing.
  bool has_lists = false;
  for (size_t idx = 0; idx < _input_columns.size(); idx++) {
    auto const& input_col  = _input_columns[idx];
    size_t const max_depth = input_col.nesting_depth();

    auto* cols = &_output_buffers;
    for (size_t l_idx = 0; l_idx < max_depth; l_idx++) {
      auto& out_buf = (*cols)[input_col.nesting[l_idx]];
      cols          = &out_buf.children;

      // if this has a list parent, we have to get column sizes from the
      // data computed during ComputePageSizes
      if (out_buf.user_data & PARQUET_COLUMN_BUFFER_FLAG_HAS_LIST_PARENT) {
        has_lists = true;
      }
      // if we haven't already processed this column because it is part of a struct hierarchy
      else if (out_buf.size == 0) {
        // add 1 for the offset if this is a list column
        out_buf.create(
          out_buf.type.id() == type_id::LIST && l_idx < max_depth ? num_rows + 1 : num_rows,
          _stream,
          _mr);
      }
    }
  }

  // compute output column sizes by examining the pages of the -input- columns
  if (has_lists) {
    std::vector<input_col_info> h_cols_info;
    h_cols_info.reserve(_input_columns.size());
    std::transform(_input_columns.cbegin(),
                   _input_columns.cend(),
                   std::back_inserter(h_cols_info),
                   [](auto& col) -> input_col_info {
                     return {col.schema_idx, static_cast<size_type>(col.nesting_depth())};
                   });

    auto const max_depth =
      (*std::max_element(h_cols_info.cbegin(),
                         h_cols_info.cend(),
                         [](auto& l, auto& r) { return l.nesting_depth < r.nesting_depth; }))
        .nesting_depth;

    auto const d_cols_info = cudf::detail::make_device_uvector_async(
      h_cols_info, _stream, rmm::mr::get_current_device_resource());

    auto const num_keys = _input_columns.size() * max_depth * subpass.pages.size();
    // size iterator. indexes pages by sorted order
    rmm::device_uvector<size_type> size_input{num_keys, _stream};
    thrust::transform(
      rmm::exec_policy(_stream),
      thrust::make_counting_iterator<size_type>(0),
      thrust::make_counting_iterator<size_type>(num_keys),
      size_input.begin(),
      get_page_nesting_size{
        d_cols_info.data(), max_depth, subpass.pages.size(), subpass.pages.d_begin()});
    auto const reduction_keys =
      cudf::detail::make_counting_transform_iterator(0, get_reduction_key{subpass.pages.size()});
    cudf::detail::hostdevice_vector<size_t> sizes{_input_columns.size() * max_depth, _stream};

    // find the size of each column
    thrust::reduce_by_key(rmm::exec_policy(_stream),
                          reduction_keys,
                          reduction_keys + num_keys,
                          size_input.cbegin(),
                          thrust::make_discard_iterator(),
                          sizes.d_begin());

    // for nested hierarchies, compute per-page start offset
    thrust::exclusive_scan_by_key(
      rmm::exec_policy(_stream),
      reduction_keys,
      reduction_keys + num_keys,
      size_input.cbegin(),
      start_offset_output_iterator{
        subpass.pages.d_begin(), 0, d_cols_info.data(), max_depth, subpass.pages.size()});

    sizes.device_to_host_sync(_stream);
    for (size_type idx = 0; idx < static_cast<size_type>(_input_columns.size()); idx++) {
      auto const& input_col = _input_columns[idx];
      auto* cols            = &_output_buffers;
      for (size_type l_idx = 0; l_idx < static_cast<size_type>(input_col.nesting_depth());
           l_idx++) {
        auto& out_buf = (*cols)[input_col.nesting[l_idx]];
        cols          = &out_buf.children;
        // if this buffer is part of a list hierarchy, we need to determine it's
        // final size and allocate it here.
        //
        // for struct columns, higher levels of the output columns are shared between input
        // columns. so don't compute any given level more than once.
        if ((out_buf.user_data & PARQUET_COLUMN_BUFFER_FLAG_HAS_LIST_PARENT) && out_buf.size == 0) {
          auto size = sizes[(idx * max_depth) + l_idx];

          // if this is a list column add 1 for non-leaf levels for the terminating offset
          if (out_buf.type.id() == type_id::LIST && l_idx < max_depth) { size++; }

          // allocate
          out_buf.create(size, _stream, _mr);
        }
      }
    }
  }
}

std::vector<size_t> reader::impl::calculate_page_string_offsets()
{
  auto& pass    = *_pass_itm_data;
  auto& subpass = *pass.subpass;

  auto page_keys = make_page_key_iterator(subpass.pages);

  std::vector<size_t> col_sizes(_input_columns.size(), 0L);
  rmm::device_uvector<size_t> d_col_sizes(col_sizes.size(), _stream);

  // use page_index to fetch page string sizes in the proper order
  auto val_iter = thrust::make_transform_iterator(subpass.pages.d_begin(),
                                                  page_to_string_size{pass.chunks.d_begin()});

  // do scan by key to calculate string offsets for each page
<<<<<<< HEAD
  thrust::exclusive_scan_by_key(rmm::exec_policy(_stream),
                                page_keys,
                                page_keys + subpass.pages.size(),
=======
  thrust::exclusive_scan_by_key(rmm::exec_policy_nosync(_stream),
                                page_keys.begin(),
                                page_keys.end(),
>>>>>>> c8074b51
                                val_iter,
                                page_offset_output_iter{subpass.pages.device_ptr()});

  // now sum up page sizes
  rmm::device_uvector<int> reduce_keys(col_sizes.size(), _stream);
<<<<<<< HEAD
  thrust::reduce_by_key(rmm::exec_policy(_stream),
                        page_keys,
                        page_keys + subpass.pages.size(),
=======
  thrust::reduce_by_key(rmm::exec_policy_nosync(_stream),
                        page_keys.begin(),
                        page_keys.end(),
>>>>>>> c8074b51
                        val_iter,
                        reduce_keys.begin(),
                        d_col_sizes.begin());

  cudaMemcpyAsync(col_sizes.data(),
                  d_col_sizes.data(),
                  sizeof(size_t) * col_sizes.size(),
                  cudaMemcpyDeviceToHost,
                  _stream);
  _stream.synchronize();

  return col_sizes;
}

}  // namespace cudf::io::parquet::detail<|MERGE_RESOLUTION|>--- conflicted
+++ resolved
@@ -305,7 +305,9 @@
  * @param pass_intermediate_data The struct containing pass information
  *
  */
-void decode_page_headers(pass_intermediate_data& pass, rmm::cuda_stream_view stream)
+void decode_page_headers(pass_intermediate_data& pass,
+                         device_span<PageInfo> unsorted_pages,
+                         rmm::cuda_stream_view stream)
 {
   cudf::detail::hostdevice_vector<chunk_page_info> chunk_page_info(pass.chunks.size(), stream);
 
@@ -313,7 +315,7 @@
   // please update preprocess_nested_columns to reflect this.
   for (size_t c = 0, page_count = 0; c < pass.chunks.size(); c++) {
     pass.chunks[c].max_num_pages = pass.chunks[c].num_data_pages + pass.chunks[c].num_dict_pages;
-    chunk_page_info[c].pages     = pass.pages.device_ptr(page_count);
+    chunk_page_info[c].pages     = &unsorted_pages[page_count];
     page_count += pass.chunks[c].max_num_pages;
   }
 
@@ -368,19 +370,33 @@
   //
   // We also need to preserve key-relative page ordering, so we need to use a stable sort.
   {
-    rmm::device_uvector<int32_t> page_keys{pass.pages.size(), stream};
+    rmm::device_uvector<int32_t> page_keys{unsorted_pages.size(), stream};
     thrust::transform(rmm::exec_policy(stream),
-                      pass.pages.d_begin(),
-                      pass.pages.d_begin() + pass.pages.size(),
+                      unsorted_pages.begin(),
+                      unsorted_pages.end(),
                       page_keys.begin(),
                       [chunks = pass.chunks.d_begin()] __device__(PageInfo const& page) {
                         return chunks[page.chunk_idx].src_col_index;
                       });
+    // we are doing this by sorting indices first and then transforming the output because nvcc
+    // started generating kernels using too much shared memory when trying to sort the pages
+    // directly.
+    rmm::device_uvector<int32_t> sort_indices(unsorted_pages.size(), stream);
+    thrust::sequence(rmm::exec_policy(stream), sort_indices.begin(), sort_indices.end(), 0);
     thrust::stable_sort_by_key(rmm::exec_policy(stream),
                                page_keys.begin(),
                                page_keys.end(),
-                               pass.pages.d_begin(),
+                               sort_indices.begin(),
                                thrust::less<int>());
+    pass.pages = cudf::detail::hostdevice_vector<PageInfo>(
+      unsorted_pages.size(), unsorted_pages.size(), stream);
+    thrust::transform(rmm::exec_policy(stream),
+                      sort_indices.begin(),
+                      sort_indices.end(),
+                      pass.pages.d_begin(),
+                      [unsorted_pages = unsorted_pages.begin()] __device__(int32_t i) {
+                        return unsorted_pages[i];
+                      });
   }
 
   // compute offsets to each group of input pages.
@@ -758,7 +774,6 @@
   // CUDF_EXPECTS(_pass_itm_data->num_rows > 0, "Number of reading rows must not be zero.");
 
   auto& chunks = pass.chunks;
-  auto& pages  = pass.pages;
 
   auto const [has_compressed_data, read_chunks_tasks] = read_column_chunks();
   pass.has_compressed_data                            = has_compressed_data;
@@ -770,10 +785,11 @@
   // Process dataset chunk pages into output columns
   auto const total_pages = count_page_headers(chunks, _stream);
   if (total_pages <= 0) { return; }
-  pages = cudf::detail::hostdevice_vector<PageInfo>(total_pages, total_pages, _stream);
+  rmm::device_uvector<PageInfo> unsorted_pages(total_pages, _stream);
+  // pages = cudf::detail::hostdevice_vector<PageInfo>(total_pages, total_pages, _stream);
 
   // decoding of column/page information
-  decode_page_headers(pass, _stream);
+  decode_page_headers(pass, unsorted_pages, _stream);
   CUDF_EXPECTS(pass.page_offsets.size() - 1 == static_cast<size_t>(_input_columns.size()),
                "Encountered page_offsets / num_columns mismatch");
 }
@@ -1323,29 +1339,17 @@
                                                   page_to_string_size{pass.chunks.d_begin()});
 
   // do scan by key to calculate string offsets for each page
-<<<<<<< HEAD
-  thrust::exclusive_scan_by_key(rmm::exec_policy(_stream),
+  thrust::exclusive_scan_by_key(rmm::exec_policy_nosync(_stream),
                                 page_keys,
                                 page_keys + subpass.pages.size(),
-=======
-  thrust::exclusive_scan_by_key(rmm::exec_policy_nosync(_stream),
-                                page_keys.begin(),
-                                page_keys.end(),
->>>>>>> c8074b51
                                 val_iter,
                                 page_offset_output_iter{subpass.pages.device_ptr()});
 
   // now sum up page sizes
   rmm::device_uvector<int> reduce_keys(col_sizes.size(), _stream);
-<<<<<<< HEAD
-  thrust::reduce_by_key(rmm::exec_policy(_stream),
+  thrust::reduce_by_key(rmm::exec_policy_nosync(_stream),
                         page_keys,
                         page_keys + subpass.pages.size(),
-=======
-  thrust::reduce_by_key(rmm::exec_policy_nosync(_stream),
-                        page_keys.begin(),
-                        page_keys.end(),
->>>>>>> c8074b51
                         val_iter,
                         reduce_keys.begin(),
                         d_col_sizes.begin());
