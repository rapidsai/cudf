/*
 * Copyright (c) 2022-2025, NVIDIA CORPORATION.
 *
 * Licensed under the Apache License, Version 2.0 (the "License");
 * you may not use this file except in compliance with the License.
 * You may obtain a copy of the License at
 *
 *     http://www.apache.org/licenses/LICENSE-2.0
 *
 * Unless required by applicable law or agreed to in writing, software
 * distributed under the License is distributed on an "AS IS" BASIS,
 * WITHOUT WARRANTIES OR CONDITIONS OF ANY KIND, either express or implied.
 * See the License for the specific language governing permissions and
 * limitations under the License.
 */

#include "error.hpp"
#include "io/comp/common.hpp"
#include "reader_impl.hpp"

#include <cudf/detail/iterator.cuh>
#include <cudf/detail/nvtx/ranges.hpp>
#include <cudf/detail/utilities/batched_memset.hpp>
#include <cudf/detail/utilities/functional.hpp>
#include <cudf/detail/utilities/integer_utils.hpp>
#include <cudf/detail/utilities/vector_factories.hpp>
#include <cudf/utilities/memory_resource.hpp>

#include <rmm/exec_policy.hpp>

#include <cuda/functional>
#include <thrust/binary_search.h>
#include <thrust/fill.h>
#include <thrust/functional.h>
#include <thrust/iterator/constant_iterator.h>
#include <thrust/iterator/discard_iterator.h>
#include <thrust/iterator/iterator_categories.h>
#include <thrust/iterator/transform_iterator.h>
#include <thrust/logical.h>
#include <thrust/reduce.h>
#include <thrust/scan.h>
#include <thrust/sequence.h>
#include <thrust/sort.h>
#include <thrust/transform.h>
#include <thrust/transform_scan.h>
#include <thrust/unique.h>

#include <bitset>
#include <limits>
#include <numeric>

namespace cudf::io::parquet::detail {
namespace {

#if defined(PREPROCESS_DEBUG)
void print_pages(cudf::detail::hostdevice_vector<PageInfo>& pages, rmm::cuda_stream_view _stream)
{
  pages.device_to_host(_stream);
  for (size_t idx = 0; idx < pages.size(); idx++) {
    auto const& p = pages[idx];
    // skip dictionary pages
    if (p.flags & PAGEINFO_FLAGS_DICTIONARY) { continue; }
    printf(
      "P(%lu, s:%d): chunk_row(%d), num_rows(%d), skipped_values(%d), skipped_leaf_values(%d), "
      "str_bytes(%d)\n",
      idx,
      p.src_col_schema,
      p.chunk_row,
      p.num_rows,
      p.skipped_values,
      p.skipped_leaf_values,
      p.str_bytes);
  }
}
#endif  // PREPROCESS_DEBUG

/**
 * @brief Generate depth remappings for repetition and definition levels.
 *
 * When dealing with columns that contain lists, we must examine incoming
 * repetition and definition level pairs to determine what range of output nesting
 * is indicated when adding new values.  This function generates the mappings of
 * the R/D levels to those start/end bounds
 *
 * @param remap Maps column schema index to the R/D remapping vectors for that column for a
 *              particular input source file
 * @param src_col_schema The source column schema to generate the new mapping for
 * @param mapped_src_col_schema Mapped column schema for src_file_idx'th file
 * @param src_file_idx The input source file index for the column schema
 * @param md File metadata information
 */
void generate_depth_remappings(
  std::map<std::pair<int, int>, std::pair<std::vector<int>, std::vector<int>>>& remap,
  int const src_col_schema,
  int const mapped_src_col_schema,
  int const src_file_idx,
  aggregate_reader_metadata const& md)
{
  // already generated for this level
  if (remap.find({src_col_schema, src_file_idx}) != remap.end()) { return; }
  auto const& schema   = md.get_schema(mapped_src_col_schema, src_file_idx);
  auto const max_depth = md.get_output_nesting_depth(src_col_schema);

  CUDF_EXPECTS(remap.find({src_col_schema, src_file_idx}) == remap.end(),
               "Attempting to remap a schema more than once");
  auto inserted =
    remap.insert(std::pair<std::pair<int, int>, std::pair<std::vector<int>, std::vector<int>>>{
      {src_col_schema, src_file_idx}, {}});
  auto& depth_remap = inserted.first->second;

  std::vector<int>& rep_depth_remap = (depth_remap.first);
  rep_depth_remap.resize(schema.max_repetition_level + 1);
  std::vector<int>& def_depth_remap = (depth_remap.second);
  def_depth_remap.resize(schema.max_definition_level + 1);

  // the key:
  // for incoming level values  R/D
  // add values starting at the shallowest nesting level X has repetition level R
  // until you reach the deepest nesting level Y that corresponds to the repetition level R1
  // held by the nesting level that has definition level D
  //
  // Example: a 3 level struct with a list at the bottom
  //
  //                     R / D   Depth
  // level0              0 / 1     0
  //   level1            0 / 2     1
  //     level2          0 / 3     2
  //       list          0 / 3     3
  //         element     1 / 4     4
  //
  // incoming R/D : 0, 0  -> add values from depth 0 to 3   (def level 0 always maps to depth 0)
  // incoming R/D : 0, 1  -> add values from depth 0 to 3
  // incoming R/D : 0, 2  -> add values from depth 0 to 3
  // incoming R/D : 1, 4  -> add values from depth 4 to 4
  //
  // Note : the -validity- of values is simply checked by comparing the incoming D value against the
  // D value of the given nesting level (incoming D >= the D for the nesting level == valid,
  // otherwise NULL).  The tricky part is determining what nesting levels to add values at.
  //
  // For schemas with no repetition level (no lists), X is always 0 and Y is always max nesting
  // depth.
  //

  // compute "X" from above
  for (int s_idx = schema.max_repetition_level; s_idx >= 0; s_idx--) {
    auto find_shallowest = [&](int r) {
      int shallowest = -1;
      int cur_depth  = max_depth - 1;
      int schema_idx = mapped_src_col_schema;
      while (schema_idx > 0) {
        auto& cur_schema = md.get_schema(schema_idx, src_file_idx);
        if (cur_schema.max_repetition_level == r) {
          // if this is a repeated field, map it one level deeper
          shallowest = cur_schema.is_stub() ? cur_depth + 1 : cur_depth;
        }
        // if it's one-level encoding list
        else if (cur_schema.is_one_level_list(md.get_schema(cur_schema.parent_idx, src_file_idx))) {
          shallowest = cur_depth - 1;
        }
        if (!cur_schema.is_stub()) { cur_depth--; }
        schema_idx = cur_schema.parent_idx;
      }
      return shallowest;
    };
    rep_depth_remap[s_idx] = find_shallowest(s_idx);
  }

  // compute "Y" from above
  for (int s_idx = schema.max_definition_level; s_idx >= 0; s_idx--) {
    auto find_deepest = [&](int d) {
      SchemaElement prev_schema;
      int schema_idx = mapped_src_col_schema;
      int r1         = 0;
      while (schema_idx > 0) {
        SchemaElement cur_schema = md.get_schema(schema_idx, src_file_idx);
        if (cur_schema.max_definition_level == d) {
          // if this is a repeated field, map it one level deeper
          r1 = cur_schema.is_stub() ? prev_schema.max_repetition_level
                                    : cur_schema.max_repetition_level;
          break;
        }
        prev_schema = cur_schema;
        schema_idx  = cur_schema.parent_idx;
      }

      // we now know R1 from above. return the deepest nesting level that has the
      // same repetition level
      schema_idx = mapped_src_col_schema;
      int depth  = max_depth - 1;
      while (schema_idx > 0) {
        SchemaElement cur_schema = md.get_schema(schema_idx, src_file_idx);
        if (cur_schema.max_repetition_level == r1) {
          // if this is a repeated field, map it one level deeper
          depth = cur_schema.is_stub() ? depth + 1 : depth;
          break;
        }
        if (!cur_schema.is_stub()) { depth--; }
        prev_schema = cur_schema;
        schema_idx  = cur_schema.parent_idx;
      }
      return depth;
    };
    def_depth_remap[s_idx] = find_deepest(s_idx);
  }
}

/**
 * @brief Reads compressed page data to device memory.
 *
 * @param sources Dataset sources
 * @param page_data Buffers to hold compressed page data for each chunk
 * @param chunks List of column chunk descriptors
 * @param begin_chunk Index of first column chunk to read
 * @param end_chunk Index after the last column chunk to read
 * @param column_chunk_offsets File offset for all chunks
 * @param chunk_source_map Association between each column chunk and its source
 * @param stream CUDA stream used for device memory operations and kernel launches
 *
 * @return A future object for reading synchronization
 */
[[nodiscard]] std::future<void> read_column_chunks_async(
  std::vector<std::unique_ptr<datasource>> const& sources,
  cudf::host_span<rmm::device_buffer> page_data,
  cudf::detail::hostdevice_vector<ColumnChunkDesc>& chunks,
  size_t begin_chunk,
  size_t end_chunk,
  std::vector<size_t> const& column_chunk_offsets,
  std::vector<size_type> const& chunk_source_map,
  rmm::cuda_stream_view stream)
{
  // Transfer chunk data, coalescing adjacent chunks
  std::vector<std::future<size_t>> read_tasks;
  for (size_t chunk = begin_chunk; chunk < end_chunk;) {
    size_t const io_offset   = column_chunk_offsets[chunk];
    size_t io_size           = chunks[chunk].compressed_size;
    size_t next_chunk        = chunk + 1;
    bool const is_compressed = (chunks[chunk].codec != Compression::UNCOMPRESSED);
    while (next_chunk < end_chunk) {
      size_t const next_offset      = column_chunk_offsets[next_chunk];
      bool const is_next_compressed = (chunks[next_chunk].codec != Compression::UNCOMPRESSED);
      if (next_offset != io_offset + io_size || is_next_compressed != is_compressed ||
          chunk_source_map[chunk] != chunk_source_map[next_chunk]) {
        // Can't merge if not contiguous or mixing compressed and uncompressed
        // Not coalescing uncompressed with compressed chunks is so that compressed buffers can be
        // freed earlier (immediately after decompression stage) to limit peak memory requirements
        break;
      }
      io_size += chunks[next_chunk].compressed_size;
      next_chunk++;
    }
    if (io_size != 0) {
      auto& source = sources[chunk_source_map[chunk]];
      if (source->is_device_read_preferred(io_size)) {
        // Buffer needs to be padded.
        // Required by `gpuDecodePageData`.
        page_data[chunk] = rmm::device_buffer(
          cudf::util::round_up_safe(io_size, cudf::io::detail::BUFFER_PADDING_MULTIPLE), stream);
        auto fut_read_size = source->device_read_async(
          io_offset, io_size, static_cast<uint8_t*>(page_data[chunk].data()), stream);
        read_tasks.emplace_back(std::move(fut_read_size));
      } else {
        auto const read_buffer = source->host_read(io_offset, io_size);
        // Buffer needs to be padded.
        // Required by `gpuDecodePageData`.
        page_data[chunk] = rmm::device_buffer(
          cudf::util::round_up_safe(read_buffer->size(), cudf::io::detail::BUFFER_PADDING_MULTIPLE),
          stream);
        CUDF_CUDA_TRY(cudaMemcpyAsync(page_data[chunk].data(),
                                      read_buffer->data(),
                                      read_buffer->size(),
                                      cudaMemcpyDefault,
                                      stream));
      }
      auto d_compdata = static_cast<uint8_t const*>(page_data[chunk].data());
      do {
        chunks[chunk].compressed_data = d_compdata;
        d_compdata += chunks[chunk].compressed_size;
      } while (++chunk != next_chunk);
    } else {
      chunk = next_chunk;
    }
  }
  auto sync_fn = [](decltype(read_tasks) read_tasks) {
    for (auto& task : read_tasks) {
      task.wait();
    }
  };
  return std::async(std::launch::deferred, sync_fn, std::move(read_tasks));
}

/**
 * @brief Return the number of total pages from the given column chunks.
 *
 * @param chunks List of column chunk descriptors
 * @param stream CUDA stream used for device memory operations and kernel launches
 *
 * @return The total number of pages
 */
[[nodiscard]] size_t count_page_headers(cudf::detail::hostdevice_vector<ColumnChunkDesc>& chunks,
                                        rmm::cuda_stream_view stream)
{
  size_t total_pages = 0;

  kernel_error error_code(stream);
  chunks.host_to_device_async(stream);
  DecodePageHeaders(chunks.device_ptr(), nullptr, chunks.size(), error_code.data(), stream);
  chunks.device_to_host(stream);

  // It's required to ignore unsupported encodings in this function
  // so that we can actually compile a list of all the unsupported encodings found
  // in the pages. That cannot be done here since we do not have the pages vector here.
  // see https://github.com/rapidsai/cudf/pull/14453#pullrequestreview-1778346688
  if (auto const error = error_code.value_sync(stream);
      error != 0 and error != static_cast<uint32_t>(decode_error::UNSUPPORTED_ENCODING)) {
    CUDF_FAIL("Parquet header parsing failed with code(s) while counting page headers " +
              kernel_error::to_string(error));
  }

  for (auto& chunk : chunks) {
    total_pages += chunk.num_data_pages + chunk.num_dict_pages;
  }

  return total_pages;
}

/**
 * @brief Count the total number of pages using page index information.
 */
[[nodiscard]] size_t count_page_headers_with_pgidx(
  cudf::detail::hostdevice_vector<ColumnChunkDesc>& chunks, rmm::cuda_stream_view stream)
{
  size_t total_pages = 0;
  for (auto& chunk : chunks) {
    CUDF_EXPECTS(chunk.h_chunk_info != nullptr, "Expected non-null column info struct");
    auto const& chunk_info = *chunk.h_chunk_info;
    chunk.num_dict_pages   = chunk_info.has_dictionary() ? 1 : 0;
    chunk.num_data_pages   = chunk_info.pages.size();
    total_pages += chunk.num_data_pages + chunk.num_dict_pages;
  }

  // count_page_headers() also pushes chunks to device, so not using thrust here
  chunks.host_to_device_async(stream);

  return total_pages;
}

// struct used to carry info from the page indexes to the device
struct page_index_info {
  int32_t num_rows;
  int32_t chunk_row;
  int32_t num_nulls;
  int32_t num_valids;
  int32_t str_bytes;
};

// functor to copy page_index_info into the PageInfo struct
struct copy_page_info {
  device_span<page_index_info const> page_indexes;
  device_span<PageInfo> pages;

  __device__ void operator()(size_type idx)
  {
    auto& pg                = pages[idx];
    auto const& pi          = page_indexes[idx];
    pg.num_rows             = pi.num_rows;
    pg.chunk_row            = pi.chunk_row;
    pg.has_page_index       = true;
    pg.num_nulls            = pi.num_nulls;
    pg.num_valids           = pi.num_valids;
    pg.str_bytes_from_index = pi.str_bytes;
    pg.str_bytes            = pi.str_bytes;
    pg.start_val            = 0;
    pg.end_val              = pg.num_valids;
  }
};

/**
 * @brief Set fields on the pages that can be derived from page indexes.
 *
 * This replaces some preprocessing steps, such as page string size calculation.
 */
void fill_in_page_info(host_span<ColumnChunkDesc> chunks,
                       device_span<PageInfo> pages,
                       rmm::cuda_stream_view stream)
{
  auto const num_pages = pages.size();
  auto page_indexes    = cudf::detail::make_host_vector<page_index_info>(num_pages, stream);

  for (size_t c = 0, page_count = 0; c < chunks.size(); c++) {
    auto const& chunk = chunks[c];
    CUDF_EXPECTS(chunk.h_chunk_info != nullptr, "Expected non-null column info struct");
    auto const& chunk_info = *chunk.h_chunk_info;
    size_t start_row       = 0;
    page_count += chunk.num_dict_pages;
    for (size_t p = 0; p < chunk_info.pages.size(); p++, page_count++) {
      auto& page      = page_indexes[page_count];
      page.num_rows   = chunk_info.pages[p].num_rows;
      page.chunk_row  = start_row;
      page.num_nulls  = chunk_info.pages[p].num_nulls.value_or(0);
      page.num_valids = chunk_info.pages[p].num_valid.value_or(0);
      page.str_bytes  = chunk_info.pages[p].var_bytes_size.value_or(0);

      start_row += page.num_rows;
    }
  }

  auto d_page_indexes = cudf::detail::make_device_uvector_async(
    page_indexes, stream, cudf::get_current_device_resource_ref());

  auto iter = thrust::make_counting_iterator<size_type>(0);
  thrust::for_each(
    rmm::exec_policy_nosync(stream), iter, iter + num_pages, copy_page_info{d_page_indexes, pages});
}

/**
 * @brief Returns a string representation of known encodings
 *
 * @param encoding Given encoding
 * @return String representation of encoding
 */
std::string encoding_to_string(Encoding encoding)
{
  switch (encoding) {
    case Encoding::PLAIN: return "PLAIN";
    case Encoding::GROUP_VAR_INT: return "GROUP_VAR_INT";
    case Encoding::PLAIN_DICTIONARY: return "PLAIN_DICTIONARY";
    case Encoding::RLE: return "RLE";
    case Encoding::BIT_PACKED: return "BIT_PACKED";
    case Encoding::DELTA_BINARY_PACKED: return "DELTA_BINARY_PACKED";
    case Encoding::DELTA_LENGTH_BYTE_ARRAY: return "DELTA_LENGTH_BYTE_ARRAY";
    case Encoding::DELTA_BYTE_ARRAY: return "DELTA_BYTE_ARRAY";
    case Encoding::RLE_DICTIONARY: return "RLE_DICTIONARY";
    case Encoding::BYTE_STREAM_SPLIT: return "BYTE_STREAM_SPLIT";
    case Encoding::NUM_ENCODINGS:
    default: return "UNKNOWN(" + std::to_string(static_cast<int>(encoding)) + ")";
  }
}

/**
 * @brief Helper function to convert an encoding bitmask to a readable string
 *
 * @param bitmask Bitmask of found unsupported encodings
 * @returns Human readable string with unsupported encodings
 */
[[nodiscard]] std::string encoding_bitmask_to_str(uint32_t encoding_bitmask)
{
  std::bitset<32> bits(encoding_bitmask);
  std::string result;

  for (size_t i = 0; i < bits.size(); ++i) {
    if (bits.test(i)) {
      auto const current = static_cast<Encoding>(i);
      if (!is_supported_encoding(current)) { result.append(encoding_to_string(current) + " "); }
    }
  }
  return result;
}

/**
 * @brief Create a readable string for the user that will list out all unsupported encodings found.
 *
 * @param pages List of page information
 * @param stream CUDA stream used for device memory operations and kernel launches
 * @returns Human readable string with unsupported encodings
 */
[[nodiscard]] std::string list_unsupported_encodings(device_span<PageInfo const> pages,
                                                     rmm::cuda_stream_view stream)
{
  auto const to_mask = cuda::proclaim_return_type<uint32_t>([] __device__(auto const& page) {
    return is_supported_encoding(page.encoding) ? 0U : encoding_to_mask(page.encoding);
  });
  uint32_t const unsupported = thrust::transform_reduce(rmm::exec_policy(stream),
                                                        pages.begin(),
                                                        pages.end(),
                                                        to_mask,
                                                        0U,
                                                        cuda::std::bit_or<uint32_t>());
  return encoding_bitmask_to_str(unsupported);
}

/**
 * @brief Sort pages in chunk/schema order
 *
 * @param unsorted_pages The unsorted pages
 * @param chunks The chunks associated with the pages
 * @param stream CUDA stream used for device memory operations and kernel launches
 * @returns The sorted vector of pages
 */
cudf::detail::hostdevice_vector<PageInfo> sort_pages(device_span<PageInfo const> unsorted_pages,
                                                     device_span<ColumnChunkDesc const> chunks,
                                                     rmm::cuda_stream_view stream)
{
  CUDF_FUNC_RANGE();

  // sort the pages in chunk/schema order. we use chunk.src_col_index instead of
  // chunk.src_col_schema because the user may have reordered them (reading columns, "a" and "b" but
  // returning them as "b" and "a")
  //
  // ordering of pages is by input column schema, repeated across row groups.  so
  // if we had 3 columns, each with 2 pages, and 1 row group, our schema values might look like
  //
  // 1, 1, 2, 2, 3, 3
  //
  // However, if we had more than one row group, the pattern would be
  //
  // 1, 1, 2, 2, 3, 3, 1, 1, 2, 2, 3, 3
  // ^ row group 0     |
  //                   ^ row group 1
  //
  // To process pages by key (exclusive_scan_by_key, reduce_by_key, etc), the ordering we actually
  // want is
  //
  // 1, 1, 1, 1, 2, 2, 2, 2, 3, 3, 3, 3
  //
  // We also need to preserve key-relative page ordering, so we need to use a stable sort.
  rmm::device_uvector<int32_t> page_keys{unsorted_pages.size(), stream};
  thrust::transform(
    rmm::exec_policy_nosync(stream),
    unsorted_pages.begin(),
    unsorted_pages.end(),
    page_keys.begin(),
    cuda::proclaim_return_type<int32_t>([chunks = chunks.begin()] __device__(PageInfo const& page) {
      return chunks[page.chunk_idx].src_col_index;
    }));
  // we are doing this by sorting indices first and then transforming the output because nvcc
  // started generating kernels using too much shared memory when trying to sort the pages
  // directly.
  rmm::device_uvector<int32_t> sort_indices(unsorted_pages.size(), stream);
  thrust::sequence(rmm::exec_policy_nosync(stream), sort_indices.begin(), sort_indices.end(), 0);
  thrust::stable_sort_by_key(rmm::exec_policy_nosync(stream),
                             page_keys.begin(),
                             page_keys.end(),
                             sort_indices.begin(),
                             cuda::std::less<int>());
  auto pass_pages =
    cudf::detail::hostdevice_vector<PageInfo>(unsorted_pages.size(), unsorted_pages.size(), stream);
  thrust::transform(
    rmm::exec_policy_nosync(stream),
    sort_indices.begin(),
    sort_indices.end(),
    pass_pages.d_begin(),
    cuda::proclaim_return_type<PageInfo>([unsorted_pages = unsorted_pages.begin()] __device__(
                                           int32_t i) { return unsorted_pages[i]; }));
  stream.synchronize();
  return pass_pages;
}

/**
 * @brief Decode the page information for a given pass.
 *
 * @param pass_intermediate_data The struct containing pass information
 */
void decode_page_headers(pass_intermediate_data& pass,
                         device_span<PageInfo> unsorted_pages,
                         bool has_page_index,
                         rmm::cuda_stream_view stream)
{
  CUDF_FUNC_RANGE();

  auto iter = thrust::counting_iterator<size_t>(0);
  rmm::device_uvector<size_t> chunk_page_counts(pass.chunks.size() + 1, stream);
  thrust::transform_exclusive_scan(
    rmm::exec_policy_nosync(stream),
    iter,
    iter + pass.chunks.size() + 1,
    chunk_page_counts.begin(),
    cuda::proclaim_return_type<size_t>(
      [chunks = pass.chunks.d_begin(), num_chunks = pass.chunks.size()] __device__(size_t i) {
        return static_cast<size_t>(
          i >= num_chunks ? 0 : chunks[i].num_data_pages + chunks[i].num_dict_pages);
      }),
    size_t{0},
    cuda::std::plus<size_t>{});
  rmm::device_uvector<chunk_page_info> d_chunk_page_info(pass.chunks.size(), stream);
  thrust::for_each(rmm::exec_policy_nosync(stream),
                   iter,
                   iter + pass.chunks.size(),
                   [cpi               = d_chunk_page_info.begin(),
                    chunk_page_counts = chunk_page_counts.begin(),
                    unsorted_pages    = unsorted_pages.begin()] __device__(size_t i) {
                     cpi[i].pages = &unsorted_pages[chunk_page_counts[i]];
                   });

  kernel_error error_code(stream);
  DecodePageHeaders(pass.chunks.d_begin(),
                    d_chunk_page_info.begin(),
                    pass.chunks.size(),
                    error_code.data(),
                    stream);

  if (auto const error = error_code.value_sync(stream); error != 0) {
    if (BitAnd(error, decode_error::UNSUPPORTED_ENCODING) != 0) {
      auto const unsupported_str =
        ". With unsupported encodings found: " + list_unsupported_encodings(pass.pages, stream);
      CUDF_FAIL("Parquet header parsing failed with code(s) " + kernel_error::to_string(error) +
                unsupported_str);
    } else {
      CUDF_FAIL("Parquet header parsing failed with code(s) " + kernel_error::to_string(error));
    }
  }

  if (has_page_index) { fill_in_page_info(pass.chunks, unsorted_pages, stream); }

  // compute max bytes needed for level data
  auto level_bit_size = cudf::detail::make_counting_transform_iterator(
    0, cuda::proclaim_return_type<int>([chunks = pass.chunks.d_begin()] __device__(int i) {
      auto c = chunks[i];
      return static_cast<int>(
        max(c.level_bits[level_type::REPETITION], c.level_bits[level_type::DEFINITION]));
    }));
  // max level data bit size.
  int const max_level_bits = thrust::reduce(rmm::exec_policy(stream),
                                            level_bit_size,
                                            level_bit_size + pass.chunks.size(),
                                            0,
                                            cudf::detail::maximum<int>());
  pass.level_type_size     = std::max(1, cudf::util::div_rounding_up_safe(max_level_bits, 8));

  // sort the pages in chunk/schema order.
  pass.pages = sort_pages(unsorted_pages, pass.chunks, stream);

  // compute offsets to each group of input pages.
  // page_keys:   1, 1, 1, 1, 2, 2, 2, 2, 3, 3, 3, 3
  //
  // result:      0,          4,          8
  rmm::device_uvector<size_type> page_counts(pass.pages.size() + 1, stream);
  auto page_keys             = make_page_key_iterator(pass.pages);
  auto const page_counts_end = thrust::reduce_by_key(rmm::exec_policy(stream),
                                                     page_keys,
                                                     page_keys + pass.pages.size(),
                                                     thrust::make_constant_iterator(1),
                                                     thrust::make_discard_iterator(),
                                                     page_counts.begin())
                                 .second;
  auto const num_page_counts = page_counts_end - page_counts.begin();
  pass.page_offsets          = rmm::device_uvector<size_type>(num_page_counts + 1, stream);
  thrust::exclusive_scan(rmm::exec_policy_nosync(stream),
                         page_counts.begin(),
                         page_counts.begin() + num_page_counts + 1,
                         pass.page_offsets.begin());

  // setup dict_page for each chunk if necessary
  thrust::for_each(rmm::exec_policy_nosync(stream),
                   pass.pages.d_begin(),
                   pass.pages.d_end(),
                   [chunks = pass.chunks.d_begin()] __device__(PageInfo const& p) {
                     if (p.flags & PAGEINFO_FLAGS_DICTIONARY) {
                       chunks[p.chunk_idx].dict_page = &p;
                     }
                   });

  pass.pages.device_to_host_async(stream);
  pass.chunks.device_to_host_async(stream);
  stream.synchronize();
}

__device__ constexpr bool is_string_chunk(ColumnChunkDesc const& chunk)
{
  auto const is_decimal =
    chunk.logical_type.has_value() and chunk.logical_type->type == LogicalType::DECIMAL;
  auto const is_binary =
    chunk.physical_type == Type::BYTE_ARRAY or chunk.physical_type == Type::FIXED_LEN_BYTE_ARRAY;
  return is_binary and not is_decimal;
}

struct set_str_dict_index_count {
  device_span<size_t> str_dict_index_count;
  device_span<ColumnChunkDesc const> chunks;

  __device__ void operator()(PageInfo const& page)
  {
    auto const& chunk = chunks[page.chunk_idx];
    if ((page.flags & PAGEINFO_FLAGS_DICTIONARY) != 0 and chunk.num_dict_pages > 0 and
        is_string_chunk(chunk)) {
      // there is only ever one dictionary page per chunk, so this is safe to do in parallel.
      str_dict_index_count[page.chunk_idx] = page.num_input_values;
    }
  }
};

struct set_str_dict_index_ptr {
  string_index_pair* const base;
  device_span<size_t const> str_dict_index_offsets;
  device_span<ColumnChunkDesc> chunks;

  __device__ void operator()(size_t i)
  {
    auto& chunk = chunks[i];
    if (chunk.num_dict_pages > 0 and is_string_chunk(chunk)) {
      chunk.str_dict_index = base + str_dict_index_offsets[i];
    }
  }
};

/**
 * @brief Functor which computes an estimated row count for list pages.
 *
 */
struct set_list_row_count_estimate {
  device_span<ColumnChunkDesc const> chunks;

  __device__ void operator()(PageInfo& page)
  {
    if (page.flags & PAGEINFO_FLAGS_DICTIONARY) { return; }
    auto const& chunk  = chunks[page.chunk_idx];
    auto const is_list = chunk.max_level[level_type::REPETITION] > 0;
    if (!is_list) { return; }

    // For LIST pages that we have not yet decoded, page.num_rows is not an accurate number.
    // so we instead estimate the number of rows as follows:
    // - each chunk stores an estimated number of bytes per row E
    // - estimate number of rows in a page = page.uncompressed_page_size / E
    //
    // it is not required that this number is accurate. we just want it to be somewhat close so that
    // we get reasonable results as we choose subpass splits.
    //
    // all other columns can use page.num_rows directly as it will be accurate.
    page.num_rows = static_cast<size_t>(static_cast<float>(page.uncompressed_page_size) /
                                        chunk.list_bytes_per_row_est);
  }
};

/**
 * @brief Set the expected row count on the final page for all columns.
 *
 */
struct set_final_row_count {
  device_span<PageInfo> pages;
  device_span<ColumnChunkDesc const> chunks;

  __device__ void operator()(size_t i)
  {
    auto& page        = pages[i];
    auto const& chunk = chunks[page.chunk_idx];
    // only do this for the last page in each chunk
    if (i < pages.size() - 1 && (pages[i + 1].chunk_idx == page.chunk_idx)) { return; }
    size_t const page_start_row = chunk.start_row + page.chunk_row;
    size_t const chunk_last_row = chunk.start_row + chunk.num_rows;
    // Mark `is_num_rows_adjusted` to signal string decoders that the `num_rows` of this page has
    // been adjusted.
    page.is_num_rows_adjusted = page.num_rows != (chunk_last_row - page_start_row);
    page.num_rows             = chunk_last_row - page_start_row;
  }
};

}  // anonymous namespace

void reader::impl::build_string_dict_indices()
{
  CUDF_FUNC_RANGE();

  auto& pass = *_pass_itm_data;

  // compute number of indices per chunk and a summed total
  rmm::device_uvector<size_t> str_dict_index_count(pass.chunks.size() + 1, _stream);
  thrust::fill(
    rmm::exec_policy_nosync(_stream), str_dict_index_count.begin(), str_dict_index_count.end(), 0);
  thrust::for_each(rmm::exec_policy_nosync(_stream),
                   pass.pages.d_begin(),
                   pass.pages.d_end(),
                   set_str_dict_index_count{str_dict_index_count, pass.chunks});

  size_t const total_str_dict_indexes = thrust::reduce(
    rmm::exec_policy(_stream), str_dict_index_count.begin(), str_dict_index_count.end());
  if (total_str_dict_indexes == 0) { return; }

  // convert to offsets
  rmm::device_uvector<size_t>& str_dict_index_offsets = str_dict_index_count;
  thrust::exclusive_scan(rmm::exec_policy_nosync(_stream),
                         str_dict_index_offsets.begin(),
                         str_dict_index_offsets.end(),
                         str_dict_index_offsets.begin(),
                         0);

  // allocate and distribute pointers
  pass.str_dict_index = cudf::detail::make_zeroed_device_uvector_async<string_index_pair>(
    total_str_dict_indexes, _stream, cudf::get_current_device_resource_ref());

  auto iter = thrust::make_counting_iterator(0);
  thrust::for_each(
    rmm::exec_policy_nosync(_stream),
    iter,
    iter + pass.chunks.size(),
    set_str_dict_index_ptr{pass.str_dict_index.data(), str_dict_index_offsets, pass.chunks});

  // compute the indices
  BuildStringDictionaryIndex(pass.chunks.device_ptr(), pass.chunks.size(), _stream);
  pass.chunks.device_to_host(_stream);
}

void reader::impl::allocate_nesting_info()
{
  auto& pass    = *_pass_itm_data;
  auto& subpass = *pass.subpass;

  auto const num_columns         = _input_columns.size();
  auto& pages                    = subpass.pages;
  auto& page_nesting_info        = subpass.page_nesting_info;
  auto& page_nesting_decode_info = subpass.page_nesting_decode_info;

  // generate the number of nesting info structs needed per-page, by column
  std::vector<int> per_page_nesting_info_size(num_columns);
  auto iter = thrust::make_counting_iterator(size_type{0});
  std::transform(iter, iter + num_columns, per_page_nesting_info_size.begin(), [&](size_type i) {
    // Schema index of the current input column
    auto const schema_idx = _input_columns[i].schema_idx;
    // Get the max_definition_level of this column across all sources.
    auto max_definition_level = _metadata->get_schema(schema_idx).max_definition_level + 1;
    std::for_each(thrust::make_counting_iterator(static_cast<size_t>(1)),
                  thrust::make_counting_iterator(_sources.size()),
                  [&](auto const src_file_idx) {
                    auto const& schema = _metadata->get_schema(
                      _metadata->map_schema_index(schema_idx, src_file_idx), src_file_idx);
                    max_definition_level =
                      std::max(max_definition_level, schema.max_definition_level + 1);
                  });

    return std::max(max_definition_level, _metadata->get_output_nesting_depth(schema_idx));
  });

  // compute total # of page_nesting infos needed and allocate space. doing this in one
  // buffer to keep it to a single gpu allocation
  auto counting_iter = thrust::make_counting_iterator(size_t{0});
  size_t const total_page_nesting_infos =
    std::accumulate(counting_iter, counting_iter + num_columns, 0, [&](int total, size_t index) {
      return total + (per_page_nesting_info_size[index] * subpass.column_page_count[index]);
    });

  page_nesting_info =
    cudf::detail::hostdevice_vector<PageNestingInfo>{total_page_nesting_infos, _stream};
  page_nesting_decode_info =
    cudf::detail::hostdevice_vector<PageNestingDecodeInfo>{total_page_nesting_infos, _stream};

  // update pointers in the PageInfos
  int target_page_index = 0;
  int src_info_index    = 0;
  for (size_t idx = 0; idx < _input_columns.size(); idx++) {
    auto const src_col_schema = _input_columns[idx].schema_idx;

    for (size_t p_idx = 0; p_idx < subpass.column_page_count[idx]; p_idx++) {
      pages[target_page_index + p_idx].nesting = page_nesting_info.device_ptr() + src_info_index;
      pages[target_page_index + p_idx].nesting_decode =
        page_nesting_decode_info.device_ptr() + src_info_index;

      pages[target_page_index + p_idx].nesting_info_size = per_page_nesting_info_size[idx];
      // Set the number of output nesting levels from the zeroth source as nesting must be
      // identical across sources.
      pages[target_page_index + p_idx].num_output_nesting_levels =
        _metadata->get_output_nesting_depth(src_col_schema);

      src_info_index += per_page_nesting_info_size[idx];
    }
    target_page_index += subpass.column_page_count[idx];
  }

  // Reset the target_page_index
  target_page_index = 0;

  // fill in
  int nesting_info_index = 0;
  for (size_t idx = 0; idx < _input_columns.size(); idx++) {
    auto const src_col_schema = _input_columns[idx].schema_idx;

    // real depth of the output cudf column hierarchy (1 == no nesting, 2 == 1 level, etc)
    // nesting depth must be same across sources so getting it from the zeroth source is ok
    int const max_output_depth = _metadata->get_output_nesting_depth(src_col_schema);

    // Map to store depths if this column has lists
    std::map<std::pair<int, int>, std::pair<std::vector<int>, std::vector<int>>> depth_remapping;
    // if this column has lists, generate depth remapping
    std::for_each(
      thrust::make_counting_iterator(static_cast<size_t>(0)),
      thrust::make_counting_iterator(_sources.size()),
      [&](auto const src_file_idx) {
        auto const mapped_schema_idx = _metadata->map_schema_index(src_col_schema, src_file_idx);
        if (_metadata->get_schema(mapped_schema_idx, src_file_idx).max_repetition_level > 0) {
          generate_depth_remappings(
            depth_remapping, src_col_schema, mapped_schema_idx, src_file_idx, *_metadata);
        }
      });

    // fill in host-side nesting info
    int schema_idx = src_col_schema;
    // This is okay as we only use this to check stubness of cur_schema and
    // to get its parent's indices, both of which are one to one mapped.
    auto cur_schema = _metadata->get_schema(schema_idx);
    int cur_depth   = max_output_depth - 1;
    while (schema_idx > 0) {
      // stub columns (basically the inner field of a list schema element) are not real columns.
      // we can ignore them for the purposes of output nesting info
      if (!cur_schema.is_stub()) {
        // initialize each page within the chunk
        for (size_t p_idx = 0; p_idx < subpass.column_page_count[idx]; p_idx++) {
          // Source file index for the current page.
          auto const src_file_idx =
            pass.chunks[pages[target_page_index + p_idx].chunk_idx].src_file_idx;
          PageNestingInfo* pni =
            &page_nesting_info[nesting_info_index + (p_idx * per_page_nesting_info_size[idx])];

          PageNestingDecodeInfo* nesting_info =
            &page_nesting_decode_info[nesting_info_index +
                                      (p_idx * per_page_nesting_info_size[idx])];

          auto const mapped_src_col_schema =
            _metadata->map_schema_index(src_col_schema, src_file_idx);
          // if we have lists, set our start and end depth remappings
          if (_metadata->get_schema(mapped_src_col_schema, src_file_idx).max_repetition_level > 0) {
            auto remap = depth_remapping.find({src_col_schema, src_file_idx});
            CUDF_EXPECTS(remap != depth_remapping.end(),
                         "Could not find depth remapping for schema");
            std::vector<int> const& rep_depth_remap = (remap->second.first);
            std::vector<int> const& def_depth_remap = (remap->second.second);

            for (size_t m = 0; m < rep_depth_remap.size(); m++) {
              nesting_info[m].start_depth = rep_depth_remap[m];
            }
            for (size_t m = 0; m < def_depth_remap.size(); m++) {
              nesting_info[m].end_depth = def_depth_remap[m];
            }
          }

          // Get the schema from the current input source.
          auto& actual_cur_schema = _metadata->get_schema(
            _metadata->map_schema_index(schema_idx, src_file_idx), src_file_idx);

          // values indexed by output column index
          nesting_info[cur_depth].max_def_level = actual_cur_schema.max_definition_level;
          pni[cur_depth].size                   = 0;
          pni[cur_depth].type =
            to_type_id(actual_cur_schema, _strings_to_categorical, _options.timestamp_type.id());
          pni[cur_depth].nullable = cur_schema.repetition_type == FieldRepetitionType::OPTIONAL;
        }

        // move up the hierarchy
        cur_depth--;
      }

      // next schema
      schema_idx = cur_schema.parent_idx;
      cur_schema = _metadata->get_schema(schema_idx);
    }

    // Offset the page and nesting info indices
    target_page_index += subpass.column_page_count[idx];
    nesting_info_index += (per_page_nesting_info_size[idx] * subpass.column_page_count[idx]);
  }

  // copy nesting info to the device
  page_nesting_info.host_to_device_async(_stream);
  page_nesting_decode_info.host_to_device_async(_stream);
}

void reader::impl::allocate_level_decode_space()
{
  auto& pass    = *_pass_itm_data;
  auto& subpass = *pass.subpass;

  auto& pages = subpass.pages;

  // TODO: this could be made smaller if we ignored dictionary pages and pages with no
  // repetition data.
  size_t const per_page_decode_buf_size = LEVEL_DECODE_BUF_SIZE * 2 * pass.level_type_size;
  auto const decode_buf_size            = per_page_decode_buf_size * pages.size();
  subpass.level_decode_data =
    rmm::device_buffer(decode_buf_size, _stream, cudf::get_current_device_resource_ref());

  // distribute the buffers
  auto* buf = static_cast<uint8_t*>(subpass.level_decode_data.data());
  for (size_t idx = 0; idx < pages.size(); idx++) {
    auto& p = pages[idx];

    p.lvl_decode_buf[level_type::DEFINITION] = buf;
    buf += (LEVEL_DECODE_BUF_SIZE * pass.level_type_size);
    p.lvl_decode_buf[level_type::REPETITION] = buf;
    buf += (LEVEL_DECODE_BUF_SIZE * pass.level_type_size);
  }
}

std::pair<bool, std::future<void>> reader::impl::read_column_chunks()
{
  auto const& row_groups_info = _pass_itm_data->row_groups;

  auto& raw_page_data = _pass_itm_data->raw_page_data;
  auto& chunks        = _pass_itm_data->chunks;

  // Descriptors for all the chunks that make up the selected columns
  auto const num_input_columns = _input_columns.size();
  auto const num_chunks        = row_groups_info.size() * num_input_columns;

  // Association between each column chunk and its source
  std::vector<size_type> chunk_source_map(num_chunks);

  // Tracker for eventually deallocating compressed and uncompressed data
  raw_page_data = std::vector<rmm::device_buffer>(num_chunks);

  // Keep track of column chunk file offsets
  std::vector<size_t> column_chunk_offsets(num_chunks);

  // Initialize column chunk information
  size_t total_decompressed_size = 0;
  // TODO: make this respect the pass-wide skip_rows/num_rows instead of the file-wide
  // skip_rows/num_rows
  // auto remaining_rows            = num_rows;
  size_type chunk_count = 0;
  for (auto const& rg : row_groups_info) {
    auto const& row_group       = _metadata->get_row_group(rg.index, rg.source_index);
    auto const row_group_source = rg.source_index;

    // generate ColumnChunkDesc objects for everything to be decoded (all input columns)
    for (size_t i = 0; i < num_input_columns; ++i) {
      auto const& col = _input_columns[i];
      // look up metadata
      auto& col_meta = _metadata->get_column_metadata(rg.index, rg.source_index, col.schema_idx);

      column_chunk_offsets[chunk_count] =
        (col_meta.dictionary_page_offset != 0)
          ? std::min(col_meta.data_page_offset, col_meta.dictionary_page_offset)
          : col_meta.data_page_offset;

      // Map each column chunk to its column index and its source index
      chunk_source_map[chunk_count] = row_group_source;

      if (col_meta.codec != Compression::UNCOMPRESSED) {
        total_decompressed_size += col_meta.total_uncompressed_size;
      }

      chunk_count++;
    }
  }

  // Read compressed chunk data to device memory
  return {total_decompressed_size > 0,
          read_column_chunks_async(_sources,
                                   raw_page_data,
                                   chunks,
                                   0,
                                   chunks.size(),
                                   column_chunk_offsets,
                                   chunk_source_map,
                                   _stream)};
}

void reader::impl::read_compressed_data()
{
  auto& pass = *_pass_itm_data;

  // This function should never be called if `num_rows == 0`.
  CUDF_EXPECTS(_pass_itm_data->num_rows > 0, "Number of reading rows must not be zero.");

  auto& chunks = pass.chunks;

  auto const [has_compressed_data, read_chunks_tasks] = read_column_chunks();
  pass.has_compressed_data                            = has_compressed_data;

  read_chunks_tasks.wait();

  // Process dataset chunk pages into output columns
  auto const total_pages = _has_page_index ? count_page_headers_with_pgidx(chunks, _stream)
                                           : count_page_headers(chunks, _stream);
  if (total_pages <= 0) { return; }
  rmm::device_uvector<PageInfo> unsorted_pages(total_pages, _stream);

  // decoding of column/page information
  decode_page_headers(pass, unsorted_pages, _has_page_index, _stream);
  CUDF_EXPECTS(pass.page_offsets.size() - 1 == static_cast<size_t>(_input_columns.size()),
               "Encountered page_offsets / num_columns mismatch");
}

namespace {

struct cumulative_row_info {
  size_t row_count;   // cumulative row count
  size_t size_bytes;  // cumulative size in bytes
  int key;            // schema index
};

struct get_page_chunk_idx {
  __device__ size_type operator()(PageInfo const& page) { return page.chunk_idx; }
};

struct get_page_num_rows {
  __device__ size_type operator()(PageInfo const& page) { return page.num_rows; }
};

struct input_col_info {
  int schema_idx;
  size_type nesting_depth;
};

/**
 * @brief Converts a 1-dimensional index into page, depth and column indices used in
 * allocate_columns to compute columns sizes.
 *
 * The input index will iterate through pages, nesting depth and column indices in that order.
 */
struct reduction_indices {
  size_t const page_idx;
  size_type const depth_idx;
  size_type const col_idx;

  __device__ reduction_indices(size_t index_, size_type max_depth_, size_t num_pages_)
    : page_idx(index_ % num_pages_),
      depth_idx((index_ / num_pages_) % max_depth_),
      col_idx(index_ / (max_depth_ * num_pages_))
  {
  }
};

/**
 * @brief Returns the size field of a PageInfo struct for a given depth, keyed by schema.
 */
struct get_page_nesting_size {
  input_col_info const* const input_cols;
  size_type const max_depth;
  size_t const num_pages;
  PageInfo const* const pages;

  __device__ size_type operator()(size_t index) const
  {
    auto const indices = reduction_indices{index, max_depth, num_pages};

    auto const& page = pages[indices.page_idx];
    if (page.src_col_schema != input_cols[indices.col_idx].schema_idx ||
        page.flags & PAGEINFO_FLAGS_DICTIONARY ||
        indices.depth_idx >= input_cols[indices.col_idx].nesting_depth) {
      return 0;
    }

    return page.nesting[indices.depth_idx].batch_size;
  }
};

struct get_reduction_key {
  size_t const num_pages;
  __device__ size_t operator()(size_t index) const { return index / num_pages; }
};

/**
 * @brief Writes to the chunk_row field of the PageInfo struct.
 */
struct chunk_row_output_iter {
  PageInfo* p;
  using value_type        = size_type;
  using difference_type   = size_type;
  using pointer           = size_type*;
  using reference         = size_type&;
  using iterator_category = thrust::output_device_iterator_tag;

  __host__ __device__ chunk_row_output_iter operator+(int i) { return {p + i}; }

  __host__ __device__ chunk_row_output_iter& operator++()
  {
    p++;
    return *this;
  }

  __device__ reference operator[](int i) { return p[i].chunk_row; }
  __device__ reference operator*() { return p->chunk_row; }
};

/**
 * @brief Writes to the page_start_value field of the PageNestingInfo struct, keyed by schema.
 */
/**
 * @brief Writes to the page_start_value field of the PageNestingInfo struct, keyed by schema.
 */
struct start_offset_output_iterator {
  PageInfo const* pages;
  size_t cur_index;
  input_col_info const* input_cols;
  size_type max_depth;
  size_t num_pages;
  int empty               = 0;
  using value_type        = size_type;
  using difference_type   = size_type;
  using pointer           = size_type*;
  using reference         = size_type&;
  using iterator_category = thrust::output_device_iterator_tag;

  constexpr void operator=(start_offset_output_iterator const& other)
  {
    pages      = other.pages;
    cur_index  = other.cur_index;
    input_cols = other.input_cols;
    max_depth  = other.max_depth;
    num_pages  = other.num_pages;
  }

  constexpr start_offset_output_iterator operator+(size_t i)
  {
    return start_offset_output_iterator{pages, cur_index + i, input_cols, max_depth, num_pages};
  }

  constexpr start_offset_output_iterator& operator++()
  {
    cur_index++;
    return *this;
  }

  __device__ reference operator[](size_t i) { return dereference(cur_index + i); }
  __device__ reference operator*() { return dereference(cur_index); }

 private:
  __device__ reference dereference(size_t index)
  {
    auto const indices = reduction_indices{index, max_depth, num_pages};

    PageInfo const& p = pages[indices.page_idx];
    if (p.src_col_schema != input_cols[indices.col_idx].schema_idx ||
        p.flags & PAGEINFO_FLAGS_DICTIONARY ||
        indices.depth_idx >= input_cols[indices.col_idx].nesting_depth) {
      return empty;
    }
    return p.nesting_decode[indices.depth_idx].page_start_value;
  }
};

struct page_to_string_size {
  ColumnChunkDesc const* chunks;

  __device__ size_t operator()(PageInfo const& page) const
  {
    auto const chunk = chunks[page.chunk_idx];

    if (not is_string_col(chunk) || (page.flags & PAGEINFO_FLAGS_DICTIONARY) != 0) { return 0; }
    return page.str_bytes;
  }
};

struct page_offset_output_iter {
  PageInfo* p;

  using value_type        = size_t;
  using difference_type   = size_t;
  using pointer           = size_t*;
  using reference         = size_t&;
  using iterator_category = thrust::output_device_iterator_tag;

  __host__ __device__ page_offset_output_iter operator+(int i) { return {p + i}; }

  __host__ __device__ page_offset_output_iter& operator++()
  {
    p++;
    return *this;
  }

  __device__ reference operator[](int i) { return p[i].str_offset; }
  __device__ reference operator*() { return p->str_offset; }
};
// update chunk_row field in subpass page from pass page
struct update_subpass_chunk_row {
  device_span<PageInfo> pass_pages;
  device_span<PageInfo> subpass_pages;
  device_span<size_t> page_src_index;

  __device__ void operator()(size_t i)
  {
    subpass_pages[i].chunk_row = pass_pages[page_src_index[i]].chunk_row;
  }
};

// update num_rows field from pass page to subpass page
struct update_pass_num_rows {
  device_span<PageInfo> pass_pages;
  device_span<PageInfo> subpass_pages;
  device_span<size_t> page_src_index;

  __device__ void operator()(size_t i)
  {
    pass_pages[page_src_index[i]].num_rows = subpass_pages[i].num_rows;
  }
};

}  // anonymous namespace

void reader::impl::preprocess_file(read_mode mode)
{
  CUDF_EXPECTS(!_file_preprocessed, "Attempted to preprocess file more than once");

  // if filter is not empty, then create output types as vector and pass for filtering.

  std::vector<data_type> output_dtypes;
  if (_expr_conv.get_converted_expr().has_value()) {
    std::transform(_output_buffers_template.cbegin(),
                   _output_buffers_template.cend(),
                   std::back_inserter(output_dtypes),
                   [](auto const& col) { return col.type; });
  }

  std::tie(_file_itm_data.global_skip_rows,
           _file_itm_data.global_num_rows,
           _file_itm_data.row_groups,
           _file_itm_data.num_rows_per_source,
           _file_itm_data.num_input_row_groups,
           _file_itm_data.surviving_row_groups) =
    _metadata->select_row_groups(_sources,
                                 _options.row_group_indices,
                                 _options.skip_rows,
                                 _options.num_rows,
                                 output_dtypes,
                                 _output_column_schemas,
                                 _expr_conv.get_converted_expr(),
                                 _stream);

  // Inclusive scan the number of rows per source
  if (not _expr_conv.get_converted_expr().has_value() and mode == read_mode::CHUNKED_READ) {
    _file_itm_data.exclusive_sum_num_rows_per_source.resize(
      _file_itm_data.num_rows_per_source.size());
    thrust::inclusive_scan(_file_itm_data.num_rows_per_source.cbegin(),
                           _file_itm_data.num_rows_per_source.cend(),
                           _file_itm_data.exclusive_sum_num_rows_per_source.begin());
  }

  // check for page indexes
  _has_page_index = std::all_of(_file_itm_data.row_groups.cbegin(),
                                _file_itm_data.row_groups.cend(),
                                [](auto const& row_group) { return row_group.has_page_index(); });

  if (_file_itm_data.global_num_rows > 0 && not _file_itm_data.row_groups.empty() &&
      not _input_columns.empty()) {
    // fills in chunk information without physically loading or decompressing
    // the associated data
    create_global_chunk_info();

    // compute schedule of input reads.
    compute_input_passes();
  }

#if defined(PARQUET_CHUNK_LOGGING)
  printf("==============================================\n");
  setlocale(LC_NUMERIC, "");
  printf("File: skip_rows(%'lu), num_rows(%'lu), input_read_limit(%'lu), output_read_limit(%'lu)\n",
         _file_itm_data.global_skip_rows,
         _file_itm_data.global_num_rows,
         _input_pass_read_limit,
         _output_chunk_read_limit);
  printf("# Row groups: %'lu\n", _file_itm_data.row_groups.size());
  printf("# Input passes: %'lu\n", _file_itm_data.num_passes());
  printf("# Input columns: %'lu\n", _input_columns.size());
  for (size_t idx = 0; idx < _input_columns.size(); idx++) {
    auto const& schema = _metadata->get_schema(_input_columns[idx].schema_idx);
    auto const type_id = to_type_id(schema, _strings_to_categorical, _options.timestamp_type.id());
    printf("\tC(%'lu, %s): %s\n",
           idx,
           _input_columns[idx].name.c_str(),
           cudf::type_to_name(cudf::data_type{type_id}).c_str());
  }
  printf("# Output columns: %'lu\n", _output_buffers.size());
  for (size_t idx = 0; idx < _output_buffers.size(); idx++) {
    printf("\tC(%'lu): %s\n", idx, cudf::io::detail::type_to_name(_output_buffers[idx]).c_str());
  }
#endif

  _file_preprocessed = true;
}

void reader::impl::generate_list_column_row_count_estimates()
{
  auto& pass = *_pass_itm_data;
  thrust::for_each(rmm::exec_policy(_stream),
                   pass.pages.d_begin(),
                   pass.pages.d_end(),
                   set_list_row_count_estimate{pass.chunks});

  // computes:
  // PageInfo::chunk_row (the chunk-relative row index) for all pages in the pass. The start_row
  // field in ColumnChunkDesc is the absolute row index for the whole file. chunk_row in PageInfo is
  // relative to the beginning of the chunk. so in the kernels, chunk.start_row + page.chunk_row
  // gives us the absolute row index
  // Note: chunk_row is already computed if we have column indexes
  if (not _has_page_index) {
    auto key_input  = thrust::make_transform_iterator(pass.pages.d_begin(), get_page_chunk_idx{});
    auto page_input = thrust::make_transform_iterator(pass.pages.d_begin(), get_page_num_rows{});
    thrust::exclusive_scan_by_key(rmm::exec_policy_nosync(_stream),
                                  key_input,
                                  key_input + pass.pages.size(),
                                  page_input,
                                  chunk_row_output_iter{pass.pages.device_ptr()});
  }

  // to compensate for the list row size estimates, force the row count on the last page for each
  // column chunk (each rowgroup) such that it ends on the real known row count. this is so that as
  // we march through the subpasses, we will find that every column cleanly ends up the expected row
  // count at the row group boundary and our split computations work correctly.
  auto iter = thrust::make_counting_iterator(0);
  thrust::for_each(rmm::exec_policy_nosync(_stream),
                   iter,
                   iter + pass.pages.size(),
                   set_final_row_count{pass.pages, pass.chunks});

  pass.chunks.device_to_host_async(_stream);
  pass.pages.device_to_host_async(_stream);
  _stream.synchronize();
}

void reader::impl::preprocess_subpass_pages(read_mode mode, size_t chunk_read_limit)
{
  auto& pass    = *_pass_itm_data;
  auto& subpass = *pass.subpass;

  // iterate over all input columns and determine if they contain lists.
  // TODO: we could do this once at the file level instead of every time we get in here. the set of
  // columns we are processing does not change over multiple passes/subpasses/output chunks.
  bool has_lists = false;
  for (const auto& input_col : _input_columns) {
    size_t const max_depth = input_col.nesting_depth();

    auto* cols = &_output_buffers;
    for (size_t l_idx = 0; l_idx < max_depth; l_idx++) {
      auto& out_buf = (*cols)[input_col.nesting[l_idx]];
      cols          = &out_buf.children;

      // if this has a list parent, we have to get column sizes from the
      // data computed during ComputePageSizes
      if (out_buf.user_data & PARQUET_COLUMN_BUFFER_FLAG_HAS_LIST_PARENT) {
        has_lists = true;
        break;
      }
    }
    if (has_lists) { break; }
  }

  // in some cases we will need to do further preprocessing of pages.
  // - if we have lists, the num_rows field in PageInfo will be incorrect coming out of the file
  // - if we are doing a chunked read, we need to compute the size of all string data
  if (has_lists || chunk_read_limit > 0) {
    // computes:
    // PageNestingInfo::num_rows for each page. the true number of rows (taking repetition into
    // account), not just the number of values. PageNestingInfo::size for each level of nesting, for
    // each page.
    //
    // we will be applying a later "trim" pass if skip_rows/num_rows is being used, which can happen
    // if:
    // - user has passed custom row bounds
    // - we will be doing a chunked read
    ComputePageSizes(subpass.pages,
                     pass.chunks,
                     0,  // 0-max size_t. process all possible rows
                     std::numeric_limits<size_t>::max(),
                     true,                  // compute num_rows
                     chunk_read_limit > 0,  // compute string sizes
                     _pass_itm_data->level_type_size,
                     _stream);
  }

  auto iter = thrust::make_counting_iterator(0);

  // copy our now-correct row counts  back to the base pages stored in the pass.
  // only need to do this if we are not processing the whole pass in one subpass
  if (!subpass.single_subpass) {
    thrust::for_each(rmm::exec_policy_nosync(_stream),
                     iter,
                     iter + subpass.pages.size(),
                     update_pass_num_rows{pass.pages, subpass.pages, subpass.page_src_index});
  }

  // computes:
  // PageInfo::chunk_row (the chunk-relative row index) for all pages in the pass. The start_row
  // field in ColumnChunkDesc is the absolute row index for the whole file. chunk_row in PageInfo is
  // relative to the beginning of the chunk. so in the kernels, chunk.start_row + page.chunk_row
  // gives us the absolute row index
  auto key_input  = thrust::make_transform_iterator(pass.pages.d_begin(), get_page_chunk_idx{});
  auto page_input = thrust::make_transform_iterator(pass.pages.d_begin(), get_page_num_rows{});
  thrust::exclusive_scan_by_key(rmm::exec_policy_nosync(_stream),
                                key_input,
                                key_input + pass.pages.size(),
                                page_input,
                                chunk_row_output_iter{pass.pages.device_ptr()});

  // copy chunk_row into the subpass pages
  // only need to do this if we are not processing the whole pass in one subpass
  if (!subpass.single_subpass) {
    thrust::for_each(rmm::exec_policy_nosync(_stream),
                     iter,
                     iter + subpass.pages.size(),
                     update_subpass_chunk_row{pass.pages, subpass.pages, subpass.page_src_index});
  }

  // retrieve pages back
  pass.pages.device_to_host_async(_stream);
  if (!subpass.single_subpass) { subpass.pages.device_to_host_async(_stream); }
  _stream.synchronize();

  // at this point we have an accurate row count so we can compute how many rows we will actually be
  // able to decode for this pass. we will have selected a set of pages for each column in the
  // row group, but not every page will have the same number of rows. so, we can only read as many
  // rows as the smallest batch (by column) we have decompressed.
  size_t first_page_index = 0;
  size_t max_row          = std::numeric_limits<size_t>::max();
  auto const last_pass_row =
    _file_itm_data.input_pass_start_row_count[_file_itm_data._current_input_pass + 1];
  // for each column
  for (size_t idx = 0; idx < subpass.column_page_count.size(); idx++) {
    // compute max row for this column in the subpass
    auto const& last_page  = subpass.pages[first_page_index + (subpass.column_page_count[idx] - 1)];
    auto const& last_chunk = pass.chunks[last_page.chunk_idx];
    auto max_col_row       = static_cast<size_t>(last_chunk.start_row) +
                       static_cast<size_t>(last_page.chunk_row) +
                       static_cast<size_t>(last_page.num_rows);

    // special case.  list rows can span page boundaries, but we can't tell if that is happening
    // here because we have not yet decoded the pages. the very last row starting in the page may
    // not terminate in the page. to handle this, only decode up to the second to last row in the
    // subpass since we know that will safely completed.
    bool const is_list = last_chunk.max_level[level_type::REPETITION] > 0;
    // corner case: only decode up to the second-to-last row, except if this is the last page in the
    // entire pass. this handles the case where we only have 1 chunk, 1 page, and potentially even
    // just 1 row.
    if (is_list && max_col_row < last_pass_row) {
      // compute min row for this column in the subpass
      auto const& first_page  = subpass.pages[first_page_index];
      auto const& first_chunk = pass.chunks[first_page.chunk_idx];
      auto const min_col_row =
        static_cast<size_t>(first_chunk.start_row) + static_cast<size_t>(first_page.chunk_row);

      // must have at least 2 rows in the subpass.
      CUDF_EXPECTS((max_col_row - min_col_row) > 1, "Unexpected short subpass");
      max_col_row--;
    }

    max_row = std::min(max_row, max_col_row);

    first_page_index += subpass.column_page_count[idx];
  }
  subpass.skip_rows   = pass.skip_rows + pass.processed_rows;
  auto const pass_end = pass.skip_rows + pass.num_rows;
  max_row             = std::min(max_row, pass_end);
  CUDF_EXPECTS(max_row >= subpass.skip_rows, "Unexpected short subpass", std::underflow_error);
  subpass.num_rows = max_row - subpass.skip_rows;

  // now split up the output into chunks as necessary
  compute_output_chunks_for_subpass();
}

void reader::impl::allocate_columns(read_mode mode, size_t skip_rows, size_t num_rows)
{
  auto& pass    = *_pass_itm_data;
  auto& subpass = *pass.subpass;

  // Should not reach here if there is no page data.
  CUDF_EXPECTS(subpass.pages.size() > 0, "There are no pages present in the subpass");

  // computes:
  // PageNestingInfo::batch_size for each level of nesting, for each page, taking row bounds into
  // account. PageInfo::skipped_values, which tells us where to start decoding in the input to
  // respect the user bounds. It is only necessary to do this second pass if uses_custom_row_bounds
  // is set (if the user has specified artificial bounds).
  if (uses_custom_row_bounds(mode)) {
    ComputePageSizes(subpass.pages,
                     pass.chunks,
                     skip_rows,
                     num_rows,
                     false,  // num_rows is already computed
                     false,  // no need to compute string sizes
                     pass.level_type_size,
                     _stream);
  }

  // iterate over all input columns and allocate any associated output
  // buffers if they are not part of a list hierarchy. mark down
  // if we have any list columns that need further processing.
  bool has_lists = false;
  // Casting to std::byte since data buffer pointer is void *
  std::vector<cudf::device_span<cuda::std::byte>> memset_bufs;
  // Validity Buffer is a uint32_t pointer
  std::vector<cudf::device_span<cudf::bitmask_type>> nullmask_bufs;

  for (const auto& input_col : _input_columns) {
    size_t const max_depth = input_col.nesting_depth();

    auto* cols = &_output_buffers;
    for (size_t l_idx = 0; l_idx < max_depth; l_idx++) {
      auto& out_buf = (*cols)[input_col.nesting[l_idx]];
      cols          = &out_buf.children;

      // if this has a list parent, we have to get column sizes from the
      // data computed during ComputePageSizes
      if (out_buf.user_data & PARQUET_COLUMN_BUFFER_FLAG_HAS_LIST_PARENT) {
        has_lists = true;
      }
      // if we haven't already processed this column because it is part of a struct hierarchy
      else if (out_buf.size == 0) {
        // add 1 for the offset if this is a list column
        // we're going to start null mask as all valid and then turn bits off if necessary
        auto const out_buf_size =
          out_buf.type.id() == type_id::LIST && l_idx < max_depth ? num_rows + 1 : num_rows;
        CUDF_EXPECTS(out_buf_size <= std::numeric_limits<cudf::size_type>::max(),
                     "Number of rows exceeds cudf's column size limit",
                     std::overflow_error);
        out_buf.create_with_mask(
          out_buf_size, cudf::mask_state::UNINITIALIZED, false, _stream, _mr);
<<<<<<< HEAD
        memset_bufs.push_back(cudf::device_span<cuda::std::byte>(
          static_cast<cuda::std::byte*>(out_buf.data()), out_buf.data_size()));
        nullmask_bufs.push_back(cudf::device_span<cudf::bitmask_type>(
=======
        memset_bufs.emplace_back(static_cast<std::byte*>(out_buf.data()), out_buf.data_size());
        nullmask_bufs.emplace_back(
>>>>>>> 786236a9
          out_buf.null_mask(),
          cudf::util::round_up_safe(out_buf.null_mask_size(), sizeof(cudf::bitmask_type)) /
            sizeof(cudf::bitmask_type));
      }
    }
  }
  // compute output column sizes by examining the pages of the -input- columns
  if (has_lists) {
    auto h_cols_info =
      cudf::detail::make_empty_host_vector<input_col_info>(_input_columns.size(), _stream);
    std::transform(_input_columns.cbegin(),
                   _input_columns.cend(),
                   std::back_inserter(h_cols_info),
                   [](auto& col) -> input_col_info {
                     return {col.schema_idx, static_cast<size_type>(col.nesting_depth())};
                   });

    auto const max_depth =
      (*std::max_element(h_cols_info.cbegin(),
                         h_cols_info.cend(),
                         [](auto& l, auto& r) { return l.nesting_depth < r.nesting_depth; }))
        .nesting_depth;

    auto const d_cols_info = cudf::detail::make_device_uvector_async(
      h_cols_info, _stream, cudf::get_current_device_resource_ref());

    // Vector to store page sizes for each column at each depth
    cudf::detail::hostdevice_vector<size_t> sizes{_input_columns.size() * max_depth, _stream};

    // Total number of keys to process
    auto const num_keys = _input_columns.size() * max_depth * subpass.pages.size();

    // Maximum 1 billion keys processed per iteration
    auto constexpr max_keys_per_iter =
      static_cast<size_t>(std::numeric_limits<size_type>::max() / 2);

    // Number of keys for per each column
    auto const num_keys_per_col = max_depth * subpass.pages.size();

    // The largest multiple of `num_keys_per_col` that is <= `num_keys`
    auto const num_keys_per_iter =
      num_keys <= max_keys_per_iter
        ? num_keys
        : num_keys_per_col * std::max<size_t>(1, max_keys_per_iter / num_keys_per_col);

    // Size iterator. Indexes pages by sorted order
    rmm::device_uvector<size_type> size_input{num_keys_per_iter, _stream};

    // To keep track of the starting key of an iteration
    size_t key_start = 0;
    // Loop until all keys are processed
    while (key_start < num_keys) {
      // Number of keys processed in this iteration
      auto const num_keys_this_iter = std::min<size_t>(num_keys_per_iter, num_keys - key_start);
      thrust::transform(
        rmm::exec_policy_nosync(_stream),
        thrust::make_counting_iterator<size_t>(key_start),
        thrust::make_counting_iterator<size_t>(key_start + num_keys_this_iter),
        size_input.begin(),
        get_page_nesting_size{
          d_cols_info.data(), max_depth, subpass.pages.size(), subpass.pages.device_begin()});

      // Manually create a size_t `key_start` compatible counting_transform_iterator.
      auto const reduction_keys =
        thrust::make_transform_iterator(thrust::make_counting_iterator<std::size_t>(key_start),
                                        get_reduction_key{subpass.pages.size()});

      // Find the size of each column
      thrust::reduce_by_key(rmm::exec_policy_nosync(_stream),
                            reduction_keys,
                            reduction_keys + num_keys_this_iter,
                            size_input.cbegin(),
                            thrust::make_discard_iterator(),
                            sizes.d_begin() + (key_start / subpass.pages.size()));

      // For nested hierarchies, compute per-page start offset
      thrust::exclusive_scan_by_key(rmm::exec_policy_nosync(_stream),
                                    reduction_keys,
                                    reduction_keys + num_keys_this_iter,
                                    size_input.cbegin(),
                                    start_offset_output_iterator{subpass.pages.device_begin(),
                                                                 key_start,
                                                                 d_cols_info.data(),
                                                                 max_depth,
                                                                 subpass.pages.size()});
      // Increment the key_start
      key_start += num_keys_this_iter;
    }

    sizes.device_to_host(_stream);
    for (size_type idx = 0; idx < static_cast<size_type>(_input_columns.size()); idx++) {
      auto const& input_col = _input_columns[idx];
      auto* cols            = &_output_buffers;
      for (size_type l_idx = 0; l_idx < static_cast<size_type>(input_col.nesting_depth());
           l_idx++) {
        auto& out_buf = (*cols)[input_col.nesting[l_idx]];
        cols          = &out_buf.children;
        // if this buffer is part of a list hierarchy, we need to determine it's
        // final size and allocate it here.
        //
        // for struct columns, higher levels of the output columns are shared between input
        // columns. so don't compute any given level more than once.
        if ((out_buf.user_data & PARQUET_COLUMN_BUFFER_FLAG_HAS_LIST_PARENT) && out_buf.size == 0) {
          auto buffer_size = sizes[(idx * max_depth) + l_idx];
          // if this is a list column add 1 for non-leaf levels for the terminating offset
          if (out_buf.type.id() == type_id::LIST && l_idx < max_depth) { buffer_size++; }
          CUDF_EXPECTS(buffer_size <= std::numeric_limits<cudf::size_type>::max(),
                       "Number of list column rows exceeds cudf's column size limit",
                       std::overflow_error);
          // allocate
          // we're going to start null mask as all valid and then turn bits off if necessary
          out_buf.create_with_mask(
            buffer_size, cudf::mask_state::UNINITIALIZED, false, _stream, _mr);
<<<<<<< HEAD
          memset_bufs.push_back(cudf::device_span<cuda::std::byte>(
            static_cast<cuda::std::byte*>(out_buf.data()), out_buf.data_size()));
          nullmask_bufs.push_back(cudf::device_span<cudf::bitmask_type>(
=======
          memset_bufs.emplace_back(static_cast<std::byte*>(out_buf.data()), out_buf.data_size());
          nullmask_bufs.emplace_back(
>>>>>>> 786236a9
            out_buf.null_mask(),
            cudf::util::round_up_safe(out_buf.null_mask_size(), sizeof(cudf::bitmask_type)) /
              sizeof(cudf::bitmask_type));
        }
      }
    }
  }

  cudf::detail::batched_memset<cuda::std::byte>(
    memset_bufs, static_cast<cuda::std::byte>(0), _stream);
  // Need to set null mask bufs to all high bits
  cudf::detail::batched_memset<cudf::bitmask_type>(
    nullmask_bufs, std::numeric_limits<cudf::bitmask_type>::max(), _stream);
}

cudf::detail::host_vector<size_t> reader::impl::calculate_page_string_offsets()
{
  auto& pass    = *_pass_itm_data;
  auto& subpass = *pass.subpass;

  auto page_keys = make_page_key_iterator(subpass.pages);

  rmm::device_uvector<size_t> d_col_sizes(_input_columns.size(), _stream);

  // use page_index to fetch page string sizes in the proper order
  auto val_iter = thrust::make_transform_iterator(subpass.pages.device_begin(),
                                                  page_to_string_size{pass.chunks.d_begin()});

  // do scan by key to calculate string offsets for each page
  thrust::exclusive_scan_by_key(rmm::exec_policy_nosync(_stream),
                                page_keys,
                                page_keys + subpass.pages.size(),
                                val_iter,
                                page_offset_output_iter{subpass.pages.device_ptr()});

  // now sum up page sizes
  rmm::device_uvector<int> reduce_keys(d_col_sizes.size(), _stream);
  thrust::reduce_by_key(rmm::exec_policy_nosync(_stream),
                        page_keys,
                        page_keys + subpass.pages.size(),
                        val_iter,
                        reduce_keys.begin(),
                        d_col_sizes.begin());

  return cudf::detail::make_host_vector(d_col_sizes, _stream);
}

}  // namespace cudf::io::parquet::detail<|MERGE_RESOLUTION|>--- conflicted
+++ resolved
@@ -1589,14 +1589,8 @@
                      std::overflow_error);
         out_buf.create_with_mask(
           out_buf_size, cudf::mask_state::UNINITIALIZED, false, _stream, _mr);
-<<<<<<< HEAD
-        memset_bufs.push_back(cudf::device_span<cuda::std::byte>(
-          static_cast<cuda::std::byte*>(out_buf.data()), out_buf.data_size()));
-        nullmask_bufs.push_back(cudf::device_span<cudf::bitmask_type>(
-=======
-        memset_bufs.emplace_back(static_cast<std::byte*>(out_buf.data()), out_buf.data_size());
+        memset_bufs.emplace_back(static_cast<cuda::std::byte*>(out_buf.data()), out_buf.data_size());
         nullmask_bufs.emplace_back(
->>>>>>> 786236a9
           out_buf.null_mask(),
           cudf::util::round_up_safe(out_buf.null_mask_size(), sizeof(cudf::bitmask_type)) /
             sizeof(cudf::bitmask_type));
@@ -1710,14 +1704,8 @@
           // we're going to start null mask as all valid and then turn bits off if necessary
           out_buf.create_with_mask(
             buffer_size, cudf::mask_state::UNINITIALIZED, false, _stream, _mr);
-<<<<<<< HEAD
-          memset_bufs.push_back(cudf::device_span<cuda::std::byte>(
-            static_cast<cuda::std::byte*>(out_buf.data()), out_buf.data_size()));
-          nullmask_bufs.push_back(cudf::device_span<cudf::bitmask_type>(
-=======
-          memset_bufs.emplace_back(static_cast<std::byte*>(out_buf.data()), out_buf.data_size());
+          memset_bufs.emplace_back(static_cast<cuda::std::byte*>(out_buf.data()), out_buf.data_size());
           nullmask_bufs.emplace_back(
->>>>>>> 786236a9
             out_buf.null_mask(),
             cudf::util::round_up_safe(out_buf.null_mask_size(), sizeof(cudf::bitmask_type)) /
               sizeof(cudf::bitmask_type));
