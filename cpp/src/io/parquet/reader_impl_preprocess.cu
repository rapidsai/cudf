/*
 * SPDX-FileCopyrightText: Copyright (c) 2022-2025, NVIDIA CORPORATION.
 * SPDX-License-Identifier: Apache-2.0
 */

#include "error.hpp"
#include "io/comp/common.hpp"
#include "reader_impl.hpp"
#include "reader_impl_preprocess_utils.cuh"

#include <cudf/detail/iterator.cuh>
#include <cudf/detail/nvtx/ranges.hpp>
#include <cudf/detail/utilities/algorithm.cuh>
#include <cudf/detail/utilities/batched_memset.hpp>
#include <cudf/detail/utilities/integer_utils.hpp>
#include <cudf/detail/utilities/vector_factories.hpp>
#include <cudf/reduction/detail/reduction.cuh>
#include <cudf/utilities/memory_resource.hpp>

#include <rmm/exec_policy.hpp>

#include <thrust/fill.h>
#include <thrust/functional.h>
#include <thrust/iterator/discard_iterator.h>
#include <thrust/iterator/transform_iterator.h>
#include <thrust/scan.h>
#include <thrust/transform.h>

#include <limits>
#include <numeric>

namespace cudf::io::parquet::detail {

namespace {
// Tests the passed in logical type for a FIXED_LENGTH_BYTE_ARRAY column to see if it should
// be treated as a string. Currently the only logical type that has special handling is DECIMAL.
// Other valid types in the future would be UUID (still treated as string) and FLOAT16 (which
// for now would also be treated as a string).
inline bool is_treat_fixed_length_as_string(std::optional<LogicalType> const& logical_type)
{
  if (!logical_type.has_value()) { return true; }
  return logical_type->type != LogicalType::DECIMAL;
}

struct set_str_bytes_all {
  __device__ void operator()(PageInfo& p) { p.str_bytes_all = p.str_bytes; }
};

}  // namespace

void reader_impl::build_string_dict_indices()
{
  CUDF_FUNC_RANGE();

  auto& pass = *_pass_itm_data;

  // compute number of indices per chunk and a summed total
  rmm::device_uvector<size_t> str_dict_index_count(pass.chunks.size() + 1, _stream);
  thrust::fill(
    rmm::exec_policy_nosync(_stream), str_dict_index_count.begin(), str_dict_index_count.end(), 0);
  thrust::for_each(rmm::exec_policy_nosync(_stream),
                   pass.pages.d_begin(),
                   pass.pages.d_end(),
                   set_str_dict_index_count{str_dict_index_count, pass.chunks});

  auto const total_str_dict_indexes = cudf::detail::reduce(str_dict_index_count.begin(),
                                                           str_dict_index_count.end(),
                                                           size_t{0},
                                                           cuda::std::plus<size_t>{},
                                                           _stream);

  if (total_str_dict_indexes == 0) { return; }

  // convert to offsets
  rmm::device_uvector<size_t>& str_dict_index_offsets = str_dict_index_count;
  thrust::exclusive_scan(rmm::exec_policy_nosync(_stream),
                         str_dict_index_offsets.begin(),
                         str_dict_index_offsets.end(),
                         str_dict_index_offsets.begin(),
                         0);

  // allocate and distribute pointers
  pass.str_dict_index = cudf::detail::make_zeroed_device_uvector_async<string_index_pair>(
    total_str_dict_indexes, _stream, cudf::get_current_device_resource_ref());

  auto iter = thrust::make_counting_iterator(0);
  thrust::for_each(
    rmm::exec_policy_nosync(_stream),
    iter,
    iter + pass.chunks.size(),
    set_str_dict_index_ptr{pass.str_dict_index.data(), str_dict_index_offsets, pass.chunks});

  // compute the indices
  build_string_dictionary_index(pass.chunks.device_ptr(), pass.chunks.size(), _stream);
  pass.chunks.device_to_host(_stream);
}

void reader_impl::allocate_nesting_info()
{
  auto& pass    = *_pass_itm_data;
  auto& subpass = *pass.subpass;

  auto const num_columns         = _input_columns.size();
  auto& pages                    = subpass.pages;
  auto& page_nesting_info        = subpass.page_nesting_info;
  auto& page_nesting_decode_info = subpass.page_nesting_decode_info;

  // generate the number of nesting info structs needed per-page, by column
  std::vector<int> per_page_nesting_info_size(num_columns);
  auto iter = thrust::make_counting_iterator(size_type{0});
  std::transform(iter, iter + num_columns, per_page_nesting_info_size.begin(), [&](size_type i) {
    // Schema index of the current input column
    auto const schema_idx = _input_columns[i].schema_idx;
    // Get the max_definition_level of this column across all sources.
    auto max_definition_level = _metadata->get_schema(schema_idx).max_definition_level + 1;
    std::for_each(thrust::make_counting_iterator(static_cast<size_t>(1)),
                  thrust::make_counting_iterator(_num_sources),
                  [&](auto const src_file_idx) {
                    auto const& schema = _metadata->get_schema(
                      _metadata->map_schema_index(schema_idx, src_file_idx), src_file_idx);
                    max_definition_level =
                      std::max(max_definition_level, schema.max_definition_level + 1);
                  });

    return std::max(max_definition_level, _metadata->get_output_nesting_depth(schema_idx));
  });

  // compute total # of page_nesting infos needed and allocate space. doing this in one
  // buffer to keep it to a single gpu allocation
  auto counting_iter = thrust::make_counting_iterator(size_t{0});
  size_t const total_page_nesting_infos =
    std::accumulate(counting_iter, counting_iter + num_columns, 0, [&](int total, size_t index) {
      return total + (per_page_nesting_info_size[index] * subpass.column_page_count[index]);
    });

  page_nesting_info =
    cudf::detail::hostdevice_vector<PageNestingInfo>{total_page_nesting_infos, _stream};
  page_nesting_decode_info =
    cudf::detail::hostdevice_vector<PageNestingDecodeInfo>{total_page_nesting_infos, _stream};

  // update pointers in the PageInfos
  int target_page_index = 0;
  int src_info_index    = 0;
  for (size_t idx = 0; idx < _input_columns.size(); idx++) {
    auto const src_col_schema = _input_columns[idx].schema_idx;

    for (size_t p_idx = 0; p_idx < subpass.column_page_count[idx]; p_idx++) {
      pages[target_page_index + p_idx].nesting = page_nesting_info.device_ptr() + src_info_index;
      pages[target_page_index + p_idx].nesting_decode =
        page_nesting_decode_info.device_ptr() + src_info_index;

      pages[target_page_index + p_idx].nesting_info_size = per_page_nesting_info_size[idx];
      // Set the number of output nesting levels from the zeroth source as nesting must be
      // identical across sources.
      pages[target_page_index + p_idx].num_output_nesting_levels =
        _metadata->get_output_nesting_depth(src_col_schema);

      src_info_index += per_page_nesting_info_size[idx];
    }
    target_page_index += subpass.column_page_count[idx];
  }

  // Reset the target_page_index
  target_page_index = 0;

  // fill in
  int nesting_info_index = 0;
  for (size_t idx = 0; idx < _input_columns.size(); idx++) {
    auto const src_col_schema = _input_columns[idx].schema_idx;

    // real depth of the output cudf column hierarchy (1 == no nesting, 2 == 1 level, etc)
    // nesting depth must be same across sources so getting it from the zeroth source is ok
    int const max_output_depth = _metadata->get_output_nesting_depth(src_col_schema);

    // Map to store depths if this column has lists
    std::map<std::pair<int, int>, std::pair<std::vector<int>, std::vector<int>>> depth_remapping;
    // if this column has lists, generate depth remapping
    std::for_each(
      thrust::make_counting_iterator(static_cast<size_t>(0)),
      thrust::make_counting_iterator(_num_sources),
      [&](auto const src_file_idx) {
        auto const mapped_schema_idx = _metadata->map_schema_index(src_col_schema, src_file_idx);
        if (_metadata->get_schema(mapped_schema_idx, src_file_idx).max_repetition_level > 0) {
          generate_depth_remappings(
            depth_remapping, src_col_schema, mapped_schema_idx, src_file_idx, *_metadata);
        }
      });

    // fill in host-side nesting info
    int schema_idx = src_col_schema;
    // This is okay as we only use this to check stubness of cur_schema and
    // to get its parent's indices, both of which are one to one mapped.
    auto cur_schema = _metadata->get_schema(schema_idx);
    int cur_depth   = max_output_depth - 1;
    while (schema_idx > 0) {
      // stub columns (basically the inner field of a list schema element) are not real columns.
      // we can ignore them for the purposes of output nesting info
      if (!cur_schema.is_stub()) {
        // initialize each page within the chunk
        for (size_t p_idx = 0; p_idx < subpass.column_page_count[idx]; p_idx++) {
          // Source file index for the current page.
          auto const src_file_idx =
            pass.chunks[pages[target_page_index + p_idx].chunk_idx].src_file_idx;
          PageNestingInfo* pni =
            &page_nesting_info[nesting_info_index + (p_idx * per_page_nesting_info_size[idx])];

          PageNestingDecodeInfo* nesting_info =
            &page_nesting_decode_info[nesting_info_index +
                                      (p_idx * per_page_nesting_info_size[idx])];

          auto const mapped_src_col_schema =
            _metadata->map_schema_index(src_col_schema, src_file_idx);
          // if we have lists, set our start and end depth remappings
          if (_metadata->get_schema(mapped_src_col_schema, src_file_idx).max_repetition_level > 0) {
            auto remap = depth_remapping.find({src_col_schema, src_file_idx});
            CUDF_EXPECTS(remap != depth_remapping.end(),
                         "Could not find depth remapping for schema");
            std::vector<int> const& rep_depth_remap = (remap->second.first);
            std::vector<int> const& def_depth_remap = (remap->second.second);

            for (size_t m = 0; m < rep_depth_remap.size(); m++) {
              nesting_info[m].start_depth = rep_depth_remap[m];
            }
            for (size_t m = 0; m < def_depth_remap.size(); m++) {
              nesting_info[m].end_depth = def_depth_remap[m];
            }
          }

          // Get the schema from the current input source.
          auto& actual_cur_schema = _metadata->get_schema(
            _metadata->map_schema_index(schema_idx, src_file_idx), src_file_idx);

          // values indexed by output column index
          nesting_info[cur_depth].max_def_level = actual_cur_schema.max_definition_level;
          pni[cur_depth].size                   = 0;
          pni[cur_depth].type =
            to_type_id(actual_cur_schema, _strings_to_categorical, _options.timestamp_type.id());
          pni[cur_depth].nullable = cur_schema.repetition_type == FieldRepetitionType::OPTIONAL;
        }

        // move up the hierarchy
        cur_depth--;
      }

      // next schema
      schema_idx = cur_schema.parent_idx;
      cur_schema = _metadata->get_schema(schema_idx);
    }

    // Offset the page and nesting info indices
    target_page_index += subpass.column_page_count[idx];
    nesting_info_index += (per_page_nesting_info_size[idx] * subpass.column_page_count[idx]);
  }

  // copy nesting info to the device
  page_nesting_info.host_to_device_async(_stream);
  page_nesting_decode_info.host_to_device_async(_stream);
}

void reader_impl::allocate_level_decode_space()
{
  auto& pass    = *_pass_itm_data;
  auto& subpass = *pass.subpass;

  auto& pages = subpass.pages;

  // TODO: this could be made smaller if we ignored dictionary pages and pages with no
  // repetition data.
  size_t const per_page_decode_buf_size = LEVEL_DECODE_BUF_SIZE * 2 * pass.level_type_size;
  auto const decode_buf_size            = per_page_decode_buf_size * pages.size();
  subpass.level_decode_data =
    rmm::device_buffer(decode_buf_size, _stream, cudf::get_current_device_resource_ref());

  // distribute the buffers
  auto* buf = static_cast<uint8_t*>(subpass.level_decode_data.data());
  for (size_t idx = 0; idx < pages.size(); idx++) {
    auto& p = pages[idx];

    p.lvl_decode_buf[level_type::DEFINITION] = buf;
    buf += (LEVEL_DECODE_BUF_SIZE * pass.level_type_size);
    p.lvl_decode_buf[level_type::REPETITION] = buf;
    buf += (LEVEL_DECODE_BUF_SIZE * pass.level_type_size);
  }
}

namespace {

/**
 * @brief Functor to compute the number of string offsets needed for each page.
 *
 * For list columns, this uses the batch_size computed during preprocessing from the nesting
 * information, which is only accessible on the device. For non-list columns, it estimates based
 * on row counts.
 */
struct compute_page_offset_count {
  device_span<PageInfo const> pages;
  device_span<ColumnChunkDesc const> chunks;
  size_t skip_rows;
  size_t num_rows;

  __device__ size_t operator()(size_t page_idx) const
  {
    // Mask for non-dictionary, non-delta string columns (same as used in decode kernel)
    constexpr uint32_t STRINGS_MASK_NON_DELTA_NON_DICT =
      BitOr(decode_kernel_mask::STRING,
            decode_kernel_mask::STRING_NESTED,
            decode_kernel_mask::STRING_LIST,
            decode_kernel_mask::STRING_STREAM_SPLIT,
            decode_kernel_mask::STRING_STREAM_SPLIT_NESTED,
            decode_kernel_mask::STRING_STREAM_SPLIT_LIST);

    // Mask for pages with lists (repetition levels)
    constexpr uint32_t STRINGS_WITH_LISTS_MASK =
      BitOr(decode_kernel_mask::STRING_LIST, decode_kernel_mask::STRING_STREAM_SPLIT_LIST);

    auto const& page  = pages[page_idx];
    auto const& chunk = chunks[page.chunk_idx];

    // Check if this page is a non-dictionary string page using kernel mask
    if (BitAnd(page.kernel_mask, STRINGS_MASK_NON_DELTA_NON_DICT) == 0) { return 0; }

    // Fixed length byte array: Offsets are fixed, no need to preprocess
    if (chunk.physical_type == Type::FIXED_LEN_BYTE_ARRAY) { return 0; }

    auto const page_start_row    = chunk.start_row + page.chunk_row;
    auto const page_end_row      = page_start_row + page.num_rows;
    auto const subpass_start_row = skip_rows;
    auto const subpass_end_row   = subpass_start_row + num_rows;

    if ((page_end_row <= subpass_start_row) || (page_start_row >= subpass_end_row)) {
      return 0;  // will skip the page
    }

    // Check if this column is a list type
    bool const is_list_col = BitAnd(page.kernel_mask, STRINGS_WITH_LISTS_MASK) != 0;

    size_t page_num_values;
    if (is_list_col) {
      // For list columns, use batch_size computed during preprocessing
      // batch_size is at the leaf level (highest nesting depth)
      auto const leaf_depth = page.num_output_nesting_levels - 1;
      page_num_values       = page.nesting[leaf_depth].batch_size;
    } else {
      // For non-list columns, we don't know how many values we'll read, because we don't know
      // how many nulls we'll skip. So we have to read through the skipped rows on the page.
      auto const read_end_row = min(page_end_row, subpass_end_row);
      page_num_values         = read_end_row - page_start_row;
    }

    // add 1 for the final offset if we have any values
    return page_num_values + (page_num_values > 0 ? 1 : 0);
  }
};

}  // namespace

void reader_impl::compute_page_string_offset_indices(size_t skip_rows, size_t num_rows)
{
  auto& pass    = *_pass_itm_data;
  auto& subpass = *pass.subpass;

  auto preprocess_offsets = [&](auto& chunk) {
    // Only BYTE_ARRAY strings (not DECIMAL)
    if (chunk.physical_type != Type::BYTE_ARRAY) { return false; }
    if (chunk.logical_type.has_value() && (chunk.logical_type->type == LogicalType::DECIMAL)) {
      return false;
    }

    // The encoding can be different for different pages in a column.
    // If there are any data pages (not just dictionary pages), we need to preprocess.
    return chunk.num_data_pages > 0;
  };

  // Compute the number of offsets per page on the GPU using batch_size from nesting info
  auto const num_pages = subpass.pages.size();
  rmm::device_uvector<size_t> d_page_offset_counts(num_pages, _stream);

  thrust::transform(rmm::exec_policy_nosync(_stream),
                    thrust::counting_iterator<size_t>(0),
                    thrust::counting_iterator<size_t>(num_pages),
                    d_page_offset_counts.begin(),
                    compute_page_offset_count{subpass.pages, pass.chunks, skip_rows, num_rows});

  // Compute prefix sum (exclusive scan) to get indices for each page
  _page_string_offset_indices = rmm::device_uvector<size_t>(num_pages, _stream);
  thrust::exclusive_scan(rmm::exec_policy_nosync(_stream),
                         d_page_offset_counts.begin(),
                         d_page_offset_counts.end(),
                         _page_string_offset_indices.begin());

  // Compute the total number of offsets needed
  auto const total_num_offsets = cudf::detail::reduce(d_page_offset_counts.begin(),
                                                      d_page_offset_counts.end(),
                                                      size_t{0},
                                                      cuda::std::plus<size_t>{},
                                                      _stream);

  // Allocate the string offset buffer
  _string_offset_buffer = rmm::device_uvector<uint32_t>(total_num_offsets, _stream, _mr);

  // Set the string offset buffer for non-dictionary, non-FLBA string columns
  for (size_t col_idx = 0; col_idx < pass.chunks.size(); ++col_idx) {
    auto& chunk = pass.chunks[col_idx];
    // Check if this is a string column without dictionary & not a fixed length byte array
    if (preprocess_offsets(chunk)) {
      chunk.column_string_offset_base = _string_offset_buffer.data();
    }
  }

  // Transfer the updated chunks to device
  pass.chunks.host_to_device_async(_stream);
  _stream.synchronize();

  // Pre-process string offsets for non-dictionary string columns
  detail::preprocess_string_offsets(subpass.pages,
                                    pass.chunks,
                                    _page_string_offset_indices,
                                    _subpass_page_mask,
                                    skip_rows,
                                    num_rows,
                                    _stream);

  // Wait for string offset preprocessing to complete before launching decode kernels
  _stream.synchronize();
}

std::pair<bool, std::future<void>> reader_impl::read_column_chunks()
{
  auto const& row_groups_info = _pass_itm_data->row_groups;

  auto& raw_page_data = _pass_itm_data->raw_page_data;
  auto& chunks        = _pass_itm_data->chunks;

  // Descriptors for all the chunks that make up the selected columns
  auto const num_input_columns = _input_columns.size();
  auto const num_chunks        = row_groups_info.size() * num_input_columns;

  // Association between each column chunk and its source
  std::vector<size_type> chunk_source_map(num_chunks);

  // Tracker for eventually deallocating compressed and uncompressed data
  raw_page_data = std::vector<rmm::device_buffer>(num_chunks);

  // Keep track of column chunk file offsets
  std::vector<size_t> column_chunk_offsets(num_chunks);

  // Initialize column chunk information
  size_t total_decompressed_size = 0;
  // TODO: make this respect the pass-wide skip_rows/num_rows instead of the file-wide
  // skip_rows/num_rows
  // auto remaining_rows            = num_rows;
  size_type chunk_count = 0;
  for (auto const& rg : row_groups_info) {
    auto const& row_group       = _metadata->get_row_group(rg.index, rg.source_index);
    auto const row_group_source = rg.source_index;

    // generate ColumnChunkDesc objects for everything to be decoded (all input columns)
    for (size_t i = 0; i < num_input_columns; ++i) {
      auto const& col = _input_columns[i];
      // look up metadata
      auto& col_meta = _metadata->get_column_metadata(rg.index, rg.source_index, col.schema_idx);

      column_chunk_offsets[chunk_count] =
        (col_meta.dictionary_page_offset != 0)
          ? std::min(col_meta.data_page_offset, col_meta.dictionary_page_offset)
          : col_meta.data_page_offset;

      // Map each column chunk to its column index and its source index
      chunk_source_map[chunk_count] = row_group_source;

      if (col_meta.codec != Compression::UNCOMPRESSED) {
        total_decompressed_size += col_meta.total_uncompressed_size;
      }

      chunk_count++;
    }
  }

  // Read compressed chunk data to device memory
  return {total_decompressed_size > 0,
          read_column_chunks_async(_sources,
                                   raw_page_data,
                                   chunks,
                                   0,
                                   chunks.size(),
                                   column_chunk_offsets,
                                   chunk_source_map,
                                   _stream)};
}

void reader_impl::read_compressed_data()
{
  auto& pass = *_pass_itm_data;

  // This function should never be called if `num_rows == 0`.
  CUDF_EXPECTS(_pass_itm_data->num_rows > 0, "Number of reading rows must not be zero.");

  auto& chunks = pass.chunks;

  auto [has_compressed_data, read_chunks_tasks] = read_column_chunks();
  pass.has_compressed_data                      = has_compressed_data;

  read_chunks_tasks.get();

  // Process dataset chunk pages into output columns
  auto const total_pages = _has_page_index ? count_page_headers_with_pgidx(chunks, _stream)
                                           : count_page_headers(chunks, _stream);
  if (total_pages <= 0) { return; }
  rmm::device_uvector<PageInfo> unsorted_pages(total_pages, _stream);

  // decoding of column/page information
  decode_page_headers(pass, unsorted_pages, _has_page_index, _stream);
  CUDF_EXPECTS(pass.page_offsets.size() - 1 == static_cast<size_t>(_input_columns.size()),
               "Encountered page_offsets / num_columns mismatch");
}

void reader_impl::preprocess_file(read_mode mode)
{
  CUDF_EXPECTS(!_file_preprocessed, "Attempted to preprocess file more than once");

  // if filter is not empty, then create output types as vector and pass for filtering.

  std::vector<data_type> output_dtypes;
  if (_expr_conv.get_converted_expr().has_value()) {
    std::transform(_output_buffers_template.cbegin(),
                   _output_buffers_template.cend(),
                   std::back_inserter(output_dtypes),
                   [](auto const& col) { return col.type; });
  }

  std::tie(_file_itm_data.global_skip_rows,
           _file_itm_data.global_num_rows,
           _file_itm_data.row_groups,
           _file_itm_data.num_rows_per_source,
           _file_itm_data.num_input_row_groups,
           _file_itm_data.surviving_row_groups) =
    _metadata->select_row_groups(_sources,
                                 _options.row_group_indices,
                                 _options.skip_rows,
                                 _options.num_rows,
                                 _options.skip_bytes,
                                 _options.num_bytes,
                                 output_dtypes,
                                 _output_column_schemas,
                                 _expr_conv.get_converted_expr(),
                                 _stream);

  CUDF_EXPECTS(
    mode == read_mode::CHUNKED_READ or
      std::cmp_less_equal(_file_itm_data.global_num_rows, std::numeric_limits<size_type>::max()),
    "READ_ALL mode does not support reading number of rows more than cudf's column size limit. "
    "For reading larger number of rows, please use chunked_parquet_reader.",
    std::overflow_error);

  // Inclusive scan the number of rows per source
  if (not _expr_conv.get_converted_expr().has_value() and mode == read_mode::CHUNKED_READ) {
    _file_itm_data.exclusive_sum_num_rows_per_source.resize(
      _file_itm_data.num_rows_per_source.size());
    thrust::inclusive_scan(_file_itm_data.num_rows_per_source.cbegin(),
                           _file_itm_data.num_rows_per_source.cend(),
                           _file_itm_data.exclusive_sum_num_rows_per_source.begin());
  }

  // check for page indexes
  _has_page_index = std::all_of(_file_itm_data.row_groups.cbegin(),
                                _file_itm_data.row_groups.cend(),
                                [](auto const& row_group) { return row_group.has_page_index(); });

  if (_file_itm_data.global_num_rows > 0 && not _file_itm_data.row_groups.empty() &&
      not _input_columns.empty()) {
    // fills in chunk information without physically loading or decompressing
    // the associated data
    create_global_chunk_info();

    // compute schedule of input reads.
    compute_input_passes(mode);
  }

#if defined(PARQUET_CHUNK_LOGGING)
  printf("==============================================\n");
  setlocale(LC_NUMERIC, "");
  printf("File: skip_rows(%'lu), num_rows(%'lu), input_read_limit(%'lu), output_read_limit(%'lu)\n",
         _file_itm_data.global_skip_rows,
         _file_itm_data.global_num_rows,
         _input_pass_read_limit,
         _output_chunk_read_limit);
  printf("# Row groups: %'lu\n", _file_itm_data.row_groups.size());
  printf("# Input passes: %'lu\n", _file_itm_data.num_passes());
  printf("# Input columns: %'lu\n", _input_columns.size());
  for (size_t idx = 0; idx < _input_columns.size(); idx++) {
    auto const& schema = _metadata->get_schema(_input_columns[idx].schema_idx);
    auto const type_id = to_type_id(schema, _strings_to_categorical, _options.timestamp_type.id());
    printf("\tC(%'lu, %s): %s\n",
           idx,
           _input_columns[idx].name.c_str(),
           cudf::type_to_name(cudf::data_type{type_id}).c_str());
  }
  printf("# Output columns: %'lu\n", _output_buffers.size());
  for (size_t idx = 0; idx < _output_buffers.size(); idx++) {
    printf("\tC(%'lu): %s\n", idx, cudf::io::detail::type_to_name(_output_buffers[idx]).c_str());
  }
#endif

  _file_preprocessed = true;
}

void reader_impl::generate_list_column_row_counts(is_estimate_row_counts is_estimate_row_counts)
{
  auto& pass = *_pass_itm_data;

  // Computes:
  // Estimated PageInfo::chunk_row (the chunk-relative row index) and PageInfo::num_rows (number of
  // rows in this page) for all pages in the pass. The start_row field in ColumnChunkDesc is the
  // absolute row index for the whole file. chunk_row in PageInfo is relative to the beginning of
  // the chunk. so in the kernels, chunk.start_row + page.chunk_row gives us the absolute row index
  if (is_estimate_row_counts == is_estimate_row_counts::YES) {
    thrust::for_each(rmm::exec_policy(_stream),
                     pass.pages.d_begin(),
                     pass.pages.d_end(),
                     set_list_row_count_estimate{pass.chunks});
    auto key_input  = thrust::make_transform_iterator(pass.pages.d_begin(), get_page_chunk_idx{});
    auto page_input = thrust::make_transform_iterator(pass.pages.d_begin(), get_page_num_rows{});
    thrust::exclusive_scan_by_key(rmm::exec_policy_nosync(_stream),
                                  key_input,
                                  key_input + pass.pages.size(),
                                  page_input,
                                  chunk_row_output_iter{pass.pages.device_ptr()});

    // To compensate for the list row size estimates, force the row count on the last page for each
    // column chunk (each rowgroup) such that it ends on the real known row count. this is so that
    // as we march through the subpasses, we will find that every column cleanly ends up the
    // expected row count at the row group boundary and our split computations work correctly.
    auto iter = thrust::make_counting_iterator(0);
    thrust::for_each(rmm::exec_policy_nosync(_stream),
                     iter,
                     iter + pass.pages.size(),
                     set_final_row_count{pass.pages, pass.chunks});
  } else {
    // If column indexes are available, we don't need to estimate PageInfo::num_rows for lists and
    // can instead translate known PageInfo::chunk_row to PageInfo::num_rows
    thrust::for_each(rmm::exec_policy_nosync(_stream),
                     thrust::counting_iterator<size_t>(0),
                     thrust::counting_iterator(pass.pages.size()),
                     compute_page_num_rows_from_chunk_rows{pass.pages, pass.chunks});
  }

  pass.chunks.device_to_host_async(_stream);
  pass.pages.device_to_host_async(_stream);
  _stream.synchronize();
}

void reader_impl::preprocess_subpass_pages(read_mode mode, size_t chunk_read_limit)
{
  CUDF_FUNC_RANGE();

  auto& pass    = *_pass_itm_data;
  auto& subpass = *pass.subpass;

  // figure out which kernels to run
  subpass.kernel_mask = get_aggregated_decode_kernel_mask(subpass.pages, _stream);

  // iterate over all input columns and determine if they contain lists.
  // TODO: we could do this once at the file level instead of every time we get in here. the set of
  // columns we are processing does not change over multiple passes/subpasses/output chunks.
  bool has_lists = false;
  for (auto const& input_col : _input_columns) {
    size_t const max_depth = input_col.nesting_depth();

    auto* cols = &_output_buffers;
    for (size_t l_idx = 0; l_idx < max_depth; l_idx++) {
      auto& out_buf = (*cols)[input_col.nesting[l_idx]];
      cols          = &out_buf.children;

      // if this has a list parent, we have to get column sizes from the
      // data computed during compute_page_sizes
      if (out_buf.user_data & PARQUET_COLUMN_BUFFER_FLAG_HAS_LIST_PARENT) {
        has_lists = true;
        break;
      }
    }
    if (has_lists) { break; }
  }

  // in some cases we will need to do further preprocessing of pages.
  // - if we have lists, the num_rows field in PageInfo will be incorrect coming out of the file
  // - if we are doing a chunked read, we need to compute the size of all string data
  if (has_lists || chunk_read_limit > 0) {
    // computes:
    // PageNestingInfo::num_rows for each page. the true number of rows (taking repetition into
    // account), not just the number of values. PageNestingInfo::size for each level of nesting, for
    // each page.
    //
    // we will be applying a later "trim" pass if skip_rows/num_rows is being used, which can happen
    // if:
    // - user has passed custom row bounds
    // - we will be doing a chunked read
    compute_page_sizes(subpass.pages,
                       pass.chunks,
                       _subpass_page_mask,
                       0,  // 0-max size_t. process all possible rows
                       std::numeric_limits<size_t>::max(),
                       true,  // compute num_rows
                       _pass_itm_data->level_type_size,
                       _stream);
  }

  auto iter = thrust::make_counting_iterator(0);

  // copy our now-correct row counts  back to the base pages stored in the pass.
  // only need to do this if we are not processing the whole pass in one subpass
  if (!subpass.single_subpass) {
    thrust::for_each(rmm::exec_policy_nosync(_stream),
                     iter,
                     iter + subpass.pages.size(),
                     update_pass_num_rows{pass.pages, subpass.pages, subpass.page_src_index});
  }

  // computes:
  // PageInfo::chunk_row (the chunk-relative row index) for all pages in the pass. The start_row
  // field in ColumnChunkDesc is the absolute row index for the whole file. chunk_row in PageInfo is
  // relative to the beginning of the chunk. so in the kernels, chunk.start_row + page.chunk_row
  // gives us the absolute row index
  auto key_input  = thrust::make_transform_iterator(pass.pages.d_begin(), get_page_chunk_idx{});
  auto page_input = thrust::make_transform_iterator(pass.pages.d_begin(), get_page_num_rows{});
  thrust::exclusive_scan_by_key(rmm::exec_policy_nosync(_stream),
                                key_input,
                                key_input + pass.pages.size(),
                                page_input,
                                chunk_row_output_iter{pass.pages.device_ptr()});

  // copy chunk_row into the subpass pages
  // only need to do this if we are not processing the whole pass in one subpass
  if (!subpass.single_subpass) {
    thrust::for_each(rmm::exec_policy_nosync(_stream),
                     iter,
                     iter + subpass.pages.size(),
                     update_subpass_chunk_row{pass.pages, subpass.pages, subpass.page_src_index});
  }

  // compute string sizes if necessary. if we are doing chunking, we need to know
  // the sizes of all strings so we can properly compute chunk boundaries.
  if ((chunk_read_limit > 0) && (subpass.kernel_mask & STRINGS_MASK)) {
    auto const has_flba =
      std::any_of(pass.chunks.begin(), pass.chunks.end(), [](auto const& chunk) {
        return chunk.physical_type == Type::FIXED_LEN_BYTE_ARRAY and
               is_treat_fixed_length_as_string(chunk.logical_type);
      });
    if (!_has_page_index || has_flba) {
      constexpr bool compute_all_string_sizes = true;
      compute_page_string_sizes_pass1(subpass.pages,
                                      pass.chunks,
                                      _subpass_page_mask,
                                      pass.skip_rows,
                                      pass.num_rows,
                                      subpass.kernel_mask,
                                      compute_all_string_sizes,
                                      _pass_itm_data->level_type_size,
                                      _stream);
    }
    // set str_bytes_all
    thrust::for_each(rmm::exec_policy_nosync(_stream),
                     subpass.pages.device_begin(),
                     subpass.pages.device_end(),
                     set_str_bytes_all{});
  }

  // retrieve pages back
  pass.pages.device_to_host_async(_stream);
  if (!subpass.single_subpass) { subpass.pages.device_to_host_async(_stream); }
  _stream.synchronize();

  // at this point we have an accurate row count so we can compute how many rows we will actually be
  // able to decode for this pass. we will have selected a set of pages for each column in the
  // row group, but not every page will have the same number of rows. so, we can only read as many
  // rows as the smallest batch (by column) we have decompressed.
  size_t first_page_index = 0;
  size_t max_row          = std::numeric_limits<size_t>::max();
  auto const last_pass_row =
    _file_itm_data.input_pass_start_row_count[_file_itm_data._current_input_pass + 1];
  // for each column
  for (size_t idx = 0; idx < subpass.column_page_count.size(); idx++) {
    // compute max row for this column in the subpass
    auto const& last_page  = subpass.pages[first_page_index + (subpass.column_page_count[idx] - 1)];
    auto const& last_chunk = pass.chunks[last_page.chunk_idx];
    auto max_col_row       = static_cast<size_t>(last_chunk.start_row) +
                       static_cast<size_t>(last_page.chunk_row) +
                       static_cast<size_t>(last_page.num_rows);

    // special case.  list rows can span page boundaries, but we can't tell if that is happening
    // here because we have not yet decoded the pages. the very last row starting in the page may
    // not terminate in the page. to handle this, only decode up to the second to last row in the
    // subpass since we know that will safely completed.
    bool const is_list = last_chunk.max_level[level_type::REPETITION] > 0;
    // corner case: only decode up to the second-to-last row, except if this is the last page in the
    // entire pass or if we have the page index. this handles the case where we only have 1 chunk, 1
    // page, and potentially even just 1 row.
    if (is_list and std::cmp_less(max_col_row, last_pass_row) and not _has_page_index) {
      // compute min row for this column in the subpass
      auto const& first_page  = subpass.pages[first_page_index];
      auto const& first_chunk = pass.chunks[first_page.chunk_idx];
      auto const min_col_row =
        static_cast<size_t>(first_chunk.start_row) + static_cast<size_t>(first_page.chunk_row);

      // must have at least 2 rows in the subpass.
      CUDF_EXPECTS((max_col_row - min_col_row) > 1, "Unexpected short subpass");
      max_col_row--;
    }

    max_row = std::min<size_t>(max_row, max_col_row);

    first_page_index += subpass.column_page_count[idx];
  }
  subpass.skip_rows   = pass.skip_rows + pass.processed_rows;
  auto const pass_end = pass.skip_rows + pass.num_rows;
  max_row             = std::min<size_t>(max_row, pass_end);
  CUDF_EXPECTS(max_row > subpass.skip_rows, "Unexpected short subpass", std::underflow_error);
  // Limit the number of rows to read in this subpass to the cudf's column size limit - 1 (for
  // lists). Only apply this limit when chunking is enabled.
  auto const max_num_rows = max_row - subpass.skip_rows;
  if (_output_chunk_read_limit > 0) {
    subpass.num_rows = std::min<size_t>(std::numeric_limits<size_type>::max() - 1, max_num_rows);
  } else {
    subpass.num_rows = max_num_rows;
  }

  // now split up the output into chunks as necessary
  compute_output_chunks_for_subpass();
}

void reader_impl::allocate_columns(read_mode mode, size_t skip_rows, size_t num_rows)
{
  CUDF_FUNC_RANGE();

  auto& pass    = *_pass_itm_data;
  auto& subpass = *pass.subpass;

  // Should not reach here if there is no page data.
  CUDF_EXPECTS(subpass.pages.size() > 0, "There are no pages present in the subpass");

  // iterate over all input columns and allocate any associated output
  // buffers if they are not part of a list hierarchy. mark down
  // if we have any list columns that need further processing.
  bool has_lists = false;
  // Validity Buffer is a uint32_t pointer
  std::vector<cudf::device_span<cudf::bitmask_type>> nullmask_bufs;

  for (const auto& input_col : _input_columns) {
    size_t const max_depth = input_col.nesting_depth();

    auto* cols = &_output_buffers;
    for (size_t l_idx = 0; l_idx < max_depth; l_idx++) {
      auto& out_buf = (*cols)[input_col.nesting[l_idx]];
      cols          = &out_buf.children;

      // if this has a list parent, we have to get column sizes from the
      // data computed during compute_page_sizes
      if (out_buf.user_data & PARQUET_COLUMN_BUFFER_FLAG_HAS_LIST_PARENT) {
        has_lists = true;
      }
      // if we haven't already processed this column because it is part of a struct hierarchy
      else if (out_buf.size == 0) {
        // add 1 for the offset if this is a list column
        // we're going to start null mask as all valid and then turn bits off if necessary
        auto const out_buf_size =
          out_buf.type.id() == type_id::LIST && l_idx < max_depth ? num_rows + 1 : num_rows;
        CUDF_EXPECTS(out_buf_size <= std::numeric_limits<cudf::size_type>::max(),
                     "Number of rows exceeds cudf's column size limit",
                     std::overflow_error);
        out_buf.create_with_mask(
          out_buf_size, cudf::mask_state::UNINITIALIZED, false, _stream, _mr);
        nullmask_bufs.emplace_back(
          out_buf.null_mask(),
          cudf::util::round_up_safe(out_buf.null_mask_size(), sizeof(cudf::bitmask_type)) /
            sizeof(cudf::bitmask_type));
      }
    }
  }
  // compute output column sizes by examining the pages of the -input- columns
  if (has_lists) {
    auto h_cols_info =
      cudf::detail::make_pinned_vector_async<input_col_info>(_input_columns.size(), _stream);
    std::transform(_input_columns.cbegin(),
                   _input_columns.cend(),
                   h_cols_info.begin(),
                   [](auto& col) -> input_col_info {
                     return {col.schema_idx, static_cast<size_type>(col.nesting_depth())};
                   });

    auto const max_depth =
      (*std::max_element(h_cols_info.cbegin(),
                         h_cols_info.cend(),
                         [](auto& l, auto& r) { return l.nesting_depth < r.nesting_depth; }))
        .nesting_depth;

    auto const d_cols_info = cudf::detail::make_device_uvector_async(
      h_cols_info, _stream, cudf::get_current_device_resource_ref());

    // Vector to store page sizes for each column at each depth
    cudf::detail::hostdevice_vector<size_t> sizes{_input_columns.size() * max_depth, _stream};

    // Total number of keys to process
    auto const num_keys = _input_columns.size() * max_depth * subpass.pages.size();

    // Maximum 1 billion keys processed per iteration
    auto constexpr max_keys_per_iter =
      static_cast<size_t>(std::numeric_limits<size_type>::max() / 2);

    // Number of keys for per each column
    auto const num_keys_per_col = max_depth * subpass.pages.size();

    // The largest multiple of `num_keys_per_col` that is <= `num_keys`
    auto const num_keys_per_iter =
      num_keys <= max_keys_per_iter
        ? num_keys
        : num_keys_per_col * std::max<size_t>(1, max_keys_per_iter / num_keys_per_col);

    // Size iterator. Indexes pages by sorted order
    rmm::device_uvector<size_t> size_input{num_keys_per_iter, _stream};

    // To keep track of the starting key of an iteration
    size_t key_start = 0;

    // Loop until all keys are processed
    while (key_start < num_keys) {
      // Number of keys processed in this iteration
      auto const num_keys_this_iter = std::min<size_t>(num_keys_per_iter, num_keys - key_start);
      thrust::transform(
        rmm::exec_policy_nosync(_stream),
        thrust::make_counting_iterator<size_t>(key_start),
        thrust::make_counting_iterator<size_t>(key_start + num_keys_this_iter),
        size_input.begin(),
        get_page_nesting_size{
          d_cols_info.data(), max_depth, subpass.pages.size(), subpass.pages.device_begin()});

      // Manually create a size_t `key_start` compatible counting_transform_iterator.
      auto const reduction_keys =
        thrust::make_transform_iterator(thrust::make_counting_iterator<std::size_t>(key_start),
                                        get_reduction_key{subpass.pages.size()});

      // Find the size of each column
      cudf::detail::reduce_by_key(reduction_keys,
                                  reduction_keys + num_keys_this_iter,
                                  size_input.cbegin(),
                                  thrust::make_discard_iterator(),
                                  sizes.d_begin() + (key_start / subpass.pages.size()),
                                  cuda::std::plus<>{},
                                  _stream);

      // For nested hierarchies, compute per-page start offset
      thrust::exclusive_scan_by_key(rmm::exec_policy_nosync(_stream),
                                    reduction_keys,
                                    reduction_keys + num_keys_this_iter,
                                    size_input.cbegin(),
                                    start_offset_output_iterator{subpass.pages.device_begin(),
                                                                 key_start,
                                                                 d_cols_info.data(),
                                                                 max_depth,
                                                                 subpass.pages.size()});
      // Increment the key_start
      key_start += num_keys_this_iter;
    }

    sizes.device_to_host(_stream);
    for (size_type idx = 0; idx < static_cast<size_type>(_input_columns.size()); idx++) {
      auto const& input_col = _input_columns[idx];
      auto* cols            = &_output_buffers;
      for (size_type l_idx = 0; l_idx < static_cast<size_type>(input_col.nesting_depth());
           l_idx++) {
        auto& out_buf = (*cols)[input_col.nesting[l_idx]];
        cols          = &out_buf.children;
        // if this buffer is part of a list hierarchy, we need to determine it's
        // final size and allocate it here.
        //
        // for struct columns, higher levels of the output columns are shared between input
        // columns. so don't compute any given level more than once.
        if ((out_buf.user_data & PARQUET_COLUMN_BUFFER_FLAG_HAS_LIST_PARENT) && out_buf.size == 0) {
          auto buffer_size = sizes[(idx * max_depth) + l_idx];
          // if this is a list column add 1 for non-leaf levels for the terminating offset
          if (out_buf.type.id() == type_id::LIST && l_idx < max_depth) { buffer_size++; }
          CUDF_EXPECTS(buffer_size <= std::numeric_limits<cudf::size_type>::max(),
                       "Number of list column rows exceeds the column size limit. " +
                         std::string((mode == read_mode::CHUNKED_READ)
                                       ? "Consider reducing the `pass_read_limit`."
                                       : ""),
                       std::overflow_error);
          // allocate
          // we're going to start null mask as all valid and then turn bits off if necessary
          out_buf.create_with_mask(
            buffer_size, cudf::mask_state::UNINITIALIZED, false, _stream, _mr);
          nullmask_bufs.emplace_back(
            out_buf.null_mask(),
            cudf::util::round_up_safe(out_buf.null_mask_size(), sizeof(cudf::bitmask_type)) /
              sizeof(cudf::bitmask_type));
        }
      }
    }
  }

  // Need to set null mask bufs to all high bits
  cudf::detail::batched_memset<cudf::bitmask_type>(
    nullmask_bufs, std::numeric_limits<cudf::bitmask_type>::max(), _stream);
}

cudf::detail::host_vector<size_t> reader_impl::calculate_page_string_offsets()
{
  auto& pass    = *_pass_itm_data;
  auto& subpass = *pass.subpass;

  auto page_keys = make_page_key_iterator(subpass.pages);

  rmm::device_uvector<size_t> d_col_sizes(_input_columns.size(), _stream);

  // use page_index to fetch page string sizes in the proper order
  auto val_iter = thrust::make_transform_iterator(subpass.pages.device_begin(),
                                                  page_to_string_size{pass.chunks.d_begin()});

  // do scan by key to calculate string offsets for each page
  thrust::exclusive_scan_by_key(rmm::exec_policy_nosync(_stream),
                                page_keys,
                                page_keys + subpass.pages.size(),
                                val_iter,
                                page_offset_output_iter{subpass.pages.device_ptr()});

  // now sum up page sizes
  rmm::device_uvector<int> reduce_keys(d_col_sizes.size(), _stream);
<<<<<<< HEAD
  cudf::detail::reduce_by_key(page_keys,
                              page_keys + subpass.pages.size(),
                              val_iter,
                              reduce_keys.begin(),
                              d_col_sizes.begin(),
                              cuda::std::plus<>{},
                              _stream);

  auto host_col_sizes = cudf::detail::make_pinned_vector_async<size_t>(d_col_sizes.size(), _stream);
  cudf::detail::cuda_memcpy(cudf::host_span<size_t>{host_col_sizes.data(), d_col_sizes.size()},
                            cudf::device_span<size_t const>{d_col_sizes.data(), d_col_sizes.size()},
                            _stream);
  return host_col_sizes;
=======
  thrust::reduce_by_key(rmm::exec_policy_nosync(_stream),
                        page_keys,
                        page_keys + subpass.pages.size(),
                        val_iter,
                        reduce_keys.begin(),
                        d_col_sizes.begin());

  auto col_string_sizes =
    cudf::detail::make_pinned_vector_async<size_t>(d_col_sizes.size(), _stream);
  cudf::detail::cuda_memcpy(cudf::host_span<size_t>{col_string_sizes.data(), d_col_sizes.size()},
                            cudf::device_span<size_t const>{d_col_sizes.data(), d_col_sizes.size()},
                            _stream);
  return col_string_sizes;
>>>>>>> cf2d6191
}

}  // namespace cudf::io::parquet::detail<|MERGE_RESOLUTION|>--- conflicted
+++ resolved
@@ -1023,7 +1023,6 @@
 
   // now sum up page sizes
   rmm::device_uvector<int> reduce_keys(d_col_sizes.size(), _stream);
-<<<<<<< HEAD
   cudf::detail::reduce_by_key(page_keys,
                               page_keys + subpass.pages.size(),
                               val_iter,
@@ -1032,26 +1031,11 @@
                               cuda::std::plus<>{},
                               _stream);
 
-  auto host_col_sizes = cudf::detail::make_pinned_vector_async<size_t>(d_col_sizes.size(), _stream);
-  cudf::detail::cuda_memcpy(cudf::host_span<size_t>{host_col_sizes.data(), d_col_sizes.size()},
-                            cudf::device_span<size_t const>{d_col_sizes.data(), d_col_sizes.size()},
-                            _stream);
-  return host_col_sizes;
-=======
-  thrust::reduce_by_key(rmm::exec_policy_nosync(_stream),
-                        page_keys,
-                        page_keys + subpass.pages.size(),
-                        val_iter,
-                        reduce_keys.begin(),
-                        d_col_sizes.begin());
-
-  auto col_string_sizes =
-    cudf::detail::make_pinned_vector_async<size_t>(d_col_sizes.size(), _stream);
+  auto col_string_sizes = cudf::detail::make_pinned_vector_async<size_t>(d_col_sizes.size(), _stream);
   cudf::detail::cuda_memcpy(cudf::host_span<size_t>{col_string_sizes.data(), d_col_sizes.size()},
                             cudf::device_span<size_t const>{d_col_sizes.data(), d_col_sizes.size()},
                             _stream);
   return col_string_sizes;
->>>>>>> cf2d6191
 }
 
 }  // namespace cudf::io::parquet::detail