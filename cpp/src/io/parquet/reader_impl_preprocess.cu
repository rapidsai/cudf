/*
 * Copyright (c) 2022-2025, NVIDIA CORPORATION.
 *
 * Licensed under the Apache License, Version 2.0 (the "License");
 * you may not use this file except in compliance with the License.
 * You may obtain a copy of the License at
 *
 *     http://www.apache.org/licenses/LICENSE-2.0
 *
 * Unless required by applicable law or agreed to in writing, software
 * distributed under the License is distributed on an "AS IS" BASIS,
 * WITHOUT WARRANTIES OR CONDITIONS OF ANY KIND, either express or implied.
 * See the License for the specific language governing permissions and
 * limitations under the License.
 */

#include "error.hpp"
#include "io/comp/common.hpp"
#include "reader_impl.hpp"

#include <cudf/detail/iterator.cuh>
#include <cudf/detail/nvtx/ranges.hpp>
#include <cudf/detail/utilities/batched_memset.hpp>
#include <cudf/detail/utilities/integer_utils.hpp>
#include <cudf/detail/utilities/vector_factories.hpp>
#include <cudf/utilities/memory_resource.hpp>

#include <rmm/exec_policy.hpp>

#include <cuda/functional>
#include <thrust/binary_search.h>
#include <thrust/fill.h>
#include <thrust/functional.h>
#include <thrust/iterator/constant_iterator.h>
#include <thrust/iterator/discard_iterator.h>
#include <thrust/iterator/iterator_categories.h>
#include <thrust/iterator/transform_iterator.h>
#include <thrust/logical.h>
#include <thrust/reduce.h>
#include <thrust/scan.h>
#include <thrust/sequence.h>
#include <thrust/sort.h>
#include <thrust/transform.h>
#include <thrust/transform_scan.h>
#include <thrust/unique.h>

#include <bitset>
#include <limits>
#include <numeric>

namespace cudf::io::parquet::detail {
namespace {

#if defined(PREPROCESS_DEBUG)
void print_pages(cudf::detail::hostdevice_vector<PageInfo>& pages, rmm::cuda_stream_view _stream)
{
  pages.device_to_host_sync(_stream);
  for (size_t idx = 0; idx < pages.size(); idx++) {
    auto const& p = pages[idx];
    // skip dictionary pages
    if (p.flags & PAGEINFO_FLAGS_DICTIONARY) { continue; }
    printf(
      "P(%lu, s:%d): chunk_row(%d), num_rows(%d), skipped_values(%d), skipped_leaf_values(%d), "
      "str_bytes(%d)\n",
      idx,
      p.src_col_schema,
      p.chunk_row,
      p.num_rows,
      p.skipped_values,
      p.skipped_leaf_values,
      p.str_bytes);
  }
}
#endif  // PREPROCESS_DEBUG

/**
 * @brief Generate depth remappings for repetition and definition levels.
 *
 * When dealing with columns that contain lists, we must examine incoming
 * repetition and definition level pairs to determine what range of output nesting
 * is indicated when adding new values.  This function generates the mappings of
 * the R/D levels to those start/end bounds
 *
 * @param remap Maps column schema index to the R/D remapping vectors for that column for a
 *              particular input source file
 * @param src_col_schema The source column schema to generate the new mapping for
 * @param mapped_src_col_schema Mapped column schema for src_file_idx'th file
 * @param src_file_idx The input source file index for the column schema
 * @param md File metadata information
 */
void generate_depth_remappings(
  std::map<std::pair<int, int>, std::pair<std::vector<int>, std::vector<int>>>& remap,
  int const src_col_schema,
  int const mapped_src_col_schema,
  int const src_file_idx,
  aggregate_reader_metadata const& md)
{
  // already generated for this level
  if (remap.find({src_col_schema, src_file_idx}) != remap.end()) { return; }
  auto const& schema   = md.get_schema(mapped_src_col_schema, src_file_idx);
  auto const max_depth = md.get_output_nesting_depth(src_col_schema);

  CUDF_EXPECTS(remap.find({src_col_schema, src_file_idx}) == remap.end(),
               "Attempting to remap a schema more than once");
  auto inserted =
    remap.insert(std::pair<std::pair<int, int>, std::pair<std::vector<int>, std::vector<int>>>{
      {src_col_schema, src_file_idx}, {}});
  auto& depth_remap = inserted.first->second;

  std::vector<int>& rep_depth_remap = (depth_remap.first);
  rep_depth_remap.resize(schema.max_repetition_level + 1);
  std::vector<int>& def_depth_remap = (depth_remap.second);
  def_depth_remap.resize(schema.max_definition_level + 1);

  // the key:
  // for incoming level values  R/D
  // add values starting at the shallowest nesting level X has repetition level R
  // until you reach the deepest nesting level Y that corresponds to the repetition level R1
  // held by the nesting level that has definition level D
  //
  // Example: a 3 level struct with a list at the bottom
  //
  //                     R / D   Depth
  // level0              0 / 1     0
  //   level1            0 / 2     1
  //     level2          0 / 3     2
  //       list          0 / 3     3
  //         element     1 / 4     4
  //
  // incoming R/D : 0, 0  -> add values from depth 0 to 3   (def level 0 always maps to depth 0)
  // incoming R/D : 0, 1  -> add values from depth 0 to 3
  // incoming R/D : 0, 2  -> add values from depth 0 to 3
  // incoming R/D : 1, 4  -> add values from depth 4 to 4
  //
  // Note : the -validity- of values is simply checked by comparing the incoming D value against the
  // D value of the given nesting level (incoming D >= the D for the nesting level == valid,
  // otherwise NULL).  The tricky part is determining what nesting levels to add values at.
  //
  // For schemas with no repetition level (no lists), X is always 0 and Y is always max nesting
  // depth.
  //

  // compute "X" from above
  for (int s_idx = schema.max_repetition_level; s_idx >= 0; s_idx--) {
    auto find_shallowest = [&](int r) {
      int shallowest = -1;
      int cur_depth  = max_depth - 1;
      int schema_idx = mapped_src_col_schema;
      while (schema_idx > 0) {
        auto& cur_schema = md.get_schema(schema_idx, src_file_idx);
        if (cur_schema.max_repetition_level == r) {
          // if this is a repeated field, map it one level deeper
          shallowest = cur_schema.is_stub() ? cur_depth + 1 : cur_depth;
        }
        // if it's one-level encoding list
        else if (cur_schema.is_one_level_list(md.get_schema(cur_schema.parent_idx, src_file_idx))) {
          shallowest = cur_depth - 1;
        }
        if (!cur_schema.is_stub()) { cur_depth--; }
        schema_idx = cur_schema.parent_idx;
      }
      return shallowest;
    };
    rep_depth_remap[s_idx] = find_shallowest(s_idx);
  }

  // compute "Y" from above
  for (int s_idx = schema.max_definition_level; s_idx >= 0; s_idx--) {
    auto find_deepest = [&](int d) {
      SchemaElement prev_schema;
      int schema_idx = mapped_src_col_schema;
      int r1         = 0;
      while (schema_idx > 0) {
        SchemaElement cur_schema = md.get_schema(schema_idx, src_file_idx);
        if (cur_schema.max_definition_level == d) {
          // if this is a repeated field, map it one level deeper
          r1 = cur_schema.is_stub() ? prev_schema.max_repetition_level
                                    : cur_schema.max_repetition_level;
          break;
        }
        prev_schema = cur_schema;
        schema_idx  = cur_schema.parent_idx;
      }

      // we now know R1 from above. return the deepest nesting level that has the
      // same repetition level
      schema_idx = mapped_src_col_schema;
      int depth  = max_depth - 1;
      while (schema_idx > 0) {
        SchemaElement cur_schema = md.get_schema(schema_idx, src_file_idx);
        if (cur_schema.max_repetition_level == r1) {
          // if this is a repeated field, map it one level deeper
          depth = cur_schema.is_stub() ? depth + 1 : depth;
          break;
        }
        if (!cur_schema.is_stub()) { depth--; }
        prev_schema = cur_schema;
        schema_idx  = cur_schema.parent_idx;
      }
      return depth;
    };
    def_depth_remap[s_idx] = find_deepest(s_idx);
  }
}

/**
 * @brief Reads compressed page data to device memory.
 *
 * @param sources Dataset sources
 * @param page_data Buffers to hold compressed page data for each chunk
 * @param chunks List of column chunk descriptors
 * @param begin_chunk Index of first column chunk to read
 * @param end_chunk Index after the last column chunk to read
 * @param column_chunk_offsets File offset for all chunks
 * @param chunk_source_map Association between each column chunk and its source
 * @param stream CUDA stream used for device memory operations and kernel launches
 *
 * @return A future object for reading synchronization
 */
[[nodiscard]] std::future<void> read_column_chunks_async(
  std::vector<std::unique_ptr<datasource>> const& sources,
  cudf::host_span<rmm::device_buffer> page_data,
  cudf::detail::hostdevice_vector<ColumnChunkDesc>& chunks,
  size_t begin_chunk,
  size_t end_chunk,
  std::vector<size_t> const& column_chunk_offsets,
  std::vector<size_type> const& chunk_source_map,
  rmm::cuda_stream_view stream)
{
  // Transfer chunk data, coalescing adjacent chunks
  std::vector<std::future<size_t>> read_tasks;
  for (size_t chunk = begin_chunk; chunk < end_chunk;) {
    size_t const io_offset   = column_chunk_offsets[chunk];
    size_t io_size           = chunks[chunk].compressed_size;
    size_t next_chunk        = chunk + 1;
    bool const is_compressed = (chunks[chunk].codec != Compression::UNCOMPRESSED);
    while (next_chunk < end_chunk) {
      size_t const next_offset      = column_chunk_offsets[next_chunk];
      bool const is_next_compressed = (chunks[next_chunk].codec != Compression::UNCOMPRESSED);
      if (next_offset != io_offset + io_size || is_next_compressed != is_compressed ||
          chunk_source_map[chunk] != chunk_source_map[next_chunk]) {
        // Can't merge if not contiguous or mixing compressed and uncompressed
        // Not coalescing uncompressed with compressed chunks is so that compressed buffers can be
        // freed earlier (immediately after decompression stage) to limit peak memory requirements
        break;
      }
      io_size += chunks[next_chunk].compressed_size;
      next_chunk++;
    }
    if (io_size != 0) {
      auto& source = sources[chunk_source_map[chunk]];
      if (source->is_device_read_preferred(io_size)) {
        // Buffer needs to be padded.
        // Required by `gpuDecodePageData`.
        page_data[chunk] = rmm::device_buffer(
          cudf::util::round_up_safe(io_size, cudf::io::detail::BUFFER_PADDING_MULTIPLE), stream);
        auto fut_read_size = source->device_read_async(
          io_offset, io_size, static_cast<uint8_t*>(page_data[chunk].data()), stream);
        read_tasks.emplace_back(std::move(fut_read_size));
      } else {
        auto const read_buffer = source->host_read(io_offset, io_size);
        // Buffer needs to be padded.
        // Required by `gpuDecodePageData`.
        page_data[chunk] = rmm::device_buffer(
          cudf::util::round_up_safe(read_buffer->size(), cudf::io::detail::BUFFER_PADDING_MULTIPLE),
          stream);
        CUDF_CUDA_TRY(cudaMemcpyAsync(page_data[chunk].data(),
                                      read_buffer->data(),
                                      read_buffer->size(),
                                      cudaMemcpyDefault,
                                      stream));
      }
      auto d_compdata = static_cast<uint8_t const*>(page_data[chunk].data());
      do {
        chunks[chunk].compressed_data = d_compdata;
        d_compdata += chunks[chunk].compressed_size;
      } while (++chunk != next_chunk);
    } else {
      chunk = next_chunk;
    }
  }
  auto sync_fn = [](decltype(read_tasks) read_tasks) {
    for (auto& task : read_tasks) {
      task.wait();
    }
  };
  return std::async(std::launch::deferred, sync_fn, std::move(read_tasks));
}

/**
 * @brief Return the number of total pages from the given column chunks.
 *
 * @param chunks List of column chunk descriptors
 * @param stream CUDA stream used for device memory operations and kernel launches
 *
 * @return The total number of pages
 */
[[nodiscard]] size_t count_page_headers(cudf::detail::hostdevice_vector<ColumnChunkDesc>& chunks,
                                        rmm::cuda_stream_view stream)
{
  size_t total_pages = 0;

  kernel_error error_code(stream);
  chunks.host_to_device_async(stream);
  DecodePageHeaders(chunks.device_ptr(), nullptr, chunks.size(), error_code.data(), stream);
  chunks.device_to_host_sync(stream);

  // It's required to ignore unsupported encodings in this function
  // so that we can actually compile a list of all the unsupported encodings found
  // in the pages. That cannot be done here since we do not have the pages vector here.
  // see https://github.com/rapidsai/cudf/pull/14453#pullrequestreview-1778346688
  if (auto const error = error_code.value_sync(stream);
      error != 0 and error != static_cast<uint32_t>(decode_error::UNSUPPORTED_ENCODING)) {
    CUDF_FAIL("Parquet header parsing failed with code(s) while counting page headers " +
              kernel_error::to_string(error));
  }

  for (size_t c = 0; c < chunks.size(); c++) {
    total_pages += chunks[c].num_data_pages + chunks[c].num_dict_pages;
  }

  return total_pages;
}

/**
 * @brief Count the total number of pages using page index information.
 */
[[nodiscard]] size_t count_page_headers_with_pgidx(
  cudf::detail::hostdevice_vector<ColumnChunkDesc>& chunks, rmm::cuda_stream_view stream)
{
  size_t total_pages = 0;
  for (auto& chunk : chunks) {
    CUDF_EXPECTS(chunk.h_chunk_info != nullptr, "Expected non-null column info struct");
    auto const& chunk_info = *chunk.h_chunk_info;
    chunk.num_dict_pages   = chunk_info.has_dictionary() ? 1 : 0;
    chunk.num_data_pages   = chunk_info.pages.size();
    total_pages += chunk.num_data_pages + chunk.num_dict_pages;
  }

  // count_page_headers() also pushes chunks to device, so not using thrust here
  chunks.host_to_device_async(stream);

  return total_pages;
}

// struct used to carry info from the page indexes to the device
struct page_index_info {
  int32_t num_rows;
  int32_t chunk_row;
  int32_t num_nulls;
  int32_t num_valids;
  int32_t str_bytes;
};

// functor to copy page_index_info into the PageInfo struct
struct copy_page_info {
  device_span<page_index_info const> page_indexes;
  device_span<PageInfo> pages;

  __device__ void operator()(size_type idx)
  {
    auto& pg                = pages[idx];
    auto const& pi          = page_indexes[idx];
    pg.num_rows             = pi.num_rows;
    pg.chunk_row            = pi.chunk_row;
    pg.has_page_index       = true;
    pg.num_nulls            = pi.num_nulls;
    pg.num_valids           = pi.num_valids;
    pg.str_bytes_from_index = pi.str_bytes;
    pg.str_bytes            = pi.str_bytes;
    pg.start_val            = 0;
    pg.end_val              = pg.num_valids;
  }
};

/**
 * @brief Set fields on the pages that can be derived from page indexes.
 *
 * This replaces some preprocessing steps, such as page string size calculation.
 */
void fill_in_page_info(host_span<ColumnChunkDesc> chunks,
                       device_span<PageInfo> pages,
                       rmm::cuda_stream_view stream)
{
  auto const num_pages = pages.size();
  auto page_indexes    = cudf::detail::make_host_vector<page_index_info>(num_pages, stream);

  for (size_t c = 0, page_count = 0; c < chunks.size(); c++) {
    auto const& chunk = chunks[c];
    CUDF_EXPECTS(chunk.h_chunk_info != nullptr, "Expected non-null column info struct");
    auto const& chunk_info = *chunk.h_chunk_info;
    size_t start_row       = 0;
    page_count += chunk.num_dict_pages;
    for (size_t p = 0; p < chunk_info.pages.size(); p++, page_count++) {
      auto& page      = page_indexes[page_count];
      page.num_rows   = chunk_info.pages[p].num_rows;
      page.chunk_row  = start_row;
      page.num_nulls  = chunk_info.pages[p].num_nulls.value_or(0);
      page.num_valids = chunk_info.pages[p].num_valid.value_or(0);
      page.str_bytes  = chunk_info.pages[p].var_bytes_size.value_or(0);

      start_row += page.num_rows;
    }
  }

  auto d_page_indexes = cudf::detail::make_device_uvector_async(
    page_indexes, stream, cudf::get_current_device_resource_ref());

  auto iter = thrust::make_counting_iterator<size_type>(0);
  thrust::for_each(
    rmm::exec_policy_nosync(stream), iter, iter + num_pages, copy_page_info{d_page_indexes, pages});
}

/**
 * @brief Returns a string representation of known encodings
 *
 * @param encoding Given encoding
 * @return String representation of encoding
 */
std::string encoding_to_string(Encoding encoding)
{
  switch (encoding) {
    case Encoding::PLAIN: return "PLAIN";
    case Encoding::GROUP_VAR_INT: return "GROUP_VAR_INT";
    case Encoding::PLAIN_DICTIONARY: return "PLAIN_DICTIONARY";
    case Encoding::RLE: return "RLE";
    case Encoding::BIT_PACKED: return "BIT_PACKED";
    case Encoding::DELTA_BINARY_PACKED: return "DELTA_BINARY_PACKED";
    case Encoding::DELTA_LENGTH_BYTE_ARRAY: return "DELTA_LENGTH_BYTE_ARRAY";
    case Encoding::DELTA_BYTE_ARRAY: return "DELTA_BYTE_ARRAY";
    case Encoding::RLE_DICTIONARY: return "RLE_DICTIONARY";
    case Encoding::BYTE_STREAM_SPLIT: return "BYTE_STREAM_SPLIT";
    case Encoding::NUM_ENCODINGS:
    default: return "UNKNOWN(" + std::to_string(static_cast<int>(encoding)) + ")";
  }
}

/**
 * @brief Helper function to convert an encoding bitmask to a readable string
 *
 * @param bitmask Bitmask of found unsupported encodings
 * @returns Human readable string with unsupported encodings
 */
[[nodiscard]] std::string encoding_bitmask_to_str(uint32_t encoding_bitmask)
{
  std::bitset<32> bits(encoding_bitmask);
  std::string result;

  for (size_t i = 0; i < bits.size(); ++i) {
    if (bits.test(i)) {
      auto const current = static_cast<Encoding>(i);
      if (!is_supported_encoding(current)) { result.append(encoding_to_string(current) + " "); }
    }
  }
  return result;
}

/**
 * @brief Create a readable string for the user that will list out all unsupported encodings found.
 *
 * @param pages List of page information
 * @param stream CUDA stream used for device memory operations and kernel launches
 * @returns Human readable string with unsupported encodings
 */
[[nodiscard]] std::string list_unsupported_encodings(device_span<PageInfo const> pages,
                                                     rmm::cuda_stream_view stream)
{
  auto const to_mask = cuda::proclaim_return_type<uint32_t>([] __device__(auto const& page) {
    return is_supported_encoding(page.encoding) ? 0U : encoding_to_mask(page.encoding);
  });
  uint32_t const unsupported = thrust::transform_reduce(
    rmm::exec_policy(stream), pages.begin(), pages.end(), to_mask, 0U, thrust::bit_or<uint32_t>());
  return encoding_bitmask_to_str(unsupported);
}

/**
 * @brief Sort pages in chunk/schema order
 *
 * @param unsorted_pages The unsorted pages
 * @param chunks The chunks associated with the pages
 * @param stream CUDA stream used for device memory operations and kernel launches
 * @returns The sorted vector of pages
 */
cudf::detail::hostdevice_vector<PageInfo> sort_pages(device_span<PageInfo const> unsorted_pages,
                                                     device_span<ColumnChunkDesc const> chunks,
                                                     rmm::cuda_stream_view stream)
{
  CUDF_FUNC_RANGE();

  // sort the pages in chunk/schema order. we use chunk.src_col_index instead of
  // chunk.src_col_schema because the user may have reordered them (reading columns, "a" and "b" but
  // returning them as "b" and "a")
  //
  // ordering of pages is by input column schema, repeated across row groups.  so
  // if we had 3 columns, each with 2 pages, and 1 row group, our schema values might look like
  //
  // 1, 1, 2, 2, 3, 3
  //
  // However, if we had more than one row group, the pattern would be
  //
  // 1, 1, 2, 2, 3, 3, 1, 1, 2, 2, 3, 3
  // ^ row group 0     |
  //                   ^ row group 1
  //
  // To process pages by key (exclusive_scan_by_key, reduce_by_key, etc), the ordering we actually
  // want is
  //
  // 1, 1, 1, 1, 2, 2, 2, 2, 3, 3, 3, 3
  //
  // We also need to preserve key-relative page ordering, so we need to use a stable sort.
  rmm::device_uvector<int32_t> page_keys{unsorted_pages.size(), stream};
  thrust::transform(
    rmm::exec_policy_nosync(stream),
    unsorted_pages.begin(),
    unsorted_pages.end(),
    page_keys.begin(),
    cuda::proclaim_return_type<int32_t>([chunks = chunks.begin()] __device__(PageInfo const& page) {
      return chunks[page.chunk_idx].src_col_index;
    }));
  // we are doing this by sorting indices first and then transforming the output because nvcc
  // started generating kernels using too much shared memory when trying to sort the pages
  // directly.
  rmm::device_uvector<int32_t> sort_indices(unsorted_pages.size(), stream);
  thrust::sequence(rmm::exec_policy_nosync(stream), sort_indices.begin(), sort_indices.end(), 0);
  thrust::stable_sort_by_key(rmm::exec_policy_nosync(stream),
                             page_keys.begin(),
                             page_keys.end(),
                             sort_indices.begin(),
                             thrust::less<int>());
  auto pass_pages =
    cudf::detail::hostdevice_vector<PageInfo>(unsorted_pages.size(), unsorted_pages.size(), stream);
  thrust::transform(
    rmm::exec_policy_nosync(stream),
    sort_indices.begin(),
    sort_indices.end(),
    pass_pages.d_begin(),
    cuda::proclaim_return_type<PageInfo>([unsorted_pages = unsorted_pages.begin()] __device__(
                                           int32_t i) { return unsorted_pages[i]; }));
  stream.synchronize();
  return pass_pages;
}

/**
 * @brief Decode the page information for a given pass.
 *
 * @param pass_intermediate_data The struct containing pass information
 */
void decode_page_headers(pass_intermediate_data& pass,
                         device_span<PageInfo> unsorted_pages,
                         bool has_page_index,
                         rmm::cuda_stream_view stream)
{
  CUDF_FUNC_RANGE();

  auto iter = thrust::counting_iterator<size_t>(0);
  rmm::device_uvector<size_t> chunk_page_counts(pass.chunks.size() + 1, stream);
  thrust::transform_exclusive_scan(
    rmm::exec_policy_nosync(stream),
    iter,
    iter + pass.chunks.size() + 1,
    chunk_page_counts.begin(),
    cuda::proclaim_return_type<size_t>(
      [chunks = pass.chunks.d_begin(), num_chunks = pass.chunks.size()] __device__(size_t i) {
        return static_cast<size_t>(
          i >= num_chunks ? 0 : chunks[i].num_data_pages + chunks[i].num_dict_pages);
      }),
    size_t{0},
    thrust::plus<size_t>{});
  rmm::device_uvector<chunk_page_info> d_chunk_page_info(pass.chunks.size(), stream);
  thrust::for_each(rmm::exec_policy_nosync(stream),
                   iter,
                   iter + pass.chunks.size(),
                   [cpi               = d_chunk_page_info.begin(),
                    chunk_page_counts = chunk_page_counts.begin(),
                    unsorted_pages    = unsorted_pages.begin()] __device__(size_t i) {
                     cpi[i].pages = &unsorted_pages[chunk_page_counts[i]];
                   });

  kernel_error error_code(stream);
  DecodePageHeaders(pass.chunks.d_begin(),
                    d_chunk_page_info.begin(),
                    pass.chunks.size(),
                    error_code.data(),
                    stream);

  if (auto const error = error_code.value_sync(stream); error != 0) {
    if (BitAnd(error, decode_error::UNSUPPORTED_ENCODING) != 0) {
      auto const unsupported_str =
        ". With unsupported encodings found: " + list_unsupported_encodings(pass.pages, stream);
      CUDF_FAIL("Parquet header parsing failed with code(s) " + kernel_error::to_string(error) +
                unsupported_str);
    } else {
      CUDF_FAIL("Parquet header parsing failed with code(s) " + kernel_error::to_string(error));
    }
  }

  if (has_page_index) { fill_in_page_info(pass.chunks, unsorted_pages, stream); }

  // compute max bytes needed for level data
  auto level_bit_size = cudf::detail::make_counting_transform_iterator(
    0, cuda::proclaim_return_type<int>([chunks = pass.chunks.d_begin()] __device__(int i) {
      auto c = chunks[i];
      return static_cast<int>(
        max(c.level_bits[level_type::REPETITION], c.level_bits[level_type::DEFINITION]));
    }));
  // max level data bit size.
  int const max_level_bits = thrust::reduce(rmm::exec_policy(stream),
                                            level_bit_size,
                                            level_bit_size + pass.chunks.size(),
                                            0,
                                            thrust::maximum<int>());
  pass.level_type_size     = std::max(1, cudf::util::div_rounding_up_safe(max_level_bits, 8));

  // sort the pages in chunk/schema order.
  pass.pages = sort_pages(unsorted_pages, pass.chunks, stream);

  // compute offsets to each group of input pages.
  // page_keys:   1, 1, 1, 1, 2, 2, 2, 2, 3, 3, 3, 3
  //
  // result:      0,          4,          8
  rmm::device_uvector<size_type> page_counts(pass.pages.size() + 1, stream);
  auto page_keys             = make_page_key_iterator(pass.pages);
  auto const page_counts_end = thrust::reduce_by_key(rmm::exec_policy(stream),
                                                     page_keys,
                                                     page_keys + pass.pages.size(),
                                                     thrust::make_constant_iterator(1),
                                                     thrust::make_discard_iterator(),
                                                     page_counts.begin())
                                 .second;
  auto const num_page_counts = page_counts_end - page_counts.begin();
  pass.page_offsets          = rmm::device_uvector<size_type>(num_page_counts + 1, stream);
  thrust::exclusive_scan(rmm::exec_policy_nosync(stream),
                         page_counts.begin(),
                         page_counts.begin() + num_page_counts + 1,
                         pass.page_offsets.begin());

  // setup dict_page for each chunk if necessary
  thrust::for_each(rmm::exec_policy_nosync(stream),
                   pass.pages.d_begin(),
                   pass.pages.d_end(),
                   [chunks = pass.chunks.d_begin()] __device__(PageInfo const& p) {
                     if (p.flags & PAGEINFO_FLAGS_DICTIONARY) {
                       chunks[p.chunk_idx].dict_page = &p;
                     }
                   });

  pass.pages.device_to_host_async(stream);
  pass.chunks.device_to_host_async(stream);
  stream.synchronize();
}

constexpr bool is_string_chunk(ColumnChunkDesc const& chunk)
{
  auto const is_decimal =
    chunk.logical_type.has_value() and chunk.logical_type->type == LogicalType::DECIMAL;
  auto const is_binary =
    chunk.physical_type == BYTE_ARRAY or chunk.physical_type == FIXED_LEN_BYTE_ARRAY;
  return is_binary and not is_decimal;
}

struct set_str_dict_index_count {
  device_span<size_t> str_dict_index_count;
  device_span<ColumnChunkDesc const> chunks;

  __device__ void operator()(PageInfo const& page)
  {
    auto const& chunk = chunks[page.chunk_idx];
    if ((page.flags & PAGEINFO_FLAGS_DICTIONARY) != 0 and chunk.num_dict_pages > 0 and
        is_string_chunk(chunk)) {
      // there is only ever one dictionary page per chunk, so this is safe to do in parallel.
      str_dict_index_count[page.chunk_idx] = page.num_input_values;
    }
  }
};

struct set_str_dict_index_ptr {
  string_index_pair* const base;
  device_span<size_t const> str_dict_index_offsets;
  device_span<ColumnChunkDesc> chunks;

  __device__ void operator()(size_t i)
  {
    auto& chunk = chunks[i];
    if (chunk.num_dict_pages > 0 and is_string_chunk(chunk)) {
      chunk.str_dict_index = base + str_dict_index_offsets[i];
    }
  }
};

/**
 * @brief Functor which computes an estimated row count for list pages.
 *
 */
struct set_list_row_count_estimate {
  device_span<ColumnChunkDesc const> chunks;

  __device__ void operator()(PageInfo& page)
  {
    if (page.flags & PAGEINFO_FLAGS_DICTIONARY) { return; }
    auto const& chunk  = chunks[page.chunk_idx];
    auto const is_list = chunk.max_level[level_type::REPETITION] > 0;
    if (!is_list) { return; }

    // For LIST pages that we have not yet decoded, page.num_rows is not an accurate number.
    // so we instead estimate the number of rows as follows:
    // - each chunk stores an estimated number of bytes per row E
    // - estimate number of rows in a page = page.uncompressed_page_size / E
    //
    // it is not required that this number is accurate. we just want it to be somewhat close so that
    // we get reasonable results as we choose subpass splits.
    //
    // all other columns can use page.num_rows directly as it will be accurate.
    page.num_rows = static_cast<size_t>(static_cast<float>(page.uncompressed_page_size) /
                                        chunk.list_bytes_per_row_est);
  }
};

/**
 * @brief Set the expected row count on the final page for all columns.
 *
 */
struct set_final_row_count {
  device_span<PageInfo> pages;
  device_span<ColumnChunkDesc const> chunks;

  __device__ void operator()(size_t i)
  {
    auto& page        = pages[i];
    auto const& chunk = chunks[page.chunk_idx];
    // only do this for the last page in each chunk
    if (i < pages.size() - 1 && (pages[i + 1].chunk_idx == page.chunk_idx)) { return; }
    size_t const page_start_row = chunk.start_row + page.chunk_row;
    size_t const chunk_last_row = chunk.start_row + chunk.num_rows;
    // Mark `is_num_rows_adjusted` to signal string decoders that the `num_rows` of this page has
    // been adjusted.
    page.is_num_rows_adjusted = page.num_rows != (chunk_last_row - page_start_row);
    page.num_rows             = chunk_last_row - page_start_row;
  }
};

}  // anonymous namespace

void reader::impl::build_string_dict_indices()
{
  CUDF_FUNC_RANGE();

  auto& pass = *_pass_itm_data;

  // compute number of indices per chunk and a summed total
  rmm::device_uvector<size_t> str_dict_index_count(pass.chunks.size() + 1, _stream);
  thrust::fill(
    rmm::exec_policy_nosync(_stream), str_dict_index_count.begin(), str_dict_index_count.end(), 0);
  thrust::for_each(rmm::exec_policy_nosync(_stream),
                   pass.pages.d_begin(),
                   pass.pages.d_end(),
                   set_str_dict_index_count{str_dict_index_count, pass.chunks});

  size_t const total_str_dict_indexes = thrust::reduce(
    rmm::exec_policy(_stream), str_dict_index_count.begin(), str_dict_index_count.end());
  if (total_str_dict_indexes == 0) { return; }

  // convert to offsets
  rmm::device_uvector<size_t>& str_dict_index_offsets = str_dict_index_count;
  thrust::exclusive_scan(rmm::exec_policy_nosync(_stream),
                         str_dict_index_offsets.begin(),
                         str_dict_index_offsets.end(),
                         str_dict_index_offsets.begin(),
                         0);

  // allocate and distribute pointers
  pass.str_dict_index = cudf::detail::make_zeroed_device_uvector_async<string_index_pair>(
    total_str_dict_indexes, _stream, cudf::get_current_device_resource_ref());

  auto iter = thrust::make_counting_iterator(0);
  thrust::for_each(
    rmm::exec_policy_nosync(_stream),
    iter,
    iter + pass.chunks.size(),
    set_str_dict_index_ptr{pass.str_dict_index.data(), str_dict_index_offsets, pass.chunks});

  // compute the indices
  BuildStringDictionaryIndex(pass.chunks.device_ptr(), pass.chunks.size(), _stream);
  pass.chunks.device_to_host_sync(_stream);
}

void reader::impl::allocate_nesting_info()
{
  auto& pass    = *_pass_itm_data;
  auto& subpass = *pass.subpass;

  auto const num_columns         = _input_columns.size();
  auto& pages                    = subpass.pages;
  auto& page_nesting_info        = subpass.page_nesting_info;
  auto& page_nesting_decode_info = subpass.page_nesting_decode_info;

  // generate the number of nesting info structs needed per-page, by column
  std::vector<int> per_page_nesting_info_size(num_columns);
  auto iter = thrust::make_counting_iterator(size_type{0});
  std::transform(iter, iter + num_columns, per_page_nesting_info_size.begin(), [&](size_type i) {
    // Schema index of the current input column
    auto const schema_idx = _input_columns[i].schema_idx;
    // Get the max_definition_level of this column across all sources.
    auto max_definition_level = _metadata->get_schema(schema_idx).max_definition_level + 1;
    std::for_each(thrust::make_counting_iterator(static_cast<size_t>(1)),
                  thrust::make_counting_iterator(_sources.size()),
                  [&](auto const src_file_idx) {
                    auto const& schema = _metadata->get_schema(
                      _metadata->map_schema_index(schema_idx, src_file_idx), src_file_idx);
                    max_definition_level =
                      std::max(max_definition_level, schema.max_definition_level + 1);
                  });

    return std::max(max_definition_level, _metadata->get_output_nesting_depth(schema_idx));
  });

  // compute total # of page_nesting infos needed and allocate space. doing this in one
  // buffer to keep it to a single gpu allocation
  auto counting_iter = thrust::make_counting_iterator(size_t{0});
  size_t const total_page_nesting_infos =
    std::accumulate(counting_iter, counting_iter + num_columns, 0, [&](int total, size_t index) {
      return total + (per_page_nesting_info_size[index] * subpass.column_page_count[index]);
    });

  page_nesting_info =
    cudf::detail::hostdevice_vector<PageNestingInfo>{total_page_nesting_infos, _stream};
  page_nesting_decode_info =
    cudf::detail::hostdevice_vector<PageNestingDecodeInfo>{total_page_nesting_infos, _stream};

  // update pointers in the PageInfos
  int target_page_index = 0;
  int src_info_index    = 0;
  for (size_t idx = 0; idx < _input_columns.size(); idx++) {
    auto const src_col_schema = _input_columns[idx].schema_idx;

    for (size_t p_idx = 0; p_idx < subpass.column_page_count[idx]; p_idx++) {
      pages[target_page_index + p_idx].nesting = page_nesting_info.device_ptr() + src_info_index;
      pages[target_page_index + p_idx].nesting_decode =
        page_nesting_decode_info.device_ptr() + src_info_index;

      pages[target_page_index + p_idx].nesting_info_size = per_page_nesting_info_size[idx];
      // Set the number of output nesting levels from the zeroth source as nesting must be
      // identical across sources.
      pages[target_page_index + p_idx].num_output_nesting_levels =
        _metadata->get_output_nesting_depth(src_col_schema);

      src_info_index += per_page_nesting_info_size[idx];
    }
    target_page_index += subpass.column_page_count[idx];
  }

  // Reset the target_page_index
  target_page_index = 0;

  // fill in
  int nesting_info_index = 0;
  for (size_t idx = 0; idx < _input_columns.size(); idx++) {
    auto const src_col_schema = _input_columns[idx].schema_idx;

    // real depth of the output cudf column hierarchy (1 == no nesting, 2 == 1 level, etc)
    // nesting depth must be same across sources so getting it from the zeroth source is ok
    int const max_output_depth = _metadata->get_output_nesting_depth(src_col_schema);

    // Map to store depths if this column has lists
    std::map<std::pair<int, int>, std::pair<std::vector<int>, std::vector<int>>> depth_remapping;
    // if this column has lists, generate depth remapping
    std::for_each(
      thrust::make_counting_iterator(static_cast<size_t>(0)),
      thrust::make_counting_iterator(_sources.size()),
      [&](auto const src_file_idx) {
        auto const mapped_schema_idx = _metadata->map_schema_index(src_col_schema, src_file_idx);
        if (_metadata->get_schema(mapped_schema_idx, src_file_idx).max_repetition_level > 0) {
          generate_depth_remappings(
            depth_remapping, src_col_schema, mapped_schema_idx, src_file_idx, *_metadata);
        }
      });

    // fill in host-side nesting info
    int schema_idx = src_col_schema;
    // This is okay as we only use this to check stubness of cur_schema and
    // to get its parent's indices, both of which are one to one mapped.
    auto cur_schema = _metadata->get_schema(schema_idx);
    int cur_depth   = max_output_depth - 1;
    while (schema_idx > 0) {
      // stub columns (basically the inner field of a list schema element) are not real columns.
      // we can ignore them for the purposes of output nesting info
      if (!cur_schema.is_stub()) {
        // initialize each page within the chunk
        for (size_t p_idx = 0; p_idx < subpass.column_page_count[idx]; p_idx++) {
          // Source file index for the current page.
          auto const src_file_idx =
            pass.chunks[pages[target_page_index + p_idx].chunk_idx].src_file_idx;
          PageNestingInfo* pni =
            &page_nesting_info[nesting_info_index + (p_idx * per_page_nesting_info_size[idx])];

          PageNestingDecodeInfo* nesting_info =
            &page_nesting_decode_info[nesting_info_index +
                                      (p_idx * per_page_nesting_info_size[idx])];

          auto const mapped_src_col_schema =
            _metadata->map_schema_index(src_col_schema, src_file_idx);
          // if we have lists, set our start and end depth remappings
          if (_metadata->get_schema(mapped_src_col_schema, src_file_idx).max_repetition_level > 0) {
            auto remap = depth_remapping.find({src_col_schema, src_file_idx});
            CUDF_EXPECTS(remap != depth_remapping.end(),
                         "Could not find depth remapping for schema");
            std::vector<int> const& rep_depth_remap = (remap->second.first);
            std::vector<int> const& def_depth_remap = (remap->second.second);

            for (size_t m = 0; m < rep_depth_remap.size(); m++) {
              nesting_info[m].start_depth = rep_depth_remap[m];
            }
            for (size_t m = 0; m < def_depth_remap.size(); m++) {
              nesting_info[m].end_depth = def_depth_remap[m];
            }
          }

          // Get the schema from the current input source.
          auto& actual_cur_schema = _metadata->get_schema(
            _metadata->map_schema_index(schema_idx, src_file_idx), src_file_idx);

          // values indexed by output column index
          nesting_info[cur_depth].max_def_level = actual_cur_schema.max_definition_level;
          pni[cur_depth].size                   = 0;
          pni[cur_depth].type =
            to_type_id(actual_cur_schema, _strings_to_categorical, _options.timestamp_type.id());
          pni[cur_depth].nullable = cur_schema.repetition_type == OPTIONAL;
        }

        // move up the hierarchy
        cur_depth--;
      }

      // next schema
      schema_idx = cur_schema.parent_idx;
      cur_schema = _metadata->get_schema(schema_idx);
    }

    // Offset the page and nesting info indices
    target_page_index += subpass.column_page_count[idx];
    nesting_info_index += (per_page_nesting_info_size[idx] * subpass.column_page_count[idx]);
  }

  // copy nesting info to the device
  page_nesting_info.host_to_device_async(_stream);
  page_nesting_decode_info.host_to_device_async(_stream);
}

void reader::impl::allocate_level_decode_space()
{
  auto& pass    = *_pass_itm_data;
  auto& subpass = *pass.subpass;

  auto& pages = subpass.pages;

  // TODO: this could be made smaller if we ignored dictionary pages and pages with no
  // repetition data.
  size_t const per_page_decode_buf_size = LEVEL_DECODE_BUF_SIZE * 2 * pass.level_type_size;
  auto const decode_buf_size            = per_page_decode_buf_size * pages.size();
  subpass.level_decode_data =
    rmm::device_buffer(decode_buf_size, _stream, cudf::get_current_device_resource_ref());

  // distribute the buffers
  uint8_t* buf = static_cast<uint8_t*>(subpass.level_decode_data.data());
  for (size_t idx = 0; idx < pages.size(); idx++) {
    auto& p = pages[idx];

    p.lvl_decode_buf[level_type::DEFINITION] = buf;
    buf += (LEVEL_DECODE_BUF_SIZE * pass.level_type_size);
    p.lvl_decode_buf[level_type::REPETITION] = buf;
    buf += (LEVEL_DECODE_BUF_SIZE * pass.level_type_size);
  }
}

std::pair<bool, std::future<void>> reader::impl::read_column_chunks()
{
  auto const& row_groups_info = _pass_itm_data->row_groups;

  auto& raw_page_data = _pass_itm_data->raw_page_data;
  auto& chunks        = _pass_itm_data->chunks;

  // Descriptors for all the chunks that make up the selected columns
  auto const num_input_columns = _input_columns.size();
  auto const num_chunks        = row_groups_info.size() * num_input_columns;

  // Association between each column chunk and its source
  std::vector<size_type> chunk_source_map(num_chunks);

  // Tracker for eventually deallocating compressed and uncompressed data
  raw_page_data = std::vector<rmm::device_buffer>(num_chunks);

  // Keep track of column chunk file offsets
  std::vector<size_t> column_chunk_offsets(num_chunks);

  // Initialize column chunk information
  size_t total_decompressed_size = 0;
  // TODO: make this respect the pass-wide skip_rows/num_rows instead of the file-wide
  // skip_rows/num_rows
  // auto remaining_rows            = num_rows;
  size_type chunk_count = 0;
  for (auto const& rg : row_groups_info) {
    auto const& row_group       = _metadata->get_row_group(rg.index, rg.source_index);
    auto const row_group_source = rg.source_index;

    // generate ColumnChunkDesc objects for everything to be decoded (all input columns)
    for (size_t i = 0; i < num_input_columns; ++i) {
      auto const& col = _input_columns[i];
      // look up metadata
      auto& col_meta = _metadata->get_column_metadata(rg.index, rg.source_index, col.schema_idx);

      column_chunk_offsets[chunk_count] =
        (col_meta.dictionary_page_offset != 0)
          ? std::min(col_meta.data_page_offset, col_meta.dictionary_page_offset)
          : col_meta.data_page_offset;

      // Map each column chunk to its column index and its source index
      chunk_source_map[chunk_count] = row_group_source;

      if (col_meta.codec != Compression::UNCOMPRESSED) {
        total_decompressed_size += col_meta.total_uncompressed_size;
      }

      chunk_count++;
    }
  }

  // Read compressed chunk data to device memory
  return {total_decompressed_size > 0,
          read_column_chunks_async(_sources,
                                   raw_page_data,
                                   chunks,
                                   0,
                                   chunks.size(),
                                   column_chunk_offsets,
                                   chunk_source_map,
                                   _stream)};
}

void reader::impl::read_compressed_data()
{
  auto& pass = *_pass_itm_data;

  // This function should never be called if `num_rows == 0`.
  CUDF_EXPECTS(_pass_itm_data->num_rows > 0, "Number of reading rows must not be zero.");

  auto& chunks = pass.chunks;

  auto const [has_compressed_data, read_chunks_tasks] = read_column_chunks();
  pass.has_compressed_data                            = has_compressed_data;

  read_chunks_tasks.wait();

  // Process dataset chunk pages into output columns
  auto const total_pages = _has_page_index ? count_page_headers_with_pgidx(chunks, _stream)
                                           : count_page_headers(chunks, _stream);
  if (total_pages <= 0) { return; }
  rmm::device_uvector<PageInfo> unsorted_pages(total_pages, _stream);

  // decoding of column/page information
  decode_page_headers(pass, unsorted_pages, _has_page_index, _stream);
  CUDF_EXPECTS(pass.page_offsets.size() - 1 == static_cast<size_t>(_input_columns.size()),
               "Encountered page_offsets / num_columns mismatch");
}

namespace {

struct cumulative_row_info {
  size_t row_count;   // cumulative row count
  size_t size_bytes;  // cumulative size in bytes
  int key;            // schema index
};

struct get_page_chunk_idx {
  __device__ size_type operator()(PageInfo const& page) { return page.chunk_idx; }
};

struct get_page_num_rows {
  __device__ size_type operator()(PageInfo const& page) { return page.num_rows; }
};

struct input_col_info {
  int schema_idx;
  size_type nesting_depth;
};

/**
 * @brief Converts a 1-dimensional index into page, depth and column indices used in
 * allocate_columns to compute columns sizes.
 *
 * The input index will iterate through pages, nesting depth and column indices in that order.
 */
struct reduction_indices {
  size_t const page_idx;
  size_type const depth_idx;
  size_type const col_idx;

  __device__ reduction_indices(size_t index_, size_type max_depth_, size_t num_pages_)
    : page_idx(index_ % num_pages_),
      depth_idx((index_ / num_pages_) % max_depth_),
      col_idx(index_ / (max_depth_ * num_pages_))
  {
  }
};

/**
 * @brief Returns the size field of a PageInfo struct for a given depth, keyed by schema.
 */
struct get_page_nesting_size {
  input_col_info const* const input_cols;
  size_type const max_depth;
  size_t const num_pages;
  PageInfo const* const pages;

  __device__ size_type operator()(size_t index) const
  {
    auto const indices = reduction_indices{index, max_depth, num_pages};

    auto const& page = pages[indices.page_idx];
    if (page.src_col_schema != input_cols[indices.col_idx].schema_idx ||
        page.flags & PAGEINFO_FLAGS_DICTIONARY ||
        indices.depth_idx >= input_cols[indices.col_idx].nesting_depth) {
      return 0;
    }

    return page.nesting[indices.depth_idx].batch_size;
  }
};

struct get_reduction_key {
  size_t const num_pages;
  __device__ size_t operator()(size_t index) const { return index / num_pages; }
};

/**
 * @brief Writes to the chunk_row field of the PageInfo struct.
 */
struct chunk_row_output_iter {
  PageInfo* p;
  using value_type        = size_type;
  using difference_type   = size_type;
  using pointer           = size_type*;
  using reference         = size_type&;
  using iterator_category = thrust::output_device_iterator_tag;

  __host__ __device__ chunk_row_output_iter operator+(int i) { return {p + i}; }

  __host__ __device__ chunk_row_output_iter& operator++()
  {
    p++;
    return *this;
  }

  __device__ reference operator[](int i) { return p[i].chunk_row; }
  __device__ reference operator*() { return p->chunk_row; }
};

/**
 * @brief Writes to the page_start_value field of the PageNestingInfo struct, keyed by schema.
 */
/**
 * @brief Writes to the page_start_value field of the PageNestingInfo struct, keyed by schema.
 */
struct start_offset_output_iterator {
  PageInfo const* pages;
  size_t cur_index;
  input_col_info const* input_cols;
  size_type max_depth;
  size_t num_pages;
  int empty               = 0;
  using value_type        = size_type;
  using difference_type   = size_type;
  using pointer           = size_type*;
  using reference         = size_type&;
  using iterator_category = thrust::output_device_iterator_tag;

  constexpr void operator=(start_offset_output_iterator const& other)
  {
    pages      = other.pages;
    cur_index  = other.cur_index;
    input_cols = other.input_cols;
    max_depth  = other.max_depth;
    num_pages  = other.num_pages;
  }

  constexpr start_offset_output_iterator operator+(size_t i)
  {
    return start_offset_output_iterator{pages, cur_index + i, input_cols, max_depth, num_pages};
  }

  constexpr start_offset_output_iterator& operator++()
  {
    cur_index++;
    return *this;
  }

  __device__ reference operator[](size_t i) { return dereference(cur_index + i); }
  __device__ reference operator*() { return dereference(cur_index); }

 private:
  __device__ reference dereference(size_t index)
  {
    auto const indices = reduction_indices{index, max_depth, num_pages};

    PageInfo const& p = pages[indices.page_idx];
    if (p.src_col_schema != input_cols[indices.col_idx].schema_idx ||
        p.flags & PAGEINFO_FLAGS_DICTIONARY ||
        indices.depth_idx >= input_cols[indices.col_idx].nesting_depth) {
      return empty;
    }
    return p.nesting_decode[indices.depth_idx].page_start_value;
  }
};

struct page_to_string_size {
  ColumnChunkDesc const* chunks;

  __device__ size_t operator()(PageInfo const& page) const
  {
    auto const chunk = chunks[page.chunk_idx];

    if (not is_string_col(chunk) || (page.flags & PAGEINFO_FLAGS_DICTIONARY) != 0) { return 0; }
    return page.str_bytes;
  }
};

struct page_offset_output_iter {
  PageInfo* p;

  using value_type        = size_t;
  using difference_type   = size_t;
  using pointer           = size_t*;
  using reference         = size_t&;
  using iterator_category = thrust::output_device_iterator_tag;

  __host__ __device__ page_offset_output_iter operator+(int i) { return {p + i}; }

  __host__ __device__ page_offset_output_iter& operator++()
  {
    p++;
    return *this;
  }

  __device__ reference operator[](int i) { return p[i].str_offset; }
  __device__ reference operator*() { return p->str_offset; }
};
// update chunk_row field in subpass page from pass page
struct update_subpass_chunk_row {
  device_span<PageInfo> pass_pages;
  device_span<PageInfo> subpass_pages;
  device_span<size_t> page_src_index;

  __device__ void operator()(size_t i)
  {
    subpass_pages[i].chunk_row = pass_pages[page_src_index[i]].chunk_row;
  }
};

// update num_rows field from pass page to subpass page
struct update_pass_num_rows {
  device_span<PageInfo> pass_pages;
  device_span<PageInfo> subpass_pages;
  device_span<size_t> page_src_index;

  __device__ void operator()(size_t i)
  {
    pass_pages[page_src_index[i]].num_rows = subpass_pages[i].num_rows;
  }
};

}  // anonymous namespace

void reader::impl::preprocess_file(read_mode mode)
{
  CUDF_EXPECTS(!_file_preprocessed, "Attempted to preprocess file more than once");

  // if filter is not empty, then create output types as vector and pass for filtering.

  std::vector<data_type> output_dtypes;
  if (_expr_conv.get_converted_expr().has_value()) {
    std::transform(_output_buffers_template.cbegin(),
                   _output_buffers_template.cend(),
                   std::back_inserter(output_dtypes),
                   [](auto const& col) { return col.type; });
  }

  std::tie(_file_itm_data.global_skip_rows,
           _file_itm_data.global_num_rows,
           _file_itm_data.row_groups,
<<<<<<< HEAD
           _file_itm_data.num_rows_per_source,
           _file_itm_data.num_input_row_groups,
           _file_itm_data.num_stats_filtered_row_groups,
           _file_itm_data.num_bloom_filtered_row_groups) =
    _metadata->select_row_groups(_options.row_group_indices,
=======
           _file_itm_data.num_rows_per_source) =
    _metadata->select_row_groups(_sources,
                                 _options.row_group_indices,
>>>>>>> 41215e25
                                 _options.skip_rows,
                                 _options.num_rows,
                                 output_dtypes,
                                 _output_column_schemas,
                                 _expr_conv.get_converted_expr(),
                                 _stream);

  // Inclusive scan the number of rows per source
  if (not _expr_conv.get_converted_expr().has_value() and mode == read_mode::CHUNKED_READ) {
    _file_itm_data.exclusive_sum_num_rows_per_source.resize(
      _file_itm_data.num_rows_per_source.size());
    thrust::inclusive_scan(_file_itm_data.num_rows_per_source.cbegin(),
                           _file_itm_data.num_rows_per_source.cend(),
                           _file_itm_data.exclusive_sum_num_rows_per_source.begin());
  }

  // check for page indexes
  _has_page_index = std::all_of(_file_itm_data.row_groups.cbegin(),
                                _file_itm_data.row_groups.cend(),
                                [](auto const& row_group) { return row_group.has_page_index(); });

  if (_file_itm_data.global_num_rows > 0 && not _file_itm_data.row_groups.empty() &&
      not _input_columns.empty()) {
    // fills in chunk information without physically loading or decompressing
    // the associated data
    create_global_chunk_info();

    // compute schedule of input reads.
    compute_input_passes();
  }

#if defined(PARQUET_CHUNK_LOGGING)
  printf("==============================================\n");
  setlocale(LC_NUMERIC, "");
  printf("File: skip_rows(%'lu), num_rows(%'lu), input_read_limit(%'lu), output_read_limit(%'lu)\n",
         _file_itm_data.global_skip_rows,
         _file_itm_data.global_num_rows,
         _input_pass_read_limit,
         _output_chunk_read_limit);
  printf("# Row groups: %'lu\n", _file_itm_data.row_groups.size());
  printf("# Input passes: %'lu\n", _file_itm_data.num_passes());
  printf("# Input columns: %'lu\n", _input_columns.size());
  for (size_t idx = 0; idx < _input_columns.size(); idx++) {
    auto const& schema = _metadata->get_schema(_input_columns[idx].schema_idx);
    auto const type_id = to_type_id(schema, _strings_to_categorical, _options.timestamp_type.id());
    printf("\tC(%'lu, %s): %s\n",
           idx,
           _input_columns[idx].name.c_str(),
           cudf::type_to_name(cudf::data_type{type_id}).c_str());
  }
  printf("# Output columns: %'lu\n", _output_buffers.size());
  for (size_t idx = 0; idx < _output_buffers.size(); idx++) {
    printf("\tC(%'lu): %s\n", idx, cudf::io::detail::type_to_name(_output_buffers[idx]).c_str());
  }
#endif

  _file_preprocessed = true;
}

void reader::impl::generate_list_column_row_count_estimates()
{
  auto& pass = *_pass_itm_data;
  thrust::for_each(rmm::exec_policy(_stream),
                   pass.pages.d_begin(),
                   pass.pages.d_end(),
                   set_list_row_count_estimate{pass.chunks});

  // computes:
  // PageInfo::chunk_row (the chunk-relative row index) for all pages in the pass. The start_row
  // field in ColumnChunkDesc is the absolute row index for the whole file. chunk_row in PageInfo is
  // relative to the beginning of the chunk. so in the kernels, chunk.start_row + page.chunk_row
  // gives us the absolute row index
  // Note: chunk_row is already computed if we have column indexes
  if (not _has_page_index) {
    auto key_input  = thrust::make_transform_iterator(pass.pages.d_begin(), get_page_chunk_idx{});
    auto page_input = thrust::make_transform_iterator(pass.pages.d_begin(), get_page_num_rows{});
    thrust::exclusive_scan_by_key(rmm::exec_policy_nosync(_stream),
                                  key_input,
                                  key_input + pass.pages.size(),
                                  page_input,
                                  chunk_row_output_iter{pass.pages.device_ptr()});
  }

  // to compensate for the list row size estimates, force the row count on the last page for each
  // column chunk (each rowgroup) such that it ends on the real known row count. this is so that as
  // we march through the subpasses, we will find that every column cleanly ends up the expected row
  // count at the row group boundary and our split computations work correctly.
  auto iter = thrust::make_counting_iterator(0);
  thrust::for_each(rmm::exec_policy_nosync(_stream),
                   iter,
                   iter + pass.pages.size(),
                   set_final_row_count{pass.pages, pass.chunks});

  pass.chunks.device_to_host_async(_stream);
  pass.pages.device_to_host_async(_stream);
  _stream.synchronize();
}

void reader::impl::preprocess_subpass_pages(read_mode mode, size_t chunk_read_limit)
{
  auto& pass    = *_pass_itm_data;
  auto& subpass = *pass.subpass;

  // iterate over all input columns and determine if they contain lists.
  // TODO: we could do this once at the file level instead of every time we get in here. the set of
  // columns we are processing does not change over multiple passes/subpasses/output chunks.
  bool has_lists = false;
  for (size_t idx = 0; idx < _input_columns.size(); idx++) {
    auto const& input_col  = _input_columns[idx];
    size_t const max_depth = input_col.nesting_depth();

    auto* cols = &_output_buffers;
    for (size_t l_idx = 0; l_idx < max_depth; l_idx++) {
      auto& out_buf = (*cols)[input_col.nesting[l_idx]];
      cols          = &out_buf.children;

      // if this has a list parent, we have to get column sizes from the
      // data computed during ComputePageSizes
      if (out_buf.user_data & PARQUET_COLUMN_BUFFER_FLAG_HAS_LIST_PARENT) {
        has_lists = true;
        break;
      }
    }
    if (has_lists) { break; }
  }

  // in some cases we will need to do further preprocessing of pages.
  // - if we have lists, the num_rows field in PageInfo will be incorrect coming out of the file
  // - if we are doing a chunked read, we need to compute the size of all string data
  if (has_lists || chunk_read_limit > 0) {
    // computes:
    // PageNestingInfo::num_rows for each page. the true number of rows (taking repetition into
    // account), not just the number of values. PageNestingInfo::size for each level of nesting, for
    // each page.
    //
    // we will be applying a later "trim" pass if skip_rows/num_rows is being used, which can happen
    // if:
    // - user has passed custom row bounds
    // - we will be doing a chunked read
    ComputePageSizes(subpass.pages,
                     pass.chunks,
                     0,  // 0-max size_t. process all possible rows
                     std::numeric_limits<size_t>::max(),
                     true,                  // compute num_rows
                     chunk_read_limit > 0,  // compute string sizes
                     _pass_itm_data->level_type_size,
                     _stream);
  }

  auto iter = thrust::make_counting_iterator(0);

  // copy our now-correct row counts  back to the base pages stored in the pass.
  // only need to do this if we are not processing the whole pass in one subpass
  if (!subpass.single_subpass) {
    thrust::for_each(rmm::exec_policy_nosync(_stream),
                     iter,
                     iter + subpass.pages.size(),
                     update_pass_num_rows{pass.pages, subpass.pages, subpass.page_src_index});
  }

  // computes:
  // PageInfo::chunk_row (the chunk-relative row index) for all pages in the pass. The start_row
  // field in ColumnChunkDesc is the absolute row index for the whole file. chunk_row in PageInfo is
  // relative to the beginning of the chunk. so in the kernels, chunk.start_row + page.chunk_row
  // gives us the absolute row index
  auto key_input  = thrust::make_transform_iterator(pass.pages.d_begin(), get_page_chunk_idx{});
  auto page_input = thrust::make_transform_iterator(pass.pages.d_begin(), get_page_num_rows{});
  thrust::exclusive_scan_by_key(rmm::exec_policy_nosync(_stream),
                                key_input,
                                key_input + pass.pages.size(),
                                page_input,
                                chunk_row_output_iter{pass.pages.device_ptr()});

  // copy chunk row into the subpass pages
  // only need to do this if we are not processing the whole pass in one subpass
  if (!subpass.single_subpass) {
    thrust::for_each(rmm::exec_policy_nosync(_stream),
                     iter,
                     iter + subpass.pages.size(),
                     update_subpass_chunk_row{pass.pages, subpass.pages, subpass.page_src_index});
  }

  // retrieve pages back
  pass.pages.device_to_host_async(_stream);
  if (!subpass.single_subpass) { subpass.pages.device_to_host_async(_stream); }
  _stream.synchronize();

  // at this point we have an accurate row count so we can compute how many rows we will actually be
  // able to decode for this pass. we will have selected a set of pages for each column in the
  // row group, but not every page will have the same number of rows. so, we can only read as many
  // rows as the smallest batch (by column) we have decompressed.
  size_t page_index = 0;
  size_t max_row    = std::numeric_limits<size_t>::max();
  auto const last_pass_row =
    _file_itm_data.input_pass_start_row_count[_file_itm_data._current_input_pass + 1];
  for (size_t idx = 0; idx < subpass.column_page_count.size(); idx++) {
    auto const& last_page = subpass.pages[page_index + (subpass.column_page_count[idx] - 1)];
    auto const& chunk     = pass.chunks[last_page.chunk_idx];

    size_t max_col_row =
      static_cast<size_t>(chunk.start_row + last_page.chunk_row + last_page.num_rows);
    // special case.  list rows can span page boundaries, but we can't tell if that is happening
    // here because we have not yet decoded the pages. the very last row starting in the page may
    // not terminate in the page. to handle this, only decode up to the second to last row in the
    // subpass since we know that will safely completed.
    bool const is_list = chunk.max_level[level_type::REPETITION] > 0;
    if (is_list && max_col_row < last_pass_row) {
      auto const& first_page   = subpass.pages[page_index];
      size_t const min_col_row = static_cast<size_t>(chunk.start_row + first_page.chunk_row);
      CUDF_EXPECTS((max_col_row - min_col_row) > 1, "Unexpected short subpass");
      max_col_row--;
    }

    max_row = min(max_row, max_col_row);

    page_index += subpass.column_page_count[idx];
  }
  subpass.skip_rows   = pass.skip_rows + pass.processed_rows;
  auto const pass_end = pass.skip_rows + pass.num_rows;
  max_row             = min(max_row, pass_end);
  subpass.num_rows    = max_row - subpass.skip_rows;

  // now split up the output into chunks as necessary
  compute_output_chunks_for_subpass();
}

void reader::impl::allocate_columns(read_mode mode, size_t skip_rows, size_t num_rows)
{
  auto& pass    = *_pass_itm_data;
  auto& subpass = *pass.subpass;

  // Should not reach here if there is no page data.
  CUDF_EXPECTS(subpass.pages.size() > 0, "There are no pages present in the subpass");

  // computes:
  // PageNestingInfo::batch_size for each level of nesting, for each page, taking row bounds into
  // account. PageInfo::skipped_values, which tells us where to start decoding in the input to
  // respect the user bounds. It is only necessary to do this second pass if uses_custom_row_bounds
  // is set (if the user has specified artificial bounds).
  if (uses_custom_row_bounds(mode)) {
    ComputePageSizes(subpass.pages,
                     pass.chunks,
                     skip_rows,
                     num_rows,
                     false,  // num_rows is already computed
                     false,  // no need to compute string sizes
                     pass.level_type_size,
                     _stream);
  }

  // iterate over all input columns and allocate any associated output
  // buffers if they are not part of a list hierarchy. mark down
  // if we have any list columns that need further processing.
  bool has_lists = false;
  // Casting to std::byte since data buffer pointer is void *
  std::vector<cudf::device_span<std::byte>> memset_bufs;
  // Validity Buffer is a uint32_t pointer
  std::vector<cudf::device_span<cudf::bitmask_type>> nullmask_bufs;

  for (size_t idx = 0; idx < _input_columns.size(); idx++) {
    auto const& input_col  = _input_columns[idx];
    size_t const max_depth = input_col.nesting_depth();

    auto* cols = &_output_buffers;
    for (size_t l_idx = 0; l_idx < max_depth; l_idx++) {
      auto& out_buf = (*cols)[input_col.nesting[l_idx]];
      cols          = &out_buf.children;

      // if this has a list parent, we have to get column sizes from the
      // data computed during ComputePageSizes
      if (out_buf.user_data & PARQUET_COLUMN_BUFFER_FLAG_HAS_LIST_PARENT) {
        has_lists = true;
      }
      // if we haven't already processed this column because it is part of a struct hierarchy
      else if (out_buf.size == 0) {
        // add 1 for the offset if this is a list column
        // we're going to start null mask as all valid and then turn bits off if necessary
        out_buf.create_with_mask(
          out_buf.type.id() == type_id::LIST && l_idx < max_depth ? num_rows + 1 : num_rows,
          cudf::mask_state::UNINITIALIZED,
          false,
          _stream,
          _mr);
        memset_bufs.push_back(cudf::device_span<std::byte>(static_cast<std::byte*>(out_buf.data()),
                                                           out_buf.data_size()));
        nullmask_bufs.push_back(cudf::device_span<cudf::bitmask_type>(
          out_buf.null_mask(),
          cudf::util::round_up_safe(out_buf.null_mask_size(), sizeof(cudf::bitmask_type)) /
            sizeof(cudf::bitmask_type)));
      }
    }
  }
  // compute output column sizes by examining the pages of the -input- columns
  if (has_lists) {
    auto h_cols_info =
      cudf::detail::make_empty_host_vector<input_col_info>(_input_columns.size(), _stream);
    std::transform(_input_columns.cbegin(),
                   _input_columns.cend(),
                   std::back_inserter(h_cols_info),
                   [](auto& col) -> input_col_info {
                     return {col.schema_idx, static_cast<size_type>(col.nesting_depth())};
                   });

    auto const max_depth =
      (*std::max_element(h_cols_info.cbegin(),
                         h_cols_info.cend(),
                         [](auto& l, auto& r) { return l.nesting_depth < r.nesting_depth; }))
        .nesting_depth;

    auto const d_cols_info = cudf::detail::make_device_uvector_async(
      h_cols_info, _stream, cudf::get_current_device_resource_ref());

    // Vector to store page sizes for each column at each depth
    cudf::detail::hostdevice_vector<size_t> sizes{_input_columns.size() * max_depth, _stream};

    // Total number of keys to process
    auto const num_keys = _input_columns.size() * max_depth * subpass.pages.size();

    // Maximum 1 billion keys processed per iteration
    auto constexpr max_keys_per_iter =
      static_cast<size_t>(std::numeric_limits<size_type>::max() / 2);

    // Number of keys for per each column
    auto const num_keys_per_col = max_depth * subpass.pages.size();

    // The largest multiple of `num_keys_per_col` that is <= `num_keys`
    auto const num_keys_per_iter =
      num_keys <= max_keys_per_iter
        ? num_keys
        : num_keys_per_col * std::max<size_t>(1, max_keys_per_iter / num_keys_per_col);

    // Size iterator. Indexes pages by sorted order
    rmm::device_uvector<size_type> size_input{num_keys_per_iter, _stream};

    // To keep track of the starting key of an iteration
    size_t key_start = 0;
    // Loop until all keys are processed
    while (key_start < num_keys) {
      // Number of keys processed in this iteration
      auto const num_keys_this_iter = std::min<size_t>(num_keys_per_iter, num_keys - key_start);
      thrust::transform(
        rmm::exec_policy_nosync(_stream),
        thrust::make_counting_iterator<size_t>(key_start),
        thrust::make_counting_iterator<size_t>(key_start + num_keys_this_iter),
        size_input.begin(),
        get_page_nesting_size{
          d_cols_info.data(), max_depth, subpass.pages.size(), subpass.pages.device_begin()});

      // Manually create a size_t `key_start` compatible counting_transform_iterator.
      auto const reduction_keys =
        thrust::make_transform_iterator(thrust::make_counting_iterator<std::size_t>(key_start),
                                        get_reduction_key{subpass.pages.size()});

      // Find the size of each column
      thrust::reduce_by_key(rmm::exec_policy_nosync(_stream),
                            reduction_keys,
                            reduction_keys + num_keys_this_iter,
                            size_input.cbegin(),
                            thrust::make_discard_iterator(),
                            sizes.d_begin() + (key_start / subpass.pages.size()));

      // For nested hierarchies, compute per-page start offset
      thrust::exclusive_scan_by_key(rmm::exec_policy_nosync(_stream),
                                    reduction_keys,
                                    reduction_keys + num_keys_this_iter,
                                    size_input.cbegin(),
                                    start_offset_output_iterator{subpass.pages.device_begin(),
                                                                 key_start,
                                                                 d_cols_info.data(),
                                                                 max_depth,
                                                                 subpass.pages.size()});
      // Increment the key_start
      key_start += num_keys_this_iter;
    }

    sizes.device_to_host_sync(_stream);
    for (size_type idx = 0; idx < static_cast<size_type>(_input_columns.size()); idx++) {
      auto const& input_col = _input_columns[idx];
      auto* cols            = &_output_buffers;
      for (size_type l_idx = 0; l_idx < static_cast<size_type>(input_col.nesting_depth());
           l_idx++) {
        auto& out_buf = (*cols)[input_col.nesting[l_idx]];
        cols          = &out_buf.children;
        // if this buffer is part of a list hierarchy, we need to determine it's
        // final size and allocate it here.
        //
        // for struct columns, higher levels of the output columns are shared between input
        // columns. so don't compute any given level more than once.
        if ((out_buf.user_data & PARQUET_COLUMN_BUFFER_FLAG_HAS_LIST_PARENT) && out_buf.size == 0) {
          auto size = sizes[(idx * max_depth) + l_idx];

          // if this is a list column add 1 for non-leaf levels for the terminating offset
          if (out_buf.type.id() == type_id::LIST && l_idx < max_depth) { size++; }

          // allocate
          // we're going to start null mask as all valid and then turn bits off if necessary
          out_buf.create_with_mask(size, cudf::mask_state::UNINITIALIZED, false, _stream, _mr);
          memset_bufs.push_back(cudf::device_span<std::byte>(
            static_cast<std::byte*>(out_buf.data()), out_buf.data_size()));
          nullmask_bufs.push_back(cudf::device_span<cudf::bitmask_type>(
            out_buf.null_mask(),
            cudf::util::round_up_safe(out_buf.null_mask_size(), sizeof(cudf::bitmask_type)) /
              sizeof(cudf::bitmask_type)));
        }
      }
    }
  }

  cudf::detail::batched_memset(memset_bufs, static_cast<std::byte>(0), _stream);
  // Need to set null mask bufs to all high bits
  cudf::detail::batched_memset(
    nullmask_bufs, std::numeric_limits<cudf::bitmask_type>::max(), _stream);
}

cudf::detail::host_vector<size_t> reader::impl::calculate_page_string_offsets()
{
  auto& pass    = *_pass_itm_data;
  auto& subpass = *pass.subpass;

  auto page_keys = make_page_key_iterator(subpass.pages);

  rmm::device_uvector<size_t> d_col_sizes(_input_columns.size(), _stream);

  // use page_index to fetch page string sizes in the proper order
  auto val_iter = thrust::make_transform_iterator(subpass.pages.device_begin(),
                                                  page_to_string_size{pass.chunks.d_begin()});

  // do scan by key to calculate string offsets for each page
  thrust::exclusive_scan_by_key(rmm::exec_policy_nosync(_stream),
                                page_keys,
                                page_keys + subpass.pages.size(),
                                val_iter,
                                page_offset_output_iter{subpass.pages.device_ptr()});

  // now sum up page sizes
  rmm::device_uvector<int> reduce_keys(d_col_sizes.size(), _stream);
  thrust::reduce_by_key(rmm::exec_policy_nosync(_stream),
                        page_keys,
                        page_keys + subpass.pages.size(),
                        val_iter,
                        reduce_keys.begin(),
                        d_col_sizes.begin());

  return cudf::detail::make_host_vector_sync(d_col_sizes, _stream);
}

}  // namespace cudf::io::parquet::detail<|MERGE_RESOLUTION|>--- conflicted
+++ resolved
@@ -1285,17 +1285,12 @@
   std::tie(_file_itm_data.global_skip_rows,
            _file_itm_data.global_num_rows,
            _file_itm_data.row_groups,
-<<<<<<< HEAD
            _file_itm_data.num_rows_per_source,
            _file_itm_data.num_input_row_groups,
            _file_itm_data.num_stats_filtered_row_groups,
            _file_itm_data.num_bloom_filtered_row_groups) =
-    _metadata->select_row_groups(_options.row_group_indices,
-=======
-           _file_itm_data.num_rows_per_source) =
     _metadata->select_row_groups(_sources,
                                  _options.row_group_indices,
->>>>>>> 41215e25
                                  _options.skip_rows,
                                  _options.num_rows,
                                  output_dtypes,
