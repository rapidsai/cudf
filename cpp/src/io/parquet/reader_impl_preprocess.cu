--- conflicted
+++ resolved
@@ -308,11 +308,7 @@
 
   kernel_error error_code(stream);
   chunks.host_to_device_async(stream);
-<<<<<<< HEAD
-  gpu::DecodePageHeaders(chunks.device_ptr(), chunks.size(), error_code.data(), stream);
-=======
-  DecodePageHeaders(chunks.device_ptr(), chunks.size(), stream);
->>>>>>> e345620d
+  DecodePageHeaders(chunks.device_ptr(), chunks.size(), error_code.data(), stream);
   chunks.device_to_host_sync(stream);
 
   if (error_code.value() != 0) {
@@ -348,16 +344,12 @@
 
   kernel_error error_code(stream);
   chunks.host_to_device_async(stream);
-<<<<<<< HEAD
-  gpu::DecodePageHeaders(chunks.device_ptr(), chunks.size(), error_code.data(), stream);
+  DecodePageHeaders(chunks.device_ptr(), chunks.size(), error_code.data(), stream);
 
   if (error_code.value() != 0) {
     // TODO(ets): if an unsupported encoding was detected, do extra work to figure out which one
     CUDF_FAIL("Parquet header parsing failed with code(s)" + error_code.str());
   }
-=======
-  DecodePageHeaders(chunks.device_ptr(), chunks.size(), stream);
->>>>>>> e345620d
 
   // compute max bytes needed for level data
   auto level_bit_size =
