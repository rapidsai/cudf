/*
 * Copyright (c) 2019-2025, NVIDIA CORPORATION.
 *
 * Licensed under the Apache License, Version 2.0 (the "License");
 * you may not use this file except in compliance with the License.
 * You may obtain a copy of the License at
 *
 *     http://www.apache.org/licenses/LICENSE-2.0
 *
 * Unless required by applicable law or agreed to in writing, software
 * distributed under the License is distributed on an "AS IS" BASIS,
 * WITHOUT WARRANTIES OR CONDITIONS OF ANY KIND, either express or implied.
 * See the License for the specific language governing permissions and
 * limitations under the License.
 */

/**
 * @file reader_impl.hpp
 * @brief cuDF-IO Parquet reader class implementation header
 */

#pragma once

#include "parquet_gpu.hpp"
#include "reader_impl_chunking.hpp"
#include "reader_impl_helpers.hpp"

#include <cudf/detail/utilities/host_vector.hpp>
#include <cudf/io/datasource.hpp>
#include <cudf/io/detail/parquet.hpp>
#include <cudf/io/parquet.hpp>
#include <cudf/utilities/memory_resource.hpp>

#include <rmm/cuda_stream_view.hpp>
#include <rmm/mr/device/device_memory_resource.hpp>

#include <memory>
#include <optional>
#include <vector>

namespace cudf::io::parquet::detail {

/**
 * @brief Implementation for Parquet reader
 */
class reader_impl {
 public:
  /**
   * @brief Default constructor for subclassing
   */
  reader_impl();

  /**
<<<<<<< HEAD
   * @brief Virtual destructor to allow for correct destruction of derived classes.
   *
   * This makes the class polymorphic.
   */
  virtual ~reader_impl() = default;

  /**
=======
>>>>>>> 5dbbe36d
   * @brief Constructor from an array of dataset sources with reader options
   *
   * By using this constructor, each call to `read()` or `read_chunk()` will perform reading the
   * entire given file.
   *
   * @param sources Dataset sources
   * @param options Settings for controlling reading behavior
   * @param stream CUDA stream used for device memory operations and kernel launches
   * @param mr Device memory resource to use for device memory allocation
   */
  explicit reader_impl(std::vector<std::unique_ptr<datasource>>&& sources,
                       parquet_reader_options const& options,
                       rmm::cuda_stream_view stream,
                       rmm::device_async_resource_ref mr);

  /**
   * @brief Read an entire set or a subset of data and returns a set of columns
   *
   * @return The set of columns along with metadata
   */
  table_with_metadata read();

  /**
   * @brief Constructor from a chunk read limit and an array of dataset sources with reader options.
   *
   * By using this constructor, the reader will support iterative (chunked) reading through
   * `has_next() ` and `read_chunk()`. For example:
   * ```
   *  do {
   *    auto const chunk = reader.read_chunk();
   *    // Process chunk
   *  } while (reader.has_next());
   *
   * // Alternatively
   *
   *  while (reader.has_next()) {
   *    auto const chunk = reader.read_chunk();
   *    // Process chunk
   *  }
   *
   * ```
   *
   * Reading the whole given file at once through `read()` function is still supported if
   * `chunk_read_limit == 0` (i.e., no reading limit) and `pass_read_limit == 0` (no temporary
   * memory limit) In such case, `read_chunk()` will also return rows of the entire file.
   *
   * @param chunk_read_limit Limit on total number of bytes to be returned per read,
   *        or `0` if there is no limit
   * @param pass_read_limit Limit on memory usage for the purposes of decompression and processing
   * of input, or `0` if there is no limit.
   * @param sources Dataset sources
   * @param options Settings for controlling reading behavior
   * @param stream CUDA stream used for device memory operations and kernel launches
   * @param mr Device memory resource to use for device memory allocation
   */
  explicit reader_impl(std::size_t chunk_read_limit,
                       std::size_t pass_read_limit,
                       std::vector<std::unique_ptr<datasource>>&& sources,
                       parquet_reader_options const& options,
                       rmm::cuda_stream_view stream,
                       rmm::device_async_resource_ref mr);

  /**
   * @copydoc cudf::io::chunked_parquet_reader::has_next
   */
  bool has_next();

  /**
   * @copydoc cudf::io::chunked_parquet_reader::read_chunk
   */
  table_with_metadata read_chunk();

  // top level functions involved with ratcheting through the passes, subpasses
  // and output chunks of the read process
 protected:
  /**
   * @brief The enum indicating whether the data sources are read all at once or chunk by chunk.
   */
  enum class read_mode { READ_ALL, CHUNKED_READ };

  /**
   * @brief Perform the necessary data preprocessing for parsing file later on.
   *
   * @param read_mode Value indicating if the data sources are read all at once or chunk by chunk
   */
  void prepare_data(read_mode mode);

  /**
   * @brief Preprocess step for the entire file.
   *
   * Only ever called once. This function reads in rowgroup and associated chunk
   * information and computes the schedule of top level passes (see `pass_intermediate_data`).
   *
   * @param read_mode Value indicating if the data sources are read all at once or chunk by chunk
   */
  void preprocess_file(read_mode mode);

  /**
   * @brief Ratchet the pass/subpass/chunk process forward.
   *
   * @param read_mode Value indicating if the data sources are read all at once or chunk by chunk
   */
  void handle_chunking(read_mode mode);

  /**
   * @brief Setup step for the next input read pass.
   *
   * A 'pass' is defined as a subset of row groups read out of the globally
   * requested set of all row groups.
   *
   * @param read_mode Value indicating if the data sources are read all at once or chunk by chunk
   */
  void setup_next_pass(read_mode mode);

  /**
   * @brief Setup step for the next decompression subpass.
   *
   * A 'subpass' is defined as a subset of pages within a pass that are
   * decompressed and decoded as a batch. Subpasses may be further subdivided
   * into output chunks.
   *
   * @param read_mode Value indicating if the data sources are read all at once or chunk by chunk
   *
   */
  void setup_next_subpass(read_mode mode);

  /**
   * @brief Read a chunk of data and return an output table.
   *
   * This function is called internally and expects all preprocessing steps have already been done.
   *
   * @param read_mode Value indicating if the data sources are read all at once or chunk by chunk
   * @return The output table along with columns' metadata
   */
  table_with_metadata read_chunk_internal(read_mode mode);

  // utility functions
 protected:
  /**
   * @brief Read the set of column chunks to be processed for this pass.
   *
   * Does not decompress the chunk data.
   *
   * @return pair of boolean indicating if compressed chunks were found and a future for
   * read completion
   */
  std::pair<bool, std::future<void>> read_column_chunks();

  /**
   * @brief Read compressed data and page information for the current pass.
   */
  void read_compressed_data();

  /**
   * @brief Build string dictionary indices for a pass.
   *
   */
  void build_string_dict_indices();

  /**
   * @brief For list columns, generate estimated row counts for pages in the current pass.
   *
   * The row counts in the pages that come out of the file only reflect the number of values in
   * all of the rows in the page, not the number of rows themselves. In order to do subpass reading
   * more accurately, we would like to have a more accurate guess of the real number of rows per
   * page.
   */
  enum class is_estimate_row_counts : bool { NO = false, YES = true };
  void generate_list_column_row_counts(is_estimate_row_counts is_estimate_row_counts);

  /**
   * @brief Perform some preprocessing for subpass page data and also compute the split locations
   * {skip_rows, num_rows} for chunked reading.
   *
   * There are several pieces of information we can't compute directly from row counts in
   * the parquet headers when dealing with nested schemas:
   * - The total sizes of all output columns at all nesting levels
   * - The starting output buffer offset for each page, for each nesting level
   *
   * For flat schemas, these values are computed during header decoding (see decode_page_headers).
   *
   * @param read_mode Value indicating if the data sources are read all at once or chunk by chunk
   * @param chunk_read_limit Limit on total number of bytes to be returned per read,
   *        or `0` if there is no limit
   */
  void preprocess_subpass_pages(read_mode mode, size_t chunk_read_limit);

  /**
   * @brief Allocate nesting information storage for all pages and set pointers to it.
   *
   * One large contiguous buffer of PageNestingInfo structs is allocated and
   * distributed among the PageInfo structs.
   *
   * Note that this gets called even in the flat schema case so that we have a
   * consistent place to store common information such as value counts, etc.
   */
  void allocate_nesting_info();

  /**
   * @brief Allocate space for use when decoding definition/repetition levels.
   *
   * One large contiguous buffer of data allocated and
   * distributed among the PageInfo structs.
   */
  void allocate_level_decode_space();

  /**
   * @brief Populate the output table metadata from the parquet file metadata.
   *
   * @param out_metadata The output table metadata to add to
   */
  void populate_metadata(table_metadata& out_metadata);

  /**
   * @brief Finalize the output table by adding empty columns for the non-selected columns in
   * schema.
   *
   * @param read_mode Value indicating if the data sources are read all at once or chunk by chunk
   * @param out_metadata The output table metadata
   * @param out_columns The columns for building the output table
   * @return The output table along with columns' metadata
   */
  table_with_metadata finalize_output(read_mode mode,
                                      table_metadata& out_metadata,
                                      std::vector<std::unique_ptr<column>>& out_columns);

  /**
   * @brief Allocate data buffers for the output columns.
   *
   * @param read_mode Value indicating if the data sources are read all at once or chunk by chunk
   * @param skip_rows Crop all rows below skip_rows
   * @param num_rows Maximum number of rows to read
   */
  void allocate_columns(read_mode mode, size_t skip_rows, size_t num_rows);

  /**
   * @brief Calculate per-page offsets for string data
   *
   * @return Vector of total string data sizes for each column
   */
  cudf::detail::host_vector<size_t> calculate_page_string_offsets();

  /**
   * @brief Converts the page data and outputs to columns.
   *
   * @param read_mode Value indicating if the data sources are read all at once or chunk by chunk
   * @param skip_rows Minimum number of rows from start
   * @param num_rows Number of rows to output
   */
  void decode_page_data(read_mode mode, size_t skip_rows, size_t num_rows);

  /**
   * @brief Creates file-wide parquet chunk information.
   *
   * Creates information about all chunks in the file, storing it in
   * the file-wide _file_itm_data structure.
   */
  void create_global_chunk_info();

  /**
   * @brief Computes all of the passes we will perform over the file
   *
   * @param read_mode Value indicating if the data sources are read all at once or chunk by chunk
   */
  void compute_input_passes(read_mode mode);

  /**
   * @brief Given a set of pages that have had their sizes computed by nesting level and
   * a limit on total read size, generate a set of {skip_rows, num_rows} pairs representing
   * a set of reads that will generate output columns of total size <= `chunk_read_limit` bytes.
   */
  void compute_output_chunks_for_subpass();

  [[nodiscard]] bool has_more_work() const
  {
    return _file_itm_data.num_passes() > 0 &&
           _file_itm_data._current_input_pass < _file_itm_data.num_passes();
  }

 protected:
  /**
   * @brief Check if the user has specified custom row bounds
   *
   * @param read_mode Value indicating if the data sources are read all at once or chunk by chunk
   * @return True if the user has specified custom row bounds
   */
  [[nodiscard]] bool uses_custom_row_bounds(read_mode mode) const
  {
    // TODO: `read_mode` is hardcoded to `true` when `read_mode::CHUNKED_READ` to enforce
    // `compute_page_sizes()` computation for all remaining chunks.
    return (mode == read_mode::READ_ALL)
             ? (_options.num_rows.has_value() or _options.skip_rows != 0)
             : true;
  }

  /**
   * @brief Check if this is the first output chunk
   *
   * @return True if this is the first output chunk
   */
  [[nodiscard]] bool is_first_output_chunk() const
  {
    return _file_itm_data._output_chunk_count == 0;
  }

  /**
   * @brief Check if number of rows per source should be included in output metadata.
   *
   * @return True if AST filter is not present
   */
  [[nodiscard]] bool include_output_num_rows_per_source() const
  {
    return not _expr_conv.get_converted_expr().has_value();
  }

  /**
   * @brief Calculate the number of rows read from each source in the output chunk
   *
   * @param chunk_start_row The offset of the first row in the output chunk
   * @param chunk_num_rows The number of rows in the the output chunk
   * @return Vector of number of rows from each respective data source in the output chunk
   */
  [[nodiscard]] std::vector<size_t> calculate_output_num_rows_per_source(size_t chunk_start_row,
                                                                         size_t chunk_num_rows);

  rmm::cuda_stream_view _stream;
  rmm::device_async_resource_ref _mr{cudf::get_current_device_resource_ref()};

  // Reader configs.
  struct {
    // timestamp_type
    data_type timestamp_type;
    // User specified reading rows/stripes selection.
    int64_t const skip_rows;
    std::optional<int64_t> num_rows;
    std::vector<std::vector<size_type>> row_group_indices;
  } _options;

  // name to reference converter to extract AST output filter
  named_to_reference_converter _expr_conv{std::nullopt, table_metadata{}};

  std::vector<std::unique_ptr<datasource>> _sources;
  std::unique_ptr<aggregate_reader_metadata> _metadata;

  // Number of sources
  size_t _num_sources{0};

  // input columns to be processed
  std::vector<input_column_info> _input_columns;

  // Buffers for generating output columns
  std::vector<cudf::io::detail::inline_column_buffer> _output_buffers;

  // Buffers copied from `_output_buffers` after construction for reuse
  std::vector<cudf::io::detail::inline_column_buffer> _output_buffers_template;

  // _output_buffers associated schema indices
  std::vector<int> _output_column_schemas;

  // Page mask for filtering out data pages
<<<<<<< HEAD
  thrust::host_vector<bool> _page_mask;
=======
  cudf::detail::host_vector<bool> _page_mask;
>>>>>>> 5dbbe36d

  // _output_buffers associated metadata
  std::unique_ptr<table_metadata> _output_metadata;

  // number of extra filter columns
  std::size_t _num_filter_only_columns{0};

  bool _strings_to_categorical = false;

  // are there usable page indexes available
  bool _has_page_index = false;

  std::optional<std::vector<reader_column_schema>> _reader_column_schema;

  // chunked reading happens in 2 parts:
  //
  // At the top level, the entire file is divided up into "passes" on which we try and limit the
  // total amount of temporary memory (compressed data, decompressed data) in use
  // via _input_pass_read_limit.
  //
  // Within a pass, we produce one or more chunks of output, whose maximum total
  // byte size is controlled by _output_chunk_read_limit.

  file_intermediate_data _file_itm_data;
  bool _file_preprocessed{false};

  std::unique_ptr<pass_intermediate_data> _pass_itm_data;

  std::size_t _output_chunk_read_limit{0};  // output chunk size limit in bytes
  std::size_t _input_pass_read_limit{0};    // input pass memory usage limit in bytes
};

}  // namespace cudf::io::parquet::detail<|MERGE_RESOLUTION|>--- conflicted
+++ resolved
@@ -51,16 +51,6 @@
   reader_impl();
 
   /**
-<<<<<<< HEAD
-   * @brief Virtual destructor to allow for correct destruction of derived classes.
-   *
-   * This makes the class polymorphic.
-   */
-  virtual ~reader_impl() = default;
-
-  /**
-=======
->>>>>>> 5dbbe36d
    * @brief Constructor from an array of dataset sources with reader options
    *
    * By using this constructor, each call to `read()` or `read_chunk()` will perform reading the
@@ -421,11 +411,7 @@
   std::vector<int> _output_column_schemas;
 
   // Page mask for filtering out data pages
-<<<<<<< HEAD
-  thrust::host_vector<bool> _page_mask;
-=======
   cudf::detail::host_vector<bool> _page_mask;
->>>>>>> 5dbbe36d
 
   // _output_buffers associated metadata
   std::unique_ptr<table_metadata> _output_metadata;
