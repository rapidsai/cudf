/*
 * Copyright (c) 2019-2022, NVIDIA CORPORATION.
 *
 * Licensed under the Apache License, Version 2.0 (the "License");
 * you may not use this file except in compliance with the License.
 * You may obtain a copy of the License at
 *
 *     http://www.apache.org/licenses/LICENSE-2.0
 *
 * Unless required by applicable law or agreed to in writing, software
 * distributed under the License is distributed on an "AS IS" BASIS,
 * WITHOUT WARRANTIES OR CONDITIONS OF ANY KIND, either express or implied.
 * See the License for the specific language governing permissions and
 * limitations under the License.
 */

/**
 * @file reader_impl.hpp
 * @brief cuDF-IO Parquet reader class implementation header
 */

#pragma once

#include "parquet_gpu.hpp"
<<<<<<< HEAD
#include "reader_impl_helpers.cuh"
=======
#include "reader_impl_helpers.hpp"
>>>>>>> 70c7b7a4

#include <io/utilities/column_buffer.hpp>

#include <cudf/io/datasource.hpp>
#include <cudf/io/detail/parquet.hpp>
#include <cudf/io/parquet.hpp>

#include <rmm/cuda_stream_view.hpp>
#include <rmm/mr/device/device_memory_resource.hpp>

#include <memory>
#include <optional>
#include <vector>

namespace cudf::io::detail::parquet {
<<<<<<< HEAD

using namespace cudf::io::parquet;
using namespace cudf::io;

// Forward declarations
class aggregate_reader_metadata;
=======
>>>>>>> 70c7b7a4

/**
 * @brief Implementation for Parquet reader
 */
class reader::impl {
 public:
  /**
   * @brief Constructor from an array of dataset sources with reader options.
   *
   * By using this constructor, each call to `read()` or `read_chunk()` will perform reading the
   * entire given file.
   *
   * @param sources Dataset sources
   * @param options Settings for controlling reading behavior
   * @param stream CUDA stream used for device memory operations and kernel launches
   * @param mr Device memory resource to use for device memory allocation
   */
  explicit impl(std::vector<std::unique_ptr<datasource>>&& sources,
                parquet_reader_options const& options,
                rmm::cuda_stream_view stream,
                rmm::mr::device_memory_resource* mr);

  /**
   * @brief Read an entire set or a subset of data and returns a set of columns
   *
   * @param skip_rows Number of rows to skip from the start
   * @param num_rows Number of rows to read
   * @param uses_custom_row_bounds Whether or not num_rows and skip_rows represents user-specific
   *        bounds
   * @param row_group_indices Lists of row groups to read, one per source
   *
   * @return The set of columns along with metadata
   */
  table_with_metadata read(size_type skip_rows,
                           size_type num_rows,
                           bool uses_custom_row_bounds,
                           host_span<std::vector<size_type> const> row_group_indices);

  /**
<<<<<<< HEAD
   * @brief Constructor from a chunk read limit and an array of dataset sources with reader options.
   *
   * By using this constructor, the reader will supports iterative (chunked) reading through
   * `has_next() ` and `read_chunk()`. For example:
   * ```
   *  do {
   *    auto const chunk = reader.read_chunk();
   *    // Process chunk
   *  } while (reader.has_next());
   *
   * ```
   *
   * Reading the whole given file at once through `read()` function is still supported if
   * `chunk_read_limit == 0` (i.e., no reading limit).
   * In such case, `read_chunk()` will also return rows of the entire file.
   *
   * @param chunk_read_limit Limit on total number of bytes to be returned per read,
   *        or `0` if there is no limit
   * @param sources Dataset sources
   * @param options Settings for controlling reading behavior
   * @param stream CUDA stream used for device memory operations and kernel launches
   * @param mr Device memory resource to use for device memory allocation
   */
  explicit impl(std::size_t chunk_read_limit,
                std::vector<std::unique_ptr<datasource>>&& sources,
                parquet_reader_options const& options,
                rmm::cuda_stream_view stream,
                rmm::mr::device_memory_resource* mr);

  /**
   * @copydoc cudf::io::chunked_parquet_reader::has_next
   */
  bool has_next();

  /**
   * @copydoc cudf::io::chunked_parquet_reader::read_chunk
   */
  table_with_metadata read_chunk();
=======
   * @brief Perform the necessary data preprocessing for parsing file later on.
   *
   * @param skip_rows Number of rows to skip from the start
   * @param num_rows Number of rows to read, or `-1` to read all rows
   * @param uses_custom_row_bounds Whether or not num_rows and skip_rows represents user-specific
   *        bounds
   * @param row_group_indices Lists of row groups to read (one per source), or empty if read all
   */
  void prepare_data(size_type skip_rows,
                    size_type num_rows,
                    bool uses_custom_row_bounds,
                    host_span<std::vector<size_type> const> row_group_indices);

  /**
   * @brief Load and decompress the input file(s) into memory.
   */
  void load_and_decompress_data(std::vector<row_group_info> const& row_groups_info,
                                size_type num_rows);
>>>>>>> 70c7b7a4

 private:
  /**
<<<<<<< HEAD
   * @brief Perform the necessary data preprocessing for parsing file later on.
   *
   * @param skip_rows Number of rows to skip from the start
   * @param num_rows Number of rows to read, or `-1` to read all rows
   * @param uses_custom_row_bounds Whether or not num_rows and skip_rows represents user-specific
   *        bounds
   * @param row_group_indices Lists of row groups to read (one per source), or empty if read all
   */
  void prepare_data(size_type skip_rows,
                    size_type num_rows,
                    bool uses_custom_row_bounds,
                    std::vector<std::vector<size_type>> const& row_group_indices);

  /**
   * @brief Load and decompress the input file(s) into memory.
   */
  void load_and_decompress_data(std::vector<row_group_info> const& row_groups_info,
                                size_type num_rows);

  /**
   * @brief Perform some preprocessing for page data and also compute the split locations
   * {skip_rows, num_rows} for chunked reading.
   *
   * There are several pieces of information we can't compute directly from row counts in
   * the parquet headers when dealing with nested schemas:
   * - The total sizes of all output columns at all nesting levels
   * - The starting output buffer offset for each page, for each nesting level
   *
   * For flat schemas, these values are computed during header decoding (see gpuDecodePageHeaders).
   *
   * @param skip_rows Crop all rows below skip_rows
   * @param num_rows Maximum number of rows to read
   * @param uses_custom_row_bounds Whether or not num_rows and skip_rows represents user-specific
   *        bounds
   * @param chunk_read_limit Limit on total number of bytes to be returned per read,
   *        or `0` if there is no limit
   */
  void preprocess_pages(size_t skip_rows,
                        size_t num_rows,
                        bool uses_custom_row_bounds,
                        size_t chunk_read_limit);

  /**
   * @brief Allocate nesting information storage for all pages and set pointers to it.
   *
   * One large contiguous buffer of PageNestingInfo structs is allocated and
   * distributed among the PageInfo structs.
   *
   * Note that this gets called even in the flat schema case so that we have a
   * consistent place to store common information such as value counts, etc.
   */
  void allocate_nesting_info();

  /**
   * @brief Read a chunk of data and return an output table.
   *
   * This function is called internally and expects all preprocessing steps have already been done.
   *
   * @param uses_custom_row_bounds Whether or not num_rows and skip_rows represents user-specific
   *        bounds
   * @return The output table along with columns' metadata
   */
  table_with_metadata read_chunk_internal(bool uses_custom_row_bounds);

  /**
   * @brief Finalize the output table by adding empty columns for the non-selected columns in
   * schema.
   *
   * @param out_metadata The output table metadata
   * @param out_columns The columns for building the output table
   * @return The output table along with columns' metadata
   */
  table_with_metadata finalize_output(table_metadata& out_metadata,
                                      std::vector<std::unique_ptr<column>>& out_columns);

  /**
   * @brief Allocate data bufers for the output columns.
   *
=======
   * @brief Allocate nesting information storage for all pages and set pointers to it.
   *
   * One large contiguous buffer of PageNestingInfo structs is allocated and
   * distributed among the PageInfo structs.
   *
   * Note that this gets called even in the flat schema case so that we have a
   * consistent place to store common information such as value counts, etc.
   */
  void allocate_nesting_info();

  /**
   * @brief Read a chunk of data and return an output table.
   *
   * This function is called internally and expects all preprocessing steps have already been done.
   *
   * @param uses_custom_row_bounds Whether or not num_rows and skip_rows represents user-specific
   *        bounds
   * @return The output table along with columns' metadata
   */
  table_with_metadata read_chunk_internal(bool uses_custom_row_bounds);

  /**
   * @brief Finalize the output table by adding empty columns for the non-selected columns in
   * schema.
   *
   * @param out_metadata The output table metadata
   * @param out_columns The columns for building the output table
   * @return The output table along with columns' metadata
   */
  table_with_metadata finalize_output(table_metadata& out_metadata,
                                      std::vector<std::unique_ptr<column>>& out_columns);

  /**
   * @brief Allocate data bufers for the output columns.
   *
>>>>>>> 70c7b7a4
   * @param skip_rows Crop all rows below skip_rows
   * @param num_rows Maximum number of rows to read
   * @param uses_custom_row_bounds Whether or not num_rows and skip_rows represents user-specific
   *        bounds
   */
  void allocate_columns(size_t skip_rows, size_t num_rows, bool uses_custom_row_bounds);

  /**
   * @brief Converts the page data and outputs to columns.
   *
   * @param skip_rows Minimum number of rows from start
   * @param num_rows Number of rows to output
   */
  void decode_page_data(size_t skip_rows, size_t num_rows);

 private:
  rmm::cuda_stream_view _stream;
  rmm::mr::device_memory_resource* _mr = nullptr;

  std::vector<std::unique_ptr<datasource>> _sources;
  std::unique_ptr<aggregate_reader_metadata> _metadata;

  // input columns to be processed
  std::vector<input_column_info> _input_columns;

  // Buffers for generating output columns
  std::vector<column_buffer> _output_buffers;

<<<<<<< HEAD
  // Buffers copied from `_output_buffers` after construction for reuse
  std::vector<column_buffer> _output_buffers_template;

=======
>>>>>>> 70c7b7a4
  // _output_buffers associated schema indices
  std::vector<int> _output_column_schemas;

  // _output_buffers associated metadata
  std::unique_ptr<table_metadata> _output_metadata;

  bool _strings_to_categorical = false;
  std::optional<std::vector<reader_column_schema>> _reader_column_schema;
  data_type _timestamp_type{type_id::EMPTY};

<<<<<<< HEAD
  // Variables used for chunked reading:
  cudf::io::parquet::gpu::file_intermediate_data _file_itm_data;
  cudf::io::parquet::gpu::chunk_intermediate_data _chunk_itm_data;
  std::vector<cudf::io::parquet::gpu::chunk_read_info> _chunk_read_info;
  std::size_t _chunk_read_limit{0};
  std::size_t _current_read_chunk{0};
  bool _file_preprocessed{false};
=======
  cudf::io::parquet::gpu::file_intermediate_data _file_itm_data;

  size_type _skip_rows{0};
  size_type _num_rows{0};
>>>>>>> 70c7b7a4
};

}  // namespace cudf::io::detail::parquet<|MERGE_RESOLUTION|>--- conflicted
+++ resolved
@@ -22,11 +22,7 @@
 #pragma once
 
 #include "parquet_gpu.hpp"
-<<<<<<< HEAD
-#include "reader_impl_helpers.cuh"
-=======
 #include "reader_impl_helpers.hpp"
->>>>>>> 70c7b7a4
 
 #include <io/utilities/column_buffer.hpp>
 
@@ -42,16 +38,6 @@
 #include <vector>
 
 namespace cudf::io::detail::parquet {
-<<<<<<< HEAD
-
-using namespace cudf::io::parquet;
-using namespace cudf::io;
-
-// Forward declarations
-class aggregate_reader_metadata;
-=======
->>>>>>> 70c7b7a4
-
 /**
  * @brief Implementation for Parquet reader
  */
@@ -90,7 +76,6 @@
                            host_span<std::vector<size_type> const> row_group_indices);
 
   /**
-<<<<<<< HEAD
    * @brief Constructor from a chunk read limit and an array of dataset sources with reader options.
    *
    * By using this constructor, the reader will supports iterative (chunked) reading through
@@ -129,7 +114,9 @@
    * @copydoc cudf::io::chunked_parquet_reader::read_chunk
    */
   table_with_metadata read_chunk();
-=======
+
+ private:
+  /**
    * @brief Perform the necessary data preprocessing for parsing file later on.
    *
    * @param skip_rows Number of rows to skip from the start
@@ -148,29 +135,6 @@
    */
   void load_and_decompress_data(std::vector<row_group_info> const& row_groups_info,
                                 size_type num_rows);
->>>>>>> 70c7b7a4
-
- private:
-  /**
-<<<<<<< HEAD
-   * @brief Perform the necessary data preprocessing for parsing file later on.
-   *
-   * @param skip_rows Number of rows to skip from the start
-   * @param num_rows Number of rows to read, or `-1` to read all rows
-   * @param uses_custom_row_bounds Whether or not num_rows and skip_rows represents user-specific
-   *        bounds
-   * @param row_group_indices Lists of row groups to read (one per source), or empty if read all
-   */
-  void prepare_data(size_type skip_rows,
-                    size_type num_rows,
-                    bool uses_custom_row_bounds,
-                    std::vector<std::vector<size_type>> const& row_group_indices);
-
-  /**
-   * @brief Load and decompress the input file(s) into memory.
-   */
-  void load_and_decompress_data(std::vector<row_group_info> const& row_groups_info,
-                                size_type num_rows);
 
   /**
    * @brief Perform some preprocessing for page data and also compute the split locations
@@ -231,43 +195,6 @@
   /**
    * @brief Allocate data bufers for the output columns.
    *
-=======
-   * @brief Allocate nesting information storage for all pages and set pointers to it.
-   *
-   * One large contiguous buffer of PageNestingInfo structs is allocated and
-   * distributed among the PageInfo structs.
-   *
-   * Note that this gets called even in the flat schema case so that we have a
-   * consistent place to store common information such as value counts, etc.
-   */
-  void allocate_nesting_info();
-
-  /**
-   * @brief Read a chunk of data and return an output table.
-   *
-   * This function is called internally and expects all preprocessing steps have already been done.
-   *
-   * @param uses_custom_row_bounds Whether or not num_rows and skip_rows represents user-specific
-   *        bounds
-   * @return The output table along with columns' metadata
-   */
-  table_with_metadata read_chunk_internal(bool uses_custom_row_bounds);
-
-  /**
-   * @brief Finalize the output table by adding empty columns for the non-selected columns in
-   * schema.
-   *
-   * @param out_metadata The output table metadata
-   * @param out_columns The columns for building the output table
-   * @return The output table along with columns' metadata
-   */
-  table_with_metadata finalize_output(table_metadata& out_metadata,
-                                      std::vector<std::unique_ptr<column>>& out_columns);
-
-  /**
-   * @brief Allocate data bufers for the output columns.
-   *
->>>>>>> 70c7b7a4
    * @param skip_rows Crop all rows below skip_rows
    * @param num_rows Maximum number of rows to read
    * @param uses_custom_row_bounds Whether or not num_rows and skip_rows represents user-specific
@@ -296,12 +223,9 @@
   // Buffers for generating output columns
   std::vector<column_buffer> _output_buffers;
 
-<<<<<<< HEAD
   // Buffers copied from `_output_buffers` after construction for reuse
   std::vector<column_buffer> _output_buffers_template;
 
-=======
->>>>>>> 70c7b7a4
   // _output_buffers associated schema indices
   std::vector<int> _output_column_schemas;
 
@@ -312,7 +236,6 @@
   std::optional<std::vector<reader_column_schema>> _reader_column_schema;
   data_type _timestamp_type{type_id::EMPTY};
 
-<<<<<<< HEAD
   // Variables used for chunked reading:
   cudf::io::parquet::gpu::file_intermediate_data _file_itm_data;
   cudf::io::parquet::gpu::chunk_intermediate_data _chunk_itm_data;
@@ -320,12 +243,6 @@
   std::size_t _chunk_read_limit{0};
   std::size_t _current_read_chunk{0};
   bool _file_preprocessed{false};
-=======
-  cudf::io::parquet::gpu::file_intermediate_data _file_itm_data;
-
-  size_type _skip_rows{0};
-  size_type _num_rows{0};
->>>>>>> 70c7b7a4
 };
 
 }  // namespace cudf::io::detail::parquet