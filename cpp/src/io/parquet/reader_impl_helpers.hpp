/*
 * Copyright (c) 2022-2025, NVIDIA CORPORATION.
 *
 * Licensed under the Apache License, Version 2.0 (the "License");
 * you may not use this file except in compliance with the License.
 * You may obtain a copy of the License at
 *
 *     http://www.apache.org/licenses/LICENSE-2.0
 *
 * Unless required by applicable law or agreed to in writing, software
 * distributed under the License is distributed on an "AS IS" BASIS,
 * WITHOUT WARRANTIES OR CONDITIONS OF ANY KIND, either express or implied.
 * See the License for the specific language governing permissions and
 * limitations under the License.
 */

#pragma once

#include "parquet_gpu.hpp"

#include <cudf/ast/detail/expression_transformer.hpp>
#include <cudf/ast/expressions.hpp>
#include <cudf/fixed_point/fixed_point.hpp>
#include <cudf/io/datasource.hpp>
#include <cudf/types.hpp>

#include <list>
#include <tuple>
#include <vector>

namespace cudf::io::parquet::detail {

/**
 * @brief page location and size info
 */
struct page_info {
  // page location info from the offset index
  PageLocation location;
  // number of rows in the page, calculated from offset index
  int64_t num_rows;
  // number of valid values in page, calculated from definition level histogram if present
  std::optional<int64_t> num_valid;
  // number of null values in page, calculated from definition level histogram if present
  std::optional<int64_t> num_nulls;
  // number of bytes of variable-length data from the offset index (byte_array columns only)
  std::optional<int64_t> var_bytes_size;
};

/**
 * @brief column chunk metadata
 */
struct column_chunk_info {
  // offset in file of the dictionary (if present)
  std::optional<int64_t> dictionary_offset;
  // size of dictionary (if present)
  std::optional<int32_t> dictionary_size;
  std::vector<page_info> pages;

  /**
   * @brief Determine if this column chunk has a dictionary page.
   *
   * @return `true` if this column chunk has a dictionary page.
   */
  [[nodiscard]] constexpr bool has_dictionary() const
  {
    return dictionary_offset.has_value() && dictionary_size.has_value();
  }
};

/**
 * @brief The row_group_info class
 */
struct row_group_info {
  size_type index;  // row group index within a file. aggregate_reader_metadata::get_row_group() is
                    // called with index and source_index
  size_t start_row;
  size_type source_index;  // file index.

  // Optional metadata pulled from the column and offset indexes, if present.
  std::optional<std::vector<column_chunk_info>> column_chunks;

  row_group_info() = default;

  row_group_info(size_type index, size_t start_row, size_type source_index)
    : index{index}, start_row{start_row}, source_index{source_index}
  {
  }

  /**
   * @brief Indicates the presence of page-level indexes.
   */
  [[nodiscard]] bool has_page_index() const { return column_chunks.has_value(); }
};

/**
 * @brief Function that translates Parquet datatype to cuDF type enum
 */
[[nodiscard]] type_id to_type_id(SchemaElement const& schema,
                                 bool strings_to_categorical,
                                 type_id timestamp_type_id);

/**
 * @brief Converts cuDF type enum to column logical type
 */
[[nodiscard]] inline data_type to_data_type(type_id t_id, SchemaElement const& schema)
{
  return t_id == type_id::DECIMAL32 || t_id == type_id::DECIMAL64 || t_id == type_id::DECIMAL128
           ? data_type{t_id, numeric::scale_type{-schema.decimal_scale}}
           : data_type{t_id};
}

/**
 * @brief Class for parsing dataset metadata
 */
struct metadata : public FileMetaData {
  explicit metadata(datasource* source);
  void sanitize_schema();
};

/**
 * @brief Class to extract data types from arrow schema tree
 */
struct arrow_schema_data_types {
  std::vector<arrow_schema_data_types> children;
  data_type type{type_id::EMPTY};
};

class aggregate_reader_metadata {
  std::vector<metadata> per_file_metadata;
  std::vector<std::unordered_map<std::string, std::string>> keyval_maps;
  std::vector<std::unordered_map<int32_t, int32_t>> schema_idx_maps;

  int64_t num_rows;
  size_type num_row_groups;

  /**
   * @brief Create a metadata object from each element in the source vector
   */
  static std::vector<metadata> metadatas_from_sources(
    host_span<std::unique_ptr<datasource> const> sources);

  /**
   * @brief Collect the keyvalue maps from each per-file metadata object into a vector of maps.
   */
  [[nodiscard]] std::vector<std::unordered_map<std::string, std::string>> collect_keyval_metadata()
    const;

  /**
   * @brief Initialize the vector of schema_idx maps.
   *
   * Initializes a vector of hash maps that will store the one-to-one mappings between the
   * schema_idx'es of the selected columns in the zeroth per_file_metadata (source) and each
   * kth per_file_metadata (destination) for k in range: [1, per_file_metadata.size()-1].
   *
   * @param has_cols_from_mismatched_srcs True if we are reading select cols from mismatched
   * parquet schemas.
   */
  [[nodiscard]] std::vector<std::unordered_map<int32_t, int32_t>> init_schema_idx_maps(
    bool has_cols_from_mismatched_srcs) const;

  /**
   * @brief Decodes and constructs the arrow schema from the ARROW_SCHEMA_KEY IPC message
   * in key value metadata section of Parquet file footer
   */
  [[nodiscard]] arrow_schema_data_types collect_arrow_schema() const;

  /**
   * @brief Co-walks the collected arrow and Parquet schema, updates
   * dtypes and destroys the no longer needed arrow schema object(s).
   */
  void apply_arrow_schema();

  /**
   * @brief Decode an arrow:IPC message and returns an optional string_view of
   * its metadata header
   */
  [[nodiscard]] std::optional<std::string_view> decode_ipc_message(
    std::string_view const serialized_message) const;

  /**
   * @brief Sums up the number of rows of each source
   */
  [[nodiscard]] int64_t calc_num_rows() const;

  /**
   * @brief Sums up the number of row groups of each source
   */
  [[nodiscard]] size_type calc_num_row_groups() const;

  /**
   * @brief Calculate column index info for the given `row_group_info`
   *
   * @param rg_info Struct used to summarize metadata for a single row group
   * @param chunk_start_row Global index of first row in the row group
   */
  void column_info_for_row_group(row_group_info& rg_info, size_type chunk_start_row) const;

  /**
   * @brief Reads bloom filter bitsets for the specified columns from the given lists of row
   * groups.
   *
   * @param sources Dataset sources
   * @param row_group_indices Lists of row groups to read bloom filters from, one per source
   * @param[out] bloom_filter_data List of bloom filter data device buffers
   * @param column_schemas Schema indices of columns whose bloom filters will be read
   * @param stream CUDA stream used for device memory operations and kernel launches
   *
   * @return A flattened list of bloom filter bitset device buffers for each predicate column across
   * row group
   */
  [[nodiscard]] std::vector<rmm::device_buffer> read_bloom_filters(
    host_span<std::unique_ptr<datasource> const> sources,
    host_span<std::vector<size_type> const> row_group_indices,
    host_span<int const> column_schemas,
    size_type num_row_groups,
    rmm::cuda_stream_view stream) const;

  /**
   * @brief Collects Parquet types for the columns with the specified schema indices
   *
   * @param row_group_indices Lists of row groups, once per source
   * @param column_schemas Schema indices of columns whose types will be collected
   *
   * @return A list of parquet types for the columns matching the provided schema indices
   */
  [[nodiscard]] std::vector<Type> get_parquet_types(
    host_span<std::vector<size_type> const> row_group_indices,
    host_span<int const> column_schemas) const;

 public:
  aggregate_reader_metadata(host_span<std::unique_ptr<datasource> const> sources,
                            bool use_arrow_schema,
                            bool has_cols_from_mismatched_srcs);

  [[nodiscard]] RowGroup const& get_row_group(size_type row_group_index, size_type src_idx) const;

  /**
   * @brief Extracts the schema_idx'th column chunk metadata from row_group_index'th row group of
   * the src_idx'th file.
   *
   * Extracts the schema_idx'th column chunk metadata from the specified row group index of the
   * src_idx'th file. Note that the schema_idx is actually the index in the zeroth file which may
   * not be the same in all files, in which case, the schema_idx is mapped to the corresponding
   * index in the src_idx'th file and returned. A range_error error is thrown if schema_idx
   * doesn't exist or isn't mapped to the src_idx file.
   *
   * @param row_group_index The row group index in the file to extract column chunk metadata from.
   * @param src_idx The per_file_metadata index to extract extract column chunk metadata from.
   * @param schema_idx The schema_idx of the column chunk to be extracted
   *
   * @return The requested column chunk metadata or a range_error error if the schema index isn't
   * valid.
   */
  [[nodiscard]] ColumnChunkMetaData const& get_column_metadata(size_type row_group_index,
                                                               size_type src_idx,
                                                               int schema_idx) const;

  /**
   * @brief Extracts high-level metadata for all row groups
   *
   * @return List of maps containing metadata information for each row group
   */
  [[nodiscard]] std::vector<std::unordered_map<std::string, int64_t>> get_rowgroup_metadata() const;

  [[nodiscard]] auto get_num_rows() const { return num_rows; }

  [[nodiscard]] auto get_num_row_groups() const { return num_row_groups; }

  /**
   * @brief Checks if a schema index from 0th source is mapped to the specified file index
   *
   * @param schema_idx The index of the SchemaElement in the zeroth file.
   * @param pfm_idx The index of the file (per_file_metadata) to check mappings for.
   *
   * @return True if schema index is mapped
   */
  [[nodiscard]] bool is_schema_index_mapped(int schema_idx, int pfm_idx) const;

  /**
   * @brief Maps schema index from 0th source file to the specified file index
   *
   * @param schema_idx The index of the SchemaElement in the zeroth file.
   * @param pfm_idx The index of the file (per_file_metadata) to map the schema_idx to.
   *
   * @return Mapped schema index
   */
  [[nodiscard]] int map_schema_index(int schema_idx, int pfm_idx) const;

  /**
   * @brief Extracts the schema_idx'th SchemaElement from the pfm_idx'th file
   *
   * @param schema_idx The index of the SchemaElement to be extracted.
   * @param pfm_idx The index of the per_file_metadata to extract SchemaElement from, default = 0 if
   * not specified.
   *
   * @return The requested SchemaElement or an error if invalid schema_idx or pfm_idx.
   */
  [[nodiscard]] auto const& get_schema(int schema_idx, int pfm_idx = 0) const
  {
    CUDF_EXPECTS(
      schema_idx >= 0 and pfm_idx >= 0 and pfm_idx < static_cast<int>(per_file_metadata.size()),
      "Parquet reader encountered an invalid schema_idx or pfm_idx",
      std::out_of_range);
    return per_file_metadata[pfm_idx].schema[schema_idx];
  }

  [[nodiscard]] auto const& get_key_value_metadata() const& { return keyval_maps; }
  [[nodiscard]] auto&& get_key_value_metadata() && { return std::move(keyval_maps); }

  /**
   * @brief Gets the concrete nesting depth of output cudf columns.
   *
   * Gets the nesting depth of the output cudf column for the given schema.
   * The nesting depth must be equal for the given schema_index across all sources.
   *
   * @param schema_index Schema index of the input column
   *
   * @return comma-separated index column names in quotes
   */
  [[nodiscard]] inline int get_output_nesting_depth(int schema_index) const
  {
    auto& pfm = per_file_metadata[0];
    int depth = 0;

    // walk upwards, skipping repeated fields
    while (schema_index > 0) {
      auto const& elm = pfm.schema[schema_index];
      if (!elm.is_stub()) { depth++; }
      // schema of one-level encoding list doesn't contain nesting information, so we need to
      // manually add an extra nesting level
      if (elm.is_one_level_list(pfm.schema[elm.parent_idx])) { depth++; }
      schema_index = elm.parent_idx;
    }
    return depth;
  }

  /**
   * @brief Extracts the pandas "index_columns" section
   *
   * PANDAS adds its own metadata to the key_value section when writing out the
   * dataframe to a file to aid in exact reconstruction. The JSON-formatted
   * metadata contains the index column(s) and PANDA-specific datatypes.
   *
   * @return comma-separated index column names in quotes
   */
  [[nodiscard]] std::string get_pandas_index() const;

  /**
   * @brief Extracts the column name(s) used for the row indexes in a dataframe
   *
   * @param names List of column names to load, where index column name(s) will be added
   */
  [[nodiscard]] std::vector<std::string> get_pandas_index_names() const;

  /**
   * @brief Filters the row groups based on predicate filter
   *
   * @param sources Lists of input datasources
   * @param row_group_indices Lists of row groups to read, one per source
   * @param output_dtypes Datatypes of output columns
   * @param output_column_schemas schema indices of output columns
   * @param filter AST expression to filter row groups based on Column chunk statistics
   * @param stream CUDA stream used for device memory operations and kernel launches
<<<<<<< HEAD
   * @return A tuple of filtered row group indices, if any is filtered,  number of input row groups,
   *         number of row groups after stats filtering, and number of row groups after bloom
   *         filtering
   */
  [[nodiscard]] std::
    tuple<std::optional<std::vector<std::vector<size_type>>>, size_t, size_t, size_t>
    filter_row_groups(host_span<std::vector<size_type> const> row_group_indices,
                      host_span<data_type const> output_dtypes,
                      host_span<int const> output_column_schemas,
                      std::reference_wrapper<ast::expression const> filter,
                      rmm::cuda_stream_view stream) const;
=======
   * @return Filtered row group indices, if any is filtered
   */
  [[nodiscard]] std::optional<std::vector<std::vector<size_type>>> filter_row_groups(
    host_span<std::unique_ptr<datasource> const> sources,
    host_span<std::vector<size_type> const> row_group_indices,
    host_span<data_type const> output_dtypes,
    host_span<int const> output_column_schemas,
    std::reference_wrapper<ast::expression const> filter,
    rmm::cuda_stream_view stream) const;
>>>>>>> 41215e25

  /**
   * @brief Filters the row groups using bloom filters
   *
   * @param sources Dataset sources
   * @param row_group_indices Lists of input row groups to read, one per source
   * @param output_dtypes Datatypes of output columns
   * @param output_column_schemas schema indices of output columns
   * @param filter AST expression to filter row groups based on bloom filter membership
   * @param stream CUDA stream used for device memory operations and kernel launches
   *
   * @return Filtered row group indices, if any is filtered
   */
  [[nodiscard]] std::optional<std::vector<std::vector<size_type>>> apply_bloom_filters(
    host_span<std::unique_ptr<datasource> const> sources,
    host_span<std::vector<size_type> const> input_row_group_indices,
    host_span<data_type const> output_dtypes,
    host_span<int const> output_column_schemas,
    std::reference_wrapper<ast::expression const> filter,
    rmm::cuda_stream_view stream) const;

  /**
   * @brief Filters and reduces down to a selection of row groups
   *
   * The input `row_start` and `row_count` parameters will be recomputed and output as the valid
   * values based on the input row group list.
   *
   * @param sources Lists of input datasources
   * @param row_group_indices Lists of row groups to read, one per source
   * @param row_start Starting row of the selection
   * @param row_count Total number of rows selected
   * @param output_dtypes Datatypes of of output columns
   * @param output_column_schemas schema indices of output columns
   * @param filter Optional AST expression to filter row groups based on Column chunk statistics
   * @param stream CUDA stream used for device memory operations and kernel launches
   * @return A tuple of corrected row_start, row_count, list of row group indexes and its
<<<<<<< HEAD
   *         starting row, list of number of rows per source, number of input row groups, number of
   *         row groups after stats filtering, and number of row groups after bloom filtering
   */
  [[nodiscard]] std::tuple<int64_t,
                           size_type,
                           std::vector<row_group_info>,
                           std::vector<size_t>,
                           size_t,
                           size_t,
                           size_t>
  select_row_groups(host_span<std::vector<size_type> const> row_group_indices,
=======
   *         starting row, and list of number of rows per source
   */
  [[nodiscard]] std::tuple<int64_t, size_type, std::vector<row_group_info>, std::vector<size_t>>
  select_row_groups(host_span<std::unique_ptr<datasource> const> sources,
                    host_span<std::vector<size_type> const> row_group_indices,
>>>>>>> 41215e25
                    int64_t row_start,
                    std::optional<size_type> const& row_count,
                    host_span<data_type const> output_dtypes,
                    host_span<int const> output_column_schemas,
                    std::optional<std::reference_wrapper<ast::expression const>> filter,
                    rmm::cuda_stream_view stream) const;

  /**
   * @brief Filters and reduces down to a selection of columns
   *
   * @param use_names List of paths of column names to select; `nullopt` if user did not select
   * columns to read
   * @param filter_columns_names List of paths of column names that are present only in filter
   * @param include_index Whether to always include the PANDAS index column(s)
   * @param strings_to_categorical Type conversion parameter
   * @param timestamp_type_id Type conversion parameter
   *
   * @return input column information, output column information, list of output column schema
   * indices
   */
  [[nodiscard]] std::tuple<std::vector<input_column_info>,
                           std::vector<cudf::io::detail::inline_column_buffer>,
                           std::vector<size_type>>
  select_columns(std::optional<std::vector<std::string>> const& use_names,
                 std::optional<std::vector<std::string>> const& filter_columns_names,
                 bool include_index,
                 bool strings_to_categorical,
                 type_id timestamp_type_id);
};

/**
 * @brief Converts named columns to index reference columns
 *
 */
class named_to_reference_converter : public ast::detail::expression_transformer {
 public:
  named_to_reference_converter(std::optional<std::reference_wrapper<ast::expression const>> expr,
                               table_metadata const& metadata);

  /**
   * @copydoc ast::detail::expression_transformer::visit(ast::literal const& )
   */
  std::reference_wrapper<ast::expression const> visit(ast::literal const& expr) override;
  /**
   * @copydoc ast::detail::expression_transformer::visit(ast::column_reference const& )
   */
  std::reference_wrapper<ast::expression const> visit(ast::column_reference const& expr) override;
  /**
   * @copydoc ast::detail::expression_transformer::visit(ast::column_name_reference const& )
   */
  std::reference_wrapper<ast::expression const> visit(
    ast::column_name_reference const& expr) override;
  /**
   * @copydoc ast::detail::expression_transformer::visit(ast::operation const& )
   */
  std::reference_wrapper<ast::expression const> visit(ast::operation const& expr) override;

  /**
   * @brief Returns the converted AST expression
   *
   * @return AST operation expression
   */
  [[nodiscard]] std::optional<std::reference_wrapper<ast::expression const>> get_converted_expr()
    const
  {
    return _converted_expr;
  }

 private:
  std::vector<std::reference_wrapper<ast::expression const>> visit_operands(
    cudf::host_span<std::reference_wrapper<ast::expression const> const> operands);

  std::unordered_map<std::string, size_type> column_name_to_index;
  std::optional<std::reference_wrapper<ast::expression const>> _converted_expr;
  // Using std::list or std::deque to avoid reference invalidation
  std::list<ast::column_reference> _col_ref;
  std::list<ast::operation> _operators;
};

/**
 * @brief Get the column names in expression object
 *
 * @param expr The optional expression object to get the column names from
 * @param skip_names The names of column names to skip in returned column names
 * @return The column names present in expression object except the skip_names
 */
[[nodiscard]] std::vector<std::string> get_column_names_in_expression(
  std::optional<std::reference_wrapper<ast::expression const>> expr,
  std::vector<std::string> const& skip_names);

/**
 * @brief Filter table using the provided (StatsAST or BloomfilterAST) expression and
 * collect filtered row group indices
 *
 * @param table Table of stats or bloom filter membership columns
 * @param ast_expr StatsAST or BloomfilterAST expression to filter with
 * @param input_row_group_indices Lists of input row groups to read, one per source
 * @param stream CUDA stream used for device memory operations and kernel launches
 *
 * @return Collected filtered row group indices, one vector per source, if any. A std::nullopt if
 * all row groups are required or if the computed predicate is all nulls
 */
[[nodiscard]] std::optional<std::vector<std::vector<size_type>>> collect_filtered_row_group_indices(
  cudf::table_view ast_table,
  std::reference_wrapper<ast::expression const> ast_expr,
  host_span<std::vector<size_type> const> input_row_group_indices,
  rmm::cuda_stream_view stream);

}  // namespace cudf::io::parquet::detail<|MERGE_RESOLUTION|>--- conflicted
+++ resolved
@@ -361,29 +361,18 @@
    * @param output_column_schemas schema indices of output columns
    * @param filter AST expression to filter row groups based on Column chunk statistics
    * @param stream CUDA stream used for device memory operations and kernel launches
-<<<<<<< HEAD
    * @return A tuple of filtered row group indices, if any is filtered,  number of input row groups,
    *         number of row groups after stats filtering, and number of row groups after bloom
    *         filtering
    */
   [[nodiscard]] std::
     tuple<std::optional<std::vector<std::vector<size_type>>>, size_t, size_t, size_t>
-    filter_row_groups(host_span<std::vector<size_type> const> row_group_indices,
+    filter_row_groups(    host_span<std::unique_ptr<datasource> const> sources,
+    host_span<std::vector<size_type> const> row_group_indices,
                       host_span<data_type const> output_dtypes,
                       host_span<int const> output_column_schemas,
                       std::reference_wrapper<ast::expression const> filter,
                       rmm::cuda_stream_view stream) const;
-=======
-   * @return Filtered row group indices, if any is filtered
-   */
-  [[nodiscard]] std::optional<std::vector<std::vector<size_type>>> filter_row_groups(
-    host_span<std::unique_ptr<datasource> const> sources,
-    host_span<std::vector<size_type> const> row_group_indices,
-    host_span<data_type const> output_dtypes,
-    host_span<int const> output_column_schemas,
-    std::reference_wrapper<ast::expression const> filter,
-    rmm::cuda_stream_view stream) const;
->>>>>>> 41215e25
 
   /**
    * @brief Filters the row groups using bloom filters
@@ -420,7 +409,6 @@
    * @param filter Optional AST expression to filter row groups based on Column chunk statistics
    * @param stream CUDA stream used for device memory operations and kernel launches
    * @return A tuple of corrected row_start, row_count, list of row group indexes and its
-<<<<<<< HEAD
    *         starting row, list of number of rows per source, number of input row groups, number of
    *         row groups after stats filtering, and number of row groups after bloom filtering
    */
@@ -431,14 +419,8 @@
                            size_t,
                            size_t,
                            size_t>
-  select_row_groups(host_span<std::vector<size_type> const> row_group_indices,
-=======
-   *         starting row, and list of number of rows per source
-   */
-  [[nodiscard]] std::tuple<int64_t, size_type, std::vector<row_group_info>, std::vector<size_t>>
-  select_row_groups(host_span<std::unique_ptr<datasource> const> sources,
+  select_row_groups(host_span<std::unique_ptr<datasource> const> sources, 
                     host_span<std::vector<size_type> const> row_group_indices,
->>>>>>> 41215e25
                     int64_t row_start,
                     std::optional<size_type> const& row_count,
                     host_span<data_type const> output_dtypes,
