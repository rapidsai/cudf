--- conflicted
+++ resolved
@@ -234,10 +234,6 @@
 
   [[nodiscard]] auto get_num_row_groups() const { return num_row_groups; }
 
-<<<<<<< HEAD
-  [[nodiscard]] auto const& get_schema(int schema_idx, int pfm_idx = 0) const
-  {
-=======
   /**
    * @brief Extracts the schema_idx'th SchemaElement from the pfm_idx'th file
    *
@@ -253,7 +249,6 @@
       schema_idx >= 0 and pfm_idx >= 0 and pfm_idx < static_cast<int>(per_file_metadata.size()),
       "Parquet reader encountered an invalid schema_idx or pfm_idx",
       std::invalid_argument);
->>>>>>> fbd61142
     return per_file_metadata[pfm_idx].schema[schema_idx];
   }
 
