--- conflicted
+++ resolved
@@ -524,11 +524,7 @@
   size_t subpass_decomp_offset = 0;
   for (auto& codec : codecs) {
     if (codec.num_pages == 0) { continue; }
-<<<<<<< HEAD
     // Use an empty span as pass page mask as we don't want to filter out dictionary pages
-=======
-    // Use empty span as pass page mask as we don't want to filter out dictionary pages
->>>>>>> 4466e55b
     set_parameters(codec, pass_pages, {}, pass_decomp_pages.data(), true, pass_decomp_offset);
     set_parameters(codec,
                    subpass_pages,
