--- conflicted
+++ resolved
@@ -596,7 +596,6 @@
   }
 }
 
-<<<<<<< HEAD
 /**
  * @copydoc cudf::io::parquet::gpu::DecodeDeltaByteArray
  */
@@ -622,7 +621,4 @@
   }
 }
 
-}  // namespace cudf::io::parquet::gpu
-=======
-}  // namespace cudf::io::parquet::detail
->>>>>>> e345620d
+}  // namespace cudf::io::parquet::detail