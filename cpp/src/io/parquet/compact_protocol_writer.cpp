--- conflicted
+++ resolved
@@ -249,21 +249,21 @@
   return c.value();
 }
 
-<<<<<<< HEAD
 size_t CompactProtocolWriter::write(PageEncodingStats const& enc)
 {
   CompactProtocolFieldWriter c(*this);
   c.field_int(1, static_cast<int32_t>(enc.page_type));
   c.field_int(2, static_cast<int32_t>(enc.encoding));
   c.field_int(3, enc.count);
-=======
+  return c.value();
+}
+
 size_t CompactProtocolWriter::write(SortingColumn const& sc)
 {
   CompactProtocolFieldWriter c(*this);
   c.field_int(1, sc.column_idx);
   c.field_bool(2, sc.descending);
   c.field_bool(3, sc.nulls_first);
->>>>>>> 8db18511
   return c.value();
 }
 
