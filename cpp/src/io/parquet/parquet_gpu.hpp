/*
 * Copyright (c) 2018-2025, NVIDIA CORPORATION.
 *
 * Licensed under the Apache License, Version 2.0 (the "License");
 * you may not use this file except in compliance with the License.
 * You may obtain a copy of the License at
 *
 *     http://www.apache.org/licenses/LICENSE-2.0
 *
 * Unless required by applicable law or agreed to in writing, software
 * distributed under the License is distributed on an "AS IS" BASIS,
 * WITHOUT WARRANTIES OR CONDITIONS OF ANY KIND, either express or implied.
 * See the License for the specific language governing permissions and
 * limitations under the License.
 */

#pragma once

#include "error.hpp"
#include "io/comp/comp.hpp"
#include "io/parquet/parquet.hpp"
#include "io/parquet/parquet_common.hpp"
#include "io/statistics/statistics.cuh"
#include "io/utilities/column_buffer.hpp"

#include <cudf/detail/device_scalar.hpp>
#include <cudf/io/datasource.hpp>
#include <cudf/types.hpp>
#include <cudf/utilities/span.hpp>

#include <rmm/cuda_stream_view.hpp>
#include <rmm/device_uvector.hpp>

#include <cuda/atomic>
#include <cuda_runtime.h>

#include <type_traits>
#include <utility>
#include <vector>

namespace cudf::io::parquet::detail {

using cudf::io::detail::string_index_pair;

// Largest number of bits to use for dictionary keys
constexpr int MAX_DICT_BITS = 24;

// Total number of unsigned 24 bit values
constexpr size_type MAX_DICT_SIZE = (1 << MAX_DICT_BITS) - 1;

// level decode buffer size.
constexpr int LEVEL_DECODE_BUF_SIZE = 2048;

template <int rolling_size>
constexpr int rolling_index(int index)
{
  // Cannot divide by 0. But `rolling_size` will be 0 for unused arrays, so this case will never
  // actual be executed.
  if constexpr (rolling_size == 0) {
    return index;
  } else {
    return index % rolling_size;
  }
}

// PARQUET-2261 allows for not writing the level histograms in certain cases.
// The repetition level histogram may be omitted when max_rep_level equals 0. The definition
// level histogram may be omitted when max_def_level equals 0 or 1. In the case of
// max_rep_level == 0, the rep histogram would have a single value equal to num_rows. In the
// case of max_def_level == 0, the def histogram would have a single value equal to num_values,
// and when max_def_level == 1, the histogram would be {num_nulls, num_values - num_nulls}.
//
// These constants control libcudf's behavior. Currently, each histogram will be written when
// max level is greater than 0. Even though this leads to some redundancy in the max_def_level == 1
// case, having the histogram data relieves the reader from having to reconstruct it from the
// OffsetIndex and ColumnMetaData.
constexpr uint8_t REP_LVL_HIST_CUTOFF = 0;
constexpr uint8_t DEF_LVL_HIST_CUTOFF = 0;

// see setupLocalPageInfo() in page_decode.cuh for supported page encodings
constexpr bool is_supported_encoding(Encoding enc)
{
  switch (enc) {
    case Encoding::PLAIN:
    case Encoding::PLAIN_DICTIONARY:
    case Encoding::RLE:
    case Encoding::RLE_DICTIONARY:
    case Encoding::DELTA_BINARY_PACKED:
    case Encoding::DELTA_LENGTH_BYTE_ARRAY:
    case Encoding::DELTA_BYTE_ARRAY:
    case Encoding::BYTE_STREAM_SPLIT: return true;
    default: return false;
  }
}

/**
 * @brief Atomically OR `error` into `error_code`.
 */
constexpr void set_error(kernel_error::value_type error, kernel_error::pointer error_code)
{
  if (error != 0) {
    cuda::atomic_ref<kernel_error::value_type, cuda::thread_scope_device> ref{*error_code};
    ref.fetch_or(error, cuda::std::memory_order_relaxed);
  }
}

/**
 * @brief Enum for the different types of errors that can occur during decoding.
 *
 * These values are used as bitmasks, so they must be powers of 2.
 */
enum class decode_error : kernel_error::value_type {
  DATA_STREAM_OVERRUN      = 0x1,
  LEVEL_STREAM_OVERRUN     = 0x2,
  UNSUPPORTED_ENCODING     = 0x4,
  INVALID_LEVEL_RUN        = 0x8,
  INVALID_DATA_TYPE        = 0x10,
  EMPTY_PAGE               = 0x20,
  INVALID_DICT_WIDTH       = 0x40,
  DELTA_PARAM_MISMATCH     = 0x80,
  DELTA_PARAMS_UNSUPPORTED = 0x100,
};

/**
 * @brief Struct representing an input column in the file.
 */
struct input_column_info {
  int schema_idx;
  std::string name;
  bool has_repetition;
  // size == nesting depth. the associated real output
  // buffer index in the dest column for each level of nesting.
  std::vector<int> nesting;

  input_column_info(int _schema_idx, std::string _name, bool _has_repetition)
    : schema_idx(_schema_idx), name(std::move(_name)), has_repetition(_has_repetition)
  {
  }

  [[nodiscard]] auto nesting_depth() const { return nesting.size(); }
};

// The delta encodings use ULEB128 integers, but parquet only uses max 64 bits.
using uleb128_t   = uint64_t;
using zigzag128_t = int64_t;

// this is in C++23
#if !defined(__cpp_lib_is_scoped_enum)
template <typename Enum, bool = std::is_enum_v<Enum>>
struct is_scoped_enum {
  static bool const value = not std::is_convertible_v<Enum, std::underlying_type_t<Enum>>;
};

template <typename Enum>
struct is_scoped_enum<Enum, false> {
  static bool const value = false;
};
#else
using std::is_scoped_enum;
#endif

// helpers to do bit operations on scoped enums
template <typename... Ts,
          CUDF_ENABLE_IF(... && (std::is_same_v<std::uint32_t, Ts> || is_scoped_enum<Ts>::value))>
constexpr std::uint32_t BitAnd(Ts... bits)
{
  return (... & static_cast<std::uint32_t>(bits));
}

template <typename... Ts,
          CUDF_ENABLE_IF(... && (std::is_same_v<std::uint32_t, Ts> || is_scoped_enum<Ts>::value))>
constexpr std::uint32_t BitOr(Ts... bits)
{
  return (... | static_cast<std::uint32_t>(bits));
}

/**
 * @brief Enums for the flags in the page header
 */
enum {
  PAGEINFO_FLAGS_DICTIONARY = (1 << 0),  // Indicates a dictionary page
  PAGEINFO_FLAGS_V2         = (1 << 1),  // V2 page header
};

/**
 * @brief Enum for the two encoding streams
 */
enum level_type {
  DEFINITION = 0,
  REPETITION,

  NUM_LEVEL_TYPES
};

/**
 * @brief Enum of mask bits for the PageInfo kernel_mask
 *
 * Used to control which decode kernels to run.
 */
enum class decode_kernel_mask {
  NONE                = 0,
  GENERAL             = (1 << 0),  // Run catch-all decode kernel
  STRING              = (1 << 1),  // Run decode kernel for string data
  DELTA_BINARY        = (1 << 2),  // Run decode kernel for DELTA_BINARY_PACKED data
  DELTA_BYTE_ARRAY    = (1 << 3),  // Run decode kernel for DELTA_BYTE_ARRAY encoded data
  DELTA_LENGTH_BA     = (1 << 4),  // Run decode kernel for DELTA_LENGTH_BYTE_ARRAY encoded data
  FIXED_WIDTH_NO_DICT = (1 << 5),  // Run decode kernel for fixed width non-dictionary pages
  FIXED_WIDTH_DICT    = (1 << 6),  // Run decode kernel for fixed width dictionary pages
  BYTE_STREAM_SPLIT   = (1 << 7),  // Run decode kernel for BYTE_STREAM_SPLIT encoded data
  BYTE_STREAM_SPLIT_FIXED_WIDTH_FLAT = (1 << 8),  // Same as above but for flat, fixed-width data
  BYTE_STREAM_SPLIT_FIXED_WIDTH_NESTED =
    (1 << 9),                              // Same as above but for nested, fixed-width data
  FIXED_WIDTH_NO_DICT_NESTED = (1 << 10),  // Run decode kernel for fixed width non-dictionary pages
  FIXED_WIDTH_DICT_NESTED    = (1 << 11),  // Run decode kernel for fixed width dictionary pages
  FIXED_WIDTH_DICT_LIST      = (1 << 12),  // Run decode kernel for fixed width dictionary pages
  FIXED_WIDTH_NO_DICT_LIST   = (1 << 13),  // Run decode kernel for fixed width non-dictionary pages
  BYTE_STREAM_SPLIT_FIXED_WIDTH_LIST =
    (1 << 14),  // Run decode kernel for BYTE_STREAM_SPLIT encoded data for fixed width lists
  BOOLEAN             = (1 << 15),  // Run decode kernel for boolean data
  BOOLEAN_NESTED      = (1 << 16),  // Run decode kernel for nested boolean data
  BOOLEAN_LIST        = (1 << 17),  // Run decode kernel for list boolean data
  STRING_NESTED       = (1 << 18),  // Run decode kernel for nested string data
  STRING_LIST         = (1 << 19),  // Run decode kernel for list string data
  STRING_DICT         = (1 << 20),  // Run decode kernel for dictionary string data
  STRING_DICT_NESTED  = (1 << 21),  // Run decode kernel for nested dictionary string data
  STRING_DICT_LIST    = (1 << 22),  // Run decode kernel for list dictionary string data
  STRING_STREAM_SPLIT = (1 << 23),  // Run decode kernel for BYTE_STREAM_SPLIT string data
  STRING_STREAM_SPLIT_NESTED =
    (1 << 24),  // Run decode kernel for nested BYTE_STREAM_SPLIT string data
  STRING_STREAM_SPLIT_LIST = (1 << 25)  // Run decode kernel for list BYTE_STREAM_SPLIT string data
};

constexpr uint32_t STRINGS_MASK_NON_DELTA = BitOr(decode_kernel_mask::STRING,
                                                  decode_kernel_mask::STRING_NESTED,
                                                  decode_kernel_mask::STRING_LIST,
                                                  decode_kernel_mask::STRING_DICT,
                                                  decode_kernel_mask::STRING_DICT_NESTED,
                                                  decode_kernel_mask::STRING_DICT_LIST,
                                                  decode_kernel_mask::STRING_STREAM_SPLIT,
                                                  decode_kernel_mask::STRING_STREAM_SPLIT_NESTED,
                                                  decode_kernel_mask::STRING_STREAM_SPLIT_LIST);

// mask representing all the ways in which a string can be encoded
constexpr uint32_t STRINGS_MASK = BitOr(decode_kernel_mask::DELTA_BYTE_ARRAY,
                                        decode_kernel_mask::DELTA_LENGTH_BA,
                                        STRINGS_MASK_NON_DELTA);

/**
 * @brief Nesting information specifically needed by the decode and preprocessing
 * kernels.
 *
 * This data is kept separate from PageNestingInfo to keep it as small as possible.
 * It is used in a cached form in shared memory when possible.
 */
struct PageNestingDecodeInfo {
  // set up prior to decoding
  int32_t max_def_level;
  // input repetition/definition levels are remapped with these values
  // into the corresponding real output nesting depths.
  int32_t start_depth;
  int32_t end_depth;

  // computed during preprocessing
  int32_t page_start_value;

  // computed during decoding
  int32_t null_count;

  // used internally during decoding
  int32_t valid_map_offset;
  int32_t valid_count;
  int32_t value_count;
  uint8_t* data_out;
  uint8_t* string_out;
  bitmask_type* valid_map;
};

// Use up to 512 bytes of shared memory as a cache for nesting information.
// As of 1/20/23, this gives us a max nesting depth of 10 (after which it falls back to
// global memory). This handles all but the most extreme cases.
constexpr int max_cacheable_nesting_decode_info = (512) / sizeof(PageNestingDecodeInfo);

/**
 * @brief Nesting information
 *
 * This struct serves two purposes:
 *
 * - It stores information about output (cudf) columns
 * - It provides a mapping from input column depth to output column depth via
 * the start_depth and end_depth fields.
 *
 */
struct PageNestingInfo {
  // set at initialization (see start_offset_output_iterator in reader_impl_preprocess.cu)
  cudf::type_id type;  // type of the corresponding cudf output column
  bool nullable;

  // TODO: these fields might make sense to move into PageNestingDecodeInfo for memory performance
  // reasons.
  int32_t size;  // this page/nesting-level's row count contribution to the output column, if fully
                 // decoded
  int32_t batch_size;  // the size of the page for this batch
};

/**
 * @brief Struct describing a particular page of column chunk data
 */
struct PageInfo {
  uint8_t* page_data;  // Compressed page data before decompression, or uncompressed data after
                       // decompression
  int32_t compressed_page_size;    // compressed data size in bytes
  int32_t uncompressed_page_size;  // uncompressed data size in bytes
  // for V2 pages, the def and rep level data is not compressed, and lacks the 4-byte length
  // indicator. instead the lengths for these are stored in the header.
  int32_t                                    // NOLINT
    lvl_bytes[level_type::NUM_LEVEL_TYPES];  // length of the rep/def levels (V2 header)
  // Number of values in this data page or dictionary.
  // Important : the # of input values does not necessarily
  // correspond to the number of rows in the output. It just reflects the number
  // of values in the input stream.
  // - In the case of a flat schema, it will correspond to the # of output rows
  // - In the case of a nested schema, you have to decode the repetition and definition
  //   levels to extract actual column values
  int32_t num_input_values;
  int32_t chunk_row;          // starting row of this page relative to the start of the chunk
  int32_t num_rows;           // number of rows in this page
  bool is_num_rows_adjusted;  // Flag to indicate if the number of rows of this page have been
                              // adjusted to compensate for the list row size estimates.
  // the next four are calculated in gpuComputePageStringSizes
  int32_t num_nulls;       // number of null values (V2 header), but recalculated for string cols
  int32_t num_valids;      // number of non-null values, taking into account skip_rows/num_rows
  int32_t start_val;       // index of first value of the string data stream to use
  int32_t end_val;         // index of last value in string data stream
  int32_t chunk_idx;       // column chunk this page belongs to
  int32_t src_col_schema;  // schema index of this column
  uint8_t flags;           // PAGEINFO_FLAGS_XXX
  Encoding encoding;       // Encoding for data or dictionary page
  Encoding definition_level_encoding;  // Encoding used for definition levels (data page)
  Encoding repetition_level_encoding;  // Encoding used for repetition levels (data page)

  // for nested types, we run a preprocess step in order to determine output
  // column sizes. Because of this, we can jump directly to the position in the
  // input data to start decoding instead of reading all of the data and discarding
  // rows we don't care about.
  //
  // NOTE: for flat hierarchies we do not do the preprocess step, so skipped_values and
  // skipped_leaf_values will always be 0.
  //
  // # of values skipped in the repetition/definition level stream
  int32_t skipped_values;
  // # of values skipped in the actual data stream.
  int32_t skipped_leaf_values;
  // for string columns only, the size of all the chars in the string for
  // this page. only valid/computed during the base preprocess pass
  size_t str_offset;  // offset into string data for this page
  int32_t str_bytes;
  bool has_page_index;  // true if str_bytes, num_valids, etc are derivable from page indexes

  // nesting information (input/output) for each page. this array contains
  // input column nesting information, output column nesting information and
  // mappings between the two. the length of the array, nesting_info_size is
  // max(num_output_nesting_levels, max_definition_levels + 1)
  int32_t num_output_nesting_levels;
  int32_t nesting_info_size;
  PageNestingInfo* nesting;
  PageNestingDecodeInfo* nesting_decode;

  // level decode buffers
  uint8_t* lvl_decode_buf[level_type::NUM_LEVEL_TYPES];  // NOLINT

  // temporary space for decoding DELTA_BYTE_ARRAY encoded strings
  int64_t temp_string_size;
  uint8_t* temp_string_buf;

  decode_kernel_mask kernel_mask;

  // str_bytes from page index. because str_bytes needs to be reset each iteration
  // while doing chunked reads, persist the value from the page index here.
  int32_t str_bytes_from_index;
};

// forward declaration
struct column_chunk_info;

/**
 * @brief Return the column schema id as the key for a PageInfo struct.
 */
struct get_page_key {
  __device__ int32_t operator()(PageInfo const& page) const { return page.src_col_schema; }
};

/**
 * @brief Return an iterator that returns they keys for a vector of pages.
 */
inline auto make_page_key_iterator(device_span<PageInfo const> pages)
{
  return thrust::make_transform_iterator(pages.begin(), get_page_key{});
}

/**
 * @brief Struct describing a particular chunk of column data
 */
struct ColumnChunkDesc {
  constexpr ColumnChunkDesc() noexcept {};
  explicit ColumnChunkDesc(size_t compressed_size_,
                           uint8_t* compressed_data_,
                           size_t num_values_,
                           Type datatype_,
                           int32_t datatype_length_,
                           size_t start_row_,
                           uint32_t num_rows_,
                           int16_t max_definition_level_,
                           int16_t max_repetition_level_,
                           int16_t max_nesting_depth_,
                           uint8_t def_level_bits_,
                           uint8_t rep_level_bits_,
                           Compression codec_,
                           std::optional<LogicalType> logical_type_,
                           int32_t ts_clock_rate_,
                           int32_t src_col_index_,
                           int32_t src_col_schema_,
                           column_chunk_info const* chunk_info_,
                           float list_bytes_per_row_est_,
                           bool strings_to_categorical_,
                           int32_t src_file_idx_)
    : compressed_data(compressed_data_),
      compressed_size(compressed_size_),
      num_values(num_values_),
      start_row(start_row_),
      num_rows(num_rows_),
      max_level{max_definition_level_, max_repetition_level_},
      max_nesting_depth{max_nesting_depth_},
      type_length(datatype_length_),
      physical_type(datatype_),
      level_bits{def_level_bits_, rep_level_bits_},

      codec(codec_),
      logical_type(logical_type_),
      ts_clock_rate(ts_clock_rate_),
      src_col_index(src_col_index_),
      src_col_schema(src_col_schema_),
      h_chunk_info(chunk_info_),
      list_bytes_per_row_est(list_bytes_per_row_est_),
      is_strings_to_cat(strings_to_categorical_),
      src_file_idx(src_file_idx_)

  {
  }

  uint8_t const* compressed_data{};  // pointer to compressed column chunk data
  size_t compressed_size{};          // total compressed data size for this chunk
  size_t num_values{};               // total number of values in this column
  size_t start_row{};                // file-wide, absolute starting row of this chunk
  uint32_t num_rows{};               // number of rows in this chunk
  int16_t max_level[level_type::NUM_LEVEL_TYPES]{};   // max definition/repetition level  // NOLINT
  int16_t max_nesting_depth{};                        // max nesting depth of the output
  int32_t type_length{};                              // type length from schema (for FLBA only)
  Type physical_type{};                               // parquet physical data type
  uint8_t level_bits[level_type::NUM_LEVEL_TYPES]{};  // bits to encode max   // NOLINT
                                                      // definition/repetition levels
  int32_t num_data_pages{};                           // number of data pages
  int32_t num_dict_pages{};                           // number of dictionary pages
  PageInfo const* dict_page{};
  string_index_pair* str_dict_index{};        // index for string dictionary
  bitmask_type** valid_map_base{};            // base pointers of valid bit map for this column
  void** column_data_base{};                  // base pointers of column data
  void** column_string_base{};                // base pointers of column string data
  Compression codec{};                        // compressed codec enum
  std::optional<LogicalType> logical_type{};  // logical type
  int32_t ts_clock_rate{};  // output timestamp clock frequency (0=default, 1000=ms, 1000000000=ns)

  int32_t src_col_index{};   // my input column index
  int32_t src_col_schema{};  // my schema index in the file

  // pointer to column_chunk_info struct for this chunk (host only)
  column_chunk_info const* h_chunk_info{};

  float list_bytes_per_row_est{};  // for LIST columns, an estimate on number of bytes per row

  bool is_strings_to_cat{};    // convert strings to hashes
  bool is_large_string_col{};  // `true` if string data uses 64-bit offsets
  int32_t src_file_idx{};      // source file index
};

/**
 * @brief A utility structure for use in decoding page headers.
 */
struct chunk_page_info {
  PageInfo* pages;
};

/**
 * @brief Struct describing an encoder column
 */
struct parquet_column_device_view : stats_column_desc {
  Type physical_type;            //!< physical data type
  ConvertedType converted_type;  //!< logical data type
  int32_t type_length;           //!< length of fixed_length_byte_array data
  uint8_t level_bits;  //!< bits to encode max definition (lower nibble) & repetition (upper nibble)
                       //!< levels
  [[nodiscard]] constexpr uint8_t num_def_level_bits() const { return level_bits & 0xf; }
  [[nodiscard]] constexpr uint8_t num_rep_level_bits() const { return level_bits >> 4; }
  uint8_t max_def_level;  //!< needed for SizeStatistics calculation
  uint8_t max_rep_level;

  size_type const* level_offsets;  //!< Offset array for per-row pre-calculated rep/def level values
  uint8_t const* rep_values;       //!< Pre-calculated repetition level values
  uint8_t const* def_values;       //!< Pre-calculated definition level values
  uint8_t const* nullability;  //!< Array of nullability of each nesting level. e.g. nullable[0] is
                               //!< nullability of parent_column. May be different from
                               //!< col.nullable() in case of chunked writing.
  bool output_as_byte_array;   //!< Indicates this list column is being written as a byte array
  bool skip_compression;       //!< Skip compression for this column
  column_encoding requested_encoding;  //!< User specified encoding for this column.
};

struct EncColumnChunk;

/**
 * @brief Struct describing an encoder page fragment
 */
struct PageFragment {
  uint32_t fragment_data_size;  //!< Size of fragment data in bytes
  uint32_t dict_data_size;      //!< Size of dictionary for this fragment
  uint32_t num_values;  //!< Number of values in fragment. Different from num_rows for nested type
  uint32_t start_value_idx;
  uint32_t num_leaf_values;  //!< Number of leaf values in fragment. Does not include nulls at
                             //!< non-leaf level
  uint32_t num_valid;        //<! Number of non-null leaf values
  size_type start_row;       //!< First row in fragment
  uint16_t num_rows;         //!< Number of rows in fragment
  uint16_t num_dict_vals;    //!< Number of unique dictionary entries
  EncColumnChunk* chunk;     //!< The chunk that this fragment belongs to
};

/// Size of hash used for building dictionaries
constexpr unsigned int kDictHashBits = 16;
constexpr size_t kDictScratchSize    = (1 << kDictHashBits) * sizeof(uint32_t);

struct EncPage;

// convert Encoding to a mask value
constexpr uint32_t encoding_to_mask(Encoding encoding)
{
  return 1 << static_cast<uint32_t>(encoding);
}

/**
 * @brief Enum of mask bits for the EncPage kernel_mask
 *
 * Used to control which encode kernels to run.
 */
enum class encode_kernel_mask {
  PLAIN             = (1 << 0),  // Run plain encoding kernel
  DICTIONARY        = (1 << 1),  // Run dictionary encoding kernel
  DELTA_BINARY      = (1 << 2),  // Run DELTA_BINARY_PACKED encoding kernel
  DELTA_LENGTH_BA   = (1 << 3),  // Run DELTA_LENGTH_BYTE_ARRAY encoding kernel
  DELTA_BYTE_ARRAY  = (1 << 4),  // Run DELTA_BYtE_ARRAY encoding kernel
  BYTE_STREAM_SPLIT = (1 << 5)   // Run plain encoding kernel, but split streams
};

/**
 * @brief Struct describing an encoder column chunk
 */
struct EncColumnChunk {
  parquet_column_device_view const* col_desc;  //!< Column description
  size_type col_desc_id;
  PageFragment* fragments;        //!< First fragment in chunk
  uint8_t* uncompressed_bfr;      //!< Uncompressed page data
  uint8_t* compressed_bfr;        //!< Compressed page data
  statistics_chunk const* stats;  //!< Fragment statistics
  uint32_t bfr_size;              //!< Uncompressed buffer size
  uint32_t compressed_size;       //!< Compressed buffer size
  uint32_t max_page_data_size;    //!< Max data size (excluding header) of any page in this chunk
  uint32_t page_headers_size;     //!< Sum of size of all page headers
  size_type start_row;            //!< First row of chunk
  uint32_t num_rows;              //!< Number of rows in chunk
  size_type num_values;     //!< Number of values in chunk. Different from num_rows for nested types
  uint32_t first_fragment;  //!< First fragment of chunk
  EncPage* pages;           //!< Ptr to pages that belong to this chunk
  uint32_t first_page;      //!< First page of chunk
  uint32_t num_pages;       //!< Number of pages in chunk
  uint8_t is_compressed;    //!< Nonzero if the chunk uses compression
  uint32_t dictionary_size;    //!< Size of dictionary page including header
  uint32_t ck_stat_size;       //!< Size of chunk-level statistics (included in 1st page header)
  uint32_t dict_map_offset;    //!< Offset of the hash map storage for calculating dict encoding for
                               //!< this chunk
  size_type dict_map_size;     //!< Size of dict_map_slots
  size_type num_dict_entries;  //!< Total number of entries in dictionary
  size_type
    uniq_data_size;  //!< Size of dictionary page (set of all unique values) if dict enc is used
  size_type plain_data_size;  //!< Size of data in this chunk if plain encoding is used
  size_type* dict_data;       //!< Dictionary data (unique row indices)
  size_type* dict_index;  //!< Index of value in dictionary page. column[dict_data[dict_index[row]]]
  uint8_t dict_rle_bits;  //!< Bit size for encoding dictionary indices
  bool use_dictionary;    //!< True if the chunk uses dictionary encoding
  uint8_t* column_index_blob;    //!< Binary blob containing encoded column index for this chunk
  uint32_t column_index_size;    //!< Size of column index blob
  uint32_t encodings;            //!< Mask representing the set of encodings used for this chunk
  uint32_t* def_histogram_data;  //!< Buffers for size histograms. One for chunk and one per page.
  uint32_t* rep_histogram_data;  //!< Size is (max(level) + 1) * (num_data_pages + 1).
  size_t var_bytes_size;         //!< Sum of var_bytes_size from the pages (byte arrays only)

  [[nodiscard]] constexpr uint32_t num_dict_pages() const { return use_dictionary ? 1 : 0; }

  [[nodiscard]] constexpr uint32_t num_data_pages() const { return num_pages - num_dict_pages(); }
};

/**
 * @brief Struct describing an encoder data page
 */
struct EncPage {
  // all pointers at the top to keep things properly aligned
  uint8_t* page_data;                              //!< Ptr to uncompressed page
  uint8_t* compressed_data;                        //!< Ptr to compressed page
  EncColumnChunk* chunk;                           //!< Chunk that this page belongs to
  cudf::io::detail::compression_result* comp_res;  //!< Ptr to compression result
  uint32_t* def_histogram;  //!< Histogram of counts for each definition level
  uint32_t* rep_histogram;  //!< Histogram of counts for each repetition level
  // put this here in case it's ever made 64-bit
  encode_kernel_mask kernel_mask;  //!< Mask used to control which encoding kernels to run
  // the rest can be 4 byte aligned
  uint32_t chunk_id;         //!< Index in chunk array
  uint32_t hdr_size;         //!< Actual size of encoded page header
  uint32_t max_hdr_size;     //!< Maximum size of page header
  uint32_t max_data_size;    //!< Maximum size of encoded page data (excluding header)
  uint32_t data_size;        //!< Actual size of encoded page data (includes level data)
  uint32_t comp_data_size;   //!< Actual size of compressed page data
  uint32_t start_row;        //!< First row of page
  uint32_t num_rows;         //!< Rows in page
  uint32_t num_leaf_values;  //!< Values in page. Different from num_rows in case of nested types
  uint32_t num_values;  //!< Number of def/rep level values in page. Includes null/empty elements in
                        //!< non-leaf levels
  uint32_t def_lvl_bytes;   //!< Number of bytes of encoded definition level data
  uint32_t rep_lvl_bytes;   //!< Number of bytes of encoded repetition level data
  uint32_t max_lvl_size;    //!< Maximum size of level data (V2 only, 0 for V1)
  uint32_t num_nulls;       //!< Number of null values
  uint32_t num_valid;       //!< Number of valid leaf values
  uint32_t var_bytes_size;  //!< Number of variable length bytes in the page (byte arrays only)
  // enums and smaller stuff down here
  PageType page_type;      //!< Page type
  Encoding encoding;       //!< Encoding used for page data
  uint16_t num_fragments;  //!< Number of fragments in page

  [[nodiscard]] constexpr bool is_v2() const { return page_type == PageType::DATA_PAGE_V2; }

  [[nodiscard]] constexpr auto level_bytes() const { return def_lvl_bytes + rep_lvl_bytes; }
};

/**
 * @brief Test if the given column chunk is in a string column
 */
constexpr bool is_string_col(ColumnChunkDesc const& chunk)
{
  // return true for non-hashed byte_array and fixed_len_byte_array that isn't representing
  // a decimal.
  if (chunk.logical_type.has_value() and chunk.logical_type->type == LogicalType::DECIMAL) {
    return false;
  }

  auto const non_hashed_byte_array =
    chunk.physical_type == BYTE_ARRAY and not chunk.is_strings_to_cat;
  auto const fixed_len_byte_array = chunk.physical_type == FIXED_LEN_BYTE_ARRAY;
  return non_hashed_byte_array or fixed_len_byte_array;
}

/**
 * @brief Return true if the run with header run_header is a literal RLE run
 */
__device__ inline bool is_literal_run(int const run_header) { return (run_header & 1) == 1; }

/**
 * @brief Return true if the run with header run_header is a repeated RLE run
 */
__device__ inline bool is_repeated_run(int const run_header) { return !is_literal_run(run_header); }

/**
 * @brief Launches kernel for parsing the page headers in the column chunks
 *
 * @param[in] chunks List of column chunks
 * @param[in] chunk_pages List of pages associated with the chunks, in chunk-sorted order
 * @param[in] num_chunks Number of column chunks
 * @param[out] error_code Error code for kernel failures
 * @param[in] stream CUDA stream to use
 */
void DecodePageHeaders(ColumnChunkDesc* chunks,
                       chunk_page_info* chunk_pages,
                       int32_t num_chunks,
                       kernel_error::pointer error_code,
                       rmm::cuda_stream_view stream);

/**
 * @brief Launches kernel for building the dictionary index for the column
 * chunks
 *
 * @param[in] chunks List of column chunks
 * @param[in] num_chunks Number of column chunks
 * @param[in] stream CUDA stream to use
 */
void BuildStringDictionaryIndex(ColumnChunkDesc* chunks,
                                int32_t num_chunks,
                                rmm::cuda_stream_view stream);

/**
 * @brief Get the set of kernels that need to be invoked on these pages as a bitmask.
 *
 * This function performs a bitwise OR on all of the individual `kernel_mask` fields on the pages
 * passed in.
 *
 * @param[in] pages List of pages to aggregate
 * @param[in] stream CUDA stream to use
 * @return Bitwise OR of all page `kernel_mask` values
 */
uint32_t GetAggregatedDecodeKernelMask(cudf::detail::hostdevice_span<PageInfo const> pages,
                                       rmm::cuda_stream_view stream);

/**
 * @brief Compute page output size information.
 *
 * When dealing with nested hierarchies (those that contain lists), or when doing a chunked
 * read, we need to obtain more information up front than we have with just the row counts.
 *
 * - We need to determine the sizes of each output cudf column per page
 * - We need to determine information about where to start decoding the value stream
 *   if we are using custom user bounds (skip_rows / num_rows)
 * - We need to determine actual number of top level rows per page
 * - If we are doing a chunked read, we need to determine the total string size per page
 *
 *
 * @param pages All pages to be decoded
 * @param chunks All chunks to be decoded
 * @param min_rows crop all rows below min_row
 * @param num_rows Maximum number of rows to read
 * @param compute_num_rows If set to true, the num_rows field in PageInfo will be
 * computed
 * @param compute_string_sizes If set to true, the str_bytes field in PageInfo will
 * be computed
 * @param level_type_size Size in bytes of the type for level decoding
 * @param stream CUDA stream to use
 */
void ComputePageSizes(cudf::detail::hostdevice_span<PageInfo> pages,
                      cudf::detail::hostdevice_span<ColumnChunkDesc const> chunks,
                      size_t min_row,
                      size_t num_rows,
                      bool compute_num_rows,
                      bool compute_string_sizes,
                      int level_type_size,
                      rmm::cuda_stream_view stream);

/**
 * @brief Compute string page output size information.
 *
 * String columns need accurate data size information to preallocate memory in the column buffer to
 * store the char data. This calls a kernel to calculate information needed by the string decoding
 * kernel. On exit, the `str_bytes`, `num_nulls`, `num_valids`, and `str_offset` fields of the
 * PageInfo struct are updated. This call ignores non-string columns.
 *
 * @param[in,out] pages All pages to be decoded
 * @param[in] chunks All chunks to be decoded
 * @param[out] temp_string_buf Temporary space needed for decoding DELTA_BYTE_ARRAY strings
 * @param[in] min_rows crop all rows below min_row
 * @param[in] num_rows Maximum number of rows to read
 * @param[in] level_type_size Size in bytes of the type for level decoding
 * @param[in] kernel_mask Mask of kernels to run
 * @param[in] stream CUDA stream to use
 */
void ComputePageStringSizes(cudf::detail::hostdevice_span<PageInfo> pages,
                            cudf::detail::hostdevice_span<ColumnChunkDesc const> chunks,
                            rmm::device_uvector<uint8_t>& temp_string_buf,
                            size_t min_row,
                            size_t num_rows,
                            int level_type_size,
                            uint32_t kernel_mask,
                            rmm::cuda_stream_view stream);

/**
 * @brief Launches kernel for reading the column data stored in the pages
 *
 * The page data will be written to the output pointed to in the page's
 * associated column chunk.
 *
 * @param[in,out] pages All pages to be decoded
 * @param[in] chunks All chunks to be decoded
 * @param[in] num_rows Total number of rows to read
 * @param[in] min_row Minimum number of rows to read
 * @param[in] level_type_size Size in bytes of the type for level decoding
 * @param[out] error_code Error code for kernel failures
 * @param[in] stream CUDA stream to use
 */
void DecodePageData(cudf::detail::hostdevice_span<PageInfo> pages,
                    cudf::detail::hostdevice_span<ColumnChunkDesc const> chunks,
                    size_t num_rows,
                    size_t min_row,
                    int level_type_size,
                    kernel_error::pointer error_code,
                    rmm::cuda_stream_view stream);

/**
 * @brief Launches kernel for reading the BYTE_STREAM_SPLIT column data stored in the pages
 *
 * The page data will be written to the output pointed to in the page's
 * associated column chunk.
 *
 * @param[in,out] pages All pages to be decoded
 * @param[in] chunks All chunks to be decoded
 * @param[in] num_rows Total number of rows to read
 * @param[in] min_row Minimum number of rows to read
 * @param[in] level_type_size Size in bytes of the type for level decoding
 * @param[out] error_code Error code for kernel failures
 * @param[in] stream CUDA stream to use
 */
void DecodeSplitPageData(cudf::detail::hostdevice_span<PageInfo> pages,
                         cudf::detail::hostdevice_span<ColumnChunkDesc const> chunks,
                         size_t num_rows,
                         size_t min_row,
                         int level_type_size,
                         kernel_error::pointer error_code,
                         rmm::cuda_stream_view stream);

/**
 * @brief Writes the final offsets to the corresponding list and string buffer end addresses in a
 * batched manner.
 *
 * @param offsets Host span of final offsets
 * @param buff_addrs Host span of corresponding output col buffer end addresses
 * @param stream CUDA stream to use
 */
void WriteFinalOffsets(host_span<size_type const> offsets,
                       host_span<size_type* const> buff_addrs,
                       rmm::cuda_stream_view stream);

/**
<<<<<<< HEAD
 * @brief Launches kernel for reading the string column data stored in the pages
 *
 * The page data will be written to the output pointed to in the page's
 * associated column chunk.
 *
 * @param[in,out] pages All pages to be decoded
 * @param[in] chunks All chunks to be decoded
 * @param[in] num_rows Total number of rows to read
 * @param[in] min_row Minimum number of rows to read
 * @param[in] level_type_size Size in bytes of the type for level decoding
 * @param[out] initial_str_offsets A vector to store the initial str_offset for large nested
 * string cols
 * @param[out] error_code Error code for kernel failures
 * @param[in] stream CUDA stream to use
 */
void DecodeStringPageData(cudf::detail::hostdevice_span<PageInfo> pages,
                          cudf::detail::hostdevice_span<ColumnChunkDesc const> chunks,
                          size_t num_rows,
                          size_t min_row,
                          int level_type_size,
                          size_t* initial_str_offsets,
                          kernel_error::pointer error_code,
                          rmm::cuda_stream_view stream);

/**
=======
>>>>>>> 89e87036
 * @brief Launches kernel for reading the DELTA_BINARY_PACKED column data stored in the pages
 *
 * The page data will be written to the output pointed to in the page's
 * associated column chunk.
 *
 * @param[in,out] pages All pages to be decoded
 * @param[in] chunks All chunks to be decoded
 * @param[in] num_rows Total number of rows to read
 * @param[in] min_row Minimum number of rows to read
 * @param[in] level_type_size Size in bytes of the type for level decoding
 * @param[out] error_code Error code for kernel failures
 * @param[in] stream CUDA stream to use
 */
void DecodeDeltaBinary(cudf::detail::hostdevice_span<PageInfo> pages,
                       cudf::detail::hostdevice_span<ColumnChunkDesc const> chunks,
                       size_t num_rows,
                       size_t min_row,
                       int level_type_size,
                       kernel_error::pointer error_code,
                       rmm::cuda_stream_view stream);

/**
 * @brief Launches kernel for reading the DELTA_BYTE_ARRAY column data stored in the pages
 *
 * The page data will be written to the output pointed to in the page's
 * associated column chunk.
 *
 * @param[in,out] pages All pages to be decoded
 * @param[in] chunks All chunks to be decoded
 * @param[in] num_rows Total number of rows to read
 * @param[in] min_row Minimum number of rows to read
 * @param[in] level_type_size Size in bytes of the type for level decoding
 * @param[out] error_code Error code for kernel failures
 * @param[in] stream CUDA stream to use
 */
void DecodeDeltaByteArray(cudf::detail::hostdevice_span<PageInfo> pages,
                          cudf::detail::hostdevice_span<ColumnChunkDesc const> chunks,
                          size_t num_rows,
                          size_t min_row,
                          int level_type_size,
                          size_t* initial_str_offsets,
                          kernel_error::pointer error_code,
                          rmm::cuda_stream_view stream);

/**
 * @brief Launches kernel for reading the DELTA_LENGTH_BYTE_ARRAY column data stored in the pages
 *
 * The page data will be written to the output pointed to in the page's
 * associated column chunk.
 *
 * @param[in,out] pages All pages to be decoded
 * @param[in] chunks All chunks to be decoded
 * @param[in] num_rows Total number of rows to read
 * @param[in] min_row Minimum number of rows to read
 * @param[in] level_type_size Size in bytes of the type for level decoding
 * @param[out] initial_str_offsets A vector to store the initial str_offset for large nested
 * string cols
 * @param[out] error_code Error code for kernel failures
 * @param[in] stream CUDA stream to use
 */
void DecodeDeltaLengthByteArray(cudf::detail::hostdevice_span<PageInfo> pages,
                                cudf::detail::hostdevice_span<ColumnChunkDesc const> chunks,
                                size_t num_rows,
                                size_t min_row,
                                int level_type_size,
                                size_t* initial_str_offsets,
                                kernel_error::pointer error_code,
                                rmm::cuda_stream_view stream);

/**
 * @brief Launches kernel for reading non-dictionary fixed width column data stored in the pages
 *
 * The page data will be written to the output pointed to in the page's
 * associated column chunk.
 *
 * @param[in,out] pages All pages to be decoded
 * @param[in] chunks All chunks to be decoded
 * @param[in] num_rows Total number of rows to read
 * @param[in] min_row Minimum number of rows to read
 * @param[in] level_type_size Size in bytes of the type for level decoding
 * @param[in] kernel_mask Mask indicating the type of decoding kernel to launch.
 * @param[out] error_code Error code for kernel failures
 * @param[in] stream CUDA stream to use
 */
void DecodePageData(cudf::detail::hostdevice_span<PageInfo> pages,
                    cudf::detail::hostdevice_span<ColumnChunkDesc const> chunks,
                    size_t num_rows,
                    size_t min_row,
                    int level_type_size,
                    decode_kernel_mask kernel_mask,
                    kernel_error::pointer error_code,
                    rmm::cuda_stream_view stream);

/**
 * @brief Launches kernel for initializing encoder row group fragments
 *
 * These fragments are used to calculate row group boundaries.
 * Based on the number of rows in each fragment, populates the value count, the size of data in the
 * fragment, the number of unique values, and the data size of unique values.
 *
 * @param[out] frag Fragment array [column_id][fragment_id]
 * @param[in] col_desc Column description array [column_id]
 * @param[in] partitions Information about partitioning of table
 * @param[in] first_frag_in_part A Partition's offset into fragment array
 * @param[in] fragment_size Number of rows per fragment
 * @param[in] stream CUDA stream to use
 */
void InitRowGroupFragments(cudf::detail::device_2dspan<PageFragment> frag,
                           device_span<parquet_column_device_view const> col_desc,
                           device_span<partition_info const> partitions,
                           device_span<int const> first_frag_in_part,
                           uint32_t fragment_size,
                           rmm::cuda_stream_view stream);

/**
 * @brief Launches kernel for calculating encoder page fragments with variable fragment sizes
 *
 * Based on the number of rows in each fragment, populates the value count, the size of data in the
 * fragment, the number of unique values, and the data size of unique values.
 *
 * This assumes an initial call to InitRowGroupFragments has been made.
 *
 * @param[out] frag Fragment array [fragment_id]
 * @param[in] column_frag_sizes Number of rows per fragment per column [column_id]
 * @param[in] stream CUDA stream to use
 */
void CalculatePageFragments(device_span<PageFragment> frag,
                            device_span<size_type const> column_frag_sizes,
                            rmm::cuda_stream_view stream);

/**
 * @brief Launches kernel for initializing fragment statistics groups with variable fragment sizes
 *
 * @param[out] groups Statistics groups [total_fragments]
 * @param[in] fragments Page fragments [total_fragments]
 * @param[in] stream CUDA stream to use
 */
void InitFragmentStatistics(device_span<statistics_group> groups,
                            device_span<PageFragment const> fragments,
                            rmm::cuda_stream_view stream);

/**
 * @brief Launches kernel for initializing encoder data pages
 *
 * @param[in,out] chunks Column chunks [rowgroup][column]
 * @param[out] pages Encode page array (null if just counting pages)
 * @param[in] col_desc Column description array [column_id]
 * @param[in] num_rowgroups Number of fragments per column
 * @param[in] num_columns Number of columns
 * @param[in] page_grstats Setup for page-level stats
 * @param[in] page_align Required alignment for uncompressed pages
 * @param[in] write_v2_headers True if V2 page headers should be written
 * @param[in] chunk_grstats Setup for chunk-level stats
 * @param[in] max_page_comp_data_size Calculated maximum compressed data size of pages
 * @param[in] stream CUDA stream to use
 */
void InitEncoderPages(cudf::detail::device_2dspan<EncColumnChunk> chunks,
                      device_span<EncPage> pages,
                      device_span<size_type> page_sizes,
                      device_span<size_type> comp_page_sizes,
                      device_span<parquet_column_device_view const> col_desc,
                      int32_t num_columns,
                      size_t max_page_size_bytes,
                      size_type max_page_size_rows,
                      uint32_t page_align,
                      bool write_v2_headers,
                      statistics_merge_group* page_grstats,
                      statistics_merge_group* chunk_grstats,
                      rmm::cuda_stream_view stream);

/**
 * @brief Launches kernel for packing column data into parquet pages
 *
 * If compression is to be used, `comp_in`, `comp_out`, and `comp_res` will be initialized for
 * use in subsequent compression operations.
 *
 * @param[in,out] pages Device array of EncPages (unordered)
 * @param[in] write_v2_headers True if V2 page headers should be written
 * @param[out] comp_in Compressor input buffers
 * @param[out] comp_out Compressor output buffers
 * @param[out] comp_res Compressor results
 * @param[in] stream CUDA stream to use
 */
void EncodePages(device_span<EncPage> pages,
                 bool write_v2_headers,
                 device_span<device_span<uint8_t const>> comp_in,
                 device_span<device_span<uint8_t>> comp_out,
                 device_span<cudf::io::detail::compression_result> comp_res,
                 rmm::cuda_stream_view stream);

/**
 * @brief Launches kernel to make the compressed vs uncompressed chunk-level decision
 *
 * Also calculates the set of page encodings used for each chunk.
 *
 * @param[in,out] chunks Column chunks (updated with actual compressed/uncompressed sizes)
 * @param[in] stream CUDA stream to use
 */
void DecideCompression(device_span<EncColumnChunk> chunks, rmm::cuda_stream_view stream);

/**
 * @brief Launches kernel to encode page headers
 *
 * @param[in,out] pages Device array of EncPages
 * @param[in] comp_res Compressor status
 * @param[in] page_stats Optional page-level statistics to be included in page header
 * @param[in] chunk_stats Optional chunk-level statistics to be encoded
 * @param[in] stream CUDA stream to use
 */
void EncodePageHeaders(device_span<EncPage> pages,
                       device_span<cudf::io::detail::compression_result const> comp_res,
                       device_span<statistics_chunk const> page_stats,
                       statistics_chunk const* chunk_stats,
                       rmm::cuda_stream_view stream);

/**
 * @brief Launches kernel to gather pages to a single contiguous block per chunk
 *
 * @param[in,out] chunks Column chunks
 * @param[in] pages Device array of EncPages
 * @param[in] stream CUDA stream to use
 */
void GatherPages(device_span<EncColumnChunk> chunks,
                 device_span<EncPage const> pages,
                 rmm::cuda_stream_view stream);

/**
 * @brief Launches kernel to calculate ColumnIndex information per chunk
 *
 * @param[in,out] chunks Column chunks
 * @param[in] column_stats Page-level statistics to be encoded
 * @param[in] column_index_truncate_length Max length of min/max values
 * @param[in] stream CUDA stream to use
 */
void EncodeColumnIndexes(device_span<EncColumnChunk> chunks,
                         device_span<statistics_chunk const> column_stats,
                         int32_t column_index_truncate_length,
                         rmm::cuda_stream_view stream);

}  // namespace cudf::io::parquet::detail<|MERGE_RESOLUTION|>--- conflicted
+++ resolved
@@ -784,6 +784,7 @@
  * @param[in] num_rows Total number of rows to read
  * @param[in] min_row Minimum number of rows to read
  * @param[in] level_type_size Size in bytes of the type for level decoding
+ * @param[out] initial_str_offsets A vector to store the initial str_offset for large strings
  * @param[out] error_code Error code for kernel failures
  * @param[in] stream CUDA stream to use
  */
@@ -792,6 +793,7 @@
                     size_t num_rows,
                     size_t min_row,
                     int level_type_size,
+                    size_t* initial_str_offsets,
                     kernel_error::pointer error_code,
                     rmm::cuda_stream_view stream);
 
@@ -830,34 +832,6 @@
                        rmm::cuda_stream_view stream);
 
 /**
-<<<<<<< HEAD
- * @brief Launches kernel for reading the string column data stored in the pages
- *
- * The page data will be written to the output pointed to in the page's
- * associated column chunk.
- *
- * @param[in,out] pages All pages to be decoded
- * @param[in] chunks All chunks to be decoded
- * @param[in] num_rows Total number of rows to read
- * @param[in] min_row Minimum number of rows to read
- * @param[in] level_type_size Size in bytes of the type for level decoding
- * @param[out] initial_str_offsets A vector to store the initial str_offset for large nested
- * string cols
- * @param[out] error_code Error code for kernel failures
- * @param[in] stream CUDA stream to use
- */
-void DecodeStringPageData(cudf::detail::hostdevice_span<PageInfo> pages,
-                          cudf::detail::hostdevice_span<ColumnChunkDesc const> chunks,
-                          size_t num_rows,
-                          size_t min_row,
-                          int level_type_size,
-                          size_t* initial_str_offsets,
-                          kernel_error::pointer error_code,
-                          rmm::cuda_stream_view stream);
-
-/**
-=======
->>>>>>> 89e87036
  * @brief Launches kernel for reading the DELTA_BINARY_PACKED column data stored in the pages
  *
  * The page data will be written to the output pointed to in the page's
