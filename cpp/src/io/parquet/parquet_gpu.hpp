--- conflicted
+++ resolved
@@ -89,13 +89,10 @@
   auto nesting_depth() const { return nesting.size(); }
 };
 
-<<<<<<< HEAD
-=======
 // The delta encodings use ULEB128 integers, but parquet only uses max 64 bits.
 using uleb128_t   = uint64_t;
 using zigzag128_t = int64_t;
 
->>>>>>> f7ad66f4
 // this is in C++23
 #if !defined(__cpp_lib_is_scoped_enum)
 template <typename Enum, bool = std::is_enum_v<Enum>>
@@ -123,7 +120,6 @@
   return static_cast<uint32_t>(a) & static_cast<uint32_t>(b);
 }
 
-<<<<<<< HEAD
 template <class T1,
           class T2,
           typename std::enable_if_t<(is_scoped_enum<T1>::value and std::is_same_v<T1, T2>) or
@@ -135,8 +131,6 @@
   return static_cast<uint32_t>(a) | static_cast<uint32_t>(b);
 }
 
-=======
->>>>>>> f7ad66f4
 /**
  * @brief Enums for the flags in the page header
  */
