/*
 * Copyright (c) 2018-2022, NVIDIA CORPORATION.
 *
 * Licensed under the Apache License, Version 2.0 (the "License");
 * you may not use this file except in compliance with the License.
 * You may obtain a copy of the License at
 *
 *     http://www.apache.org/licenses/LICENSE-2.0
 *
 * Unless required by applicable law or agreed to in writing, software
 * distributed under the License is distributed on an "AS IS" BASIS,
 * WITHOUT WARRANTIES OR CONDITIONS OF ANY KIND, either express or implied.
 * See the License for the specific language governing permissions and
 * limitations under the License.
 */

#pragma once

#include "io/comp/gpuinflate.hpp"
#include "io/parquet/parquet.hpp"
#include "io/parquet/parquet_common.hpp"
#include "io/statistics/statistics.cuh"
#include "io/utilities/column_buffer.hpp"
#include "io/utilities/hostdevice_vector.hpp"

#include <cudf/column/column_device_view.cuh>
#include <cudf/lists/lists_column_device_view.cuh>
#include <cudf/table/table_device_view.cuh>
#include <cudf/types.hpp>
#include <cudf/utilities/span.hpp>

#include <cuco/static_map.cuh>

#include <rmm/cuda_stream_view.hpp>
#include <rmm/device_scalar.hpp>
#include <rmm/device_uvector.hpp>

#include <cuda_runtime.h>

#include <vector>

namespace cudf {
namespace io {
namespace parquet {

using cudf::io::detail::string_index_pair;

// Largest number of bits to use for dictionary keys
constexpr int MAX_DICT_BITS = 24;

// Total number of unsigned 24 bit values
constexpr size_type MAX_DICT_SIZE = (1 << MAX_DICT_BITS) - 1;

/**
 * @brief Struct representing an input column in the file.
 */
struct input_column_info {
  int schema_idx;
  std::string name;
  bool has_repetition;
  // size == nesting depth. the associated real output
  // buffer index in the dest column for each level of nesting.
  std::vector<int> nesting;

  input_column_info(int _schema_idx, std::string _name, bool _has_repetition)
    : schema_idx(_schema_idx), name(_name), has_repetition(_has_repetition)
  {
  }

  auto nesting_depth() const { return nesting.size(); }
};

namespace gpu {

auto constexpr KEY_SENTINEL   = size_type{-1};
auto constexpr VALUE_SENTINEL = size_type{-1};
using map_type                = cuco::static_map<size_type, size_type>;
using slot_type               = map_type::pair_atomic_type;

/**
 * @brief Enums for the flags in the page header
 */
enum {
  PAGEINFO_FLAGS_DICTIONARY = (1 << 0),  // Indicates a dictionary page
};

/**
 * @brief Enum for the two encoding streams
 */
enum level_type {
  DEFINITION = 0,
  REPETITION,

  NUM_LEVEL_TYPES
};

/**
 * @brief Nesting information
 */
struct PageNestingInfo {
  // input repetition/definition levels are remapped with these values
  // into the corresponding real output nesting depths.
  int32_t start_depth;
  int32_t end_depth;

  // set at initialization
  int32_t max_def_level;
  int32_t max_rep_level;
  cudf::type_id type;

  // set during preprocessing
  int32_t size;  // this page/nesting-level's row count contribution to the output column
  int32_t page_start_value;  // absolute output start index in output column data

  // set during data decoding
  int32_t valid_count;       // # of valid values decoded in this page/nesting-level
  int32_t value_count;       // total # of values decoded in this page/nesting-level
  int32_t null_count;        // null count
  int32_t valid_map_offset;  // current offset in bits relative to valid_map
  uint8_t* data_out;         // pointer into output buffer
  uint32_t* valid_map;       // pointer into output validity buffer
};

/**
 * @brief Struct describing a particular page of column chunk data
 */
struct PageInfo {
  uint8_t* page_data;  // Compressed page data before decompression, or uncompressed data after
                       // decompression
  int32_t compressed_page_size;    // compressed data size in bytes
  int32_t uncompressed_page_size;  // uncompressed data size in bytes
  // Number of values in this data page or dictionary.
  // Important : the # of input values does not necessarily
  // correspond to the number of rows in the output. It just reflects the number
  // of values in the input stream.
  // - In the case of a flat schema, it will correspond to the # of output rows
  // - In the case of a nested schema, you have to decode the repetition and definition
  //   levels to extract actual column values
  int32_t num_input_values;
  int32_t chunk_row;       // starting row of this page relative to the start of the chunk
  int32_t num_rows;        // number of rows in this page
  int32_t chunk_idx;       // column chunk this page belongs to
  int32_t src_col_schema;  // schema index of this column
  uint8_t flags;           // PAGEINFO_FLAGS_XXX
  Encoding encoding;       // Encoding for data or dictionary page
  Encoding definition_level_encoding;  // Encoding used for definition levels (data page)
  Encoding repetition_level_encoding;  // Encoding used for repetition levels (data page)
  cudf::type_id type;                  // type of this page.

  // for nested types, we run a preprocess step in order to determine output
  // column sizes. Because of this, we can jump directly to the position in the
  // input data to start decoding instead of reading all of the data and discarding
  // rows we don't care about.
  //
  // NOTE: for flat hierarchies we do not do the preprocess step, so skipped_values and
  // skipped_leaf_values will always be 0.
  //
  // # of values skipped in the repetition/definition level stream
  int skipped_values;
  // # of values skipped in the actual data stream.
  int skipped_leaf_values;
  int32_t str_bytes;  // for string columns only, the size in for all the chars in the string

  // nesting information (input/output) for each page
  int num_nesting_levels;
  PageNestingInfo* nesting;
};

/**
 * @brief Struct describing a particular chunk of column data
 */
struct ColumnChunkDesc {
  ColumnChunkDesc() = default;
  explicit ColumnChunkDesc(size_t compressed_size_,
                           uint8_t* compressed_data_,
                           size_t num_values_,
                           uint16_t datatype_,
                           uint16_t datatype_length_,
                           size_t start_row_,
                           uint32_t num_rows_,
                           int16_t max_definition_level_,
                           int16_t max_repetition_level_,
                           int16_t max_nesting_depth_,
                           uint8_t def_level_bits_,
                           uint8_t rep_level_bits_,
                           int8_t codec_,
                           int8_t converted_type_,
                           LogicalType logical_type_,
                           int8_t decimal_scale_,
                           int32_t ts_clock_rate_,
                           int32_t src_col_index_,
                           int32_t src_col_schema_)
    : compressed_data(compressed_data_),
      compressed_size(compressed_size_),
      num_values(num_values_),
      start_row(start_row_),
      num_rows(num_rows_),
      max_level{max_definition_level_, max_repetition_level_},
      max_nesting_depth{max_nesting_depth_},
      data_type(datatype_ | (datatype_length_ << 3)),
      level_bits{def_level_bits_, rep_level_bits_},
      num_data_pages(0),
      num_dict_pages(0),
      max_num_pages(0),
      page_info(nullptr),
      str_dict_index(nullptr),
      valid_map_base{nullptr},
      column_data_base{nullptr},
      codec(codec_),
      converted_type(converted_type_),
      logical_type(logical_type_),
      decimal_scale(decimal_scale_),
      ts_clock_rate(ts_clock_rate_),
      src_col_index(src_col_index_),
      src_col_schema(src_col_schema_)
  {
  }

  uint8_t const* compressed_data;                  // pointer to compressed column chunk data
  size_t compressed_size;                          // total compressed data size for this chunk
  size_t num_values;                               // total number of values in this column
  size_t start_row;                                // starting row of this chunk
  uint32_t num_rows;                               // number of rows in this chunk
  int16_t max_level[level_type::NUM_LEVEL_TYPES];  // max definition/repetition level
  int16_t max_nesting_depth;                       // max nesting depth of the output
  uint16_t data_type;                              // basic column data type, ((type_length << 3) |
                                                   // parquet::Type)
  uint8_t
    level_bits[level_type::NUM_LEVEL_TYPES];  // bits to encode max definition/repetition levels
  int32_t num_data_pages;                     // number of data pages
  int32_t num_dict_pages;                     // number of dictionary pages
  int32_t max_num_pages;                      // size of page_info array
  PageInfo* page_info;                        // output page info for up to num_dict_pages +
                                              // num_data_pages (dictionary pages first)
  string_index_pair* str_dict_index;          // index for string dictionary
  uint32_t** valid_map_base;                  // base pointers of valid bit map for this column
  void** column_data_base;                    // base pointers of column data
  int8_t codec;                               // compressed codec enum
  int8_t converted_type;                      // converted type enum
  LogicalType logical_type;                   // logical type
  int8_t decimal_scale;                       // decimal scale pow(10, -decimal_scale)
  int32_t ts_clock_rate;  // output timestamp clock frequency (0=default, 1000=ms, 1000000000=ns)

  int32_t src_col_index;   // my input column index
  int32_t src_col_schema;  // my schema index in the file
};

<<<<<<< HEAD
// TODO: rename?
struct file_intermediate_data {
  hostdevice_vector<gpu::ColumnChunkDesc> chunks{};
  hostdevice_vector<gpu::PageInfo> pages_info{};
  hostdevice_vector<gpu::PageNestingInfo> page_nesting_info{};
  bool has_data{false};
};

// TODO: rename?
struct chunk_intermediate_data {
  rmm::device_uvector<int> page_keys{0, rmm::cuda_stream_default};
  rmm::device_uvector<int> page_index{0, rmm::cuda_stream_default};
};

struct chunk_read_info {
=======
struct chunked_intermediate_data {
  rmm::device_uvector<int> page_keys;
  rmm::device_uvector<int> page_index;
  rmm::device_uvector<string_index_pair> str_dict_index;
  chunked_intermediate_data()
    : page_keys(0, rmm::cuda_stream_default),
      page_index(0, rmm::cuda_stream_default),
      str_dict_index(0, rmm::cuda_stream_default)
  {
  }
};

struct chunked_read_info {
>>>>>>> 8135ed5a
  size_t skip_rows;
  size_t num_rows;
};

/**
 * @brief Struct describing an encoder column
 */
struct parquet_column_device_view : stats_column_desc {
  Type physical_type;            //!< physical data type
  ConvertedType converted_type;  //!< logical data type
  uint8_t level_bits;  //!< bits to encode max definition (lower nibble) & repetition (upper nibble)
                       //!< levels
  constexpr uint8_t num_def_level_bits() { return level_bits & 0xf; }
  constexpr uint8_t num_rep_level_bits() { return level_bits >> 4; }
  size_type const* const*
    nesting_offsets;  //!< If column is a nested type, contains offset array of each nesting level

  size_type const* level_offsets;  //!< Offset array for per-row pre-calculated rep/def level values
  uint8_t const* rep_values;       //!< Pre-calculated repetition level values
  uint8_t const* def_values;       //!< Pre-calculated definition level values
  uint8_t const* nullability;  //!< Array of nullability of each nesting level. e.g. nullable[0] is
                               //!< nullability of parent_column. May be different from
                               //!< col.nullable() in case of chunked writing.
  bool output_as_byte_array;   //!< Indicates this list column is being written as a byte array
};

constexpr int max_page_fragment_size = 5000;  //!< Max number of rows in a page fragment

struct EncColumnChunk;

/**
 * @brief Struct describing an encoder page fragment
 */
struct PageFragment {
  uint32_t fragment_data_size;  //!< Size of fragment data in bytes
  uint32_t dict_data_size;      //!< Size of dictionary for this fragment
  uint32_t num_values;  //!< Number of values in fragment. Different from num_rows for nested type
  uint32_t start_value_idx;
  uint32_t num_leaf_values;  //!< Number of leaf values in fragment. Does not include nulls at
                             //!< non-leaf level
  size_type start_row;       //!< First row in fragment
  uint16_t num_rows;         //!< Number of rows in fragment
  uint16_t num_dict_vals;    //!< Number of unique dictionary entries
  EncColumnChunk* chunk;     //!< The chunk that this fragment belongs to
};

/// Size of hash used for building dictionaries
constexpr unsigned int kDictHashBits = 16;
constexpr size_t kDictScratchSize    = (1 << kDictHashBits) * sizeof(uint32_t);

/**
 * @brief Return the byte length of parquet dtypes that are physically represented by INT32
 */
inline uint32_t __device__ int32_logical_len(type_id id)
{
  switch (id) {
    case cudf::type_id::INT8:
    case cudf::type_id::UINT8: return 1;
    case cudf::type_id::INT16:
    case cudf::type_id::UINT16: return 2;
    default: return 4;
  }
}

/**
 * @brief Translate the row index of a parent column_device_view into the index of the first value
 * in the leaf child.
 * Only works in the context of parquet writer where struct columns are previously modified s.t.
 * they only have one immediate child.
 */
inline size_type __device__ row_to_value_idx(size_type idx,
                                             parquet_column_device_view const& parquet_col)
{
  // with a byte array, we can't go all the way down to the leaf node, but instead we want to leave
  // the size at the parent level because we are writing out parent row byte arrays.
  auto col = *parquet_col.parent_column;
  while (col.type().id() == type_id::LIST or col.type().id() == type_id::STRUCT) {
    if (col.type().id() == type_id::STRUCT) {
      idx += col.offset();
      col = col.child(0);
    } else {
      auto list_col = cudf::detail::lists_column_device_view(col);
      auto child    = list_col.child();
      if (parquet_col.output_as_byte_array &&
          (child.type().id() == type_id::INT8 || child.type().id() == type_id::UINT8)) {
        break;
      }
      idx = list_col.offset_at(idx);
      col = child;
    }
  }
  return idx;
}

struct EncPage;

/**
 * @brief Struct describing an encoder column chunk
 */
struct EncColumnChunk {
  parquet_column_device_view const* col_desc;  //!< Column description
  size_type col_desc_id;
  PageFragment* fragments;        //!< First fragment in chunk
  uint8_t* uncompressed_bfr;      //!< Uncompressed page data
  uint8_t* compressed_bfr;        //!< Compressed page data
  statistics_chunk const* stats;  //!< Fragment statistics
  uint32_t bfr_size;              //!< Uncompressed buffer size
  uint32_t compressed_size;       //!< Compressed buffer size
  uint32_t max_page_data_size;    //!< Max data size (excluding header) of any page in this chunk
  uint32_t page_headers_size;     //!< Sum of size of all page headers
  size_type start_row;            //!< First row of chunk
  uint32_t num_rows;              //!< Number of rows in chunk
  size_type num_values;     //!< Number of values in chunk. Different from num_rows for nested types
  uint32_t first_fragment;  //!< First fragment of chunk
  EncPage* pages;           //!< Ptr to pages that belong to this chunk
  uint32_t first_page;      //!< First page of chunk
  uint32_t num_pages;       //!< Number of pages in chunk
  uint8_t is_compressed;    //!< Nonzero if the chunk uses compression
  uint32_t dictionary_size;    //!< Size of dictionary page including header
  uint32_t ck_stat_size;       //!< Size of chunk-level statistics (included in 1st page header)
  slot_type* dict_map_slots;   //!< Hash map storage for calculating dict encoding for this chunk
  size_type dict_map_size;     //!< Size of dict_map_slots
  size_type num_dict_entries;  //!< Total number of entries in dictionary
  size_type
    uniq_data_size;  //!< Size of dictionary page (set of all unique values) if dict enc is used
  size_type plain_data_size;  //!< Size of data in this chunk if plain encoding is used
  size_type* dict_data;       //!< Dictionary data (unique row indices)
  size_type* dict_index;  //!< Index of value in dictionary page. column[dict_data[dict_index[row]]]
  uint8_t dict_rle_bits;  //!< Bit size for encoding dictionary indices
  bool use_dictionary;    //!< True if the chunk uses dictionary encoding
  uint8_t* column_index_blob;  //!< Binary blob containing encoded column index for this chunk
  uint32_t column_index_size;  //!< Size of column index blob
};

/**
 * @brief Struct describing an encoder data page
 */
struct EncPage {
  uint8_t* page_data;        //!< Ptr to uncompressed page
  uint8_t* compressed_data;  //!< Ptr to compressed page
  uint16_t num_fragments;    //!< Number of fragments in page
  PageType page_type;        //!< Page type
  EncColumnChunk* chunk;     //!< Chunk that this page belongs to
  uint32_t chunk_id;         //!< Index in chunk array
  uint32_t hdr_size;         //!< Size of page header
  uint32_t max_hdr_size;     //!< Maximum size of page header
  uint32_t max_data_size;    //!< Maximum size of coded page data (excluding header)
  uint32_t start_row;        //!< First row of page
  uint32_t num_rows;         //!< Rows in page
  uint32_t num_leaf_values;  //!< Values in page. Different from num_rows in case of nested types
  uint32_t num_values;  //!< Number of def/rep level values in page. Includes null/empty elements in
                        //!< non-leaf levels
  compression_result* comp_res;  //!< Ptr to compression result
};

/**
 * @brief Launches kernel for parsing the page headers in the column chunks
 *
 * @param[in] chunks List of column chunks
 * @param[in] num_chunks Number of column chunks
 * @param[in] stream CUDA stream to use, default 0
 */
void DecodePageHeaders(ColumnChunkDesc* chunks, int32_t num_chunks, rmm::cuda_stream_view stream);

/**
 * @brief Launches kernel for building the dictionary index for the column
 * chunks
 *
 * @param[in] chunks List of column chunks
 * @param[in] num_chunks Number of column chunks
 * @param[in] stream CUDA stream to use, default 0
 */
void BuildStringDictionaryIndex(ColumnChunkDesc* chunks,
                                int32_t num_chunks,
                                rmm::cuda_stream_view stream);

void ComputePageSizes(hostdevice_vector<PageInfo>& pages,
                      hostdevice_vector<ColumnChunkDesc> const& chunks,
                      size_t num_rows,
                      size_t min_row,
                      bool trim_pass,
                      rmm::cuda_stream_view stream);

/**
 * @brief Preprocess column information for nested schemas.
 *
 * There are several pieces of information we can't compute directly from row counts in
 * the parquet headers when dealing with nested schemas.
 * - The total sizes of all output columns at all nesting levels
 * - The starting output buffer offset for each page, for each nesting level
 * For flat schemas, these values are computed during header decoding (see gpuDecodePageHeaders)
 *
 * Note : this function is where output device memory is allocated for nested columns.
 *
 * @param pages All pages to be decoded
 * @param chunks All chunks to be decoded
 * @param input_columns Input column information
 * @param output_columns Output column information
 * @param num_rows Maximum number of rows to read
 * @param min_rows crop all rows below min_row
 * @param uses_custom_row_bounds Whether or not num_rows and min_rows represents user-specific
 * bounds
 * @param stream Cuda stream
 */
/*
void PreprocessColumnData(hostdevice_vector<PageInfo>& pages,
                          hostdevice_vector<ColumnChunkDesc> const& chunks,
                          std::vector<input_column_info>& input_columns,
                          std::vector<cudf::io::detail::column_buffer>& output_columns,
                          size_t num_rows,
                          size_t min_row,
                          bool uses_custom_row_bounds,
                          rmm::cuda_stream_view stream,
                          rmm::mr::device_memory_resource* mr);*/

/**
 * @brief Launches kernel for reading the column data stored in the pages
 *
 * The page data will be written to the output pointed to in the page's
 * associated column chunk.
 *
 * @param[in,out] pages All pages to be decoded
 * @param[in] chunks All chunks to be decoded
 * @param[in] num_rows Total number of rows to read
 * @param[in] min_row Minimum number of rows to read
 * @param[in] stream CUDA stream to use, default 0
 */
void DecodePageData(hostdevice_vector<PageInfo>& pages,
                    hostdevice_vector<ColumnChunkDesc> const& chunks,
                    size_t num_rows,
                    size_t min_row,
                    rmm::cuda_stream_view stream);

/**
 * @brief Launches kernel for initializing encoder page fragments
 *
 * Based on the number of rows in each fragment, populates the value count, the size of data in the
 * fragment, the number of unique values, and the data size of unique values.
 *
 * @param[out] frag Fragment array [column_id][fragment_id]
 * @param[in] col_desc Column description array [column_id]
 * @param[in] partitions Information about partitioning of table
 * @param[in] first_frag_in_part A Partition's offset into fragment array
 * @param[in] fragment_size Number of rows per fragment
 * @param[in] stream CUDA stream to use
 */
void InitPageFragments(cudf::detail::device_2dspan<PageFragment> frag,
                       device_span<parquet_column_device_view const> col_desc,
                       device_span<partition_info const> partitions,
                       device_span<int const> first_frag_in_part,
                       uint32_t fragment_size,
                       rmm::cuda_stream_view stream);

/**
 * @brief Launches kernel for initializing fragment statistics groups
 *
 * @param[out] groups Statistics groups [num_columns x num_fragments]
 * @param[in] fragments Page fragments [num_columns x num_fragments]
 * @param[in] col_desc Column description [num_columns]
 * @param[in] stream CUDA stream to use
 */
void InitFragmentStatistics(cudf::detail::device_2dspan<statistics_group> groups,
                            cudf::detail::device_2dspan<PageFragment const> fragments,
                            device_span<gpu::parquet_column_device_view const> col_desc,
                            rmm::cuda_stream_view stream);

/**
 * @brief Initialize per-chunk hash maps used for dictionary with sentinel values
 *
 * @param chunks Flat span of chunks to initialize hash maps for
 * @param stream CUDA stream to use
 */
void initialize_chunk_hash_maps(device_span<EncColumnChunk> chunks, rmm::cuda_stream_view stream);

/**
 * @brief Insert chunk values into their respective hash maps
 *
 * @param frags Column fragments
 * @param stream CUDA stream to use
 */
void populate_chunk_hash_maps(cudf::detail::device_2dspan<gpu::PageFragment const> frags,
                              rmm::cuda_stream_view stream);

/**
 * @brief Compact dictionary hash map entries into chunk.dict_data
 *
 * @param chunks Flat span of chunks to compact hash maps for
 * @param stream CUDA stream to use
 */
void collect_map_entries(device_span<EncColumnChunk> chunks, rmm::cuda_stream_view stream);

/**
 * @brief Get the Dictionary Indices for each row
 *
 * For each row of a chunk, gets the indices into chunk.dict_data which contains the value otherwise
 * stored in input column [row]. Stores these indices into chunk.dict_index.
 *
 * Since dict_data itself contains indices into the original cudf column, this means that
 * col[row] == col[dict_data[dict_index[row - chunk.start_row]]]
 *
 * @param frags Column fragments
 * @param stream CUDA stream to use
 */
void get_dictionary_indices(cudf::detail::device_2dspan<gpu::PageFragment const> frags,
                            rmm::cuda_stream_view stream);

/**
 * @brief Launches kernel for initializing encoder data pages
 *
 * @param[in,out] chunks Column chunks [rowgroup][column]
 * @param[out] pages Encode page array (null if just counting pages)
 * @param[in] col_desc Column description array [column_id]
 * @param[in] num_rowgroups Number of fragments per column
 * @param[in] num_columns Number of columns
 * @param[in] page_grstats Setup for page-level stats
 * @param[in] page_align Required alignment for uncompressed pages
 * @param[in] chunk_grstats Setup for chunk-level stats
 * @param[in] max_page_comp_data_size Calculated maximum compressed data size of pages
 * @param[in] stream CUDA stream to use, default 0
 */
void InitEncoderPages(cudf::detail::device_2dspan<EncColumnChunk> chunks,
                      device_span<gpu::EncPage> pages,
                      device_span<size_type> page_sizes,
                      device_span<size_type> comp_page_sizes,
                      device_span<parquet_column_device_view const> col_desc,
                      int32_t num_columns,
                      size_t max_page_size_bytes,
                      size_type max_page_size_rows,
                      uint32_t page_align,
                      statistics_merge_group* page_grstats,
                      statistics_merge_group* chunk_grstats,
                      rmm::cuda_stream_view stream);

/**
 * @brief Launches kernel for packing column data into parquet pages
 *
 * @param[in,out] pages Device array of EncPages (unordered)
 * @param[out] comp_in Compressor input buffers
 * @param[out] comp_in Compressor output buffers
 * @param[out] comp_stats Compressor results
 * @param[in] stream CUDA stream to use, default 0
 */
void EncodePages(device_span<EncPage> pages,
                 device_span<device_span<uint8_t const>> comp_in,
                 device_span<device_span<uint8_t>> comp_out,
                 device_span<compression_result> comp_res,
                 rmm::cuda_stream_view stream);

/**
 * @brief Launches kernel to make the compressed vs uncompressed chunk-level decision
 *
 * @param[in,out] chunks Column chunks (updated with actual compressed/uncompressed sizes)
 * @param[in] stream CUDA stream to use, default 0
 */
void DecideCompression(device_span<EncColumnChunk> chunks, rmm::cuda_stream_view stream);

/**
 * @brief Launches kernel to encode page headers
 *
 * @param[in,out] pages Device array of EncPages
 * @param[in] comp_stats Compressor status
 * @param[in] page_stats Optional page-level statistics to be included in page header
 * @param[in] chunk_stats Optional chunk-level statistics to be encoded
 * @param[in] stream CUDA stream to use, default 0
 */
void EncodePageHeaders(device_span<EncPage> pages,
                       device_span<compression_result const> comp_res,
                       device_span<statistics_chunk const> page_stats,
                       const statistics_chunk* chunk_stats,
                       rmm::cuda_stream_view stream);

/**
 * @brief Launches kernel to gather pages to a single contiguous block per chunk
 *
 * @param[in,out] chunks Column chunks
 * @param[in] pages Device array of EncPages
 * @param[in] stream CUDA stream to use, default 0
 */
void GatherPages(device_span<EncColumnChunk> chunks,
                 device_span<gpu::EncPage const> pages,
                 rmm::cuda_stream_view stream);

/**
 * @brief Launches kernel to calculate ColumnIndex information per chunk
 *
 * @param[in,out] chunks Column chunks
 * @param[in] column_stats Page-level statistics to be encoded
 * @param[in] column_index_truncate_length Max length of min/max values
 * @param[in] stream CUDA stream to use
 */
void EncodeColumnIndexes(device_span<EncColumnChunk> chunks,
                         device_span<statistics_chunk const> column_stats,
                         size_type column_index_truncate_length,
                         rmm::cuda_stream_view stream);

}  // namespace gpu
}  // namespace parquet
}  // namespace io
}  // namespace cudf<|MERGE_RESOLUTION|>--- conflicted
+++ resolved
@@ -106,7 +106,6 @@
   // set at initialization
   int32_t max_def_level;
   int32_t max_rep_level;
-  cudf::type_id type;
 
   // set during preprocessing
   int32_t size;  // this page/nesting-level's row count contribution to the output column
@@ -245,7 +244,6 @@
   int32_t src_col_schema;  // my schema index in the file
 };
 
-<<<<<<< HEAD
 // TODO: rename?
 struct file_intermediate_data {
   hostdevice_vector<gpu::ColumnChunkDesc> chunks{};
@@ -258,24 +256,10 @@
 struct chunk_intermediate_data {
   rmm::device_uvector<int> page_keys{0, rmm::cuda_stream_default};
   rmm::device_uvector<int> page_index{0, rmm::cuda_stream_default};
+  rmm::device_uvector<string_index_pair> str_dict_index{0, rmm::cuda_stream_default};
 };
 
 struct chunk_read_info {
-=======
-struct chunked_intermediate_data {
-  rmm::device_uvector<int> page_keys;
-  rmm::device_uvector<int> page_index;
-  rmm::device_uvector<string_index_pair> str_dict_index;
-  chunked_intermediate_data()
-    : page_keys(0, rmm::cuda_stream_default),
-      page_index(0, rmm::cuda_stream_default),
-      str_dict_index(0, rmm::cuda_stream_default)
-  {
-  }
-};
-
-struct chunked_read_info {
->>>>>>> 8135ed5a
   size_t skip_rows;
   size_t num_rows;
 };
