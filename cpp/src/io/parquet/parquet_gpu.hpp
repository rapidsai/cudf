--- conflicted
+++ resolved
@@ -329,15 +329,7 @@
  * @param[in] num_chunks Number of column chunks
  * @param[in] stream CUDA stream to use, default 0
  */
-<<<<<<< HEAD
-cudaError_t DecodePageHeaders(ColumnChunkDesc *chunks,
-                              int32_t num_chunks,
-                              rmm::cuda_stream_view stream);
-=======
-void DecodePageHeaders(ColumnChunkDesc *chunks,
-                       int32_t num_chunks,
-                       cudaStream_t stream = (cudaStream_t)0);
->>>>>>> 9fc08f34
+void DecodePageHeaders(ColumnChunkDesc *chunks, int32_t num_chunks, rmm::cuda_stream_view stream);
 
 /**
  * @brief Launches kernel for building the dictionary index for the column
@@ -347,15 +339,9 @@
  * @param[in] num_chunks Number of column chunks
  * @param[in] stream CUDA stream to use, default 0
  */
-<<<<<<< HEAD
-cudaError_t BuildStringDictionaryIndex(ColumnChunkDesc *chunks,
-                                       int32_t num_chunks,
-                                       rmm::cuda_stream_view stream);
-=======
 void BuildStringDictionaryIndex(ColumnChunkDesc *chunks,
                                 int32_t num_chunks,
-                                cudaStream_t stream = (cudaStream_t)0);
->>>>>>> 9fc08f34
+                                rmm::cuda_stream_view stream);
 
 /**
  * @brief Preprocess column information for nested schemas.
@@ -376,25 +362,14 @@
  * @param[in] min_rows crop all rows below min_row
  * @param[in] stream Cuda stream
  */
-<<<<<<< HEAD
-cudaError_t PreprocessColumnData(hostdevice_vector<PageInfo> &pages,
-                                 hostdevice_vector<ColumnChunkDesc> const &chunks,
-                                 std::vector<input_column_info> &input_columns,
-                                 std::vector<cudf::io::detail::column_buffer> &output_columns,
-                                 size_t num_rows,
-                                 size_t min_row,
-                                 rmm::cuda_stream_view stream,
-                                 rmm::mr::device_memory_resource *mr);
-=======
 void PreprocessColumnData(hostdevice_vector<PageInfo> &pages,
                           hostdevice_vector<ColumnChunkDesc> const &chunks,
                           std::vector<input_column_info> &input_columns,
                           std::vector<cudf::io::detail::column_buffer> &output_columns,
                           size_t num_rows,
                           size_t min_row,
-                          cudaStream_t stream,
+                          rmm::cuda_stream_view stream,
                           rmm::mr::device_memory_resource *mr);
->>>>>>> 9fc08f34
 
 /**
  * @brief Launches kernel for reading the column data stored in the pages
@@ -408,19 +383,11 @@
  * @param[in] min_row Minimum number of rows to read
  * @param[in] stream CUDA stream to use, default 0
  */
-<<<<<<< HEAD
-cudaError_t DecodePageData(hostdevice_vector<PageInfo> &pages,
-                           hostdevice_vector<ColumnChunkDesc> const &chunks,
-                           size_t num_rows,
-                           size_t min_row,
-                           rmm::cuda_stream_view stream);
-=======
 void DecodePageData(hostdevice_vector<PageInfo> &pages,
                     hostdevice_vector<ColumnChunkDesc> const &chunks,
                     size_t num_rows,
                     size_t min_row,
-                    cudaStream_t stream = (cudaStream_t)0);
->>>>>>> 9fc08f34
+                    rmm::cuda_stream_view stream);
 
 /**
  * @brief Dremel data that describes one nested type column
@@ -466,23 +433,13 @@
  * @param[in] num_rows Number of rows per column
  * @param[in] stream CUDA stream to use, default 0
  */
-<<<<<<< HEAD
-cudaError_t InitPageFragments(PageFragment *frag,
-                              const EncColumnDesc *col_desc,
-                              int32_t num_fragments,
-                              int32_t num_columns,
-                              uint32_t fragment_size,
-                              uint32_t num_rows,
-                              rmm::cuda_stream_view stream);
-=======
 void InitPageFragments(PageFragment *frag,
                        const EncColumnDesc *col_desc,
                        int32_t num_fragments,
                        int32_t num_columns,
                        uint32_t fragment_size,
                        uint32_t num_rows,
-                       cudaStream_t stream = (cudaStream_t)0);
->>>>>>> 9fc08f34
+                       rmm::cuda_stream_view stream);
 
 /**
  * @brief Launches kernel for initializing fragment statistics groups
@@ -495,23 +452,13 @@
  * @param[in] fragment_size Max size of each fragment in rows
  * @param[in] stream CUDA stream to use, default 0
  */
-<<<<<<< HEAD
-cudaError_t InitFragmentStatistics(statistics_group *groups,
-                                   const PageFragment *fragments,
-                                   const EncColumnDesc *col_desc,
-                                   int32_t num_fragments,
-                                   int32_t num_columns,
-                                   uint32_t fragment_size,
-                                   rmm::cuda_stream_view stream);
-=======
 void InitFragmentStatistics(statistics_group *groups,
                             const PageFragment *fragments,
                             const EncColumnDesc *col_desc,
                             int32_t num_fragments,
                             int32_t num_columns,
                             uint32_t fragment_size,
-                            cudaStream_t stream = (cudaStream_t)0);
->>>>>>> 9fc08f34
+                            rmm::cuda_stream_view stream);
 
 /**
  * @brief Launches kernel for initializing encoder data pages
@@ -525,16 +472,6 @@
  * @param[in] chunk_grstats Setup for chunk-level stats
  * @param[in] stream CUDA stream to use, default 0
  */
-<<<<<<< HEAD
-cudaError_t InitEncoderPages(EncColumnChunk *chunks,
-                             EncPage *pages,
-                             const EncColumnDesc *col_desc,
-                             int32_t num_rowgroups,
-                             int32_t num_columns,
-                             statistics_merge_group *page_grstats  = nullptr,
-                             statistics_merge_group *chunk_grstats = nullptr,
-                             rmm::cuda_stream_view stream          = rmm::cuda_stream_default);
-=======
 void InitEncoderPages(EncColumnChunk *chunks,
                       EncPage *pages,
                       const EncColumnDesc *col_desc,
@@ -542,8 +479,7 @@
                       int32_t num_columns,
                       statistics_merge_group *page_grstats  = nullptr,
                       statistics_merge_group *chunk_grstats = nullptr,
-                      cudaStream_t stream                   = (cudaStream_t)0);
->>>>>>> 9fc08f34
+                      rmm::cuda_stream_view stream          = rmm::cuda_stream_default);
 
 /**
  * @brief Launches kernel for packing column data into parquet pages
@@ -556,23 +492,13 @@
  * @param[out] comp_out Optionally initializes compressor output params
  * @param[in] stream CUDA stream to use, default 0
  */
-<<<<<<< HEAD
-cudaError_t EncodePages(EncPage *pages,
-                        const EncColumnChunk *chunks,
-                        uint32_t num_pages,
-                        uint32_t start_page            = 0,
-                        gpu_inflate_input_s *comp_in   = nullptr,
-                        gpu_inflate_status_s *comp_out = nullptr,
-                        rmm::cuda_stream_view stream   = rmm::cuda_stream_default);
-=======
 void EncodePages(EncPage *pages,
                  const EncColumnChunk *chunks,
                  uint32_t num_pages,
                  uint32_t start_page            = 0,
                  gpu_inflate_input_s *comp_in   = nullptr,
                  gpu_inflate_status_s *comp_out = nullptr,
-                 cudaStream_t stream            = (cudaStream_t)0);
->>>>>>> 9fc08f34
+                 rmm::cuda_stream_view stream   = rmm::cuda_stream_default);
 
 /**
  * @brief Launches kernel to make the compressed vs uncompressed chunk-level decision
@@ -584,21 +510,12 @@
  * @param[in] comp_out Compressor status or nullptr if no compression
  * @param[in] stream CUDA stream to use, default 0
  */
-<<<<<<< HEAD
-cudaError_t DecideCompression(EncColumnChunk *chunks,
-                              const EncPage *pages,
-                              uint32_t num_chunks,
-                              uint32_t start_page,
-                              const gpu_inflate_status_s *comp_out = nullptr,
-                              rmm::cuda_stream_view stream         = rmm::cuda_stream_default);
-=======
 void DecideCompression(EncColumnChunk *chunks,
                        const EncPage *pages,
                        uint32_t num_chunks,
                        uint32_t start_page,
                        const gpu_inflate_status_s *comp_out = nullptr,
-                       cudaStream_t stream                  = (cudaStream_t)0);
->>>>>>> 9fc08f34
+                       rmm::cuda_stream_view stream         = rmm::cuda_stream_default);
 
 /**
  * @brief Launches kernel to encode page headers
@@ -612,16 +529,6 @@
  * @param[in] chunk_stats Optional chunk-level statistics to be encoded
  * @param[in] stream CUDA stream to use, default 0
  */
-<<<<<<< HEAD
-cudaError_t EncodePageHeaders(EncPage *pages,
-                              EncColumnChunk *chunks,
-                              uint32_t num_pages,
-                              uint32_t start_page                  = 0,
-                              const gpu_inflate_status_s *comp_out = nullptr,
-                              const statistics_chunk *page_stats   = nullptr,
-                              const statistics_chunk *chunk_stats  = nullptr,
-                              rmm::cuda_stream_view stream         = rmm::cuda_stream_default);
-=======
 void EncodePageHeaders(EncPage *pages,
                        EncColumnChunk *chunks,
                        uint32_t num_pages,
@@ -629,8 +536,7 @@
                        const gpu_inflate_status_s *comp_out = nullptr,
                        const statistics_chunk *page_stats   = nullptr,
                        const statistics_chunk *chunk_stats  = nullptr,
-                       cudaStream_t stream                  = (cudaStream_t)0);
->>>>>>> 9fc08f34
+                       rmm::cuda_stream_view stream         = rmm::cuda_stream_default);
 
 /**
  * @brief Launches kernel to gather pages to a single contiguous block per chunk
@@ -641,17 +547,10 @@
  * @param[in] comp_out Compressor status
  * @param[in] stream CUDA stream to use, default 0
  */
-<<<<<<< HEAD
-cudaError_t GatherPages(EncColumnChunk *chunks,
-                        const EncPage *pages,
-                        uint32_t num_chunks,
-                        rmm::cuda_stream_view stream);
-=======
 void GatherPages(EncColumnChunk *chunks,
                  const EncPage *pages,
                  uint32_t num_chunks,
-                 cudaStream_t stream = (cudaStream_t)0);
->>>>>>> 9fc08f34
+                 rmm::cuda_stream_view stream);
 
 /**
  * @brief Launches kernel for building chunk dictionaries
@@ -662,19 +561,11 @@
  * @param[in] num_chunks Number of column chunks
  * @param[in] stream CUDA stream to use, default 0
  */
-<<<<<<< HEAD
-cudaError_t BuildChunkDictionaries(EncColumnChunk *chunks,
-                                   uint32_t *dev_scratch,
-                                   size_t scratch_size,
-                                   uint32_t num_chunks,
-                                   rmm::cuda_stream_view stream);
-=======
 void BuildChunkDictionaries(EncColumnChunk *chunks,
                             uint32_t *dev_scratch,
                             size_t scratch_size,
                             uint32_t num_chunks,
-                            cudaStream_t stream = (cudaStream_t)0);
->>>>>>> 9fc08f34
+                            rmm::cuda_stream_view stream);
 
 }  // namespace gpu
 }  // namespace parquet
