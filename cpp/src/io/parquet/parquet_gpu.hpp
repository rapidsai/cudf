--- conflicted
+++ resolved
@@ -671,12 +671,8 @@
  * @param[in] num_rows Total number of rows to read
  * @param[in] min_row Minimum number of rows to read
  * @param[in] level_type_size Size in bytes of the type for level decoding
-<<<<<<< HEAD
- * @param[in] stream CUDA stream to use
-=======
  * @param[out] error_code Error code for kernel failures
- * @param[in] stream CUDA stream to use, default 0
->>>>>>> d01b69ed
+ * @param[in] stream CUDA stream to use
  */
 void DecodeDeltaBinary(cudf::detail::hostdevice_vector<PageInfo>& pages,
                        cudf::detail::hostdevice_vector<ColumnChunkDesc> const& chunks,
