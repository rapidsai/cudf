--- conflicted
+++ resolved
@@ -162,36 +162,16 @@
 #endif
 
 // helpers to do bit operations on scoped enums
-<<<<<<< HEAD
-template <class T1,
-          class T2,
-          typename std::enable_if_t<(is_scoped_enum<T1>::value and std::is_same_v<T1, T2>) or
-                                    (is_scoped_enum<T1>::value and std::is_same_v<uint32_t, T2>) or
-                                    (is_scoped_enum<T2>::value and std::is_same_v<uint32_t, T1>)>* =
-            nullptr>
-CUDF_HOST_DEVICE constexpr uint32_t BitAnd(T1 a, T2 b)
-=======
 template <typename... Ts,
           CUDF_ENABLE_IF(... && (std::is_same_v<std::uint32_t, Ts> || is_scoped_enum<Ts>::value))>
-constexpr std::uint32_t BitAnd(Ts... bits)
->>>>>>> 89e87036
+CUDF_HOST_DEVICE constexpr std::uint32_t BitAnd(Ts... bits)
 {
   return (... & static_cast<std::uint32_t>(bits));
 }
 
-<<<<<<< HEAD
-template <class T1,
-          class T2,
-          typename std::enable_if_t<(is_scoped_enum<T1>::value and std::is_same_v<T1, T2>) or
-                                    (is_scoped_enum<T1>::value and std::is_same_v<uint32_t, T2>) or
-                                    (is_scoped_enum<T2>::value and std::is_same_v<uint32_t, T1>)>* =
-            nullptr>
-CUDF_HOST_DEVICE constexpr uint32_t BitOr(T1 a, T2 b)
-=======
 template <typename... Ts,
           CUDF_ENABLE_IF(... && (std::is_same_v<std::uint32_t, Ts> || is_scoped_enum<Ts>::value))>
-constexpr std::uint32_t BitOr(Ts... bits)
->>>>>>> 89e87036
+CUDF_HOST_DEVICE constexpr std::uint32_t BitOr(Ts... bits)
 {
   return (... | static_cast<std::uint32_t>(bits));
 }
