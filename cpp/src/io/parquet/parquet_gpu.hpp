--- conflicted
+++ resolved
@@ -87,9 +87,6 @@
 
   auto nesting_depth() const { return nesting.size(); }
 };
-
-<<<<<<< HEAD
-namespace gpu {
 
 // The delta encodings use ULEB128 integers, but parquet only uses max 64 bits.
 using uleb128_t   = uint64_t;
@@ -122,8 +119,6 @@
   return static_cast<uint32_t>(a) & static_cast<uint32_t>(b);
 }
 
-=======
->>>>>>> e345620d
 /**
  * @brief Enums for the flags in the page header
  */
