--- conflicted
+++ resolved
@@ -23,14 +23,7 @@
 #include "io/utilities/column_buffer.hpp"
 #include "io/utilities/hostdevice_vector.hpp"
 
-<<<<<<< HEAD
-#include <cudf/column/column_device_view.cuh>
 #include <cudf/io/datasource.hpp>
-#include <cudf/lists/lists_column_device_view.cuh>
-#include <cudf/table/table_device_view.cuh>
-=======
-#include <cudf/io/datasource.hpp>
->>>>>>> 70c7b7a4
 #include <cudf/types.hpp>
 #include <cudf/utilities/span.hpp>
 
@@ -108,10 +101,7 @@
   // set during preprocessing
   int32_t size;  // this page/nesting-level's row count contribution to the output column, if fully
                  // decoded
-<<<<<<< HEAD
   int32_t batch_size;        // the size of the page for this batch
-=======
->>>>>>> 70c7b7a4
   int32_t page_start_value;  // absolute output start index in output column data
 
   // set during data decoding
@@ -254,11 +244,7 @@
 };
 
 /**
-<<<<<<< HEAD
  * @brief Struct to store raw/intermediate file data before parsing.
-=======
- * @brief The struct to store raw/intermediate file data before parsing.
->>>>>>> 70c7b7a4
  */
 struct file_intermediate_data {
   std::vector<std::unique_ptr<datasource::buffer>> raw_page_data;
@@ -269,7 +255,6 @@
 };
 
 /**
-<<<<<<< HEAD
  * @brief Struct to store intermediate page data for parsing each chunk of rows in chunked reading.
  */
 struct chunk_intermediate_data {
@@ -287,8 +272,6 @@
 };
 
 /**
-=======
->>>>>>> 70c7b7a4
  * @brief Struct describing an encoder column
  */
 struct parquet_column_device_view : stats_column_desc {
