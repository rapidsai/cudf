--- conflicted
+++ resolved
@@ -299,20 +299,6 @@
  * @brief Struct describing an encoder column chunk
  */
 struct EncColumnChunk {
-<<<<<<< HEAD
-  parquet_column_device_view const *col_desc;  //!< Column description
-  PageFragment *fragments;                     //!< First fragment in chunk
-  uint8_t *uncompressed_bfr;                   //!< Uncompressed page data
-  uint8_t *compressed_bfr;                     //!< Compressed page data
-  statistics_chunk const *stats;               //!< Fragment statistics
-  uint32_t bfr_size;                           //!< Uncompressed buffer size
-  uint32_t compressed_size;                    //!< Compressed buffer size
-  uint32_t max_page_data_size;  //!< Max data size (excuding header) of any page in this chunk
-  uint32_t page_headers_size;   //!< Sum of size of all page headers
-  uint32_t start_row;           //!< First row of chunk
-  uint32_t num_rows;            //!< Number of rows in chunk
-  uint32_t num_values;      //!< Number of values in chunk. Different from num_rows for nested types
-=======
   parquet_column_device_view const* col_desc;  //!< Column description
   size_type col_desc_id;
   PageFragment* fragments;        //!< First fragment in chunk
@@ -321,10 +307,11 @@
   statistics_chunk const* stats;  //!< Fragment statistics
   uint32_t bfr_size;              //!< Uncompressed buffer size
   uint32_t compressed_size;       //!< Compressed buffer size
+  uint32_t max_page_data_size;    //!< Max data size (excuding header) of any page in this chunk
+  uint32_t page_headers_size;     //!< Sum of size of all page headers
   uint32_t start_row;             //!< First row of chunk
   uint32_t num_rows;              //!< Number of rows in chunk
   size_type num_values;     //!< Number of values in chunk. Different from num_rows for nested types
->>>>>>> 80bf8d9f
   uint32_t first_fragment;  //!< First fragment of chunk
   EncPage* pages;           //!< Ptr to pages that belong to this chunk
   uint32_t first_page;      //!< First page of chunk
@@ -560,16 +547,10 @@
                       device_span<gpu::EncPage> pages,
                       device_span<parquet_column_device_view const> col_desc,
                       int32_t num_columns,
-<<<<<<< HEAD
-                      statistics_merge_group *page_grstats,
-                      statistics_merge_group *chunk_grstats,
+                      statistics_merge_group* page_grstats,
+                      statistics_merge_group* chunk_grstats,
                       size_t max_page_comp_data_size,
                       rmm::cuda_stream_view stream);
-=======
-                      statistics_merge_group* page_grstats  = nullptr,
-                      statistics_merge_group* chunk_grstats = nullptr,
-                      rmm::cuda_stream_view stream          = rmm::cuda_stream_default);
->>>>>>> 80bf8d9f
 
 /**
  * @brief Launches kernel for packing column data into parquet pages
@@ -602,17 +583,10 @@
  * @param[in] stream CUDA stream to use, default 0
  */
 void EncodePageHeaders(device_span<EncPage> pages,
-<<<<<<< HEAD
                        device_span<gpu_inflate_status_s const> comp_out,
                        device_span<statistics_chunk const> page_stats,
-                       const statistics_chunk *chunk_stats,
+                       const statistics_chunk* chunk_stats,
                        rmm::cuda_stream_view stream);
-=======
-                       device_span<gpu_inflate_status_s const> comp_out = {},
-                       device_span<statistics_chunk const> page_stats   = {},
-                       const statistics_chunk* chunk_stats              = nullptr,
-                       rmm::cuda_stream_view stream                     = rmm::cuda_stream_default);
->>>>>>> 80bf8d9f
 
 /**
  * @brief Launches kernel to gather pages to a single contiguous block per chunk
