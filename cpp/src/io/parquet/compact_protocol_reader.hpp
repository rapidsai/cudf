--- conflicted
+++ resolved
@@ -98,7 +98,6 @@
 
  public:
   // Generate Thrift structure parsing routines
-<<<<<<< HEAD
   void read(FileMetaData* f);
   void read(SchemaElement* s);
   void read(LogicalType* l);
@@ -117,33 +116,10 @@
   void read(KeyValue* k);
   void read(PageLocation* p);
   void read(OffsetIndex* o);
+  void read(SizeStatistics* s);
   void read(ColumnIndex* c);
   void read(Statistics* s);
   void read(ColumnOrder* c);
-=======
-  bool read(FileMetaData* f);
-  bool read(SchemaElement* s);
-  bool read(LogicalType* l);
-  bool read(DecimalType* d);
-  bool read(TimeType* t);
-  bool read(TimeUnit* u);
-  bool read(TimestampType* t);
-  bool read(IntType* t);
-  bool read(RowGroup* r);
-  bool read(ColumnChunk* c);
-  bool read(ColumnChunkMetaData* c);
-  bool read(PageHeader* p);
-  bool read(DataPageHeader* d);
-  bool read(DictionaryPageHeader* d);
-  bool read(DataPageHeaderV2* d);
-  bool read(KeyValue* k);
-  bool read(PageLocation* p);
-  bool read(OffsetIndex* o);
-  bool read(SizeStatistics* s);
-  bool read(ColumnIndex* c);
-  bool read(Statistics* s);
-  bool read(ColumnOrder* c);
->>>>>>> b136d8b4
 
  public:
   static int NumRequiredBits(uint32_t max_level) noexcept
