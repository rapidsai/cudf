/*
 * Copyright (c) 2018-2023, NVIDIA CORPORATION.
 *
 * Licensed under the Apache License, Version 2.0 (the "License");
 * you may not use this file except in compliance with the License.
 * You may obtain a copy of the License at
 *
 *     http://www.apache.org/licenses/LICENSE-2.0
 *
 * Unless required by applicable law or agreed to in writing, software
 * distributed under the License is distributed on an "AS IS" BASIS,
 * WITHOUT WARRANTIES OR CONDITIONS OF ANY KIND, either express or implied.
 * See the License for the specific language governing permissions and
 * limitations under the License.
 */

#pragma once

#include "parquet.hpp"

#include <algorithm>
#include <cstddef>
#include <optional>
#include <string>
#include <vector>

namespace cudf {
namespace io {
namespace parquet {
/**
 * @brief Class for parsing Parquet's Thrift Compact Protocol encoded metadata
 *
 * This class takes in the starting location of the Parquet metadata, and fills
 * out Thrift-derived structs and a schema tree.
 *
 * In a Parquet, the metadata is separated from the data, both conceptually and
 * physically. There may be multiple data files sharing a common metadata file.
 *
 * The parser handles both V1 and V2 Parquet datasets, although not all
 * compression codecs are supported yet.
 */
class CompactProtocolReader {
 protected:
  static const uint8_t g_list2struct[16];

 public:
  explicit CompactProtocolReader(uint8_t const* base = nullptr, size_t len = 0) { init(base, len); }
  void init(uint8_t const* base, size_t len)
  {
    m_base = m_cur = base;
    m_end          = base + len;
  }
  [[nodiscard]] ptrdiff_t bytecount() const noexcept { return m_cur - m_base; }
  unsigned int getb() noexcept { return (m_cur < m_end) ? *m_cur++ : 0; }
  void skip_bytes(size_t bytecnt) noexcept
  {
    bytecnt = std::min(bytecnt, (size_t)(m_end - m_cur));
    m_cur += bytecnt;
  }

  // returns a varint encoded integer
  template <typename T>
  T get_varint() noexcept
  {
    T v = 0;
    for (uint32_t l = 0;; l += 7) {
      T c = getb();
      v |= (c & 0x7f) << l;
      if (c < 0x80) break;
    }
    return v;
  }

  // returns a zigzag encoded signed integer
  template <typename T>
  T get_zigzag() noexcept
  {
    using U = std::make_unsigned_t<T>;
    U u     = get_varint<U>();
    return static_cast<T>((u >> 1u) ^ -static_cast<T>(u & 1));
  }

  // thrift spec says to use zigzag i32 for i16 types
  int32_t get_i16() noexcept { return get_zigzag<int32_t>(); }
  int32_t get_i32() noexcept { return get_zigzag<int32_t>(); }
  int64_t get_i64() noexcept { return get_zigzag<int64_t>(); }

<<<<<<< HEAD
  uint32_t get_u32() noexcept { return get_varint<int32_t>(); }
  uint64_t get_u64() noexcept { return get_varint<int64_t>(); }
=======
  uint32_t get_u32() noexcept { return get_varint<uint32_t>(); }
  uint64_t get_u64() noexcept { return get_varint<uint64_t>(); }
>>>>>>> a91a1961

  uint32_t get_listh(uint8_t* el_type) noexcept
  {
    uint32_t c  = getb();
    uint32_t sz = c >> 4;
    *el_type    = c & 0xf;
    if (sz == 0xf) sz = get_u32();
    return sz;
  }
  bool skip_struct_field(int t, int depth = 0);

 public:
  // Generate Thrift structure parsing routines
  bool read(FileMetaData* f);
  bool read(SchemaElement* s);
  bool read(LogicalType* l);
  bool read(DecimalType* d);
  bool read(TimeType* t);
  bool read(TimeUnit* u);
  bool read(TimestampType* t);
  bool read(IntType* t);
  bool read(RowGroup* r);
  bool read(ColumnChunk* c);
  bool read(ColumnChunkMetaData* c);
  bool read(PageHeader* p);
  bool read(DataPageHeader* d);
  bool read(DictionaryPageHeader* d);
  bool read(DataPageHeaderV2* d);
  bool read(KeyValue* k);
  bool read(PageLocation* p);
  bool read(OffsetIndex* o);
  bool read(SizeStatistics* s);
  bool read(ColumnIndex* c);
  bool read(Statistics* s);
  bool read(ColumnOrder* c);

 public:
  static int NumRequiredBits(uint32_t max_level) noexcept
  {
    return 32 - CountLeadingZeros32(max_level);
  }
  bool InitSchema(FileMetaData* md);

 protected:
  int WalkSchema(FileMetaData* md,
                 int idx           = 0,
                 int parent_idx    = 0,
                 int max_def_level = 0,
                 int max_rep_level = 0);

 protected:
  uint8_t const* m_base = nullptr;
  uint8_t const* m_cur  = nullptr;
  uint8_t const* m_end  = nullptr;

  friend class ParquetFieldString;
  friend class ParquetFieldStringList;
  friend class ParquetFieldBinary;
  friend class ParquetFieldBinaryList;
  friend class ParquetFieldStructBlob;
};

}  // namespace parquet
}  // namespace io
}  // namespace cudf<|MERGE_RESOLUTION|>--- conflicted
+++ resolved
@@ -85,13 +85,8 @@
   int32_t get_i32() noexcept { return get_zigzag<int32_t>(); }
   int64_t get_i64() noexcept { return get_zigzag<int64_t>(); }
 
-<<<<<<< HEAD
-  uint32_t get_u32() noexcept { return get_varint<int32_t>(); }
-  uint64_t get_u64() noexcept { return get_varint<int64_t>(); }
-=======
   uint32_t get_u32() noexcept { return get_varint<uint32_t>(); }
   uint64_t get_u64() noexcept { return get_varint<uint64_t>(); }
->>>>>>> a91a1961
 
   uint32_t get_listh(uint8_t* el_type) noexcept
   {
