/*
 * Copyright (c) 2018-2023, NVIDIA CORPORATION.
 *
 * Licensed under the Apache License, Version 2.0 (the "License");
 * you may not use this file except in compliance with the License.
 * You may obtain a copy of the License at
 *
 *     http://www.apache.org/licenses/LICENSE-2.0
 *
 * Unless required by applicable law or agreed to in writing, software
 * distributed under the License is distributed on an "AS IS" BASIS,
 * WITHOUT WARRANTIES OR CONDITIONS OF ANY KIND, either express or implied.
 * See the License for the specific language governing permissions and
 * limitations under the License.
 */

#pragma once

#include "parquet.hpp"

#include <algorithm>
#include <cstddef>
#include <optional>
#include <string>
#include <utility>
#include <vector>

namespace cudf {
namespace io {
namespace parquet {
/**
 * @brief Class for parsing Parquet's Thrift Compact Protocol encoded metadata
 *
 * This class takes in the starting location of the Parquet metadata, and fills
 * out Thrift-derived structs and a schema tree.
 *
 * In a Parquet, the metadata is separated from the data, both conceptually and
 * physically. There may be multiple data files sharing a common metadata file.
 *
 * The parser handles both V1 and V2 Parquet datasets, although not all
 * compression codecs are supported yet.
 */
class CompactProtocolReader {
 public:
  explicit CompactProtocolReader(uint8_t const* base = nullptr, size_t len = 0) { init(base, len); }
  void init(uint8_t const* base, size_t len)
  {
    m_base = m_cur = base;
    m_end          = base + len;
  }
  [[nodiscard]] ptrdiff_t bytecount() const noexcept { return m_cur - m_base; }
  unsigned int getb() noexcept { return (m_cur < m_end) ? *m_cur++ : 0; }
  void skip_bytes(size_t bytecnt) noexcept
  {
    bytecnt = std::min(bytecnt, (size_t)(m_end - m_cur));
    m_cur += bytecnt;
  }

  // returns a varint encoded integer
  template <typename T>
  T get_varint() noexcept
  {
    T v = 0;
    for (uint32_t l = 0;; l += 7) {
      T c = getb();
      v |= (c & 0x7f) << l;
<<<<<<< HEAD
      if (c < 0x80) break;
=======
      if (c < 0x80) { break; }
>>>>>>> 13200ffb
    }
    return v;
  }

  // returns a zigzag encoded signed integer
  template <typename T>
  T get_zigzag() noexcept
  {
<<<<<<< HEAD
    using U = std::make_unsigned_t<T>;
    U u     = get_varint<U>();
=======
    using U   = std::make_unsigned_t<T>;
    U const u = get_varint<U>();
>>>>>>> 13200ffb
    return static_cast<T>((u >> 1u) ^ -static_cast<T>(u & 1));
  }

  // thrift spec says to use zigzag i32 for i16 types
  int32_t get_i16() noexcept { return get_zigzag<int32_t>(); }
  int32_t get_i32() noexcept { return get_zigzag<int32_t>(); }
  int64_t get_i64() noexcept { return get_zigzag<int64_t>(); }

  uint32_t get_u32() noexcept { return get_varint<uint32_t>(); }
  uint64_t get_u64() noexcept { return get_varint<uint64_t>(); }

<<<<<<< HEAD
  uint32_t get_listh(uint8_t* el_type) noexcept
  {
    uint32_t c  = getb();
    uint32_t sz = c >> 4;
    *el_type    = c & 0xf;
    if (sz == 0xf) sz = get_u32();
    return sz;
=======
  [[nodiscard]] std::pair<uint8_t, uint32_t> get_listh() noexcept
  {
    uint32_t const c = getb();
    uint32_t sz      = c >> 4;
    uint8_t t        = c & 0xf;
    if (sz == 0xf) { sz = get_u32(); }
    return {t, sz};
>>>>>>> 13200ffb
  }

  bool skip_struct_field(int t, int depth = 0);

 public:
  // Generate Thrift structure parsing routines
  bool read(FileMetaData* f);
  bool read(SchemaElement* s);
  bool read(LogicalType* l);
  bool read(DecimalType* d);
  bool read(TimeType* t);
  bool read(TimeUnit* u);
  bool read(TimestampType* t);
  bool read(IntType* t);
  bool read(RowGroup* r);
  bool read(ColumnChunk* c);
  bool read(ColumnChunkMetaData* c);
  bool read(PageHeader* p);
  bool read(DataPageHeader* d);
  bool read(DictionaryPageHeader* d);
  bool read(DataPageHeaderV2* d);
  bool read(KeyValue* k);
  bool read(PageLocation* p);
  bool read(OffsetIndex* o);
  bool read(SizeStatistics* s);
  bool read(ColumnIndex* c);
  bool read(Statistics* s);
  bool read(ColumnOrder* c);

 public:
  static int NumRequiredBits(uint32_t max_level) noexcept
  {
    return 32 - CountLeadingZeros32(max_level);
  }
  bool InitSchema(FileMetaData* md);

 protected:
  int WalkSchema(FileMetaData* md,
                 int idx           = 0,
                 int parent_idx    = 0,
                 int max_def_level = 0,
                 int max_rep_level = 0);

 protected:
  uint8_t const* m_base = nullptr;
  uint8_t const* m_cur  = nullptr;
  uint8_t const* m_end  = nullptr;

  friend class ParquetFieldString;
  friend class ParquetFieldStringList;
  friend class ParquetFieldBinary;
  friend class ParquetFieldBinaryList;
  friend class ParquetFieldStructBlob;
};

}  // namespace parquet
}  // namespace io
}  // namespace cudf<|MERGE_RESOLUTION|>--- conflicted
+++ resolved
@@ -64,11 +64,7 @@
     for (uint32_t l = 0;; l += 7) {
       T c = getb();
       v |= (c & 0x7f) << l;
-<<<<<<< HEAD
-      if (c < 0x80) break;
-=======
       if (c < 0x80) { break; }
->>>>>>> 13200ffb
     }
     return v;
   }
@@ -77,13 +73,8 @@
   template <typename T>
   T get_zigzag() noexcept
   {
-<<<<<<< HEAD
-    using U = std::make_unsigned_t<T>;
-    U u     = get_varint<U>();
-=======
     using U   = std::make_unsigned_t<T>;
     U const u = get_varint<U>();
->>>>>>> 13200ffb
     return static_cast<T>((u >> 1u) ^ -static_cast<T>(u & 1));
   }
 
@@ -95,15 +86,6 @@
   uint32_t get_u32() noexcept { return get_varint<uint32_t>(); }
   uint64_t get_u64() noexcept { return get_varint<uint64_t>(); }
 
-<<<<<<< HEAD
-  uint32_t get_listh(uint8_t* el_type) noexcept
-  {
-    uint32_t c  = getb();
-    uint32_t sz = c >> 4;
-    *el_type    = c & 0xf;
-    if (sz == 0xf) sz = get_u32();
-    return sz;
-=======
   [[nodiscard]] std::pair<uint8_t, uint32_t> get_listh() noexcept
   {
     uint32_t const c = getb();
@@ -111,7 +93,6 @@
     uint8_t t        = c & 0xf;
     if (sz == 0xf) { sz = get_u32(); }
     return {t, sz};
->>>>>>> 13200ffb
   }
 
   bool skip_struct_field(int t, int depth = 0);
