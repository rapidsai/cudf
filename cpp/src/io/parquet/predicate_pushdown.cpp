--- conflicted
+++ resolved
@@ -450,14 +450,8 @@
     if (predicate.nullable()) {
       auto bitmask = cudf::detail::make_pinned_vector_async<bitmask_type>(num_bitmasks, stream);
       cudf::detail::cuda_memcpy(
-<<<<<<< HEAD
-        cudf::host_span<bitmask_type>{bitmask.data(), static_cast<size_t>(num_bitmasks)},
-        cudf::device_span<bitmask_type const>{predicate.null_mask(),
-                                              static_cast<size_t>(num_bitmasks)},
-=======
         cudf::host_span<bitmask_type>{bitmask.data(), num_bitmasks},
         cudf::device_span<bitmask_type const>{predicate.null_mask(), num_bitmasks},
->>>>>>> cf2d6191
         stream);
       return bitmask;
     } else {
@@ -474,14 +468,8 @@
   auto is_row_group_required =
     cudf::detail::make_pinned_vector_async<uint8_t>(predicate.size(), stream);
   cudf::detail::cuda_memcpy(
-<<<<<<< HEAD
-    cudf::host_span<uint8_t>{is_row_group_required.data(), static_cast<size_t>(predicate.size())},
-    cudf::device_span<uint8_t const>{predicate.data<uint8_t>(),
-                                     static_cast<size_t>(predicate.size())},
-=======
     cudf::host_span<uint8_t>(is_row_group_required.data(), predicate.size()),
     cudf::device_span<uint8_t const>(predicate.data<uint8_t>(), predicate.size()),
->>>>>>> cf2d6191
     stream);
 
   // Return if all are required, or all are nulls.
