--- conflicted
+++ resolved
@@ -62,25 +62,13 @@
 
   // uses storage type as T
   template <typename T, CUDF_ENABLE_IF(cudf::is_dictionary<T>() or cudf::is_nested<T>())>
-<<<<<<< HEAD
-  static T convert(uint8_t const* stats_val,
-                   size_t stats_size,
-                   cudf::io::parquet::detail::Type const type)
-=======
   static T convert(uint8_t const* stats_val, size_t stats_size, Type const type)
->>>>>>> e28017cc
   {
     CUDF_FAIL("unsupported type for stats casting");
   }
 
   template <typename T, CUDF_ENABLE_IF(cudf::is_boolean<T>())>
-<<<<<<< HEAD
-  static T convert(uint8_t const* stats_val,
-                   size_t stats_size,
-                   cudf::io::parquet::detail::Type const type)
-=======
   static T convert(uint8_t const* stats_val, size_t stats_size, Type const type)
->>>>>>> e28017cc
   {
     CUDF_EXPECTS(type == BOOLEAN, "Invalid type and stats combination");
     return targetType<T>(*reinterpret_cast<bool const*>(stats_val));
@@ -90,13 +78,7 @@
   template <typename T,
             CUDF_ENABLE_IF((cudf::is_integral<T>() and !cudf::is_boolean<T>()) or
                            cudf::is_fixed_point<T>() or cudf::is_chrono<T>())>
-<<<<<<< HEAD
-  static T convert(uint8_t const* stats_val,
-                   size_t stats_size,
-                   cudf::io::parquet::detail::Type const type)
-=======
   static T convert(uint8_t const* stats_val, size_t stats_size, Type const type)
->>>>>>> e28017cc
   {
     switch (type) {
       case INT32: return targetType<T>(*reinterpret_cast<int32_t const*>(stats_val));
@@ -121,13 +103,7 @@
   }
 
   template <typename T, CUDF_ENABLE_IF(cudf::is_floating_point<T>())>
-<<<<<<< HEAD
-  static T convert(uint8_t const* stats_val,
-                   size_t stats_size,
-                   cudf::io::parquet::detail::Type const type)
-=======
   static T convert(uint8_t const* stats_val, size_t stats_size, Type const type)
->>>>>>> e28017cc
   {
     switch (type) {
       case FLOAT: return targetType<T>(*reinterpret_cast<float const*>(stats_val));
@@ -137,13 +113,7 @@
   }
 
   template <typename T, CUDF_ENABLE_IF(std::is_same_v<T, string_view>)>
-<<<<<<< HEAD
-  static T convert(uint8_t const* stats_val,
-                   size_t stats_size,
-                   cudf::io::parquet::detail::Type const type)
-=======
   static T convert(uint8_t const* stats_val, size_t stats_size, Type const type)
->>>>>>> e28017cc
   {
     switch (type) {
       case BYTE_ARRAY: [[fallthrough]];
