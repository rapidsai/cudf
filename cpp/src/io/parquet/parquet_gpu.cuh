/*
 * Copyright (c) 2022-2025, NVIDIA CORPORATION.
 *
 * Licensed under the Apache License, Version 2.0 (the "License");
 * you may not use this file except in compliance with the License.
 * You may obtain a copy of the License at
 *
 *     http://www.apache.org/licenses/LICENSE-2.0
 *
 * Unless required by applicable law or agreed to in writing, software
 * distributed under the License is distributed on an "AS IS" BASIS,
 * WITHOUT WARRANTIES OR CONDITIONS OF ANY KIND, either express or implied.
 * See the License for the specific language governing permissions and
 * limitations under the License.
 */

#pragma once

#include "parquet_gpu.hpp"

#include <cudf/detail/cuco_helpers.hpp>
#include <cudf/lists/lists_column_device_view.cuh>
#include <cudf/types.hpp>

#include <cuco/pair.cuh>
#include <cuco/storage.cuh>

namespace cudf::io::parquet::detail {

using key_type    = size_type;
using mapped_type = size_type;
using slot_type   = cuco::pair<key_type, mapped_type>;

auto constexpr map_cg_size =
  1;  ///< A CUDA Cooperative Group of 1 thread (set for best performance) to handle each subset.
      ///< Note: Adjust insert and find loops to use `cg::tile<map_cg_size>` if increasing this.
auto constexpr bucket_size =
  1;  ///< Number of concurrent slots (set for best performance) handled by each thread.
auto constexpr occupancy_factor = 1.43f;  ///< cuCollections suggests using a hash map of size
                                          ///< N * (1/0.7) = 1.43 to target a 70% occupancy factor.

auto constexpr KEY_SENTINEL   = key_type{-1};
auto constexpr VALUE_SENTINEL = mapped_type{-1};
auto constexpr SCOPE          = cuda::thread_scope_block;

<<<<<<< HEAD
using storage_type     = cuco::flat_storage<slot_type,
                                        bucket_size,
                                        cuco::extent<std::size_t>,
                                        cudf::detail::cuco_allocator<char>>;
=======
using storage_type     = cuco::bucket_storage<slot_type,
                                              bucket_size,
                                              cuco::extent<std::size_t>,
                                              cudf::detail::cuco_allocator<char>>;
>>>>>>> b9fb5171
using storage_ref_type = typename storage_type::ref_type;

/**
 * @brief Return the byte length of parquet dtypes that are physically represented by INT32
 */
inline uint32_t __device__ int32_logical_len(type_id id)
{
  switch (id) {
    case cudf::type_id::INT8: [[fallthrough]];
    case cudf::type_id::UINT8: return 1;
    case cudf::type_id::INT16: [[fallthrough]];
    case cudf::type_id::UINT16: return 2;
    case cudf::type_id::DURATION_SECONDS: [[fallthrough]];
    case cudf::type_id::DURATION_MILLISECONDS: return 8;
    default: return 4;
  }
}

/**
 * @brief Translate the row index of a parent column_device_view into the index of the first value
 * in the leaf child.
 * Only works in the context of parquet writer where struct columns are previously modified s.t.
 * they only have one immediate child.
 */
inline size_type __device__ row_to_value_idx(size_type idx,
                                             parquet_column_device_view const& parquet_col)
{
  // with a byte array, we can't go all the way down to the leaf node, but instead we want to leave
  // the size at the parent level because we are writing out parent row byte arrays.
  auto col = *parquet_col.parent_column;
  while (col.type().id() == type_id::LIST or col.type().id() == type_id::STRUCT) {
    if (col.type().id() == type_id::STRUCT) {
      idx += col.offset();
      col = col.child(0);
    } else {
      auto list_col = cudf::detail::lists_column_device_view(col);
      auto child    = list_col.child();
      if (parquet_col.output_as_byte_array && child.type().id() == type_id::UINT8) { break; }
      idx = list_col.offset_at(idx);
      col = child;
    }
  }
  return idx;
}

/**
 * @brief Insert chunk values into their respective hash maps
 *
 * @param map_storage Bulk hashmap storage
 * @param frags Column fragments
 * @param stream CUDA stream to use
 */
void populate_chunk_hash_maps(device_span<slot_type> const map_storage,
                              cudf::detail::device_2dspan<PageFragment const> frags,
                              rmm::cuda_stream_view stream);

/**
 * @brief Compact dictionary hash map entries into chunk.dict_data
 *
 * @param map_storage Bulk hashmap storage
 * @param chunks Flat span of chunks to compact hash maps for
 * @param stream CUDA stream to use
 */
void collect_map_entries(device_span<slot_type> const map_storage,
                         device_span<EncColumnChunk> chunks,
                         rmm::cuda_stream_view stream);

/**
 * @brief Get the Dictionary Indices for each row
 *
 * For each row of a chunk, gets the indices into chunk.dict_data which contains the value otherwise
 * stored in input column [row]. Stores these indices into chunk.dict_index.
 *
 * Since dict_data itself contains indices into the original cudf column, this means that
 * col[row] == col[dict_data[dict_index[row - chunk.start_row]]]
 *
 * @param map_storage Bulk hashmap storage
 * @param frags Column fragments
 * @param stream CUDA stream to use
 */
void get_dictionary_indices(device_span<slot_type> const map_storage,
                            cudf::detail::device_2dspan<PageFragment const> frags,
                            rmm::cuda_stream_view stream);

}  // namespace cudf::io::parquet::detail<|MERGE_RESOLUTION|>--- conflicted
+++ resolved
@@ -43,17 +43,10 @@
 auto constexpr VALUE_SENTINEL = mapped_type{-1};
 auto constexpr SCOPE          = cuda::thread_scope_block;
 
-<<<<<<< HEAD
-using storage_type     = cuco::flat_storage<slot_type,
-                                        bucket_size,
-                                        cuco::extent<std::size_t>,
-                                        cudf::detail::cuco_allocator<char>>;
-=======
 using storage_type     = cuco::bucket_storage<slot_type,
                                               bucket_size,
                                               cuco::extent<std::size_t>,
                                               cudf::detail::cuco_allocator<char>>;
->>>>>>> b9fb5171
 using storage_ref_type = typename storage_type::ref_type;
 
 /**
