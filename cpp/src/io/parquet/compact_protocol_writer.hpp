/*
 * Copyright (c) 2018-2024, NVIDIA CORPORATION.
 *
 * Licensed under the Apache License, Version 2.0 (the "License");
 * you may not use this file except in compliance with the License.
 * You may obtain a copy of the License at
 *
 *     http://www.apache.org/licenses/LICENSE-2.0
 *
 * Unless required by applicable law or agreed to in writing, software
 * distributed under the License is distributed on an "AS IS" BASIS,
 * WITHOUT WARRANTIES OR CONDITIONS OF ANY KIND, either express or implied.
 * See the License for the specific language governing permissions and
 * limitations under the License.
 */

#pragma once

#include "parquet.hpp"
#include "parquet_common.hpp"

#include <algorithm>
#include <cstddef>
#include <cstdint>
#include <string>
#include <vector>

namespace cudf::io::parquet::detail {

/**
 * @brief Class for parsing Parquet's Thrift Compact Protocol encoded metadata
 *
 * This class takes in the Parquet structs and outputs a Thrift-encoded binary blob
 */
class CompactProtocolWriter {
 public:
  CompactProtocolWriter(std::vector<uint8_t>* output) : m_buf(*output) {}

  size_t write(FileMetaData const&);
  size_t write(DecimalType const&);
  size_t write(TimeUnit const&);
  size_t write(TimeType const&);
  size_t write(TimestampType const&);
  size_t write(IntType const&);
  size_t write(LogicalType const&);
  size_t write(SchemaElement const&);
  size_t write(RowGroup const&);
  size_t write(KeyValue const&);
  size_t write(ColumnChunk const&);
  size_t write(ColumnChunkMetaData const&);
  size_t write(Statistics const&);
  size_t write(PageLocation const&);
  size_t write(OffsetIndex const&);
  size_t write(SizeStatistics const&);
  size_t write(ColumnOrder const&);
<<<<<<< HEAD
  size_t write(PageEncodingStats const&);
=======
  size_t write(SortingColumn const&);
>>>>>>> 8db18511

 protected:
  std::vector<uint8_t>& m_buf;
  friend class CompactProtocolFieldWriter;
};

class CompactProtocolFieldWriter {
  CompactProtocolWriter& writer;
  size_t struct_start_pos;
  int current_field_value;

 public:
  CompactProtocolFieldWriter(CompactProtocolWriter& caller)
    : writer(caller), struct_start_pos(writer.m_buf.size()), current_field_value(0)
  {
  }

  void put_byte(uint8_t v);

  void put_byte(uint8_t const* raw, uint32_t len);

  uint32_t put_uint(uint64_t v);

  uint32_t put_int(int64_t v);

  template <typename T>
  void put_packed_type_byte(T high_bits, FieldType t)
  {
    uint8_t const clamped_high_bits = std::min(std::max(high_bits, T{0}), T{0xf});
    put_byte((clamped_high_bits << 4) | static_cast<uint8_t>(t));
  }

  void put_field_header(int f, int cur, FieldType t);

  inline void field_bool(int field, bool b);

  inline void field_int8(int field, int8_t val);

  inline void field_int16(int field, int16_t val);

  inline void field_int(int field, int32_t val);

  inline void field_int(int field, int64_t val);

  template <typename Enum>
  inline void field_int_list(int field, std::vector<Enum> const& val);

  template <typename T>
  inline void field_struct(int field, T const& val);

  inline void field_empty_struct(int field);

  template <typename T>
  inline void field_struct_list(int field, std::vector<T> const& val);

  inline size_t value();

  inline void field_struct_blob(int field, std::vector<uint8_t> const& val);

  inline void field_binary(int field, std::vector<uint8_t> const& val);

  inline void field_string(int field, std::string const& val);

  inline void field_string_list(int field, std::vector<std::string> const& val);

  inline int current_field();

  inline void set_current_field(int const& field);
};

template <>
inline void CompactProtocolFieldWriter::field_int_list<int64_t>(int field,
                                                                std::vector<int64_t> const& val);

}  // namespace cudf::io::parquet::detail<|MERGE_RESOLUTION|>--- conflicted
+++ resolved
@@ -53,11 +53,8 @@
   size_t write(OffsetIndex const&);
   size_t write(SizeStatistics const&);
   size_t write(ColumnOrder const&);
-<<<<<<< HEAD
   size_t write(PageEncodingStats const&);
-=======
   size_t write(SortingColumn const&);
->>>>>>> 8db18511
 
  protected:
   std::vector<uint8_t>& m_buf;
