/*
 * Copyright (c) 2018-2023, NVIDIA CORPORATION.
 *
 * Licensed under the Apache License, Version 2.0 (the "License");
 * you may not use this file except in compliance with the License.
 * You may obtain a copy of the License at
 *
 *     http://www.apache.org/licenses/LICENSE-2.0
 *
 * Unless required by applicable law or agreed to in writing, software
 * distributed under the License is distributed on an "AS IS" BASIS,
 * WITHOUT WARRANTIES OR CONDITIONS OF ANY KIND, either express or implied.
 * See the License for the specific language governing permissions and
 * limitations under the License.
 */

#include "parquet_gpu.hpp"
#include <io/utilities/block_utils.cuh>
#include <io/utilities/column_buffer.hpp>

#include <cuda/std/tuple>
#include <cudf/detail/utilities/assert.cuh>
#include <cudf/detail/utilities/hash_functions.cuh>
#include <cudf/detail/utilities/integer_utils.hpp>
#include <cudf/strings/string_view.hpp>
#include <cudf/utilities/bit.hpp>

#include <rmm/cuda_stream_view.hpp>
#include <rmm/exec_policy.hpp>

#include <thrust/functional.h>
#include <thrust/iterator/iterator_categories.h>
#include <thrust/iterator/transform_iterator.h>
#include <thrust/iterator/transform_output_iterator.h>
#include <thrust/reduce.h>
#include <thrust/scan.h>
#include <thrust/sequence.h>
#include <thrust/sort.h>
#include <thrust/transform.h>
#include <thrust/tuple.h>

namespace cudf {
namespace io {
namespace parquet {
namespace gpu {

namespace {

constexpr int block_size           = 128;
constexpr int non_zero_buffer_size = block_size * 2;

constexpr int rolling_index(int index) { return index & (non_zero_buffer_size - 1); }

// Use up to 512 bytes of shared memory as a cache for nesting information.
// As of 1/20/23, this gives us a max nesting depth of 10 (after which it falls back to
// global memory). This handles all but the most extreme cases.
constexpr int max_cacheable_nesting_decode_info = (512) / sizeof(PageNestingDecodeInfo);

struct page_state_s {
  const uint8_t* data_start;
  const uint8_t* data_end;
  const uint8_t* lvl_end;
  const uint8_t* dict_base;    // ptr to dictionary page data
  int32_t dict_size;           // size of dictionary data
  int32_t first_row;           // First row in page to output
  int32_t num_rows;            // Rows in page to decode (including rows to be skipped)
  int32_t first_output_value;  // First value in page to output
  int32_t num_input_values;    // total # of input/level values in the page
  int32_t dtype_len;           // Output data type length
  int32_t dtype_len_in;        // Can be larger than dtype_len if truncating 32-bit into 8-bit
  int32_t dict_bits;           // # of bits to store dictionary indices
  uint32_t dict_run;
  int32_t dict_val;
  uint32_t initial_rle_run[NUM_LEVEL_TYPES];   // [def,rep]
  int32_t initial_rle_value[NUM_LEVEL_TYPES];  // [def,rep]
  int32_t error;
  PageInfo page;
  ColumnChunkDesc col;

  // (leaf) value decoding
  int32_t nz_count;  // number of valid entries in nz_idx (write position in circular buffer)
  int32_t dict_pos;  // write position of dictionary indices
  int32_t src_pos;   // input read position of final output value
  int32_t ts_scale;  // timestamp scale: <0: divide by -ts_scale, >0: multiply by ts_scale
  uint32_t nz_idx[non_zero_buffer_size];    // circular buffer of non-null value positions
  uint32_t dict_idx[non_zero_buffer_size];  // Dictionary index, boolean, or string offset values
  uint32_t str_len[non_zero_buffer_size];   // String length for plain encoding of strings

  // repetition/definition level decoding
  int32_t input_value_count;                  // how many values of the input we've processed
  int32_t input_row_count;                    // how many rows of the input we've processed
  int32_t input_leaf_count;                   // how many leaf values of the input we've processed
  uint32_t rep[non_zero_buffer_size];         // circular buffer of repetition level values
  uint32_t def[non_zero_buffer_size];         // circular buffer of definition level values
  const uint8_t* lvl_start[NUM_LEVEL_TYPES];  // [def,rep]
  int32_t lvl_count[NUM_LEVEL_TYPES];         // how many of each of the streams we've decoded
  int32_t row_index_lower_bound;              // lower bound of row indices we should process

  // a shared-memory cache of frequently used data when decoding. The source of this data is
  // normally stored in global memory which can yield poor performance. So, when possible
  // we copy that info here prior to decoding
  PageNestingDecodeInfo nesting_decode_cache[max_cacheable_nesting_decode_info];
  // points to either nesting_decode above when possible, or to the global source otherwise
  PageNestingDecodeInfo* pndi;
};

/**
 * @brief Returns whether or not a page spans either the beginning or the end of the
 * specified row bounds
 *
 * @param s The page to be checked
 * @param min_row The starting row index
 * @param num_rows The number of rows
 *
 * @return True if the page spans the beginning or the end of the row bounds
 */
inline __device__ bool is_bounds_page(page_state_s* const s, size_t min_row, size_t num_rows)
{
  size_t const page_begin = s->col.start_row + s->page.chunk_row;
  size_t const page_end   = page_begin + s->page.num_rows;
  size_t const begin      = min_row;
  size_t const end        = min_row + num_rows;
  return ((page_begin <= begin && page_end >= begin) || (page_begin <= end && page_end >= end));
}

/**
 * @brief Read a 32-bit varint integer
 *
 * @param[in,out] cur The current data position, updated after the read
 * @param[in] end The end data position
 *
 * @return The 32-bit value read
 */
inline __device__ uint32_t get_vlq32(const uint8_t*& cur, const uint8_t* end)
{
  uint32_t v = *cur++;
  if (v >= 0x80 && cur < end) {
    v = (v & 0x7f) | ((*cur++) << 7);
    if (v >= (0x80 << 7) && cur < end) {
      v = (v & ((0x7f << 7) | 0x7f)) | ((*cur++) << 14);
      if (v >= (0x80 << 14) && cur < end) {
        v = (v & ((0x7f << 14) | (0x7f << 7) | 0x7f)) | ((*cur++) << 21);
        if (v >= (0x80 << 21) && cur < end) {
          v = (v & ((0x7f << 21) | (0x7f << 14) | (0x7f << 7) | 0x7f)) | ((*cur++) << 28);
        }
      }
    }
  }
  return v;
}

/**
 * @brief Parse the beginning of the level section (definition or repetition),
 * initializes the initial RLE run & value, and returns the section length
 *
 * @param[in,out] s The page state
 * @param[in] cur The current data position
 * @param[in] end The end of the data
 * @param[in] level_bits The bits required
 *
 * @return The length of the section
 */
__device__ uint32_t InitLevelSection(page_state_s* s,
                                     const uint8_t* cur,
                                     const uint8_t* end,
                                     level_type lvl)
{
  int32_t len;
  int level_bits    = s->col.level_bits[lvl];
  Encoding encoding = lvl == level_type::DEFINITION ? s->page.definition_level_encoding
                                                    : s->page.repetition_level_encoding;

  if (level_bits == 0) {
    len                       = 0;
    s->initial_rle_run[lvl]   = s->page.num_input_values * 2;  // repeated value
    s->initial_rle_value[lvl] = 0;
    s->lvl_start[lvl]         = cur;
  } else if (encoding == Encoding::RLE) {
    // V2 only uses RLE encoding, so only perform check here
    if (s->page.def_lvl_bytes || s->page.rep_lvl_bytes) {
      len = lvl == level_type::DEFINITION ? s->page.def_lvl_bytes : s->page.rep_lvl_bytes;
    } else if (cur + 4 < end) {
      len = 4 + (cur[0]) + (cur[1] << 8) + (cur[2] << 16) + (cur[3] << 24);
      cur += 4;
    } else {
      len      = 0;
      s->error = 2;
    }
    if (!s->error) {
      uint32_t run            = get_vlq32(cur, end);
      s->initial_rle_run[lvl] = run;
      if (!(run & 1)) {
        int v = (cur < end) ? cur[0] : 0;
        cur++;
        if (level_bits > 8) {
          v |= ((cur < end) ? cur[0] : 0) << 8;
          cur++;
        }
        s->initial_rle_value[lvl] = v;
      }
      s->lvl_start[lvl] = cur;
      if (cur > end) { s->error = 2; }
    }
  } else if (encoding == Encoding::BIT_PACKED) {
    len                       = (s->page.num_input_values * level_bits + 7) >> 3;
    s->initial_rle_run[lvl]   = ((s->page.num_input_values + 7) >> 3) * 2 + 1;  // literal run
    s->initial_rle_value[lvl] = 0;
    s->lvl_start[lvl]         = cur;
  } else {
    s->error = 3;
    len      = 0;
  }
  return static_cast<uint32_t>(len);
}

/**
 * @brief Decode values out of a definition or repetition stream
 *
 * @param[in,out] s Page state input/output
 * @param[in] t target_count Target count of stream values on output
 * @param[in] t Warp0 thread ID (0..31)
 * @param[in] lvl The level type we are decoding - DEFINITION or REPETITION
 */
__device__ void gpuDecodeStream(
  uint32_t* output, page_state_s* s, int32_t target_count, int t, level_type lvl)
{
  const uint8_t* cur_def    = s->lvl_start[lvl];
  const uint8_t* end        = s->lvl_end;
  uint32_t level_run        = s->initial_rle_run[lvl];
  int32_t level_val         = s->initial_rle_value[lvl];
  int level_bits            = s->col.level_bits[lvl];
  int32_t num_input_values  = s->num_input_values;
  int32_t value_count       = s->lvl_count[lvl];
  int32_t batch_coded_count = 0;

  while (value_count < target_count && value_count < num_input_values) {
    int batch_len;
    if (level_run <= 1) {
      // Get a new run symbol from the byte stream
      int sym_len = 0;
      if (!t) {
        const uint8_t* cur = cur_def;
        if (cur < end) { level_run = get_vlq32(cur, end); }
        if (!(level_run & 1)) {
          if (cur < end) level_val = cur[0];
          cur++;
          if (level_bits > 8) {
            if (cur < end) level_val |= cur[0] << 8;
            cur++;
          }
        }
        if (cur > end || level_run <= 1) { s->error = 0x10; }
        sym_len = (int32_t)(cur - cur_def);
        __threadfence_block();
      }
      sym_len   = shuffle(sym_len);
      level_val = shuffle(level_val);
      level_run = shuffle(level_run);
      cur_def += sym_len;
    }
    if (s->error) { break; }

    batch_len = min(num_input_values - value_count, 32);
    if (level_run & 1) {
      // Literal run
      int batch_len8;
      batch_len  = min(batch_len, (level_run >> 1) * 8);
      batch_len8 = (batch_len + 7) >> 3;
      if (t < batch_len) {
        int bitpos         = t * level_bits;
        const uint8_t* cur = cur_def + (bitpos >> 3);
        bitpos &= 7;
        if (cur < end) level_val = cur[0];
        cur++;
        if (level_bits > 8 - bitpos && cur < end) {
          level_val |= cur[0] << 8;
          cur++;
          if (level_bits > 16 - bitpos && cur < end) level_val |= cur[0] << 16;
        }
        level_val = (level_val >> bitpos) & ((1 << level_bits) - 1);
      }
      level_run -= batch_len8 * 2;
      cur_def += batch_len8 * level_bits;
    } else {
      // Repeated value
      batch_len = min(batch_len, level_run >> 1);
      level_run -= batch_len * 2;
    }
    if (t < batch_len) {
      int idx                    = value_count + t;
      output[rolling_index(idx)] = level_val;
    }
    batch_coded_count += batch_len;
    value_count += batch_len;
  }

  // update the stream info
  if (!t) {
    s->lvl_start[lvl]         = cur_def;
    s->initial_rle_run[lvl]   = level_run;
    s->initial_rle_value[lvl] = level_val;
    s->lvl_count[lvl]         = value_count;
  }
}

/**
 * @brief Performs RLE decoding of dictionary indexes
 *
 * @param[in,out] s Page state input/output
 * @param[in] target_pos Target index position in dict_idx buffer (may exceed this value by up to
 * 31)
 * @param[in] t Warp1 thread ID (0..31)
 *
 * @return A pair containing the new output position, and the total length of strings decoded (this
 * will only be valid on thread 0 and if sizes_only is true)
 */
template <bool sizes_only>
__device__ cuda::std::pair<int, int> gpuDecodeDictionaryIndices(volatile page_state_s* s,
                                                                int target_pos,
                                                                int t)
{
  const uint8_t* end = s->data_end;
  int dict_bits      = s->dict_bits;
  int pos            = s->dict_pos;
  int str_len        = 0;

  while (pos < target_pos) {
    int is_literal, batch_len;
    if (!t) {
      uint32_t run       = s->dict_run;
      const uint8_t* cur = s->data_start;
      if (run <= 1) {
        run = (cur < end) ? get_vlq32(cur, end) : 0;
        if (!(run & 1)) {
          // Repeated value
          int bytecnt = (dict_bits + 7) >> 3;
          if (cur + bytecnt <= end) {
            int32_t run_val = cur[0];
            if (bytecnt > 1) {
              run_val |= cur[1] << 8;
              if (bytecnt > 2) {
                run_val |= cur[2] << 16;
                if (bytecnt > 3) { run_val |= cur[3] << 24; }
              }
            }
            s->dict_val = run_val & ((1 << dict_bits) - 1);
          }
          cur += bytecnt;
        }
      }
      if (run & 1) {
        // Literal batch: must output a multiple of 8, except for the last batch
        int batch_len_div8;
        batch_len      = max(min(32, (int)(run >> 1) * 8), 1);
        batch_len_div8 = (batch_len + 7) >> 3;
        run -= batch_len_div8 * 2;
        cur += batch_len_div8 * dict_bits;
      } else {
        batch_len = max(min(32, (int)(run >> 1)), 1);
        run -= batch_len * 2;
      }
      s->dict_run   = run;
      s->data_start = cur;
      is_literal    = run & 1;
      __threadfence_block();
    }
    __syncwarp();
    is_literal = shuffle(is_literal);
    batch_len  = shuffle(batch_len);

    // compute dictionary index.
    int dict_idx = 0;
    if (t < batch_len) {
      dict_idx = s->dict_val;
      if (is_literal) {
        int32_t ofs      = (t - ((batch_len + 7) & ~7)) * dict_bits;
        const uint8_t* p = s->data_start + (ofs >> 3);
        ofs &= 7;
        if (p < end) {
          uint32_t c = 8 - ofs;
          dict_idx   = (*p++) >> ofs;
          if (c < dict_bits && p < end) {
            dict_idx |= (*p++) << c;
            c += 8;
            if (c < dict_bits && p < end) {
              dict_idx |= (*p++) << c;
              c += 8;
              if (c < dict_bits && p < end) { dict_idx |= (*p++) << c; }
            }
          }
          dict_idx &= (1 << dict_bits) - 1;
        }
      }

      // if we're not computing sizes, store off the dictionary index
      if constexpr (!sizes_only) { s->dict_idx[rolling_index(pos + t)] = dict_idx; }
    }

    // if we're computing sizes, add the length(s)
    if constexpr (sizes_only) {
      int const len = [&]() {
        if (t >= batch_len) { return 0; }
        // we may end up decoding more indices than we asked for. so don't include those in the
        // size calculation
        if (pos + t >= target_pos) { return 0; }
        // TODO:  refactor this with gpuGetStringData / gpuGetStringSize
        uint32_t const dict_pos = (s->dict_bits > 0) ? dict_idx * sizeof(string_index_pair) : 0;
        if (target_pos && dict_pos < (uint32_t)s->dict_size) {
          const auto* src = reinterpret_cast<const string_index_pair*>(s->dict_base + dict_pos);
          return src->second;
        }
        return 0;
      }();

      using WarpReduce = cub::WarpReduce<size_type>;
      __shared__ typename WarpReduce::TempStorage temp_storage;
      // note: str_len will only be valid on thread 0.
      str_len += WarpReduce(temp_storage).Sum(len);
    }

    pos += batch_len;
  }
  return {pos, str_len};
}

/**
 * @brief Performs RLE decoding of dictionary indexes, for when dict_size=1
 *
 * @param[in,out] s Page state input/output
 * @param[in] target_pos Target write position
 * @param[in] t Thread ID
 *
 * @return The new output position
 */
__device__ int gpuDecodeRleBooleans(volatile page_state_s* s, int target_pos, int t)
{
  const uint8_t* end = s->data_end;
  int pos            = s->dict_pos;

  while (pos < target_pos) {
    int is_literal, batch_len;
    if (!t) {
      uint32_t run       = s->dict_run;
      const uint8_t* cur = s->data_start;
      if (run <= 1) {
        run = (cur < end) ? get_vlq32(cur, end) : 0;
        if (!(run & 1)) {
          // Repeated value
          s->dict_val = (cur < end) ? cur[0] & 1 : 0;
          cur++;
        }
      }
      if (run & 1) {
        // Literal batch: must output a multiple of 8, except for the last batch
        int batch_len_div8;
        batch_len = max(min(32, (int)(run >> 1) * 8), 1);
        if (batch_len >= 8) { batch_len &= ~7; }
        batch_len_div8 = (batch_len + 7) >> 3;
        run -= batch_len_div8 * 2;
        cur += batch_len_div8;
      } else {
        batch_len = max(min(32, (int)(run >> 1)), 1);
        run -= batch_len * 2;
      }
      s->dict_run   = run;
      s->data_start = cur;
      is_literal    = run & 1;
      __threadfence_block();
    }
    __syncwarp();
    is_literal = shuffle(is_literal);
    batch_len  = shuffle(batch_len);
    if (t < batch_len) {
      int dict_idx;
      if (is_literal) {
        int32_t ofs      = t - ((batch_len + 7) & ~7);
        const uint8_t* p = s->data_start + (ofs >> 3);
        dict_idx         = (p < end) ? (p[0] >> (ofs & 7u)) & 1 : 0;
      } else {
        dict_idx = s->dict_val;
      }
      s->dict_idx[rolling_index(pos + t)] = dict_idx;
    }
    pos += batch_len;
  }
  return pos;
}

/**
 * @brief Parses the length and position of strings and returns total length of all strings
 * processed
 *
 * @param[in,out] s Page state input/output
 * @param[in] target_pos Target output position
 * @param[in] t Thread ID
 *
 * @return Total length of strings processed
 */
__device__ size_type gpuInitStringDescriptors(volatile page_state_s* s, int target_pos, int t)
{
  int pos       = s->dict_pos;
  int total_len = 0;

  // This step is purely serial
  if (!t) {
    const uint8_t* cur = s->data_start;
    int dict_size      = s->dict_size;
    int k              = s->dict_val;

    while (pos < target_pos) {
      int len;
      if (k + 4 <= dict_size) {
        len = (cur[k]) | (cur[k + 1] << 8) | (cur[k + 2] << 16) | (cur[k + 3] << 24);
        k += 4;
        if (k + len > dict_size) { len = 0; }
      } else {
        len = 0;
      }
      s->dict_idx[rolling_index(pos)] = k;
      s->str_len[rolling_index(pos)]  = len;
      k += len;
      total_len += len;
      pos++;
    }
    s->dict_val = k;
    __threadfence_block();
  }

  return total_len;
}

/**
 * @brief Retrieves string information for a string at the specified source position
 *
 * @param[in] s Page state input
 * @param[in] src_pos Source position
 *
 * @return A pair containing a pointer to the string and its length
 */
inline __device__ cuda::std::pair<const char*, size_t> gpuGetStringData(volatile page_state_s* s,
                                                                        int src_pos)
{
  const char* ptr = nullptr;
  size_t len      = 0;

  if (s->dict_base) {
    // String dictionary
    uint32_t dict_pos =
      (s->dict_bits > 0) ? s->dict_idx[rolling_index(src_pos)] * sizeof(string_index_pair) : 0;
    if (dict_pos < (uint32_t)s->dict_size) {
      const auto* src = reinterpret_cast<const string_index_pair*>(s->dict_base + dict_pos);
      ptr             = src->first;
      len             = src->second;
    }
  } else {
    // Plain encoding
    uint32_t dict_pos = s->dict_idx[rolling_index(src_pos)];
    if (dict_pos <= (uint32_t)s->dict_size) {
      ptr = reinterpret_cast<const char*>(s->data_start + dict_pos);
      len = s->str_len[rolling_index(src_pos)];
    }
  }

  return {ptr, len};
}

/**
 * @brief Output a string descriptor
 *
 * @param[in,out] s Page state input/output
 * @param[in] src_pos Source position
 * @param[in] dstv Pointer to row output data (string descriptor or 32-bit hash)
 */
inline __device__ void gpuOutputString(volatile page_state_s* s, int src_pos, void* dstv)
{
  auto [ptr, len] = gpuGetStringData(s, src_pos);
  if (s->dtype_len == 4) {
    // Output hash. This hash value is used if the option to convert strings to
    // categoricals is enabled. The seed value is chosen arbitrarily.
    uint32_t constexpr hash_seed = 33;
    cudf::string_view const sv{ptr, static_cast<size_type>(len)};
    *static_cast<uint32_t*>(dstv) = cudf::detail::MurmurHash3_32<cudf::string_view>{hash_seed}(sv);
  } else {
    // Output string descriptor
    auto* dst   = static_cast<string_index_pair*>(dstv);
    dst->first  = ptr;
    dst->second = len;
  }
}

/**
 * @brief Output a boolean
 *
 * @param[in,out] s Page state input/output
 * @param[in] src_pos Source position
 * @param[in] dst Pointer to row output data
 */
inline __device__ void gpuOutputBoolean(volatile page_state_s* s, int src_pos, uint8_t* dst)
{
  *dst = s->dict_idx[rolling_index(src_pos)];
}

/**
 * @brief Store a 32-bit data element
 *
 * @param[out] dst ptr to output
 * @param[in] src8 raw input bytes
 * @param[in] dict_pos byte position in dictionary
 * @param[in] dict_size size of dictionary
 */
inline __device__ void gpuStoreOutput(uint32_t* dst,
                                      const uint8_t* src8,
                                      uint32_t dict_pos,
                                      uint32_t dict_size)
{
  uint32_t bytebuf;
  unsigned int ofs = 3 & reinterpret_cast<size_t>(src8);
  src8 -= ofs;  // align to 32-bit boundary
  ofs <<= 3;    // bytes -> bits
  if (dict_pos < dict_size) {
    bytebuf = *reinterpret_cast<const uint32_t*>(src8 + dict_pos);
    if (ofs) {
      uint32_t bytebufnext = *reinterpret_cast<const uint32_t*>(src8 + dict_pos + 4);
      bytebuf              = __funnelshift_r(bytebuf, bytebufnext, ofs);
    }
  } else {
    bytebuf = 0;
  }
  *dst = bytebuf;
}

/**
 * @brief Store a 64-bit data element
 *
 * @param[out] dst ptr to output
 * @param[in] src8 raw input bytes
 * @param[in] dict_pos byte position in dictionary
 * @param[in] dict_size size of dictionary
 */
inline __device__ void gpuStoreOutput(uint2* dst,
                                      const uint8_t* src8,
                                      uint32_t dict_pos,
                                      uint32_t dict_size)
{
  uint2 v;
  unsigned int ofs = 3 & reinterpret_cast<size_t>(src8);
  src8 -= ofs;  // align to 32-bit boundary
  ofs <<= 3;    // bytes -> bits
  if (dict_pos < dict_size) {
    v.x = *reinterpret_cast<const uint32_t*>(src8 + dict_pos + 0);
    v.y = *reinterpret_cast<const uint32_t*>(src8 + dict_pos + 4);
    if (ofs) {
      uint32_t next = *reinterpret_cast<const uint32_t*>(src8 + dict_pos + 8);
      v.x           = __funnelshift_r(v.x, v.y, ofs);
      v.y           = __funnelshift_r(v.y, next, ofs);
    }
  } else {
    v.x = v.y = 0;
  }
  *dst = v;
}

/**
 * @brief Convert an INT96 Spark timestamp to 64-bit timestamp
 *
 * @param[in,out] s Page state input/output
 * @param[in] src_pos Source position
 * @param[out] dst Pointer to row output data
 */
inline __device__ void gpuOutputInt96Timestamp(volatile page_state_s* s, int src_pos, int64_t* dst)
{
  using cuda::std::chrono::duration_cast;

  const uint8_t* src8;
  uint32_t dict_pos, dict_size = s->dict_size, ofs;

  if (s->dict_base) {
    // Dictionary
    dict_pos = (s->dict_bits > 0) ? s->dict_idx[rolling_index(src_pos)] : 0;
    src8     = s->dict_base;
  } else {
    // Plain
    dict_pos = src_pos;
    src8     = s->data_start;
  }
  dict_pos *= (uint32_t)s->dtype_len_in;
  ofs = 3 & reinterpret_cast<size_t>(src8);
  src8 -= ofs;  // align to 32-bit boundary
  ofs <<= 3;    // bytes -> bits

  if (dict_pos + 4 >= dict_size) {
    *dst = 0;
    return;
  }

  uint3 v;
  int64_t nanos, days;
  v.x = *reinterpret_cast<const uint32_t*>(src8 + dict_pos + 0);
  v.y = *reinterpret_cast<const uint32_t*>(src8 + dict_pos + 4);
  v.z = *reinterpret_cast<const uint32_t*>(src8 + dict_pos + 8);
  if (ofs) {
    uint32_t next = *reinterpret_cast<const uint32_t*>(src8 + dict_pos + 12);
    v.x           = __funnelshift_r(v.x, v.y, ofs);
    v.y           = __funnelshift_r(v.y, v.z, ofs);
    v.z           = __funnelshift_r(v.z, next, ofs);
  }
  nanos = v.y;
  nanos <<= 32;
  nanos |= v.x;
  // Convert from Julian day at noon to UTC seconds
  days = static_cast<int32_t>(v.z);
  cudf::duration_D d_d{
    days - 2440588};  // TBD: Should be noon instead of midnight, but this matches pyarrow

  *dst = [&]() {
    switch (s->col.ts_clock_rate) {
      case 1:  // seconds
        return duration_cast<duration_s>(d_d).count() +
               duration_cast<duration_s>(duration_ns{nanos}).count();
      case 1'000:  // milliseconds
        return duration_cast<duration_ms>(d_d).count() +
               duration_cast<duration_ms>(duration_ns{nanos}).count();
      case 1'000'000:  // microseconds
        return duration_cast<duration_us>(d_d).count() +
               duration_cast<duration_us>(duration_ns{nanos}).count();
      case 1'000'000'000:  // nanoseconds
      default: return duration_cast<cudf::duration_ns>(d_d).count() + nanos;
    }
  }();
}

/**
 * @brief Output a 64-bit timestamp
 *
 * @param[in,out] s Page state input/output
 * @param[in] src_pos Source position
 * @param[in] dst Pointer to row output data
 */
inline __device__ void gpuOutputInt64Timestamp(volatile page_state_s* s, int src_pos, int64_t* dst)
{
  const uint8_t* src8;
  uint32_t dict_pos, dict_size = s->dict_size, ofs;
  int64_t ts;

  if (s->dict_base) {
    // Dictionary
    dict_pos = (s->dict_bits > 0) ? s->dict_idx[rolling_index(src_pos)] : 0;
    src8     = s->dict_base;
  } else {
    // Plain
    dict_pos = src_pos;
    src8     = s->data_start;
  }
  dict_pos *= (uint32_t)s->dtype_len_in;
  ofs = 3 & reinterpret_cast<size_t>(src8);
  src8 -= ofs;  // align to 32-bit boundary
  ofs <<= 3;    // bytes -> bits
  if (dict_pos + 4 < dict_size) {
    uint2 v;
    int64_t val;
    int32_t ts_scale;
    v.x = *reinterpret_cast<const uint32_t*>(src8 + dict_pos + 0);
    v.y = *reinterpret_cast<const uint32_t*>(src8 + dict_pos + 4);
    if (ofs) {
      uint32_t next = *reinterpret_cast<const uint32_t*>(src8 + dict_pos + 8);
      v.x           = __funnelshift_r(v.x, v.y, ofs);
      v.y           = __funnelshift_r(v.y, next, ofs);
    }
    val = v.y;
    val <<= 32;
    val |= v.x;
    // Output to desired clock rate
    ts_scale = s->ts_scale;
    if (ts_scale < 0) {
      // round towards negative infinity
      int sign = (val < 0);
      ts       = ((val + sign) / -ts_scale) + sign;
    } else {
      ts = val * ts_scale;
    }
  } else {
    ts = 0;
  }
  *dst = ts;
}

/**
 * @brief Output a byte array as int.
 *
 * @param[in] ptr Pointer to the byte array
 * @param[in] len Byte array length
 * @param[out] dst Pointer to row output data
 */
template <typename T>
__device__ void gpuOutputByteArrayAsInt(char const* ptr, int32_t len, T* dst)
{
  T unscaled = 0;
  for (auto i = 0; i < len; i++) {
    uint8_t v = ptr[i];
    unscaled  = (unscaled << 8) | v;
  }
  // Shift the unscaled value up and back down when it isn't all 8 bytes,
  // which sign extend the value for correctly representing negative numbers.
  unscaled <<= (sizeof(T) - len) * 8;
  unscaled >>= (sizeof(T) - len) * 8;
  *dst = unscaled;
}

/**
 * @brief Output a fixed-length byte array as int.
 *
 * @param[in,out] s Page state input/output
 * @param[in] src_pos Source position
 * @param[in] dst Pointer to row output data
 */
template <typename T>
__device__ void gpuOutputFixedLenByteArrayAsInt(volatile page_state_s* s, int src_pos, T* dst)
{
  uint32_t const dtype_len_in = s->dtype_len_in;
  uint8_t const* data         = s->dict_base ? s->dict_base : s->data_start;
  uint32_t const pos =
    (s->dict_base ? ((s->dict_bits > 0) ? s->dict_idx[rolling_index(src_pos)] : 0) : src_pos) *
    dtype_len_in;
  uint32_t const dict_size = s->dict_size;

  T unscaled = 0;
  for (unsigned int i = 0; i < dtype_len_in; i++) {
    uint32_t v = (pos + i < dict_size) ? data[pos + i] : 0;
    unscaled   = (unscaled << 8) | v;
  }
  // Shift the unscaled value up and back down when it isn't all 8 bytes,
  // which sign extend the value for correctly representing negative numbers.
  if (dtype_len_in < sizeof(T)) {
    unscaled <<= (sizeof(T) - dtype_len_in) * 8;
    unscaled >>= (sizeof(T) - dtype_len_in) * 8;
  }
  *dst = unscaled;
}

/**
 * @brief Output a small fixed-length value
 *
 * @param[in,out] s Page state input/output
 * @param[in] src_pos Source position
 * @param[in] dst Pointer to row output data
 */
template <typename T>
inline __device__ void gpuOutputFast(volatile page_state_s* s, int src_pos, T* dst)
{
  const uint8_t* dict;
  uint32_t dict_pos, dict_size = s->dict_size;

  if (s->dict_base) {
    // Dictionary
    dict_pos = (s->dict_bits > 0) ? s->dict_idx[rolling_index(src_pos)] : 0;
    dict     = s->dict_base;
  } else {
    // Plain
    dict_pos = src_pos;
    dict     = s->data_start;
  }
  dict_pos *= (uint32_t)s->dtype_len_in;
  gpuStoreOutput(dst, dict, dict_pos, dict_size);
}

/**
 * @brief Output a N-byte value
 *
 * @param[in,out] s Page state input/output
 * @param[in] src_pos Source position
 * @param[in] dst8 Pointer to row output data
 * @param[in] len Length of element
 */
static __device__ void gpuOutputGeneric(volatile page_state_s* s,
                                        int src_pos,
                                        uint8_t* dst8,
                                        int len)
{
  const uint8_t* dict;
  uint32_t dict_pos, dict_size = s->dict_size;

  if (s->dict_base) {
    // Dictionary
    dict_pos = (s->dict_bits > 0) ? s->dict_idx[rolling_index(src_pos)] : 0;
    dict     = s->dict_base;
  } else {
    // Plain
    dict_pos = src_pos;
    dict     = s->data_start;
  }
  dict_pos *= (uint32_t)s->dtype_len_in;
  if (len & 3) {
    // Generic slow path
    for (unsigned int i = 0; i < len; i++) {
      dst8[i] = (dict_pos + i < dict_size) ? dict[dict_pos + i] : 0;
    }
  } else {
    // Copy 4 bytes at a time
    const uint8_t* src8 = dict;
    unsigned int ofs    = 3 & reinterpret_cast<size_t>(src8);
    src8 -= ofs;  // align to 32-bit boundary
    ofs <<= 3;    // bytes -> bits
    for (unsigned int i = 0; i < len; i += 4) {
      uint32_t bytebuf;
      if (dict_pos < dict_size) {
        bytebuf = *reinterpret_cast<const uint32_t*>(src8 + dict_pos);
        if (ofs) {
          uint32_t bytebufnext = *reinterpret_cast<const uint32_t*>(src8 + dict_pos + 4);
          bytebuf              = __funnelshift_r(bytebuf, bytebufnext, ofs);
        }
      } else {
        bytebuf = 0;
      }
      dict_pos += 4;
      *reinterpret_cast<uint32_t*>(dst8 + i) = bytebuf;
    }
  }
}

/**
 * @brief Sets up block-local page state information from the global pages.
 *
 * @param[in, out] s The local page state to be filled in
 * @param[in] p The global page to be copied from
 * @param[in] chunks The global list of chunks
 * @param[in] min_row Crop all rows below min_row
 * @param[in] num_rows Maximum number of rows to read
 * @param[in] is_decode_step If we are setting up for the decode step (instead of the preprocess
 * step)
 */
static __device__ bool setupLocalPageInfo(page_state_s* const s,
                                          PageInfo const* p,
                                          device_span<ColumnChunkDesc const> chunks,
                                          size_t min_row,
                                          size_t num_rows,
                                          bool is_decode_step)
{
  int t = threadIdx.x;
  int chunk_idx;

  // Fetch page info
  if (!t) s->page = *p;
  __syncthreads();

  if (s->page.flags & PAGEINFO_FLAGS_DICTIONARY) { return false; }
  // Fetch column chunk info
  chunk_idx = s->page.chunk_idx;
  if (!t) { s->col = chunks[chunk_idx]; }

  // if we can use the decode cache, set it up now
  auto const can_use_decode_cache = s->page.num_nesting_levels <= max_cacheable_nesting_decode_info;
  if (can_use_decode_cache) {
    int d = 0;
    while (d < s->page.num_nesting_levels) {
      if (d + t < s->page.num_nesting_levels) {
        // these values need to be copied over from global
        s->nesting_decode_cache[d + t].max_def_level = s->page.nesting_decode[d + t].max_def_level;
        s->nesting_decode_cache[d + t].page_start_value =
          s->page.nesting_decode[d + t].page_start_value;
        s->nesting_decode_cache[d + t].start_depth = s->page.nesting_decode[d + t].start_depth;
        s->nesting_decode_cache[d + t].end_depth   = s->page.nesting_decode[d + t].end_depth;
      }
      d += blockDim.x;
    }
  }
  if (!t) { s->pndi = can_use_decode_cache ? s->nesting_decode_cache : s->page.nesting_decode; }
  __syncthreads();

  // zero counts
  int d = 0;
<<<<<<< HEAD
  while (d < s->page.num_nesting_levels) {
    if (d + t < s->page.num_nesting_levels) {
      s->pndi[d + t].valid_count = 0;
      s->pndi[d + t].value_count = 0;
      s->pndi[d + t].null_count  = 0;
=======
  while (d < s->page.num_output_nesting_levels) {
    if (d + t < s->page.num_output_nesting_levels) {
      s->page.nesting[d + t].valid_count = 0;
      s->page.nesting[d + t].value_count = 0;
      s->page.nesting[d + t].null_count  = 0;
>>>>>>> 2bfe9e3a
    }
    d += blockDim.x;
  }
  __syncthreads();

  if (!t) {
    s->error = 0;

    // our starting row (absolute index) is
    // col.start_row == absolute row index
    // page.chunk-row == relative row index within the chunk
    size_t page_start_row = s->col.start_row + s->page.chunk_row;

    // IMPORTANT : nested schemas can have 0 rows in a page but still have
    // values. The case is:
    // - On page N-1, the last row starts, with 2/6 values encoded
    // - On page N, the remaining 4/6 values are encoded, but there are no new rows.
    // if (s->page.num_input_values > 0 && s->page.num_rows > 0) {
    if (s->page.num_input_values > 0) {
      uint8_t* cur = s->page.page_data;
      uint8_t* end = cur + s->page.uncompressed_page_size;

      uint32_t dtype_len_out = s->col.data_type >> 3;
      s->ts_scale            = 0;
      // Validate data type
      auto const data_type = s->col.data_type & 7;
      switch (data_type) {
        case BOOLEAN:
          s->dtype_len = 1;  // Boolean are stored as 1 byte on the output
          break;
        case INT32: [[fallthrough]];
        case FLOAT: s->dtype_len = 4; break;
        case INT64:
          if (s->col.ts_clock_rate) {
            int32_t units = 0;
            // Duration types are not included because no scaling is done when reading
            if (s->col.converted_type == TIMESTAMP_MILLIS) {
              units = cudf::timestamp_ms::period::den;
            } else if (s->col.converted_type == TIMESTAMP_MICROS) {
              units = cudf::timestamp_us::period::den;
            } else if (s->col.logical_type.TIMESTAMP.unit.isset.NANOS) {
              units = cudf::timestamp_ns::period::den;
            }
            if (units and units != s->col.ts_clock_rate) {
              s->ts_scale = (s->col.ts_clock_rate < units) ? -(units / s->col.ts_clock_rate)
                                                           : (s->col.ts_clock_rate / units);
            }
          }
          [[fallthrough]];
        case DOUBLE: s->dtype_len = 8; break;
        case INT96: s->dtype_len = 12; break;
        case BYTE_ARRAY:
          if (s->col.converted_type == DECIMAL) {
            auto const decimal_precision = s->col.decimal_precision;
            s->dtype_len                 = [decimal_precision]() {
              if (decimal_precision <= MAX_DECIMAL32_PRECISION) {
                return sizeof(int32_t);
              } else if (decimal_precision <= MAX_DECIMAL64_PRECISION) {
                return sizeof(int64_t);
              } else {
                return sizeof(__int128_t);
              }
            }();
          } else {
            s->dtype_len = sizeof(string_index_pair);
          }
          break;
        default:  // FIXED_LEN_BYTE_ARRAY:
          s->dtype_len = dtype_len_out;
          s->error |= (s->dtype_len <= 0);
          break;
      }
      // Special check for downconversions
      s->dtype_len_in = s->dtype_len;
      if (s->col.converted_type == DECIMAL && data_type == FIXED_LEN_BYTE_ARRAY) {
        s->dtype_len = [dtype_len = s->dtype_len]() {
          if (dtype_len <= sizeof(int32_t)) {
            return sizeof(int32_t);
          } else if (dtype_len <= sizeof(int64_t)) {
            return sizeof(int64_t);
          } else {
            return sizeof(__int128_t);
          }
        }();
      } else if (data_type == INT32) {
        if (dtype_len_out == 1) {
          // INT8 output
          s->dtype_len = 1;
        } else if (dtype_len_out == 2) {
          // INT16 output
          s->dtype_len = 2;
        } else if (s->col.converted_type == TIME_MILLIS) {
          // INT64 output
          s->dtype_len = 8;
        }
      } else if (data_type == BYTE_ARRAY && dtype_len_out == 4) {
        s->dtype_len = 4;  // HASH32 output
      } else if (data_type == INT96) {
        s->dtype_len = 8;  // Convert to 64-bit timestamp
      }

      // NOTE: s->page.num_rows, s->col.chunk_row, s->first_row and s->num_rows will be
      // invalid/bogus during first pass of the preprocess step for nested types. this is ok
      // because we ignore these values in that stage.
      {
        auto const max_row = min_row + num_rows;

        // if we are totally outside the range of the input, do nothing
        if ((page_start_row > max_row) || (page_start_row + s->page.num_rows < min_row)) {
          s->first_row = 0;
          s->num_rows  = 0;
        }
        // otherwise
        else {
          s->first_row             = page_start_row >= min_row ? 0 : min_row - page_start_row;
          auto const max_page_rows = s->page.num_rows - s->first_row;
          s->num_rows              = (page_start_row + s->first_row) + max_page_rows <= max_row
                                       ? max_page_rows
                                       : max_row - (page_start_row + s->first_row);
        }
      }

      // during the decoding step we need to offset the global output buffers
      // for each level of nesting so that we write to the section this page
      // is responsible for.
      // - for flat schemas, we can do this directly by using row counts
      // - for nested schemas, these offsets are computed during the preprocess step
      //
      // NOTE: in a chunked read situation, s->col.column_data_base and s->col.valid_map_base
      // will be aliased to memory that has been freed when we get here in the non-decode step, so
      // we cannot check against nullptr.  we'll just check a flag directly.
      if (is_decode_step) {
        int max_depth = s->col.max_nesting_depth;
        for (int idx = 0; idx < max_depth; idx++) {
          PageNestingDecodeInfo* pndi = &s->pndi[idx];

          size_t output_offset;
          // schemas without lists
          if (s->col.max_level[level_type::REPETITION] == 0) {
            output_offset = page_start_row >= min_row ? page_start_row - min_row : 0;
          }
          // for schemas with lists, we've already got the exact value precomputed
          else {
            output_offset = pndi->page_start_value;
          }

          pndi->data_out = static_cast<uint8_t*>(s->col.column_data_base[idx]);

          if (pndi->data_out != nullptr) {
            // anything below max depth with a valid data pointer must be a list, so the
            // element size is the size of the offset type.
            uint32_t len = idx < max_depth - 1 ? sizeof(cudf::size_type) : s->dtype_len;
            pndi->data_out += (output_offset * len);
          }
          pndi->valid_map = s->col.valid_map_base[idx];
          if (pndi->valid_map != nullptr) {
            pndi->valid_map += output_offset >> 5;
            pndi->valid_map_offset = (int32_t)(output_offset & 0x1f);
          }
        }
      }
      s->first_output_value = 0;

      // Find the compressed size of repetition levels
      cur += InitLevelSection(s, cur, end, level_type::REPETITION);
      // Find the compressed size of definition levels
      cur += InitLevelSection(s, cur, end, level_type::DEFINITION);

      s->dict_bits = 0;
      s->dict_base = nullptr;
      s->dict_size = 0;
      switch (s->page.encoding) {
        case Encoding::PLAIN_DICTIONARY:
        case Encoding::RLE_DICTIONARY:
          // RLE-packed dictionary indices, first byte indicates index length in bits
          if (((s->col.data_type & 7) == BYTE_ARRAY) && (s->col.str_dict_index)) {
            // String dictionary: use index
            s->dict_base = reinterpret_cast<const uint8_t*>(s->col.str_dict_index);
            s->dict_size = s->col.page_info[0].num_input_values * sizeof(string_index_pair);
          } else {
            s->dict_base =
              s->col.page_info[0].page_data;  // dictionary is always stored in the first page
            s->dict_size = s->col.page_info[0].uncompressed_page_size;
          }
          s->dict_run  = 0;
          s->dict_val  = 0;
          s->dict_bits = (cur < end) ? *cur++ : 0;
          if (s->dict_bits > 32 || !s->dict_base) { s->error = (10 << 8) | s->dict_bits; }
          break;
        case Encoding::PLAIN:
          s->dict_size = static_cast<int32_t>(end - cur);
          s->dict_val  = 0;
          if ((s->col.data_type & 7) == BOOLEAN) { s->dict_run = s->dict_size * 2 + 1; }
          break;
        case Encoding::RLE: s->dict_run = 0; break;
        default:
          s->error = 1;  // Unsupported encoding
          break;
      }
      if (cur > end) { s->error = 1; }
      s->lvl_end    = cur;
      s->data_start = cur;
      s->data_end   = end;
    } else {
      s->error = 1;
    }

    s->lvl_count[level_type::REPETITION] = 0;
    s->lvl_count[level_type::DEFINITION] = 0;
    s->nz_count                          = 0;
    s->num_input_values                  = s->page.num_input_values;
    s->dict_pos                          = 0;
    s->src_pos                           = 0;

    // for flat hierarchies, we can't know how many leaf values to skip unless we do a full
    // preprocess of the definition levels (since nulls will have no actual decodable value, there
    // is no direct correlation between # of rows and # of decodable values).  so we will start
    // processing at the beginning of the value stream and disregard any indices that start
    // before the first row.
    if (s->col.max_level[level_type::REPETITION] == 0) {
      s->page.skipped_values      = 0;
      s->page.skipped_leaf_values = 0;
      s->input_value_count        = 0;
      s->input_row_count          = 0;
      s->input_leaf_count         = 0;

      s->row_index_lower_bound = -1;
    }
    // for nested hierarchies, we have run a preprocess that lets us skip directly to the values
    // we need to start decoding at
    else {
      // input_row_count translates to "how many rows we have processed so far", so since we are
      // skipping directly to where we want to start decoding, set it to first_row
      s->input_row_count = s->first_row;

      // return the lower bound to compare (page-relative) thread row index against. Explanation:
      // In the case of nested schemas, rows can span page boundaries.  That is to say,
      // we can encounter the first value for row X on page M, but the last value for page M
      // might not be the last value for row X. page M+1 (or further) may contain the last value.
      //
      // This means that the first values we encounter for a given page (M+1) may not belong to the
      // row indicated by chunk_row, but to the row before it that spanned page boundaries. If that
      // previous row is within the overall row bounds, include the values by allowing relative row
      // index -1
      int const max_row = (min_row + num_rows) - 1;
      if (min_row < page_start_row && max_row >= page_start_row - 1) {
        s->row_index_lower_bound = -1;
      } else {
        s->row_index_lower_bound = s->first_row;
      }

      // if we're in the decoding step, jump directly to the first
      // value we care about
      if (is_decode_step) {
        s->input_value_count = s->page.skipped_values > -1 ? s->page.skipped_values : 0;
      } else {
        s->input_value_count = 0;
        s->input_leaf_count  = 0;
        s->page.skipped_values =
          -1;  // magic number to indicate it hasn't been set for use inside UpdatePageSizes
        s->page.skipped_leaf_values = 0;
      }
    }

    __threadfence_block();
  }
  __syncthreads();

  return true;
}

/**
 * @brief Store a validity mask containing value_count bits into the output validity buffer of the
 * page.
 *
 * @param[in,out] pndi The page/nesting information to store the mask in. The validity map offset is
 * also updated
 * @param[in] valid_mask The validity mask to be stored
 * @param[in] value_count # of bits in the validity mask
 */
static __device__ void store_validity(PageNestingDecodeInfo* pndi,
                                      uint32_t valid_mask,
                                      int32_t value_count)
{
  int word_offset = pndi->valid_map_offset / 32;
  int bit_offset  = pndi->valid_map_offset % 32;
  // if we fit entirely in the output word
  if (bit_offset + value_count <= 32) {
    auto relevant_mask = static_cast<uint32_t>((static_cast<uint64_t>(1) << value_count) - 1);

    if (relevant_mask == ~0) {
      pndi->valid_map[word_offset] = valid_mask;
    } else {
      atomicAnd(pndi->valid_map + word_offset, ~(relevant_mask << bit_offset));
      atomicOr(pndi->valid_map + word_offset, (valid_mask & relevant_mask) << bit_offset);
    }
  }
  // we're going to spill over into the next word.
  // note : writing both values here is the lazy/slow way.  we could be writing just
  // the first word and rolling the remaining bits over into the next call.
  // however, some basic performance tests shows almost no difference between these two
  // methods. More detailed performance testing might be worthwhile here.
  else {
    uint32_t bits_left = 32 - bit_offset;

    // first word. strip bits_left bits off the beginning and store that
    uint32_t relevant_mask = ((1 << bits_left) - 1);
    uint32_t mask_word0    = valid_mask & relevant_mask;
    atomicAnd(pndi->valid_map + word_offset, ~(relevant_mask << bit_offset));
    atomicOr(pndi->valid_map + word_offset, mask_word0 << bit_offset);

    // second word. strip the remainder of the bits off the end and store that
    relevant_mask       = ((1 << (value_count - bits_left)) - 1);
    uint32_t mask_word1 = valid_mask & (relevant_mask << bits_left);
    atomicAnd(pndi->valid_map + word_offset + 1, ~(relevant_mask));
    atomicOr(pndi->valid_map + word_offset + 1, mask_word1 >> bits_left);
  }

  pndi->valid_map_offset += value_count;
}

/**
 * @brief Compute the nesting bounds within the hierarchy to add values to, and the definition level
 * D to which we should considered them null or not.
 *
 * @param[out] start_depth The start nesting depth
 * @param[out] end_depth The end nesting depth (inclusive)
 * @param[out] d The definition level up to which added values are not-null. if t is out of bounds,
 * d will be -1
 * @param[in] s Local page information
 * @param[in] input_value_count The current count of input level values we have processed
 * @param[in] target_input_value_count The desired # of input level values we want to process
 * @param[in] t Thread index
 */
inline __device__ void get_nesting_bounds(int& start_depth,
                                          int& end_depth,
                                          int& d,
                                          page_state_s* s,
                                          int input_value_count,
                                          int32_t target_input_value_count,
                                          int t)
{
  start_depth = -1;
  end_depth   = -1;
  d           = -1;
  if (input_value_count + t < target_input_value_count) {
    int index = rolling_index(input_value_count + t);
    d         = s->def[index];
    // if we have repetition (there are list columns involved) we have to
    // bound what nesting levels we apply values to
    if (s->col.max_level[level_type::REPETITION] > 0) {
      int r       = s->rep[index];
      start_depth = s->pndi[r].start_depth;
      end_depth   = s->pndi[d].end_depth;
    }
    // for columns without repetition (even ones involving structs) we always
    // traverse the entire hierarchy.
    else {
      start_depth = 0;
      end_depth   = s->col.max_nesting_depth - 1;
    }
  }
}

/**
 * @brief Process a batch of incoming repetition/definition level values and generate
 *        validity, nested column offsets (where appropriate) and decoding indices.
 *
 * @param[in] target_input_value_count The # of repetition/definition levels to process up to
 * @param[in] s Local page information
 * @param[in] t Thread index
 */
static __device__ void gpuUpdateValidityOffsetsAndRowIndices(int32_t target_input_value_count,
                                                             page_state_s* s,
                                                             int t)
{
  // max nesting depth of the column
  int const max_depth       = s->col.max_nesting_depth;
  bool const has_repetition = s->col.max_level[level_type::REPETITION] > 0;
  // how many (input) values we've processed in the page so far
  int input_value_count = s->input_value_count;
  // how many rows we've processed in the page so far
  int input_row_count = s->input_row_count;

  PageNestingDecodeInfo* pndi_base = s->pndi;

  // process until we've reached the target
  while (input_value_count < target_input_value_count) {
    // determine the nesting bounds for this thread (the range of nesting depths we
    // will generate new value indices and validity bits for)
    int start_depth, end_depth, d;
    get_nesting_bounds(
      start_depth, end_depth, d, s, input_value_count, target_input_value_count, t);

    // 4 interesting things to track:
    // thread_value_count : # of output values from the view of this thread
    // warp_value_count   : # of output values for the whole warp
    //
    // thread_valid_count : # of valid values from the view of this thread
    // warp_valid_count   : # of valid values for the whole warp
    uint32_t thread_value_count, warp_value_count;
    uint32_t thread_valid_count, warp_valid_count;

    // track (page-relative) row index for the thread so we can compare against input bounds
    // keep track of overall # of rows we've read.
    int const is_new_row               = start_depth == 0 ? 1 : 0;
    uint32_t const warp_row_count_mask = ballot(is_new_row);
    int32_t const thread_row_index =
      input_row_count + ((__popc(warp_row_count_mask & ((1 << t) - 1)) + is_new_row) - 1);
    input_row_count += __popc(warp_row_count_mask);
    // is this thread within read row bounds?
    int const in_row_bounds = thread_row_index >= s->row_index_lower_bound &&
                                  thread_row_index < (s->first_row + s->num_rows)
                                ? 1
                                : 0;

    // compute warp and thread value counts
    uint32_t const warp_count_mask =
      ballot((0 >= start_depth && 0 <= end_depth) && in_row_bounds ? 1 : 0);

    warp_value_count = __popc(warp_count_mask);
    // Note : ((1 << t) - 1) implies "for all threads before me"
    thread_value_count = __popc(warp_count_mask & ((1 << t) - 1));

    // walk from 0 to max_depth
    uint32_t next_thread_value_count, next_warp_value_count;
    for (int s_idx = 0; s_idx < max_depth; s_idx++) {
      PageNestingDecodeInfo* pndi = &pndi_base[s_idx];

      // if we are within the range of nesting levels we should be adding value indices for
      int const in_nesting_bounds =
        ((s_idx >= start_depth && s_idx <= end_depth) && in_row_bounds) ? 1 : 0;

      // everything up to the max_def_level is a non-null value
      uint32_t const is_valid = d >= pndi->max_def_level && in_nesting_bounds ? 1 : 0;

      // compute warp and thread valid counts
      uint32_t const warp_valid_mask =
        // for flat schemas, a simple ballot_sync gives us the correct count and bit positions
        // because every value in the input matches to a value in the output
        !has_repetition
          ? ballot(is_valid)
          :
          // for nested schemas, it's more complicated.  This warp will visit 32 incoming values,
          // however not all of them will necessarily represent a value at this nesting level. so
          // the validity bit for thread t might actually represent output value t-6. the correct
          // position for thread t's bit is cur_value_count. for cuda 11 we could use
          // __reduce_or_sync(), but until then we have to do a warp reduce.
          WarpReduceOr32(is_valid << thread_value_count);

      thread_valid_count = __popc(warp_valid_mask & ((1 << thread_value_count) - 1));
      warp_valid_count   = __popc(warp_valid_mask);

      // if this is the value column emit an index for value decoding
      if (is_valid && s_idx == max_depth - 1) {
        int const src_pos = pndi->valid_count + thread_valid_count;
        int const dst_pos = pndi->value_count + thread_value_count;
        // nz_idx is a mapping of src buffer indices to destination buffer indices
        s->nz_idx[rolling_index(src_pos)] = dst_pos;
      }

      // compute warp and thread value counts for the -next- nesting level. we need to
      // do this for nested schemas so that we can emit an offset for the -current- nesting
      // level. more concretely : the offset for the current nesting level == current length of the
      // next nesting level
      if (s_idx < max_depth - 1) {
        uint32_t const next_warp_count_mask =
          ballot((s_idx + 1 >= start_depth && s_idx + 1 <= end_depth && in_row_bounds) ? 1 : 0);
        next_warp_value_count   = __popc(next_warp_count_mask);
        next_thread_value_count = __popc(next_warp_count_mask & ((1 << t) - 1));

        // if we're -not- at a leaf column and we're within nesting/row bounds
        // and we have a valid data_out pointer, it implies this is a list column, so
        // emit an offset.
        if (in_nesting_bounds && pndi->data_out != nullptr) {
          int const idx             = pndi->value_count + thread_value_count;
          cudf::size_type const ofs = pndi_base[s_idx + 1].value_count + next_thread_value_count +
                                      pndi_base[s_idx + 1].page_start_value;
          (reinterpret_cast<cudf::size_type*>(pndi->data_out))[idx] = ofs;
        }
      }

      // nested schemas always read and write to the same bounds (that is, read and write positions
      // are already pre-bounded by first_row/num_rows). flat schemas will start reading at the
      // first value, even if that is before first_row, because we cannot trivially jump to
      // the correct position to start reading. since we are about to write the validity vector here
      // we need to adjust our computed mask to take into account the write row bounds.
      int const in_write_row_bounds =
        !has_repetition
          ? thread_row_index >= s->first_row && thread_row_index < (s->first_row + s->num_rows)
          : in_row_bounds;
      int const first_thread_in_write_range =
        !has_repetition ? __ffs(ballot(in_write_row_bounds)) - 1 : 0;

      // # of bits to of the validity mask to write out
      int const warp_valid_mask_bit_count =
        first_thread_in_write_range < 0 ? 0 : warp_value_count - first_thread_in_write_range;

      // increment count of valid values, count of total values, and update validity mask
      if (!t) {
        if (pndi->valid_map != nullptr && warp_valid_mask_bit_count > 0) {
          uint32_t const warp_output_valid_mask = warp_valid_mask >> first_thread_in_write_range;
          store_validity(pndi, warp_output_valid_mask, warp_valid_mask_bit_count);

          pndi->null_count += warp_valid_mask_bit_count - __popc(warp_output_valid_mask);
        }
        pndi->valid_count += warp_valid_count;
        pndi->value_count += warp_value_count;
      }

      // propagate value counts for the next level
      warp_value_count   = next_warp_value_count;
      thread_value_count = next_thread_value_count;
    }

    input_value_count += min(32, (target_input_value_count - input_value_count));
    __syncwarp();
  }

  // update
  if (!t) {
    // update valid value count for decoding and total # of values we've processed
    s->nz_count          = pndi_base[max_depth - 1].valid_count;
    s->input_value_count = input_value_count;
    s->input_row_count   = input_row_count;
  }
}

/**
 * @brief Process repetition and definition levels up to the target count of leaf values.
 *
 * In order to decode actual leaf values from the input stream, we need to generate the
 * list of non-null value positions (page_state_s::nz_idx). We do this by processing
 * the repetition and definition level streams.  This process also generates validity information,
 * and offset column values in the case of nested schemas. Because of the way the streams
 * are encoded, this function may generate slightly more than target_leaf_count.
 *
 * Only runs on 1 warp.
 *
 * @param[in] s The local page state
 * @param[in] target_leaf_count Target count of non-null leaf values to generate indices for
 * @param[in] t Thread index
 */
__device__ void gpuDecodeLevels(page_state_s* s, int32_t target_leaf_count, int t)
{
  bool has_repetition = s->col.max_level[level_type::REPETITION] > 0;

  constexpr int batch_size = 32;
  int cur_leaf_count       = target_leaf_count;
  while (!s->error && s->nz_count < target_leaf_count &&
         s->input_value_count < s->num_input_values) {
    if (has_repetition) { gpuDecodeStream(s->rep, s, cur_leaf_count, t, level_type::REPETITION); }
    gpuDecodeStream(s->def, s, cur_leaf_count, t, level_type::DEFINITION);
    __syncwarp();

    // because the rep and def streams are encoded separately, we cannot request an exact
    // # of values to be decoded at once. we can only process the lowest # of decoded rep/def
    // levels we get.
    int actual_leaf_count = has_repetition ? min(s->lvl_count[level_type::REPETITION],
                                                 s->lvl_count[level_type::DEFINITION])
                                           : s->lvl_count[level_type::DEFINITION];

    // process what we got back
    gpuUpdateValidityOffsetsAndRowIndices(actual_leaf_count, s, t);
    cur_leaf_count = actual_leaf_count + batch_size;
    __syncwarp();
  }
}

/**
 * @brief Process a batch of incoming repetition/definition level values to generate
 *        per-nesting level output column size for this page.
 *
 * Each page represents one piece of the overall output column. The total output (cudf)
 * column sizes are the sum of the values in each individual page.
 *
 * @param[in] s The local page info
 * @param[in] target_input_value_count The # of repetition/definition levels to process up to
 * @param[in] t Thread index
 * @param[in] bounds_set Whether or not s->row_index_lower_bound, s->first_row and s->num_rows
 * have been computed for this page (they will only be set in the second/trim pass).
 */
static __device__ void gpuUpdatePageSizes(page_state_s* s,
                                          int32_t target_input_value_count,
                                          int t,
                                          bool bounds_set)
{
  // max nesting depth of the column
  int const max_depth = s->col.max_nesting_depth;
  // how many input level values we've processed in the page so far
  int input_value_count = s->input_value_count;
  // how many leaf values we've processed in the page so far
  int input_leaf_count = s->input_leaf_count;
  // how many rows we've processed in the page so far
  int input_row_count = s->input_row_count;

  while (input_value_count < target_input_value_count) {
    int start_depth, end_depth, d;
    get_nesting_bounds(
      start_depth, end_depth, d, s, input_value_count, target_input_value_count, t);

    // count rows and leaf values
    int const is_new_row                = start_depth == 0 ? 1 : 0;
    uint32_t const warp_row_count_mask  = ballot(is_new_row);
    int const is_new_leaf               = (d >= s->pndi[max_depth - 1].max_def_level) ? 1 : 0;
    uint32_t const warp_leaf_count_mask = ballot(is_new_leaf);
    // is this thread within row bounds? on the first pass we don't know the bounds, so we will be
    // computing the full size of the column.  on the second pass, we will know our actual row
    // bounds, so the computation will cap sizes properly.
    int in_row_bounds = 1;
    if (bounds_set) {
      // absolute row index
      int32_t thread_row_index =
        input_row_count + ((__popc(warp_row_count_mask & ((1 << t) - 1)) + is_new_row) - 1);
      in_row_bounds = thread_row_index >= s->row_index_lower_bound &&
                          thread_row_index < (s->first_row + s->num_rows)
                        ? 1
                        : 0;

      uint32_t const row_bounds_mask  = ballot(in_row_bounds);
      int const first_thread_in_range = __ffs(row_bounds_mask) - 1;

      // if we've found the beginning of the first row, mark down the position
      // in the def/repetition buffer (skipped_values) and the data buffer (skipped_leaf_values)
      if (!t && first_thread_in_range >= 0 && s->page.skipped_values < 0) {
        // how many values we've skipped in the rep/def levels
        s->page.skipped_values = input_value_count + first_thread_in_range;
        // how many values we've skipped in the actual data stream
        s->page.skipped_leaf_values =
          input_leaf_count + __popc(warp_leaf_count_mask & ((1 << first_thread_in_range) - 1));
      }
    }

    // increment value counts across all nesting depths
    for (int s_idx = 0; s_idx < max_depth; s_idx++) {
      PageNestingInfo* pni = &s->page.nesting[s_idx];

      // if we are within the range of nesting levels we should be adding value indices for
      int const in_nesting_bounds =
        (s_idx >= start_depth && s_idx <= end_depth && in_row_bounds) ? 1 : 0;
      uint32_t const count_mask = ballot(in_nesting_bounds);
      if (!t) { pni->batch_size += __popc(count_mask); }
    }

    input_value_count += min(32, (target_input_value_count - input_value_count));
    input_row_count += __popc(warp_row_count_mask);
    input_leaf_count += __popc(warp_leaf_count_mask);
  }

  // update final page value count
  if (!t) {
    s->input_value_count = target_input_value_count;
    s->input_leaf_count  = input_leaf_count;
    s->input_row_count   = input_row_count;
  }
}

__device__ size_type gpuGetStringSize(page_state_s* s, int target_count, int t)
{
  auto dict_target_pos = target_count;
  size_type str_len    = 0;
  if (s->dict_base) {
    auto const [new_target_pos, len] = gpuDecodeDictionaryIndices<true>(s, target_count, t);
    dict_target_pos                  = new_target_pos;
    str_len                          = len;
  } else if ((s->col.data_type & 7) == BYTE_ARRAY) {
    str_len = gpuInitStringDescriptors(s, target_count, t);
  }
  if (!t) { *(volatile int32_t*)&s->dict_pos = dict_target_pos; }
  return str_len;
}

/**
 * @brief Kernel for computing per-page column size information for all nesting levels.
 *
 * This function will write out the size field for each level of nesting.
 *
 * @param pages List of pages
 * @param chunks List of column chunks
 * @param min_row Row index to start reading at
 * @param num_rows Maximum number of rows to read. Pass as INT_MAX to guarantee reading all rows
 * @param is_base_pass Whether or not this is the base pass.  We first have to compute
 * the full size information of every page before we come through in a second (trim) pass
 * to determine what subset of rows in this page we should be reading
 * @param compute_string_sizes Whether or not we should be computing string sizes
 * (PageInfo::str_bytes) as part of the pass
 */
__global__ void __launch_bounds__(block_size)
  gpuComputePageSizes(PageInfo* pages,
                      device_span<ColumnChunkDesc const> chunks,
                      size_t min_row,
                      size_t num_rows,
                      bool is_base_pass,
                      bool compute_string_sizes)
{
  __shared__ __align__(16) page_state_s state_g;

  page_state_s* const s = &state_g;
  int page_idx          = blockIdx.x;
  int t                 = threadIdx.x;
  PageInfo* pp          = &pages[page_idx];

  if (!setupLocalPageInfo(s, pp, chunks, min_row, num_rows, false)) { return; }

  if (!t) {
    s->page.skipped_values      = -1;
    s->page.skipped_leaf_values = 0;
    s->page.str_bytes           = 0;
    s->input_row_count          = 0;
    s->input_value_count        = 0;

    // in the base pass, we're computing the number of rows, make sure we visit absolutely
    // everything
    if (is_base_pass) {
      s->first_row             = 0;
      s->num_rows              = INT_MAX;
      s->row_index_lower_bound = -1;
    }
  }

  // we only need to preprocess hierarchies with repetition in them (ie, hierarchies
  // containing lists anywhere within).
  bool const has_repetition = chunks[pp->chunk_idx].max_level[level_type::REPETITION] > 0;
  compute_string_sizes =
    compute_string_sizes && ((s->col.data_type & 7) == BYTE_ARRAY && s->dtype_len != 4);

  // early out optimizations:

  // - if this is a flat hierarchy (no lists) and is not a string column. in this case we don't need
  // to do the expensive work of traversing the level data to determine sizes.  we can just compute
  // it directly.
  if (!has_repetition && !compute_string_sizes) {
    int d = 0;
    while (d < s->page.num_output_nesting_levels) {
      auto const i = d + t;
      if (i < s->page.num_output_nesting_levels) {
        if (is_base_pass) { pp->nesting[i].size = pp->num_input_values; }
        pp->nesting[i].batch_size = pp->num_input_values;
      }
      d += blockDim.x;
    }
    return;
  }

  // in the trim pass, for anything with lists, we only need to fully process bounding pages (those
  // at the beginning or the end of the row bounds)
  if (!is_base_pass && !is_bounds_page(s, min_row, num_rows)) {
    int d = 0;
    while (d < s->page.num_output_nesting_levels) {
      auto const i = d + t;
      if (i < s->page.num_output_nesting_levels) {
        // if we are not a bounding page (as checked above) then we are either
        // returning 0 rows from the page (completely outside the bounds) or all
        // rows in the page (completely within the bounds)
        pp->nesting[i].batch_size = s->num_rows == 0 ? 0 : pp->nesting[i].size;
      }
      d += blockDim.x;
    }
    return;
  }

  // zero sizes
  int d = 0;
  while (d < s->page.num_output_nesting_levels) {
    if (d + t < s->page.num_output_nesting_levels) { s->page.nesting[d + t].batch_size = 0; }
    d += blockDim.x;
  }

  __syncthreads();

  // optimization : it might be useful to have a version of gpuDecodeStream that could go wider than
  // 1 warp.  Currently it only uses 1 warp so that it can overlap work with the value decoding step
  // when in the actual value decoding kernel. However, during this preprocess step we have no such
  // limits -  we could go as wide as block_size
  if (t < 32) {
    constexpr int batch_size = 32;
    int target_input_count   = batch_size;
    while (!s->error && s->input_value_count < s->num_input_values) {
      // decode repetition and definition levels. these will attempt to decode at
      // least up to the target, but may decode a few more.
      if (has_repetition) {
        gpuDecodeStream(s->rep, s, target_input_count, t, level_type::REPETITION);
      }
      gpuDecodeStream(s->def, s, target_input_count, t, level_type::DEFINITION);
      __syncwarp();

      // we may have decoded different amounts from each stream, so only process what we've been
      int actual_input_count = has_repetition ? min(s->lvl_count[level_type::REPETITION],
                                                    s->lvl_count[level_type::DEFINITION])
                                              : s->lvl_count[level_type::DEFINITION];

      // process what we got back
      gpuUpdatePageSizes(s, actual_input_count, t, !is_base_pass);
      if (compute_string_sizes) {
        auto const str_len = gpuGetStringSize(s, s->input_leaf_count, t);
        if (!t) { s->page.str_bytes += str_len; }
      }

      target_input_count = actual_input_count + batch_size;
      __syncwarp();
    }
  }

  // update output results:
  // - real number of rows for the whole page
  // - nesting sizes for the whole page
  // - skipped value information for trimmed pages
  // - string bytes
  if (is_base_pass) {
    // nesting level 0 is the root column, so the size is also the # of rows
    if (!t) { pp->num_rows = s->page.nesting[0].batch_size; }

    // store off this batch size as the "full" size
    int d = 0;
    while (d < s->page.num_output_nesting_levels) {
      auto const i = d + t;
      if (i < s->page.num_output_nesting_levels) {
        pp->nesting[i].size = pp->nesting[i].batch_size;
      }
      d += blockDim.x;
    }
  }

  if (!t) {
    pp->skipped_values      = s->page.skipped_values;
    pp->skipped_leaf_values = s->page.skipped_leaf_values;
    pp->str_bytes           = s->page.str_bytes;
  }
}

/**
 * @brief Kernel for co the column data stored in the pages
 *
 * This function will write the page data and the page data's validity to the
 * output specified in the page's column chunk. If necessary, additional
 * conversion will be performed to translate from the Parquet datatype to
 * desired output datatype (ex. 32-bit to 16-bit, string to hash).
 *
 * @param pages List of pages
 * @param chunks List of column chunks
 * @param min_row Row index to start reading at
 * @param num_rows Maximum number of rows to read
 */
__global__ void __launch_bounds__(block_size) gpuDecodePageData(
  PageInfo* pages, device_span<ColumnChunkDesc const> chunks, size_t min_row, size_t num_rows)
{
  __shared__ __align__(16) page_state_s state_g;

  page_state_s* const s = &state_g;
  int page_idx          = blockIdx.x;
  int t                 = threadIdx.x;
  int out_thread0;

  if (!setupLocalPageInfo(s, &pages[page_idx], chunks, min_row, num_rows, true)) { return; }

  bool const has_repetition = s->col.max_level[level_type::REPETITION] > 0;

  // if we have no work to do (eg, in a skip_rows/num_rows case) in this page.
  if (s->num_rows == 0 && !(has_repetition && is_bounds_page(s, min_row, num_rows))) { return; }

  if (s->dict_base) {
    out_thread0 = (s->dict_bits > 0) ? 64 : 32;
  } else {
    out_thread0 =
      ((s->col.data_type & 7) == BOOLEAN || (s->col.data_type & 7) == BYTE_ARRAY) ? 64 : 32;
  }

<<<<<<< HEAD
  bool const has_repetition = s->col.max_level[level_type::REPETITION] > 0;

  PageNestingDecodeInfo* pni_base = s->pndi;

=======
>>>>>>> 2bfe9e3a
  // skipped_leaf_values will always be 0 for flat hierarchies.
  uint32_t skipped_leaf_values = s->page.skipped_leaf_values;
  while (!s->error && (s->input_value_count < s->num_input_values || s->src_pos < s->nz_count)) {
    int target_pos;
    int src_pos = s->src_pos;

    if (t < out_thread0) {
      target_pos =
        min(src_pos + 2 * (block_size - out_thread0), s->nz_count + (block_size - out_thread0));
    } else {
      target_pos = min(s->nz_count, src_pos + block_size - out_thread0);
      if (out_thread0 > 32) { target_pos = min(target_pos, s->dict_pos); }
    }
    __syncthreads();
    if (t < 32) {
      // decode repetition and definition levels.
      // - update validity vectors
      // - updates offsets (for nested columns)
      // - produces non-NULL value indices in s->nz_idx for subsequent decoding
      gpuDecodeLevels(s, target_pos, t);
    } else if (t < out_thread0) {
      // skipped_leaf_values will always be 0 for flat hierarchies.
      uint32_t src_target_pos = target_pos + skipped_leaf_values;

      // WARP1: Decode dictionary indices, booleans or string positions
      if (s->dict_base) {
        src_target_pos = gpuDecodeDictionaryIndices<false>(s, src_target_pos, t & 0x1f).first;
      } else if ((s->col.data_type & 7) == BOOLEAN) {
        src_target_pos = gpuDecodeRleBooleans(s, src_target_pos, t & 0x1f);
      } else if ((s->col.data_type & 7) == BYTE_ARRAY) {
        gpuInitStringDescriptors(s, src_target_pos, t & 0x1f);
      }
      if (t == 32) { *(volatile int32_t*)&s->dict_pos = src_target_pos; }
    } else {
      // WARP1..WARP3: Decode values
      int dtype = s->col.data_type & 7;
      src_pos += t - out_thread0;

      // the position in the output column/buffer
      int dst_pos = s->nz_idx[rolling_index(src_pos)];

      // for the flat hierarchy case we will be reading from the beginning of the value stream,
      // regardless of the value of first_row. so adjust our destination offset accordingly.
      // example:
      // - user has passed skip_rows = 2, so our first_row to output is 2
      // - the row values we get from nz_idx will be
      //   0, 1, 2, 3, 4 ....
      // - by shifting these values by first_row, the sequence becomes
      //   -1, -2, 0, 1, 2 ...
      // - so we will end up ignoring the first two input rows, and input rows 2..n will
      //   get written to the output starting at position 0.
      //
      if (!has_repetition) { dst_pos -= s->first_row; }

      // target_pos will always be properly bounded by num_rows, but dst_pos may be negative (values
      // before first_row) in the flat hierarchy case.
      if (src_pos < target_pos && dst_pos >= 0) {
        // src_pos represents the logical row position we want to read from. But in the case of
        // nested hierarchies, there is no 1:1 mapping of rows to values.  So our true read position
        // has to take into account the # of values we have to skip in the page to get to the
        // desired logical row.  For flat hierarchies, skipped_leaf_values will always be 0.
        uint32_t val_src_pos = src_pos + skipped_leaf_values;

        // nesting level that is storing actual leaf values
        int leaf_level_index = s->col.max_nesting_depth - 1;

        uint32_t dtype_len = s->dtype_len;
        void* dst = pni_base[leaf_level_index].data_out + static_cast<size_t>(dst_pos) * dtype_len;
        if (dtype == BYTE_ARRAY) {
          if (s->col.converted_type == DECIMAL) {
            auto const [ptr, len]        = gpuGetStringData(s, val_src_pos);
            auto const decimal_precision = s->col.decimal_precision;
            if (decimal_precision <= MAX_DECIMAL32_PRECISION) {
              gpuOutputByteArrayAsInt(ptr, len, static_cast<int32_t*>(dst));
            } else if (decimal_precision <= MAX_DECIMAL64_PRECISION) {
              gpuOutputByteArrayAsInt(ptr, len, static_cast<int64_t*>(dst));
            } else {
              gpuOutputByteArrayAsInt(ptr, len, static_cast<__int128_t*>(dst));
            }
          } else {
            gpuOutputString(s, val_src_pos, dst);
          }
        } else if (dtype == BOOLEAN) {
          gpuOutputBoolean(s, val_src_pos, static_cast<uint8_t*>(dst));
        } else if (s->col.converted_type == DECIMAL) {
          switch (dtype) {
            case INT32: gpuOutputFast(s, val_src_pos, static_cast<uint32_t*>(dst)); break;
            case INT64: gpuOutputFast(s, val_src_pos, static_cast<uint2*>(dst)); break;
            default:
              if (s->dtype_len_in <= sizeof(int32_t)) {
                gpuOutputFixedLenByteArrayAsInt(s, val_src_pos, static_cast<int32_t*>(dst));
              } else if (s->dtype_len_in <= sizeof(int64_t)) {
                gpuOutputFixedLenByteArrayAsInt(s, val_src_pos, static_cast<int64_t*>(dst));
              } else {
                gpuOutputFixedLenByteArrayAsInt(s, val_src_pos, static_cast<__int128_t*>(dst));
              }
              break;
          }
        } else if (dtype == INT96) {
          gpuOutputInt96Timestamp(s, val_src_pos, static_cast<int64_t*>(dst));
        } else if (dtype_len == 8) {
          if (s->dtype_len_in == 4) {
            // Reading INT32 TIME_MILLIS into 64-bit DURATION_MILLISECONDS
            // TIME_MILLIS is the only duration type stored as int32:
            // https://github.com/apache/parquet-format/blob/master/LogicalTypes.md#deprecated-time-convertedtype
            gpuOutputFast(s, val_src_pos, static_cast<uint32_t*>(dst));
          } else if (s->ts_scale) {
            gpuOutputInt64Timestamp(s, val_src_pos, static_cast<int64_t*>(dst));
          } else {
            gpuOutputFast(s, val_src_pos, static_cast<uint2*>(dst));
          }
        } else if (dtype_len == 4) {
          gpuOutputFast(s, val_src_pos, static_cast<uint32_t*>(dst));
        } else {
          gpuOutputGeneric(s, val_src_pos, static_cast<uint8_t*>(dst), dtype_len);
        }
      }

      if (t == out_thread0) { *(volatile int32_t*)&s->src_pos = target_pos; }
    }
    __syncthreads();
  }

  // if we are using the nesting decode cache, copy null count back
  if (s->pndi == s->nesting_decode_cache) {
    int d = 0;
    while (d < s->page.num_nesting_levels) {
      if (d + t < s->page.num_nesting_levels) {
        s->page.nesting_decode[d + t].null_count = s->nesting_decode_cache[d + t].null_count;
      }
      d += blockDim.x;
    }
  }
}

}  // anonymous namespace

/**
 * @copydoc cudf::io::parquet::gpu::ComputePageSizes
 */
void ComputePageSizes(hostdevice_vector<PageInfo>& pages,
                      hostdevice_vector<ColumnChunkDesc> const& chunks,
                      size_t min_row,
                      size_t num_rows,
                      bool compute_num_rows,
                      bool compute_string_sizes,
                      rmm::cuda_stream_view stream)
{
  dim3 dim_block(block_size, 1);
  dim3 dim_grid(pages.size(), 1);  // 1 threadblock per page

  // computes:
  // PageNestingInfo::size for each level of nesting, for each page.
  // This computes the size for the entire page, not taking row bounds into account.
  // If uses_custom_row_bounds is set to true, we have to do a second pass later that "trims"
  // the starting and ending read values to account for these bounds.
  gpuComputePageSizes<<<dim_grid, dim_block, 0, stream.value()>>>(
    pages.device_ptr(), chunks, min_row, num_rows, compute_num_rows, compute_string_sizes);
}

/**
 * @copydoc cudf::io::parquet::gpu::DecodePageData
 */
void __host__ DecodePageData(hostdevice_vector<PageInfo>& pages,
                             hostdevice_vector<ColumnChunkDesc> const& chunks,
                             size_t num_rows,
                             size_t min_row,
                             rmm::cuda_stream_view stream)
{
  CUDF_EXPECTS(pages.size() > 0, "There is no page to decode");

  dim3 dim_block(block_size, 1);
  dim3 dim_grid(pages.size(), 1);  // 1 threadblock per page

  gpuDecodePageData<<<dim_grid, dim_block, 0, stream.value()>>>(
    pages.device_ptr(), chunks, min_row, num_rows);
}

}  // namespace gpu
}  // namespace parquet
}  // namespace io
}  // namespace cudf<|MERGE_RESOLUTION|>--- conflicted
+++ resolved
@@ -948,11 +948,11 @@
   if (!t) { s->col = chunks[chunk_idx]; }
 
   // if we can use the decode cache, set it up now
-  auto const can_use_decode_cache = s->page.num_nesting_levels <= max_cacheable_nesting_decode_info;
+  auto const can_use_decode_cache = s->page.nesting_info_size <= max_cacheable_nesting_decode_info;
   if (can_use_decode_cache) {
     int d = 0;
-    while (d < s->page.num_nesting_levels) {
-      if (d + t < s->page.num_nesting_levels) {
+    while (d < s->page.nesting_info_size) {
+      if (d + t < s->page.nesting_info_size) {
         // these values need to be copied over from global
         s->nesting_decode_cache[d + t].max_def_level = s->page.nesting_decode[d + t].max_def_level;
         s->nesting_decode_cache[d + t].page_start_value =
@@ -968,19 +968,11 @@
 
   // zero counts
   int d = 0;
-<<<<<<< HEAD
-  while (d < s->page.num_nesting_levels) {
-    if (d + t < s->page.num_nesting_levels) {
+  while (d < s->page.num_output_nesting_levels) {
+    if (d + t < s->page.num_output_nesting_levels) {
       s->pndi[d + t].valid_count = 0;
       s->pndi[d + t].value_count = 0;
       s->pndi[d + t].null_count  = 0;
-=======
-  while (d < s->page.num_output_nesting_levels) {
-    if (d + t < s->page.num_output_nesting_levels) {
-      s->page.nesting[d + t].valid_count = 0;
-      s->page.nesting[d + t].value_count = 0;
-      s->page.nesting[d + t].null_count  = 0;
->>>>>>> 2bfe9e3a
     }
     d += blockDim.x;
   }
@@ -1848,13 +1840,8 @@
       ((s->col.data_type & 7) == BOOLEAN || (s->col.data_type & 7) == BYTE_ARRAY) ? 64 : 32;
   }
 
-<<<<<<< HEAD
-  bool const has_repetition = s->col.max_level[level_type::REPETITION] > 0;
-
   PageNestingDecodeInfo* pni_base = s->pndi;
 
-=======
->>>>>>> 2bfe9e3a
   // skipped_leaf_values will always be 0 for flat hierarchies.
   uint32_t skipped_leaf_values = s->page.skipped_leaf_values;
   while (!s->error && (s->input_value_count < s->num_input_values || s->src_pos < s->nz_count)) {
@@ -1981,8 +1968,8 @@
   // if we are using the nesting decode cache, copy null count back
   if (s->pndi == s->nesting_decode_cache) {
     int d = 0;
-    while (d < s->page.num_nesting_levels) {
-      if (d + t < s->page.num_nesting_levels) {
+    while (d < s->page.num_output_nesting_levels) {
+      if (d + t < s->page.num_output_nesting_levels) {
         s->page.nesting_decode[d + t].null_count = s->nesting_decode_cache[d + t].null_count;
       }
       d += blockDim.x;
