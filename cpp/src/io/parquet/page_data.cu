--- conflicted
+++ resolved
@@ -21,13 +21,8 @@
 #include <cudf/detail/utilities/release_assert.cuh>
 #include <cudf/utilities/bit.hpp>
 
-<<<<<<< HEAD
 #include <rmm/cuda_stream_view.hpp>
 #include <rmm/exec_policy.hpp>
-=======
-#include <rmm/thrust_rmm_allocator.h>
-#include <rmm/cuda_stream_view.hpp>
->>>>>>> 598a14d8
 
 #include <thrust/iterator/transform_iterator.h>
 #include <thrust/iterator/transform_output_iterator.h>
@@ -1797,11 +1792,7 @@
     pages.device_ptr(), [] __device__(PageInfo const &page) { return page.chunk_idx; });
   auto page_input = thrust::make_transform_iterator(
     pages.device_ptr(), [] __device__(PageInfo const &page) { return page.num_rows; });
-<<<<<<< HEAD
   thrust::exclusive_scan_by_key(rmm::exec_policy(stream),
-=======
-  thrust::exclusive_scan_by_key(rmm::exec_policy(stream)->on(stream.value()),
->>>>>>> 598a14d8
                                 key_input,
                                 key_input + pages.size(),
                                 page_input,
@@ -1836,24 +1827,14 @@
   rmm::device_uvector<int> page_keys(pages.size(), stream);
   rmm::device_uvector<int> page_index(pages.size(), stream);
   {
-<<<<<<< HEAD
     thrust::transform(rmm::exec_policy(stream),
-=======
-    thrust::transform(rmm::exec_policy(stream)->on(stream.value()),
->>>>>>> 598a14d8
                       pages.device_ptr(),
                       pages.device_ptr() + pages.size(),
                       page_keys.begin(),
                       [] __device__(PageInfo const &page) { return page.src_col_schema; });
 
-<<<<<<< HEAD
     thrust::sequence(rmm::exec_policy(stream), page_index.begin(), page_index.end());
     thrust::stable_sort_by_key(rmm::exec_policy(stream),
-=======
-    thrust::sequence(
-      rmm::exec_policy(stream)->on(stream.value()), page_index.begin(), page_index.end());
-    thrust::stable_sort_by_key(rmm::exec_policy(stream)->on(stream.value()),
->>>>>>> 598a14d8
                                page_keys.begin(),
                                page_keys.end(),
                                page_index.begin(),
@@ -1886,12 +1867,7 @@
       // for struct columns, higher levels of the output columns are shared between input
       // columns. so don't compute any given level more than once.
       if (out_buf.size == 0) {
-<<<<<<< HEAD
         int size = thrust::reduce(rmm::exec_policy(stream), size_input, size_input + pages.size());
-=======
-        int size = thrust::reduce(
-          rmm::exec_policy(stream)->on(stream.value()), size_input, size_input + pages.size());
->>>>>>> 598a14d8
 
         // if this is a list column add 1 for non-leaf levels for the terminating offset
         if (out_buf.type.id() == type_id::LIST && l_idx < max_depth) { size++; }
@@ -1901,11 +1877,7 @@
       }
 
       // compute per-page start offset
-<<<<<<< HEAD
       thrust::exclusive_scan_by_key(rmm::exec_policy(stream),
-=======
-      thrust::exclusive_scan_by_key(rmm::exec_policy(stream)->on(stream.value()),
->>>>>>> 598a14d8
                                     page_keys.begin(),
                                     page_keys.end(),
                                     size_input,
