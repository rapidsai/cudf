--- conflicted
+++ resolved
@@ -460,14 +460,8 @@
   }
 }
 
-/**
- * @brief Output a string descriptor
- *
- * @param[in,out] s Page state input/output
- * @param[in] src_pos Source position
- * @param[in] dstv Pointer to row output data (string descriptor or 32-bit hash)
- */
-inline __device__ void gpuOutputString(volatile page_state_s* s, int src_pos, void* dstv)
+
+inline __device__ std::pair<const char*, size_t> gpuGetStringData(volatile page_state_s* s, int src_pos)
 {
   const char* ptr = nullptr;
   size_t len      = 0;
@@ -490,6 +484,37 @@
       len = s->str_len[src_pos & (non_zero_buffer_size - 1)];
     }
   }
+
+  return {ptr, len};
+}
+
+/**
+ * @brief Get the length of a string
+ *
+ * @param[in,out] s Page state input/output
+ * @param[in] src_pos Source position 
+ * 
+ * @return The length of the string
+ */
+inline __device__ size_type gpuGetStringSize(volatile page_state_s* s, int src_pos)
+{
+  if(s->dtype_len == 4){
+    return 4;
+  }
+  auto [ptr, len] = gpuGetStringData(s, src_pos);
+  return len;
+}
+
+/**
+ * @brief Output a string descriptor
+ *
+ * @param[in,out] s Page state input/output
+ * @param[in] src_pos Source position
+ * @param[in] dstv Pointer to row output data (string descriptor or 32-bit hash)
+ */
+inline __device__ void gpuOutputString(volatile page_state_s* s, int src_pos, void* dstv)
+{
+  auto [ptr, len] = gpuGetStringData(s, src_pos);
   if (s->dtype_len == 4) {
     // Output hash. This hash value is used if the option to convert strings to
     // categoricals is enabled. The seed value is chosen arbitrarily.
@@ -1383,13 +1408,14 @@
  * @param[in] bounds_set Whether or not s->row_index_lower_bound, s->first_row and s->num_rows
  * have been computed for this page (they will only be set in the second/trim pass).
  */
+template<bool is_string_column>
 static __device__ void gpuUpdatePageSizes(page_state_s* s,
                                           int32_t target_input_value_count,
                                           int t,
                                           bool bounds_set)
 {
   // max nesting depth of the column
-  int max_depth = s->col.max_nesting_depth;
+  int const max_depth = s->col.max_nesting_depth;
   // how many input level values we've processed in the page so far
   int input_value_count = s->input_value_count;
   // how many leaf values we've processed in the page so far
@@ -1402,47 +1428,64 @@
     get_nesting_bounds(
       start_depth, end_depth, d, s, input_value_count, target_input_value_count, t);
 
+
     // count rows and leaf values
-    int is_new_row                = start_depth == 0 ? 1 : 0;
-    uint32_t warp_row_count_mask  = ballot(is_new_row);
-    int is_new_leaf               = (d >= s->page.nesting[max_depth - 1].max_def_level) ? 1 : 0;
-    uint32_t warp_leaf_count_mask = ballot(is_new_leaf);
-
+    int const is_new_row                = start_depth == 0 ? 1 : 0;
+    uint32_t const warp_row_count_mask  = ballot(is_new_row);
+    int const is_new_leaf               = (d >= s->page.nesting[max_depth - 1].max_def_level) ? 1 : 0;
+    uint32_t const warp_leaf_count_mask = ballot(is_new_leaf);
     // is this thread within row bounds? on the first pass we don't know the bounds, so we will be
     // computing the full size of the column.  on the second pass, we will know our actual row
     // bounds, so the computation will cap sizes properly.
     int in_row_bounds = 1;
-    if (bounds_set) {
-      // absolute row index
-      int32_t thread_row_index =
-        input_row_count + ((__popc(warp_row_count_mask & ((1 << t) - 1)) + is_new_row) - 1);
-      in_row_bounds = thread_row_index >= s->row_index_lower_bound &&
-                          thread_row_index < (s->first_row + s->num_rows)
-                        ? 1
-                        : 0;
-
-      uint32_t row_bounds_mask  = ballot(in_row_bounds);
-      int first_thread_in_range = __ffs(row_bounds_mask) - 1;
-
-      // if we've found the beginning of the first row, mark down the position
-      // in the def/repetition buffer (skipped_values) and the data buffer (skipped_leaf_values)
-      if (!t && first_thread_in_range >= 0 && s->page.skipped_values < 0) {
-        // how many values we've skipped in the rep/def levels
-        s->page.skipped_values = input_value_count + first_thread_in_range;
-        // how many values we've skipped in the actual data stream
-        s->page.skipped_leaf_values =
-          input_leaf_count + __popc(warp_leaf_count_mask & ((1 << first_thread_in_range) - 1));
-      }
-    }
+    auto const first_thread_in_range = [&](){
+      if (bounds_set) {
+        // absolute row index
+        int32_t thread_row_index =
+          input_row_count + ((__popc(warp_row_count_mask & ((1 << t) - 1)) + is_new_row) - 1);
+        in_row_bounds = thread_row_index >= s->row_index_lower_bound &&
+                            thread_row_index < (s->first_row + s->num_rows)
+                          ? 1
+                          : 0;
+
+        uint32_t const row_bounds_mask  = ballot(in_row_bounds);
+        int const first_thread_in_range = __ffs(row_bounds_mask) - 1;
+
+        // if we've found the beginning of the first row, mark down the position
+        // in the def/repetition buffer (skipped_values) and the data buffer (skipped_leaf_values)
+        if (!t && first_thread_in_range >= 0 && s->page.skipped_values < 0) {
+          // how many values we've skipped in the rep/def levels
+          s->page.skipped_values = input_value_count + first_thread_in_range;
+          // how many values we've skipped in the actual data stream
+          s->page.skipped_leaf_values =
+            input_leaf_count + __popc(warp_leaf_count_mask & ((1 << first_thread_in_range) - 1));
+        }
+
+        return first_thread_in_range;
+      }       
+      return 0;
+    }();
 
     // increment counts across all nesting depths
     for (int s_idx = 0; s_idx < max_depth; s_idx++) {
       // if we are within the range of nesting levels we should be adding value indices for
-      int in_nesting_bounds = (s_idx >= start_depth && s_idx <= end_depth && in_row_bounds) ? 1 : 0;
-
-      uint32_t count_mask = ballot(in_nesting_bounds);
+      int const in_nesting_bounds = (s_idx >= start_depth && s_idx <= end_depth && in_row_bounds) ? 1 : 0;
+
+      uint32_t const count_mask = ballot(in_nesting_bounds);
       if (!t) { s->page.nesting[s_idx].size += __popc(count_mask); }
     }
+
+    // if this is a leaf in a string column, add the size    
+    /*
+    if constexpr(is_string_column){
+      if(is_new_leaf){
+        int const src_pos = input_leaf_count + __popc(warp_leaf_count_mask & ((1 << first_thread_in_range) - 1));
+        auto const len = gpuGetStringSize(s, src_pos);
+        auto const len = 4;
+        if (!t) { s->page.str_bytes += len; }
+      }
+    }
+    */ 
 
     input_value_count += min(32, (target_input_value_count - input_value_count));
     input_row_count += __popc(warp_row_count_mask);
@@ -1483,23 +1526,18 @@
   int page_idx          = blockIdx.x;
   int t                 = threadIdx.x;
   PageInfo* pp          = &pages[page_idx];
+  
+  if (!setupLocalPageInfo(s, pp, chunks, trim_pass ? min_row : 0, trim_pass ? num_rows : INT_MAX)) {
+    return;
+  }
 
   // we only need to preprocess hierarchies with repetition in them (ie, hierarchies
   // containing lists anywhere within).
   bool const has_repetition = chunks[pp->chunk_idx].max_level[level_type::REPETITION] > 0;
-  if (!has_repetition) { return; }
-
-  if (!setupLocalPageInfo(s, pp, chunks, trim_pass ? min_row : 0, trim_pass ? num_rows : INT_MAX)) {
-    return;
-  }
-
-  // we only need to preprocess hierarchies with repetition in them (ie, hierarchies
-  // containing lists anywhere within).
-  bool const has_repetition = chunks[pp->chunk_idx].max_level[level_type::REPETITION] > 0;
-
-  // if this is a flat data type, compute the size directly from the number of values.
-  // NOTE: does not work for strings!
-  if (!has_repetition) {
+  bool const is_string_column = (s->col.data_type & 7) == BYTE_ARRAY && s->dtype_len != 4;
+
+  // if this is a flat hierarchy (no lists) and is not a string column, compute the size directly from the number of values.  
+  if (!has_repetition && !is_string_column) {
     if (!t) {
       for (size_type idx = 0; idx < pp->num_nesting_levels; idx++) {
         pp->nesting[idx].size = pp->num_input_values;
@@ -1517,8 +1555,9 @@
   if (!t) {
     s->page.skipped_values      = -1;
     s->page.skipped_leaf_values = -1;
+    s->page.str_bytes           = 0;
     s->input_row_count          = 0;
-    s->input_value_count        = 0;
+    s->input_value_count        = 0;    
 
     // if this isn't the trim pass, make sure we visit absolutely everything
     if (!trim_pass) {
@@ -1539,16 +1578,23 @@
     while (!s->error && s->input_value_count < s->num_input_values) {
       // decode repetition and definition levels. these will attempt to decode at
       // least up to the target, but may decode a few more.
-      gpuDecodeStream(s->rep, s, target_input_count, t, level_type::REPETITION);
+      if(has_repetition){
+        gpuDecodeStream(s->rep, s, target_input_count, t, level_type::REPETITION);
+      }
       gpuDecodeStream(s->def, s, target_input_count, t, level_type::DEFINITION);
       __syncwarp();
 
       // we may have decoded different amounts from each stream, so only process what we've been
-      int actual_input_count =
-        min(s->lvl_count[level_type::REPETITION], s->lvl_count[level_type::DEFINITION]);
+      int actual_input_count = has_repetition ? min(s->lvl_count[level_type::REPETITION],
+                                                 s->lvl_count[level_type::DEFINITION])
+                                              : s->lvl_count[level_type::DEFINITION];
 
       // process what we got back
-      gpuUpdatePageSizes(s, actual_input_count, t, trim_pass);
+      if(is_string_column){
+        gpuUpdatePageSizes<true>(s, actual_input_count, t, trim_pass);
+      } else {
+        gpuUpdatePageSizes<false>(s, actual_input_count, t, trim_pass);
+      }
       target_input_count = actual_input_count + batch_size;
       __syncwarp();
     }
@@ -1703,212 +1749,6 @@
   }
 }
 
-struct chunk_row_output_iter {
-  PageInfo* p;
-  using value_type        = size_type;
-  using difference_type   = size_type;
-  using pointer           = size_type*;
-  using reference         = size_type&;
-  using iterator_category = thrust::output_device_iterator_tag;
-
-  __host__ __device__ chunk_row_output_iter operator+(int i)
-  {
-    return chunk_row_output_iter{p + i};
-  }
-
-  __host__ __device__ void operator++() { p++; }
-
-  __device__ reference operator[](int i) { return p[i].chunk_row; }
-  __device__ reference operator*() { return p->chunk_row; }
-  __device__ void operator=(value_type v) { p->chunk_row = v; }
-};
-
-struct start_offset_output_iterator {
-  PageInfo* pages;
-  int* page_indices;
-  int cur_index;
-  int src_col_schema;
-  int nesting_depth;
-  int empty               = 0;
-  using value_type        = size_type;
-  using difference_type   = size_type;
-  using pointer           = size_type*;
-  using reference         = size_type&;
-  using iterator_category = thrust::output_device_iterator_tag;
-
-  __host__ __device__ start_offset_output_iterator operator+(int i)
-  {
-    return start_offset_output_iterator{
-      pages, page_indices, cur_index + i, src_col_schema, nesting_depth};
-  }
-
-  __host__ __device__ void operator++() { cur_index++; }
-
-  __device__ reference operator[](int i) { return dereference(cur_index + i); }
-  __device__ reference operator*() { return dereference(cur_index); }
-
- private:
-  __device__ reference dereference(int index)
-  {
-    PageInfo const& p = pages[page_indices[index]];
-    if (p.src_col_schema != src_col_schema || p.flags & PAGEINFO_FLAGS_DICTIONARY) { return empty; }
-    return p.nesting[nesting_depth].page_start_value;
-  }
-};
-
-struct cumulative_row_info {
-  size_t row_count;   // cumulative row count
-  size_t size_bytes;  // cumulative size in bytes
-  int key;            // schema index
-};
-struct cumulative_row_sum {
-  cumulative_row_info operator()
-    __device__(cumulative_row_info const& a, cumulative_row_info const& b) const
-  {
-    return cumulative_row_info{a.row_count + b.row_count, a.size_bytes + b.size_bytes, a.key};
-  }
-};
-
-struct row_size_functor {
-  template <typename T>
-  __device__ size_t operator()(size_t num_rows, bool nullable)
-  {
-    auto const element_size = sizeof(device_storage_type_t<T>);
-    return (element_size * num_rows) +
-           (nullable ? (cudf::util::div_rounding_up_safe(num_rows, size_t{32}) / 8) : 0);
-  }
-};
-
-template <>
-__device__ size_t row_size_functor::operator()<list_view>(size_t num_rows, bool nullable)
-{
-  auto const offset_size = sizeof(offset_type);
-  return (offset_size * (num_rows + 1)) +
-         (nullable ? (cudf::util::div_rounding_up_safe(num_rows, size_t{32}) / 8) : 0);
-}
-
-template <>
-__device__ size_t row_size_functor::operator()<struct_view>(size_t num_rows, bool nullable)
-{
-  return nullable ? (cudf::util::div_rounding_up_safe(num_rows, size_t{32}) / 8) : 0;
-}
-
-<<<<<<< HEAD
-template <>
-__device__ size_t row_size_functor::operator()<string_view>(size_t num_rows, bool nullable)
-{
-  // CUDF_FAIL("String types currently unsupported");
-  return 0;
-}
-=======
-  // computes:
-  // PageInfo::chunk_row for all pages
-  // Note: this is doing some redundant work for pages in flat hierarchies.  chunk_row has already
-  // been computed during header decoding. the overall amount of work here is very small though.
-  auto key_input = thrust::make_transform_iterator(
-    pages.device_ptr(), [] __device__(PageInfo const& page) { return page.chunk_idx; });
-  auto page_input = thrust::make_transform_iterator(
-    pages.device_ptr(), [] __device__(PageInfo const& page) { return page.num_rows; });
-  thrust::exclusive_scan_by_key(rmm::exec_policy(stream),
-                                key_input,
-                                key_input + pages.size(),
-                                page_input,
-                                chunk_row_output_iter{pages.device_ptr()});
->>>>>>> fb0922f9
-
-struct get_cumulative_row_info {
-  PageInfo const* const pages;
-
-  cumulative_row_info operator() __device__(size_type index)
-  {
-    auto const& page = pages[index];
-    if (page.flags & PAGEINFO_FLAGS_DICTIONARY) {
-      return cumulative_row_info{0, 0, page.src_col_schema};
-    }
-    size_t const row_count = page.nesting[0].size;
-    return cumulative_row_info{
-      row_count,
-      cudf::type_dispatcher(data_type{page.nesting[0].type}, row_size_functor{}, row_count, false),
-      page.src_col_schema};
-  }
-};
-
-<<<<<<< HEAD
-struct row_total_size {
-  cumulative_row_info const* const c_info;
-  size_type const* const key_offsets;
-  size_t const num_keys;
-
-  __device__ cumulative_row_info operator()(cumulative_row_info const& i)
-  {
-    // sum sizes for each input column at this row
-    size_t sum = 0;
-    for (int idx = 0; idx < num_keys; idx++) {
-      auto const start = key_offsets[idx];
-      auto const end   = key_offsets[idx + 1];
-      auto iter        = cudf::detail::make_counting_transform_iterator(
-        0, [&] __device__(size_type i) { return c_info[start + i].row_count; });
-      auto const page_index =
-        (thrust::lower_bound(thrust::seq, iter, iter + (end - start), i.row_count) - iter) + start;
-      // printf("KI(%d): start(%d), end(%d), page_index(%d), size_bytes(%lu)\n", idx, start, end,
-      // (int)page_index, c_info[page_index].size_bytes);
-      sum += c_info[page_index].size_bytes;
-=======
-  // compute output column sizes by examining the pages of the -input- columns
-  for (size_t idx = 0; idx < input_columns.size(); idx++) {
-    auto const& input_col = input_columns[idx];
-    auto src_col_schema   = input_col.schema_idx;
-    size_t max_depth      = input_col.nesting_depth();
-
-    auto* cols = &output_columns;
-    for (size_t l_idx = 0; l_idx < input_col.nesting_depth(); l_idx++) {
-      auto& out_buf = (*cols)[input_col.nesting[l_idx]];
-      cols          = &out_buf.children;
-
-      // size iterator. indexes pages by sorted order
-      auto size_input = thrust::make_transform_iterator(
-        page_index.begin(),
-        [src_col_schema, l_idx, pages = pages.device_ptr()] __device__(int index) {
-          auto const& page = pages[index];
-          if (page.src_col_schema != src_col_schema || page.flags & PAGEINFO_FLAGS_DICTIONARY) {
-            return 0;
-          }
-          return page.nesting[l_idx].size;
-        });
-
-      // if this buffer is part of a list hierarchy, we need to determine it's
-      // final size and allocate it here.
-      //
-      // for struct columns, higher levels of the output columns are shared between input
-      // columns. so don't compute any given level more than once.
-      if ((out_buf.user_data & PARQUET_COLUMN_BUFFER_FLAG_HAS_LIST_PARENT) && out_buf.size == 0) {
-        int size = thrust::reduce(rmm::exec_policy(stream), size_input, size_input + pages.size());
-
-        // if this is a list column add 1 for non-leaf levels for the terminating offset
-        if (out_buf.type.id() == type_id::LIST && l_idx < max_depth) { size++; }
-
-        // allocate
-        out_buf.create(size, stream, mr);
-      }
-
-      // for nested hierarchies, compute per-page start offset
-      if (input_col.has_repetition) {
-        thrust::exclusive_scan_by_key(rmm::exec_policy(stream),
-                                      page_keys.begin(),
-                                      page_keys.end(),
-                                      size_input,
-                                      start_offset_output_iterator{pages.device_ptr(),
-                                                                   page_index.begin(),
-                                                                   0,
-                                                                   static_cast<int>(src_col_schema),
-                                                                   static_cast<int>(l_idx)});
-      }
->>>>>>> fb0922f9
-    }
-    return {i.row_count, sum};
-  }
-};
-
 void ComputePageSizes(hostdevice_vector<PageInfo>& pages,
                       hostdevice_vector<ColumnChunkDesc> const& chunks,
                       size_t min_row,
