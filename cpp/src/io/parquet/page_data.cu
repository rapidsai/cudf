--- conflicted
+++ resolved
@@ -365,12 +365,9 @@
           dict_idx &= (1 << dict_bits) - 1;
         }
       }
-<<<<<<< HEAD
-      s->dict_idx[rolling_index(pos + t)] = dict_idx;
-=======
 
       // if we're not computing sizes, store off the dictionary index
-      if constexpr (!sizes_only) { s->dict_idx[(pos + t) & (non_zero_buffer_size - 1)] = dict_idx; }
+      if constexpr (!sizes_only) { s->dict_idx[rolling_index(pos + t)] = dict_idx; }
     }
 
     // if we're computing sizes, add the length(s)
@@ -393,7 +390,6 @@
       __shared__ typename WarpReduce::TempStorage temp_storage;
       // note: str_len will only be valid on thread 0.
       str_len += WarpReduce(temp_storage).Sum(len);
->>>>>>> 6d2a4f07
     }
 
     pos += batch_len;
