--- conflicted
+++ resolved
@@ -1518,17 +1518,6 @@
         (s_idx >= start_depth && s_idx <= end_depth && in_row_bounds) ? 1 : 0;
       uint32_t const count_mask = ballot(in_nesting_bounds);
       if (!t) { pni->batch_size += __popc(count_mask); }
-<<<<<<< HEAD
-
-      /*
-      if (s_idx == max_depth - 1) {
-        bool const is_valid = is_new_leaf && in_nesting_bounds;
-        uint32_t const warp_leaf_valid_mask = ballot(is_valid);
-        input_leaf_valid_count += __popc(warp_leaf_valid_mask);
-      }
-      */
-=======
->>>>>>> d91c6900
     }
 
     input_value_count += min(32, (target_input_value_count - input_value_count));
@@ -1588,21 +1577,6 @@
   PageInfo* pp          = &pages[page_idx];
 
   if (!setupLocalPageInfo(s, pp, chunks, min_row, num_rows, false)) { return; }
-  if (!t) {
-    s->page.skipped_values      = -1;
-    s->page.skipped_leaf_values = 0;
-    s->page.str_bytes           = 0;
-    s->input_row_count          = 0;
-    s->input_value_count        = 0;
-
-    // in the base pass, we're computing the number of rows, make sure we visit absolutely
-    // everything
-    if (base_pass) {
-      s->first_row             = 0;
-      s->num_rows              = INT_MAX;
-      s->row_index_lower_bound = -1;
-    }
-  }
 
   if (!t) {
     s->page.skipped_values      = -1;
@@ -1653,7 +1627,6 @@
       auto const i = d + t;
       if (i < s->page.num_nesting_levels) { pp->nesting[i].batch_size = pp->nesting[i].size; }
       d += blockDim.x;
-<<<<<<< HEAD
     }
     return;
   }
@@ -1665,26 +1638,10 @@
       auto const i = d + t;
       if (i < s->page.num_nesting_levels) { pp->nesting[i].batch_size = 0; }
       d += blockDim.x;
-=======
->>>>>>> d91c6900
     }
     return;
   }
 
-<<<<<<< HEAD
-=======
-  // - if this page is completely trimmed, zero out sizes.
-  if (!base_pass && s->num_rows == 0) {
-    int d = 0;
-    while (d < s->page.num_nesting_levels) {
-      auto const i = d + t;
-      if (i < s->page.num_nesting_levels) { pp->nesting[i].batch_size = 0; }
-      d += blockDim.x;
-    }
-    return;
-  }
-
->>>>>>> d91c6900
   // at this point we are going to be fully recomputing batch information
 
   // zero sizes
@@ -1693,10 +1650,7 @@
     if (d + t < s->page.num_nesting_levels) { s->page.nesting[d + t].batch_size = 0; }
     d += blockDim.x;
   }
-<<<<<<< HEAD
-
-=======
->>>>>>> d91c6900
+
   __syncthreads();
 
   // optimization : it might be useful to have a version of gpuDecodeStream that could go wider than
@@ -1749,10 +1703,7 @@
       d += blockDim.x;
     }
   }
-<<<<<<< HEAD
-=======
-
->>>>>>> d91c6900
+
   if (!t) {
     pp->skipped_values      = s->page.skipped_values;
     pp->skipped_leaf_values = s->page.skipped_leaf_values;
