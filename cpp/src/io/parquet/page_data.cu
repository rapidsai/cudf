--- conflicted
+++ resolved
@@ -23,14 +23,7 @@
 #include <rmm/exec_policy.hpp>
 #include <thrust/reduce.h>
 
-<<<<<<< HEAD
-namespace cudf {
-namespace io {
-namespace parquet {
-namespace detail {
-=======
 namespace cudf::io::parquet::detail {
->>>>>>> e28017cc
 
 namespace {
 
@@ -652,11 +645,4 @@
   }
 }
 
-<<<<<<< HEAD
-}  // namespace detail
-}  // namespace parquet
-}  // namespace io
-}  // namespace cudf
-=======
-}  // namespace cudf::io::parquet::detail
->>>>>>> e28017cc
+}  // namespace cudf::io::parquet::detail