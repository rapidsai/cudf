--- conflicted
+++ resolved
@@ -95,11 +95,7 @@
 
     // Must be set after computing above list offsets
     page.num_nulls = page.nesting[s->col.max_nesting_depth - 1].batch_size;
-<<<<<<< HEAD
-    page.num_nulls -= (not has_repetition) ? s->first_row : 0;
-=======
     page.num_nulls -= has_repetition ? 0 : s->first_row;
->>>>>>> d1c7dcbb
     page.num_valids = 0;
     return;
   }
@@ -325,11 +321,7 @@
     }
 
     page.num_nulls = page.nesting[s->col.max_nesting_depth - 1].batch_size;
-<<<<<<< HEAD
-    page.num_nulls -= (not has_repetition) ? s->first_row : 0;
-=======
     page.num_nulls -= has_repetition ? 0 : s->first_row;
->>>>>>> d1c7dcbb
     page.num_valids = 0;
 
     return;
