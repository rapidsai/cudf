/*
 * Copyright (c) 2018-2023, NVIDIA CORPORATION.
 *
 * Licensed under the Apache License, Version 2.0 (the "License");
 * you may not use this file except in compliance with the License.
 * You may obtain a copy of the License at
 *
 *     http://www.apache.org/licenses/LICENSE-2.0
 *
 * Unless required by applicable law or agreed to in writing, software
 * distributed under the License is distributed on an "AS IS" BASIS,
 * WITHOUT WARRANTIES OR CONDITIONS OF ANY KIND, either express or implied.
 * See the License for the specific language governing permissions and
 * limitations under the License.
 */

#include "page_decode.cuh"

#include <io/utilities/column_buffer.hpp>

#include <cudf/hashing/detail/murmurhash3_x86_32.cuh>

#include <rmm/exec_policy.hpp>
#include <thrust/reduce.h>

namespace cudf {
namespace io {
namespace parquet {
namespace gpu {

namespace {

constexpr int decode_block_size = 128;
constexpr int rolling_buf_size  = decode_block_size * 2;

/**
 * @brief Output a string descriptor
 *
 * @param[in,out] s Page state input/output
 * @param[out] sb Page state buffer output
 * @param[in] src_pos Source position
 * @param[in] dstv Pointer to row output data (string descriptor or 32-bit hash)
 */
template <typename state_buf>
inline __device__ void gpuOutputString(volatile page_state_s* s,
                                       volatile state_buf* sb,
                                       int src_pos,
                                       void* dstv)
{
  auto [ptr, len] = gpuGetStringData(s, sb, src_pos);
  if (s->dtype_len == 4) {
    // Output hash. This hash value is used if the option to convert strings to
    // categoricals is enabled. The seed value is chosen arbitrarily.
    uint32_t constexpr hash_seed = 33;
    cudf::string_view const sv{ptr, static_cast<size_type>(len)};
    *static_cast<uint32_t*>(dstv) =
      cudf::hashing::detail::MurmurHash3_x86_32<cudf::string_view>{hash_seed}(sv);
  } else {
    // Output string descriptor
    auto* dst   = static_cast<string_index_pair*>(dstv);
    dst->first  = ptr;
    dst->second = len;
  }
}

/**
 * @brief Output a boolean
 *
 * @param[out] sb Page state buffer output
 * @param[in] src_pos Source position
 * @param[in] dst Pointer to row output data
 */
template <typename state_buf>
inline __device__ void gpuOutputBoolean(volatile state_buf* sb, int src_pos, uint8_t* dst)
{
  *dst = sb->dict_idx[rolling_index<state_buf::dict_buf_size>(src_pos)];
}

/**
 * @brief Store a 32-bit data element
 *
 * @param[out] dst ptr to output
 * @param[in] src8 raw input bytes
 * @param[in] dict_pos byte position in dictionary
 * @param[in] dict_size size of dictionary
 */
inline __device__ void gpuStoreOutput(uint32_t* dst,
                                      uint8_t const* src8,
                                      uint32_t dict_pos,
                                      uint32_t dict_size)
{
  uint32_t bytebuf;
  unsigned int ofs = 3 & reinterpret_cast<size_t>(src8);
  src8 -= ofs;  // align to 32-bit boundary
  ofs <<= 3;    // bytes -> bits
  if (dict_pos < dict_size) {
    bytebuf = *reinterpret_cast<uint32_t const*>(src8 + dict_pos);
    if (ofs) {
      uint32_t bytebufnext = *reinterpret_cast<uint32_t const*>(src8 + dict_pos + 4);
      bytebuf              = __funnelshift_r(bytebuf, bytebufnext, ofs);
    }
  } else {
    bytebuf = 0;
  }
  *dst = bytebuf;
}

/**
 * @brief Store a 64-bit data element
 *
 * @param[out] dst ptr to output
 * @param[in] src8 raw input bytes
 * @param[in] dict_pos byte position in dictionary
 * @param[in] dict_size size of dictionary
 */
inline __device__ void gpuStoreOutput(uint2* dst,
                                      uint8_t const* src8,
                                      uint32_t dict_pos,
                                      uint32_t dict_size)
{
  uint2 v;
  unsigned int ofs = 3 & reinterpret_cast<size_t>(src8);
  src8 -= ofs;  // align to 32-bit boundary
  ofs <<= 3;    // bytes -> bits
  if (dict_pos < dict_size) {
    v.x = *reinterpret_cast<uint32_t const*>(src8 + dict_pos + 0);
    v.y = *reinterpret_cast<uint32_t const*>(src8 + dict_pos + 4);
    if (ofs) {
      uint32_t next = *reinterpret_cast<uint32_t const*>(src8 + dict_pos + 8);
      v.x           = __funnelshift_r(v.x, v.y, ofs);
      v.y           = __funnelshift_r(v.y, next, ofs);
    }
  } else {
    v.x = v.y = 0;
  }
  *dst = v;
}

/**
 * @brief Convert an INT96 Spark timestamp to 64-bit timestamp
 *
 * @param[in,out] s Page state input/output
 * @param[out] sb Page state buffer output
 * @param[in] src_pos Source position
 * @param[out] dst Pointer to row output data
 */
template <typename state_buf>
inline __device__ void gpuOutputInt96Timestamp(volatile page_state_s* s,
                                               volatile state_buf* sb,
                                               int src_pos,
                                               int64_t* dst)
{
  using cuda::std::chrono::duration_cast;

  uint8_t const* src8;
  uint32_t dict_pos, dict_size = s->dict_size, ofs;

  if (s->dict_base) {
    // Dictionary
    dict_pos =
      (s->dict_bits > 0) ? sb->dict_idx[rolling_index<state_buf::dict_buf_size>(src_pos)] : 0;
    src8 = s->dict_base;
  } else {
    // Plain
    dict_pos = src_pos;
    src8     = s->data_start;
  }
  dict_pos *= (uint32_t)s->dtype_len_in;
  ofs = 3 & reinterpret_cast<size_t>(src8);
  src8 -= ofs;  // align to 32-bit boundary
  ofs <<= 3;    // bytes -> bits

  if (dict_pos + 4 >= dict_size) {
    *dst = 0;
    return;
  }

  uint3 v;
  int64_t nanos, days;
  v.x = *reinterpret_cast<uint32_t const*>(src8 + dict_pos + 0);
  v.y = *reinterpret_cast<uint32_t const*>(src8 + dict_pos + 4);
  v.z = *reinterpret_cast<uint32_t const*>(src8 + dict_pos + 8);
  if (ofs) {
    uint32_t next = *reinterpret_cast<uint32_t const*>(src8 + dict_pos + 12);
    v.x           = __funnelshift_r(v.x, v.y, ofs);
    v.y           = __funnelshift_r(v.y, v.z, ofs);
    v.z           = __funnelshift_r(v.z, next, ofs);
  }
  nanos = v.y;
  nanos <<= 32;
  nanos |= v.x;
  // Convert from Julian day at noon to UTC seconds
  days = static_cast<int32_t>(v.z);
  cudf::duration_D d_d{
    days - 2440588};  // TBD: Should be noon instead of midnight, but this matches pyarrow

  *dst = [&]() {
    switch (s->col.ts_clock_rate) {
      case 1:  // seconds
        return duration_cast<duration_s>(d_d).count() +
               duration_cast<duration_s>(duration_ns{nanos}).count();
      case 1'000:  // milliseconds
        return duration_cast<duration_ms>(d_d).count() +
               duration_cast<duration_ms>(duration_ns{nanos}).count();
      case 1'000'000:  // microseconds
        return duration_cast<duration_us>(d_d).count() +
               duration_cast<duration_us>(duration_ns{nanos}).count();
      case 1'000'000'000:  // nanoseconds
      default: return duration_cast<cudf::duration_ns>(d_d).count() + nanos;
    }
  }();
}

/**
 * @brief Output a 64-bit timestamp
 *
 * @param[in,out] s Page state input/output
 * @param[out] sb Page state buffer output
 * @param[in] src_pos Source position
 * @param[in] dst Pointer to row output data
 */
template <typename state_buf>
inline __device__ void gpuOutputInt64Timestamp(volatile page_state_s* s,
                                               volatile state_buf* sb,
                                               int src_pos,
                                               int64_t* dst)
{
  uint8_t const* src8;
  uint32_t dict_pos, dict_size = s->dict_size, ofs;
  int64_t ts;

  if (s->dict_base) {
    // Dictionary
    dict_pos =
      (s->dict_bits > 0) ? sb->dict_idx[rolling_index<state_buf::dict_buf_size>(src_pos)] : 0;
    src8 = s->dict_base;
  } else {
    // Plain
    dict_pos = src_pos;
    src8     = s->data_start;
  }
  dict_pos *= (uint32_t)s->dtype_len_in;
  ofs = 3 & reinterpret_cast<size_t>(src8);
  src8 -= ofs;  // align to 32-bit boundary
  ofs <<= 3;    // bytes -> bits
  if (dict_pos + 4 < dict_size) {
    uint2 v;
    int64_t val;
    int32_t ts_scale;
    v.x = *reinterpret_cast<uint32_t const*>(src8 + dict_pos + 0);
    v.y = *reinterpret_cast<uint32_t const*>(src8 + dict_pos + 4);
    if (ofs) {
      uint32_t next = *reinterpret_cast<uint32_t const*>(src8 + dict_pos + 8);
      v.x           = __funnelshift_r(v.x, v.y, ofs);
      v.y           = __funnelshift_r(v.y, next, ofs);
    }
    val = v.y;
    val <<= 32;
    val |= v.x;
    // Output to desired clock rate
    ts_scale = s->ts_scale;
    if (ts_scale < 0) {
      // round towards negative infinity
      int sign = (val < 0);
      ts       = ((val + sign) / -ts_scale) + sign;
    } else {
      ts = val * ts_scale;
    }
  } else {
    ts = 0;
  }
  *dst = ts;
}

/**
 * @brief Output a byte array as int.
 *
 * @param[in] ptr Pointer to the byte array
 * @param[in] len Byte array length
 * @param[out] dst Pointer to row output data
 */
template <typename T>
__device__ void gpuOutputByteArrayAsInt(char const* ptr, int32_t len, T* dst)
{
  T unscaled = 0;
  for (auto i = 0; i < len; i++) {
    uint8_t v = ptr[i];
    unscaled  = (unscaled << 8) | v;
  }
  // Shift the unscaled value up and back down when it isn't all 8 bytes,
  // which sign extend the value for correctly representing negative numbers.
  unscaled <<= (sizeof(T) - len) * 8;
  unscaled >>= (sizeof(T) - len) * 8;
  *dst = unscaled;
}

/**
 * @brief Output a fixed-length byte array as int.
 *
 * @param[in,out] s Page state input/output
 * @param[out] sb Page state buffer output
 * @param[in] src_pos Source position
 * @param[in] dst Pointer to row output data
 */
template <typename T, typename state_buf>
__device__ void gpuOutputFixedLenByteArrayAsInt(volatile page_state_s* s,
                                                volatile state_buf* sb,
                                                int src_pos,
                                                T* dst)
{
  uint32_t const dtype_len_in = s->dtype_len_in;
  uint8_t const* data         = s->dict_base ? s->dict_base : s->data_start;
  uint32_t const pos =
    (s->dict_base
       ? ((s->dict_bits > 0) ? sb->dict_idx[rolling_index<state_buf::dict_buf_size>(src_pos)] : 0)
       : src_pos) *
    dtype_len_in;
  uint32_t const dict_size = s->dict_size;

  T unscaled = 0;
  for (unsigned int i = 0; i < dtype_len_in; i++) {
    uint32_t v = (pos + i < dict_size) ? data[pos + i] : 0;
    unscaled   = (unscaled << 8) | v;
  }
  // Shift the unscaled value up and back down when it isn't all 8 bytes,
  // which sign extend the value for correctly representing negative numbers.
  if (dtype_len_in < sizeof(T)) {
    unscaled <<= (sizeof(T) - dtype_len_in) * 8;
    unscaled >>= (sizeof(T) - dtype_len_in) * 8;
  }
  *dst = unscaled;
}

/**
 * @brief Output a small fixed-length value
 *
 * @param[in,out] s Page state input/output
 * @param[out] sb Page state buffer output
 * @param[in] src_pos Source position
 * @param[in] dst Pointer to row output data
 */
template <typename T, typename state_buf>
inline __device__ void gpuOutputFast(volatile page_state_s* s,
                                     volatile state_buf* sb,
                                     int src_pos,
                                     T* dst)
{
  uint8_t const* dict;
  uint32_t dict_pos, dict_size = s->dict_size;

  if (s->dict_base) {
    // Dictionary
    dict_pos =
      (s->dict_bits > 0) ? sb->dict_idx[rolling_index<state_buf::dict_buf_size>(src_pos)] : 0;
    dict = s->dict_base;
  } else {
    // Plain
    dict_pos = src_pos;
    dict     = s->data_start;
  }
  dict_pos *= (uint32_t)s->dtype_len_in;
  gpuStoreOutput(dst, dict, dict_pos, dict_size);
}

/**
 * @brief Output a N-byte value
 *
 * @param[in,out] s Page state input/output
 * @param[out] sb Page state buffer output
 * @param[in] src_pos Source position
 * @param[in] dst8 Pointer to row output data
 * @param[in] len Length of element
 */
template <typename state_buf>
static __device__ void gpuOutputGeneric(
  volatile page_state_s* s, volatile state_buf* sb, int src_pos, uint8_t* dst8, int len)
{
  uint8_t const* dict;
  uint32_t dict_pos, dict_size = s->dict_size;

  if (s->dict_base) {
    // Dictionary
    dict_pos =
      (s->dict_bits > 0) ? sb->dict_idx[rolling_index<state_buf::dict_buf_size>(src_pos)] : 0;
    dict = s->dict_base;
  } else {
    // Plain
    dict_pos = src_pos;
    dict     = s->data_start;
  }
  dict_pos *= (uint32_t)s->dtype_len_in;
  if (len & 3) {
    // Generic slow path
    for (unsigned int i = 0; i < len; i++) {
      dst8[i] = (dict_pos + i < dict_size) ? dict[dict_pos + i] : 0;
    }
  } else {
    // Copy 4 bytes at a time
    uint8_t const* src8 = dict;
    unsigned int ofs    = 3 & reinterpret_cast<size_t>(src8);
    src8 -= ofs;  // align to 32-bit boundary
    ofs <<= 3;    // bytes -> bits
    for (unsigned int i = 0; i < len; i += 4) {
      uint32_t bytebuf;
      if (dict_pos < dict_size) {
        bytebuf = *reinterpret_cast<uint32_t const*>(src8 + dict_pos);
        if (ofs) {
          uint32_t bytebufnext = *reinterpret_cast<uint32_t const*>(src8 + dict_pos + 4);
          bytebuf              = __funnelshift_r(bytebuf, bytebufnext, ofs);
        }
      } else {
        bytebuf = 0;
      }
      dict_pos += 4;
      *reinterpret_cast<uint32_t*>(dst8 + i) = bytebuf;
    }
  }
}

/**
 * @brief Kernel for computing the column data stored in the pages
 *
 * This function will write the page data and the page data's validity to the
 * output specified in the page's column chunk. If necessary, additional
 * conversion will be performed to translate from the Parquet datatype to
 * desired output datatype (ex. 32-bit to 16-bit, string to hash).
 *
 * @param pages List of pages
 * @param chunks List of column chunks
 * @param min_row Row index to start reading at
 * @param num_rows Maximum number of rows to read
 */
template <int lvl_buf_size, typename level_t>
__global__ void __launch_bounds__(decode_block_size) gpuDecodePageData(
  PageInfo* pages, device_span<ColumnChunkDesc const> chunks, size_t min_row, size_t num_rows)
{
  __shared__ __align__(16) page_state_s state_g;
  __shared__ __align__(16)
    page_state_buffers_s<rolling_buf_size, rolling_buf_size, rolling_buf_size>
      state_buffers;

  page_state_s* const s = &state_g;
  auto* const sb        = &state_buffers;
  int page_idx          = blockIdx.x;
  int t                 = threadIdx.x;
  int out_thread0;
  [[maybe_unused]] null_count_back_copier _{s, t};

  if (!setupLocalPageInfo(
        s, &pages[page_idx], chunks, min_row, num_rows, mask_filter{KERNEL_MASK_GENERAL}, true)) {
    return;
  }

  bool const has_repetition = s->col.max_level[level_type::REPETITION] > 0;

  if (s->dict_base) {
    out_thread0 = (s->dict_bits > 0) ? 64 : 32;
  } else {
    out_thread0 =
      ((s->col.data_type & 7) == BOOLEAN || (s->col.data_type & 7) == BYTE_ARRAY) ? 64 : 32;
  }

  PageNestingDecodeInfo* nesting_info_base = s->nesting_info;

  __shared__ level_t rep[rolling_buf_size];  // circular buffer of repetition level values
  __shared__ level_t def[rolling_buf_size];  // circular buffer of definition level values

  // skipped_leaf_values will always be 0 for flat hierarchies.
  uint32_t skipped_leaf_values = s->page.skipped_leaf_values;
  while (!s->error && (s->input_value_count < s->num_input_values || s->src_pos < s->nz_count)) {
    int target_pos;
    int src_pos = s->src_pos;

    if (t < out_thread0) {
      target_pos = min(src_pos + 2 * (decode_block_size - out_thread0),
                       s->nz_count + (decode_block_size - out_thread0));
    } else {
      target_pos = min(s->nz_count, src_pos + decode_block_size - out_thread0);
      if (out_thread0 > 32) { target_pos = min(target_pos, s->dict_pos); }
    }
    __syncthreads();
    if (t < 32) {
      // decode repetition and definition levels.
      // - update validity vectors
      // - updates offsets (for nested columns)
      // - produces non-NULL value indices in s->nz_idx for subsequent decoding
      gpuDecodeLevels<lvl_buf_size, level_t>(s, sb, target_pos, rep, def, t);
    } else if (t < out_thread0) {
      // skipped_leaf_values will always be 0 for flat hierarchies.
      uint32_t src_target_pos = target_pos + skipped_leaf_values;

      // WARP1: Decode dictionary indices, booleans or string positions
      if (s->dict_base) {
        src_target_pos = gpuDecodeDictionaryIndices<false>(s, sb, src_target_pos, t & 0x1f).first;
      } else if ((s->col.data_type & 7) == BOOLEAN) {
        src_target_pos = gpuDecodeRleBooleans(s, sb, src_target_pos, t & 0x1f);
      } else if ((s->col.data_type & 7) == BYTE_ARRAY) {
        gpuInitStringDescriptors<false>(s, sb, src_target_pos, t & 0x1f);
      }
      if (t == 32) { *(volatile int32_t*)&s->dict_pos = src_target_pos; }
    } else {
      // WARP1..WARP3: Decode values
      int const dtype = s->col.data_type & 7;
      src_pos += t - out_thread0;

      // the position in the output column/buffer
      int dst_pos = sb->nz_idx[rolling_index<rolling_buf_size>(src_pos)];

      // for the flat hierarchy case we will be reading from the beginning of the value stream,
      // regardless of the value of first_row. so adjust our destination offset accordingly.
      // example:
      // - user has passed skip_rows = 2, so our first_row to output is 2
      // - the row values we get from nz_idx will be
      //   0, 1, 2, 3, 4 ....
      // - by shifting these values by first_row, the sequence becomes
      //   -1, -2, 0, 1, 2 ...
      // - so we will end up ignoring the first two input rows, and input rows 2..n will
      //   get written to the output starting at position 0.
      //
      if (!has_repetition) { dst_pos -= s->first_row; }

      // target_pos will always be properly bounded by num_rows, but dst_pos may be negative (values
      // before first_row) in the flat hierarchy case.
      if (src_pos < target_pos && dst_pos >= 0) {
        // src_pos represents the logical row position we want to read from. But in the case of
        // nested hierarchies, there is no 1:1 mapping of rows to values.  So our true read position
        // has to take into account the # of values we have to skip in the page to get to the
        // desired logical row.  For flat hierarchies, skipped_leaf_values will always be 0.
        uint32_t val_src_pos = src_pos + skipped_leaf_values;

        // nesting level that is storing actual leaf values
        int leaf_level_index = s->col.max_nesting_depth - 1;

        uint32_t dtype_len = s->dtype_len;
        void* dst =
          nesting_info_base[leaf_level_index].data_out + static_cast<size_t>(dst_pos) * dtype_len;
        if (dtype == BYTE_ARRAY) {
          if (s->col.converted_type == DECIMAL) {
            auto const [ptr, len]        = gpuGetStringData(s, sb, val_src_pos);
            auto const decimal_precision = s->col.decimal_precision;
            if (decimal_precision <= MAX_DECIMAL32_PRECISION) {
              gpuOutputByteArrayAsInt(ptr, len, static_cast<int32_t*>(dst));
            } else if (decimal_precision <= MAX_DECIMAL64_PRECISION) {
              gpuOutputByteArrayAsInt(ptr, len, static_cast<int64_t*>(dst));
            } else {
              gpuOutputByteArrayAsInt(ptr, len, static_cast<__int128_t*>(dst));
            }
          } else {
            gpuOutputString(s, sb, val_src_pos, dst);
          }
        } else if (dtype == BOOLEAN) {
          gpuOutputBoolean(sb, val_src_pos, static_cast<uint8_t*>(dst));
        } else if (s->col.converted_type == DECIMAL) {
          switch (dtype) {
            case INT32: gpuOutputFast(s, sb, val_src_pos, static_cast<uint32_t*>(dst)); break;
            case INT64: gpuOutputFast(s, sb, val_src_pos, static_cast<uint2*>(dst)); break;
            default:
              if (s->dtype_len_in <= sizeof(int32_t)) {
                gpuOutputFixedLenByteArrayAsInt(s, sb, val_src_pos, static_cast<int32_t*>(dst));
              } else if (s->dtype_len_in <= sizeof(int64_t)) {
                gpuOutputFixedLenByteArrayAsInt(s, sb, val_src_pos, static_cast<int64_t*>(dst));
              } else {
                gpuOutputFixedLenByteArrayAsInt(s, sb, val_src_pos, static_cast<__int128_t*>(dst));
              }
              break;
          }
        } else if (dtype == INT96) {
          gpuOutputInt96Timestamp(s, sb, val_src_pos, static_cast<int64_t*>(dst));
        } else if (dtype_len == 8) {
          if (s->dtype_len_in == 4) {
            // Reading INT32 TIME_MILLIS into 64-bit DURATION_MILLISECONDS
            // TIME_MILLIS is the only duration type stored as int32:
            // https://github.com/apache/parquet-format/blob/master/LogicalTypes.md#deprecated-time-convertedtype
            gpuOutputFast(s, sb, val_src_pos, static_cast<uint32_t*>(dst));
          } else if (s->ts_scale) {
            gpuOutputInt64Timestamp(s, sb, val_src_pos, static_cast<int64_t*>(dst));
          } else {
            gpuOutputFast(s, sb, val_src_pos, static_cast<uint2*>(dst));
          }
        } else if (dtype_len == 4) {
          gpuOutputFast(s, sb, val_src_pos, static_cast<uint32_t*>(dst));
        } else {
          gpuOutputGeneric(s, sb, val_src_pos, static_cast<uint8_t*>(dst), dtype_len);
        }
      }

      if (t == out_thread0) { *(volatile int32_t*)&s->src_pos = target_pos; }
    }
    __syncthreads();
  }
}

struct mask_tform {
  __device__ uint32_t operator()(PageInfo const& p) { return p.kernel_mask; }
};

}  // anonymous namespace

<<<<<<< HEAD
uint32_t SumPageKernelMasks(cudf::detail::hostdevice_vector<PageInfo>& pages,
                            rmm::cuda_stream_view stream)
=======
uint32_t GetAggregatedDecodeKernelMask(cudf::detail::hostdevice_vector<PageInfo>& pages,
                                       rmm::cuda_stream_view stream)
>>>>>>> 4014ea32
{
  // determine which kernels to invoke
  auto mask_iter = thrust::make_transform_iterator(pages.d_begin(), mask_tform{});
  return thrust::reduce(
    rmm::exec_policy(stream), mask_iter, mask_iter + pages.size(), 0U, thrust::bit_or<uint32_t>{});
}

/**
 * @copydoc cudf::io::parquet::gpu::DecodePageData
 */
void __host__ DecodePageData(cudf::detail::hostdevice_vector<PageInfo>& pages,
                             cudf::detail::hostdevice_vector<ColumnChunkDesc> const& chunks,
                             size_t num_rows,
                             size_t min_row,
                             int level_type_size,
                             rmm::cuda_stream_view stream)
{
  CUDF_EXPECTS(pages.size() > 0, "There is no page to decode");

  dim3 dim_block(decode_block_size, 1);
  dim3 dim_grid(pages.size(), 1);  // 1 threadblock per page

  if (level_type_size == 1) {
    gpuDecodePageData<rolling_buf_size, uint8_t>
      <<<dim_grid, dim_block, 0, stream.value()>>>(pages.device_ptr(), chunks, min_row, num_rows);
  } else {
    gpuDecodePageData<rolling_buf_size, uint16_t>
      <<<dim_grid, dim_block, 0, stream.value()>>>(pages.device_ptr(), chunks, min_row, num_rows);
  }
}

}  // namespace gpu
}  // namespace parquet
}  // namespace io
}  // namespace cudf<|MERGE_RESOLUTION|>--- conflicted
+++ resolved
@@ -596,13 +596,8 @@
 
 }  // anonymous namespace
 
-<<<<<<< HEAD
-uint32_t SumPageKernelMasks(cudf::detail::hostdevice_vector<PageInfo>& pages,
-                            rmm::cuda_stream_view stream)
-=======
 uint32_t GetAggregatedDecodeKernelMask(cudf::detail::hostdevice_vector<PageInfo>& pages,
                                        rmm::cuda_stream_view stream)
->>>>>>> 4014ea32
 {
   // determine which kernels to invoke
   auto mask_iter = thrust::make_transform_iterator(pages.d_begin(), mask_tform{});
