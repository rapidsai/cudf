--- conflicted
+++ resolved
@@ -159,12 +159,8 @@
  * @param chunk Column chunk the page belongs to
  * @return `kernel_mask_bits` value for the given page
  */
-<<<<<<< HEAD
-__device__ decode_kernel_mask kernel_mask_for_page(gpu::PageInfo const& page,
-                                                   gpu::ColumnChunkDesc const& chunk)
-=======
-__device__ uint32_t kernel_mask_for_page(PageInfo const& page, ColumnChunkDesc const& chunk)
->>>>>>> e345620d
+__device__ decode_kernel_mask kernel_mask_for_page(PageInfo const& page,
+                                                   ColumnChunkDesc const& chunk)
 {
   if (page.flags & PAGEINFO_FLAGS_DICTIONARY) { return decode_kernel_mask::NONE; }
 
