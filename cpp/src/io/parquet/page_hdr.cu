--- conflicted
+++ resolved
@@ -470,41 +470,22 @@
   }
 }
 
-<<<<<<< HEAD
-cudaError_t __host__ DecodePageHeaders(ColumnChunkDesc *chunks,
-                                       int32_t num_chunks,
-                                       rmm::cuda_stream_view stream)
+void __host__ DecodePageHeaders(ColumnChunkDesc *chunks,
+                                int32_t num_chunks,
+                                rmm::cuda_stream_view stream)
 {
   dim3 dim_block(128, 1);
   dim3 dim_grid((num_chunks + 3) >> 2, 1);  // 1 chunk per warp, 4 warps per block
   gpuDecodePageHeaders<<<dim_grid, dim_block, 0, stream.value()>>>(chunks, num_chunks);
-  return cudaSuccess;
-}
-
-cudaError_t __host__ BuildStringDictionaryIndex(ColumnChunkDesc *chunks,
-                                                int32_t num_chunks,
-                                                rmm::cuda_stream_view stream)
+}
+
+void __host__ BuildStringDictionaryIndex(ColumnChunkDesc *chunks,
+                                         int32_t num_chunks,
+                                         rmm::cuda_stream_view stream)
 {
   dim3 dim_block(128, 1);
   dim3 dim_grid((num_chunks + 3) >> 2, 1);  // 1 chunk per warp, 4 warps per block
   gpuBuildStringDictionaryIndex<<<dim_grid, dim_block, 0, stream.value()>>>(chunks, num_chunks);
-  return cudaSuccess;
-=======
-void __host__ DecodePageHeaders(ColumnChunkDesc *chunks, int32_t num_chunks, cudaStream_t stream)
-{
-  dim3 dim_block(128, 1);
-  dim3 dim_grid((num_chunks + 3) >> 2, 1);  // 1 chunk per warp, 4 warps per block
-  gpuDecodePageHeaders<<<dim_grid, dim_block, 0, stream>>>(chunks, num_chunks);
-}
-
-void __host__ BuildStringDictionaryIndex(ColumnChunkDesc *chunks,
-                                         int32_t num_chunks,
-                                         cudaStream_t stream)
-{
-  dim3 dim_block(128, 1);
-  dim3 dim_grid((num_chunks + 3) >> 2, 1);  // 1 chunk per warp, 4 warps per block
-  gpuBuildStringDictionaryIndex<<<dim_grid, dim_block, 0, stream>>>(chunks, num_chunks);
->>>>>>> 9fc08f34
 }
 
 }  // namespace gpu
