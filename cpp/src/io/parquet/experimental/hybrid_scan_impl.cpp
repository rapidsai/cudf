/*
 * Copyright (c) 2025, NVIDIA CORPORATION.
 *
 * Licensed under the Apache License, Version 2.0 (the "License");
 * you may not use this file except in compliance with the License.
 * You may obtain a copy of the License at
 *
 *     http://www.apache.org/licenses/LICENSE-2.0
 *
 * Unless required by applicable law or agreed to in writing, software
 * distributed under the License is distributed on an "AS IS" BASIS,
 * WITHOUT WARRANTIES OR CONDITIONS OF ANY KIND, either express or implied.
 * See the License for the specific language governing permissions and
 * limitations under the License.
 */

#include "hybrid_scan_impl.hpp"

#include "cudf/io/text/byte_range_info.hpp"
#include "hybrid_scan_helpers.hpp"

#include <cudf/detail/stream_compaction.hpp>
#include <cudf/detail/transform.hpp>
#include <cudf/detail/utilities/stream_pool.hpp>
#include <cudf/io/parquet_schema.hpp>
#include <cudf/strings/detail/utilities.hpp>
#include <cudf/utilities/error.hpp>
#include <cudf/utilities/memory_resource.hpp>

#include <thrust/host_vector.h>
#include <thrust/iterator/counting_iterator.h>

#include <bitset>
#include <iterator>
#include <limits>
#include <numeric>

namespace cudf::io::parquet::experimental::detail {

using io::detail::inline_column_buffer;
using parquet::detail::ColumnChunkDesc;
using parquet::detail::decode_kernel_mask;
using parquet::detail::PageInfo;
using parquet::detail::PageNestingDecodeInfo;
using text::byte_range_info;

namespace {

// Tests the passed in logical type for a FIXED_LENGTH_BYTE_ARRAY column to see if it should
// be treated as a string. Currently the only logical type that has special handling is DECIMAL.
// Other valid types in the future would be UUID (still treated as string) and FLOAT16 (which
// for now would also be treated as a string).
[[maybe_unused]] inline bool is_treat_fixed_length_as_string(
  std::optional<LogicalType> const& logical_type)
{
  if (!logical_type.has_value()) { return true; }
  return logical_type->type != LogicalType::DECIMAL;
}

[[nodiscard]] std::vector<cudf::data_type> get_output_types(
  cudf::host_span<inline_column_buffer const> output_buffer_template)
{
  std::vector<cudf::data_type> output_dtypes;
  output_dtypes.reserve(output_buffer_template.size());
  std::transform(output_buffer_template.begin(),
                 output_buffer_template.end(),
                 std::back_inserter(output_dtypes),
                 [](auto const& col) { return col.type; });
  return output_dtypes;
}

}  // namespace

hybrid_scan_reader_impl::hybrid_scan_reader_impl(cudf::host_span<uint8_t const> footer_bytes,
                                                 parquet_reader_options const& options)
{
  // Open and parse the source dataset metadata
  _metadata = std::make_unique<aggregate_reader_metadata>(
    footer_bytes,
    options.is_enabled_use_arrow_schema(),
    options.get_columns().has_value() and options.is_enabled_allow_mismatched_pq_schemas());
}

FileMetaData hybrid_scan_reader_impl::parquet_metadata() const
{
  return _metadata->parquet_metadata();
}

byte_range_info hybrid_scan_reader_impl::page_index_byte_range() const
{
  return _metadata->page_index_byte_range();
}

void hybrid_scan_reader_impl::setup_page_index(
  cudf::host_span<uint8_t const> page_index_bytes) const
{
  _metadata->setup_page_index(page_index_bytes);
}

void hybrid_scan_reader_impl::select_columns(read_mode read_mode,
                                             parquet_reader_options const& options)
{
  // Strings may be returned as either string or categorical columns
  auto const strings_to_categorical = options.is_enabled_convert_strings_to_categories();
  auto const use_pandas_metadata    = options.is_enabled_use_pandas_metadata();
  auto const timestamp_type_id      = options.get_timestamp_type().id();

  // Select only columns required by the filter
  if (read_mode == read_mode::FILTER_COLUMNS) {
    if (_is_filter_columns_selected) { return; }
    // list, struct, dictionary are not supported by AST filter yet.
    _filter_columns_names =
      cudf::io::parquet::detail::get_column_names_in_expression(options.get_filter(), {});
    // Select only filter columns using the base `select_columns` method
    std::tie(_input_columns, _output_buffers, _output_column_schemas) = _metadata->select_columns(
      _filter_columns_names, {}, use_pandas_metadata, strings_to_categorical, timestamp_type_id);

    _is_filter_columns_selected  = true;
    _is_payload_columns_selected = false;
  } else {
    if (_is_payload_columns_selected) { return; }

    std::tie(_input_columns, _output_buffers, _output_column_schemas) =
      _metadata->select_payload_columns(options.get_columns(),
                                        _filter_columns_names,
                                        use_pandas_metadata,
                                        strings_to_categorical,
                                        timestamp_type_id);

    _is_payload_columns_selected = true;
    _is_filter_columns_selected  = false;
  }

  CUDF_EXPECTS(_input_columns.size() > 0 and _output_buffers.size() > 0, "No columns selected");

  // Clear the output buffers templates
  _output_buffers_template.clear();

  // Save the states of the output buffers for reuse.
  std::transform(_output_buffers.begin(),
                 _output_buffers.end(),
                 std::back_inserter(_output_buffers_template),
                 [](auto const& buff) { return inline_column_buffer::empty_like(buff); });
}

std::vector<size_type> hybrid_scan_reader_impl::all_row_groups(
  parquet_reader_options const& options) const
{
  auto const num_row_groups = _metadata->get_num_row_groups();
  auto row_groups_indices   = std::vector<size_type>(num_row_groups);
  std::iota(row_groups_indices.begin(), row_groups_indices.end(), size_type{0});
  return row_groups_indices;
}

size_type hybrid_scan_reader_impl::total_rows_in_row_groups(
  cudf::host_span<std::vector<size_type> const> row_group_indices) const
{
  return _metadata->total_rows_in_row_groups(row_group_indices);
}

std::vector<std::vector<size_type>> hybrid_scan_reader_impl::filter_row_groups_with_stats(
  cudf::host_span<std::vector<size_type> const> row_group_indices,
  parquet_reader_options const& options,
  rmm::cuda_stream_view stream)
{
  CUDF_EXPECTS(not row_group_indices.empty(), "Empty input row group indices encountered");
  CUDF_EXPECTS(options.get_filter().has_value(), "Encountered empty converted filter expression");

  select_columns(read_mode::FILTER_COLUMNS, options);

  table_metadata metadata;
  populate_metadata(metadata);
  auto expr_conv = named_to_reference_converter(options.get_filter(), metadata);
  CUDF_EXPECTS(expr_conv.get_converted_expr().has_value(),
               "Columns names in filter expression must be convertible to index references");
  auto output_dtypes = get_output_types(_output_buffers_template);

  return _metadata->filter_row_groups_with_stats(row_group_indices,
                                                 output_dtypes,
                                                 _output_column_schemas,
                                                 expr_conv.get_converted_expr().value(),
                                                 stream);
}

std::pair<std::vector<byte_range_info>, std::vector<byte_range_info>>
hybrid_scan_reader_impl::secondary_filters_byte_ranges(
  cudf::host_span<std::vector<size_type> const> row_group_indices,
  parquet_reader_options const& options)
{
  CUDF_EXPECTS(not row_group_indices.empty(), "Empty input row group indices encountered");
  CUDF_EXPECTS(options.get_filter().has_value(), "Filter expression must not be empty");

  select_columns(read_mode::FILTER_COLUMNS, options);

  table_metadata metadata;
  populate_metadata(metadata);
  auto expr_conv = named_to_reference_converter(options.get_filter(), metadata);
  CUDF_EXPECTS(expr_conv.get_converted_expr().has_value(),
               "Columns names in filter expression must be convertible to index references");
  auto output_dtypes = get_output_types(_output_buffers_template);

  auto const bloom_filter_bytes =
    _metadata->get_bloom_filter_bytes(row_group_indices,
                                      output_dtypes,
                                      _output_column_schemas,
                                      expr_conv.get_converted_expr().value());
  auto const dictionary_page_bytes =
    _metadata->get_dictionary_page_bytes(row_group_indices,
                                         output_dtypes,
                                         _output_column_schemas,
                                         expr_conv.get_converted_expr().value());

  return {bloom_filter_bytes, dictionary_page_bytes};
}

std::vector<std::vector<size_type>>
hybrid_scan_reader_impl::filter_row_groups_with_dictionary_pages(
  cudf::host_span<rmm::device_buffer> dictionary_page_data,
  cudf::host_span<std::vector<size_type> const> row_group_indices,
  parquet_reader_options const& options,
  rmm::cuda_stream_view stream)
{
  CUDF_EXPECTS(not row_group_indices.empty(), "Empty input row group indices encountered");
  CUDF_EXPECTS(options.get_filter().has_value(), "Encountered empty converted filter expression");

  select_columns(read_mode::FILTER_COLUMNS, options);

<<<<<<< HEAD
  table_metadata metadata;
  populate_metadata(metadata);
  auto expr_conv = named_to_reference_converter(options.get_filter(), metadata);
  CUDF_EXPECTS(expr_conv.get_converted_expr().has_value(),
               "Columns names in filter expression must be convertible to index references");
  auto output_dtypes = get_output_types(_output_buffers_template);

  // Collect literals and operators for dictionary page filtering for each input table column
  auto const [literals, operators] =
    dictionary_literals_collector{expr_conv.get_converted_expr().value().get(),
                                  static_cast<cudf::size_type>(output_dtypes.size())}
      .get_literals_and_operators();

  // Return all row groups if no dictionary page filtering is needed
  if (literals.empty() or std::all_of(literals.begin(), literals.end(), [](auto& col_literals) {
        return col_literals.empty();
      })) {
    return std::vector<std::vector<size_type>>(row_group_indices.begin(), row_group_indices.end());
  }

  std::vector<cudf::size_type> dictionary_col_schemas;
  thrust::copy_if(thrust::host,
                  _output_column_schemas.begin(),
                  _output_column_schemas.end(),
                  literals.begin(),
                  std::back_inserter(dictionary_col_schemas),
                  [](auto& dict_literals) { return not dict_literals.empty(); });

  auto [has_compressed_data, chunks, pages] = prepare_dictionaries(
    row_group_indices, dictionary_page_data, dictionary_col_schemas, options, stream);

  auto decompressed_dictionary_page_data = std::optional<rmm::device_buffer>{};
  if (has_compressed_data) {
    decompressed_dictionary_page_data = decompress_dictionary_page_data(chunks, pages, stream);
    pages.host_to_device_async(stream);
  }

  return _metadata->filter_row_groups_with_dictionary_pages(chunks,
                                                            pages,
                                                            row_group_indices,
                                                            literals,
                                                            operators,
                                                            output_dtypes,
                                                            dictionary_col_schemas,
                                                            expr_conv.get_converted_expr().value(),
                                                            stream);
=======
  return _metadata->filter_row_groups_with_dictionary_pages(
    {}, {}, row_group_indices, {}, {}, {}, options.get_filter().value(), stream);
>>>>>>> 6fef829f
}

std::vector<std::vector<size_type>> hybrid_scan_reader_impl::filter_row_groups_with_bloom_filters(
  cudf::host_span<rmm::device_buffer> bloom_filter_data,
  cudf::host_span<std::vector<size_type> const> row_group_indices,
  parquet_reader_options const& options,
  rmm::cuda_stream_view stream)
{
  CUDF_EXPECTS(not row_group_indices.empty(), "Empty input row group indices encountered");
  CUDF_EXPECTS(options.get_filter().has_value(), "Encountered empty converted filter expression");

  select_columns(read_mode::FILTER_COLUMNS, options);

  table_metadata metadata;
  populate_metadata(metadata);
  auto expr_conv = named_to_reference_converter(options.get_filter(), metadata);
  CUDF_EXPECTS(expr_conv.get_converted_expr().has_value(),
               "Columns names in filter expression must be convertible to index references");
  auto output_dtypes = get_output_types(_output_buffers_template);

  return _metadata->filter_row_groups_with_bloom_filters(bloom_filter_data,
                                                         row_group_indices,
                                                         output_dtypes,
                                                         _output_column_schemas,
                                                         expr_conv.get_converted_expr().value(),
                                                         stream);
}

std::pair<std::unique_ptr<cudf::column>, std::vector<thrust::host_vector<bool>>>
hybrid_scan_reader_impl::filter_data_pages_with_stats(
  cudf::host_span<std::vector<size_type> const> row_group_indices,
  parquet_reader_options const& options,
  rmm::cuda_stream_view stream,
  rmm::device_async_resource_ref mr)
{
  return {};
}

std::pair<std::vector<byte_range_info>, std::vector<cudf::size_type>>
hybrid_scan_reader_impl::get_input_column_chunk_byte_ranges(
  cudf::host_span<std::vector<size_type> const> row_group_indices) const
{
  return {};
}

std::pair<std::vector<byte_range_info>, std::vector<cudf::size_type>>
hybrid_scan_reader_impl::filter_column_chunks_byte_ranges(
  cudf::host_span<std::vector<size_type> const> row_group_indices,
  parquet_reader_options const& options)
{
  return {};
}

std::pair<std::vector<byte_range_info>, std::vector<cudf::size_type>>
hybrid_scan_reader_impl::payload_column_chunks_byte_ranges(
  cudf::host_span<std::vector<size_type> const> row_group_indices,
  parquet_reader_options const& options)
{
  return {};
}

table_with_metadata hybrid_scan_reader_impl::materialize_filter_columns(
  cudf::host_span<thrust::host_vector<bool> const> data_page_mask,
  cudf::host_span<std::vector<size_type> const> row_group_indices,
  std::vector<rmm::device_buffer> column_chunk_buffers,
  cudf::mutable_column_view row_mask,
  parquet_reader_options const& options,
  rmm::cuda_stream_view stream)
{
  return {};
}

table_with_metadata hybrid_scan_reader_impl::materialize_payload_columns(
  cudf::host_span<std::vector<size_type> const> row_group_indices,
  std::vector<rmm::device_buffer> column_chunk_buffers,
  cudf::column_view row_mask,
  parquet_reader_options const& options,
  rmm::cuda_stream_view stream)
{
  return {};
}

void hybrid_scan_reader_impl::populate_metadata(table_metadata& out_metadata) const
{
  // Return column names
  out_metadata.schema_info.resize(_output_buffers.size());
  for (size_t i = 0; i < _output_column_schemas.size(); i++) {
    auto const& schema               = _metadata->get_schema(_output_column_schemas[i]);
    out_metadata.schema_info[i].name = schema.name;
    out_metadata.schema_info[i].is_nullable =
      schema.repetition_type != cudf::io::parquet::FieldRepetitionType::REQUIRED;
  }

  // Return user metadata
  out_metadata.per_file_user_data = _metadata->get_key_value_metadata();
  out_metadata.user_data          = {out_metadata.per_file_user_data[0].begin(),
                                     out_metadata.per_file_user_data[0].end()};
}

bool hybrid_scan_reader_impl::has_more_work() const
{
  return _file_itm_data.num_passes() > 0 &&
         _file_itm_data._current_input_pass < _file_itm_data.num_passes();
}

bool hybrid_scan_reader_impl::is_first_output_chunk() const
{
  return _file_itm_data._output_chunk_count == 0;
}

}  // namespace cudf::io::parquet::experimental::detail<|MERGE_RESOLUTION|>--- conflicted
+++ resolved
@@ -225,7 +225,6 @@
 
   select_columns(read_mode::FILTER_COLUMNS, options);
 
-<<<<<<< HEAD
   table_metadata metadata;
   populate_metadata(metadata);
   auto expr_conv = named_to_reference_converter(options.get_filter(), metadata);
@@ -272,10 +271,6 @@
                                                             dictionary_col_schemas,
                                                             expr_conv.get_converted_expr().value(),
                                                             stream);
-=======
-  return _metadata->filter_row_groups_with_dictionary_pages(
-    {}, {}, row_group_indices, {}, {}, {}, options.get_filter().value(), stream);
->>>>>>> 6fef829f
 }
 
 std::vector<std::vector<size_type>> hybrid_scan_reader_impl::filter_row_groups_with_bloom_filters(
