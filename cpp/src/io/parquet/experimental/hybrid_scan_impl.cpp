--- conflicted
+++ resolved
@@ -346,20 +346,6 @@
                "Columns names in filter expression must be convertible to index references");
   auto output_dtypes = get_output_types(_output_buffers_template);
 
-<<<<<<< HEAD
-  auto row_mask =
-    _extended_metadata->filter_data_pages_with_stats(row_group_indices,
-                                                     output_dtypes,
-                                                     _output_column_schemas,
-                                                     expr_conv.get_converted_expr().value(),
-                                                     stream,
-                                                     mr);
-
-  auto data_page_mask = _extended_metadata->compute_data_page_mask(
-    row_mask->view(), row_group_indices, output_dtypes, _output_column_schemas, 0, stream);
-
-  return {std::move(row_mask), std::move(data_page_mask)};
-=======
   return _extended_metadata->build_row_mask_with_page_index_stats(
     row_group_indices,
     output_dtypes,
@@ -367,7 +353,6 @@
     expr_conv.get_converted_expr().value(),
     stream,
     mr);
->>>>>>> de8b114f
 }
 
 std::pair<std::vector<byte_range_info>, std::vector<cudf::size_type>>
@@ -473,11 +458,14 @@
 
   auto output_dtypes = get_output_types(_output_buffers_template);
 
-  auto data_page_mask =
-    (mask_data_pages == use_data_page_mask::YES)
-      ? _extended_metadata->compute_data_page_mask(
-          row_mask, row_group_indices, output_dtypes, _output_column_schemas, stream)
-      : std::vector<std::vector<bool>>{};
+  auto data_page_mask = (mask_data_pages == use_data_page_mask::YES)
+                          ? _extended_metadata->compute_data_page_mask(row_mask,
+                                                                       row_group_indices,
+                                                                       output_dtypes,
+                                                                       _output_column_schemas,
+                                                                       _rows_processed_so_far,
+                                                                       _stream)
+                          : std::vector<std::vector<bool>>{};
 
   prepare_data(
     read_mode::READ_ALL, row_group_indices, std::move(column_chunk_buffers), data_page_mask);
@@ -507,20 +495,14 @@
 
   auto output_dtypes = get_output_types(_output_buffers_template);
 
-<<<<<<< HEAD
-  auto data_page_mask = _extended_metadata->compute_data_page_mask(row_mask,
-                                                                   row_group_indices,
-                                                                   output_dtypes,
-                                                                   _output_column_schemas,
-                                                                   _rows_processed_so_far,
-                                                                   stream);
-=======
-  auto data_page_mask =
-    (mask_data_pages == use_data_page_mask::YES)
-      ? _extended_metadata->compute_data_page_mask(
-          row_mask, row_group_indices, output_dtypes, _output_column_schemas, stream)
-      : std::vector<std::vector<bool>>{};
->>>>>>> de8b114f
+  auto data_page_mask = (mask_data_pages == use_data_page_mask::YES)
+                          ? _extended_metadata->compute_data_page_mask(row_mask,
+                                                                       row_group_indices,
+                                                                       output_dtypes,
+                                                                       _output_column_schemas,
+                                                                       _rows_processed_so_far,
+                                                                       _stream)
+                          : std::vector<std::vector<bool>>{};
 
   prepare_data(
     read_mode::READ_ALL, row_group_indices, std::move(column_chunk_buffers), data_page_mask);
@@ -532,7 +514,8 @@
   std::size_t chunk_read_limit,
   std::size_t pass_read_limit,
   cudf::host_span<std::vector<size_type> const> row_group_indices,
-  cudf::host_span<std::vector<bool> const> page_mask,
+  cudf::column_view row_mask,
+  use_data_page_mask mask_data_pages,
   std::vector<rmm::device_buffer> column_chunk_buffers,
   parquet_reader_options const& options,
   rmm::cuda_stream_view stream)
@@ -554,8 +537,18 @@
 
   select_columns(read_columns_mode::FILTER_COLUMNS, options);
 
+  auto output_dtypes  = get_output_types(_output_buffers_template);
+  auto data_page_mask = (mask_data_pages == use_data_page_mask::YES)
+                          ? _extended_metadata->compute_data_page_mask(row_mask,
+                                                                       row_group_indices,
+                                                                       output_dtypes,
+                                                                       _output_column_schemas,
+                                                                       _rows_processed_so_far,
+                                                                       _stream)
+                          : std::vector<std::vector<bool>>{};
+
   prepare_data(
-    read_mode::CHUNKED_READ, row_group_indices, std::move(column_chunk_buffers), page_mask);
+    read_mode::CHUNKED_READ, row_group_indices, std::move(column_chunk_buffers), data_page_mask);
 }
 
 table_with_metadata hybrid_scan_reader_impl::materialize_filter_columns_chunk(
@@ -582,6 +575,7 @@
   std::size_t pass_read_limit,
   cudf::host_span<std::vector<size_type> const> row_group_indices,
   cudf::column_view row_mask,
+  use_data_page_mask mask_data_pages,
   std::vector<rmm::device_buffer> column_chunk_buffers,
   parquet_reader_options const& options,
   rmm::cuda_stream_view stream)
@@ -598,14 +592,15 @@
 
   select_columns(read_columns_mode::PAYLOAD_COLUMNS, options);
 
-  auto output_dtypes = get_output_types(_output_buffers_template);
-
-  auto data_page_mask = _extended_metadata->compute_data_page_mask(row_mask,
-                                                                   row_group_indices,
-                                                                   output_dtypes,
-                                                                   _output_column_schemas,
-                                                                   _rows_processed_so_far,
-                                                                   stream);
+  auto output_dtypes  = get_output_types(_output_buffers_template);
+  auto data_page_mask = (mask_data_pages == use_data_page_mask::YES)
+                          ? _extended_metadata->compute_data_page_mask(row_mask,
+                                                                       row_group_indices,
+                                                                       output_dtypes,
+                                                                       _output_column_schemas,
+                                                                       _rows_processed_so_far,
+                                                                       _stream)
+                          : std::vector<std::vector<bool>>{};
 
   prepare_data(
     read_mode::CHUNKED_READ, row_group_indices, std::move(column_chunk_buffers), data_page_mask);
