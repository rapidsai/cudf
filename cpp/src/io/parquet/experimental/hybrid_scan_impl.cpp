/*
 * Copyright (c) 2025, NVIDIA CORPORATION.
 *
 * Licensed under the Apache License, Version 2.0 (the "License");
 * you may not use this file except in compliance with the License.
 * You may obtain a copy of the License at
 *
 *     http://www.apache.org/licenses/LICENSE-2.0
 *
 * Unless required by applicable law or agreed to in writing, software
 * distributed under the License is distributed on an "AS IS" BASIS,
 * WITHOUT WARRANTIES OR CONDITIONS OF ANY KIND, either express or implied.
 * See the License for the specific language governing permissions and
 * limitations under the License.
 */

#include "hybrid_scan_impl.hpp"

#include "cudf/io/text/byte_range_info.hpp"
#include "hybrid_scan_helpers.hpp"

#include <cudf/detail/stream_compaction.hpp>
#include <cudf/detail/transform.hpp>
#include <cudf/detail/utilities/stream_pool.hpp>
#include <cudf/io/parquet_schema.hpp>
#include <cudf/strings/detail/utilities.hpp>
#include <cudf/utilities/error.hpp>
#include <cudf/utilities/memory_resource.hpp>

#include <thrust/host_vector.h>
#include <thrust/iterator/counting_iterator.h>

#include <bitset>
#include <iterator>
#include <limits>
#include <numeric>

namespace cudf::io::parquet::experimental::detail {

using io::detail::inline_column_buffer;
using parquet::detail::ColumnChunkDesc;
using parquet::detail::decode_kernel_mask;
using parquet::detail::PageInfo;
using parquet::detail::PageNestingDecodeInfo;
using text::byte_range_info;

namespace {

// Tests the passed in logical type for a FIXED_LENGTH_BYTE_ARRAY column to see if it should
// be treated as a string. Currently the only logical type that has special handling is DECIMAL.
// Other valid types in the future would be UUID (still treated as string) and FLOAT16 (which
// for now would also be treated as a string).
[[maybe_unused]] inline bool is_treat_fixed_length_as_string(
  std::optional<LogicalType> const& logical_type)
{
  if (!logical_type.has_value()) { return true; }
  return logical_type->type != LogicalType::DECIMAL;
}

[[nodiscard]] std::vector<cudf::data_type> get_output_types(
  cudf::host_span<inline_column_buffer const> output_buffer_template)
{
  std::vector<cudf::data_type> output_dtypes;
  output_dtypes.reserve(output_buffer_template.size());
  std::transform(output_buffer_template.begin(),
                 output_buffer_template.end(),
                 std::back_inserter(output_dtypes),
                 [](auto const& col) { return col.type; });
  return output_dtypes;
}

}  // namespace

hybrid_scan_reader_impl::hybrid_scan_reader_impl(cudf::host_span<uint8_t const> footer_bytes,
                                                 parquet_reader_options const& options)
{
  // Open and parse the source dataset metadata
  _metadata = std::make_unique<aggregate_reader_metadata>(
    footer_bytes,
    options.is_enabled_use_arrow_schema(),
    options.get_columns().has_value() and options.is_enabled_allow_mismatched_pq_schemas());
}

FileMetaData hybrid_scan_reader_impl::parquet_metadata() const
{
  return _metadata->parquet_metadata();
}

byte_range_info hybrid_scan_reader_impl::page_index_byte_range() const
{
  return _metadata->page_index_byte_range();
}

void hybrid_scan_reader_impl::setup_page_index(
  cudf::host_span<uint8_t const> page_index_bytes) const
{
  _metadata->setup_page_index(page_index_bytes);
}

void hybrid_scan_reader_impl::select_columns(read_mode read_mode,
                                             parquet_reader_options const& options)
{
  // Strings may be returned as either string or categorical columns
  auto const strings_to_categorical = options.is_enabled_convert_strings_to_categories();
  auto const use_pandas_metadata    = options.is_enabled_use_pandas_metadata();
  auto const timestamp_type_id      = options.get_timestamp_type().id();

  // Select only columns required by the filter
  if (read_mode == read_mode::FILTER_COLUMNS) {
    if (_is_filter_columns_selected) { return; }
    // list, struct, dictionary are not supported by AST filter yet.
    _filter_columns_names =
      cudf::io::parquet::detail::get_column_names_in_expression(options.get_filter(), {});
    // Select only filter columns using the base `select_columns` method
    std::tie(_input_columns, _output_buffers, _output_column_schemas) = _metadata->select_columns(
      _filter_columns_names, {}, use_pandas_metadata, strings_to_categorical, timestamp_type_id);

    _is_filter_columns_selected  = true;
    _is_payload_columns_selected = false;
  } else {
    if (_is_payload_columns_selected) { return; }

    std::tie(_input_columns, _output_buffers, _output_column_schemas) =
      _metadata->select_payload_columns(options.get_columns(),
                                        _filter_columns_names,
                                        use_pandas_metadata,
                                        strings_to_categorical,
                                        timestamp_type_id);

    _is_payload_columns_selected = true;
    _is_filter_columns_selected  = false;
  }

  CUDF_EXPECTS(_input_columns.size() > 0 and _output_buffers.size() > 0, "No columns selected");

  // Clear the output buffers templates
  _output_buffers_template.clear();

  // Save the states of the output buffers for reuse.
<<<<<<< HEAD
  for (auto const& buff : _output_buffers) {
    _output_buffers_template.emplace_back(inline_column_buffer::empty_like(buff));
  }
=======
  std::transform(_output_buffers.begin(),
                 _output_buffers.end(),
                 std::back_inserter(_output_buffers_template),
                 [](auto const& buff) { return inline_column_buffer::empty_like(buff); });
>>>>>>> d8dc4b2b
}

std::vector<size_type> hybrid_scan_reader_impl::all_row_groups(
  parquet_reader_options const& options) const
{
  auto const num_row_groups = _metadata->get_num_row_groups();
  auto row_groups_indices   = std::vector<size_type>(num_row_groups);
  std::iota(row_groups_indices.begin(), row_groups_indices.end(), size_type{0});
  return row_groups_indices;
}

std::vector<std::vector<size_type>> hybrid_scan_reader_impl::filter_row_groups_with_stats(
  cudf::host_span<std::vector<size_type> const> row_group_indices,
  parquet_reader_options const& options,
  rmm::cuda_stream_view stream)
{
  CUDF_EXPECTS(not row_group_indices.empty(), "Empty input row group indices encountered");
  CUDF_EXPECTS(options.get_filter().has_value(), "Encountered empty converted filter expression");

  select_columns(read_mode::FILTER_COLUMNS, options);

  table_metadata metadata;
  populate_metadata(metadata);
  auto expr_conv = named_to_reference_converter(options.get_filter(), metadata);
  CUDF_EXPECTS(expr_conv.get_converted_expr().has_value(),
               "Columns names in filter expression must be convertible to index references");
  auto output_dtypes = get_output_types(_output_buffers_template);

  return _metadata->filter_row_groups_with_stats(row_group_indices,
                                                 output_dtypes,
                                                 _output_column_schemas,
                                                 expr_conv.get_converted_expr(),
                                                 stream);
}

std::pair<std::vector<byte_range_info>, std::vector<byte_range_info>>
hybrid_scan_reader_impl::secondary_filters_byte_ranges(
  cudf::host_span<std::vector<size_type> const> row_group_indices,
  parquet_reader_options const& options)
{
  return {};
}

std::vector<std::vector<size_type>>
hybrid_scan_reader_impl::filter_row_groups_with_dictionary_pages(
  cudf::host_span<rmm::device_buffer> dictionary_page_data,
  cudf::host_span<std::vector<size_type> const> row_group_indices,
  parquet_reader_options const& options,
  rmm::cuda_stream_view stream)
{
  CUDF_EXPECTS(not row_group_indices.empty(), "Empty input row group indices encountered");
  CUDF_EXPECTS(options.get_filter().has_value(), "Encountered empty converted filter expression");

  select_columns(read_mode::FILTER_COLUMNS, options);

  table_metadata metadata;
  populate_metadata(metadata);
  auto expr_conv = named_to_reference_converter(options.get_filter(), metadata);
  CUDF_EXPECTS(expr_conv.get_converted_expr().has_value(),
               "Columns names in filter expression must be convertible to index references");
  auto output_dtypes = get_output_types(_output_buffers_template);

  return _metadata->filter_row_groups_with_dictionary_pages(dictionary_page_data,
                                                            row_group_indices,
                                                            output_dtypes,
                                                            _output_column_schemas,
                                                            expr_conv.get_converted_expr(),
                                                            stream);
}

std::vector<std::vector<size_type>> hybrid_scan_reader_impl::filter_row_groups_with_bloom_filters(
  cudf::host_span<rmm::device_buffer> bloom_filter_data,
  cudf::host_span<std::vector<size_type> const> row_group_indices,
  parquet_reader_options const& options,
  rmm::cuda_stream_view stream)
{
  CUDF_EXPECTS(not row_group_indices.empty(), "Empty input row group indices encountered");
  CUDF_EXPECTS(options.get_filter().has_value(), "Encountered empty converted filter expression");

  select_columns(read_mode::FILTER_COLUMNS, options);

  table_metadata metadata;
  populate_metadata(metadata);
  auto expr_conv = named_to_reference_converter(options.get_filter(), metadata);
  CUDF_EXPECTS(expr_conv.get_converted_expr().has_value(),
               "Columns names in filter expression must be convertible to index references");
  auto output_dtypes = get_output_types(_output_buffers_template);

  return _metadata->filter_row_groups_with_bloom_filters(bloom_filter_data,
                                                         row_group_indices,
                                                         output_dtypes,
                                                         _output_column_schemas,
                                                         expr_conv.get_converted_expr(),
                                                         stream);
}

std::pair<std::unique_ptr<cudf::column>, std::vector<thrust::host_vector<bool>>>
hybrid_scan_reader_impl::filter_data_pages_with_stats(
  cudf::host_span<std::vector<size_type> const> row_group_indices,
  parquet_reader_options const& options,
  rmm::cuda_stream_view stream,
  rmm::device_async_resource_ref mr)
{
  return {};
}

std::pair<std::vector<byte_range_info>, std::vector<cudf::size_type>>
hybrid_scan_reader_impl::get_input_column_chunk_byte_ranges(
  cudf::host_span<std::vector<size_type> const> row_group_indices) const
{
  return {};
}

std::pair<std::vector<byte_range_info>, std::vector<cudf::size_type>>
hybrid_scan_reader_impl::filter_column_chunks_byte_ranges(
  cudf::host_span<std::vector<size_type> const> row_group_indices,
  parquet_reader_options const& options)
{
  return {};
}

std::pair<std::vector<byte_range_info>, std::vector<cudf::size_type>>
hybrid_scan_reader_impl::payload_column_chunks_byte_ranges(
  cudf::host_span<std::vector<size_type> const> row_group_indices,
  parquet_reader_options const& options)
{
  return {};
}

table_with_metadata hybrid_scan_reader_impl::materialize_filter_columns(
  cudf::host_span<thrust::host_vector<bool> const> data_page_mask,
  cudf::host_span<std::vector<size_type> const> row_group_indices,
  std::vector<rmm::device_buffer> column_chunk_buffers,
  cudf::mutable_column_view row_mask,
  parquet_reader_options const& options,
  rmm::cuda_stream_view stream)
{
  return {};
}

table_with_metadata hybrid_scan_reader_impl::materialize_payload_columns(
  cudf::host_span<std::vector<size_type> const> row_group_indices,
  std::vector<rmm::device_buffer> column_chunk_buffers,
  cudf::column_view row_mask,
  parquet_reader_options const& options,
  rmm::cuda_stream_view stream)
{
  return {};
}

void hybrid_scan_reader_impl::populate_metadata(table_metadata& out_metadata) const
{
  // Return column names
  out_metadata.schema_info.resize(_output_buffers.size());
  for (size_t i = 0; i < _output_column_schemas.size(); i++) {
    auto const& schema               = _metadata->get_schema(_output_column_schemas[i]);
    out_metadata.schema_info[i].name = schema.name;
    out_metadata.schema_info[i].is_nullable =
      schema.repetition_type != cudf::io::parquet::FieldRepetitionType::REQUIRED;
  }

  // Return user metadata
  out_metadata.per_file_user_data = _metadata->get_key_value_metadata();
  out_metadata.user_data          = {out_metadata.per_file_user_data[0].begin(),
                                     out_metadata.per_file_user_data[0].end()};
}

bool hybrid_scan_reader_impl::has_more_work() const
{
  return _file_itm_data.num_passes() > 0 &&
         _file_itm_data._current_input_pass < _file_itm_data.num_passes();
}

bool hybrid_scan_reader_impl::is_first_output_chunk() const
{
  return _file_itm_data._output_chunk_count == 0;
}

}  // namespace cudf::io::parquet::experimental::detail<|MERGE_RESOLUTION|>--- conflicted
+++ resolved
@@ -137,16 +137,10 @@
   _output_buffers_template.clear();
 
   // Save the states of the output buffers for reuse.
-<<<<<<< HEAD
-  for (auto const& buff : _output_buffers) {
-    _output_buffers_template.emplace_back(inline_column_buffer::empty_like(buff));
-  }
-=======
   std::transform(_output_buffers.begin(),
                  _output_buffers.end(),
                  std::back_inserter(_output_buffers_template),
                  [](auto const& buff) { return inline_column_buffer::empty_like(buff); });
->>>>>>> d8dc4b2b
 }
 
 std::vector<size_type> hybrid_scan_reader_impl::all_row_groups(
