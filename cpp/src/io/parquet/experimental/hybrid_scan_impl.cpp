/*
 * Copyright (c) 2025, NVIDIA CORPORATION.
 *
 * Licensed under the Apache License, Version 2.0 (the "License");
 * you may not use this file except in compliance with the License.
 * You may obtain a copy of the License at
 *
 *     http://www.apache.org/licenses/LICENSE-2.0
 *
 * Unless required by applicable law or agreed to in writing, software
 * distributed under the License is distributed on an "AS IS" BASIS,
 * WITHOUT WARRANTIES OR CONDITIONS OF ANY KIND, either express or implied.
 * See the License for the specific language governing permissions and
 * limitations under the License.
 */

#include "hybrid_scan_impl.hpp"

#include "cudf/io/text/byte_range_info.hpp"
#include "hybrid_scan_helpers.hpp"
#include "io/parquet/reader_impl_chunking_utils.cuh"

#include <cudf/copying.hpp>
#include <cudf/detail/stream_compaction.hpp>
#include <cudf/detail/structs/utilities.hpp>
#include <cudf/detail/transform.hpp>
#include <cudf/detail/utilities/stream_pool.hpp>
#include <cudf/filling.hpp>
#include <cudf/io/parquet_schema.hpp>
#include <cudf/strings/detail/utilities.hpp>
#include <cudf/utilities/error.hpp>
#include <cudf/utilities/memory_resource.hpp>

#include <thrust/host_vector.h>
#include <thrust/iterator/counting_iterator.h>

#include <bitset>
#include <iterator>
#include <limits>
#include <numeric>

namespace cudf::io::parquet::experimental::detail {

using io::detail::inline_column_buffer;
using parquet::detail::ColumnChunkDesc;
using parquet::detail::decode_kernel_mask;
using parquet::detail::file_intermediate_data;
using parquet::detail::named_to_reference_converter;
using parquet::detail::PageInfo;
using parquet::detail::PageNestingDecodeInfo;
using text::byte_range_info;

namespace {
// Tests the passed in logical type for a FIXED_LENGTH_BYTE_ARRAY column to see if it should
// be treated as a string. Currently the only logical type that has special handling is DECIMAL.
// Other valid types in the future would be UUID (still treated as string) and FLOAT16 (which
// for now would also be treated as a string).
[[maybe_unused]] inline bool is_treat_fixed_length_as_string(
  std::optional<LogicalType> const& logical_type)
{
  if (!logical_type.has_value()) { return true; }
  return logical_type->type != LogicalType::DECIMAL;
}

[[nodiscard]] std::vector<cudf::data_type> get_output_types(
  cudf::host_span<inline_column_buffer const> output_buffer_template)
{
  std::vector<cudf::data_type> output_dtypes;
  output_dtypes.reserve(output_buffer_template.size());
  std::transform(output_buffer_template.begin(),
                 output_buffer_template.end(),
                 std::back_inserter(output_dtypes),
                 [](auto const& col) { return col.type; });
  return output_dtypes;
}

}  // namespace

hybrid_scan_reader_impl::hybrid_scan_reader_impl(cudf::host_span<uint8_t const> footer_bytes,
                                                 parquet_reader_options const& options)
{
  // Open and parse the source dataset metadata
  _metadata = std::make_unique<aggregate_reader_metadata>(
    footer_bytes,
    options.is_enabled_use_arrow_schema(),
    options.get_columns().has_value() and options.is_enabled_allow_mismatched_pq_schemas());

  _extended_metadata = static_cast<aggregate_reader_metadata*>(_metadata.get());
}

hybrid_scan_reader_impl::hybrid_scan_reader_impl(FileMetaData const& parquet_metadata,
                                                 parquet_reader_options const& options)
{
  _metadata = std::make_unique<aggregate_reader_metadata>(
    parquet_metadata,
    options.is_enabled_use_arrow_schema(),
    options.get_columns().has_value() and options.is_enabled_allow_mismatched_pq_schemas());
  _extended_metadata = static_cast<aggregate_reader_metadata*>(_metadata.get());
}

FileMetaData hybrid_scan_reader_impl::parquet_metadata() const
{
  return _extended_metadata->parquet_metadata();
}

byte_range_info hybrid_scan_reader_impl::page_index_byte_range() const
{
  return _extended_metadata->page_index_byte_range();
}

void hybrid_scan_reader_impl::setup_page_index(
  cudf::host_span<uint8_t const> page_index_bytes) const
{
  _extended_metadata->setup_page_index(page_index_bytes);
}

void hybrid_scan_reader_impl::select_columns(read_columns_mode read_columns_mode,
                                             parquet_reader_options const& options)
{
  // Select only columns required by the filter
  if (read_columns_mode == read_columns_mode::FILTER_COLUMNS) {
    if (_is_filter_columns_selected) { return; }
    // list, struct, dictionary are not supported by AST filter yet.
    _filter_columns_names =
      cudf::io::parquet::detail::get_column_names_in_expression(options.get_filter(), {});
    // Select only filter columns using the base `select_columns` method
    std::tie(_input_columns, _output_buffers, _output_column_schemas) =
      _extended_metadata->select_columns(_filter_columns_names,
                                         {},
                                         _use_pandas_metadata,
                                         _strings_to_categorical,
                                         _options.timestamp_type.id());

    _is_filter_columns_selected  = true;
    _is_payload_columns_selected = false;
  } else {
    if (_is_payload_columns_selected) { return; }

    std::tie(_input_columns, _output_buffers, _output_column_schemas) =
      _extended_metadata->select_payload_columns(options.get_columns(),
                                                 _filter_columns_names,
                                                 _use_pandas_metadata,
                                                 _strings_to_categorical,
                                                 _options.timestamp_type.id());

    _is_payload_columns_selected = true;
    _is_filter_columns_selected  = false;
  }

  // Reset the rows processed so far
  _rows_processed_so_far = 0;

  CUDF_EXPECTS(_input_columns.size() > 0 and _output_buffers.size() > 0, "No columns selected");

  // Clear the output buffers templates
  _output_buffers_template.clear();

  // Save the states of the output buffers for reuse.
  std::transform(_output_buffers.begin(),
                 _output_buffers.end(),
                 std::back_inserter(_output_buffers_template),
                 [](auto const& buff) { return inline_column_buffer::empty_like(buff); });
}

std::vector<size_type> hybrid_scan_reader_impl::all_row_groups(
  parquet_reader_options const& options) const
{
  auto const num_row_groups = _extended_metadata->get_num_row_groups();
  auto row_groups_indices   = std::vector<size_type>(num_row_groups);
  std::iota(row_groups_indices.begin(), row_groups_indices.end(), size_type{0});
  return row_groups_indices;
}

size_type hybrid_scan_reader_impl::total_rows_in_row_groups(
  cudf::host_span<std::vector<size_type> const> row_group_indices) const
{
  return _extended_metadata->total_rows_in_row_groups(row_group_indices);
}

std::vector<std::vector<size_type>> hybrid_scan_reader_impl::filter_row_groups_with_stats(
  cudf::host_span<std::vector<size_type> const> row_group_indices,
  parquet_reader_options const& options,
  rmm::cuda_stream_view stream)
{
  CUDF_EXPECTS(not row_group_indices.empty(), "Empty input row group indices encountered");
  CUDF_EXPECTS(options.get_filter().has_value(), "Encountered empty converted filter expression");

  select_columns(read_columns_mode::FILTER_COLUMNS, options);

  table_metadata metadata;
  populate_metadata(metadata);
  auto expr_conv = named_to_reference_converter(options.get_filter(), metadata);
  CUDF_EXPECTS(expr_conv.get_converted_expr().has_value(),
               "Columns names in filter expression must be convertible to index references");
  auto output_dtypes = get_output_types(_output_buffers_template);

  return _extended_metadata->filter_row_groups_with_stats(row_group_indices,
                                                          output_dtypes,
                                                          _output_column_schemas,
                                                          expr_conv.get_converted_expr().value(),
                                                          stream);
}

std::pair<std::vector<byte_range_info>, std::vector<byte_range_info>>
hybrid_scan_reader_impl::secondary_filters_byte_ranges(
  cudf::host_span<std::vector<size_type> const> row_group_indices,
  parquet_reader_options const& options)
{
  CUDF_EXPECTS(not row_group_indices.empty(), "Empty input row group indices encountered");
  CUDF_EXPECTS(options.get_filter().has_value(), "Filter expression must not be empty");

  select_columns(read_columns_mode::FILTER_COLUMNS, options);

  table_metadata metadata;
  populate_metadata(metadata);
  auto expr_conv = named_to_reference_converter(options.get_filter(), metadata);
  CUDF_EXPECTS(expr_conv.get_converted_expr().has_value(),
               "Columns names in filter expression must be convertible to index references");
  auto output_dtypes = get_output_types(_output_buffers_template);

  auto const bloom_filter_bytes =
    _extended_metadata->get_bloom_filter_bytes(row_group_indices,
                                               output_dtypes,
                                               _output_column_schemas,
                                               expr_conv.get_converted_expr().value());
  auto const dictionary_page_bytes =
    _extended_metadata->get_dictionary_page_bytes(row_group_indices,
                                                  output_dtypes,
                                                  _output_column_schemas,
                                                  expr_conv.get_converted_expr().value());

  return {bloom_filter_bytes, dictionary_page_bytes};
}

std::vector<std::vector<size_type>>
hybrid_scan_reader_impl::filter_row_groups_with_dictionary_pages(
  cudf::host_span<rmm::device_buffer> dictionary_page_data,
  cudf::host_span<std::vector<size_type> const> row_group_indices,
  parquet_reader_options const& options,
  rmm::cuda_stream_view stream)
{
  CUDF_EXPECTS(not row_group_indices.empty(), "Empty input row group indices encountered");
  CUDF_EXPECTS(options.get_filter().has_value(), "Encountered empty converted filter expression");

  select_columns(read_columns_mode::FILTER_COLUMNS, options);

  table_metadata metadata;
  populate_metadata(metadata);
  auto expr_conv = named_to_reference_converter(options.get_filter(), metadata);
  CUDF_EXPECTS(expr_conv.get_converted_expr().has_value(),
               "Columns names in filter expression must be convertible to index references");
  auto output_dtypes = get_output_types(_output_buffers_template);

  // Collect literal and operator pairs for each input column with an (in)equality predicate
  auto const [literals, operators] =
    dictionary_literals_collector{expr_conv.get_converted_expr().value().get(),
                                  static_cast<cudf::size_type>(output_dtypes.size())}
      .get_literals_and_operators();

  // Return all row groups if no dictionary page filtering is needed
  if (literals.empty() or std::all_of(literals.begin(), literals.end(), [](auto& col_literals) {
        return col_literals.empty();
      })) {
    return std::vector<std::vector<size_type>>(row_group_indices.begin(), row_group_indices.end());
  }

  // Collect schema indices of input columns with a non-empty (in)equality literal/operator vector
  std::vector<cudf::size_type> dictionary_col_schemas;
  thrust::copy_if(thrust::host,
                  _output_column_schemas.begin(),
                  _output_column_schemas.end(),
                  literals.begin(),
                  std::back_inserter(dictionary_col_schemas),
                  [](auto& dict_literals) { return not dict_literals.empty(); });

  // Prepare dictionary column chunks and decode page headers
  auto [has_compressed_data, chunks, pages] = prepare_dictionaries(
    row_group_indices, dictionary_page_data, dictionary_col_schemas, options, stream);

  // Decompress dictionary pages if needed and store uncompressed buffers here
  auto const mr                          = cudf::get_current_device_resource_ref();
  auto decompressed_dictionary_page_data = std::optional<rmm::device_buffer>{};
  if (has_compressed_data) {
    // Use the `decompress_page_data` utility to decompress dictionary pages (passed as pass_pages)
    decompressed_dictionary_page_data =
      std::get<0>(parquet::detail::decompress_page_data(chunks, pages, {}, {}, stream, mr));
    pages.host_to_device_async(stream);
  }

  // Filter row groups using dictionary pages
  return _extended_metadata->filter_row_groups_with_dictionary_pages(
    chunks,
    pages,
    row_group_indices,
    literals,
    operators,
    output_dtypes,
    dictionary_col_schemas,
    expr_conv.get_converted_expr().value(),
    stream);
}

std::vector<std::vector<size_type>> hybrid_scan_reader_impl::filter_row_groups_with_bloom_filters(
  cudf::host_span<rmm::device_buffer> bloom_filter_data,
  cudf::host_span<std::vector<size_type> const> row_group_indices,
  parquet_reader_options const& options,
  rmm::cuda_stream_view stream)
{
  CUDF_EXPECTS(not row_group_indices.empty(), "Empty input row group indices encountered");
  CUDF_EXPECTS(options.get_filter().has_value(), "Encountered empty converted filter expression");

  select_columns(read_columns_mode::FILTER_COLUMNS, options);

  table_metadata metadata;
  populate_metadata(metadata);
  auto expr_conv = named_to_reference_converter(options.get_filter(), metadata);
  CUDF_EXPECTS(expr_conv.get_converted_expr().has_value(),
               "Columns names in filter expression must be convertible to index references");
  auto output_dtypes = get_output_types(_output_buffers_template);

  return _extended_metadata->filter_row_groups_with_bloom_filters(
    bloom_filter_data,
    row_group_indices,
    output_dtypes,
    _output_column_schemas,
    expr_conv.get_converted_expr().value(),
    stream);
}

std::unique_ptr<cudf::column> hybrid_scan_reader_impl::build_row_mask_with_page_index_stats(
  cudf::host_span<std::vector<size_type> const> row_group_indices,
  parquet_reader_options const& options,
  rmm::cuda_stream_view stream,
  rmm::device_async_resource_ref mr)
{
  CUDF_EXPECTS(not row_group_indices.empty(), "Empty input row group indices encountered");
  CUDF_EXPECTS(options.get_filter().has_value(), "Encountered empty converted filter expression");

  select_columns(read_columns_mode::FILTER_COLUMNS, options);

  table_metadata metadata;
  populate_metadata(metadata);
  auto expr_conv = named_to_reference_converter(options.get_filter(), metadata);
  CUDF_EXPECTS(expr_conv.get_converted_expr().has_value(),
               "Columns names in filter expression must be convertible to index references");
  auto output_dtypes = get_output_types(_output_buffers_template);

  return _extended_metadata->build_row_mask_with_page_index_stats(
    row_group_indices,
    output_dtypes,
    _output_column_schemas,
    expr_conv.get_converted_expr().value(),
    stream,
    mr);
}

std::pair<std::vector<byte_range_info>, std::vector<cudf::size_type>>
hybrid_scan_reader_impl::get_input_column_chunk_byte_ranges(
  cudf::host_span<std::vector<size_type> const> row_group_indices) const
{
  // Descriptors for all the chunks that make up the selected columns
  auto const num_input_columns = _input_columns.size();
  auto const num_row_groups =
    std::accumulate(row_group_indices.begin(),
                    row_group_indices.end(),
                    size_t{0},
                    [](size_t sum, auto const& row_groups) { return sum + row_groups.size(); });
  auto const num_chunks = num_row_groups * num_input_columns;

  // Association between each column chunk and its source
  auto chunk_source_map = std::vector<size_type>{};
  chunk_source_map.reserve(num_chunks);

  // Keep track of column chunk byte ranges
  auto column_chunk_byte_ranges = std::vector<byte_range_info>{};
  column_chunk_byte_ranges.reserve(num_chunks);

  std::for_each(thrust::counting_iterator<size_t>(0),
                thrust::counting_iterator(row_group_indices.size()),
                [&](auto const source_idx) {
                  auto const& row_groups = row_group_indices[source_idx];
                  for (auto const row_group_index : row_groups) {
                    // generate ColumnChunkDesc objects for everything to be decoded (all input
                    // columns)
                    for (auto const& col : _input_columns) {
                      // look up metadata
                      auto const& col_meta = _extended_metadata->get_column_metadata(
                        row_group_index, source_idx, col.schema_idx);

                      auto const chunk_offset =
                        (col_meta.dictionary_page_offset != 0)
                          ? std::min(col_meta.data_page_offset, col_meta.dictionary_page_offset)
                          : col_meta.data_page_offset;

                      auto const chunk_size = col_meta.total_compressed_size;
                      column_chunk_byte_ranges.emplace_back(chunk_offset, chunk_size);

                      // Map each column chunk to its column index and its source index
                      chunk_source_map.emplace_back(static_cast<size_type>(source_idx));
                    }
                  }
                });

  return {std::move(column_chunk_byte_ranges), std::move(chunk_source_map)};
}

std::pair<std::vector<byte_range_info>, std::vector<cudf::size_type>>
hybrid_scan_reader_impl::filter_column_chunks_byte_ranges(
  cudf::host_span<std::vector<size_type> const> row_group_indices,
  parquet_reader_options const& options)
{
  CUDF_EXPECTS(not row_group_indices.empty(), "Empty input row group indices encountered");
  CUDF_EXPECTS(options.get_filter().has_value(), "Encountered empty converted filter expression");

  select_columns(read_columns_mode::FILTER_COLUMNS, options);
  return get_input_column_chunk_byte_ranges(row_group_indices);
}

std::pair<std::vector<byte_range_info>, std::vector<cudf::size_type>>
hybrid_scan_reader_impl::payload_column_chunks_byte_ranges(
  cudf::host_span<std::vector<size_type> const> row_group_indices,
  parquet_reader_options const& options)
{
  CUDF_EXPECTS(not row_group_indices.empty(), "Empty input row group indices encountered");
  CUDF_EXPECTS(options.get_filter().has_value(), "Encountered empty converted filter expression");

  select_columns(read_columns_mode::PAYLOAD_COLUMNS, options);
  return get_input_column_chunk_byte_ranges(row_group_indices);
}

table_with_metadata hybrid_scan_reader_impl::materialize_filter_columns(
  cudf::host_span<std::vector<size_type> const> row_group_indices,
  std::vector<rmm::device_buffer>&& column_chunk_buffers,
  cudf::mutable_column_view& row_mask,
  use_data_page_mask mask_data_pages,
  parquet_reader_options const& options,
  rmm::cuda_stream_view stream)
{
  CUDF_EXPECTS(not row_group_indices.empty(), "Empty input row group indices encountered");
  CUDF_EXPECTS(options.get_filter().has_value(), "Encountered empty converted filter expression");

  reset_internal_state();

  table_metadata metadata;
  populate_metadata(metadata);
  _expr_conv = named_to_reference_converter(options.get_filter(), metadata);

  CUDF_EXPECTS(_expr_conv.get_converted_expr().has_value(), "Filter expression must not be empty");

  initialize_options(row_group_indices, options, stream);

  select_columns(read_columns_mode::FILTER_COLUMNS, options);

  auto data_page_mask =
    (mask_data_pages == use_data_page_mask::YES)
      ? _extended_metadata->compute_data_page_mask(
<<<<<<< HEAD
          row_mask, row_group_indices, _input_columns, _rows_processed_so_far, _stream)
=======
          row_mask, row_group_indices, _input_columns, _rows_processed_so_far, stream)
>>>>>>> d1c7dcbb
      : std::vector<std::vector<bool>>{};

  prepare_data(
    read_mode::READ_ALL, row_group_indices, std::move(column_chunk_buffers), data_page_mask);

  return read_chunk_internal(read_mode::READ_ALL, read_columns_mode::FILTER_COLUMNS, row_mask);
}

table_with_metadata hybrid_scan_reader_impl::materialize_payload_columns(
  cudf::host_span<std::vector<size_type> const> row_group_indices,
  std::vector<rmm::device_buffer>&& column_chunk_buffers,
  cudf::column_view const& row_mask,
  use_data_page_mask mask_data_pages,
  parquet_reader_options const& options,
  rmm::cuda_stream_view stream)
{
  CUDF_EXPECTS(not row_group_indices.empty(), "Empty input row group indices encountered");
  CUDF_EXPECTS(row_mask.null_count() == 0,
               "Row mask must not have any nulls when materializing payload column");

  reset_internal_state();

  initialize_options(row_group_indices, options, stream);

  select_columns(read_columns_mode::PAYLOAD_COLUMNS, options);

  auto data_page_mask =
    (mask_data_pages == use_data_page_mask::YES)
      ? _extended_metadata->compute_data_page_mask(
<<<<<<< HEAD
          row_mask, row_group_indices, _input_columns, _rows_processed_so_far, _stream)
=======
          row_mask, row_group_indices, _input_columns, _rows_processed_so_far, stream)
>>>>>>> d1c7dcbb
      : std::vector<std::vector<bool>>{};

  prepare_data(
    read_mode::READ_ALL, row_group_indices, std::move(column_chunk_buffers), data_page_mask);

  return read_chunk_internal(read_mode::READ_ALL, read_columns_mode::PAYLOAD_COLUMNS, row_mask);
}

void hybrid_scan_reader_impl::setup_chunking_for_filter_columns(
  std::size_t chunk_read_limit,
  std::size_t pass_read_limit,
  cudf::host_span<std::vector<size_type> const> row_group_indices,
<<<<<<< HEAD
  cudf::column_view row_mask,
  use_data_page_mask mask_data_pages,
  std::vector<rmm::device_buffer> column_chunk_buffers,
=======
  cudf::column_view const& row_mask,
  use_data_page_mask mask_data_pages,
  std::vector<rmm::device_buffer>&& column_chunk_buffers,
>>>>>>> d1c7dcbb
  parquet_reader_options const& options,
  rmm::cuda_stream_view stream)
{
  CUDF_EXPECTS(not row_group_indices.empty(), "Empty input row group indices encountered");
  CUDF_EXPECTS(options.get_filter().has_value(), "Encountered empty converted filter expression");

  reset_internal_state();

  table_metadata metadata;
  populate_metadata(metadata);
  _expr_conv = named_to_reference_converter(options.get_filter(), metadata);

  CUDF_EXPECTS(_expr_conv.get_converted_expr().has_value(), "Filter expression must not be empty");

  initialize_options(row_group_indices, options, stream);
  _input_pass_read_limit   = pass_read_limit;
  _output_chunk_read_limit = chunk_read_limit;

  select_columns(read_columns_mode::FILTER_COLUMNS, options);

  auto data_page_mask =
    (mask_data_pages == use_data_page_mask::YES)
      ? _extended_metadata->compute_data_page_mask(
          row_mask, row_group_indices, _input_columns, _rows_processed_so_far, _stream)
      : std::vector<std::vector<bool>>{};

  prepare_data(
    read_mode::CHUNKED_READ, row_group_indices, std::move(column_chunk_buffers), data_page_mask);
}

table_with_metadata hybrid_scan_reader_impl::materialize_filter_columns_chunk(
<<<<<<< HEAD
  cudf::mutable_column_view row_mask, rmm::cuda_stream_view stream)
=======
  cudf::mutable_column_view& row_mask, rmm::cuda_stream_view stream)
>>>>>>> d1c7dcbb
{
  CUDF_EXPECTS(_file_preprocessed, "Chunking for filter columns not yet setup");

  // Reset the output buffers to their original states (right after reader construction).
  // Don't need to do it if we read the file all at once.
  if (_file_itm_data._current_input_pass < _file_itm_data.num_passes() and
      not is_first_output_chunk()) {
    _output_buffers.resize(0);
    for (auto const& buff : _output_buffers_template) {
      _output_buffers.emplace_back(cudf::io::detail::inline_column_buffer::empty_like(buff));
    }
  }

  prepare_data(read_mode::CHUNKED_READ, {}, {}, {});
  return read_chunk_internal(read_mode::CHUNKED_READ, read_columns_mode::FILTER_COLUMNS, row_mask);
}

void hybrid_scan_reader_impl::setup_chunking_for_payload_columns(
  std::size_t chunk_read_limit,
  std::size_t pass_read_limit,
  cudf::host_span<std::vector<size_type> const> row_group_indices,
<<<<<<< HEAD
  cudf::column_view row_mask,
  use_data_page_mask mask_data_pages,
  std::vector<rmm::device_buffer> column_chunk_buffers,
=======
  cudf::column_view const& row_mask,
  use_data_page_mask mask_data_pages,
  std::vector<rmm::device_buffer>&& column_chunk_buffers,
>>>>>>> d1c7dcbb
  parquet_reader_options const& options,
  rmm::cuda_stream_view stream)
{
  CUDF_EXPECTS(not row_group_indices.empty(), "Empty input row group indices encountered");
  CUDF_EXPECTS(row_mask.null_count() == 0,
               "Row mask must not have any nulls when materializing payload column");

  reset_internal_state();

  initialize_options(row_group_indices, options, stream);
  _input_pass_read_limit   = pass_read_limit;
  _output_chunk_read_limit = chunk_read_limit;

  select_columns(read_columns_mode::PAYLOAD_COLUMNS, options);

  auto data_page_mask =
    (mask_data_pages == use_data_page_mask::YES)
      ? _extended_metadata->compute_data_page_mask(
          row_mask, row_group_indices, _input_columns, _rows_processed_so_far, _stream)
      : std::vector<std::vector<bool>>{};

  prepare_data(
    read_mode::CHUNKED_READ, row_group_indices, std::move(column_chunk_buffers), data_page_mask);
}

table_with_metadata hybrid_scan_reader_impl::materialize_payload_columns_chunk(
<<<<<<< HEAD
  cudf::column_view row_mask, rmm::cuda_stream_view stream)
=======
  cudf::column_view const& row_mask, rmm::cuda_stream_view stream)
>>>>>>> d1c7dcbb
{
  CUDF_EXPECTS(_file_preprocessed, "Chunking for payload columns not yet setup");

  // Reset the output buffers to their original states (right after reader construction).
  // Don't need to do it if we read the file all at once.
  if (_file_itm_data._current_input_pass < _file_itm_data.num_passes() and
      not is_first_output_chunk()) {
    _output_buffers.resize(0);
    for (auto const& buff : _output_buffers_template) {
      _output_buffers.emplace_back(cudf::io::detail::inline_column_buffer::empty_like(buff));
    }
  }
  prepare_data(read_mode::CHUNKED_READ, {}, {}, {});
  return read_chunk_internal(read_mode::CHUNKED_READ, read_columns_mode::PAYLOAD_COLUMNS, row_mask);
}

bool hybrid_scan_reader_impl::has_next_table_chunk()
{
  CUDF_EXPECTS(_file_preprocessed, "Chunking for filter columns not yet setup");
  prepare_data(read_mode::CHUNKED_READ, {}, {}, {});

  // current_input_pass will only be incremented to be == num_passes after
  // the last chunk in the last subpass in the last pass has been returned
  // if not has_more_work then check if this is the first pass in an empty
  // table and return true so it could be read once.
  return has_more_work() or is_first_output_chunk();
}

void hybrid_scan_reader_impl::reset_internal_state()
{
  _file_itm_data     = file_intermediate_data{};
  _file_preprocessed = false;
  _has_page_index    = false;
  _pass_itm_data.reset();
  _pass_page_mask.clear();
  _subpass_page_mask.clear();
  _output_metadata.reset();
  _options.timestamp_type = cudf::data_type{};
  _options.num_rows       = std::nullopt;
  _options.row_group_indices.clear();
  _num_sources             = 0;
  _input_pass_read_limit   = 0;
  _output_chunk_read_limit = 0;
  _strings_to_categorical  = false;
  _reader_column_schema.reset();
  _expr_conv = named_to_reference_converter(std::nullopt, table_metadata{});
}

void hybrid_scan_reader_impl::initialize_options(
  cudf::host_span<std::vector<size_type> const> row_group_indices,
  parquet_reader_options const& options,
  rmm::cuda_stream_view stream)
{
  // Strings may be returned as either string or categorical columns
  _strings_to_categorical = options.is_enabled_convert_strings_to_categories();

  _options.timestamp_type = cudf::data_type{options.get_timestamp_type().id()};

  _use_pandas_metadata = options.is_enabled_use_pandas_metadata();

  // Binary columns can be read as binary or strings
  _reader_column_schema = options.get_column_schema();

  _num_sources = row_group_indices.size();

  // CUDA stream to use for internal operations
  _stream = stream;
}

void hybrid_scan_reader_impl::prepare_data(
  read_mode mode,
  cudf::host_span<std::vector<size_type> const> row_group_indices,
<<<<<<< HEAD
  std::vector<rmm::device_buffer> column_chunk_buffers,
=======
  std::vector<rmm::device_buffer>&& column_chunk_buffers,
>>>>>>> d1c7dcbb
  cudf::host_span<std::vector<bool> const> data_page_mask)
{
  // if we have not preprocessed at the whole-file level, do that now
  if (not _file_preprocessed) {
    // setup file level information
    // - read row group information
    // - setup information on (parquet) chunks
    // - compute schedule of input passes
    prepare_row_groups(read_mode::READ_ALL, row_group_indices);
  }

  // handle any chunking work (ratcheting through the subpasses and chunks within
  // our current pass) if in bounds
  if (_file_itm_data._current_input_pass < _file_itm_data.num_passes()) {
    handle_chunking(mode, std::move(column_chunk_buffers), data_page_mask);
  }
}

template <typename RowMaskView>
table_with_metadata hybrid_scan_reader_impl::read_chunk_internal(
  read_mode mode, read_columns_mode read_columns_mode, RowMaskView row_mask)
{
  // If `_output_metadata` has been constructed, just copy it over.
  auto out_metadata = _output_metadata ? table_metadata{*_output_metadata} : table_metadata{};
  out_metadata.schema_info.resize(_output_buffers.size());

  // output cudf columns as determined by the top level schema
  auto out_columns = std::vector<std::unique_ptr<column>>{};
  out_columns.reserve(_output_buffers.size());

  // Copy number of total input row groups and number of surviving row groups from predicate
  // pushdown.
  out_metadata.num_input_row_groups = _file_itm_data.num_input_row_groups;
  // Copy the number surviving row groups from each predicate pushdown only if the filter has value
  if (_expr_conv.get_converted_expr().has_value()) {
    out_metadata.num_row_groups_after_stats_filter =
      _file_itm_data.surviving_row_groups.after_stats_filter;
    out_metadata.num_row_groups_after_bloom_filter =
      _file_itm_data.surviving_row_groups.after_bloom_filter;
  }

  // no work to do (this can happen on the first pass if we have no rows to read)
  if (!has_more_work()) {
    // Check if number of rows per source should be included in output metadata.
    if (include_output_num_rows_per_source()) {
      // Empty dataframe case: Simply initialize to a list of zeros
      out_metadata.num_rows_per_source =
        std::vector<size_t>(_file_itm_data.num_rows_per_source.size(), 0);
    }

    // Finalize output
    return finalize_output(read_columns_mode, out_metadata, out_columns, row_mask);
  }

  auto& pass            = *_pass_itm_data;
  auto& subpass         = *pass.subpass;
  auto const& read_info = subpass.output_chunk_read_info[subpass.current_output_chunk];

  // Allocate memory buffers for the output columns.
  allocate_columns(mode, read_info.skip_rows, read_info.num_rows);

  // Parse data into the output buffers.
  decode_page_data(mode, read_info.skip_rows, read_info.num_rows);

  // Create the final output cudf columns.
  for (size_t i = 0; i < _output_buffers.size(); ++i) {
    auto metadata           = _reader_column_schema.has_value()
                                ? std::make_optional<reader_column_schema>((*_reader_column_schema)[i])
                                : std::nullopt;
    auto const& schema      = _extended_metadata->get_schema(_output_column_schemas[i]);
    auto const logical_type = schema.logical_type.value_or(LogicalType{});
    // FIXED_LEN_BYTE_ARRAY never read as string.
    // TODO: if we ever decide that the default reader behavior is to treat unannotated BINARY as
    // binary and not strings, this test needs to change.
    if (schema.type == Type::FIXED_LEN_BYTE_ARRAY and logical_type.type != LogicalType::DECIMAL) {
      metadata = std::make_optional<reader_column_schema>();
      metadata->set_convert_binary_to_strings(false);
      metadata->set_type_length(schema.type_length);
    }
    // Only construct `out_metadata` if `_output_metadata` has not been cached.
    if (!_output_metadata) {
      column_name_info& col_name = out_metadata.schema_info[i];
      out_columns.emplace_back(make_column(_output_buffers[i], &col_name, metadata, _stream));
    } else {
      out_columns.emplace_back(make_column(_output_buffers[i], nullptr, metadata, _stream));
    }
  }

  out_columns =
    cudf::structs::detail::enforce_null_consistency(std::move(out_columns), _stream, _mr);

  // Check if number of rows per source should be included in output metadata.
  if (include_output_num_rows_per_source()) {
    // For chunked reading, compute the output number of rows per source
    if (mode == read_mode::CHUNKED_READ) {
      out_metadata.num_rows_per_source =
        calculate_output_num_rows_per_source(read_info.skip_rows, read_info.num_rows);
    }
    // Simply move the number of rows per file if reading all at once
    else {
      // Move is okay here as we are reading in one go.
      out_metadata.num_rows_per_source = std::move(_file_itm_data.num_rows_per_source);
    }
  }

  out_columns =
    cudf::structs::detail::enforce_null_consistency(std::move(out_columns), _stream, _mr);

  // Check if number of rows per source should be included in output metadata.
  if (include_output_num_rows_per_source()) {
    // For chunked reading, compute the output number of rows per source
    if (mode == read_mode::CHUNKED_READ) {
      out_metadata.num_rows_per_source =
        calculate_output_num_rows_per_source(read_info.skip_rows, read_info.num_rows);
    }
    // Simply move the number of rows per file if reading all at once
    else {
      // Move is okay here as we are reading in one go.
      out_metadata.num_rows_per_source = std::move(_file_itm_data.num_rows_per_source);
    }
  }

  // Add empty columns if needed. Filter output columns based on filter.
  return finalize_output(read_columns_mode, out_metadata, out_columns, row_mask);
}

template <typename RowMaskView>
table_with_metadata hybrid_scan_reader_impl::finalize_output(
  read_columns_mode read_columns_mode,
  table_metadata& out_metadata,
  std::vector<std::unique_ptr<column>>& out_columns,
  RowMaskView row_mask)
{
  // Create empty columns as needed (this can happen if we've ended up with no actual data to
  // read)
  for (size_t i = out_columns.size(); i < _output_buffers.size(); ++i) {
    if (!_output_metadata) {
      column_name_info& col_name = out_metadata.schema_info[i];
      out_columns.emplace_back(io::detail::empty_like(_output_buffers[i], &col_name, _stream, _mr));
    } else {
      out_columns.emplace_back(io::detail::empty_like(_output_buffers[i], nullptr, _stream, _mr));
    }
  }

  if (!_output_metadata) {
    populate_metadata(out_metadata);
    // Finally, save the output table metadata into `_output_metadata` for reuse next time.
    _output_metadata = std::make_unique<table_metadata>(out_metadata);
  }

  // advance output chunk/subpass/pass info for non-empty tables if and only if we are in bounds
  if (_file_itm_data._current_input_pass < _file_itm_data.num_passes()) {
    auto& pass    = *_pass_itm_data;
    auto& subpass = *pass.subpass;
    subpass.current_output_chunk++;
  }

  // increment the output chunk count
  _file_itm_data._output_chunk_count++;

  // Create a table from the output columns.
  auto read_table = std::make_unique<table>(std::move(out_columns));

  // If reading filter columns, compute the predicate, apply it to the table, and update the input
  // row mask to reflect the final surviving rows.
  if constexpr (std::is_same_v<RowMaskView, cudf::mutable_column_view>) {
    CUDF_EXPECTS(read_columns_mode == read_columns_mode::FILTER_COLUMNS, "Invalid read mode");
    // Apply the row selection predicate on the read table to get the final row mask
    auto final_row_mask =
      cudf::detail::compute_column(*read_table,
                                   _expr_conv.get_converted_expr().value().get(),
                                   _stream,
                                   cudf::get_current_device_resource_ref());
    CUDF_EXPECTS(final_row_mask->view().type().id() == type_id::BOOL8,
                 "Predicate filter should return a boolean");

    // Apply the final row mask to get the final output table
    auto output_table =
      cudf::detail::apply_boolean_mask(read_table->view(), *final_row_mask, _stream, _mr);

    auto const mask_offset = _rows_processed_so_far;
    _rows_processed_so_far += read_table->num_rows();

    // Update the input row mask to reflect the final row mask.
    update_row_mask(final_row_mask->view(), row_mask, mask_offset, _stream);

    // Return the final output table and metadata
    return {std::move(output_table), std::move(out_metadata)};
  }
  // Otherwise, simply apply the input row mask to the table.
  else {
    CUDF_EXPECTS(read_columns_mode == read_columns_mode::PAYLOAD_COLUMNS, "Invalid read mode");
    CUDF_EXPECTS(row_mask.type().id() == type_id::BOOL8,
                 "Predicate filter should return a boolean");

    auto const mask_offset = _rows_processed_so_far;
    _rows_processed_so_far += read_table->num_rows();

    CUDF_EXPECTS(mask_offset + read_table->num_rows() <= row_mask.size(),
                 "Encountered invalid sized row mask to apply");
    auto effective_row_mask =
      (read_table->num_rows() == row_mask.size())
        ? row_mask
        : cudf::split(row_mask, {mask_offset, mask_offset + read_table->num_rows()}, _stream)[1];
    auto output_table =
      cudf::detail::apply_boolean_mask(read_table->view(), effective_row_mask, _stream, _mr);
    return {std::move(output_table), std::move(out_metadata)};
  }
}

void hybrid_scan_reader_impl::set_pass_page_mask(
  cudf::host_span<std::vector<bool> const> data_page_mask)
{
  auto const& pass   = _pass_itm_data;
  auto const& chunks = pass->chunks;

  _pass_page_mask        = cudf::detail::make_empty_host_vector<bool>(pass->pages.size(), _stream);
  auto const num_columns = _input_columns.size();

  // Handle the empty page mask case
  if (data_page_mask.empty()) {
    std::fill(_pass_page_mask.begin(), _pass_page_mask.end(), true);
    return;
  }

  std::for_each(
    thrust::counting_iterator<size_t>(0),
    thrust::counting_iterator(_input_columns.size()),
    [&](auto col_idx) {
      auto const& col_page_mask      = data_page_mask[col_idx];
      size_t num_inserted_data_pages = 0;

      for (size_t chunk_idx = col_idx; chunk_idx < chunks.size(); chunk_idx += num_columns) {
        // Insert a true value for each dictionary page
        if (chunks[chunk_idx].num_dict_pages > 0) { _pass_page_mask.push_back(true); }

        // Number of data pages in this column chunk
        auto const num_data_pages_this_col_chunk = chunks[chunk_idx].num_data_pages;

        // Make sure we have enough page mask for this column chunk
        CUDF_EXPECTS(
          col_page_mask.size() >= num_inserted_data_pages + num_data_pages_this_col_chunk,
          "Encountered invalid data page mask size");

        // Insert page mask for this column chunk
        _pass_page_mask.insert(
          _pass_page_mask.end(),
          col_page_mask.begin() + num_inserted_data_pages,
          col_page_mask.begin() + num_inserted_data_pages + num_data_pages_this_col_chunk);

        // Update the number of inserted data pages
        num_inserted_data_pages += num_data_pages_this_col_chunk;
      }
      // Make sure we inserted exactly the number of data pages for this column
      CUDF_EXPECTS(num_inserted_data_pages == col_page_mask.size(),
                   "Encountered mismatch in number of data pages and page mask size");
    });

  // Make sure we inserted exactly the number of pages for this pass
  CUDF_EXPECTS(_pass_page_mask.size() == pass->pages.size(),
               "Encountered mismatch in number of pass pages and page mask size");
}

}  // namespace cudf::io::parquet::experimental::detail<|MERGE_RESOLUTION|>--- conflicted
+++ resolved
@@ -454,11 +454,7 @@
   auto data_page_mask =
     (mask_data_pages == use_data_page_mask::YES)
       ? _extended_metadata->compute_data_page_mask(
-<<<<<<< HEAD
-          row_mask, row_group_indices, _input_columns, _rows_processed_so_far, _stream)
-=======
           row_mask, row_group_indices, _input_columns, _rows_processed_so_far, stream)
->>>>>>> d1c7dcbb
       : std::vector<std::vector<bool>>{};
 
   prepare_data(
@@ -488,11 +484,7 @@
   auto data_page_mask =
     (mask_data_pages == use_data_page_mask::YES)
       ? _extended_metadata->compute_data_page_mask(
-<<<<<<< HEAD
-          row_mask, row_group_indices, _input_columns, _rows_processed_so_far, _stream)
-=======
           row_mask, row_group_indices, _input_columns, _rows_processed_so_far, stream)
->>>>>>> d1c7dcbb
       : std::vector<std::vector<bool>>{};
 
   prepare_data(
@@ -505,15 +497,9 @@
   std::size_t chunk_read_limit,
   std::size_t pass_read_limit,
   cudf::host_span<std::vector<size_type> const> row_group_indices,
-<<<<<<< HEAD
-  cudf::column_view row_mask,
-  use_data_page_mask mask_data_pages,
-  std::vector<rmm::device_buffer> column_chunk_buffers,
-=======
   cudf::column_view const& row_mask,
   use_data_page_mask mask_data_pages,
   std::vector<rmm::device_buffer>&& column_chunk_buffers,
->>>>>>> d1c7dcbb
   parquet_reader_options const& options,
   rmm::cuda_stream_view stream)
 {
@@ -545,11 +531,7 @@
 }
 
 table_with_metadata hybrid_scan_reader_impl::materialize_filter_columns_chunk(
-<<<<<<< HEAD
-  cudf::mutable_column_view row_mask, rmm::cuda_stream_view stream)
-=======
   cudf::mutable_column_view& row_mask, rmm::cuda_stream_view stream)
->>>>>>> d1c7dcbb
 {
   CUDF_EXPECTS(_file_preprocessed, "Chunking for filter columns not yet setup");
 
@@ -571,15 +553,9 @@
   std::size_t chunk_read_limit,
   std::size_t pass_read_limit,
   cudf::host_span<std::vector<size_type> const> row_group_indices,
-<<<<<<< HEAD
-  cudf::column_view row_mask,
-  use_data_page_mask mask_data_pages,
-  std::vector<rmm::device_buffer> column_chunk_buffers,
-=======
   cudf::column_view const& row_mask,
   use_data_page_mask mask_data_pages,
   std::vector<rmm::device_buffer>&& column_chunk_buffers,
->>>>>>> d1c7dcbb
   parquet_reader_options const& options,
   rmm::cuda_stream_view stream)
 {
@@ -606,11 +582,7 @@
 }
 
 table_with_metadata hybrid_scan_reader_impl::materialize_payload_columns_chunk(
-<<<<<<< HEAD
-  cudf::column_view row_mask, rmm::cuda_stream_view stream)
-=======
   cudf::column_view const& row_mask, rmm::cuda_stream_view stream)
->>>>>>> d1c7dcbb
 {
   CUDF_EXPECTS(_file_preprocessed, "Chunking for payload columns not yet setup");
 
@@ -683,11 +655,7 @@
 void hybrid_scan_reader_impl::prepare_data(
   read_mode mode,
   cudf::host_span<std::vector<size_type> const> row_group_indices,
-<<<<<<< HEAD
-  std::vector<rmm::device_buffer> column_chunk_buffers,
-=======
   std::vector<rmm::device_buffer>&& column_chunk_buffers,
->>>>>>> d1c7dcbb
   cudf::host_span<std::vector<bool> const> data_page_mask)
 {
   // if we have not preprocessed at the whole-file level, do that now
