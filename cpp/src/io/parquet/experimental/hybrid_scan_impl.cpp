/*
 * Copyright (c) 2025, NVIDIA CORPORATION.
 *
 * Licensed under the Apache License, Version 2.0 (the "License");
 * you may not use this file except in compliance with the License.
 * You may obtain a copy of the License at
 *
 *     http://www.apache.org/licenses/LICENSE-2.0
 *
 * Unless required by applicable law or agreed to in writing, software
 * distributed under the License is distributed on an "AS IS" BASIS,
 * WITHOUT WARRANTIES OR CONDITIONS OF ANY KIND, either express or implied.
 * See the License for the specific language governing permissions and
 * limitations under the License.
 */

#include "hybrid_scan_impl.hpp"

#include "cudf/io/text/byte_range_info.hpp"
#include "hybrid_scan_helpers.hpp"
#include "io/parquet/reader_impl_chunking_utils.cuh"

#include <cudf/copying.hpp>
#include <cudf/detail/stream_compaction.hpp>
#include <cudf/detail/structs/utilities.hpp>
#include <cudf/detail/transform.hpp>
#include <cudf/detail/utilities/stream_pool.hpp>
#include <cudf/filling.hpp>
#include <cudf/io/parquet_schema.hpp>
#include <cudf/strings/detail/utilities.hpp>
#include <cudf/utilities/error.hpp>
#include <cudf/utilities/memory_resource.hpp>

#include <thrust/host_vector.h>
#include <thrust/iterator/counting_iterator.h>

#include <bitset>
#include <iterator>
#include <limits>
#include <numeric>

namespace cudf::io::parquet::experimental::detail {

using io::detail::inline_column_buffer;
using parquet::detail::ColumnChunkDesc;
using parquet::detail::decode_kernel_mask;
using parquet::detail::file_intermediate_data;
using parquet::detail::named_to_reference_converter;
using parquet::detail::PageInfo;
using parquet::detail::PageNestingDecodeInfo;
using text::byte_range_info;

namespace {
// Tests the passed in logical type for a FIXED_LENGTH_BYTE_ARRAY column to see if it should
// be treated as a string. Currently the only logical type that has special handling is DECIMAL.
// Other valid types in the future would be UUID (still treated as string) and FLOAT16 (which
// for now would also be treated as a string).
[[maybe_unused]] inline bool is_treat_fixed_length_as_string(
  std::optional<LogicalType> const& logical_type)
{
  if (!logical_type.has_value()) { return true; }
  return logical_type->type != LogicalType::DECIMAL;
}

[[nodiscard]] std::vector<cudf::data_type> get_output_types(
  cudf::host_span<inline_column_buffer const> output_buffer_template)
{
  std::vector<cudf::data_type> output_dtypes;
  output_dtypes.reserve(output_buffer_template.size());
  std::transform(output_buffer_template.begin(),
                 output_buffer_template.end(),
                 std::back_inserter(output_dtypes),
                 [](auto const& col) { return col.type; });
  return output_dtypes;
}

}  // namespace

hybrid_scan_reader_impl::hybrid_scan_reader_impl(cudf::host_span<uint8_t const> footer_bytes,
                                                 parquet_reader_options const& options)
{
  // Open and parse the source dataset metadata
  _metadata = std::make_unique<aggregate_reader_metadata>(
    footer_bytes,
    options.is_enabled_use_arrow_schema(),
    options.get_columns().has_value() and options.is_enabled_allow_mismatched_pq_schemas());

  _extended_metadata = static_cast<aggregate_reader_metadata*>(_metadata.get());
}

hybrid_scan_reader_impl::hybrid_scan_reader_impl(FileMetaData const& parquet_metadata,
                                                 parquet_reader_options const& options)
{
  _metadata = std::make_unique<aggregate_reader_metadata>(
    parquet_metadata,
    options.is_enabled_use_arrow_schema(),
    options.get_columns().has_value() and options.is_enabled_allow_mismatched_pq_schemas());
  _extended_metadata = static_cast<aggregate_reader_metadata*>(_metadata.get());
}

FileMetaData hybrid_scan_reader_impl::parquet_metadata() const
{
  return _extended_metadata->parquet_metadata();
}

byte_range_info hybrid_scan_reader_impl::page_index_byte_range() const
{
  return _extended_metadata->page_index_byte_range();
}

void hybrid_scan_reader_impl::setup_page_index(
  cudf::host_span<uint8_t const> page_index_bytes) const
{
  _extended_metadata->setup_page_index(page_index_bytes);
}

void hybrid_scan_reader_impl::select_columns(read_columns_mode read_columns_mode,
                                             parquet_reader_options const& options)
{
  // Select only columns required by the filter
  if (read_columns_mode == read_columns_mode::FILTER_COLUMNS) {
    if (_is_filter_columns_selected) { return; }
    // list, struct, dictionary are not supported by AST filter yet.
    _filter_columns_names =
      cudf::io::parquet::detail::get_column_names_in_expression(options.get_filter(), {});
    // Select only filter columns using the base `select_columns` method
    std::tie(_input_columns, _output_buffers, _output_column_schemas) =
      _extended_metadata->select_columns(_filter_columns_names,
                                         {},
                                         _use_pandas_metadata,
                                         _strings_to_categorical,
                                         _options.timestamp_type.id());

    _is_filter_columns_selected  = true;
    _is_payload_columns_selected = false;
  } else {
    if (_is_payload_columns_selected) { return; }

    std::tie(_input_columns, _output_buffers, _output_column_schemas) =
      _extended_metadata->select_payload_columns(options.get_columns(),
                                                 _filter_columns_names,
                                                 _use_pandas_metadata,
                                                 _strings_to_categorical,
                                                 _options.timestamp_type.id());

    _is_payload_columns_selected = true;
    _is_filter_columns_selected  = false;
  }

  // Reset the rows processed so far
  _rows_processed_so_far = 0;

  CUDF_EXPECTS(_input_columns.size() > 0 and _output_buffers.size() > 0, "No columns selected");

  // Clear the output buffers templates
  _output_buffers_template.clear();

  // Save the states of the output buffers for reuse.
  std::transform(_output_buffers.begin(),
                 _output_buffers.end(),
                 std::back_inserter(_output_buffers_template),
                 [](auto const& buff) { return inline_column_buffer::empty_like(buff); });
}

std::vector<size_type> hybrid_scan_reader_impl::all_row_groups(
  parquet_reader_options const& options) const
{
  auto const num_row_groups = _extended_metadata->get_num_row_groups();
  auto row_groups_indices   = std::vector<size_type>(num_row_groups);
  std::iota(row_groups_indices.begin(), row_groups_indices.end(), size_type{0});
  return row_groups_indices;
}

size_type hybrid_scan_reader_impl::total_rows_in_row_groups(
  cudf::host_span<std::vector<size_type> const> row_group_indices) const
{
  return _extended_metadata->total_rows_in_row_groups(row_group_indices);
}

std::vector<std::vector<size_type>> hybrid_scan_reader_impl::filter_row_groups_with_stats(
  cudf::host_span<std::vector<size_type> const> row_group_indices,
  parquet_reader_options const& options,
  rmm::cuda_stream_view stream)
{
  CUDF_EXPECTS(not row_group_indices.empty(), "Empty input row group indices encountered");
  CUDF_EXPECTS(options.get_filter().has_value(), "Encountered empty converted filter expression");

  select_columns(read_columns_mode::FILTER_COLUMNS, options);

  table_metadata metadata;
  populate_metadata(metadata);
  auto expr_conv = named_to_reference_converter(options.get_filter(), metadata);
  CUDF_EXPECTS(expr_conv.get_converted_expr().has_value(),
               "Columns names in filter expression must be convertible to index references");
  auto output_dtypes = get_output_types(_output_buffers_template);

  return _extended_metadata->filter_row_groups_with_stats(row_group_indices,
                                                          output_dtypes,
                                                          _output_column_schemas,
                                                          expr_conv.get_converted_expr().value(),
                                                          stream);
}

std::pair<std::vector<byte_range_info>, std::vector<byte_range_info>>
hybrid_scan_reader_impl::secondary_filters_byte_ranges(
  cudf::host_span<std::vector<size_type> const> row_group_indices,
  parquet_reader_options const& options)
{
  CUDF_EXPECTS(not row_group_indices.empty(), "Empty input row group indices encountered");
  CUDF_EXPECTS(options.get_filter().has_value(), "Filter expression must not be empty");

  select_columns(read_columns_mode::FILTER_COLUMNS, options);

  table_metadata metadata;
  populate_metadata(metadata);
  auto expr_conv = named_to_reference_converter(options.get_filter(), metadata);
  CUDF_EXPECTS(expr_conv.get_converted_expr().has_value(),
               "Columns names in filter expression must be convertible to index references");
  auto output_dtypes = get_output_types(_output_buffers_template);

  auto const bloom_filter_bytes =
    _extended_metadata->get_bloom_filter_bytes(row_group_indices,
                                               output_dtypes,
                                               _output_column_schemas,
                                               expr_conv.get_converted_expr().value());
  auto const dictionary_page_bytes =
    _extended_metadata->get_dictionary_page_bytes(row_group_indices,
                                                  output_dtypes,
                                                  _output_column_schemas,
                                                  expr_conv.get_converted_expr().value());

  return {bloom_filter_bytes, dictionary_page_bytes};
}

std::vector<std::vector<size_type>>
hybrid_scan_reader_impl::filter_row_groups_with_dictionary_pages(
  cudf::host_span<rmm::device_buffer> dictionary_page_data,
  cudf::host_span<std::vector<size_type> const> row_group_indices,
  parquet_reader_options const& options,
  rmm::cuda_stream_view stream)
{
  CUDF_EXPECTS(not row_group_indices.empty(), "Empty input row group indices encountered");
  CUDF_EXPECTS(options.get_filter().has_value(), "Encountered empty converted filter expression");

  select_columns(read_columns_mode::FILTER_COLUMNS, options);

  table_metadata metadata;
  populate_metadata(metadata);
  auto expr_conv = named_to_reference_converter(options.get_filter(), metadata);
  CUDF_EXPECTS(expr_conv.get_converted_expr().has_value(),
               "Columns names in filter expression must be convertible to index references");
  auto output_dtypes = get_output_types(_output_buffers_template);

  // Collect literal and operator pairs for each input column with an (in)equality predicate
  auto const [literals, operators] =
    dictionary_literals_collector{expr_conv.get_converted_expr().value().get(),
                                  static_cast<cudf::size_type>(output_dtypes.size())}
      .get_literals_and_operators();

  // Return all row groups if no dictionary page filtering is needed
  if (literals.empty() or std::all_of(literals.begin(), literals.end(), [](auto& col_literals) {
        return col_literals.empty();
      })) {
    return std::vector<std::vector<size_type>>(row_group_indices.begin(), row_group_indices.end());
  }

  // Collect schema indices of input columns with a non-empty (in)equality literal/operator vector
  std::vector<cudf::size_type> dictionary_col_schemas;
  thrust::copy_if(thrust::host,
                  _output_column_schemas.begin(),
                  _output_column_schemas.end(),
                  literals.begin(),
                  std::back_inserter(dictionary_col_schemas),
                  [](auto& dict_literals) { return not dict_literals.empty(); });

  // Prepare dictionary column chunks and decode page headers
  auto [has_compressed_data, chunks, pages] = prepare_dictionaries(
    row_group_indices, dictionary_page_data, dictionary_col_schemas, options, stream);

  // Decompress dictionary pages if needed and store uncompressed buffers here
  auto const mr                          = cudf::get_current_device_resource_ref();
  auto decompressed_dictionary_page_data = std::optional<rmm::device_buffer>{};
  if (has_compressed_data) {
    // Use the `decompress_page_data` utility to decompress dictionary pages (passed as pass_pages)
    decompressed_dictionary_page_data =
      std::get<0>(parquet::detail::decompress_page_data(chunks, pages, {}, {}, stream, mr));
    pages.host_to_device_async(stream);
  }

  // Filter row groups using dictionary pages
  return _extended_metadata->filter_row_groups_with_dictionary_pages(
    chunks,
    pages,
    row_group_indices,
    literals,
    operators,
    output_dtypes,
    dictionary_col_schemas,
    expr_conv.get_converted_expr().value(),
    stream);
}

std::vector<std::vector<size_type>> hybrid_scan_reader_impl::filter_row_groups_with_bloom_filters(
  cudf::host_span<rmm::device_buffer> bloom_filter_data,
  cudf::host_span<std::vector<size_type> const> row_group_indices,
  parquet_reader_options const& options,
  rmm::cuda_stream_view stream)
{
  CUDF_EXPECTS(not row_group_indices.empty(), "Empty input row group indices encountered");
  CUDF_EXPECTS(options.get_filter().has_value(), "Encountered empty converted filter expression");

  select_columns(read_columns_mode::FILTER_COLUMNS, options);

  table_metadata metadata;
  populate_metadata(metadata);
  auto expr_conv = named_to_reference_converter(options.get_filter(), metadata);
  CUDF_EXPECTS(expr_conv.get_converted_expr().has_value(),
               "Columns names in filter expression must be convertible to index references");
  auto output_dtypes = get_output_types(_output_buffers_template);

  return _extended_metadata->filter_row_groups_with_bloom_filters(
    bloom_filter_data,
    row_group_indices,
    output_dtypes,
    _output_column_schemas,
    expr_conv.get_converted_expr().value(),
    stream);
}

std::unique_ptr<cudf::column> hybrid_scan_reader_impl::build_row_mask_with_page_index_stats(
  cudf::host_span<std::vector<size_type> const> row_group_indices,
  parquet_reader_options const& options,
  rmm::cuda_stream_view stream,
  rmm::device_async_resource_ref mr)
{
  CUDF_EXPECTS(not row_group_indices.empty(), "Empty input row group indices encountered");
  CUDF_EXPECTS(options.get_filter().has_value(), "Encountered empty converted filter expression");

  select_columns(read_columns_mode::FILTER_COLUMNS, options);

  table_metadata metadata;
  populate_metadata(metadata);
  auto expr_conv = named_to_reference_converter(options.get_filter(), metadata);
  CUDF_EXPECTS(expr_conv.get_converted_expr().has_value(),
               "Columns names in filter expression must be convertible to index references");
  auto output_dtypes = get_output_types(_output_buffers_template);

  return _extended_metadata->build_row_mask_with_page_index_stats(
    row_group_indices,
    output_dtypes,
    _output_column_schemas,
    expr_conv.get_converted_expr().value(),
    stream,
    mr);
}

std::pair<std::vector<byte_range_info>, std::vector<cudf::size_type>>
hybrid_scan_reader_impl::get_input_column_chunk_byte_ranges(
  cudf::host_span<std::vector<size_type> const> row_group_indices) const
{
  // Descriptors for all the chunks that make up the selected columns
  auto const num_input_columns = _input_columns.size();
  auto const num_row_groups =
    std::accumulate(row_group_indices.begin(),
                    row_group_indices.end(),
                    size_t{0},
                    [](size_t sum, auto const& row_groups) { return sum + row_groups.size(); });
  auto const num_chunks = num_row_groups * num_input_columns;

  // Association between each column chunk and its source
  auto chunk_source_map = std::vector<size_type>{};
  chunk_source_map.reserve(num_chunks);

  // Keep track of column chunk byte ranges
  auto column_chunk_byte_ranges = std::vector<byte_range_info>{};
  column_chunk_byte_ranges.reserve(num_chunks);

  std::for_each(thrust::counting_iterator<size_t>(0),
                thrust::counting_iterator(row_group_indices.size()),
                [&](auto const source_idx) {
                  auto const& row_groups = row_group_indices[source_idx];
                  for (auto const row_group_index : row_groups) {
                    // generate ColumnChunkDesc objects for everything to be decoded (all input
                    // columns)
                    for (auto const& col : _input_columns) {
                      // look up metadata
                      auto const& col_meta = _extended_metadata->get_column_metadata(
                        row_group_index, source_idx, col.schema_idx);

                      auto const chunk_offset =
                        (col_meta.dictionary_page_offset != 0)
                          ? std::min(col_meta.data_page_offset, col_meta.dictionary_page_offset)
                          : col_meta.data_page_offset;

                      auto const chunk_size = col_meta.total_compressed_size;
                      column_chunk_byte_ranges.emplace_back(chunk_offset, chunk_size);

                      // Map each column chunk to its column index and its source index
                      chunk_source_map.emplace_back(static_cast<size_type>(source_idx));
                    }
                  }
                });

  return {std::move(column_chunk_byte_ranges), std::move(chunk_source_map)};
}

std::pair<std::vector<byte_range_info>, std::vector<cudf::size_type>>
hybrid_scan_reader_impl::filter_column_chunks_byte_ranges(
  cudf::host_span<std::vector<size_type> const> row_group_indices,
  parquet_reader_options const& options)
{
  CUDF_EXPECTS(not row_group_indices.empty(), "Empty input row group indices encountered");
  CUDF_EXPECTS(options.get_filter().has_value(), "Encountered empty converted filter expression");

  select_columns(read_columns_mode::FILTER_COLUMNS, options);
  return get_input_column_chunk_byte_ranges(row_group_indices);
}

std::pair<std::vector<byte_range_info>, std::vector<cudf::size_type>>
hybrid_scan_reader_impl::payload_column_chunks_byte_ranges(
  cudf::host_span<std::vector<size_type> const> row_group_indices,
  parquet_reader_options const& options)
{
  CUDF_EXPECTS(not row_group_indices.empty(), "Empty input row group indices encountered");
  CUDF_EXPECTS(options.get_filter().has_value(), "Encountered empty converted filter expression");

  select_columns(read_columns_mode::PAYLOAD_COLUMNS, options);
  return get_input_column_chunk_byte_ranges(row_group_indices);
}

table_with_metadata hybrid_scan_reader_impl::materialize_filter_columns(
  cudf::host_span<std::vector<size_type> const> row_group_indices,
  std::vector<rmm::device_buffer>&& column_chunk_buffers,
  cudf::mutable_column_view& row_mask,
  use_data_page_mask mask_data_pages,
  parquet_reader_options const& options,
  rmm::cuda_stream_view stream)
{
  CUDF_EXPECTS(not row_group_indices.empty(), "Empty input row group indices encountered");
  CUDF_EXPECTS(options.get_filter().has_value(), "Encountered empty converted filter expression");

  reset_internal_state();

  table_metadata metadata;
  populate_metadata(metadata);
  _expr_conv = named_to_reference_converter(options.get_filter(), metadata);

  CUDF_EXPECTS(_expr_conv.get_converted_expr().has_value(), "Filter expression must not be empty");

  initialize_options(row_group_indices, options, stream);

  select_columns(read_columns_mode::FILTER_COLUMNS, options);

<<<<<<< HEAD
  auto output_dtypes = get_output_types(_output_buffers_template);

  auto data_page_mask = (mask_data_pages == use_data_page_mask::YES)
                          ? _extended_metadata->compute_data_page_mask(row_mask,
                                                                       row_group_indices,
                                                                       output_dtypes,
                                                                       _output_column_schemas,
                                                                       _rows_processed_so_far,
                                                                       _stream)
=======
  auto data_page_mask = (mask_data_pages == use_data_page_mask::YES)
                          ? _extended_metadata->compute_data_page_mask(
                              row_mask, row_group_indices, _input_columns, stream)
>>>>>>> fec23dd8
                          : std::vector<std::vector<bool>>{};

  prepare_data(
    read_mode::READ_ALL, row_group_indices, std::move(column_chunk_buffers), data_page_mask);

  return read_chunk_internal(read_mode::READ_ALL, read_columns_mode::FILTER_COLUMNS, row_mask);
}

table_with_metadata hybrid_scan_reader_impl::materialize_payload_columns(
  cudf::host_span<std::vector<size_type> const> row_group_indices,
  std::vector<rmm::device_buffer>&& column_chunk_buffers,
  cudf::column_view const& row_mask,
  use_data_page_mask mask_data_pages,
  parquet_reader_options const& options,
  rmm::cuda_stream_view stream)
{
  CUDF_EXPECTS(not row_group_indices.empty(), "Empty input row group indices encountered");
  CUDF_EXPECTS(row_mask.null_count() == 0,
               "Row mask must not have any nulls when materializing payload column");

  reset_internal_state();

  initialize_options(row_group_indices, options, stream);

  select_columns(read_columns_mode::PAYLOAD_COLUMNS, options);

<<<<<<< HEAD
  auto output_dtypes = get_output_types(_output_buffers_template);

  auto data_page_mask = (mask_data_pages == use_data_page_mask::YES)
                          ? _extended_metadata->compute_data_page_mask(row_mask,
                                                                       row_group_indices,
                                                                       output_dtypes,
                                                                       _output_column_schemas,
                                                                       _rows_processed_so_far,
                                                                       _stream)
=======
  auto data_page_mask = (mask_data_pages == use_data_page_mask::YES)
                          ? _extended_metadata->compute_data_page_mask(
                              row_mask, row_group_indices, _input_columns, stream)
>>>>>>> fec23dd8
                          : std::vector<std::vector<bool>>{};

  prepare_data(
    read_mode::READ_ALL, row_group_indices, std::move(column_chunk_buffers), data_page_mask);

  return read_chunk_internal(read_mode::READ_ALL, read_columns_mode::PAYLOAD_COLUMNS, row_mask);
}

void hybrid_scan_reader_impl::setup_chunking_for_filter_columns(
  std::size_t chunk_read_limit,
  std::size_t pass_read_limit,
  cudf::host_span<std::vector<size_type> const> row_group_indices,
  cudf::column_view const& row_mask,
  use_data_page_mask mask_data_pages,
  std::vector<rmm::device_buffer>&& column_chunk_buffers,
  parquet_reader_options const& options,
  rmm::cuda_stream_view stream)
{
  CUDF_EXPECTS(not row_group_indices.empty(), "Empty input row group indices encountered");
  CUDF_EXPECTS(options.get_filter().has_value(), "Encountered empty converted filter expression");

  reset_internal_state();

  table_metadata metadata;
  populate_metadata(metadata);
  _expr_conv = named_to_reference_converter(options.get_filter(), metadata);

  CUDF_EXPECTS(_expr_conv.get_converted_expr().has_value(), "Filter expression must not be empty");

  initialize_options(row_group_indices, options, stream);
  _input_pass_read_limit   = pass_read_limit;
  _output_chunk_read_limit = chunk_read_limit;

  select_columns(read_columns_mode::FILTER_COLUMNS, options);

  auto output_dtypes  = get_output_types(_output_buffers_template);
  auto data_page_mask = (mask_data_pages == use_data_page_mask::YES)
                          ? _extended_metadata->compute_data_page_mask(row_mask,
                                                                       row_group_indices,
                                                                       output_dtypes,
                                                                       _output_column_schemas,
                                                                       _rows_processed_so_far,
                                                                       _stream)
                          : std::vector<std::vector<bool>>{};

  prepare_data(
    read_mode::CHUNKED_READ, row_group_indices, std::move(column_chunk_buffers), data_page_mask);
}

table_with_metadata hybrid_scan_reader_impl::materialize_filter_columns_chunk(
  cudf::mutable_column_view& row_mask, rmm::cuda_stream_view stream)
{
  CUDF_EXPECTS(_file_preprocessed, "Chunking for filter columns not yet setup");

  // Reset the output buffers to their original states (right after reader construction).
  // Don't need to do it if we read the file all at once.
  if (_file_itm_data._current_input_pass < _file_itm_data.num_passes() and
      not is_first_output_chunk()) {
    _output_buffers.resize(0);
    for (auto const& buff : _output_buffers_template) {
      _output_buffers.emplace_back(cudf::io::detail::inline_column_buffer::empty_like(buff));
    }
  }

  prepare_data(read_mode::CHUNKED_READ, {}, {}, {});
  return read_chunk_internal(read_mode::CHUNKED_READ, read_columns_mode::FILTER_COLUMNS, row_mask);
}

void hybrid_scan_reader_impl::setup_chunking_for_payload_columns(
  std::size_t chunk_read_limit,
  std::size_t pass_read_limit,
  cudf::host_span<std::vector<size_type> const> row_group_indices,
  cudf::column_view const& row_mask,
  use_data_page_mask mask_data_pages,
  std::vector<rmm::device_buffer>&& column_chunk_buffers,
  parquet_reader_options const& options,
  rmm::cuda_stream_view stream)
{
  CUDF_EXPECTS(not row_group_indices.empty(), "Empty input row group indices encountered");
  CUDF_EXPECTS(row_mask.null_count() == 0,
               "Row mask must not have any nulls when materializing payload column");

  reset_internal_state();

  initialize_options(row_group_indices, options, stream);
  _input_pass_read_limit   = pass_read_limit;
  _output_chunk_read_limit = chunk_read_limit;

  select_columns(read_columns_mode::PAYLOAD_COLUMNS, options);

  auto output_dtypes  = get_output_types(_output_buffers_template);
  auto data_page_mask = (mask_data_pages == use_data_page_mask::YES)
                          ? _extended_metadata->compute_data_page_mask(row_mask,
                                                                       row_group_indices,
                                                                       output_dtypes,
                                                                       _output_column_schemas,
                                                                       _rows_processed_so_far,
                                                                       _stream)
                          : std::vector<std::vector<bool>>{};

  prepare_data(
    read_mode::CHUNKED_READ, row_group_indices, std::move(column_chunk_buffers), data_page_mask);
}

table_with_metadata hybrid_scan_reader_impl::materialize_payload_columns_chunk(
  cudf::column_view const& row_mask, rmm::cuda_stream_view stream)
{
  CUDF_EXPECTS(_file_preprocessed, "Chunking for payload columns not yet setup");

  // Reset the output buffers to their original states (right after reader construction).
  // Don't need to do it if we read the file all at once.
  if (_file_itm_data._current_input_pass < _file_itm_data.num_passes() and
      not is_first_output_chunk()) {
    _output_buffers.resize(0);
    for (auto const& buff : _output_buffers_template) {
      _output_buffers.emplace_back(cudf::io::detail::inline_column_buffer::empty_like(buff));
    }
  }
  prepare_data(read_mode::CHUNKED_READ, {}, {}, {});
  return read_chunk_internal(read_mode::CHUNKED_READ, read_columns_mode::PAYLOAD_COLUMNS, row_mask);
}

bool hybrid_scan_reader_impl::has_next_table_chunk()
{
  CUDF_EXPECTS(_file_preprocessed, "Chunking for filter columns not yet setup");
  prepare_data(read_mode::CHUNKED_READ, {}, {}, {});

  // current_input_pass will only be incremented to be == num_passes after
  // the last chunk in the last subpass in the last pass has been returned
  // if not has_more_work then check if this is the first pass in an empty
  // table and return true so it could be read once.
  return has_more_work() or is_first_output_chunk();
}

void hybrid_scan_reader_impl::reset_internal_state()
{
  _file_itm_data     = file_intermediate_data{};
  _file_preprocessed = false;
  _has_page_index    = false;
  _pass_itm_data.reset();
  _pass_page_mask.clear();
  _subpass_page_mask.clear();
  _output_metadata.reset();
  _options.timestamp_type = cudf::data_type{};
  _options.num_rows       = std::nullopt;
  _options.row_group_indices.clear();
  _num_sources             = 0;
  _input_pass_read_limit   = 0;
  _output_chunk_read_limit = 0;
  _strings_to_categorical  = false;
  _reader_column_schema.reset();
  _expr_conv = named_to_reference_converter(std::nullopt, table_metadata{});
}

void hybrid_scan_reader_impl::initialize_options(
  cudf::host_span<std::vector<size_type> const> row_group_indices,
  parquet_reader_options const& options,
  rmm::cuda_stream_view stream)
{
  // Strings may be returned as either string or categorical columns
  _strings_to_categorical = options.is_enabled_convert_strings_to_categories();

  _options.timestamp_type = cudf::data_type{options.get_timestamp_type().id()};

  _use_pandas_metadata = options.is_enabled_use_pandas_metadata();

  // Binary columns can be read as binary or strings
  _reader_column_schema = options.get_column_schema();

  _num_sources = row_group_indices.size();

  // CUDA stream to use for internal operations
  _stream = stream;
}

void hybrid_scan_reader_impl::prepare_data(
  read_mode mode,
  cudf::host_span<std::vector<size_type> const> row_group_indices,
  std::vector<rmm::device_buffer>&& column_chunk_buffers,
  cudf::host_span<std::vector<bool> const> data_page_mask)
{
  // if we have not preprocessed at the whole-file level, do that now
  if (not _file_preprocessed) {
    // setup file level information
    // - read row group information
    // - setup information on (parquet) chunks
    // - compute schedule of input passes
    prepare_row_groups(read_mode::READ_ALL, row_group_indices);
  }

  // handle any chunking work (ratcheting through the subpasses and chunks within
  // our current pass) if in bounds
  if (_file_itm_data._current_input_pass < _file_itm_data.num_passes()) {
    handle_chunking(mode, std::move(column_chunk_buffers), data_page_mask);
  }
}

template <typename RowMaskView>
table_with_metadata hybrid_scan_reader_impl::read_chunk_internal(
  read_mode mode, read_columns_mode read_columns_mode, RowMaskView row_mask)
{
  // If `_output_metadata` has been constructed, just copy it over.
  auto out_metadata = _output_metadata ? table_metadata{*_output_metadata} : table_metadata{};
  out_metadata.schema_info.resize(_output_buffers.size());

  // output cudf columns as determined by the top level schema
  auto out_columns = std::vector<std::unique_ptr<column>>{};
  out_columns.reserve(_output_buffers.size());

  // Copy number of total input row groups and number of surviving row groups from predicate
  // pushdown.
  out_metadata.num_input_row_groups = _file_itm_data.num_input_row_groups;
  // Copy the number surviving row groups from each predicate pushdown only if the filter has value
  if (_expr_conv.get_converted_expr().has_value()) {
    out_metadata.num_row_groups_after_stats_filter =
      _file_itm_data.surviving_row_groups.after_stats_filter;
    out_metadata.num_row_groups_after_bloom_filter =
      _file_itm_data.surviving_row_groups.after_bloom_filter;
  }

  // no work to do (this can happen on the first pass if we have no rows to read)
  if (!has_more_work()) {
    // Check if number of rows per source should be included in output metadata.
    if (include_output_num_rows_per_source()) {
      // Empty dataframe case: Simply initialize to a list of zeros
      out_metadata.num_rows_per_source =
        std::vector<size_t>(_file_itm_data.num_rows_per_source.size(), 0);
    }

    // Finalize output
    return finalize_output(read_columns_mode, out_metadata, out_columns, row_mask);
  }

  auto& pass            = *_pass_itm_data;
  auto& subpass         = *pass.subpass;
  auto const& read_info = subpass.output_chunk_read_info[subpass.current_output_chunk];

  // Allocate memory buffers for the output columns.
  allocate_columns(mode, read_info.skip_rows, read_info.num_rows);

  // Parse data into the output buffers.
  decode_page_data(mode, read_info.skip_rows, read_info.num_rows);

  // Create the final output cudf columns.
  for (size_t i = 0; i < _output_buffers.size(); ++i) {
    auto metadata           = _reader_column_schema.has_value()
                                ? std::make_optional<reader_column_schema>((*_reader_column_schema)[i])
                                : std::nullopt;
    auto const& schema      = _extended_metadata->get_schema(_output_column_schemas[i]);
    auto const logical_type = schema.logical_type.value_or(LogicalType{});
    // FIXED_LEN_BYTE_ARRAY never read as string.
    // TODO: if we ever decide that the default reader behavior is to treat unannotated BINARY
    // as binary and not strings, this test needs to change.
    if (schema.type == Type::FIXED_LEN_BYTE_ARRAY and logical_type.type != LogicalType::DECIMAL) {
      metadata = std::make_optional<reader_column_schema>();
      metadata->set_convert_binary_to_strings(false);
      metadata->set_type_length(schema.type_length);
    }
    // Only construct `out_metadata` if `_output_metadata` has not been cached.
    if (!_output_metadata) {
      column_name_info& col_name = out_metadata.schema_info[i];
      out_columns.emplace_back(make_column(_output_buffers[i], &col_name, metadata, _stream));
    } else {
      out_columns.emplace_back(make_column(_output_buffers[i], nullptr, metadata, _stream));
    }
  }

  out_columns =
    cudf::structs::detail::enforce_null_consistency(std::move(out_columns), _stream, _mr);

  // Check if number of rows per source should be included in output metadata.
  if (include_output_num_rows_per_source()) {
    // For chunked reading, compute the output number of rows per source
    if (mode == read_mode::CHUNKED_READ) {
      out_metadata.num_rows_per_source =
        calculate_output_num_rows_per_source(read_info.skip_rows, read_info.num_rows);
    }
    // Simply move the number of rows per file if reading all at once
    else {
      // Move is okay here as we are reading in one go.
      out_metadata.num_rows_per_source = std::move(_file_itm_data.num_rows_per_source);
    }
  }

  out_columns =
    cudf::structs::detail::enforce_null_consistency(std::move(out_columns), _stream, _mr);

  // Check if number of rows per source should be included in output metadata.
  if (include_output_num_rows_per_source()) {
    // For chunked reading, compute the output number of rows per source
    if (mode == read_mode::CHUNKED_READ) {
      out_metadata.num_rows_per_source =
        calculate_output_num_rows_per_source(read_info.skip_rows, read_info.num_rows);
    }
    // Simply move the number of rows per file if reading all at once
    else {
      // Move is okay here as we are reading in one go.
      out_metadata.num_rows_per_source = std::move(_file_itm_data.num_rows_per_source);
    }
  }

  // Add empty columns if needed. Filter output columns based on filter.
  return finalize_output(read_columns_mode, out_metadata, out_columns, row_mask);
}

template <typename RowMaskView>
table_with_metadata hybrid_scan_reader_impl::finalize_output(
  read_columns_mode read_columns_mode,
  table_metadata& out_metadata,
  std::vector<std::unique_ptr<column>>& out_columns,
  RowMaskView row_mask)
{
  // Create empty columns as needed (this can happen if we've ended up with no actual data to
  // read)
  for (size_t i = out_columns.size(); i < _output_buffers.size(); ++i) {
    if (!_output_metadata) {
      column_name_info& col_name = out_metadata.schema_info[i];
      out_columns.emplace_back(io::detail::empty_like(_output_buffers[i], &col_name, _stream, _mr));
    } else {
      out_columns.emplace_back(io::detail::empty_like(_output_buffers[i], nullptr, _stream, _mr));
    }
  }

  if (!_output_metadata) {
    populate_metadata(out_metadata);
    // Finally, save the output table metadata into `_output_metadata` for reuse next time.
    _output_metadata = std::make_unique<table_metadata>(out_metadata);
  }

  // advance output chunk/subpass/pass info for non-empty tables if and only if we are in bounds
  if (_file_itm_data._current_input_pass < _file_itm_data.num_passes()) {
    auto& pass    = *_pass_itm_data;
    auto& subpass = *pass.subpass;
    subpass.current_output_chunk++;
  }

  // increment the output chunk count
  _file_itm_data._output_chunk_count++;

  // Create a table from the output columns.
  auto read_table = std::make_unique<table>(std::move(out_columns));

  // If reading filter columns, compute the predicate, apply it to the table, and update the input
  // row mask to reflect the final surviving rows.
  if constexpr (std::is_same_v<RowMaskView, cudf::mutable_column_view>) {
    CUDF_EXPECTS(read_columns_mode == read_columns_mode::FILTER_COLUMNS, "Invalid read mode");
    // Apply the row selection predicate on the read table to get the final row mask
    auto final_row_mask =
      cudf::detail::compute_column(*read_table,
                                   _expr_conv.get_converted_expr().value().get(),
                                   _stream,
                                   cudf::get_current_device_resource_ref());
    CUDF_EXPECTS(final_row_mask->view().type().id() == type_id::BOOL8,
                 "Predicate filter should return a boolean");

    // Apply the final row mask to get the final output table
    auto output_table =
      cudf::detail::apply_boolean_mask(read_table->view(), *final_row_mask, _stream, _mr);

    auto const mask_offset = _rows_processed_so_far;
    _rows_processed_so_far += read_table->num_rows();

    // Update the input row mask to reflect the final row mask.
    update_row_mask(final_row_mask->view(), row_mask, mask_offset, _stream);

    // Return the final output table and metadata
    return {std::move(output_table), std::move(out_metadata)};
  }
  // Otherwise, simply apply the input row mask to the table.
  else {
    CUDF_EXPECTS(read_columns_mode == read_columns_mode::PAYLOAD_COLUMNS, "Invalid read mode");
    CUDF_EXPECTS(row_mask.type().id() == type_id::BOOL8,
                 "Predicate filter should return a boolean");

    auto const mask_offset = _rows_processed_so_far;
    _rows_processed_so_far += read_table->num_rows();

    CUDF_EXPECTS(mask_offset + read_table->num_rows() <= row_mask.size(),
                 "Encountered invalid sized row mask to apply");
    auto effective_row_mask =
      (read_table->num_rows() == row_mask.size())
        ? row_mask
        : cudf::split(row_mask, {mask_offset, mask_offset + read_table->num_rows()}, _stream)[1];
    auto output_table =
      cudf::detail::apply_boolean_mask(read_table->view(), effective_row_mask, _stream, _mr);
    return {std::move(output_table), std::move(out_metadata)};
  }
}

void hybrid_scan_reader_impl::set_pass_page_mask(
  cudf::host_span<std::vector<bool> const> data_page_mask)
{
  auto const& pass   = _pass_itm_data;
  auto const& chunks = pass->chunks;

  _pass_page_mask        = cudf::detail::make_empty_host_vector<bool>(pass->pages.size(), _stream);
  auto const num_columns = _input_columns.size();

  // Handle the empty page mask case
  if (data_page_mask.empty()) {
    std::fill(_pass_page_mask.begin(), _pass_page_mask.end(), true);
    return;
  }

  std::for_each(
    thrust::counting_iterator<size_t>(0),
    thrust::counting_iterator(_input_columns.size()),
    [&](auto col_idx) {
      auto const& col_page_mask      = data_page_mask[col_idx];
      size_t num_inserted_data_pages = 0;

      for (size_t chunk_idx = col_idx; chunk_idx < chunks.size(); chunk_idx += num_columns) {
        // Insert a true value for each dictionary page
        if (chunks[chunk_idx].num_dict_pages > 0) { _pass_page_mask.push_back(true); }

        // Number of data pages in this column chunk
        auto const num_data_pages_this_col_chunk = chunks[chunk_idx].num_data_pages;

        // Make sure we have enough page mask for this column chunk
        CUDF_EXPECTS(
          col_page_mask.size() >= num_inserted_data_pages + num_data_pages_this_col_chunk,
          "Encountered invalid data page mask size");

        // Insert page mask for this column chunk
        _pass_page_mask.insert(
          _pass_page_mask.end(),
          col_page_mask.begin() + num_inserted_data_pages,
          col_page_mask.begin() + num_inserted_data_pages + num_data_pages_this_col_chunk);

        // Update the number of inserted data pages
        num_inserted_data_pages += num_data_pages_this_col_chunk;
      }
      // Make sure we inserted exactly the number of data pages for this column
      CUDF_EXPECTS(num_inserted_data_pages == col_page_mask.size(),
                   "Encountered mismatch in number of data pages and page mask size");
    });

  // Make sure we inserted exactly the number of pages for this pass
  CUDF_EXPECTS(_pass_page_mask.size() == pass->pages.size(),
               "Encountered mismatch in number of pass pages and page mask size");
}

}  // namespace cudf::io::parquet::experimental::detail<|MERGE_RESOLUTION|>--- conflicted
+++ resolved
@@ -451,22 +451,11 @@
 
   select_columns(read_columns_mode::FILTER_COLUMNS, options);
 
-<<<<<<< HEAD
-  auto output_dtypes = get_output_types(_output_buffers_template);
-
-  auto data_page_mask = (mask_data_pages == use_data_page_mask::YES)
-                          ? _extended_metadata->compute_data_page_mask(row_mask,
-                                                                       row_group_indices,
-                                                                       output_dtypes,
-                                                                       _output_column_schemas,
-                                                                       _rows_processed_so_far,
-                                                                       _stream)
-=======
-  auto data_page_mask = (mask_data_pages == use_data_page_mask::YES)
-                          ? _extended_metadata->compute_data_page_mask(
-                              row_mask, row_group_indices, _input_columns, stream)
->>>>>>> fec23dd8
-                          : std::vector<std::vector<bool>>{};
+  auto data_page_mask =
+    (mask_data_pages == use_data_page_mask::YES)
+      ? _extended_metadata->compute_data_page_mask(
+          row_mask, row_group_indices, _input_columns, _rows_processed_so_far, stream)
+      : std::vector<std::vector<bool>>{};
 
   prepare_data(
     read_mode::READ_ALL, row_group_indices, std::move(column_chunk_buffers), data_page_mask);
@@ -492,22 +481,11 @@
 
   select_columns(read_columns_mode::PAYLOAD_COLUMNS, options);
 
-<<<<<<< HEAD
-  auto output_dtypes = get_output_types(_output_buffers_template);
-
-  auto data_page_mask = (mask_data_pages == use_data_page_mask::YES)
-                          ? _extended_metadata->compute_data_page_mask(row_mask,
-                                                                       row_group_indices,
-                                                                       output_dtypes,
-                                                                       _output_column_schemas,
-                                                                       _rows_processed_so_far,
-                                                                       _stream)
-=======
-  auto data_page_mask = (mask_data_pages == use_data_page_mask::YES)
-                          ? _extended_metadata->compute_data_page_mask(
-                              row_mask, row_group_indices, _input_columns, stream)
->>>>>>> fec23dd8
-                          : std::vector<std::vector<bool>>{};
+  auto data_page_mask =
+    (mask_data_pages == use_data_page_mask::YES)
+      ? _extended_metadata->compute_data_page_mask(
+          row_mask, row_group_indices, _input_columns, _rows_processed_so_far, stream)
+      : std::vector<std::vector<bool>>{};
 
   prepare_data(
     read_mode::READ_ALL, row_group_indices, std::move(column_chunk_buffers), data_page_mask);
