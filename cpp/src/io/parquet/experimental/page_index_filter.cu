--- conflicted
+++ resolved
@@ -680,12 +680,7 @@
 
   auto const num_columns = input_columns.size();
 
-<<<<<<< HEAD
-  // Collect column schema indices from the input columns. Note: We can't use
-  // `output_column_schemas` here in case of lists and structs.
-=======
   // Collect column schema indices from the input columns.
->>>>>>> d1c7dcbb
   auto column_schema_indices = std::vector<size_type>(input_columns.size());
   std::transform(
     input_columns.begin(), input_columns.end(), column_schema_indices.begin(), [](auto const& col) {
@@ -747,10 +742,7 @@
   }
 
   auto const total_rows = page_row_offsets.back().back();
-<<<<<<< HEAD
-=======
-
->>>>>>> d1c7dcbb
+
   CUDF_EXPECTS(row_mask_offset + total_rows <= row_mask.size(),
                "Mismatch in total rows in input row mask and row groups",
                std::invalid_argument);
@@ -843,14 +835,8 @@
         }));
     });
 
-<<<<<<< HEAD
-  std::for_each(data_page_mask_tasks.begin(), data_page_mask_tasks.end(), [&](auto& task) {
-    std::move(task).get();
-  });
-=======
   std::for_each(
     data_page_mask_tasks.begin(), data_page_mask_tasks.end(), [](auto& task) { task.get(); });
->>>>>>> d1c7dcbb
 
   // Total number of input pages across all columns
   auto const total_pages = std::accumulate(
