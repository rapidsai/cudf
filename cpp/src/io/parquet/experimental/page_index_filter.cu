/*
 * SPDX-FileCopyrightText: Copyright (c) 2025, NVIDIA CORPORATION.
 * SPDX-License-Identifier: Apache-2.0
 */

#include "hybrid_scan_helpers.hpp"
#include "io/parquet/reader_impl_helpers.hpp"
#include "io/parquet/stats_filter_helpers.hpp"

#include <cudf/column/column_factories.hpp>
#include <cudf/detail/iterator.cuh>
#include <cudf/detail/null_mask.hpp>
#include <cudf/detail/nvtx/ranges.hpp>
#include <cudf/detail/transform.hpp>
#include <cudf/detail/utilities/batched_memcpy.hpp>
#include <cudf/detail/utilities/host_worker_pool.hpp>
#include <cudf/detail/utilities/stream_pool.hpp>
#include <cudf/detail/utilities/vector_factories.hpp>
#include <cudf/io/types.hpp>
#include <cudf/logger.hpp>
#include <cudf/null_mask.hpp>
#include <cudf/types.hpp>
#include <cudf/utilities/error.hpp>
#include <cudf/utilities/memory_resource.hpp>
#include <cudf/utilities/span.hpp>
#include <cudf/utilities/traits.hpp>
#include <cudf/utilities/type_dispatcher.hpp>

#include <rmm/cuda_stream_view.hpp>
#include <rmm/device_buffer.hpp>
#include <rmm/device_uvector.hpp>
#include <rmm/exec_policy.hpp>

#include <thrust/gather.h>
#include <thrust/host_vector.h>
#include <thrust/iterator/counting_iterator.h>
#include <thrust/logical.h>
#include <thrust/unique.h>

#include <algorithm>
#include <limits>
#include <numeric>

namespace cudf::io::parquet::experimental::detail {

using metadata_base     = parquet::detail::metadata;
using stats_caster_base = parquet::detail::stats_caster_base;
using string_index_pair = parquet::detail::string_index_pair;

namespace {

/**
 * @brief Make a device vector where each row contains the index of the page it belongs to
 */
[[nodiscard]] rmm::device_uvector<size_type> make_page_indices_async(
  cudf::host_span<cudf::size_type const> page_row_counts,
  cudf::host_span<cudf::size_type const> page_row_offsets,
  cudf::size_type total_rows,
  rmm::cuda_stream_view stream)
{
  auto mr = cudf::get_current_device_resource_ref();

  // Copy page-level row counts and offsets to device
  auto row_counts  = cudf::detail::make_device_uvector_async(page_row_counts, stream, mr);
  auto row_offsets = cudf::detail::make_device_uvector_async(page_row_offsets, stream, mr);

  // Make a zeroed device vector to store page indices of each row
  auto page_indices =
    cudf::detail::make_zeroed_device_uvector_async<cudf::size_type>(total_rows, stream, mr);

  // Scatter page indices across the their first row's index
  thrust::scatter_if(rmm::exec_policy_nosync(stream),
                     thrust::counting_iterator<size_type>(0),
                     thrust::counting_iterator<size_type>(row_counts.size()),
                     row_offsets.begin(),
                     row_counts.begin(),
                     page_indices.begin());

  // Inclusive scan with maximum to replace zeros with the (increasing) page index it belongs to.
  // Page indices are scattered at their first row's index.
  thrust::inclusive_scan(rmm::exec_policy_nosync(stream),
                         page_indices.begin(),
                         page_indices.end(),
                         page_indices.begin(),
                         cuda::maximum<cudf::size_type>());
  return page_indices;
}

/**
 * @brief Compute page row counts and page row offsets and column chunk page (count) offsets for a
 * given column schema index
 */
[[nodiscard]] auto make_page_row_counts_and_offsets(
  cudf::host_span<metadata_base const> per_file_metadata,
  cudf::host_span<std::vector<size_type> const> row_group_indices,
  size_type schema_idx,
  rmm::cuda_stream_view stream)
{
  // Compute total number of row groups
  auto const total_row_groups =
    std::accumulate(row_group_indices.begin(),
                    row_group_indices.end(),
                    size_t{0},
                    [](auto sum, auto const& rg_indices) { return sum + rg_indices.size(); });

  // Vector to store how many rows are present in each page - set initial capacity to two data pages
  // per row group
  auto page_row_counts =
    cudf::detail::make_empty_host_vector<size_type>(2 * total_row_groups, stream);
  // Vector to store the cumulative number of rows in each page - - set initial capacity to two data
  // pages per row group
  auto page_row_offsets =
    cudf::detail::make_empty_host_vector<size_type>((2 * total_row_groups) + 1, stream);
  // Vector to store the cumulative number of pages in each column chunk
  auto col_chunk_page_offsets =
    cudf::detail::make_empty_host_vector<size_type>(total_row_groups + 1, stream);

  page_row_offsets.push_back(0);
  col_chunk_page_offsets.push_back(0);

  // For all data sources
  std::for_each(
    thrust::counting_iterator<size_t>(0),
    thrust::counting_iterator(row_group_indices.size()),
    [&](auto src_idx) {
      auto const& rg_indices = row_group_indices[src_idx];
      // For all column chunks in this data source
      std::for_each(rg_indices.cbegin(), rg_indices.cend(), [&](auto rg_idx) {
        auto const& row_group = per_file_metadata[src_idx].row_groups[rg_idx];
        // Find the column chunk with the given schema index
        auto colchunk_iter = std::find_if(
          row_group.columns.begin(), row_group.columns.end(), [schema_idx](ColumnChunk const& col) {
            return col.schema_idx == schema_idx;
          });

        CUDF_EXPECTS(colchunk_iter != row_group.columns.end(),
                     "Column chunk with schema index " + std::to_string(schema_idx) +
                       " not found in row group",
                     std::invalid_argument);

        // Compute page row counts and offsets if this column chunk has column and offset indexes
        if (colchunk_iter->offset_index.has_value()) {
          CUDF_EXPECTS(colchunk_iter->column_index.has_value(),
                       "Both offset and column indexes must be present");
          // Get the offset and column indexes of the column chunk
          auto const& offset_index = colchunk_iter->offset_index.value();
          auto const& column_index = colchunk_iter->column_index.value();

          // Number of pages in this column chunk
          auto const row_group_num_pages = offset_index.page_locations.size();

          CUDF_EXPECTS(column_index.min_values.size() == column_index.max_values.size(),
                       "page min and max values should be of same size");
          CUDF_EXPECTS(column_index.min_values.size() == row_group_num_pages,
                       "mismatch between size of min/max page values and the size of page "
                       "locations");
          // Update the cumulative number of pages in this column chunk
          col_chunk_page_offsets.push_back(col_chunk_page_offsets.back() + row_group_num_pages);

          // For all pages in this column chunk, update page row counts and offsets.
          std::for_each(
            thrust::counting_iterator<size_t>(0),
            thrust::counting_iterator(row_group_num_pages),
            [&](auto const page_idx) {
              int64_t const first_row_idx = offset_index.page_locations[page_idx].first_row_index;
              // For the last page, this is simply the total number of rows in the column chunk
              int64_t const last_row_idx =
                (page_idx < row_group_num_pages - 1)
                  ? offset_index.page_locations[page_idx + 1].first_row_index
                  : row_group.num_rows;

              // Update the page row counts and offsets
              page_row_counts.push_back(last_row_idx - first_row_idx);
              page_row_offsets.push_back(page_row_offsets.back() + page_row_counts.back());
            });
        }
      });
    });

  return std::tuple{
    std::move(page_row_counts), std::move(page_row_offsets), std::move(col_chunk_page_offsets)};
}

/**
 * @brief Compute if the page index is present in all parquet data sources for all columns
 */
[[nodiscard]] bool compute_has_page_index(
  cudf::host_span<metadata_base const> file_metadatas,
  cudf::host_span<std::vector<size_type> const> row_group_indices,
  cudf::host_span<size_type const> column_schema_indices)
{
  // For all output columns, check all parquet data sources
  return std::all_of(
    column_schema_indices.begin(), column_schema_indices.end(), [&](auto const schema_idx) {
      // For all parquet data sources
      return std::all_of(
        thrust::counting_iterator<size_t>(0),
        thrust::counting_iterator(row_group_indices.size()),
        [&](auto const src_index) {
          // For all row groups in this parquet data source
          auto const& rg_indices = row_group_indices[src_index];
          return std::all_of(rg_indices.begin(), rg_indices.end(), [&](auto const& rg_index) {
            auto const& row_group = file_metadatas[src_index].row_groups[rg_index];
            auto col              = std::find_if(
              row_group.columns.begin(),
              row_group.columns.end(),
              [schema_idx](ColumnChunk const& col) { return col.schema_idx == schema_idx; });
            // Check if the offset_index and column_index are present
            return col != file_metadatas[src_index].row_groups[rg_index].columns.end() and
                   col->offset_index.has_value() and col->column_index.has_value();
          });
        });
    });
}

/**
 * @brief Construct a vector of all required data pages from the page row counts
 */
[[nodiscard]] auto all_required_data_pages(
  cudf::host_span<cudf::detail::host_vector<size_type> const> page_row_counts)
{
  std::vector<std::vector<bool>> all_required_data_pages;
  all_required_data_pages.reserve(page_row_counts.size());
  std::transform(
    page_row_counts.begin(),
    page_row_counts.end(),
    std::back_inserter(all_required_data_pages),
    [&](auto const& col_page_counts) { return std::vector<bool>(col_page_counts.size(), true); });

  return all_required_data_pages;
};

/**
 * @brief Converts page-level statistics of a column to 3 device columns - min, max and is_null
 * values. Each column has number of rows equal to the total rows in all row groups.
 */
struct page_stats_caster : public stats_caster_base {
  cudf::size_type total_rows;
  cudf::host_span<metadata_base const> per_file_metadata;
  cudf::host_span<std::vector<size_type> const> row_group_indices;
  bool const has_is_null_operator;

  /**
   * @brief Transforms a page-level stats column to a row-level stats column for non-string types
   *
   * @tparam T The data type of the column - must be non-compound
   * @param column Mutable view of input page-level device column
   * @param page_nullmask Host nullmask of the input page-level column
   * @param page_indices Device vector containing the page index for each row index
   * @param page_row_offsets Host vector row offsets of each page
   * @param dtype The data type of the column
   * @param stream CUDA stream
   * @param mr Device memory resource
   *
   * @return A pair containing the output data buffer and nullmask
   */
  template <typename T>
  [[nodiscard]] std::pair<rmm::device_buffer, rmm::device_buffer> build_data_and_nullmask(
    mutable_column_view input_column,
    bitmask_type const* page_nullmask,
    cudf::device_span<size_type const> page_indices,
    cudf::host_span<size_type const> page_row_offsets,
    cudf::data_type dtype,
    rmm::cuda_stream_view stream,
    rmm::device_async_resource_ref mr) const
    requires(not cudf::is_compound<T>())
  {
    // Total number of pages in the column
    size_type const total_pages = page_row_offsets.size() - 1;

    // Buffer for output data
    auto output_data = rmm::device_buffer(cudf::size_of(dtype) * total_rows, stream, mr);

    // For each row index, copy over the min/max page stat value from the corresponding page.
    thrust::gather(rmm::exec_policy_nosync(stream),
                   page_indices.begin(),
                   page_indices.end(),
                   input_column.template begin<T>(),
                   reinterpret_cast<T*>(output_data.data()));

    // Buffer for output bitmask
    auto output_nullmask = rmm::device_buffer{};
    if (input_column.null_count()) {
      // Set all bits in output nullmask to valid
      output_nullmask = cudf::create_null_mask(total_rows, mask_state::ALL_VALID, stream, mr);
<<<<<<< HEAD

=======
>>>>>>> 3435ee7a
      // For each input page, invalidate the null mask for corresponding rows if needed.
      std::for_each(thrust::counting_iterator(0),
                    thrust::counting_iterator(total_pages),
                    [&](auto const page_idx) {
                      if (not bit_is_set(page_nullmask, page_idx)) {
                        cudf::set_null_mask(static_cast<bitmask_type*>(output_nullmask.data()),
                                            page_row_offsets[page_idx],
                                            page_row_offsets[page_idx + 1],
                                            false,
                                            stream);
                      }
                    });
    }

    return {std::move(output_data), std::move(output_nullmask)};
  }

  /**
   * @brief Builds a device column containing each page's `is_null` statistic at
   *        respectively of a column at each row index.
   *
   * @param is_null Host column storing the page-level is_null statistics
   * @param page_indices Device vector containing the page index for each row index
   * @param page_row_offsets Host vector row offsets of each page
   * @param stream CUDA stream
   * @param mr Device memory resource
   *
   * @return A pair containing the output data buffer and nullmask
   */
  [[nodiscard]] std::unique_ptr<column> build_is_null_device_column(
    host_column<bool> const& is_null,
    cudf::device_span<size_type const> page_indices,
    cudf::host_span<size_type const> page_row_offsets,
    rmm::cuda_stream_view stream,
    rmm::device_async_resource_ref mr) const
  {
    CUDF_EXPECTS(
      has_is_null_operator,
      "The filter expression must have an IS_NULL operator to build is_null device column");
    auto const dtype = cudf::data_type{cudf::type_id::BOOL8};
    auto is_nullcol  = is_null.to_device(dtype, stream, cudf::get_current_device_resource_ref());
    auto [is_null_data, is_null_nullmask] =
      build_data_and_nullmask<bool>(is_nullcol->mutable_view(),
                                    is_null.null_mask.data(),
                                    page_indices,
                                    page_row_offsets,
                                    dtype,
                                    stream,
                                    mr);
<<<<<<< HEAD
    auto const null_nulls =
=======
    auto const is_null_nulls =
>>>>>>> 3435ee7a
      is_nullcol->null_count()
        ? cudf::detail::null_count(
            reinterpret_cast<bitmask_type*>(is_null_nullmask.data()), 0, total_rows, stream)
        : 0;
    return std::make_unique<column>(
<<<<<<< HEAD
      dtype, total_rows, std::move(is_null_data), std::move(is_null_nullmask), null_nulls);
=======
      dtype, total_rows, std::move(is_null_data), std::move(is_null_nullmask), is_null_nulls);
>>>>>>> 3435ee7a
  }

  /**
   * @brief Transforms a page-level stats column to a row-level stats column for string type
   *
   * @param host_strings Host span of cudf::string_view values in the input page-level host column
   * @param host_chars Host span of string data of the input page-level host column
   * @param host_nullmask Nullmask of the input page-level host column
<<<<<<< HEAD
   * @param input_null_count Number of nulls in the input page-level host column
=======
   * @param host_null_count Number of nulls in the input page-level host column
>>>>>>> 3435ee7a
   * @param page_indices Device vector containing the page index for each row index
   * @param page_row_offsets Host vector row offsets of each page
   * @param stream CUDA stream
   * @param mr Device memory resource
   *
   * @return A pair containing the output data buffer and nullmask
   */
  [[nodiscard]] std::
    tuple<rmm::device_buffer, rmm::device_uvector<cudf::size_type>, rmm::device_buffer>
    build_string_data_and_nullmask(cudf::host_span<cudf::string_view const> host_strings,
                                   cudf::host_span<char const> host_chars,
                                   bitmask_type const* host_page_nullmask,
<<<<<<< HEAD
                                   size_type input_null_count,
=======
                                   size_type host_null_count,
>>>>>>> 3435ee7a
                                   cudf::device_span<size_type const> page_indices,
                                   cudf::host_span<size_type const> page_row_offsets,
                                   rmm::cuda_stream_view stream,
                                   rmm::device_async_resource_ref mr) const
  {
    // Total number of pages in the column
    size_type const total_pages = page_row_offsets.size() - 1;

    // Construct device vectors containing page-level (input) string data, and offsets and sizes
    auto [page_str_chars, page_str_offsets, page_str_sizes] =
      host_column<cudf::string_view>::make_strings_children(
        host_strings, host_chars, stream, cudf::get_current_device_resource_ref());

    // Buffer for row-level string sizes (output).
    auto row_str_sizes = rmm::device_uvector<size_t>(total_rows, stream, mr);
    // Gather string sizes from page to row level
    thrust::gather(rmm::exec_policy_nosync(stream),
                   page_indices.begin(),
                   page_indices.end(),
                   page_str_sizes.begin(),
                   row_str_sizes.begin());

    // Total bytes in the output chars buffer
    auto const total_bytes = thrust::reduce(rmm::exec_policy(stream),
                                            row_str_sizes.begin(),
                                            row_str_sizes.end(),
                                            size_t{0},
                                            cuda::std::plus<size_t>());

    CUDF_EXPECTS(
      total_bytes <= cuda::std::numeric_limits<cudf::size_type>::max(),
      "The strings child of the page statistics column cannot exceed the column size limit");

    // page-level strings nullmask (input)
    auto const input_nullmask = host_page_nullmask;

    // Buffer for row-level strings nullmask (output)
    auto output_nullmask = rmm::device_buffer{};
<<<<<<< HEAD
    if (input_null_count) {
      // Initialize output nullmask to all bits set.
      output_nullmask = cudf::create_null_mask(total_rows, mask_state::ALL_VALID, stream, mr);

=======
    if (host_null_count) {
      // Set all bits in output nullmask to valid
      output_nullmask = cudf::create_null_mask(total_rows, mask_state::ALL_VALID, stream, mr);
>>>>>>> 3435ee7a
      // For each input page, invalidate the null mask for corresponding rows if needed.
      std::for_each(thrust::counting_iterator(0),
                    thrust::counting_iterator(total_pages),
                    [&](auto const page_idx) {
                      if (not bit_is_set(input_nullmask, page_idx)) {
                        cudf::set_null_mask(static_cast<bitmask_type*>(output_nullmask.data()),
                                            page_row_offsets[page_idx],
                                            page_row_offsets[page_idx + 1],
                                            false,
                                            stream);
                      }
                    });
    }

    // Buffer for row-level string offsets (output).
    auto row_str_offsets =
      cudf::detail::make_zeroed_device_uvector_async<cudf::size_type>(total_rows + 1, stream, mr);
    thrust::inclusive_scan(rmm::exec_policy_nosync(stream),
                           row_str_sizes.begin(),
                           row_str_sizes.end(),
                           row_str_offsets.begin() + 1);

    // Buffer for row-level string chars (output).
    auto row_str_chars = rmm::device_buffer(total_bytes, stream, mr);

    // Iterator for input (page-level) string chars
    auto src_iter = thrust::make_transform_iterator(
      thrust::make_counting_iterator<size_t>(0),
      cuda::proclaim_return_type<char*>(
        [chars        = page_str_chars.begin(),
         offsets      = page_str_offsets.begin(),
         page_indices = page_indices.begin()] __device__(size_t index) {
          auto const page_index = page_indices[index];
          return chars + offsets[page_index];
        }));

    // Iterator for output (row-level) string chars
    auto dst_iter = thrust::make_transform_iterator(
      thrust::make_counting_iterator<size_t>(0),
      cuda::proclaim_return_type<char*>(
        [chars   = reinterpret_cast<char*>(row_str_chars.data()),
         offsets = row_str_offsets.begin()] __device__(size_t index) {
          return chars + offsets[index];
        }));

    // Iterator for string sizes
    auto size_iter = thrust::make_transform_iterator(
      thrust::make_counting_iterator<size_t>(0),
      cuda::proclaim_return_type<size_t>(
        [sizes = row_str_sizes.begin()] __device__(size_t index) { return sizes[index]; }));

    // Gather page-level string chars to row-level string chars
    cudf::detail::batched_memcpy_async(src_iter, dst_iter, size_iter, total_rows, stream);

    // Return row-level (output) strings children and the nullmask
    return std::tuple{
      std::move(row_str_chars), std::move(row_str_offsets), std::move(output_nullmask)};
  }

  /**
<<<<<<< HEAD
   * @brief Computes host side data including page row counts, row offsets, column chunk page
   * offsets, and host columns containing page-level min, max and (optional) is_null statistics for
   * a column
   *
   * @param schema_idx Column schema index
   * @param dtype Column data type
   * @param stream CUDA stream
   * @return A tuple of page row counts, row offsets, column chunk page offsets, and host columns
   * containing page-level min, max and (optional) is_null statistics
   */
  template <typename T>
  [[nodiscard]] auto compute_host_data(cudf::size_type schema_idx,
                                       cudf::data_type dtype,
                                       rmm::cuda_stream_view stream) const
  {
    // Compute column chunk level page count offsets, and page level row counts and row offsets.
    auto const [page_row_counts, page_row_offsets, col_chunk_page_offsets] =
      make_page_row_counts_and_offsets(per_file_metadata, row_group_indices, schema_idx, stream);

    CUDF_EXPECTS(page_row_offsets.back() == total_rows,
                 "The number of rows must be equal across row groups and pages within row groups");

    auto const total_pages = col_chunk_page_offsets.back();

    // Create host columns with page-level min, max and optionally is_null statistics
    host_column<T> min(total_pages, stream);
    host_column<T> max(total_pages, stream);
    std::optional<host_column<bool>> is_null;
    if (has_is_null_operator) { is_null = host_column<bool>(total_pages, stream); }

    // Populate the host columns with page-level min, max statistics from the page index
    auto page_offset_idx = 0;
    // For all row data sources
    std::for_each(
      thrust::counting_iterator<size_t>(0),
      thrust::counting_iterator(row_group_indices.size()),
      [&](auto src_idx) {
        // For all column chunks in this source
        auto const& rg_indices = row_group_indices[src_idx];
        std::for_each(rg_indices.cbegin(), rg_indices.cend(), [&](auto rg_idx) {
          auto const& row_group = per_file_metadata[src_idx].row_groups[rg_idx];
          // Find colchunk_iter in row_group.columns. Guaranteed to be found as already verified
          // in compute_page_row_counts_and_offsets()
          auto colchunk_iter = std::find_if(
            row_group.columns.begin(),
            row_group.columns.end(),
            [schema_idx](ColumnChunk const& col) { return col.schema_idx == schema_idx; });

          auto const& colchunk               = *colchunk_iter;
          auto const& column_index           = colchunk.column_index.value();
          auto const num_pages_in_colchunk   = column_index.min_values.size();
          auto const page_offset_in_colchunk = col_chunk_page_offsets[page_offset_idx++];

          // For all pages in this column chunk
          std::for_each(thrust::counting_iterator<size_t>(0),
                        thrust::counting_iterator(num_pages_in_colchunk),
                        [&](auto page_idx) {
                          auto const& min_value      = column_index.min_values[page_idx];
                          auto const& max_value      = column_index.max_values[page_idx];
                          auto const column_page_idx = page_offset_in_colchunk + page_idx;
                          // Translate binary data to Type then to <T>
                          min.set_index(column_page_idx, min_value, colchunk.meta_data.type);
                          max.set_index(column_page_idx, max_value, colchunk.meta_data.type);
                          if (has_is_null_operator) {
                            // Check if the page is completely null
                            if (column_index.null_pages[page_idx]) {
                              is_null->val[column_page_idx] = true;
                              return;
                            }
                            // Check if the page doesn't have a null count
                            if (not column_index.null_counts.has_value()) {
                              is_null->set_index(column_page_idx, std::nullopt, {});
                              return;
                            }
                            // Use the null count to determine if the page is completely null
                            auto const page_row_count = page_row_offsets[column_page_idx + 1] -
                                                        page_row_offsets[column_page_idx];
                            auto const& null_count = column_index.null_counts.value()[page_idx];
                            if (null_count == page_row_count) {
                              is_null->val[column_page_idx] = false;
                            } else if (null_count > 0 and null_count < page_row_count) {
                              is_null->set_index(column_page_idx, std::nullopt, {});
                            } else {
                              CUDF_FAIL("Invalid null count");
                            }
                          }
                        });
        });
      });

    return std::tuple{std::move(page_row_counts),
                      std::move(page_row_offsets),
                      std::move(col_chunk_page_offsets),
                      std::move(min),
                      std::move(max),
                      std::move(is_null)};
  }

  /**
=======
>>>>>>> 3435ee7a
   * @brief Builds three device columns storing the corresponding page-level statistics
   *        (min, max, is_null) respectively of a column at each row index
   *
   * @tparam T underlying type of the column
   * @param schema_idx Column schema index
   * @param dtype Column data type
   * @param stream CUDA stream
   * @param mr Device memory resource
   *
   * @return A tuple of device columns with min, max and optionally is_null value from page
   * statistics for each row
   */
  template <typename T>
<<<<<<< HEAD
  [[nodiscard]] std::
=======
  std::
>>>>>>> 3435ee7a
    tuple<std::unique_ptr<column>, std::unique_ptr<column>, std::optional<std::unique_ptr<column>>>
    operator()(cudf::size_type schema_idx,
               cudf::data_type dtype,
               rmm::cuda_stream_view stream,
               rmm::device_async_resource_ref mr) const
  {
    // List, Struct, Dictionary types are not supported
    if constexpr (cudf::is_compound<T>() and not cuda::std::is_same_v<T, string_view>) {
      CUDF_FAIL("Compound types other than strings do not have statistics");
    } else {
<<<<<<< HEAD
      // Compute page row counts, row offsets, column chunk page offsets, min, max and optional
      // is_null stats host columns
      auto [page_row_counts, page_row_offsets, col_chunk_page_offsets, min, max, is_null] =
        compute_host_data<T>(schema_idx, dtype, stream);
=======
      // Compute column chunk level page count offsets, and page level row counts and row offsets.
      auto const [page_row_counts, page_row_offsets, col_chunk_page_offsets] =
        make_page_row_counts_and_offsets(per_file_metadata, row_group_indices, schema_idx, stream);

      CUDF_EXPECTS(
        page_row_offsets.back() == total_rows,
        "The number of rows must be equal across row groups and pages within row groups");

      auto const total_pages = col_chunk_page_offsets.back();

      // Create host columns with page-level min, max and optionally is_null statistics
      host_column<T> min(total_pages, stream);
      host_column<T> max(total_pages, stream);
      std::optional<host_column<bool>> is_null;
      if (has_is_null_operator) { is_null = host_column<bool>(total_pages, stream); }

      // Populate the host columns with page-level min, max statistics from the page index
      auto page_offset_idx = 0;
      // For all row data sources
      std::for_each(
        thrust::counting_iterator<size_t>(0),
        thrust::counting_iterator(row_group_indices.size()),
        [&](auto src_idx) {
          // For all column chunks in this source
          auto const& rg_indices = row_group_indices[src_idx];
          std::for_each(rg_indices.cbegin(), rg_indices.cend(), [&](auto rg_idx) {
            auto const& row_group = per_file_metadata[src_idx].row_groups[rg_idx];
            // Find colchunk_iter in row_group.columns. Guaranteed to be found as already verified
            // in make_page_row_counts_and_offsets()
            auto colchunk_iter = std::find_if(
              row_group.columns.begin(),
              row_group.columns.end(),
              [schema_idx](ColumnChunk const& col) { return col.schema_idx == schema_idx; });

            auto const& colchunk               = *colchunk_iter;
            auto const& column_index           = colchunk.column_index.value();
            auto const num_pages_in_colchunk   = column_index.min_values.size();
            auto const page_offset_in_colchunk = col_chunk_page_offsets[page_offset_idx++];

            // For all pages in this column chunk
            std::for_each(thrust::counting_iterator<size_t>(0),
                          thrust::counting_iterator(num_pages_in_colchunk),
                          [&](auto page_idx) {
                            auto const& min_value      = column_index.min_values[page_idx];
                            auto const& max_value      = column_index.max_values[page_idx];
                            auto const column_page_idx = page_offset_in_colchunk + page_idx;
                            // Translate binary data to Type then to <T>
                            min.set_index(column_page_idx, min_value, colchunk.meta_data.type);
                            max.set_index(column_page_idx, max_value, colchunk.meta_data.type);
                            if (has_is_null_operator) {
                              // Check if the page is completely null
                              if (column_index.null_pages[page_idx]) {
                                is_null->val[column_page_idx] = true;
                                return;
                              }
                              // Check if the page doesn't have a null count
                              if (not column_index.null_counts.has_value()) {
                                is_null->set_index(column_page_idx, std::nullopt, {});
                                return;
                              }
                              // Use the null count to determine if the page is completely null
                              auto const page_row_count = page_row_offsets[column_page_idx + 1] -
                                                          page_row_offsets[column_page_idx];
                              auto const& null_count = column_index.null_counts.value()[page_idx];
                              if (null_count == page_row_count) {
                                is_null->val[column_page_idx] = false;
                              } else if (null_count > 0 and null_count < page_row_count) {
                                is_null->set_index(column_page_idx, std::nullopt, {});
                              } else {
                                CUDF_FAIL("Invalid null count");
                              }
                            }
                          });
          });
        });
>>>>>>> 3435ee7a

      // Construct a row indices mapping based on page row counts and offsets
      auto const page_indices =
        make_page_indices_async(page_row_counts, page_row_offsets, total_rows, stream);

      // For non-strings columns, directly gather the page-level column data and bitmask to the
      // row-level.
      if constexpr (not cuda::std::is_same_v<T, cudf::string_view>) {
        // Move host min/max columns to device
        auto mincol = min.to_device(dtype, stream, cudf::get_current_device_resource_ref());
        auto maxcol = max.to_device(dtype, stream, cudf::get_current_device_resource_ref());

        // Convert page-level min and max columns to row-level min and max columns by gathering
        // values based on page-level row offsets
        auto [min_data, min_nullmask] = build_data_and_nullmask<T>(mincol->mutable_view(),
                                                                   min.null_mask.data(),
                                                                   page_indices,
                                                                   page_row_offsets,
                                                                   dtype,
                                                                   stream,
                                                                   mr);
        auto [max_data, max_nullmask] = build_data_and_nullmask<T>(maxcol->mutable_view(),
                                                                   max.null_mask.data(),
                                                                   page_indices,
                                                                   page_row_offsets,
                                                                   dtype,
                                                                   stream,
                                                                   mr);

        // Count nulls in min and max columns
        auto const min_nulls =
          mincol->null_count()
            ? cudf::detail::null_count(
                reinterpret_cast<bitmask_type*>(min_nullmask.data()), 0, total_rows, stream)
            : 0;
        auto const max_nulls =
          maxcol->null_count()
            ? cudf::detail::null_count(
                reinterpret_cast<bitmask_type*>(max_nullmask.data()), 0, total_rows, stream)
            : 0;
        // Return min, max and is_null device columns
        return {std::make_unique<column>(
                  dtype, total_rows, std::move(min_data), std::move(min_nullmask), min_nulls),
                std::make_unique<column>(
                  dtype, total_rows, std::move(max_data), std::move(max_nullmask), max_nulls),
                has_is_null_operator
                  ? std::make_optional(build_is_null_device_column(
                      is_null.value(), page_indices, page_row_offsets, stream, mr))
                  : std::nullopt};
      }
      // For strings columns, gather the page-level string offsets and bitmask to row-level
      // directly and gather string chars using a batched memcpy.
      else {
        auto [min_data, min_offsets, min_nullmask] =
          build_string_data_and_nullmask(min.val,
                                         min.chars,
                                         min.null_mask.data(),
                                         min.null_count,
                                         page_indices,
                                         page_row_offsets,
                                         stream,
                                         mr);
        auto [max_data, max_offsets, max_nullmask] =
          build_string_data_and_nullmask(max.val,
                                         max.chars,
                                         max.null_mask.data(),
                                         max.null_count,
                                         page_indices,
                                         page_row_offsets,
                                         stream,
                                         mr);

        // Count nulls in min and max columns
        auto const min_nulls =
          min.null_count
            ? cudf::detail::null_count(
                reinterpret_cast<bitmask_type*>(min_nullmask.data()), 0, total_rows, stream)
            : 0;
        auto const max_nulls =
          max.null_count
            ? cudf::detail::null_count(
                reinterpret_cast<bitmask_type*>(max_nullmask.data()), 0, total_rows, stream)
            : 0;

        // Return min, max and is_null device strings columns
        return {
          cudf::make_strings_column(
            total_rows,
            std::make_unique<column>(std::move(min_offsets), rmm::device_buffer{0, stream, mr}, 0),
            std::move(min_data),
            min_nulls,
            std::move(min_nullmask)),
          cudf::make_strings_column(
            total_rows,
            std::make_unique<column>(std::move(max_offsets), rmm::device_buffer{0, stream, mr}, 0),
            std::move(max_data),
            max_nulls,
            std::move(max_nullmask)),
          has_is_null_operator ? std::make_optional(build_is_null_device_column(
                                   is_null.value(), page_indices, page_row_offsets, stream, mr))
                               : std::nullopt};
<<<<<<< HEAD
      }
    }
  }
};

/**
 * @brief Converts page-level statistics of single column to a surviving row mask device column
 */
struct page_stats_to_row_mask_converter : public page_stats_caster {
  page_stats_to_row_mask_converter(cudf::size_type total_rows,
                                   cudf::host_span<metadata_base const> per_file_metadata,
                                   cudf::host_span<std::vector<size_type> const> row_group_indices,
                                   bool has_is_null_operator)
    : page_stats_caster{.total_rows           = total_rows,
                        .per_file_metadata    = per_file_metadata,
                        .row_group_indices    = row_group_indices,
                        .has_is_null_operator = has_is_null_operator}
  {
  }

  template <typename T>
  [[nodiscard]] std::unique_ptr<cudf::column> operator()(
    cudf::size_type schema_idx,
    cudf::data_type dtype,
    std::reference_wrapper<ast::expression const> filter,
    rmm::cuda_stream_view stream,
    rmm::device_async_resource_ref mr) const
  {
    // List, Struct, Dictionary types are not supported
    if constexpr (cudf::is_compound<T>() and not cuda::std::is_same_v<T, string_view>) {
      CUDF_FAIL("Compound types other than strings do not have statistics");
    } else {
      auto [page_row_counts, page_row_offsets, col_chunk_page_offsets, min, max, is_null] =
        compute_host_data<T>(schema_idx, dtype, stream);

      std::vector<std::unique_ptr<column>> columns;
      columns.emplace_back(min.to_device(dtype, stream, cudf::get_current_device_resource_ref()));
      columns.emplace_back(max.to_device(dtype, stream, cudf::get_current_device_resource_ref()));
      if (has_is_null_operator) {
        columns.emplace_back(is_null->to_device(
          cudf::data_type{cudf::type_id::BOOL8}, stream, cudf::get_current_device_resource_ref()));
=======
>>>>>>> 3435ee7a
      }

      auto page_stats_table = cudf::table(std::move(columns));
      // Converts AST to StatsAST with reference to min, max columns in above `stats_table`.
      parquet::detail::stats_expression_converter const stats_expr{
        filter.get(), 1, has_is_null_operator, stream};

      // Filter the input table using AST expression and return the (BOOL8) predicate column.
      auto const page_mask = cudf::detail::compute_column(page_stats_table,
                                                          stats_expr.get_stats_expr().get(),
                                                          stream,
                                                          cudf::get_current_device_resource_ref());

      auto const page_mask_nullmask =
        page_mask->null_count() ? cudf::detail::make_host_vector_async(
                                    cudf::device_span<bitmask_type const>{
                                      page_mask->view().null_mask(),
                                      static_cast<size_t>(num_bitmask_words(page_mask->size()))},
                                    stream)
                                : cudf::detail::make_empty_host_vector<bitmask_type>(0, stream);

      auto page_indices =
        make_page_indices_async(page_row_counts, page_row_offsets, total_rows, stream);

      auto [row_mask_data, row_mask_bitmask] =
        build_data_and_nullmask<bool>(page_mask->mutable_view(),
                                      page_mask_nullmask.data(),
                                      page_indices,
                                      page_row_offsets,
                                      cudf::data_type{cudf::type_id::BOOL8},
                                      stream,
                                      mr);

      auto const row_mask_nullcount = cudf::detail::null_count(
        reinterpret_cast<bitmask_type*>(row_mask_bitmask.data()), 0, total_rows, stream);

      return std::make_unique<column>(cudf::data_type{cudf::type_id::BOOL8},
                                      total_rows,
                                      std::move(row_mask_data),
                                      std::move(row_mask_bitmask),
                                      row_mask_nullcount);
    }
  }
};

}  // namespace

std::unique_ptr<cudf::column> aggregate_reader_metadata::build_row_mask_with_page_index_stats(
  cudf::host_span<std::vector<size_type> const> row_group_indices,
  cudf::host_span<cudf::data_type const> output_dtypes,
  cudf::host_span<cudf::size_type const> output_column_schemas,
  std::reference_wrapper<ast::expression const> filter,
  rmm::cuda_stream_view stream,
  rmm::device_async_resource_ref mr) const
{
  CUDF_FUNC_RANGE();

  // Return if empty row group indices
  if (row_group_indices.empty()) { return cudf::make_empty_column(cudf::type_id::BOOL8); }

  // Check if we have page index for all columns in all row groups
  auto const has_page_index =
    compute_has_page_index(per_file_metadata, row_group_indices, output_column_schemas);

  // Return if page index is not present
  CUDF_EXPECTS(has_page_index,
               "Page pruning requires the Parquet page index for all output columns",
               std::runtime_error);

  // Total number of rows
  auto const total_rows = std::accumulate(
    thrust::counting_iterator<size_t>(0),
    thrust::counting_iterator(row_group_indices.size()),
    size_t{0},
    [&](auto sum, auto const src_index) {
      auto const& rg_indices = row_group_indices[src_index];
      return std::accumulate(
        rg_indices.begin(), rg_indices.end(), sum, [&](auto subsum, auto const rg_index) {
          CUDF_EXPECTS(subsum + per_file_metadata[src_index].row_groups[rg_index].num_rows <=
                         std::numeric_limits<size_type>::max(),
                       "Total rows exceed the maximum value");
          return subsum + per_file_metadata[src_index].row_groups[rg_index].num_rows;
        });
    });

  auto const num_columns = output_dtypes.size();

  // Get a boolean mask indicating which columns will participate in stats based filtering
  auto const [stats_columns_mask, has_is_null_operator] =
    parquet::detail::stats_columns_collector{filter.get(),
                                             static_cast<size_type>(output_dtypes.size())}
      .get_stats_columns_mask();

  // Return early if no columns will participate in stats based page filtering
  if (stats_columns_mask.empty()) {
    auto const scalar_true = cudf::numeric_scalar<bool>(true, true, stream);
    return cudf::make_column_from_scalar(scalar_true, total_rows, stream, mr);
  }

  // Optimization for single column filter: Directly build the row mask from page statistics
  if (num_columns == 1) {
    page_stats_to_row_mask_converter const stats_col{static_cast<size_type>(total_rows),
                                                     per_file_metadata,
                                                     row_group_indices,
                                                     has_is_null_operator};
    return cudf::type_dispatcher<dispatch_storage_type>(output_dtypes.front(),
                                                        stats_col,
                                                        output_column_schemas.front(),
                                                        output_dtypes.front(),
                                                        filter,
                                                        stream,
                                                        mr);
  }

  // Convert page statistics to a table
  // where min(col[i]) = columns[i*3], max(col[i])=columns[i*3+1], is_null(col[i])=columns[i*3+2]
  // For each column, it contains total number of rows from all row groups.
  page_stats_caster const stats_col{.total_rows           = static_cast<size_type>(total_rows),
                                    .per_file_metadata    = per_file_metadata,
                                    .row_group_indices    = row_group_indices,
                                    .has_is_null_operator = has_is_null_operator};

  std::vector<std::unique_ptr<column>> page_stats_columns;
  std::for_each(
    thrust::counting_iterator<size_t>(0),
    thrust::counting_iterator(num_columns),
    [&](auto col_idx) {
      auto const schema_idx = output_column_schemas[col_idx];
      auto const& dtype     = output_dtypes[col_idx];
      // Only participating columns and comparable types except fixed point are supported
      if (not stats_columns_mask[col_idx] or
          (cudf::is_compound(dtype) && dtype.id() != cudf::type_id::STRING)) {
        // Placeholder for unsupported types and non-participating columns
        page_stats_columns.push_back(
          cudf::make_numeric_column(data_type{cudf::type_id::BOOL8},
                                    total_rows,
                                    rmm::device_buffer{},
                                    0,
                                    stream,
                                    cudf::get_current_device_resource_ref()));
        page_stats_columns.push_back(
          cudf::make_numeric_column(data_type{cudf::type_id::BOOL8},
                                    total_rows,
                                    rmm::device_buffer{},
                                    0,
                                    stream,
                                    cudf::get_current_device_resource_ref()));
        if (has_is_null_operator) {
          page_stats_columns.push_back(
            cudf::make_numeric_column(data_type{cudf::type_id::BOOL8},
                                      total_rows,
                                      rmm::device_buffer{},
                                      0,
                                      stream,
                                      cudf::get_current_device_resource_ref()));
        }
        return;
      }
      auto [min_col, max_col, is_null_col] = cudf::type_dispatcher<dispatch_storage_type>(
        dtype, stats_col, schema_idx, dtype, stream, cudf::get_current_device_resource_ref());
      page_stats_columns.push_back(std::move(min_col));
      page_stats_columns.push_back(std::move(max_col));
      if (has_is_null_operator) {
        CUDF_EXPECTS(is_null_col.has_value(), "is_null host column must be present");
        page_stats_columns.push_back(std::move(is_null_col.value()));
      }
    });

  auto page_stats_table = cudf::table(std::move(page_stats_columns));

  // Converts AST to StatsAST with reference to min, max columns in above `stats_table`.
  parquet::detail::stats_expression_converter const stats_expr{
    filter.get(), static_cast<size_type>(output_dtypes.size()), has_is_null_operator, stream};

  // Filter the input table using AST expression and return the (BOOL8) predicate column.
  return cudf::detail::compute_column(
    page_stats_table, stats_expr.get_stats_expr().get(), stream, mr);
}

std::vector<std::vector<bool>> aggregate_reader_metadata::compute_data_page_mask(
  cudf::column_view row_mask,
  cudf::host_span<std::vector<size_type> const> row_group_indices,
  cudf::host_span<input_column_info const> input_columns,
  cudf::size_type row_mask_offset,
  rmm::cuda_stream_view stream) const
{
  CUDF_FUNC_RANGE();

  CUDF_EXPECTS(row_mask.type().id() == cudf::type_id::BOOL8,
               "Input row bitmask should be of type BOOL8");

  auto const num_columns = input_columns.size();

  // Collect column schema indices from the input columns.
  auto column_schema_indices = std::vector<size_type>(input_columns.size());
  std::transform(
    input_columns.begin(), input_columns.end(), column_schema_indices.begin(), [](auto const& col) {
      return col.schema_idx;
    });
  auto const has_page_index =
    compute_has_page_index(per_file_metadata, row_group_indices, column_schema_indices);

  // Return early if page index is not present
  if (not has_page_index) {
    CUDF_LOG_WARN("Encountered missing Parquet page index for one or more output columns");
    return {};  // An empty data page mask indicates all pages are required
  }

  // Compute page row counts, offsets, and column chunk page offsets for each column
  std::vector<cudf::detail::host_vector<size_type>> page_row_counts;
  std::vector<cudf::detail::host_vector<size_type>> page_row_offsets;
  std::vector<cudf::detail::host_vector<size_type>> col_chunk_page_offsets;
  page_row_counts.reserve(num_columns);
  page_row_offsets.reserve(num_columns);
  col_chunk_page_offsets.reserve(num_columns);

  if (num_columns == 1) {
    auto const schema_idx = column_schema_indices.front();
    auto [counts, offsets, chunk_offsets] =
      make_page_row_counts_and_offsets(per_file_metadata, row_group_indices, schema_idx, stream);
    page_row_counts.emplace_back(std::move(counts));
    page_row_offsets.emplace_back(std::move(offsets));
  } else {
    std::vector<std::future<std::tuple<cudf::detail::host_vector<size_type>,
                                       cudf::detail::host_vector<size_type>,
                                       cudf::detail::host_vector<size_type>>>>
      page_row_counts_and_offsets_tasks;
    page_row_counts_and_offsets_tasks.reserve(num_columns);

    auto streams = cudf::detail::fork_streams(stream, num_columns);

    std::for_each(thrust::counting_iterator<size_t>(0),
                  thrust::counting_iterator(num_columns),
                  [&](auto const col_idx) {
                    page_row_counts_and_offsets_tasks.emplace_back(
                      cudf::detail::host_worker_pool().submit_task([&, col_idx = col_idx] {
                        return make_page_row_counts_and_offsets(per_file_metadata,
                                                                row_group_indices,
                                                                column_schema_indices[col_idx],
                                                                streams[col_idx]);
                      }));
                  });

    // Collect results from all tasks
    std::for_each(page_row_counts_and_offsets_tasks.begin(),
                  page_row_counts_and_offsets_tasks.end(),
                  [&](auto& task) {
                    auto [counts, offsets, chunk_offsets] = std::move(task).get();
                    page_row_counts.emplace_back(std::move(counts));
                    page_row_offsets.emplace_back(std::move(offsets));
                    col_chunk_page_offsets.emplace_back(std::move(chunk_offsets));
                  });
  }

  auto const total_rows = page_row_offsets.back().back();

  CUDF_EXPECTS(row_mask_offset + total_rows <= row_mask.size(),
               "Mismatch in total rows in input row mask and row groups",
               std::invalid_argument);

  // Return if all rows are required or all are invalid.
  if (row_mask.null_count(row_mask_offset, row_mask_offset + total_rows) == total_rows or
      thrust::all_of(rmm::exec_policy(stream),
                     row_mask.begin<bool>() + row_mask_offset,
                     row_mask.begin<bool>() + row_mask_offset + total_rows,
                     cuda::std::identity{})) {
    return all_required_data_pages(page_row_counts);
  }

  // Vector to hold data page mask for each column
  auto data_page_mask = std::vector<std::vector<bool>>(num_columns);

  // Total number of surviving pages across all columns
  std::atomic<size_t> total_surviving_pages{0};

  // Tasks to compute data page mask for each column
  std::vector<std::future<void>> data_page_mask_tasks;
  data_page_mask_tasks.reserve(num_columns);

  // Host row mask validity and first bit offset
  auto const [host_row_mask_validity, first_bit_offset] = [&] {
    if (row_mask.nullable()) {
      auto const first_word_idx = word_index(row_mask_offset);
      auto const last_word_idx  = word_index(row_mask_offset + total_rows);
      auto const num_words      = last_word_idx - first_word_idx + 1;
      auto const max_words      = num_bitmask_words(row_mask.size()) - first_word_idx - 1;
      CUDF_EXPECTS(num_words <= max_words,
                   "Encountered unexpected number of bitmask words to copy from the row mask");
      return std::pair{
        cudf::detail::make_host_vector(
          device_span<bitmask_type const>(row_mask.null_mask() + first_word_idx, num_words),
          stream),
        intra_word_index(row_mask_offset)};
    } else {
      // Empty vector if row mask is not nullable
      return std::pair{cudf::detail::make_host_vector<bitmask_type>(0, stream), 0};
    }
  }();

  // Iterator for row mask validity
  auto is_row_valid = cudf::detail::make_counting_transform_iterator(
    first_bit_offset,
    [is_nullable = row_mask.nullable(), nullmask = host_row_mask_validity.data()](auto bit_index) {
      // Always valid if row mask is not nullable or check if the corresponding bit is set
      return not is_nullable or bit_is_set(nullmask, bit_index);
    });

  // Host row mask data
  auto const is_row_required = cudf::detail::make_host_vector(
    device_span<uint8_t const>(row_mask.data<uint8_t>() + row_mask_offset, total_rows), stream);

  // For all columns, look up which pages contain at least one required row. i.e.
  // !validity_it[row_idx] or is_row_required[row_idx] satisfies, and add its byte range to the
  // output list of byte ranges for the column.
  std::for_each(
    thrust::counting_iterator<size_t>(0),
    thrust::counting_iterator(num_columns),
    [&](auto const col_idx) {
      data_page_mask_tasks.emplace_back(
        cudf::detail::host_worker_pool().submit_task([&, col_idx = col_idx] {
          // Construct a row indices mapping based on page row counts and offsets
          auto const total_pages_this_column = page_row_counts[col_idx].size();
          auto valid_pages_this_column       = std::vector<bool>(total_pages_this_column, false);
          // Number of final filtered pages for this column
          size_t num_surviving_pages_this_column = 0;
          // For all rows
          for (auto row_idx = 0; row_idx < total_rows; ++row_idx) {
            // If this row is required or invalid, add its page index to the output list.
            if (not is_row_valid[row_idx] or is_row_required[row_idx]) {
              // binary search to find the page index this row_idx belongs to and set the
              // page index to true page_indices
              auto const& offsets = page_row_offsets[col_idx];
              auto const page_itr = std::upper_bound(offsets.cbegin(), offsets.cend(), row_idx);
              CUDF_EXPECTS(page_itr != offsets.cbegin() and page_itr != offsets.cend(),
                           "Invalid page index");
              auto const page_idx               = std::distance(offsets.cbegin(), page_itr) - 1;
              valid_pages_this_column[page_idx] = true;
              num_surviving_pages_this_column++;
              // Move row_idx to the last row of this page
              row_idx = offsets[page_idx + 1] - 1;
            }
          }

          total_surviving_pages.fetch_add(num_surviving_pages_this_column);
          data_page_mask[col_idx] = std::move(valid_pages_this_column);
        }));
    });

  std::for_each(
    data_page_mask_tasks.begin(), data_page_mask_tasks.end(), [](auto& task) { task.get(); });

  // Total number of input pages across all columns
  auto const total_pages = std::accumulate(
    page_row_counts.cbegin(),
    page_row_counts.cend(),
    size_t{0},
    [](auto sum, auto const& page_row_counts) { return sum + page_row_counts.size(); });

  CUDF_EXPECTS(
    total_surviving_pages <= total_pages,
    "Number of surviving pages must be less than or equal to the total number of input pages");

  return data_page_mask;
}

}  // namespace cudf::io::parquet::experimental::detail<|MERGE_RESOLUTION|>--- conflicted
+++ resolved
@@ -283,10 +283,6 @@
     if (input_column.null_count()) {
       // Set all bits in output nullmask to valid
       output_nullmask = cudf::create_null_mask(total_rows, mask_state::ALL_VALID, stream, mr);
-<<<<<<< HEAD
-
-=======
->>>>>>> 3435ee7a
       // For each input page, invalidate the null mask for corresponding rows if needed.
       std::for_each(thrust::counting_iterator(0),
                     thrust::counting_iterator(total_pages),
@@ -336,21 +332,13 @@
                                     dtype,
                                     stream,
                                     mr);
-<<<<<<< HEAD
-    auto const null_nulls =
-=======
     auto const is_null_nulls =
->>>>>>> 3435ee7a
       is_nullcol->null_count()
         ? cudf::detail::null_count(
             reinterpret_cast<bitmask_type*>(is_null_nullmask.data()), 0, total_rows, stream)
         : 0;
     return std::make_unique<column>(
-<<<<<<< HEAD
-      dtype, total_rows, std::move(is_null_data), std::move(is_null_nullmask), null_nulls);
-=======
       dtype, total_rows, std::move(is_null_data), std::move(is_null_nullmask), is_null_nulls);
->>>>>>> 3435ee7a
   }
 
   /**
@@ -359,11 +347,7 @@
    * @param host_strings Host span of cudf::string_view values in the input page-level host column
    * @param host_chars Host span of string data of the input page-level host column
    * @param host_nullmask Nullmask of the input page-level host column
-<<<<<<< HEAD
-   * @param input_null_count Number of nulls in the input page-level host column
-=======
    * @param host_null_count Number of nulls in the input page-level host column
->>>>>>> 3435ee7a
    * @param page_indices Device vector containing the page index for each row index
    * @param page_row_offsets Host vector row offsets of each page
    * @param stream CUDA stream
@@ -376,11 +360,7 @@
     build_string_data_and_nullmask(cudf::host_span<cudf::string_view const> host_strings,
                                    cudf::host_span<char const> host_chars,
                                    bitmask_type const* host_page_nullmask,
-<<<<<<< HEAD
-                                   size_type input_null_count,
-=======
                                    size_type host_null_count,
->>>>>>> 3435ee7a
                                    cudf::device_span<size_type const> page_indices,
                                    cudf::host_span<size_type const> page_row_offsets,
                                    rmm::cuda_stream_view stream,
@@ -419,16 +399,9 @@
 
     // Buffer for row-level strings nullmask (output)
     auto output_nullmask = rmm::device_buffer{};
-<<<<<<< HEAD
-    if (input_null_count) {
-      // Initialize output nullmask to all bits set.
-      output_nullmask = cudf::create_null_mask(total_rows, mask_state::ALL_VALID, stream, mr);
-
-=======
     if (host_null_count) {
       // Set all bits in output nullmask to valid
       output_nullmask = cudf::create_null_mask(total_rows, mask_state::ALL_VALID, stream, mr);
->>>>>>> 3435ee7a
       // For each input page, invalidate the null mask for corresponding rows if needed.
       std::for_each(thrust::counting_iterator(0),
                     thrust::counting_iterator(total_pages),
@@ -489,7 +462,6 @@
   }
 
   /**
-<<<<<<< HEAD
    * @brief Computes host side data including page row counts, row offsets, column chunk page
    * offsets, and host columns containing page-level min, max and (optional) is_null statistics for
    * a column
@@ -589,8 +561,6 @@
   }
 
   /**
-=======
->>>>>>> 3435ee7a
    * @brief Builds three device columns storing the corresponding page-level statistics
    *        (min, max, is_null) respectively of a column at each row index
    *
@@ -604,11 +574,7 @@
    * statistics for each row
    */
   template <typename T>
-<<<<<<< HEAD
   [[nodiscard]] std::
-=======
-  std::
->>>>>>> 3435ee7a
     tuple<std::unique_ptr<column>, std::unique_ptr<column>, std::optional<std::unique_ptr<column>>>
     operator()(cudf::size_type schema_idx,
                cudf::data_type dtype,
@@ -619,88 +585,10 @@
     if constexpr (cudf::is_compound<T>() and not cuda::std::is_same_v<T, string_view>) {
       CUDF_FAIL("Compound types other than strings do not have statistics");
     } else {
-<<<<<<< HEAD
       // Compute page row counts, row offsets, column chunk page offsets, min, max and optional
       // is_null stats host columns
       auto [page_row_counts, page_row_offsets, col_chunk_page_offsets, min, max, is_null] =
         compute_host_data<T>(schema_idx, dtype, stream);
-=======
-      // Compute column chunk level page count offsets, and page level row counts and row offsets.
-      auto const [page_row_counts, page_row_offsets, col_chunk_page_offsets] =
-        make_page_row_counts_and_offsets(per_file_metadata, row_group_indices, schema_idx, stream);
-
-      CUDF_EXPECTS(
-        page_row_offsets.back() == total_rows,
-        "The number of rows must be equal across row groups and pages within row groups");
-
-      auto const total_pages = col_chunk_page_offsets.back();
-
-      // Create host columns with page-level min, max and optionally is_null statistics
-      host_column<T> min(total_pages, stream);
-      host_column<T> max(total_pages, stream);
-      std::optional<host_column<bool>> is_null;
-      if (has_is_null_operator) { is_null = host_column<bool>(total_pages, stream); }
-
-      // Populate the host columns with page-level min, max statistics from the page index
-      auto page_offset_idx = 0;
-      // For all row data sources
-      std::for_each(
-        thrust::counting_iterator<size_t>(0),
-        thrust::counting_iterator(row_group_indices.size()),
-        [&](auto src_idx) {
-          // For all column chunks in this source
-          auto const& rg_indices = row_group_indices[src_idx];
-          std::for_each(rg_indices.cbegin(), rg_indices.cend(), [&](auto rg_idx) {
-            auto const& row_group = per_file_metadata[src_idx].row_groups[rg_idx];
-            // Find colchunk_iter in row_group.columns. Guaranteed to be found as already verified
-            // in make_page_row_counts_and_offsets()
-            auto colchunk_iter = std::find_if(
-              row_group.columns.begin(),
-              row_group.columns.end(),
-              [schema_idx](ColumnChunk const& col) { return col.schema_idx == schema_idx; });
-
-            auto const& colchunk               = *colchunk_iter;
-            auto const& column_index           = colchunk.column_index.value();
-            auto const num_pages_in_colchunk   = column_index.min_values.size();
-            auto const page_offset_in_colchunk = col_chunk_page_offsets[page_offset_idx++];
-
-            // For all pages in this column chunk
-            std::for_each(thrust::counting_iterator<size_t>(0),
-                          thrust::counting_iterator(num_pages_in_colchunk),
-                          [&](auto page_idx) {
-                            auto const& min_value      = column_index.min_values[page_idx];
-                            auto const& max_value      = column_index.max_values[page_idx];
-                            auto const column_page_idx = page_offset_in_colchunk + page_idx;
-                            // Translate binary data to Type then to <T>
-                            min.set_index(column_page_idx, min_value, colchunk.meta_data.type);
-                            max.set_index(column_page_idx, max_value, colchunk.meta_data.type);
-                            if (has_is_null_operator) {
-                              // Check if the page is completely null
-                              if (column_index.null_pages[page_idx]) {
-                                is_null->val[column_page_idx] = true;
-                                return;
-                              }
-                              // Check if the page doesn't have a null count
-                              if (not column_index.null_counts.has_value()) {
-                                is_null->set_index(column_page_idx, std::nullopt, {});
-                                return;
-                              }
-                              // Use the null count to determine if the page is completely null
-                              auto const page_row_count = page_row_offsets[column_page_idx + 1] -
-                                                          page_row_offsets[column_page_idx];
-                              auto const& null_count = column_index.null_counts.value()[page_idx];
-                              if (null_count == page_row_count) {
-                                is_null->val[column_page_idx] = false;
-                              } else if (null_count > 0 and null_count < page_row_count) {
-                                is_null->set_index(column_page_idx, std::nullopt, {});
-                              } else {
-                                CUDF_FAIL("Invalid null count");
-                              }
-                            }
-                          });
-          });
-        });
->>>>>>> 3435ee7a
 
       // Construct a row indices mapping based on page row counts and offsets
       auto const page_indices =
@@ -802,7 +690,6 @@
           has_is_null_operator ? std::make_optional(build_is_null_device_column(
                                    is_null.value(), page_indices, page_row_offsets, stream, mr))
                                : std::nullopt};
-<<<<<<< HEAD
       }
     }
   }
@@ -844,8 +731,6 @@
       if (has_is_null_operator) {
         columns.emplace_back(is_null->to_device(
           cudf::data_type{cudf::type_id::BOOL8}, stream, cudf::get_current_device_resource_ref()));
-=======
->>>>>>> 3435ee7a
       }
 
       auto page_stats_table = cudf::table(std::move(columns));
