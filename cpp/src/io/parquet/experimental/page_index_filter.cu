--- conflicted
+++ resolved
@@ -402,90 +402,10 @@
     if constexpr (cudf::is_compound<T>() and not cuda::std::is_same_v<T, string_view>) {
       CUDF_FAIL("Compound types other than strings do not have statistics");
     } else {
-<<<<<<< HEAD
       // Compute page row counts, row offsets, column chunk page offsets, min, max and optional
       // is_null stats host columns
       auto [page_row_counts, page_row_offsets, col_chunk_page_offsets, min, max, is_null] =
         compute_host_data<T>(schema_idx, dtype, stream);
-=======
-      // Compute column chunk level page count offsets, and page level row counts and row offsets.
-      auto const [page_row_counts, page_row_offsets, col_chunk_page_offsets] =
-        compute_page_row_counts_and_offsets(
-          per_file_metadata, row_group_indices, schema_idx, stream);
-
-      CUDF_EXPECTS(
-        page_row_offsets.back() == total_rows,
-        "The number of rows must be equal across row groups and pages within row groups");
-
-      auto const total_pages = col_chunk_page_offsets.back();
-
-      // Create host columns with page-level min, max and optionally is_null statistics
-      host_column<T> min(total_pages, stream);
-      host_column<T> max(total_pages, stream);
-      std::optional<host_column<bool>> is_null;
-      if (has_is_null_operator) { is_null = host_column<bool>(total_pages, stream); }
-
-      // Populate the host columns with page-level min, max statistics from the page index
-      auto page_offset_idx = 0;
-      // For all row data sources
-      std::for_each(
-        thrust::counting_iterator<size_t>(0),
-        thrust::counting_iterator(row_group_indices.size()),
-        [&](auto src_idx) {
-          // For all column chunks in this source
-          auto const& rg_indices = row_group_indices[src_idx];
-          std::optional<size_type> colchunk_iter_offset{};
-          std::for_each(rg_indices.cbegin(), rg_indices.cend(), [&](auto rg_idx) {
-            auto const& row_group = per_file_metadata[src_idx].row_groups[rg_idx];
-            // Find colchunk_iter in row_group.columns. Guaranteed to be found as already verified
-            // in compute_page_row_counts_and_offsets()
-            if (not colchunk_iter_offset.has_value() or
-                row_group.columns[colchunk_iter_offset.value()].schema_idx != schema_idx) {
-              colchunk_iter_offset = find_colchunk_iter_offset(row_group, schema_idx);
-            }
-            auto const& colchunk_iter = row_group.columns.begin() + colchunk_iter_offset.value();
-            auto const& colchunk      = *colchunk_iter;
-            auto const& column_index  = colchunk.column_index.value();
-            auto const num_pages_in_colchunk   = column_index.min_values.size();
-            auto const page_offset_in_colchunk = col_chunk_page_offsets[page_offset_idx++];
-
-            // For all pages in this column chunk
-            std::for_each(thrust::counting_iterator<size_t>(0),
-                          thrust::counting_iterator(num_pages_in_colchunk),
-                          [&](auto page_idx) {
-                            auto const& min_value      = column_index.min_values[page_idx];
-                            auto const& max_value      = column_index.max_values[page_idx];
-                            auto const column_page_idx = page_offset_in_colchunk + page_idx;
-                            // Translate binary data to Type then to <T>
-                            min.set_index(column_page_idx, min_value, colchunk.meta_data.type);
-                            max.set_index(column_page_idx, max_value, colchunk.meta_data.type);
-                            if (has_is_null_operator) {
-                              // Check if the page is completely null
-                              if (column_index.null_pages[page_idx]) {
-                                is_null->val[column_page_idx] = true;
-                                return;
-                              }
-                              // Check if the page doesn't have a null count
-                              if (not column_index.null_counts.has_value()) {
-                                is_null->set_index(column_page_idx, std::nullopt, {});
-                                return;
-                              }
-                              // Use the null count to determine if the page is completely null
-                              auto const page_row_count = page_row_offsets[column_page_idx + 1] -
-                                                          page_row_offsets[column_page_idx];
-                              auto const& null_count = column_index.null_counts.value()[page_idx];
-                              if (null_count == page_row_count) {
-                                is_null->val[column_page_idx] = false;
-                              } else if (null_count > 0 and null_count < page_row_count) {
-                                is_null->set_index(column_page_idx, std::nullopt, {});
-                              } else {
-                                CUDF_FAIL("Invalid null count");
-                              }
-                            }
-                          });
-          });
-        });
->>>>>>> b8399192
 
       // Construct a row indices mapping based on page row counts and offsets
       auto const page_indices = compute_page_indices_async(page_row_counts,
@@ -596,7 +516,6 @@
 };
 
 /**
-<<<<<<< HEAD
  * @brief Converts page-level statistics of single column to a surviving row mask device column
  */
 struct page_stats_to_row_mask_converter : public page_stats_caster {
@@ -674,7 +593,8 @@
                                       std::move(row_mask_bitmask),
                                       row_mask_nullcount);
     }
-=======
+  }
+ /*
  * @brief Functor to build a Fenwick tree level from the previous level data
  *
  * @param tree_level_ptrs Pointers to the start of Fenwick tree level data
@@ -900,7 +820,6 @@
       }
     }
     return false;
->>>>>>> b8399192
   }
 };
 
