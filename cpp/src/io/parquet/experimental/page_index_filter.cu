/*
 * Copyright (c) 2025, NVIDIA CORPORATION.
 *
 * Licensed under the Apache License, Version 2.0 (the "License");
 * you may not use this file except in compliance with the License.
 * You may obtain a copy of the License at
 *
 *     http://www.apache.org/licenses/LICENSE-2.0
 *
 * Unless required by applicable law or agreed to in writing, software
 * distributed under the License is distributed on an "AS IS" BASIS,
 * WITHOUT WARRANTIES OR CONDITIONS OF ANY KIND, either express or implied.
 * See the License for the specific language governing permissions and
 * limitations under the License.
 */

#include "hybrid_scan_helpers.hpp"
#include "io/parquet/reader_impl_helpers.hpp"
#include "io/parquet/stats_filter_helpers.hpp"

#include <cudf/column/column_factories.hpp>
#include <cudf/detail/iterator.cuh>
#include <cudf/detail/null_mask.hpp>
#include <cudf/detail/nvtx/ranges.hpp>
#include <cudf/detail/transform.hpp>
#include <cudf/detail/utilities/batched_memcpy.hpp>
#include <cudf/detail/utilities/host_worker_pool.hpp>
#include <cudf/detail/utilities/stream_pool.hpp>
#include <cudf/detail/utilities/vector_factories.hpp>
#include <cudf/io/types.hpp>
#include <cudf/logger.hpp>
#include <cudf/null_mask.hpp>
#include <cudf/types.hpp>
#include <cudf/utilities/error.hpp>
#include <cudf/utilities/memory_resource.hpp>
#include <cudf/utilities/span.hpp>
#include <cudf/utilities/traits.hpp>
#include <cudf/utilities/type_dispatcher.hpp>

#include <rmm/cuda_stream_view.hpp>
#include <rmm/device_buffer.hpp>
#include <rmm/device_uvector.hpp>
#include <rmm/exec_policy.hpp>

#include <thrust/gather.h>
#include <thrust/host_vector.h>
#include <thrust/iterator/counting_iterator.h>
#include <thrust/logical.h>
#include <thrust/unique.h>

#include <algorithm>
#include <limits>
#include <numeric>

namespace cudf::io::parquet::experimental::detail {

using metadata_base     = parquet::detail::metadata;
using stats_caster_base = parquet::detail::stats_caster_base;
using string_index_pair = parquet::detail::string_index_pair;

namespace {

/**
 * @brief Make a device vector where each row contains the index of the page it belongs to
 */
[[nodiscard]] rmm::device_uvector<size_type> make_page_indices_async(
  cudf::host_span<cudf::size_type const> page_row_counts,
  cudf::host_span<cudf::size_type const> page_row_offsets,
  cudf::size_type total_rows,
  rmm::cuda_stream_view stream)
{
  auto mr = cudf::get_current_device_resource_ref();

  // Copy page-level row counts and offsets to device
  auto row_counts  = cudf::detail::make_device_uvector_async(page_row_counts, stream, mr);
  auto row_offsets = cudf::detail::make_device_uvector_async(page_row_offsets, stream, mr);

  // Make a zeroed device vector to store page indices of each row
  auto page_indices =
    cudf::detail::make_zeroed_device_uvector_async<cudf::size_type>(total_rows, stream, mr);

  // Scatter page indices across the their first row's index
  thrust::scatter_if(rmm::exec_policy_nosync(stream),
                     thrust::counting_iterator<size_type>(0),
                     thrust::counting_iterator<size_type>(row_counts.size()),
                     row_offsets.begin(),
                     row_counts.begin(),
                     page_indices.begin());

  // Inclusive scan with maximum to replace zeros with the (increasing) page index it belongs to.
  // Page indices are scattered at their first row's index.
  thrust::inclusive_scan(rmm::exec_policy_nosync(stream),
                         page_indices.begin(),
                         page_indices.end(),
                         page_indices.begin(),
                         cuda::maximum<cudf::size_type>());
  return page_indices;
}

/**
 * @brief Compute page row counts and page row offsets and column chunk page (count) offsets for a
 * given column schema index
 */
[[nodiscard]] auto make_page_row_counts_and_offsets(
  cudf::host_span<metadata_base const> per_file_metadata,
  cudf::host_span<std::vector<size_type> const> row_group_indices,
  size_type schema_idx,
  rmm::cuda_stream_view stream)
{
  // Compute total number of row groups
  auto const total_row_groups =
    std::accumulate(row_group_indices.begin(),
                    row_group_indices.end(),
                    size_t{0},
                    [](auto sum, auto const& rg_indices) { return sum + rg_indices.size(); });

  // Vector to store how many rows are present in each page - set initial capacity to two data pages
  // per row group
  auto page_row_counts =
    cudf::detail::make_empty_host_vector<size_type>(2 * total_row_groups, stream);
  // Vector to store the cumulative number of rows in each page - - set initial capacity to two data
  // pages per row group
  auto page_row_offsets =
    cudf::detail::make_empty_host_vector<size_type>((2 * total_row_groups) + 1, stream);
  // Vector to store the cumulative number of pages in each column chunk
  auto col_chunk_page_offsets =
    cudf::detail::make_empty_host_vector<size_type>(total_row_groups + 1, stream);

  page_row_offsets.push_back(0);
  col_chunk_page_offsets.push_back(0);

  // For all data sources
  std::for_each(
    thrust::counting_iterator<size_t>(0),
    thrust::counting_iterator(row_group_indices.size()),
    [&](auto src_idx) {
      auto const& rg_indices = row_group_indices[src_idx];
      // For all column chunks in this data source
      std::for_each(rg_indices.cbegin(), rg_indices.cend(), [&](auto rg_idx) {
        auto const& row_group = per_file_metadata[src_idx].row_groups[rg_idx];
        // Find the column chunk with the given schema index
        auto colchunk_iter = std::find_if(
          row_group.columns.begin(), row_group.columns.end(), [schema_idx](ColumnChunk const& col) {
            return col.schema_idx == schema_idx;
          });

        CUDF_EXPECTS(colchunk_iter != row_group.columns.end(),
                     "Column chunk with schema index " + std::to_string(schema_idx) +
                       " not found in row group",
                     std::invalid_argument);

        // Compute page row counts and offsets if this column chunk has column and offset indexes
        if (colchunk_iter->offset_index.has_value()) {
          CUDF_EXPECTS(colchunk_iter->column_index.has_value(),
                       "Both offset and column indexes must be present");
          // Get the offset and column indexes of the column chunk
          auto const& offset_index = colchunk_iter->offset_index.value();
          auto const& column_index = colchunk_iter->column_index.value();

          // Number of pages in this column chunk
          auto const row_group_num_pages = offset_index.page_locations.size();

          CUDF_EXPECTS(column_index.min_values.size() == column_index.max_values.size(),
                       "page min and max values should be of same size");
          CUDF_EXPECTS(column_index.min_values.size() == row_group_num_pages,
                       "mismatch between size of min/max page values and the size of page "
                       "locations");
          // Update the cumulative number of pages in this column chunk
          col_chunk_page_offsets.push_back(col_chunk_page_offsets.back() + row_group_num_pages);

          // For all pages in this column chunk, update page row counts and offsets.
          std::for_each(
            thrust::counting_iterator<size_t>(0),
            thrust::counting_iterator(row_group_num_pages),
            [&](auto const page_idx) {
              int64_t const first_row_idx = offset_index.page_locations[page_idx].first_row_index;
              // For the last page, this is simply the total number of rows in the column chunk
              int64_t const last_row_idx =
                (page_idx < row_group_num_pages - 1)
                  ? offset_index.page_locations[page_idx + 1].first_row_index
                  : row_group.num_rows;

              // Update the page row counts and offsets
              page_row_counts.push_back(last_row_idx - first_row_idx);
              page_row_offsets.push_back(page_row_offsets.back() + page_row_counts.back());
            });
        }
      });
    });

  return std::tuple{
    std::move(page_row_counts), std::move(page_row_offsets), std::move(col_chunk_page_offsets)};
}

/**
 * @brief Compute if the page index is present in all parquet data sources for all columns
 */
[[nodiscard]] bool compute_has_page_index(
  cudf::host_span<metadata_base const> file_metadatas,
  cudf::host_span<std::vector<size_type> const> row_group_indices,
  cudf::host_span<size_type const> column_schema_indices)
{
  // For all output columns, check all parquet data sources
  return std::all_of(
    column_schema_indices.begin(), column_schema_indices.end(), [&](auto const schema_idx) {
      // For all parquet data sources
      return std::all_of(
        thrust::counting_iterator<size_t>(0),
        thrust::counting_iterator(row_group_indices.size()),
        [&](auto const src_index) {
          // For all row groups in this parquet data source
          auto const& rg_indices = row_group_indices[src_index];
          return std::all_of(rg_indices.begin(), rg_indices.end(), [&](auto const& rg_index) {
            auto const& row_group = file_metadatas[src_index].row_groups[rg_index];
            auto col              = std::find_if(
              row_group.columns.begin(),
              row_group.columns.end(),
              [schema_idx](ColumnChunk const& col) { return col.schema_idx == schema_idx; });
            // Check if the offset_index and column_index are present
            return col != file_metadatas[src_index].row_groups[rg_index].columns.end() and
                   col->offset_index.has_value() and col->column_index.has_value();
          });
        });
    });
}

/**
 * @brief Construct a vector of all required data pages from the page row counts
 */
[[nodiscard]] auto all_required_data_pages(
  cudf::host_span<cudf::detail::host_vector<size_type> const> page_row_counts)
{
  std::vector<std::vector<bool>> all_required_data_pages;
  all_required_data_pages.reserve(page_row_counts.size());
  std::transform(
    page_row_counts.begin(),
    page_row_counts.end(),
    std::back_inserter(all_required_data_pages),
    [&](auto const& col_page_counts) { return std::vector<bool>(col_page_counts.size(), true); });

  return all_required_data_pages;
};

/**
 * @brief Converts page-level statistics of a column to 2 device columns - min, max values. Each
 * column has number of rows equal to the total rows in all row groups.
 */
struct page_stats_caster : public stats_caster_base {
  cudf::size_type total_rows;
  cudf::host_span<metadata_base const> per_file_metadata;
  cudf::host_span<std::vector<size_type> const> row_group_indices;

  page_stats_caster(size_type total_rows,
                    cudf::host_span<metadata_base const> per_file_metadata,
                    cudf::host_span<std::vector<size_type> const> row_group_indices)
    : total_rows{total_rows},
      per_file_metadata{per_file_metadata},
      row_group_indices{row_group_indices}
  {
  }

  /**
   * @brief Transforms a page-level stats column to a row-level stats column for non-string types
   *
   * @tparam T The data type of the column - must be non-compound
   * @param column Mutable view of input page-level device column
   * @param page_nullmask Host nullmask of the input page-level column
   * @param page_indices Device vector containing the page index for each row index
   * @param page_row_offsets Host vector row offsets of each page
   * @param dtype The data type of the column
   * @param stream CUDA stream
   * @param mr Device memory resource
   *
   * @return A pair containing the output data buffer and nullmask
   */
  template <typename T>
  [[nodiscard]] std::pair<rmm::device_buffer, rmm::device_buffer> build_data_and_nullmask(
    mutable_column_view input_column,
    bitmask_type const* page_nullmask,
    cudf::device_span<size_type const> page_indices,
    cudf::host_span<size_type const> page_row_offsets,
    cudf::data_type dtype,
    rmm::cuda_stream_view stream,
    rmm::device_async_resource_ref mr) const
    requires(not cudf::is_compound<T>())
  {
    // Total number of pages in the column
    size_type const total_pages = page_row_offsets.size() - 1;

    // Buffer for output data
    auto output_data = rmm::device_buffer(cudf::size_of(dtype) * total_rows, stream, mr);

    // For each row index, copy over the min/max page stat value from the corresponding page.
    thrust::gather(rmm::exec_policy_nosync(stream),
                   page_indices.begin(),
                   page_indices.end(),
                   input_column.template begin<T>(),
                   reinterpret_cast<T*>(output_data.data()));

    // Buffer for output bitmask. Set all bits valid
    auto output_nullmask = cudf::create_null_mask(total_rows, mask_state::ALL_VALID, stream, mr);

    // For each input page, invalidate the null mask for corresponding rows if needed.
    std::for_each(thrust::counting_iterator(0),
                  thrust::counting_iterator(total_pages),
                  [&](auto const page_idx) {
                    if (not bit_is_set(page_nullmask, page_idx)) {
                      cudf::set_null_mask(static_cast<bitmask_type*>(output_nullmask.data()),
                                          page_row_offsets[page_idx],
                                          page_row_offsets[page_idx + 1],
                                          false,
                                          stream);
                    }
                  });

    return {std::move(output_data), std::move(output_nullmask)};
  }

  /**
   * @brief Transforms a page-level stats column to a row-level stats column for string type
   *
   * @param host_strings Host span of cudf::string_view values in the input page-level host column
   * @param host_chars Host span of string data of the input page-level host column
   * @param host_nullmask Nullmask of the input page-level host column
   * @param page_indices Device vector containing the page index for each row index
   * @param page_row_offsets Host vector row offsets of each page
   * @param stream CUDA stream
   * @param mr Device memory resource
   *
   * @return A pair containing the output data buffer and nullmask
   */
  [[nodiscard]] std::
    tuple<rmm::device_buffer, rmm::device_uvector<cudf::size_type>, rmm::device_buffer>
    build_string_data_and_nullmask(cudf::host_span<cudf::string_view const> host_strings,
                                   cudf::host_span<char const> host_chars,
                                   bitmask_type const* host_page_nullmask,
                                   cudf::device_span<size_type const> page_indices,
                                   cudf::host_span<size_type const> page_row_offsets,
                                   rmm::cuda_stream_view stream,
                                   rmm::device_async_resource_ref mr) const
  {
    // Total number of pages in the column
    size_type const total_pages = page_row_offsets.size() - 1;

    // Construct device vectors containing page-level (input) string data, and offsets and sizes
    auto [page_str_chars, page_str_offsets, page_str_sizes] =
      host_column<cudf::string_view>::make_strings_children(host_strings, host_chars, stream, mr);

    // Buffer for row-level string sizes (output).
    auto row_str_sizes = rmm::device_uvector<size_t>(total_rows, stream, mr);
    // Gather string sizes from page to row level
    thrust::gather(rmm::exec_policy_nosync(stream),
                   page_indices.begin(),
                   page_indices.end(),
                   page_str_sizes.begin(),
                   row_str_sizes.begin());

    // Total bytes in the output chars buffer
    auto const total_bytes = thrust::reduce(rmm::exec_policy(stream),
                                            row_str_sizes.begin(),
                                            row_str_sizes.end(),
                                            size_t{0},
                                            cuda::std::plus<size_t>());

    CUDF_EXPECTS(
      total_bytes <= cuda::std::numeric_limits<cudf::size_type>::max(),
      "The strings child of the page statistics column cannot exceed the column size limit");

    // page-level strings nullmask (input)
    auto const input_nullmask = host_page_nullmask;

    // Buffer for row-level strings nullmask (output). Initialize to all bits set.
    auto output_nullmask = cudf::create_null_mask(total_rows, mask_state::ALL_VALID, stream, mr);

    // For each input page, invalidate the null mask for corresponding rows if needed.
    std::for_each(thrust::counting_iterator(0),
                  thrust::counting_iterator(total_pages),
                  [&](auto const page_idx) {
                    if (not bit_is_set(input_nullmask, page_idx)) {
                      cudf::set_null_mask(static_cast<bitmask_type*>(output_nullmask.data()),
                                          page_row_offsets[page_idx],
                                          page_row_offsets[page_idx + 1],
                                          false,
                                          stream);
                    }
                  });

    // Buffer for row-level string offsets (output).
    auto row_str_offsets =
      cudf::detail::make_zeroed_device_uvector_async<cudf::size_type>(total_rows + 1, stream, mr);
    thrust::inclusive_scan(rmm::exec_policy_nosync(stream),
                           row_str_sizes.begin(),
                           row_str_sizes.end(),
                           row_str_offsets.begin() + 1);

    // Buffer for row-level string chars (output).
    auto row_str_chars = rmm::device_buffer(total_bytes, stream, mr);

    // Iterator for input (page-level) string chars
    auto src_iter = thrust::make_transform_iterator(
      thrust::make_counting_iterator<size_t>(0),
      cuda::proclaim_return_type<char*>(
        [chars        = page_str_chars.begin(),
         offsets      = page_str_offsets.begin(),
         page_indices = page_indices.begin()] __device__(size_t index) {
          auto const page_index = page_indices[index];
          return chars + offsets[page_index];
        }));

    // Iterator for output (row-level) string chars
    auto dst_iter = thrust::make_transform_iterator(
      thrust::make_counting_iterator<size_t>(0),
      cuda::proclaim_return_type<char*>(
        [chars   = reinterpret_cast<char*>(row_str_chars.data()),
         offsets = row_str_offsets.begin()] __device__(size_t index) {
          return chars + offsets[index];
        }));

    // Iterator for string sizes
    auto size_iter = thrust::make_transform_iterator(
      thrust::make_counting_iterator<size_t>(0),
      cuda::proclaim_return_type<size_t>(
        [sizes = row_str_sizes.begin()] __device__(size_t index) { return sizes[index]; }));

    // Gather page-level string chars to row-level string chars
    cudf::detail::batched_memcpy_async(src_iter, dst_iter, size_iter, total_rows, stream);

    // Return row-level (output) strings children and the nullmask
    return std::tuple{
      std::move(row_str_chars), std::move(row_str_offsets), std::move(output_nullmask)};
  }

  /**
   * @brief Builds two device columns storing the corresponding page-level statistics (min, max)
   *        respectively of a column at each row index.
   *
   * @tparam T underlying type of the column
   * @param schema_idx Column schema index
   * @param dtype Column data type
   * @param stream CUDA stream
   * @param mr Device memory resource
   *
   * @return A pair of device columns with min and max value from page statistics for each row
   */
  template <typename T>
  std::tuple<std::unique_ptr<column>, std::unique_ptr<column>, std::unique_ptr<column>> operator()(
    cudf::size_type schema_idx,
    cudf::data_type dtype,
    rmm::cuda_stream_view stream,
    rmm::device_async_resource_ref mr) const
  {
    // List, Struct, Dictionary types are not supported
    if constexpr (cudf::is_compound<T>() and not cuda::std::is_same_v<T, string_view>) {
      CUDF_FAIL("Compound types other than strings do not have statistics");
    } else {
      // Compute column chunk level page count offsets, and page level row counts and row offsets.
      auto const [page_row_counts, page_row_offsets, col_chunk_page_offsets] =
        make_page_row_counts_and_offsets(per_file_metadata, row_group_indices, schema_idx, stream);

      CUDF_EXPECTS(
        page_row_offsets.back() == total_rows,
        "The number of rows must be equal across row groups and pages within row groups");

      auto const total_pages = col_chunk_page_offsets.back();

      // Create host columns with page-level min, max values
      host_column<T> min(total_pages, stream);
      host_column<T> max(total_pages, stream);
      host_column<bool> is_null(total_pages, stream);

      // Populate the host columns with page-level min, max statistics from the page index
      auto page_offset_idx = 0;
      // For all row data sources
      std::for_each(
        thrust::counting_iterator<size_t>(0),
        thrust::counting_iterator(row_group_indices.size()),
        [&](auto src_idx) {
          // For all column chunks in this source
          auto const& rg_indices = row_group_indices[src_idx];
          std::for_each(rg_indices.cbegin(), rg_indices.cend(), [&](auto rg_idx) {
            auto const& row_group = per_file_metadata[src_idx].row_groups[rg_idx];
            // Find colchunk_iter in row_group.columns. Guaranteed to be found as already verified
            // in make_page_row_counts_and_offsets()
            auto colchunk_iter = std::find_if(
              row_group.columns.begin(),
              row_group.columns.end(),
              [schema_idx](ColumnChunk const& col) { return col.schema_idx == schema_idx; });

            auto const& colchunk               = *colchunk_iter;
            auto const& column_index           = colchunk.column_index.value();
            auto const num_pages_in_colchunk   = column_index.min_values.size();
            auto const page_offset_in_colchunk = col_chunk_page_offsets[page_offset_idx++];

            // For all pages in this column chunk
            std::for_each(thrust::counting_iterator<size_t>(0),
                          thrust::counting_iterator(num_pages_in_colchunk),
                          [&](auto page_idx) {
                            auto const& min_value      = column_index.min_values[page_idx];
                            auto const& max_value      = column_index.max_values[page_idx];
                            auto const column_page_idx = page_offset_in_colchunk + page_idx;
                            // Translate binary data to Type then to <T>
                            min.set_index(column_page_idx, min_value, colchunk.meta_data.type);
                            max.set_index(column_page_idx, max_value, colchunk.meta_data.type);
                            if (column_index.null_pages[page_idx]) {
                              is_null.val[column_page_idx] = true;
                              return;
                            }
                            if (not column_index.null_counts.has_value()) {
                              is_null.set_index(column_page_idx, std::nullopt, {});
                              return;
                            }
                            auto const page_row_count = page_row_offsets[column_page_idx + 1] -
                                                        page_row_offsets[column_page_idx];
                            auto const& null_count = column_index.null_counts.value()[page_idx];
                            if (null_count == page_row_count) {
                              is_null.val[column_page_idx] = false;
                            } else if (null_count > 0 and null_count < page_row_count) {
                              is_null.set_index(column_page_idx, std::nullopt, {});
                            } else {
                              CUDF_FAIL("Invalid null count");
                            }
                          });
          });
        });

      // Construct a row indices mapping based on page row counts and offsets
      auto const page_indices =
        make_page_indices_async(page_row_counts, page_row_offsets, total_rows, stream);

      // For non-strings columns, directly gather the page-level column data and bitmask to the
      // row-level.
      if constexpr (not cuda::std::is_same_v<T, cudf::string_view>) {
        // Move host columns to device
        auto mincol     = min.to_device(dtype, stream, mr);
        auto maxcol     = max.to_device(dtype, stream, mr);
        auto is_nullcol = is_null.to_device(cudf::data_type{cudf::type_id::BOOL8}, stream, mr);

        // Convert page-level min and max columns to row-level min and max columns by gathering
        // values based on page-level row offsets
        auto [min_data, min_bitmask]   = build_data_and_nullmask<T>(mincol->mutable_view(),
                                                                  min.null_mask.data(),
                                                                  page_indices,
                                                                  page_row_offsets,
                                                                  dtype,
                                                                  stream,
                                                                  mr);
        auto [max_data, max_bitmask]   = build_data_and_nullmask<T>(maxcol->mutable_view(),
                                                                  max.null_mask.data(),
                                                                  page_indices,
                                                                  page_row_offsets,
                                                                  dtype,
                                                                  stream,
                                                                  mr);
        auto [null_data, null_bitmask] = build_data_and_nullmask<bool>(is_nullcol->mutable_view(),
                                                                       is_null.null_mask.data(),
                                                                       page_indices,
                                                                       page_row_offsets,
                                                                       dtype,
                                                                       stream,
                                                                       mr);

        // Count nulls in min and max columns
        auto const min_nulls = cudf::detail::null_count(
          reinterpret_cast<bitmask_type*>(min_bitmask.data()), 0, total_rows, stream);
        auto const max_nulls = cudf::detail::null_count(
          reinterpret_cast<bitmask_type*>(max_bitmask.data()), 0, total_rows, stream);
        auto const null_nulls = cudf::detail::null_count(
          reinterpret_cast<bitmask_type*>(null_bitmask.data()), 0, total_rows, stream);

        // Return min, max and is_null device columns
        return {std::make_unique<column>(
                  dtype, total_rows, std::move(min_data), std::move(min_bitmask), min_nulls),
                std::make_unique<column>(
                  dtype, total_rows, std::move(max_data), std::move(max_bitmask), max_nulls),
                std::make_unique<column>(
                  dtype, total_rows, std::move(null_data), std::move(null_bitmask), null_nulls)};
      }
      // For strings columns, gather the page-level string offsets and bitmask to row-level
      // directly and gather string chars using a batched memcpy.
      else {
        auto [min_data, min_offsets, min_nullmask] = build_string_data_and_nullmask(
          min.val, min.chars, min.null_mask.data(), page_indices, page_row_offsets, stream, mr);
        auto [max_data, max_offsets, max_nullmask] = build_string_data_and_nullmask(
          max.val, max.chars, max.null_mask.data(), page_indices, page_row_offsets, stream, mr);
        auto is_nullcol = is_null.to_device(cudf::data_type{cudf::type_id::BOOL8}, stream, mr);
        auto [null_data, null_bitmask] = build_data_and_nullmask<bool>(
          is_nullcol->mutable_view(), {}, page_indices, page_row_offsets, dtype, stream, mr);

        // Count nulls in min and max columns
        auto const min_nulls = cudf::detail::null_count(
          reinterpret_cast<bitmask_type*>(min_nullmask.data()), 0, total_rows, stream);
        auto const max_nulls = cudf::detail::null_count(
          reinterpret_cast<bitmask_type*>(max_nullmask.data()), 0, total_rows, stream);
        auto const null_nulls = cudf::detail::null_count(
          reinterpret_cast<bitmask_type*>(null_bitmask.data()), 0, total_rows, stream);

        // Return min, max and is_null device strings columns
        return {
          cudf::make_strings_column(
            total_rows,
            std::make_unique<column>(std::move(min_offsets), rmm::device_buffer{0, stream, mr}, 0),
            std::move(min_data),
            min_nulls,
            std::move(min_nullmask)),
          cudf::make_strings_column(
            total_rows,
            std::make_unique<column>(std::move(max_offsets), rmm::device_buffer{0, stream, mr}, 0),
            std::move(max_data),
            max_nulls,
            std::move(max_nullmask)),
          std::make_unique<column>(
            dtype, total_rows, std::move(null_data), std::move(null_bitmask), null_nulls)};
      }
    }
  }
};

}  // namespace

std::unique_ptr<cudf::column> aggregate_reader_metadata::build_row_mask_with_page_index_stats(
  cudf::host_span<std::vector<size_type> const> row_group_indices,
  cudf::host_span<cudf::data_type const> output_dtypes,
  cudf::host_span<cudf::size_type const> output_column_schemas,
  std::reference_wrapper<ast::expression const> filter,
  rmm::cuda_stream_view stream,
  rmm::device_async_resource_ref mr) const
{
  CUDF_FUNC_RANGE();

  // Return if empty row group indices
  if (row_group_indices.empty()) { return cudf::make_empty_column(cudf::type_id::BOOL8); }

  // Check if we have page index for all columns in all row groups
  auto const has_page_index =
    compute_has_page_index(per_file_metadata, row_group_indices, output_column_schemas);

  // Return if page index is not present
  CUDF_EXPECTS(has_page_index,
               "Page pruning requires the Parquet page index for all output columns",
               std::runtime_error);

  // Total number of rows
  auto const total_rows = std::accumulate(
    thrust::counting_iterator<size_t>(0),
    thrust::counting_iterator(row_group_indices.size()),
    size_t{0},
    [&](auto sum, auto const src_index) {
      auto const& rg_indices = row_group_indices[src_index];
      return std::accumulate(
        rg_indices.begin(), rg_indices.end(), sum, [&](auto subsum, auto const rg_index) {
          CUDF_EXPECTS(subsum + per_file_metadata[src_index].row_groups[rg_index].num_rows <=
                         std::numeric_limits<size_type>::max(),
                       "Total rows exceed the maximum value");
          return subsum + per_file_metadata[src_index].row_groups[rg_index].num_rows;
        });
    });

  auto const num_columns = output_dtypes.size();

  // Get a boolean mask indicating which columns will participate in stats based filtering
  auto const [stats_columns_mask, has_is_null_operator] =
    parquet::detail::stats_columns_collector{filter.get(),
                                             static_cast<size_type>(output_dtypes.size())}
      .get_stats_columns_mask();

  // Return early if no columns will participate in stats based page filtering
  if (stats_columns_mask.empty()) {
<<<<<<< HEAD
    auto row_mask = cudf::make_numeric_column(
      data_type{cudf::type_id::BOOL8}, total_rows, rmm::device_buffer{}, 0, stream, mr);
    thrust::fill(rmm::exec_policy_nosync(stream),
                 row_mask->mutable_view().begin<bool>(),
                 row_mask->mutable_view().end<bool>(),
                 true);
    return row_mask;
=======
    auto const scalar_true = cudf::numeric_scalar<bool>(true, true, stream);
    return cudf::make_column_from_scalar(scalar_true, total_rows, stream, mr);
>>>>>>> e7745b91
  }

  // Convert page statistics to a table
  // where min(col[i]) = columns[i*2], max(col[i])=columns[i*2+1]
  // For each column, it contains total number of rows from all row groups.
  page_stats_caster const stats_col{
    static_cast<size_type>(total_rows), per_file_metadata, row_group_indices};

  std::vector<std::unique_ptr<column>> columns;
  std::for_each(
    thrust::counting_iterator<size_t>(0),
    thrust::counting_iterator(num_columns),
    [&](auto col_idx) {
      auto const schema_idx = output_column_schemas[col_idx];
      auto const& dtype     = output_dtypes[col_idx];
      // Only participating columns and comparable types except fixed point are supported
      if (not stats_columns_mask[col_idx] or
          (cudf::is_compound(dtype) && dtype.id() != cudf::type_id::STRING)) {
        // Placeholder for unsupported types and non-participating columns
        columns.push_back(cudf::make_numeric_column(
          data_type{cudf::type_id::BOOL8}, total_rows, rmm::device_buffer{}, 0, stream, mr));
        columns.push_back(cudf::make_numeric_column(
          data_type{cudf::type_id::BOOL8}, total_rows, rmm::device_buffer{}, 0, stream, mr));
        columns.push_back(cudf::make_numeric_column(
          data_type{cudf::type_id::BOOL8}, total_rows, rmm::device_buffer{}, 0, stream, mr));
        return;
      }
      auto [min_col, max_col, is_null_col] = cudf::type_dispatcher<dispatch_storage_type>(
        dtype, stats_col, schema_idx, dtype, stream, mr);
      columns.push_back(std::move(min_col));
      columns.push_back(std::move(max_col));
      columns.push_back(std::move(is_null_col));
    });

  auto stats_table = cudf::table(std::move(columns));

  // Converts AST to StatsAST with reference to min, max columns in above `stats_table`.
  parquet::detail::stats_expression_converter const stats_expr{
    filter.get(), static_cast<size_type>(output_dtypes.size()), stream};

  // Filter the input table using AST expression and return the (BOOL8) predicate column.
  return cudf::detail::compute_column(stats_table, stats_expr.get_stats_expr().get(), stream, mr);
}

std::vector<std::vector<bool>> aggregate_reader_metadata::compute_data_page_mask(
  cudf::column_view row_mask,
  cudf::host_span<std::vector<size_type> const> row_group_indices,
  cudf::host_span<input_column_info const> input_columns,
  cudf::size_type row_mask_offset,
  rmm::cuda_stream_view stream) const
{
  CUDF_FUNC_RANGE();

  CUDF_EXPECTS(row_mask.type().id() == cudf::type_id::BOOL8,
               "Input row bitmask should be of type BOOL8");

  auto const num_columns = input_columns.size();

  // Collect column schema indices from the input columns.
  auto column_schema_indices = std::vector<size_type>(input_columns.size());
  std::transform(
    input_columns.begin(), input_columns.end(), column_schema_indices.begin(), [](auto const& col) {
      return col.schema_idx;
    });
  auto const has_page_index =
    compute_has_page_index(per_file_metadata, row_group_indices, column_schema_indices);

  // Return early if page index is not present
  if (not has_page_index) {
    CUDF_LOG_WARN("Encountered missing Parquet page index for one or more output columns");
    return {};  // An empty data page mask indicates all pages are required
  }

  // Compute page row counts, offsets, and column chunk page offsets for each column
  std::vector<cudf::detail::host_vector<size_type>> page_row_counts;
  std::vector<cudf::detail::host_vector<size_type>> page_row_offsets;
  std::vector<cudf::detail::host_vector<size_type>> col_chunk_page_offsets;
  page_row_counts.reserve(num_columns);
  page_row_offsets.reserve(num_columns);
  col_chunk_page_offsets.reserve(num_columns);

  if (num_columns == 1) {
    auto const schema_idx = column_schema_indices.front();
    auto [counts, offsets, chunk_offsets] =
      make_page_row_counts_and_offsets(per_file_metadata, row_group_indices, schema_idx, stream);
    page_row_counts.emplace_back(std::move(counts));
    page_row_offsets.emplace_back(std::move(offsets));
  } else {
    std::vector<std::future<std::tuple<cudf::detail::host_vector<size_type>,
                                       cudf::detail::host_vector<size_type>,
                                       cudf::detail::host_vector<size_type>>>>
      page_row_counts_and_offsets_tasks;
    page_row_counts_and_offsets_tasks.reserve(num_columns);

    auto streams = cudf::detail::fork_streams(stream, num_columns);

    std::for_each(thrust::counting_iterator<size_t>(0),
                  thrust::counting_iterator(num_columns),
                  [&](auto const col_idx) {
                    page_row_counts_and_offsets_tasks.emplace_back(
                      cudf::detail::host_worker_pool().submit_task([&, col_idx = col_idx] {
                        return make_page_row_counts_and_offsets(per_file_metadata,
                                                                row_group_indices,
                                                                column_schema_indices[col_idx],
                                                                streams[col_idx]);
                      }));
                  });

    // Collect results from all tasks
    std::for_each(page_row_counts_and_offsets_tasks.begin(),
                  page_row_counts_and_offsets_tasks.end(),
                  [&](auto& task) {
                    auto [counts, offsets, chunk_offsets] = std::move(task).get();
                    page_row_counts.emplace_back(std::move(counts));
                    page_row_offsets.emplace_back(std::move(offsets));
                    col_chunk_page_offsets.emplace_back(std::move(chunk_offsets));
                  });
  }

  auto const total_rows = page_row_offsets.back().back();

  CUDF_EXPECTS(row_mask_offset + total_rows <= row_mask.size(),
               "Mismatch in total rows in input row mask and row groups",
               std::invalid_argument);

  // Return if all rows are required or all are invalid.
  if (row_mask.null_count(row_mask_offset, row_mask_offset + total_rows) == total_rows or
      thrust::all_of(rmm::exec_policy(stream),
                     row_mask.begin<bool>() + row_mask_offset,
                     row_mask.begin<bool>() + row_mask_offset + total_rows,
                     cuda::std::identity{})) {
    return all_required_data_pages(page_row_counts);
  }

  // Vector to hold data page mask for each column
  auto data_page_mask = std::vector<std::vector<bool>>(num_columns);

  // Total number of surviving pages across all columns
  std::atomic<size_t> total_surviving_pages{0};

  // Tasks to compute data page mask for each column
  std::vector<std::future<void>> data_page_mask_tasks;
  data_page_mask_tasks.reserve(num_columns);

  // Host row mask validity and first bit offset
  auto const [host_row_mask_validity, first_bit_offset] = [&] {
    if (row_mask.nullable()) {
      auto const first_word_idx = word_index(row_mask_offset);
      auto const last_word_idx  = word_index(row_mask_offset + total_rows);
      auto const num_words      = last_word_idx - first_word_idx + 1;
      auto const max_words      = num_bitmask_words(row_mask.size()) - first_word_idx - 1;
      CUDF_EXPECTS(num_words <= max_words,
                   "Encountered unexpected number of bitmask words to copy from the row mask");
      return std::pair{
        cudf::detail::make_host_vector(
          device_span<bitmask_type const>(row_mask.null_mask() + first_word_idx, num_words),
          stream),
        intra_word_index(row_mask_offset)};
    } else {
      // Empty vector if row mask is not nullable
      return std::pair{cudf::detail::make_host_vector<bitmask_type>(0, stream), 0};
    }
  }();

  // Iterator for row mask validity
  auto is_row_valid = cudf::detail::make_counting_transform_iterator(
    first_bit_offset,
    [is_nullable = row_mask.nullable(), nullmask = host_row_mask_validity.data()](auto bit_index) {
      // Always valid if row mask is not nullable or check if the corresponding bit is set
      return not is_nullable or bit_is_set(nullmask, bit_index);
    });

  // Host row mask data
  auto const is_row_required = cudf::detail::make_host_vector(
    device_span<uint8_t const>(row_mask.data<uint8_t>() + row_mask_offset, total_rows), stream);

  // For all columns, look up which pages contain at least one required row. i.e.
  // !validity_it[row_idx] or is_row_required[row_idx] satisfies, and add its byte range to the
  // output list of byte ranges for the column.
  std::for_each(
    thrust::counting_iterator<size_t>(0),
    thrust::counting_iterator(num_columns),
    [&](auto const col_idx) {
      data_page_mask_tasks.emplace_back(
        cudf::detail::host_worker_pool().submit_task([&, col_idx = col_idx] {
          // Construct a row indices mapping based on page row counts and offsets
          auto const total_pages_this_column = page_row_counts[col_idx].size();
          auto valid_pages_this_column       = std::vector<bool>(total_pages_this_column, false);
          // Number of final filtered pages for this column
          size_t num_surviving_pages_this_column = 0;
          // For all rows
          for (auto row_idx = 0; row_idx < total_rows; ++row_idx) {
            // If this row is required or invalid, add its page index to the output list.
            if (not is_row_valid[row_idx] or is_row_required[row_idx]) {
              // binary search to find the page index this row_idx belongs to and set the
              // page index to true page_indices
              auto const& offsets = page_row_offsets[col_idx];
              auto const page_itr = std::upper_bound(offsets.cbegin(), offsets.cend(), row_idx);
              CUDF_EXPECTS(page_itr != offsets.cbegin() and page_itr != offsets.cend(),
                           "Invalid page index");
              auto const page_idx               = std::distance(offsets.cbegin(), page_itr) - 1;
              valid_pages_this_column[page_idx] = true;
              num_surviving_pages_this_column++;
              // Move row_idx to the last row of this page
              row_idx = offsets[page_idx + 1] - 1;
            }
          }

          total_surviving_pages.fetch_add(num_surviving_pages_this_column);
          data_page_mask[col_idx] = std::move(valid_pages_this_column);
        }));
    });

  std::for_each(
    data_page_mask_tasks.begin(), data_page_mask_tasks.end(), [](auto& task) { task.get(); });

  // Total number of input pages across all columns
  auto const total_pages = std::accumulate(
    page_row_counts.cbegin(),
    page_row_counts.cend(),
    size_t{0},
    [](auto sum, auto const& page_row_counts) { return sum + page_row_counts.size(); });

  CUDF_EXPECTS(
    total_surviving_pages <= total_pages,
    "Number of surviving pages must be less than or equal to the total number of input pages");

  return data_page_mask;
}

}  // namespace cudf::io::parquet::experimental::detail<|MERGE_RESOLUTION|>--- conflicted
+++ resolved
@@ -665,18 +665,8 @@
 
   // Return early if no columns will participate in stats based page filtering
   if (stats_columns_mask.empty()) {
-<<<<<<< HEAD
-    auto row_mask = cudf::make_numeric_column(
-      data_type{cudf::type_id::BOOL8}, total_rows, rmm::device_buffer{}, 0, stream, mr);
-    thrust::fill(rmm::exec_policy_nosync(stream),
-                 row_mask->mutable_view().begin<bool>(),
-                 row_mask->mutable_view().end<bool>(),
-                 true);
-    return row_mask;
-=======
     auto const scalar_true = cudf::numeric_scalar<bool>(true, true, stream);
     return cudf::make_column_from_scalar(scalar_true, total_rows, stream, mr);
->>>>>>> e7745b91
   }
 
   // Convert page statistics to a table
