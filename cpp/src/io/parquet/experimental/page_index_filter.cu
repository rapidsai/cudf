/*
 * Copyright (c) 2025, NVIDIA CORPORATION.
 *
 * Licensed under the Apache License, Version 2.0 (the "License");
 * you may not use this file except in compliance with the License.
 * You may obtain a copy of the License at
 *
 *     http://www.apache.org/licenses/LICENSE-2.0
 *
 * Unless required by applicable law or agreed to in writing, software
 * distributed under the License is distributed on an "AS IS" BASIS,
 * WITHOUT WARRANTIES OR CONDITIONS OF ANY KIND, either express or implied.
 * See the License for the specific language governing permissions and
 * limitations under the License.
 */

#include "hybrid_scan_helpers.hpp"
#include "io/parquet/reader_impl_helpers.hpp"
#include "io/parquet/stats_filter_helpers.hpp"

#include <cudf/column/column_factories.hpp>
#include <cudf/detail/iterator.cuh>
#include <cudf/detail/null_mask.hpp>
#include <cudf/detail/nvtx/ranges.hpp>
#include <cudf/detail/transform.hpp>
#include <cudf/detail/utilities/batched_memcpy.hpp>
#include <cudf/detail/utilities/host_worker_pool.hpp>
#include <cudf/detail/utilities/stream_pool.hpp>
#include <cudf/detail/utilities/vector_factories.hpp>
#include <cudf/io/types.hpp>
#include <cudf/logger.hpp>
#include <cudf/null_mask.hpp>
#include <cudf/types.hpp>
#include <cudf/utilities/error.hpp>
#include <cudf/utilities/memory_resource.hpp>
#include <cudf/utilities/span.hpp>
#include <cudf/utilities/traits.hpp>
#include <cudf/utilities/type_dispatcher.hpp>

#include <rmm/cuda_stream_view.hpp>
#include <rmm/device_buffer.hpp>
#include <rmm/device_uvector.hpp>
#include <rmm/exec_policy.hpp>

#include <thrust/gather.h>
#include <thrust/host_vector.h>
#include <thrust/iterator/counting_iterator.h>
#include <thrust/logical.h>
#include <thrust/unique.h>

#include <algorithm>
#include <limits>
#include <numeric>

namespace cudf::io::parquet::experimental::detail {

using metadata_base     = parquet::detail::metadata;
using stats_caster_base = parquet::detail::stats_caster_base;
using string_index_pair = parquet::detail::string_index_pair;

namespace {

/**
 * @brief Make a device vector where each row contains the index of the page it belongs to
 */
[[nodiscard]] rmm::device_uvector<size_type> make_page_indices_async(
  cudf::host_span<cudf::size_type const> page_row_counts,
  cudf::host_span<cudf::size_type const> page_row_offsets,
  cudf::size_type total_rows,
  rmm::cuda_stream_view stream)
{
  auto mr = cudf::get_current_device_resource_ref();

  // Copy page-level row counts and offsets to device
  auto row_counts  = cudf::detail::make_device_uvector_async(page_row_counts, stream, mr);
  auto row_offsets = cudf::detail::make_device_uvector_async(page_row_offsets, stream, mr);

  // Make a zeroed device vector to store page indices of each row
  auto page_indices =
    cudf::detail::make_zeroed_device_uvector_async<cudf::size_type>(total_rows, stream, mr);

  // Scatter page indices across the their first row's index
  thrust::scatter_if(rmm::exec_policy_nosync(stream),
                     thrust::counting_iterator<size_type>(0),
                     thrust::counting_iterator<size_type>(row_counts.size()),
                     row_offsets.begin(),
                     row_counts.begin(),
                     page_indices.begin());

  // Inclusive scan with maximum to replace zeros with the (increasing) page index it belongs to.
  // Page indices are scattered at their first row's index.
  thrust::inclusive_scan(rmm::exec_policy_nosync(stream),
                         page_indices.begin(),
                         page_indices.end(),
                         page_indices.begin(),
                         cuda::maximum<cudf::size_type>());
  return page_indices;
}

/**
 * @brief Compute page row counts and page row offsets and column chunk page (count) offsets for a
 * given column schema index
 */
[[nodiscard]] auto make_page_row_counts_and_offsets(
  cudf::host_span<metadata_base const> per_file_metadata,
  cudf::host_span<std::vector<size_type> const> row_group_indices,
  size_type schema_idx,
  rmm::cuda_stream_view stream)
{
  // Compute total number of row groups
  auto const total_row_groups =
    std::accumulate(row_group_indices.begin(),
                    row_group_indices.end(),
                    size_t{0},
                    [](auto sum, auto const& rg_indices) { return sum + rg_indices.size(); });

  // Vector to store how many rows are present in each page - set initial capacity to two data pages
  // per row group
  auto page_row_counts =
    cudf::detail::make_empty_host_vector<size_type>(2 * total_row_groups, stream);
  // Vector to store the cumulative number of rows in each page - - set initial capacity to two data
  // pages per row group
  auto page_row_offsets =
    cudf::detail::make_empty_host_vector<size_type>((2 * total_row_groups) + 1, stream);
  // Vector to store the cumulative number of pages in each column chunk
  auto col_chunk_page_offsets =
    cudf::detail::make_empty_host_vector<size_type>(total_row_groups + 1, stream);

  page_row_offsets.push_back(0);
  col_chunk_page_offsets.push_back(0);

  // For all data sources
  std::for_each(
    thrust::counting_iterator<size_t>(0),
    thrust::counting_iterator(row_group_indices.size()),
    [&](auto src_idx) {
      auto const& rg_indices = row_group_indices[src_idx];
      // For all column chunks in this data source
      std::for_each(rg_indices.cbegin(), rg_indices.cend(), [&](auto rg_idx) {
        auto const& row_group = per_file_metadata[src_idx].row_groups[rg_idx];
        // Find the column chunk with the given schema index
        auto colchunk_iter = std::find_if(
          row_group.columns.begin(), row_group.columns.end(), [schema_idx](ColumnChunk const& col) {
            return col.schema_idx == schema_idx;
          });

        CUDF_EXPECTS(colchunk_iter != row_group.columns.end(),
                     "Column chunk with schema index " + std::to_string(schema_idx) +
                       " not found in row group",
                     std::invalid_argument);

        // Compute page row counts and offsets if this column chunk has column and offset indexes
        if (colchunk_iter->offset_index.has_value()) {
          CUDF_EXPECTS(colchunk_iter->column_index.has_value(),
                       "Both offset and column indexes must be present");
          // Get the offset and column indexes of the column chunk
          auto const& offset_index = colchunk_iter->offset_index.value();
          auto const& column_index = colchunk_iter->column_index.value();

          // Number of pages in this column chunk
          auto const row_group_num_pages = offset_index.page_locations.size();

          CUDF_EXPECTS(column_index.min_values.size() == column_index.max_values.size(),
                       "page min and max values should be of same size");
          CUDF_EXPECTS(column_index.min_values.size() == row_group_num_pages,
                       "mismatch between size of min/max page values and the size of page "
                       "locations");
          // Update the cumulative number of pages in this column chunk
          col_chunk_page_offsets.push_back(col_chunk_page_offsets.back() + row_group_num_pages);

          // For all pages in this column chunk, update page row counts and offsets.
          std::for_each(
            thrust::counting_iterator<size_t>(0),
            thrust::counting_iterator(row_group_num_pages),
            [&](auto const page_idx) {
              int64_t const first_row_idx = offset_index.page_locations[page_idx].first_row_index;
              // For the last page, this is simply the total number of rows in the column chunk
              int64_t const last_row_idx =
                (page_idx < row_group_num_pages - 1)
                  ? offset_index.page_locations[page_idx + 1].first_row_index
                  : row_group.num_rows;

              // Update the page row counts and offsets
              page_row_counts.push_back(last_row_idx - first_row_idx);
              page_row_offsets.push_back(page_row_offsets.back() + page_row_counts.back());
            });
        }
      });
    });

  return std::tuple{
    std::move(page_row_counts), std::move(page_row_offsets), std::move(col_chunk_page_offsets)};
}

/**
 * @brief Compute if the page index is present in all parquet data sources for all columns
 */
[[nodiscard]] bool compute_has_page_index(
  cudf::host_span<metadata_base const> file_metadatas,
  cudf::host_span<std::vector<size_type> const> row_group_indices,
  cudf::host_span<size_type const> column_schema_indices)
{
  // For all output columns, check all parquet data sources
  return std::all_of(
    column_schema_indices.begin(), column_schema_indices.end(), [&](auto const schema_idx) {
      // For all parquet data sources
      return std::all_of(
        thrust::counting_iterator<size_t>(0),
        thrust::counting_iterator(row_group_indices.size()),
        [&](auto const src_index) {
          // For all row groups in this parquet data source
          auto const& rg_indices = row_group_indices[src_index];
          return std::all_of(rg_indices.begin(), rg_indices.end(), [&](auto const& rg_index) {
            auto const& row_group = file_metadatas[src_index].row_groups[rg_index];
            auto col              = std::find_if(
              row_group.columns.begin(),
              row_group.columns.end(),
              [schema_idx](ColumnChunk const& col) { return col.schema_idx == schema_idx; });
            // Check if the offset_index and column_index are present
            return col != file_metadatas[src_index].row_groups[rg_index].columns.end() and
                   col->offset_index.has_value() and col->column_index.has_value();
          });
        });
    });
}

/**
 * @brief Construct a vector of all required data pages from the page row counts
 */
[[nodiscard]] auto all_required_data_pages(
  cudf::host_span<cudf::detail::host_vector<size_type> const> page_row_counts)
{
  std::vector<std::vector<bool>> all_required_data_pages;
  all_required_data_pages.reserve(page_row_counts.size());
  std::transform(
    page_row_counts.begin(),
    page_row_counts.end(),
    std::back_inserter(all_required_data_pages),
    [&](auto const& col_page_counts) { return std::vector<bool>(col_page_counts.size(), true); });

  return all_required_data_pages;
};

/**
 * @brief Converts page-level statistics of a column to 2 device columns - min, max values. Each
 * column has number of rows equal to the total rows in all row groups.
 */
struct page_stats_caster : public stats_caster_base {
  cudf::size_type total_rows;
  cudf::host_span<metadata_base const> per_file_metadata;
  cudf::host_span<std::vector<size_type> const> row_group_indices;

  page_stats_caster(size_type total_rows,
                    cudf::host_span<metadata_base const> per_file_metadata,
                    cudf::host_span<std::vector<size_type> const> row_group_indices)
    : total_rows{total_rows},
      per_file_metadata{per_file_metadata},
      row_group_indices{row_group_indices}
  {
  }

  /**
   * @brief Transforms a page-level stats column to a row-level stats column for non-string types
   *
   * @tparam T The data type of the column - must be non-compound
   * @param column Mutable view of input page-level device column
   * @param page_nullmask Host nullmask of the input page-level column
   * @param page_indices Device vector containing the page index for each row index
   * @param page_row_offsets Host vector row offsets of each page
   * @param dtype The data type of the column
   * @param stream CUDA stream
   * @param mr Device memory resource
   *
   * @return A pair containing the output data buffer and nullmask
   */
  template <typename T>
  [[nodiscard]] std::pair<rmm::device_buffer, rmm::device_buffer> build_data_and_nullmask(
    mutable_column_view input_column,
    bitmask_type const* page_nullmask,
    cudf::device_span<size_type const> page_indices,
    cudf::host_span<size_type const> page_row_offsets,
    cudf::data_type dtype,
    rmm::cuda_stream_view stream,
    rmm::device_async_resource_ref mr) const
    requires(not cudf::is_compound<T>())
  {
    // Total number of pages in the column
    size_type const total_pages = page_row_offsets.size() - 1;

    // Buffer for output data
    auto output_data = rmm::device_buffer(cudf::size_of(dtype) * total_rows, stream, mr);

    // For each row index, copy over the min/max page stat value from the corresponding page.
    thrust::gather(rmm::exec_policy_nosync(stream),
                   page_indices.begin(),
                   page_indices.end(),
                   input_column.template begin<T>(),
                   reinterpret_cast<T*>(output_data.data()));

    // Buffer for output bitmask. Set all bits valid
    auto output_nullmask = cudf::create_null_mask(total_rows, mask_state::ALL_VALID, stream, mr);

    // For each input page, invalidate the null mask for corresponding rows if needed.
    std::for_each(thrust::counting_iterator(0),
                  thrust::counting_iterator(total_pages),
                  [&](auto const page_idx) {
                    if (not bit_is_set(page_nullmask, page_idx)) {
                      cudf::set_null_mask(static_cast<bitmask_type*>(output_nullmask.data()),
                                          page_row_offsets[page_idx],
                                          page_row_offsets[page_idx + 1],
                                          false,
                                          stream);
                    }
                  });

    return {std::move(output_data), std::move(output_nullmask)};
  }

  /**
   * @brief Transforms a page-level stats column to a row-level stats column for string type
   *
   * @param host_strings Host span of cudf::string_view values in the input page-level host column
   * @param host_chars Host span of string data of the input page-level host column
   * @param host_nullmask Nullmask of the input page-level host column
   * @param page_indices Device vector containing the page index for each row index
   * @param page_row_offsets Host vector row offsets of each page
   * @param stream CUDA stream
   * @param mr Device memory resource
   *
   * @return A pair containing the output data buffer and nullmask
   */
  [[nodiscard]] std::
    tuple<rmm::device_buffer, rmm::device_uvector<cudf::size_type>, rmm::device_buffer>
    build_string_data_and_nullmask(cudf::host_span<cudf::string_view const> host_strings,
                                   cudf::host_span<char const> host_chars,
                                   bitmask_type const* host_page_nullmask,
                                   cudf::device_span<size_type const> page_indices,
                                   cudf::host_span<size_type const> page_row_offsets,
                                   rmm::cuda_stream_view stream,
                                   rmm::device_async_resource_ref mr) const
  {
    // Total number of pages in the column
    size_type const total_pages = page_row_offsets.size() - 1;

    // Construct device vectors containing page-level (input) string data, and offsets and sizes
    auto [page_str_chars, page_str_offsets, page_str_sizes] =
      host_column<cudf::string_view>::make_strings_children(host_strings, host_chars, stream, mr);

    // Buffer for row-level string sizes (output).
    auto row_str_sizes = rmm::device_uvector<size_t>(total_rows, stream, mr);
    // Gather string sizes from page to row level
    thrust::gather(rmm::exec_policy_nosync(stream),
                   page_indices.begin(),
                   page_indices.end(),
                   page_str_sizes.begin(),
                   row_str_sizes.begin());

    // Total bytes in the output chars buffer
    auto const total_bytes = thrust::reduce(rmm::exec_policy(stream),
                                            row_str_sizes.begin(),
                                            row_str_sizes.end(),
                                            size_t{0},
                                            cuda::std::plus<size_t>());

    CUDF_EXPECTS(
      total_bytes <= cuda::std::numeric_limits<cudf::size_type>::max(),
      "The strings child of the page statistics column cannot exceed the column size limit");

    // page-level strings nullmask (input)
    auto const input_nullmask = host_page_nullmask;

    // Buffer for row-level strings nullmask (output). Initialize to all bits set.
    auto output_nullmask = cudf::create_null_mask(total_rows, mask_state::ALL_VALID, stream, mr);

    // For each input page, invalidate the null mask for corresponding rows if needed.
    std::for_each(thrust::counting_iterator(0),
                  thrust::counting_iterator(total_pages),
                  [&](auto const page_idx) {
                    if (not bit_is_set(input_nullmask, page_idx)) {
                      cudf::set_null_mask(static_cast<bitmask_type*>(output_nullmask.data()),
                                          page_row_offsets[page_idx],
                                          page_row_offsets[page_idx + 1],
                                          false,
                                          stream);
                    }
                  });

    // Buffer for row-level string offsets (output).
    auto row_str_offsets =
      cudf::detail::make_zeroed_device_uvector_async<cudf::size_type>(total_rows + 1, stream, mr);
    thrust::inclusive_scan(rmm::exec_policy_nosync(stream),
                           row_str_sizes.begin(),
                           row_str_sizes.end(),
                           row_str_offsets.begin() + 1);

    // Buffer for row-level string chars (output).
    auto row_str_chars = rmm::device_buffer(total_bytes, stream, mr);

    // Iterator for input (page-level) string chars
    auto src_iter = thrust::make_transform_iterator(
      thrust::make_counting_iterator<size_t>(0),
      cuda::proclaim_return_type<char*>(
        [chars        = page_str_chars.begin(),
         offsets      = page_str_offsets.begin(),
         page_indices = page_indices.begin()] __device__(size_t index) {
          auto const page_index = page_indices[index];
          return chars + offsets[page_index];
        }));

    // Iterator for output (row-level) string chars
    auto dst_iter = thrust::make_transform_iterator(
      thrust::make_counting_iterator<size_t>(0),
      cuda::proclaim_return_type<char*>(
        [chars   = reinterpret_cast<char*>(row_str_chars.data()),
         offsets = row_str_offsets.begin()] __device__(size_t index) {
          return chars + offsets[index];
        }));

    // Iterator for string sizes
    auto size_iter = thrust::make_transform_iterator(
      thrust::make_counting_iterator<size_t>(0),
      cuda::proclaim_return_type<size_t>(
        [sizes = row_str_sizes.begin()] __device__(size_t index) { return sizes[index]; }));

    // Gather page-level string chars to row-level string chars
    cudf::detail::batched_memcpy_async(src_iter, dst_iter, size_iter, total_rows, stream);

    // Return row-level (output) strings children and the nullmask
    return std::tuple{
      std::move(row_str_chars), std::move(row_str_offsets), std::move(output_nullmask)};
  }

  /**
   * @brief Builds two device columns storing the corresponding page-level statistics (min, max)
   *        respectively of a column at each row index.
   *
   * @tparam T underlying type of the column
   * @param schema_idx Column schema index
   * @param dtype Column data type
   * @param stream CUDA stream
   * @param mr Device memory resource
   *
   * @return A pair of device columns with min and max value from page statistics for each row
   */
  template <typename T>
  std::pair<std::unique_ptr<column>, std::unique_ptr<column>> operator()(
    cudf::size_type schema_idx,
    cudf::data_type dtype,
    rmm::cuda_stream_view stream,
    rmm::device_async_resource_ref mr) const
  {
    // List, Struct, Dictionary types are not supported
    if constexpr (cudf::is_compound<T>() and not cuda::std::is_same_v<T, string_view>) {
      CUDF_FAIL("Compound types other than strings do not have statistics");
    } else {
      // Compute column chunk level page count offsets, and page level row counts and row offsets.
      auto const [page_row_counts, page_row_offsets, col_chunk_page_offsets] =
        make_page_row_counts_and_offsets(per_file_metadata, row_group_indices, schema_idx, stream);

      CUDF_EXPECTS(
        page_row_offsets.back() == total_rows,
        "The number of rows must be equal across row groups and pages within row groups");

      auto const total_pages = col_chunk_page_offsets.back();

      // Create host columns with page-level min, max values
      host_column<T> min(total_pages, stream);
      host_column<T> max(total_pages, stream);

      // Populate the host columns with page-level min, max statistics from the page index
      auto page_offset_idx = 0;
      // For all row data sources
      std::for_each(
        thrust::counting_iterator<size_t>(0),
        thrust::counting_iterator(row_group_indices.size()),
        [&](auto src_idx) {
          // For all column chunks in this source
          auto const& rg_indices = row_group_indices[src_idx];
          std::for_each(rg_indices.cbegin(), rg_indices.cend(), [&](auto rg_idx) {
            auto const& row_group = per_file_metadata[src_idx].row_groups[rg_idx];
            // Find colchunk_iter in row_group.columns. Guaranteed to be found as already verified
            // in make_page_row_counts_and_offsets()
            auto colchunk_iter = std::find_if(
              row_group.columns.begin(),
              row_group.columns.end(),
              [schema_idx](ColumnChunk const& col) { return col.schema_idx == schema_idx; });

            auto const& colchunk               = *colchunk_iter;
            auto const& column_index           = colchunk.column_index.value();
            auto const num_pages_in_colchunk   = column_index.min_values.size();
            auto const page_offset_in_colchunk = col_chunk_page_offsets[page_offset_idx++];

            // For all pages in this column chunk
            std::for_each(
              thrust::counting_iterator<size_t>(0),
              thrust::counting_iterator(num_pages_in_colchunk),
              [&](auto page_idx) {
                auto const& min_value = column_index.min_values[page_idx];
                auto const& max_value = column_index.max_values[page_idx];
                // Translate binary data to Type then to <T>
                min.set_index(
                  page_offset_in_colchunk + page_idx, min_value, colchunk.meta_data.type);
                max.set_index(
                  page_offset_in_colchunk + page_idx, max_value, colchunk.meta_data.type);
              });
          });
        });

      // Construct a row indices mapping based on page row counts and offsets
      auto const page_indices =
        make_page_indices_async(page_row_counts, page_row_offsets, total_rows, stream);

      // For non-strings columns, directly gather the page-level column data and bitmask to the
      // row-level.
      if constexpr (not cuda::std::is_same_v<T, cudf::string_view>) {
        // Move host columns to device
        auto mincol = min.to_device(dtype, stream, mr);
        auto maxcol = max.to_device(dtype, stream, mr);

        // Convert page-level min and max columns to row-level min and max columns by gathering
        // values based on page-level row offsets
        auto [min_data, min_bitmask] = build_data_and_nullmask<T>(mincol->mutable_view(),
                                                                  min.null_mask.data(),
                                                                  page_indices,
                                                                  page_row_offsets,
                                                                  dtype,
                                                                  stream,
                                                                  mr);
        auto [max_data, max_bitmask] = build_data_and_nullmask<T>(maxcol->mutable_view(),
                                                                  max.null_mask.data(),
                                                                  page_indices,
                                                                  page_row_offsets,
                                                                  dtype,
                                                                  stream,
                                                                  mr);

        // Count nulls in min and max columns
        auto const min_nulls = cudf::detail::null_count(
          reinterpret_cast<bitmask_type*>(min_bitmask.data()), 0, total_rows, stream);
        auto const max_nulls = cudf::detail::null_count(
          reinterpret_cast<bitmask_type*>(max_bitmask.data()), 0, total_rows, stream);

        // Return min and max device columns
        return {std::make_unique<column>(
                  dtype, total_rows, std::move(min_data), std::move(min_bitmask), min_nulls),
                std::make_unique<column>(
                  dtype, total_rows, std::move(max_data), std::move(max_bitmask), max_nulls)};
      }
      // For strings columns, gather the page-level string offsets and bitmask to row-level
      // directly and gather string chars using a batched memcpy.
      else {
        auto [min_data, min_offsets, min_nullmask] = build_string_data_and_nullmask(
          min.val, min.chars, min.null_mask.data(), page_indices, page_row_offsets, stream, mr);
        auto [max_data, max_offsets, max_nullmask] = build_string_data_and_nullmask(
          max.val, max.chars, max.null_mask.data(), page_indices, page_row_offsets, stream, mr);

        // Count nulls in min and max columns
        auto const min_nulls = cudf::detail::null_count(
          reinterpret_cast<bitmask_type*>(min_nullmask.data()), 0, total_rows, stream);
        auto const max_nulls = cudf::detail::null_count(
          reinterpret_cast<bitmask_type*>(max_nullmask.data()), 0, total_rows, stream);

        // Return min and max device strings columns
        return {
          cudf::make_strings_column(
            total_rows,
            std::make_unique<column>(std::move(min_offsets), rmm::device_buffer{0, stream, mr}, 0),
            std::move(min_data),
            min_nulls,
            std::move(min_nullmask)),
          cudf::make_strings_column(
            total_rows,
            std::make_unique<column>(std::move(max_offsets), rmm::device_buffer{0, stream, mr}, 0),
            std::move(max_data),
            max_nulls,
            std::move(max_nullmask))};
      }
    }
  }
};

}  // namespace

std::unique_ptr<cudf::column> aggregate_reader_metadata::build_row_mask_with_page_index_stats(
  cudf::host_span<std::vector<size_type> const> row_group_indices,
  cudf::host_span<cudf::data_type const> output_dtypes,
  cudf::host_span<cudf::size_type const> output_column_schemas,
  std::reference_wrapper<ast::expression const> filter,
  rmm::cuda_stream_view stream,
  rmm::device_async_resource_ref mr) const
{
  CUDF_FUNC_RANGE();

  // Return if empty row group indices
  if (row_group_indices.empty()) { return cudf::make_empty_column(cudf::type_id::BOOL8); }

  // Check if we have page index for all columns in all row groups
  auto const has_page_index =
    compute_has_page_index(per_file_metadata, row_group_indices, output_column_schemas);

  // Return if page index is not present
  CUDF_EXPECTS(has_page_index,
               "Page pruning requires the Parquet page index for all output columns",
               std::runtime_error);

  // Total number of rows
  auto const total_rows = std::accumulate(
    thrust::counting_iterator<size_t>(0),
    thrust::counting_iterator(row_group_indices.size()),
    size_t{0},
    [&](auto sum, auto const src_index) {
      auto const& rg_indices = row_group_indices[src_index];
      return std::accumulate(
        rg_indices.begin(), rg_indices.end(), sum, [&](auto subsum, auto const rg_index) {
          CUDF_EXPECTS(subsum + per_file_metadata[src_index].row_groups[rg_index].num_rows <=
                         std::numeric_limits<size_type>::max(),
                       "Total rows exceed the maximum value");
          return subsum + per_file_metadata[src_index].row_groups[rg_index].num_rows;
        });
    });

  auto const num_columns = output_dtypes.size();

  // Get a boolean mask indicating which columns will participate in stats based filtering
  auto const stats_columns_mask =
    parquet::detail::stats_columns_collector{filter.get(),
                                             static_cast<size_type>(output_dtypes.size())}
      .get_stats_columns_mask();

  // Convert page statistics to a table
  // where min(col[i]) = columns[i*2], max(col[i])=columns[i*2+1]
  // For each column, it contains total number of rows from all row groups.
  page_stats_caster const stats_col{
    static_cast<size_type>(total_rows), per_file_metadata, row_group_indices};

  std::vector<std::unique_ptr<column>> columns;
  std::for_each(
    thrust::counting_iterator<size_t>(0),
    thrust::counting_iterator(num_columns),
    [&](auto col_idx) {
      auto const schema_idx = output_column_schemas[col_idx];
      auto const& dtype     = output_dtypes[col_idx];
      // Only participating columns and comparable types except fixed point are supported
      if (not stats_columns_mask[col_idx] or
          (cudf::is_compound(dtype) && dtype.id() != cudf::type_id::STRING)) {
        // Placeholder for unsupported types and non-participating columns
        columns.push_back(cudf::make_numeric_column(
          data_type{cudf::type_id::BOOL8}, total_rows, rmm::device_buffer{}, 0, stream, mr));
        columns.push_back(cudf::make_numeric_column(
          data_type{cudf::type_id::BOOL8}, total_rows, rmm::device_buffer{}, 0, stream, mr));
        return;
      }
      auto [min_col, max_col] = cudf::type_dispatcher<dispatch_storage_type>(
        dtype, stats_col, schema_idx, dtype, stream, mr);
      columns.push_back(std::move(min_col));
      columns.push_back(std::move(max_col));
    });

  auto stats_table = cudf::table(std::move(columns));

  // Converts AST to StatsAST with reference to min, max columns in above `stats_table`.
  parquet::detail::stats_expression_converter const stats_expr{
    filter.get(), static_cast<size_type>(output_dtypes.size())};

  // Filter the input table using AST expression and return the (BOOL8) predicate column.
  return cudf::detail::compute_column(stats_table, stats_expr.get_stats_expr().get(), stream, mr);
}

std::vector<std::vector<bool>> aggregate_reader_metadata::compute_data_page_mask(
  cudf::column_view row_mask,
  cudf::host_span<std::vector<size_type> const> row_group_indices,
  cudf::host_span<input_column_info const> input_columns,
  cudf::size_type row_mask_offset,
  rmm::cuda_stream_view stream) const
{
  CUDF_FUNC_RANGE();

  CUDF_EXPECTS(row_mask.type().id() == cudf::type_id::BOOL8,
               "Input row bitmask should be of type BOOL8");

  auto const num_columns = input_columns.size();

<<<<<<< HEAD
  // Collect column schema indices from the input columns. Note: We can't use
  // `output_column_schemas` here in case of lists and structs.
=======
  // Collect column schema indices from the input columns.
>>>>>>> 7362ce26
  auto column_schema_indices = std::vector<size_type>(input_columns.size());
  std::transform(
    input_columns.begin(), input_columns.end(), column_schema_indices.begin(), [](auto const& col) {
      return col.schema_idx;
    });
  auto const has_page_index =
    compute_has_page_index(per_file_metadata, row_group_indices, column_schema_indices);

  // Return early if page index is not present
  if (not has_page_index) {
    CUDF_LOG_WARN("Encountered missing Parquet page index for one or more output columns");
    return {};  // An empty data page mask indicates all pages are required
  }

  // Compute page row counts, offsets, and column chunk page offsets for each column
  std::vector<cudf::detail::host_vector<size_type>> page_row_counts;
  std::vector<cudf::detail::host_vector<size_type>> page_row_offsets;
  std::vector<cudf::detail::host_vector<size_type>> col_chunk_page_offsets;
  page_row_counts.reserve(num_columns);
  page_row_offsets.reserve(num_columns);
  col_chunk_page_offsets.reserve(num_columns);

  if (num_columns == 1) {
    auto const schema_idx = column_schema_indices.front();
    auto [counts, offsets, chunk_offsets] =
      make_page_row_counts_and_offsets(per_file_metadata, row_group_indices, schema_idx, stream);
    page_row_counts.emplace_back(std::move(counts));
    page_row_offsets.emplace_back(std::move(offsets));
  } else {
    std::vector<std::future<std::tuple<cudf::detail::host_vector<size_type>,
                                       cudf::detail::host_vector<size_type>,
                                       cudf::detail::host_vector<size_type>>>>
      page_row_counts_and_offsets_tasks;
    page_row_counts_and_offsets_tasks.reserve(num_columns);

    auto streams = cudf::detail::fork_streams(stream, num_columns);

    std::for_each(thrust::counting_iterator<size_t>(0),
                  thrust::counting_iterator(num_columns),
                  [&](auto const col_idx) {
                    page_row_counts_and_offsets_tasks.emplace_back(
                      cudf::detail::host_worker_pool().submit_task([&, col_idx = col_idx] {
                        return make_page_row_counts_and_offsets(per_file_metadata,
                                                                row_group_indices,
                                                                column_schema_indices[col_idx],
                                                                streams[col_idx]);
                      }));
                  });

    // Collect results from all tasks
    std::for_each(page_row_counts_and_offsets_tasks.begin(),
                  page_row_counts_and_offsets_tasks.end(),
                  [&](auto& task) {
                    auto [counts, offsets, chunk_offsets] = std::move(task).get();
                    page_row_counts.emplace_back(std::move(counts));
                    page_row_offsets.emplace_back(std::move(offsets));
                    col_chunk_page_offsets.emplace_back(std::move(chunk_offsets));
                  });
  }

  auto const total_rows = page_row_offsets.back().back();
<<<<<<< HEAD
=======

>>>>>>> 7362ce26
  CUDF_EXPECTS(row_mask_offset + total_rows <= row_mask.size(),
               "Mismatch in total rows in input row mask and row groups",
               std::invalid_argument);

  // Return if all rows are required or all are invalid.
  if (row_mask.null_count(row_mask_offset, row_mask_offset + total_rows) == total_rows or
      thrust::all_of(rmm::exec_policy(stream),
                     row_mask.begin<bool>() + row_mask_offset,
                     row_mask.begin<bool>() + row_mask_offset + total_rows,
                     cuda::std::identity{})) {
    return all_required_data_pages(page_row_counts);
  }

  // Vector to hold data page mask for each column
  auto data_page_mask = std::vector<std::vector<bool>>(num_columns);

  // Total number of surviving pages across all columns
  std::atomic<size_t> total_surviving_pages{0};

  // Tasks to compute data page mask for each column
  std::vector<std::future<void>> data_page_mask_tasks;
  data_page_mask_tasks.reserve(num_columns);

  // Host row mask validity and first bit offset
  auto const [host_row_mask_validity, first_bit_offset] = [&] {
    if (row_mask.nullable()) {
      auto const first_word_idx = word_index(row_mask_offset);
      auto const last_word_idx  = word_index(row_mask_offset + total_rows);
      auto const num_words      = last_word_idx - first_word_idx + 1;
      auto const max_words      = num_bitmask_words(row_mask.size()) - first_word_idx - 1;
      CUDF_EXPECTS(num_words <= max_words,
                   "Encountered unexpected number of bitmask words to copy from the row mask");
      return std::pair{
        cudf::detail::make_host_vector(
          device_span<bitmask_type const>(row_mask.null_mask() + first_word_idx, num_words),
          stream),
        intra_word_index(row_mask_offset)};
    } else {
      // Empty vector if row mask is not nullable
      return std::pair{cudf::detail::make_host_vector<bitmask_type>(0, stream), 0};
    }
  }();

  // Iterator for row mask validity
  auto is_row_valid = cudf::detail::make_counting_transform_iterator(
    first_bit_offset,
    [is_nullable = row_mask.nullable(), nullmask = host_row_mask_validity.data()](auto bit_index) {
      // Always valid if row mask is not nullable or check if the corresponding bit is set
      return not is_nullable or bit_is_set(nullmask, bit_index);
    });

  // Host row mask data
  auto const is_row_required = cudf::detail::make_host_vector(
    device_span<uint8_t const>(row_mask.data<uint8_t>() + row_mask_offset, total_rows), stream);

  // For all columns, look up which pages contain at least one required row. i.e.
  // !validity_it[row_idx] or is_row_required[row_idx] satisfies, and add its byte range to the
  // output list of byte ranges for the column.
  std::for_each(
    thrust::counting_iterator<size_t>(0),
    thrust::counting_iterator(num_columns),
<<<<<<< HEAD
    [&](auto const col_idx) {
      data_page_mask_tasks.emplace_back(
        cudf::detail::host_worker_pool().submit_task([&, col_idx = col_idx] {
          // Construct a row indices mapping based on page row counts and offsets
          auto const total_pages_this_column = page_row_counts[col_idx].size();
          auto valid_pages_this_column       = std::vector<bool>(total_pages_this_column, false);
          // Number of final filtered pages for this column
          size_t num_surviving_pages_this_column = 0;
          // For all rows
          for (auto row_idx = 0; row_idx < total_rows; ++row_idx) {
            // If this row is required or invalid, add its page index to the output list.
            if (not is_row_valid[row_idx] or is_row_required[row_idx]) {
              // binary search to find the page index this row_idx belongs to and set the
              // page index to true page_indices
              auto const& offsets = page_row_offsets[col_idx];
              auto const page_itr = std::upper_bound(offsets.cbegin(), offsets.cend(), row_idx);
              CUDF_EXPECTS(page_itr != offsets.cbegin() and page_itr != offsets.cend(),
                           "Invalid page index");
              auto const page_idx               = std::distance(offsets.cbegin(), page_itr) - 1;
              valid_pages_this_column[page_idx] = true;
              num_surviving_pages_this_column++;
              // Move row_idx to the last row of this page
              row_idx = offsets[page_idx + 1] - 1;
            }
          }

          total_surviving_pages.fetch_add(num_surviving_pages_this_column);
          data_page_mask[col_idx] = std::move(valid_pages_this_column);
        }));
=======
    [&, total_rows](auto const col_idx) {
      // Construct a row indices mapping based on page row counts and offsets
      auto const total_pages_in_this_column = page_row_counts[col_idx].size();

      auto const page_indices = make_page_indices_async(
        page_row_counts[col_idx], page_row_offsets[col_idx], total_rows, stream);

      // Device vector to hold page indices with at least one required row
      rmm::device_uvector<size_type> select_page_indices(total_rows, stream, mr);

      // Copy page indices with at least one required row
      auto const filtered_pages_end_iter = thrust::copy_if(
        rmm::exec_policy_nosync(stream),
        page_indices.begin(),
        page_indices.end(),
        thrust::counting_iterator<size_type>(row_mask_offset),
        select_page_indices.begin(),
        is_row_required_fn{row_mask.nullable(), row_mask.null_mask(), row_mask.data<bool>()});

      // Remove duplicate page indices across (presorted) rows
      auto const filtered_uniq_page_end_iter = thrust::unique(
        rmm::exec_policy_nosync(stream), select_page_indices.begin(), filtered_pages_end_iter);

      // Number of final filtered pages for this column
      size_t const num_surviving_pages_this_column =
        thrust::distance(select_page_indices.begin(), filtered_uniq_page_end_iter);

      total_surviving_pages += num_surviving_pages_this_column;

      // Copy the filtered page indices for this column to host
      auto host_select_page_indices = cudf::detail::make_host_vector(
        cudf::device_span<cudf::size_type const>{select_page_indices.data(),
                                                 num_surviving_pages_this_column},
        stream);

      // Vector to data page mask the this column
      auto valid_pages = std::vector<bool>(total_pages_in_this_column, false);
      std::for_each(host_select_page_indices.begin(),
                    host_select_page_indices.end(),
                    [&](auto const page_idx) { valid_pages[page_idx] = true; });

      data_page_mask.push_back(std::move(valid_pages));
>>>>>>> 7362ce26
    });

  std::for_each(
    data_page_mask_tasks.begin(), data_page_mask_tasks.end(), [](auto& task) { task.get(); });

  // Total number of input pages across all columns
  auto const total_pages = std::accumulate(
    page_row_counts.cbegin(),
    page_row_counts.cend(),
    size_t{0},
    [](auto sum, auto const& page_row_counts) { return sum + page_row_counts.size(); });

  CUDF_EXPECTS(
    total_surviving_pages <= total_pages,
    "Number of surviving pages must be less than or equal to the total number of input pages");

  return data_page_mask;
}

}  // namespace cudf::io::parquet::experimental::detail<|MERGE_RESOLUTION|>--- conflicted
+++ resolved
@@ -680,12 +680,7 @@
 
   auto const num_columns = input_columns.size();
 
-<<<<<<< HEAD
-  // Collect column schema indices from the input columns. Note: We can't use
-  // `output_column_schemas` here in case of lists and structs.
-=======
   // Collect column schema indices from the input columns.
->>>>>>> 7362ce26
   auto column_schema_indices = std::vector<size_type>(input_columns.size());
   std::transform(
     input_columns.begin(), input_columns.end(), column_schema_indices.begin(), [](auto const& col) {
@@ -747,10 +742,7 @@
   }
 
   auto const total_rows = page_row_offsets.back().back();
-<<<<<<< HEAD
-=======
-
->>>>>>> 7362ce26
+
   CUDF_EXPECTS(row_mask_offset + total_rows <= row_mask.size(),
                "Mismatch in total rows in input row mask and row groups",
                std::invalid_argument);
@@ -812,7 +804,6 @@
   std::for_each(
     thrust::counting_iterator<size_t>(0),
     thrust::counting_iterator(num_columns),
-<<<<<<< HEAD
     [&](auto const col_idx) {
       data_page_mask_tasks.emplace_back(
         cudf::detail::host_worker_pool().submit_task([&, col_idx = col_idx] {
@@ -842,50 +833,6 @@
           total_surviving_pages.fetch_add(num_surviving_pages_this_column);
           data_page_mask[col_idx] = std::move(valid_pages_this_column);
         }));
-=======
-    [&, total_rows](auto const col_idx) {
-      // Construct a row indices mapping based on page row counts and offsets
-      auto const total_pages_in_this_column = page_row_counts[col_idx].size();
-
-      auto const page_indices = make_page_indices_async(
-        page_row_counts[col_idx], page_row_offsets[col_idx], total_rows, stream);
-
-      // Device vector to hold page indices with at least one required row
-      rmm::device_uvector<size_type> select_page_indices(total_rows, stream, mr);
-
-      // Copy page indices with at least one required row
-      auto const filtered_pages_end_iter = thrust::copy_if(
-        rmm::exec_policy_nosync(stream),
-        page_indices.begin(),
-        page_indices.end(),
-        thrust::counting_iterator<size_type>(row_mask_offset),
-        select_page_indices.begin(),
-        is_row_required_fn{row_mask.nullable(), row_mask.null_mask(), row_mask.data<bool>()});
-
-      // Remove duplicate page indices across (presorted) rows
-      auto const filtered_uniq_page_end_iter = thrust::unique(
-        rmm::exec_policy_nosync(stream), select_page_indices.begin(), filtered_pages_end_iter);
-
-      // Number of final filtered pages for this column
-      size_t const num_surviving_pages_this_column =
-        thrust::distance(select_page_indices.begin(), filtered_uniq_page_end_iter);
-
-      total_surviving_pages += num_surviving_pages_this_column;
-
-      // Copy the filtered page indices for this column to host
-      auto host_select_page_indices = cudf::detail::make_host_vector(
-        cudf::device_span<cudf::size_type const>{select_page_indices.data(),
-                                                 num_surviving_pages_this_column},
-        stream);
-
-      // Vector to data page mask the this column
-      auto valid_pages = std::vector<bool>(total_pages_in_this_column, false);
-      std::for_each(host_select_page_indices.begin(),
-                    host_select_page_indices.end(),
-                    [&](auto const page_idx) { valid_pages[page_idx] = true; });
-
-      data_page_mask.push_back(std::move(valid_pages));
->>>>>>> 7362ce26
     });
 
   std::for_each(
