/*
 * Copyright (c) 2025, NVIDIA CORPORATION.
 *
 * Licensed under the Apache License, Version 2.0 (the "License");
 * you may not use this file except in compliance with the License.
 * You may obtain a copy of the License at
 *
 *     http://www.apache.org/licenses/LICENSE-2.0
 *
 * Unless required by applicable law or agreed to in writing, software
 * distributed under the License is distributed on an "AS IS" BASIS,
 * WITHOUT WARRANTIES OR CONDITIONS OF ANY KIND, either express or implied.
 * See the License for the specific language governing permissions and
 * limitations under the License.
 */

/**
 * @file hybrid_scan_impl.hpp
 * @brief cuDF-IO experimental Parquet reader class implementation header
 */

#pragma once

#include "hybrid_scan_helpers.hpp"
#include "io/parquet/parquet_gpu.hpp"
#include "io/parquet/reader_impl.hpp"

#include <cudf/io/detail/utils.hpp>
#include <cudf/io/experimental/hybrid_scan.hpp>
#include <cudf/io/types.hpp>
#include <cudf/utilities/memory_resource.hpp>

#include <rmm/cuda_stream_view.hpp>
#include <rmm/mr/device/device_memory_resource.hpp>

#include <thrust/host_vector.h>

#include <memory>
#include <optional>
#include <vector>

namespace cudf::io::parquet::experimental::detail {

using cudf::io::parquet::detail::ColumnChunkDesc;
using cudf::io::parquet::detail::PageInfo;
using text::byte_range_info;

/**
 * @brief Implementation of the experimental Parquet reader optimized for Hybrid Scan operation
 */
class hybrid_scan_reader_impl : public parquet::detail::reader_impl {
 public:
  /**
   * @brief Constructor for the experimental parquet reader implementation to optimally read
   * Parquet files subject to highly selective filters
   *
   * @param footer_bytes Host span of parquet file footer bytes
   * @param options Parquet reader options
   */
  explicit hybrid_scan_reader_impl(cudf::host_span<uint8_t const> footer_bytes,
                                   parquet_reader_options const& options);

  /**
   * @brief Constructor for the experimental parquet reader implementation to optimally read
   * Parquet files subject to highly selective filters
   *
   * @param parquet_metadata Pre-populated Parquet file metadata
   * @param options Parquet reader options
   */
  explicit hybrid_scan_reader_impl(FileMetaData const& parquet_metadata,
                                   parquet_reader_options const& options);

  /**
   * @copydoc cudf::io::experimental::hybrid_scan::parquet_metadata
   */
  [[nodiscard]] FileMetaData parquet_metadata() const;

  /**
   * @copydoc cudf::io::experimental::hybrid_scan::page_index_byte_range
   */
  [[nodiscard]] byte_range_info page_index_byte_range() const;

  /**
   * @copydoc cudf::io::experimental::hybrid_scan::setup_page_index
   */
  void setup_page_index(cudf::host_span<uint8_t const> page_index_bytes) const;

  /**
   * @copydoc cudf::io::experimental::hybrid_scan::all_row_groups
   */
  [[nodiscard]] std::vector<size_type> all_row_groups(parquet_reader_options const& options) const;

  /**
   * @copydoc cudf::io::experimental::hybrid_scan::total_rows_in_row_groups
   */
  [[nodiscard]] size_type total_rows_in_row_groups(
    cudf::host_span<std::vector<size_type> const> row_group_indices) const;

  /**
   * @copydoc cudf::io::experimental::hybrid_scan::filter_row_groups_with_stats
   */
  [[nodiscard]] std::vector<std::vector<size_type>> filter_row_groups_with_stats(
    cudf::host_span<std::vector<size_type> const> row_group_indices,
    parquet_reader_options const& options,
    rmm::cuda_stream_view stream);

  /**
   * @copydoc cudf::io::experimental::hybrid_scan::secondary_filters_byte_ranges
   */
  [[nodiscard]] std::pair<std::vector<byte_range_info>, std::vector<byte_range_info>>
  secondary_filters_byte_ranges(cudf::host_span<std::vector<size_type> const> row_group_indices,
                                parquet_reader_options const& options);

  /**
   * @copydoc cudf::io::experimental::hybrid_scan::filter_row_groups_with_dictionary_pages
   */
  [[nodiscard]] std::vector<std::vector<size_type>> filter_row_groups_with_dictionary_pages(
    cudf::host_span<rmm::device_buffer> dictionary_page_data,
    cudf::host_span<std::vector<size_type> const> row_group_indices,
    parquet_reader_options const& options,
    rmm::cuda_stream_view stream);

  /**
   * @copydoc cudf::io::experimental::hybrid_scan::filter_row_groups_with_bloom_filters
   */
  [[nodiscard]] std::vector<std::vector<size_type>> filter_row_groups_with_bloom_filters(
    cudf::host_span<rmm::device_buffer> bloom_filter_data,
    cudf::host_span<std::vector<size_type> const> row_group_indices,
    parquet_reader_options const& options,
    rmm::cuda_stream_view stream);

  /**
   * @copydoc cudf::io::experimental::hybrid_scan::build_row_mask_with_page_index_stats
   */
  [[nodiscard]] std::unique_ptr<cudf::column> build_row_mask_with_page_index_stats(
    cudf::host_span<std::vector<size_type> const> row_group_indices,
    parquet_reader_options const& options,
    rmm::cuda_stream_view stream,
    rmm::device_async_resource_ref mr);

  /**
   * @brief Fetches byte ranges of column chunks of filter columns
   *
   * @param row_group_indices Input row groups indices
   * @param options Parquet reader options
   * @return Pair of a vector of byte ranges to column chunks of filter columns and a vector of
   *         their corresponding input source file indices
   */
  [[nodiscard]] std::pair<std::vector<byte_range_info>, std::vector<cudf::size_type>>
  filter_column_chunks_byte_ranges(cudf::host_span<std::vector<size_type> const> row_group_indices,
                                   parquet_reader_options const& options);

  /**
   * @copydoc cudf::io::experimental::hybrid_scan::materialize_filter_columns
   */
  [[nodiscard]] table_with_metadata materialize_filter_columns(
    cudf::host_span<std::vector<size_type> const> row_group_indices,
    std::vector<rmm::device_buffer>&& column_chunk_buffers,
    cudf::mutable_column_view& row_mask,
    use_data_page_mask mask_data_pages,
    parquet_reader_options const& options,
    rmm::cuda_stream_view stream);

  /**
   * @brief Fetches byte ranges of column chunks of payload columns
   *
   * @param row_group_indices Input row groups indices
   * @param options Parquet reader options
   * @return Pair of a vector of byte ranges to column chunks of payload columns and a vector of
   * their corresponding input source file indices
   */
  [[nodiscard]] std::pair<std::vector<byte_range_info>, std::vector<cudf::size_type>>
  payload_column_chunks_byte_ranges(cudf::host_span<std::vector<size_type> const> row_group_indices,
                                    parquet_reader_options const& options);

  /**
   * @copydoc cudf::io::experimental::hybrid_scan::materialize_payload_columns
   */
  [[nodiscard]] table_with_metadata materialize_payload_columns(
    cudf::host_span<std::vector<size_type> const> row_group_indices,
    std::vector<rmm::device_buffer>&& column_chunk_buffers,
    cudf::column_view const& row_mask,
    use_data_page_mask mask_data_pages,
    parquet_reader_options const& options,
    rmm::cuda_stream_view stream);

  /**
   * @copydoc cudf::io::experimental::hybrid_scan::setup_chunking_for_filter_columns
   */
  void setup_chunking_for_filter_columns(
    std::size_t chunk_read_limit,
    std::size_t pass_read_limit,
    cudf::host_span<std::vector<size_type> const> row_group_indices,
<<<<<<< HEAD
    cudf::column_view row_mask,
    use_data_page_mask mask_data_pages,
    std::vector<rmm::device_buffer> column_chunk_buffers,
=======
    cudf::column_view const& row_mask,
    use_data_page_mask mask_data_pages,
    std::vector<rmm::device_buffer>&& column_chunk_buffers,
>>>>>>> d1c7dcbb
    parquet_reader_options const& options,
    rmm::cuda_stream_view stream);

  /**
   * @copydoc cudf::io::experimental::hybrid_scan::materialize_filter_columns_chunk
   */
  [[nodiscard]] table_with_metadata materialize_filter_columns_chunk(
<<<<<<< HEAD
    cudf::mutable_column_view row_mask, rmm::cuda_stream_view stream);
=======
    cudf::mutable_column_view& row_mask, rmm::cuda_stream_view stream);
>>>>>>> d1c7dcbb

  /**
   * @copydoc cudf::io::experimental::hybrid_scan::setup_chunking_for_payload_columns
   */
  void setup_chunking_for_payload_columns(
    std::size_t chunk_read_limit,
    std::size_t pass_read_limit,
    cudf::host_span<std::vector<size_type> const> row_group_indices,
<<<<<<< HEAD
    cudf::column_view row_mask,
    use_data_page_mask mask_data_pages,
    std::vector<rmm::device_buffer> column_chunk_buffers,
=======
    cudf::column_view const& row_mask,
    use_data_page_mask mask_data_pages,
    std::vector<rmm::device_buffer>&& column_chunk_buffers,
>>>>>>> d1c7dcbb
    parquet_reader_options const& options,
    rmm::cuda_stream_view stream);

  /**
   * @copydoc cudf::io::experimental::hybrid_scan::materialize_payload_columns_chunk
   */
<<<<<<< HEAD
  [[nodiscard]] table_with_metadata materialize_payload_columns_chunk(cudf::column_view row_mask,
                                                                      rmm::cuda_stream_view stream);
=======
  [[nodiscard]] table_with_metadata materialize_payload_columns_chunk(
    cudf::column_view const& row_mask, rmm::cuda_stream_view stream);

>>>>>>> d1c7dcbb
  /**
   * @copydoc cudf::io::experimental::hybrid_scan::has_next_table_chunk
   */
  [[nodiscard]] bool has_next_table_chunk();

  /**
   * @brief Updates the output row mask such that such that out_row_mask[i + out_row_mask_offset] =
   * true if and only if in_row_mask[i] is valid and true
   *
   * Updates the output row mask to reflect the final valid and surviving rows from the input row
   * mask. This is inline with the masking behavior of cudf::detail::apply_boolean_mask
   *
   * @param in_row_mask Input row mask column
   * @param out_row_mask Output row mask column
   * @param out_row_mask_offset Offset into the output row mask column
   * @param stream CUDA stream
   */
<<<<<<< HEAD
  static void update_row_mask(cudf::column_view in_row_mask,
                              cudf::mutable_column_view out_row_mask,
=======
  static void update_row_mask(cudf::column_view const& in_row_mask,
                              cudf::mutable_column_view& out_row_mask,
>>>>>>> d1c7dcbb
                              cudf::size_type out_row_mask_offset,
                              rmm::cuda_stream_view stream);

 private:
  /**
   * @brief The enum indicating whether we are reading the filter columns or the payload columns
   */
  enum class read_columns_mode { FILTER_COLUMNS, PAYLOAD_COLUMNS };

  /**
   * @brief Initialize the necessary options related internal variables for use later on
   *
   * @param row_group_indices Row group indices to read
   * @param options Reader options
   * @param stream CUDA stream used for device memory operations and kernel launches
   */
  void initialize_options(cudf::host_span<std::vector<size_type> const> row_group_indices,
                          parquet_reader_options const& options,
                          rmm::cuda_stream_view stream);

  /**
   * @brief Set the page mask for the pass pages
   *
   * @param data_page_mask Input data page mask from page-pruning step
   */
  void set_pass_page_mask(cudf::host_span<std::vector<bool> const> data_page_mask);

  /**
   * @brief Select the columns to be read based on the read mode
   *
   * @param read_columns_mode Read mode indicating if we are reading filter or payload columns
   * @param options Reader options
   */
  void select_columns(read_columns_mode read_columns_mode, parquet_reader_options const& options);

  /**
   * @brief Get the byte ranges for the input column chunks
   *
   * @param row_group_indices The row groups indices to read
   * @return A pair of vectors containing the byte ranges and the source indices
   */
  [[nodiscard]] std::pair<std::vector<byte_range_info>, std::vector<cudf::size_type>>
  get_input_column_chunk_byte_ranges(
    cudf::host_span<std::vector<size_type> const> row_group_indices) const;

  /**
   * @brief Perform the necessary data preprocessing for parsing file later on
   *
   * Only ever called once for filter and payload columns. This function prepares the input row
   * groups and computes the schedule of top level passes (see `pass_intermediate_data`) and the
   * schedule of subpasses (see `subpass_intermediate_data`).
   *
   * @param mode Value indicating if the data sources are read all at once or chunk by chunk
   * @param row_group_indices Row group indices to read
   * @param column_chunk_buffers Device buffers containing column chunk data
   */
  void prepare_data(read_mode mode,
                    cudf::host_span<std::vector<size_type> const> row_group_indices,
<<<<<<< HEAD
                    std::vector<rmm::device_buffer> column_chunk_buffers,
=======
                    std::vector<rmm::device_buffer>&& column_chunk_buffers,
>>>>>>> d1c7dcbb
                    cudf::host_span<std::vector<bool> const> data_page_mask);

  /**
   * @brief Create descriptors for filter column chunks and decode dictionary page headers
   *
   * @param row_group_indices The row groups to read
   * @param dictionary_page_data Device buffers containing dictionary page data
   * @param dictionary_col_schemas Schema indices of output columns with (in)equality predicate
   * @param options Parquet reader options
   * @param stream CUDA stream
   *
   * @return A tuple of a boolean indicating if any of the chunks have compressed data, a host
   * device vector of column chunk descriptors, and a host device vector of decoded dictionary page
   * headers
   */
  std::tuple<bool,
             cudf::detail::hostdevice_vector<ColumnChunkDesc>,
             cudf::detail::hostdevice_vector<PageInfo>>
  prepare_dictionaries(cudf::host_span<std::vector<size_type> const> row_group_indices,
                       cudf::host_span<rmm::device_buffer> dictionary_page_data,
                       cudf::host_span<int const> dictionary_col_schemas,
                       parquet_reader_options const& options,
                       rmm::cuda_stream_view stream);

  /**
   * @brief Prepares the select input row groups and associated chunk information
   *
   * @param mode Value indicating if the data sources are read all at once or chunk by chunk
   * @param row_group_indices Row group indices to read
   */
  void prepare_row_groups(read_mode mode,
                          cudf::host_span<std::vector<size_type> const> row_group_indices);

  /**
   * @brief Ratchet the pass/subpass/chunk process forward.
   *
   * @param mode Value indicating if the data sources are read all at once or chunk by chunk
   * @param column_chunk_buffers Device buffers containing column chunk data
   * @param data_page_mask Input data page mask from page-pruning step for the current pass
   */
  void handle_chunking(read_mode mode,
                       std::vector<rmm::device_buffer> column_chunk_buffers,
                       cudf::host_span<std::vector<bool> const> data_page_mask);

  /**
   * @brief Setup step for the next input read pass.
   *
   * A 'pass' is defined as a subset of row groups read out of the globally
   * requested set of all row groups.
   *
   * @param mode Value indicating if the data sources are read all at once or chunk by chunk
   * @param column_chunk_buffers Device buffers containing column chunk data
   */
  void setup_next_pass(std::vector<rmm::device_buffer> column_chunk_buffers);

  /**
   * @brief Setup pointers to columns chunks to be processed for this pass.
   *
   * Does not decompress the chunk data.
   *
   * @return boolean indicating if compressed chunks were found
   */
  bool setup_column_chunks();

  /**
   * @brief Setup compressed column chunks data and decode page headers for the current pass.
   *
   * @param column_chunk_buffers Device buffers containing column chunk data
   */
  void setup_compressed_data(std::vector<rmm::device_buffer> column_chunk_buffers);

  /**
   * @brief Reset the internal state of the reader.
   */
  void reset_internal_state();

  /**
   * @brief Finalize the output table by adding empty columns for the non-selected columns in
   * schema.
   *
   * @tparam RowMaskView View type of the row mask column
   *
   * @param[in] read_columns_mode Read mode indicating if we are reading filter or payload columns
   * @param[in,out] out_metadata The output table metadata
   * @param[in,out] out_columns The columns for building the output table
   * @param[in,out] row_mask Boolean column indicating which rows need to be read after page-pruning
   *                         for filter columns, or after materialize step for payload columns
   * @return The output table along with columns' metadata
   */
  template <typename RowMaskView>
  table_with_metadata finalize_output(read_columns_mode read_columns_mode,
                                      table_metadata& out_metadata,
                                      std::vector<std::unique_ptr<column>>& out_columns,
                                      RowMaskView row_mask);

  /**
   * @brief Read a chunk of data and return an output table.
   *
   * This function is called internally and expects all preprocessing steps have already been done.
   *
   * @tparam RowMaskView View type of the row mask column
   * @param mode Value indicating if the data sources are read all at once or chunk by chunk
   * @param[in] read_columns_mode Read mode indicating if we are reading filter or payload columns
   * @param[in,out] row_mask Boolean column indicating which rows need to be read after page-pruning
   *                         for filter columns, or after materialize step for payload columns
   * @return The output table along with columns' metadata
   */
  template <typename RowMaskView>
  table_with_metadata read_chunk_internal(read_mode mode,
                                          read_columns_mode read_columns_mode,
                                          RowMaskView row_mask);

  /**
   * @brief Check if this is the first output chunk
   *
   * @return True if this is the first output chunk
   */
  [[nodiscard]] bool is_first_output_chunk() const
  {
    return _file_itm_data._output_chunk_count == 0 and _rows_processed_so_far == 0;
  }

 private:
  aggregate_reader_metadata* _extended_metadata;

  std::optional<std::vector<std::string>> _filter_columns_names;

  cudf::size_type _rows_processed_so_far{0};

  bool _use_pandas_metadata{false};

  bool _is_filter_columns_selected{false};
  bool _is_payload_columns_selected{false};
};

}  // namespace cudf::io::parquet::experimental::detail<|MERGE_RESOLUTION|>--- conflicted
+++ resolved
@@ -191,15 +191,9 @@
     std::size_t chunk_read_limit,
     std::size_t pass_read_limit,
     cudf::host_span<std::vector<size_type> const> row_group_indices,
-<<<<<<< HEAD
-    cudf::column_view row_mask,
-    use_data_page_mask mask_data_pages,
-    std::vector<rmm::device_buffer> column_chunk_buffers,
-=======
     cudf::column_view const& row_mask,
     use_data_page_mask mask_data_pages,
     std::vector<rmm::device_buffer>&& column_chunk_buffers,
->>>>>>> d1c7dcbb
     parquet_reader_options const& options,
     rmm::cuda_stream_view stream);
 
@@ -207,11 +201,7 @@
    * @copydoc cudf::io::experimental::hybrid_scan::materialize_filter_columns_chunk
    */
   [[nodiscard]] table_with_metadata materialize_filter_columns_chunk(
-<<<<<<< HEAD
-    cudf::mutable_column_view row_mask, rmm::cuda_stream_view stream);
-=======
     cudf::mutable_column_view& row_mask, rmm::cuda_stream_view stream);
->>>>>>> d1c7dcbb
 
   /**
    * @copydoc cudf::io::experimental::hybrid_scan::setup_chunking_for_payload_columns
@@ -220,29 +210,18 @@
     std::size_t chunk_read_limit,
     std::size_t pass_read_limit,
     cudf::host_span<std::vector<size_type> const> row_group_indices,
-<<<<<<< HEAD
-    cudf::column_view row_mask,
-    use_data_page_mask mask_data_pages,
-    std::vector<rmm::device_buffer> column_chunk_buffers,
-=======
     cudf::column_view const& row_mask,
     use_data_page_mask mask_data_pages,
     std::vector<rmm::device_buffer>&& column_chunk_buffers,
->>>>>>> d1c7dcbb
     parquet_reader_options const& options,
     rmm::cuda_stream_view stream);
 
   /**
    * @copydoc cudf::io::experimental::hybrid_scan::materialize_payload_columns_chunk
    */
-<<<<<<< HEAD
-  [[nodiscard]] table_with_metadata materialize_payload_columns_chunk(cudf::column_view row_mask,
-                                                                      rmm::cuda_stream_view stream);
-=======
   [[nodiscard]] table_with_metadata materialize_payload_columns_chunk(
     cudf::column_view const& row_mask, rmm::cuda_stream_view stream);
 
->>>>>>> d1c7dcbb
   /**
    * @copydoc cudf::io::experimental::hybrid_scan::has_next_table_chunk
    */
@@ -260,13 +239,8 @@
    * @param out_row_mask_offset Offset into the output row mask column
    * @param stream CUDA stream
    */
-<<<<<<< HEAD
-  static void update_row_mask(cudf::column_view in_row_mask,
-                              cudf::mutable_column_view out_row_mask,
-=======
   static void update_row_mask(cudf::column_view const& in_row_mask,
                               cudf::mutable_column_view& out_row_mask,
->>>>>>> d1c7dcbb
                               cudf::size_type out_row_mask_offset,
                               rmm::cuda_stream_view stream);
 
@@ -325,11 +299,7 @@
    */
   void prepare_data(read_mode mode,
                     cudf::host_span<std::vector<size_type> const> row_group_indices,
-<<<<<<< HEAD
-                    std::vector<rmm::device_buffer> column_chunk_buffers,
-=======
                     std::vector<rmm::device_buffer>&& column_chunk_buffers,
->>>>>>> d1c7dcbb
                     cudf::host_span<std::vector<bool> const> data_page_mask);
 
   /**
