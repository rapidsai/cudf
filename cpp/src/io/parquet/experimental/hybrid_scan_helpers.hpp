--- conflicted
+++ resolved
@@ -50,7 +50,6 @@
 };
 
 class aggregate_reader_metadata : public aggregate_reader_metadata_base {
-<<<<<<< HEAD
  private:
   /**
    * @brief Filters the row groups using dictionary pages
@@ -81,8 +80,6 @@
     std::reference_wrapper<ast::expression const> filter,
     rmm::cuda_stream_view stream) const;
 
-=======
->>>>>>> 6fef829f
  public:
   /**
    * @brief Constructor for aggregate_reader_metadata
@@ -219,56 +216,6 @@
    *              page and (in)equality predicate
    * @param row_group_indices Input row groups indices
    * @param literals Lists of literals, one per input column
-   * @param output_dtypes Datatypes of output columns
-   * @param dictionary_col_schemas schema indices of dictionary columns only
-   * @param filter AST expression to filter row groups based on dictionary pages
-   * @param stream CUDA stream used for device memory operations and kernel launches
-   *
-   * @return Filtered row group indices, if any are filtered
-   */
-  [[nodiscard]] std::vector<std::vector<cudf::size_type>> filter_row_groups_with_dictionary_pages(
-    cudf::detail::hostdevice_span<parquet::detail::ColumnChunkDesc const> chunks,
-    cudf::detail::hostdevice_span<parquet::detail::PageInfo const> pages,
-    cudf::host_span<std::vector<cudf::size_type> const> row_group_indices,
-    cudf::host_span<std::vector<ast::literal*> const> literals,
-    cudf::host_span<data_type const> output_dtypes,
-    cudf::host_span<cudf::size_type const> output_column_schemas,
-    std::reference_wrapper<ast::expression const> filter,
-    rmm::cuda_stream_view stream) const;
-
-  /**
-   * @brief Filter the row groups using bloom filters based on predicate filter
-   *
-   * @param bloom_filter_data Device buffers of bloom filters, one per input column chunk
-   * @param row_group_indices Input row groups indices
-   * @param output_dtypes Datatypes of output columns
-   * @param output_column_schemas schema indices of output columns
-   * @param filter AST expression to filter row groups based on bloom filters
-   * @param stream CUDA stream used for device memory operations and kernel launches
-   *
-   * @return Filtered row group indices, if any are filtered
-   */
-  [[nodiscard]] std::vector<std::vector<size_type>> filter_row_groups_with_bloom_filters(
-    cudf::host_span<rmm::device_buffer> bloom_filter_data,
-    host_span<std::vector<size_type> const> row_group_indices,
-    host_span<data_type const> output_dtypes,
-<<<<<<< HEAD
-    host_span<int const> output_column_schemas,
-=======
-    host_span<cudf::size_type const> output_column_schemas,
->>>>>>> 6fef829f
-    std::reference_wrapper<ast::expression const> filter,
-    rmm::cuda_stream_view stream) const;
-
-  /**
-   * @brief Filter the row groups using dictionaries based on predicate filter
-   *
-   * @param chunks Host device span of column chunk descriptors, one per column chunk with
-   *               dictionary page and (in)equality predicate
-   * @param pages Host device span of decoded page headers, one per column chunk with dictionary
-   *              page and (in)equality predicate
-   * @param row_group_indices Input row groups indices
-   * @param literals Lists of literals, one per input column
    * @param operators Lists of operators, one per input column
    * @param output_dtypes Datatypes of output columns
    * @param dictionary_col_schemas Schema indices of output columns with (in)equality predicate
@@ -285,6 +232,26 @@
     cudf::host_span<std::vector<ast::ast_operator> const> operators,
     cudf::host_span<data_type const> output_dtypes,
     cudf::host_span<int const> dictionary_col_schemas,
+    std::reference_wrapper<ast::expression const> filter,
+    rmm::cuda_stream_view stream) const;
+
+  /**
+   * @brief Filter the row groups using bloom filters based on predicate filter
+   *
+   * @param bloom_filter_data Device buffers of bloom filters, one per input column chunk
+   * @param row_group_indices Input row groups indices
+   * @param output_dtypes Datatypes of output columns
+   * @param output_column_schemas schema indices of output columns
+   * @param filter AST expression to filter row groups based on bloom filters
+   * @param stream CUDA stream used for device memory operations and kernel launches
+   *
+   * @return Filtered row group indices, if any are filtered
+   */
+  [[nodiscard]] std::vector<std::vector<size_type>> filter_row_groups_with_bloom_filters(
+    cudf::host_span<rmm::device_buffer> bloom_filter_data,
+    host_span<std::vector<size_type> const> row_group_indices,
+    host_span<data_type const> output_dtypes,
+    host_span<int const> output_column_schemas,
     std::reference_wrapper<ast::expression const> filter,
     rmm::cuda_stream_view stream) const;
 };
@@ -323,22 +290,4 @@
   std::vector<std::vector<ast::ast_operator>> _operators;
 };
 
-/**
- * @brief Collects lists of equal and not-equal predicate literals in the AST expression, one list
- * per input table column. This is used in row group filtering based on dictionary pages.
- */
-class dictionary_literals_collector : public equality_literals_collector {
- public:
-  dictionary_literals_collector() = default;
-
-  dictionary_literals_collector(ast::expression const& expr, cudf::size_type num_input_columns);
-
-  using equality_literals_collector::visit;
-
-  /**
-   * @copydoc ast::detail::expression_transformer::visit(ast::operation const& )
-   */
-  std::reference_wrapper<ast::expression const> visit(ast::operation const& expr) override;
-};
-
 }  // namespace cudf::io::parquet::experimental::detail