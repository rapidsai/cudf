--- conflicted
+++ resolved
@@ -167,17 +167,10 @@
     // if we are doing subpass reading, generate more accurate num_row estimates for list columns.
     // this helps us to generate more accurate subpass splits.
     if (pass.has_compressed_data && _input_pass_read_limit != 0) {
-<<<<<<< HEAD
-      if (not _has_page_index) {
-        generate_list_column_row_counts(is_estimate_row_counts::YES);
-      } else {
-        generate_list_column_row_counts(is_estimate_row_counts::NO);
-=======
       if (_has_page_index) {
         generate_list_column_row_counts(is_estimate_row_counts::NO);
       } else {
         generate_list_column_row_counts(is_estimate_row_counts::YES);
->>>>>>> d1c7dcbb
       }
     }
 
