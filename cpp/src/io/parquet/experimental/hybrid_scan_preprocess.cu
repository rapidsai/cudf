/*
 * Copyright (c) 2025, NVIDIA CORPORATION.
 *
 * Licensed under the Apache License, Version 2.0 (the "License");
 * you may not use this file except in compliance with the License.
 * You may obtain a copy of the License at
 *
 *     http://www.apache.org/licenses/LICENSE-2.0
 *
 * Unless required by applicable law or agreed to in writing, software
 * distributed under the License is distributed on an "AS IS" BASIS,
 * WITHOUT WARRANTIES OR CONDITIONS OF ANY KIND, either express or implied.
 * See the License for the specific language governing permissions and
 * limitations under the License.
 */

#include "hybrid_scan_helpers.hpp"
#include "hybrid_scan_impl.hpp"
#include "io/parquet/reader_impl_preprocess_utils.cuh"
#include "io/utilities/time_utils.cuh"

#include <cudf/detail/iterator.cuh>
#include <cudf/detail/nvtx/ranges.hpp>
#include <cudf/detail/utilities/batched_memset.hpp>
#include <cudf/detail/utilities/vector_factories.hpp>
#include <cudf/io/parquet_schema.hpp>
#include <cudf/types.hpp>
#include <cudf/utilities/memory_resource.hpp>

#include <rmm/cuda_stream_view.hpp>
#include <rmm/exec_policy.hpp>

#include <cuda/functional>
#include <thrust/iterator/counting_iterator.h>
#include <thrust/reduce.h>

#include <numeric>

namespace cudf::io::parquet::experimental::detail {

namespace {

using parquet::detail::chunk_page_info;
using parquet::detail::ColumnChunkDesc;
using parquet::detail::PageInfo;

/**
 * @brief Decode the dictionary page information from each column chunk
 *
 * @param chunks Host device span of column chunk descriptors, one per input column chunk
 * @param pages Host device span of empty page headers to fill in, one per input column chunk
 * @param stream CUDA stream
 */
void decode_dictionary_page_headers(cudf::detail::hostdevice_span<ColumnChunkDesc> chunks,
                                    cudf::detail::hostdevice_span<PageInfo> pages,
                                    rmm::cuda_stream_view stream)
{
  CUDF_FUNC_RANGE();

  std::vector<size_t> host_chunk_page_counts(chunks.size() + 1);
  std::transform(
    chunks.host_begin(), chunks.host_end(), host_chunk_page_counts.begin(), [](auto const& chunk) {
      return chunk.num_dict_pages;
    });
  host_chunk_page_counts[chunks.size()] = 0;

  auto chunk_page_counts = cudf::detail::make_device_uvector_async(
    host_chunk_page_counts, stream, cudf::get_current_device_resource_ref());

  thrust::exclusive_scan(rmm::exec_policy_nosync(stream),
                         chunk_page_counts.begin(),
                         chunk_page_counts.end(),
                         chunk_page_counts.begin(),
                         size_t{0},
                         cuda::std::plus<size_t>{});

  rmm::device_uvector<chunk_page_info> d_chunk_page_info(chunks.size(), stream);

  thrust::for_each(rmm::exec_policy_nosync(stream),
                   thrust::counting_iterator<cuda::std::size_t>(0),
                   thrust::counting_iterator(chunks.size()),
                   [cpi               = d_chunk_page_info.begin(),
                    chunk_page_counts = chunk_page_counts.begin(),
                    pages             = pages.device_begin()] __device__(size_t i) {
                     cpi[i].pages = &pages[chunk_page_counts[i]];
                   });

  parquet::kernel_error error_code(stream);

  parquet::detail::decode_page_headers(
    chunks.device_begin(), d_chunk_page_info.begin(), chunks.size(), error_code.data(), stream);

  if (auto const error = error_code.value_sync(stream); error != 0) {
    CUDF_FAIL("Parquet header parsing failed with code(s) " +
              parquet::kernel_error::to_string(error));
  }

  // Setup dictionary page for each chunk
  thrust::for_each(rmm::exec_policy_nosync(stream),
                   pages.device_begin(),
                   pages.device_end(),
                   [chunks = chunks.device_begin()] __device__(PageInfo const& p) {
                     if (p.flags & parquet::detail::PAGEINFO_FLAGS_DICTIONARY) {
                       chunks[p.chunk_idx].dict_page = &p;
                     }
                   });

  pages.device_to_host_async(stream);
  chunks.device_to_host_async(stream);
  stream.synchronize();
}

}  // namespace

void hybrid_scan_reader_impl::prepare_row_groups(
  read_mode mode, cudf::host_span<std::vector<size_type> const> row_group_indices)
{
  std::tie(_file_itm_data.global_skip_rows,
           _file_itm_data.global_num_rows,
           _file_itm_data.row_groups,
           _file_itm_data.num_rows_per_source,
           _file_itm_data.num_input_row_groups,
           _file_itm_data.surviving_row_groups) =
    _extended_metadata->select_row_groups({}, row_group_indices, {}, {}, {}, {}, {}, _stream);

  CUDF_EXPECTS(
    std::cmp_less_equal(_file_itm_data.global_num_rows, std::numeric_limits<size_type>::max()),
    "READ_ALL mode does not support reading number of rows more than cudf's column size limit. "
    "For reading larger number of rows, please use chunked_parquet_reader.",
    std::overflow_error);

  // check for page indexes
  _has_page_index = std::all_of(_file_itm_data.row_groups.cbegin(),
                                _file_itm_data.row_groups.cend(),
                                [](auto const& row_group) { return row_group.has_page_index(); });

  if (_file_itm_data.global_num_rows > 0 && not _file_itm_data.row_groups.empty() &&
      not _input_columns.empty()) {
    // fills in chunk information without physically loading or decompressing
    // the associated data
    create_global_chunk_info();

    // compute schedule of input reads.
    compute_input_passes(mode);
  }

  _file_preprocessed = true;
}

bool hybrid_scan_reader_impl::setup_column_chunks()
{
  auto const& row_groups_info = _pass_itm_data->row_groups;
  auto& chunks                = _pass_itm_data->chunks;

  // Descriptors for all the chunks that make up the selected columns
  auto const num_input_columns = _input_columns.size();
  auto const num_chunks        = row_groups_info.size() * num_input_columns;

  // Initialize column chunk information
  size_t total_decompressed_size = 0;
  size_type chunk_count          = 0;
  for (auto const& rg : row_groups_info) {
    // generate ColumnChunkDesc objects for everything to be decoded (all input columns)
    for (size_t i = 0; i < num_input_columns; ++i) {
      auto const& col = _input_columns[i];
      // look up metadata
      auto& col_meta =
        _extended_metadata->get_column_metadata(rg.index, rg.source_index, col.schema_idx);

      if (col_meta.codec != Compression::UNCOMPRESSED) {
        total_decompressed_size += col_meta.total_uncompressed_size;
      }

      // Set pointer to compressed data
      chunks[chunk_count].compressed_data =
        static_cast<uint8_t const*>(_pass_itm_data->raw_page_data[chunk_count].data());

      chunk_count++;
    }
  }
  return total_decompressed_size > 0;
}

void hybrid_scan_reader_impl::setup_compressed_data(
  std::vector<rmm::device_buffer> column_chunk_buffers)
{
  auto& pass = *_pass_itm_data;

  // This function should never be called if `num_rows == 0`.
  CUDF_EXPECTS(_pass_itm_data->num_rows > 0, "Number of reading rows must not be zero.");

  auto& chunks = pass.chunks;

  // Move column chunk buffers to raw page data.
  _pass_itm_data->raw_page_data = std::move(column_chunk_buffers);

  pass.has_compressed_data = setup_column_chunks();

  // Process dataset chunk pages into output columns
  auto const total_pages = _has_page_index ? count_page_headers_with_pgidx(chunks, _stream)
                                           : count_page_headers(chunks, _stream);
  if (total_pages <= 0) { return; }
  rmm::device_uvector<PageInfo> unsorted_pages(total_pages, _stream);

  // decoding of column/page information
  parquet::detail::decode_page_headers(pass, unsorted_pages, _has_page_index, _stream);
  CUDF_EXPECTS(pass.page_offsets.size() - 1 == static_cast<size_t>(_input_columns.size()),
               "Encountered page_offsets / num_columns mismatch");
}

std::tuple<bool,
           cudf::detail::hostdevice_vector<ColumnChunkDesc>,
           cudf::detail::hostdevice_vector<PageInfo>>
hybrid_scan_reader_impl::prepare_dictionaries(
  cudf::host_span<std::vector<size_type> const> row_group_indices,
  cudf::host_span<rmm::device_buffer> dictionary_page_data,
  cudf::host_span<int const> dictionary_col_schemas,
  parquet_reader_options const& options,
  rmm::cuda_stream_view stream)
{
  // Create row group information for the input row group indices
  auto const row_groups_info = std::get<2>(
    _extended_metadata->select_row_groups({}, row_group_indices, {}, {}, {}, {}, {}, _stream));

  CUDF_EXPECTS(row_groups_info.size() * _input_columns.size() == dictionary_page_data.size(),
               "Dictionary page data size must match the number of row groups times the number of "
               "input columns");

  // Number of input columns
  auto const num_input_columns = _input_columns.size();
  // Number of column chunks
  auto const total_column_chunks = dictionary_page_data.size();

  // Boolean to check if any of the column chunnks have compressed data
  auto has_compressed_data = false;

  // Initialize column chunk descriptors
  auto chunks = cudf::detail::hostdevice_vector<cudf::io::parquet::detail::ColumnChunkDesc>(
    total_column_chunks, stream);
  auto chunk_idx = 0;

  // For all row groups
  for (auto const& rg : row_groups_info) {
    auto const& row_group = _extended_metadata->get_row_group(rg.index, rg.source_index);

    // For all columns with dictionary page and (in)equality predicate
    for (auto col_schema_idx : dictionary_col_schemas) {
      // look up metadata
      auto& col_meta =
        _extended_metadata->get_column_metadata(rg.index, rg.source_index, col_schema_idx);
      auto& schema = _extended_metadata->get_schema(
        _extended_metadata->map_schema_index(col_schema_idx, rg.source_index), rg.source_index);

      // dictionary data buffer for this column chunk
      auto& dict_page_data = dictionary_page_data[chunk_idx];

      // Check if the column chunk has compressed data
      has_compressed_data |=
        col_meta.codec != Compression::UNCOMPRESSED and col_meta.total_compressed_size > 0;

      // TODO: Use `parquet::detail::conversion_info` instead of directly computing `clock_rate`
      // when AST support for decimals is available
      auto const column_type_id =
        parquet::detail::to_type_id(schema,
                                    options.is_enabled_convert_strings_to_categories(),
                                    options.get_timestamp_type().id());
      auto const clock_rate = is_chrono(data_type{column_type_id})
                                ? to_clockrate(options.get_timestamp_type().id())
                                : int32_t{0};

      // Create a column chunk descriptor - zero/null values for all fields that are not needed
      chunks[chunk_idx] = ColumnChunkDesc(static_cast<int64_t>(dict_page_data.size()),
                                          static_cast<uint8_t*>(dict_page_data.data()),
                                          col_meta.num_values,
                                          schema.type,
                                          schema.type_length,
                                          0,  // start_row
                                          0,  // num_rows
                                          0,  // max_definition_level
                                          0,  // max_repetition_level
                                          0,  // max_nesting_depth
                                          0,  // def_level_bits
                                          0,  // rep_level_bits
                                          col_meta.codec,
                                          schema.logical_type,
                                          clock_rate,
                                          0,  // src_col_index
                                          col_schema_idx,
                                          nullptr,  // chunk_info
                                          0.0f,     // list_bytes_per_row_est
                                          false,    // strings_to_categorical
                                          rg.source_index);
      // Set the number of dictionary and data pages
      chunks[chunk_idx].num_dict_pages = static_cast<int32_t>(dict_page_data.size() > 0);
      chunks[chunk_idx].num_data_pages = 0;  // Always zero at this stage
      chunk_idx++;
    }
  }

  // Copy the column chunk descriptors to the device
  chunks.host_to_device_async(stream);

  // Create page infos for each column chunk's dictionary page
  cudf::detail::hostdevice_vector<PageInfo> pages(total_column_chunks, stream);

  // Decode dictionary page headers
  decode_dictionary_page_headers(chunks, pages, stream);

  return {has_compressed_data, std::move(chunks), std::move(pages)};
}

<<<<<<< HEAD
void hybrid_scan_reader_impl::update_row_mask(cudf::column_view in_row_mask,
                                              cudf::mutable_column_view out_row_mask,
=======
void hybrid_scan_reader_impl::update_row_mask(cudf::column_view const& in_row_mask,
                                              cudf::mutable_column_view& out_row_mask,
>>>>>>> d1c7dcbb
                                              cudf::size_type out_row_mask_offset,
                                              rmm::cuda_stream_view stream)
{
  CUDF_FUNC_RANGE();

  auto const total_rows = static_cast<cudf::size_type>(in_row_mask.size());

  CUDF_EXPECTS(out_row_mask_offset + total_rows <= out_row_mask.size(),
               "Input and output row mask columns must have the same number of rows");
  CUDF_EXPECTS(out_row_mask.type().id() == type_id::BOOL8,
               "Output row mask column must be a boolean column");
  CUDF_EXPECTS(in_row_mask.type().id() == type_id::BOOL8,
               "Input row mask column must be a boolean column");

  // Update output row mask such that out_row_mask[i] = true, iff in_row_mask[i] is valid and true.
  // This is inline with the masking behavior of cudf::detail::apply_boolean_mask.
  thrust::transform(rmm::exec_policy_nosync(stream),
                    thrust::counting_iterator<cudf::size_type>(0),
                    thrust::make_counting_iterator(total_rows),
                    out_row_mask.begin<bool>() + out_row_mask_offset,
                    [is_nullable = in_row_mask.nullable(),
                     in_row_mask = in_row_mask.begin<bool>(),
                     in_bitmask  = in_row_mask.null_mask()] __device__(auto row_idx) {
                      auto const is_valid = not is_nullable or bit_is_set(in_bitmask, row_idx);
                      auto const is_true  = in_row_mask[row_idx];
                      if (is_nullable) {
                        return is_valid and is_true;
                      } else {
                        return is_true;
                      }
                    });

  // Make sure the null mask of the output row mask column is all valid after the update. This is
  // to correctly assess if a payload column data page can be pruned. An invalid row in the row mask
  // column means the corresponding data page cannot be pruned.
  if (out_row_mask.nullable()) {
    cudf::set_null_mask(out_row_mask.null_mask(), 0, total_rows, true, stream);
    out_row_mask.set_null_count(0);
  }
}

}  // namespace cudf::io::parquet::experimental::detail<|MERGE_RESOLUTION|>--- conflicted
+++ resolved
@@ -309,13 +309,8 @@
   return {has_compressed_data, std::move(chunks), std::move(pages)};
 }
 
-<<<<<<< HEAD
-void hybrid_scan_reader_impl::update_row_mask(cudf::column_view in_row_mask,
-                                              cudf::mutable_column_view out_row_mask,
-=======
 void hybrid_scan_reader_impl::update_row_mask(cudf::column_view const& in_row_mask,
                                               cudf::mutable_column_view& out_row_mask,
->>>>>>> d1c7dcbb
                                               cudf::size_type out_row_mask_offset,
                                               rmm::cuda_stream_view stream)
 {
