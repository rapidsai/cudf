--- conflicted
+++ resolved
@@ -47,17 +47,8 @@
 [[nodiscard]] auto all_row_group_indices(
   host_span<std::vector<cudf::size_type> const> row_group_indices)
 {
-<<<<<<< HEAD
-  std::vector<std::vector<cudf::size_type>> all_row_group_indices;
-  std::transform(row_group_indices.begin(),
-                 row_group_indices.end(),
-                 std::back_inserter(all_row_group_indices),
-                 [](auto rg_indices) { return rg_indices; });
-  return all_row_group_indices;
-=======
   return std::vector<std::vector<cudf::size_type>>(row_group_indices.begin(),
                                                    row_group_indices.end());
->>>>>>> d8dc4b2b
 }
 
 }  // namespace
@@ -182,16 +173,6 @@
   if (payload_column_names.has_value()) {
     valid_payload_columns = *payload_column_names;
     // Remove filter columns from the provided payload column names
-<<<<<<< HEAD
-    if (filter_column_names.has_value()) {
-      valid_payload_columns.erase(std::remove_if(valid_payload_columns.begin(),
-                                                 valid_payload_columns.end(),
-                                                 [&](std::string const& col) {
-                                                   return std::find(filter_column_names->begin(),
-                                                                    filter_column_names->end(),
-                                                                    col) !=
-                                                          filter_column_names->end();
-=======
     if (filter_column_names.has_value() and not filter_column_names->empty()) {
       // Add filter column names to a hash set for faster lookup
       std::unordered_set<std::string> filter_columns_set(filter_column_names->begin(),
@@ -201,7 +182,6 @@
                                                  valid_payload_columns.end(),
                                                  [&filter_columns_set](auto const& col) {
                                                    return filter_columns_set.count(col) > 0;
->>>>>>> d8dc4b2b
                                                  }),
                                   valid_payload_columns.end());
     }
@@ -212,27 +192,18 @@
 
   // Else if only filter columns are specified, select all columns that do not appear in the
   // filter expression
-<<<<<<< HEAD
-=======
 
   // Add filter column names to a hash set for faster lookup
   std::unordered_set<std::string> filter_columns_set(filter_column_names->begin(),
                                                      filter_column_names->end());
 
->>>>>>> d8dc4b2b
   std::function<void(std::string, int)> add_column_path = [&](std::string path_till_now,
                                                               int schema_idx) {
     auto const& schema_elem     = get_schema(schema_idx);
     std::string const curr_path = path_till_now + schema_elem.name;
     // If the current path is not a filter column, then add it and its children to the list of valid
     // payload columns
-<<<<<<< HEAD
-    if (std::find(filter_column_names.value().cbegin(),
-                  filter_column_names.value().cend(),
-                  curr_path) == filter_column_names.value().cend()) {
-=======
     if (filter_columns_set.count(curr_path) == 0) {
->>>>>>> d8dc4b2b
       valid_payload_columns.push_back(curr_path);
       // Add all children as well
       for (auto const& child_idx : schema_elem.children_idx) {
@@ -240,18 +211,12 @@
       }
     }
   };
-<<<<<<< HEAD
-  // Add all base level columns to valid payload columns
-  for (auto const& child_idx : get_schema(0).children_idx) {
-    add_column_path("", child_idx);
-=======
 
   // Add all but filter columns to valid payload columns
   if (not filter_column_names->empty()) {
     for (auto const& child_idx : get_schema(0).children_idx) {
       add_column_path("", child_idx);
     }
->>>>>>> d8dc4b2b
   }
 
   // Call the base `select_columns()` method with all but filter columns
@@ -259,70 +224,43 @@
     valid_payload_columns, {}, include_index, strings_to_categorical, timestamp_type_id);
 }
 
-<<<<<<< HEAD
-std::vector<cudf::io::text::byte_range_info> aggregate_reader_metadata::get_bloom_filter_bytes(
-  cudf::host_span<std::vector<cudf::size_type> const> row_group_indices,
+std::vector<std::vector<cudf::size_type>> aggregate_reader_metadata::filter_row_groups_with_stats(
+  host_span<std::vector<cudf::size_type> const> row_group_indices,
   host_span<data_type const> output_dtypes,
   host_span<int const> output_column_schemas,
-  std::optional<std::reference_wrapper<ast::expression const>> filter)
-{
-  // Number of surviving row groups after applying stats filter
-  auto const total_row_groups = std::accumulate(
-    row_group_indices.begin(),
-    row_group_indices.end(),
-    cudf::size_type{0},
-    [](auto sum, auto const& per_file_row_groups) { return sum + per_file_row_groups.size(); });
-
-  // Collect equality literals for each input table column
-  auto const equality_literals =
-    equality_literals_collector{filter.value().get(),
-                                static_cast<cudf::size_type>(output_dtypes.size())}
-      .get_literals();
-
-  // Collect schema indices of columns with equality predicate(s)
-  std::vector<cudf::size_type> equality_col_schemas;
-  thrust::copy_if(thrust::host,
-                  output_column_schemas.begin(),
-                  output_column_schemas.end(),
-                  equality_literals.begin(),
-                  std::back_inserter(equality_col_schemas),
-                  [](auto& eq_literals) { return not eq_literals.empty(); });
-
-  // Descriptors for all the chunks that make up the selected columns
-  auto const num_equality_columns = equality_col_schemas.size();
-  auto const num_chunks           = total_row_groups * num_equality_columns;
-
-  std::vector<cudf::io::text::byte_range_info> bloom_filter_bytes;
-  bloom_filter_bytes.reserve(num_chunks);
-
-  // Flag to check if we have at least one valid bloom filter offset
-  auto have_bloom_filters = false;
-
-  // For all sources
-  std::for_each(
-    thrust::counting_iterator<size_t>(0),
-    thrust::counting_iterator(row_group_indices.size()),
-    [&](auto const src_index) {
-      // Get all row group indices in the data source
-      auto const& rg_indices = row_group_indices[src_index];
-      // For all row groups
-      std::for_each(rg_indices.cbegin(), rg_indices.cend(), [&](auto const rg_index) {
-        // For all column chunks
-        std::for_each(
-          equality_col_schemas.begin(), equality_col_schemas.end(), [&](auto const schema_idx) {
-            auto& col_meta = get_column_metadata(rg_index, src_index, schema_idx);
-            // Get bloom filter offsets and sizes
-            bloom_filter_bytes.emplace_back(col_meta.bloom_filter_offset.value_or(0),
-                                            col_meta.bloom_filter_length.value_or(0));
-
-            // Set `have_bloom_filters` if `bloom_filter_offset` is valid
-            if (col_meta.bloom_filter_offset.has_value()) { have_bloom_filters = true; }
-          });
-      });
-    });
-
-  if (not have_bloom_filters) { return {}; }
-  return bloom_filter_bytes;
+  std::optional<std::reference_wrapper<ast::expression const>> filter,
+  rmm::cuda_stream_view stream) const
+{
+  // Return all row groups if no filter expression
+  if (not filter.has_value()) { return all_row_group_indices(row_group_indices); }
+
+  // Compute total number of input row groups
+  cudf::size_type total_row_groups = [&]() {
+    if (not row_group_indices.empty()) {
+      size_t const total_row_groups =
+        std::accumulate(row_group_indices.begin(),
+                        row_group_indices.end(),
+                        size_t{0},
+                        [](auto sum, auto const& pfm) { return sum + pfm.size(); });
+
+      // Check if we have less than 2B total row groups.
+      CUDF_EXPECTS(total_row_groups <= std::numeric_limits<cudf::size_type>::max(),
+                   "Total number of row groups exceed the cudf::size_type's limit");
+      return static_cast<cudf::size_type>(total_row_groups);
+    } else {
+      return num_row_groups;
+    }
+  }();
+
+  // Filter stats table with StatsAST expression and collect filtered row group indices
+  auto const stats_filtered_row_group_indices = apply_stats_filters(row_group_indices,
+                                                                    total_row_groups,
+                                                                    output_dtypes,
+                                                                    output_column_schemas,
+                                                                    filter.value(),
+                                                                    stream);
+
+  return stats_filtered_row_group_indices.value_or(all_row_group_indices(row_group_indices));
 }
 
 std::vector<cudf::io::text::byte_range_info> aggregate_reader_metadata::get_dictionary_page_bytes(
@@ -422,16 +360,12 @@
 std::vector<std::vector<cudf::size_type>>
 aggregate_reader_metadata::filter_row_groups_with_dictionary_pages(
   cudf::host_span<rmm::device_buffer> dictionary_page_data,
-=======
-std::vector<std::vector<cudf::size_type>> aggregate_reader_metadata::filter_row_groups_with_stats(
->>>>>>> d8dc4b2b
   host_span<std::vector<cudf::size_type> const> row_group_indices,
   host_span<data_type const> output_dtypes,
   host_span<int const> output_column_schemas,
   std::optional<std::reference_wrapper<ast::expression const>> filter,
   rmm::cuda_stream_view stream) const
 {
-<<<<<<< HEAD
   return all_row_group_indices(row_group_indices);
 
   // Enable when dictionary filtering is implemented
@@ -531,38 +465,6 @@
                                                              stream);
 
   return bloom_filtered_row_groups.value_or(all_row_group_indices(row_group_indices));
-=======
-  // Return all row groups if no filter expression
-  if (not filter.has_value()) { return all_row_group_indices(row_group_indices); }
-
-  // Compute total number of input row groups
-  cudf::size_type total_row_groups = [&]() {
-    if (not row_group_indices.empty()) {
-      size_t const total_row_groups =
-        std::accumulate(row_group_indices.begin(),
-                        row_group_indices.end(),
-                        size_t{0},
-                        [](auto sum, auto const& pfm) { return sum + pfm.size(); });
-
-      // Check if we have less than 2B total row groups.
-      CUDF_EXPECTS(total_row_groups <= std::numeric_limits<cudf::size_type>::max(),
-                   "Total number of row groups exceed the cudf::size_type's limit");
-      return static_cast<cudf::size_type>(total_row_groups);
-    } else {
-      return num_row_groups;
-    }
-  }();
-
-  // Filter stats table with StatsAST expression and collect filtered row group indices
-  auto const stats_filtered_row_group_indices = apply_stats_filters(row_group_indices,
-                                                                    total_row_groups,
-                                                                    output_dtypes,
-                                                                    output_column_schemas,
-                                                                    filter.value(),
-                                                                    stream);
-
-  return stats_filtered_row_group_indices.value_or(all_row_group_indices(row_group_indices));
->>>>>>> d8dc4b2b
 }
 
 }  // namespace cudf::io::parquet::experimental::detail