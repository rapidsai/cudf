--- conflicted
+++ resolved
@@ -463,15 +463,9 @@
   }
 
   // retrieve total string size.
-<<<<<<< HEAD
-  // TODO: make this block-based instead of just 1 warp
   if (compute_string_sizes && !pp->has_page_index) {
-    if (t < 32) { s->page.str_bytes = gpuDecodeTotalPageStringSize(s, t); }
-=======
-  if (compute_string_sizes) {
     auto const str_bytes = gpuDecodeTotalPageStringSize(s, t);
     if (t == 0) { s->page.str_bytes = str_bytes; }
->>>>>>> 56a3b8f6
   }
 
   // update output results:
