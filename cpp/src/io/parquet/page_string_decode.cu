--- conflicted
+++ resolved
@@ -27,99 +27,10 @@
 
 namespace {
 
-<<<<<<< HEAD
 constexpr int preprocess_block_size = 512;
 constexpr int decode_block_size     = 128;
 constexpr int rolling_buf_size      = decode_block_size * 2;
 constexpr int preproc_buf_size      = LEVEL_DECODE_BUF_SIZE;
-=======
-// stole this from cudf/strings/detail/gather.cuh. modified to run on a single string on one warp.
-// copies from src to dst in 16B chunks per thread.
-__device__ void wideStrcpy(uint8_t* dst, uint8_t const* src, size_t len, uint32_t lane_id)
-{
-  using cudf::detail::warp_size;
-  using cudf::strings::detail::load_uint4;
-
-  constexpr size_t out_datatype_size = sizeof(uint4);
-  constexpr size_t in_datatype_size  = sizeof(uint);
-
-  auto const alignment_offset = reinterpret_cast<std::uintptr_t>(dst) % out_datatype_size;
-  uint4* out_chars_aligned    = reinterpret_cast<uint4*>(dst - alignment_offset);
-  auto const in_start         = src;
-
-  // Both `out_start_aligned` and `out_end_aligned` are indices into `dst`.
-  // `out_start_aligned` is the first 16B aligned memory location after `dst + 4`.
-  // `out_end_aligned` is the last 16B aligned memory location before `len - 4`. Characters
-  // between `[out_start_aligned, out_end_aligned)` will be copied using uint4.
-  // `dst + 4` and `len - 4` are used instead of `dst` and `len` to avoid
-  // `load_uint4` reading beyond string boundaries.
-  // use signed int since out_end_aligned can be negative.
-  int64_t out_start_aligned = (in_datatype_size + alignment_offset + out_datatype_size - 1) /
-                                out_datatype_size * out_datatype_size -
-                              alignment_offset;
-  int64_t out_end_aligned =
-    (len - in_datatype_size + alignment_offset) / out_datatype_size * out_datatype_size -
-    alignment_offset;
-
-  for (int64_t ichar = out_start_aligned + lane_id * out_datatype_size; ichar < out_end_aligned;
-       ichar += warp_size * out_datatype_size) {
-    *(out_chars_aligned + (ichar + alignment_offset) / out_datatype_size) =
-      load_uint4((const char*)in_start + ichar);
-  }
-
-  // Tail logic: copy characters of the current string outside
-  // `[out_start_aligned, out_end_aligned)`.
-  if (out_end_aligned <= out_start_aligned) {
-    // In this case, `[out_start_aligned, out_end_aligned)` is an empty set, and we copy the
-    // entire string.
-    for (int64_t ichar = lane_id; ichar < len; ichar += warp_size) {
-      dst[ichar] = in_start[ichar];
-    }
-  } else {
-    // Copy characters in range `[0, out_start_aligned)`.
-    if (lane_id < out_start_aligned) { dst[lane_id] = in_start[lane_id]; }
-    // Copy characters in range `[out_end_aligned, len)`.
-    int64_t ichar = out_end_aligned + lane_id;
-    if (ichar < len) { dst[ichar] = in_start[ichar]; }
-  }
-}
-
-/**
- * @brief char-parallel string copy.
- */
-__device__ void ll_strcpy(uint8_t* dst, uint8_t const* src, size_t len, uint32_t lane_id)
-{
-  using cudf::detail::warp_size;
-  if (len > 64) {
-    wideStrcpy(dst, src, len, lane_id);
-  } else {
-    for (int i = lane_id; i < len; i += warp_size) {
-      dst[i] = src[i];
-    }
-  }
-}
-
-/**
- * @brief Perform exclusive scan on an array of any length using a single block of threads.
- */
-template <int block_size>
-__device__ void block_excl_sum(size_type* arr, size_type length, size_type initial_value)
-{
-  using block_scan = cub::BlockScan<size_type, block_size>;
-  __shared__ typename block_scan::TempStorage scan_storage;
-  auto const t = threadIdx.x;
-
-  // do a series of block sums, storing results in arr as we go
-  for (thread_index_type pos = 0; pos < length; pos += block_size) {
-    auto const tidx = pos + t;
-    size_type tval  = tidx < length ? arr[tidx] : 0;
-    size_type block_sum;
-    block_scan(scan_storage).ExclusiveScan(tval, tval, initial_value, cub::Sum(), block_sum);
-    if (tidx < length) { arr[tidx] = tval; }
-    initial_value += block_sum;
-  }
-}
->>>>>>> 2700111e
 
 /**
  * @brief Compute the start and end page value bounds for this page
@@ -250,13 +161,8 @@
 
       // do something with the level data
       while (start_val < processed) {
-<<<<<<< HEAD
-        int idx_t = start_val + t;
-        int idx   = rolling_index<preproc_buf_size>(idx_t);
-=======
         auto const idx_t = start_val + t;
-        auto const idx   = rolling_lvl_index<lvl_buf_size>(idx_t);
->>>>>>> 2700111e
+        auto const idx   = rolling_index<preproc_buf_size>(idx_t);
 
         // get absolute thread row index
         int is_new_row = idx_t < processed && (!has_repetition || rep_decode[idx] == 0);
@@ -354,11 +260,7 @@
       while (start_val < processed) {
         auto const idx_t = start_val + t;
         if (idx_t < processed) {
-<<<<<<< HEAD
-          int idx = rolling_index<preproc_buf_size>(idx_t);
-=======
-          auto const idx = rolling_lvl_index<lvl_buf_size>(idx_t);
->>>>>>> 2700111e
+          auto const idx = rolling_index<preproc_buf_size>(idx_t);
           if (def_decode[idx] < max_def) { num_nulls++; }
         }
         start_val += preprocess_block_size;
