--- conflicted
+++ resolved
@@ -670,19 +670,12 @@
  * other settings and records the result in the PageInfo::str_bytes_all field
  */
 CUDF_KERNEL void __launch_bounds__(delta_preproc_block_size)
-<<<<<<< HEAD
-  gpuComputeDeltaPageStringSizes(PageInfo* pages,
-                                 device_span<ColumnChunkDesc const> chunks,
-                                 size_t min_row,
-                                 size_t num_rows,
-                                 bool all_values)
-=======
   compute_delta_page_string_sizes_kernel(PageInfo* pages,
                                          device_span<ColumnChunkDesc const> chunks,
                                          device_span<bool const> page_mask,
                                          size_t min_row,
-                                         size_t num_rows)
->>>>>>> 8921686c
+                                         size_t num_rows,
+                                         bool all_values)
 {
   __shared__ __align__(16) page_state_s state_g;
 
@@ -705,7 +698,7 @@
     return;
   }
   // Return early if the page is pruned
-  if (not page_mask[page_idx]) {
+  if (page_mask.size() > 0 && not page_mask[page_idx]) {
     pp->str_bytes = 0;
     return;
   }
@@ -773,19 +766,12 @@
  * other settings
  */
 CUDF_KERNEL void __launch_bounds__(delta_length_block_size)
-<<<<<<< HEAD
-  gpuComputeDeltaLengthPageStringSizes(PageInfo* pages,
-                                       device_span<ColumnChunkDesc const> chunks,
-                                       size_t min_row,
-                                       size_t num_rows,
-                                       bool all_values)
-=======
   compute_delta_length_page_string_sizes_kernel(PageInfo* pages,
                                                 device_span<ColumnChunkDesc const> chunks,
                                                 device_span<bool const> page_mask,
                                                 size_t min_row,
-                                                size_t num_rows)
->>>>>>> 8921686c
+                                                size_t num_rows,
+                                                bool all_values)
 {
   using cudf::detail::warp_size;
   using WarpReduce = cub::WarpReduce<uleb128_t>;
@@ -813,7 +799,7 @@
   }
 
   // Return early if the page is pruned
-  if (not page_mask[page_idx]) {
+  if (page_mask.size() > 0 && not page_mask[page_idx]) {
     pp->str_bytes = 0;
     return;
   }
@@ -899,19 +885,12 @@
  * other settings
  */
 CUDF_KERNEL void __launch_bounds__(preprocess_block_size)
-<<<<<<< HEAD
-  gpuComputePageStringSizes(PageInfo* pages,
-                            device_span<ColumnChunkDesc const> chunks,
-                            size_t min_row,
-                            size_t num_rows,
-                            bool all_values)
-=======
   compute_page_string_sizes_kernel(PageInfo* pages,
                                    device_span<ColumnChunkDesc const> chunks,
                                    device_span<bool const> page_mask,
                                    size_t min_row,
-                                   size_t num_rows)
->>>>>>> 8921686c
+                                   size_t num_rows,
+                                   bool all_values)
 {
   __shared__ __align__(16) page_state_s state_g;
 
@@ -935,7 +914,7 @@
   }
 
   // Return early if the page is pruned
-  if (not page_mask[page_idx]) {
+  if (page_mask.size() > 0 && not page_mask[page_idx]) {
     pp->str_bytes = 0;
     return;
   }
@@ -1020,30 +999,17 @@
 }  // anonymous namespace
 
 /**
-<<<<<<< HEAD
- * @copydoc cudf::io::parquet::detail::ComputePageStringSizesPass1
+ * @copydoc cudf::io::parquet::detail::compute_page_string_sizes_pass1
  */
-void ComputePageStringSizesPass1(cudf::detail::hostdevice_span<PageInfo> pages,
-                                 cudf::detail::hostdevice_span<ColumnChunkDesc const> chunks,
-                                 size_t min_row,
-                                 size_t num_rows,
-                                 uint32_t kernel_mask,
-                                 bool all_values,
-                                 int level_type_size,
-                                 rmm::cuda_stream_view stream)
-=======
- * @copydoc cudf::io::parquet::detail::compute_page_string_sizes
- */
-void compute_page_string_sizes(cudf::detail::hostdevice_span<PageInfo> pages,
-                               cudf::detail::hostdevice_span<ColumnChunkDesc const> chunks,
-                               cudf::device_span<bool const> page_mask,
-                               rmm::device_uvector<uint8_t>& temp_string_buf,
-                               size_t min_row,
-                               size_t num_rows,
-                               int level_type_size,
-                               uint32_t kernel_mask,
-                               rmm::cuda_stream_view stream)
->>>>>>> 8921686c
+void compute_page_string_sizes_pass1(cudf::detail::hostdevice_span<PageInfo> pages,
+                                      cudf::detail::hostdevice_span<ColumnChunkDesc const> chunks,
+                                      cudf::device_span<bool const> page_mask,
+                                      size_t min_row,
+                                      size_t num_rows,
+                                      uint32_t kernel_mask,
+                                      bool all_values,
+                                      int level_type_size,
+                                      rmm::cuda_stream_view stream)
 {
   dim3 const dim_block(preprocess_block_size, 1);
   dim3 const dim_grid(pages.size(), 1);  // 1 threadblock per page
@@ -1064,21 +1030,8 @@
   int s_idx = 0;
   if (BitAnd(kernel_mask, decode_kernel_mask::DELTA_BYTE_ARRAY) != 0) {
     dim3 dim_delta(delta_preproc_block_size, 1);
-<<<<<<< HEAD
-    gpuComputeDeltaPageStringSizes<<<dim_grid, dim_delta, 0, streams[s_idx++].value()>>>(
-      pages.device_ptr(), chunks, min_row, num_rows, all_values);
-  }
-  if (BitAnd(kernel_mask, decode_kernel_mask::DELTA_LENGTH_BA) != 0) {
-    dim3 dim_delta(delta_length_block_size, 1);
-    gpuComputeDeltaLengthPageStringSizes<<<dim_grid, dim_delta, 0, streams[s_idx++].value()>>>(
-      pages.device_ptr(), chunks, min_row, num_rows, all_values);
-  }
-  if (BitAnd(kernel_mask, STRINGS_MASK_NON_DELTA) != 0) {
-    gpuComputePageStringSizes<<<dim_grid, dim_block, 0, streams[s_idx++].value()>>>(
-      pages.device_ptr(), chunks, min_row, num_rows, all_values);
-=======
     compute_delta_page_string_sizes_kernel<<<dim_grid, dim_delta, 0, streams[s_idx++].value()>>>(
-      pages.device_ptr(), chunks, page_mask, min_row, num_rows);
+      pages.device_ptr(), chunks, page_mask, min_row, num_rows, all_values);
   }
   if (BitAnd(kernel_mask, decode_kernel_mask::DELTA_LENGTH_BA) != 0) {
     dim3 dim_delta(delta_length_block_size, 1);
@@ -1086,12 +1039,11 @@
                                                     dim_delta,
                                                     0,
                                                     streams[s_idx++].value()>>>(
-      pages.device_ptr(), chunks, page_mask, min_row, num_rows);
+      pages.device_ptr(), chunks, page_mask, min_row, num_rows, all_values);
   }
   if (BitAnd(kernel_mask, STRINGS_MASK_NON_DELTA) != 0) {
     compute_page_string_sizes_kernel<<<dim_grid, dim_block, 0, streams[s_idx++].value()>>>(
-      pages.device_ptr(), chunks, page_mask, min_row, num_rows);
->>>>>>> 8921686c
+      pages.device_ptr(), chunks, page_mask, min_row, num_rows, all_values);
   }
 
   // synchronize the streams
@@ -1099,12 +1051,12 @@
 }
 
 /**
- * @copydoc cudf::io::parquet::detail::ComputePageStringSizesPass2
+ * @copydoc cudf::io::parquet::detail::compute_page_string_sizes_pass2
  */
-void ComputePageStringSizesPass2(cudf::detail::hostdevice_span<PageInfo> pages,
-                                 cudf::detail::hostdevice_span<ColumnChunkDesc const> chunks,
-                                 rmm::device_uvector<uint8_t>& temp_string_buf,
-                                 rmm::cuda_stream_view stream)
+void compute_page_string_sizes_pass2(cudf::detail::hostdevice_span<PageInfo> pages,
+                                     cudf::detail::hostdevice_span<ColumnChunkDesc const> chunks,
+                                     rmm::device_uvector<uint8_t>& temp_string_buf,
+                                     rmm::cuda_stream_view stream)
 {
   // check for needed temp space for DELTA_BYTE_ARRAY
   auto const need_sizes =
