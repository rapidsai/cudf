/*
 * Copyright (c) 2018-2023, NVIDIA CORPORATION.
 *
 * Licensed under the Apache License, Version 2.0 (the "License");
 * you may not use this file except in compliance with the License.
 * You may obtain a copy of the License at
 *
 *     http://www.apache.org/licenses/LICENSE-2.0
 *
 * Unless required by applicable law or agreed to in writing, software
 * distributed under the License is distributed on an "AS IS" BASIS,
 * WITHOUT WARRANTIES OR CONDITIONS OF ANY KIND, either express or implied.
 * See the License for the specific language governing permissions and
 * limitations under the License.
 */

#include "page_decode.cuh"
#include "page_string_utils.cuh"

#include <cudf/detail/utilities/cuda.cuh>
#include <cudf/strings/detail/gather.cuh>

namespace cudf {
namespace io {
namespace parquet {
namespace gpu {

namespace {

constexpr int preprocess_block_size = 512;
constexpr int decode_block_size     = 128;
constexpr int rolling_buf_size      = decode_block_size * 2;
constexpr int preproc_buf_size      = LEVEL_DECODE_BUF_SIZE;

/**
 * @brief Compute the start and end page value bounds for this page
 *
 * This uses definition and repetition level info to determine the number of valid and null
 * values for the page, taking into account skip_rows/num_rows (if set).
 *
 * @param s The local page info
 * @param min_row Row index to start reading at
 * @param num_rows Maximum number of rows to read
 * @param is_bounds_pg True if this page is clipped
 * @param has_repetition True if the schema is nested
 * @param decoders Definition and repetition level decoders
 * @return pair containing start and end value indexes
 * @tparam level_t Type used to store decoded repetition and definition levels
 * @tparam rle_buf_size Size of the buffer used when decoding repetition and definition levels
 */
template <typename level_t, int rle_buf_size>
__device__ thrust::pair<int, int> page_bounds(page_state_s* const s,
                                              size_t min_row,
                                              size_t num_rows,
                                              bool is_bounds_pg,
                                              bool has_repetition,
                                              rle_stream<level_t, rle_buf_size>* decoders)
{
  using block_reduce = cub::BlockReduce<int, preprocess_block_size>;
  using block_scan   = cub::BlockScan<int, preprocess_block_size>;
  __shared__ union {
    typename block_reduce::TempStorage reduce_storage;
    typename block_scan::TempStorage scan_storage;
  } temp_storage;

  auto const t = threadIdx.x;

  // decode batches of level stream data using rle_stream objects and use the results to
  // calculate start and end value positions in the encoded string data.
  int const max_depth = s->col.max_nesting_depth;
  int const max_def   = s->nesting_info[max_depth - 1].max_def_level;

  // can skip all this if we know there are no nulls
  if (max_def == 0 && !is_bounds_pg) {
    s->page.num_valids = s->num_input_values;
    s->page.num_nulls  = 0;
    return {0, s->num_input_values};
  }

  int start_value = 0;
  int end_value   = s->page.num_input_values;
  auto const pp   = &s->page;
  auto const col  = &s->col;

  // initialize the stream decoders (requires values computed in setupLocalPageInfo)
  auto const def_decode = reinterpret_cast<level_t*>(pp->lvl_decode_buf[level_type::DEFINITION]);
  auto const rep_decode = reinterpret_cast<level_t*>(pp->lvl_decode_buf[level_type::REPETITION]);
  decoders[level_type::DEFINITION].init(s->col.level_bits[level_type::DEFINITION],
                                        s->abs_lvl_start[level_type::DEFINITION],
                                        s->abs_lvl_end[level_type::DEFINITION],
                                        preproc_buf_size,
                                        def_decode,
                                        s->page.num_input_values);
  // only need repetition if this is a bounds page. otherwise all we need is def level info
  // to count the nulls.
  if (has_repetition && is_bounds_pg) {
    decoders[level_type::REPETITION].init(s->col.level_bits[level_type::REPETITION],
                                          s->abs_lvl_start[level_type::REPETITION],
                                          s->abs_lvl_end[level_type::REPETITION],
                                          preproc_buf_size,
                                          rep_decode,
                                          s->page.num_input_values);
  }

  int processed = 0;

  // if this is a bounds page, we need to do extra work to find the start and/or end value index
  if (is_bounds_pg) {
    __shared__ int skipped_values;
    __shared__ int skipped_leaf_values;
    __shared__ int last_input_value;
    __shared__ int end_val_idx;

    // need these for skip_rows case
    auto const page_start_row = col->start_row + pp->chunk_row;
    auto const max_row        = min_row + num_rows;
    auto const begin_row      = page_start_row >= min_row ? 0 : min_row - page_start_row;
    auto const max_page_rows  = pp->num_rows - begin_row;
    auto const page_rows      = page_start_row + begin_row + max_page_rows <= max_row
                                  ? max_page_rows
                                  : max_row - (page_start_row + begin_row);
    auto end_row              = begin_row + page_rows;
    int row_fudge             = -1;

    // short circuit for no nulls
    if (max_def == 0 && !has_repetition) {
      if (t == 0) {
        pp->num_nulls  = 0;
        pp->num_valids = end_row - begin_row;
      }
      return {begin_row, end_row};
    }

    int row_count           = 0;
    int leaf_count          = 0;
    bool skipped_values_set = false;
    bool end_value_set      = false;

    while (processed < s->page.num_input_values) {
      thread_index_type start_val = processed;

      if (has_repetition) {
        decoders[level_type::REPETITION].decode_next(t);
        __syncthreads();

        // special case where page does not begin at a row boundary
        if (processed == 0 && rep_decode[0] != 0) {
          if (t == 0) {
            skipped_values      = 0;
            skipped_leaf_values = 0;
          }
          skipped_values_set = true;
          end_row++;  // need to finish off the previous row
          row_fudge = 0;
        }
      }

      // the # of rep/def levels will always be the same size
      processed += decoders[level_type::DEFINITION].decode_next(t);
      __syncthreads();

      // do something with the level data
      while (start_val < processed) {
<<<<<<< HEAD
        int idx_t = start_val + t;
        int idx   = rolling_index<preproc_buf_size>(idx_t);
=======
        auto const idx_t = start_val + t;
        auto const idx   = rolling_index<preproc_buf_size>(idx_t);
>>>>>>> 4014ea32

        // get absolute thread row index
        int is_new_row = idx_t < processed && (!has_repetition || rep_decode[idx] == 0);
        int thread_row_count, block_row_count;
        block_scan(temp_storage.scan_storage)
          .InclusiveSum(is_new_row, thread_row_count, block_row_count);
        __syncthreads();

        // get absolute thread leaf index
        int const is_new_leaf = idx_t < processed && (def_decode[idx] >= max_def);
        int thread_leaf_count, block_leaf_count;
        block_scan(temp_storage.scan_storage)
          .InclusiveSum(is_new_leaf, thread_leaf_count, block_leaf_count);
        __syncthreads();

        // if we have not set skipped values yet, see if we found the first in-bounds row
        if (!skipped_values_set && row_count + block_row_count > begin_row) {
          // if this thread is in row bounds
          int const row_index = thread_row_count + row_count - 1;
          int const in_row_bounds =
            idx_t < processed && (row_index >= begin_row) && (row_index < end_row);

          int local_count, global_count;
          block_scan(temp_storage.scan_storage)
            .InclusiveSum(in_row_bounds, local_count, global_count);
          __syncthreads();

          // we found it
          if (global_count > 0) {
            // this is the thread that represents the first row. need to test in_row_bounds for
            // the case where we only want one row and local_count == 1 for many threads.
            if (local_count == 1 && in_row_bounds) {
              skipped_values = idx_t;
              skipped_leaf_values =
                leaf_count + (is_new_leaf ? thread_leaf_count - 1 : thread_leaf_count);
            }
            skipped_values_set = true;
          }
        }

        // test if row_count will exceed end_row in this batch
        if (!end_value_set && row_count + block_row_count >= end_row) {
          // if this thread exceeds row bounds. row_fudge change depending on whether we've faked
          // the end row to account for starting a page in the middle of a row.
          int const row_index          = thread_row_count + row_count + row_fudge;
          int const exceeds_row_bounds = row_index >= end_row;

          int local_count, global_count;
          block_scan(temp_storage.scan_storage)
            .InclusiveSum(exceeds_row_bounds, local_count, global_count);
          __syncthreads();

          // we found it
          if (global_count > 0) {
            // this is the thread that represents the end row.
            if (local_count == 1) {
              last_input_value = idx_t;
              end_val_idx = leaf_count + (is_new_leaf ? thread_leaf_count - 1 : thread_leaf_count);
            }
            end_value_set = true;
            break;
          }
        }

        row_count += block_row_count;
        leaf_count += block_leaf_count;

        start_val += preprocess_block_size;
      }
      __syncthreads();
      if (end_value_set) { break; }
    }

    start_value = skipped_values_set ? skipped_leaf_values : 0;
    end_value   = end_value_set ? end_val_idx : leaf_count;

    if (t == 0) {
      int const v0                = skipped_values_set ? skipped_values : 0;
      int const vn                = end_value_set ? last_input_value : s->num_input_values;
      int const total_values      = vn - v0;
      int const total_leaf_values = end_value - start_value;
      int const num_nulls         = total_values - total_leaf_values;
      pp->num_nulls               = num_nulls;
      pp->num_valids              = total_leaf_values;
    }
  }
  // already filtered out unwanted pages, so need to count all non-null values in this page
  else {
    int num_nulls = 0;
    while (processed < s->page.num_input_values) {
      thread_index_type start_val = processed;
      processed += decoders[level_type::DEFINITION].decode_next(t);
      __syncthreads();

      while (start_val < processed) {
        auto const idx_t = start_val + t;
        if (idx_t < processed) {
<<<<<<< HEAD
          int idx = rolling_index<preproc_buf_size>(idx_t);
=======
          auto const idx = rolling_index<preproc_buf_size>(idx_t);
>>>>>>> 4014ea32
          if (def_decode[idx] < max_def) { num_nulls++; }
        }
        start_val += preprocess_block_size;
      }
      __syncthreads();
    }

    int const null_count = block_reduce(temp_storage.reduce_storage).Sum(num_nulls);

    if (t == 0) {
      pp->num_nulls  = null_count;
      pp->num_valids = pp->num_input_values - null_count;
    }
    __syncthreads();

    end_value -= pp->num_nulls;
  }

  return {start_value, end_value};
}

/**
 * @brief Compute string size information for dictionary encoded strings.
 *
 * @param data Pointer to the start of the page data stream
 * @param dict_base Pointer to the start of the dictionary
 * @param dict_bits The number of bits used to in the dictionary bit packing
 * @param dict_size Size of the dictionary in bytes
 * @param data_size Size of the page data in bytes
 * @param start_value Do not count values that occur before this index
 * @param end_value Do not count values that occur after this index
 */
__device__ size_t totalDictEntriesSize(uint8_t const* data,
                                       uint8_t const* dict_base,
                                       int dict_bits,
                                       int dict_size,
                                       int data_size,
                                       int start_value,
                                       int end_value)
{
  int const t              = threadIdx.x;
  uint8_t const* ptr       = data;
  uint8_t const* const end = data + data_size;
  int const bytecnt        = (dict_bits + 7) >> 3;
  size_t l_str_len         = 0;  // partial sums across threads
  int pos                  = 0;  // current value index in the data stream
  int t0                   = 0;  // thread 0 for this batch

  int dict_run = 0;
  int dict_val = 0;

  while (pos < end_value && ptr <= end) {
    if (dict_run <= 1) {
      dict_run = (ptr < end) ? get_vlq32(ptr, end) : 0;
      if (!(dict_run & 1)) {
        // Repeated value
        if (ptr + bytecnt <= end) {
          int32_t run_val = ptr[0];
          if (bytecnt > 1) {
            run_val |= ptr[1] << 8;
            if (bytecnt > 2) {
              run_val |= ptr[2] << 16;
              if (bytecnt > 3) { run_val |= ptr[3] << 24; }
            }
          }
          dict_val = run_val & ((1 << dict_bits) - 1);
        }
        ptr += bytecnt;
      }
    }

    int batch_len;
    if (dict_run & 1) {
      // Literal batch: must output a multiple of 8, except for the last batch
      int batch_len_div8;
      batch_len      = max(min(preprocess_block_size, (int)(dict_run >> 1) * 8), 1);
      batch_len_div8 = (batch_len + 7) >> 3;
      dict_run -= batch_len_div8 * 2;
      ptr += batch_len_div8 * dict_bits;
    } else {
      batch_len = dict_run >> 1;
      dict_run  = 0;
    }

    int const is_literal = dict_run & 1;

    // calculate my thread id for this batch.  way to round-robin the work.
    int mytid = t - t0;
    if (mytid < 0) mytid += preprocess_block_size;

    // compute dictionary index.
    if (is_literal) {
      int dict_idx = 0;
      if (mytid < batch_len) {
        dict_idx         = dict_val;
        int32_t ofs      = (mytid - ((batch_len + 7) & ~7)) * dict_bits;
        const uint8_t* p = ptr + (ofs >> 3);
        ofs &= 7;
        if (p < end) {
          uint32_t c = 8 - ofs;
          dict_idx   = (*p++) >> ofs;
          if (c < dict_bits && p < end) {
            dict_idx |= (*p++) << c;
            c += 8;
            if (c < dict_bits && p < end) {
              dict_idx |= (*p++) << c;
              c += 8;
              if (c < dict_bits && p < end) { dict_idx |= (*p++) << c; }
            }
          }
          dict_idx &= (1 << dict_bits) - 1;
        }

        if (pos + mytid < end_value) {
          uint32_t const dict_pos = (dict_bits > 0) ? dict_idx * sizeof(string_index_pair) : 0;
          if (pos + mytid >= start_value && dict_pos < (uint32_t)dict_size) {
            const auto* src = reinterpret_cast<const string_index_pair*>(dict_base + dict_pos);
            l_str_len += src->second;
          }
        }
      }

      t0 += batch_len;
    } else {
      int const start_off =
        (pos < start_value && pos + batch_len > start_value) ? start_value - pos : 0;
      batch_len = min(batch_len, end_value - pos);
      if (mytid == 0) {
        uint32_t const dict_pos = (dict_bits > 0) ? dict_val * sizeof(string_index_pair) : 0;
        if (pos + batch_len > start_value && dict_pos < (uint32_t)dict_size) {
          const auto* src = reinterpret_cast<const string_index_pair*>(dict_base + dict_pos);
          l_str_len += (batch_len - start_off) * src->second;
        }
      }

      t0 += 1;
    }

    t0 = t0 % preprocess_block_size;
    pos += batch_len;
  }
  __syncthreads();

  using block_reduce = cub::BlockReduce<size_t, preprocess_block_size>;
  __shared__ typename block_reduce::TempStorage reduce_storage;
  size_t sum_l = block_reduce(reduce_storage).Sum(l_str_len);

  return sum_l;
}

/**
 * @brief Compute string size information for plain encoded strings.
 *
 * @param data Pointer to the start of the page data stream
 * @param data_size Length of data
 * @param start_value Do not count values that occur before this index
 * @param end_value Do not count values that occur after this index
 */
__device__ size_t totalPlainEntriesSize(uint8_t const* data,
                                        int data_size,
                                        int start_value,
                                        int end_value)
{
  int const t      = threadIdx.x;
  int pos          = 0;
  size_t total_len = 0;

  // This step is purely serial
  if (!t) {
    const uint8_t* cur = data;
    int k              = 0;

    while (pos < end_value && k < data_size) {
      int len;
      if (k + 4 <= data_size) {
        len = (cur[k]) | (cur[k + 1] << 8) | (cur[k + 2] << 16) | (cur[k + 3] << 24);
        k += 4;
        if (k + len > data_size) { len = 0; }
      } else {
        len = 0;
      }

      k += len;
      if (pos >= start_value) { total_len += len; }
      pos++;
    }
  }

  return total_len;
}

/**
 * @brief Kernel for computing string page output size information.
 *
 * String columns need accurate data size information to preallocate memory in the column buffer to
 * store the char data. This calls a kernel to calculate information needed by the string decoding
 * kernel. On exit, the `str_bytes`, `num_nulls`, and `num_valids` fields of the PageInfo struct
 * are updated. This call ignores non-string columns.
 *
 * @param pages All pages to be decoded
 * @param chunks All chunks to be decoded
 * @param min_rows crop all rows below min_row
 * @param num_rows Maximum number of rows to read
 * @tparam level_t Type used to store decoded repetition and definition levels
 */
template <typename level_t>
__global__ void __launch_bounds__(preprocess_block_size) gpuComputePageStringSizes(
  PageInfo* pages, device_span<ColumnChunkDesc const> chunks, size_t min_row, size_t num_rows)
{
  __shared__ __align__(16) page_state_s state_g;

  page_state_s* const s = &state_g;
  int const page_idx    = blockIdx.x;
  int const t           = threadIdx.x;
  PageInfo* const pp    = &pages[page_idx];

  // reset str_bytes to 0 in case it's already been calculated
  if (t == 0) { pp->str_bytes = 0; }

  // whether or not we have repetition levels (lists)
  bool const has_repetition = chunks[pp->chunk_idx].max_level[level_type::REPETITION] > 0;

  // the required number of runs in shared memory we will need to provide the
  // rle_stream object
  constexpr int rle_run_buffer_size = rle_stream_required_run_buffer_size<preprocess_block_size>();

  // the level stream decoders
  __shared__ rle_run<level_t> def_runs[rle_run_buffer_size];
  __shared__ rle_run<level_t> rep_runs[rle_run_buffer_size];
  rle_stream<level_t, preprocess_block_size> decoders[level_type::NUM_LEVEL_TYPES] = {{def_runs},
                                                                                      {rep_runs}};

  // setup page info
  if (!setupLocalPageInfo(
        s, pp, chunks, min_row, num_rows, mask_filter{KERNEL_MASK_STRING}, false)) {
    return;
  }

  if (!t) {
    s->page.num_nulls  = 0;
    s->page.num_valids = 0;
    s->page.str_bytes  = 0;
  }
  __syncthreads();

  bool const is_bounds_pg = is_bounds_page(s, min_row, num_rows, has_repetition);

  // if we're skipping this page anyway, no need to count it
  if (!is_bounds_pg && !is_page_contained(s, min_row, num_rows)) { return; }

  // find start/end value indices
  auto const [start_value, end_value] =
    page_bounds(s, min_row, num_rows, is_bounds_pg, has_repetition, decoders);

  // need to save num_nulls and num_valids calculated in page_bounds in this page
  if (t == 0) {
    pp->num_nulls  = s->page.num_nulls;
    pp->num_valids = s->page.num_valids;
  }

  // now process string info in the range [start_value, end_value)
  // set up for decoding strings...can be either plain or dictionary
  auto const& col          = s->col;
  uint8_t const* data      = s->data_start;
  uint8_t const* const end = s->data_end;
  uint8_t const* dict_base = nullptr;
  int dict_size            = 0;
  size_t str_bytes         = 0;

  switch (pp->encoding) {
    case Encoding::PLAIN_DICTIONARY:
    case Encoding::RLE_DICTIONARY:
      // RLE-packed dictionary indices, first byte indicates index length in bits
      if (col.str_dict_index) {
        // String dictionary: use index
        dict_base = reinterpret_cast<const uint8_t*>(col.str_dict_index);
        dict_size = col.page_info[0].num_input_values * sizeof(string_index_pair);
      } else {
        dict_base = col.page_info[0].page_data;  // dictionary is always stored in the first page
        dict_size = col.page_info[0].uncompressed_page_size;
      }

      // FIXME: need to return an error condition...this won't actually do anything
      if (s->dict_bits > 32 || !dict_base) { CUDF_UNREACHABLE("invalid dictionary bit size"); }

      str_bytes = totalDictEntriesSize(
        data, dict_base, s->dict_bits, dict_size, (end - data), start_value, end_value);
      break;
    case Encoding::PLAIN:
      dict_size = static_cast<int32_t>(end - data);
      str_bytes = is_bounds_pg ? totalPlainEntriesSize(data, dict_size, start_value, end_value)
                               : dict_size - sizeof(int) * (pp->num_input_values - pp->num_nulls);
      break;
  }

  if (t == 0) {
    // TODO check for overflow
    pp->str_bytes = str_bytes;
  }
}

/**
 * @brief Kernel for computing the string column data stored in the pages
 *
 * This function will write the page data and the page data's validity to the
 * output specified in the page's column chunk.
 *
 * This version uses a single warp to do the string copies.
 *
 * @param pages List of pages
 * @param chunks List of column chunks
 * @param min_row Row index to start reading at
 * @param num_rows Maximum number of rows to read
 * @tparam level_t Type used to store decoded repetition and definition levels
 */
template <typename level_t>
__global__ void __launch_bounds__(decode_block_size) gpuDecodeStringPageData(
  PageInfo* pages, device_span<ColumnChunkDesc const> chunks, size_t min_row, size_t num_rows)
{
  __shared__ __align__(16) page_state_s state_g;
  __shared__ __align__(4) size_type last_offset;
  __shared__ __align__(16)
    page_state_buffers_s<rolling_buf_size, rolling_buf_size, rolling_buf_size>
      state_buffers;

  page_state_s* const s = &state_g;
  auto* const sb        = &state_buffers;
  int const page_idx    = blockIdx.x;
  int const t           = threadIdx.x;
  [[maybe_unused]] null_count_back_copier _{s, t};

  if (!setupLocalPageInfo(
        s, &pages[page_idx], chunks, min_row, num_rows, mask_filter{KERNEL_MASK_STRING}, true)) {
    return;
  }

  bool const has_repetition = s->col.max_level[level_type::REPETITION] > 0;

  // offsets are local to the page
  if (t == 0) { last_offset = 0; }
  __syncthreads();

  int const out_thread0                          = s->dict_base && s->dict_bits == 0 ? 32 : 64;
  int const leaf_level_index                     = s->col.max_nesting_depth - 1;
  PageNestingDecodeInfo* const nesting_info_base = s->nesting_info;

  __shared__ level_t rep[rolling_buf_size];  // circular buffer of repetition level values
  __shared__ level_t def[rolling_buf_size];  // circular buffer of definition level values

  // skipped_leaf_values will always be 0 for flat hierarchies.
  uint32_t skipped_leaf_values = s->page.skipped_leaf_values;
  while (!s->error && (s->input_value_count < s->num_input_values || s->src_pos < s->nz_count)) {
    int target_pos;
    int src_pos = s->src_pos;

    if (t < out_thread0) {
      target_pos = min(src_pos + 2 * (decode_block_size - out_thread0),
                       s->nz_count + (decode_block_size - out_thread0));
    } else {
      target_pos = min(s->nz_count, src_pos + decode_block_size - out_thread0);
      if (out_thread0 > 32) { target_pos = min(target_pos, s->dict_pos); }
    }
    __syncthreads();
    if (t < 32) {
      // decode repetition and definition levels.
      // - update validity vectors
      // - updates offsets (for nested columns)
      // - produces non-NULL value indices in s->nz_idx for subsequent decoding
      gpuDecodeLevels<rolling_buf_size, level_t>(s, sb, target_pos, rep, def, t);
    } else if (t < out_thread0) {
      // skipped_leaf_values will always be 0 for flat hierarchies.
      uint32_t src_target_pos = target_pos + skipped_leaf_values;

      // WARP1: Decode dictionary indices, booleans or string positions
      if (s->dict_base) {
        src_target_pos = gpuDecodeDictionaryIndices<false>(s, sb, src_target_pos, t & 0x1f).first;
      } else {
        gpuInitStringDescriptors<false>(s, sb, src_target_pos, t & 0x1f);
      }
      if (t == 32) { *(volatile int32_t*)&s->dict_pos = src_target_pos; }
    } else {
      int const me = t - out_thread0;

      // WARP1..WARP3: Decode values
      src_pos += t - out_thread0;

      // the position in the output column/buffer
      int dst_pos = sb->nz_idx[rolling_index<rolling_buf_size>(src_pos)];

      // for the flat hierarchy case we will be reading from the beginning of the value stream,
      // regardless of the value of first_row. so adjust our destination offset accordingly.
      // example:
      // - user has passed skip_rows = 2, so our first_row to output is 2
      // - the row values we get from nz_idx will be
      //   0, 1, 2, 3, 4 ....
      // - by shifting these values by first_row, the sequence becomes
      //   -1, -2, 0, 1, 2 ...
      // - so we will end up ignoring the first two input rows, and input rows 2..n will
      //   get written to the output starting at position 0.
      //
      if (!has_repetition) { dst_pos -= s->first_row; }

      // need to do this before we branch on src_pos/dst_pos so we don't deadlock
      // choose a character parallel string copy when the average string is longer than a warp
      using cudf::detail::warp_size;
      auto const use_char_ll =
        s->page.num_valids > 0 && (s->page.str_bytes / s->page.num_valids) >= warp_size;

      if (me < warp_size) {
        for (int i = 0; i < decode_block_size - out_thread0; i += warp_size) {
          dst_pos = sb->nz_idx[rolling_index<rolling_buf_size>(src_pos + i)];
          if (!has_repetition) { dst_pos -= s->first_row; }

          auto [ptr, len] = src_pos + i < target_pos && dst_pos >= 0
                              ? gpuGetStringData(s, sb, src_pos + skipped_leaf_values + i)
                              : cuda::std::pair<char const*, size_t>{nullptr, 0};

          __shared__ cub::WarpScan<size_type>::TempStorage temp_storage;
          size_type offset;
          cub::WarpScan<size_type>(temp_storage).ExclusiveSum(len, offset);
          offset += last_offset;

          if (use_char_ll) {
            __shared__ __align__(8) uint8_t const* pointers[warp_size];
            __shared__ __align__(4) size_type offsets[warp_size];
            __shared__ __align__(4) int dsts[warp_size];
            __shared__ __align__(4) int lengths[warp_size];

            offsets[me]  = offset;
            pointers[me] = reinterpret_cast<uint8_t const*>(ptr);
            dsts[me]     = dst_pos;
            lengths[me]  = len;
            __syncwarp();

            for (int ss = 0; ss < warp_size && ss + i + s->src_pos < target_pos; ss++) {
              if (dsts[ss] >= 0) {
                auto offptr =
                  reinterpret_cast<int32_t*>(nesting_info_base[leaf_level_index].data_out) +
                  dsts[ss];
                *offptr      = lengths[ss];
                auto str_ptr = nesting_info_base[leaf_level_index].string_out + offsets[ss];
                ll_strcpy(str_ptr, pointers[ss], lengths[ss], me);
              }
            }

          } else {
            if (src_pos + i < target_pos && dst_pos >= 0) {
              auto offptr =
                reinterpret_cast<int32_t*>(nesting_info_base[leaf_level_index].data_out) + dst_pos;
              *offptr      = len;
              auto str_ptr = nesting_info_base[leaf_level_index].string_out + offset;
              memcpy(str_ptr, ptr, len);
            }
            __syncwarp();
          }

          // last thread in warp updates last_offset
          if (me == warp_size - 1) { last_offset = offset + len; }
          __syncwarp();
        }
      }

      if (t == out_thread0) { *(volatile int32_t*)&s->src_pos = target_pos; }
    }
    __syncthreads();
  }

  // now turn array of lengths into offsets
  int value_count = nesting_info_base[leaf_level_index].value_count;

  // if no repetition we haven't calculated start/end bounds and instead just skipped
  // values until we reach first_row. account for that here.
  if (!has_repetition) { value_count -= s->first_row; }

  auto const offptr = reinterpret_cast<size_type*>(nesting_info_base[leaf_level_index].data_out);
  block_excl_sum<decode_block_size>(offptr, value_count, s->page.str_offset);
}

}  // anonymous namespace

/**
 * @copydoc cudf::io::parquet::gpu::ComputePageStringSizes
 */
void ComputePageStringSizes(cudf::detail::hostdevice_vector<PageInfo>& pages,
                            cudf::detail::hostdevice_vector<ColumnChunkDesc> const& chunks,
                            size_t min_row,
                            size_t num_rows,
                            int level_type_size,
                            rmm::cuda_stream_view stream)
{
  dim3 dim_block(preprocess_block_size, 1);
  dim3 dim_grid(pages.size(), 1);  // 1 threadblock per page
  if (level_type_size == 1) {
    gpuComputePageStringSizes<uint8_t>
      <<<dim_grid, dim_block, 0, stream.value()>>>(pages.device_ptr(), chunks, min_row, num_rows);
  } else {
    gpuComputePageStringSizes<uint16_t>
      <<<dim_grid, dim_block, 0, stream.value()>>>(pages.device_ptr(), chunks, min_row, num_rows);
  }
}

/**
 * @copydoc cudf::io::parquet::gpu::DecodeStringPageData
 */
void __host__ DecodeStringPageData(cudf::detail::hostdevice_vector<PageInfo>& pages,
                                   cudf::detail::hostdevice_vector<ColumnChunkDesc> const& chunks,
                                   size_t num_rows,
                                   size_t min_row,
                                   int level_type_size,
                                   rmm::cuda_stream_view stream)
{
  CUDF_EXPECTS(pages.size() > 0, "There is no page to decode");

  dim3 dim_block(decode_block_size, 1);
  dim3 dim_grid(pages.size(), 1);  // 1 threadblock per page

  if (level_type_size == 1) {
    gpuDecodeStringPageData<uint8_t>
      <<<dim_grid, dim_block, 0, stream.value()>>>(pages.device_ptr(), chunks, min_row, num_rows);
  } else {
    gpuDecodeStringPageData<uint16_t>
      <<<dim_grid, dim_block, 0, stream.value()>>>(pages.device_ptr(), chunks, min_row, num_rows);
  }
}

}  // namespace gpu
}  // namespace parquet
}  // namespace io
}  // namespace cudf<|MERGE_RESOLUTION|>--- conflicted
+++ resolved
@@ -161,13 +161,8 @@
 
       // do something with the level data
       while (start_val < processed) {
-<<<<<<< HEAD
-        int idx_t = start_val + t;
-        int idx   = rolling_index<preproc_buf_size>(idx_t);
-=======
         auto const idx_t = start_val + t;
         auto const idx   = rolling_index<preproc_buf_size>(idx_t);
->>>>>>> 4014ea32
 
         // get absolute thread row index
         int is_new_row = idx_t < processed && (!has_repetition || rep_decode[idx] == 0);
@@ -265,11 +260,7 @@
       while (start_val < processed) {
         auto const idx_t = start_val + t;
         if (idx_t < processed) {
-<<<<<<< HEAD
-          int idx = rolling_index<preproc_buf_size>(idx_t);
-=======
           auto const idx = rolling_index<preproc_buf_size>(idx_t);
->>>>>>> 4014ea32
           if (def_decode[idx] < max_def) { num_nulls++; }
         }
         start_val += preprocess_block_size;
