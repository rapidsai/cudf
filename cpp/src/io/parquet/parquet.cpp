--- conflicted
+++ resolved
@@ -133,57 +133,6 @@
   return true;
 }
 
-<<<<<<< HEAD
-#define PARQUET_END_STRUCT_DEBUG(str)                                               \
-  default: printf(str "unknown fld %d of type %d\n", fld, t); skip_struct_field(t); \
-    }                                                                               \
-    }                                                                               \
-    return true;                                                                    \
-    }
-
-#define PARQUET_FLD_EMPTY_STRUCT(id, m) \
-  case id:                              \
-    c            = getb();              \
-    s->__isset.m = true;                \
-    if (!c) break;                      \
-    return false;
-
-PARQUET_BEGIN_STRUCT(FileMetaData)
-PARQUET_FLD_INT32(1, version)
-PARQUET_FLD_STRUCT_LIST(2, schema)
-PARQUET_FLD_INT64(3, num_rows)
-PARQUET_FLD_STRUCT_LIST(4, row_groups)
-PARQUET_FLD_STRUCT_LIST(5, key_value_metadata)
-PARQUET_FLD_STRING(6, created_by)
-PARQUET_END_STRUCT()
-
-PARQUET_BEGIN_STRUCT(SchemaElement)
-PARQUET_FLD_ENUM(1, type, Type)
-PARQUET_FLD_INT32(2, type_length)
-PARQUET_FLD_ENUM(3, repetition_type, FieldRepetitionType)
-PARQUET_FLD_STRING(4, name)
-PARQUET_FLD_INT32(5, num_children)
-PARQUET_FLD_ENUM(6, converted_type, ConvertedType)
-PARQUET_FLD_INT32(7, decimal_scale)
-PARQUET_FLD_INT32(8, decimal_precision)
-PARQUET_FLD_STRUCT(10, logical_type)
-PARQUET_END_STRUCT_DEBUG("sch")
-
-PARQUET_BEGIN_STRUCT(LogicalType)
-PARQUET_FLD_EMPTY_STRUCT(1, STRING)
-PARQUET_FLD_EMPTY_STRUCT(2, MAP)
-PARQUET_FLD_EMPTY_STRUCT(3, LIST)
-PARQUET_FLD_EMPTY_STRUCT(4, ENUM)
-PARQUET_FLD_EMPTY_STRUCT(5, DECIMAL)  // TODO read the struct
-PARQUET_FLD_EMPTY_STRUCT(6, DATE)
-PARQUET_FLD_EMPTY_STRUCT(7, TIME)       // TODO read the struct
-PARQUET_FLD_EMPTY_STRUCT(8, TIMESTAMP)  // TODO read the struct
-PARQUET_FLD_EMPTY_STRUCT(10, INTEGER)   // TODO read the struct
-PARQUET_FLD_EMPTY_STRUCT(11, UNKNOWN)
-PARQUET_FLD_EMPTY_STRUCT(12, JSON)
-PARQUET_FLD_EMPTY_STRUCT(13, BSON)
-PARQUET_END_STRUCT_DEBUG("L")
-=======
 bool CompactProtocolReader::read(FileMetaData *f)
 {
   auto op = std::make_tuple(ParquetFieldInt32(1, f->version),
@@ -204,10 +153,28 @@
                             ParquetFieldInt32(5, s->num_children),
                             ParquetFieldEnum<ConvertedType>(6, s->converted_type),
                             ParquetFieldInt32(7, s->decimal_scale),
-                            ParquetFieldInt32(8, s->decimal_precision));
-  return function_builder(this, op);
-}
->>>>>>> ea0b5d28
+                            ParquetFieldInt32(8, s->decimal_precision),
+                            ParquetFieldStruct(10, s->logical_type));
+  return function_builder(this, op);
+}
+
+bool CompactProtocolReader::read(LogicalType *l)
+{
+  auto op =
+    std::make_tuple(ParquetFieldEmptyStruct(1, l->__isset.STRING),
+                    ParquetFieldEmptyStruct(2, l->__isset.MAP),
+                    ParquetFieldEmptyStruct(3, l->__isset.LIST),
+                    ParquetFieldEmptyStruct(4, l->__isset.ENUM),
+                    ParquetFieldEmptyStruct(5, l->__isset.DECIMAL),  // TODO read the struct
+                    ParquetFieldEmptyStruct(6, l->__isset.DATE),
+                    ParquetFieldEmptyStruct(7, l->__isset.TIME),       // TODO read the struct
+                    ParquetFieldEmptyStruct(8, l->__isset.TIMESTAMP),  // TODO read the struct
+                    ParquetFieldEmptyStruct(10, l->__isset.INTEGER),   // TODO read the struct
+                    ParquetFieldEmptyStruct(11, l->__isset.UNKNOWN),
+                    ParquetFieldEmptyStruct(12, l->__isset.JSON),
+                    ParquetFieldEmptyStruct(13, l->__isset.BSON));
+  return function_builder(this, op);
+}
 
 bool CompactProtocolReader::read(RowGroup *r)
 {
