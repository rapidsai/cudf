--- conflicted
+++ resolved
@@ -101,14 +101,9 @@
                    type_id timestamp_type_id,
                    bool strict_decimal_types)
 {
-<<<<<<< HEAD
-  parquet::Type physical         = schema.type;
-  parquet::ConvertedType logical = schema.converted_type;
-=======
   parquet::Type physical                = schema.type;
   parquet::ConvertedType converted_type = schema.converted_type;
   int32_t decimal_scale                 = schema.decimal_scale;
->>>>>>> f3c93225
 
   // Logical type used for actual data interpretation; the legacy converted type
   // is superceded by 'logical' type whenever available.
