/*
 * Copyright (c) 2019-2022, NVIDIA CORPORATION.
 *
 * Licensed under the Apache License, Version 2.0 (the "License");
 * you may not use this file except in compliance with the License.
 * You may obtain a copy of the License at
 *
 *     http://www.apache.org/licenses/LICENSE-2.0
 *
 * Unless required by applicable law or agreed to in writing, software
 * distributed under the License is distributed on an "AS IS" BASIS,
 * WITHOUT WARRANTIES OR CONDITIONS OF ANY KIND, either express or implied.
 * See the License for the specific language governing permissions and
 * limitations under the License.
 */

/**
 * @file reader_impl.cu
 * @brief cuDF-IO Parquet reader class implementation
 */

#include "reader_impl.hpp"

#include "compact_protocol_reader.hpp"

#include <io/comp/gpuinflate.hpp>
#include <io/comp/nvcomp_adapter.hpp>
#include <io/utilities/config_utils.hpp>
#include <io/utilities/time_utils.cuh>

#include <cudf/detail/utilities/integer_utils.hpp>
#include <cudf/detail/utilities/vector_factories.hpp>
#include <cudf/table/table.hpp>
#include <cudf/utilities/error.hpp>
#include <cudf/utilities/traits.hpp>

#include <rmm/cuda_stream_view.hpp>
#include <rmm/device_buffer.hpp>
#include <rmm/device_uvector.hpp>
#include <rmm/exec_policy.hpp>

#include <thrust/for_each.h>
#include <thrust/iterator/zip_iterator.h>
#include <thrust/logical.h>
#include <thrust/transform.h>
#include <thrust/tuple.h>

#include <algorithm>
#include <array>
#include <numeric>
#include <regex>

namespace cudf {
namespace io {
namespace detail {
namespace parquet {
// Import functionality that's independent of legacy code
using namespace cudf::io::parquet;
using namespace cudf::io;

// bit space we are reserving in column_buffer::user_data
constexpr uint32_t PARQUET_COLUMN_BUFFER_SCHEMA_MASK          = (0xffffff);
constexpr uint32_t PARQUET_COLUMN_BUFFER_FLAG_LIST_TERMINATED = (1 << 24);

namespace {

parquet::ConvertedType logical_type_to_converted_type(parquet::LogicalType const& logical)
{
  if (logical.isset.STRING) {
    return parquet::UTF8;
  } else if (logical.isset.MAP) {
    return parquet::MAP;
  } else if (logical.isset.LIST) {
    return parquet::LIST;
  } else if (logical.isset.ENUM) {
    return parquet::ENUM;
  } else if (logical.isset.DECIMAL) {
    return parquet::DECIMAL;  // TODO set decimal values
  } else if (logical.isset.DATE) {
    return parquet::DATE;
  } else if (logical.isset.TIME) {
    if (logical.TIME.unit.isset.MILLIS)
      return parquet::TIME_MILLIS;
    else if (logical.TIME.unit.isset.MICROS)
      return parquet::TIME_MICROS;
  } else if (logical.isset.TIMESTAMP) {
    if (logical.TIMESTAMP.unit.isset.MILLIS)
      return parquet::TIMESTAMP_MILLIS;
    else if (logical.TIMESTAMP.unit.isset.MICROS)
      return parquet::TIMESTAMP_MICROS;
  } else if (logical.isset.INTEGER) {
    switch (logical.INTEGER.bitWidth) {
      case 8: return logical.INTEGER.isSigned ? INT_8 : UINT_8;
      case 16: return logical.INTEGER.isSigned ? INT_16 : UINT_16;
      case 32: return logical.INTEGER.isSigned ? INT_32 : UINT_32;
      case 64: return logical.INTEGER.isSigned ? INT_64 : UINT_64;
      default: break;
    }
  } else if (logical.isset.UNKNOWN) {
    return parquet::NA;
  } else if (logical.isset.JSON) {
    return parquet::JSON;
  } else if (logical.isset.BSON) {
    return parquet::BSON;
  }
  return parquet::UNKNOWN;
}

/**
 * @brief Function that translates Parquet datatype to cuDF type enum
 */
type_id to_type_id(SchemaElement const& schema,
                   bool strings_to_categorical,
                   type_id timestamp_type_id)
{
  parquet::Type const physical            = schema.type;
  parquet::LogicalType const logical_type = schema.logical_type;
  parquet::ConvertedType converted_type   = schema.converted_type;
  int32_t decimal_scale                   = schema.decimal_scale;

  // Logical type used for actual data interpretation; the legacy converted type
  // is superceded by 'logical' type whenever available.
  auto const inferred_converted_type = logical_type_to_converted_type(logical_type);
  if (inferred_converted_type != parquet::UNKNOWN) converted_type = inferred_converted_type;
  if (inferred_converted_type == parquet::DECIMAL && decimal_scale == 0)
    decimal_scale = schema.logical_type.DECIMAL.scale;

  switch (converted_type) {
    case parquet::UINT_8: return type_id::UINT8;
    case parquet::INT_8: return type_id::INT8;
    case parquet::UINT_16: return type_id::UINT16;
    case parquet::INT_16: return type_id::INT16;
    case parquet::UINT_32: return type_id::UINT32;
    case parquet::UINT_64: return type_id::UINT64;
    case parquet::DATE: return type_id::TIMESTAMP_DAYS;
    case parquet::TIME_MILLIS:
      return (timestamp_type_id != type_id::EMPTY) ? timestamp_type_id
                                                   : type_id::DURATION_MILLISECONDS;
    case parquet::TIME_MICROS:
      return (timestamp_type_id != type_id::EMPTY) ? timestamp_type_id
                                                   : type_id::DURATION_MICROSECONDS;
    case parquet::TIMESTAMP_MILLIS:
      return (timestamp_type_id != type_id::EMPTY) ? timestamp_type_id
                                                   : type_id::TIMESTAMP_MILLISECONDS;
    case parquet::TIMESTAMP_MICROS:
      return (timestamp_type_id != type_id::EMPTY) ? timestamp_type_id
                                                   : type_id::TIMESTAMP_MICROSECONDS;
    case parquet::DECIMAL:
      if (physical == parquet::INT32) { return type_id::DECIMAL32; }
      if (physical == parquet::INT64) { return type_id::DECIMAL64; }
      if (physical == parquet::FIXED_LEN_BYTE_ARRAY) {
        if (schema.type_length <= static_cast<int32_t>(sizeof(int32_t))) {
          return type_id::DECIMAL32;
        }
        if (schema.type_length <= static_cast<int32_t>(sizeof(int64_t))) {
          return type_id::DECIMAL64;
        }
        if (schema.type_length <= static_cast<int32_t>(sizeof(__int128_t))) {
          return type_id::DECIMAL128;
        }
      }
      CUDF_FAIL("Invalid representation of decimal type");
      break;

    // maps are just List<Struct<>>.
    case parquet::MAP:
    case parquet::LIST: return type_id::LIST;
    case parquet::NA: return type_id::STRING;
    // return type_id::EMPTY; //TODO(kn): enable after Null/Empty column support
    default: break;
  }

  if (inferred_converted_type == parquet::UNKNOWN and physical == parquet::INT64 and
      logical_type.TIMESTAMP.unit.isset.NANOS) {
    return (timestamp_type_id != type_id::EMPTY) ? timestamp_type_id
                                                 : type_id::TIMESTAMP_NANOSECONDS;
  }

  // is it simply a struct?
  if (schema.is_struct()) { return type_id::STRUCT; }

  // Physical storage type supported by Parquet; controls the on-disk storage
  // format in combination with the encoding type.
  switch (physical) {
    case parquet::BOOLEAN: return type_id::BOOL8;
    case parquet::INT32: return type_id::INT32;
    case parquet::INT64: return type_id::INT64;
    case parquet::FLOAT: return type_id::FLOAT32;
    case parquet::DOUBLE: return type_id::FLOAT64;
    case parquet::BYTE_ARRAY:
    case parquet::FIXED_LEN_BYTE_ARRAY:
      // Can be mapped to INT32 (32-bit hash) or STRING
      return strings_to_categorical ? type_id::INT32 : type_id::STRING;
    case parquet::INT96:
      return (timestamp_type_id != type_id::EMPTY) ? timestamp_type_id
                                                   : type_id::TIMESTAMP_NANOSECONDS;
    default: break;
  }

  return type_id::EMPTY;
}

/**
 * @brief Converts cuDF type enum to column logical type
 */
data_type to_data_type(type_id t_id, SchemaElement const& schema)
{
  return t_id == type_id::DECIMAL32 || t_id == type_id::DECIMAL64 || t_id == type_id::DECIMAL128
           ? data_type{t_id, numeric::scale_type{-schema.decimal_scale}}
           : data_type{t_id};
}

/**
 * @brief Function that returns the required the number of bits to store a value
 */
template <typename T = uint8_t>
T required_bits(uint32_t max_level)
{
  return static_cast<T>(CompactProtocolReader::NumRequiredBits(max_level));
}

/**
 * @brief Converts cuDF units to Parquet units.
 *
 * @return A tuple of Parquet type width, Parquet clock rate and Parquet decimal type.
 */
std::tuple<int32_t, int32_t, int8_t> conversion_info(type_id column_type_id,
                                                     type_id timestamp_type_id,
                                                     parquet::Type physical,
                                                     int8_t converted,
                                                     int32_t length)
{
  int32_t type_width = (physical == parquet::FIXED_LEN_BYTE_ARRAY) ? length : 0;
  int32_t clock_rate = 0;
  if (column_type_id == type_id::INT8 or column_type_id == type_id::UINT8) {
    type_width = 1;  // I32 -> I8
  } else if (column_type_id == type_id::INT16 or column_type_id == type_id::UINT16) {
    type_width = 2;  // I32 -> I16
  } else if (column_type_id == type_id::INT32) {
    type_width = 4;  // str -> hash32
  } else if (is_chrono(data_type{column_type_id})) {
    clock_rate = to_clockrate(timestamp_type_id);
  }

  int8_t converted_type = converted;
  if (converted_type == parquet::DECIMAL && column_type_id != type_id::FLOAT64 &&
      not cudf::is_fixed_point(column_type_id)) {
    converted_type = parquet::UNKNOWN;  // Not converting to float64 or decimal
  }
  return std::make_tuple(type_width, clock_rate, converted_type);
}

inline void decompress_check(device_span<decompress_status const> stats,
                             rmm::cuda_stream_view stream)
{
  CUDF_EXPECTS(thrust::all_of(rmm::exec_policy(stream),
                              stats.begin(),
                              stats.end(),
                              [] __device__(auto const& stat) { return stat.status == 0; }),
               "Error during decompression");
}
}  // namespace

std::string name_from_path(const std::vector<std::string>& path_in_schema)
{
  // For the case of lists, we will see a schema that looks like:
  // a.list.element.list.element
  // where each (list.item) pair represents a level of nesting.  According to the parquet spec,
  // https://github.com/apache/parquet-format/blob/master/LogicalTypes.md
  // the initial field must be named "list" and the inner element must be named "element".
  // If we are dealing with a list, we want to return the topmost name of the group ("a").
  //
  // For other nested schemas, like structs we just want to return the bottom-most name. For
  // example a struct with the schema
  // b.employee.id,  the column representing "id" should simply be named "id".
  //
  // In short, this means : return the highest level of the schema that does not have list
  // definitions underneath it.
  //
  std::string s = (path_in_schema.size() > 0) ? path_in_schema[0] : "";
  for (size_t i = 1; i < path_in_schema.size(); i++) {
    // The Parquet spec requires that the outer schema field is named "list". However it also
    // provides a list of backwards compatibility cases that are applicable as well.  Currently
    // we are only handling the formal spec.  This will get cleaned up and improved when we add
    // support for structs. The correct thing to do will probably be to examine the type of
    // the SchemaElement itself to concretely identify the start of a nested type of any kind rather
    // than trying to derive it from the path string.
    if (path_in_schema[i] == "list") {
      // Again, strictly speaking, the Parquet spec says the inner field should be named
      // "element", but there are some backwards compatibility issues that we have seen in the
      // wild. For example, Pandas calls the field "item".  We will allow any name for now.
      i++;
      continue;
    }
    // otherwise, we've got a real nested column. update the name
    s = path_in_schema[i];
  }
  return s;
}

/**
 * @brief Class for parsing dataset metadata
 */
struct metadata : public FileMetaData {
  explicit metadata(datasource* source)
  {
    constexpr auto header_len = sizeof(file_header_s);
    constexpr auto ender_len  = sizeof(file_ender_s);

    const auto len           = source->size();
    const auto header_buffer = source->host_read(0, header_len);
    const auto header        = reinterpret_cast<const file_header_s*>(header_buffer->data());
    const auto ender_buffer  = source->host_read(len - ender_len, ender_len);
    const auto ender         = reinterpret_cast<const file_ender_s*>(ender_buffer->data());
    CUDF_EXPECTS(len > header_len + ender_len, "Incorrect data source");
    CUDF_EXPECTS(header->magic == parquet_magic && ender->magic == parquet_magic,
                 "Corrupted header or footer");
    CUDF_EXPECTS(ender->footer_len != 0 && ender->footer_len <= (len - header_len - ender_len),
                 "Incorrect footer length");

    const auto buffer = source->host_read(len - ender->footer_len - ender_len, ender->footer_len);
    CompactProtocolReader cp(buffer->data(), ender->footer_len);
    CUDF_EXPECTS(cp.read(this), "Cannot parse metadata");
    CUDF_EXPECTS(cp.InitSchema(this), "Cannot initialize schema");
  }
};

class aggregate_reader_metadata {
  std::vector<metadata> per_file_metadata;
  std::vector<std::unordered_map<std::string, std::string>> keyval_maps;
  size_type num_rows;
  size_type num_row_groups;
  /**
   * @brief Create a metadata object from each element in the source vector
   */
  auto metadatas_from_sources(std::vector<std::unique_ptr<datasource>> const& sources)
  {
    std::vector<metadata> metadatas;
    std::transform(
      sources.cbegin(), sources.cend(), std::back_inserter(metadatas), [](auto const& source) {
        return metadata(source.get());
      });
    return metadatas;
  }

  /**
   * @brief Collect the keyvalue maps from each per-file metadata object into a vector of maps.
   */
  [[nodiscard]] auto collect_keyval_metadata()
  {
    std::vector<std::unordered_map<std::string, std::string>> kv_maps;
    std::transform(per_file_metadata.cbegin(),
                   per_file_metadata.cend(),
                   std::back_inserter(kv_maps),
                   [](auto const& pfm) {
                     std::unordered_map<std::string, std::string> kv_map;
                     std::transform(pfm.key_value_metadata.cbegin(),
                                    pfm.key_value_metadata.cend(),
                                    std::inserter(kv_map, kv_map.end()),
                                    [](auto const& kv) {
                                      return std::pair{kv.key, kv.value};
                                    });
                     return kv_map;
                   });

    return kv_maps;
  }

  /**
   * @brief Sums up the number of rows of each source
   */
  [[nodiscard]] size_type calc_num_rows() const
  {
    return std::accumulate(
      per_file_metadata.begin(), per_file_metadata.end(), 0, [](auto& sum, auto& pfm) {
        return sum + pfm.num_rows;
      });
  }

  /**
   * @brief Sums up the number of row groups of each source
   */
  [[nodiscard]] size_type calc_num_row_groups() const
  {
    return std::accumulate(
      per_file_metadata.begin(), per_file_metadata.end(), 0, [](auto& sum, auto& pfm) {
        return sum + pfm.row_groups.size();
      });
  }

 public:
  aggregate_reader_metadata(std::vector<std::unique_ptr<datasource>> const& sources)
    : per_file_metadata(metadatas_from_sources(sources)),
      keyval_maps(collect_keyval_metadata()),
      num_rows(calc_num_rows()),
      num_row_groups(calc_num_row_groups())
  {
    // Verify that the input files have matching numbers of columns
    size_type num_cols = -1;
    for (auto const& pfm : per_file_metadata) {
      if (pfm.row_groups.size() != 0) {
        if (num_cols == -1)
          num_cols = pfm.row_groups[0].columns.size();
        else
          CUDF_EXPECTS(num_cols == static_cast<size_type>(pfm.row_groups[0].columns.size()),
                       "All sources must have the same number of columns");
      }
    }
    // Verify that the input files have matching schemas
    for (auto const& pfm : per_file_metadata) {
      CUDF_EXPECTS(per_file_metadata[0].schema == pfm.schema,
                   "All sources must have the same schemas");
    }
  }

  [[nodiscard]] auto const& get_row_group(size_type row_group_index, size_type src_idx) const
  {
    CUDF_EXPECTS(src_idx >= 0 && src_idx < static_cast<size_type>(per_file_metadata.size()),
                 "invalid source index");
    return per_file_metadata[src_idx].row_groups[row_group_index];
  }

  [[nodiscard]] auto const& get_column_metadata(size_type row_group_index,
                                                size_type src_idx,
                                                int schema_idx) const
  {
    auto col = std::find_if(
      per_file_metadata[src_idx].row_groups[row_group_index].columns.begin(),
      per_file_metadata[src_idx].row_groups[row_group_index].columns.end(),
      [schema_idx](ColumnChunk const& col) { return col.schema_idx == schema_idx ? true : false; });
    CUDF_EXPECTS(col != std::end(per_file_metadata[src_idx].row_groups[row_group_index].columns),
                 "Found no metadata for schema index");
    return col->meta_data;
  }

  [[nodiscard]] auto get_num_rows() const { return num_rows; }

  [[nodiscard]] auto get_num_row_groups() const { return num_row_groups; }

  [[nodiscard]] auto const& get_schema(int schema_idx) const
  {
    return per_file_metadata[0].schema[schema_idx];
  }

  [[nodiscard]] auto const& get_key_value_metadata() const { return keyval_maps; }

  /**
   * @brief Gets the concrete nesting depth of output cudf columns
   *
   * @param schema_index Schema index of the input column
   *
   * @return comma-separated index column names in quotes
   */
  [[nodiscard]] inline int get_output_nesting_depth(int schema_index) const
  {
    auto& pfm = per_file_metadata[0];
    int depth = 0;

    // walk upwards, skipping repeated fields
    while (schema_index > 0) {
      if (!pfm.schema[schema_index].is_stub()) { depth++; }
      // schema of one-level encoding list doesn't contain nesting information, so we need to
      // manually add an extra nesting level
      if (pfm.schema[schema_index].is_one_level_list()) { depth++; }
      schema_index = pfm.schema[schema_index].parent_idx;
    }
    return depth;
  }

  /**
   * @brief Extracts the pandas "index_columns" section
   *
   * PANDAS adds its own metadata to the key_value section when writing out the
   * dataframe to a file to aid in exact reconstruction. The JSON-formatted
   * metadata contains the index column(s) and PANDA-specific datatypes.
   *
   * @return comma-separated index column names in quotes
   */
  [[nodiscard]] std::string get_pandas_index() const
  {
    // Assumes that all input files have the same metadata
    // TODO: verify this assumption
    auto it = keyval_maps[0].find("pandas");
    if (it != keyval_maps[0].end()) {
      // Captures a list of quoted strings found inside square brackets after `"index_columns":`
      // Inside quotes supports newlines, brackets, escaped quotes, etc.
      // One-liner regex:
      // "index_columns"\s*:\s*\[\s*((?:"(?:|(?:.*?(?![^\\]")).?)[^\\]?",?\s*)*)\]
      // Documented below.
      std::regex index_columns_expr{
        R"("index_columns"\s*:\s*\[\s*)"  // match preamble, opening square bracket, whitespace
        R"(()"                            // Open first capturing group
        R"((?:")"                         // Open non-capturing group match opening quote
        R"((?:|(?:.*?(?![^\\]")).?))"     // match empty string or anything between quotes
        R"([^\\]?")"                      // Match closing non-escaped quote
        R"(,?\s*)"                        // Match optional comma and whitespace
        R"()*)"                           // Close non-capturing group and repeat 0 or more times
        R"())"                            // Close first capturing group
        R"(\])"                           // Match closing square brackets
      };
      std::smatch sm;
      if (std::regex_search(it->second, sm, index_columns_expr)) { return sm[1].str(); }
    }
    return "";
  }

  /**
   * @brief Extracts the column name(s) used for the row indexes in a dataframe
   *
   * @param names List of column names to load, where index column name(s) will be added
   */
  [[nodiscard]] std::vector<std::string> get_pandas_index_names() const
  {
    std::vector<std::string> names;
    auto str = get_pandas_index();
    if (str.length() != 0) {
      std::regex index_name_expr{R"(\"((?:\\.|[^\"])*)\")"};
      std::smatch sm;
      while (std::regex_search(str, sm, index_name_expr)) {
        if (sm.size() == 2) {  // 2 = whole match, first item
          if (std::find(names.begin(), names.end(), sm[1].str()) == names.end()) {
            std::regex esc_quote{R"(\\")"};
            names.emplace_back(std::regex_replace(sm[1].str(), esc_quote, R"(")"));
          }
        }
        str = sm.suffix();
      }
    }
    return names;
  }

  struct row_group_info {
    size_type const index;
    size_t const start_row;  // TODO source index
    size_type const source_index;
    row_group_info(size_type index, size_t start_row, size_type source_index)
      : index(index), start_row(start_row), source_index(source_index)
    {
    }
  };

  /**
   * @brief Filters and reduces down to a selection of row groups
   *
   * @param row_groups Lists of row groups to read, one per source
   * @param row_start Starting row of the selection
   * @param row_count Total number of rows selected
   *
   * @return List of row group indexes and its starting row
   */
  [[nodiscard]] auto select_row_groups(std::vector<std::vector<size_type>> const& row_groups,
                                       size_type& row_start,
                                       size_type& row_count) const
  {
    if (!row_groups.empty()) {
      std::vector<row_group_info> selection;
      CUDF_EXPECTS(row_groups.size() == per_file_metadata.size(),
                   "Must specify row groups for each source");

      row_count = 0;
      for (size_t src_idx = 0; src_idx < row_groups.size(); ++src_idx) {
        for (auto const& rowgroup_idx : row_groups[src_idx]) {
          CUDF_EXPECTS(
            rowgroup_idx >= 0 &&
              rowgroup_idx < static_cast<size_type>(per_file_metadata[src_idx].row_groups.size()),
            "Invalid rowgroup index");
          selection.emplace_back(rowgroup_idx, row_count, src_idx);
          row_count += get_row_group(rowgroup_idx, src_idx).num_rows;
        }
      }
      return selection;
    }

    row_start = std::max(row_start, 0);
    if (row_count < 0) {
      row_count = static_cast<size_type>(
        std::min<int64_t>(get_num_rows(), std::numeric_limits<size_type>::max()));
    }
    row_count = min(row_count, get_num_rows() - row_start);
    CUDF_EXPECTS(row_count >= 0, "Invalid row count");
    CUDF_EXPECTS(row_start <= get_num_rows(), "Invalid row start");

    std::vector<row_group_info> selection;
    size_type count = 0;
    for (size_t src_idx = 0; src_idx < per_file_metadata.size(); ++src_idx) {
      for (size_t rg_idx = 0; rg_idx < per_file_metadata[src_idx].row_groups.size(); ++rg_idx) {
        auto const chunk_start_row = count;
        count += get_row_group(rg_idx, src_idx).num_rows;
        if (count > row_start || count == 0) {
          selection.emplace_back(rg_idx, chunk_start_row, src_idx);
        }
        if (count >= row_start + row_count) { break; }
      }
    }

    return selection;
  }

  /**
   * @brief Filters and reduces down to a selection of columns
   *
   * @param use_names List of paths of column names to select; `nullopt` if user did not select
   * columns to read
   * @param include_index Whether to always include the PANDAS index column(s)
   * @param strings_to_categorical Type conversion parameter
   * @param timestamp_type_id Type conversion parameter
   *
   * @return input column information, output column information, list of output column schema
   * indices
   */
  [[nodiscard]] auto select_columns(std::optional<std::vector<std::string>> const& use_names,
                                    bool include_index,
                                    bool strings_to_categorical,
                                    type_id timestamp_type_id) const
  {
    auto find_schema_child = [&](SchemaElement const& schema_elem, std::string const& name) {
      auto const& col_schema_idx = std::find_if(
        schema_elem.children_idx.cbegin(),
        schema_elem.children_idx.cend(),
        [&](size_t col_schema_idx) { return get_schema(col_schema_idx).name == name; });

      return (col_schema_idx != schema_elem.children_idx.end()) ? static_cast<int>(*col_schema_idx)
                                                                : -1;
    };

    std::vector<column_buffer> output_columns;
    std::vector<input_column_info> input_columns;
    std::vector<int> nesting;

    // Return true if column path is valid. e.g. if the path is {"struct1", "child1"}, then it is
    // valid if "struct1.child1" exists in this file's schema. If "struct1" exists but "child1" is
    // not a child of "struct1" then the function will return false for "struct1"
    std::function<bool(column_name_info const*, int, std::vector<column_buffer>&)> build_column =
      [&](column_name_info const* col_name_info,
          int schema_idx,
          std::vector<column_buffer>& out_col_array) {
        if (schema_idx < 0) { return false; }
        auto const& schema_elem = get_schema(schema_idx);

        // if schema_elem is a stub then it does not exist in the column_name_info and column_buffer
        // hierarchy. So continue on
        if (schema_elem.is_stub()) {
          // is this legit?
          CUDF_EXPECTS(schema_elem.num_children == 1, "Unexpected number of children for stub");
          auto child_col_name_info = (col_name_info) ? &col_name_info->children[0] : nullptr;
          return build_column(child_col_name_info, schema_elem.children_idx[0], out_col_array);
        }

        // if we're at the root, this is a new output column
        auto const col_type =
          schema_elem.is_one_level_list()
            ? type_id::LIST
            : to_type_id(schema_elem, strings_to_categorical, timestamp_type_id);
        auto const dtype = to_data_type(col_type, schema_elem);

        column_buffer output_col(dtype, schema_elem.repetition_type == OPTIONAL);
        // store the index of this element if inserted in out_col_array
        nesting.push_back(static_cast<int>(out_col_array.size()));
        output_col.name = schema_elem.name;

        // build each child
        bool path_is_valid = false;
        if (col_name_info == nullptr or col_name_info->children.empty()) {
          // add all children of schema_elem.
          // At this point, we can no longer pass a col_name_info to build_column
          for (int idx = 0; idx < schema_elem.num_children; idx++) {
            path_is_valid |=
              build_column(nullptr, schema_elem.children_idx[idx], output_col.children);
          }
        } else {
          for (size_t idx = 0; idx < col_name_info->children.size(); idx++) {
            path_is_valid |=
              build_column(&col_name_info->children[idx],
                           find_schema_child(schema_elem, col_name_info->children[idx].name),
                           output_col.children);
          }
        }

        // if I have no children, we're at a leaf and I'm an input column (that is, one with actual
        // data stored) so add me to the list.
        if (schema_elem.num_children == 0) {
          input_column_info& input_col =
            input_columns.emplace_back(input_column_info{schema_idx, schema_elem.name});

          // set up child output column for one-level encoding list
          if (schema_elem.is_one_level_list()) {
            // determine the element data type
            auto const element_type =
              to_type_id(schema_elem, strings_to_categorical, timestamp_type_id);
            auto const element_dtype = to_data_type(element_type, schema_elem);

            column_buffer element_col(element_dtype, schema_elem.repetition_type == OPTIONAL);
            // store the index of this element
            nesting.push_back(static_cast<int>(output_col.children.size()));
            // TODO: not sure if we should assign a name or leave it blank
            element_col.name = "element";

            output_col.children.push_back(std::move(element_col));
          }

          std::copy(nesting.cbegin(), nesting.cend(), std::back_inserter(input_col.nesting));

          // pop off the extra nesting element.
          if (schema_elem.is_one_level_list()) { nesting.pop_back(); }

          path_is_valid = true;  // If we're able to reach leaf then path is valid
        }

        if (path_is_valid) { out_col_array.push_back(std::move(output_col)); }

        nesting.pop_back();
        return path_is_valid;
      };

    std::vector<int> output_column_schemas;

    //
    // there is not necessarily a 1:1 mapping between input columns and output columns.
    // For example, parquet does not explicitly store a ColumnChunkDesc for struct columns.
    // The "structiness" is simply implied by the schema.  For example, this schema:
    //  required group field_id=1 name {
    //    required binary field_id=2 firstname (String);
    //    required binary field_id=3 middlename (String);
    //    required binary field_id=4 lastname (String);
    // }
    // will only contain 3 internal columns of data (firstname, middlename, lastname).  But of
    // course "name" is ultimately the struct column we want to return.
    //
    // "firstname", "middlename" and "lastname" represent the input columns in the file that we
    // process to produce the final cudf "name" column.
    //
    // A user can ask for a single field out of the struct e.g. firstname.
    // In this case they'll pass a fully qualified name to the schema element like
    // ["name", "firstname"]
    //
    auto const& root = get_schema(0);
    if (not use_names.has_value()) {
      for (auto const& schema_idx : root.children_idx) {
        build_column(nullptr, schema_idx, output_columns);
        output_column_schemas.push_back(schema_idx);
      }
    } else {
      struct path_info {
        std::string full_path;
        int schema_idx;
      };

      // Convert schema into a vector of every possible path
      std::vector<path_info> all_paths;
      std::function<void(std::string, int)> add_path = [&](std::string path_till_now,
                                                           int schema_idx) {
        auto const& schema_elem = get_schema(schema_idx);
        std::string curr_path   = path_till_now + schema_elem.name;
        all_paths.push_back({curr_path, schema_idx});
        for (auto const& child_idx : schema_elem.children_idx) {
          add_path(curr_path + ".", child_idx);
        }
      };
      for (auto const& child_idx : get_schema(0).children_idx) {
        add_path("", child_idx);
      }

      // Find which of the selected paths are valid and get their schema index
      std::vector<path_info> valid_selected_paths;
      for (auto const& selected_path : *use_names) {
        auto found_path =
          std::find_if(all_paths.begin(), all_paths.end(), [&](path_info& valid_path) {
            return valid_path.full_path == selected_path;
          });
        if (found_path != all_paths.end()) {
          valid_selected_paths.push_back({selected_path, found_path->schema_idx});
        }
      }

      // Now construct paths as vector of strings for further consumption
      std::vector<std::vector<std::string>> use_names3;
      std::transform(valid_selected_paths.begin(),
                     valid_selected_paths.end(),
                     std::back_inserter(use_names3),
                     [&](path_info const& valid_path) {
                       auto schema_idx = valid_path.schema_idx;
                       std::vector<std::string> result_path;
                       do {
                         SchemaElement const& elem = get_schema(schema_idx);
                         result_path.push_back(elem.name);
                         schema_idx = elem.parent_idx;
                       } while (schema_idx > 0);
                       return std::vector<std::string>(result_path.rbegin(), result_path.rend());
                     });

      std::vector<column_name_info> selected_columns;
      if (include_index) {
        std::vector<std::string> index_names = get_pandas_index_names();
        std::transform(index_names.cbegin(),
                       index_names.cend(),
                       std::back_inserter(selected_columns),
                       [](std::string const& name) { return column_name_info(name); });
      }
      // Merge the vector use_names into a set of hierarchical column_name_info objects
      /* This is because if we have columns like this:
       *     col1
       *      / \
       *    s3   f4
       *   / \
       * f5   f6
       *
       * there may be common paths in use_names like:
       * {"col1", "s3", "f5"}, {"col1", "f4"}
       * which means we want the output to contain
       *     col1
       *      / \
       *    s3   f4
       *   /
       * f5
       *
       * rather than
       *  col1   col1
       *   |      |
       *   s3     f4
       *   |
       *   f5
       */
      for (auto const& path : use_names3) {
        auto array_to_find_in = &selected_columns;
        for (size_t depth = 0; depth < path.size(); ++depth) {
          // Check if the path exists in our selected_columns and if not, add it.
          auto const& name_to_find = path[depth];
          auto found_col           = std::find_if(
            array_to_find_in->begin(),
            array_to_find_in->end(),
            [&name_to_find](column_name_info const& col) { return col.name == name_to_find; });
          if (found_col == array_to_find_in->end()) {
            auto& col        = array_to_find_in->emplace_back(name_to_find);
            array_to_find_in = &col.children;
          } else {
            // Path exists. go down further.
            array_to_find_in = &found_col->children;
          }
        }
      }
      for (auto& col : selected_columns) {
        auto const& top_level_col_schema_idx = find_schema_child(root, col.name);
        bool valid_column = build_column(&col, top_level_col_schema_idx, output_columns);
        if (valid_column) output_column_schemas.push_back(top_level_col_schema_idx);
      }
    }

    return std::make_tuple(
      std::move(input_columns), std::move(output_columns), std::move(output_column_schemas));
  }
};

/**
 * @brief Generate depth remappings for repetition and definition levels.
 *
 * When dealing with columns that contain lists, we must examine incoming
 * repetition and definition level pairs to determine what range of output nesting
 * is indicated when adding new values.  This function generates the mappings of
 * the R/D levels to those start/end bounds
 *
 * @param remap Maps column schema index to the R/D remapping vectors for that column
 * @param src_col_schema The column schema to generate the new mapping for
 * @param md File metadata information
 */
void generate_depth_remappings(std::map<int, std::pair<std::vector<int>, std::vector<int>>>& remap,
                               int src_col_schema,
                               aggregate_reader_metadata const& md)
{
  // already generated for this level
  if (remap.find(src_col_schema) != remap.end()) { return; }
  auto schema   = md.get_schema(src_col_schema);
  int max_depth = md.get_output_nesting_depth(src_col_schema);

  CUDF_EXPECTS(remap.find(src_col_schema) == remap.end(),
               "Attempting to remap a schema more than once");
  auto inserted =
    remap.insert(std::pair<int, std::pair<std::vector<int>, std::vector<int>>>{src_col_schema, {}});
  auto& depth_remap = inserted.first->second;

  std::vector<int>& rep_depth_remap = (depth_remap.first);
  rep_depth_remap.resize(schema.max_repetition_level + 1);
  std::vector<int>& def_depth_remap = (depth_remap.second);
  def_depth_remap.resize(schema.max_definition_level + 1);

  // the key:
  // for incoming level values  R/D
  // add values starting at the shallowest nesting level X has repetition level R
  // until you reach the deepest nesting level Y that corresponds to the repetition level R1
  // held by the nesting level that has definition level D
  //
  // Example: a 3 level struct with a list at the bottom
  //
  //                     R / D   Depth
  // level0              0 / 1     0
  //   level1            0 / 2     1
  //     level2          0 / 3     2
  //       list          0 / 3     3
  //         element     1 / 4     4
  //
  // incoming R/D : 0, 0  -> add values from depth 0 to 3   (def level 0 always maps to depth 0)
  // incoming R/D : 0, 1  -> add values from depth 0 to 3
  // incoming R/D : 0, 2  -> add values from depth 0 to 3
  // incoming R/D : 1, 4  -> add values from depth 4 to 4
  //
  // Note : the -validity- of values is simply checked by comparing the incoming D value against the
  // D value of the given nesting level (incoming D >= the D for the nesting level == valid,
  // otherwise NULL).  The tricky part is determining what nesting levels to add values at.
  //
  // For schemas with no repetition level (no lists), X is always 0 and Y is always max nesting
  // depth.
  //

  // compute "X" from above
  for (int s_idx = schema.max_repetition_level; s_idx >= 0; s_idx--) {
    auto find_shallowest = [&](int r) {
      int shallowest = -1;
      int cur_depth  = max_depth - 1;
      int schema_idx = src_col_schema;
      while (schema_idx > 0) {
        auto cur_schema = md.get_schema(schema_idx);
        if (cur_schema.max_repetition_level == r) {
          // if this is a repeated field, map it one level deeper
          shallowest = cur_schema.is_stub() ? cur_depth + 1 : cur_depth;
        }
        // if it's one-level encoding list
        else if (cur_schema.is_one_level_list()) {
          shallowest = cur_depth - 1;
        }
        if (!cur_schema.is_stub()) { cur_depth--; }
        schema_idx = cur_schema.parent_idx;
      }
      return shallowest;
    };
    rep_depth_remap[s_idx] = find_shallowest(s_idx);
  }

  // compute "Y" from above
  for (int s_idx = schema.max_definition_level; s_idx >= 0; s_idx--) {
    auto find_deepest = [&](int d) {
      SchemaElement prev_schema;
      int schema_idx = src_col_schema;
      int r1         = 0;
      while (schema_idx > 0) {
        SchemaElement cur_schema = md.get_schema(schema_idx);
        if (cur_schema.max_definition_level == d) {
          // if this is a repeated field, map it one level deeper
          r1 = cur_schema.is_stub() ? prev_schema.max_repetition_level
                                    : cur_schema.max_repetition_level;
          break;
        }
        prev_schema = cur_schema;
        schema_idx  = cur_schema.parent_idx;
      }

      // we now know R1 from above. return the deepest nesting level that has the
      // same repetition level
      schema_idx = src_col_schema;
      int depth  = max_depth - 1;
      while (schema_idx > 0) {
        SchemaElement cur_schema = md.get_schema(schema_idx);
        if (cur_schema.max_repetition_level == r1) {
          // if this is a repeated field, map it one level deeper
          depth = cur_schema.is_stub() ? depth + 1 : depth;
          break;
        }
        if (!cur_schema.is_stub()) { depth--; }
        prev_schema = cur_schema;
        schema_idx  = cur_schema.parent_idx;
      }
      return depth;
    };
    def_depth_remap[s_idx] = find_deepest(s_idx);
  }
}

/**
 * @copydoc cudf::io::detail::parquet::read_column_chunks
 */
std::future<void> reader::impl::read_column_chunks(
  std::vector<std::unique_ptr<datasource::buffer>>& page_data,
  hostdevice_vector<gpu::ColumnChunkDesc>& chunks,  // TODO const?
  size_t begin_chunk,
  size_t end_chunk,
  const std::vector<size_t>& column_chunk_offsets,
  std::vector<size_type> const& chunk_source_map)
{
  // Transfer chunk data, coalescing adjacent chunks
  std::vector<std::future<size_t>> read_tasks;
  for (size_t chunk = begin_chunk; chunk < end_chunk;) {
    const size_t io_offset   = column_chunk_offsets[chunk];
    size_t io_size           = chunks[chunk].compressed_size;
    size_t next_chunk        = chunk + 1;
    const bool is_compressed = (chunks[chunk].codec != parquet::Compression::UNCOMPRESSED);
    while (next_chunk < end_chunk) {
      const size_t next_offset = column_chunk_offsets[next_chunk];
      const bool is_next_compressed =
        (chunks[next_chunk].codec != parquet::Compression::UNCOMPRESSED);
      if (next_offset != io_offset + io_size || is_next_compressed != is_compressed) {
        // Can't merge if not contiguous or mixing compressed and uncompressed
        // Not coalescing uncompressed with compressed chunks is so that compressed buffers can be
        // freed earlier (immediately after decompression stage) to limit peak memory requirements
        break;
      }
      io_size += chunks[next_chunk].compressed_size;
      next_chunk++;
    }
    if (io_size != 0) {
      auto& source = _sources[chunk_source_map[chunk]];
      if (source->is_device_read_preferred(io_size)) {
        auto buffer        = rmm::device_buffer(io_size, _stream);
        auto fut_read_size = source->device_read_async(
          io_offset, io_size, static_cast<uint8_t*>(buffer.data()), _stream);
        read_tasks.emplace_back(std::move(fut_read_size));
        page_data[chunk] = datasource::buffer::create(std::move(buffer));
      } else {
        auto const buffer = source->host_read(io_offset, io_size);
        page_data[chunk] =
          datasource::buffer::create(rmm::device_buffer(buffer->data(), buffer->size(), _stream));
      }
      auto d_compdata = page_data[chunk]->data();
      do {
        chunks[chunk].compressed_data = d_compdata;
        d_compdata += chunks[chunk].compressed_size;
      } while (++chunk != next_chunk);
    } else {
      chunk = next_chunk;
    }
  }
  auto sync_fn = [](decltype(read_tasks) read_tasks) {
    for (auto& task : read_tasks) {
      task.wait();
    }
  };
  return std::async(std::launch::deferred, sync_fn, std::move(read_tasks));
}

/**
 * @copydoc cudf::io::detail::parquet::count_page_headers
 */
size_t reader::impl::count_page_headers(hostdevice_vector<gpu::ColumnChunkDesc>& chunks)
{
  size_t total_pages = 0;

  chunks.host_to_device(_stream);
  gpu::DecodePageHeaders(chunks.device_ptr(), chunks.size(), _stream);
  chunks.device_to_host(_stream, true);

  for (size_t c = 0; c < chunks.size(); c++) {
    total_pages += chunks[c].num_data_pages + chunks[c].num_dict_pages;
  }

  return total_pages;
}

/**
 * @copydoc cudf::io::detail::parquet::decode_page_headers
 */
void reader::impl::decode_page_headers(hostdevice_vector<gpu::ColumnChunkDesc>& chunks,
                                       hostdevice_vector<gpu::PageInfo>& pages)
{
  // IMPORTANT : if you change how pages are stored within a chunk (dist pages, then data pages),
  // please update preprocess_nested_columns to reflect this.
  for (size_t c = 0, page_count = 0; c < chunks.size(); c++) {
    chunks[c].max_num_pages = chunks[c].num_data_pages + chunks[c].num_dict_pages;
    chunks[c].page_info     = pages.device_ptr(page_count);
    page_count += chunks[c].max_num_pages;
  }

  chunks.host_to_device(_stream);
  gpu::DecodePageHeaders(chunks.device_ptr(), chunks.size(), _stream);
  pages.device_to_host(_stream, true);
}

/**
 * @copydoc cudf::io::detail::parquet::decompress_page_data
 */
rmm::device_buffer reader::impl::decompress_page_data(
  hostdevice_vector<gpu::ColumnChunkDesc>& chunks, hostdevice_vector<gpu::PageInfo>& pages)
{
  auto for_each_codec_page = [&](parquet::Compression codec, const std::function<void(size_t)>& f) {
    for (size_t c = 0, page_count = 0; c < chunks.size(); c++) {
      const auto page_stride = chunks[c].max_num_pages;
      if (chunks[c].codec == codec) {
        for (int k = 0; k < page_stride; k++) {
          f(page_count + k);
        }
      }
      page_count += page_stride;
    }
  };

  // Brotli scratch memory for decompressing
  rmm::device_buffer debrotli_scratch;

  // Count the exact number of compressed pages
  size_t num_comp_pages    = 0;
  size_t total_decomp_size = 0;

  struct codec_stats {
    parquet::Compression compression_type = UNCOMPRESSED;
    size_t num_pages                      = 0;
    int32_t max_decompressed_size         = 0;
    size_t total_decomp_size              = 0;
  };

  std::array codecs{codec_stats{parquet::GZIP},
                    codec_stats{parquet::SNAPPY},
                    codec_stats{parquet::BROTLI},
                    codec_stats{parquet::ZSTD}};

  auto is_codec_supported = [&codecs](int8_t codec) {
    if (codec == parquet::UNCOMPRESSED) return true;
    return std::find_if(codecs.begin(), codecs.end(), [codec](auto& cstats) {
             return codec == cstats.compression_type;
           }) != codecs.end();
  };
  CUDF_EXPECTS(std::all_of(chunks.begin(),
                           chunks.end(),
                           [&is_codec_supported](auto const& chunk) {
                             return is_codec_supported(chunk.codec);
                           }),
               "Unsupported compression type");

  for (auto& codec : codecs) {
    for_each_codec_page(codec.compression_type, [&](size_t page) {
      auto page_uncomp_size = pages[page].uncompressed_page_size;
      total_decomp_size += page_uncomp_size;
      codec.total_decomp_size += page_uncomp_size;
      codec.max_decompressed_size = std::max(codec.max_decompressed_size, page_uncomp_size);
      codec.num_pages++;
      num_comp_pages++;
    });
    if (codec.compression_type == parquet::BROTLI && codec.num_pages > 0) {
      debrotli_scratch.resize(get_gpu_debrotli_scratch_size(codec.num_pages), _stream);
    }
  }

  // Dispatch batches of pages to decompress for each codec
  rmm::device_buffer decomp_pages(total_decomp_size, _stream);

  std::vector<device_span<uint8_t const>> comp_in;
  comp_in.reserve(num_comp_pages);
  std::vector<device_span<uint8_t>> comp_out;
  comp_out.reserve(num_comp_pages);

  rmm::device_uvector<decompress_status> comp_stats(num_comp_pages, _stream);
  thrust::fill(rmm::exec_policy(_stream),
               comp_stats.begin(),
               comp_stats.end(),
               decompress_status{0, static_cast<uint32_t>(-1000), 0});

  size_t decomp_offset = 0;
  int32_t start_pos    = 0;
  for (const auto& codec : codecs) {
    if (codec.num_pages == 0) { continue; }

    for_each_codec_page(codec.compression_type, [&](size_t page) {
      auto dst_base = static_cast<uint8_t*>(decomp_pages.data());
      comp_in.emplace_back(pages[page].page_data,
                           static_cast<size_t>(pages[page].compressed_page_size));
      comp_out.emplace_back(dst_base + decomp_offset,
                            static_cast<size_t>(pages[page].uncompressed_page_size));

      pages[page].page_data = static_cast<uint8_t*>(comp_out.back().data());
      decomp_offset += comp_out.back().size();
    });

    host_span<device_span<uint8_t const> const> comp_in_view{comp_in.data() + start_pos,
                                                             codec.num_pages};
    auto const d_comp_in = cudf::detail::make_device_uvector_async(comp_in_view, _stream);
    host_span<device_span<uint8_t> const> comp_out_view(comp_out.data() + start_pos,
                                                        codec.num_pages);
    auto const d_comp_out = cudf::detail::make_device_uvector_async(comp_out_view, _stream);
    device_span<decompress_status> d_comp_stats_view(comp_stats.data() + start_pos,
                                                     codec.num_pages);

    switch (codec.compression_type) {
      case parquet::GZIP:
        gpuinflate(d_comp_in, d_comp_out, d_comp_stats_view, gzip_header_included::YES, _stream);
        break;
      case parquet::SNAPPY:
        if (nvcomp_integration::is_stable_enabled()) {
          nvcomp::batched_decompress(nvcomp::compression_type::SNAPPY,
                                     d_comp_in,
                                     d_comp_out,
                                     d_comp_stats_view,
                                     codec.max_decompressed_size,
                                     codec.total_decomp_size,
                                     _stream);
        } else {
          gpu_unsnap(d_comp_in, d_comp_out, d_comp_stats_view, _stream);
        }
        break;
      case parquet::ZSTD:
        nvcomp::batched_decompress(nvcomp::compression_type::ZSTD,
                                   d_comp_in,
                                   d_comp_out,
                                   d_comp_stats_view,
                                   codec.max_decompressed_size,
                                   codec.total_decomp_size,
                                   _stream);
        break;
      case parquet::BROTLI:
        gpu_debrotli(d_comp_in,
                     d_comp_out,
                     d_comp_stats_view,
                     debrotli_scratch.data(),
                     debrotli_scratch.size(),
                     _stream);
        break;
      default: CUDF_FAIL("Unexpected decompression dispatch"); break;
    }
    start_pos += codec.num_pages;
  }

  decompress_check(comp_stats, _stream);

  // Update the page information in device memory with the updated value of
  // page_data; it now points to the uncompressed data buffer
  pages.host_to_device(_stream);

  return decomp_pages;
}

/**
 * @copydoc cudf::io::detail::parquet::allocate_nesting_info
 */
void reader::impl::allocate_nesting_info(hostdevice_vector<gpu::ColumnChunkDesc> const& chunks,
                                         hostdevice_vector<gpu::PageInfo>& pages,
                                         hostdevice_vector<gpu::PageNestingInfo>& page_nesting_info)
{
  // compute total # of page_nesting infos needed and allocate space. doing this in one
  // buffer to keep it to a single gpu allocation
  size_t const total_page_nesting_infos = std::accumulate(
    chunks.host_ptr(), chunks.host_ptr() + chunks.size(), 0, [&](int total, auto& chunk) {
      // the schema of the input column
      auto const& schema                    = _metadata->get_schema(chunk.src_col_schema);
      auto const per_page_nesting_info_size = max(
        schema.max_definition_level + 1, _metadata->get_output_nesting_depth(chunk.src_col_schema));
      return total + (per_page_nesting_info_size * chunk.num_data_pages);
    });

  page_nesting_info = hostdevice_vector<gpu::PageNestingInfo>{total_page_nesting_infos, _stream};

  // retrieve from the gpu so we can update
  pages.device_to_host(_stream, true);

  // update pointers in the PageInfos
  int target_page_index = 0;
  int src_info_index    = 0;
  for (size_t idx = 0; idx < chunks.size(); idx++) {
    int src_col_schema                    = chunks[idx].src_col_schema;
    auto& schema                          = _metadata->get_schema(src_col_schema);
    auto const per_page_nesting_info_size = std::max(
      schema.max_definition_level + 1, _metadata->get_output_nesting_depth(src_col_schema));

    // skip my dict pages
    target_page_index += chunks[idx].num_dict_pages;
    for (int p_idx = 0; p_idx < chunks[idx].num_data_pages; p_idx++) {
      pages[target_page_index + p_idx].nesting = page_nesting_info.device_ptr() + src_info_index;
      pages[target_page_index + p_idx].num_nesting_levels = per_page_nesting_info_size;

      src_info_index += per_page_nesting_info_size;
    }
    target_page_index += chunks[idx].num_data_pages;
  }

  // copy back to the gpu
  pages.host_to_device(_stream);

  // fill in
  int nesting_info_index = 0;
  std::map<int, std::pair<std::vector<int>, std::vector<int>>> depth_remapping;
  for (size_t idx = 0; idx < chunks.size(); idx++) {
    int src_col_schema = chunks[idx].src_col_schema;

    // schema of the input column
    auto& schema = _metadata->get_schema(src_col_schema);
    // real depth of the output cudf column hierarchy (1 == no nesting, 2 == 1 level, etc)
    int max_depth = _metadata->get_output_nesting_depth(src_col_schema);

    // # of nesting infos stored per page for this column
    auto const per_page_nesting_info_size = std::max(schema.max_definition_level + 1, max_depth);

    // if this column has lists, generate depth remapping
    std::map<int, std::pair<std::vector<int>, std::vector<int>>> depth_remapping;
    if (schema.max_repetition_level > 0) {
      generate_depth_remappings(depth_remapping, src_col_schema, *_metadata);
    }

    // fill in host-side nesting info
    int schema_idx  = src_col_schema;
    auto cur_schema = _metadata->get_schema(schema_idx);
    int cur_depth   = max_depth - 1;
    while (schema_idx > 0) {
      // stub columns (basically the inner field of a list scheme element) are not real columns.
      // we can ignore them for the purposes of output nesting info
      if (!cur_schema.is_stub()) {
        // initialize each page within the chunk
        for (int p_idx = 0; p_idx < chunks[idx].num_data_pages; p_idx++) {
          gpu::PageNestingInfo* pni =
            &page_nesting_info[nesting_info_index + (p_idx * per_page_nesting_info_size)];

          // if we have lists, set our start and end depth remappings
          if (schema.max_repetition_level > 0) {
            auto remap = depth_remapping.find(src_col_schema);
            CUDF_EXPECTS(remap != depth_remapping.end(),
                         "Could not find depth remapping for schema");
            std::vector<int> const& rep_depth_remap = (remap->second.first);
            std::vector<int> const& def_depth_remap = (remap->second.second);

            for (size_t m = 0; m < rep_depth_remap.size(); m++) {
              pni[m].start_depth = rep_depth_remap[m];
            }
            for (size_t m = 0; m < def_depth_remap.size(); m++) {
              pni[m].end_depth = def_depth_remap[m];
            }
          }

          // values indexed by output column index
          pni[cur_depth].max_def_level = cur_schema.max_definition_level;
          pni[cur_depth].max_rep_level = cur_schema.max_repetition_level;
          pni[cur_depth].size          = 0;
        }

        // move up the hierarchy
        cur_depth--;
      }

      // next schema
      schema_idx = cur_schema.parent_idx;
      cur_schema = _metadata->get_schema(schema_idx);
    }

    nesting_info_index += (per_page_nesting_info_size * chunks[idx].num_data_pages);
  }

  // copy nesting info to the device
  page_nesting_info.host_to_device(_stream);
}

/**
 * @copydoc cudf::io::detail::parquet::preprocess_columns
 */
void reader::impl::preprocess_columns(hostdevice_vector<gpu::ColumnChunkDesc>& chunks,
                                      hostdevice_vector<gpu::PageInfo>& pages,
                                      size_t min_row,
                                      size_t total_rows,
<<<<<<< HEAD
=======
                                      bool uses_custom_row_bounds,
>>>>>>> 929c5890
                                      bool has_lists)
{
  // TODO : we should be selectively preprocessing only columns that have
  // lists in them instead of doing them all if even one contains lists.

  // if there are no lists, simply allocate every allocate every output
  // column to be of size num_rows
  if (!has_lists) {
    std::function<void(std::vector<column_buffer>&)> create_columns =
      [&](std::vector<column_buffer>& cols) {
        for (size_t idx = 0; idx < cols.size(); idx++) {
          auto& col = cols[idx];
          col.create(total_rows, _stream, _mr);
          create_columns(col.children);
        }
      };
    create_columns(_output_columns);
  } else {
    // preprocess per-nesting level sizes by page
<<<<<<< HEAD
    gpu::PreprocessColumnData(
      pages, chunks, _input_columns, _output_columns, total_rows, min_row, _stream, _mr);
=======
    gpu::PreprocessColumnData(pages,
                              chunks,
                              _input_columns,
                              _output_columns,
                              total_rows,
                              min_row,
                              uses_custom_row_bounds,
                              _stream,
                              _mr);
>>>>>>> 929c5890
    _stream.synchronize();
  }
}

/**
 * @copydoc cudf::io::detail::parquet::decode_page_data
 */
void reader::impl::decode_page_data(hostdevice_vector<gpu::ColumnChunkDesc>& chunks,
                                    hostdevice_vector<gpu::PageInfo>& pages,
                                    hostdevice_vector<gpu::PageNestingInfo>& page_nesting,
                                    size_t min_row,
                                    size_t total_rows)
{
  auto is_dict_chunk = [](const gpu::ColumnChunkDesc& chunk) {
    return (chunk.data_type & 0x7) == BYTE_ARRAY && chunk.num_dict_pages > 0;
  };

  // Count the number of string dictionary entries
  // NOTE: Assumes first page in the chunk is always the dictionary page
  size_t total_str_dict_indexes = 0;
  for (size_t c = 0, page_count = 0; c < chunks.size(); c++) {
    if (is_dict_chunk(chunks[c])) { total_str_dict_indexes += pages[page_count].num_input_values; }
    page_count += chunks[c].max_num_pages;
  }

  // Build index for string dictionaries since they can't be indexed
  // directly due to variable-sized elements
  auto str_dict_index = cudf::detail::make_zeroed_device_uvector_async<string_index_pair>(
    total_str_dict_indexes, _stream);

  // TODO (dm): hd_vec should have begin and end iterator members
  size_t sum_max_depths =
    std::accumulate(chunks.host_ptr(),
                    chunks.host_ptr(chunks.size()),
                    0,
                    [&](size_t cursum, gpu::ColumnChunkDesc const& chunk) {
                      return cursum + _metadata->get_output_nesting_depth(chunk.src_col_schema);
                    });

  // In order to reduce the number of allocations of hostdevice_vector, we allocate a single vector
  // to store all per-chunk pointers to nested data/nullmask. `chunk_offsets[i]` will store the
  // offset into `chunk_nested_data`/`chunk_nested_valids` for the array of pointers for chunk `i`
  auto chunk_nested_valids = hostdevice_vector<uint32_t*>(sum_max_depths, _stream);
  auto chunk_nested_data   = hostdevice_vector<void*>(sum_max_depths, _stream);
  auto chunk_offsets       = std::vector<size_t>();

  // Update chunks with pointers to column data.
  for (size_t c = 0, page_count = 0, str_ofs = 0, chunk_off = 0; c < chunks.size(); c++) {
    input_column_info const& input_col = _input_columns[chunks[c].src_col_index];
    CUDF_EXPECTS(input_col.schema_idx == chunks[c].src_col_schema,
                 "Column/page schema index mismatch");

    if (is_dict_chunk(chunks[c])) {
      chunks[c].str_dict_index = str_dict_index.data() + str_ofs;
      str_ofs += pages[page_count].num_input_values;
    }

    size_t max_depth = _metadata->get_output_nesting_depth(chunks[c].src_col_schema);
    chunk_offsets.push_back(chunk_off);

    // get a slice of size `nesting depth` from `chunk_nested_valids` to store an array of pointers
    // to validity data
    auto valids              = chunk_nested_valids.host_ptr(chunk_off);
    chunks[c].valid_map_base = chunk_nested_valids.device_ptr(chunk_off);

    // get a slice of size `nesting depth` from `chunk_nested_data` to store an array of pointers to
    // out data
    auto data                  = chunk_nested_data.host_ptr(chunk_off);
    chunks[c].column_data_base = chunk_nested_data.device_ptr(chunk_off);

    chunk_off += max_depth;

    // fill in the arrays on the host.  there are some important considerations to
    // take into account here for nested columns.  specifically, with structs
    // there is sharing of output buffers between input columns.  consider this schema
    //
    //  required group field_id=1 name {
    //    required binary field_id=2 firstname (String);
    //    required binary field_id=3 middlename (String);
    //    required binary field_id=4 lastname (String);
    // }
    //
    // there are 3 input columns of data here (firstname, middlename, lastname), but
    // only 1 output column (name).  The structure of the output column buffers looks like
    // the schema itself
    //
    // struct      (name)
    //     string  (firstname)
    //     string  (middlename)
    //     string  (lastname)
    //
    // The struct column can contain validity information. the problem is, the decode
    // step for the input columns will all attempt to decode this validity information
    // because each one has it's own copy of the repetition/definition levels. but
    // since this is all happening in parallel it would mean multiple blocks would
    // be stomping all over the same memory randomly.  to work around this, we set
    // things up so that only 1 child of any given nesting level fills in the
    // data (offsets in the case of lists) or validity information for the higher
    // levels of the hierarchy that are shared.  In this case, it would mean we
    // would just choose firstname to be the one that decodes the validity for name.
    //
    // we do this by only handing out the pointers to the first child we come across.
    //
    auto* cols = &_output_columns;
    for (size_t idx = 0; idx < max_depth; idx++) {
      auto& out_buf = (*cols)[input_col.nesting[idx]];
      cols          = &out_buf.children;

      int owning_schema = out_buf.user_data & PARQUET_COLUMN_BUFFER_SCHEMA_MASK;
      if (owning_schema == 0 || owning_schema == input_col.schema_idx) {
        valids[idx] = out_buf.null_mask();
        data[idx]   = out_buf.data();
        out_buf.user_data |=
          static_cast<uint32_t>(input_col.schema_idx) & PARQUET_COLUMN_BUFFER_SCHEMA_MASK;
      } else {
        valids[idx] = nullptr;
        data[idx]   = nullptr;
      }
    }

    // column_data_base will always point to leaf data, even for nested types.
    page_count += chunks[c].max_num_pages;
  }

  chunks.host_to_device(_stream);
  chunk_nested_valids.host_to_device(_stream);
  chunk_nested_data.host_to_device(_stream);

  if (total_str_dict_indexes > 0) {
    gpu::BuildStringDictionaryIndex(chunks.device_ptr(), chunks.size(), _stream);
  }

  gpu::DecodePageData(pages, chunks, total_rows, min_row, _stream);
  pages.device_to_host(_stream);
  page_nesting.device_to_host(_stream);
  _stream.synchronize();

  // for list columns, add the final offset to every offset buffer.
  // TODO : make this happen in more efficiently. Maybe use thrust::for_each
  // on each buffer.  Or potentially do it in PreprocessColumnData
  // Note : the reason we are doing this here instead of in the decode kernel is
  // that it is difficult/impossible for a given page to know that it is writing the very
  // last value that should then be followed by a terminator (because rows can span
  // page boundaries).
  for (size_t idx = 0; idx < _input_columns.size(); idx++) {
    input_column_info const& input_col = _input_columns[idx];

    auto* cols = &_output_columns;
    for (size_t l_idx = 0; l_idx < input_col.nesting_depth(); l_idx++) {
      auto& out_buf = (*cols)[input_col.nesting[l_idx]];
      cols          = &out_buf.children;

      if (out_buf.type.id() != type_id::LIST ||
          (out_buf.user_data & PARQUET_COLUMN_BUFFER_FLAG_LIST_TERMINATED)) {
        continue;
      }
      CUDF_EXPECTS(l_idx < input_col.nesting_depth() - 1, "Encountered a leaf list column");
      auto& child = (*cols)[input_col.nesting[l_idx + 1]];

      // the final offset for a list at level N is the size of it's child
      int offset = child.type.id() == type_id::LIST ? child.size - 1 : child.size;
      cudaMemcpyAsync(static_cast<int32_t*>(out_buf.data()) + (out_buf.size - 1),
                      &offset,
                      sizeof(offset),
                      cudaMemcpyHostToDevice,
                      _stream.value());
      out_buf.user_data |= PARQUET_COLUMN_BUFFER_FLAG_LIST_TERMINATED;
    }
  }

  // update null counts in the final column buffers
  for (size_t idx = 0; idx < pages.size(); idx++) {
    gpu::PageInfo* pi = &pages[idx];
    if (pi->flags & gpu::PAGEINFO_FLAGS_DICTIONARY) { continue; }
    gpu::ColumnChunkDesc* col          = &chunks[pi->chunk_idx];
    input_column_info const& input_col = _input_columns[col->src_col_index];

    int index                 = pi->nesting - page_nesting.device_ptr();
    gpu::PageNestingInfo* pni = &page_nesting[index];

    auto* cols = &_output_columns;
    for (size_t l_idx = 0; l_idx < input_col.nesting_depth(); l_idx++) {
      auto& out_buf = (*cols)[input_col.nesting[l_idx]];
      cols          = &out_buf.children;

      // if I wasn't the one who wrote out the validity bits, skip it
      if (chunk_nested_valids.host_ptr(chunk_offsets[pi->chunk_idx])[l_idx] == nullptr) {
        continue;
      }
      out_buf.null_count() += pni[l_idx].null_count;
    }
  }

  _stream.synchronize();
}

reader::impl::impl(std::vector<std::unique_ptr<datasource>>&& sources,
                   parquet_reader_options const& options,
                   rmm::cuda_stream_view stream,
                   rmm::mr::device_memory_resource* mr)
  : _stream(stream), _mr(mr), _sources(std::move(sources))
{
  // Open and parse the source dataset metadata
  _metadata = std::make_unique<aggregate_reader_metadata>(_sources);

  // Override output timestamp resolution if requested
  if (options.get_timestamp_type().id() != type_id::EMPTY) {
    _timestamp_type = options.get_timestamp_type();
  }

  // Strings may be returned as either string or categorical columns
  _strings_to_categorical = options.is_enabled_convert_strings_to_categories();

  // Select only columns required by the options
  std::tie(_input_columns, _output_columns, _output_column_schemas) =
    _metadata->select_columns(options.get_columns(),
                              options.is_enabled_use_pandas_metadata(),
                              _strings_to_categorical,
                              _timestamp_type.id());
}

table_with_metadata reader::impl::read(size_type skip_rows,
                                       size_type num_rows,
<<<<<<< HEAD
=======
                                       bool uses_custom_row_bounds,
>>>>>>> 929c5890
                                       std::vector<std::vector<size_type>> const& row_group_list)
{
  // Select only row groups required
  const auto selected_row_groups =
    _metadata->select_row_groups(row_group_list, skip_rows, num_rows);

  table_metadata out_metadata;

  // output cudf columns as determined by the top level schema
  std::vector<std::unique_ptr<column>> out_columns;
  out_columns.reserve(_output_columns.size());

  if (selected_row_groups.size() != 0 && _input_columns.size() != 0) {
    // Descriptors for all the chunks that make up the selected columns
    const auto num_input_columns = _input_columns.size();
    const auto num_chunks        = selected_row_groups.size() * num_input_columns;
    hostdevice_vector<gpu::ColumnChunkDesc> chunks(0, num_chunks, _stream);

    // Association between each column chunk and its source
    std::vector<size_type> chunk_source_map(num_chunks);

    // Tracker for eventually deallocating compressed and uncompressed data
    std::vector<std::unique_ptr<datasource::buffer>> page_data(num_chunks);

    // Keep track of column chunk file offsets
    std::vector<size_t> column_chunk_offsets(num_chunks);

    // if there are lists present, we need to preprocess
    bool has_lists = false;

    // Initialize column chunk information
    size_t total_decompressed_size = 0;
    auto remaining_rows            = num_rows;
    std::vector<std::future<void>> read_rowgroup_tasks;
    for (const auto& rg : selected_row_groups) {
      const auto& row_group       = _metadata->get_row_group(rg.index, rg.source_index);
      auto const row_group_start  = rg.start_row;
      auto const row_group_source = rg.source_index;
      auto const row_group_rows   = std::min<int>(remaining_rows, row_group.num_rows);
      auto const io_chunk_idx     = chunks.size();

      // generate ColumnChunkDesc objects for everything to be decoded (all input columns)
      for (size_t i = 0; i < num_input_columns; ++i) {
        auto col = _input_columns[i];
        // look up metadata
        auto& col_meta = _metadata->get_column_metadata(rg.index, rg.source_index, col.schema_idx);
        auto& schema   = _metadata->get_schema(col.schema_idx);

        // this column contains repetition levels and will require a preprocess
        if (schema.max_repetition_level > 0) { has_lists = true; }

        // Spec requires each row group to contain exactly one chunk for every
        // column. If there are too many or too few, continue with best effort
        if (chunks.size() >= chunks.max_size()) {
          std::cerr << "Detected too many column chunks" << std::endl;
          continue;
        }

        auto [type_width, clock_rate, converted_type] =
          conversion_info(to_type_id(schema, _strings_to_categorical, _timestamp_type.id()),
                          _timestamp_type.id(),
                          schema.type,
                          schema.converted_type,
                          schema.type_length);

        column_chunk_offsets[chunks.size()] =
          (col_meta.dictionary_page_offset != 0)
            ? std::min(col_meta.data_page_offset, col_meta.dictionary_page_offset)
            : col_meta.data_page_offset;

        chunks.insert(gpu::ColumnChunkDesc(col_meta.total_compressed_size,
                                           nullptr,
                                           col_meta.num_values,
                                           schema.type,
                                           type_width,
                                           row_group_start,
                                           row_group_rows,
                                           schema.max_definition_level,
                                           schema.max_repetition_level,
                                           _metadata->get_output_nesting_depth(col.schema_idx),
                                           required_bits(schema.max_definition_level),
                                           required_bits(schema.max_repetition_level),
                                           col_meta.codec,
                                           converted_type,
                                           schema.logical_type,
                                           schema.decimal_scale,
                                           clock_rate,
                                           i,
                                           col.schema_idx));

        // Map each column chunk to its column index and its source index
        chunk_source_map[chunks.size() - 1] = row_group_source;

        if (col_meta.codec != Compression::UNCOMPRESSED) {
          total_decompressed_size += col_meta.total_uncompressed_size;
        }
      }
      // Read compressed chunk data to device memory
      read_rowgroup_tasks.push_back(read_column_chunks(
        page_data, chunks, io_chunk_idx, chunks.size(), column_chunk_offsets, chunk_source_map));

      remaining_rows -= row_group.num_rows;
    }
    for (auto& task : read_rowgroup_tasks) {
      task.wait();
    }
    assert(remaining_rows <= 0);

    // Process dataset chunk pages into output columns
    const auto total_pages = count_page_headers(chunks);
    if (total_pages > 0) {
      hostdevice_vector<gpu::PageInfo> pages(total_pages, total_pages, _stream);
      rmm::device_buffer decomp_page_data;

      // decoding of column/page information
      decode_page_headers(chunks, pages);
      if (total_decompressed_size > 0) {
        decomp_page_data = decompress_page_data(chunks, pages);
        // Free compressed data
        for (size_t c = 0; c < chunks.size(); c++) {
          if (chunks[c].codec != parquet::Compression::UNCOMPRESSED) { page_data[c].reset(); }
        }
      }

      // build output column info
      // walk the schema, building out_buffers that mirror what our final cudf columns will look
      // like. important : there is not necessarily a 1:1 mapping between input columns and output
      // columns. For example, parquet does not explicitly store a ColumnChunkDesc for struct
      // columns. The "structiness" is simply implied by the schema.  For example, this schema:
      //  required group field_id=1 name {
      //    required binary field_id=2 firstname (String);
      //    required binary field_id=3 middlename (String);
      //    required binary field_id=4 lastname (String);
      // }
      // will only contain 3 columns of data (firstname, middlename, lastname).  But of course
      // "name" is a struct column that we want to return, so we have to make sure that we
      // create it ourselves.
      // std::vector<output_column_info> output_info = build_output_column_info();

      // nesting information (sizes, etc) stored -per page-
      // note : even for flat schemas, we allocate 1 level of "nesting" info
      hostdevice_vector<gpu::PageNestingInfo> page_nesting_info;
      allocate_nesting_info(chunks, pages, page_nesting_info);

      // - compute column sizes and allocate output buffers.
      //   important:
      //   for nested schemas, we have to do some further preprocessing to determine:
      //    - real column output sizes per level of nesting (in a flat schema, there's only 1 level
      //    of
      //      nesting and it's size is the row count)
      //
      // - for nested schemas, output buffer offset values per-page, per nesting-level for the
      // purposes of decoding.
<<<<<<< HEAD
      preprocess_columns(chunks, pages, skip_rows, num_rows, has_lists);
=======
      preprocess_columns(chunks, pages, skip_rows, num_rows, uses_custom_row_bounds, has_lists);
>>>>>>> 929c5890

      // decoding of column data itself
      decode_page_data(chunks, pages, page_nesting_info, skip_rows, num_rows);

      // create the final output cudf columns
      for (size_t i = 0; i < _output_columns.size(); ++i) {
        column_name_info& col_name = out_metadata.schema_info.emplace_back("");
        out_columns.emplace_back(make_column(_output_columns[i], &col_name, _stream, _mr));
      }
    }
  }

  // Create empty columns as needed (this can happen if we've ended up with no actual data to read)
  for (size_t i = out_columns.size(); i < _output_columns.size(); ++i) {
    column_name_info& col_name = out_metadata.schema_info.emplace_back("");
    out_columns.emplace_back(io::detail::empty_like(_output_columns[i], &col_name, _stream, _mr));
  }

  // Return column names (must match order of returned columns)
  out_metadata.column_names.resize(_output_columns.size());
  for (size_t i = 0; i < _output_column_schemas.size(); i++) {
    auto const& schema           = _metadata->get_schema(_output_column_schemas[i]);
    out_metadata.column_names[i] = schema.name;
  }

  // Return user metadata
  out_metadata.per_file_user_data = _metadata->get_key_value_metadata();
  out_metadata.user_data          = {out_metadata.per_file_user_data[0].begin(),
                            out_metadata.per_file_user_data[0].end()};

  return {std::make_unique<table>(std::move(out_columns)), std::move(out_metadata)};
}

// Forward to implementation
reader::reader(std::vector<std::unique_ptr<cudf::io::datasource>>&& sources,
               parquet_reader_options const& options,
               rmm::cuda_stream_view stream,
               rmm::mr::device_memory_resource* mr)
  : _impl(std::make_unique<impl>(std::move(sources), options, stream, mr))
{
}

// Destructor within this translation unit
reader::~reader() = default;

// Forward to implementation
table_with_metadata reader::read(parquet_reader_options const& options)
{
<<<<<<< HEAD
  return _impl->read(options.get_skip_rows(), options.get_num_rows(), options.get_row_groups());
=======
  // if the user has specified custom row bounds
  bool const uses_custom_row_bounds = options.get_num_rows() >= 0 || options.get_skip_rows() != 0;
  return _impl->read(options.get_skip_rows(),
                     options.get_num_rows(),
                     uses_custom_row_bounds,
                     options.get_row_groups());
>>>>>>> 929c5890
}

}  // namespace parquet
}  // namespace detail
}  // namespace io
}  // namespace cudf<|MERGE_RESOLUTION|>--- conflicted
+++ resolved
@@ -1346,10 +1346,7 @@
                                       hostdevice_vector<gpu::PageInfo>& pages,
                                       size_t min_row,
                                       size_t total_rows,
-<<<<<<< HEAD
-=======
                                       bool uses_custom_row_bounds,
->>>>>>> 929c5890
                                       bool has_lists)
 {
   // TODO : we should be selectively preprocessing only columns that have
@@ -1369,10 +1366,6 @@
     create_columns(_output_columns);
   } else {
     // preprocess per-nesting level sizes by page
-<<<<<<< HEAD
-    gpu::PreprocessColumnData(
-      pages, chunks, _input_columns, _output_columns, total_rows, min_row, _stream, _mr);
-=======
     gpu::PreprocessColumnData(pages,
                               chunks,
                               _input_columns,
@@ -1382,7 +1375,6 @@
                               uses_custom_row_bounds,
                               _stream,
                               _mr);
->>>>>>> 929c5890
     _stream.synchronize();
   }
 }
@@ -1606,10 +1598,7 @@
 
 table_with_metadata reader::impl::read(size_type skip_rows,
                                        size_type num_rows,
-<<<<<<< HEAD
-=======
                                        bool uses_custom_row_bounds,
->>>>>>> 929c5890
                                        std::vector<std::vector<size_type>> const& row_group_list)
 {
   // Select only row groups required
@@ -1763,11 +1752,7 @@
       //
       // - for nested schemas, output buffer offset values per-page, per nesting-level for the
       // purposes of decoding.
-<<<<<<< HEAD
-      preprocess_columns(chunks, pages, skip_rows, num_rows, has_lists);
-=======
       preprocess_columns(chunks, pages, skip_rows, num_rows, uses_custom_row_bounds, has_lists);
->>>>>>> 929c5890
 
       // decoding of column data itself
       decode_page_data(chunks, pages, page_nesting_info, skip_rows, num_rows);
@@ -1816,16 +1801,12 @@
 // Forward to implementation
 table_with_metadata reader::read(parquet_reader_options const& options)
 {
-<<<<<<< HEAD
-  return _impl->read(options.get_skip_rows(), options.get_num_rows(), options.get_row_groups());
-=======
   // if the user has specified custom row bounds
   bool const uses_custom_row_bounds = options.get_num_rows() >= 0 || options.get_skip_rows() != 0;
   return _impl->read(options.get_skip_rows(),
                      options.get_num_rows(),
                      uses_custom_row_bounds,
                      options.get_row_groups());
->>>>>>> 929c5890
 }
 
 }  // namespace parquet
