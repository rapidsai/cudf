/*
 * Copyright (c) 2019-2021, NVIDIA CORPORATION.
 *
 * Licensed under the Apache License, Version 2.0 (the "License");
 * you may not use this file except in compliance with the License.
 * You may obtain a copy of the License at
 *
 *     http://www.apache.org/licenses/LICENSE-2.0
 *
 * Unless required by applicable law or agreed to in writing, software
 * distributed under the License is distributed on an "AS IS" BASIS,
 * WITHOUT WARRANTIES OR CONDITIONS OF ANY KIND, either express or implied.
 * See the License for the specific language governing permissions and
 * limitations under the License.
 */

/**
 * @file reader_impl.cu
 * @brief cuDF-IO Parquet reader class implementation
 */

#include "reader_impl.hpp"

#include <io/comp/gpuinflate.h>

#include <cudf/detail/utilities/vector_factories.hpp>
#include <cudf/table/table.hpp>
#include <cudf/utilities/error.hpp>
#include <cudf/utilities/traits.hpp>

#include <rmm/cuda_stream_view.hpp>
#include <rmm/device_buffer.hpp>
#include <rmm/device_uvector.hpp>

#include <algorithm>
#include <array>
#include <numeric>
#include <regex>

namespace cudf {
namespace io {
namespace detail {
namespace parquet {
// Import functionality that's independent of legacy code
using namespace cudf::io::parquet;
using namespace cudf::io;

// bit space we are reserving in column_buffer::user_data
constexpr uint32_t PARQUET_COLUMN_BUFFER_SCHEMA_MASK          = (0xffffff);
constexpr uint32_t PARQUET_COLUMN_BUFFER_FLAG_LIST_TERMINATED = (1 << 24);

namespace {

parquet::ConvertedType logical_type_to_converted_type(parquet::LogicalType const& logical)
{
  if (logical.isset.STRING) {
    return parquet::UTF8;
  } else if (logical.isset.MAP) {
    return parquet::MAP;
  } else if (logical.isset.LIST) {
    return parquet::LIST;
  } else if (logical.isset.ENUM) {
    return parquet::ENUM;
  } else if (logical.isset.DECIMAL) {
    return parquet::DECIMAL;  // TODO set decimal values
  } else if (logical.isset.DATE) {
    return parquet::DATE;
  } else if (logical.isset.TIME) {
    if (logical.TIME.unit.isset.MILLIS)
      return parquet::TIME_MILLIS;
    else if (logical.TIME.unit.isset.MICROS)
      return parquet::TIME_MICROS;
  } else if (logical.isset.TIMESTAMP) {
    if (logical.TIMESTAMP.unit.isset.MILLIS)
      return parquet::TIMESTAMP_MILLIS;
    else if (logical.TIMESTAMP.unit.isset.MICROS)
      return parquet::TIMESTAMP_MICROS;
  } else if (logical.isset.INTEGER) {
    switch (logical.INTEGER.bitWidth) {
      case 8: return logical.INTEGER.isSigned ? INT_8 : UINT_8;
      case 16: return logical.INTEGER.isSigned ? INT_16 : UINT_16;
      case 32: return logical.INTEGER.isSigned ? INT_32 : UINT_32;
      case 64: return logical.INTEGER.isSigned ? INT_64 : UINT_64;
      default: break;
    }
  } else if (logical.isset.UNKNOWN) {
    return parquet::NA;
  } else if (logical.isset.JSON) {
    return parquet::JSON;
  } else if (logical.isset.BSON) {
    return parquet::BSON;
  }
  return parquet::UNKNOWN;
}

/**
 * @brief Function that translates Parquet datatype to cuDF type enum
 */
type_id to_type_id(SchemaElement const& schema,
                   bool strings_to_categorical,
                   type_id timestamp_type_id,
                   bool strict_decimal_types)
{
  parquet::Type physical                = schema.type;
  parquet::ConvertedType converted_type = schema.converted_type;
  int32_t decimal_scale                 = schema.decimal_scale;

  // Logical type used for actual data interpretation; the legacy converted type
  // is superceded by 'logical' type whenever available.
  auto inferred_converted_type = logical_type_to_converted_type(schema.logical_type);
  if (inferred_converted_type != parquet::UNKNOWN) converted_type = inferred_converted_type;
  if (inferred_converted_type == parquet::DECIMAL && decimal_scale == 0)
    decimal_scale = schema.logical_type.DECIMAL.scale;

  switch (converted_type) {
    case parquet::UINT_8: return type_id::UINT8;
    case parquet::INT_8: return type_id::INT8;
    case parquet::UINT_16: return type_id::UINT16;
    case parquet::INT_16: return type_id::INT16;
    case parquet::UINT_32: return type_id::UINT32;
    case parquet::UINT_64: return type_id::UINT64;
    case parquet::DATE: return type_id::TIMESTAMP_DAYS;
    case parquet::TIME_MILLIS:
      return (timestamp_type_id != type_id::EMPTY) ? timestamp_type_id
                                                   : type_id::DURATION_MILLISECONDS;
    case parquet::TIME_MICROS:
      return (timestamp_type_id != type_id::EMPTY) ? timestamp_type_id
                                                   : type_id::DURATION_MICROSECONDS;
    case parquet::TIMESTAMP_MICROS:
      return (timestamp_type_id != type_id::EMPTY) ? timestamp_type_id
                                                   : type_id::TIMESTAMP_MICROSECONDS;
    case parquet::TIMESTAMP_MILLIS:
      return (timestamp_type_id != type_id::EMPTY) ? timestamp_type_id
                                                   : type_id::TIMESTAMP_MILLISECONDS;
    case parquet::DECIMAL:
      if (physical == parquet::INT32)
        return type_id::DECIMAL32;
      else if (physical == parquet::INT64)
        return type_id::DECIMAL64;
      else if (physical == parquet::FIXED_LEN_BYTE_ARRAY && schema.type_length <= 8) {
        return type_id::DECIMAL64;
      } else {
        CUDF_EXPECTS(strict_decimal_types == false, "Unsupported decimal type read!");
        return type_id::FLOAT64;
      }
      break;

    // maps are just List<Struct<>>.
    case parquet::MAP:
    case parquet::LIST: return type_id::LIST;
    case parquet::NA: return type_id::STRING;
    // return type_id::EMPTY; //TODO(kn): enable after Null/Empty column support
    default: break;
  }

  // is it simply a struct?
  if (schema.is_struct()) { return type_id::STRUCT; }

  // Physical storage type supported by Parquet; controls the on-disk storage
  // format in combination with the encoding type.
  switch (physical) {
    case parquet::BOOLEAN: return type_id::BOOL8;
    case parquet::INT32: return type_id::INT32;
    case parquet::INT64: return type_id::INT64;
    case parquet::FLOAT: return type_id::FLOAT32;
    case parquet::DOUBLE: return type_id::FLOAT64;
    case parquet::BYTE_ARRAY:
    case parquet::FIXED_LEN_BYTE_ARRAY:
      // Can be mapped to INT32 (32-bit hash) or STRING
      return strings_to_categorical ? type_id::INT32 : type_id::STRING;
    case parquet::INT96:
      return (timestamp_type_id != type_id::EMPTY) ? timestamp_type_id
                                                   : type_id::TIMESTAMP_NANOSECONDS;
    default: break;
  }

  return type_id::EMPTY;
}

/**
 * @brief Function that translates cuDF time unit to Parquet clock frequency
 */
constexpr int32_t to_clockrate(type_id timestamp_type_id)
{
  switch (timestamp_type_id) {
    case type_id::DURATION_SECONDS: return 1;
    case type_id::DURATION_MILLISECONDS: return 1000;
    case type_id::DURATION_MICROSECONDS: return 1000000;
    case type_id::DURATION_NANOSECONDS: return 1000000000;
    case type_id::TIMESTAMP_SECONDS: return 1;
    case type_id::TIMESTAMP_MILLISECONDS: return 1000;
    case type_id::TIMESTAMP_MICROSECONDS: return 1000000;
    case type_id::TIMESTAMP_NANOSECONDS: return 1000000000;
    default: return 0;
  }
}

/**
 * @brief Function that returns the required the number of bits to store a value
 */
template <typename T = uint8_t>
T required_bits(uint32_t max_level)
{
  return static_cast<T>(CompactProtocolReader::NumRequiredBits(max_level));
}

std::tuple<int32_t, int32_t, int8_t> conversion_info(type_id column_type_id,
                                                     type_id timestamp_type_id,
                                                     parquet::Type physical,
                                                     int8_t converted,
                                                     int32_t length)
{
  int32_t type_width = (physical == parquet::FIXED_LEN_BYTE_ARRAY) ? length : 0;
  int32_t clock_rate = 0;
  if (column_type_id == type_id::INT8 or column_type_id == type_id::UINT8) {
    type_width = 1;  // I32 -> I8
  } else if (column_type_id == type_id::INT16 or column_type_id == type_id::UINT16) {
    type_width = 2;  // I32 -> I16
  } else if (column_type_id == type_id::INT32) {
    type_width = 4;  // str -> hash32
  } else if (is_chrono(data_type{column_type_id})) {
    clock_rate = to_clockrate(timestamp_type_id);
  }

  int8_t converted_type = converted;
  if (converted_type == parquet::DECIMAL && column_type_id != type_id::FLOAT64 &&
      not cudf::is_fixed_point(column_type_id)) {
    converted_type = parquet::UNKNOWN;  // Not converting to float64 or decimal
  }
  return std::make_tuple(type_width, clock_rate, converted_type);
}

}  // namespace

std::string name_from_path(const std::vector<std::string>& path_in_schema)
{
  // For the case of lists, we will see a schema that looks like:
  // a.list.element.list.element
  // where each (list.item) pair represents a level of nesting.  According to the parquet spec,
  // https://github.com/apache/parquet-format/blob/master/LogicalTypes.md
  // the initial field must be named "list" and the inner element must be named "element".
  // If we are dealing with a list, we want to return the topmost name of the group ("a").
  //
  // For other nested schemas, like structs we just want to return the bottom-most name. For
  // example a struct with the schema
  // b.employee.id,  the column representing "id" should simply be named "id".
  //
  // In short, this means : return the highest level of the schema that does not have list
  // definitions underneath it.
  //
  std::string s = (path_in_schema.size() > 0) ? path_in_schema[0] : "";
  for (size_t i = 1; i < path_in_schema.size(); i++) {
    // The Parquet spec requires that the outer schema field is named "list". However it also
    // provides a list of backwards compatibility cases that are applicable as well.  Currently
    // we are only handling the formal spec.  This will get cleaned up and improved when we add
    // support for structs. The correct thing to do will probably be to examine the type of
    // the SchemaElement itself to concretely identify the start of a nested type of any kind rather
    // than trying to derive it from the path string.
    if (path_in_schema[i] == "list") {
      // Again, strictly speaking, the Parquet spec says the inner field should be named
      // "element", but there are some backwards compatibility issues that we have seen in the
      // wild. For example, Pandas calls the field "item".  We will allow any name for now.
      i++;
      continue;
    }
    // otherwise, we've got a real nested column. update the name
    s = path_in_schema[i];
  }
  return s;
}

/**
 * @brief Class for parsing dataset metadata
 */
struct metadata : public FileMetaData {
  explicit metadata(datasource* source)
  {
    constexpr auto header_len = sizeof(file_header_s);
    constexpr auto ender_len  = sizeof(file_ender_s);

    const auto len           = source->size();
    const auto header_buffer = source->host_read(0, header_len);
    const auto header        = reinterpret_cast<const file_header_s*>(header_buffer->data());
    const auto ender_buffer  = source->host_read(len - ender_len, ender_len);
    const auto ender         = reinterpret_cast<const file_ender_s*>(ender_buffer->data());
    CUDF_EXPECTS(len > header_len + ender_len, "Incorrect data source");
    CUDF_EXPECTS(header->magic == parquet_magic && ender->magic == parquet_magic,
                 "Corrupted header or footer");
    CUDF_EXPECTS(ender->footer_len != 0 && ender->footer_len <= (len - header_len - ender_len),
                 "Incorrect footer length");

    const auto buffer = source->host_read(len - ender->footer_len - ender_len, ender->footer_len);
    CompactProtocolReader cp(buffer->data(), ender->footer_len);
    CUDF_EXPECTS(cp.read(this), "Cannot parse metadata");
    CUDF_EXPECTS(cp.InitSchema(this), "Cannot initialize schema");
  }
};

class aggregate_metadata {
  std::vector<metadata> const per_file_metadata;
  std::map<std::string, std::string> const agg_keyval_map;
  size_type const num_rows;
  size_type const num_row_groups;
  /**
   * @brief Create a metadata object from each element in the source vector
   */
  auto metadatas_from_sources(std::vector<std::unique_ptr<datasource>> const& sources)
  {
    std::vector<metadata> metadatas;
    std::transform(
      sources.cbegin(), sources.cend(), std::back_inserter(metadatas), [](auto const& source) {
        return metadata(source.get());
      });
    return metadatas;
  }

  /**
   * @brief Merge the keyvalue maps from each per-file metadata object into a single map.
   */
  auto merge_keyval_metadata()
  {
    std::map<std::string, std::string> merged;
    // merge key/value maps TODO: warn/throw if there are mismatches?
    for (auto const& pfm : per_file_metadata) {
      for (auto const& kv : pfm.key_value_metadata) {
        merged[kv.key] = kv.value;
      }
    }
    return merged;
  }

  /**
   * @brief Sums up the number of rows of each source
   */
  size_type calc_num_rows() const
  {
    return std::accumulate(
      per_file_metadata.begin(), per_file_metadata.end(), 0, [](auto& sum, auto& pfm) {
        return sum + pfm.num_rows;
      });
  }

  /**
   * @brief Sums up the number of row groups of each source
   */
  size_type calc_num_row_groups() const
  {
    return std::accumulate(
      per_file_metadata.begin(), per_file_metadata.end(), 0, [](auto& sum, auto& pfm) {
        return sum + pfm.row_groups.size();
      });
  }

 public:
  aggregate_metadata(std::vector<std::unique_ptr<datasource>> const& sources)
    : per_file_metadata(metadatas_from_sources(sources)),
      agg_keyval_map(merge_keyval_metadata()),
      num_rows(calc_num_rows()),
      num_row_groups(calc_num_row_groups())
  {
    // Verify that the input files have matching numbers of columns
    size_type num_cols = -1;
    for (auto const& pfm : per_file_metadata) {
      if (pfm.row_groups.size() != 0) {
        if (num_cols == -1)
          num_cols = pfm.row_groups[0].columns.size();
        else
          CUDF_EXPECTS(num_cols == static_cast<size_type>(pfm.row_groups[0].columns.size()),
                       "All sources must have the same number of columns");
      }
    }
    // Verify that the input files have matching schemas
    for (auto const& pfm : per_file_metadata) {
      CUDF_EXPECTS(per_file_metadata[0].schema == pfm.schema,
                   "All sources must have the same schemas");
    }
  }

  auto const& get_row_group(size_type row_group_index, size_type src_idx) const
  {
    CUDF_EXPECTS(src_idx >= 0 && src_idx < static_cast<size_type>(per_file_metadata.size()),
                 "invalid source index");
    return per_file_metadata[src_idx].row_groups[row_group_index];
  }

  auto const& get_column_metadata(size_type row_group_index,
                                  size_type src_idx,
                                  int schema_idx) const
  {
    auto col = std::find_if(
      per_file_metadata[src_idx].row_groups[row_group_index].columns.begin(),
      per_file_metadata[src_idx].row_groups[row_group_index].columns.end(),
      [schema_idx](ColumnChunk const& col) { return col.schema_idx == schema_idx ? true : false; });
    CUDF_EXPECTS(col != std::end(per_file_metadata[src_idx].row_groups[row_group_index].columns),
                 "Found no metadata for schema index");
    return col->meta_data;
  }

  auto get_num_rows() const { return num_rows; }

  auto get_num_row_groups() const { return num_row_groups; }

  auto const& get_schema(int schema_idx) const { return per_file_metadata[0].schema[schema_idx]; }

  auto const& get_key_value_metadata() const { return agg_keyval_map; }

  /**
   * @brief Gets the concrete nesting depth of output cudf columns
   *
   * @param schema_index Schema index of the input column
   *
   * @return comma-separated index column names in quotes
   */
  inline int get_output_nesting_depth(int schema_index) const
  {
    auto& pfm = per_file_metadata[0];
    int depth = 0;

    // walk upwards, skipping repeated fields
    while (schema_index > 0) {
      if (!pfm.schema[schema_index].is_stub()) { depth++; }
      schema_index = pfm.schema[schema_index].parent_idx;
    }
    return depth;
  }

  /**
   * @brief Extracts the pandas "index_columns" section
   *
   * PANDAS adds its own metadata to the key_value section when writing out the
   * dataframe to a file to aid in exact reconstruction. The JSON-formatted
   * metadata contains the index column(s) and PANDA-specific datatypes.
   *
   * @return comma-separated index column names in quotes
   */
  std::string get_pandas_index() const
  {
    auto it = agg_keyval_map.find("pandas");
    if (it != agg_keyval_map.end()) {
      // Captures a list of quoted strings found inside square brackets after `"index_columns":`
      // Inside quotes supports newlines, brackets, escaped quotes, etc.
      // One-liner regex:
      // "index_columns"\s*:\s*\[\s*((?:"(?:|(?:.*?(?![^\\]")).?)[^\\]?",?\s*)*)\]
      // Documented below.
      std::regex index_columns_expr{
        R"("index_columns"\s*:\s*\[\s*)"  // match preamble, opening square bracket, whitespace
        R"(()"                            // Open first capturing group
        R"((?:")"                         // Open non-capturing group match opening quote
        R"((?:|(?:.*?(?![^\\]")).?))"     // match empty string or anything between quotes
        R"([^\\]?")"                      // Match closing non-escaped quote
        R"(,?\s*)"                        // Match optional comma and whitespace
        R"()*)"                           // Close non-capturing group and repeat 0 or more times
        R"())"                            // Close first capturing group
        R"(\])"                           // Match closing square brackets
      };
      std::smatch sm;
      if (std::regex_search(it->second, sm, index_columns_expr)) { return sm[1].str(); }
    }
    return "";
  }

  /**
   * @brief Extracts the column name(s) used for the row indexes in a dataframe
   *
   * @param names List of column names to load, where index column name(s) will be added
   */
  std::vector<std::string> get_pandas_index_names() const
  {
    std::vector<std::string> names;
    auto str = get_pandas_index();
    if (str.length() != 0) {
      std::regex index_name_expr{R"(\"((?:\\.|[^\"])*)\")"};
      std::smatch sm;
      while (std::regex_search(str, sm, index_name_expr)) {
        if (sm.size() == 2) {  // 2 = whole match, first item
          if (std::find(names.begin(), names.end(), sm[1].str()) == names.end()) {
            std::regex esc_quote{R"(\\")"};
            names.emplace_back(std::regex_replace(sm[1].str(), esc_quote, R"(")"));
          }
        }
        str = sm.suffix();
      }
    }
    return names;
  }

  struct row_group_info {
    size_type const index;
    size_t const start_row;  // TODO source index
    size_type const source_index;
    row_group_info(size_type index, size_t start_row, size_type source_index)
      : index(index), start_row(start_row), source_index(source_index)
    {
    }
  };

  /**
   * @brief Filters and reduces down to a selection of row groups
   *
   * @param row_groups Lists of row group to reads, one per source
   * @param row_start Starting row of the selection
   * @param row_count Total number of rows selected
   *
   * @return List of row group indexes and its starting row
   */
  auto select_row_groups(std::vector<std::vector<size_type>> const& row_groups,
                         size_type& row_start,
                         size_type& row_count) const
  {
    if (!row_groups.empty()) {
      std::vector<row_group_info> selection;
      CUDF_EXPECTS(row_groups.size() == per_file_metadata.size(),
                   "Must specify row groups for each source");

      row_count = 0;
      for (size_t src_idx = 0; src_idx < row_groups.size(); ++src_idx) {
        for (auto const& rowgroup_idx : row_groups[src_idx]) {
          CUDF_EXPECTS(
            rowgroup_idx >= 0 &&
              rowgroup_idx < static_cast<size_type>(per_file_metadata[src_idx].row_groups.size()),
            "Invalid rowgroup index");
          selection.emplace_back(rowgroup_idx, row_count, src_idx);
          row_count += get_row_group(rowgroup_idx, src_idx).num_rows;
        }
      }
      return selection;
    }

    row_start = std::max(row_start, 0);
    if (row_count < 0) {
      row_count = static_cast<size_type>(
        std::min<int64_t>(get_num_rows(), std::numeric_limits<size_type>::max()));
    }
    row_count = min(row_count, get_num_rows() - row_start);
    CUDF_EXPECTS(row_count >= 0, "Invalid row count");
    CUDF_EXPECTS(row_start <= get_num_rows(), "Invalid row start");

    std::vector<row_group_info> selection;
    size_type count = 0;
    for (size_t src_idx = 0; src_idx < per_file_metadata.size(); ++src_idx) {
      for (size_t rg_idx = 0; rg_idx < per_file_metadata[src_idx].row_groups.size(); ++rg_idx) {
        auto const chunk_start_row = count;
        count += get_row_group(rg_idx, src_idx).num_rows;
        if (count > row_start || count == 0) {
          selection.emplace_back(rg_idx, chunk_start_row, src_idx);
        }
        if (count >= row_start + row_count) { break; }
      }
    }

    return selection;
  }

  /**
<<<<<<< HEAD
   * @brief Build input and output column structures based on schema input. Recursive.
   *
   * @param[in,out] schema_idx Schema index to build information for. This value gets
   * incremented as the function recurses.
   * @param[out] input_columns Input column information (source data in the file)
   * @param[out] output_columns Output column structure (resulting cudf columns)
   * @param[in,out] nesting A stack keeping track of child column indices so we can
   * reproduce the linear list of output columns that correspond to an input column.
   * @param[in] strings_to_categorical Type conversion parameter
   * @param[in] timestamp_type_id Type conversion parameter
   * @param[in] strict_decimal_types True if it is an error to load an unsupported decimal type
   *
   */
  void build_column_info(int& schema_idx,
                         std::vector<input_column_info>& input_columns,
                         std::vector<column_buffer>& output_columns,
                         std::deque<int>& nesting,
                         bool strings_to_categorical,
                         type_id timestamp_type_id,
                         bool strict_decimal_types) const
  {
    int start_schema_idx = schema_idx;
    auto const& schema   = get_schema(schema_idx);
    schema_idx++;

    // if I am a stub, continue on
    if (schema.is_stub()) {
      // is this legit?
      CUDF_EXPECTS(schema.num_children == 1, "Unexpected number of children for stub");
      build_column_info(schema_idx,
                        input_columns,
                        output_columns,
                        nesting,
                        strings_to_categorical,
                        timestamp_type_id,
                        strict_decimal_types);
      return;
    }

    // if we're at the root, this is a new output column
    nesting.push_back(static_cast<int>(output_columns.size()));
    auto const col_type =
      to_type_id(schema, strings_to_categorical, timestamp_type_id, strict_decimal_types);
    auto const dtype = cudf::is_fixed_point(col_type)
                         ? data_type{col_type, numeric::scale_type{-schema.decimal_scale}}
                         : data_type{col_type};
    output_columns.emplace_back(dtype, schema.repetition_type == OPTIONAL ? true : false);
    column_buffer& output_col = output_columns.back();
    output_col.name           = schema.name;

    // build each child
    for (int idx = 0; idx < schema.num_children; idx++) {
      build_column_info(schema_idx,
                        input_columns,
                        output_col.children,
                        nesting,
                        strings_to_categorical,
                        timestamp_type_id,
                        strict_decimal_types);
    }

    // if I have no children, we're at a leaf and I'm an input column (that is, one with actual
    // data stored) so add me to the list.
    if (schema.num_children == 0) {
      input_columns.emplace_back(input_column_info{start_schema_idx, schema.name});
      input_column_info& input_col = input_columns.back();
      std::copy(nesting.begin(), nesting.end(), std::back_inserter(input_col.nesting));
    }

    nesting.pop_back();
  }

  /**
=======
>>>>>>> d7a05dc8
   * @brief Filters and reduces down to a selection of columns
   *
   * @param use_names List of paths of column names to select
   * @param include_index Whether to always include the PANDAS index column(s)
   * @param strings_to_categorical Type conversion parameter
   * @param timestamp_type_id Type conversion parameter
   * @param strict_decimal_types Type conversion parameter
   *
   * @return input column information, output column information, list of output column schema
   * indices
   */
  auto select_columns(std::vector<std::string> const& use_names,
                      bool include_index,
                      bool strings_to_categorical,
                      type_id timestamp_type_id,
                      bool strict_decimal_types) const
  {
    auto find_schema_child = [&](SchemaElement const& schema_elem, std::string const& name) {
      auto const& col_schema_idx = std::find_if(
        schema_elem.children_idx.cbegin(),
        schema_elem.children_idx.cend(),
        [&](size_t col_schema_idx) { return get_schema(col_schema_idx).name == name; });

      return (col_schema_idx != schema_elem.children_idx.end()) ? static_cast<int>(*col_schema_idx)
                                                                : -1;
    };

    std::vector<column_buffer> output_columns;
    std::vector<input_column_info> input_columns;
    std::vector<int> nesting;

    // Return true if column path is valid. e.g. if the path is {"struct1", "child1"}, then it is
    // valid if "struct1.child1" exists in this file's schema. If "struct1" exists but "child1" is
    // not a child of "struct1" then the function will return false for "struct1"
    std::function<bool(column_name_info const*, int, std::vector<column_buffer>&)> build_column =
      [&](column_name_info const* col_name_info,
          int schema_idx,
          std::vector<column_buffer>& out_col_array) {
        if (schema_idx < 0) { return false; }
        auto const& schema_elem = get_schema(schema_idx);

        // if schema_elem is a stub then it does not exist in the column_name_info and column_buffer
        // hierarchy. So continue on
        if (schema_elem.is_stub()) {
          // is this legit?
          CUDF_EXPECTS(schema_elem.num_children == 1, "Unexpected number of children for stub");
          auto child_col_name_info = (col_name_info) ? &col_name_info->children[0] : nullptr;
          return build_column(child_col_name_info, schema_elem.children_idx[0], out_col_array);
        }

        // if we're at the root, this is a new output column
        auto const col_type =
          to_type_id(schema_elem, strings_to_categorical, timestamp_type_id, strict_decimal_types);
        auto const dtype = col_type == type_id::DECIMAL32 || col_type == type_id::DECIMAL64
                             ? data_type{col_type, numeric::scale_type{-schema_elem.decimal_scale}}
                             : data_type{col_type};

        column_buffer output_col(dtype, schema_elem.repetition_type == OPTIONAL);
        // store the index of this element if inserted in out_col_array
        nesting.push_back(static_cast<int>(out_col_array.size()));
        output_col.name = schema_elem.name;

        // build each child
        bool path_is_valid = false;
        if (col_name_info == nullptr or col_name_info->children.empty()) {
          // add all children of schema_elem.
          // At this point, we can no longer pass a col_name_info to build_column
          for (int idx = 0; idx < schema_elem.num_children; idx++) {
            path_is_valid |=
              build_column(nullptr, schema_elem.children_idx[idx], output_col.children);
          }
        } else {
          for (size_t idx = 0; idx < col_name_info->children.size(); idx++) {
            path_is_valid |=
              build_column(&col_name_info->children[idx],
                           find_schema_child(schema_elem, col_name_info->children[idx].name),
                           output_col.children);
          }
        }

        // if I have no children, we're at a leaf and I'm an input column (that is, one with actual
        // data stored) so add me to the list.
        if (schema_elem.num_children == 0) {
          input_column_info& input_col =
            input_columns.emplace_back(input_column_info{schema_idx, schema_elem.name});
          std::copy(nesting.cbegin(), nesting.cend(), std::back_inserter(input_col.nesting));
          path_is_valid = true;  // If we're able to reach leaf then path is valid
        }

        if (path_is_valid) { out_col_array.push_back(std::move(output_col)); }

        nesting.pop_back();
        return path_is_valid;
      };

    std::vector<int> output_column_schemas;

    //
    // there is not necessarily a 1:1 mapping between input columns and output columns.
    // For example, parquet does not explicitly store a ColumnChunkDesc for struct columns.
    // The "structiness" is simply implied by the schema.  For example, this schema:
    //  required group field_id=1 name {
    //    required binary field_id=2 firstname (String);
    //    required binary field_id=3 middlename (String);
    //    required binary field_id=4 lastname (String);
    // }
    // will only contain 3 internal columns of data (firstname, middlename, lastname).  But of
    // course "name" is ultimately the struct column we want to return.
    //
    // "firstname", "middlename" and "lastname" represent the input columns in the file that we
    // process to produce the final cudf "name" column.
    //
    // A user can ask for a single field out of the struct e.g. firstname.
    // In this case they'll pass a fully qualified name to the schema element like
    // ["name", "firstname"]
    //
    auto const& root = get_schema(0);
    if (use_names.empty()) {
      for (auto const& schema_idx : root.children_idx) {
        build_column(nullptr, schema_idx, output_columns);
        output_column_schemas.push_back(schema_idx);
      }
    } else {
      struct path_info {
        std::string full_path;
        int schema_idx;
      };

      // Convert schema into a vector of every possible path
      std::vector<path_info> all_paths;
      std::function<void(std::string, int)> add_path = [&](std::string path_till_now,
                                                           int schema_idx) {
        auto const& schema_elem = get_schema(schema_idx);
        std::string curr_path   = path_till_now + schema_elem.name;
        all_paths.push_back({curr_path, schema_idx});
        for (auto const& child_idx : schema_elem.children_idx) {
          add_path(curr_path + ".", child_idx);
        }
      };
      for (auto const& child_idx : get_schema(0).children_idx) {
        add_path("", child_idx);
      }

      // Find which of the selected paths are valid and get their schema index
      std::vector<path_info> valid_selected_paths;
      for (auto const& selected_path : use_names) {
        auto found_path =
          std::find_if(all_paths.begin(), all_paths.end(), [&](path_info& valid_path) {
            return valid_path.full_path == selected_path;
          });
        if (found_path != all_paths.end()) {
          valid_selected_paths.push_back({selected_path, found_path->schema_idx});
        }
      }

      // Now construct paths as vector of strings for further consumption
      std::vector<std::vector<std::string>> use_names3;
      std::transform(valid_selected_paths.begin(),
                     valid_selected_paths.end(),
                     std::back_inserter(use_names3),
                     [&](path_info const& valid_path) {
                       auto schema_idx = valid_path.schema_idx;
                       std::vector<std::string> result_path;
                       do {
                         SchemaElement const& elem = get_schema(schema_idx);
                         result_path.push_back(elem.name);
                         schema_idx = elem.parent_idx;
                       } while (schema_idx > 0);
                       return std::vector<std::string>(result_path.rbegin(), result_path.rend());
                     });

      std::vector<column_name_info> selected_columns;
      if (include_index) {
        std::vector<std::string> index_names = get_pandas_index_names();
        std::transform(index_names.cbegin(),
                       index_names.cend(),
                       std::back_inserter(selected_columns),
                       [](std::string const& name) { return column_name_info(name); });
      }
      // Merge the vector use_names into a set of hierarchical column_name_info objects
      /* This is because if we have columns like this:
       *     col1
       *      / \
       *    s3   f4
       *   / \
       * f5   f6
       *
       * there may be common paths in use_names like:
       * {"col1", "s3", "f5"}, {"col1", "f4"}
       * which means we want the output to contain
       *     col1
       *      / \
       *    s3   f4
       *   /
       * f5
       *
       * rather than
       *  col1   col1
       *   |      |
       *   s3     f4
       *   |
       *   f5
       */
      for (auto const& path : use_names3) {
        auto array_to_find_in = &selected_columns;
        for (size_t depth = 0; depth < path.size(); ++depth) {
          // Check if the path exists in our selected_columns and if not, add it.
          auto const& name_to_find = path[depth];
          auto found_col           = std::find_if(
            array_to_find_in->begin(),
            array_to_find_in->end(),
            [&name_to_find](column_name_info const& col) { return col.name == name_to_find; });
          if (found_col == array_to_find_in->end()) {
            auto& col        = array_to_find_in->emplace_back(name_to_find);
            array_to_find_in = &col.children;
          } else {
            // Path exists. go down further.
            array_to_find_in = &found_col->children;
          }
        }
      }
      for (auto& col : selected_columns) {
        auto const& top_level_col_schema_idx = find_schema_child(root, col.name);
        bool valid_column = build_column(&col, top_level_col_schema_idx, output_columns);
        if (valid_column) output_column_schemas.push_back(top_level_col_schema_idx);
      }
    }

    return std::make_tuple(
      std::move(input_columns), std::move(output_columns), std::move(output_column_schemas));
  }
};

/**
 * @brief Generate depth remappings for repetition and definition levels.
 *
 * When dealing with columns that contain lists, we must examine incoming
 * repetition and definition level pairs to determine what range of output nesting
 * is indicated when adding new values.  This function generates the mappings of
 * the R/D levels to those start/end bounds
 *
 * @param remap Maps column schema index to the R/D remapping vectors for that column
 * @param src_col_schema The column schema to generate the new mapping for
 * @param md File metadata information
 */
void generate_depth_remappings(std::map<int, std::pair<std::vector<int>, std::vector<int>>>& remap,
                               int src_col_schema,
                               aggregate_metadata const& md)
{
  // already generated for this level
  if (remap.find(src_col_schema) != remap.end()) { return; }
  auto schema   = md.get_schema(src_col_schema);
  int max_depth = md.get_output_nesting_depth(src_col_schema);

  CUDF_EXPECTS(remap.find(src_col_schema) == remap.end(),
               "Attempting to remap a schema more than once");
  auto inserted =
    remap.insert(std::pair<int, std::pair<std::vector<int>, std::vector<int>>>{src_col_schema, {}});
  auto& depth_remap = inserted.first->second;

  std::vector<int>& rep_depth_remap = (depth_remap.first);
  rep_depth_remap.resize(schema.max_repetition_level + 1);
  std::vector<int>& def_depth_remap = (depth_remap.second);
  def_depth_remap.resize(schema.max_definition_level + 1);

  // the key:
  // for incoming level values  R/D
  // add values starting at the shallowest nesting level X has repetition level R
  // until you reach the deepest nesting level Y that corresponds to the repetition level R1
  // held by the nesting level that has definition level D
  //
  // Example: a 3 level struct with a list at the bottom
  //
  //                     R / D   Depth
  // level0              0 / 1     0
  //   level1            0 / 2     1
  //     level2          0 / 3     2
  //       list          0 / 3     3
  //         element     1 / 4     4
  //
  // incoming R/D : 0, 0  -> add values from depth 0 to 3   (def level 0 always maps to depth 0)
  // incoming R/D : 0, 1  -> add values from depth 0 to 3
  // incoming R/D : 0, 2  -> add values from depth 0 to 3
  // incoming R/D : 1, 4  -> add values from depth 4 to 4
  //
  // Note : the -validity- of values is simply checked by comparing the incoming D value against the
  // D value of the given nesting level (incoming D >= the D for the nesting level == valid,
  // otherwise NULL).  The tricky part is determining what nesting levels to add values at.
  //
  // For schemas with no repetition level (no lists), X is always 0 and Y is always max nesting
  // depth.
  //

  // compute "X" from above
  for (int s_idx = schema.max_repetition_level; s_idx >= 0; s_idx--) {
    auto find_shallowest = [&](int r) {
      int shallowest = -1;
      int cur_depth  = max_depth - 1;
      int schema_idx = src_col_schema;
      while (schema_idx > 0) {
        auto cur_schema = md.get_schema(schema_idx);
        if (cur_schema.max_repetition_level == r) {
          // if this is a repeated field, map it one level deeper
          shallowest = cur_schema.is_stub() ? cur_depth + 1 : cur_depth;
        }
        if (!cur_schema.is_stub()) { cur_depth--; }
        schema_idx = cur_schema.parent_idx;
      }
      return shallowest;
    };
    rep_depth_remap[s_idx] = find_shallowest(s_idx);
  }

  // compute "Y" from above
  for (int s_idx = schema.max_definition_level; s_idx >= 0; s_idx--) {
    auto find_deepest = [&](int d) {
      SchemaElement prev_schema;
      int schema_idx = src_col_schema;
      int r1         = 0;
      while (schema_idx > 0) {
        SchemaElement cur_schema = md.get_schema(schema_idx);
        if (cur_schema.max_definition_level == d) {
          // if this is a repeated field, map it one level deeper
          r1 = cur_schema.is_stub() ? prev_schema.max_repetition_level
                                    : cur_schema.max_repetition_level;
          break;
        }
        prev_schema = cur_schema;
        schema_idx  = cur_schema.parent_idx;
      }

      // we now know R1 from above. return the deepest nesting level that has the
      // same repetition level
      schema_idx = src_col_schema;
      int depth  = max_depth - 1;
      while (schema_idx > 0) {
        SchemaElement cur_schema = md.get_schema(schema_idx);
        if (cur_schema.max_repetition_level == r1) {
          // if this is a repeated field, map it one level deeper
          depth = cur_schema.is_stub() ? depth + 1 : depth;
          break;
        }
        if (!cur_schema.is_stub()) { depth--; }
        prev_schema = cur_schema;
        schema_idx  = cur_schema.parent_idx;
      }
      return depth;
    };
    def_depth_remap[s_idx] = find_deepest(s_idx);
  }
}

/**
 * @copydoc cudf::io::detail::parquet::read_column_chunks
 */
std::future<void> reader::impl::read_column_chunks(
  std::vector<std::unique_ptr<datasource::buffer>>& page_data,
  hostdevice_vector<gpu::ColumnChunkDesc>& chunks,  // TODO const?
  size_t begin_chunk,
  size_t end_chunk,
  const std::vector<size_t>& column_chunk_offsets,
  std::vector<size_type> const& chunk_source_map,
  rmm::cuda_stream_view stream)
{
  // Transfer chunk data, coalescing adjacent chunks
  std::vector<std::future<size_t>> read_tasks;
  for (size_t chunk = begin_chunk; chunk < end_chunk;) {
    const size_t io_offset   = column_chunk_offsets[chunk];
    size_t io_size           = chunks[chunk].compressed_size;
    size_t next_chunk        = chunk + 1;
    const bool is_compressed = (chunks[chunk].codec != parquet::Compression::UNCOMPRESSED);
    while (next_chunk < end_chunk) {
      const size_t next_offset = column_chunk_offsets[next_chunk];
      const bool is_next_compressed =
        (chunks[next_chunk].codec != parquet::Compression::UNCOMPRESSED);
      if (next_offset != io_offset + io_size || is_next_compressed != is_compressed) {
        // Can't merge if not contiguous or mixing compressed and uncompressed
        // Not coalescing uncompressed with compressed chunks is so that compressed buffers can be
        // freed earlier (immediately after decompression stage) to limit peak memory requirements
        break;
      }
      io_size += chunks[next_chunk].compressed_size;
      next_chunk++;
    }
    if (io_size != 0) {
      auto& source = _sources[chunk_source_map[chunk]];
      if (source->is_device_read_preferred(io_size)) {
        auto buffer        = rmm::device_buffer(io_size, stream);
        auto fut_read_size = source->device_read_async(
          io_offset, io_size, static_cast<uint8_t*>(buffer.data()), stream);
        read_tasks.emplace_back(std::move(fut_read_size));
        page_data[chunk] = datasource::buffer::create(std::move(buffer));
      } else {
        auto const buffer = source->host_read(io_offset, io_size);
        page_data[chunk] =
          datasource::buffer::create(rmm::device_buffer(buffer->data(), buffer->size(), stream));
      }
      auto d_compdata = page_data[chunk]->data();
      do {
        chunks[chunk].compressed_data = d_compdata;
        d_compdata += chunks[chunk].compressed_size;
      } while (++chunk != next_chunk);
    } else {
      chunk = next_chunk;
    }
  }
  auto sync_fn = [](decltype(read_tasks) read_tasks) {
    for (auto& task : read_tasks) {
      task.wait();
    }
  };
  return std::async(std::launch::deferred, sync_fn, std::move(read_tasks));
}

/**
 * @copydoc cudf::io::detail::parquet::count_page_headers
 */
size_t reader::impl::count_page_headers(hostdevice_vector<gpu::ColumnChunkDesc>& chunks,
                                        rmm::cuda_stream_view stream)
{
  size_t total_pages = 0;

  chunks.host_to_device(stream);
  gpu::DecodePageHeaders(chunks.device_ptr(), chunks.size(), stream);
  chunks.device_to_host(stream, true);

  for (size_t c = 0; c < chunks.size(); c++) {
    total_pages += chunks[c].num_data_pages + chunks[c].num_dict_pages;
  }

  return total_pages;
}

/**
 * @copydoc cudf::io::detail::parquet::decode_page_headers
 */
void reader::impl::decode_page_headers(hostdevice_vector<gpu::ColumnChunkDesc>& chunks,
                                       hostdevice_vector<gpu::PageInfo>& pages,
                                       rmm::cuda_stream_view stream)
{
  // IMPORTANT : if you change how pages are stored within a chunk (dist pages, then data pages),
  // please update preprocess_nested_columns to reflect this.
  for (size_t c = 0, page_count = 0; c < chunks.size(); c++) {
    chunks[c].max_num_pages = chunks[c].num_data_pages + chunks[c].num_dict_pages;
    chunks[c].page_info     = pages.device_ptr(page_count);
    page_count += chunks[c].max_num_pages;
  }

  chunks.host_to_device(stream);
  gpu::DecodePageHeaders(chunks.device_ptr(), chunks.size(), stream);
  pages.device_to_host(stream, true);
}

/**
 * @copydoc cudf::io::detail::parquet::decompress_page_data
 */
rmm::device_buffer reader::impl::decompress_page_data(
  hostdevice_vector<gpu::ColumnChunkDesc>& chunks,
  hostdevice_vector<gpu::PageInfo>& pages,
  rmm::cuda_stream_view stream)
{
  auto for_each_codec_page = [&](parquet::Compression codec, const std::function<void(size_t)>& f) {
    for (size_t c = 0, page_count = 0; c < chunks.size(); c++) {
      const auto page_stride = chunks[c].max_num_pages;
      if (chunks[c].codec == codec) {
        for (int k = 0; k < page_stride; k++) {
          f(page_count + k);
        }
      }
      page_count += page_stride;
    }
  };

  // Brotli scratch memory for decompressing
  rmm::device_buffer debrotli_scratch;

  // Count the exact number of compressed pages
  size_t num_comp_pages    = 0;
  size_t total_decomp_size = 0;
  std::array<std::pair<parquet::Compression, size_t>, 3> codecs{std::make_pair(parquet::GZIP, 0),
                                                                std::make_pair(parquet::SNAPPY, 0),
                                                                std::make_pair(parquet::BROTLI, 0)};

  for (auto& codec : codecs) {
    for_each_codec_page(codec.first, [&](size_t page) {
      total_decomp_size += pages[page].uncompressed_page_size;
      codec.second++;
      num_comp_pages++;
    });
    if (codec.first == parquet::BROTLI && codec.second > 0) {
      debrotli_scratch.resize(get_gpu_debrotli_scratch_size(codec.second), stream);
    }
  }

  // Dispatch batches of pages to decompress for each codec
  rmm::device_buffer decomp_pages(total_decomp_size, stream);
  hostdevice_vector<gpu_inflate_input_s> inflate_in(0, num_comp_pages, stream);
  hostdevice_vector<gpu_inflate_status_s> inflate_out(0, num_comp_pages, stream);

  size_t decomp_offset = 0;
  int32_t argc         = 0;
  for (const auto& codec : codecs) {
    if (codec.second > 0) {
      int32_t start_pos = argc;

      for_each_codec_page(codec.first, [&](size_t page) {
        auto dst_base              = static_cast<uint8_t*>(decomp_pages.data());
        inflate_in[argc].srcDevice = pages[page].page_data;
        inflate_in[argc].srcSize   = pages[page].compressed_page_size;
        inflate_in[argc].dstDevice = dst_base + decomp_offset;
        inflate_in[argc].dstSize   = pages[page].uncompressed_page_size;

        inflate_out[argc].bytes_written = 0;
        inflate_out[argc].status        = static_cast<uint32_t>(-1000);
        inflate_out[argc].reserved      = 0;

        pages[page].page_data = static_cast<uint8_t*>(inflate_in[argc].dstDevice);
        decomp_offset += inflate_in[argc].dstSize;
        argc++;
      });

      CUDA_TRY(cudaMemcpyAsync(inflate_in.device_ptr(start_pos),
                               inflate_in.host_ptr(start_pos),
                               sizeof(decltype(inflate_in)::value_type) * (argc - start_pos),
                               cudaMemcpyHostToDevice,
                               stream.value()));
      CUDA_TRY(cudaMemcpyAsync(inflate_out.device_ptr(start_pos),
                               inflate_out.host_ptr(start_pos),
                               sizeof(decltype(inflate_out)::value_type) * (argc - start_pos),
                               cudaMemcpyHostToDevice,
                               stream.value()));
      switch (codec.first) {
        case parquet::GZIP:
          CUDA_TRY(gpuinflate(inflate_in.device_ptr(start_pos),
                              inflate_out.device_ptr(start_pos),
                              argc - start_pos,
                              1,
                              stream))
          break;
        case parquet::SNAPPY:
          CUDA_TRY(gpu_unsnap(inflate_in.device_ptr(start_pos),
                              inflate_out.device_ptr(start_pos),
                              argc - start_pos,
                              stream));
          break;
        case parquet::BROTLI:
          CUDA_TRY(gpu_debrotli(inflate_in.device_ptr(start_pos),
                                inflate_out.device_ptr(start_pos),
                                debrotli_scratch.data(),
                                debrotli_scratch.size(),
                                argc - start_pos,
                                stream));
          break;
        default: CUDF_EXPECTS(false, "Unexpected decompression dispatch"); break;
      }
      CUDA_TRY(cudaMemcpyAsync(inflate_out.host_ptr(start_pos),
                               inflate_out.device_ptr(start_pos),
                               sizeof(decltype(inflate_out)::value_type) * (argc - start_pos),
                               cudaMemcpyDeviceToHost,
                               stream.value()));
    }
  }
  stream.synchronize();

  // Update the page information in device memory with the updated value of
  // page_data; it now points to the uncompressed data buffer
  pages.host_to_device(stream);

  return decomp_pages;
}

/**
 * @copydoc cudf::io::detail::parquet::allocate_nesting_info
 */
void reader::impl::allocate_nesting_info(hostdevice_vector<gpu::ColumnChunkDesc> const& chunks,
                                         hostdevice_vector<gpu::PageInfo>& pages,
                                         hostdevice_vector<gpu::PageNestingInfo>& page_nesting_info,
                                         rmm::cuda_stream_view stream)
{
  // compute total # of page_nesting infos needed and allocate space. doing this in one
  // buffer to keep it to a single gpu allocation
  size_t const total_page_nesting_infos = std::accumulate(
    chunks.host_ptr(), chunks.host_ptr() + chunks.size(), 0, [&](int total, auto& chunk) {
      // the schema of the input column
      auto const& schema                    = _metadata->get_schema(chunk.src_col_schema);
      auto const per_page_nesting_info_size = max(
        schema.max_definition_level + 1, _metadata->get_output_nesting_depth(chunk.src_col_schema));
      return total + (per_page_nesting_info_size * chunk.num_data_pages);
    });

  page_nesting_info = hostdevice_vector<gpu::PageNestingInfo>{total_page_nesting_infos, stream};

  // retrieve from the gpu so we can update
  pages.device_to_host(stream, true);

  // update pointers in the PageInfos
  int target_page_index = 0;
  int src_info_index    = 0;
  for (size_t idx = 0; idx < chunks.size(); idx++) {
    int src_col_schema                    = chunks[idx].src_col_schema;
    auto& schema                          = _metadata->get_schema(src_col_schema);
    auto const per_page_nesting_info_size = std::max(
      schema.max_definition_level + 1, _metadata->get_output_nesting_depth(src_col_schema));

    // skip my dict pages
    target_page_index += chunks[idx].num_dict_pages;
    for (int p_idx = 0; p_idx < chunks[idx].num_data_pages; p_idx++) {
      pages[target_page_index + p_idx].nesting = page_nesting_info.device_ptr() + src_info_index;
      pages[target_page_index + p_idx].num_nesting_levels = per_page_nesting_info_size;

      src_info_index += per_page_nesting_info_size;
    }
    target_page_index += chunks[idx].num_data_pages;
  }

  // copy back to the gpu
  pages.host_to_device(stream);

  // fill in
  int nesting_info_index = 0;
  std::map<int, std::pair<std::vector<int>, std::vector<int>>> depth_remapping;
  for (size_t idx = 0; idx < chunks.size(); idx++) {
    int src_col_schema = chunks[idx].src_col_schema;

    // schema of the input column
    auto& schema = _metadata->get_schema(src_col_schema);
    // real depth of the output cudf column hierarchy (1 == no nesting, 2 == 1 level, etc)
    int max_depth = _metadata->get_output_nesting_depth(src_col_schema);

    // # of nesting infos stored per page for this column
    auto const per_page_nesting_info_size = std::max(schema.max_definition_level + 1, max_depth);

    // if this column has lists, generate depth remapping
    std::map<int, std::pair<std::vector<int>, std::vector<int>>> depth_remapping;
    if (schema.max_repetition_level > 0) {
      generate_depth_remappings(depth_remapping, src_col_schema, *_metadata);
    }

    // fill in host-side nesting info
    int schema_idx  = src_col_schema;
    auto cur_schema = _metadata->get_schema(schema_idx);
    int cur_depth   = max_depth - 1;
    while (schema_idx > 0) {
      // stub columns (basically the inner field of a list scheme element) are not real columns.
      // we can ignore them for the purposes of output nesting info
      if (!cur_schema.is_stub()) {
        // initialize each page within the chunk
        for (int p_idx = 0; p_idx < chunks[idx].num_data_pages; p_idx++) {
          gpu::PageNestingInfo* pni =
            &page_nesting_info[nesting_info_index + (p_idx * per_page_nesting_info_size)];

          // if we have lists, set our start and end depth remappings
          if (schema.max_repetition_level > 0) {
            auto remap = depth_remapping.find(src_col_schema);
            CUDF_EXPECTS(remap != depth_remapping.end(),
                         "Could not find depth remapping for schema");
            std::vector<int> const& rep_depth_remap = (remap->second.first);
            std::vector<int> const& def_depth_remap = (remap->second.second);

            for (size_t m = 0; m < rep_depth_remap.size(); m++) {
              pni[m].start_depth = rep_depth_remap[m];
            }
            for (size_t m = 0; m < def_depth_remap.size(); m++) {
              pni[m].end_depth = def_depth_remap[m];
            }
          }

          // values indexed by output column index
          pni[cur_depth].max_def_level = cur_schema.max_definition_level;
          pni[cur_depth].max_rep_level = cur_schema.max_repetition_level;
          pni[cur_depth].size          = 0;
        }

        // move up the hierarchy
        cur_depth--;
      }

      // next schema
      schema_idx = cur_schema.parent_idx;
      cur_schema = _metadata->get_schema(schema_idx);
    }

    nesting_info_index += (per_page_nesting_info_size * chunks[idx].num_data_pages);
  }

  // copy nesting info to the device
  page_nesting_info.host_to_device(stream);
}

/**
 * @copydoc cudf::io::detail::parquet::preprocess_columns
 */
void reader::impl::preprocess_columns(hostdevice_vector<gpu::ColumnChunkDesc>& chunks,
                                      hostdevice_vector<gpu::PageInfo>& pages,
                                      size_t min_row,
                                      size_t total_rows,
                                      bool has_lists,
                                      rmm::cuda_stream_view stream)
{
  // TODO : we should be selectively preprocessing only columns that have
  // lists in them instead of doing them all if even one contains lists.

  // if there are no lists, simply allocate every allocate every output
  // column to be of size num_rows
  if (!has_lists) {
    std::function<void(std::vector<column_buffer>&)> create_columns =
      [&](std::vector<column_buffer>& cols) {
        for (size_t idx = 0; idx < cols.size(); idx++) {
          auto& col = cols[idx];
          col.create(total_rows, stream, _mr);
          create_columns(col.children);
        }
      };
    create_columns(_output_columns);
  } else {
    // preprocess per-nesting level sizes by page
    gpu::PreprocessColumnData(
      pages, chunks, _input_columns, _output_columns, total_rows, min_row, stream, _mr);
    stream.synchronize();
  }
}

/**
 * @copydoc cudf::io::detail::parquet::decode_page_data
 */
void reader::impl::decode_page_data(hostdevice_vector<gpu::ColumnChunkDesc>& chunks,
                                    hostdevice_vector<gpu::PageInfo>& pages,
                                    hostdevice_vector<gpu::PageNestingInfo>& page_nesting,
                                    size_t min_row,
                                    size_t total_rows,
                                    rmm::cuda_stream_view stream)
{
  auto is_dict_chunk = [](const gpu::ColumnChunkDesc& chunk) {
    return (chunk.data_type & 0x7) == BYTE_ARRAY && chunk.num_dict_pages > 0;
  };

  // Count the number of string dictionary entries
  // NOTE: Assumes first page in the chunk is always the dictionary page
  size_t total_str_dict_indexes = 0;
  for (size_t c = 0, page_count = 0; c < chunks.size(); c++) {
    if (is_dict_chunk(chunks[c])) { total_str_dict_indexes += pages[page_count].num_input_values; }
    page_count += chunks[c].max_num_pages;
  }

  // Build index for string dictionaries since they can't be indexed
  // directly due to variable-sized elements
  auto str_dict_index = cudf::detail::make_zeroed_device_uvector_async<string_index_pair>(
    total_str_dict_indexes, stream);

  // TODO (dm): hd_vec should have begin and end iterator members
  size_t sum_max_depths =
    std::accumulate(chunks.host_ptr(),
                    chunks.host_ptr(chunks.size()),
                    0,
                    [&](size_t cursum, gpu::ColumnChunkDesc const& chunk) {
                      return cursum + _metadata->get_output_nesting_depth(chunk.src_col_schema);
                    });

  // In order to reduce the number of allocations of hostdevice_vector, we allocate a single vector
  // to store all per-chunk pointers to nested data/nullmask. `chunk_offsets[i]` will store the
  // offset into `chunk_nested_data`/`chunk_nested_valids` for the array of pointers for chunk `i`
  auto chunk_nested_valids = hostdevice_vector<uint32_t*>(sum_max_depths);
  auto chunk_nested_data   = hostdevice_vector<void*>(sum_max_depths);
  auto chunk_offsets       = std::vector<size_t>();

  // Update chunks with pointers to column data.
  for (size_t c = 0, page_count = 0, str_ofs = 0, chunk_off = 0; c < chunks.size(); c++) {
    input_column_info const& input_col = _input_columns[chunks[c].src_col_index];
    CUDF_EXPECTS(input_col.schema_idx == chunks[c].src_col_schema,
                 "Column/page schema index mismatch");

    if (is_dict_chunk(chunks[c])) {
      chunks[c].str_dict_index = str_dict_index.data() + str_ofs;
      str_ofs += pages[page_count].num_input_values;
    }

    size_t max_depth = _metadata->get_output_nesting_depth(chunks[c].src_col_schema);
    chunk_offsets.push_back(chunk_off);

    // get a slice of size `nesting depth` from `chunk_nested_valids` to store an array of pointers
    // to validity data
    auto valids              = chunk_nested_valids.host_ptr(chunk_off);
    chunks[c].valid_map_base = chunk_nested_valids.device_ptr(chunk_off);

    // get a slice of size `nesting depth` from `chunk_nested_data` to store an array of pointers to
    // out data
    auto data                  = chunk_nested_data.host_ptr(chunk_off);
    chunks[c].column_data_base = chunk_nested_data.device_ptr(chunk_off);

    chunk_off += max_depth;

    // fill in the arrays on the host.  there are some important considerations to
    // take into account here for nested columns.  specifically, with structs
    // there is sharing of output buffers between input columns.  consider this schema
    //
    //  required group field_id=1 name {
    //    required binary field_id=2 firstname (String);
    //    required binary field_id=3 middlename (String);
    //    required binary field_id=4 lastname (String);
    // }
    //
    // there are 3 input columns of data here (firstname, middlename, lastname), but
    // only 1 output column (name).  The structure of the output column buffers looks like
    // the schema itself
    //
    // struct      (name)
    //     string  (firstname)
    //     string  (middlename)
    //     string  (lastname)
    //
    // The struct column can contain validity information. the problem is, the decode
    // step for the input columns will all attempt to decode this validity information
    // because each one has it's own copy of the repetition/definition levels. but
    // since this is all happening in parallel it would mean multiple blocks would
    // be stomping all over the same memory randomly.  to work around this, we set
    // things up so that only 1 child of any given nesting level fills in the
    // data (offsets in the case of lists) or validity information for the higher
    // levels of the hierarchy that are shared.  In this case, it would mean we
    // would just choose firstname to be the one that decodes the validity for name.
    //
    // we do this by only handing out the pointers to the first child we come across.
    //
    auto* cols = &_output_columns;
    for (size_t idx = 0; idx < max_depth; idx++) {
      auto& out_buf = (*cols)[input_col.nesting[idx]];
      cols          = &out_buf.children;

      int owning_schema = out_buf.user_data & PARQUET_COLUMN_BUFFER_SCHEMA_MASK;
      if (owning_schema == 0 || owning_schema == input_col.schema_idx) {
        valids[idx] = out_buf.null_mask();
        data[idx]   = out_buf.data();
        out_buf.user_data |=
          static_cast<uint32_t>(input_col.schema_idx) & PARQUET_COLUMN_BUFFER_SCHEMA_MASK;
      } else {
        valids[idx] = nullptr;
        data[idx]   = nullptr;
      }
    }

    // column_data_base will always point to leaf data, even for nested types.
    page_count += chunks[c].max_num_pages;
  }

  chunks.host_to_device(stream);
  chunk_nested_valids.host_to_device(stream);
  chunk_nested_data.host_to_device(stream);

  if (total_str_dict_indexes > 0) {
    gpu::BuildStringDictionaryIndex(chunks.device_ptr(), chunks.size(), stream);
  }

  gpu::DecodePageData(pages, chunks, total_rows, min_row, stream);
  pages.device_to_host(stream);
  page_nesting.device_to_host(stream);
  stream.synchronize();

  // for list columns, add the final offset to every offset buffer.
  // TODO : make this happen in more efficiently. Maybe use thrust::for_each
  // on each buffer.  Or potentially do it in PreprocessColumnData
  // Note : the reason we are doing this here instead of in the decode kernel is
  // that it is difficult/impossible for a given page to know that it is writing the very
  // last value that should then be followed by a terminator (because rows can span
  // page boundaries).
  for (size_t idx = 0; idx < _input_columns.size(); idx++) {
    input_column_info const& input_col = _input_columns[idx];

    auto* cols = &_output_columns;
    for (size_t l_idx = 0; l_idx < input_col.nesting_depth(); l_idx++) {
      auto& out_buf = (*cols)[input_col.nesting[l_idx]];
      cols          = &out_buf.children;

      if (out_buf.type.id() != type_id::LIST ||
          (out_buf.user_data & PARQUET_COLUMN_BUFFER_FLAG_LIST_TERMINATED)) {
        continue;
      }
      CUDF_EXPECTS(l_idx < input_col.nesting_depth() - 1, "Encountered a leaf list column");
      auto& child = (*cols)[input_col.nesting[l_idx + 1]];

      // the final offset for a list at level N is the size of it's child
      int offset = child.type.id() == type_id::LIST ? child.size - 1 : child.size;
      cudaMemcpyAsync(static_cast<int32_t*>(out_buf.data()) + (out_buf.size - 1),
                      &offset,
                      sizeof(offset),
                      cudaMemcpyHostToDevice,
                      stream.value());
      out_buf.user_data |= PARQUET_COLUMN_BUFFER_FLAG_LIST_TERMINATED;
    }
  }

  // update null counts in the final column buffers
  for (size_t idx = 0; idx < pages.size(); idx++) {
    gpu::PageInfo* pi = &pages[idx];
    if (pi->flags & gpu::PAGEINFO_FLAGS_DICTIONARY) { continue; }
    gpu::ColumnChunkDesc* col          = &chunks[pi->chunk_idx];
    input_column_info const& input_col = _input_columns[col->src_col_index];

    int index                 = pi->nesting - page_nesting.device_ptr();
    gpu::PageNestingInfo* pni = &page_nesting[index];

    auto* cols = &_output_columns;
    for (size_t l_idx = 0; l_idx < input_col.nesting_depth(); l_idx++) {
      auto& out_buf = (*cols)[input_col.nesting[l_idx]];
      cols          = &out_buf.children;

      // if I wasn't the one who wrote out the validity bits, skip it
      if (chunk_nested_valids.host_ptr(chunk_offsets[pi->chunk_idx])[l_idx] == nullptr) {
        continue;
      }
      out_buf.null_count() += pni[l_idx].null_count;
    }
  }

  stream.synchronize();
}

reader::impl::impl(std::vector<std::unique_ptr<datasource>>&& sources,
                   parquet_reader_options const& options,
                   rmm::mr::device_memory_resource* mr)
  : _mr(mr), _sources(std::move(sources))
{
  // Open and parse the source dataset metadata
  _metadata = std::make_unique<aggregate_metadata>(_sources);

  // Override output timestamp resolution if requested
  if (options.get_timestamp_type().id() != type_id::EMPTY) {
    _timestamp_type = options.get_timestamp_type();
  }

  _strict_decimal_types = options.is_enabled_strict_decimal_types();

  // Strings may be returned as either string or categorical columns
  _strings_to_categorical = options.is_enabled_convert_strings_to_categories();

  // Select only columns required by the options
  std::tie(_input_columns, _output_columns, _output_column_schemas) =
    _metadata->select_columns(options.get_columns(),
                              options.is_enabled_use_pandas_metadata(),
                              _strings_to_categorical,
                              _timestamp_type.id(),
                              _strict_decimal_types);
}

table_with_metadata reader::impl::read(size_type skip_rows,
                                       size_type num_rows,
                                       std::vector<std::vector<size_type>> const& row_group_list,
                                       rmm::cuda_stream_view stream)
{
  // Select only row groups required
  const auto selected_row_groups =
    _metadata->select_row_groups(row_group_list, skip_rows, num_rows);

  table_metadata out_metadata;

  // output cudf columns as determined by the top level schema
  std::vector<std::unique_ptr<column>> out_columns;
  out_columns.reserve(_output_columns.size());

  if (selected_row_groups.size() != 0 && _input_columns.size() != 0) {
    // Descriptors for all the chunks that make up the selected columns
    const auto num_input_columns = _input_columns.size();
    const auto num_chunks        = selected_row_groups.size() * num_input_columns;
    hostdevice_vector<gpu::ColumnChunkDesc> chunks(0, num_chunks, stream);

    // Association between each column chunk and its source
    std::vector<size_type> chunk_source_map(num_chunks);

    // Tracker for eventually deallocating compressed and uncompressed data
    std::vector<std::unique_ptr<datasource::buffer>> page_data(num_chunks);

    // Keep track of column chunk file offsets
    std::vector<size_t> column_chunk_offsets(num_chunks);

    // if there are lists present, we need to preprocess
    bool has_lists = false;

    // Initialize column chunk information
    size_t total_decompressed_size = 0;
    auto remaining_rows            = num_rows;
    std::vector<std::future<void>> read_rowgroup_tasks;
    for (const auto& rg : selected_row_groups) {
      const auto& row_group       = _metadata->get_row_group(rg.index, rg.source_index);
      auto const row_group_start  = rg.start_row;
      auto const row_group_source = rg.source_index;
      auto const row_group_rows   = std::min<int>(remaining_rows, row_group.num_rows);
      auto const io_chunk_idx     = chunks.size();

      // generate ColumnChunkDesc objects for everything to be decoded (all input columns)
      for (size_t i = 0; i < num_input_columns; ++i) {
        auto col = _input_columns[i];
        // look up metadata
        auto& col_meta = _metadata->get_column_metadata(rg.index, rg.source_index, col.schema_idx);
        auto& schema   = _metadata->get_schema(col.schema_idx);

        // this column contains repetition levels and will require a preprocess
        if (schema.max_repetition_level > 0) { has_lists = true; }

        // Spec requires each row group to contain exactly one chunk for every
        // column. If there are too many or too few, continue with best effort
        if (chunks.size() >= chunks.max_size()) {
          std::cerr << "Detected too many column chunks" << std::endl;
          continue;
        }

        int32_t type_width;
        int32_t clock_rate;
        int8_t converted_type;

        std::tie(type_width, clock_rate, converted_type) = conversion_info(
          to_type_id(schema, _strings_to_categorical, _timestamp_type.id(), _strict_decimal_types),
          _timestamp_type.id(),
          schema.type,
          schema.converted_type,
          schema.type_length);

        column_chunk_offsets[chunks.size()] =
          (col_meta.dictionary_page_offset != 0)
            ? std::min(col_meta.data_page_offset, col_meta.dictionary_page_offset)
            : col_meta.data_page_offset;

        chunks.insert(gpu::ColumnChunkDesc(col_meta.total_compressed_size,
                                           nullptr,
                                           col_meta.num_values,
                                           schema.type,
                                           type_width,
                                           row_group_start,
                                           row_group_rows,
                                           schema.max_definition_level,
                                           schema.max_repetition_level,
                                           _metadata->get_output_nesting_depth(col.schema_idx),
                                           required_bits(schema.max_definition_level),
                                           required_bits(schema.max_repetition_level),
                                           col_meta.codec,
                                           converted_type,
                                           schema.decimal_scale,
                                           clock_rate,
                                           i,
                                           col.schema_idx));

        // Map each column chunk to its column index and its source index
        chunk_source_map[chunks.size() - 1] = row_group_source;

        if (col_meta.codec != Compression::UNCOMPRESSED) {
          total_decompressed_size += col_meta.total_uncompressed_size;
        }
      }
      // Read compressed chunk data to device memory
      read_rowgroup_tasks.push_back(read_column_chunks(page_data,
                                                       chunks,
                                                       io_chunk_idx,
                                                       chunks.size(),
                                                       column_chunk_offsets,
                                                       chunk_source_map,
                                                       stream));

      remaining_rows -= row_group.num_rows;
    }
    for (auto& task : read_rowgroup_tasks) {
      task.wait();
    }
    assert(remaining_rows <= 0);

    // Process dataset chunk pages into output columns
    const auto total_pages = count_page_headers(chunks, stream);
    if (total_pages > 0) {
      hostdevice_vector<gpu::PageInfo> pages(total_pages, total_pages, stream);
      rmm::device_buffer decomp_page_data;

      // decoding of column/page information
      decode_page_headers(chunks, pages, stream);
      if (total_decompressed_size > 0) {
        decomp_page_data = decompress_page_data(chunks, pages, stream);
        // Free compressed data
        for (size_t c = 0; c < chunks.size(); c++) {
          if (chunks[c].codec != parquet::Compression::UNCOMPRESSED) { page_data[c].reset(); }
        }
      }

      // build output column info
      // walk the schema, building out_buffers that mirror what our final cudf columns will look
      // like. important : there is not necessarily a 1:1 mapping between input columns and output
      // columns. For example, parquet does not explicitly store a ColumnChunkDesc for struct
      // columns. The "structiness" is simply implied by the schema.  For example, this schema:
      //  required group field_id=1 name {
      //    required binary field_id=2 firstname (String);
      //    required binary field_id=3 middlename (String);
      //    required binary field_id=4 lastname (String);
      // }
      // will only contain 3 columns of data (firstname, middlename, lastname).  But of course
      // "name" is a struct column that we want to return, so we have to make sure that we
      // create it ourselves.
      // std::vector<output_column_info> output_info = build_output_column_info();

      // nesting information (sizes, etc) stored -per page-
      // note : even for flat schemas, we allocate 1 level of "nesting" info
      hostdevice_vector<gpu::PageNestingInfo> page_nesting_info;
      allocate_nesting_info(chunks, pages, page_nesting_info, stream);

      // - compute column sizes and allocate output buffers.
      //   important:
      //   for nested schemas, we have to do some further preprocessing to determine:
      //    - real column output sizes per level of nesting (in a flat schema, there's only 1 level
      //    of
      //      nesting and it's size is the row count)
      //
      // - for nested schemas, output buffer offset values per-page, per nesting-level for the
      // purposes of decoding.
      preprocess_columns(chunks, pages, skip_rows, num_rows, has_lists, stream);

      // decoding of column data itself
      decode_page_data(chunks, pages, page_nesting_info, skip_rows, num_rows, stream);

      // create the final output cudf columns
      for (size_t i = 0; i < _output_columns.size(); ++i) {
        column_name_info& col_name = out_metadata.schema_info.emplace_back("");
        out_columns.emplace_back(make_column(_output_columns[i], &col_name, stream, _mr));
      }
    }
  }

  // Create empty columns as needed (this can happen if we've ended up with no actual data to read)
  for (size_t i = out_columns.size(); i < _output_columns.size(); ++i) {
    column_name_info& col_name = out_metadata.schema_info.emplace_back("");
    out_columns.emplace_back(io::detail::empty_like(_output_columns[i], &col_name, stream, _mr));
  }

  // Return column names (must match order of returned columns)
  out_metadata.column_names.resize(_output_columns.size());
  for (size_t i = 0; i < _output_column_schemas.size(); i++) {
    auto const& schema           = _metadata->get_schema(_output_column_schemas[i]);
    out_metadata.column_names[i] = schema.name;
  }

  // Return user metadata
  out_metadata.user_data = _metadata->get_key_value_metadata();

  return {std::make_unique<table>(std::move(out_columns)), std::move(out_metadata)};
}

// Forward to implementation
reader::reader(std::vector<std::string> const& filepaths,
               parquet_reader_options const& options,
               rmm::cuda_stream_view stream,
               rmm::mr::device_memory_resource* mr)
  : _impl(std::make_unique<impl>(datasource::create(filepaths), options, mr))
{
}

// Forward to implementation
reader::reader(std::vector<std::unique_ptr<cudf::io::datasource>>&& sources,
               parquet_reader_options const& options,
               rmm::cuda_stream_view stream,
               rmm::mr::device_memory_resource* mr)
  : _impl(std::make_unique<impl>(std::move(sources), options, mr))
{
}

// Destructor within this translation unit
reader::~reader() = default;

// Forward to implementation
table_with_metadata reader::read(parquet_reader_options const& options,
                                 rmm::cuda_stream_view stream)
{
  return _impl->read(
    options.get_skip_rows(), options.get_num_rows(), options.get_row_groups(), stream);
}

}  // namespace parquet
}  // namespace detail
}  // namespace io
}  // namespace cudf<|MERGE_RESOLUTION|>--- conflicted
+++ resolved
@@ -552,82 +552,6 @@
   }
 
   /**
-<<<<<<< HEAD
-   * @brief Build input and output column structures based on schema input. Recursive.
-   *
-   * @param[in,out] schema_idx Schema index to build information for. This value gets
-   * incremented as the function recurses.
-   * @param[out] input_columns Input column information (source data in the file)
-   * @param[out] output_columns Output column structure (resulting cudf columns)
-   * @param[in,out] nesting A stack keeping track of child column indices so we can
-   * reproduce the linear list of output columns that correspond to an input column.
-   * @param[in] strings_to_categorical Type conversion parameter
-   * @param[in] timestamp_type_id Type conversion parameter
-   * @param[in] strict_decimal_types True if it is an error to load an unsupported decimal type
-   *
-   */
-  void build_column_info(int& schema_idx,
-                         std::vector<input_column_info>& input_columns,
-                         std::vector<column_buffer>& output_columns,
-                         std::deque<int>& nesting,
-                         bool strings_to_categorical,
-                         type_id timestamp_type_id,
-                         bool strict_decimal_types) const
-  {
-    int start_schema_idx = schema_idx;
-    auto const& schema   = get_schema(schema_idx);
-    schema_idx++;
-
-    // if I am a stub, continue on
-    if (schema.is_stub()) {
-      // is this legit?
-      CUDF_EXPECTS(schema.num_children == 1, "Unexpected number of children for stub");
-      build_column_info(schema_idx,
-                        input_columns,
-                        output_columns,
-                        nesting,
-                        strings_to_categorical,
-                        timestamp_type_id,
-                        strict_decimal_types);
-      return;
-    }
-
-    // if we're at the root, this is a new output column
-    nesting.push_back(static_cast<int>(output_columns.size()));
-    auto const col_type =
-      to_type_id(schema, strings_to_categorical, timestamp_type_id, strict_decimal_types);
-    auto const dtype = cudf::is_fixed_point(col_type)
-                         ? data_type{col_type, numeric::scale_type{-schema.decimal_scale}}
-                         : data_type{col_type};
-    output_columns.emplace_back(dtype, schema.repetition_type == OPTIONAL ? true : false);
-    column_buffer& output_col = output_columns.back();
-    output_col.name           = schema.name;
-
-    // build each child
-    for (int idx = 0; idx < schema.num_children; idx++) {
-      build_column_info(schema_idx,
-                        input_columns,
-                        output_col.children,
-                        nesting,
-                        strings_to_categorical,
-                        timestamp_type_id,
-                        strict_decimal_types);
-    }
-
-    // if I have no children, we're at a leaf and I'm an input column (that is, one with actual
-    // data stored) so add me to the list.
-    if (schema.num_children == 0) {
-      input_columns.emplace_back(input_column_info{start_schema_idx, schema.name});
-      input_column_info& input_col = input_columns.back();
-      std::copy(nesting.begin(), nesting.end(), std::back_inserter(input_col.nesting));
-    }
-
-    nesting.pop_back();
-  }
-
-  /**
-=======
->>>>>>> d7a05dc8
    * @brief Filters and reduces down to a selection of columns
    *
    * @param use_names List of paths of column names to select
@@ -837,9 +761,9 @@
           // Check if the path exists in our selected_columns and if not, add it.
           auto const& name_to_find = path[depth];
           auto found_col           = std::find_if(
-            array_to_find_in->begin(),
-            array_to_find_in->end(),
-            [&name_to_find](column_name_info const& col) { return col.name == name_to_find; });
+                      array_to_find_in->begin(),
+                      array_to_find_in->end(),
+                      [&name_to_find](column_name_info const& col) { return col.name == name_to_find; });
           if (found_col == array_to_find_in->end()) {
             auto& col        = array_to_find_in->emplace_back(name_to_find);
             array_to_find_in = &col.children;
