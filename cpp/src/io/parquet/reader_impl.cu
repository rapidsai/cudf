--- conflicted
+++ resolved
@@ -1334,8 +1334,6 @@
           pni[cur_depth].max_def_level = cur_schema.max_definition_level;
           pni[cur_depth].max_rep_level = cur_schema.max_repetition_level;
           pni[cur_depth].size          = 0;
-          pni[cur_depth].type =
-            to_type_id(cur_schema, _strings_to_categorical, _timestamp_type.id());
         }
 
         // move up the hierarchy
@@ -1456,20 +1454,6 @@
   chunk_nested_valids.host_to_device(_stream);
   chunk_nested_data.host_to_device(_stream);
 
-<<<<<<< HEAD
-  if (total_str_dict_indexes > 0) {
-    gpu::BuildStringDictionaryIndex(chunks.device_ptr(), chunks.size(), _stream);
-  }
-
-  printf("read total_rows = %d, min_row = %d\n", (int)total_rows, (int)min_row);
-
-  printf("pages size= %d, chunk size = %d, pages = %zu\n",
-         (int)pages.size(),
-         (int)chunks.size(),
-         (size_t)pages.device_ptr());
-
-=======
->>>>>>> 8135ed5a
   gpu::DecodePageData(pages, chunks, total_rows, min_row, _stream);
 
   _stream.synchronize();
@@ -1705,7 +1689,6 @@
     // create it ourselves.
     // std::vector<output_column_info> output_info = build_output_column_info();
 
-<<<<<<< HEAD
     // nesting information (sizes, etc) stored -per page-
     // note : even for flat schemas, we allocate 1 level of "nesting" info
 
@@ -1753,50 +1736,6 @@
                                    ? std::make_optional<reader_column_schema>((*_reader_column_schema)[i])
                                    : std::nullopt;
     out_columns.emplace_back(make_column(_output_columns[i], &col_name, metadata, _stream, _mr));
-=======
-      // - compute column sizes and allocate output buffers.
-      //   important:
-      //   for nested schemas, we have to do some further preprocessing to determine:
-      //    - real column output sizes per level of nesting (in a flat schema, there's only 1 level
-      //    of
-      //      nesting and it's size is the row count)
-      //
-      // - for nested schemas, output buffer offset values per-page, per nesting-level for the
-      // purposes of decoding.
-      // TODO: make this a parameter.
-      // auto const chunked_read_size = 240000;
-      // auto const chunked_read_size = 1000000;
-      auto const chunked_read_size = 0;
-      auto chunk_reads             = preprocess_columns(
-        chunks, pages, skip_rows, num_rows, uses_custom_row_bounds, chunked_read_size);
-
-      // process each chunk. this is the part that would be externalized into multiple calls
-      auto read_info = chunk_reads.second[0];
-      {
-        // allocate outgoing columns
-        allocate_columns(chunks,
-                         pages,
-                         chunk_reads.first,
-                         read_info.skip_rows,
-                         read_info.num_rows,
-                         uses_custom_row_bounds);
-
-        // decoding column data
-        decode_page_data(chunks, pages, page_nesting_info, read_info.skip_rows, read_info.num_rows);
-
-        // create the final output cudf columns
-        for (size_t i = 0; i < _output_columns.size(); ++i) {
-          column_name_info& col_name = out_metadata.schema_info.emplace_back("");
-          auto const metadata =
-            _reader_column_schema.has_value()
-              ? std::make_optional<reader_column_schema>((*_reader_column_schema)[i])
-              : std::nullopt;
-          out_columns.emplace_back(
-            make_column(_output_columns[i], &col_name, metadata, _stream, _mr));
-        }
-      }
-    }
->>>>>>> 8135ed5a
   }
 
   return finalize_output(out_metadata, out_columns);
