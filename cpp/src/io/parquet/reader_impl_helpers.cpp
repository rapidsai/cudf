--- conflicted
+++ resolved
@@ -559,15 +559,10 @@
     num_rows(calc_num_rows()),
     num_row_groups(calc_num_row_groups())
 {
-<<<<<<< HEAD
-  if (per_file_metadata.size() > 1) {
-    auto& first_meta = per_file_metadata.front();
-=======
   // Validate that all sources have the same schema unless we are reading select columns
   // from mismatched sources, in which case, we will only check the projected columns later.
   if (per_file_metadata.size() > 1 and not has_cols_from_mismatched_srcs) {
     auto const& first_meta = per_file_metadata.front();
->>>>>>> fbd61142
     auto const num_cols =
       first_meta.row_groups.size() > 0 ? first_meta.row_groups.front().columns.size() : 0;
     auto& schema = first_meta.schema;
