--- conflicted
+++ resolved
@@ -112,16 +112,9 @@
   uint32_t num_dict_entries = 0;
 
   for (uint32_t i = 0; i < s->row_cnt; i += 1024) {
-<<<<<<< HEAD
-    uint32_t row       = s->ck.start_row + i + t;
-    uint32_t access_id = row + s->col.leaf_column_offset;
-    uint32_t is_valid =
-      (i + t < s->row_cnt && row < s->col.num_rows) ? s->col.leaf_column->is_valid(access_id) : 0;
-=======
     uint32_t row = s->ck.start_row + i + t;
     uint32_t is_valid =
       (i + t < s->row_cnt && row < s->col.num_rows) ? s->col.leaf_column->is_valid(row) : 0;
->>>>>>> bd0691fd
     uint32_t dict_idx = (is_valid) ? dict_index[row] : 0;
     uint32_t is_unique =
       (is_valid &&
@@ -207,21 +200,9 @@
       uint32_t new_dict_entries;
 
       if (is_valid) {
-        row                = frag_start_row + s->frag_dict[i + t];
-        uint32_t access_id = row + s->col.leaf_column_offset;
-        len                = dtype_len;
+        row = frag_start_row + s->frag_dict[i + t];
+        len = dtype_len;
         if (dtype == BYTE_ARRAY) {
-<<<<<<< HEAD
-          auto str1 = s->col.leaf_column->element<string_view>(access_id);
-          len += str1.length();
-          hash = nvstr_hash16(reinterpret_cast<const uint8_t *>(str1.data()), str1.length());
-          // Walk the list of rows with the same hash
-          next_addr = &s->hashmap[hash];
-          while ((next = atomicCAS(next_addr, 0, row + 1)) != 0) {
-            auto str2 =
-              s->col.leaf_column->element<string_view>(next + s->col.leaf_column_offset - 1);
-            if (str1.length() == str2.length() && str1 == str2) {
-=======
           auto str1 = s->col.leaf_column->element<string_view>(row);
           len += str1.size_bytes();
           hash = nvstr_hash16(reinterpret_cast<const uint8_t *>(str1.data()), str1.size_bytes());
@@ -231,7 +212,6 @@
             auto const current = next - 1;
             auto str2          = s->col.leaf_column->element<string_view>(current);
             if (str1 == str2) {
->>>>>>> bd0691fd
               is_dupe = 1;
               break;
             }
@@ -241,15 +221,6 @@
           uint64_t val;
 
           if (dtype_len_in == 8) {
-<<<<<<< HEAD
-            val  = s->col.leaf_column->element<uint64_t>(access_id);
-            hash = uint64_hash16(val);
-          } else {
-            val = (dtype_len_in == 4)
-                    ? s->col.leaf_column->element<uint32_t>(access_id)
-                    : (dtype_len_in == 2) ? s->col.leaf_column->element<uint16_t>(access_id)
-                                          : s->col.leaf_column->element<uint8_t>(access_id);
-=======
             val  = s->col.leaf_column->element<uint64_t>(row);
             hash = uint64_hash16(val);
           } else {
@@ -257,23 +228,11 @@
                     ? s->col.leaf_column->element<uint32_t>(row)
                     : (dtype_len_in == 2) ? s->col.leaf_column->element<uint16_t>(row)
                                           : s->col.leaf_column->element<uint8_t>(row);
->>>>>>> bd0691fd
             hash = uint32_hash16(val);
           }
           // Walk the list of rows with the same hash
           next_addr = &s->hashmap[hash];
           while ((next = atomicCAS(next_addr, 0, row + 1)) != 0) {
-<<<<<<< HEAD
-            uint64_t val2 =
-              (dtype_len_in == 8)
-                ? s->col.leaf_column->element<uint64_t>(next + s->col.leaf_column_offset - 1)
-                : (dtype_len_in == 4)
-                    ? s->col.leaf_column->element<uint32_t>(next + s->col.leaf_column_offset - 1)
-                    : (dtype_len_in == 2) ? s->col.leaf_column->element<uint16_t>(
-                                              next + s->col.leaf_column_offset - 1)
-                                          : s->col.leaf_column->element<uint8_t>(
-                                              next + s->col.leaf_column_offset - 1);
-=======
             auto const current = next - 1;
             uint64_t val2      = (dtype_len_in == 8)
                               ? s->col.leaf_column->element<uint64_t>(current)
@@ -282,7 +241,6 @@
                                   : (dtype_len_in == 2)
                                       ? s->col.leaf_column->element<uint16_t>(current)
                                       : s->col.leaf_column->element<uint8_t>(current);
->>>>>>> bd0691fd
             if (val2 == val) {
               is_dupe = 1;
               break;
