/*
 * Copyright (c) 2019-2023, NVIDIA CORPORATION.
 *
 * Licensed under the Apache License, Version 2.0 (the "License");
 * you may not use this file except in compliance with the License.
 * You may obtain a copy of the License at
 *
 *     http://www.apache.org/licenses/LICENSE-2.0
 *
 * Unless required by applicable law or agreed to in writing, software
 * distributed under the License is distributed on an "AS IS" BASIS,
 * WITHOUT WARRANTIES OR CONDITIONS OF ANY KIND, either express or implied.
 * See the License for the specific language governing permissions and
 * limitations under the License.
 */

/**
 * @file writer_impl.hpp
 * @brief cuDF-IO Parquet writer class implementation header
 */

#pragma once

#include "parquet.hpp"
#include "parquet_gpu.hpp"

#include <cudf/io/data_sink.hpp>

#include <cudf/detail/utilities/integer_utils.hpp>
#include <cudf/io/detail/parquet.hpp>
#include <cudf/io/parquet.hpp>
#include <cudf/table/table.hpp>
#include <cudf/utilities/error.hpp>

#include <rmm/cuda_stream_view.hpp>

#include <memory>
#include <string>
#include <vector>

<<<<<<< HEAD
namespace cudf {
namespace io {
namespace parquet {
namespace detail {
=======
namespace cudf::io::parquet::detail {
>>>>>>> e28017cc

// Forward internal classes
struct aggregate_writer_metadata;

using cudf::detail::device_2dspan;
using cudf::detail::host_2dspan;
using cudf::detail::hostdevice_2dvector;

/**
 * @brief Implementation for parquet writer
 */
class writer::impl {
 public:
  /**
   * @brief Constructor with writer options.
   *
   * @param sink data_sink's for storing dataset
   * @param options Settings for controlling behavior
   * @param mode Option to write at once or in chunks
   * @param stream CUDA stream used for device memory operations and kernel launches
   */
  explicit impl(std::vector<std::unique_ptr<data_sink>> sinks,
                parquet_writer_options const& options,
                cudf::io::detail::single_write_mode mode,
                rmm::cuda_stream_view stream);

  /**
   * @brief Constructor with chunked writer options.
   *
   * @param sink data_sink's for storing dataset
   * @param options Settings for controlling behavior
   * @param mode Option to write at once or in chunks
   * @param stream CUDA stream used for device memory operations and kernel launches
   */
  explicit impl(std::vector<std::unique_ptr<data_sink>> sinks,
                chunked_parquet_writer_options const& options,
                cudf::io::detail::single_write_mode mode,
                rmm::cuda_stream_view stream);

  /**
   * @brief Destructor to complete any incomplete write and release resources.
   */
  ~impl();

  /**
   * @brief Initializes the states before writing.
   */
  void init_state();

  /**
   * @brief Updates writer-level statistics with data from the current table.
   *
   * @param compression_stats Optional compression statistics from the current table
   */
  void update_compression_statistics(
    std::optional<writer_compression_statistics> const& compression_stats);

  /**
   * @brief Writes a single subtable as part of a larger parquet file/table write,
   * normally used for chunked writing.
   *
   * @throws rmm::bad_alloc if there is insufficient space for temporary buffers
   *
   * @param[in] table The table information to be written
   * @param[in] partitions Optional partitions to divide the table into. If specified, must be same
   * size as number of sinks.
   */
  void write(table_view const& table, std::vector<partition_info> const& partitions);

  /**
   * @brief Finishes the chunked/streamed write process.
   *
   * @param[in] column_chunks_file_path Column chunks file path to be set in the raw output metadata
   * @return A parquet-compatible blob that contains the data for all rowgroups in the list only if
   * `column_chunks_file_path` is provided, else null.
   */
  std::unique_ptr<std::vector<uint8_t>> close(
    std::vector<std::string> const& column_chunks_file_path = {});

 private:
  /**
   * @brief Write the intermediate Parquet data into the data sink.
   *
   * The intermediate data is generated from processing (compressing/encoding) a cuDF input table
   * by `convert_table_to_parquet_data` called in the `write()` function.
   *
   * @param updated_agg_meta The updated aggregate data after processing the input
   * @param pages Encoded pages
   * @param chunks Column chunks
   * @param global_rowgroup_base Numbers of rowgroups in each file/partition
   * @param first_rg_in_part The first rowgroup in each partition
   * @param batch_list The batches of rowgroups to encode
   * @param rg_to_part A map from rowgroup to partition
   * @param[out] bounce_buffer Temporary host output buffer
   */
  void write_parquet_data_to_sink(std::unique_ptr<aggregate_writer_metadata>& updated_agg_meta,
                                  device_span<EncPage const> pages,
                                  host_2dspan<EncColumnChunk const> chunks,
                                  host_span<size_t const> global_rowgroup_base,
                                  host_span<int const> first_rg_in_part,
                                  host_span<size_type const> batch_list,
                                  host_span<int const> rg_to_part,
                                  host_span<uint8_t> bounce_buffer);

  // Cuda stream to be used
  rmm::cuda_stream_view _stream;

  // Writer options.
  Compression const _compression;
  size_t const _max_row_group_size;
  size_type const _max_row_group_rows;
  size_t const _max_page_size_bytes;
  size_type const _max_page_size_rows;
  statistics_freq const _stats_granularity;
  dictionary_policy const _dict_policy;
  size_t const _max_dictionary_size;
  std::optional<size_type> const _max_page_fragment_size;
  bool const _int96_timestamps;
  bool const _write_v2_headers;
  int32_t const _column_index_truncate_length;
  std::vector<std::map<std::string, std::string>> const _kv_meta;  // Optional user metadata.
  cudf::io::detail::single_write_mode const
    _single_write_mode;  // Special parameter only used by `write()` to
                         // indicate that we are guaranteeing a single table
                         // write. This enables some internal optimizations.
  std::vector<std::unique_ptr<data_sink>> const _out_sink;

  // Internal states, filled during `write()` and written to sink during `write` and `close()`.
  std::unique_ptr<table_input_metadata> _table_meta;
  std::unique_ptr<aggregate_writer_metadata> _agg_meta;
  std::vector<std::size_t> _current_chunk_offset;  // To track if the last write(table) call
                                                   // completed successfully current write
                                                   // position for rowgroups/chunks.
  std::shared_ptr<writer_compression_statistics> _compression_statistics;  // Optional output
  bool _last_write_successful = false;
  bool _closed                = false;  // To track if the output has been written to sink.
};

<<<<<<< HEAD
}  // namespace detail
}  // namespace parquet
}  // namespace io
}  // namespace cudf
=======
}  // namespace cudf::io::parquet::detail
>>>>>>> e28017cc
<|MERGE_RESOLUTION|>--- conflicted
+++ resolved
@@ -38,14 +38,7 @@
 #include <string>
 #include <vector>
 
-<<<<<<< HEAD
-namespace cudf {
-namespace io {
-namespace parquet {
-namespace detail {
-=======
 namespace cudf::io::parquet::detail {
->>>>>>> e28017cc
 
 // Forward internal classes
 struct aggregate_writer_metadata;
@@ -184,11 +177,4 @@
   bool _closed                = false;  // To track if the output has been written to sink.
 };
 
-<<<<<<< HEAD
-}  // namespace detail
-}  // namespace parquet
-}  // namespace io
-}  // namespace cudf
-=======
-}  // namespace cudf::io::parquet::detail
->>>>>>> e28017cc
+}  // namespace cudf::io::parquet::detail