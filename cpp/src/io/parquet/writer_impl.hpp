/*
 * Copyright (c) 2019-2020, NVIDIA CORPORATION.
 *
 * Licensed under the Apache License, Version 2.0 (the "License");
 * you may not use this file except in compliance with the License.
 * You may obtain a copy of the License at
 *
 *     http://www.apache.org/licenses/LICENSE-2.0
 *
 * Unless required by applicable law or agreed to in writing, software
 * distributed under the License is distributed on an "AS IS" BASIS,
 * WITHOUT WARRANTIES OR CONDITIONS OF ANY KIND, either express or implied.
 * See the License for the specific language governing permissions and
 * limitations under the License.
 */

/**
 * @file writer_impl.hpp
 * @brief cuDF-IO Parquet writer class implementation header
 */

#pragma once

#include "chunked_state.hpp"

#include <io/parquet/parquet.hpp>
#include <io/parquet/parquet_gpu.hpp>

#include <cudf/io/data_sink.hpp>
#include <io/utilities/hostdevice_vector.hpp>

#include <cudf/detail/utilities/integer_utils.hpp>
#include <cudf/io/detail/parquet.hpp>
#include <cudf/io/parquet.hpp>
#include <cudf/table/table.hpp>
#include <cudf/utilities/error.hpp>

#include <rmm/cuda_stream_view.hpp>

#include <memory>
#include <string>
#include <vector>

namespace cudf {
namespace io {
namespace detail {
namespace parquet {
// Forward internal classes
class parquet_column_view;

using namespace cudf::io::parquet;
using namespace cudf::io;

/**
 * @brief Implementation for parquet writer
 **/
class writer::impl {
  // Parquet datasets are divided into fixed-size, independent rowgroups
  static constexpr uint32_t DEFAULT_ROWGROUP_MAXSIZE = 128 * 1024 * 1024;  // 128MB
  static constexpr uint32_t DEFAULT_ROWGROUP_MAXROWS = 1000000;            // Or at most 1M rows

  // rowgroups are divided into pages
  static constexpr uint32_t DEFAULT_TARGET_PAGE_SIZE = 512 * 1024;

 public:
  /**
   * @brief Constructor with writer options.
   *
   * @param filepath Filepath if storing dataset to a file
   * @param options Settings for controlling behavior
   * @param mr Device memory resource to use for device memory allocation
   **/
  explicit impl(std::unique_ptr<data_sink> sink,
                parquet_writer_options const& options,
                rmm::mr::device_memory_resource* mr);

  /**
   * @brief Write an entire dataset to parquet format.
   *
   * @param table The set of columns
   * @param metadata The metadata associated with the table
   * @param return_filemetadata If true, return the raw parquet file metadata
   * @param column_chunks_file_path Column chunks file path to be set in the raw output metadata
   * @param stream CUDA stream used for device memory operations and kernel launches.
   * @return unique_ptr to FileMetadata thrift message if requested
   **/
  std::unique_ptr<std::vector<uint8_t>> write(table_view const& table,
                                              const table_metadata* metadata,
                                              bool return_filemetadata,
                                              const std::string& column_chunks_file_path,
<<<<<<< HEAD
                                              rmm::cuda_stream_view stream);
=======
                                              bool int96_timestamps,
                                              cudaStream_t stream);
>>>>>>> b391cb77

  /**
   * @brief Begins the chunked/streamed write process.
   *
   * @param[in] pq_chunked_state Internal state maintained between chunks.
   */
  void write_chunked_begin(pq_chunked_state& state);

  /**
   * @brief Writes a single subtable as part of a larger parquet file/table write.
   *
   * @param[in] table The table information to be written
   * @param[in] pq_chunked_state Internal state maintained between chunks.
   * boundaries.
   */
  void write_chunk(table_view const& table, pq_chunked_state& state);

  /**
   * @brief Finishes the chunked/streamed write process.
   *
   * @param[in] pq_chunked_state Internal state maintained between chunks.
   * @param return_filemetadata If true, return the raw parquet file metadata
   * @param column_chunks_file_path Column chunks file path to be set in the raw output metadata
   * @return unique_ptr to FileMetadata thrift message if requested
   */
  std::unique_ptr<std::vector<uint8_t>> write_chunked_end(
    pq_chunked_state& state,
    bool return_filemetadata                   = false,
    const std::string& column_chunks_file_path = "");

 private:
  /**
   * @brief Gather page fragments
   *
   * @param frag Destination page fragments
   * @param col_desc column description array
   * @param num_columns Total number of columns
   * @param num_fragments Total number of fragments per column
   * @param num_rows Total number of rows
   * @param fragment_size Number of rows per fragment
   * @param stream CUDA stream used for device memory operations and kernel launches.
   **/
  void init_page_fragments(hostdevice_vector<gpu::PageFragment>& frag,
                           hostdevice_vector<gpu::EncColumnDesc>& col_desc,
                           uint32_t num_columns,
                           uint32_t num_fragments,
                           uint32_t num_rows,
                           uint32_t fragment_size,
                           rmm::cuda_stream_view stream);
  /**
   * @brief Gather per-fragment statistics
   *
   * @param dst_stats output statistics
   * @param frag Input page fragments
   * @param col_desc column description array
   * @param num_columns Total number of columns
   * @param num_fragments Total number of fragments per column
   * @param fragment_size Number of rows per fragment
   * @param stream CUDA stream used for device memory operations and kernel launches.
   **/
  void gather_fragment_statistics(statistics_chunk* dst_stats,
                                  hostdevice_vector<gpu::PageFragment>& frag,
                                  hostdevice_vector<gpu::EncColumnDesc>& col_desc,
                                  uint32_t num_columns,
                                  uint32_t num_fragments,
                                  uint32_t fragment_size,
                                  rmm::cuda_stream_view stream);
  /**
   * @brief Build per-chunk dictionaries and count data pages
   *
   * @param chunks column chunk array
   * @param col_desc column description array
   * @param num_rowgroups Total number of rowgroups
   * @param num_columns Total number of columns
   * @param num_dictionaries Total number of dictionaries
   * @param stream CUDA stream used for device memory operations and kernel launches.
   **/
  void build_chunk_dictionaries(hostdevice_vector<gpu::EncColumnChunk>& chunks,
                                hostdevice_vector<gpu::EncColumnDesc>& col_desc,
                                uint32_t num_rowgroups,
                                uint32_t num_columns,
                                uint32_t num_dictionaries,
                                rmm::cuda_stream_view stream);
  /**
   * @brief Initialize encoder pages
   *
   * @param chunks column chunk array
   * @param col_desc column description array
   * @param pages encoder pages array
   * @param num_rowgroups Total number of rowgroups
   * @param num_columns Total number of columns
   * @param num_pages Total number of pages
   * @param num_stats_bfr Number of statistics buffers
   * @param stream CUDA stream used for device memory operations and kernel launches.
   **/
  void init_encoder_pages(hostdevice_vector<gpu::EncColumnChunk>& chunks,
                          hostdevice_vector<gpu::EncColumnDesc>& col_desc,
                          gpu::EncPage* pages,
                          statistics_chunk* page_stats,
                          statistics_chunk* frag_stats,
                          uint32_t num_rowgroups,
                          uint32_t num_columns,
                          uint32_t num_pages,
                          uint32_t num_stats_bfr,
                          rmm::cuda_stream_view stream);
  /**
   * @brief Encode a batch pages
   *
   * @param chunks column chunk array
   * @param pages encoder pages array
   * @param num_columns Total number of columns
   * @param pages_in_batch number of pages in this batch
   * @param first_page_in_batch first page in batch
   * @param rowgroups_in_batch number of rowgroups in this batch
   * @param first_rowgroup first rowgroup in batch
   * @param comp_in compressor input array
   * @param comp_out compressor status array
   * @param page_stats optional page-level statistics (nullptr if none)
   * @param chunk_stats optional chunk-level statistics (nullptr if none)
   * @param stream CUDA stream used for device memory operations and kernel launches.
   **/
  void encode_pages(hostdevice_vector<gpu::EncColumnChunk>& chunks,
                    gpu::EncPage* pages,
                    uint32_t num_columns,
                    uint32_t pages_in_batch,
                    uint32_t first_page_in_batch,
                    uint32_t rowgroups_in_batch,
                    uint32_t first_rowgroup,
                    gpu_inflate_input_s* comp_in,
                    gpu_inflate_status_s* comp_out,
                    const statistics_chunk* page_stats,
                    const statistics_chunk* chunk_stats,
                    rmm::cuda_stream_view stream);

 private:
  // TODO : figure out if we want to keep this. It is currently unused.
  rmm::mr::device_memory_resource* _mr = nullptr;

  size_t max_rowgroup_size_          = DEFAULT_ROWGROUP_MAXSIZE;
  size_t max_rowgroup_rows_          = DEFAULT_ROWGROUP_MAXROWS;
  size_t target_page_size_           = DEFAULT_TARGET_PAGE_SIZE;
  Compression compression_           = Compression::UNCOMPRESSED;
  statistics_freq stats_granularity_ = statistics_freq::STATISTICS_NONE;
  bool int96_timestamps              = false;

  std::vector<uint8_t> buffer_;
  std::unique_ptr<data_sink> out_sink_;
};

}  // namespace parquet
}  // namespace detail
}  // namespace io
}  // namespace cudf<|MERGE_RESOLUTION|>--- conflicted
+++ resolved
@@ -88,12 +88,8 @@
                                               const table_metadata* metadata,
                                               bool return_filemetadata,
                                               const std::string& column_chunks_file_path,
-<<<<<<< HEAD
+                                              bool int96_timestamps,
                                               rmm::cuda_stream_view stream);
-=======
-                                              bool int96_timestamps,
-                                              cudaStream_t stream);
->>>>>>> b391cb77
 
   /**
    * @brief Begins the chunked/streamed write process.
