/*
 * Copyright (c) 2019-2021, NVIDIA CORPORATION.
 *
 * Licensed under the Apache License, Version 2.0 (the "License");
 * you may not use this file except in compliance with the License.
 * You may obtain a copy of the License at
 *
 *     http://www.apache.org/licenses/LICENSE-2.0
 *
 * Unless required by applicable law or agreed to in writing, software
 * distributed under the License is distributed on an "AS IS" BASIS,
 * WITHOUT WARRANTIES OR CONDITIONS OF ANY KIND, either express or implied.
 * See the License for the specific language governing permissions and
 * limitations under the License.
 */

/**
 * @file writer_impl.hpp
 * @brief cuDF-IO Parquet writer class implementation header
 */

#pragma once

#include <io/parquet/parquet.hpp>
#include <io/parquet/parquet_gpu.hpp>

#include <cudf/io/data_sink.hpp>
#include <io/utilities/hostdevice_vector.hpp>

#include <cudf/detail/utilities/integer_utils.hpp>
#include <cudf/io/detail/parquet.hpp>
#include <cudf/io/parquet.hpp>
#include <cudf/table/table.hpp>
#include <cudf/table/table_device_view.cuh>
#include <cudf/utilities/error.hpp>

#include <rmm/cuda_stream_view.hpp>

#include <memory>
#include <string>
#include <vector>

namespace cudf {
namespace io {
namespace detail {
namespace parquet {
// Forward internal classes
class parquet_column_view;

using namespace cudf::io::parquet;
using namespace cudf::io;

/**
 * @brief Implementation for parquet writer
 */
class writer::impl {
  // Parquet datasets are divided into fixed-size, independent rowgroups
  static constexpr uint32_t DEFAULT_ROWGROUP_MAXSIZE = 128 * 1024 * 1024;  // 128MB
  static constexpr uint32_t DEFAULT_ROWGROUP_MAXROWS = 1000000;            // Or at most 1M rows

  // rowgroups are divided into pages
  static constexpr uint32_t DEFAULT_TARGET_PAGE_SIZE = 512 * 1024;

 public:
  /**
   * @brief Constructor with writer options.
   *
   * @param filepath Filepath if storing dataset to a file
   * @param options Settings for controlling behavior
   * @param mode Option to write at once or in chunks
   * @param mr Device memory resource to use for device memory allocation
   * @param stream CUDA stream used for device memory operations and kernel launches.
   */
  explicit impl(std::unique_ptr<data_sink> sink,
                parquet_writer_options const& options,
                SingleWriteMode mode,
                rmm::mr::device_memory_resource* mr,
                rmm::cuda_stream_view stream);

  /**
   * @brief Constructor with chunked writer options.
   *
   * @param filepath Filepath if storing dataset to a file
   * @param options Settings for controlling behavior
   * @param mode Option to write at once or in chunks
   * @param mr Device memory resource to use for device memory allocation
   * @param stream CUDA stream used for device memory operations and kernel launches
   */
  explicit impl(std::unique_ptr<data_sink> sink,
                chunked_parquet_writer_options const& options,
                SingleWriteMode mode,
                rmm::mr::device_memory_resource* mr,
                rmm::cuda_stream_view stream);

  /**
   * @brief Destructor to complete any incomplete write and release resources.
   */
  ~impl();

  /**
   * @brief Initializes the states before writing.
   */
  void init_state();

  /**
   * @brief Writes a single subtable as part of a larger parquet file/table write,
   * normally used for chunked writing.
   *
   * @param[in] table The table information to be written
   */
  void write(table_view const& table);

  /**
   * @brief Finishes the chunked/streamed write process.
   *
   * @param[in] column_chunks_file_path Column chunks file path to be set in the raw output metadata
   * @return unique_ptr to FileMetadata thrift message if requested
   */
  std::unique_ptr<std::vector<uint8_t>> close(std::string const& column_chunks_file_path = "");

 private:
  /**
   * @brief Gather page fragments
   *
   * @param frag Destination page fragments
   * @param col_desc column description array
   * @param num_columns Total number of columns
   * @param num_fragments Total number of fragments per column
   * @param num_rows Total number of rows
   * @param fragment_size Number of rows per fragment
   */
  void init_page_fragments(hostdevice_vector<gpu::PageFragment>& frag,
                           hostdevice_vector<gpu::EncColumnDesc>& col_desc,
<<<<<<< HEAD
                           table_device_view *input_table_device_view,
=======
                           const table_device_view& parent_table_device_view,
                           table_device_view& leaf_table_device_view,
>>>>>>> f7658c6f
                           uint32_t num_columns,
                           uint32_t num_fragments,
                           uint32_t num_rows,
                           uint32_t fragment_size);
  /**
   * @brief Gather per-fragment statistics
   *
   * @param dst_stats output statistics
   * @param frag Input page fragments
   * @param col_desc column description array
   * @param num_columns Total number of columns
   * @param num_fragments Total number of fragments per column
   * @param fragment_size Number of rows per fragment
   */
  void gather_fragment_statistics(statistics_chunk* dst_stats,
                                  hostdevice_vector<gpu::PageFragment>& frag,
                                  hostdevice_vector<gpu::EncColumnDesc>& col_desc,
                                  uint32_t num_columns,
                                  uint32_t num_fragments,
                                  uint32_t fragment_size);
  /**
   * @brief Build per-chunk dictionaries and count data pages
   *
   * @param chunks column chunk array
   * @param col_desc column description array
   * @param num_rowgroups Total number of rowgroups
   * @param num_columns Total number of columns
   * @param num_dictionaries Total number of dictionaries
   */
  void build_chunk_dictionaries(hostdevice_vector<gpu::EncColumnChunk>& chunks,
                                hostdevice_vector<gpu::EncColumnDesc>& col_desc,
                                uint32_t num_rowgroups,
                                uint32_t num_columns,
                                uint32_t num_dictionaries);
  /**
   * @brief Initialize encoder pages
   *
   * @param chunks column chunk array
   * @param col_desc column description array
   * @param pages encoder pages array
   * @param num_rowgroups Total number of rowgroups
   * @param num_columns Total number of columns
   * @param num_pages Total number of pages
   * @param num_stats_bfr Number of statistics buffers
   */
  void init_encoder_pages(hostdevice_vector<gpu::EncColumnChunk>& chunks,
                          hostdevice_vector<gpu::EncColumnDesc>& col_desc,
                          gpu::EncPage* pages,
                          statistics_chunk* page_stats,
                          statistics_chunk* frag_stats,
                          uint32_t num_rowgroups,
                          uint32_t num_columns,
                          uint32_t num_pages,
                          uint32_t num_stats_bfr);
  /**
   * @brief Encode a batch pages
   *
   * @param chunks column chunk array
   * @param pages encoder pages array
   * @param num_columns Total number of columns
   * @param pages_in_batch number of pages in this batch
   * @param first_page_in_batch first page in batch
   * @param rowgroups_in_batch number of rowgroups in this batch
   * @param first_rowgroup first rowgroup in batch
   * @param comp_in compressor input array
   * @param comp_out compressor status array
   * @param page_stats optional page-level statistics (nullptr if none)
   * @param chunk_stats optional chunk-level statistics (nullptr if none)
   */
  void encode_pages(hostdevice_vector<gpu::EncColumnChunk>& chunks,
                    gpu::EncPage* pages,
                    uint32_t num_columns,
                    uint32_t pages_in_batch,
                    uint32_t first_page_in_batch,
                    uint32_t rowgroups_in_batch,
                    uint32_t first_rowgroup,
                    gpu_inflate_input_s* comp_in,
                    gpu_inflate_status_s* comp_out,
                    const statistics_chunk* page_stats,
                    const statistics_chunk* chunk_stats);

 private:
  // TODO : figure out if we want to keep this. It is currently unused.
  rmm::mr::device_memory_resource* _mr = nullptr;
  // Cuda stream to be used
  rmm::cuda_stream_view stream = rmm::cuda_stream_default;

  size_t max_rowgroup_size_          = DEFAULT_ROWGROUP_MAXSIZE;
  size_t max_rowgroup_rows_          = DEFAULT_ROWGROUP_MAXROWS;
  size_t target_page_size_           = DEFAULT_TARGET_PAGE_SIZE;
  Compression compression_           = Compression::UNCOMPRESSED;
  statistics_freq stats_granularity_ = statistics_freq::STATISTICS_NONE;
  bool int96_timestamps              = false;
  // Overall file metadata.  Filled in during the process and written during write_chunked_end()
  cudf::io::parquet::FileMetaData md;
  // optional user metadata
  table_metadata_with_nullability user_metadata_with_nullability;
  // only used in the write_chunked() case. copied from the (optionally) user supplied
  // argument to write()
  table_metadata const* user_metadata = nullptr;
  // to track if the output has been written to sink
  bool closed = false;
  // vector of precision values for decimal writing. Exactly one entry
  // per decimal column.
  std::vector<uint8_t> decimal_precision;
  // current write position for rowgroups/chunks
  std::size_t current_chunk_offset;
  // special parameter only used by detail::write() to indicate that we are guaranteeing
  // a single table write.  this enables some internal optimizations.
  bool const single_write_mode = true;

  std::vector<uint8_t> buffer_;
  std::unique_ptr<data_sink> out_sink_;
};

}  // namespace parquet
}  // namespace detail
}  // namespace io
}  // namespace cudf<|MERGE_RESOLUTION|>--- conflicted
+++ resolved
@@ -31,7 +31,6 @@
 #include <cudf/io/detail/parquet.hpp>
 #include <cudf/io/parquet.hpp>
 #include <cudf/table/table.hpp>
-#include <cudf/table/table_device_view.cuh>
 #include <cudf/utilities/error.hpp>
 
 #include <rmm/cuda_stream_view.hpp>
@@ -131,12 +130,8 @@
    */
   void init_page_fragments(hostdevice_vector<gpu::PageFragment>& frag,
                            hostdevice_vector<gpu::EncColumnDesc>& col_desc,
-<<<<<<< HEAD
-                           table_device_view *input_table_device_view,
-=======
                            const table_device_view& parent_table_device_view,
                            table_device_view& leaf_table_device_view,
->>>>>>> f7658c6f
                            uint32_t num_columns,
                            uint32_t num_fragments,
                            uint32_t num_rows,
