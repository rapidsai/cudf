/*
 * Copyright (c) 2019-2023, NVIDIA CORPORATION.
 *
 * Licensed under the Apache License, Version 2.0 (the "License");
 * you may not use this file except in compliance with the License.
 * You may obtain a copy of the License at
 *
 *     http://www.apache.org/licenses/LICENSE-2.0
 *
 * Unless required by applicable law or agreed to in writing, software
 * distributed under the License is distributed on an "AS IS" BASIS,
 * WITHOUT WARRANTIES OR CONDITIONS OF ANY KIND, either express or implied.
 * See the License for the specific language governing permissions and
 * limitations under the License.
 */

#include "reader_impl.hpp"
#include "error.hpp"

#include <cudf/detail/stream_compaction.hpp>
#include <cudf/detail/transform.hpp>
#include <cudf/detail/utilities/stream_pool.hpp>
#include <cudf/detail/utilities/vector_factories.hpp>

#include <bitset>
#include <numeric>

namespace cudf::io::parquet::detail {

void reader::impl::decode_page_data(size_t skip_rows, size_t num_rows)
{
<<<<<<< HEAD
  auto& pass    = *_pass_itm_data;
  auto& subpass = *pass.subpass;

  auto& page_nesting        = subpass.page_nesting_info;
  auto& page_nesting_decode = subpass.page_nesting_decode_info;
=======
  auto& chunks               = _pass_itm_data->chunks;
  auto& pages                = _pass_itm_data->pages_info;
  auto& page_nesting         = _pass_itm_data->page_nesting_info;
  auto& page_nesting_decode  = _pass_itm_data->page_nesting_decode_info;
  auto const level_type_size = _pass_itm_data->level_type_size;

  // temporary space for DELTA_BYTE_ARRAY decoding. this only needs to live until
  // gpu::DecodeDeltaByteArray returns.
  rmm::device_uvector<uint8_t> delta_temp_buf(0, _stream);
>>>>>>> c8074b51

  // Should not reach here if there is no page data.
  CUDF_EXPECTS(subpass.pages.size() > 0, "There are no pages to decode");

  size_t const sum_max_depths = std::accumulate(
    pass.chunks.begin(), pass.chunks.end(), 0, [&](size_t cursum, ColumnChunkDesc const& chunk) {
      return cursum + _metadata->get_output_nesting_depth(chunk.src_col_schema);
    });

  // figure out which kernels to run
  auto const kernel_mask = GetAggregatedDecodeKernelMask(subpass.pages, _stream);

  // Check to see if there are any string columns present. If so, then we need to get size info
  // for each string page. This size info will be used to pre-allocate memory for the column,
  // allowing the page decoder to write string data directly to the column buffer, rather than
  // doing a gather operation later on.
  // TODO: This step is somewhat redundant if size info has already been calculated (nested schema,
  // chunked reader).
  auto const has_strings =
    (kernel_mask & BitOr(decode_kernel_mask::STRING, decode_kernel_mask::DELTA_BYTE_ARRAY)) != 0;
  std::vector<size_t> col_sizes(_input_columns.size(), 0L);
  if (has_strings) {
    ComputePageStringSizes(
<<<<<<< HEAD
      subpass.pages, pass.chunks, skip_rows, num_rows, pass.level_type_size, _stream);
=======
      pages, chunks, delta_temp_buf, skip_rows, num_rows, level_type_size, kernel_mask, _stream);
>>>>>>> c8074b51

    col_sizes = calculate_page_string_offsets();

    // check for overflow
    if (std::any_of(col_sizes.cbegin(), col_sizes.cend(), [](size_t sz) {
          return sz > std::numeric_limits<size_type>::max();
        })) {
      CUDF_FAIL("String column exceeds the column size limit", std::overflow_error);
    }
  }

  // In order to reduce the number of allocations of hostdevice_vector, we allocate a single vector
  // to store all per-chunk pointers to nested data/nullmask. `chunk_offsets[i]` will store the
  // offset into `chunk_nested_data`/`chunk_nested_valids` for the array of pointers for chunk `i`
  auto chunk_nested_valids =
    cudf::detail::hostdevice_vector<bitmask_type*>(sum_max_depths, _stream);
  auto chunk_nested_data = cudf::detail::hostdevice_vector<void*>(sum_max_depths, _stream);
  auto chunk_offsets     = std::vector<size_t>();
  auto chunk_nested_str_data =
    cudf::detail::hostdevice_vector<void*>(has_strings ? sum_max_depths : 0, _stream);

  // Update chunks with pointers to column data.
  for (size_t c = 0, chunk_off = 0; c < pass.chunks.size(); c++) {
    input_column_info const& input_col = _input_columns[pass.chunks[c].src_col_index];
    CUDF_EXPECTS(input_col.schema_idx == pass.chunks[c].src_col_schema,
                 "Column/page schema index mismatch");

    size_t max_depth = _metadata->get_output_nesting_depth(pass.chunks[c].src_col_schema);
    chunk_offsets.push_back(chunk_off);

    // get a slice of size `nesting depth` from `chunk_nested_valids` to store an array of pointers
    // to validity data
    auto valids                   = chunk_nested_valids.host_ptr(chunk_off);
    pass.chunks[c].valid_map_base = chunk_nested_valids.device_ptr(chunk_off);

    // get a slice of size `nesting depth` from `chunk_nested_data` to store an array of pointers to
    // out data
    auto data                       = chunk_nested_data.host_ptr(chunk_off);
    pass.chunks[c].column_data_base = chunk_nested_data.device_ptr(chunk_off);

    auto str_data = has_strings ? chunk_nested_str_data.host_ptr(chunk_off) : nullptr;
    pass.chunks[c].column_string_base =
      has_strings ? chunk_nested_str_data.device_ptr(chunk_off) : nullptr;

    chunk_off += max_depth;

    // fill in the arrays on the host.  there are some important considerations to
    // take into account here for nested columns.  specifically, with structs
    // there is sharing of output buffers between input columns.  consider this schema
    //
    //  required group field_id=1 name {
    //    required binary field_id=2 firstname (String);
    //    required binary field_id=3 middlename (String);
    //    required binary field_id=4 lastname (String);
    // }
    //
    // there are 3 input columns of data here (firstname, middlename, lastname), but
    // only 1 output column (name).  The structure of the output column buffers looks like
    // the schema itself
    //
    // struct      (name)
    //     string  (firstname)
    //     string  (middlename)
    //     string  (lastname)
    //
    // The struct column can contain validity information. the problem is, the decode
    // step for the input columns will all attempt to decode this validity information
    // because each one has it's own copy of the repetition/definition levels. but
    // since this is all happening in parallel it would mean multiple blocks would
    // be stomping all over the same memory randomly.  to work around this, we set
    // things up so that only 1 child of any given nesting level fills in the
    // data (offsets in the case of lists) or validity information for the higher
    // levels of the hierarchy that are shared.  In this case, it would mean we
    // would just choose firstname to be the one that decodes the validity for name.
    //
    // we do this by only handing out the pointers to the first child we come across.
    //
    auto* cols = &_output_buffers;
    for (size_t idx = 0; idx < max_depth; idx++) {
      auto& out_buf = (*cols)[input_col.nesting[idx]];
      cols          = &out_buf.children;

      int owning_schema = out_buf.user_data & PARQUET_COLUMN_BUFFER_SCHEMA_MASK;
      if (owning_schema == 0 || owning_schema == input_col.schema_idx) {
        valids[idx] = out_buf.null_mask();
        data[idx]   = out_buf.data();
        // only do string buffer for leaf
        if (out_buf.string_size() == 0 && col_sizes[pass.chunks[c].src_col_index] > 0) {
          out_buf.create_string_data(col_sizes[pass.chunks[c].src_col_index], _stream);
        }
        if (has_strings) { str_data[idx] = out_buf.string_data(); }
        out_buf.user_data |=
          static_cast<uint32_t>(input_col.schema_idx) & PARQUET_COLUMN_BUFFER_SCHEMA_MASK;
      } else {
        valids[idx] = nullptr;
        data[idx]   = nullptr;
      }
    }
  }

  pass.chunks.host_to_device_async(_stream);
  chunk_nested_valids.host_to_device_async(_stream);
  chunk_nested_data.host_to_device_async(_stream);
  if (has_strings) { chunk_nested_str_data.host_to_device_async(_stream); }

  // create this before we fork streams
  kernel_error error_code(_stream);

  // get the number of streams we need from the pool and tell them to wait on the H2D copies
  int const nkernels = std::bitset<32>(kernel_mask).count();
  auto streams       = cudf::detail::fork_streams(_stream, nkernels);

  // launch string decoder
  int s_idx = 0;
  if (BitAnd(kernel_mask, decode_kernel_mask::STRING) != 0) {
    DecodeStringPageData(
<<<<<<< HEAD
      subpass.pages, pass.chunks, num_rows, skip_rows, level_type_size, error_code.data(), stream);
  }

  // launch delta binary decoder
  if ((kernel_mask & KERNEL_MASK_DELTA_BINARY) != 0) {
    DecodeDeltaBinary(subpass.pages,
                      pass.chunks,
                      num_rows,
                      skip_rows,
                      level_type_size,
                      error_code.data(),
                      streams[s_idx++]);
  }

  // launch the catch-all page decoder
  if ((kernel_mask & KERNEL_MASK_GENERAL) != 0) {
    DecodePageData(subpass.pages,
                   pass.chunks,
                   num_rows,
                   skip_rows,
                   level_type_size,
                   error_code.data(),
                   streams[s_idx++]);
=======
      pages, chunks, num_rows, skip_rows, level_type_size, error_code.data(), streams[s_idx++]);
  }

  // launch delta byte array decoder
  if (BitAnd(kernel_mask, decode_kernel_mask::DELTA_BYTE_ARRAY) != 0) {
    DecodeDeltaByteArray(
      pages, chunks, num_rows, skip_rows, level_type_size, error_code.data(), streams[s_idx++]);
  }

  // launch delta binary decoder
  if (BitAnd(kernel_mask, decode_kernel_mask::DELTA_BINARY) != 0) {
    DecodeDeltaBinary(
      pages, chunks, num_rows, skip_rows, level_type_size, error_code.data(), streams[s_idx++]);
  }

  // launch the catch-all page decoder
  if (BitAnd(kernel_mask, decode_kernel_mask::GENERAL) != 0) {
    DecodePageData(
      pages, chunks, num_rows, skip_rows, level_type_size, error_code.data(), streams[s_idx++]);
>>>>>>> c8074b51
  }

  // synchronize the streams
  cudf::detail::join_streams(streams, _stream);

  subpass.pages.device_to_host_async(_stream);
  page_nesting.device_to_host_async(_stream);
  page_nesting_decode.device_to_host_async(_stream);

  if (error_code.value() != 0) {
    CUDF_FAIL("Parquet data decode failed with code(s) " + error_code.str());
  }

  // for list columns, add the final offset to every offset buffer.
  // TODO : make this happen in more efficiently. Maybe use thrust::for_each
  // on each buffer.
  // Note : the reason we are doing this here instead of in the decode kernel is
  // that it is difficult/impossible for a given page to know that it is writing the very
  // last value that should then be followed by a terminator (because rows can span
  // page boundaries).
  for (size_t idx = 0; idx < _input_columns.size(); idx++) {
    input_column_info const& input_col = _input_columns[idx];

    auto* cols = &_output_buffers;
    for (size_t l_idx = 0; l_idx < input_col.nesting_depth(); l_idx++) {
      auto& out_buf = (*cols)[input_col.nesting[l_idx]];
      cols          = &out_buf.children;

      if (out_buf.type.id() == type_id::LIST &&
          (out_buf.user_data & PARQUET_COLUMN_BUFFER_FLAG_LIST_TERMINATED) == 0) {
        CUDF_EXPECTS(l_idx < input_col.nesting_depth() - 1, "Encountered a leaf list column");
        auto const& child = (*cols)[input_col.nesting[l_idx + 1]];

        // the final offset for a list at level N is the size of it's child
        int const offset = child.type.id() == type_id::LIST ? child.size - 1 : child.size;
        CUDF_CUDA_TRY(cudaMemcpyAsync(static_cast<int32_t*>(out_buf.data()) + (out_buf.size - 1),
                                      &offset,
                                      sizeof(offset),
                                      cudaMemcpyDefault,
                                      _stream.value()));
        out_buf.user_data |= PARQUET_COLUMN_BUFFER_FLAG_LIST_TERMINATED;
      } else if (out_buf.type.id() == type_id::STRING) {
        // need to cap off the string offsets column
        size_type const sz = static_cast<size_type>(col_sizes[idx]);
        cudaMemcpyAsync(static_cast<int32_t*>(out_buf.data()) + out_buf.size,
                        &sz,
                        sizeof(size_type),
                        cudaMemcpyDefault,
                        _stream.value());
      }
    }
  }

  _stream.synchronize();

  // update null counts in the final column buffers
  for (size_t idx = 0; idx < subpass.pages.size(); idx++) {
    PageInfo* pi = &subpass.pages[idx];
    if (pi->flags & PAGEINFO_FLAGS_DICTIONARY) { continue; }
    ColumnChunkDesc* col               = &pass.chunks[pi->chunk_idx];
    input_column_info const& input_col = _input_columns[col->src_col_index];

    int index                   = pi->nesting_decode - page_nesting_decode.device_ptr();
    PageNestingDecodeInfo* pndi = &page_nesting_decode[index];

    auto* cols = &_output_buffers;
    for (size_t l_idx = 0; l_idx < input_col.nesting_depth(); l_idx++) {
      auto& out_buf = (*cols)[input_col.nesting[l_idx]];
      cols          = &out_buf.children;

      // if I wasn't the one who wrote out the validity bits, skip it
      if (chunk_nested_valids.host_ptr(chunk_offsets[pi->chunk_idx])[l_idx] == nullptr) {
        continue;
      }
      out_buf.null_count() += pndi[l_idx].null_count;
    }
  }

  _stream.synchronize();
}

reader::impl::impl(std::vector<std::unique_ptr<datasource>>&& sources,
                   parquet_reader_options const& options,
                   rmm::cuda_stream_view stream,
                   rmm::mr::device_memory_resource* mr)
  : impl(0 /*chunk_read_limit*/,
         0 /*input_pass_read_limit*/,
         std::forward<std::vector<std::unique_ptr<cudf::io::datasource>>>(sources),
         options,
         stream,
         mr)
{
}

reader::impl::impl(std::size_t chunk_read_limit,
                   std::size_t pass_read_limit,
                   std::vector<std::unique_ptr<datasource>>&& sources,
                   parquet_reader_options const& options,
                   rmm::cuda_stream_view stream,
                   rmm::mr::device_memory_resource* mr)
  : _stream{stream},
    _mr{mr},
    _sources{std::move(sources)},
    _output_chunk_read_limit{chunk_read_limit},
    _input_pass_read_limit{pass_read_limit}
{
  // Open and parse the source dataset metadata
  _metadata = std::make_unique<aggregate_reader_metadata>(_sources);

  // Override output timestamp resolution if requested
  if (options.get_timestamp_type().id() != type_id::EMPTY) {
    _timestamp_type = options.get_timestamp_type();
  }

  // Strings may be returned as either string or categorical columns
  _strings_to_categorical = options.is_enabled_convert_strings_to_categories();

  // Binary columns can be read as binary or strings
  _reader_column_schema = options.get_column_schema();

  // Select only columns required by the options
  std::tie(_input_columns, _output_buffers, _output_column_schemas) =
    _metadata->select_columns(options.get_columns(),
                              options.is_enabled_use_pandas_metadata(),
                              _strings_to_categorical,
                              _timestamp_type.id());

  // Save the states of the output buffers for reuse in `chunk_read()`.
  for (auto const& buff : _output_buffers) {
    _output_buffers_template.emplace_back(cudf::io::detail::inline_column_buffer::empty_like(buff));
  }
}

void reader::impl::prepare_data(int64_t skip_rows,
                                std::optional<size_type> const& num_rows,
                                bool uses_custom_row_bounds,
                                host_span<std::vector<size_type> const> row_group_indices,
                                std::optional<std::reference_wrapper<ast::expression const>> filter)
{
  // if we have not preprocessed at the whole-file level, do that now
  if (!_file_preprocessed) {
    // setup file level information
    // - read row group information
    // - setup information on (parquet) chunks
    // - compute schedule of input passes
    preprocess_file(skip_rows, num_rows, row_group_indices, filter);
  }

  // handle any chunking work (ratcheting through the subpasses and chunks within
  // our current pass)
  if (_file_itm_data.num_passes() > 0) { handle_chunking(uses_custom_row_bounds); }
}

void reader::impl::populate_metadata(table_metadata& out_metadata)
{
  // Return column names
  out_metadata.schema_info.resize(_output_buffers.size());
  for (size_t i = 0; i < _output_column_schemas.size(); i++) {
    auto const& schema                      = _metadata->get_schema(_output_column_schemas[i]);
    out_metadata.schema_info[i].name        = schema.name;
    out_metadata.schema_info[i].is_nullable = schema.repetition_type != REQUIRED;
  }

  // Return user metadata
  out_metadata.per_file_user_data = _metadata->get_key_value_metadata();
  out_metadata.user_data          = {out_metadata.per_file_user_data[0].begin(),
                                     out_metadata.per_file_user_data[0].end()};
}

table_with_metadata reader::impl::read_chunk_internal(
  bool uses_custom_row_bounds, std::optional<std::reference_wrapper<ast::expression const>> filter)
{
  // If `_output_metadata` has been constructed, just copy it over.
  auto out_metadata = _output_metadata ? table_metadata{*_output_metadata} : table_metadata{};
  out_metadata.schema_info.resize(_output_buffers.size());

  // output cudf columns as determined by the top level schema
  auto out_columns = std::vector<std::unique_ptr<column>>{};
  out_columns.reserve(_output_buffers.size());

  // no work to do (this can happen on the first pass if we have no rows to read)
  if (!has_more_work()) { return finalize_output(out_metadata, out_columns, filter); }

  auto& pass            = *_pass_itm_data;
  auto& subpass         = *pass.subpass;
  auto const& read_info = subpass.output_chunk_read_info[subpass.current_output_chunk];

  // Allocate memory buffers for the output columns.
  allocate_columns(read_info.skip_rows, read_info.num_rows, uses_custom_row_bounds);

  // Parse data into the output buffers.
  decode_page_data(read_info.skip_rows, read_info.num_rows);

  // Create the final output cudf columns.
  for (size_t i = 0; i < _output_buffers.size(); ++i) {
    auto metadata      = _reader_column_schema.has_value()
                           ? std::make_optional<reader_column_schema>((*_reader_column_schema)[i])
                           : std::nullopt;
    auto const& schema = _metadata->get_schema(_output_column_schemas[i]);
    // FIXED_LEN_BYTE_ARRAY never read as string
    if (schema.type == FIXED_LEN_BYTE_ARRAY and schema.converted_type != DECIMAL) {
      metadata = std::make_optional<reader_column_schema>();
      metadata->set_convert_binary_to_strings(false);
    }
    // Only construct `out_metadata` if `_output_metadata` has not been cached.
    if (!_output_metadata) {
      column_name_info& col_name = out_metadata.schema_info[i];
      out_columns.emplace_back(make_column(_output_buffers[i], &col_name, metadata, _stream));
    } else {
      out_columns.emplace_back(make_column(_output_buffers[i], nullptr, metadata, _stream));
    }
  }

  // Add empty columns if needed. Filter output columns based on filter.
  return finalize_output(out_metadata, out_columns, filter);
}

table_with_metadata reader::impl::finalize_output(
  table_metadata& out_metadata,
  std::vector<std::unique_ptr<column>>& out_columns,
  std::optional<std::reference_wrapper<ast::expression const>> filter)
{
  // Create empty columns as needed (this can happen if we've ended up with no actual data to read)
  for (size_t i = out_columns.size(); i < _output_buffers.size(); ++i) {
    if (!_output_metadata) {
      column_name_info& col_name = out_metadata.schema_info[i];
      out_columns.emplace_back(io::detail::empty_like(_output_buffers[i], &col_name, _stream, _mr));
    } else {
      out_columns.emplace_back(io::detail::empty_like(_output_buffers[i], nullptr, _stream, _mr));
    }
  }

  if (!_output_metadata) {
    populate_metadata(out_metadata);
    // Finally, save the output table metadata into `_output_metadata` for reuse next time.
    _output_metadata = std::make_unique<table_metadata>(out_metadata);
  }

  // advance output chunk/subpass/pass info
  if (_file_itm_data.num_passes() > 0) {
    auto& pass    = *_pass_itm_data;
    auto& subpass = *pass.subpass;
    subpass.current_output_chunk++;
    _file_itm_data._output_chunk_count++;
  }

  if (filter.has_value()) {
    auto read_table = std::make_unique<table>(std::move(out_columns));
    auto predicate  = cudf::detail::compute_column(
      *read_table, filter.value().get(), _stream, rmm::mr::get_current_device_resource());
    CUDF_EXPECTS(predicate->view().type().id() == type_id::BOOL8,
                 "Predicate filter should return a boolean");
    auto output_table = cudf::detail::apply_boolean_mask(*read_table, *predicate, _stream, _mr);
    return {std::move(output_table), std::move(out_metadata)};
  }
  return {std::make_unique<table>(std::move(out_columns)), std::move(out_metadata)};
}

table_with_metadata reader::impl::read(
  int64_t skip_rows,
  std::optional<size_type> const& num_rows,
  bool uses_custom_row_bounds,
  host_span<std::vector<size_type> const> row_group_indices,
  std::optional<std::reference_wrapper<ast::expression const>> filter)
{
  CUDF_EXPECTS(_output_chunk_read_limit == 0,
               "Reading the whole file must not have non-zero byte_limit.");
  table_metadata metadata;
  populate_metadata(metadata);
  auto expr_conv     = named_to_reference_converter(filter, metadata);
  auto output_filter = expr_conv.get_converted_expr();

  prepare_data(skip_rows, num_rows, uses_custom_row_bounds, row_group_indices, output_filter);
  return read_chunk_internal(uses_custom_row_bounds, output_filter);
}

table_with_metadata reader::impl::read_chunk()
{
  // Reset the output buffers to their original states (right after reader construction).
  // Don't need to do it if we read the file all at once.
  if (_file_itm_data._output_chunk_count > 0) {
    _output_buffers.resize(0);
    for (auto const& buff : _output_buffers_template) {
      _output_buffers.emplace_back(cudf::io::detail::inline_column_buffer::empty_like(buff));
    }
  }

  prepare_data(0 /*skip_rows*/,
               std::nullopt /*num_rows, `nullopt` means unlimited*/,
               true /*uses_custom_row_bounds*/,
               {} /*row_group_indices, empty means read all row groups*/,
               std::nullopt /*filter*/);
  return read_chunk_internal(true, std::nullopt);
}

bool reader::impl::has_next()
{
  prepare_data(0 /*skip_rows*/,
               std::nullopt /*num_rows, `nullopt` means unlimited*/,
               true /*uses_custom_row_bounds*/,
               {} /*row_group_indices, empty means read all row groups*/,
               std::nullopt /*filter*/);

  // current_input_pass will only be incremented to be == num_passes after
  // the last chunk in the last subpass in the last pass has been returned
  return has_more_work();
}

namespace {
parquet_column_schema walk_schema(aggregate_reader_metadata const* mt, int idx)
{
  SchemaElement const& sch = mt->get_schema(idx);
  std::vector<parquet_column_schema> children;
  for (auto const& child_idx : sch.children_idx) {
    children.push_back(walk_schema(mt, child_idx));
  }
  return parquet_column_schema{
    sch.name, static_cast<parquet::TypeKind>(sch.type), std::move(children)};
}
}  // namespace

parquet_metadata read_parquet_metadata(host_span<std::unique_ptr<datasource> const> sources)
{
  // Open and parse the source dataset metadata
  auto metadata = aggregate_reader_metadata(sources);

  return parquet_metadata{parquet_schema{walk_schema(&metadata, 0)},
                          metadata.get_num_rows(),
                          metadata.get_num_row_groups(),
                          metadata.get_key_value_metadata()[0]};
}

}  // namespace cudf::io::parquet::detail<|MERGE_RESOLUTION|>--- conflicted
+++ resolved
@@ -29,23 +29,17 @@
 
 void reader::impl::decode_page_data(size_t skip_rows, size_t num_rows)
 {
-<<<<<<< HEAD
   auto& pass    = *_pass_itm_data;
   auto& subpass = *pass.subpass;
 
   auto& page_nesting        = subpass.page_nesting_info;
   auto& page_nesting_decode = subpass.page_nesting_decode_info;
-=======
-  auto& chunks               = _pass_itm_data->chunks;
-  auto& pages                = _pass_itm_data->pages_info;
-  auto& page_nesting         = _pass_itm_data->page_nesting_info;
-  auto& page_nesting_decode  = _pass_itm_data->page_nesting_decode_info;
-  auto const level_type_size = _pass_itm_data->level_type_size;
+
+  auto const level_type_size = pass.level_type_size;
 
   // temporary space for DELTA_BYTE_ARRAY decoding. this only needs to live until
   // gpu::DecodeDeltaByteArray returns.
   rmm::device_uvector<uint8_t> delta_temp_buf(0, _stream);
->>>>>>> c8074b51
 
   // Should not reach here if there is no page data.
   CUDF_EXPECTS(subpass.pages.size() > 0, "There are no pages to decode");
@@ -68,12 +62,14 @@
     (kernel_mask & BitOr(decode_kernel_mask::STRING, decode_kernel_mask::DELTA_BYTE_ARRAY)) != 0;
   std::vector<size_t> col_sizes(_input_columns.size(), 0L);
   if (has_strings) {
-    ComputePageStringSizes(
-<<<<<<< HEAD
-      subpass.pages, pass.chunks, skip_rows, num_rows, pass.level_type_size, _stream);
-=======
-      pages, chunks, delta_temp_buf, skip_rows, num_rows, level_type_size, kernel_mask, _stream);
->>>>>>> c8074b51
+    ComputePageStringSizes(subpass.pages,
+                           pass.chunks,
+                           delta_temp_buf,
+                           skip_rows,
+                           num_rows,
+                           pass.level_type_size,
+                           kernel_mask,
+                           _stream);
 
     col_sizes = calculate_page_string_offsets();
 
@@ -189,13 +185,28 @@
   // launch string decoder
   int s_idx = 0;
   if (BitAnd(kernel_mask, decode_kernel_mask::STRING) != 0) {
-    DecodeStringPageData(
-<<<<<<< HEAD
-      subpass.pages, pass.chunks, num_rows, skip_rows, level_type_size, error_code.data(), stream);
+    DecodeStringPageData(subpass.pages,
+                         pass.chunks,
+                         num_rows,
+                         skip_rows,
+                         level_type_size,
+                         error_code.data(),
+                         streams[s_idx++]);
+  }
+
+  // launch delta byte array decoder
+  if (BitAnd(kernel_mask, decode_kernel_mask::DELTA_BYTE_ARRAY) != 0) {
+    DecodeDeltaByteArray(subpass.pages,
+                         pass.chunks,
+                         num_rows,
+                         skip_rows,
+                         level_type_size,
+                         error_code.data(),
+                         streams[s_idx++]);
   }
 
   // launch delta binary decoder
-  if ((kernel_mask & KERNEL_MASK_DELTA_BINARY) != 0) {
+  if (BitAnd(kernel_mask, decode_kernel_mask::DELTA_BINARY) != 0) {
     DecodeDeltaBinary(subpass.pages,
                       pass.chunks,
                       num_rows,
@@ -206,7 +217,7 @@
   }
 
   // launch the catch-all page decoder
-  if ((kernel_mask & KERNEL_MASK_GENERAL) != 0) {
+  if (BitAnd(kernel_mask, decode_kernel_mask::GENERAL) != 0) {
     DecodePageData(subpass.pages,
                    pass.chunks,
                    num_rows,
@@ -214,27 +225,6 @@
                    level_type_size,
                    error_code.data(),
                    streams[s_idx++]);
-=======
-      pages, chunks, num_rows, skip_rows, level_type_size, error_code.data(), streams[s_idx++]);
-  }
-
-  // launch delta byte array decoder
-  if (BitAnd(kernel_mask, decode_kernel_mask::DELTA_BYTE_ARRAY) != 0) {
-    DecodeDeltaByteArray(
-      pages, chunks, num_rows, skip_rows, level_type_size, error_code.data(), streams[s_idx++]);
-  }
-
-  // launch delta binary decoder
-  if (BitAnd(kernel_mask, decode_kernel_mask::DELTA_BINARY) != 0) {
-    DecodeDeltaBinary(
-      pages, chunks, num_rows, skip_rows, level_type_size, error_code.data(), streams[s_idx++]);
-  }
-
-  // launch the catch-all page decoder
-  if (BitAnd(kernel_mask, decode_kernel_mask::GENERAL) != 0) {
-    DecodePageData(
-      pages, chunks, num_rows, skip_rows, level_type_size, error_code.data(), streams[s_idx++]);
->>>>>>> c8074b51
   }
 
   // synchronize the streams
