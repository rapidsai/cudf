--- conflicted
+++ resolved
@@ -909,24 +909,6 @@
         begin_bits.emplace_back(start_row);
         end_bits.emplace_back(end_row);
 
-<<<<<<< HEAD
-        // Increment the null count
-        out_buf.null_count() += (end_row - start_row);
-      }
-    });
-
-  // Update the nullmask in bulk if there are more than 16 pages
-  constexpr auto min_nullmasks_for_bulk_update = 16;
-
-  // Disabling bulk update to avoid unsafe bulk update until aliasing is handled
-  constexpr auto can_bulk_update = false;
-
-  // Bulk update the nullmasks if more than 16 pages.
-  if (can_bulk_update and null_masks.size() >= min_nullmasks_for_bulk_update) {
-    auto valids = cudf::detail::make_host_vector<bool>(null_masks.size(), _stream);
-    std::fill(valids.begin(), valids.end(), false);
-    cudf::set_null_masks(null_masks, begin_bits, end_bits, valids, _stream);
-=======
         // Increment the null count by the number of rows in this page
         out_buf.null_count() += page.num_rows;
       }
@@ -940,7 +922,6 @@
     auto valids = cudf::detail::make_host_vector<bool>(null_masks.size(), _stream);
     std::fill(valids.begin(), valids.end(), false);
     cudf::set_null_masks_safe(null_masks, begin_bits, end_bits, valids, _stream);
->>>>>>> a60d4ac4
   }
   // Otherwise, update the nullmasks in a loop
   else {
