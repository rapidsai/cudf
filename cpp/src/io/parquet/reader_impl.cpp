/*
 * Copyright (c) 2019-2023, NVIDIA CORPORATION.
 *
 * Licensed under the Apache License, Version 2.0 (the "License");
 * you may not use this file except in compliance with the License.
 * You may obtain a copy of the License at
 *
 *     http://www.apache.org/licenses/LICENSE-2.0
 *
 * Unless required by applicable law or agreed to in writing, software
 * distributed under the License is distributed on an "AS IS" BASIS,
 * WITHOUT WARRANTIES OR CONDITIONS OF ANY KIND, either express or implied.
 * See the License for the specific language governing permissions and
 * limitations under the License.
 */

#include "reader_impl.hpp"

#include <cudf/detail/stream_compaction.hpp>
#include <cudf/detail/transform.hpp>
#include <cudf/detail/utilities/vector_factories.hpp>

#include <numeric>

namespace cudf::io::detail::parquet {

void reader::impl::decode_page_data(size_t skip_rows, size_t num_rows)
{
  auto& chunks              = _file_itm_data.chunks;
  auto& pages               = _file_itm_data.pages_info;
  auto& page_nesting        = _file_itm_data.page_nesting_info;
  auto& page_nesting_decode = _file_itm_data.page_nesting_decode_info;

  // Should not reach here if there is no page data.
  CUDF_EXPECTS(pages.size() > 0, "There is no page to decode");

  size_t const sum_max_depths = std::accumulate(
    chunks.begin(), chunks.end(), 0, [&](size_t cursum, gpu::ColumnChunkDesc const& chunk) {
      return cursum + _metadata->get_output_nesting_depth(chunk.src_col_schema);
    });

  // In order to reduce the number of allocations of hostdevice_vector, we allocate a single vector
  // to store all per-chunk pointers to nested data/nullmask. `chunk_offsets[i]` will store the
  // offset into `chunk_nested_data`/`chunk_nested_valids` for the array of pointers for chunk `i`
  auto chunk_nested_valids =
    cudf::detail::hostdevice_vector<bitmask_type*>(sum_max_depths, _stream);
  auto chunk_nested_data = cudf::detail::hostdevice_vector<void*>(sum_max_depths, _stream);
  auto chunk_offsets     = std::vector<size_t>();

  // Update chunks with pointers to column data.
  for (size_t c = 0, page_count = 0, chunk_off = 0; c < chunks.size(); c++) {
    input_column_info const& input_col = _input_columns[chunks[c].src_col_index];
    CUDF_EXPECTS(input_col.schema_idx == chunks[c].src_col_schema,
                 "Column/page schema index mismatch");

    size_t max_depth = _metadata->get_output_nesting_depth(chunks[c].src_col_schema);
    chunk_offsets.push_back(chunk_off);

    // get a slice of size `nesting depth` from `chunk_nested_valids` to store an array of pointers
    // to validity data
    auto valids              = chunk_nested_valids.host_ptr(chunk_off);
    chunks[c].valid_map_base = chunk_nested_valids.device_ptr(chunk_off);

    // get a slice of size `nesting depth` from `chunk_nested_data` to store an array of pointers to
    // out data
    auto data                  = chunk_nested_data.host_ptr(chunk_off);
    chunks[c].column_data_base = chunk_nested_data.device_ptr(chunk_off);

    chunk_off += max_depth;

    // fill in the arrays on the host.  there are some important considerations to
    // take into account here for nested columns.  specifically, with structs
    // there is sharing of output buffers between input columns.  consider this schema
    //
    //  required group field_id=1 name {
    //    required binary field_id=2 firstname (String);
    //    required binary field_id=3 middlename (String);
    //    required binary field_id=4 lastname (String);
    // }
    //
    // there are 3 input columns of data here (firstname, middlename, lastname), but
    // only 1 output column (name).  The structure of the output column buffers looks like
    // the schema itself
    //
    // struct      (name)
    //     string  (firstname)
    //     string  (middlename)
    //     string  (lastname)
    //
    // The struct column can contain validity information. the problem is, the decode
    // step for the input columns will all attempt to decode this validity information
    // because each one has it's own copy of the repetition/definition levels. but
    // since this is all happening in parallel it would mean multiple blocks would
    // be stomping all over the same memory randomly.  to work around this, we set
    // things up so that only 1 child of any given nesting level fills in the
    // data (offsets in the case of lists) or validity information for the higher
    // levels of the hierarchy that are shared.  In this case, it would mean we
    // would just choose firstname to be the one that decodes the validity for name.
    //
    // we do this by only handing out the pointers to the first child we come across.
    //
    auto* cols = &_output_buffers;
    for (size_t idx = 0; idx < max_depth; idx++) {
      auto& out_buf = (*cols)[input_col.nesting[idx]];
      cols          = &out_buf.children;

      int owning_schema = out_buf.user_data & PARQUET_COLUMN_BUFFER_SCHEMA_MASK;
      if (owning_schema == 0 || owning_schema == input_col.schema_idx) {
        valids[idx] = out_buf.null_mask();
        data[idx]   = out_buf.data();
        out_buf.user_data |=
          static_cast<uint32_t>(input_col.schema_idx) & PARQUET_COLUMN_BUFFER_SCHEMA_MASK;
      } else {
        valids[idx] = nullptr;
        data[idx]   = nullptr;
      }
    }

    // column_data_base will always point to leaf data, even for nested types.
    page_count += chunks[c].max_num_pages;
  }

  chunks.host_to_device_async(_stream);
  chunk_nested_valids.host_to_device_async(_stream);
  chunk_nested_data.host_to_device_async(_stream);

  gpu::DecodePageData(pages, chunks, num_rows, skip_rows, _file_itm_data.level_type_size, _stream);

  pages.device_to_host_async(_stream);
  page_nesting.device_to_host_async(_stream);
  page_nesting_decode.device_to_host_async(_stream);
  _stream.synchronize();

  // for list columns, add the final offset to every offset buffer.
  // TODO : make this happen in more efficiently. Maybe use thrust::for_each
  // on each buffer.
  // Note : the reason we are doing this here instead of in the decode kernel is
  // that it is difficult/impossible for a given page to know that it is writing the very
  // last value that should then be followed by a terminator (because rows can span
  // page boundaries).
  for (size_t idx = 0; idx < _input_columns.size(); idx++) {
    input_column_info const& input_col = _input_columns[idx];

    auto* cols = &_output_buffers;
    for (size_t l_idx = 0; l_idx < input_col.nesting_depth(); l_idx++) {
      auto& out_buf = (*cols)[input_col.nesting[l_idx]];
      cols          = &out_buf.children;

      if (out_buf.type.id() != type_id::LIST ||
          (out_buf.user_data & PARQUET_COLUMN_BUFFER_FLAG_LIST_TERMINATED)) {
        continue;
      }
      CUDF_EXPECTS(l_idx < input_col.nesting_depth() - 1, "Encountered a leaf list column");
      auto& child = (*cols)[input_col.nesting[l_idx + 1]];

      // the final offset for a list at level N is the size of it's child
      int offset = child.type.id() == type_id::LIST ? child.size - 1 : child.size;
      CUDF_CUDA_TRY(cudaMemcpyAsync(static_cast<int32_t*>(out_buf.data()) + (out_buf.size - 1),
                                    &offset,
                                    sizeof(offset),
                                    cudaMemcpyDefault,
                                    _stream.value()));
      out_buf.user_data |= PARQUET_COLUMN_BUFFER_FLAG_LIST_TERMINATED;
    }
  }

  // update null counts in the final column buffers
  for (size_t idx = 0; idx < pages.size(); idx++) {
    gpu::PageInfo* pi = &pages[idx];
    if (pi->flags & gpu::PAGEINFO_FLAGS_DICTIONARY) { continue; }
    gpu::ColumnChunkDesc* col          = &chunks[pi->chunk_idx];
    input_column_info const& input_col = _input_columns[col->src_col_index];

    int index                        = pi->nesting_decode - page_nesting_decode.device_ptr();
    gpu::PageNestingDecodeInfo* pndi = &page_nesting_decode[index];

    auto* cols = &_output_buffers;
    for (size_t l_idx = 0; l_idx < input_col.nesting_depth(); l_idx++) {
      auto& out_buf = (*cols)[input_col.nesting[l_idx]];
      cols          = &out_buf.children;

      // if I wasn't the one who wrote out the validity bits, skip it
      if (chunk_nested_valids.host_ptr(chunk_offsets[pi->chunk_idx])[l_idx] == nullptr) {
        continue;
      }
      out_buf.null_count() += pndi[l_idx].null_count;
    }
  }

  _stream.synchronize();
}

reader::impl::impl(std::vector<std::unique_ptr<datasource>>&& sources,
                   parquet_reader_options const& options,
                   rmm::cuda_stream_view stream,
                   rmm::mr::device_memory_resource* mr)
  : impl(0 /*chunk_read_limit*/,
         std::forward<std::vector<std::unique_ptr<cudf::io::datasource>>>(sources),
         options,
         stream,
         mr)
{
}

reader::impl::impl(std::size_t chunk_read_limit,
                   std::vector<std::unique_ptr<datasource>>&& sources,
                   parquet_reader_options const& options,
                   rmm::cuda_stream_view stream,
                   rmm::mr::device_memory_resource* mr)
  : _stream{stream}, _mr{mr}, _sources{std::move(sources)}, _chunk_read_limit{chunk_read_limit}
{
  // Open and parse the source dataset metadata
  _metadata = std::make_unique<aggregate_reader_metadata>(_sources);

  // Override output timestamp resolution if requested
  if (options.get_timestamp_type().id() != type_id::EMPTY) {
    _timestamp_type = options.get_timestamp_type();
  }

  // Strings may be returned as either string or categorical columns
  _strings_to_categorical = options.is_enabled_convert_strings_to_categories();

  // Binary columns can be read as binary or strings
  _reader_column_schema = options.get_column_schema();

  // Select only columns required by the options
  std::tie(_input_columns, _output_buffers, _output_column_schemas) =
    _metadata->select_columns(options.get_columns(),
                              options.is_enabled_use_pandas_metadata(),
                              _strings_to_categorical,
                              _timestamp_type.id());

  // Save the states of the output buffers for reuse in `chunk_read()`.
  // Don't need to do it if we read the file all at once.
  if (_chunk_read_limit > 0) {
    for (auto const& buff : _output_buffers) {
      _output_buffers_template.emplace_back(column_buffer::empty_like(buff));
    }
  }
}

void reader::impl::prepare_data(int64_t skip_rows,
                                std::optional<size_type> const& num_rows,
                                bool uses_custom_row_bounds,
                                host_span<std::vector<size_type> const> row_group_indices,
                                std::optional<std::reference_wrapper<ast::expression const>> filter)
{
  if (_file_preprocessed) { return; }

<<<<<<< HEAD
  // if filter is not empty, then create output types as vector and pass for filtering.
  std::vector<data_type> output_types;
  if (filter.has_value())
    std::transform(_output_buffers.begin(),
                   _output_buffers.end(),
                   std::back_inserter(output_types),
                   [](auto const& col) { return col.type; });
  const auto [skip_rows_corrected, num_rows_corrected, row_groups_info] =
    _metadata->select_row_groups(row_group_indices, skip_rows, num_rows, output_types, filter);
=======
  auto const [skip_rows_corrected, num_rows_corrected, row_groups_info] =
    _metadata->select_row_groups(row_group_indices, skip_rows, num_rows);
>>>>>>> 57242046

  if (num_rows_corrected > 0 && row_groups_info.size() != 0 && _input_columns.size() != 0) {
    load_and_decompress_data(row_groups_info, num_rows_corrected);
    preprocess_pages(
      skip_rows_corrected, num_rows_corrected, uses_custom_row_bounds, _chunk_read_limit);

    if (_chunk_read_limit == 0) {  // read the whole file at once
      CUDF_EXPECTS(_chunk_read_info.size() == 1,
                   "Reading the whole file should yield only one chunk.");
    }
  }

  _file_preprocessed = true;
}

table_with_metadata reader::impl::read_chunk_internal(
  bool uses_custom_row_bounds, std::optional<std::reference_wrapper<ast::expression const>> filter)
{
  // If `_output_metadata` has been constructed, just copy it over.
  auto out_metadata = _output_metadata ? table_metadata{*_output_metadata} : table_metadata{};

  // output cudf columns as determined by the top level schema
  auto out_columns = std::vector<std::unique_ptr<column>>{};
  out_columns.reserve(_output_buffers.size());

  if (!has_next() || _chunk_read_info.size() == 0) {
    return finalize_output(out_metadata, out_columns, filter);
  }

  auto const& read_info = _chunk_read_info[_current_read_chunk++];

  // Allocate memory buffers for the output columns.
  allocate_columns(read_info.skip_rows, read_info.num_rows, uses_custom_row_bounds);

  // Parse data into the output buffers.
  decode_page_data(read_info.skip_rows, read_info.num_rows);

  // Create the final output cudf columns.
  for (size_t i = 0; i < _output_buffers.size(); ++i) {
    auto const metadata = _reader_column_schema.has_value()
                            ? std::make_optional<reader_column_schema>((*_reader_column_schema)[i])
                            : std::nullopt;
    // Only construct `out_metadata` if `_output_metadata` has not been cached.
    if (!_output_metadata) {
      column_name_info& col_name = out_metadata.schema_info.emplace_back("");
      out_columns.emplace_back(make_column(_output_buffers[i], &col_name, metadata, _stream));
    } else {
      out_columns.emplace_back(make_column(_output_buffers[i], nullptr, metadata, _stream));
    }
  }

  // Add empty columns if needed. Filter output columns based on filter.
  return finalize_output(out_metadata, out_columns, filter);
}

table_with_metadata reader::impl::finalize_output(
  table_metadata& out_metadata,
  std::vector<std::unique_ptr<column>>& out_columns,
  std::optional<std::reference_wrapper<ast::expression const>> filter)
{
  // Create empty columns as needed (this can happen if we've ended up with no actual data to read)
  for (size_t i = out_columns.size(); i < _output_buffers.size(); ++i) {
    if (!_output_metadata) {
      column_name_info& col_name = out_metadata.schema_info.emplace_back("");
      out_columns.emplace_back(io::detail::empty_like(_output_buffers[i], &col_name, _stream, _mr));
    } else {
      out_columns.emplace_back(io::detail::empty_like(_output_buffers[i], nullptr, _stream, _mr));
    }
  }

  if (!_output_metadata) {
    // Return column names
    out_metadata.schema_info.resize(_output_buffers.size());
    for (size_t i = 0; i < _output_column_schemas.size(); i++) {
      auto const& schema               = _metadata->get_schema(_output_column_schemas[i]);
      out_metadata.schema_info[i].name = schema.name;
    }

    // Return user metadata
    out_metadata.per_file_user_data = _metadata->get_key_value_metadata();
    out_metadata.user_data          = {out_metadata.per_file_user_data[0].begin(),
                                       out_metadata.per_file_user_data[0].end()};

    // Finally, save the output table metadata into `_output_metadata` for reuse next time.
    _output_metadata = std::make_unique<table_metadata>(out_metadata);
  }

  if (filter.has_value()) {
    auto read_table = std::make_unique<table>(std::move(out_columns));
    auto predicate  = cudf::detail::compute_column(
      *read_table, filter.value().get(), _stream, rmm::mr::get_current_device_resource());
    CUDF_EXPECTS(predicate->view().type().id() == type_id::BOOL8,
                 "Predicate filter should return a boolean");
    auto output_table = cudf::detail::apply_boolean_mask(*read_table, *predicate, _stream, _mr);
    return {std::move(output_table), std::move(out_metadata)};
  }
  return {std::make_unique<table>(std::move(out_columns)), std::move(out_metadata)};
}

table_with_metadata reader::impl::read(
  int64_t skip_rows,
  std::optional<size_type> const& num_rows,
  bool uses_custom_row_bounds,
  host_span<std::vector<size_type> const> row_group_indices,
  std::optional<std::reference_wrapper<ast::expression const>> filter)
{
  CUDF_EXPECTS(_chunk_read_limit == 0, "Reading the whole file must not have non-zero byte_limit.");
  prepare_data(skip_rows, num_rows, uses_custom_row_bounds, row_group_indices, filter);
  return read_chunk_internal(uses_custom_row_bounds, filter);
}

table_with_metadata reader::impl::read_chunk()
{
  // Reset the output buffers to their original states (right after reader construction).
  // Don't need to do it if we read the file all at once.
  if (_chunk_read_limit > 0) {
    _output_buffers.resize(0);
    for (auto const& buff : _output_buffers_template) {
      _output_buffers.emplace_back(column_buffer::empty_like(buff));
    }
  }

  prepare_data(0 /*skip_rows*/,
               std::nullopt /*num_rows, `nullopt` means unlimited*/,
               true /*uses_custom_row_bounds*/,
               {} /*row_group_indices, empty means read all row groups*/,
               std::nullopt /*filter*/);
  return read_chunk_internal(true, std::nullopt);
}

bool reader::impl::has_next()
{
  prepare_data(0 /*skip_rows*/,
               std::nullopt /*num_rows, `nullopt` means unlimited*/,
               true /*uses_custom_row_bounds*/,
               {} /*row_group_indices, empty means read all row groups*/,
               std::nullopt /*filter*/);
  return _current_read_chunk < _chunk_read_info.size();
}

}  // namespace cudf::io::detail::parquet<|MERGE_RESOLUTION|>--- conflicted
+++ resolved
@@ -247,7 +247,6 @@
 {
   if (_file_preprocessed) { return; }
 
-<<<<<<< HEAD
   // if filter is not empty, then create output types as vector and pass for filtering.
   std::vector<data_type> output_types;
   if (filter.has_value())
@@ -257,10 +256,6 @@
                    [](auto const& col) { return col.type; });
   const auto [skip_rows_corrected, num_rows_corrected, row_groups_info] =
     _metadata->select_row_groups(row_group_indices, skip_rows, num_rows, output_types, filter);
-=======
-  auto const [skip_rows_corrected, num_rows_corrected, row_groups_info] =
-    _metadata->select_row_groups(row_group_indices, skip_rows, num_rows);
->>>>>>> 57242046
 
   if (num_rows_corrected > 0 && row_groups_info.size() != 0 && _input_columns.size() != 0) {
     load_and_decompress_data(row_groups_info, num_rows_corrected);
