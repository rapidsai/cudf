--- conflicted
+++ resolved
@@ -366,10 +366,9 @@
     }
   }
 
-<<<<<<< HEAD
   if (_meta_chunk_read_info.empty()) {
     prepare_data(0 /*skip_rows*/,
-                 -1 /*num_rows, `-1` means unlimited*/,
+                 std::nullopt /*num_rows, `nullopt` means unlimited*/,
                  true /*uses_custom_row_bounds*/,
                  {} /*row_group_indices, empty means read all row groups*/);
     return read_chunk_internal(true);
@@ -379,34 +378,19 @@
     prepare_data(chunk_info.skip_rows, chunk_info.num_rows, true, {});
     return read_chunk_internal(true);
   }
-=======
-  prepare_data(0 /*skip_rows*/,
-               std::nullopt /*num_rows, `nullopt` means unlimited*/,
-               true /*uses_custom_row_bounds*/,
-               {} /*row_group_indices, empty means read all row groups*/);
-  return read_chunk_internal(true);
->>>>>>> e6cb2d0c
 }
 
 bool reader::impl::has_next()
 {
-<<<<<<< HEAD
   if (_meta_chunk_read_info.empty()) {
     prepare_data(0 /*skip_rows*/,
-                 -1 /*num_rows, `-1` means unlimited*/,
+                 std::nullopt /*num_rows, `nullopt` means unlimited*/,
                  true /*uses_custom_row_bounds*/,
                  {} /*row_group_indices, empty means read all row groups*/);
     return _current_read_chunk < _chunk_read_info.size();
   } else {
     return _current_read_chunk < _meta_chunk_read_info.size();
   }
-=======
-  prepare_data(0 /*skip_rows*/,
-               std::nullopt /*num_rows, `nullopt` means unlimited*/,
-               true /*uses_custom_row_bounds*/,
-               {} /*row_group_indices, empty means read all row groups*/);
-  return _current_read_chunk < _chunk_read_info.size();
->>>>>>> e6cb2d0c
 }
 
 }  // namespace cudf::io::detail::parquet