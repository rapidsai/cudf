--- conflicted
+++ resolved
@@ -251,11 +251,20 @@
                    streams[s_idx++]);
   };
 
-<<<<<<< HEAD
+  int s_idx = 0;
+
+  auto decode_data = [&](decode_kernel_mask decoder_mask) {
+    DecodePageData(subpass.pages,
+                   pass.chunks,
+                   num_rows,
+                   skip_rows,
+                   level_type_size,
+                   decoder_mask,
+                   error_code.data(),
+                   streams[s_idx++]);
+  };
+
   // launch string decoder for plain encoded flat columns
-=======
-  // launch string decoder
->>>>>>> 990734f8
   if (BitAnd(kernel_mask, decode_kernel_mask::STRING) != 0) {
     decode_data(decode_kernel_mask::STRING);
   }
