--- conflicted
+++ resolved
@@ -213,12 +213,6 @@
     }
   }
 
-<<<<<<< HEAD
-  // TODO: Page pruning not yet implemented (especially for the chunked reader) so set all pages in
-  // this subpass to be decoded.
-  auto host_page_mask =
-    _page_mask.empty() ? thrust::host_vector<bool>(subpass.pages.size(), true) : _page_mask;
-=======
   // Use the `_page_mask` from page pruning stage, if non empty, otherwise set all pages in this
   // subpass to be decoded
   auto host_page_mask = [&]() {
@@ -234,7 +228,6 @@
   CUDF_EXPECTS(host_page_mask.size() == subpass.pages.size(),
                "Page mask size must be equal to the number of pages in the subpass");
 
->>>>>>> 5dbbe36d
   auto page_mask = cudf::detail::make_device_uvector_async(host_page_mask, _stream, _mr);
 
   // Create an empty device vector to store the initial str offset for large string columns from for
@@ -530,8 +523,10 @@
   _stream.synchronize();
 }
 
-<<<<<<< HEAD
-reader_impl::reader_impl() : _options{} {}
+reader_impl::reader_impl()
+  : _options{}, _page_mask{cudf::detail::make_host_vector<bool>(0, cudf::get_default_stream())}
+{
+}
 
 reader_impl::reader_impl(std::vector<std::unique_ptr<datasource>>&& sources,
                          parquet_reader_options const& options,
@@ -546,26 +541,6 @@
 {
 }
 
-=======
-reader_impl::reader_impl()
-  : _options{}, _page_mask{cudf::detail::make_host_vector<bool>(0, cudf::get_default_stream())}
-{
-}
-
-reader_impl::reader_impl(std::vector<std::unique_ptr<datasource>>&& sources,
-                         parquet_reader_options const& options,
-                         rmm::cuda_stream_view stream,
-                         rmm::device_async_resource_ref mr)
-  : reader_impl(0 /*chunk_read_limit*/,
-                0 /*input_pass_read_limit*/,
-                std::forward<std::vector<std::unique_ptr<cudf::io::datasource>>>(sources),
-                options,
-                stream,
-                mr)
-{
-}
-
->>>>>>> 5dbbe36d
 reader_impl::reader_impl(std::size_t chunk_read_limit,
                          std::size_t pass_read_limit,
                          std::vector<std::unique_ptr<datasource>>&& sources,
@@ -579,11 +554,7 @@
              options.get_num_rows(),
              options.get_row_groups()},
     _sources{std::move(sources)},
-<<<<<<< HEAD
-    _num_sources{_sources.size()},
-=======
     _page_mask{cudf::detail::make_host_vector<bool>(0, _stream)},
->>>>>>> 5dbbe36d
     _output_chunk_read_limit{chunk_read_limit},
     _input_pass_read_limit{pass_read_limit}
 {
