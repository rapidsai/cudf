/*
 * Copyright (c) 2019-2023, NVIDIA CORPORATION.
 *
 * Licensed under the Apache License, Version 2.0 (the "License");
 * you may not use this file except in compliance with the License.
 * You may obtain a copy of the License at
 *
 *     http://www.apache.org/licenses/LICENSE-2.0
 *
 * Unless required by applicable law or agreed to in writing, software
 * distributed under the License is distributed on an "AS IS" BASIS,
 * WITHOUT WARRANTIES OR CONDITIONS OF ANY KIND, either express or implied.
 * See the License for the specific language governing permissions and
 * limitations under the License.
 */

#include "reader_impl.hpp"
#include "error.hpp"

#include <cudf/detail/stream_compaction.hpp>
#include <cudf/detail/transform.hpp>
#include <cudf/detail/utilities/stream_pool.hpp>
#include <cudf/detail/utilities/vector_factories.hpp>
#include <rmm/cuda_stream_pool.hpp>

#include <bitset>
#include <numeric>

namespace cudf::io::parquet::detail {

void reader::impl::decode_page_data(size_t skip_rows, size_t num_rows)
{
  auto& pass = *_pass_itm_data;
  auto& subpass = *pass.subpass;
  
  auto& page_nesting        = subpass.page_nesting_info;
  auto& page_nesting_decode = subpass.page_nesting_decode_info;

  // Should not reach here if there is no page data.
  CUDF_EXPECTS(subpass.pages.size() > 0, "There are no pages to decode");

  size_t const sum_max_depths = std::accumulate(
    pass.chunks.begin(), pass.chunks.end(), 0, [&](size_t cursum, ColumnChunkDesc const& chunk) {
      return cursum + _metadata->get_output_nesting_depth(chunk.src_col_schema);
    });

  // figure out which kernels to run
  auto const kernel_mask = GetAggregatedDecodeKernelMask(subpass.pages, _stream);

  // Check to see if there are any string columns present. If so, then we need to get size info
  // for each string page. This size info will be used to pre-allocate memory for the column,
  // allowing the page decoder to write string data directly to the column buffer, rather than
  // doing a gather operation later on.
  // TODO: This step is somewhat redundant if size info has already been calculated (nested schema,
  // chunked reader).
  auto const has_strings = (kernel_mask & KERNEL_MASK_STRING) != 0;
  std::vector<size_t> col_sizes(_input_columns.size(), 0L);
  if (has_strings) {
    ComputePageStringSizes(
      subpass.pages, pass.chunks, skip_rows, num_rows, pass.level_type_size, _stream);

    col_sizes = calculate_page_string_offsets();

    // check for overflow
    if (std::any_of(col_sizes.cbegin(), col_sizes.cend(), [](size_t sz) {
          return sz > std::numeric_limits<size_type>::max();
        })) {
      CUDF_FAIL("String column exceeds the column size limit", std::overflow_error);
    }
  }

  // In order to reduce the number of allocations of hostdevice_vector, we allocate a single vector
  // to store all per-chunk pointers to nested data/nullmask. `chunk_offsets[i]` will store the
  // offset into `chunk_nested_data`/`chunk_nested_valids` for the array of pointers for chunk `i`
  auto chunk_nested_valids =
    cudf::detail::hostdevice_vector<bitmask_type*>(sum_max_depths, _stream);
  auto chunk_nested_data = cudf::detail::hostdevice_vector<void*>(sum_max_depths, _stream);
  auto chunk_offsets     = std::vector<size_t>();
  auto chunk_nested_str_data =
    cudf::detail::hostdevice_vector<void*>(has_strings ? sum_max_depths : 0, _stream);

  // Update chunks with pointers to column data.
  for (size_t c = 0, page_count = 0, chunk_off = 0; c < pass.chunks.size(); c++) {
    input_column_info const& input_col = _input_columns[pass.chunks[c].src_col_index];
    CUDF_EXPECTS(input_col.schema_idx == pass.chunks[c].src_col_schema,
                 "Column/page schema index mismatch");

    size_t max_depth = _metadata->get_output_nesting_depth(pass.chunks[c].src_col_schema);
    chunk_offsets.push_back(chunk_off);

    // get a slice of size `nesting depth` from `chunk_nested_valids` to store an array of pointers
    // to validity data
    auto valids              = chunk_nested_valids.host_ptr(chunk_off);
    pass.chunks[c].valid_map_base = chunk_nested_valids.device_ptr(chunk_off);

    // get a slice of size `nesting depth` from `chunk_nested_data` to store an array of pointers to
    // out data
    auto data                  = chunk_nested_data.host_ptr(chunk_off);
    pass.chunks[c].column_data_base = chunk_nested_data.device_ptr(chunk_off);

    auto str_data = has_strings ? chunk_nested_str_data.host_ptr(chunk_off) : nullptr;
    pass.chunks[c].column_string_base =
      has_strings ? chunk_nested_str_data.device_ptr(chunk_off) : nullptr;

    chunk_off += max_depth;

    // fill in the arrays on the host.  there are some important considerations to
    // take into account here for nested columns.  specifically, with structs
    // there is sharing of output buffers between input columns.  consider this schema
    //
    //  required group field_id=1 name {
    //    required binary field_id=2 firstname (String);
    //    required binary field_id=3 middlename (String);
    //    required binary field_id=4 lastname (String);
    // }
    //
    // there are 3 input columns of data here (firstname, middlename, lastname), but
    // only 1 output column (name).  The structure of the output column buffers looks like
    // the schema itself
    //
    // struct      (name)
    //     string  (firstname)
    //     string  (middlename)
    //     string  (lastname)
    //
    // The struct column can contain validity information. the problem is, the decode
    // step for the input columns will all attempt to decode this validity information
    // because each one has it's own copy of the repetition/definition levels. but
    // since this is all happening in parallel it would mean multiple blocks would
    // be stomping all over the same memory randomly.  to work around this, we set
    // things up so that only 1 child of any given nesting level fills in the
    // data (offsets in the case of lists) or validity information for the higher
    // levels of the hierarchy that are shared.  In this case, it would mean we
    // would just choose firstname to be the one that decodes the validity for name.
    //
    // we do this by only handing out the pointers to the first child we come across.
    //
    auto* cols = &_output_buffers;
    for (size_t idx = 0; idx < max_depth; idx++) {
      auto& out_buf = (*cols)[input_col.nesting[idx]];
      cols          = &out_buf.children;

      int owning_schema = out_buf.user_data & PARQUET_COLUMN_BUFFER_SCHEMA_MASK;
      if (owning_schema == 0 || owning_schema == input_col.schema_idx) {
        valids[idx] = out_buf.null_mask();
        data[idx]   = out_buf.data();
        // only do string buffer for leaf
        if (out_buf.string_size() == 0 && col_sizes[pass.chunks[c].src_col_index] > 0) {
          out_buf.create_string_data(col_sizes[pass.chunks[c].src_col_index], _stream);
        }
        if (has_strings) { str_data[idx] = out_buf.string_data(); }
        out_buf.user_data |=
          static_cast<uint32_t>(input_col.schema_idx) & PARQUET_COLUMN_BUFFER_SCHEMA_MASK;
      } else {
        valids[idx] = nullptr;
        data[idx]   = nullptr;
      }
    }

    // column_data_base will always point to leaf data, even for nested types.
    page_count += subpass.chunk_page_count[c];
  }

  pass.chunks.host_to_device_async(_stream);
  chunk_nested_valids.host_to_device_async(_stream);
  chunk_nested_data.host_to_device_async(_stream);

  // create this before we fork streams
  kernel_error error_code(_stream);

  // get the number of streams we need from the pool and tell them to wait on the H2D copies
  int const nkernels = std::bitset<32>(kernel_mask).count();
  auto streams       = cudf::detail::fork_streams(_stream, nkernels);

  auto const level_type_size = _pass_itm_data->level_type_size;

  // launch string decoder
  int s_idx = 0;
  if (has_strings) {
    auto& stream = streams[s_idx++];
    chunk_nested_str_data.host_to_device_async(stream);
    DecodeStringPageData(
      subpass.pages, pass.chunks, num_rows, skip_rows, level_type_size, error_code.data(), stream);
  }

  // launch delta binary decoder
  if ((kernel_mask & KERNEL_MASK_DELTA_BINARY) != 0) {
    DecodeDeltaBinary(
      subpass.pages, pass.chunks, num_rows, skip_rows, level_type_size, error_code.data(), streams[s_idx++]);
  }

  // launch the catch-all page decoder
  if ((kernel_mask & KERNEL_MASK_GENERAL) != 0) {
    DecodePageData(
      subpass.pages, pass.chunks, num_rows, skip_rows, level_type_size, error_code.data(), streams[s_idx++]);
  }

  // synchronize the streams
  cudf::detail::join_streams(streams, _stream);

  subpass.pages.device_to_host_async(_stream);
  page_nesting.device_to_host_async(_stream);
  page_nesting_decode.device_to_host_async(_stream);

  if (error_code.value() != 0) {
    CUDF_FAIL("Parquet data decode failed with code(s) " + error_code.str());
  }

  // for list columns, add the final offset to every offset buffer.
  // TODO : make this happen in more efficiently. Maybe use thrust::for_each
  // on each buffer.
  // Note : the reason we are doing this here instead of in the decode kernel is
  // that it is difficult/impossible for a given page to know that it is writing the very
  // last value that should then be followed by a terminator (because rows can span
  // page boundaries).
  for (size_t idx = 0; idx < _input_columns.size(); idx++) {
    input_column_info const& input_col = _input_columns[idx];

    auto* cols = &_output_buffers;
    for (size_t l_idx = 0; l_idx < input_col.nesting_depth(); l_idx++) {
      auto& out_buf = (*cols)[input_col.nesting[l_idx]];
      cols          = &out_buf.children;

      if (out_buf.type.id() == type_id::LIST &&
          (out_buf.user_data & PARQUET_COLUMN_BUFFER_FLAG_LIST_TERMINATED) == 0) {
        CUDF_EXPECTS(l_idx < input_col.nesting_depth() - 1, "Encountered a leaf list column");
        auto const& child = (*cols)[input_col.nesting[l_idx + 1]];

        // the final offset for a list at level N is the size of it's child
        int const offset = child.type.id() == type_id::LIST ? child.size - 1 : child.size;
        CUDF_CUDA_TRY(cudaMemcpyAsync(static_cast<int32_t*>(out_buf.data()) + (out_buf.size - 1),
                                      &offset,
                                      sizeof(offset),
                                      cudaMemcpyDefault,
                                      _stream.value()));
        out_buf.user_data |= PARQUET_COLUMN_BUFFER_FLAG_LIST_TERMINATED;
      } else if (out_buf.type.id() == type_id::STRING) {
        // need to cap off the string offsets column
        size_type const sz = static_cast<size_type>(col_sizes[idx]);
        cudaMemcpyAsync(static_cast<int32_t*>(out_buf.data()) + out_buf.size,
                        &sz,
                        sizeof(size_type),
                        cudaMemcpyDefault,
                        _stream.value());
      }
    }
  }

  // update null counts in the final column buffers
  for (size_t idx = 0; idx < subpass.pages.size(); idx++) {
    PageInfo* pi = &subpass.pages[idx];
    if (pi->flags & PAGEINFO_FLAGS_DICTIONARY) { continue; }
    ColumnChunkDesc* col               = &pass.chunks[pi->chunk_idx];
    input_column_info const& input_col = _input_columns[col->src_col_index];

    int index                   = pi->nesting_decode - page_nesting_decode.device_ptr();
    PageNestingDecodeInfo* pndi = &page_nesting_decode[index];

    auto* cols = &_output_buffers;
    for (size_t l_idx = 0; l_idx < input_col.nesting_depth(); l_idx++) {
      auto& out_buf = (*cols)[input_col.nesting[l_idx]];
      cols          = &out_buf.children;

      // if I wasn't the one who wrote out the validity bits, skip it
      if (chunk_nested_valids.host_ptr(chunk_offsets[pi->chunk_idx])[l_idx] == nullptr) {
        continue;
      }
      out_buf.null_count() += pndi[l_idx].null_count;
    }
  }

  _stream.synchronize();
}

reader::impl::impl(std::vector<std::unique_ptr<datasource>>&& sources,
                   parquet_reader_options const& options,
                   rmm::cuda_stream_view stream,
                   rmm::mr::device_memory_resource* mr)
  : impl(0 /*chunk_read_limit*/,
         0 /*input_pass_read_limit*/,
         std::forward<std::vector<std::unique_ptr<cudf::io::datasource>>>(sources),
         options,
         stream,
         mr)
{
}

reader::impl::impl(std::size_t chunk_read_limit,
                   std::size_t pass_read_limit,
                   std::vector<std::unique_ptr<datasource>>&& sources,
                   parquet_reader_options const& options,
                   rmm::cuda_stream_view stream,
                   rmm::mr::device_memory_resource* mr)
  : _stream{stream},
    _mr{mr},
    _sources{std::move(sources)},
    _output_chunk_read_limit{chunk_read_limit},
    _input_pass_read_limit{pass_read_limit}
{
  // Open and parse the source dataset metadata
  _metadata = std::make_unique<aggregate_reader_metadata>(_sources);

  // Override output timestamp resolution if requested
  if (options.get_timestamp_type().id() != type_id::EMPTY) {
    _timestamp_type = options.get_timestamp_type();
  }

  // Strings may be returned as either string or categorical columns
  _strings_to_categorical = options.is_enabled_convert_strings_to_categories();

  // Binary columns can be read as binary or strings
  _reader_column_schema = options.get_column_schema();

  // Select only columns required by the options
  std::tie(_input_columns, _output_buffers, _output_column_schemas) =
    _metadata->select_columns(options.get_columns(),
                              options.is_enabled_use_pandas_metadata(),
                              _strings_to_categorical,
                              _timestamp_type.id());

  // Save the states of the output buffers for reuse in `chunk_read()`.
  for (auto const& buff : _output_buffers) {
    _output_buffers_template.emplace_back(cudf::io::detail::inline_column_buffer::empty_like(buff));
  }
}

void reader::impl::prepare_data(int64_t skip_rows,
                                std::optional<size_type> const& num_rows,
                                bool uses_custom_row_bounds,
                                host_span<std::vector<size_type> const> row_group_indices,
                                std::optional<std::reference_wrapper<ast::expression const>> filter)
{
  // if we have not preprocessed at the whole-file level, do that now
  if (!_file_preprocessed) {
<<<<<<< HEAD
    // setup file level information
    // - read row group information
    // - setup information on (parquet) chunks
    // - compute schedule of input passes
    preprocess_file(skip_rows, num_rows, row_group_indices, filter);
  }

  // handle any chunking work (ratcheting through the subpasses and chunks within
  // our current pass)
  handle_chunking(uses_custom_row_bounds);
=======
    // if filter is not empty, then create output types as vector and pass for filtering.
    std::vector<data_type> output_types;
    if (filter.has_value()) {
      std::transform(_output_buffers.cbegin(),
                     _output_buffers.cend(),
                     std::back_inserter(output_types),
                     [](auto const& col) { return col.type; });
    }
    std::tie(
      _file_itm_data.global_skip_rows, _file_itm_data.global_num_rows, _file_itm_data.row_groups) =
      _metadata->select_row_groups(
        row_group_indices, skip_rows, num_rows, output_types, filter, _stream);

    if (_file_itm_data.global_num_rows > 0 && not _file_itm_data.row_groups.empty() &&
        not _input_columns.empty()) {
      // fills in chunk information without physically loading or decompressing
      // the associated data
      create_global_chunk_info();

      // compute schedule of input reads. Each rowgroup contains 1 chunk per column. For now
      // we will read an entire row group at a time. However, it is possible to do
      // sub-rowgroup reads if we made some estimates on individual chunk sizes (tricky) and
      // changed the high level structure such that we weren't always reading an entire table's
      // worth of columns at once.
      compute_input_passes();
    }

    _file_preprocessed = true;
  }

  // if we have to start a new pass, do that now
  if (!_pass_preprocessed) {
    auto const num_passes = _file_itm_data.input_pass_row_group_offsets.size() - 1;

    // always create the pass struct, even if we end up with no passes.
    // this will also cause the previous pass information to be deleted
    _pass_itm_data = std::make_unique<pass_intermediate_data>();

    if (_file_itm_data.global_num_rows > 0 && not _file_itm_data.row_groups.empty() &&
        not _input_columns.empty() && _current_input_pass < num_passes) {
      // setup the pass_intermediate_info for this pass.
      setup_next_pass();

      load_and_decompress_data();
      preprocess_pages(uses_custom_row_bounds, _output_chunk_read_limit);

      if (_output_chunk_read_limit == 0) {  // read the whole file at once
        CUDF_EXPECTS(_pass_itm_data->output_chunk_read_info.size() == 1,
                     "Reading the whole file should yield only one chunk.");
      }
    }

    _pass_preprocessed = true;
  }
>>>>>>> f97e74f0
}

void reader::impl::populate_metadata(table_metadata& out_metadata)
{
  // Return column names
  out_metadata.schema_info.resize(_output_buffers.size());
  for (size_t i = 0; i < _output_column_schemas.size(); i++) {
    auto const& schema                      = _metadata->get_schema(_output_column_schemas[i]);
    out_metadata.schema_info[i].name        = schema.name;
    out_metadata.schema_info[i].is_nullable = schema.repetition_type != REQUIRED;
  }

  // Return user metadata
  out_metadata.per_file_user_data = _metadata->get_key_value_metadata();
  out_metadata.user_data          = {out_metadata.per_file_user_data[0].begin(),
                                     out_metadata.per_file_user_data[0].end()};
}

table_with_metadata reader::impl::read_chunk_internal(
  bool uses_custom_row_bounds, std::optional<std::reference_wrapper<ast::expression const>> filter)
{
  // If `_output_metadata` has been constructed, just copy it over.
  auto out_metadata = _output_metadata ? table_metadata{*_output_metadata} : table_metadata{};
  out_metadata.schema_info.resize(_output_buffers.size());

  // output cudf columns as determined by the top level schema
  auto out_columns = std::vector<std::unique_ptr<column>>{};
  out_columns.reserve(_output_buffers.size());

  #if 0
  if (!has_next()/* || _pass_itm_data->output_chunk_read_info.empty()*/) {
    return finalize_output(out_metadata, out_columns, filter);
  }
  #endif

  auto& pass = *_pass_itm_data;
  auto& subpass = *pass.subpass;
  auto const& read_info = subpass.output_chunk_read_info[subpass.current_output_chunk];

  // Allocate memory buffers for the output columns.
  allocate_columns(read_info.skip_rows, read_info.num_rows, uses_custom_row_bounds);

  // Parse data into the output buffers.
  decode_page_data(read_info.skip_rows, read_info.num_rows);

  // Create the final output cudf columns.
  for (size_t i = 0; i < _output_buffers.size(); ++i) {
    auto metadata      = _reader_column_schema.has_value()
                           ? std::make_optional<reader_column_schema>((*_reader_column_schema)[i])
                           : std::nullopt;
    auto const& schema = _metadata->get_schema(_output_column_schemas[i]);
    // FIXED_LEN_BYTE_ARRAY never read as string
    if (schema.type == FIXED_LEN_BYTE_ARRAY and schema.converted_type != DECIMAL) {
      metadata = std::make_optional<reader_column_schema>();
      metadata->set_convert_binary_to_strings(false);
    }
    // Only construct `out_metadata` if `_output_metadata` has not been cached.
    if (!_output_metadata) {
      column_name_info& col_name = out_metadata.schema_info[i];
      out_columns.emplace_back(make_column(_output_buffers[i], &col_name, metadata, _stream));
    } else {
      out_columns.emplace_back(make_column(_output_buffers[i], nullptr, metadata, _stream));
    }
  }

  // Add empty columns if needed. Filter output columns based on filter.
  return finalize_output(out_metadata, out_columns, filter);
}

table_with_metadata reader::impl::finalize_output(
  table_metadata& out_metadata,
  std::vector<std::unique_ptr<column>>& out_columns,
  std::optional<std::reference_wrapper<ast::expression const>> filter)
{
  // Create empty columns as needed (this can happen if we've ended up with no actual data to read)
  for (size_t i = out_columns.size(); i < _output_buffers.size(); ++i) {
    if (!_output_metadata) {
      column_name_info& col_name = out_metadata.schema_info[i];
      out_columns.emplace_back(io::detail::empty_like(_output_buffers[i], &col_name, _stream, _mr));
    } else {
      out_columns.emplace_back(io::detail::empty_like(_output_buffers[i], nullptr, _stream, _mr));
    }
  }

  if (!_output_metadata) {
    populate_metadata(out_metadata);
    // Finally, save the output table metadata into `_output_metadata` for reuse next time.
    _output_metadata = std::make_unique<table_metadata>(out_metadata);
  }

  // advance output chunk/subpass/pass info
  auto& pass = *_pass_itm_data;
  auto& subpass = *pass.subpass;
  subpass.current_output_chunk++;
  pass.processed_rows += subpass.num_rows;
  _file_itm_data._output_chunk_count++;

  if (filter.has_value()) {
    auto read_table = std::make_unique<table>(std::move(out_columns));
    auto predicate  = cudf::detail::compute_column(
      *read_table, filter.value().get(), _stream, rmm::mr::get_current_device_resource());
    CUDF_EXPECTS(predicate->view().type().id() == type_id::BOOL8,
                 "Predicate filter should return a boolean");
    auto output_table = cudf::detail::apply_boolean_mask(*read_table, *predicate, _stream, _mr);
    return {std::move(output_table), std::move(out_metadata)};
  }
  return {std::make_unique<table>(std::move(out_columns)), std::move(out_metadata)};
}

table_with_metadata reader::impl::read(
  int64_t skip_rows,
  std::optional<size_type> const& num_rows,
  bool uses_custom_row_bounds,
  host_span<std::vector<size_type> const> row_group_indices,
  std::optional<std::reference_wrapper<ast::expression const>> filter)
{
  CUDF_EXPECTS(_output_chunk_read_limit == 0,
               "Reading the whole file must not have non-zero byte_limit.");
  table_metadata metadata;
  populate_metadata(metadata);
  auto expr_conv     = named_to_reference_converter(filter, metadata);
  auto output_filter = expr_conv.get_converted_expr();

  prepare_data(skip_rows, num_rows, uses_custom_row_bounds, row_group_indices, output_filter);
  return read_chunk_internal(uses_custom_row_bounds, output_filter);
}

table_with_metadata reader::impl::read_chunk()
{
  // Reset the output buffers to their original states (right after reader construction).
  // Don't need to do it if we read the file all at once.
  if (_file_itm_data._output_chunk_count > 0) {
    _output_buffers.resize(0);
    for (auto const& buff : _output_buffers_template) {
      _output_buffers.emplace_back(cudf::io::detail::inline_column_buffer::empty_like(buff));
    }
  }

  prepare_data(0 /*skip_rows*/,
               std::nullopt /*num_rows, `nullopt` means unlimited*/,
               true /*uses_custom_row_bounds*/,
               {} /*row_group_indices, empty means read all row groups*/,
               std::nullopt /*filter*/);
  return read_chunk_internal(true, std::nullopt);
}

bool reader::impl::has_next()
{
  prepare_data(0 /*skip_rows*/,
               std::nullopt /*num_rows, `nullopt` means unlimited*/,
               true /*uses_custom_row_bounds*/,
               {} /*row_group_indices, empty means read all row groups*/,
               std::nullopt /*filter*/);
<<<<<<< HEAD
  
  // current_input_pass will only be incremented to be == num_passes after
  // the last chunk in the last subpass in the last pass has been returned
  auto const num_passes = _file_itm_data.input_pass_row_group_offsets.size() - 1;  
  bool const more_work = _file_itm_data._current_input_pass < num_passes;  
  return more_work;
=======

  size_t const num_input_passes = std::max(
    int64_t{0}, static_cast<int64_t>(_file_itm_data.input_pass_row_group_offsets.size()) - 1);
  return (_pass_itm_data->current_output_chunk < _pass_itm_data->output_chunk_read_info.size()) ||
         (_current_input_pass < num_input_passes);
>>>>>>> f97e74f0
}

namespace {
parquet_column_schema walk_schema(aggregate_reader_metadata const* mt, int idx)
{
  SchemaElement const& sch = mt->get_schema(idx);
  std::vector<parquet_column_schema> children;
  for (auto const& child_idx : sch.children_idx) {
    children.push_back(walk_schema(mt, child_idx));
  }
  return parquet_column_schema{
    sch.name, static_cast<parquet::TypeKind>(sch.type), std::move(children)};
}
}  // namespace

parquet_metadata read_parquet_metadata(host_span<std::unique_ptr<datasource> const> sources)
{
  // Open and parse the source dataset metadata
  auto metadata = aggregate_reader_metadata(sources);

  return parquet_metadata{parquet_schema{walk_schema(&metadata, 0)},
                          metadata.get_num_rows(),
                          metadata.get_num_row_groups(),
                          metadata.get_key_value_metadata()[0]};
}

}  // namespace cudf::io::parquet::detail<|MERGE_RESOLUTION|>--- conflicted
+++ resolved
@@ -332,7 +332,6 @@
 {
   // if we have not preprocessed at the whole-file level, do that now
   if (!_file_preprocessed) {
-<<<<<<< HEAD
     // setup file level information
     // - read row group information
     // - setup information on (parquet) chunks
@@ -343,62 +342,6 @@
   // handle any chunking work (ratcheting through the subpasses and chunks within
   // our current pass)
   handle_chunking(uses_custom_row_bounds);
-=======
-    // if filter is not empty, then create output types as vector and pass for filtering.
-    std::vector<data_type> output_types;
-    if (filter.has_value()) {
-      std::transform(_output_buffers.cbegin(),
-                     _output_buffers.cend(),
-                     std::back_inserter(output_types),
-                     [](auto const& col) { return col.type; });
-    }
-    std::tie(
-      _file_itm_data.global_skip_rows, _file_itm_data.global_num_rows, _file_itm_data.row_groups) =
-      _metadata->select_row_groups(
-        row_group_indices, skip_rows, num_rows, output_types, filter, _stream);
-
-    if (_file_itm_data.global_num_rows > 0 && not _file_itm_data.row_groups.empty() &&
-        not _input_columns.empty()) {
-      // fills in chunk information without physically loading or decompressing
-      // the associated data
-      create_global_chunk_info();
-
-      // compute schedule of input reads. Each rowgroup contains 1 chunk per column. For now
-      // we will read an entire row group at a time. However, it is possible to do
-      // sub-rowgroup reads if we made some estimates on individual chunk sizes (tricky) and
-      // changed the high level structure such that we weren't always reading an entire table's
-      // worth of columns at once.
-      compute_input_passes();
-    }
-
-    _file_preprocessed = true;
-  }
-
-  // if we have to start a new pass, do that now
-  if (!_pass_preprocessed) {
-    auto const num_passes = _file_itm_data.input_pass_row_group_offsets.size() - 1;
-
-    // always create the pass struct, even if we end up with no passes.
-    // this will also cause the previous pass information to be deleted
-    _pass_itm_data = std::make_unique<pass_intermediate_data>();
-
-    if (_file_itm_data.global_num_rows > 0 && not _file_itm_data.row_groups.empty() &&
-        not _input_columns.empty() && _current_input_pass < num_passes) {
-      // setup the pass_intermediate_info for this pass.
-      setup_next_pass();
-
-      load_and_decompress_data();
-      preprocess_pages(uses_custom_row_bounds, _output_chunk_read_limit);
-
-      if (_output_chunk_read_limit == 0) {  // read the whole file at once
-        CUDF_EXPECTS(_pass_itm_data->output_chunk_read_info.size() == 1,
-                     "Reading the whole file should yield only one chunk.");
-      }
-    }
-
-    _pass_preprocessed = true;
-  }
->>>>>>> f97e74f0
 }
 
 void reader::impl::populate_metadata(table_metadata& out_metadata)
@@ -552,20 +495,12 @@
                true /*uses_custom_row_bounds*/,
                {} /*row_group_indices, empty means read all row groups*/,
                std::nullopt /*filter*/);
-<<<<<<< HEAD
   
   // current_input_pass will only be incremented to be == num_passes after
   // the last chunk in the last subpass in the last pass has been returned
   auto const num_passes = _file_itm_data.input_pass_row_group_offsets.size() - 1;  
   bool const more_work = _file_itm_data._current_input_pass < num_passes;  
   return more_work;
-=======
-
-  size_t const num_input_passes = std::max(
-    int64_t{0}, static_cast<int64_t>(_file_itm_data.input_pass_row_group_offsets.size()) - 1);
-  return (_pass_itm_data->current_output_chunk < _pass_itm_data->output_chunk_read_info.size()) ||
-         (_current_input_pass < num_input_passes);
->>>>>>> f97e74f0
 }
 
 namespace {
