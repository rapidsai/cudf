/*
 * Copyright (c) 2019-2025, NVIDIA CORPORATION.
 *
 * Licensed under the Apache License, Version 2.0 (the "License");
 * you may not use this file except in compliance with the License.
 * You may obtain a copy of the License at
 *
 *     http://www.apache.org/licenses/LICENSE-2.0
 *
 * Unless required by applicable law or agreed to in writing, software
 * distributed under the License is distributed on an "AS IS" BASIS,
 * WITHOUT WARRANTIES OR CONDITIONS OF ANY KIND, either express or implied.
 * See the License for the specific language governing permissions and
 * limitations under the License.
 */

#include "reader_impl.hpp"

#include "error.hpp"

#include <cudf/detail/nvtx/ranges.hpp>
#include <cudf/detail/stream_compaction.hpp>
#include <cudf/detail/structs/utilities.hpp>
#include <cudf/detail/transform.hpp>
#include <cudf/detail/utilities/stream_pool.hpp>
#include <cudf/null_mask.hpp>
#include <cudf/strings/detail/utilities.hpp>
#include <cudf/utilities/memory_resource.hpp>

#include <thrust/iterator/counting_iterator.h>

#include <bitset>
#include <limits>
#include <numeric>
#include <utility>

namespace cudf::io::parquet::detail {

void reader_impl::decode_page_data(read_mode mode, size_t skip_rows, size_t num_rows)
{
  CUDF_FUNC_RANGE();

  auto& pass    = *_pass_itm_data;
  auto& subpass = *pass.subpass;

  auto& page_nesting        = subpass.page_nesting_info;
  auto& page_nesting_decode = subpass.page_nesting_decode_info;

  auto const level_type_size = pass.level_type_size;

  // Should not reach here if there is no page data.
  CUDF_EXPECTS(subpass.pages.size() > 0, "There are no pages to decode");

  size_t const sum_max_depths = std::accumulate(
    pass.chunks.begin(), pass.chunks.end(), 0, [&](size_t cursum, ColumnChunkDesc const& chunk) {
      return cursum + _metadata->get_output_nesting_depth(chunk.src_col_schema);
    });

  auto const kernel_mask = subpass.kernel_mask;
  auto const has_strings = (kernel_mask & STRINGS_MASK) != 0;

  // Use the `_subpass_page_mask` derived from `_page_mask` if non empty, otherwise set all pages in
  // this subpass to be decoded
  auto host_page_mask = [&]() {
    if (_subpass_page_mask.empty()) {
      auto page_mask = cudf::detail::make_host_vector<bool>(subpass.pages.size(), _stream);
      std::fill(page_mask.begin(), page_mask.end(), true);
      return page_mask;
    } else {
      return _subpass_page_mask;
    }
  }();

  CUDF_EXPECTS(host_page_mask.size() == subpass.pages.size(),
               "Page mask size must be equal to the number of pages in the subpass");

  auto page_mask = cudf::detail::make_device_uvector_async(host_page_mask, _stream, _mr);

  // Check to see if there are any string columns present. If so, then we need to get size info
  // for each string page. This size info will be used to pre-allocate memory for the column,
  // allowing the page decoder to write string data directly to the column buffer, rather than
  // doing a gather operation later on.
  // TODO: This step is somewhat redundant if size info has already been calculated (nested schema,
  // chunked reader).
  auto col_string_sizes = cudf::detail::make_host_vector<size_t>(_input_columns.size(), _stream);
  if (has_strings) {
<<<<<<< HEAD
=======
    // need to compute pages bounds/sizes if we lack page indexes or are using custom bounds
    // TODO: we could probably dummy up size stats for FLBA data since we know the width
    auto const has_flba =
      std::any_of(pass.chunks.begin(), pass.chunks.end(), [](auto const& chunk) {
        return chunk.physical_type == Type::FIXED_LEN_BYTE_ARRAY and
               is_treat_fixed_length_as_string(chunk.logical_type);
      });

    if (!_has_page_index || uses_custom_row_bounds(mode) || has_flba) {
      compute_page_string_sizes(subpass.pages,
                                pass.chunks,
                                page_mask,
                                delta_temp_buf,
                                skip_rows,
                                num_rows,
                                level_type_size,
                                kernel_mask,
                                _stream);
    }

>>>>>>> 8921686c
    // Compute column string sizes (using page string offsets) for this output table chunk
    col_string_sizes = calculate_page_string_offsets();

    // Check for overflow in cumulative column string sizes of this pass so that the page string
    // offsets of overflowing (large) string columns are treated as 64-bit.
    auto const threshold         = static_cast<size_t>(strings::detail::get_offset64_threshold());
    auto const has_large_strings = std::any_of(col_string_sizes.cbegin(),
                                               col_string_sizes.cend(),
                                               [=](std::size_t sz) { return sz > threshold; });
    if (has_large_strings and not strings::detail::is_large_strings_enabled()) {
      CUDF_FAIL("String column exceeds the column size limit", std::overflow_error);
    }

    // Mark/unmark column-chunk descriptors depending on the string sizes of corresponding output
    // column chunks and the large strings threshold.
    for (auto& chunk : pass.chunks) {
      auto const idx            = chunk.src_col_index;
      chunk.is_large_string_col = (col_string_sizes[idx] > threshold);
    }
  }

  // In order to reduce the number of allocations of hostdevice_vector, we allocate a single vector
  // to store all per-chunk pointers to nested data/nullmask. `chunk_offsets[i]` will store the
  // offset into `chunk_nested_data`/`chunk_nested_valids` for the array of pointers for chunk `i`
  auto chunk_nested_valids =
    cudf::detail::hostdevice_vector<bitmask_type*>(sum_max_depths, _stream);
  auto chunk_nested_data = cudf::detail::hostdevice_vector<void*>(sum_max_depths, _stream);
  auto chunk_offsets     = std::vector<size_t>();
  auto chunk_nested_str_data =
    cudf::detail::hostdevice_vector<void*>(has_strings ? sum_max_depths : 0, _stream);

  // Update chunks with pointers to column data.
  for (size_t c = 0, chunk_off = 0; c < pass.chunks.size(); c++) {
    input_column_info const& input_col = _input_columns[pass.chunks[c].src_col_index];
    CUDF_EXPECTS(input_col.schema_idx == pass.chunks[c].src_col_schema,
                 "Column/page schema index mismatch");

    size_t const max_depth = _metadata->get_output_nesting_depth(pass.chunks[c].src_col_schema);
    chunk_offsets.push_back(chunk_off);

    // get a slice of size `nesting depth` from `chunk_nested_valids` to store an array of pointers
    // to validity data
    auto valids                   = chunk_nested_valids.host_ptr(chunk_off);
    pass.chunks[c].valid_map_base = chunk_nested_valids.device_ptr(chunk_off);

    // get a slice of size `nesting depth` from `chunk_nested_data` to store an array of pointers to
    // out data
    auto data                       = chunk_nested_data.host_ptr(chunk_off);
    pass.chunks[c].column_data_base = chunk_nested_data.device_ptr(chunk_off);

    auto str_data = has_strings ? chunk_nested_str_data.host_ptr(chunk_off) : nullptr;
    pass.chunks[c].column_string_base =
      has_strings ? chunk_nested_str_data.device_ptr(chunk_off) : nullptr;

    chunk_off += max_depth;

    // fill in the arrays on the host.  there are some important considerations to
    // take into account here for nested columns.  specifically, with structs
    // there is sharing of output buffers between input columns.  consider this schema
    //
    //  required group field_id=1 name {
    //    required binary field_id=2 firstname (String);
    //    required binary field_id=3 middlename (String);
    //    required binary field_id=4 lastname (String);
    // }
    //
    // there are 3 input columns of data here (firstname, middlename, lastname), but
    // only 1 output column (name).  The structure of the output column buffers looks like
    // the schema itself
    //
    // struct      (name)
    //     string  (firstname)
    //     string  (middlename)
    //     string  (lastname)
    //
    // The struct column can contain validity information. the problem is, the decode
    // step for the input columns will all attempt to decode this validity information
    // because each one has it's own copy of the repetition/definition levels. but
    // since this is all happening in parallel it would mean multiple blocks would
    // be stomping all over the same memory randomly.  to work around this, we set
    // things up so that only 1 child of any given nesting level fills in the
    // data (offsets in the case of lists) or validity information for the higher
    // levels of the hierarchy that are shared.  In this case, it would mean we
    // would just choose firstname to be the one that decodes the validity for name.
    //
    // we do this by only handing out the pointers to the first child we come across.
    //
    auto* cols = &_output_buffers;
    for (size_t idx = 0; idx < max_depth; idx++) {
      auto& out_buf = (*cols)[input_col.nesting[idx]];
      cols          = &out_buf.children;

      int const owning_schema = out_buf.user_data & PARQUET_COLUMN_BUFFER_SCHEMA_MASK;
      if (owning_schema == 0 || owning_schema == input_col.schema_idx) {
        valids[idx] = out_buf.null_mask();
        data[idx]   = out_buf.data();
        // only do string buffer for leaf
        if (idx == max_depth - 1 and out_buf.string_size() == 0 and
            col_string_sizes[pass.chunks[c].src_col_index] > 0) {
          out_buf.create_string_data(col_string_sizes[pass.chunks[c].src_col_index],
                                     pass.chunks[c].is_large_string_col,
                                     _stream);
        }
        if (has_strings) { str_data[idx] = out_buf.string_data(); }
        out_buf.user_data |=
          static_cast<uint32_t>(input_col.schema_idx) & PARQUET_COLUMN_BUFFER_SCHEMA_MASK;
      } else {
        valids[idx] = nullptr;
        data[idx]   = nullptr;
      }
    }
  }

  // Create an empty device vector to store the initial str offset for large string columns from for
  // string decoders.
  auto initial_str_offsets = rmm::device_uvector<size_t>{0, _stream, _mr};

  pass.chunks.host_to_device_async(_stream);
  chunk_nested_valids.host_to_device_async(_stream);
  chunk_nested_data.host_to_device_async(_stream);
  if (has_strings) {
    // Host vector to initialize the initial string offsets
    auto host_offsets_vector =
      cudf::detail::make_host_vector<size_t>(_input_columns.size(), _stream);
    std::fill(
      host_offsets_vector.begin(), host_offsets_vector.end(), std::numeric_limits<size_t>::max());
    // Initialize the initial string offsets vector from the host vector
    initial_str_offsets =
      cudf::detail::make_device_uvector_async(host_offsets_vector, _stream, _mr);
    chunk_nested_str_data.host_to_device_async(_stream);
  }

  // create this before we fork streams
  kernel_error error_code(_stream);

  // get the number of streams we need from the pool and tell them to wait on the H2D copies
  int const nkernels = std::bitset<32>(kernel_mask).count();
  auto streams       = cudf::detail::fork_streams(_stream, nkernels);

  int s_idx = 0;

  auto decode_data = [&](decode_kernel_mask decoder_mask) {
    detail::decode_page_data(subpass.pages,
                             pass.chunks,
                             num_rows,
                             skip_rows,
                             level_type_size,
                             decoder_mask,
                             page_mask,
                             initial_str_offsets,
                             error_code.data(),
                             streams[s_idx++]);
  };

  // launch string decoder for plain encoded flat columns
  if (BitAnd(kernel_mask, decode_kernel_mask::STRING) != 0) {
    decode_data(decode_kernel_mask::STRING);
  }

  // launch string decoder for plain encoded nested columns
  if (BitAnd(kernel_mask, decode_kernel_mask::STRING_NESTED) != 0) {
    decode_data(decode_kernel_mask::STRING_NESTED);
  }

  // launch string decoder for plain encoded list columns
  if (BitAnd(kernel_mask, decode_kernel_mask::STRING_LIST) != 0) {
    decode_data(decode_kernel_mask::STRING_LIST);
  }

  // launch string decoder for dictionary encoded flat columns
  if (BitAnd(kernel_mask, decode_kernel_mask::STRING_DICT) != 0) {
    decode_data(decode_kernel_mask::STRING_DICT);
  }

  // launch string decoder for dictionary encoded nested columns
  if (BitAnd(kernel_mask, decode_kernel_mask::STRING_DICT_NESTED) != 0) {
    decode_data(decode_kernel_mask::STRING_DICT_NESTED);
  }

  // launch string decoder for dictionary encoded list columns
  if (BitAnd(kernel_mask, decode_kernel_mask::STRING_DICT_LIST) != 0) {
    decode_data(decode_kernel_mask::STRING_DICT_LIST);
  }

  // launch string decoder for byte-stream-split encoded flat columns
  if (BitAnd(kernel_mask, decode_kernel_mask::STRING_STREAM_SPLIT) != 0) {
    decode_data(decode_kernel_mask::STRING_STREAM_SPLIT);
  }

  // launch string decoder for byte-stream-split encoded nested columns
  if (BitAnd(kernel_mask, decode_kernel_mask::STRING_STREAM_SPLIT_NESTED) != 0) {
    decode_data(decode_kernel_mask::STRING_STREAM_SPLIT_NESTED);
  }

  // launch string decoder for byte-stream-split encoded list columns
  if (BitAnd(kernel_mask, decode_kernel_mask::STRING_STREAM_SPLIT_LIST) != 0) {
    decode_data(decode_kernel_mask::STRING_STREAM_SPLIT_LIST);
  }

  // launch delta byte array decoder
  if (BitAnd(kernel_mask, decode_kernel_mask::DELTA_BYTE_ARRAY) != 0) {
    decode_delta_byte_array(subpass.pages,
                            pass.chunks,
                            num_rows,
                            skip_rows,
                            level_type_size,
                            page_mask,
                            initial_str_offsets,
                            error_code.data(),
                            streams[s_idx++]);
  }

  // launch delta length byte array decoder
  if (BitAnd(kernel_mask, decode_kernel_mask::DELTA_LENGTH_BA) != 0) {
    decode_delta_length_byte_array(subpass.pages,
                                   pass.chunks,
                                   num_rows,
                                   skip_rows,
                                   level_type_size,
                                   page_mask,
                                   initial_str_offsets,
                                   error_code.data(),
                                   streams[s_idx++]);
  }

  // launch delta binary decoder
  if (BitAnd(kernel_mask, decode_kernel_mask::DELTA_BINARY) != 0) {
    decode_delta_binary(subpass.pages,
                        pass.chunks,
                        num_rows,
                        skip_rows,
                        level_type_size,
                        page_mask,
                        error_code.data(),
                        streams[s_idx++]);
  }

  // launch byte stream split decoder
  if (BitAnd(kernel_mask, decode_kernel_mask::BYTE_STREAM_SPLIT_FIXED_WIDTH_FLAT) != 0) {
    decode_data(decode_kernel_mask::BYTE_STREAM_SPLIT_FIXED_WIDTH_FLAT);
  }

  // launch byte stream split decoder, for nested columns
  if (BitAnd(kernel_mask, decode_kernel_mask::BYTE_STREAM_SPLIT_FIXED_WIDTH_NESTED) != 0) {
    decode_data(decode_kernel_mask::BYTE_STREAM_SPLIT_FIXED_WIDTH_NESTED);
  }

  // launch byte stream split decoder, for list columns
  if (BitAnd(kernel_mask, decode_kernel_mask::BYTE_STREAM_SPLIT_FIXED_WIDTH_LIST) != 0) {
    decode_data(decode_kernel_mask::BYTE_STREAM_SPLIT_FIXED_WIDTH_LIST);
  }

  // launch byte stream split decoder
  if (BitAnd(kernel_mask, decode_kernel_mask::BYTE_STREAM_SPLIT) != 0) {
    decode_split_page_data(subpass.pages,
                           pass.chunks,
                           num_rows,
                           skip_rows,
                           level_type_size,
                           page_mask,
                           error_code.data(),
                           streams[s_idx++]);
  }

  // launch fixed width type decoder
  if (BitAnd(kernel_mask, decode_kernel_mask::FIXED_WIDTH_NO_DICT) != 0) {
    decode_data(decode_kernel_mask::FIXED_WIDTH_NO_DICT);
  }

  // launch fixed width type decoder for lists
  if (BitAnd(kernel_mask, decode_kernel_mask::FIXED_WIDTH_NO_DICT_LIST) != 0) {
    decode_data(decode_kernel_mask::FIXED_WIDTH_NO_DICT_LIST);
  }

  // launch fixed width type decoder, for nested columns
  if (BitAnd(kernel_mask, decode_kernel_mask::FIXED_WIDTH_NO_DICT_NESTED) != 0) {
    decode_data(decode_kernel_mask::FIXED_WIDTH_NO_DICT_NESTED);
  }

  // launch boolean type decoder
  if (BitAnd(kernel_mask, decode_kernel_mask::BOOLEAN) != 0) {
    decode_data(decode_kernel_mask::BOOLEAN);
  }

  // launch boolean type decoder, for nested columns
  if (BitAnd(kernel_mask, decode_kernel_mask::BOOLEAN_NESTED) != 0) {
    decode_data(decode_kernel_mask::BOOLEAN_NESTED);
  }

  // launch boolean type decoder, for nested columns
  if (BitAnd(kernel_mask, decode_kernel_mask::BOOLEAN_LIST) != 0) {
    decode_data(decode_kernel_mask::BOOLEAN_LIST);
  }

  // launch fixed width type decoder with dictionaries
  if (BitAnd(kernel_mask, decode_kernel_mask::FIXED_WIDTH_DICT) != 0) {
    decode_data(decode_kernel_mask::FIXED_WIDTH_DICT);
  }

  // launch fixed width type decoder with dictionaries for lists
  if (BitAnd(kernel_mask, decode_kernel_mask::FIXED_WIDTH_DICT_LIST) != 0) {
    decode_data(decode_kernel_mask::FIXED_WIDTH_DICT_LIST);
  }

  // launch fixed width type decoder with dictionaries, for nested columns
  if (BitAnd(kernel_mask, decode_kernel_mask::FIXED_WIDTH_DICT_NESTED) != 0) {
    decode_data(decode_kernel_mask::FIXED_WIDTH_DICT_NESTED);
  }

  // launch the catch-all page decoder
  if (BitAnd(kernel_mask, decode_kernel_mask::GENERAL) != 0) {
    detail::decode_page_data(subpass.pages,
                             pass.chunks,
                             num_rows,
                             skip_rows,
                             level_type_size,
                             page_mask,
                             error_code.data(),
                             streams[s_idx++]);
  }

  // synchronize the streams
  cudf::detail::join_streams(streams, _stream);

  // the delta_temp_buf in the subpass struct can be freed now
  subpass.delta_temp_buf.release();

  subpass.pages.device_to_host_async(_stream);
  page_nesting.device_to_host_async(_stream);
  page_nesting_decode.device_to_host_async(_stream);

  // Invalidate output buffer nullmasks at row indices spanned by pruned pages
  update_output_nullmasks_for_pruned_pages(host_page_mask, skip_rows, num_rows);

  // Copy over initial string offsets from device
  auto h_initial_str_offsets = cudf::detail::make_host_vector_async(initial_str_offsets, _stream);

  if (auto const error = error_code.value_sync(_stream); error != 0) {
    CUDF_FAIL("Parquet data decode failed with code(s) " + kernel_error::to_string(error));
  }

  // For list and string columns, add the final offset to every offset buffer.
  // Note : the reason we are doing this here instead of in the decode kernel is
  // that it is difficult/impossible for a given page to know that it is writing the very
  // last value that should then be followed by a terminator (because rows can span
  // page boundaries).
  std::vector<size_type*> out_buffers;
  std::vector<size_type> final_offsets;
  out_buffers.reserve(_input_columns.size());
  final_offsets.reserve(_input_columns.size());
  for (size_t idx = 0; idx < _input_columns.size(); idx++) {
    input_column_info const& input_col = _input_columns[idx];

    auto* cols = &_output_buffers;
    for (size_t l_idx = 0; l_idx < input_col.nesting_depth(); l_idx++) {
      auto& out_buf = (*cols)[input_col.nesting[l_idx]];
      cols          = &out_buf.children;

      if (out_buf.type.id() == type_id::LIST &&
          (out_buf.user_data & PARQUET_COLUMN_BUFFER_FLAG_LIST_TERMINATED) == 0) {
        CUDF_EXPECTS(l_idx < input_col.nesting_depth() - 1, "Encountered a leaf list column");
        auto const& child = (*cols)[input_col.nesting[l_idx + 1]];

        // the final offset for a list at level N is the size of it's child
        size_type const offset = child.type.id() == type_id::LIST ? child.size - 1 : child.size;
        out_buffers.emplace_back(static_cast<size_type*>(out_buf.data()) + (out_buf.size - 1));
        final_offsets.emplace_back(offset);
        out_buf.user_data |= PARQUET_COLUMN_BUFFER_FLAG_LIST_TERMINATED;
      } else if (out_buf.type.id() == type_id::STRING) {
        // only if it is not a large strings column
        if (std::cmp_less_equal(col_string_sizes[idx], strings::detail::get_offset64_threshold())) {
          out_buffers.emplace_back(static_cast<size_type*>(out_buf.data()) + out_buf.size);
          final_offsets.emplace_back(static_cast<size_type>(col_string_sizes[idx]));
        }
        // Nested large strings column
        else if (input_col.nesting_depth() > 0) {
          CUDF_EXPECTS(h_initial_str_offsets[idx] != std::numeric_limits<size_t>::max(),
                       "Encountered invalid initial offset for large string column");
          out_buf.set_initial_string_offset(h_initial_str_offsets[idx]);
        }
      }
    }
  }
  // Write the final offsets for list and string columns in a batched manner
  write_final_offsets(final_offsets, out_buffers, _stream);

  // update null counts in the final column buffers
  for (size_t idx = 0; idx < subpass.pages.size(); idx++) {
    PageInfo* pi = &subpass.pages[idx];
    if (pi->flags & PAGEINFO_FLAGS_DICTIONARY) { continue; }
    ColumnChunkDesc* col               = &pass.chunks[pi->chunk_idx];
    input_column_info const& input_col = _input_columns[col->src_col_index];

    int const index             = pi->nesting_decode - page_nesting_decode.device_ptr();
    PageNestingDecodeInfo* pndi = &page_nesting_decode[index];

    auto* cols = &_output_buffers;
    for (size_t l_idx = 0; l_idx < input_col.nesting_depth(); l_idx++) {
      auto& out_buf = (*cols)[input_col.nesting[l_idx]];
      cols          = &out_buf.children;

      // if I wasn't the one who wrote out the validity bits, skip it
      if (chunk_nested_valids.host_ptr(chunk_offsets[pi->chunk_idx])[l_idx] == nullptr) {
        continue;
      }
      out_buf.null_count() += pndi[l_idx].null_count;
    }
  }

  _stream.synchronize();
}

reader_impl::reader_impl()
  : _options{},
    _pass_page_mask{cudf::detail::make_host_vector<bool>(0, cudf::get_default_stream())},
    _subpass_page_mask{cudf::detail::make_host_vector<bool>(0, cudf::get_default_stream())}
{
}

reader_impl::reader_impl(std::vector<std::unique_ptr<datasource>>&& sources,
                         parquet_reader_options const& options,
                         rmm::cuda_stream_view stream,
                         rmm::device_async_resource_ref mr)
  : reader_impl(0 /*chunk_read_limit*/,
                0 /*input_pass_read_limit*/,
                std::forward<std::vector<std::unique_ptr<cudf::io::datasource>>>(sources),
                options,
                stream,
                mr)
{
}

reader_impl::reader_impl(std::size_t chunk_read_limit,
                         std::size_t pass_read_limit,
                         std::vector<std::unique_ptr<datasource>>&& sources,
                         parquet_reader_options const& options,
                         rmm::cuda_stream_view stream,
                         rmm::device_async_resource_ref mr)
  : _stream{stream},
    _mr{mr},
    _options{options.get_timestamp_type(),
             options.get_skip_rows(),
             options.get_num_rows(),
             options.get_row_groups()},
    _sources{std::move(sources)},
    _pass_page_mask{cudf::detail::make_host_vector<bool>(0, _stream)},
    _subpass_page_mask{cudf::detail::make_host_vector<bool>(0, _stream)},
    _output_chunk_read_limit{chunk_read_limit},
    _input_pass_read_limit{pass_read_limit}
{
  // Open and parse the source dataset metadata
  _metadata = std::make_unique<aggregate_reader_metadata>(
    _sources,
    options.is_enabled_use_arrow_schema(),
    options.get_columns().has_value() and options.is_enabled_allow_mismatched_pq_schemas());

  // Number of input sources
  _num_sources = _sources.size();

  // Strings may be returned as either string or categorical columns
  _strings_to_categorical = options.is_enabled_convert_strings_to_categories();

  // Binary columns can be read as binary or strings
  _reader_column_schema = options.get_column_schema();

  // Select only columns required by the options and filter
  std::optional<std::vector<std::string>> filter_columns_names;
  if (options.get_filter().has_value() and options.get_columns().has_value()) {
    // list, struct, dictionary are not supported by AST filter yet.
    // extract columns not present in get_columns() & keep count to remove at end.
    filter_columns_names =
      get_column_names_in_expression(options.get_filter(), *(options.get_columns()));
    _num_filter_only_columns = filter_columns_names->size();
  }
  std::tie(_input_columns, _output_buffers, _output_column_schemas) =
    _metadata->select_columns(options.get_columns(),
                              filter_columns_names,
                              options.is_enabled_use_pandas_metadata(),
                              _strings_to_categorical,
                              _options.timestamp_type.id());

  // Save the states of the output buffers for reuse in `chunk_read()`.
  std::transform(
    _output_buffers.begin(),
    _output_buffers.end(),
    std::back_inserter(_output_buffers_template),
    [](auto const& buff) { return cudf::io::detail::inline_column_buffer::empty_like(buff); });

  // Save the name to reference converter to extract output filter AST in
  // `preprocess_file()` and `finalize_output()`
  table_metadata metadata;
  populate_metadata(metadata);
  _expr_conv = named_to_reference_converter(options.get_filter(), metadata);
}

void reader_impl::prepare_data(read_mode mode)
{
  // if we have not preprocessed at the whole-file level, do that now
  if (!_file_preprocessed) {
    // setup file level information
    // - read row group information
    // - setup information on (parquet) chunks
    // - compute schedule of input passes
    preprocess_file(mode);
  }

  // handle any chunking work (ratcheting through the subpasses and chunks within
  // our current pass) if in bounds
  if (_file_itm_data._current_input_pass < _file_itm_data.num_passes()) { handle_chunking(mode); }
}

void reader_impl::populate_metadata(table_metadata& out_metadata)
{
  // Return column names
  out_metadata.schema_info.resize(_output_buffers.size());
  for (size_t i = 0; i < _output_column_schemas.size(); i++) {
    auto const& schema               = _metadata->get_schema(_output_column_schemas[i]);
    out_metadata.schema_info[i].name = schema.name;
    out_metadata.schema_info[i].is_nullable =
      schema.repetition_type != FieldRepetitionType::REQUIRED;
  }

  // Return user metadata
  out_metadata.per_file_user_data = _metadata->get_key_value_metadata();
  out_metadata.user_data          = {out_metadata.per_file_user_data[0].begin(),
                                     out_metadata.per_file_user_data[0].end()};
}

void reader_impl::preprocess_chunk_strings(row_range const& read_info)
{
  auto& pass    = *_pass_itm_data;
  auto& subpass = *pass.subpass;

  if (!(subpass.kernel_mask & STRINGS_MASK)) { return; }

  // we may need to (re)compute string sizes.
  // string sizes were computed in the page preprocess step for the subpass if we are doing an
  // output chunked read, but contains the size for all strings, not necessarily just the rows that
  // may have been selected for an output chunk. so, if we didn't compute the sizes at all, or
  // if we are actually doing a chunked subpass (reading anything other than all the rows in the
  // entire pass) we need to recompute
  bool full_string_sizes_computed = _output_chunk_read_limit > 0;
  bool const need_string_size_recompute =
    (!full_string_sizes_computed) ||
    ((pass.skip_rows != read_info.skip_rows) || (pass.num_rows != read_info.num_rows));

  if (need_string_size_recompute) {
    ComputePageStringSizesPass1(subpass.pages,
                                pass.chunks,
                                read_info.skip_rows,
                                read_info.num_rows,
                                subpass.kernel_mask,
                                false,
                                _pass_itm_data->level_type_size,
                                _stream);
  }
  ComputePageStringSizesPass2(subpass.pages, pass.chunks, subpass.delta_temp_buf, _stream);
}

table_with_metadata reader_impl::read_chunk_internal(read_mode mode)
{
  CUDF_FUNC_RANGE();

  // If `_output_metadata` has been constructed, just copy it over.
  auto out_metadata = _output_metadata ? table_metadata{*_output_metadata} : table_metadata{};
  out_metadata.schema_info.resize(_output_buffers.size());

  // output cudf columns as determined by the top level schema
  auto out_columns = std::vector<std::unique_ptr<column>>{};
  out_columns.reserve(_output_buffers.size());

  // Copy number of total input row groups and number of surviving row groups from predicate
  // pushdown.
  out_metadata.num_input_row_groups = _file_itm_data.num_input_row_groups;
  // Copy the number surviving row groups from each predicate pushdown only if the filter has value
  if (_expr_conv.get_converted_expr().has_value()) {
    out_metadata.num_row_groups_after_stats_filter =
      _file_itm_data.surviving_row_groups.after_stats_filter;
    out_metadata.num_row_groups_after_bloom_filter =
      _file_itm_data.surviving_row_groups.after_bloom_filter;
  }

  // no work to do (this can happen on the first pass if we have no rows to read)
  if (!has_more_work()) {
    // Check if number of rows per source should be included in output metadata.
    if (include_output_num_rows_per_source()) {
      // Empty dataframe case: Simply initialize to a list of zeros
      out_metadata.num_rows_per_source =
        std::vector<size_t>(_file_itm_data.num_rows_per_source.size(), 0);
    }

    // Finalize output
    return finalize_output(mode, out_metadata, out_columns);
  }

  auto& pass            = *_pass_itm_data;
  auto& subpass         = *pass.subpass;
  auto const& read_info = subpass.output_chunk_read_info[subpass.current_output_chunk];

  // computes:
  // PageNestingInfo::batch_size for each level of nesting, for each page, taking row bounds into
  // account. PageInfo::skipped_values, which tells us where to start decoding in the input to
  // respect the user bounds. It is only necessary to do this second pass if uses_custom_row_bounds
  // is set (if the user has specified artificial bounds).
  if (uses_custom_row_bounds(mode)) {
    compute_page_sizes(subpass.pages,
                       pass.chunks,
                       read_info.skip_rows,
                       read_info.num_rows,
                       false,  // num_rows is already computed
                       pass.level_type_size,
                       _stream);
  }

  // preprocess strings
  preprocess_chunk_strings(read_info);

  // Allocate memory buffers for the output columns.
  allocate_columns(mode, read_info.skip_rows, read_info.num_rows);

  // Parse data into the output buffers.
  decode_page_data(mode, read_info.skip_rows, read_info.num_rows);

  // Create the final output cudf columns.
  for (size_t i = 0; i < _output_buffers.size(); ++i) {
    auto metadata           = _reader_column_schema.has_value()
                                ? std::make_optional<reader_column_schema>((*_reader_column_schema)[i])
                                : std::nullopt;
    auto const& schema      = _metadata->get_schema(_output_column_schemas[i]);
    auto const logical_type = schema.logical_type.value_or(LogicalType{});
    // FIXED_LEN_BYTE_ARRAY never read as string.
    // TODO: if we ever decide that the default reader behavior is to treat unannotated BINARY as
    // binary and not strings, this test needs to change.
    if (schema.type == Type::FIXED_LEN_BYTE_ARRAY and logical_type.type != LogicalType::DECIMAL) {
      metadata = std::make_optional<reader_column_schema>();
      metadata->set_convert_binary_to_strings(false);
      metadata->set_type_length(schema.type_length);
    }
    // Only construct `out_metadata` if `_output_metadata` has not been cached.
    if (!_output_metadata) {
      column_name_info& col_name = out_metadata.schema_info[i];
      out_columns.emplace_back(make_column(_output_buffers[i], &col_name, metadata, _stream));
    } else {
      out_columns.emplace_back(make_column(_output_buffers[i], nullptr, metadata, _stream));
    }
  }

  out_columns =
    cudf::structs::detail::enforce_null_consistency(std::move(out_columns), _stream, _mr);

  // Check if number of rows per source should be included in output metadata.
  if (include_output_num_rows_per_source()) {
    // For chunked reading, compute the output number of rows per source
    if (mode == read_mode::CHUNKED_READ) {
      out_metadata.num_rows_per_source =
        calculate_output_num_rows_per_source(read_info.skip_rows, read_info.num_rows);
    }
    // Simply move the number of rows per file if reading all at once
    else {
      // Move is okay here as we are reading in one go.
      out_metadata.num_rows_per_source = std::move(_file_itm_data.num_rows_per_source);
    }
  }

  // Add empty columns if needed. Filter output columns based on filter.
  return finalize_output(mode, out_metadata, out_columns);
}

std::vector<size_t> reader_impl::calculate_output_num_rows_per_source(size_t const chunk_start_row,
                                                                      size_t const chunk_num_rows)
{
  // Handle base cases.
  if (_file_itm_data.num_rows_per_source.size() == 0) {
    return {};
  } else if (_file_itm_data.num_rows_per_source.size() == 1) {
    return {chunk_num_rows};
  }

  std::vector<size_t> num_rows_per_source(_file_itm_data.num_rows_per_source.size(), 0);

  // Subtract global skip rows from the start_row as we took care of that when computing
  // _file_itm_data.num_rows_per_source
  auto const start_row = chunk_start_row - _file_itm_data.global_skip_rows;
  auto const end_row   = start_row + chunk_num_rows;
  CUDF_EXPECTS(start_row <= end_row and end_row <= _file_itm_data.global_num_rows,
               "Encountered invalid output chunk row bounds.");

  // Copy reference to a const local variable for better readability
  auto const& partial_sum_nrows_source = _file_itm_data.exclusive_sum_num_rows_per_source;

  // Binary search start_row and end_row in exclusive_sum_num_rows_per_source vector
  auto const start_iter =
    std::upper_bound(partial_sum_nrows_source.cbegin(), partial_sum_nrows_source.cend(), start_row);
  auto const end_iter = std::lower_bound(start_iter, partial_sum_nrows_source.cend(), end_row);

  // Compute the array offset index for both iterators
  auto const start_idx   = std::distance(partial_sum_nrows_source.cbegin(), start_iter);
  auto const end_idx     = std::distance(partial_sum_nrows_source.cbegin(), end_iter);
  auto const num_sources = static_cast<cudf::size_type>(partial_sum_nrows_source.size());
  CUDF_EXPECTS(start_idx <= end_idx and start_idx < num_sources and end_idx < num_sources,
               "Encountered out of range output table chunk row bounds");

  // If the entire chunk is from the same source file, then the count is simply num_rows
  if (start_idx == end_idx) {
    num_rows_per_source[start_idx] = chunk_num_rows;
  } else {
    // Compute the number of rows from the first source file
    num_rows_per_source[start_idx] = partial_sum_nrows_source[start_idx] - start_row;
    // Compute the number of rows from the last source file
    num_rows_per_source[end_idx] = end_row - partial_sum_nrows_source[end_idx - 1];
    // Simply copy the number of rows for each source in range: (start_idx, end_idx)
    std::copy(_file_itm_data.num_rows_per_source.cbegin() + start_idx + 1,
              _file_itm_data.num_rows_per_source.cbegin() + end_idx,
              num_rows_per_source.begin() + start_idx + 1);
  }

  return num_rows_per_source;
}

table_with_metadata reader_impl::finalize_output(read_mode mode,
                                                 table_metadata& out_metadata,
                                                 std::vector<std::unique_ptr<column>>& out_columns)
{
  // Create empty columns as needed (this can happen if we've ended up with no actual data to read)
  for (size_t i = out_columns.size(); i < _output_buffers.size(); ++i) {
    if (!_output_metadata) {
      column_name_info& col_name = out_metadata.schema_info[i];
      out_columns.emplace_back(io::detail::empty_like(_output_buffers[i], &col_name, _stream, _mr));
    } else {
      out_columns.emplace_back(io::detail::empty_like(_output_buffers[i], nullptr, _stream, _mr));
    }
  }

  if (!_output_metadata) {
    populate_metadata(out_metadata);
    // Finally, save the output table metadata into `_output_metadata` for reuse next time.
    _output_metadata = std::make_unique<table_metadata>(out_metadata);
  }

  // advance output chunk/subpass/pass info for non-empty tables if and only if we are in bounds
  if (_file_itm_data._current_input_pass < _file_itm_data.num_passes()) {
    auto& pass    = *_pass_itm_data;
    auto& subpass = *pass.subpass;
    subpass.current_output_chunk++;
  }

  // increment the output chunk count
  _file_itm_data._output_chunk_count++;

  // check if the output filter AST expression (= _expr_conv.get_converted_expr()) exists
  if (_expr_conv.get_converted_expr().has_value()) {
    auto read_table = std::make_unique<table>(std::move(out_columns));
    auto predicate  = cudf::detail::compute_column(*read_table,
                                                  _expr_conv.get_converted_expr().value().get(),
                                                  _stream,
                                                  cudf::get_current_device_resource_ref());
    CUDF_EXPECTS(predicate->view().type().id() == type_id::BOOL8,
                 "Predicate filter should return a boolean");
    // Exclude columns present in filter only in output
    auto counting_it        = thrust::make_counting_iterator<std::size_t>(0);
    auto const output_count = read_table->num_columns() - _num_filter_only_columns;
    auto only_output        = read_table->select(counting_it, counting_it + output_count);
    auto output_table = cudf::detail::apply_boolean_mask(only_output, *predicate, _stream, _mr);
    if (_num_filter_only_columns > 0) { out_metadata.schema_info.resize(output_count); }
    return {std::move(output_table), std::move(out_metadata)};
  }
  return {std::make_unique<table>(std::move(out_columns)), std::move(out_metadata)};
}

table_with_metadata reader_impl::read()
{
  CUDF_EXPECTS(_output_chunk_read_limit == 0,
               "Reading the whole file must not have non-zero byte_limit.");

  prepare_data(read_mode::READ_ALL);
  return read_chunk_internal(read_mode::READ_ALL);
}

table_with_metadata reader_impl::read_chunk()
{
  // Reset the output buffers to their original states (right after reader construction).
  // Don't need to do it if we read the file all at once.
  if (_file_itm_data._current_input_pass < _file_itm_data.num_passes() and
      not is_first_output_chunk()) {
    _output_buffers.resize(0);
    for (auto const& buff : _output_buffers_template) {
      _output_buffers.emplace_back(cudf::io::detail::inline_column_buffer::empty_like(buff));
    }
  }

  prepare_data(read_mode::CHUNKED_READ);
  return read_chunk_internal(read_mode::CHUNKED_READ);
}

bool reader_impl::has_next()
{
  prepare_data(read_mode::CHUNKED_READ);

  // current_input_pass will only be incremented to be == num_passes after
  // the last chunk in the last subpass in the last pass has been returned
  // if not has_more_work then check if this is the first pass in an empty
  // table and return true so it could be read once.
  return has_more_work() or is_first_output_chunk();
}

void reader_impl::update_output_nullmasks_for_pruned_pages(cudf::host_span<bool const> page_mask,
                                                           size_t skip_rows,
                                                           size_t num_rows)
{
  auto const& subpass    = _pass_itm_data->subpass;
  auto const& pages      = subpass->pages;
  auto const& chunks     = _pass_itm_data->chunks;
  auto const num_columns = _input_columns.size();

  CUDF_EXPECTS(pages.size() == page_mask.size(), "Page mask size mismatch");

  // Return early if page mask is empty or all pages are required
  if (page_mask.empty() or std::all_of(page_mask.begin(), page_mask.end(), std::identity{})) {
    return;
  }

  auto page_and_mask_begin =
    thrust::make_zip_iterator(thrust::make_tuple(pages.host_begin(), page_mask.begin()));

  auto null_masks = std::vector<bitmask_type*>{};
  auto begin_bits = std::vector<cudf::size_type>{};
  auto end_bits   = std::vector<cudf::size_type>{};

  std::for_each(
    page_and_mask_begin, page_and_mask_begin + pages.size(), [&](auto const& page_and_mask_pair) {
      // Return early if the page is valid - Note: dictionary pages are always valid
      if (thrust::get<1>(page_and_mask_pair)) { return; }

      // Get the current page
      auto const& page = thrust::get<0>(page_and_mask_pair);

      // Table row bounds
      auto const table_start_row = skip_rows;
      auto const table_end_row   = skip_rows + num_rows;

      // Current page row bounds
      auto const chunk_idx      = page.chunk_idx;
      auto const page_start_row = chunks[chunk_idx].start_row + page.chunk_row;
      auto const page_end_row   = page_start_row + page.num_rows;

      auto const is_page_out_of_bounds =
        (page_start_row < table_start_row and page_end_row < table_start_row) or
        (page_start_row > table_end_row and page_end_row > table_end_row);
      if (is_page_out_of_bounds) { return; }

      // The page is either completely or partially within the table row bounds
      auto const [start_row, end_row] = [&]() -> std::pair<size_type, size_type> {
        // Page is completely within the table row bounds
        if (page_start_row >= table_start_row and page_end_row <= table_end_row) {
          return {page_start_row - table_start_row, page_end_row - table_start_row};
        }
        // Page starts earlier but ends within the table row bounds
        else if (page_start_row < table_start_row) {
          return {0, page_end_row - table_start_row};
        }
        // Page starts within the table row bounds but ends after
        else {
          return {page_start_row - table_start_row, num_rows};
        }
      }();

      // Make sure the row bounds are valid
      CUDF_EXPECTS(std::cmp_greater_equal(start_row, 0) and std::cmp_less_equal(end_row, num_rows),
                   "Invalid row bounds");

      auto& input_col      = _input_columns[chunk_idx % num_columns];
      auto const max_depth = input_col.nesting_depth();
      auto* cols           = &_output_buffers;

      for (size_t l_idx = 0; l_idx < max_depth; l_idx++) {
        auto& out_buf = (*cols)[input_col.nesting[l_idx]];
        cols          = &out_buf.children;
        if (out_buf.user_data & PARQUET_COLUMN_BUFFER_FLAG_HAS_LIST_PARENT) { continue; }
        // Add the nullmask and bit bounds to corresponding lists
        null_masks.emplace_back(out_buf.null_mask());
        begin_bits.emplace_back(start_row);
        end_bits.emplace_back(end_row);

        // Increment the null count by the number of rows in this page
        out_buf.null_count() += page.num_rows;
      }
    });

  // Min number of nullmasks to use bulk update optimally
  constexpr auto min_nullmasks_for_bulk_update = 32;

  // Bulk update the nullmasks if the number of pages is above the threshold
  if (null_masks.size() >= min_nullmasks_for_bulk_update) {
    auto valids = cudf::detail::make_host_vector<bool>(null_masks.size(), _stream);
    std::fill(valids.begin(), valids.end(), false);
    cudf::set_null_masks_safe(null_masks, begin_bits, end_bits, valids, _stream);
  }
  // Otherwise, update the nullmasks in a loop
  else {
    auto nullmask_iter = thrust::make_zip_iterator(
      thrust::make_tuple(null_masks.begin(), begin_bits.begin(), end_bits.begin()));
    std::for_each(
      nullmask_iter, nullmask_iter + null_masks.size(), [&](auto const& nullmask_tuple) {
        cudf::set_null_mask(thrust::get<0>(nullmask_tuple),
                            thrust::get<1>(nullmask_tuple),
                            thrust::get<2>(nullmask_tuple),
                            false,
                            _stream);
      });
  }
}

namespace {
parquet_column_schema walk_schema(aggregate_reader_metadata const* mt, int idx)
{
  SchemaElement const& sch = mt->get_schema(idx);
  std::vector<parquet_column_schema> children;
  for (auto const& child_idx : sch.children_idx) {
    children.push_back(walk_schema(mt, child_idx));
  }
  return parquet_column_schema{sch.name, static_cast<parquet::Type>(sch.type), std::move(children)};
}
}  // namespace

parquet_metadata read_parquet_metadata(host_span<std::unique_ptr<datasource> const> sources)
{
  // Do not use arrow schema when reading information from parquet metadata.
  constexpr auto use_arrow_schema = false;

  // Do not select any columns when only reading the parquet metadata.
  constexpr auto has_column_projection = false;

  // Open and parse the source dataset metadata
  auto metadata = aggregate_reader_metadata(sources, use_arrow_schema, has_column_projection);

  return parquet_metadata{parquet_schema{walk_schema(&metadata, 0)},
                          metadata.get_num_rows(),
                          metadata.get_num_row_groups(),
                          metadata.get_num_row_groups_per_file(),
                          metadata.get_key_value_metadata()[0],
                          metadata.get_rowgroup_metadata(),
                          metadata.get_column_chunk_metadata()};
}

}  // namespace cudf::io::parquet::detail<|MERGE_RESOLUTION|>--- conflicted
+++ resolved
@@ -36,7 +36,7 @@
 
 namespace cudf::io::parquet::detail {
 
-void reader_impl::decode_page_data(read_mode mode, size_t skip_rows, size_t num_rows)
+void reader_impl::decode_page_data(read_mode mode, size_t skip_rows, size_t num_rows, cudf::device_span<bool const> page_mask)
 {
   CUDF_FUNC_RANGE();
 
@@ -58,23 +58,6 @@
 
   auto const kernel_mask = subpass.kernel_mask;
   auto const has_strings = (kernel_mask & STRINGS_MASK) != 0;
-
-  // Use the `_subpass_page_mask` derived from `_page_mask` if non empty, otherwise set all pages in
-  // this subpass to be decoded
-  auto host_page_mask = [&]() {
-    if (_subpass_page_mask.empty()) {
-      auto page_mask = cudf::detail::make_host_vector<bool>(subpass.pages.size(), _stream);
-      std::fill(page_mask.begin(), page_mask.end(), true);
-      return page_mask;
-    } else {
-      return _subpass_page_mask;
-    }
-  }();
-
-  CUDF_EXPECTS(host_page_mask.size() == subpass.pages.size(),
-               "Page mask size must be equal to the number of pages in the subpass");
-
-  auto page_mask = cudf::detail::make_device_uvector_async(host_page_mask, _stream, _mr);
 
   // Check to see if there are any string columns present. If so, then we need to get size info
   // for each string page. This size info will be used to pre-allocate memory for the column,
@@ -84,29 +67,6 @@
   // chunked reader).
   auto col_string_sizes = cudf::detail::make_host_vector<size_t>(_input_columns.size(), _stream);
   if (has_strings) {
-<<<<<<< HEAD
-=======
-    // need to compute pages bounds/sizes if we lack page indexes or are using custom bounds
-    // TODO: we could probably dummy up size stats for FLBA data since we know the width
-    auto const has_flba =
-      std::any_of(pass.chunks.begin(), pass.chunks.end(), [](auto const& chunk) {
-        return chunk.physical_type == Type::FIXED_LEN_BYTE_ARRAY and
-               is_treat_fixed_length_as_string(chunk.logical_type);
-      });
-
-    if (!_has_page_index || uses_custom_row_bounds(mode) || has_flba) {
-      compute_page_string_sizes(subpass.pages,
-                                pass.chunks,
-                                page_mask,
-                                delta_temp_buf,
-                                skip_rows,
-                                num_rows,
-                                level_type_size,
-                                kernel_mask,
-                                _stream);
-    }
-
->>>>>>> 8921686c
     // Compute column string sizes (using page string offsets) for this output table chunk
     col_string_sizes = calculate_page_string_offsets();
 
@@ -439,7 +399,7 @@
   page_nesting_decode.device_to_host_async(_stream);
 
   // Invalidate output buffer nullmasks at row indices spanned by pruned pages
-  update_output_nullmasks_for_pruned_pages(host_page_mask, skip_rows, num_rows);
+  update_output_nullmasks_for_pruned_pages(_subpass_page_mask, skip_rows, num_rows);
 
   // Copy over initial string offsets from device
   auto h_initial_str_offsets = cudf::detail::make_host_vector_async(initial_str_offsets, _stream);
@@ -635,7 +595,7 @@
                                      out_metadata.per_file_user_data[0].end()};
 }
 
-void reader_impl::preprocess_chunk_strings(row_range const& read_info)
+void reader_impl::preprocess_chunk_strings(row_range const& read_info, cudf::device_span<bool const> page_mask)
 {
   auto& pass    = *_pass_itm_data;
   auto& subpass = *pass.subpass;
@@ -654,16 +614,17 @@
     ((pass.skip_rows != read_info.skip_rows) || (pass.num_rows != read_info.num_rows));
 
   if (need_string_size_recompute) {
-    ComputePageStringSizesPass1(subpass.pages,
-                                pass.chunks,
-                                read_info.skip_rows,
-                                read_info.num_rows,
-                                subpass.kernel_mask,
-                                false,
-                                _pass_itm_data->level_type_size,
-                                _stream);
-  }
-  ComputePageStringSizesPass2(subpass.pages, pass.chunks, subpass.delta_temp_buf, _stream);
+    compute_page_string_sizes_pass1(subpass.pages,
+                                  pass.chunks,
+                                  page_mask,
+                                  read_info.skip_rows,
+                                  read_info.num_rows,
+                                  subpass.kernel_mask,
+                                  false,
+                                  _pass_itm_data->level_type_size,
+                                  _stream);
+  }
+  compute_page_string_sizes_pass2(subpass.pages, pass.chunks, subpass.delta_temp_buf, _stream);
 }
 
 table_with_metadata reader_impl::read_chunk_internal(read_mode mode)
@@ -705,6 +666,10 @@
   auto& pass            = *_pass_itm_data;
   auto& subpass         = *pass.subpass;
   auto const& read_info = subpass.output_chunk_read_info[subpass.current_output_chunk];
+
+  CUDF_EXPECTS(_subpass_page_mask.size() == subpass.pages.size(),
+               "Page mask size must be equal to the number of pages in the subpass");
+  auto page_mask = cudf::detail::make_device_uvector_async(_subpass_page_mask, _stream, _mr);
 
   // computes:
   // PageNestingInfo::batch_size for each level of nesting, for each page, taking row bounds into
@@ -719,16 +684,16 @@
                        false,  // num_rows is already computed
                        pass.level_type_size,
                        _stream);
-  }
+  }  
 
   // preprocess strings
-  preprocess_chunk_strings(read_info);
+  preprocess_chunk_strings(read_info, page_mask);
 
   // Allocate memory buffers for the output columns.
   allocate_columns(mode, read_info.skip_rows, read_info.num_rows);
 
   // Parse data into the output buffers.
-  decode_page_data(mode, read_info.skip_rows, read_info.num_rows);
+  decode_page_data(mode, read_info.skip_rows, read_info.num_rows, page_mask);
 
   // Create the final output cudf columns.
   for (size_t i = 0; i < _output_buffers.size(); ++i) {
