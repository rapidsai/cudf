/*
 * Copyright (c) 2019-2025, NVIDIA CORPORATION.
 *
 * Licensed under the Apache License, Version 2.0 (the "License");
 * you may not use this file except in compliance with the License.
 * You may obtain a copy of the License at
 *
 *     http://www.apache.org/licenses/LICENSE-2.0
 *
 * Unless required by applicable law or agreed to in writing, software
 * distributed under the License is distributed on an "AS IS" BASIS,
 * WITHOUT WARRANTIES OR CONDITIONS OF ANY KIND, either express or implied.
 * See the License for the specific language governing permissions and
 * limitations under the License.
 */

#include "reader_impl.hpp"

#include "error.hpp"

#include <cudf/detail/nvtx/ranges.hpp>
#include <cudf/detail/stream_compaction.hpp>
#include <cudf/detail/structs/utilities.hpp>
#include <cudf/detail/transform.hpp>
#include <cudf/detail/utilities/stream_pool.hpp>
#include <cudf/null_mask.hpp>
#include <cudf/strings/detail/utilities.hpp>
#include <cudf/utilities/memory_resource.hpp>

#include <thrust/iterator/counting_iterator.h>

#include <bitset>
#include <limits>
#include <numeric>

namespace cudf::io::parquet::detail {

<<<<<<< HEAD
void reader::impl::decode_page_data(read_mode mode, size_t skip_rows, size_t num_rows)
=======
namespace {
// Tests the passed in logical type for a FIXED_LENGTH_BYTE_ARRAY column to see if it should
// be treated as a string. Currently the only logical type that has special handling is DECIMAL.
// Other valid types in the future would be UUID (still treated as string) and FLOAT16 (which
// for now would also be treated as a string).
inline bool is_treat_fixed_length_as_string(std::optional<LogicalType> const& logical_type)
{
  if (!logical_type.has_value()) { return true; }
  return logical_type->type != LogicalType::DECIMAL;
}

}  // namespace

void reader_impl::decode_page_data(read_mode mode, size_t skip_rows, size_t num_rows)
>>>>>>> 82f6d2b9
{
  CUDF_FUNC_RANGE();

  auto& pass    = *_pass_itm_data;
  auto& subpass = *pass.subpass;

  auto& page_nesting        = subpass.page_nesting_info;
  auto& page_nesting_decode = subpass.page_nesting_decode_info;

  auto const level_type_size = pass.level_type_size;

  // Should not reach here if there is no page data.
  CUDF_EXPECTS(subpass.pages.size() > 0, "There are no pages to decode");

  size_t const sum_max_depths = std::accumulate(
    pass.chunks.begin(), pass.chunks.end(), 0, [&](size_t cursum, ColumnChunkDesc const& chunk) {
      return cursum + _metadata->get_output_nesting_depth(chunk.src_col_schema);
    });

<<<<<<< HEAD
  auto const kernel_mask = subpass.kernel_mask;
  auto const has_strings = (kernel_mask & STRINGS_MASK) != 0;
=======
  // figure out which kernels to run
  auto const kernel_mask = get_aggregated_decode_kernel_mask(subpass.pages, _stream);
>>>>>>> 82f6d2b9

  // Check to see if there are any string columns present. If so, then we need to get size info
  // for each string page. This size info will be used to pre-allocate memory for the column,
  // allowing the page decoder to write string data directly to the column buffer, rather than
  // doing a gather operation later on.
  // TODO: This step is somewhat redundant if size info has already been calculated (nested schema,
  // chunked reader).
  auto col_string_sizes = cudf::detail::make_host_vector<size_t>(_input_columns.size(), _stream);
  if (has_strings) {
    // Compute column string sizes (using page string offsets) for this output table chunk
    col_string_sizes = calculate_page_string_offsets();

    // Check for overflow in cumulative column string sizes of this pass so that the page string
    // offsets of overflowing (large) string columns are treated as 64-bit.
    auto const threshold         = static_cast<size_t>(strings::detail::get_offset64_threshold());
    auto const has_large_strings = std::any_of(col_string_sizes.cbegin(),
                                               col_string_sizes.cend(),
                                               [=](std::size_t sz) { return sz > threshold; });
    if (has_large_strings and not strings::detail::is_large_strings_enabled()) {
      CUDF_FAIL("String column exceeds the column size limit", std::overflow_error);
    }

    // Mark/unmark column-chunk descriptors depending on the string sizes of corresponding output
    // column chunks and the large strings threshold.
    for (auto& chunk : pass.chunks) {
      auto const idx            = chunk.src_col_index;
      chunk.is_large_string_col = (col_string_sizes[idx] > threshold);
    }
  }

  // In order to reduce the number of allocations of hostdevice_vector, we allocate a single vector
  // to store all per-chunk pointers to nested data/nullmask. `chunk_offsets[i]` will store the
  // offset into `chunk_nested_data`/`chunk_nested_valids` for the array of pointers for chunk `i`
  auto chunk_nested_valids =
    cudf::detail::hostdevice_vector<bitmask_type*>(sum_max_depths, _stream);
  auto chunk_nested_data = cudf::detail::hostdevice_vector<void*>(sum_max_depths, _stream);
  auto chunk_offsets     = std::vector<size_t>();
  auto chunk_nested_str_data =
    cudf::detail::hostdevice_vector<void*>(has_strings ? sum_max_depths : 0, _stream);

  // Update chunks with pointers to column data.
  for (size_t c = 0, chunk_off = 0; c < pass.chunks.size(); c++) {
    input_column_info const& input_col = _input_columns[pass.chunks[c].src_col_index];
    CUDF_EXPECTS(input_col.schema_idx == pass.chunks[c].src_col_schema,
                 "Column/page schema index mismatch");

    size_t const max_depth = _metadata->get_output_nesting_depth(pass.chunks[c].src_col_schema);
    chunk_offsets.push_back(chunk_off);

    // get a slice of size `nesting depth` from `chunk_nested_valids` to store an array of pointers
    // to validity data
    auto valids                   = chunk_nested_valids.host_ptr(chunk_off);
    pass.chunks[c].valid_map_base = chunk_nested_valids.device_ptr(chunk_off);

    // get a slice of size `nesting depth` from `chunk_nested_data` to store an array of pointers to
    // out data
    auto data                       = chunk_nested_data.host_ptr(chunk_off);
    pass.chunks[c].column_data_base = chunk_nested_data.device_ptr(chunk_off);

    auto str_data = has_strings ? chunk_nested_str_data.host_ptr(chunk_off) : nullptr;
    pass.chunks[c].column_string_base =
      has_strings ? chunk_nested_str_data.device_ptr(chunk_off) : nullptr;

    chunk_off += max_depth;

    // fill in the arrays on the host.  there are some important considerations to
    // take into account here for nested columns.  specifically, with structs
    // there is sharing of output buffers between input columns.  consider this schema
    //
    //  required group field_id=1 name {
    //    required binary field_id=2 firstname (String);
    //    required binary field_id=3 middlename (String);
    //    required binary field_id=4 lastname (String);
    // }
    //
    // there are 3 input columns of data here (firstname, middlename, lastname), but
    // only 1 output column (name).  The structure of the output column buffers looks like
    // the schema itself
    //
    // struct      (name)
    //     string  (firstname)
    //     string  (middlename)
    //     string  (lastname)
    //
    // The struct column can contain validity information. the problem is, the decode
    // step for the input columns will all attempt to decode this validity information
    // because each one has it's own copy of the repetition/definition levels. but
    // since this is all happening in parallel it would mean multiple blocks would
    // be stomping all over the same memory randomly.  to work around this, we set
    // things up so that only 1 child of any given nesting level fills in the
    // data (offsets in the case of lists) or validity information for the higher
    // levels of the hierarchy that are shared.  In this case, it would mean we
    // would just choose firstname to be the one that decodes the validity for name.
    //
    // we do this by only handing out the pointers to the first child we come across.
    //
    auto* cols = &_output_buffers;
    for (size_t idx = 0; idx < max_depth; idx++) {
      auto& out_buf = (*cols)[input_col.nesting[idx]];
      cols          = &out_buf.children;

      int const owning_schema = out_buf.user_data & PARQUET_COLUMN_BUFFER_SCHEMA_MASK;
      if (owning_schema == 0 || owning_schema == input_col.schema_idx) {
        valids[idx] = out_buf.null_mask();
        data[idx]   = out_buf.data();
        // only do string buffer for leaf
        if (idx == max_depth - 1 and out_buf.string_size() == 0 and
            col_string_sizes[pass.chunks[c].src_col_index] > 0) {
          out_buf.create_string_data(col_string_sizes[pass.chunks[c].src_col_index],
                                     pass.chunks[c].is_large_string_col,
                                     _stream);
        }
        if (has_strings) { str_data[idx] = out_buf.string_data(); }
        out_buf.user_data |=
          static_cast<uint32_t>(input_col.schema_idx) & PARQUET_COLUMN_BUFFER_SCHEMA_MASK;
      } else {
        valids[idx] = nullptr;
        data[idx]   = nullptr;
      }
    }
  }

  // Use the `_subpass_page_mask` derived from `_page_mask` if non empty, otherwise set all pages in
  // this subpass to be decoded
  auto host_page_mask = [&]() {
    if (_subpass_page_mask.empty()) {
      auto page_mask = cudf::detail::make_host_vector<bool>(subpass.pages.size(), _stream);
      std::fill(page_mask.begin(), page_mask.end(), true);
      return page_mask;
    } else {
      return _subpass_page_mask;
    }
  }();

  CUDF_EXPECTS(host_page_mask.size() == subpass.pages.size(),
               "Page mask size must be equal to the number of pages in the subpass");

  auto page_mask = cudf::detail::make_device_uvector_async(host_page_mask, _stream, _mr);

  // Create an empty device vector to store the initial str offset for large string columns from for
  // string decoders.
  auto initial_str_offsets = rmm::device_uvector<size_t>{0, _stream, _mr};

  pass.chunks.host_to_device_async(_stream);
  chunk_nested_valids.host_to_device_async(_stream);
  chunk_nested_data.host_to_device_async(_stream);
  if (has_strings) {
    // Host vector to initialize the initial string offsets
    auto host_offsets_vector =
      cudf::detail::make_host_vector<size_t>(_input_columns.size(), _stream);
    std::fill(
      host_offsets_vector.begin(), host_offsets_vector.end(), std::numeric_limits<size_t>::max());
    // Initialize the initial string offsets vector from the host vector
    initial_str_offsets =
      cudf::detail::make_device_uvector_async(host_offsets_vector, _stream, _mr);
    chunk_nested_str_data.host_to_device_async(_stream);
  }

  // create this before we fork streams
  kernel_error error_code(_stream);

  // get the number of streams we need from the pool and tell them to wait on the H2D copies
  int const nkernels = std::bitset<32>(kernel_mask).count();
  auto streams       = cudf::detail::fork_streams(_stream, nkernels);

  int s_idx = 0;

  auto decode_data = [&](decode_kernel_mask decoder_mask) {
    detail::decode_page_data(subpass.pages,
                             pass.chunks,
                             num_rows,
                             skip_rows,
                             level_type_size,
                             decoder_mask,
                             page_mask,
                             initial_str_offsets,
                             error_code.data(),
                             streams[s_idx++]);
  };

  // launch string decoder for plain encoded flat columns
  if (BitAnd(kernel_mask, decode_kernel_mask::STRING) != 0) {
    decode_data(decode_kernel_mask::STRING);
  }

  // launch string decoder for plain encoded nested columns
  if (BitAnd(kernel_mask, decode_kernel_mask::STRING_NESTED) != 0) {
    decode_data(decode_kernel_mask::STRING_NESTED);
  }

  // launch string decoder for plain encoded list columns
  if (BitAnd(kernel_mask, decode_kernel_mask::STRING_LIST) != 0) {
    decode_data(decode_kernel_mask::STRING_LIST);
  }

  // launch string decoder for dictionary encoded flat columns
  if (BitAnd(kernel_mask, decode_kernel_mask::STRING_DICT) != 0) {
    decode_data(decode_kernel_mask::STRING_DICT);
  }

  // launch string decoder for dictionary encoded nested columns
  if (BitAnd(kernel_mask, decode_kernel_mask::STRING_DICT_NESTED) != 0) {
    decode_data(decode_kernel_mask::STRING_DICT_NESTED);
  }

  // launch string decoder for dictionary encoded list columns
  if (BitAnd(kernel_mask, decode_kernel_mask::STRING_DICT_LIST) != 0) {
    decode_data(decode_kernel_mask::STRING_DICT_LIST);
  }

  // launch string decoder for byte-stream-split encoded flat columns
  if (BitAnd(kernel_mask, decode_kernel_mask::STRING_STREAM_SPLIT) != 0) {
    decode_data(decode_kernel_mask::STRING_STREAM_SPLIT);
  }

  // launch string decoder for byte-stream-split encoded nested columns
  if (BitAnd(kernel_mask, decode_kernel_mask::STRING_STREAM_SPLIT_NESTED) != 0) {
    decode_data(decode_kernel_mask::STRING_STREAM_SPLIT_NESTED);
  }

  // launch string decoder for byte-stream-split encoded list columns
  if (BitAnd(kernel_mask, decode_kernel_mask::STRING_STREAM_SPLIT_LIST) != 0) {
    decode_data(decode_kernel_mask::STRING_STREAM_SPLIT_LIST);
  }

  // launch delta byte array decoder
  if (BitAnd(kernel_mask, decode_kernel_mask::DELTA_BYTE_ARRAY) != 0) {
    decode_delta_byte_array(subpass.pages,
                            pass.chunks,
                            num_rows,
                            skip_rows,
                            level_type_size,
                            page_mask,
                            initial_str_offsets,
                            error_code.data(),
                            streams[s_idx++]);
  }

  // launch delta length byte array decoder
  if (BitAnd(kernel_mask, decode_kernel_mask::DELTA_LENGTH_BA) != 0) {
    decode_delta_length_byte_array(subpass.pages,
                                   pass.chunks,
                                   num_rows,
                                   skip_rows,
                                   level_type_size,
                                   page_mask,
                                   initial_str_offsets,
                                   error_code.data(),
                                   streams[s_idx++]);
  }

  // launch delta binary decoder
  if (BitAnd(kernel_mask, decode_kernel_mask::DELTA_BINARY) != 0) {
    decode_delta_binary(subpass.pages,
                        pass.chunks,
                        num_rows,
                        skip_rows,
                        level_type_size,
                        page_mask,
                        error_code.data(),
                        streams[s_idx++]);
  }

  // launch byte stream split decoder
  if (BitAnd(kernel_mask, decode_kernel_mask::BYTE_STREAM_SPLIT_FIXED_WIDTH_FLAT) != 0) {
    decode_data(decode_kernel_mask::BYTE_STREAM_SPLIT_FIXED_WIDTH_FLAT);
  }

  // launch byte stream split decoder, for nested columns
  if (BitAnd(kernel_mask, decode_kernel_mask::BYTE_STREAM_SPLIT_FIXED_WIDTH_NESTED) != 0) {
    decode_data(decode_kernel_mask::BYTE_STREAM_SPLIT_FIXED_WIDTH_NESTED);
  }

  // launch byte stream split decoder, for list columns
  if (BitAnd(kernel_mask, decode_kernel_mask::BYTE_STREAM_SPLIT_FIXED_WIDTH_LIST) != 0) {
    decode_data(decode_kernel_mask::BYTE_STREAM_SPLIT_FIXED_WIDTH_LIST);
  }

  // launch byte stream split decoder
  if (BitAnd(kernel_mask, decode_kernel_mask::BYTE_STREAM_SPLIT) != 0) {
    decode_split_page_data(subpass.pages,
                           pass.chunks,
                           num_rows,
                           skip_rows,
                           level_type_size,
                           page_mask,
                           error_code.data(),
                           streams[s_idx++]);
  }

  // launch fixed width type decoder
  if (BitAnd(kernel_mask, decode_kernel_mask::FIXED_WIDTH_NO_DICT) != 0) {
    decode_data(decode_kernel_mask::FIXED_WIDTH_NO_DICT);
  }

  // launch fixed width type decoder for lists
  if (BitAnd(kernel_mask, decode_kernel_mask::FIXED_WIDTH_NO_DICT_LIST) != 0) {
    decode_data(decode_kernel_mask::FIXED_WIDTH_NO_DICT_LIST);
  }

  // launch fixed width type decoder, for nested columns
  if (BitAnd(kernel_mask, decode_kernel_mask::FIXED_WIDTH_NO_DICT_NESTED) != 0) {
    decode_data(decode_kernel_mask::FIXED_WIDTH_NO_DICT_NESTED);
  }

  // launch boolean type decoder
  if (BitAnd(kernel_mask, decode_kernel_mask::BOOLEAN) != 0) {
    decode_data(decode_kernel_mask::BOOLEAN);
  }

  // launch boolean type decoder, for nested columns
  if (BitAnd(kernel_mask, decode_kernel_mask::BOOLEAN_NESTED) != 0) {
    decode_data(decode_kernel_mask::BOOLEAN_NESTED);
  }

  // launch boolean type decoder, for nested columns
  if (BitAnd(kernel_mask, decode_kernel_mask::BOOLEAN_LIST) != 0) {
    decode_data(decode_kernel_mask::BOOLEAN_LIST);
  }

  // launch fixed width type decoder with dictionaries
  if (BitAnd(kernel_mask, decode_kernel_mask::FIXED_WIDTH_DICT) != 0) {
    decode_data(decode_kernel_mask::FIXED_WIDTH_DICT);
  }

  // launch fixed width type decoder with dictionaries for lists
  if (BitAnd(kernel_mask, decode_kernel_mask::FIXED_WIDTH_DICT_LIST) != 0) {
    decode_data(decode_kernel_mask::FIXED_WIDTH_DICT_LIST);
  }

  // launch fixed width type decoder with dictionaries, for nested columns
  if (BitAnd(kernel_mask, decode_kernel_mask::FIXED_WIDTH_DICT_NESTED) != 0) {
    decode_data(decode_kernel_mask::FIXED_WIDTH_DICT_NESTED);
  }

  // launch the catch-all page decoder
  if (BitAnd(kernel_mask, decode_kernel_mask::GENERAL) != 0) {
    detail::decode_page_data(subpass.pages,
                             pass.chunks,
                             num_rows,
                             skip_rows,
                             level_type_size,
                             page_mask,
                             error_code.data(),
                             streams[s_idx++]);
  }

  // synchronize the streams
  cudf::detail::join_streams(streams, _stream);

  // the delta_temp_buf in the subpass struct can be freed now
  subpass.delta_temp_buf.release();

  subpass.pages.device_to_host_async(_stream);
  page_nesting.device_to_host_async(_stream);
  page_nesting_decode.device_to_host_async(_stream);

  // Invalidate output buffer nullmasks at row indices spanned by pruned pages
  update_output_nullmasks_for_pruned_pages(host_page_mask);

  // Copy over initial string offsets from device
  auto h_initial_str_offsets = cudf::detail::make_host_vector_async(initial_str_offsets, _stream);

  if (auto const error = error_code.value_sync(_stream); error != 0) {
    CUDF_FAIL("Parquet data decode failed with code(s) " + kernel_error::to_string(error));
  }

  // For list and string columns, add the final offset to every offset buffer.
  // Note : the reason we are doing this here instead of in the decode kernel is
  // that it is difficult/impossible for a given page to know that it is writing the very
  // last value that should then be followed by a terminator (because rows can span
  // page boundaries).
  std::vector<size_type*> out_buffers;
  std::vector<size_type> final_offsets;
  out_buffers.reserve(_input_columns.size());
  final_offsets.reserve(_input_columns.size());
  for (size_t idx = 0; idx < _input_columns.size(); idx++) {
    input_column_info const& input_col = _input_columns[idx];

    auto* cols = &_output_buffers;
    for (size_t l_idx = 0; l_idx < input_col.nesting_depth(); l_idx++) {
      auto& out_buf = (*cols)[input_col.nesting[l_idx]];
      cols          = &out_buf.children;

      if (out_buf.type.id() == type_id::LIST &&
          (out_buf.user_data & PARQUET_COLUMN_BUFFER_FLAG_LIST_TERMINATED) == 0) {
        CUDF_EXPECTS(l_idx < input_col.nesting_depth() - 1, "Encountered a leaf list column");
        auto const& child = (*cols)[input_col.nesting[l_idx + 1]];

        // the final offset for a list at level N is the size of it's child
        size_type const offset = child.type.id() == type_id::LIST ? child.size - 1 : child.size;
        out_buffers.emplace_back(static_cast<size_type*>(out_buf.data()) + (out_buf.size - 1));
        final_offsets.emplace_back(offset);
        out_buf.user_data |= PARQUET_COLUMN_BUFFER_FLAG_LIST_TERMINATED;
      } else if (out_buf.type.id() == type_id::STRING) {
        // only if it is not a large strings column
        if (std::cmp_less_equal(col_string_sizes[idx], strings::detail::get_offset64_threshold())) {
          out_buffers.emplace_back(static_cast<size_type*>(out_buf.data()) + out_buf.size);
          final_offsets.emplace_back(static_cast<size_type>(col_string_sizes[idx]));
        }
        // Nested large strings column
        else if (input_col.nesting_depth() > 0) {
          CUDF_EXPECTS(h_initial_str_offsets[idx] != std::numeric_limits<size_t>::max(),
                       "Encountered invalid initial offset for large string column");
          out_buf.set_initial_string_offset(h_initial_str_offsets[idx]);
        }
      }
    }
  }
  // Write the final offsets for list and string columns in a batched manner
  write_final_offsets(final_offsets, out_buffers, _stream);

  // update null counts in the final column buffers
  for (size_t idx = 0; idx < subpass.pages.size(); idx++) {
    PageInfo* pi = &subpass.pages[idx];
    if (pi->flags & PAGEINFO_FLAGS_DICTIONARY) { continue; }
    ColumnChunkDesc* col               = &pass.chunks[pi->chunk_idx];
    input_column_info const& input_col = _input_columns[col->src_col_index];

    int const index             = pi->nesting_decode - page_nesting_decode.device_ptr();
    PageNestingDecodeInfo* pndi = &page_nesting_decode[index];

    auto* cols = &_output_buffers;
    for (size_t l_idx = 0; l_idx < input_col.nesting_depth(); l_idx++) {
      auto& out_buf = (*cols)[input_col.nesting[l_idx]];
      cols          = &out_buf.children;

      // if I wasn't the one who wrote out the validity bits, skip it
      if (chunk_nested_valids.host_ptr(chunk_offsets[pi->chunk_idx])[l_idx] == nullptr) {
        continue;
      }
      out_buf.null_count() += pndi[l_idx].null_count;
    }
  }

  _stream.synchronize();
}

reader_impl::reader_impl()
  : _options{},
    _pass_page_mask{cudf::detail::make_host_vector<bool>(0, cudf::get_default_stream())},
    _subpass_page_mask{cudf::detail::make_host_vector<bool>(0, cudf::get_default_stream())}
{
}

reader_impl::reader_impl(std::vector<std::unique_ptr<datasource>>&& sources,
                         parquet_reader_options const& options,
                         rmm::cuda_stream_view stream,
                         rmm::device_async_resource_ref mr)
  : reader_impl(0 /*chunk_read_limit*/,
                0 /*input_pass_read_limit*/,
                std::forward<std::vector<std::unique_ptr<cudf::io::datasource>>>(sources),
                options,
                stream,
                mr)
{
}

reader_impl::reader_impl(std::size_t chunk_read_limit,
                         std::size_t pass_read_limit,
                         std::vector<std::unique_ptr<datasource>>&& sources,
                         parquet_reader_options const& options,
                         rmm::cuda_stream_view stream,
                         rmm::device_async_resource_ref mr)
  : _stream{stream},
    _mr{mr},
    _options{options.get_timestamp_type(),
             options.get_skip_rows(),
             options.get_num_rows(),
             options.get_row_groups()},
    _sources{std::move(sources)},
    _pass_page_mask{cudf::detail::make_host_vector<bool>(0, _stream)},
    _subpass_page_mask{cudf::detail::make_host_vector<bool>(0, _stream)},
    _output_chunk_read_limit{chunk_read_limit},
    _input_pass_read_limit{pass_read_limit}
{
  // Open and parse the source dataset metadata
  _metadata = std::make_unique<aggregate_reader_metadata>(
    _sources,
    options.is_enabled_use_arrow_schema(),
    options.get_columns().has_value() and options.is_enabled_allow_mismatched_pq_schemas());

  // Number of input sources
  _num_sources = _sources.size();

  // Strings may be returned as either string or categorical columns
  _strings_to_categorical = options.is_enabled_convert_strings_to_categories();

  // Binary columns can be read as binary or strings
  _reader_column_schema = options.get_column_schema();

  // Select only columns required by the options and filter
  std::optional<std::vector<std::string>> filter_columns_names;
  if (options.get_filter().has_value() and options.get_columns().has_value()) {
    // list, struct, dictionary are not supported by AST filter yet.
    // extract columns not present in get_columns() & keep count to remove at end.
    filter_columns_names =
      get_column_names_in_expression(options.get_filter(), *(options.get_columns()));
    _num_filter_only_columns = filter_columns_names->size();
  }
  std::tie(_input_columns, _output_buffers, _output_column_schemas) =
    _metadata->select_columns(options.get_columns(),
                              filter_columns_names,
                              options.is_enabled_use_pandas_metadata(),
                              _strings_to_categorical,
                              _options.timestamp_type.id());

  // Save the states of the output buffers for reuse in `chunk_read()`.
  std::transform(
    _output_buffers.begin(),
    _output_buffers.end(),
    std::back_inserter(_output_buffers_template),
    [](auto const& buff) { return cudf::io::detail::inline_column_buffer::empty_like(buff); });

  // Save the name to reference converter to extract output filter AST in
  // `preprocess_file()` and `finalize_output()`
  table_metadata metadata;
  populate_metadata(metadata);
  _expr_conv = named_to_reference_converter(options.get_filter(), metadata);
}

void reader_impl::prepare_data(read_mode mode)
{
  // if we have not preprocessed at the whole-file level, do that now
  if (!_file_preprocessed) {
    // setup file level information
    // - read row group information
    // - setup information on (parquet) chunks
    // - compute schedule of input passes
    preprocess_file(mode);
  }

  // handle any chunking work (ratcheting through the subpasses and chunks within
  // our current pass) if in bounds
  if (_file_itm_data._current_input_pass < _file_itm_data.num_passes()) { handle_chunking(mode); }
}

void reader_impl::populate_metadata(table_metadata& out_metadata)
{
  // Return column names
  out_metadata.schema_info.resize(_output_buffers.size());
  for (size_t i = 0; i < _output_column_schemas.size(); i++) {
    auto const& schema               = _metadata->get_schema(_output_column_schemas[i]);
    out_metadata.schema_info[i].name = schema.name;
    out_metadata.schema_info[i].is_nullable =
      schema.repetition_type != FieldRepetitionType::REQUIRED;
  }

  // Return user metadata
  out_metadata.per_file_user_data = _metadata->get_key_value_metadata();
  out_metadata.user_data          = {out_metadata.per_file_user_data[0].begin(),
                                     out_metadata.per_file_user_data[0].end()};
}

<<<<<<< HEAD
void reader::impl::preprocess_chunk_strings(row_range const& read_info)
{
  auto& pass    = *_pass_itm_data;
  auto& subpass = *pass.subpass;

  if (!(subpass.kernel_mask & STRINGS_MASK)) { return; }

  // we may need to (re)compute string sizes.
  // string sizes were computed in the page preprocess step for the subpass if we are doing an
  // output chunked read, but contains the size for all strings, not necessarily just the rows that
  // may have been selected for an output chunk.
  bool full_string_sizes_computed = _output_chunk_read_limit > 0;
  bool const need_string_size_recompute =
    (!full_string_sizes_computed) ||
    ((pass.skip_rows != read_info.skip_rows) || (pass.num_rows != read_info.num_rows));

  if (need_string_size_recompute) {
    ComputePageStringSizesPass1(subpass.pages,
                                pass.chunks,
                                read_info.skip_rows,
                                read_info.num_rows,
                                subpass.kernel_mask,
                                _stream,
                                false,
                                _pass_itm_data->level_type_size);
  }

  //
  ComputePageStringSizesPass2(subpass.pages,
                              pass.chunks,
                              subpass.delta_temp_buf,
                              read_info.skip_rows,
                              read_info.num_rows,
                              pass.level_type_size,
                              subpass.kernel_mask,
                              _stream);
}

table_with_metadata reader::impl::read_chunk_internal(read_mode mode)
=======
table_with_metadata reader_impl::read_chunk_internal(read_mode mode)
>>>>>>> 82f6d2b9
{
  CUDF_FUNC_RANGE();

  // If `_output_metadata` has been constructed, just copy it over.
  auto out_metadata = _output_metadata ? table_metadata{*_output_metadata} : table_metadata{};
  out_metadata.schema_info.resize(_output_buffers.size());

  // output cudf columns as determined by the top level schema
  auto out_columns = std::vector<std::unique_ptr<column>>{};
  out_columns.reserve(_output_buffers.size());

  // Copy number of total input row groups and number of surviving row groups from predicate
  // pushdown.
  out_metadata.num_input_row_groups = _file_itm_data.num_input_row_groups;
  // Copy the number surviving row groups from each predicate pushdown only if the filter has value
  if (_expr_conv.get_converted_expr().has_value()) {
    out_metadata.num_row_groups_after_stats_filter =
      _file_itm_data.surviving_row_groups.after_stats_filter;
    out_metadata.num_row_groups_after_bloom_filter =
      _file_itm_data.surviving_row_groups.after_bloom_filter;
  }

  // no work to do (this can happen on the first pass if we have no rows to read)
  if (!has_more_work()) {
    // Check if number of rows per source should be included in output metadata.
    if (include_output_num_rows_per_source()) {
      // Empty dataframe case: Simply initialize to a list of zeros
      out_metadata.num_rows_per_source =
        std::vector<size_t>(_file_itm_data.num_rows_per_source.size(), 0);
    }

    // Finalize output
    return finalize_output(mode, out_metadata, out_columns);
  }

  auto& pass            = *_pass_itm_data;
  auto& subpass         = *pass.subpass;
  auto const& read_info = subpass.output_chunk_read_info[subpass.current_output_chunk];

  // computes:
  // PageNestingInfo::batch_size for each level of nesting, for each page, taking row bounds into
  // account. PageInfo::skipped_values, which tells us where to start decoding in the input to
  // respect the user bounds. It is only necessary to do this second pass if uses_custom_row_bounds
  // is set (if the user has specified artificial bounds).
  if (uses_custom_row_bounds(mode)) {
    compute_page_sizes(subpass.pages,
                       pass.chunks,
                       read_info.skip_rows,
                       read_info.num_rows,
                       false,  // num_rows is already computed
                       pass.level_type_size,
                       _stream);
  }

  // preprocess strings
  preprocess_chunk_strings(read_info);

  // Allocate memory buffers for the output columns.
  allocate_columns(mode, read_info.skip_rows, read_info.num_rows);

  // Parse data into the output buffers.
  decode_page_data(mode, read_info.skip_rows, read_info.num_rows);

  // Create the final output cudf columns.
  for (size_t i = 0; i < _output_buffers.size(); ++i) {
    auto metadata           = _reader_column_schema.has_value()
                                ? std::make_optional<reader_column_schema>((*_reader_column_schema)[i])
                                : std::nullopt;
    auto const& schema      = _metadata->get_schema(_output_column_schemas[i]);
    auto const logical_type = schema.logical_type.value_or(LogicalType{});
    // FIXED_LEN_BYTE_ARRAY never read as string.
    // TODO: if we ever decide that the default reader behavior is to treat unannotated BINARY as
    // binary and not strings, this test needs to change.
    if (schema.type == Type::FIXED_LEN_BYTE_ARRAY and logical_type.type != LogicalType::DECIMAL) {
      metadata = std::make_optional<reader_column_schema>();
      metadata->set_convert_binary_to_strings(false);
      metadata->set_type_length(schema.type_length);
    }
    // Only construct `out_metadata` if `_output_metadata` has not been cached.
    if (!_output_metadata) {
      column_name_info& col_name = out_metadata.schema_info[i];
      out_columns.emplace_back(make_column(_output_buffers[i], &col_name, metadata, _stream));
    } else {
      out_columns.emplace_back(make_column(_output_buffers[i], nullptr, metadata, _stream));
    }
  }

  out_columns =
    cudf::structs::detail::enforce_null_consistency(std::move(out_columns), _stream, _mr);

  // Check if number of rows per source should be included in output metadata.
  if (include_output_num_rows_per_source()) {
    // For chunked reading, compute the output number of rows per source
    if (mode == read_mode::CHUNKED_READ) {
      out_metadata.num_rows_per_source =
        calculate_output_num_rows_per_source(read_info.skip_rows, read_info.num_rows);
    }
    // Simply move the number of rows per file if reading all at once
    else {
      // Move is okay here as we are reading in one go.
      out_metadata.num_rows_per_source = std::move(_file_itm_data.num_rows_per_source);
    }
  }

  // Add empty columns if needed. Filter output columns based on filter.
  return finalize_output(mode, out_metadata, out_columns);
}

std::vector<size_t> reader_impl::calculate_output_num_rows_per_source(size_t const chunk_start_row,
                                                                      size_t const chunk_num_rows)
{
  // Handle base cases.
  if (_file_itm_data.num_rows_per_source.size() == 0) {
    return {};
  } else if (_file_itm_data.num_rows_per_source.size() == 1) {
    return {chunk_num_rows};
  }

  std::vector<size_t> num_rows_per_source(_file_itm_data.num_rows_per_source.size(), 0);

  // Subtract global skip rows from the start_row as we took care of that when computing
  // _file_itm_data.num_rows_per_source
  auto const start_row = chunk_start_row - _file_itm_data.global_skip_rows;
  auto const end_row   = start_row + chunk_num_rows;
  CUDF_EXPECTS(start_row <= end_row and end_row <= _file_itm_data.global_num_rows,
               "Encountered invalid output chunk row bounds.");

  // Copy reference to a const local variable for better readability
  auto const& partial_sum_nrows_source = _file_itm_data.exclusive_sum_num_rows_per_source;

  // Binary search start_row and end_row in exclusive_sum_num_rows_per_source vector
  auto const start_iter =
    std::upper_bound(partial_sum_nrows_source.cbegin(), partial_sum_nrows_source.cend(), start_row);
  auto const end_iter = std::lower_bound(start_iter, partial_sum_nrows_source.cend(), end_row);

  // Compute the array offset index for both iterators
  auto const start_idx   = std::distance(partial_sum_nrows_source.cbegin(), start_iter);
  auto const end_idx     = std::distance(partial_sum_nrows_source.cbegin(), end_iter);
  auto const num_sources = static_cast<cudf::size_type>(partial_sum_nrows_source.size());
  CUDF_EXPECTS(start_idx <= end_idx and start_idx < num_sources and end_idx < num_sources,
               "Encountered out of range output table chunk row bounds");

  // If the entire chunk is from the same source file, then the count is simply num_rows
  if (start_idx == end_idx) {
    num_rows_per_source[start_idx] = chunk_num_rows;
  } else {
    // Compute the number of rows from the first source file
    num_rows_per_source[start_idx] = partial_sum_nrows_source[start_idx] - start_row;
    // Compute the number of rows from the last source file
    num_rows_per_source[end_idx] = end_row - partial_sum_nrows_source[end_idx - 1];
    // Simply copy the number of rows for each source in range: (start_idx, end_idx)
    std::copy(_file_itm_data.num_rows_per_source.cbegin() + start_idx + 1,
              _file_itm_data.num_rows_per_source.cbegin() + end_idx,
              num_rows_per_source.begin() + start_idx + 1);
  }

  return num_rows_per_source;
}

table_with_metadata reader_impl::finalize_output(read_mode mode,
                                                 table_metadata& out_metadata,
                                                 std::vector<std::unique_ptr<column>>& out_columns)
{
  // Create empty columns as needed (this can happen if we've ended up with no actual data to read)
  for (size_t i = out_columns.size(); i < _output_buffers.size(); ++i) {
    if (!_output_metadata) {
      column_name_info& col_name = out_metadata.schema_info[i];
      out_columns.emplace_back(io::detail::empty_like(_output_buffers[i], &col_name, _stream, _mr));
    } else {
      out_columns.emplace_back(io::detail::empty_like(_output_buffers[i], nullptr, _stream, _mr));
    }
  }

  if (!_output_metadata) {
    populate_metadata(out_metadata);
    // Finally, save the output table metadata into `_output_metadata` for reuse next time.
    _output_metadata = std::make_unique<table_metadata>(out_metadata);
  }

  // advance output chunk/subpass/pass info for non-empty tables if and only if we are in bounds
  if (_file_itm_data._current_input_pass < _file_itm_data.num_passes()) {
    auto& pass    = *_pass_itm_data;
    auto& subpass = *pass.subpass;
    subpass.current_output_chunk++;
  }

  // increment the output chunk count
  _file_itm_data._output_chunk_count++;

  // check if the output filter AST expression (= _expr_conv.get_converted_expr()) exists
  if (_expr_conv.get_converted_expr().has_value()) {
    auto read_table = std::make_unique<table>(std::move(out_columns));
    auto predicate  = cudf::detail::compute_column(*read_table,
                                                  _expr_conv.get_converted_expr().value().get(),
                                                  _stream,
                                                  cudf::get_current_device_resource_ref());
    CUDF_EXPECTS(predicate->view().type().id() == type_id::BOOL8,
                 "Predicate filter should return a boolean");
    // Exclude columns present in filter only in output
    auto counting_it        = thrust::make_counting_iterator<std::size_t>(0);
    auto const output_count = read_table->num_columns() - _num_filter_only_columns;
    auto only_output        = read_table->select(counting_it, counting_it + output_count);
    auto output_table = cudf::detail::apply_boolean_mask(only_output, *predicate, _stream, _mr);
    if (_num_filter_only_columns > 0) { out_metadata.schema_info.resize(output_count); }
    return {std::move(output_table), std::move(out_metadata)};
  }
  return {std::make_unique<table>(std::move(out_columns)), std::move(out_metadata)};
}

table_with_metadata reader_impl::read()
{
  CUDF_EXPECTS(_output_chunk_read_limit == 0,
               "Reading the whole file must not have non-zero byte_limit.");

  prepare_data(read_mode::READ_ALL);
  return read_chunk_internal(read_mode::READ_ALL);
}

table_with_metadata reader_impl::read_chunk()
{
  // Reset the output buffers to their original states (right after reader construction).
  // Don't need to do it if we read the file all at once.
  if (_file_itm_data._current_input_pass < _file_itm_data.num_passes() and
      not is_first_output_chunk()) {
    _output_buffers.resize(0);
    for (auto const& buff : _output_buffers_template) {
      _output_buffers.emplace_back(cudf::io::detail::inline_column_buffer::empty_like(buff));
    }
  }

  prepare_data(read_mode::CHUNKED_READ);
  return read_chunk_internal(read_mode::CHUNKED_READ);
}

bool reader_impl::has_next()
{
  prepare_data(read_mode::CHUNKED_READ);

  // current_input_pass will only be incremented to be == num_passes after
  // the last chunk in the last subpass in the last pass has been returned
  // if not has_more_work then check if this is the first pass in an empty
  // table and return true so it could be read once.
  return has_more_work() or is_first_output_chunk();
}

void reader_impl::update_output_nullmasks_for_pruned_pages(cudf::host_span<bool const> page_mask)
{
  auto const& subpass    = _pass_itm_data->subpass;
  auto const& pages      = subpass->pages;
  auto const& chunks     = _pass_itm_data->chunks;
  auto const num_columns = _input_columns.size();

  CUDF_EXPECTS(pages.size() == page_mask.size(), "Page mask size mismatch");

  // Return early if page mask is empty or all pages are required
  if (page_mask.empty() or std::all_of(page_mask.begin(), page_mask.end(), std::identity{})) {
    return;
  }

  auto page_and_mask_begin =
    thrust::make_zip_iterator(thrust::make_tuple(pages.host_begin(), page_mask.begin()));

  auto null_masks = std::vector<bitmask_type*>{};
  auto begin_bits = std::vector<cudf::size_type>{};
  auto end_bits   = std::vector<cudf::size_type>{};

  std::for_each(
    page_and_mask_begin, page_and_mask_begin + pages.size(), [&](auto const& page_and_mask_pair) {
      // Return early if the page is valid
      if (thrust::get<1>(page_and_mask_pair)) { return; }

      auto const& page     = thrust::get<0>(page_and_mask_pair);
      auto const chunk_idx = page.chunk_idx;
      auto const start_row = chunks[chunk_idx].start_row + page.chunk_row;
      auto const end_row   = start_row + page.num_rows;
      auto& input_col      = _input_columns[chunk_idx % num_columns];
      auto max_depth       = input_col.nesting_depth();
      auto* cols           = &_output_buffers;

      for (size_t l_idx = 0; l_idx < max_depth; l_idx++) {
        auto& out_buf = (*cols)[input_col.nesting[l_idx]];
        cols          = &out_buf.children;
        // Continue if the current column is a list column
        if (out_buf.user_data & PARQUET_COLUMN_BUFFER_FLAG_HAS_LIST_PARENT) { continue; }
        // Add the nullmask and bit bounds to corresponding lists
        null_masks.emplace_back(out_buf.null_mask());
        begin_bits.emplace_back(start_row);
        end_bits.emplace_back(end_row);

        // Increment the null count by the number of rows in this page
        out_buf.null_count() += page.num_rows;
      }
    });

  // Min number of nullmasks to use bulk update optimally
  constexpr auto min_nullmasks_for_bulk_update = 32;

  // Bulk update the nullmasks if the number of pages is above the threshold
  if (null_masks.size() >= min_nullmasks_for_bulk_update) {
    auto valids = cudf::detail::make_host_vector<bool>(null_masks.size(), _stream);
    std::fill(valids.begin(), valids.end(), false);
    cudf::set_null_masks_safe(null_masks, begin_bits, end_bits, valids, _stream);
  }
  // Otherwise, update the nullmasks in a loop
  else {
    auto nullmask_iter = thrust::make_zip_iterator(
      thrust::make_tuple(null_masks.begin(), begin_bits.begin(), end_bits.begin()));
    std::for_each(
      nullmask_iter, nullmask_iter + null_masks.size(), [&](auto const& nullmask_tuple) {
        cudf::set_null_mask(thrust::get<0>(nullmask_tuple),
                            thrust::get<1>(nullmask_tuple),
                            thrust::get<2>(nullmask_tuple),
                            false,
                            _stream);
      });
  }
}

namespace {
parquet_column_schema walk_schema(aggregate_reader_metadata const* mt, int idx)
{
  SchemaElement const& sch = mt->get_schema(idx);
  std::vector<parquet_column_schema> children;
  for (auto const& child_idx : sch.children_idx) {
    children.push_back(walk_schema(mt, child_idx));
  }
  return parquet_column_schema{sch.name, static_cast<parquet::Type>(sch.type), std::move(children)};
}
}  // namespace

parquet_metadata read_parquet_metadata(host_span<std::unique_ptr<datasource> const> sources)
{
  // Do not use arrow schema when reading information from parquet metadata.
  constexpr auto use_arrow_schema = false;

  // Do not select any columns when only reading the parquet metadata.
  constexpr auto has_column_projection = false;

  // Open and parse the source dataset metadata
  auto metadata = aggregate_reader_metadata(sources, use_arrow_schema, has_column_projection);

  return parquet_metadata{parquet_schema{walk_schema(&metadata, 0)},
                          metadata.get_num_rows(),
                          metadata.get_num_row_groups(),
                          metadata.get_num_row_groups_per_file(),
                          metadata.get_key_value_metadata()[0],
                          metadata.get_rowgroup_metadata(),
                          metadata.get_column_chunk_metadata()};
}

}  // namespace cudf::io::parquet::detail<|MERGE_RESOLUTION|>--- conflicted
+++ resolved
@@ -35,9 +35,6 @@
 
 namespace cudf::io::parquet::detail {
 
-<<<<<<< HEAD
-void reader::impl::decode_page_data(read_mode mode, size_t skip_rows, size_t num_rows)
-=======
 namespace {
 // Tests the passed in logical type for a FIXED_LENGTH_BYTE_ARRAY column to see if it should
 // be treated as a string. Currently the only logical type that has special handling is DECIMAL.
@@ -52,7 +49,6 @@
 }  // namespace
 
 void reader_impl::decode_page_data(read_mode mode, size_t skip_rows, size_t num_rows)
->>>>>>> 82f6d2b9
 {
   CUDF_FUNC_RANGE();
 
@@ -72,13 +68,8 @@
       return cursum + _metadata->get_output_nesting_depth(chunk.src_col_schema);
     });
 
-<<<<<<< HEAD
   auto const kernel_mask = subpass.kernel_mask;
   auto const has_strings = (kernel_mask & STRINGS_MASK) != 0;
-=======
-  // figure out which kernels to run
-  auto const kernel_mask = get_aggregated_decode_kernel_mask(subpass.pages, _stream);
->>>>>>> 82f6d2b9
 
   // Check to see if there are any string columns present. If so, then we need to get size info
   // for each string page. This size info will be used to pre-allocate memory for the column,
@@ -633,8 +624,7 @@
                                      out_metadata.per_file_user_data[0].end()};
 }
 
-<<<<<<< HEAD
-void reader::impl::preprocess_chunk_strings(row_range const& read_info)
+void reader_impl::preprocess_chunk_strings(row_range const& read_info)
 {
   auto& pass    = *_pass_itm_data;
   auto& subpass = *pass.subpass;
@@ -672,10 +662,7 @@
                               _stream);
 }
 
-table_with_metadata reader::impl::read_chunk_internal(read_mode mode)
-=======
 table_with_metadata reader_impl::read_chunk_internal(read_mode mode)
->>>>>>> 82f6d2b9
 {
   CUDF_FUNC_RANGE();
 
