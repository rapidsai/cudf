/*
 * Copyright (c) 2019-2023, NVIDIA CORPORATION.
 *
 * Licensed under the Apache License, Version 2.0 (the "License");
 * you may not use this file except in compliance with the License.
 * You may obtain a copy of the License at
 *
 *     http://www.apache.org/licenses/LICENSE-2.0
 *
 * Unless required by applicable law or agreed to in writing, software
 * distributed under the License is distributed on an "AS IS" BASIS,
 * WITHOUT WARRANTIES OR CONDITIONS OF ANY KIND, either express or implied.
 * See the License for the specific language governing permissions and
 * limitations under the License.
 */

#include "reader_impl.hpp"

#include <numeric>

namespace cudf::io::detail::parquet {

void reader::impl::decode_page_data(size_t skip_rows, size_t num_rows)
{
  auto& chunks                 = _file_itm_data.chunks;
  auto& pages                  = _file_itm_data.pages_info;
  auto& page_nesting           = _file_itm_data.page_nesting_info;
  auto& page_nesting_decode    = _file_itm_data.page_nesting_decode_info;
  auto& delta_binary_page_data = _file_itm_data.delta_binary_page_data;

  // Should not reach here if there is no page data.
  CUDF_EXPECTS(pages.size() > 0, "There is no page to decode");

  size_t const sum_max_depths = std::accumulate(
    chunks.begin(), chunks.end(), 0, [&](size_t cursum, gpu::ColumnChunkDesc const& chunk) {
      return cursum + _metadata->get_output_nesting_depth(chunk.src_col_schema);
    });

  // In order to reduce the number of allocations of hostdevice_vector, we allocate a single vector
  // to store all per-chunk pointers to nested data/nullmask. `chunk_offsets[i]` will store the
  // offset into `chunk_nested_data`/`chunk_nested_valids` for the array of pointers for chunk `i`
  auto chunk_nested_valids = hostdevice_vector<bitmask_type*>(sum_max_depths, _stream);
  auto chunk_nested_data   = hostdevice_vector<void*>(sum_max_depths, _stream);
  auto chunk_offsets       = std::vector<size_t>();

  // Update chunks with pointers to column data.
  for (size_t c = 0, page_count = 0, chunk_off = 0; c < chunks.size(); c++) {
    input_column_info const& input_col = _input_columns[chunks[c].src_col_index];
    CUDF_EXPECTS(input_col.schema_idx == chunks[c].src_col_schema,
                 "Column/page schema index mismatch");

    size_t max_depth = _metadata->get_output_nesting_depth(chunks[c].src_col_schema);
    chunk_offsets.push_back(chunk_off);

    // get a slice of size `nesting depth` from `chunk_nested_valids` to store an array of pointers
    // to validity data
    auto valids              = chunk_nested_valids.host_ptr(chunk_off);
    chunks[c].valid_map_base = chunk_nested_valids.device_ptr(chunk_off);

    // get a slice of size `nesting depth` from `chunk_nested_data` to store an array of pointers to
    // out data
    auto data                  = chunk_nested_data.host_ptr(chunk_off);
    chunks[c].column_data_base = chunk_nested_data.device_ptr(chunk_off);

    chunk_off += max_depth;

    // fill in the arrays on the host.  there are some important considerations to
    // take into account here for nested columns.  specifically, with structs
    // there is sharing of output buffers between input columns.  consider this schema
    //
    //  required group field_id=1 name {
    //    required binary field_id=2 firstname (String);
    //    required binary field_id=3 middlename (String);
    //    required binary field_id=4 lastname (String);
    // }
    //
    // there are 3 input columns of data here (firstname, middlename, lastname), but
    // only 1 output column (name).  The structure of the output column buffers looks like
    // the schema itself
    //
    // struct      (name)
    //     string  (firstname)
    //     string  (middlename)
    //     string  (lastname)
    //
    // The struct column can contain validity information. the problem is, the decode
    // step for the input columns will all attempt to decode this validity information
    // because each one has it's own copy of the repetition/definition levels. but
    // since this is all happening in parallel it would mean multiple blocks would
    // be stomping all over the same memory randomly.  to work around this, we set
    // things up so that only 1 child of any given nesting level fills in the
    // data (offsets in the case of lists) or validity information for the higher
    // levels of the hierarchy that are shared.  In this case, it would mean we
    // would just choose firstname to be the one that decodes the validity for name.
    //
    // we do this by only handing out the pointers to the first child we come across.
    //
    auto* cols = &_output_buffers;
    for (size_t idx = 0; idx < max_depth; idx++) {
      auto& out_buf = (*cols)[input_col.nesting[idx]];
      cols          = &out_buf.children;

      int owning_schema = out_buf.user_data & PARQUET_COLUMN_BUFFER_SCHEMA_MASK;
      if (owning_schema == 0 || owning_schema == input_col.schema_idx) {
        valids[idx] = out_buf.null_mask();
        data[idx]   = out_buf.data();
        out_buf.user_data |=
          static_cast<uint32_t>(input_col.schema_idx) & PARQUET_COLUMN_BUFFER_SCHEMA_MASK;
      } else {
        valids[idx] = nullptr;
        data[idx]   = nullptr;
      }
    }

    // column_data_base will always point to leaf data, even for nested types.
    page_count += chunks[c].max_num_pages;
  }

  chunks.host_to_device(_stream);
  chunk_nested_valids.host_to_device(_stream);
  chunk_nested_data.host_to_device(_stream);

<<<<<<< HEAD
  bool const has_delta_byte_array = std::any_of(pages.begin(), pages.end(), [](auto& page) {
    return page.encoding == Encoding::DELTA_BYTE_ARRAY;
  });
  bool const has_delta_binary     = std::any_of(pages.begin(), pages.end(), [](auto& page) {
    return page.encoding == Encoding::DELTA_BINARY_PACKED;
  });

  if (has_delta_byte_array) {
    // this call will initialize `delta_binary_page_data` and set the `page_string_data`
    // pointers on the pages.
    ComputeDeltaPageStringSizes(
      pages, chunks, delta_binary_page_data, num_rows, skip_rows, _stream);
  }

  // TODO: investigate running the following three kernels on separate streams
  gpu::DecodePageData(pages, chunks, num_rows, skip_rows, _stream);
  if (has_delta_binary) { gpu::DecodeDeltaBinary(pages, chunks, num_rows, skip_rows, _stream); }
  if (has_delta_byte_array) {
    gpu::DecodeDeltaByteArray(pages, chunks, num_rows, skip_rows, _stream);
  }
=======
  gpu::DecodePageData(pages, chunks, num_rows, skip_rows, _file_itm_data.level_type_size, _stream);
>>>>>>> 85699df8

  pages.device_to_host(_stream);
  page_nesting.device_to_host(_stream);
  page_nesting_decode.device_to_host(_stream);
  _stream.synchronize();

  // for list columns, add the final offset to every offset buffer.
  // TODO : make this happen in more efficiently. Maybe use thrust::for_each
  // on each buffer.
  // Note : the reason we are doing this here instead of in the decode kernel is
  // that it is difficult/impossible for a given page to know that it is writing the very
  // last value that should then be followed by a terminator (because rows can span
  // page boundaries).
  for (size_t idx = 0; idx < _input_columns.size(); idx++) {
    input_column_info const& input_col = _input_columns[idx];

    auto* cols = &_output_buffers;
    for (size_t l_idx = 0; l_idx < input_col.nesting_depth(); l_idx++) {
      auto& out_buf = (*cols)[input_col.nesting[l_idx]];
      cols          = &out_buf.children;

      if (out_buf.type.id() != type_id::LIST ||
          (out_buf.user_data & PARQUET_COLUMN_BUFFER_FLAG_LIST_TERMINATED)) {
        continue;
      }
      CUDF_EXPECTS(l_idx < input_col.nesting_depth() - 1, "Encountered a leaf list column");
      auto& child = (*cols)[input_col.nesting[l_idx + 1]];

      // the final offset for a list at level N is the size of it's child
      int offset = child.type.id() == type_id::LIST ? child.size - 1 : child.size;
      CUDF_CUDA_TRY(cudaMemcpyAsync(static_cast<int32_t*>(out_buf.data()) + (out_buf.size - 1),
                                    &offset,
                                    sizeof(offset),
                                    cudaMemcpyDefault,
                                    _stream.value()));
      out_buf.user_data |= PARQUET_COLUMN_BUFFER_FLAG_LIST_TERMINATED;
    }
  }

  // update null counts in the final column buffers
  for (size_t idx = 0; idx < pages.size(); idx++) {
    gpu::PageInfo* pi = &pages[idx];
    if (pi->flags & gpu::PAGEINFO_FLAGS_DICTIONARY) { continue; }
    gpu::ColumnChunkDesc* col          = &chunks[pi->chunk_idx];
    input_column_info const& input_col = _input_columns[col->src_col_index];

    int index                        = pi->nesting_decode - page_nesting_decode.device_ptr();
    gpu::PageNestingDecodeInfo* pndi = &page_nesting_decode[index];

    auto* cols = &_output_buffers;
    for (size_t l_idx = 0; l_idx < input_col.nesting_depth(); l_idx++) {
      auto& out_buf = (*cols)[input_col.nesting[l_idx]];
      cols          = &out_buf.children;

      // if I wasn't the one who wrote out the validity bits, skip it
      if (chunk_nested_valids.host_ptr(chunk_offsets[pi->chunk_idx])[l_idx] == nullptr) {
        continue;
      }
      out_buf.null_count() += pndi[l_idx].null_count;
    }
  }

  _stream.synchronize();
}

reader::impl::impl(std::vector<std::unique_ptr<datasource>>&& sources,
                   parquet_reader_options const& options,
                   rmm::cuda_stream_view stream,
                   rmm::mr::device_memory_resource* mr)
  : impl(0 /*chunk_read_limit*/,
         std::forward<std::vector<std::unique_ptr<cudf::io::datasource>>>(sources),
         options,
         stream,
         mr)
{
}

reader::impl::impl(std::size_t chunk_read_limit,
                   std::vector<std::unique_ptr<datasource>>&& sources,
                   parquet_reader_options const& options,
                   rmm::cuda_stream_view stream,
                   rmm::mr::device_memory_resource* mr)
  : _stream{stream}, _mr{mr}, _sources{std::move(sources)}, _chunk_read_limit{chunk_read_limit}
{
  // Open and parse the source dataset metadata
  _metadata = std::make_unique<aggregate_reader_metadata>(_sources);

  // Override output timestamp resolution if requested
  if (options.get_timestamp_type().id() != type_id::EMPTY) {
    _timestamp_type = options.get_timestamp_type();
  }

  // Strings may be returned as either string or categorical columns
  _strings_to_categorical = options.is_enabled_convert_strings_to_categories();

  // Binary columns can be read as binary or strings
  _reader_column_schema = options.get_column_schema();

  // Select only columns required by the options
  std::tie(_input_columns, _output_buffers, _output_column_schemas) =
    _metadata->select_columns(options.get_columns(),
                              options.is_enabled_use_pandas_metadata(),
                              _strings_to_categorical,
                              _timestamp_type.id());

  // Save the states of the output buffers for reuse in `chunk_read()`.
  // Don't need to do it if we read the file all at once.
  if (_chunk_read_limit > 0) {
    for (auto const& buff : _output_buffers) {
      _output_buffers_template.emplace_back(column_buffer::empty_like(buff));
    }
  }
}

void reader::impl::prepare_data(int64_t skip_rows,
                                std::optional<size_type> const& num_rows,
                                bool uses_custom_row_bounds,
                                host_span<std::vector<size_type> const> row_group_indices)
{
  if (_file_preprocessed) { return; }

  const auto [skip_rows_corrected, num_rows_corrected, row_groups_info] =
    _metadata->select_row_groups(row_group_indices, skip_rows, num_rows);

  if (num_rows_corrected > 0 && row_groups_info.size() != 0 && _input_columns.size() != 0) {
    load_and_decompress_data(row_groups_info, num_rows_corrected);
    preprocess_pages(
      skip_rows_corrected, num_rows_corrected, uses_custom_row_bounds, _chunk_read_limit);

    if (_chunk_read_limit == 0) {  // read the whole file at once
      CUDF_EXPECTS(_chunk_read_info.size() == 1,
                   "Reading the whole file should yield only one chunk.");
    }
  }

  _file_preprocessed = true;
}

table_with_metadata reader::impl::read_chunk_internal(bool uses_custom_row_bounds)
{
  // If `_output_metadata` has been constructed, just copy it over.
  auto out_metadata = _output_metadata ? table_metadata{*_output_metadata} : table_metadata{};

  // output cudf columns as determined by the top level schema
  auto out_columns = std::vector<std::unique_ptr<column>>{};
  out_columns.reserve(_output_buffers.size());

  if (!has_next() || _chunk_read_info.size() == 0) {
    return finalize_output(out_metadata, out_columns);
  }

  auto const& read_info = _chunk_read_info[_current_read_chunk++];

  // Allocate memory buffers for the output columns.
  allocate_columns(read_info.skip_rows, read_info.num_rows, uses_custom_row_bounds);

  // Parse data into the output buffers.
  decode_page_data(read_info.skip_rows, read_info.num_rows);

  // Create the final output cudf columns.
  for (size_t i = 0; i < _output_buffers.size(); ++i) {
    auto const metadata = _reader_column_schema.has_value()
                            ? std::make_optional<reader_column_schema>((*_reader_column_schema)[i])
                            : std::nullopt;
    // Only construct `out_metadata` if `_output_metadata` has not been cached.
    if (!_output_metadata) {
      column_name_info& col_name = out_metadata.schema_info.emplace_back("");
      out_columns.emplace_back(make_column(_output_buffers[i], &col_name, metadata, _stream));
    } else {
      out_columns.emplace_back(make_column(_output_buffers[i], nullptr, metadata, _stream));
    }
  }

  // Add empty columns if needed.
  return finalize_output(out_metadata, out_columns);
}

table_with_metadata reader::impl::finalize_output(table_metadata& out_metadata,
                                                  std::vector<std::unique_ptr<column>>& out_columns)
{
  // Create empty columns as needed (this can happen if we've ended up with no actual data to read)
  for (size_t i = out_columns.size(); i < _output_buffers.size(); ++i) {
    if (!_output_metadata) {
      column_name_info& col_name = out_metadata.schema_info.emplace_back("");
      out_columns.emplace_back(io::detail::empty_like(_output_buffers[i], &col_name, _stream, _mr));
    } else {
      out_columns.emplace_back(io::detail::empty_like(_output_buffers[i], nullptr, _stream, _mr));
    }
  }

  if (!_output_metadata) {
    // Return column names
    out_metadata.schema_info.resize(_output_buffers.size());
    for (size_t i = 0; i < _output_column_schemas.size(); i++) {
      auto const& schema               = _metadata->get_schema(_output_column_schemas[i]);
      out_metadata.schema_info[i].name = schema.name;
    }

    // Return user metadata
    out_metadata.per_file_user_data = _metadata->get_key_value_metadata();
    out_metadata.user_data          = {out_metadata.per_file_user_data[0].begin(),
                                       out_metadata.per_file_user_data[0].end()};

    // Finally, save the output table metadata into `_output_metadata` for reuse next time.
    _output_metadata = std::make_unique<table_metadata>(out_metadata);
  }

  return {std::make_unique<table>(std::move(out_columns)), std::move(out_metadata)};
}

table_with_metadata reader::impl::read(int64_t skip_rows,
                                       std::optional<size_type> const& num_rows,
                                       bool uses_custom_row_bounds,
                                       host_span<std::vector<size_type> const> row_group_indices)
{
  CUDF_EXPECTS(_chunk_read_limit == 0, "Reading the whole file must not have non-zero byte_limit.");
  prepare_data(skip_rows, num_rows, uses_custom_row_bounds, row_group_indices);
  return read_chunk_internal(uses_custom_row_bounds);
}

table_with_metadata reader::impl::read_chunk()
{
  // Reset the output buffers to their original states (right after reader construction).
  // Don't need to do it if we read the file all at once.
  if (_chunk_read_limit > 0) {
    _output_buffers.resize(0);
    for (auto const& buff : _output_buffers_template) {
      _output_buffers.emplace_back(column_buffer::empty_like(buff));
    }
  }

  prepare_data(0 /*skip_rows*/,
               std::nullopt /*num_rows, `nullopt` means unlimited*/,
               true /*uses_custom_row_bounds*/,
               {} /*row_group_indices, empty means read all row groups*/);
  return read_chunk_internal(true);
}

bool reader::impl::has_next()
{
  prepare_data(0 /*skip_rows*/,
               std::nullopt /*num_rows, `nullopt` means unlimited*/,
               true /*uses_custom_row_bounds*/,
               {} /*row_group_indices, empty means read all row groups*/);
  return _current_read_chunk < _chunk_read_info.size();
}

}  // namespace cudf::io::detail::parquet<|MERGE_RESOLUTION|>--- conflicted
+++ resolved
@@ -120,7 +120,6 @@
   chunk_nested_valids.host_to_device(_stream);
   chunk_nested_data.host_to_device(_stream);
 
-<<<<<<< HEAD
   bool const has_delta_byte_array = std::any_of(pages.begin(), pages.end(), [](auto& page) {
     return page.encoding == Encoding::DELTA_BYTE_ARRAY;
   });
@@ -136,14 +135,11 @@
   }
 
   // TODO: investigate running the following three kernels on separate streams
-  gpu::DecodePageData(pages, chunks, num_rows, skip_rows, _stream);
+  gpu::DecodePageData(pages, chunks, num_rows, skip_rows, _file_itm_data.level_type_size, _stream);
   if (has_delta_binary) { gpu::DecodeDeltaBinary(pages, chunks, num_rows, skip_rows, _stream); }
   if (has_delta_byte_array) {
     gpu::DecodeDeltaByteArray(pages, chunks, num_rows, skip_rows, _stream);
   }
-=======
-  gpu::DecodePageData(pages, chunks, num_rows, skip_rows, _file_itm_data.level_type_size, _stream);
->>>>>>> 85699df8
 
   pages.device_to_host(_stream);
   page_nesting.device_to_host(_stream);
