/*
 * Copyright (c) 2023-2025, NVIDIA CORPORATION.
 *
 * Licensed under the Apache License, Version 2.0 (the "License");
 * you may not use this file except in compliance with the License.
 * You may obtain a copy of the License at
 *
 *     http://www.apache.org/licenses/LICENSE-2.0
 *
 * Unless required by applicable law or agreed to in writing, software
 * distributed under the License is distributed on an "AS IS" BASIS,
 * WITHOUT WARRANTIES OR CONDITIONS OF ANY KIND, either express or implied.
 * See the License for the specific language governing permissions and
 * limitations under the License.
 */

#pragma once

#include "page_decode.cuh"

#include <cudf/strings/detail/gather.cuh>

#include <cuda/atomic>

namespace cudf::io::parquet::detail {

// stole this from cudf/strings/detail/gather.cuh. modified to run on a single string on one warp.
// copies from src to dst in 16B chunks per thread.
inline __device__ void wideStrcpy(uint8_t* dst, uint8_t const* src, size_t len, uint32_t lane_id)
{
  using cudf::detail::warp_size;
  using cudf::strings::detail::load_uint4;

  constexpr size_t out_datatype_size = sizeof(uint4);
  constexpr size_t in_datatype_size  = sizeof(uint);

  auto const alignment_offset = reinterpret_cast<std::uintptr_t>(dst) % out_datatype_size;
  uint4* out_chars_aligned    = reinterpret_cast<uint4*>(dst - alignment_offset);
  auto const in_start         = src;

  // Both `out_start_aligned` and `out_end_aligned` are indices into `dst`.
  // `out_start_aligned` is the first 16B aligned memory location after `dst + 4`.
  // `out_end_aligned` is the last 16B aligned memory location before `len - 4`. Characters
  // between `[out_start_aligned, out_end_aligned)` will be copied using uint4.
  // `dst + 4` and `len - 4` are used instead of `dst` and `len` to avoid
  // `load_uint4` reading beyond string boundaries.
  // use signed int since out_end_aligned can be negative.
  int64_t const out_start_aligned = (in_datatype_size + alignment_offset + out_datatype_size - 1) /
                                      out_datatype_size * out_datatype_size -
                                    alignment_offset;
  int64_t const out_end_aligned =
    (len - in_datatype_size + alignment_offset) / out_datatype_size * out_datatype_size -
    alignment_offset;

  for (int64_t ichar = out_start_aligned + lane_id * out_datatype_size; ichar < out_end_aligned;
       ichar += warp_size * out_datatype_size) {
    *(out_chars_aligned + (ichar + alignment_offset) / out_datatype_size) =
      load_uint4((char const*)in_start + ichar);
  }

  // Tail logic: copy characters of the current string outside
  // `[out_start_aligned, out_end_aligned)`.
  if (out_end_aligned <= out_start_aligned) {
    // In this case, `[out_start_aligned, out_end_aligned)` is an empty set, and we copy the
    // entire string.
    for (int64_t ichar = lane_id; ichar < len; ichar += warp_size) {
      dst[ichar] = in_start[ichar];
    }
  } else {
    // Copy characters in range `[0, out_start_aligned)`.
    if (lane_id < out_start_aligned) { dst[lane_id] = in_start[lane_id]; }
    // Copy characters in range `[out_end_aligned, len)`.
    int64_t ichar = out_end_aligned + lane_id;
    if (ichar < len) { dst[ichar] = in_start[ichar]; }
  }
}

/**
 * @brief Perform exclusive scan on an array of any length using a single block of threads.
 */
template <int block_size>
__device__ inline void block_excl_sum(size_type* arr, size_type length, size_type initial_value)
{
  using block_scan = cub::BlockScan<size_type, block_size>;
  __shared__ typename block_scan::TempStorage scan_storage;
  int const t = threadIdx.x;

  // do a series of block sums, storing results in arr as we go
  for (int pos = 0; pos < length; pos += block_size) {
    int const tidx = pos + t;
    size_type tval = tidx < length ? arr[tidx] : 0;

    size_type block_sum;
    size_type new_tval;
    block_scan(scan_storage).ExclusiveSum(tval, new_tval, block_sum);
    __syncthreads();

    if (tidx < length) { arr[tidx] = new_tval + initial_value; }
    initial_value += block_sum;
  }
}

<<<<<<< HEAD
/**
 * @brief Converts string sizes to offsets if this is not a large string column. Otherwise,
 * atomically update the initial string offset to be used during large string column construction
 */
template <int block_size>
__device__ void compute_string_offsets(page_state_s const* const state,
                                       uint8_t* data_out,
                                       size_t* initial_str_offsets,
                                       int32_t chunk_idx,
                                       int32_t value_count)
{
  auto const has_repetition = state->col.max_level[level_type::REPETITION] > 0;

  // if no repetition we haven't calculated start/end bounds and instead just skipped
  // values until we reach first_row. account for that here.
  if (not has_repetition) { value_count -= state->first_row; }

  // Convert the array of lengths into offsets if this not a large string column.
  if (value_count > 0) {
    // Compute final string offsets if this is not a large strings col
    if (not state->col.is_large_string_col) {
      auto const offptr = reinterpret_cast<size_type*>(data_out);
      block_excl_sum<block_size>(offptr, value_count, state->page.str_offset);
    }
    // Atomically update the initial string offset if this is a large string column. This initial
    // offset will be used to compute (64-bit) offsets during large string column construction.
    else if (!threadIdx.x) {
      cuda::atomic_ref<size_t, cuda::std::thread_scope_device> initial_str_offsets_ref{
        initial_str_offsets[chunk_idx]};
      initial_str_offsets_ref.fetch_min(state->page.str_offset, cuda::std::memory_order_relaxed);
    }
  }
=======
template <int block_size, bool has_lists>
__device__ inline void convert_small_string_lengths_to_offsets(page_state_s* s)
{
  // If this is a large string column. In the
  // latter case, offsets will be computed during string column creation.
  auto& ni        = s->nesting_info[s->col.max_nesting_depth - 1];
  int value_count = ni.value_count;

  // if no repetition we haven't calculated start/end bounds and instead just skipped
  // values until we reach first_row. account for that here.
  if constexpr (!has_lists) { value_count -= s->first_row; }

  auto const offptr        = reinterpret_cast<size_type*>(ni.data_out);
  auto const initial_value = s->page.str_offset;
  block_excl_sum<block_size>(offptr, value_count, initial_value);
}

template <int block_size>
__device__ inline int calc_threads_per_string_log2(int avg)
{
  // From testing, performance is best when copying an average of B = 4 bytes at once.
  // So #-threads-per-string M = avg_string_length / 4
  // Help the compiler make the code fast by keeping everything a power of 2
  // For avg length < 4/8/16/..., length power-of-2 = 2/3/4/.../. Divide by 4: 0/1/...
  // This is the target (log2) for M, but we need to clamp its range

  // Clamp M (#-threads-per-string):
  // For T threads: clamp #-strings-at-once N btw T/32 (1/warp) & 32 (cache miss if larger)
  // So, clamp #-threads-per-string M = T / N between 32 (all in warp) & T/32 (cache miss)
  // Writing an equation M(T) is slower than just handling each T case separately
  auto caster = [](int value) { return static_cast<int>(value != 0); };  // branchless

  if constexpr (block_size > 512) {
    return 5;  // max of 32 strings at a time, no matter what
  } else if constexpr (block_size > 256) {
    return (avg < 64) ? 4 : 5;
  } else if constexpr (block_size > 128) {
    //(avg < 32) ? 3 : ((avg < 64) ? 4 : 5);
    return 3 + caster(avg >> 5) + caster(avg >> 6);
  } else if constexpr (block_size > 64) {
    //(avg < 16) ? 2 : ((avg < 32) ? 3 : ((avg < 64) ? 4 : 5));
    return 2 + caster(avg >> 4) + caster(avg >> 5) + caster(avg >> 6);
  } else if constexpr (block_size > 32) {
    //(avg < 8) ? 1 : ((avg < 16) ? 2 : ((avg < 32) ? 3 : ((avg < 64) ? 4 : 5)));
    return 1 + caster(avg >> 3) + caster(avg >> 4) + caster(avg >> 5) + caster(avg >> 6);
  } else {  // One warp
    //(avg<4) ? 0 : ((avg<8) ? 1 : ((avg<16) ? 2 : ((avg<32) ? 3 : ((avg<64) ? 4 : 5))));
    return caster(avg >> 2) + caster(avg >> 3) + caster(avg >> 4) + caster(avg >> 5) +
           caster(avg >> 6);
  }
}

/**
 * @brief Function for copying strings from the parquet page into column memory.
 *
 * All of the threads in the block will help with memcpy's, but only on a max of
 * 32 strings at once due to memory caching issues.
 * The # strings copied at once (and how many threads per string) is determined
 * from the average string length, with a target memcpy of 4-bytes per thread.
 *
 * @param s Page state
 * @param sb Page state buffers
 * @param start The value index to start copying strings for
 * @param end One past the end value index to stop copying strings for
 * @param t The current thread's index
 * @param string_output_offset Starting offset into the output column data for writing
 */
template <int block_size, bool has_lists_t, bool split_decode_t, typename state_buf>
__device__ size_t gpuDecodeString(
  page_state_s* s, state_buf* const sb, int start, int end, int t, size_t string_output_offset)
{
  // nesting level that is storing actual leaf values
  int const leaf_level_index    = s->col.max_nesting_depth - 1;
  int const skipped_leaf_values = s->page.skipped_leaf_values;

  auto const& ni = s->nesting_info[leaf_level_index];

  // decode values
  int pos = start;
  while (pos < end) {
    int const batch_size = min(block_size, end - pos);

    int const target_pos = pos + batch_size;
    int const thread_pos = pos + t;

    // Index from value buffer (doesn't include nulls) to final array (has gaps for nulls)
    int const dst_pos = [&]() {
      int dst_pos = sb->nz_idx[rolling_index<state_buf::nz_buf_size>(thread_pos)];
      if constexpr (!has_lists_t) { dst_pos -= s->first_row; }
      return dst_pos;
    }();

    // src_pos represents the logical row position we want to read from. But in the case of
    // nested hierarchies (lists), there is no 1:1 mapping of rows to values. So src_pos
    // has to take into account the # of values we have to skip in the page to get to the
    // desired logical row.  For flat hierarchies, skipped_leaf_values will always be 0.
    int const src_pos = [&]() {
      if constexpr (has_lists_t) { return thread_pos + skipped_leaf_values; }
      return thread_pos;
    }();

    // lookup input string pointer & length. store length.
    bool const in_range                       = (thread_pos < target_pos) && (dst_pos >= 0);
    auto [thread_input_string, string_length] = [&]() {
      // target_pos will always be properly bounded by num_rows, but dst_pos may be negative (values
      // before first_row) in the flat hierarchy case.
      if (!in_range) { return string_index_pair{nullptr, 0}; }
      string_index_pair string_pair = gpuGetStringData(s, sb, src_pos);
      int32_t* str_len_ptr          = reinterpret_cast<int32_t*>(ni.data_out) + dst_pos;
      *str_len_ptr                  = string_pair.second;
      return string_pair;
    }();

    // compute string offsets
    size_t thread_string_offset, block_total_string_length;
    {
      using scanner = cub::BlockScan<size_t, block_size>;
      __shared__ typename scanner::TempStorage scan_storage;
      scanner(scan_storage)
        .ExclusiveSum(string_length, thread_string_offset, block_total_string_length);

      // Make sure all threads have finished using scan_storage before next loop overwrites.
      __syncthreads();
    }

    // adjust for prior offset, get output string pointer
    thread_string_offset += string_output_offset;
    string_output_offset += block_total_string_length;
    auto const thread_output_string = ni.string_out + thread_string_offset;

    if constexpr (split_decode_t) {
      if (in_range) {
        auto const split_string_length = s->dtype_len_in;
        auto const stream_length       = s->page.str_bytes / split_string_length;

        for (int ii = 0; ii < split_string_length; ii++) {
          thread_output_string[ii] = s->data_start[src_pos + ii * stream_length];
        }
      }
    } else {
      // With a dictionary, performance is MUCH better for cache hits (reuse dict entry)
      // On a cache hit, we load a 128-byte L1/L2 cache line
      // If each thread (e.g. 128) copies a string (128/line): 128*128 = 16kb PER BLOCK
      // This likely overflows the L2 cache and results in a lot of cache misses
      // Plus, perf is O(longest_length), so we're bottlenecked for non-uniform data

      // Instead, the (T = block_size) threads cooperatively copy the T strings
      // N strings are copied at a time, with M = T / N threads per string
      __shared__ uint8_t const* inputs[block_size];
      __shared__ uint8_t* outputs[block_size];
      __shared__ int lengths[block_size];

      // Save string pointers & lengths so threads can share the work on them
      outputs[t] = thread_output_string;
      inputs[t]  = reinterpret_cast<uint8_t const*>(thread_input_string);
      lengths[t] = string_length;

      // Choose M, N to be powers of 2 to divide T evenly and allow bit shifts.
      // For T threads: clamp N btw T/32 (1 string per warp) & 32 (cache miss if larger)
      // Per string, each thread copies B = Length / M bytes in one contiguous memcpy

      // Performance: O(N*Avg_Length/M), with floor of at least N memcpy's (of O(Avg_length/M))
      // Note if M is large (vs. Avg_length) then many threads may do nothing: Slow
      // Note if M is small then N is large, increasing the time floor of N memcpy's
      // Determine M and N for each batch of strings based on their average length
      int const avg_string_length = block_total_string_length / batch_size;
      int const threads_per_string_log2 =
        calc_threads_per_string_log2<block_size>(avg_string_length);
      int const threads_per_string = 1 << threads_per_string_log2;  // M

      // For block_size = T = 128:
      // For an avg string length of 16 bytes or less (because N clamped): M = 4, N = 32
      // For an avg length of 65+ bytes (rounded): M = 32, N = 4 (1 string / warp at once)
      int const strings_at_once = block_size >> threads_per_string_log2;  // N
      int const string_lane     = t & (threads_per_string - 1);
      int const start_str_idx   = t >> threads_per_string_log2;

      // Sync writing the string info to shared memory above, prior to using it below.
      __syncthreads();

      // loop over all strings in this batch
      // threads work on consecutive strings so that all bytes are close in memory
      for (int str_idx = start_str_idx; str_idx < batch_size; str_idx += strings_at_once) {
        auto const input_string = inputs[str_idx];
        if (input_string == nullptr) { continue; }

        auto output_string = outputs[str_idx];
        int const length   = lengths[str_idx];

        // One-shot N chars per thread
        int const chars_at_once    = (length + threads_per_string - 1) >> threads_per_string_log2;
        int const start_index      = string_lane * chars_at_once;
        int const substring_length = min(chars_at_once, length - start_index);
        if (substring_length > 0) {
          memcpy(&(output_string[start_index]), &(input_string[start_index]), substring_length);
        }
      }

      // Make sure all threads have finished using shared memory before next loop overwrites
      __syncthreads();
    }

    pos += batch_size;
  }

  return string_output_offset;
>>>>>>> 89e87036
}

}  // namespace cudf::io::parquet::detail<|MERGE_RESOLUTION|>--- conflicted
+++ resolved
@@ -100,55 +100,40 @@
   }
 }
 
-<<<<<<< HEAD
 /**
  * @brief Converts string sizes to offsets if this is not a large string column. Otherwise,
  * atomically update the initial string offset to be used during large string column construction
  */
 template <int block_size>
-__device__ void compute_string_offsets(page_state_s const* const state,
-                                       uint8_t* data_out,
-                                       size_t* initial_str_offsets,
-                                       int32_t chunk_idx,
-                                       int32_t value_count)
-{
-  auto const has_repetition = state->col.max_level[level_type::REPETITION] > 0;
+__device__ void convert_string_lengths_to_offsets(page_state_s const* const state,
+                                                  size_t* initial_str_offsets,
+                                                  int32_t chunk_idx,
+                                                  bool has_lists)
+{
+  // If this is a large string column. In the
+  // latter case, offsets will be computed during string column creation.
+  auto& ni        = state->nesting_info[state->col.max_nesting_depth - 1];
+  int value_count = ni.value_count;
 
   // if no repetition we haven't calculated start/end bounds and instead just skipped
   // values until we reach first_row. account for that here.
-  if (not has_repetition) { value_count -= state->first_row; }
-
-  // Convert the array of lengths into offsets if this not a large string column.
+  if (not has_lists) { value_count -= state->first_row; }
+
+  auto const initial_value = state->page.str_offset;
+
   if (value_count > 0) {
-    // Compute final string offsets if this is not a large strings col
+    // Convert the array of lengths into offsets if this not a large string column.
     if (not state->col.is_large_string_col) {
-      auto const offptr = reinterpret_cast<size_type*>(data_out);
-      block_excl_sum<block_size>(offptr, value_count, state->page.str_offset);
-    }
-    // Atomically update the initial string offset if this is a large string column. This initial
+      auto const offptr = reinterpret_cast<size_type*>(ni.data_out);
+      block_excl_sum<block_size>(offptr, value_count, initial_value);
+    }  // Atomically update the initial string offset if this is a large string column. This initial
     // offset will be used to compute (64-bit) offsets during large string column construction.
     else if (!threadIdx.x) {
       cuda::atomic_ref<size_t, cuda::std::thread_scope_device> initial_str_offsets_ref{
         initial_str_offsets[chunk_idx]};
-      initial_str_offsets_ref.fetch_min(state->page.str_offset, cuda::std::memory_order_relaxed);
+      initial_str_offsets_ref.fetch_min(initial_value, cuda::std::memory_order_relaxed);
     }
   }
-=======
-template <int block_size, bool has_lists>
-__device__ inline void convert_small_string_lengths_to_offsets(page_state_s* s)
-{
-  // If this is a large string column. In the
-  // latter case, offsets will be computed during string column creation.
-  auto& ni        = s->nesting_info[s->col.max_nesting_depth - 1];
-  int value_count = ni.value_count;
-
-  // if no repetition we haven't calculated start/end bounds and instead just skipped
-  // values until we reach first_row. account for that here.
-  if constexpr (!has_lists) { value_count -= s->first_row; }
-
-  auto const offptr        = reinterpret_cast<size_type*>(ni.data_out);
-  auto const initial_value = s->page.str_offset;
-  block_excl_sum<block_size>(offptr, value_count, initial_value);
 }
 
 template <int block_size>
@@ -340,7 +325,6 @@
   }
 
   return string_output_offset;
->>>>>>> 89e87036
 }
 
 }  // namespace cudf::io::parquet::detail