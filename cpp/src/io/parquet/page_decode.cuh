--- conflicted
+++ resolved
@@ -25,23 +25,6 @@
 
 namespace cudf::io::parquet::gpu {
 
-<<<<<<< HEAD
-=======
-constexpr int preprocess_block_size = num_rle_stream_decode_threads;  // 512
-constexpr int decode_block_size     = 128;
-constexpr int non_zero_buffer_size  = decode_block_size * 2;
-
-constexpr int rolling_index(cudf::thread_index_type index)
-{
-  return index & (non_zero_buffer_size - 1);
-}
-template <int lvl_buf_size>
-constexpr int rolling_lvl_index(cudf::thread_index_type index)
-{
-  return index % lvl_buf_size;
-}
-
->>>>>>> 2700111e
 struct page_state_s {
   uint8_t const* data_start;
   uint8_t const* data_end;
