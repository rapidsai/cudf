--- conflicted
+++ resolved
@@ -73,15 +73,14 @@
   uint8_t const* abs_lvl_end[NUM_LEVEL_TYPES]{};    // [def,rep]
   int32_t lvl_count[NUM_LEVEL_TYPES]{};             // how many of each of the streams we've decoded
   int32_t row_index_lower_bound{};                  // lower bound of row indices we should process
-
+  
   // a shared-memory cache of frequently used data when decoding. The source of this data is
   // normally stored in global memory which can yield poor performance. So, when possible
   // we copy that info here prior to decoding
   PageNestingDecodeInfo nesting_decode_cache[max_cacheable_nesting_decode_info]{};
   // points to either nesting_decode_cache above when possible, or to the global source otherwise
-<<<<<<< HEAD
-  PageNestingDecodeInfo* nesting_info;
-
+  PageNestingDecodeInfo* nesting_info{};
+  
   inline __device__ void set_error_code(decode_error err) volatile
   {
     cuda::atomic_ref<int32_t, cuda::thread_scope_block> ref{const_cast<int&>(error)};
@@ -93,9 +92,6 @@
     cuda::atomic_ref<int32_t, cuda::thread_scope_block> ref{const_cast<int&>(error)};
     ref.store(0, cuda::std::memory_order_relaxed);
   }
-=======
-  PageNestingDecodeInfo* nesting_info{};
->>>>>>> bff0fcd7
 };
 
 // buffers only used in the decode kernel.  separated from page_state_s to keep
