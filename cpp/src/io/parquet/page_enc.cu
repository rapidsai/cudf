--- conflicted
+++ resolved
@@ -239,14 +239,9 @@
   gpuInitPages(device_2dspan<EncColumnChunk> chunks,
                device_span<gpu::EncPage> pages,
                device_span<parquet_column_device_view const> col_desc,
-<<<<<<< HEAD
-               statistics_merge_group *page_grstats,
-               statistics_merge_group *chunk_grstats,
-               size_t max_page_comp_data_size,
-=======
                statistics_merge_group* page_grstats,
                statistics_merge_group* chunk_grstats,
->>>>>>> 80bf8d9f
+               size_t max_page_comp_data_size,
                int32_t num_columns)
 {
   // TODO: All writing seems to be done by thread 0. Could be replaced by thrust foreach
@@ -429,15 +424,10 @@
       ck_g.num_pages          = num_pages;
       ck_g.bfr_size           = page_offset;
       ck_g.compressed_size    = comp_page_offset;
-<<<<<<< HEAD
       ck_g.page_headers_size  = page_headers_size;
       ck_g.max_page_data_size = max_page_data_size;
-      pagestats_g.start_chunk = ck_g.first_page + ck_g.has_dictionary;  // Exclude dictionary
-      pagestats_g.num_chunks  = num_pages - ck_g.has_dictionary;
-=======
       pagestats_g.start_chunk = ck_g.first_page + ck_g.use_dictionary;  // Exclude dictionary
       pagestats_g.num_chunks  = num_pages - ck_g.use_dictionary;
->>>>>>> 80bf8d9f
     }
   }
   __syncthreads();
@@ -1999,14 +1989,9 @@
                       device_span<gpu::EncPage> pages,
                       device_span<parquet_column_device_view const> col_desc,
                       int32_t num_columns,
-<<<<<<< HEAD
-                      statistics_merge_group *page_grstats,
-                      statistics_merge_group *chunk_grstats,
-                      size_t max_page_comp_data_size,
-=======
                       statistics_merge_group* page_grstats,
                       statistics_merge_group* chunk_grstats,
->>>>>>> 80bf8d9f
+                      size_t max_page_comp_data_size,
                       rmm::cuda_stream_view stream)
 {
   auto num_rowgroups = chunks.size().first;
